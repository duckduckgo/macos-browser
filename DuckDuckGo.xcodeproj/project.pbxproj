// !$*UTF8*$!
{
	archiveVersion = 1;
	classes = {
	};
	objectVersion = 52;
	objects = {

/* Begin PBXBuildFile section */
		0230C0A3272080090018F728 /* KeyedCodingExtension.swift in Sources */ = {isa = PBXBuildFile; fileRef = 0230C0A2272080090018F728 /* KeyedCodingExtension.swift */; };
		0230C0A52721F3750018F728 /* GPCRequestFactory.swift in Sources */ = {isa = PBXBuildFile; fileRef = 0230C0A42721F3750018F728 /* GPCRequestFactory.swift */; };
		026ADE1426C3010C002518EE /* macos-config.json in Resources */ = {isa = PBXBuildFile; fileRef = 026ADE1326C3010C002518EE /* macos-config.json */; };
		142879DA24CE1179005419BB /* SuggestionViewModelTests.swift in Sources */ = {isa = PBXBuildFile; fileRef = 142879D924CE1179005419BB /* SuggestionViewModelTests.swift */; };
		142879DC24CE1185005419BB /* SuggestionContainerViewModelTests.swift in Sources */ = {isa = PBXBuildFile; fileRef = 142879DB24CE1185005419BB /* SuggestionContainerViewModelTests.swift */; };
		1430DFF524D0580F00B8978C /* TabBarViewController.swift in Sources */ = {isa = PBXBuildFile; fileRef = 1430DFF424D0580F00B8978C /* TabBarViewController.swift */; };
		14505A08256084EF00272CC6 /* UserAgent.swift in Sources */ = {isa = PBXBuildFile; fileRef = 14505A07256084EF00272CC6 /* UserAgent.swift */; };
		1456D6E124EFCBC300775049 /* TabBarCollectionView.swift in Sources */ = {isa = PBXBuildFile; fileRef = 1456D6E024EFCBC300775049 /* TabBarCollectionView.swift */; };
		14D9B8FB24F7E089000D4D13 /* AddressBarViewController.swift in Sources */ = {isa = PBXBuildFile; fileRef = 14D9B8F924F7E089000D4D13 /* AddressBarViewController.swift */; };
		336D5B18262D8D3C0052E0C9 /* findinpage.js in Resources */ = {isa = PBXBuildFile; fileRef = 336D5AEF262D8D3C0052E0C9 /* findinpage.js */; };
		339A6B5826A044BA00E3DAE8 /* duckduckgo-privacy-dashboard in Resources */ = {isa = PBXBuildFile; fileRef = 339A6B5726A044BA00E3DAE8 /* duckduckgo-privacy-dashboard */; };
		371C0A2927E33EDC0070591F /* FeedbackPresenter.swift in Sources */ = {isa = PBXBuildFile; fileRef = 371C0A2827E33EDC0070591F /* FeedbackPresenter.swift */; };
		371E141927E92E42009E3B5B /* MultilineScrollableTextFix.swift in Sources */ = {isa = PBXBuildFile; fileRef = 371E141827E92E42009E3B5B /* MultilineScrollableTextFix.swift */; };
		376705AF27EB488600DD8D76 /* RoundedSelectionRowView.swift in Sources */ = {isa = PBXBuildFile; fileRef = 4B0511B3262CAA5A00F6079C /* RoundedSelectionRowView.swift */; };
		376705B327EC7D4F00DD8D76 /* TextButton.swift in Sources */ = {isa = PBXBuildFile; fileRef = 376705B227EC7D4F00DD8D76 /* TextButton.swift */; };
<<<<<<< HEAD
		3776582D27F71652009A6B35 /* WebsiteBreakageReportTests.swift in Sources */ = {isa = PBXBuildFile; fileRef = 3776582C27F71652009A6B35 /* WebsiteBreakageReportTests.swift */; };
		379DE4BD27EA31AC002CC3DE /* PreferencesLoginsView.swift in Sources */ = {isa = PBXBuildFile; fileRef = 379DE4BC27EA31AC002CC3DE /* PreferencesLoginsView.swift */; };
=======
		3776582F27F82E62009A6B35 /* AutofillPreferences.swift in Sources */ = {isa = PBXBuildFile; fileRef = 3776582E27F82E62009A6B35 /* AutofillPreferences.swift */; };
		3776583127F8325B009A6B35 /* AutofillPreferencesTests.swift in Sources */ = {isa = PBXBuildFile; fileRef = 3776583027F8325B009A6B35 /* AutofillPreferencesTests.swift */; };
		379DE4BD27EA31AC002CC3DE /* PreferencesAutofillView.swift in Sources */ = {isa = PBXBuildFile; fileRef = 379DE4BC27EA31AC002CC3DE /* PreferencesAutofillView.swift */; };
>>>>>>> 90003868
		37AFCE8127DA2CA600471A10 /* PreferencesViewController.swift in Sources */ = {isa = PBXBuildFile; fileRef = 37AFCE8027DA2CA600471A10 /* PreferencesViewController.swift */; };
		37AFCE8527DA2D3900471A10 /* PreferencesSidebar.swift in Sources */ = {isa = PBXBuildFile; fileRef = 37AFCE8427DA2D3900471A10 /* PreferencesSidebar.swift */; };
		37AFCE8727DA334800471A10 /* PreferencesRootView.swift in Sources */ = {isa = PBXBuildFile; fileRef = 37AFCE8627DA334800471A10 /* PreferencesRootView.swift */; };
		37AFCE8927DA33BA00471A10 /* Preferences.swift in Sources */ = {isa = PBXBuildFile; fileRef = 37AFCE8827DA33BA00471A10 /* Preferences.swift */; };
		37AFCE8B27DB69BC00471A10 /* PreferencesDefaultBrowserView.swift in Sources */ = {isa = PBXBuildFile; fileRef = 37AFCE8A27DB69BC00471A10 /* PreferencesDefaultBrowserView.swift */; };
		37AFCE9227DB8CAD00471A10 /* PreferencesAboutView.swift in Sources */ = {isa = PBXBuildFile; fileRef = 37AFCE9127DB8CAD00471A10 /* PreferencesAboutView.swift */; };
		37CC53EC27E8A4D10028713D /* PreferencesPrivacyView.swift in Sources */ = {isa = PBXBuildFile; fileRef = 37CC53EB27E8A4D10028713D /* PreferencesPrivacyView.swift */; };
		37CC53F027E8D1440028713D /* PreferencesDownloadsView.swift in Sources */ = {isa = PBXBuildFile; fileRef = 37CC53EF27E8D1440028713D /* PreferencesDownloadsView.swift */; };
		37CC53F427E8D4620028713D /* NSPathControlView.swift in Sources */ = {isa = PBXBuildFile; fileRef = 37CC53F327E8D4620028713D /* NSPathControlView.swift */; };
		37CD54B327EE509700F1F7B9 /* View+Cursor.swift in Sources */ = {isa = PBXBuildFile; fileRef = 37CD54B227EE509700F1F7B9 /* View+Cursor.swift */; };
		37CD54B527F1AC1300F1F7B9 /* PreferencesSidebarModelTests.swift in Sources */ = {isa = PBXBuildFile; fileRef = 37CD54B427F1AC1300F1F7B9 /* PreferencesSidebarModelTests.swift */; };
		37CD54B727F1B28A00F1F7B9 /* DefaultBrowserPreferencesTests.swift in Sources */ = {isa = PBXBuildFile; fileRef = 37CD54B627F1B28A00F1F7B9 /* DefaultBrowserPreferencesTests.swift */; };
		37CD54B927F1F8AC00F1F7B9 /* AppearancePreferencesTests.swift in Sources */ = {isa = PBXBuildFile; fileRef = 37CD54B827F1F8AC00F1F7B9 /* AppearancePreferencesTests.swift */; };
		37CD54BB27F25A4000F1F7B9 /* DownloadsPreferencesTests.swift in Sources */ = {isa = PBXBuildFile; fileRef = 37CD54BA27F25A4000F1F7B9 /* DownloadsPreferencesTests.swift */; };
		37CD54BD27F2ECAE00F1F7B9 /* AutofillPreferencesModelTests.swift in Sources */ = {isa = PBXBuildFile; fileRef = 37CD54BC27F2ECAE00F1F7B9 /* AutofillPreferencesModelTests.swift */; };
		37CD54C927F2FDD100F1F7B9 /* PrivacyPreferencesModel.swift in Sources */ = {isa = PBXBuildFile; fileRef = 37CD54C127F2FDD100F1F7B9 /* PrivacyPreferencesModel.swift */; };
		37CD54CA27F2FDD100F1F7B9 /* AutofillPreferencesModel.swift in Sources */ = {isa = PBXBuildFile; fileRef = 37CD54C227F2FDD100F1F7B9 /* AutofillPreferencesModel.swift */; };
		37CD54CB27F2FDD100F1F7B9 /* DownloadsPreferences.swift in Sources */ = {isa = PBXBuildFile; fileRef = 37CD54C327F2FDD100F1F7B9 /* DownloadsPreferences.swift */; };
		37CD54CC27F2FDD100F1F7B9 /* PreferencesSection.swift in Sources */ = {isa = PBXBuildFile; fileRef = 37CD54C427F2FDD100F1F7B9 /* PreferencesSection.swift */; };
		37CD54CD27F2FDD100F1F7B9 /* AboutModel.swift in Sources */ = {isa = PBXBuildFile; fileRef = 37CD54C527F2FDD100F1F7B9 /* AboutModel.swift */; };
		37CD54CE27F2FDD100F1F7B9 /* PreferencesSidebarModel.swift in Sources */ = {isa = PBXBuildFile; fileRef = 37CD54C627F2FDD100F1F7B9 /* PreferencesSidebarModel.swift */; };
		37CD54CF27F2FDD100F1F7B9 /* AppearancePreferences.swift in Sources */ = {isa = PBXBuildFile; fileRef = 37CD54C727F2FDD100F1F7B9 /* AppearancePreferences.swift */; };
		37CD54D027F2FDD100F1F7B9 /* DefaultBrowserPreferences.swift in Sources */ = {isa = PBXBuildFile; fileRef = 37CD54C827F2FDD100F1F7B9 /* DefaultBrowserPreferences.swift */; };
		37D2771527E870D4003365FD /* PreferencesAppearanceView.swift in Sources */ = {isa = PBXBuildFile; fileRef = 37D2771427E870D4003365FD /* PreferencesAppearanceView.swift */; };
		4B0135CE2729F1AA00D54834 /* NSPasteboardExtension.swift in Sources */ = {isa = PBXBuildFile; fileRef = 4B0135CD2729F1AA00D54834 /* NSPasteboardExtension.swift */; };
		4B02198925E05FAC00ED7DEA /* FireproofingURLExtensions.swift in Sources */ = {isa = PBXBuildFile; fileRef = 4B02197F25E05FAC00ED7DEA /* FireproofingURLExtensions.swift */; };
		4B02198A25E05FAC00ED7DEA /* FireproofDomains.swift in Sources */ = {isa = PBXBuildFile; fileRef = 4B02198125E05FAC00ED7DEA /* FireproofDomains.swift */; };
		4B02198B25E05FAC00ED7DEA /* FireproofInfoViewController.swift in Sources */ = {isa = PBXBuildFile; fileRef = 4B02198325E05FAC00ED7DEA /* FireproofInfoViewController.swift */; };
		4B02198C25E05FAC00ED7DEA /* Fireproofing.storyboard in Resources */ = {isa = PBXBuildFile; fileRef = 4B02198425E05FAC00ED7DEA /* Fireproofing.storyboard */; };
		4B02199C25E063DE00ED7DEA /* FireproofDomainsTests.swift in Sources */ = {isa = PBXBuildFile; fileRef = 4B02199925E063DE00ED7DEA /* FireproofDomainsTests.swift */; };
		4B02199D25E063DE00ED7DEA /* FireproofingURLExtensionsTests.swift in Sources */ = {isa = PBXBuildFile; fileRef = 4B02199A25E063DE00ED7DEA /* FireproofingURLExtensionsTests.swift */; };
		4B0219A825E0646500ED7DEA /* WebsiteDataStoreTests.swift in Sources */ = {isa = PBXBuildFile; fileRef = 4B0219A725E0646500ED7DEA /* WebsiteDataStoreTests.swift */; };
		4B0511BD262CAA5A00F6079C /* PrivacySecurityPreferences.swift in Sources */ = {isa = PBXBuildFile; fileRef = 4B0511A6262CAA5A00F6079C /* PrivacySecurityPreferences.swift */; };
		4B0511C3262CAA5A00F6079C /* FireproofDomains.storyboard in Resources */ = {isa = PBXBuildFile; fileRef = 4B0511AD262CAA5A00F6079C /* FireproofDomains.storyboard */; };
		4B0511CA262CAA5A00F6079C /* FireproofDomainsViewController.swift in Sources */ = {isa = PBXBuildFile; fileRef = 4B0511B4262CAA5A00F6079C /* FireproofDomainsViewController.swift */; };
		4B0511E1262CAA8600F6079C /* NSOpenPanelExtensions.swift in Sources */ = {isa = PBXBuildFile; fileRef = 4B0511DF262CAA8600F6079C /* NSOpenPanelExtensions.swift */; };
		4B0511E2262CAA8600F6079C /* NSViewControllerExtension.swift in Sources */ = {isa = PBXBuildFile; fileRef = 4B0511E0262CAA8600F6079C /* NSViewControllerExtension.swift */; };
		4B0511E7262CAB3700F6079C /* UserDefaultsWrapperUtilities.swift in Sources */ = {isa = PBXBuildFile; fileRef = 4B0511E6262CAB3700F6079C /* UserDefaultsWrapperUtilities.swift */; };
		4B11060525903E570039B979 /* CoreDataEncryptionTesting.xcdatamodeld in Sources */ = {isa = PBXBuildFile; fileRef = 4B11060325903E570039B979 /* CoreDataEncryptionTesting.xcdatamodeld */; };
		4B11060A25903EAC0039B979 /* CoreDataEncryptionTests.swift in Sources */ = {isa = PBXBuildFile; fileRef = 4B11060925903EAC0039B979 /* CoreDataEncryptionTests.swift */; };
		4B117F7D276C0CB5002F3D8C /* LocalStatisticsStoreTests.swift in Sources */ = {isa = PBXBuildFile; fileRef = 4B117F7C276C0CB5002F3D8C /* LocalStatisticsStoreTests.swift */; };
		4B139AFD26B60BD800894F82 /* NSImageExtensions.swift in Sources */ = {isa = PBXBuildFile; fileRef = 4B139AFC26B60BD800894F82 /* NSImageExtensions.swift */; };
		4B1AD8D525FC38DD00261379 /* EncryptionKeyStoreTests.swift in Sources */ = {isa = PBXBuildFile; fileRef = 4BA1A6EA258C288C00F6F690 /* EncryptionKeyStoreTests.swift */; };
		4B1AD8E225FC390B00261379 /* EncryptionMocks.swift in Sources */ = {isa = PBXBuildFile; fileRef = 4BA1A6F5258C4F9600F6F690 /* EncryptionMocks.swift */; };
		4B1AD91725FC46FB00261379 /* CoreDataEncryptionTests.swift in Sources */ = {isa = PBXBuildFile; fileRef = 4B1AD91625FC46FB00261379 /* CoreDataEncryptionTests.swift */; };
		4B1AD92125FC474E00261379 /* CoreDataEncryptionTesting.xcdatamodeld in Sources */ = {isa = PBXBuildFile; fileRef = 4B11060325903E570039B979 /* CoreDataEncryptionTesting.xcdatamodeld */; };
		4B1E6EED27AB5E5100F51793 /* SecureVaultSorting.swift in Sources */ = {isa = PBXBuildFile; fileRef = 4B1E6EEB27AB5E5100F51793 /* SecureVaultSorting.swift */; };
		4B1E6EEE27AB5E5100F51793 /* PasswordManagementListSection.swift in Sources */ = {isa = PBXBuildFile; fileRef = 4B1E6EEC27AB5E5100F51793 /* PasswordManagementListSection.swift */; };
		4B1E6EF127AB5E5D00F51793 /* NSPopUpButtonView.swift in Sources */ = {isa = PBXBuildFile; fileRef = 4B1E6EEF27AB5E5D00F51793 /* NSPopUpButtonView.swift */; };
		4B1E6EF227AB5E5D00F51793 /* PasswordManagementItemList.swift in Sources */ = {isa = PBXBuildFile; fileRef = 4B1E6EF027AB5E5D00F51793 /* PasswordManagementItemList.swift */; };
		4B2CBF412767EEC1001DF04B /* MacWaitlistStoreTests.swift in Sources */ = {isa = PBXBuildFile; fileRef = 4B2CBF402767EEC1001DF04B /* MacWaitlistStoreTests.swift */; };
		4B2E7D6326FF9D6500D2DB17 /* PrintingUserScript.swift in Sources */ = {isa = PBXBuildFile; fileRef = 4B2E7D6226FF9D6500D2DB17 /* PrintingUserScript.swift */; };
		4B379C1527BD91E3008A968E /* QuartzIdleStateProvider.swift in Sources */ = {isa = PBXBuildFile; fileRef = 4B379C1427BD91E3008A968E /* QuartzIdleStateProvider.swift */; };
		4B379C1E27BDB7FF008A968E /* DeviceAuthenticator.swift in Sources */ = {isa = PBXBuildFile; fileRef = 4B379C1D27BDB7FF008A968E /* DeviceAuthenticator.swift */; };
		4B379C2227BDBA29008A968E /* LocalAuthenticationService.swift in Sources */ = {isa = PBXBuildFile; fileRef = 4B379C2127BDBA29008A968E /* LocalAuthenticationService.swift */; };
		4B379C2427BDE1B0008A968E /* FlatButton.swift in Sources */ = {isa = PBXBuildFile; fileRef = 4B379C2327BDE1B0008A968E /* FlatButton.swift */; };
		4B39AAF627D9B2C700A73FD5 /* NSStackViewExtension.swift in Sources */ = {isa = PBXBuildFile; fileRef = 4B39AAF527D9B2C700A73FD5 /* NSStackViewExtension.swift */; };
		4B3F641E27A8D3BD00E0C118 /* BrowserProfileTests.swift in Sources */ = {isa = PBXBuildFile; fileRef = 4B3F641D27A8D3BD00E0C118 /* BrowserProfileTests.swift */; };
		4B4F72EC266B2ED300814C60 /* CollectionExtension.swift in Sources */ = {isa = PBXBuildFile; fileRef = 4B4F72EB266B2ED300814C60 /* CollectionExtension.swift */; };
		4B59023D26B35F3600489384 /* ChromeDataImporter.swift in Sources */ = {isa = PBXBuildFile; fileRef = 4B59023826B35F3600489384 /* ChromeDataImporter.swift */; };
		4B59023E26B35F3600489384 /* ChromiumLoginReader.swift in Sources */ = {isa = PBXBuildFile; fileRef = 4B59023926B35F3600489384 /* ChromiumLoginReader.swift */; };
		4B59024026B35F3600489384 /* ChromiumDataImporter.swift in Sources */ = {isa = PBXBuildFile; fileRef = 4B59023B26B35F3600489384 /* ChromiumDataImporter.swift */; };
		4B59024126B35F3600489384 /* BraveDataImporter.swift in Sources */ = {isa = PBXBuildFile; fileRef = 4B59023C26B35F3600489384 /* BraveDataImporter.swift */; };
		4B59024326B35F7C00489384 /* BrowserImportViewController.swift in Sources */ = {isa = PBXBuildFile; fileRef = 4B59024226B35F7C00489384 /* BrowserImportViewController.swift */; };
		4B59024826B3673600489384 /* ThirdPartyBrowser.swift in Sources */ = {isa = PBXBuildFile; fileRef = 4B59024726B3673600489384 /* ThirdPartyBrowser.swift */; };
		4B59024A26B38B0B00489384 /* Login Data in Resources */ = {isa = PBXBuildFile; fileRef = 4B59024926B38B0B00489384 /* Login Data */; };
		4B59024C26B38BB800489384 /* ChromiumLoginReaderTests.swift in Sources */ = {isa = PBXBuildFile; fileRef = 4B59024B26B38BB800489384 /* ChromiumLoginReaderTests.swift */; };
		4B5A4F4C27F3A5AA008FBD88 /* NSNotificationName+DataImport.swift in Sources */ = {isa = PBXBuildFile; fileRef = 4B5A4F4B27F3A5AA008FBD88 /* NSNotificationName+DataImport.swift */; };
		4B5FF67826B602B100D42879 /* FirefoxDataImporter.swift in Sources */ = {isa = PBXBuildFile; fileRef = 4B5FF67726B602B100D42879 /* FirefoxDataImporter.swift */; };
		4B65143E263924B5005B46EB /* EmailUrlExtensions.swift in Sources */ = {isa = PBXBuildFile; fileRef = 4B65143D263924B5005B46EB /* EmailUrlExtensions.swift */; };
		4B677432255DBEB800025BD8 /* httpsMobileV2BloomSpec.json in Resources */ = {isa = PBXBuildFile; fileRef = 4B677427255DBEB800025BD8 /* httpsMobileV2BloomSpec.json */; };
		4B677433255DBEB800025BD8 /* httpsMobileV2Bloom.bin in Resources */ = {isa = PBXBuildFile; fileRef = 4B677428255DBEB800025BD8 /* httpsMobileV2Bloom.bin */; };
		4B677434255DBEB800025BD8 /* HTTPSBloomFilterSpecification.swift in Sources */ = {isa = PBXBuildFile; fileRef = 4B677429255DBEB800025BD8 /* HTTPSBloomFilterSpecification.swift */; };
		4B677435255DBEB800025BD8 /* httpsMobileV2FalsePositives.json in Resources */ = {isa = PBXBuildFile; fileRef = 4B67742A255DBEB800025BD8 /* httpsMobileV2FalsePositives.json */; };
		4B677438255DBEB800025BD8 /* HTTPSUpgrade.xcdatamodeld in Sources */ = {isa = PBXBuildFile; fileRef = 4B67742E255DBEB800025BD8 /* HTTPSUpgrade.xcdatamodeld */; };
		4B677439255DBEB800025BD8 /* AppHTTPSUpgradeStore.swift in Sources */ = {isa = PBXBuildFile; fileRef = 4B677430255DBEB800025BD8 /* AppHTTPSUpgradeStore.swift */; };
		4B677442255DBEEA00025BD8 /* Database.swift in Sources */ = {isa = PBXBuildFile; fileRef = 4B677440255DBEEA00025BD8 /* Database.swift */; };
		4B70C00127B0793D000386ED /* DuckDuckGo-ExampleCrash.ips in Resources */ = {isa = PBXBuildFile; fileRef = 4B70BFFF27B0793D000386ED /* DuckDuckGo-ExampleCrash.ips */; };
		4B70C00227B0793D000386ED /* CrashReportTests.swift in Sources */ = {isa = PBXBuildFile; fileRef = 4B70C00027B0793D000386ED /* CrashReportTests.swift */; };
		4B723E0526B0003E00E14D75 /* DataImportMocks.swift in Sources */ = {isa = PBXBuildFile; fileRef = 4B723DFF26B0003E00E14D75 /* DataImportMocks.swift */; };
		4B723E0626B0003E00E14D75 /* CSVParserTests.swift in Sources */ = {isa = PBXBuildFile; fileRef = 4B723E0026B0003E00E14D75 /* CSVParserTests.swift */; };
		4B723E0726B0003E00E14D75 /* CSVImporterTests.swift in Sources */ = {isa = PBXBuildFile; fileRef = 4B723E0126B0003E00E14D75 /* CSVImporterTests.swift */; };
		4B723E0826B0003E00E14D75 /* MockSecureVault.swift in Sources */ = {isa = PBXBuildFile; fileRef = 4B723E0326B0003E00E14D75 /* MockSecureVault.swift */; };
		4B723E0926B0003E00E14D75 /* CSVLoginExporterTests.swift in Sources */ = {isa = PBXBuildFile; fileRef = 4B723E0426B0003E00E14D75 /* CSVLoginExporterTests.swift */; };
		4B723E0A26B0005900E14D75 /* DataImportViewController.swift in Sources */ = {isa = PBXBuildFile; fileRef = 4B723DEE26B0002B00E14D75 /* DataImportViewController.swift */; };
		4B723E0B26B0005B00E14D75 /* CSVImportViewController.swift in Sources */ = {isa = PBXBuildFile; fileRef = 4B723DEF26B0002B00E14D75 /* CSVImportViewController.swift */; };
		4B723E0C26B0005D00E14D75 /* CSVImportSummaryViewController.swift in Sources */ = {isa = PBXBuildFile; fileRef = 4B723DF026B0002B00E14D75 /* CSVImportSummaryViewController.swift */; };
		4B723E0D26B0006100E14D75 /* SecureVaultLoginImporter.swift in Sources */ = {isa = PBXBuildFile; fileRef = 4B723DF326B0002B00E14D75 /* SecureVaultLoginImporter.swift */; };
		4B723E0E26B0006300E14D75 /* LoginImport.swift in Sources */ = {isa = PBXBuildFile; fileRef = 4B723DF426B0002B00E14D75 /* LoginImport.swift */; };
		4B723E0F26B0006500E14D75 /* CSVParser.swift in Sources */ = {isa = PBXBuildFile; fileRef = 4B723DF626B0002B00E14D75 /* CSVParser.swift */; };
		4B723E1026B0006700E14D75 /* CSVImporter.swift in Sources */ = {isa = PBXBuildFile; fileRef = 4B723DF726B0002B00E14D75 /* CSVImporter.swift */; };
		4B723E1126B0006C00E14D75 /* DataImport.storyboard in Resources */ = {isa = PBXBuildFile; fileRef = 4B723DED26B0002B00E14D75 /* DataImport.storyboard */; };
		4B723E1226B0006E00E14D75 /* DataImport.swift in Sources */ = {isa = PBXBuildFile; fileRef = 4B723DEB26B0002B00E14D75 /* DataImport.swift */; };
		4B723E1326B0007A00E14D75 /* CSVLoginExporter.swift in Sources */ = {isa = PBXBuildFile; fileRef = 4B723DFD26B0002B00E14D75 /* CSVLoginExporter.swift */; };
		4B723E1926B000DC00E14D75 /* TemporaryFileCreator.swift in Sources */ = {isa = PBXBuildFile; fileRef = 4B723E1726B000DC00E14D75 /* TemporaryFileCreator.swift */; };
		4B78A86B26BB3ADD0071BB16 /* BrowserImportSummaryViewController.swift in Sources */ = {isa = PBXBuildFile; fileRef = 4B78A86A26BB3ADD0071BB16 /* BrowserImportSummaryViewController.swift */; };
		4B7A57CF279A4EF300B1C70E /* ChromePreferences.swift in Sources */ = {isa = PBXBuildFile; fileRef = 4B7A57CE279A4EF300B1C70E /* ChromePreferences.swift */; };
		4B7A60A1273E0BE400BBDFEB /* WKWebsiteDataStoreExtension.swift in Sources */ = {isa = PBXBuildFile; fileRef = 4B7A60A0273E0BE400BBDFEB /* WKWebsiteDataStoreExtension.swift */; };
		4B82E9B325B69E3E00656FE7 /* TrackerRadarKit in Frameworks */ = {isa = PBXBuildFile; productRef = 4B82E9B225B69E3E00656FE7 /* TrackerRadarKit */; };
		4B8A4DFF27C83B29005F40E8 /* SaveIdentityViewController.swift in Sources */ = {isa = PBXBuildFile; fileRef = 4B8A4DFE27C83B29005F40E8 /* SaveIdentityViewController.swift */; };
		4B8A4E0127C8447E005F40E8 /* SaveIdentityPopover.swift in Sources */ = {isa = PBXBuildFile; fileRef = 4B8A4E0027C8447E005F40E8 /* SaveIdentityPopover.swift */; };
		4B8AC93326B3B06300879451 /* EdgeDataImporter.swift in Sources */ = {isa = PBXBuildFile; fileRef = 4B8AC93226B3B06300879451 /* EdgeDataImporter.swift */; };
		4B8AC93526B3B2FD00879451 /* NSAlert+DataImport.swift in Sources */ = {isa = PBXBuildFile; fileRef = 4B8AC93426B3B2FD00879451 /* NSAlert+DataImport.swift */; };
		4B8AC93926B48A5100879451 /* FirefoxLoginReader.swift in Sources */ = {isa = PBXBuildFile; fileRef = 4B8AC93826B48A5100879451 /* FirefoxLoginReader.swift */; };
		4B8AC93B26B48ADF00879451 /* ASN1Parser.swift in Sources */ = {isa = PBXBuildFile; fileRef = 4B8AC93A26B48ADF00879451 /* ASN1Parser.swift */; };
		4B8AC93D26B49BE600879451 /* FirefoxLoginReaderTests.swift in Sources */ = {isa = PBXBuildFile; fileRef = 4B8AC93C26B49BE600879451 /* FirefoxLoginReaderTests.swift */; };
		4B8AC94026B49BEE00879451 /* logins.json in Resources */ = {isa = PBXBuildFile; fileRef = 4B8AC93E26B49BEE00879451 /* logins.json */; };
		4B8AC94126B49BEE00879451 /* key4.db in Resources */ = {isa = PBXBuildFile; fileRef = 4B8AC93F26B49BEE00879451 /* key4.db */; };
		4B8AD0B127A86D9200AE44D6 /* WKWebsiteDataStoreExtensionTests.swift in Sources */ = {isa = PBXBuildFile; fileRef = 4B8AD0B027A86D9200AE44D6 /* WKWebsiteDataStoreExtensionTests.swift */; };
		4B8D9062276D1D880078DB17 /* LocaleExtension.swift in Sources */ = {isa = PBXBuildFile; fileRef = 4B8D9061276D1D880078DB17 /* LocaleExtension.swift */; };
		4B92928B26670D1700AD2C21 /* BookmarksOutlineView.swift in Sources */ = {isa = PBXBuildFile; fileRef = 4B92928526670D1600AD2C21 /* BookmarksOutlineView.swift */; };
		4B92928C26670D1700AD2C21 /* OutlineSeparatorViewCell.swift in Sources */ = {isa = PBXBuildFile; fileRef = 4B92928626670D1600AD2C21 /* OutlineSeparatorViewCell.swift */; };
		4B92928D26670D1700AD2C21 /* BookmarkOutlineViewCell.swift in Sources */ = {isa = PBXBuildFile; fileRef = 4B92928726670D1600AD2C21 /* BookmarkOutlineViewCell.swift */; };
		4B92928E26670D1700AD2C21 /* BookmarkOutlineViewCell.xib in Resources */ = {isa = PBXBuildFile; fileRef = 4B92928826670D1600AD2C21 /* BookmarkOutlineViewCell.xib */; };
		4B92928F26670D1700AD2C21 /* BookmarkTableCellView.swift in Sources */ = {isa = PBXBuildFile; fileRef = 4B92928926670D1700AD2C21 /* BookmarkTableCellView.swift */; };
		4B92929026670D1700AD2C21 /* BookmarkTableCellView.xib in Resources */ = {isa = PBXBuildFile; fileRef = 4B92928A26670D1700AD2C21 /* BookmarkTableCellView.xib */; };
		4B92929B26670D2A00AD2C21 /* BookmarkOutlineViewDataSource.swift in Sources */ = {isa = PBXBuildFile; fileRef = 4B92929126670D2A00AD2C21 /* BookmarkOutlineViewDataSource.swift */; };
		4B92929C26670D2A00AD2C21 /* PasteboardFolder.swift in Sources */ = {isa = PBXBuildFile; fileRef = 4B92929226670D2A00AD2C21 /* PasteboardFolder.swift */; };
		4B92929D26670D2A00AD2C21 /* BookmarkNode.swift in Sources */ = {isa = PBXBuildFile; fileRef = 4B92929326670D2A00AD2C21 /* BookmarkNode.swift */; };
		4B92929E26670D2A00AD2C21 /* BookmarkSidebarTreeController.swift in Sources */ = {isa = PBXBuildFile; fileRef = 4B92929426670D2A00AD2C21 /* BookmarkSidebarTreeController.swift */; };
		4B92929F26670D2A00AD2C21 /* PasteboardBookmark.swift in Sources */ = {isa = PBXBuildFile; fileRef = 4B92929526670D2A00AD2C21 /* PasteboardBookmark.swift */; };
		4B9292A026670D2A00AD2C21 /* SpacerNode.swift in Sources */ = {isa = PBXBuildFile; fileRef = 4B92929626670D2A00AD2C21 /* SpacerNode.swift */; };
		4B9292A126670D2A00AD2C21 /* BookmarkTreeController.swift in Sources */ = {isa = PBXBuildFile; fileRef = 4B92929726670D2A00AD2C21 /* BookmarkTreeController.swift */; };
		4B9292A226670D2A00AD2C21 /* PseudoFolder.swift in Sources */ = {isa = PBXBuildFile; fileRef = 4B92929826670D2A00AD2C21 /* PseudoFolder.swift */; };
		4B9292A326670D2A00AD2C21 /* BookmarkManagedObject.swift in Sources */ = {isa = PBXBuildFile; fileRef = 4B92929926670D2A00AD2C21 /* BookmarkManagedObject.swift */; };
		4B9292A426670D2A00AD2C21 /* PasteboardWriting.swift in Sources */ = {isa = PBXBuildFile; fileRef = 4B92929A26670D2A00AD2C21 /* PasteboardWriting.swift */; };
		4B9292AA26670D3700AD2C21 /* Bookmark.xcmappingmodel in Sources */ = {isa = PBXBuildFile; fileRef = 4B9292A526670D3700AD2C21 /* Bookmark.xcmappingmodel */; };
		4B9292AB26670D3700AD2C21 /* BookmarkMigrationPolicy.swift in Sources */ = {isa = PBXBuildFile; fileRef = 4B9292A626670D3700AD2C21 /* BookmarkMigrationPolicy.swift */; };
		4B9292AC26670D3700AD2C21 /* Bookmark.xcdatamodeld in Sources */ = {isa = PBXBuildFile; fileRef = 4B9292A726670D3700AD2C21 /* Bookmark.xcdatamodeld */; };
		4B9292AF26670F5300AD2C21 /* NSOutlineViewExtensions.swift in Sources */ = {isa = PBXBuildFile; fileRef = 4B9292AE26670F5300AD2C21 /* NSOutlineViewExtensions.swift */; };
		4B9292BA2667103100AD2C21 /* BookmarkNodePathTests.swift in Sources */ = {isa = PBXBuildFile; fileRef = 4B9292B02667103000AD2C21 /* BookmarkNodePathTests.swift */; };
		4B9292BB2667103100AD2C21 /* BookmarkNodeTests.swift in Sources */ = {isa = PBXBuildFile; fileRef = 4B9292B12667103000AD2C21 /* BookmarkNodeTests.swift */; };
		4B9292BC2667103100AD2C21 /* BookmarkSidebarTreeControllerTests.swift in Sources */ = {isa = PBXBuildFile; fileRef = 4B9292B22667103000AD2C21 /* BookmarkSidebarTreeControllerTests.swift */; };
		4B9292BD2667103100AD2C21 /* BookmarkOutlineViewDataSourceTests.swift in Sources */ = {isa = PBXBuildFile; fileRef = 4B9292B32667103000AD2C21 /* BookmarkOutlineViewDataSourceTests.swift */; };
		4B9292BE2667103100AD2C21 /* PasteboardFolderTests.swift in Sources */ = {isa = PBXBuildFile; fileRef = 4B9292B42667103000AD2C21 /* PasteboardFolderTests.swift */; };
		4B9292BF2667103100AD2C21 /* TreeControllerTests.swift in Sources */ = {isa = PBXBuildFile; fileRef = 4B9292B52667103000AD2C21 /* TreeControllerTests.swift */; };
		4B9292C02667103100AD2C21 /* BookmarkManagedObjectTests.swift in Sources */ = {isa = PBXBuildFile; fileRef = 4B9292B62667103000AD2C21 /* BookmarkManagedObjectTests.swift */; };
		4B9292C12667103100AD2C21 /* BookmarkMigrationTests.swift in Sources */ = {isa = PBXBuildFile; fileRef = 4B9292B72667103000AD2C21 /* BookmarkMigrationTests.swift */; };
		4B9292C22667103100AD2C21 /* BookmarkTests.swift in Sources */ = {isa = PBXBuildFile; fileRef = 4B9292B82667103000AD2C21 /* BookmarkTests.swift */; };
		4B9292C32667103100AD2C21 /* PasteboardBookmarkTests.swift in Sources */ = {isa = PBXBuildFile; fileRef = 4B9292B92667103100AD2C21 /* PasteboardBookmarkTests.swift */; };
		4B9292C52667104B00AD2C21 /* CoreDataTestUtilities.swift in Sources */ = {isa = PBXBuildFile; fileRef = 4B9292C42667104B00AD2C21 /* CoreDataTestUtilities.swift */; };
		4B9292CE2667123700AD2C21 /* BrowserTabSelectionDelegate.swift in Sources */ = {isa = PBXBuildFile; fileRef = 4B9292C62667123700AD2C21 /* BrowserTabSelectionDelegate.swift */; };
		4B9292CF2667123700AD2C21 /* BookmarkManagementSidebarViewController.swift in Sources */ = {isa = PBXBuildFile; fileRef = 4B9292C72667123700AD2C21 /* BookmarkManagementSidebarViewController.swift */; };
		4B9292D02667123700AD2C21 /* BookmarkManagementSplitViewController.swift in Sources */ = {isa = PBXBuildFile; fileRef = 4B9292C82667123700AD2C21 /* BookmarkManagementSplitViewController.swift */; };
		4B9292D12667123700AD2C21 /* BookmarkTableRowView.swift in Sources */ = {isa = PBXBuildFile; fileRef = 4B9292C92667123700AD2C21 /* BookmarkTableRowView.swift */; };
		4B9292D22667123700AD2C21 /* AddFolderModalViewController.swift in Sources */ = {isa = PBXBuildFile; fileRef = 4B9292CA2667123700AD2C21 /* AddFolderModalViewController.swift */; };
		4B9292D32667123700AD2C21 /* AddBookmarkModalViewController.swift in Sources */ = {isa = PBXBuildFile; fileRef = 4B9292CB2667123700AD2C21 /* AddBookmarkModalViewController.swift */; };
		4B9292D42667123700AD2C21 /* BookmarkListViewController.swift in Sources */ = {isa = PBXBuildFile; fileRef = 4B9292CC2667123700AD2C21 /* BookmarkListViewController.swift */; };
		4B9292D52667123700AD2C21 /* BookmarkManagementDetailViewController.swift in Sources */ = {isa = PBXBuildFile; fileRef = 4B9292CD2667123700AD2C21 /* BookmarkManagementDetailViewController.swift */; };
		4B9292D72667124000AD2C21 /* NSPopUpButtonExtension.swift in Sources */ = {isa = PBXBuildFile; fileRef = 4B9292D62667124000AD2C21 /* NSPopUpButtonExtension.swift */; };
		4B9292D92667124B00AD2C21 /* BookmarkListTreeControllerDataSource.swift in Sources */ = {isa = PBXBuildFile; fileRef = 4B9292D82667124B00AD2C21 /* BookmarkListTreeControllerDataSource.swift */; };
		4B9292DB2667125D00AD2C21 /* ContextualMenu.swift in Sources */ = {isa = PBXBuildFile; fileRef = 4B9292DA2667125D00AD2C21 /* ContextualMenu.swift */; };
		4BA1A69B258B076900F6F690 /* FileStore.swift in Sources */ = {isa = PBXBuildFile; fileRef = 4BA1A69A258B076900F6F690 /* FileStore.swift */; };
		4BA1A6A0258B079600F6F690 /* DataEncryption.swift in Sources */ = {isa = PBXBuildFile; fileRef = 4BA1A69F258B079600F6F690 /* DataEncryption.swift */; };
		4BA1A6A5258B07DF00F6F690 /* EncryptedValueTransformer.swift in Sources */ = {isa = PBXBuildFile; fileRef = 4BA1A6A4258B07DF00F6F690 /* EncryptedValueTransformer.swift */; };
		4BA1A6B3258B080A00F6F690 /* EncryptionKeyGeneration.swift in Sources */ = {isa = PBXBuildFile; fileRef = 4BA1A6B2258B080A00F6F690 /* EncryptionKeyGeneration.swift */; };
		4BA1A6B8258B081600F6F690 /* EncryptionKeyStoring.swift in Sources */ = {isa = PBXBuildFile; fileRef = 4BA1A6B7258B081600F6F690 /* EncryptionKeyStoring.swift */; };
		4BA1A6BD258B082300F6F690 /* EncryptionKeyStore.swift in Sources */ = {isa = PBXBuildFile; fileRef = 4BA1A6BC258B082300F6F690 /* EncryptionKeyStore.swift */; };
		4BA1A6C2258B0A1300F6F690 /* ContiguousBytesExtension.swift in Sources */ = {isa = PBXBuildFile; fileRef = 4BA1A6C1258B0A1300F6F690 /* ContiguousBytesExtension.swift */; };
		4BA1A6D9258C0CB300F6F690 /* DataEncryptionTests.swift in Sources */ = {isa = PBXBuildFile; fileRef = 4BA1A6D8258C0CB300F6F690 /* DataEncryptionTests.swift */; };
		4BA1A6DE258C100A00F6F690 /* FileStoreTests.swift in Sources */ = {isa = PBXBuildFile; fileRef = 4BA1A6DD258C100A00F6F690 /* FileStoreTests.swift */; };
		4BA1A6E6258C270800F6F690 /* EncryptionKeyGeneratorTests.swift in Sources */ = {isa = PBXBuildFile; fileRef = 4BA1A6E5258C270800F6F690 /* EncryptionKeyGeneratorTests.swift */; };
		4BA1A6F6258C4F9600F6F690 /* EncryptionMocks.swift in Sources */ = {isa = PBXBuildFile; fileRef = 4BA1A6F5258C4F9600F6F690 /* EncryptionMocks.swift */; };
		4BA1A6FE258C5C1300F6F690 /* EncryptedValueTransformerTests.swift in Sources */ = {isa = PBXBuildFile; fileRef = 4BA1A6FD258C5C1300F6F690 /* EncryptedValueTransformerTests.swift */; };
		4BA7C91627695EA500FEBA8E /* MacWaitlistRequestTests.swift in Sources */ = {isa = PBXBuildFile; fileRef = 4BA7C91527695EA500FEBA8E /* MacWaitlistRequestTests.swift */; };
		4BA7C91B276984AF00FEBA8E /* MacWaitlistLockScreenViewModelTests.swift in Sources */ = {isa = PBXBuildFile; fileRef = 4BA7C91A276984AF00FEBA8E /* MacWaitlistLockScreenViewModelTests.swift */; };
		4BB46EA226B8954500222970 /* logins-encrypted.json in Resources */ = {isa = PBXBuildFile; fileRef = 4BB46EA026B8954500222970 /* logins-encrypted.json */; };
		4BB46EA326B8954500222970 /* key4-encrypted.db in Resources */ = {isa = PBXBuildFile; fileRef = 4BB46EA126B8954500222970 /* key4-encrypted.db */; };
		4BB6CE5F26B77ED000EC5860 /* Cryptography.swift in Sources */ = {isa = PBXBuildFile; fileRef = 4BB6CE5E26B77ED000EC5860 /* Cryptography.swift */; };
		4BB88B4525B7B55C006F6B06 /* DebugUserScript.swift in Sources */ = {isa = PBXBuildFile; fileRef = 4BB88B4425B7B55C006F6B06 /* DebugUserScript.swift */; };
		4BB88B4A25B7B690006F6B06 /* SequenceExtensions.swift in Sources */ = {isa = PBXBuildFile; fileRef = 4BB88B4925B7B690006F6B06 /* SequenceExtensions.swift */; };
		4BB88B5025B7BA2B006F6B06 /* TabInstrumentation.swift in Sources */ = {isa = PBXBuildFile; fileRef = 4BB88B4F25B7BA2B006F6B06 /* TabInstrumentation.swift */; };
		4BB88B5B25B7BA50006F6B06 /* Instruments.swift in Sources */ = {isa = PBXBuildFile; fileRef = 4BB88B5A25B7BA50006F6B06 /* Instruments.swift */; };
		4BB99CFE26FE191E001E4761 /* FirefoxBookmarksReader.swift in Sources */ = {isa = PBXBuildFile; fileRef = 4BB99CF526FE191E001E4761 /* FirefoxBookmarksReader.swift */; };
		4BB99CFF26FE191E001E4761 /* BookmarkImport.swift in Sources */ = {isa = PBXBuildFile; fileRef = 4BB99CF626FE191E001E4761 /* BookmarkImport.swift */; };
		4BB99D0026FE191E001E4761 /* CoreDataBookmarkImporter.swift in Sources */ = {isa = PBXBuildFile; fileRef = 4BB99CF726FE191E001E4761 /* CoreDataBookmarkImporter.swift */; };
		4BB99D0126FE191E001E4761 /* ChromiumBookmarksReader.swift in Sources */ = {isa = PBXBuildFile; fileRef = 4BB99CF926FE191E001E4761 /* ChromiumBookmarksReader.swift */; };
		4BB99D0226FE191E001E4761 /* ImportedBookmarks.swift in Sources */ = {isa = PBXBuildFile; fileRef = 4BB99CFA26FE191E001E4761 /* ImportedBookmarks.swift */; };
		4BB99D0326FE191E001E4761 /* SafariBookmarksReader.swift in Sources */ = {isa = PBXBuildFile; fileRef = 4BB99CFC26FE191E001E4761 /* SafariBookmarksReader.swift */; };
		4BB99D0426FE191E001E4761 /* SafariDataImporter.swift in Sources */ = {isa = PBXBuildFile; fileRef = 4BB99CFD26FE191E001E4761 /* SafariDataImporter.swift */; };
		4BB99D0626FE1979001E4761 /* RequestFilePermissionViewController.swift in Sources */ = {isa = PBXBuildFile; fileRef = 4BB99D0526FE1979001E4761 /* RequestFilePermissionViewController.swift */; };
		4BB99D0926FE1A6D001E4761 /* Bookmarks.plist in Resources */ = {isa = PBXBuildFile; fileRef = 4BB99D0826FE1A6D001E4761 /* Bookmarks.plist */; };
		4BB99D0B26FE1A7B001E4761 /* Bookmarks in Resources */ = {isa = PBXBuildFile; fileRef = 4BB99D0A26FE1A7B001E4761 /* Bookmarks */; };
		4BB99D0F26FE1A84001E4761 /* ChromiumBookmarksReaderTests.swift in Sources */ = {isa = PBXBuildFile; fileRef = 4BB99D0C26FE1A83001E4761 /* ChromiumBookmarksReaderTests.swift */; };
		4BB99D1026FE1A84001E4761 /* FirefoxBookmarksReaderTests.swift in Sources */ = {isa = PBXBuildFile; fileRef = 4BB99D0D26FE1A83001E4761 /* FirefoxBookmarksReaderTests.swift */; };
		4BB99D1126FE1A84001E4761 /* SafariBookmarksReaderTests.swift in Sources */ = {isa = PBXBuildFile; fileRef = 4BB99D0E26FE1A84001E4761 /* SafariBookmarksReaderTests.swift */; };
		4BB99D1326FE1A94001E4761 /* places.sqlite in Resources */ = {isa = PBXBuildFile; fileRef = 4BB99D1226FE1A94001E4761 /* places.sqlite */; };
		4BBC16A027C4859400E00A38 /* DeviceAuthenticationService.swift in Sources */ = {isa = PBXBuildFile; fileRef = 4BBC169F27C4859400E00A38 /* DeviceAuthenticationService.swift */; };
		4BBC16A227C485BC00E00A38 /* DeviceIdleStateDetector.swift in Sources */ = {isa = PBXBuildFile; fileRef = 4BBC16A127C485BC00E00A38 /* DeviceIdleStateDetector.swift */; };
		4BBC16A527C488C900E00A38 /* DeviceAuthenticatorTests.swift in Sources */ = {isa = PBXBuildFile; fileRef = 4BBC16A427C488C900E00A38 /* DeviceAuthenticatorTests.swift */; };
		4BBE0AA727B9B027003B37A8 /* PopUpButton.swift in Sources */ = {isa = PBXBuildFile; fileRef = 4BBE0AA627B9B027003B37A8 /* PopUpButton.swift */; };
		4BC68A702759AE490029A586 /* Waitlist.storyboard in Resources */ = {isa = PBXBuildFile; fileRef = 4BC68A6F2759AE490029A586 /* Waitlist.storyboard */; };
		4BC68A722759B2140029A586 /* Waitlist.swift in Sources */ = {isa = PBXBuildFile; fileRef = 4BC68A712759B2140029A586 /* Waitlist.swift */; };
		4BDFA4AE27BF19E500648192 /* ToggleableScrollView.swift in Sources */ = {isa = PBXBuildFile; fileRef = 4BDFA4AD27BF19E500648192 /* ToggleableScrollView.swift */; };
		4BE0DF06267819A1006337B7 /* NSStoryboardExtension.swift in Sources */ = {isa = PBXBuildFile; fileRef = 4BE0DF0426781961006337B7 /* NSStoryboardExtension.swift */; };
		4BE4005327CF3DC3007D3161 /* SavePaymentMethodPopover.swift in Sources */ = {isa = PBXBuildFile; fileRef = 4BE4005227CF3DC3007D3161 /* SavePaymentMethodPopover.swift */; };
		4BE4005527CF3F19007D3161 /* SavePaymentMethodViewController.swift in Sources */ = {isa = PBXBuildFile; fileRef = 4BE4005427CF3F19007D3161 /* SavePaymentMethodViewController.swift */; };
		4BE65474271FCD40008D1D63 /* PasswordManagementIdentityItemView.swift in Sources */ = {isa = PBXBuildFile; fileRef = 4BE6546E271FCD40008D1D63 /* PasswordManagementIdentityItemView.swift */; };
		4BE65476271FCD41008D1D63 /* PasswordManagementCreditCardItemView.swift in Sources */ = {isa = PBXBuildFile; fileRef = 4BE65470271FCD40008D1D63 /* PasswordManagementCreditCardItemView.swift */; };
		4BE65477271FCD41008D1D63 /* PasswordManagementLoginItemView.swift in Sources */ = {isa = PBXBuildFile; fileRef = 4BE65471271FCD40008D1D63 /* PasswordManagementLoginItemView.swift */; };
		4BE65478271FCD41008D1D63 /* PasswordManagementNoteItemView.swift in Sources */ = {isa = PBXBuildFile; fileRef = 4BE65472271FCD40008D1D63 /* PasswordManagementNoteItemView.swift */; };
		4BE65479271FCD41008D1D63 /* EditableTextView.swift in Sources */ = {isa = PBXBuildFile; fileRef = 4BE65473271FCD40008D1D63 /* EditableTextView.swift */; };
		4BE6547E271FCD4D008D1D63 /* PasswordManagementIdentityModel.swift in Sources */ = {isa = PBXBuildFile; fileRef = 4BE6547A271FCD4D008D1D63 /* PasswordManagementIdentityModel.swift */; };
		4BE6547F271FCD4D008D1D63 /* PasswordManagementCreditCardModel.swift in Sources */ = {isa = PBXBuildFile; fileRef = 4BE6547B271FCD4D008D1D63 /* PasswordManagementCreditCardModel.swift */; };
		4BE65480271FCD4D008D1D63 /* PasswordManagementLoginModel.swift in Sources */ = {isa = PBXBuildFile; fileRef = 4BE6547C271FCD4D008D1D63 /* PasswordManagementLoginModel.swift */; };
		4BE65481271FCD4D008D1D63 /* PasswordManagementNoteModel.swift in Sources */ = {isa = PBXBuildFile; fileRef = 4BE6547D271FCD4D008D1D63 /* PasswordManagementNoteModel.swift */; };
		4BE65485271FCD7B008D1D63 /* LoginFaviconView.swift in Sources */ = {isa = PBXBuildFile; fileRef = 4BE65484271FCD7B008D1D63 /* LoginFaviconView.swift */; };
		4BEF0E6827641A0E00AF7C58 /* MacWaitlistLockScreenViewController.swift in Sources */ = {isa = PBXBuildFile; fileRef = 4BEF0E6627641A0E00AF7C58 /* MacWaitlistLockScreenViewController.swift */; };
		4BEF0E6A276676A500AF7C58 /* WaitlistRequest.swift in Sources */ = {isa = PBXBuildFile; fileRef = 4BEF0E69276676A500AF7C58 /* WaitlistRequest.swift */; };
		4BEF0E6C276676AB00AF7C58 /* MacWaitlistStore.swift in Sources */ = {isa = PBXBuildFile; fileRef = 4BEF0E6B276676AB00AF7C58 /* MacWaitlistStore.swift */; };
		4BEF0E722766B11200AF7C58 /* MacWaitlistLockScreenViewModel.swift in Sources */ = {isa = PBXBuildFile; fileRef = 4BEF0E712766B11200AF7C58 /* MacWaitlistLockScreenViewModel.swift */; };
		4BF01C00272AE74C00884A61 /* CountryList.swift in Sources */ = {isa = PBXBuildFile; fileRef = 4BE65482271FCD53008D1D63 /* CountryList.swift */; };
		4BF4951826C08395000547B8 /* ThirdPartyBrowserTests.swift in Sources */ = {isa = PBXBuildFile; fileRef = 4BF4951726C08395000547B8 /* ThirdPartyBrowserTests.swift */; };
		4BF4EA5027C71F26004E57C4 /* PasswordManagementListSectionTests.swift in Sources */ = {isa = PBXBuildFile; fileRef = 4BF4EA4F27C71F26004E57C4 /* PasswordManagementListSectionTests.swift */; };
		7B1E819E27C8874900FF0E60 /* ContentOverlayPopover.swift in Sources */ = {isa = PBXBuildFile; fileRef = 7B1E819B27C8874900FF0E60 /* ContentOverlayPopover.swift */; };
		7B1E819F27C8874900FF0E60 /* ContentOverlay.storyboard in Resources */ = {isa = PBXBuildFile; fileRef = 7B1E819C27C8874900FF0E60 /* ContentOverlay.storyboard */; };
		7B1E81A027C8874900FF0E60 /* ContentOverlayViewController.swift in Sources */ = {isa = PBXBuildFile; fileRef = 7B1E819D27C8874900FF0E60 /* ContentOverlayViewController.swift */; };
		7B4CE8E726F02135009134B1 /* TabBarTests.swift in Sources */ = {isa = PBXBuildFile; fileRef = 7B4CE8E626F02134009134B1 /* TabBarTests.swift */; };
		7BA4727D26F01BC400EAA165 /* CoreDataTestUtilities.swift in Sources */ = {isa = PBXBuildFile; fileRef = 4B9292C42667104B00AD2C21 /* CoreDataTestUtilities.swift */; };
		8511E18425F82B34002F516B /* 01_Fire_really_small.json in Resources */ = {isa = PBXBuildFile; fileRef = 8511E18325F82B34002F516B /* 01_Fire_really_small.json */; };
		853014D625E671A000FB8205 /* PageObserverUserScript.swift in Sources */ = {isa = PBXBuildFile; fileRef = 853014D525E671A000FB8205 /* PageObserverUserScript.swift */; };
		85308E25267FC9F2001ABD76 /* NSAlertExtension.swift in Sources */ = {isa = PBXBuildFile; fileRef = 85308E24267FC9F2001ABD76 /* NSAlertExtension.swift */; };
		85378D9C274E61B8007C5CBF /* MessageViews.storyboard in Resources */ = {isa = PBXBuildFile; fileRef = 85378D9B274E61B8007C5CBF /* MessageViews.storyboard */; };
		85378D9E274E664C007C5CBF /* PopoverMessageViewController.swift in Sources */ = {isa = PBXBuildFile; fileRef = 85378D9D274E664C007C5CBF /* PopoverMessageViewController.swift */; };
		85378DA0274E6F42007C5CBF /* NSNotificationName+EmailManager.swift in Sources */ = {isa = PBXBuildFile; fileRef = 85378D9F274E6F42007C5CBF /* NSNotificationName+EmailManager.swift */; };
		85378DA2274E7F25007C5CBF /* EmailManagerRequestDelegate.swift in Sources */ = {isa = PBXBuildFile; fileRef = 85378DA1274E7F25007C5CBF /* EmailManagerRequestDelegate.swift */; };
		8546DE6225C03056000CA5E1 /* UserAgentTests.swift in Sources */ = {isa = PBXBuildFile; fileRef = 8546DE6125C03056000CA5E1 /* UserAgentTests.swift */; };
		85480F8A25CDC360009424E3 /* MainMenu.storyboard in Resources */ = {isa = PBXBuildFile; fileRef = 85480F8925CDC360009424E3 /* MainMenu.storyboard */; };
		85480FBB25D181CB009424E3 /* ConfigurationDownloading.swift in Sources */ = {isa = PBXBuildFile; fileRef = 85480FBA25D181CB009424E3 /* ConfigurationDownloading.swift */; };
		85480FCF25D1AA22009424E3 /* ConfigurationStoring.swift in Sources */ = {isa = PBXBuildFile; fileRef = 85480FCE25D1AA22009424E3 /* ConfigurationStoring.swift */; };
		85589E7F27BBB8630038AD11 /* AddEditFavoriteViewController.swift in Sources */ = {isa = PBXBuildFile; fileRef = 85589E7927BBB8620038AD11 /* AddEditFavoriteViewController.swift */; };
		85589E8027BBB8630038AD11 /* AddEditFavoriteWindow.swift in Sources */ = {isa = PBXBuildFile; fileRef = 85589E7A27BBB8620038AD11 /* AddEditFavoriteWindow.swift */; };
		85589E8127BBB8630038AD11 /* HomePage.storyboard in Resources */ = {isa = PBXBuildFile; fileRef = 85589E7B27BBB8630038AD11 /* HomePage.storyboard */; };
		85589E8227BBB8630038AD11 /* HomePageView.swift in Sources */ = {isa = PBXBuildFile; fileRef = 85589E7C27BBB8630038AD11 /* HomePageView.swift */; };
		85589E8327BBB8630038AD11 /* HomePageViewController.swift in Sources */ = {isa = PBXBuildFile; fileRef = 85589E7D27BBB8630038AD11 /* HomePageViewController.swift */; };
		85589E8727BBB8F20038AD11 /* HomePageFavoritesModel.swift in Sources */ = {isa = PBXBuildFile; fileRef = 85589E8627BBB8F20038AD11 /* HomePageFavoritesModel.swift */; };
		85589E8B27BBBADC0038AD11 /* ColorExtensions.swift in Sources */ = {isa = PBXBuildFile; fileRef = 85589E8A27BBBADC0038AD11 /* ColorExtensions.swift */; };
		85589E8D27BBBB870038AD11 /* NavigationBar.storyboard in Resources */ = {isa = PBXBuildFile; fileRef = 85589E8C27BBBB870038AD11 /* NavigationBar.storyboard */; };
		85589E8F27BBBBF10038AD11 /* Main.storyboard in Resources */ = {isa = PBXBuildFile; fileRef = 85589E8E27BBBBF10038AD11 /* Main.storyboard */; };
		85589E9127BFB9810038AD11 /* HomePageRecentlyVisitedModel.swift in Sources */ = {isa = PBXBuildFile; fileRef = 85589E9027BFB9810038AD11 /* HomePageRecentlyVisitedModel.swift */; };
		85589E9427BFE1E70038AD11 /* FavoritesView.swift in Sources */ = {isa = PBXBuildFile; fileRef = 85589E9327BFE1E70038AD11 /* FavoritesView.swift */; };
		85589E9627BFE25D0038AD11 /* FailedAssertionView.swift in Sources */ = {isa = PBXBuildFile; fileRef = 85589E9527BFE25D0038AD11 /* FailedAssertionView.swift */; };
		85589E9827BFE2DA0038AD11 /* HoverButton.swift in Sources */ = {isa = PBXBuildFile; fileRef = 85589E9727BFE2DA0038AD11 /* HoverButton.swift */; };
		85589E9A27BFE3C30038AD11 /* FaviconView.swift in Sources */ = {isa = PBXBuildFile; fileRef = 85589E9927BFE3C30038AD11 /* FaviconView.swift */; };
		85589E9E27BFE4500038AD11 /* DefaultBrowserPromptView.swift in Sources */ = {isa = PBXBuildFile; fileRef = 85589E9D27BFE4500038AD11 /* DefaultBrowserPromptView.swift */; };
		85589EA027BFE60E0038AD11 /* MoreOrLessView.swift in Sources */ = {isa = PBXBuildFile; fileRef = 85589E9F27BFE60E0038AD11 /* MoreOrLessView.swift */; };
		85625994269C8F9600EE44BC /* PasswordManager.storyboard in Resources */ = {isa = PBXBuildFile; fileRef = 85625993269C8F9600EE44BC /* PasswordManager.storyboard */; };
		85625996269C953C00EE44BC /* PasswordManagementViewController.swift in Sources */ = {isa = PBXBuildFile; fileRef = 85625995269C953C00EE44BC /* PasswordManagementViewController.swift */; };
		85625998269C9C5F00EE44BC /* PasswordManagementPopover.swift in Sources */ = {isa = PBXBuildFile; fileRef = 85625997269C9C5F00EE44BC /* PasswordManagementPopover.swift */; };
		8562599A269CA0A600EE44BC /* NSRectExtension.swift in Sources */ = {isa = PBXBuildFile; fileRef = 85625999269CA0A600EE44BC /* NSRectExtension.swift */; };
		856C98A6256EB59600A22F1F /* MenuItemSelectors.swift in Sources */ = {isa = PBXBuildFile; fileRef = 856C98A5256EB59600A22F1F /* MenuItemSelectors.swift */; };
		856C98D52570116900A22F1F /* NSWindow+Toast.swift in Sources */ = {isa = PBXBuildFile; fileRef = 856C98D42570116900A22F1F /* NSWindow+Toast.swift */; };
		856C98DF257014BD00A22F1F /* FileDownloadManager.swift in Sources */ = {isa = PBXBuildFile; fileRef = 856C98DE257014BD00A22F1F /* FileDownloadManager.swift */; };
		856CADF0271710F400E79BB0 /* HoverUserScript.swift in Sources */ = {isa = PBXBuildFile; fileRef = 856CADEF271710F400E79BB0 /* HoverUserScript.swift */; };
		85707F22276A32B600DC0649 /* CallToAction.swift in Sources */ = {isa = PBXBuildFile; fileRef = 85707F21276A32B600DC0649 /* CallToAction.swift */; };
		85707F24276A332A00DC0649 /* OnboardingButtonStyles.swift in Sources */ = {isa = PBXBuildFile; fileRef = 85707F23276A332A00DC0649 /* OnboardingButtonStyles.swift */; };
		85707F26276A335700DC0649 /* Onboarding.swift in Sources */ = {isa = PBXBuildFile; fileRef = 85707F25276A335700DC0649 /* Onboarding.swift */; };
		85707F28276A34D900DC0649 /* DaxSpeech.swift in Sources */ = {isa = PBXBuildFile; fileRef = 85707F27276A34D900DC0649 /* DaxSpeech.swift */; };
		85707F2A276A35FE00DC0649 /* ActionSpeech.swift in Sources */ = {isa = PBXBuildFile; fileRef = 85707F29276A35FE00DC0649 /* ActionSpeech.swift */; };
		85707F2C276A364E00DC0649 /* OnboardingFlow.swift in Sources */ = {isa = PBXBuildFile; fileRef = 85707F2B276A364E00DC0649 /* OnboardingFlow.swift */; };
		85707F2E276A394C00DC0649 /* ViewExtensions.swift in Sources */ = {isa = PBXBuildFile; fileRef = 85707F2D276A394C00DC0649 /* ViewExtensions.swift */; };
		85707F31276A7DCA00DC0649 /* OnboardingViewModel.swift in Sources */ = {isa = PBXBuildFile; fileRef = 85707F30276A7DCA00DC0649 /* OnboardingViewModel.swift */; };
		85799C1825DEBB3F0007EC87 /* Logging.swift in Sources */ = {isa = PBXBuildFile; fileRef = 85799C1725DEBB3F0007EC87 /* Logging.swift */; };
		857FFEC027D239DC00415E7A /* HyperLink.swift in Sources */ = {isa = PBXBuildFile; fileRef = 857FFEBF27D239DC00415E7A /* HyperLink.swift */; };
		8585B63826D6E66C00C1416F /* ButtonStyles.swift in Sources */ = {isa = PBXBuildFile; fileRef = 8585B63726D6E66C00C1416F /* ButtonStyles.swift */; };
		8589063A267BCD8E00D23B0D /* SaveCredentialsPopover.swift in Sources */ = {isa = PBXBuildFile; fileRef = 85890639267BCD8E00D23B0D /* SaveCredentialsPopover.swift */; };
		8589063C267BCDC000D23B0D /* SaveCredentialsViewController.swift in Sources */ = {isa = PBXBuildFile; fileRef = 8589063B267BCDC000D23B0D /* SaveCredentialsViewController.swift */; };
		858A797F26A79EAA00A75A42 /* UserText+PasswordManager.swift in Sources */ = {isa = PBXBuildFile; fileRef = 858A797E26A79EAA00A75A42 /* UserText+PasswordManager.swift */; };
		858A798326A8B75F00A75A42 /* CopyHandler.swift in Sources */ = {isa = PBXBuildFile; fileRef = 858A798226A8B75F00A75A42 /* CopyHandler.swift */; };
		858A798526A8BB5D00A75A42 /* NSTextViewExtension.swift in Sources */ = {isa = PBXBuildFile; fileRef = 858A798426A8BB5D00A75A42 /* NSTextViewExtension.swift */; };
		858A798826A99DBE00A75A42 /* PasswordManagementItemListModelTests.swift in Sources */ = {isa = PBXBuildFile; fileRef = 858A798726A99DBE00A75A42 /* PasswordManagementItemListModelTests.swift */; };
		858A798A26A9B35E00A75A42 /* PasswordManagementItemModelTests.swift in Sources */ = {isa = PBXBuildFile; fileRef = 858A798926A9B35E00A75A42 /* PasswordManagementItemModelTests.swift */; };
		859E7D6B27453BF3009C2B69 /* BookmarksExporter.swift in Sources */ = {isa = PBXBuildFile; fileRef = 859E7D6A27453BF3009C2B69 /* BookmarksExporter.swift */; };
		859E7D6D274548F2009C2B69 /* BookmarksExporterTests.swift in Sources */ = {isa = PBXBuildFile; fileRef = 859E7D6C274548F2009C2B69 /* BookmarksExporterTests.swift */; };
		85A0116925AF1D8900FA6A0C /* FindInPageViewController.swift in Sources */ = {isa = PBXBuildFile; fileRef = 85A0116825AF1D8900FA6A0C /* FindInPageViewController.swift */; };
		85A0117425AF2EDF00FA6A0C /* FindInPage.storyboard in Resources */ = {isa = PBXBuildFile; fileRef = 85A0117325AF2EDF00FA6A0C /* FindInPage.storyboard */; };
		85A0118225AF60E700FA6A0C /* FindInPageModel.swift in Sources */ = {isa = PBXBuildFile; fileRef = 85A0118125AF60E700FA6A0C /* FindInPageModel.swift */; };
		85A011EA25B4D4CA00FA6A0C /* FindInPageUserScript.swift in Sources */ = {isa = PBXBuildFile; fileRef = 85A011E925B4D4CA00FA6A0C /* FindInPageUserScript.swift */; };
		85AC3AEF25D5CE9800C7D2AA /* UserScripts.swift in Sources */ = {isa = PBXBuildFile; fileRef = 85AC3AEE25D5CE9800C7D2AA /* UserScripts.swift */; };
		85AC3AF725D5DBFD00C7D2AA /* DataExtension.swift in Sources */ = {isa = PBXBuildFile; fileRef = 85AC3AF625D5DBFD00C7D2AA /* DataExtension.swift */; };
		85AC3B0525D6B1D800C7D2AA /* ScriptSourceProviding.swift in Sources */ = {isa = PBXBuildFile; fileRef = 85AC3B0425D6B1D800C7D2AA /* ScriptSourceProviding.swift */; };
		85AC3B1725D9BC1A00C7D2AA /* ConfigurationDownloaderTests.swift in Sources */ = {isa = PBXBuildFile; fileRef = 85AC3B1625D9BC1A00C7D2AA /* ConfigurationDownloaderTests.swift */; };
		85AC3B3525DA82A600C7D2AA /* DataTaskProviding.swift in Sources */ = {isa = PBXBuildFile; fileRef = 85AC3B3425DA82A600C7D2AA /* DataTaskProviding.swift */; };
		85AC3B4925DAC9BD00C7D2AA /* ConfigurationStorageTests.swift in Sources */ = {isa = PBXBuildFile; fileRef = 85AC3B4825DAC9BD00C7D2AA /* ConfigurationStorageTests.swift */; };
		85AC7AD927BD625000FFB69B /* HomePageAssets.xcassets in Resources */ = {isa = PBXBuildFile; fileRef = 85AC7AD827BD625000FFB69B /* HomePageAssets.xcassets */; };
		85AC7ADB27BD628400FFB69B /* HomePage.swift in Sources */ = {isa = PBXBuildFile; fileRef = 85AC7ADA27BD628400FFB69B /* HomePage.swift */; };
		85AC7ADD27BEB6EE00FFB69B /* HomePageDefaultBrowserModel.swift in Sources */ = {isa = PBXBuildFile; fileRef = 85AC7ADC27BEB6EE00FFB69B /* HomePageDefaultBrowserModel.swift */; };
		85AE2FF224A33A2D002D507F /* WebKit.framework in Frameworks */ = {isa = PBXBuildFile; fileRef = 85AE2FF124A33A2D002D507F /* WebKit.framework */; };
		85B7184A27677C2D00B4277F /* Onboarding.storyboard in Resources */ = {isa = PBXBuildFile; fileRef = 85B7184927677C2D00B4277F /* Onboarding.storyboard */; };
		85B7184C27677C6500B4277F /* OnboardingViewController.swift in Sources */ = {isa = PBXBuildFile; fileRef = 85B7184B27677C6500B4277F /* OnboardingViewController.swift */; };
		85B7184E27677CBB00B4277F /* RootView.swift in Sources */ = {isa = PBXBuildFile; fileRef = 85B7184D27677CBB00B4277F /* RootView.swift */; };
		85C48CCC278D808F00D3263E /* NSAttributedStringExtension.swift in Sources */ = {isa = PBXBuildFile; fileRef = 85C48CCB278D808F00D3263E /* NSAttributedStringExtension.swift */; };
		85C48CD127908C1000D3263E /* BrowserImportMoreInfoViewController.swift in Sources */ = {isa = PBXBuildFile; fileRef = 85C48CD027908C1000D3263E /* BrowserImportMoreInfoViewController.swift */; };
		85C5991B27D10CF000E605B2 /* FireAnimationView.swift in Sources */ = {isa = PBXBuildFile; fileRef = 85C5991A27D10CF000E605B2 /* FireAnimationView.swift */; };
		85C6A29625CC1FFD00EEB5F1 /* UserDefaultsWrapper.swift in Sources */ = {isa = PBXBuildFile; fileRef = 85C6A29525CC1FFD00EEB5F1 /* UserDefaultsWrapper.swift */; };
		85CC1D7B26A05ECF0062F04E /* PasswordManagementItemListModel.swift in Sources */ = {isa = PBXBuildFile; fileRef = 85CC1D7A26A05ECF0062F04E /* PasswordManagementItemListModel.swift */; };
		85CC1D7D26A05F250062F04E /* PasswordManagementItemModel.swift in Sources */ = {isa = PBXBuildFile; fileRef = 85CC1D7C26A05F250062F04E /* PasswordManagementItemModel.swift */; };
		85D33F1225C82EB3002B91A6 /* ConfigurationManager.swift in Sources */ = {isa = PBXBuildFile; fileRef = 85D33F1125C82EB3002B91A6 /* ConfigurationManager.swift */; };
		85D438B6256E7C9E00F3BAF8 /* ContextMenuUserScript.swift in Sources */ = {isa = PBXBuildFile; fileRef = 85D438B5256E7C9E00F3BAF8 /* ContextMenuUserScript.swift */; };
		85D885B026A590A90077C374 /* NSNotificationName+PasswordManager.swift in Sources */ = {isa = PBXBuildFile; fileRef = 85D885AF26A590A90077C374 /* NSNotificationName+PasswordManager.swift */; };
		85D885B326A5A9DE0077C374 /* NSAlert+PasswordManager.swift in Sources */ = {isa = PBXBuildFile; fileRef = 85D885B226A5A9DE0077C374 /* NSAlert+PasswordManager.swift */; };
		85F0FF1327CFAB04001C7C6E /* RecentlyVisitedView.swift in Sources */ = {isa = PBXBuildFile; fileRef = 85F0FF1227CFAB04001C7C6E /* RecentlyVisitedView.swift */; };
		85F1B0C925EF9759004792B6 /* URLEventHandlerTests.swift in Sources */ = {isa = PBXBuildFile; fileRef = 85F1B0C825EF9759004792B6 /* URLEventHandlerTests.swift */; };
		85F487B5276A8F2E003CE668 /* OnboardingTests.swift in Sources */ = {isa = PBXBuildFile; fileRef = 85F487B4276A8F2E003CE668 /* OnboardingTests.swift */; };
		85F69B3C25EDE81F00978E59 /* URLExtensionTests.swift in Sources */ = {isa = PBXBuildFile; fileRef = 85F69B3B25EDE81F00978E59 /* URLExtensionTests.swift */; };
		85FF55C825F82E4F00E2AB99 /* Lottie in Frameworks */ = {isa = PBXBuildFile; productRef = 85FF55C725F82E4F00E2AB99 /* Lottie */; };
		9807F645278CA16F00E1547B /* BrowserServicesKit in Frameworks */ = {isa = PBXBuildFile; productRef = 9807F644278CA16F00E1547B /* BrowserServicesKit */; };
		9812D895276CEDA5004B6181 /* ContentBlockerRulesLists.swift in Sources */ = {isa = PBXBuildFile; fileRef = 9812D894276CEDA5004B6181 /* ContentBlockerRulesLists.swift */; };
		9826B0A02747DF3D0092F683 /* ContentBlocking.swift in Sources */ = {isa = PBXBuildFile; fileRef = 9826B09F2747DF3D0092F683 /* ContentBlocking.swift */; };
		9826B0A22747DFEB0092F683 /* AppPrivacyConfigurationDataProvider.swift in Sources */ = {isa = PBXBuildFile; fileRef = 9826B0A12747DFEB0092F683 /* AppPrivacyConfigurationDataProvider.swift */; };
		9833912F27AAA3CE00DAF119 /* AppTrackerDataSetProvider.swift in Sources */ = {isa = PBXBuildFile; fileRef = 9833912E27AAA3CE00DAF119 /* AppTrackerDataSetProvider.swift */; };
		9833913127AAA4B500DAF119 /* trackerData.json in Resources */ = {isa = PBXBuildFile; fileRef = 9833913027AAA4B500DAF119 /* trackerData.json */; };
		9833913327AAAEEE00DAF119 /* EmbeddedTrackerDataTests.swift in Sources */ = {isa = PBXBuildFile; fileRef = 9833913227AAAEEE00DAF119 /* EmbeddedTrackerDataTests.swift */; };
		98EB5D1027516A4800681FE6 /* AppPrivacyConfigurationTests.swift in Sources */ = {isa = PBXBuildFile; fileRef = 98EB5D0F27516A4800681FE6 /* AppPrivacyConfigurationTests.swift */; };
		AA06B6B72672AF8100F541C5 /* Sparkle in Frameworks */ = {isa = PBXBuildFile; productRef = AA06B6B62672AF8100F541C5 /* Sparkle */; };
		AA0877B826D5160D00B05660 /* SafariVersionReaderTests.swift in Sources */ = {isa = PBXBuildFile; fileRef = AA0877B726D5160D00B05660 /* SafariVersionReaderTests.swift */; };
		AA0877BA26D5161D00B05660 /* WebKitVersionProviderTests.swift in Sources */ = {isa = PBXBuildFile; fileRef = AA0877B926D5161D00B05660 /* WebKitVersionProviderTests.swift */; };
		AA0F3DB7261A566C0077F2D9 /* SuggestionLoadingMock.swift in Sources */ = {isa = PBXBuildFile; fileRef = AA0F3DB6261A566C0077F2D9 /* SuggestionLoadingMock.swift */; };
		AA13DCB4271480B0006D48D3 /* FirePopoverViewModel.swift in Sources */ = {isa = PBXBuildFile; fileRef = AA13DCB3271480B0006D48D3 /* FirePopoverViewModel.swift */; };
		AA222CB92760F74E00321475 /* FaviconReferenceCache.swift in Sources */ = {isa = PBXBuildFile; fileRef = AA222CB82760F74E00321475 /* FaviconReferenceCache.swift */; };
		AA2CB12D2587BB5600AA6FBE /* TabBarFooter.xib in Resources */ = {isa = PBXBuildFile; fileRef = AA2CB12C2587BB5600AA6FBE /* TabBarFooter.xib */; };
		AA2CB1352587C29500AA6FBE /* TabBarFooter.swift in Sources */ = {isa = PBXBuildFile; fileRef = AA2CB1342587C29500AA6FBE /* TabBarFooter.swift */; };
		AA34396C2754D4E300B241FA /* shield.json in Resources */ = {isa = PBXBuildFile; fileRef = AA34396A2754D4E200B241FA /* shield.json */; };
		AA34396D2754D4E300B241FA /* shield-dot.json in Resources */ = {isa = PBXBuildFile; fileRef = AA34396B2754D4E300B241FA /* shield-dot.json */; };
		AA3439702754D4E900B241FA /* dark-shield-dot.json in Resources */ = {isa = PBXBuildFile; fileRef = AA34396E2754D4E900B241FA /* dark-shield-dot.json */; };
		AA3439712754D4E900B241FA /* dark-shield.json in Resources */ = {isa = PBXBuildFile; fileRef = AA34396F2754D4E900B241FA /* dark-shield.json */; };
		AA3439782754D55100B241FA /* dark-trackers-2.json in Resources */ = {isa = PBXBuildFile; fileRef = AA3439722754D55100B241FA /* dark-trackers-2.json */; };
		AA3439792754D55100B241FA /* trackers-1.json in Resources */ = {isa = PBXBuildFile; fileRef = AA3439732754D55100B241FA /* trackers-1.json */; };
		AA34397A2754D55100B241FA /* trackers-2.json in Resources */ = {isa = PBXBuildFile; fileRef = AA3439742754D55100B241FA /* trackers-2.json */; };
		AA34397B2754D55100B241FA /* trackers-3.json in Resources */ = {isa = PBXBuildFile; fileRef = AA3439752754D55100B241FA /* trackers-3.json */; };
		AA34397C2754D55100B241FA /* dark-trackers-1.json in Resources */ = {isa = PBXBuildFile; fileRef = AA3439762754D55100B241FA /* dark-trackers-1.json */; };
		AA34397D2754D55100B241FA /* dark-trackers-3.json in Resources */ = {isa = PBXBuildFile; fileRef = AA3439772754D55100B241FA /* dark-trackers-3.json */; };
		AA3863C527A1E28F00749AB5 /* Feedback.storyboard in Resources */ = {isa = PBXBuildFile; fileRef = AA3863C427A1E28F00749AB5 /* Feedback.storyboard */; };
		AA3D531527A1ED9300074EC1 /* FeedbackWindow.swift in Sources */ = {isa = PBXBuildFile; fileRef = AA3D531427A1ED9300074EC1 /* FeedbackWindow.swift */; };
		AA3D531727A1EEED00074EC1 /* FeedbackViewController.swift in Sources */ = {isa = PBXBuildFile; fileRef = AA3D531627A1EEED00074EC1 /* FeedbackViewController.swift */; };
		AA3D531B27A2F57E00074EC1 /* Feedback.swift in Sources */ = {isa = PBXBuildFile; fileRef = AA3D531A27A2F57E00074EC1 /* Feedback.swift */; };
		AA3D531D27A2F58F00074EC1 /* FeedbackSender.swift in Sources */ = {isa = PBXBuildFile; fileRef = AA3D531C27A2F58F00074EC1 /* FeedbackSender.swift */; };
		AA3F895324C18AD500628DDE /* SuggestionViewModel.swift in Sources */ = {isa = PBXBuildFile; fileRef = AA3F895224C18AD500628DDE /* SuggestionViewModel.swift */; };
		AA4BBA3B25C58FA200C4FB0F /* MainMenu.swift in Sources */ = {isa = PBXBuildFile; fileRef = AA4BBA3A25C58FA200C4FB0F /* MainMenu.swift */; };
		AA4D700725545EF800C3411E /* URLEventHandler.swift in Sources */ = {isa = PBXBuildFile; fileRef = AA4D700625545EF800C3411E /* URLEventHandler.swift */; };
		AA4FF40C2624751A004E2377 /* GrammarFeaturesManager.swift in Sources */ = {isa = PBXBuildFile; fileRef = AA4FF40B2624751A004E2377 /* GrammarFeaturesManager.swift */; };
		AA512D1424D99D9800230283 /* FaviconManager.swift in Sources */ = {isa = PBXBuildFile; fileRef = AA512D1324D99D9800230283 /* FaviconManager.swift */; };
		AA585D82248FD31100E9A3E2 /* AppDelegate.swift in Sources */ = {isa = PBXBuildFile; fileRef = AA585D81248FD31100E9A3E2 /* AppDelegate.swift */; };
		AA585D84248FD31100E9A3E2 /* BrowserTabViewController.swift in Sources */ = {isa = PBXBuildFile; fileRef = AA585D83248FD31100E9A3E2 /* BrowserTabViewController.swift */; };
		AA585D86248FD31400E9A3E2 /* Assets.xcassets in Resources */ = {isa = PBXBuildFile; fileRef = AA585D85248FD31400E9A3E2 /* Assets.xcassets */; };
		AA585DAF2490E6E600E9A3E2 /* MainViewController.swift in Sources */ = {isa = PBXBuildFile; fileRef = AA585DAE2490E6E600E9A3E2 /* MainViewController.swift */; };
		AA5C8F59258FE21F00748EB7 /* NSTextFieldExtension.swift in Sources */ = {isa = PBXBuildFile; fileRef = AA5C8F58258FE21F00748EB7 /* NSTextFieldExtension.swift */; };
		AA5C8F5E2590EEE800748EB7 /* NSPointExtension.swift in Sources */ = {isa = PBXBuildFile; fileRef = AA5C8F5D2590EEE800748EB7 /* NSPointExtension.swift */; };
		AA5C8F632591021700748EB7 /* NSApplicationExtension.swift in Sources */ = {isa = PBXBuildFile; fileRef = AA5C8F622591021700748EB7 /* NSApplicationExtension.swift */; };
		AA5D6DAC24A340F700C6FBCE /* WebViewStateObserver.swift in Sources */ = {isa = PBXBuildFile; fileRef = AA5D6DAB24A340F700C6FBCE /* WebViewStateObserver.swift */; };
		AA5FA697275F90C400DCE9C9 /* FaviconImageCache.swift in Sources */ = {isa = PBXBuildFile; fileRef = AA5FA696275F90C400DCE9C9 /* FaviconImageCache.swift */; };
		AA5FA69A275F91C700DCE9C9 /* Favicon.swift in Sources */ = {isa = PBXBuildFile; fileRef = AA5FA699275F91C700DCE9C9 /* Favicon.swift */; };
		AA5FA69D275F945C00DCE9C9 /* FaviconStore.swift in Sources */ = {isa = PBXBuildFile; fileRef = AA5FA69C275F945C00DCE9C9 /* FaviconStore.swift */; };
		AA5FA6A0275F948900DCE9C9 /* Favicons.xcdatamodeld in Sources */ = {isa = PBXBuildFile; fileRef = AA5FA69E275F948900DCE9C9 /* Favicons.xcdatamodeld */; };
		AA6197C4276B314D008396F0 /* FaviconUrlReference.swift in Sources */ = {isa = PBXBuildFile; fileRef = AA6197C3276B314D008396F0 /* FaviconUrlReference.swift */; };
		AA6197C6276B3168008396F0 /* FaviconHostReference.swift in Sources */ = {isa = PBXBuildFile; fileRef = AA6197C5276B3168008396F0 /* FaviconHostReference.swift */; };
		AA61C0D02722159B00E6B681 /* FireInfoViewController.swift in Sources */ = {isa = PBXBuildFile; fileRef = AA61C0CF2722159B00E6B681 /* FireInfoViewController.swift */; };
		AA61C0D22727F59B00E6B681 /* ArrayExtension.swift in Sources */ = {isa = PBXBuildFile; fileRef = AA61C0D12727F59B00E6B681 /* ArrayExtension.swift */; };
		AA63745424C9BF9A00AB2AC4 /* SuggestionContainerTests.swift in Sources */ = {isa = PBXBuildFile; fileRef = AA63745324C9BF9A00AB2AC4 /* SuggestionContainerTests.swift */; };
		AA652CB125DD825B009059CC /* LocalBookmarkStoreTests.swift in Sources */ = {isa = PBXBuildFile; fileRef = AA652CB025DD825B009059CC /* LocalBookmarkStoreTests.swift */; };
		AA652CCE25DD9071009059CC /* BookmarkListTests.swift in Sources */ = {isa = PBXBuildFile; fileRef = AA652CCD25DD9071009059CC /* BookmarkListTests.swift */; };
		AA652CD325DDA6E9009059CC /* LocalBookmarkManagerTests.swift in Sources */ = {isa = PBXBuildFile; fileRef = AA652CD225DDA6E9009059CC /* LocalBookmarkManagerTests.swift */; };
		AA652CDB25DDAB32009059CC /* BookmarkStoreMock.swift in Sources */ = {isa = PBXBuildFile; fileRef = AA652CDA25DDAB32009059CC /* BookmarkStoreMock.swift */; };
		AA6820E425502F19005ED0D5 /* WebsiteDataStore.swift in Sources */ = {isa = PBXBuildFile; fileRef = AA6820E325502F19005ED0D5 /* WebsiteDataStore.swift */; };
		AA6820EB25503D6A005ED0D5 /* Fire.swift in Sources */ = {isa = PBXBuildFile; fileRef = AA6820EA25503D6A005ED0D5 /* Fire.swift */; };
		AA6820F125503DA9005ED0D5 /* FireViewModel.swift in Sources */ = {isa = PBXBuildFile; fileRef = AA6820F025503DA9005ED0D5 /* FireViewModel.swift */; };
		AA68C3D32490ED62001B8783 /* NavigationBarViewController.swift in Sources */ = {isa = PBXBuildFile; fileRef = AA68C3D22490ED62001B8783 /* NavigationBarViewController.swift */; };
		AA68C3D72490F821001B8783 /* README.md in Resources */ = {isa = PBXBuildFile; fileRef = AA68C3D62490F821001B8783 /* README.md */; };
		AA693E5E2696E5B90007BB78 /* CrashReports.storyboard in Resources */ = {isa = PBXBuildFile; fileRef = AA693E5D2696E5B90007BB78 /* CrashReports.storyboard */; };
		AA6AD95B2704B6DB00159F8A /* FirePopoverViewController.swift in Sources */ = {isa = PBXBuildFile; fileRef = AA6AD95A2704B6DB00159F8A /* FirePopoverViewController.swift */; };
		AA6EF9AD25066F42004754E6 /* WindowsManager.swift in Sources */ = {isa = PBXBuildFile; fileRef = AA6EF9AC25066F42004754E6 /* WindowsManager.swift */; };
		AA6EF9B3250785D5004754E6 /* NSMenuExtension.swift in Sources */ = {isa = PBXBuildFile; fileRef = AA6EF9B2250785D5004754E6 /* NSMenuExtension.swift */; };
		AA6EF9B525081B4C004754E6 /* MainMenuActions.swift in Sources */ = {isa = PBXBuildFile; fileRef = AA6EF9B425081B4C004754E6 /* MainMenuActions.swift */; };
		AA6FFB4424DC33320028F4D0 /* NSViewExtension.swift in Sources */ = {isa = PBXBuildFile; fileRef = AA6FFB4324DC33320028F4D0 /* NSViewExtension.swift */; };
		AA6FFB4624DC3B5A0028F4D0 /* WebView.swift in Sources */ = {isa = PBXBuildFile; fileRef = AA6FFB4524DC3B5A0028F4D0 /* WebView.swift */; };
		AA72D5FE25FFF94E00C77619 /* NSMenuItemExtension.swift in Sources */ = {isa = PBXBuildFile; fileRef = AA72D5FD25FFF94E00C77619 /* NSMenuItemExtension.swift */; };
		AA7412B224D0B3AC00D22FE0 /* TabBarViewItem.swift in Sources */ = {isa = PBXBuildFile; fileRef = AA7412B024D0B3AC00D22FE0 /* TabBarViewItem.swift */; };
		AA7412B324D0B3AC00D22FE0 /* TabBarViewItem.xib in Resources */ = {isa = PBXBuildFile; fileRef = AA7412B124D0B3AC00D22FE0 /* TabBarViewItem.xib */; };
		AA7412B524D1536B00D22FE0 /* MainWindowController.swift in Sources */ = {isa = PBXBuildFile; fileRef = AA7412B424D1536B00D22FE0 /* MainWindowController.swift */; };
		AA7412B724D1687000D22FE0 /* TabBarScrollView.swift in Sources */ = {isa = PBXBuildFile; fileRef = AA7412B624D1687000D22FE0 /* TabBarScrollView.swift */; };
		AA7412BD24D2BEEE00D22FE0 /* MainWindow.swift in Sources */ = {isa = PBXBuildFile; fileRef = AA7412BC24D2BEEE00D22FE0 /* MainWindow.swift */; };
		AA75A0AE26F3500C0086B667 /* PrivacyIconViewModel.swift in Sources */ = {isa = PBXBuildFile; fileRef = AA75A0AD26F3500C0086B667 /* PrivacyIconViewModel.swift */; };
		AA7EB6DF27E7C57D00036718 /* MouseOverAnimationButton.swift in Sources */ = {isa = PBXBuildFile; fileRef = AA7EB6DE27E7C57D00036718 /* MouseOverAnimationButton.swift */; };
		AA7EB6E227E7D05500036718 /* flame-mouse-over.json in Resources */ = {isa = PBXBuildFile; fileRef = AA7EB6E027E7D05500036718 /* flame-mouse-over.json */; };
		AA7EB6E327E7D05500036718 /* dark-flame-mouse-over.json in Resources */ = {isa = PBXBuildFile; fileRef = AA7EB6E127E7D05500036718 /* dark-flame-mouse-over.json */; };
		AA7EB6E527E7D6DC00036718 /* AnimationView.swift in Sources */ = {isa = PBXBuildFile; fileRef = AA7EB6E427E7D6DC00036718 /* AnimationView.swift */; };
		AA7EB6E727E8809D00036718 /* shield-mouse-over.json in Resources */ = {isa = PBXBuildFile; fileRef = AA7EB6E627E8809D00036718 /* shield-mouse-over.json */; };
		AA7EB6E927E880A600036718 /* shield-dot-mouse-over.json in Resources */ = {isa = PBXBuildFile; fileRef = AA7EB6E827E880A600036718 /* shield-dot-mouse-over.json */; };
		AA7EB6EB27E880AE00036718 /* dark-shield-mouse-over.json in Resources */ = {isa = PBXBuildFile; fileRef = AA7EB6EA27E880AE00036718 /* dark-shield-mouse-over.json */; };
		AA7EB6ED27E880B600036718 /* dark-shield-dot-mouse-over.json in Resources */ = {isa = PBXBuildFile; fileRef = AA7EB6EC27E880B600036718 /* dark-shield-dot-mouse-over.json */; };
		AA80EC54256BE3BC007083E7 /* UserText.swift in Sources */ = {isa = PBXBuildFile; fileRef = AA80EC53256BE3BC007083E7 /* UserText.swift */; };
		AA80EC67256C4691007083E7 /* BrowserTab.storyboard in Resources */ = {isa = PBXBuildFile; fileRef = AA80EC69256C4691007083E7 /* BrowserTab.storyboard */; };
		AA80EC73256C46A2007083E7 /* Suggestion.storyboard in Resources */ = {isa = PBXBuildFile; fileRef = AA80EC75256C46A2007083E7 /* Suggestion.storyboard */; };
		AA80EC79256C46AA007083E7 /* TabBar.storyboard in Resources */ = {isa = PBXBuildFile; fileRef = AA80EC7B256C46AA007083E7 /* TabBar.storyboard */; };
		AA80EC89256C49B8007083E7 /* Localizable.strings in Resources */ = {isa = PBXBuildFile; fileRef = AA80EC8B256C49B8007083E7 /* Localizable.strings */; };
		AA80EC8F256C49BC007083E7 /* Localizable.stringsdict in Resources */ = {isa = PBXBuildFile; fileRef = AA80EC91256C49BC007083E7 /* Localizable.stringsdict */; };
		AA840A9827319D1600E63CDD /* FirePopoverWrapperViewController.swift in Sources */ = {isa = PBXBuildFile; fileRef = AA840A9727319D1600E63CDD /* FirePopoverWrapperViewController.swift */; };
		AA88D14B252A557100980B4E /* URLRequestExtension.swift in Sources */ = {isa = PBXBuildFile; fileRef = AA88D14A252A557100980B4E /* URLRequestExtension.swift */; };
		AA8EDF2424923E980071C2E8 /* URLExtension.swift in Sources */ = {isa = PBXBuildFile; fileRef = AA8EDF2324923E980071C2E8 /* URLExtension.swift */; };
		AA8EDF2724923EC70071C2E8 /* StringExtension.swift in Sources */ = {isa = PBXBuildFile; fileRef = AA8EDF2624923EC70071C2E8 /* StringExtension.swift */; };
		AA91F83927076F1900771A0D /* PrivacyIconViewModelTests.swift in Sources */ = {isa = PBXBuildFile; fileRef = AA91F83827076F1900771A0D /* PrivacyIconViewModelTests.swift */; };
		AA92126F25ACCB1100600CD4 /* ErrorExtension.swift in Sources */ = {isa = PBXBuildFile; fileRef = AA92126E25ACCB1100600CD4 /* ErrorExtension.swift */; };
		AA92127725ADA07900600CD4 /* WKWebViewExtension.swift in Sources */ = {isa = PBXBuildFile; fileRef = AA92127625ADA07900600CD4 /* WKWebViewExtension.swift */; };
		AA97BF4625135DD30014931A /* ApplicationDockMenu.swift in Sources */ = {isa = PBXBuildFile; fileRef = AA97BF4525135DD30014931A /* ApplicationDockMenu.swift */; };
		AA9B7C7E26A06E040008D425 /* TrackerInfo.swift in Sources */ = {isa = PBXBuildFile; fileRef = AA9B7C7D26A06E040008D425 /* TrackerInfo.swift */; };
		AA9B7C8326A197A00008D425 /* ServerTrust.swift in Sources */ = {isa = PBXBuildFile; fileRef = AA9B7C8226A197A00008D425 /* ServerTrust.swift */; };
		AA9B7C8526A199B60008D425 /* ServerTrustViewModel.swift in Sources */ = {isa = PBXBuildFile; fileRef = AA9B7C8426A199B60008D425 /* ServerTrustViewModel.swift */; };
		AA9C362825518C44004B1BA3 /* WebsiteDataStoreMock.swift in Sources */ = {isa = PBXBuildFile; fileRef = AA9C362725518C44004B1BA3 /* WebsiteDataStoreMock.swift */; };
		AA9C363025518CA9004B1BA3 /* FireTests.swift in Sources */ = {isa = PBXBuildFile; fileRef = AA9C362F25518CA9004B1BA3 /* FireTests.swift */; };
		AA9E9A5625A3AE8400D1959D /* NSWindowExtension.swift in Sources */ = {isa = PBXBuildFile; fileRef = AA9E9A5525A3AE8400D1959D /* NSWindowExtension.swift */; };
		AA9E9A5E25A4867200D1959D /* TabDragAndDropManager.swift in Sources */ = {isa = PBXBuildFile; fileRef = AA9E9A5D25A4867200D1959D /* TabDragAndDropManager.swift */; };
		AA9FF95924A1ECF20039E328 /* Tab.swift in Sources */ = {isa = PBXBuildFile; fileRef = AA9FF95824A1ECF20039E328 /* Tab.swift */; };
		AA9FF95B24A1EFC20039E328 /* TabViewModel.swift in Sources */ = {isa = PBXBuildFile; fileRef = AA9FF95A24A1EFC20039E328 /* TabViewModel.swift */; };
		AA9FF95D24A1FA1C0039E328 /* TabCollection.swift in Sources */ = {isa = PBXBuildFile; fileRef = AA9FF95C24A1FA1C0039E328 /* TabCollection.swift */; };
		AA9FF95F24A1FB690039E328 /* TabCollectionViewModel.swift in Sources */ = {isa = PBXBuildFile; fileRef = AA9FF95E24A1FB680039E328 /* TabCollectionViewModel.swift */; };
		AAA0CC33252F181A0079BC96 /* NavigationButtonMenuDelegate.swift in Sources */ = {isa = PBXBuildFile; fileRef = AAA0CC32252F181A0079BC96 /* NavigationButtonMenuDelegate.swift */; };
		AAA0CC3C25337FAB0079BC96 /* WKBackForwardListItemViewModel.swift in Sources */ = {isa = PBXBuildFile; fileRef = AAA0CC3B25337FAB0079BC96 /* WKBackForwardListItemViewModel.swift */; };
		AAA0CC472533833C0079BC96 /* MoreOptionsMenu.swift in Sources */ = {isa = PBXBuildFile; fileRef = AAA0CC462533833C0079BC96 /* MoreOptionsMenu.swift */; };
		AAA0CC572539EBC90079BC96 /* FaviconUserScript.swift in Sources */ = {isa = PBXBuildFile; fileRef = AAA0CC562539EBC90079BC96 /* FaviconUserScript.swift */; };
		AAA0CC6A253CC43C0079BC96 /* WKUserContentControllerExtension.swift in Sources */ = {isa = PBXBuildFile; fileRef = AAA0CC69253CC43C0079BC96 /* WKUserContentControllerExtension.swift */; };
		AAA892EA250A4CEF005B37B2 /* WindowControllersManager.swift in Sources */ = {isa = PBXBuildFile; fileRef = AAA892E9250A4CEF005B37B2 /* WindowControllersManager.swift */; };
		AAADFD06264AA282001555EA /* TimeIntervalExtension.swift in Sources */ = {isa = PBXBuildFile; fileRef = AAADFD05264AA282001555EA /* TimeIntervalExtension.swift */; };
		AAB549DF25DAB8F80058460B /* BookmarkViewModel.swift in Sources */ = {isa = PBXBuildFile; fileRef = AAB549DE25DAB8F80058460B /* BookmarkViewModel.swift */; };
		AAB7320726DD0C37002FACF9 /* Fire.storyboard in Resources */ = {isa = PBXBuildFile; fileRef = AAB7320626DD0C37002FACF9 /* Fire.storyboard */; };
		AAB7320926DD0CD9002FACF9 /* FireViewController.swift in Sources */ = {isa = PBXBuildFile; fileRef = AAB7320826DD0CD9002FACF9 /* FireViewController.swift */; };
		AAB8203C26B2DE0D00788AC3 /* SuggestionListCharacteristics.swift in Sources */ = {isa = PBXBuildFile; fileRef = AAB8203B26B2DE0D00788AC3 /* SuggestionListCharacteristics.swift */; };
		AABAF59C260A7D130085060C /* FaviconManagerMock.swift in Sources */ = {isa = PBXBuildFile; fileRef = AABAF59B260A7D130085060C /* FaviconManagerMock.swift */; };
		AABEE69A24A902A90043105B /* SuggestionContainerViewModel.swift in Sources */ = {isa = PBXBuildFile; fileRef = AABEE69924A902A90043105B /* SuggestionContainerViewModel.swift */; };
		AABEE69C24A902BB0043105B /* SuggestionContainer.swift in Sources */ = {isa = PBXBuildFile; fileRef = AABEE69B24A902BB0043105B /* SuggestionContainer.swift */; };
		AABEE6A524AA0A7F0043105B /* SuggestionViewController.swift in Sources */ = {isa = PBXBuildFile; fileRef = AABEE6A424AA0A7F0043105B /* SuggestionViewController.swift */; };
		AABEE6A924AB4B910043105B /* SuggestionTableCellView.swift in Sources */ = {isa = PBXBuildFile; fileRef = AABEE6A824AB4B910043105B /* SuggestionTableCellView.swift */; };
		AABEE6AB24ACA0F90043105B /* SuggestionTableRowView.swift in Sources */ = {isa = PBXBuildFile; fileRef = AABEE6AA24ACA0F90043105B /* SuggestionTableRowView.swift */; };
		AABEE6AF24AD22B90043105B /* AddressBarTextField.swift in Sources */ = {isa = PBXBuildFile; fileRef = AABEE6AE24AD22B90043105B /* AddressBarTextField.swift */; };
		AAC30A26268DFEE200D2D9CD /* CrashReporter.swift in Sources */ = {isa = PBXBuildFile; fileRef = AAC30A25268DFEE200D2D9CD /* CrashReporter.swift */; };
		AAC30A28268E045400D2D9CD /* CrashReportReader.swift in Sources */ = {isa = PBXBuildFile; fileRef = AAC30A27268E045400D2D9CD /* CrashReportReader.swift */; };
		AAC30A2A268E239100D2D9CD /* CrashReport.swift in Sources */ = {isa = PBXBuildFile; fileRef = AAC30A29268E239100D2D9CD /* CrashReport.swift */; };
		AAC30A2C268F1ECD00D2D9CD /* CrashReportSender.swift in Sources */ = {isa = PBXBuildFile; fileRef = AAC30A2B268F1ECD00D2D9CD /* CrashReportSender.swift */; };
		AAC30A2E268F1EE300D2D9CD /* CrashReportPromptPresenter.swift in Sources */ = {isa = PBXBuildFile; fileRef = AAC30A2D268F1EE300D2D9CD /* CrashReportPromptPresenter.swift */; };
		AAC5E4C725D6A6E8007F5990 /* BookmarkPopover.swift in Sources */ = {isa = PBXBuildFile; fileRef = AAC5E4C425D6A6E8007F5990 /* BookmarkPopover.swift */; };
		AAC5E4C825D6A6E8007F5990 /* BookmarkPopoverViewController.swift in Sources */ = {isa = PBXBuildFile; fileRef = AAC5E4C525D6A6E8007F5990 /* BookmarkPopoverViewController.swift */; };
		AAC5E4C925D6A6E8007F5990 /* Bookmarks.storyboard in Resources */ = {isa = PBXBuildFile; fileRef = AAC5E4C625D6A6E8007F5990 /* Bookmarks.storyboard */; };
		AAC5E4D025D6A709007F5990 /* Bookmark.swift in Sources */ = {isa = PBXBuildFile; fileRef = AAC5E4CD25D6A709007F5990 /* Bookmark.swift */; };
		AAC5E4D125D6A709007F5990 /* BookmarkManager.swift in Sources */ = {isa = PBXBuildFile; fileRef = AAC5E4CE25D6A709007F5990 /* BookmarkManager.swift */; };
		AAC5E4D225D6A709007F5990 /* BookmarkList.swift in Sources */ = {isa = PBXBuildFile; fileRef = AAC5E4CF25D6A709007F5990 /* BookmarkList.swift */; };
		AAC5E4D925D6A711007F5990 /* BookmarkStore.swift in Sources */ = {isa = PBXBuildFile; fileRef = AAC5E4D625D6A710007F5990 /* BookmarkStore.swift */; };
		AAC5E4E425D6BA9C007F5990 /* NSSizeExtension.swift in Sources */ = {isa = PBXBuildFile; fileRef = AAC5E4E325D6BA9C007F5990 /* NSSizeExtension.swift */; };
		AAC5E4F125D6BF10007F5990 /* AddressBarButton.swift in Sources */ = {isa = PBXBuildFile; fileRef = AAC5E4F025D6BF10007F5990 /* AddressBarButton.swift */; };
		AAC5E4F625D6BF2C007F5990 /* AddressBarButtonsViewController.swift in Sources */ = {isa = PBXBuildFile; fileRef = AAC5E4F525D6BF2C007F5990 /* AddressBarButtonsViewController.swift */; };
		AAC82C60258B6CB5009B6B42 /* TabPreviewWindowController.swift in Sources */ = {isa = PBXBuildFile; fileRef = AAC82C5F258B6CB5009B6B42 /* TabPreviewWindowController.swift */; };
		AAC9C01524CAFBCE00AD1325 /* TabTests.swift in Sources */ = {isa = PBXBuildFile; fileRef = AAC9C01424CAFBCE00AD1325 /* TabTests.swift */; };
		AAC9C01724CAFBDC00AD1325 /* TabCollectionTests.swift in Sources */ = {isa = PBXBuildFile; fileRef = AAC9C01624CAFBDC00AD1325 /* TabCollectionTests.swift */; };
		AAC9C01C24CB594C00AD1325 /* TabViewModelTests.swift in Sources */ = {isa = PBXBuildFile; fileRef = AAC9C01B24CB594C00AD1325 /* TabViewModelTests.swift */; };
		AAC9C01E24CB6BEB00AD1325 /* TabCollectionViewModelTests.swift in Sources */ = {isa = PBXBuildFile; fileRef = AAC9C01D24CB6BEB00AD1325 /* TabCollectionViewModelTests.swift */; };
		AACF6FD626BC366D00CF09F9 /* SafariVersionReader.swift in Sources */ = {isa = PBXBuildFile; fileRef = AACF6FD526BC366D00CF09F9 /* SafariVersionReader.swift */; };
		AAD6D8882696DF6D002393B3 /* CrashReportPromptViewController.swift in Sources */ = {isa = PBXBuildFile; fileRef = AAD6D8862696DF6D002393B3 /* CrashReportPromptViewController.swift */; };
		AAD8078527B3F3BE00CF7703 /* WebsiteBreakageSender.swift in Sources */ = {isa = PBXBuildFile; fileRef = AAD8078427B3F3BE00CF7703 /* WebsiteBreakageSender.swift */; };
		AAD8078727B3F45600CF7703 /* WebsiteBreakage.swift in Sources */ = {isa = PBXBuildFile; fileRef = AAD8078627B3F45600CF7703 /* WebsiteBreakage.swift */; };
		AAD86E52267A0DFF005C11BE /* UpdateController.swift in Sources */ = {isa = PBXBuildFile; fileRef = AAD86E51267A0DFF005C11BE /* UpdateController.swift */; };
		AADCBF3A26F7C2CE00EF67A8 /* LottieAnimationCache.swift in Sources */ = {isa = PBXBuildFile; fileRef = AADCBF3926F7C2CE00EF67A8 /* LottieAnimationCache.swift */; };
		AADE11C026D916D70032D8A7 /* StringExtensionTests.swift in Sources */ = {isa = PBXBuildFile; fileRef = AADE11BF26D916D70032D8A7 /* StringExtensionTests.swift */; };
		AAE246F32709EF3B00BEEAEE /* FirePopoverCollectionViewItem.swift in Sources */ = {isa = PBXBuildFile; fileRef = AAE246F12709EF3B00BEEAEE /* FirePopoverCollectionViewItem.swift */; };
		AAE246F42709EF3B00BEEAEE /* FirePopoverCollectionViewItem.xib in Resources */ = {isa = PBXBuildFile; fileRef = AAE246F22709EF3B00BEEAEE /* FirePopoverCollectionViewItem.xib */; };
		AAE246F6270A3D3000BEEAEE /* FirePopoverCollectionViewHeader.xib in Resources */ = {isa = PBXBuildFile; fileRef = AAE246F5270A3D3000BEEAEE /* FirePopoverCollectionViewHeader.xib */; };
		AAE246F8270A406200BEEAEE /* FirePopoverCollectionViewHeader.swift in Sources */ = {isa = PBXBuildFile; fileRef = AAE246F7270A406200BEEAEE /* FirePopoverCollectionViewHeader.swift */; };
		AAE39D1B24F44885008EF28B /* TabCollectionViewModelDelegateMock.swift in Sources */ = {isa = PBXBuildFile; fileRef = AAE39D1A24F44885008EF28B /* TabCollectionViewModelDelegateMock.swift */; };
		AAE7527A263B046100B973F8 /* History.xcdatamodeld in Sources */ = {isa = PBXBuildFile; fileRef = AAE75278263B046100B973F8 /* History.xcdatamodeld */; };
		AAE7527C263B056C00B973F8 /* HistoryStore.swift in Sources */ = {isa = PBXBuildFile; fileRef = AAE7527B263B056C00B973F8 /* HistoryStore.swift */; };
		AAE7527E263B05C600B973F8 /* HistoryEntry.swift in Sources */ = {isa = PBXBuildFile; fileRef = AAE7527D263B05C600B973F8 /* HistoryEntry.swift */; };
		AAE75280263B0A4D00B973F8 /* HistoryCoordinator.swift in Sources */ = {isa = PBXBuildFile; fileRef = AAE7527F263B0A4D00B973F8 /* HistoryCoordinator.swift */; };
		AAE8B102258A41C000E81239 /* TabPreview.storyboard in Resources */ = {isa = PBXBuildFile; fileRef = AAE8B101258A41C000E81239 /* TabPreview.storyboard */; };
		AAE8B110258A456C00E81239 /* TabPreviewViewController.swift in Sources */ = {isa = PBXBuildFile; fileRef = AAE8B10F258A456C00E81239 /* TabPreviewViewController.swift */; };
		AAE99B8927088A19008B6BD9 /* FirePopover.swift in Sources */ = {isa = PBXBuildFile; fileRef = AAE99B8827088A19008B6BD9 /* FirePopover.swift */; };
		AAEC74B22642C57200C2EFBC /* HistoryCoordinatingMock.swift in Sources */ = {isa = PBXBuildFile; fileRef = AAEC74B12642C57200C2EFBC /* HistoryCoordinatingMock.swift */; };
		AAEC74B42642C69300C2EFBC /* HistoryCoordinatorTests.swift in Sources */ = {isa = PBXBuildFile; fileRef = AAEC74B32642C69300C2EFBC /* HistoryCoordinatorTests.swift */; };
		AAEC74B62642CC6A00C2EFBC /* HistoryStoringMock.swift in Sources */ = {isa = PBXBuildFile; fileRef = AAEC74B52642CC6A00C2EFBC /* HistoryStoringMock.swift */; };
		AAEC74B82642E43800C2EFBC /* HistoryStoreTests.swift in Sources */ = {isa = PBXBuildFile; fileRef = AAEC74B72642E43800C2EFBC /* HistoryStoreTests.swift */; };
		AAEC74BB2642E67C00C2EFBC /* NSPersistentContainerExtension.swift in Sources */ = {isa = PBXBuildFile; fileRef = AAEC74BA2642E67C00C2EFBC /* NSPersistentContainerExtension.swift */; };
		AAEC74BC2642F0F800C2EFBC /* History.xcdatamodeld in Sources */ = {isa = PBXBuildFile; fileRef = AAE75278263B046100B973F8 /* History.xcdatamodeld */; };
		AAECA42024EEA4AC00EFA63A /* IndexPathExtension.swift in Sources */ = {isa = PBXBuildFile; fileRef = AAECA41F24EEA4AC00EFA63A /* IndexPathExtension.swift */; };
		AAEEC6A927088ADB008445F7 /* FireCoordinator.swift in Sources */ = {isa = PBXBuildFile; fileRef = AAEEC6A827088ADB008445F7 /* FireCoordinator.swift */; };
		AAEF6BC8276A081C0024DCF4 /* FaviconSelector.swift in Sources */ = {isa = PBXBuildFile; fileRef = AAEF6BC7276A081C0024DCF4 /* FaviconSelector.swift */; };
		AAFCB37F25E545D400859DD4 /* PublisherExtension.swift in Sources */ = {isa = PBXBuildFile; fileRef = AAFCB37E25E545D400859DD4 /* PublisherExtension.swift */; };
		AAFE068326C7082D005434CC /* WebKitVersionProvider.swift in Sources */ = {isa = PBXBuildFile; fileRef = AAFE068226C7082D005434CC /* WebKitVersionProvider.swift */; };
		B31055C427A1BA1D001AC618 /* AutoconsentUserScript.swift in Sources */ = {isa = PBXBuildFile; fileRef = B31055BC27A1BA1D001AC618 /* AutoconsentUserScript.swift */; };
		B31055C527A1BA1D001AC618 /* autoconsent.html in Resources */ = {isa = PBXBuildFile; fileRef = B31055BD27A1BA1D001AC618 /* autoconsent.html */; };
		B31055C627A1BA1D001AC618 /* userscript.js in Resources */ = {isa = PBXBuildFile; fileRef = B31055BE27A1BA1D001AC618 /* userscript.js */; };
		B31055C727A1BA1D001AC618 /* browser-shim.js in Resources */ = {isa = PBXBuildFile; fileRef = B31055BF27A1BA1D001AC618 /* browser-shim.js */; };
		B31055C827A1BA1D001AC618 /* background-bundle.js in Resources */ = {isa = PBXBuildFile; fileRef = B31055C027A1BA1D001AC618 /* background-bundle.js */; };
		B31055C927A1BA1D001AC618 /* AutoconsentBackground.swift in Sources */ = {isa = PBXBuildFile; fileRef = B31055C127A1BA1D001AC618 /* AutoconsentBackground.swift */; };
		B31055CA27A1BA1D001AC618 /* background.js in Resources */ = {isa = PBXBuildFile; fileRef = B31055C227A1BA1D001AC618 /* background.js */; };
		B31055CB27A1BA1D001AC618 /* autoconsent-bundle.js in Resources */ = {isa = PBXBuildFile; fileRef = B31055C327A1BA1D001AC618 /* autoconsent-bundle.js */; };
		B31055CE27A1BA44001AC618 /* AutoconsentBackgroundTests.swift in Sources */ = {isa = PBXBuildFile; fileRef = B31055CD27A1BA44001AC618 /* AutoconsentBackgroundTests.swift */; };
		B3FB198E27BC013C00513DC1 /* autoconsent-test-page.html in Resources */ = {isa = PBXBuildFile; fileRef = B3FB198D27BC013C00513DC1 /* autoconsent-test-page.html */; };
		B3FB199027BC015600513DC1 /* autoconsent-test.js in Resources */ = {isa = PBXBuildFile; fileRef = B3FB198F27BC015600513DC1 /* autoconsent-test.js */; };
		B3FB199327BD0AD400513DC1 /* CookieConsentInfo.swift in Sources */ = {isa = PBXBuildFile; fileRef = B3FB199227BD0AD400513DC1 /* CookieConsentInfo.swift */; };
		B6040856274B830F00680351 /* DictionaryExtension.swift in Sources */ = {isa = PBXBuildFile; fileRef = B6040855274B830F00680351 /* DictionaryExtension.swift */; };
		B604085C274B8FBA00680351 /* UnprotectedDomains.xcdatamodeld in Sources */ = {isa = PBXBuildFile; fileRef = B604085A274B8CA300680351 /* UnprotectedDomains.xcdatamodeld */; };
		B6085D062743905F00A9C456 /* CoreDataStore.swift in Sources */ = {isa = PBXBuildFile; fileRef = B6085D052743905F00A9C456 /* CoreDataStore.swift */; };
		B6085D092743AAB600A9C456 /* FireproofDomains.xcdatamodeld in Sources */ = {isa = PBXBuildFile; fileRef = B6085D072743993C00A9C456 /* FireproofDomains.xcdatamodeld */; };
		B6106BA026A7BE0B0013B453 /* PermissionManagerTests.swift in Sources */ = {isa = PBXBuildFile; fileRef = B6106B9F26A7BE0B0013B453 /* PermissionManagerTests.swift */; };
		B6106BA426A7BEA40013B453 /* PermissionAuthorizationState.swift in Sources */ = {isa = PBXBuildFile; fileRef = B6106BA226A7BEA00013B453 /* PermissionAuthorizationState.swift */; };
		B6106BA726A7BECC0013B453 /* PermissionAuthorizationQuery.swift in Sources */ = {isa = PBXBuildFile; fileRef = B6106BA526A7BEC80013B453 /* PermissionAuthorizationQuery.swift */; };
		B6106BAB26A7BF1D0013B453 /* PermissionType.swift in Sources */ = {isa = PBXBuildFile; fileRef = B6106BAA26A7BF1D0013B453 /* PermissionType.swift */; };
		B6106BAD26A7BF390013B453 /* PermissionState.swift in Sources */ = {isa = PBXBuildFile; fileRef = B6106BAC26A7BF390013B453 /* PermissionState.swift */; };
		B6106BAF26A7C6180013B453 /* PermissionStoreMock.swift in Sources */ = {isa = PBXBuildFile; fileRef = B6106BAE26A7C6180013B453 /* PermissionStoreMock.swift */; };
		B6106BB126A7D8720013B453 /* PermissionStoreTests.swift in Sources */ = {isa = PBXBuildFile; fileRef = B6106BB026A7D8720013B453 /* PermissionStoreTests.swift */; };
		B6106BB326A7F4AA0013B453 /* GeolocationServiceMock.swift in Sources */ = {isa = PBXBuildFile; fileRef = B6106BB226A7F4AA0013B453 /* GeolocationServiceMock.swift */; };
		B6106BB526A809E60013B453 /* GeolocationProviderTests.swift in Sources */ = {isa = PBXBuildFile; fileRef = B6106BB426A809E60013B453 /* GeolocationProviderTests.swift */; };
		B610F2BB27A145C500FCEBE9 /* RulesCompilationMonitor.swift in Sources */ = {isa = PBXBuildFile; fileRef = B610F2BA27A145C500FCEBE9 /* RulesCompilationMonitor.swift */; };
		B610F2E427A8F37A00FCEBE9 /* CBRCompileTimeReporterTests.swift in Sources */ = {isa = PBXBuildFile; fileRef = B610F2E327A8F37A00FCEBE9 /* CBRCompileTimeReporterTests.swift */; };
		B610F2EB27AA8E4500FCEBE9 /* ContentBlockingUpdatingTests.swift in Sources */ = {isa = PBXBuildFile; fileRef = B610F2E527AA388100FCEBE9 /* ContentBlockingUpdatingTests.swift */; };
		B610F2EC27AA8F9400FCEBE9 /* ContentBlockerRulesManagerMock.swift in Sources */ = {isa = PBXBuildFile; fileRef = B610F2E727AA397100FCEBE9 /* ContentBlockerRulesManagerMock.swift */; };
		B61EF3EC266F91E700B4D78F /* WKWebView+Download.swift in Sources */ = {isa = PBXBuildFile; fileRef = B61EF3EB266F91E700B4D78F /* WKWebView+Download.swift */; };
		B61EF3F1266F922200B4D78F /* WKProcessPool+DownloadDelegate.swift in Sources */ = {isa = PBXBuildFile; fileRef = B61EF3F0266F922200B4D78F /* WKProcessPool+DownloadDelegate.swift */; };
		B61F015525EDD5A700ABB5A3 /* UserContentController.swift in Sources */ = {isa = PBXBuildFile; fileRef = B61F015425EDD5A700ABB5A3 /* UserContentController.swift */; };
		B62EB47C25BAD3BB005745C6 /* WKWebViewPrivateMethodsAvailabilityTests.swift in Sources */ = {isa = PBXBuildFile; fileRef = B62EB47B25BAD3BB005745C6 /* WKWebViewPrivateMethodsAvailabilityTests.swift */; };
		B630793526731BC400DCEE41 /* URLSuggestedFilenameTests.swift in Sources */ = {isa = PBXBuildFile; fileRef = 8553FF51257523760029327F /* URLSuggestedFilenameTests.swift */; };
		B630793A26731F2600DCEE41 /* FileDownloadManagerTests.swift in Sources */ = {isa = PBXBuildFile; fileRef = B630793926731F2600DCEE41 /* FileDownloadManagerTests.swift */; };
		B630794226731F5400DCEE41 /* WKDownloadMock.swift in Sources */ = {isa = PBXBuildFile; fileRef = B630794126731F5400DCEE41 /* WKDownloadMock.swift */; };
		B637273B26CBC8AF00C8CB02 /* AuthenticationAlert.swift in Sources */ = {isa = PBXBuildFile; fileRef = B637273A26CBC8AF00C8CB02 /* AuthenticationAlert.swift */; };
		B637273D26CCF0C200C8CB02 /* OptionalExtension.swift in Sources */ = {isa = PBXBuildFile; fileRef = B637273C26CCF0C200C8CB02 /* OptionalExtension.swift */; };
		B63D466925BEB6C200874977 /* WKWebView+SessionState.swift in Sources */ = {isa = PBXBuildFile; fileRef = B63D466825BEB6C200874977 /* WKWebView+SessionState.swift */; };
		B63D467125BFA6C100874977 /* DispatchQueueExtensions.swift in Sources */ = {isa = PBXBuildFile; fileRef = B63D467025BFA6C100874977 /* DispatchQueueExtensions.swift */; };
		B63D467A25BFC3E100874977 /* NSCoderExtensions.swift in Sources */ = {isa = PBXBuildFile; fileRef = B63D467925BFC3E100874977 /* NSCoderExtensions.swift */; };
		B63ED0D826AE729600A9DAD1 /* PermissionModelTests.swift in Sources */ = {isa = PBXBuildFile; fileRef = B63ED0D726AE729600A9DAD1 /* PermissionModelTests.swift */; };
		B63ED0DA26AE7AF400A9DAD1 /* PermissionManagerMock.swift in Sources */ = {isa = PBXBuildFile; fileRef = B63ED0D926AE7AF400A9DAD1 /* PermissionManagerMock.swift */; };
		B63ED0DC26AE7B1E00A9DAD1 /* WebViewMock.swift in Sources */ = {isa = PBXBuildFile; fileRef = B63ED0DB26AE7B1E00A9DAD1 /* WebViewMock.swift */; };
		B63ED0DE26AFD9A300A9DAD1 /* AVCaptureDeviceMock.swift in Sources */ = {isa = PBXBuildFile; fileRef = B63ED0DD26AFD9A300A9DAD1 /* AVCaptureDeviceMock.swift */; };
		B63ED0E026AFE32F00A9DAD1 /* GeolocationProviderMock.swift in Sources */ = {isa = PBXBuildFile; fileRef = B63ED0DF26AFE32F00A9DAD1 /* GeolocationProviderMock.swift */; };
		B63ED0E326B3E7FA00A9DAD1 /* CLLocationManagerMock.swift in Sources */ = {isa = PBXBuildFile; fileRef = B63ED0E226B3E7FA00A9DAD1 /* CLLocationManagerMock.swift */; };
		B63ED0E526BB8FB900A9DAD1 /* SharingMenu.swift in Sources */ = {isa = PBXBuildFile; fileRef = B63ED0E426BB8FB900A9DAD1 /* SharingMenu.swift */; };
		B642738227B65BAC0005DFD1 /* SecureVaultErrorReporter.swift in Sources */ = {isa = PBXBuildFile; fileRef = B642738127B65BAC0005DFD1 /* SecureVaultErrorReporter.swift */; };
		B643BF1427ABF772000BACEC /* NSWorkspaceExtension.swift in Sources */ = {isa = PBXBuildFile; fileRef = B643BF1327ABF772000BACEC /* NSWorkspaceExtension.swift */; };
		B64C84DE2692D7400048FEBE /* PermissionAuthorization.storyboard in Resources */ = {isa = PBXBuildFile; fileRef = B64C84DD2692D7400048FEBE /* PermissionAuthorization.storyboard */; };
		B64C84E32692DC9F0048FEBE /* PermissionAuthorizationViewController.swift in Sources */ = {isa = PBXBuildFile; fileRef = B64C84E22692DC9F0048FEBE /* PermissionAuthorizationViewController.swift */; };
		B64C84EB2692DD650048FEBE /* PermissionAuthorizationPopover.swift in Sources */ = {isa = PBXBuildFile; fileRef = B64C84EA2692DD650048FEBE /* PermissionAuthorizationPopover.swift */; };
		B64C84F1269310120048FEBE /* PermissionManager.swift in Sources */ = {isa = PBXBuildFile; fileRef = B64C84F0269310120048FEBE /* PermissionManager.swift */; };
		B64C852A26942AC90048FEBE /* PermissionContextMenu.swift in Sources */ = {isa = PBXBuildFile; fileRef = B64C852926942AC90048FEBE /* PermissionContextMenu.swift */; };
		B64C853026943BC10048FEBE /* Permissions.xcdatamodeld in Sources */ = {isa = PBXBuildFile; fileRef = B64C852E26943BC10048FEBE /* Permissions.xcdatamodeld */; };
		B64C853826944B880048FEBE /* StoredPermission.swift in Sources */ = {isa = PBXBuildFile; fileRef = B64C853726944B880048FEBE /* StoredPermission.swift */; };
		B64C853D26944B940048FEBE /* PermissionStore.swift in Sources */ = {isa = PBXBuildFile; fileRef = B64C853C26944B940048FEBE /* PermissionStore.swift */; };
		B64C85422694590B0048FEBE /* PermissionButton.swift in Sources */ = {isa = PBXBuildFile; fileRef = B64C85412694590B0048FEBE /* PermissionButton.swift */; };
		B65349AA265CF45000DCC645 /* DispatchQueueExtensionsTests.swift in Sources */ = {isa = PBXBuildFile; fileRef = B65349A9265CF45000DCC645 /* DispatchQueueExtensionsTests.swift */; };
		B6553692268440D700085A79 /* WKProcessPool+GeolocationProvider.swift in Sources */ = {isa = PBXBuildFile; fileRef = B6553691268440D700085A79 /* WKProcessPool+GeolocationProvider.swift */; };
		B655369B268442EE00085A79 /* GeolocationProvider.swift in Sources */ = {isa = PBXBuildFile; fileRef = B655369A268442EE00085A79 /* GeolocationProvider.swift */; };
		B65536A62685B82B00085A79 /* Permissions.swift in Sources */ = {isa = PBXBuildFile; fileRef = B65536A52685B82B00085A79 /* Permissions.swift */; };
		B65536AE2685E17200085A79 /* GeolocationService.swift in Sources */ = {isa = PBXBuildFile; fileRef = B65536AD2685E17100085A79 /* GeolocationService.swift */; };
		B65783E725F8AAFB00D8DB33 /* String+Punycode.swift in Sources */ = {isa = PBXBuildFile; fileRef = B65783E625F8AAFB00D8DB33 /* String+Punycode.swift */; };
		B65783EC25F8AB9300D8DB33 /* String+PunycodeTests.swift in Sources */ = {isa = PBXBuildFile; fileRef = B65783EB25F8AB9200D8DB33 /* String+PunycodeTests.swift */; };
		B65783F525F8ACA400D8DB33 /* Punnycode in Frameworks */ = {isa = PBXBuildFile; productRef = B65783F425F8ACA400D8DB33 /* Punnycode */; };
		B657841A25FA484B00D8DB33 /* NSException+Catch.m in Sources */ = {isa = PBXBuildFile; fileRef = B657841925FA484B00D8DB33 /* NSException+Catch.m */; };
		B657841F25FA497600D8DB33 /* NSException+Catch.swift in Sources */ = {isa = PBXBuildFile; fileRef = B657841E25FA497600D8DB33 /* NSException+Catch.swift */; };
		B65E6B9E26D9EC0800095F96 /* CircularProgressView.swift in Sources */ = {isa = PBXBuildFile; fileRef = B65E6B9D26D9EC0800095F96 /* CircularProgressView.swift */; };
		B65E6BA026D9F10600095F96 /* NSBezierPathExtension.swift in Sources */ = {isa = PBXBuildFile; fileRef = B65E6B9F26D9F10600095F96 /* NSBezierPathExtension.swift */; };
		B662D3D92755D7AD0035D4D6 /* PixelStoreTests.swift in Sources */ = {isa = PBXBuildFile; fileRef = B662D3D82755D7AD0035D4D6 /* PixelStoreTests.swift */; };
		B662D3DC2755DF670035D4D6 /* OldPixelDataModel.xcdatamodeld in Sources */ = {isa = PBXBuildFile; fileRef = B662D3DA2755D8190035D4D6 /* OldPixelDataModel.xcdatamodeld */; };
		B662D3DE275613BB0035D4D6 /* EncryptionKeyStoreMock.swift in Sources */ = {isa = PBXBuildFile; fileRef = B662D3DD275613BB0035D4D6 /* EncryptionKeyStoreMock.swift */; };
		B662D3DF275616FF0035D4D6 /* EncryptionKeyStoreMock.swift in Sources */ = {isa = PBXBuildFile; fileRef = B662D3DD275613BB0035D4D6 /* EncryptionKeyStoreMock.swift */; };
		B66E9DD22670EB2A00E53BB5 /* _WKDownload+WebKitDownload.swift in Sources */ = {isa = PBXBuildFile; fileRef = B66E9DD12670EB2A00E53BB5 /* _WKDownload+WebKitDownload.swift */; };
		B66E9DD42670EB4A00E53BB5 /* WKDownload+WebKitDownload.swift in Sources */ = {isa = PBXBuildFile; fileRef = B66E9DD32670EB4A00E53BB5 /* WKDownload+WebKitDownload.swift */; };
		B67C6C3D2654B897006C872E /* WebViewExtensionTests.swift in Sources */ = {isa = PBXBuildFile; fileRef = B67C6C3C2654B897006C872E /* WebViewExtensionTests.swift */; };
		B67C6C422654BF49006C872E /* DuckDuckGo-Symbol.jpg in Resources */ = {isa = PBXBuildFile; fileRef = B67C6C412654BF49006C872E /* DuckDuckGo-Symbol.jpg */; };
		B67C6C472654C643006C872E /* FileManagerExtensionTests.swift in Sources */ = {isa = PBXBuildFile; fileRef = B67C6C462654C643006C872E /* FileManagerExtensionTests.swift */; };
		B68172A9269C487D006D1092 /* PrivacyDashboardUserScript.swift in Sources */ = {isa = PBXBuildFile; fileRef = B68172A8269C487D006D1092 /* PrivacyDashboardUserScript.swift */; };
		B68172AE269EB43F006D1092 /* GeolocationServiceTests.swift in Sources */ = {isa = PBXBuildFile; fileRef = B68172AD269EB43F006D1092 /* GeolocationServiceTests.swift */; };
		B6830961274CDE99004B46BB /* FireproofDomainsContainer.swift in Sources */ = {isa = PBXBuildFile; fileRef = B6830960274CDE99004B46BB /* FireproofDomainsContainer.swift */; };
		B6830963274CDEC7004B46BB /* FireproofDomainsStore.swift in Sources */ = {isa = PBXBuildFile; fileRef = B6830962274CDEC7004B46BB /* FireproofDomainsStore.swift */; };
		B68458B025C7E76A00DC17B6 /* WindowManager+StateRestoration.swift in Sources */ = {isa = PBXBuildFile; fileRef = B68458AF25C7E76A00DC17B6 /* WindowManager+StateRestoration.swift */; };
		B68458B825C7E8B200DC17B6 /* Tab+NSSecureCoding.swift in Sources */ = {isa = PBXBuildFile; fileRef = B68458B725C7E8B200DC17B6 /* Tab+NSSecureCoding.swift */; };
		B68458C025C7E9E000DC17B6 /* TabCollectionViewModel+NSSecureCoding.swift in Sources */ = {isa = PBXBuildFile; fileRef = B68458BF25C7E9E000DC17B6 /* TabCollectionViewModel+NSSecureCoding.swift */; };
		B68458C525C7EA0C00DC17B6 /* TabCollection+NSSecureCoding.swift in Sources */ = {isa = PBXBuildFile; fileRef = B68458C425C7EA0C00DC17B6 /* TabCollection+NSSecureCoding.swift */; };
		B68458CD25C7EB9000DC17B6 /* WKWebViewConfigurationExtensions.swift in Sources */ = {isa = PBXBuildFile; fileRef = B68458CC25C7EB9000DC17B6 /* WKWebViewConfigurationExtensions.swift */; };
		B684590825C9027900DC17B6 /* AppStateChangedPublisher.swift in Sources */ = {isa = PBXBuildFile; fileRef = B684590725C9027900DC17B6 /* AppStateChangedPublisher.swift */; };
		B684592225C93BE000DC17B6 /* Publisher.asVoid.swift in Sources */ = {isa = PBXBuildFile; fileRef = B684592125C93BE000DC17B6 /* Publisher.asVoid.swift */; };
		B684592725C93C0500DC17B6 /* Publishers.NestedObjectChanges.swift in Sources */ = {isa = PBXBuildFile; fileRef = B684592625C93C0500DC17B6 /* Publishers.NestedObjectChanges.swift */; };
		B684592F25C93FBF00DC17B6 /* AppStateRestorationManager.swift in Sources */ = {isa = PBXBuildFile; fileRef = B684592E25C93FBF00DC17B6 /* AppStateRestorationManager.swift */; };
		B68503A7279141CD00893A05 /* KeySetDictionary.swift in Sources */ = {isa = PBXBuildFile; fileRef = B68503A6279141CD00893A05 /* KeySetDictionary.swift */; };
		B688B4DA273E6D3B0087BEAF /* MainView.swift in Sources */ = {isa = PBXBuildFile; fileRef = B688B4D9273E6D3B0087BEAF /* MainView.swift */; };
		B688B4DF27420D290087BEAF /* PDFSearchTextMenuItemHandler.swift in Sources */ = {isa = PBXBuildFile; fileRef = B688B4DE27420D290087BEAF /* PDFSearchTextMenuItemHandler.swift */; };
		B689ECD526C247DB006FB0C5 /* BackForwardListItem.swift in Sources */ = {isa = PBXBuildFile; fileRef = B689ECD426C247DB006FB0C5 /* BackForwardListItem.swift */; };
		B68C2FB227706E6A00BF2C7D /* ProcessExtension.swift in Sources */ = {isa = PBXBuildFile; fileRef = B68C2FB127706E6A00BF2C7D /* ProcessExtension.swift */; };
		B68C92C1274E3EF4002AC6B0 /* PopUpWindow.swift in Sources */ = {isa = PBXBuildFile; fileRef = B68C92C0274E3EF4002AC6B0 /* PopUpWindow.swift */; };
		B68C92C42750EF76002AC6B0 /* PixelDataRecord.swift in Sources */ = {isa = PBXBuildFile; fileRef = B68C92C32750EF76002AC6B0 /* PixelDataRecord.swift */; };
		B693954A26F04BEB0015B914 /* NibLoadable.swift in Sources */ = {isa = PBXBuildFile; fileRef = B693953C26F04BE70015B914 /* NibLoadable.swift */; };
		B693954B26F04BEB0015B914 /* MouseOverView.swift in Sources */ = {isa = PBXBuildFile; fileRef = B693953D26F04BE70015B914 /* MouseOverView.swift */; };
		B693954C26F04BEB0015B914 /* FocusRingView.swift in Sources */ = {isa = PBXBuildFile; fileRef = B693953E26F04BE70015B914 /* FocusRingView.swift */; };
		B693954D26F04BEB0015B914 /* MouseClickView.swift in Sources */ = {isa = PBXBuildFile; fileRef = B693953F26F04BE80015B914 /* MouseClickView.swift */; };
		B693954E26F04BEB0015B914 /* ProgressView.swift in Sources */ = {isa = PBXBuildFile; fileRef = B693954026F04BE80015B914 /* ProgressView.swift */; };
		B693954F26F04BEB0015B914 /* PaddedImageButton.swift in Sources */ = {isa = PBXBuildFile; fileRef = B693954126F04BE80015B914 /* PaddedImageButton.swift */; };
		B693955026F04BEB0015B914 /* ShadowView.swift in Sources */ = {isa = PBXBuildFile; fileRef = B693954226F04BE90015B914 /* ShadowView.swift */; };
		B693955126F04BEB0015B914 /* GradientView.swift in Sources */ = {isa = PBXBuildFile; fileRef = B693954326F04BE90015B914 /* GradientView.swift */; };
		B693955226F04BEB0015B914 /* LongPressButton.swift in Sources */ = {isa = PBXBuildFile; fileRef = B693954426F04BE90015B914 /* LongPressButton.swift */; };
		B693955326F04BEC0015B914 /* WindowDraggingView.swift in Sources */ = {isa = PBXBuildFile; fileRef = B693954526F04BEA0015B914 /* WindowDraggingView.swift */; };
		B693955426F04BEC0015B914 /* ColorView.swift in Sources */ = {isa = PBXBuildFile; fileRef = B693954626F04BEA0015B914 /* ColorView.swift */; };
		B693955526F04BEC0015B914 /* NSSavePanelExtension.swift in Sources */ = {isa = PBXBuildFile; fileRef = B693954726F04BEA0015B914 /* NSSavePanelExtension.swift */; };
		B693955626F04BEC0015B914 /* SavePanelAccessoryView.xib in Resources */ = {isa = PBXBuildFile; fileRef = B693954826F04BEB0015B914 /* SavePanelAccessoryView.xib */; };
		B693955726F04BEC0015B914 /* MouseOverButton.swift in Sources */ = {isa = PBXBuildFile; fileRef = B693954926F04BEB0015B914 /* MouseOverButton.swift */; };
		B693955B26F0CE300015B914 /* WebKitDownloadDelegate.swift in Sources */ = {isa = PBXBuildFile; fileRef = B693955A26F0CE300015B914 /* WebKitDownloadDelegate.swift */; };
		B693955D26F19CD70015B914 /* DownloadListStoreTests.swift in Sources */ = {isa = PBXBuildFile; fileRef = B693955C26F19CD70015B914 /* DownloadListStoreTests.swift */; };
		B693955F26F1C17F0015B914 /* DownloadListCoordinatorTests.swift in Sources */ = {isa = PBXBuildFile; fileRef = B693955E26F1C17F0015B914 /* DownloadListCoordinatorTests.swift */; };
		B693956126F1C1BC0015B914 /* DownloadListStoreMock.swift in Sources */ = {isa = PBXBuildFile; fileRef = B693956026F1C1BC0015B914 /* DownloadListStoreMock.swift */; };
		B693956326F1C2A40015B914 /* FileDownloadManagerMock.swift in Sources */ = {isa = PBXBuildFile; fileRef = B693956226F1C2A40015B914 /* FileDownloadManagerMock.swift */; };
		B693956926F352DB0015B914 /* DownloadsWebViewMock.m in Sources */ = {isa = PBXBuildFile; fileRef = B693956826F352DB0015B914 /* DownloadsWebViewMock.m */; };
		B69B503A2726A12500758A2B /* StatisticsLoader.swift in Sources */ = {isa = PBXBuildFile; fileRef = B69B50342726A11F00758A2B /* StatisticsLoader.swift */; };
		B69B503B2726A12500758A2B /* Atb.swift in Sources */ = {isa = PBXBuildFile; fileRef = B69B50352726A11F00758A2B /* Atb.swift */; };
		B69B503C2726A12500758A2B /* StatisticsStore.swift in Sources */ = {isa = PBXBuildFile; fileRef = B69B50362726A12000758A2B /* StatisticsStore.swift */; };
		B69B503D2726A12500758A2B /* VariantManager.swift in Sources */ = {isa = PBXBuildFile; fileRef = B69B50372726A12000758A2B /* VariantManager.swift */; };
		B69B503E2726A12500758A2B /* AtbParser.swift in Sources */ = {isa = PBXBuildFile; fileRef = B69B50382726A12400758A2B /* AtbParser.swift */; };
		B69B503F2726A12500758A2B /* LocalStatisticsStore.swift in Sources */ = {isa = PBXBuildFile; fileRef = B69B50392726A12500758A2B /* LocalStatisticsStore.swift */; };
		B69B50452726C5C200758A2B /* AtbParserTests.swift in Sources */ = {isa = PBXBuildFile; fileRef = B69B50412726C5C100758A2B /* AtbParserTests.swift */; };
		B69B50462726C5C200758A2B /* AtbAndVariantCleanupTests.swift in Sources */ = {isa = PBXBuildFile; fileRef = B69B50422726C5C100758A2B /* AtbAndVariantCleanupTests.swift */; };
		B69B50472726C5C200758A2B /* VariantManagerTests.swift in Sources */ = {isa = PBXBuildFile; fileRef = B69B50432726C5C100758A2B /* VariantManagerTests.swift */; };
		B69B50482726C5C200758A2B /* StatisticsLoaderTests.swift in Sources */ = {isa = PBXBuildFile; fileRef = B69B50442726C5C200758A2B /* StatisticsLoaderTests.swift */; };
		B69B504B2726CA2900758A2B /* MockStatisticsStore.swift in Sources */ = {isa = PBXBuildFile; fileRef = B69B50492726CA2900758A2B /* MockStatisticsStore.swift */; };
		B69B504C2726CA2900758A2B /* MockVariantManager.swift in Sources */ = {isa = PBXBuildFile; fileRef = B69B504A2726CA2900758A2B /* MockVariantManager.swift */; };
		B69B50522726CD8100758A2B /* atb.json in Resources */ = {isa = PBXBuildFile; fileRef = B69B504E2726CD7E00758A2B /* atb.json */; };
		B69B50532726CD8100758A2B /* empty in Resources */ = {isa = PBXBuildFile; fileRef = B69B504F2726CD7F00758A2B /* empty */; };
		B69B50542726CD8100758A2B /* atb-with-update.json in Resources */ = {isa = PBXBuildFile; fileRef = B69B50502726CD7F00758A2B /* atb-with-update.json */; };
		B69B50552726CD8100758A2B /* invalid.json in Resources */ = {isa = PBXBuildFile; fileRef = B69B50512726CD8000758A2B /* invalid.json */; };
		B69B50572727D16900758A2B /* AtbAndVariantCleanup.swift in Sources */ = {isa = PBXBuildFile; fileRef = B69B50562727D16900758A2B /* AtbAndVariantCleanup.swift */; };
		B6A5A27125B9377300AA7ADA /* StatePersistenceService.swift in Sources */ = {isa = PBXBuildFile; fileRef = B6A5A27025B9377300AA7ADA /* StatePersistenceService.swift */; };
		B6A5A27925B93FFF00AA7ADA /* StateRestorationManagerTests.swift in Sources */ = {isa = PBXBuildFile; fileRef = B6A5A27825B93FFE00AA7ADA /* StateRestorationManagerTests.swift */; };
		B6A5A27E25B9403E00AA7ADA /* FileStoreMock.swift in Sources */ = {isa = PBXBuildFile; fileRef = B6A5A27D25B9403E00AA7ADA /* FileStoreMock.swift */; };
		B6A5A2A025B96E8300AA7ADA /* AppStateChangePublisherTests.swift in Sources */ = {isa = PBXBuildFile; fileRef = B6A5A29F25B96E8300AA7ADA /* AppStateChangePublisherTests.swift */; };
		B6A5A2A825BAA35500AA7ADA /* WindowManagerStateRestorationTests.swift in Sources */ = {isa = PBXBuildFile; fileRef = B6A5A2A725BAA35500AA7ADA /* WindowManagerStateRestorationTests.swift */; };
		B6A924D42664BBBB001A28CA /* WKWebViewDownloadDelegate.swift in Sources */ = {isa = PBXBuildFile; fileRef = B6A924D32664BBB9001A28CA /* WKWebViewDownloadDelegate.swift */; };
		B6A924D92664C72E001A28CA /* WebKitDownloadTask.swift in Sources */ = {isa = PBXBuildFile; fileRef = B6A924D82664C72D001A28CA /* WebKitDownloadTask.swift */; };
		B6A924DE2664CA09001A28CA /* LegacyWebKitDownloadDelegate.swift in Sources */ = {isa = PBXBuildFile; fileRef = B6A924DD2664CA08001A28CA /* LegacyWebKitDownloadDelegate.swift */; };
		B6A9E45326142B070067D1B9 /* Pixel.swift in Sources */ = {isa = PBXBuildFile; fileRef = B6A9E45226142B070067D1B9 /* Pixel.swift */; };
		B6A9E45A261460350067D1B9 /* ApiRequestError.swift in Sources */ = {isa = PBXBuildFile; fileRef = B6A9E457261460340067D1B9 /* ApiRequestError.swift */; };
		B6A9E45B261460350067D1B9 /* APIHeaders.swift in Sources */ = {isa = PBXBuildFile; fileRef = B6A9E458261460340067D1B9 /* APIHeaders.swift */; };
		B6A9E45C261460350067D1B9 /* APIRequest.swift in Sources */ = {isa = PBXBuildFile; fileRef = B6A9E459261460350067D1B9 /* APIRequest.swift */; };
		B6A9E4612614608B0067D1B9 /* AppVersion.swift in Sources */ = {isa = PBXBuildFile; fileRef = B6A9E4602614608B0067D1B9 /* AppVersion.swift */; };
		B6A9E46B2614618A0067D1B9 /* OperatingSystemVersionExtension.swift in Sources */ = {isa = PBXBuildFile; fileRef = B6A9E46A2614618A0067D1B9 /* OperatingSystemVersionExtension.swift */; };
		B6A9E47026146A250067D1B9 /* DateExtension.swift in Sources */ = {isa = PBXBuildFile; fileRef = B6A9E46F26146A250067D1B9 /* DateExtension.swift */; };
		B6A9E47726146A570067D1B9 /* PixelEvent.swift in Sources */ = {isa = PBXBuildFile; fileRef = B6A9E47626146A570067D1B9 /* PixelEvent.swift */; };
		B6A9E47F26146A800067D1B9 /* PixelArguments.swift in Sources */ = {isa = PBXBuildFile; fileRef = B6A9E47E26146A800067D1B9 /* PixelArguments.swift */; };
		B6A9E48426146AAB0067D1B9 /* PixelParameters.swift in Sources */ = {isa = PBXBuildFile; fileRef = B6A9E48326146AAB0067D1B9 /* PixelParameters.swift */; };
		B6A9E499261474120067D1B9 /* TimedPixel.swift in Sources */ = {isa = PBXBuildFile; fileRef = B6A9E498261474120067D1B9 /* TimedPixel.swift */; };
		B6A9E4A3261475C70067D1B9 /* AppUsageActivityMonitor.swift in Sources */ = {isa = PBXBuildFile; fileRef = B6A9E4A2261475C70067D1B9 /* AppUsageActivityMonitor.swift */; };
		B6AAAC2D260330580029438D /* PublishedAfter.swift in Sources */ = {isa = PBXBuildFile; fileRef = B6AAAC2C260330580029438D /* PublishedAfter.swift */; };
		B6AAAC3E26048F690029438D /* RandomAccessCollectionExtension.swift in Sources */ = {isa = PBXBuildFile; fileRef = B6AAAC3D26048F690029438D /* RandomAccessCollectionExtension.swift */; };
		B6AE74342609AFCE005B9B1A /* ProgressEstimationTests.swift in Sources */ = {isa = PBXBuildFile; fileRef = B6AE74332609AFCE005B9B1A /* ProgressEstimationTests.swift */; };
		B6B1E87B26D381710062C350 /* DownloadListCoordinator.swift in Sources */ = {isa = PBXBuildFile; fileRef = B6B1E87A26D381710062C350 /* DownloadListCoordinator.swift */; };
		B6B1E87E26D5DA0E0062C350 /* DownloadsPopover.swift in Sources */ = {isa = PBXBuildFile; fileRef = B6B1E87D26D5DA0E0062C350 /* DownloadsPopover.swift */; };
		B6B1E88026D5DA9B0062C350 /* DownloadsViewController.swift in Sources */ = {isa = PBXBuildFile; fileRef = B6B1E87F26D5DA9B0062C350 /* DownloadsViewController.swift */; };
		B6B1E88226D5DAC30062C350 /* Downloads.storyboard in Resources */ = {isa = PBXBuildFile; fileRef = B6B1E88126D5DAC30062C350 /* Downloads.storyboard */; };
		B6B1E88426D5EB570062C350 /* DownloadsCellView.swift in Sources */ = {isa = PBXBuildFile; fileRef = B6B1E88326D5EB570062C350 /* DownloadsCellView.swift */; };
		B6B1E88B26D774090062C350 /* LinkButton.swift in Sources */ = {isa = PBXBuildFile; fileRef = B6B1E88A26D774090062C350 /* LinkButton.swift */; };
		B6B3E0962654DACD0040E0A2 /* UTTypeTests.swift in Sources */ = {isa = PBXBuildFile; fileRef = B6B3E0952654DACD0040E0A2 /* UTTypeTests.swift */; };
		B6B3E0E12657EA7A0040E0A2 /* NSScreenExtension.swift in Sources */ = {isa = PBXBuildFile; fileRef = B6B3E0DC2657E9CF0040E0A2 /* NSScreenExtension.swift */; };
		B6BBF1702744CDE1004F850E /* CoreDataStoreTests.swift in Sources */ = {isa = PBXBuildFile; fileRef = B6BBF16F2744CDE1004F850E /* CoreDataStoreTests.swift */; };
		B6BBF1722744CE36004F850E /* FireproofDomainsStoreMock.swift in Sources */ = {isa = PBXBuildFile; fileRef = B6BBF1712744CE36004F850E /* FireproofDomainsStoreMock.swift */; };
		B6BBF17427475B15004F850E /* PopupBlockedPopover.swift in Sources */ = {isa = PBXBuildFile; fileRef = B6BBF17327475B15004F850E /* PopupBlockedPopover.swift */; };
		B6C0B22E26E61CE70031CB7F /* DownloadViewModel.swift in Sources */ = {isa = PBXBuildFile; fileRef = B6C0B22D26E61CE70031CB7F /* DownloadViewModel.swift */; };
		B6C0B23026E61D630031CB7F /* DownloadListStore.swift in Sources */ = {isa = PBXBuildFile; fileRef = B6C0B22F26E61D630031CB7F /* DownloadListStore.swift */; };
		B6C0B23426E71BCD0031CB7F /* Downloads.xcdatamodeld in Sources */ = {isa = PBXBuildFile; fileRef = B6C0B23226E71BCD0031CB7F /* Downloads.xcdatamodeld */; };
		B6C0B23626E732000031CB7F /* DownloadListItem.swift in Sources */ = {isa = PBXBuildFile; fileRef = B6C0B23526E732000031CB7F /* DownloadListItem.swift */; };
		B6C0B23926E742610031CB7F /* FileDownloadError.swift in Sources */ = {isa = PBXBuildFile; fileRef = B6C0B23826E742610031CB7F /* FileDownloadError.swift */; };
		B6C0B23C26E87D900031CB7F /* NSAlert+ActiveDownloadsTermination.swift in Sources */ = {isa = PBXBuildFile; fileRef = B6C0B23B26E87D900031CB7F /* NSAlert+ActiveDownloadsTermination.swift */; };
		B6C0B23E26E8BF1F0031CB7F /* DownloadListViewModel.swift in Sources */ = {isa = PBXBuildFile; fileRef = B6C0B23D26E8BF1F0031CB7F /* DownloadListViewModel.swift */; };
		B6C0B24426E9CB080031CB7F /* RunLoopExtension.swift in Sources */ = {isa = PBXBuildFile; fileRef = B6C0B24326E9CB080031CB7F /* RunLoopExtension.swift */; };
		B6C0B24626E9CB190031CB7F /* RunLoopExtensionTests.swift in Sources */ = {isa = PBXBuildFile; fileRef = B6C0B24526E9CB190031CB7F /* RunLoopExtensionTests.swift */; };
		B6C2C9EF276081AB005B7F0A /* DeallocationTests.swift in Sources */ = {isa = PBXBuildFile; fileRef = B6C2C9EE276081AB005B7F0A /* DeallocationTests.swift */; };
		B6C2C9F62760B659005B7F0A /* TestDataModel.xcdatamodeld in Sources */ = {isa = PBXBuildFile; fileRef = B6C2C9F42760B659005B7F0A /* TestDataModel.xcdatamodeld */; };
		B6CF78DE267B099C00CD4F13 /* WKNavigationActionExtension.swift in Sources */ = {isa = PBXBuildFile; fileRef = B6CF78DD267B099C00CD4F13 /* WKNavigationActionExtension.swift */; };
		B6DA44022616B28300DD1EC2 /* PixelDataStore.swift in Sources */ = {isa = PBXBuildFile; fileRef = B6DA44012616B28300DD1EC2 /* PixelDataStore.swift */; };
		B6DA44082616B30600DD1EC2 /* PixelDataModel.xcdatamodeld in Sources */ = {isa = PBXBuildFile; fileRef = B6DA44062616B30600DD1EC2 /* PixelDataModel.xcdatamodeld */; };
		B6DA44112616C0FC00DD1EC2 /* PixelTests.swift in Sources */ = {isa = PBXBuildFile; fileRef = B6DA44102616C0FC00DD1EC2 /* PixelTests.swift */; };
		B6DA44172616C13800DD1EC2 /* OHHTTPStubs in Frameworks */ = {isa = PBXBuildFile; productRef = B6DA44162616C13800DD1EC2 /* OHHTTPStubs */; };
		B6DA44192616C13800DD1EC2 /* OHHTTPStubsSwift in Frameworks */ = {isa = PBXBuildFile; productRef = B6DA44182616C13800DD1EC2 /* OHHTTPStubsSwift */; };
		B6DA441E2616C84600DD1EC2 /* PixelStoreMock.swift in Sources */ = {isa = PBXBuildFile; fileRef = B6DA441D2616C84600DD1EC2 /* PixelStoreMock.swift */; };
		B6DA44232616CABC00DD1EC2 /* PixelArgumentsTests.swift in Sources */ = {isa = PBXBuildFile; fileRef = B6DA44222616CABC00DD1EC2 /* PixelArgumentsTests.swift */; };
		B6DA44282616CAE000DD1EC2 /* AppUsageActivityMonitorTests.swift in Sources */ = {isa = PBXBuildFile; fileRef = B6DA44272616CAE000DD1EC2 /* AppUsageActivityMonitorTests.swift */; };
		B6DB3AEF278D5C370024C5C4 /* URLSessionExtension.swift in Sources */ = {isa = PBXBuildFile; fileRef = B6DB3AEE278D5C370024C5C4 /* URLSessionExtension.swift */; };
		B6DB3AF6278EA0130024C5C4 /* BundleExtension.swift in Sources */ = {isa = PBXBuildFile; fileRef = B6106B9D26A565DA0013B453 /* BundleExtension.swift */; };
		B6DB3CF926A00E2D00D459B7 /* AVCaptureDevice+SwizzledAuthState.swift in Sources */ = {isa = PBXBuildFile; fileRef = B6DB3CF826A00E2D00D459B7 /* AVCaptureDevice+SwizzledAuthState.swift */; };
		B6DB3CFB26A17CB800D459B7 /* PermissionModel.swift in Sources */ = {isa = PBXBuildFile; fileRef = B6DB3CFA26A17CB800D459B7 /* PermissionModel.swift */; };
		B6E61EE3263AC0C8004E11AB /* FileManagerExtension.swift in Sources */ = {isa = PBXBuildFile; fileRef = B6E61EE2263AC0C8004E11AB /* FileManagerExtension.swift */; };
		B6E61EE8263ACE16004E11AB /* UTType.swift in Sources */ = {isa = PBXBuildFile; fileRef = B6E61EE7263ACE16004E11AB /* UTType.swift */; };
		B6F1C80B2761C45400334924 /* LocalUnprotectedDomains.swift in Sources */ = {isa = PBXBuildFile; fileRef = 336B39E22726B4B700C417D3 /* LocalUnprotectedDomains.swift */; };
		B6F41031264D2B23003DA42C /* ProgressExtension.swift in Sources */ = {isa = PBXBuildFile; fileRef = B6F41030264D2B23003DA42C /* ProgressExtension.swift */; };
		B6FA893D269C423100588ECD /* PrivacyDashboard.storyboard in Resources */ = {isa = PBXBuildFile; fileRef = B6FA893C269C423100588ECD /* PrivacyDashboard.storyboard */; };
		B6FA893F269C424500588ECD /* PrivacyDashboardViewController.swift in Sources */ = {isa = PBXBuildFile; fileRef = B6FA893E269C424500588ECD /* PrivacyDashboardViewController.swift */; };
		B6FA8941269C425400588ECD /* PrivacyDashboardPopover.swift in Sources */ = {isa = PBXBuildFile; fileRef = B6FA8940269C425400588ECD /* PrivacyDashboardPopover.swift */; };
		CB6BCDF927C6BEFF00CC76DC /* PrivacyFeatures.swift in Sources */ = {isa = PBXBuildFile; fileRef = CB6BCDF827C6BEFF00CC76DC /* PrivacyFeatures.swift */; };
		EA0BA3A9272217E6002A0B6C /* ClickToLoadUserScript.swift in Sources */ = {isa = PBXBuildFile; fileRef = EA0BA3A8272217E6002A0B6C /* ClickToLoadUserScript.swift */; };
		EA18D1CA272F0DC8006DC101 /* social_images in Resources */ = {isa = PBXBuildFile; fileRef = EA18D1C9272F0DC8006DC101 /* social_images */; };
		EA1E52B52798CF98002EC53C /* ClickToLoadModelTests.swift in Sources */ = {isa = PBXBuildFile; fileRef = EA1E52B42798CF98002EC53C /* ClickToLoadModelTests.swift */; };
		EA4617F0273A28A700F110A2 /* fb-tds.json in Resources */ = {isa = PBXBuildFile; fileRef = EA4617EF273A28A700F110A2 /* fb-tds.json */; };
		EA477680272A21B700419EDA /* clickToLoadConfig.json in Resources */ = {isa = PBXBuildFile; fileRef = EA47767F272A21B700419EDA /* clickToLoadConfig.json */; };
		EA8AE76A279FBDB20078943E /* ClickToLoadTDSTests.swift in Sources */ = {isa = PBXBuildFile; fileRef = EA8AE769279FBDB20078943E /* ClickToLoadTDSTests.swift */; };
		EAA29AE9278D2E43007070CF /* ProximaNova-Bold-webfont.woff2 in Resources */ = {isa = PBXBuildFile; fileRef = EAA29AE7278D2E43007070CF /* ProximaNova-Bold-webfont.woff2 */; };
		EAA29AEA278D2E43007070CF /* ProximaNova-Reg-webfont.woff2 in Resources */ = {isa = PBXBuildFile; fileRef = EAA29AE8278D2E43007070CF /* ProximaNova-Reg-webfont.woff2 */; };
		EAC80DE0271F6C0100BBF02D /* fb-sdk.js in Resources */ = {isa = PBXBuildFile; fileRef = EAC80DDF271F6C0100BBF02D /* fb-sdk.js */; };
		EAE42800275D47FA00DAC26B /* ClickToLoadModel.swift in Sources */ = {isa = PBXBuildFile; fileRef = EAE427FF275D47FA00DAC26B /* ClickToLoadModel.swift */; };
		EAFAD6CA2728BD1200F9DF00 /* clickToLoad.js in Resources */ = {isa = PBXBuildFile; fileRef = EAFAD6C92728BD1200F9DF00 /* clickToLoad.js */; };
		F41D174125CB131900472416 /* NSColorExtension.swift in Sources */ = {isa = PBXBuildFile; fileRef = F41D174025CB131900472416 /* NSColorExtension.swift */; };
		F44C130225C2DA0400426E3E /* NSAppearanceExtension.swift in Sources */ = {isa = PBXBuildFile; fileRef = F44C130125C2DA0400426E3E /* NSAppearanceExtension.swift */; };
/* End PBXBuildFile section */

/* Begin PBXContainerItemProxy section */
		4B1AD8A225FC27E200261379 /* PBXContainerItemProxy */ = {
			isa = PBXContainerItemProxy;
			containerPortal = AA585D76248FD31100E9A3E2 /* Project object */;
			proxyType = 1;
			remoteGlobalIDString = AA585D7D248FD31100E9A3E2;
			remoteInfo = "DuckDuckGo Privacy Browser";
		};
		7B4CE8DF26F02108009134B1 /* PBXContainerItemProxy */ = {
			isa = PBXContainerItemProxy;
			containerPortal = AA585D76248FD31100E9A3E2 /* Project object */;
			proxyType = 1;
			remoteGlobalIDString = AA585D7D248FD31100E9A3E2;
			remoteInfo = "DuckDuckGo Privacy Browser";
		};
		AA585D91248FD31400E9A3E2 /* PBXContainerItemProxy */ = {
			isa = PBXContainerItemProxy;
			containerPortal = AA585D76248FD31100E9A3E2 /* Project object */;
			proxyType = 1;
			remoteGlobalIDString = AA585D7D248FD31100E9A3E2;
			remoteInfo = DuckDuckGo;
		};
/* End PBXContainerItemProxy section */

/* Begin PBXFileReference section */
		0230C0A2272080090018F728 /* KeyedCodingExtension.swift */ = {isa = PBXFileReference; lastKnownFileType = sourcecode.swift; path = KeyedCodingExtension.swift; sourceTree = "<group>"; };
		0230C0A42721F3750018F728 /* GPCRequestFactory.swift */ = {isa = PBXFileReference; lastKnownFileType = sourcecode.swift; path = GPCRequestFactory.swift; sourceTree = "<group>"; };
		026ADE1326C3010C002518EE /* macos-config.json */ = {isa = PBXFileReference; fileEncoding = 4; lastKnownFileType = text.json; path = "macos-config.json"; sourceTree = "<group>"; };
		142879D924CE1179005419BB /* SuggestionViewModelTests.swift */ = {isa = PBXFileReference; lastKnownFileType = sourcecode.swift; path = SuggestionViewModelTests.swift; sourceTree = "<group>"; };
		142879DB24CE1185005419BB /* SuggestionContainerViewModelTests.swift */ = {isa = PBXFileReference; lastKnownFileType = sourcecode.swift; path = SuggestionContainerViewModelTests.swift; sourceTree = "<group>"; };
		1430DFF424D0580F00B8978C /* TabBarViewController.swift */ = {isa = PBXFileReference; lastKnownFileType = sourcecode.swift; path = TabBarViewController.swift; sourceTree = "<group>"; };
		14505A07256084EF00272CC6 /* UserAgent.swift */ = {isa = PBXFileReference; lastKnownFileType = sourcecode.swift; path = UserAgent.swift; sourceTree = "<group>"; };
		1456D6E024EFCBC300775049 /* TabBarCollectionView.swift */ = {isa = PBXFileReference; lastKnownFileType = sourcecode.swift; path = TabBarCollectionView.swift; sourceTree = "<group>"; };
		14D9B8F924F7E089000D4D13 /* AddressBarViewController.swift */ = {isa = PBXFileReference; lastKnownFileType = sourcecode.swift; path = AddressBarViewController.swift; sourceTree = "<group>"; };
		336B39E22726B4B700C417D3 /* LocalUnprotectedDomains.swift */ = {isa = PBXFileReference; lastKnownFileType = sourcecode.swift; path = LocalUnprotectedDomains.swift; sourceTree = "<group>"; };
		336D5AEF262D8D3C0052E0C9 /* findinpage.js */ = {isa = PBXFileReference; fileEncoding = 4; lastKnownFileType = sourcecode.javascript; path = findinpage.js; sourceTree = "<group>"; };
		339A6B5726A044BA00E3DAE8 /* duckduckgo-privacy-dashboard */ = {isa = PBXFileReference; fileEncoding = 4; lastKnownFileType = text; name = "duckduckgo-privacy-dashboard"; path = "Submodules/duckduckgo-privacy-dashboard"; sourceTree = SOURCE_ROOT; };
		371C0A2827E33EDC0070591F /* FeedbackPresenter.swift */ = {isa = PBXFileReference; lastKnownFileType = sourcecode.swift; path = FeedbackPresenter.swift; sourceTree = "<group>"; };
		371E141827E92E42009E3B5B /* MultilineScrollableTextFix.swift */ = {isa = PBXFileReference; lastKnownFileType = sourcecode.swift; path = MultilineScrollableTextFix.swift; sourceTree = "<group>"; };
		376705B227EC7D4F00DD8D76 /* TextButton.swift */ = {isa = PBXFileReference; lastKnownFileType = sourcecode.swift; path = TextButton.swift; sourceTree = "<group>"; };
<<<<<<< HEAD
		3776582C27F71652009A6B35 /* WebsiteBreakageReportTests.swift */ = {isa = PBXFileReference; lastKnownFileType = sourcecode.swift; path = WebsiteBreakageReportTests.swift; sourceTree = "<group>"; };
		379DE4BC27EA31AC002CC3DE /* PreferencesLoginsView.swift */ = {isa = PBXFileReference; lastKnownFileType = sourcecode.swift; path = PreferencesLoginsView.swift; sourceTree = "<group>"; };
=======
		3776582E27F82E62009A6B35 /* AutofillPreferences.swift */ = {isa = PBXFileReference; fileEncoding = 4; lastKnownFileType = sourcecode.swift; path = AutofillPreferences.swift; sourceTree = "<group>"; };
		3776583027F8325B009A6B35 /* AutofillPreferencesTests.swift */ = {isa = PBXFileReference; lastKnownFileType = sourcecode.swift; path = AutofillPreferencesTests.swift; sourceTree = "<group>"; };
		379DE4BC27EA31AC002CC3DE /* PreferencesAutofillView.swift */ = {isa = PBXFileReference; lastKnownFileType = sourcecode.swift; path = PreferencesAutofillView.swift; sourceTree = "<group>"; };
>>>>>>> 90003868
		37AFCE8027DA2CA600471A10 /* PreferencesViewController.swift */ = {isa = PBXFileReference; lastKnownFileType = sourcecode.swift; path = PreferencesViewController.swift; sourceTree = "<group>"; };
		37AFCE8427DA2D3900471A10 /* PreferencesSidebar.swift */ = {isa = PBXFileReference; lastKnownFileType = sourcecode.swift; path = PreferencesSidebar.swift; sourceTree = "<group>"; };
		37AFCE8627DA334800471A10 /* PreferencesRootView.swift */ = {isa = PBXFileReference; lastKnownFileType = sourcecode.swift; path = PreferencesRootView.swift; sourceTree = "<group>"; };
		37AFCE8827DA33BA00471A10 /* Preferences.swift */ = {isa = PBXFileReference; lastKnownFileType = sourcecode.swift; path = Preferences.swift; sourceTree = "<group>"; };
		37AFCE8A27DB69BC00471A10 /* PreferencesDefaultBrowserView.swift */ = {isa = PBXFileReference; lastKnownFileType = sourcecode.swift; path = PreferencesDefaultBrowserView.swift; sourceTree = "<group>"; };
		37AFCE9127DB8CAD00471A10 /* PreferencesAboutView.swift */ = {isa = PBXFileReference; lastKnownFileType = sourcecode.swift; path = PreferencesAboutView.swift; sourceTree = "<group>"; };
		37CC53EB27E8A4D10028713D /* PreferencesPrivacyView.swift */ = {isa = PBXFileReference; lastKnownFileType = sourcecode.swift; path = PreferencesPrivacyView.swift; sourceTree = "<group>"; };
		37CC53EF27E8D1440028713D /* PreferencesDownloadsView.swift */ = {isa = PBXFileReference; lastKnownFileType = sourcecode.swift; path = PreferencesDownloadsView.swift; sourceTree = "<group>"; };
		37CC53F327E8D4620028713D /* NSPathControlView.swift */ = {isa = PBXFileReference; lastKnownFileType = sourcecode.swift; path = NSPathControlView.swift; sourceTree = "<group>"; };
		37CD54B227EE509700F1F7B9 /* View+Cursor.swift */ = {isa = PBXFileReference; lastKnownFileType = sourcecode.swift; path = "View+Cursor.swift"; sourceTree = "<group>"; };
		37CD54B427F1AC1300F1F7B9 /* PreferencesSidebarModelTests.swift */ = {isa = PBXFileReference; lastKnownFileType = sourcecode.swift; path = PreferencesSidebarModelTests.swift; sourceTree = "<group>"; };
		37CD54B627F1B28A00F1F7B9 /* DefaultBrowserPreferencesTests.swift */ = {isa = PBXFileReference; lastKnownFileType = sourcecode.swift; path = DefaultBrowserPreferencesTests.swift; sourceTree = "<group>"; };
		37CD54B827F1F8AC00F1F7B9 /* AppearancePreferencesTests.swift */ = {isa = PBXFileReference; lastKnownFileType = sourcecode.swift; path = AppearancePreferencesTests.swift; sourceTree = "<group>"; };
		37CD54BA27F25A4000F1F7B9 /* DownloadsPreferencesTests.swift */ = {isa = PBXFileReference; lastKnownFileType = sourcecode.swift; path = DownloadsPreferencesTests.swift; sourceTree = "<group>"; };
		37CD54BC27F2ECAE00F1F7B9 /* AutofillPreferencesModelTests.swift */ = {isa = PBXFileReference; lastKnownFileType = sourcecode.swift; path = AutofillPreferencesModelTests.swift; sourceTree = "<group>"; };
		37CD54C127F2FDD100F1F7B9 /* PrivacyPreferencesModel.swift */ = {isa = PBXFileReference; fileEncoding = 4; lastKnownFileType = sourcecode.swift; path = PrivacyPreferencesModel.swift; sourceTree = "<group>"; };
		37CD54C227F2FDD100F1F7B9 /* AutofillPreferencesModel.swift */ = {isa = PBXFileReference; fileEncoding = 4; lastKnownFileType = sourcecode.swift; path = AutofillPreferencesModel.swift; sourceTree = "<group>"; };
		37CD54C327F2FDD100F1F7B9 /* DownloadsPreferences.swift */ = {isa = PBXFileReference; fileEncoding = 4; lastKnownFileType = sourcecode.swift; path = DownloadsPreferences.swift; sourceTree = "<group>"; };
		37CD54C427F2FDD100F1F7B9 /* PreferencesSection.swift */ = {isa = PBXFileReference; fileEncoding = 4; lastKnownFileType = sourcecode.swift; path = PreferencesSection.swift; sourceTree = "<group>"; };
		37CD54C527F2FDD100F1F7B9 /* AboutModel.swift */ = {isa = PBXFileReference; fileEncoding = 4; lastKnownFileType = sourcecode.swift; path = AboutModel.swift; sourceTree = "<group>"; };
		37CD54C627F2FDD100F1F7B9 /* PreferencesSidebarModel.swift */ = {isa = PBXFileReference; fileEncoding = 4; lastKnownFileType = sourcecode.swift; path = PreferencesSidebarModel.swift; sourceTree = "<group>"; };
		37CD54C727F2FDD100F1F7B9 /* AppearancePreferences.swift */ = {isa = PBXFileReference; fileEncoding = 4; lastKnownFileType = sourcecode.swift; path = AppearancePreferences.swift; sourceTree = "<group>"; };
		37CD54C827F2FDD100F1F7B9 /* DefaultBrowserPreferences.swift */ = {isa = PBXFileReference; fileEncoding = 4; lastKnownFileType = sourcecode.swift; path = DefaultBrowserPreferences.swift; sourceTree = "<group>"; };
		37D2771427E870D4003365FD /* PreferencesAppearanceView.swift */ = {isa = PBXFileReference; lastKnownFileType = sourcecode.swift; path = PreferencesAppearanceView.swift; sourceTree = "<group>"; };
		4B0135CD2729F1AA00D54834 /* NSPasteboardExtension.swift */ = {isa = PBXFileReference; fileEncoding = 4; lastKnownFileType = sourcecode.swift; path = NSPasteboardExtension.swift; sourceTree = "<group>"; };
		4B02197F25E05FAC00ED7DEA /* FireproofingURLExtensions.swift */ = {isa = PBXFileReference; fileEncoding = 4; lastKnownFileType = sourcecode.swift; path = FireproofingURLExtensions.swift; sourceTree = "<group>"; };
		4B02198125E05FAC00ED7DEA /* FireproofDomains.swift */ = {isa = PBXFileReference; fileEncoding = 4; lastKnownFileType = sourcecode.swift; path = FireproofDomains.swift; sourceTree = "<group>"; };
		4B02198325E05FAC00ED7DEA /* FireproofInfoViewController.swift */ = {isa = PBXFileReference; fileEncoding = 4; lastKnownFileType = sourcecode.swift; path = FireproofInfoViewController.swift; sourceTree = "<group>"; };
		4B02198425E05FAC00ED7DEA /* Fireproofing.storyboard */ = {isa = PBXFileReference; fileEncoding = 4; lastKnownFileType = file.storyboard; path = Fireproofing.storyboard; sourceTree = "<group>"; };
		4B02199925E063DE00ED7DEA /* FireproofDomainsTests.swift */ = {isa = PBXFileReference; fileEncoding = 4; lastKnownFileType = sourcecode.swift; path = FireproofDomainsTests.swift; sourceTree = "<group>"; };
		4B02199A25E063DE00ED7DEA /* FireproofingURLExtensionsTests.swift */ = {isa = PBXFileReference; fileEncoding = 4; lastKnownFileType = sourcecode.swift; path = FireproofingURLExtensionsTests.swift; sourceTree = "<group>"; };
		4B0219A725E0646500ED7DEA /* WebsiteDataStoreTests.swift */ = {isa = PBXFileReference; fileEncoding = 4; lastKnownFileType = sourcecode.swift; path = WebsiteDataStoreTests.swift; sourceTree = "<group>"; };
		4B0511A6262CAA5A00F6079C /* PrivacySecurityPreferences.swift */ = {isa = PBXFileReference; fileEncoding = 4; lastKnownFileType = sourcecode.swift; path = PrivacySecurityPreferences.swift; sourceTree = "<group>"; };
		4B0511AD262CAA5A00F6079C /* FireproofDomains.storyboard */ = {isa = PBXFileReference; fileEncoding = 4; lastKnownFileType = file.storyboard; path = FireproofDomains.storyboard; sourceTree = "<group>"; };
		4B0511B3262CAA5A00F6079C /* RoundedSelectionRowView.swift */ = {isa = PBXFileReference; fileEncoding = 4; lastKnownFileType = sourcecode.swift; path = RoundedSelectionRowView.swift; sourceTree = "<group>"; };
		4B0511B4262CAA5A00F6079C /* FireproofDomainsViewController.swift */ = {isa = PBXFileReference; fileEncoding = 4; lastKnownFileType = sourcecode.swift; path = FireproofDomainsViewController.swift; sourceTree = "<group>"; };
		4B0511DF262CAA8600F6079C /* NSOpenPanelExtensions.swift */ = {isa = PBXFileReference; fileEncoding = 4; lastKnownFileType = sourcecode.swift; path = NSOpenPanelExtensions.swift; sourceTree = "<group>"; };
		4B0511E0262CAA8600F6079C /* NSViewControllerExtension.swift */ = {isa = PBXFileReference; fileEncoding = 4; lastKnownFileType = sourcecode.swift; path = NSViewControllerExtension.swift; sourceTree = "<group>"; };
		4B0511E6262CAB3700F6079C /* UserDefaultsWrapperUtilities.swift */ = {isa = PBXFileReference; lastKnownFileType = sourcecode.swift; path = UserDefaultsWrapperUtilities.swift; sourceTree = "<group>"; };
		4B11060425903E570039B979 /* CoreDataEncryptionTesting.xcdatamodel */ = {isa = PBXFileReference; lastKnownFileType = wrapper.xcdatamodel; path = CoreDataEncryptionTesting.xcdatamodel; sourceTree = "<group>"; };
		4B11060925903EAC0039B979 /* CoreDataEncryptionTests.swift */ = {isa = PBXFileReference; lastKnownFileType = sourcecode.swift; path = CoreDataEncryptionTests.swift; sourceTree = "<group>"; };
		4B117F7C276C0CB5002F3D8C /* LocalStatisticsStoreTests.swift */ = {isa = PBXFileReference; lastKnownFileType = sourcecode.swift; path = LocalStatisticsStoreTests.swift; sourceTree = "<group>"; };
		4B139AFC26B60BD800894F82 /* NSImageExtensions.swift */ = {isa = PBXFileReference; lastKnownFileType = sourcecode.swift; path = NSImageExtensions.swift; sourceTree = "<group>"; };
		4B1AD89D25FC27E200261379 /* Integration Tests.xctest */ = {isa = PBXFileReference; explicitFileType = wrapper.cfbundle; includeInIndex = 0; path = "Integration Tests.xctest"; sourceTree = BUILT_PRODUCTS_DIR; };
		4B1AD8A125FC27E200261379 /* Info.plist */ = {isa = PBXFileReference; lastKnownFileType = text.plist.xml; path = Info.plist; sourceTree = "<group>"; };
		4B1AD91625FC46FB00261379 /* CoreDataEncryptionTests.swift */ = {isa = PBXFileReference; lastKnownFileType = sourcecode.swift; path = CoreDataEncryptionTests.swift; sourceTree = "<group>"; };
		4B1E6EEB27AB5E5100F51793 /* SecureVaultSorting.swift */ = {isa = PBXFileReference; fileEncoding = 4; lastKnownFileType = sourcecode.swift; path = SecureVaultSorting.swift; sourceTree = "<group>"; };
		4B1E6EEC27AB5E5100F51793 /* PasswordManagementListSection.swift */ = {isa = PBXFileReference; fileEncoding = 4; lastKnownFileType = sourcecode.swift; path = PasswordManagementListSection.swift; sourceTree = "<group>"; };
		4B1E6EEF27AB5E5D00F51793 /* NSPopUpButtonView.swift */ = {isa = PBXFileReference; fileEncoding = 4; lastKnownFileType = sourcecode.swift; path = NSPopUpButtonView.swift; sourceTree = "<group>"; };
		4B1E6EF027AB5E5D00F51793 /* PasswordManagementItemList.swift */ = {isa = PBXFileReference; fileEncoding = 4; lastKnownFileType = sourcecode.swift; path = PasswordManagementItemList.swift; sourceTree = "<group>"; };
		4B2CBF402767EEC1001DF04B /* MacWaitlistStoreTests.swift */ = {isa = PBXFileReference; lastKnownFileType = sourcecode.swift; path = MacWaitlistStoreTests.swift; sourceTree = "<group>"; };
		4B2E7D6226FF9D6500D2DB17 /* PrintingUserScript.swift */ = {isa = PBXFileReference; fileEncoding = 4; lastKnownFileType = sourcecode.swift; path = PrintingUserScript.swift; sourceTree = "<group>"; };
		4B379C1427BD91E3008A968E /* QuartzIdleStateProvider.swift */ = {isa = PBXFileReference; lastKnownFileType = sourcecode.swift; path = QuartzIdleStateProvider.swift; sourceTree = "<group>"; };
		4B379C1D27BDB7FF008A968E /* DeviceAuthenticator.swift */ = {isa = PBXFileReference; lastKnownFileType = sourcecode.swift; path = DeviceAuthenticator.swift; sourceTree = "<group>"; };
		4B379C2127BDBA29008A968E /* LocalAuthenticationService.swift */ = {isa = PBXFileReference; lastKnownFileType = sourcecode.swift; path = LocalAuthenticationService.swift; sourceTree = "<group>"; };
		4B379C2327BDE1B0008A968E /* FlatButton.swift */ = {isa = PBXFileReference; lastKnownFileType = sourcecode.swift; path = FlatButton.swift; sourceTree = "<group>"; };
		4B39AAF527D9B2C700A73FD5 /* NSStackViewExtension.swift */ = {isa = PBXFileReference; lastKnownFileType = sourcecode.swift; path = NSStackViewExtension.swift; sourceTree = "<group>"; };
		4B3F641D27A8D3BD00E0C118 /* BrowserProfileTests.swift */ = {isa = PBXFileReference; lastKnownFileType = sourcecode.swift; path = BrowserProfileTests.swift; sourceTree = "<group>"; };
		4B4F72EB266B2ED300814C60 /* CollectionExtension.swift */ = {isa = PBXFileReference; lastKnownFileType = sourcecode.swift; path = CollectionExtension.swift; sourceTree = "<group>"; };
		4B59023826B35F3600489384 /* ChromeDataImporter.swift */ = {isa = PBXFileReference; fileEncoding = 4; lastKnownFileType = sourcecode.swift; path = ChromeDataImporter.swift; sourceTree = "<group>"; };
		4B59023926B35F3600489384 /* ChromiumLoginReader.swift */ = {isa = PBXFileReference; fileEncoding = 4; lastKnownFileType = sourcecode.swift; path = ChromiumLoginReader.swift; sourceTree = "<group>"; };
		4B59023B26B35F3600489384 /* ChromiumDataImporter.swift */ = {isa = PBXFileReference; fileEncoding = 4; lastKnownFileType = sourcecode.swift; path = ChromiumDataImporter.swift; sourceTree = "<group>"; };
		4B59023C26B35F3600489384 /* BraveDataImporter.swift */ = {isa = PBXFileReference; fileEncoding = 4; lastKnownFileType = sourcecode.swift; path = BraveDataImporter.swift; sourceTree = "<group>"; };
		4B59024226B35F7C00489384 /* BrowserImportViewController.swift */ = {isa = PBXFileReference; fileEncoding = 4; lastKnownFileType = sourcecode.swift; path = BrowserImportViewController.swift; sourceTree = "<group>"; };
		4B59024726B3673600489384 /* ThirdPartyBrowser.swift */ = {isa = PBXFileReference; lastKnownFileType = sourcecode.swift; path = ThirdPartyBrowser.swift; sourceTree = "<group>"; };
		4B59024926B38B0B00489384 /* Login Data */ = {isa = PBXFileReference; lastKnownFileType = file; path = "Login Data"; sourceTree = "<group>"; };
		4B59024B26B38BB800489384 /* ChromiumLoginReaderTests.swift */ = {isa = PBXFileReference; lastKnownFileType = sourcecode.swift; path = ChromiumLoginReaderTests.swift; sourceTree = "<group>"; };
		4B5A4F4B27F3A5AA008FBD88 /* NSNotificationName+DataImport.swift */ = {isa = PBXFileReference; lastKnownFileType = sourcecode.swift; path = "NSNotificationName+DataImport.swift"; sourceTree = "<group>"; };
		4B5FF67726B602B100D42879 /* FirefoxDataImporter.swift */ = {isa = PBXFileReference; lastKnownFileType = sourcecode.swift; path = FirefoxDataImporter.swift; sourceTree = "<group>"; };
		4B65143D263924B5005B46EB /* EmailUrlExtensions.swift */ = {isa = PBXFileReference; lastKnownFileType = sourcecode.swift; path = EmailUrlExtensions.swift; sourceTree = "<group>"; };
		4B677427255DBEB800025BD8 /* httpsMobileV2BloomSpec.json */ = {isa = PBXFileReference; fileEncoding = 4; lastKnownFileType = text.json; path = httpsMobileV2BloomSpec.json; sourceTree = "<group>"; };
		4B677428255DBEB800025BD8 /* httpsMobileV2Bloom.bin */ = {isa = PBXFileReference; lastKnownFileType = archive.macbinary; path = httpsMobileV2Bloom.bin; sourceTree = "<group>"; };
		4B677429255DBEB800025BD8 /* HTTPSBloomFilterSpecification.swift */ = {isa = PBXFileReference; fileEncoding = 4; lastKnownFileType = sourcecode.swift; path = HTTPSBloomFilterSpecification.swift; sourceTree = "<group>"; };
		4B67742A255DBEB800025BD8 /* httpsMobileV2FalsePositives.json */ = {isa = PBXFileReference; fileEncoding = 4; lastKnownFileType = text.json; path = httpsMobileV2FalsePositives.json; sourceTree = "<group>"; };
		4B67742F255DBEB800025BD8 /* HTTPSUpgrade 3.xcdatamodel */ = {isa = PBXFileReference; lastKnownFileType = wrapper.xcdatamodel; path = "HTTPSUpgrade 3.xcdatamodel"; sourceTree = "<group>"; };
		4B677430255DBEB800025BD8 /* AppHTTPSUpgradeStore.swift */ = {isa = PBXFileReference; fileEncoding = 4; lastKnownFileType = sourcecode.swift; path = AppHTTPSUpgradeStore.swift; sourceTree = "<group>"; };
		4B677440255DBEEA00025BD8 /* Database.swift */ = {isa = PBXFileReference; fileEncoding = 4; lastKnownFileType = sourcecode.swift; path = Database.swift; sourceTree = "<group>"; };
		4B677454255DC18000025BD8 /* Bridging.h */ = {isa = PBXFileReference; fileEncoding = 4; lastKnownFileType = sourcecode.c.h; path = Bridging.h; sourceTree = "<group>"; };
		4B70BFFF27B0793D000386ED /* DuckDuckGo-ExampleCrash.ips */ = {isa = PBXFileReference; fileEncoding = 4; lastKnownFileType = text; path = "DuckDuckGo-ExampleCrash.ips"; sourceTree = "<group>"; };
		4B70C00027B0793D000386ED /* CrashReportTests.swift */ = {isa = PBXFileReference; fileEncoding = 4; lastKnownFileType = sourcecode.swift; path = CrashReportTests.swift; sourceTree = "<group>"; };
		4B723DEB26B0002B00E14D75 /* DataImport.swift */ = {isa = PBXFileReference; lastKnownFileType = sourcecode.swift; path = DataImport.swift; sourceTree = "<group>"; };
		4B723DED26B0002B00E14D75 /* DataImport.storyboard */ = {isa = PBXFileReference; lastKnownFileType = file.storyboard; path = DataImport.storyboard; sourceTree = "<group>"; };
		4B723DEE26B0002B00E14D75 /* DataImportViewController.swift */ = {isa = PBXFileReference; lastKnownFileType = sourcecode.swift; path = DataImportViewController.swift; sourceTree = "<group>"; };
		4B723DEF26B0002B00E14D75 /* CSVImportViewController.swift */ = {isa = PBXFileReference; lastKnownFileType = sourcecode.swift; path = CSVImportViewController.swift; sourceTree = "<group>"; };
		4B723DF026B0002B00E14D75 /* CSVImportSummaryViewController.swift */ = {isa = PBXFileReference; lastKnownFileType = sourcecode.swift; path = CSVImportSummaryViewController.swift; sourceTree = "<group>"; };
		4B723DF326B0002B00E14D75 /* SecureVaultLoginImporter.swift */ = {isa = PBXFileReference; lastKnownFileType = sourcecode.swift; path = SecureVaultLoginImporter.swift; sourceTree = "<group>"; };
		4B723DF426B0002B00E14D75 /* LoginImport.swift */ = {isa = PBXFileReference; lastKnownFileType = sourcecode.swift; path = LoginImport.swift; sourceTree = "<group>"; };
		4B723DF626B0002B00E14D75 /* CSVParser.swift */ = {isa = PBXFileReference; lastKnownFileType = sourcecode.swift; path = CSVParser.swift; sourceTree = "<group>"; };
		4B723DF726B0002B00E14D75 /* CSVImporter.swift */ = {isa = PBXFileReference; lastKnownFileType = sourcecode.swift; path = CSVImporter.swift; sourceTree = "<group>"; };
		4B723DFD26B0002B00E14D75 /* CSVLoginExporter.swift */ = {isa = PBXFileReference; lastKnownFileType = sourcecode.swift; path = CSVLoginExporter.swift; sourceTree = "<group>"; };
		4B723DFF26B0003E00E14D75 /* DataImportMocks.swift */ = {isa = PBXFileReference; fileEncoding = 4; lastKnownFileType = sourcecode.swift; path = DataImportMocks.swift; sourceTree = "<group>"; };
		4B723E0026B0003E00E14D75 /* CSVParserTests.swift */ = {isa = PBXFileReference; fileEncoding = 4; lastKnownFileType = sourcecode.swift; path = CSVParserTests.swift; sourceTree = "<group>"; };
		4B723E0126B0003E00E14D75 /* CSVImporterTests.swift */ = {isa = PBXFileReference; fileEncoding = 4; lastKnownFileType = sourcecode.swift; path = CSVImporterTests.swift; sourceTree = "<group>"; };
		4B723E0326B0003E00E14D75 /* MockSecureVault.swift */ = {isa = PBXFileReference; fileEncoding = 4; lastKnownFileType = sourcecode.swift; path = MockSecureVault.swift; sourceTree = "<group>"; };
		4B723E0426B0003E00E14D75 /* CSVLoginExporterTests.swift */ = {isa = PBXFileReference; fileEncoding = 4; lastKnownFileType = sourcecode.swift; path = CSVLoginExporterTests.swift; sourceTree = "<group>"; };
		4B723E1726B000DC00E14D75 /* TemporaryFileCreator.swift */ = {isa = PBXFileReference; fileEncoding = 4; lastKnownFileType = sourcecode.swift; path = TemporaryFileCreator.swift; sourceTree = "<group>"; };
		4B78A86A26BB3ADD0071BB16 /* BrowserImportSummaryViewController.swift */ = {isa = PBXFileReference; lastKnownFileType = sourcecode.swift; path = BrowserImportSummaryViewController.swift; sourceTree = "<group>"; };
		4B7A57CE279A4EF300B1C70E /* ChromePreferences.swift */ = {isa = PBXFileReference; lastKnownFileType = sourcecode.swift; path = ChromePreferences.swift; sourceTree = "<group>"; };
		4B7A60A0273E0BE400BBDFEB /* WKWebsiteDataStoreExtension.swift */ = {isa = PBXFileReference; lastKnownFileType = sourcecode.swift; path = WKWebsiteDataStoreExtension.swift; sourceTree = "<group>"; };
		4B8A4DFE27C83B29005F40E8 /* SaveIdentityViewController.swift */ = {isa = PBXFileReference; lastKnownFileType = sourcecode.swift; path = SaveIdentityViewController.swift; sourceTree = "<group>"; };
		4B8A4E0027C8447E005F40E8 /* SaveIdentityPopover.swift */ = {isa = PBXFileReference; lastKnownFileType = sourcecode.swift; path = SaveIdentityPopover.swift; sourceTree = "<group>"; };
		4B8AC93226B3B06300879451 /* EdgeDataImporter.swift */ = {isa = PBXFileReference; lastKnownFileType = sourcecode.swift; path = EdgeDataImporter.swift; sourceTree = "<group>"; };
		4B8AC93426B3B2FD00879451 /* NSAlert+DataImport.swift */ = {isa = PBXFileReference; lastKnownFileType = sourcecode.swift; path = "NSAlert+DataImport.swift"; sourceTree = "<group>"; };
		4B8AC93826B48A5100879451 /* FirefoxLoginReader.swift */ = {isa = PBXFileReference; lastKnownFileType = sourcecode.swift; path = FirefoxLoginReader.swift; sourceTree = "<group>"; };
		4B8AC93A26B48ADF00879451 /* ASN1Parser.swift */ = {isa = PBXFileReference; lastKnownFileType = sourcecode.swift; path = ASN1Parser.swift; sourceTree = "<group>"; };
		4B8AC93C26B49BE600879451 /* FirefoxLoginReaderTests.swift */ = {isa = PBXFileReference; lastKnownFileType = sourcecode.swift; path = FirefoxLoginReaderTests.swift; sourceTree = "<group>"; };
		4B8AC93E26B49BEE00879451 /* logins.json */ = {isa = PBXFileReference; fileEncoding = 4; lastKnownFileType = text.json; path = logins.json; sourceTree = "<group>"; };
		4B8AC93F26B49BEE00879451 /* key4.db */ = {isa = PBXFileReference; lastKnownFileType = file; path = key4.db; sourceTree = "<group>"; };
		4B8AD0B027A86D9200AE44D6 /* WKWebsiteDataStoreExtensionTests.swift */ = {isa = PBXFileReference; lastKnownFileType = sourcecode.swift; path = WKWebsiteDataStoreExtensionTests.swift; sourceTree = "<group>"; };
		4B8D9061276D1D880078DB17 /* LocaleExtension.swift */ = {isa = PBXFileReference; fileEncoding = 4; lastKnownFileType = sourcecode.swift; path = LocaleExtension.swift; sourceTree = "<group>"; };
		4B92928526670D1600AD2C21 /* BookmarksOutlineView.swift */ = {isa = PBXFileReference; fileEncoding = 4; lastKnownFileType = sourcecode.swift; path = BookmarksOutlineView.swift; sourceTree = "<group>"; };
		4B92928626670D1600AD2C21 /* OutlineSeparatorViewCell.swift */ = {isa = PBXFileReference; fileEncoding = 4; lastKnownFileType = sourcecode.swift; path = OutlineSeparatorViewCell.swift; sourceTree = "<group>"; };
		4B92928726670D1600AD2C21 /* BookmarkOutlineViewCell.swift */ = {isa = PBXFileReference; fileEncoding = 4; lastKnownFileType = sourcecode.swift; path = BookmarkOutlineViewCell.swift; sourceTree = "<group>"; };
		4B92928826670D1600AD2C21 /* BookmarkOutlineViewCell.xib */ = {isa = PBXFileReference; fileEncoding = 4; lastKnownFileType = file.xib; path = BookmarkOutlineViewCell.xib; sourceTree = "<group>"; };
		4B92928926670D1700AD2C21 /* BookmarkTableCellView.swift */ = {isa = PBXFileReference; fileEncoding = 4; lastKnownFileType = sourcecode.swift; path = BookmarkTableCellView.swift; sourceTree = "<group>"; };
		4B92928A26670D1700AD2C21 /* BookmarkTableCellView.xib */ = {isa = PBXFileReference; fileEncoding = 4; lastKnownFileType = file.xib; path = BookmarkTableCellView.xib; sourceTree = "<group>"; };
		4B92929126670D2A00AD2C21 /* BookmarkOutlineViewDataSource.swift */ = {isa = PBXFileReference; fileEncoding = 4; lastKnownFileType = sourcecode.swift; path = BookmarkOutlineViewDataSource.swift; sourceTree = "<group>"; };
		4B92929226670D2A00AD2C21 /* PasteboardFolder.swift */ = {isa = PBXFileReference; fileEncoding = 4; lastKnownFileType = sourcecode.swift; path = PasteboardFolder.swift; sourceTree = "<group>"; };
		4B92929326670D2A00AD2C21 /* BookmarkNode.swift */ = {isa = PBXFileReference; fileEncoding = 4; lastKnownFileType = sourcecode.swift; path = BookmarkNode.swift; sourceTree = "<group>"; };
		4B92929426670D2A00AD2C21 /* BookmarkSidebarTreeController.swift */ = {isa = PBXFileReference; fileEncoding = 4; lastKnownFileType = sourcecode.swift; path = BookmarkSidebarTreeController.swift; sourceTree = "<group>"; };
		4B92929526670D2A00AD2C21 /* PasteboardBookmark.swift */ = {isa = PBXFileReference; fileEncoding = 4; lastKnownFileType = sourcecode.swift; path = PasteboardBookmark.swift; sourceTree = "<group>"; };
		4B92929626670D2A00AD2C21 /* SpacerNode.swift */ = {isa = PBXFileReference; fileEncoding = 4; lastKnownFileType = sourcecode.swift; path = SpacerNode.swift; sourceTree = "<group>"; };
		4B92929726670D2A00AD2C21 /* BookmarkTreeController.swift */ = {isa = PBXFileReference; fileEncoding = 4; lastKnownFileType = sourcecode.swift; path = BookmarkTreeController.swift; sourceTree = "<group>"; };
		4B92929826670D2A00AD2C21 /* PseudoFolder.swift */ = {isa = PBXFileReference; fileEncoding = 4; lastKnownFileType = sourcecode.swift; path = PseudoFolder.swift; sourceTree = "<group>"; };
		4B92929926670D2A00AD2C21 /* BookmarkManagedObject.swift */ = {isa = PBXFileReference; fileEncoding = 4; lastKnownFileType = sourcecode.swift; path = BookmarkManagedObject.swift; sourceTree = "<group>"; };
		4B92929A26670D2A00AD2C21 /* PasteboardWriting.swift */ = {isa = PBXFileReference; fileEncoding = 4; lastKnownFileType = sourcecode.swift; path = PasteboardWriting.swift; sourceTree = "<group>"; };
		4B9292A526670D3700AD2C21 /* Bookmark.xcmappingmodel */ = {isa = PBXFileReference; lastKnownFileType = wrapper.xcmappingmodel; path = Bookmark.xcmappingmodel; sourceTree = "<group>"; };
		4B9292A626670D3700AD2C21 /* BookmarkMigrationPolicy.swift */ = {isa = PBXFileReference; fileEncoding = 4; lastKnownFileType = sourcecode.swift; path = BookmarkMigrationPolicy.swift; sourceTree = "<group>"; };
		4B9292A826670D3700AD2C21 /* Bookmark 2.xcdatamodel */ = {isa = PBXFileReference; lastKnownFileType = wrapper.xcdatamodel; path = "Bookmark 2.xcdatamodel"; sourceTree = "<group>"; };
		4B9292A926670D3700AD2C21 /* Bookmark.xcdatamodel */ = {isa = PBXFileReference; lastKnownFileType = wrapper.xcdatamodel; path = Bookmark.xcdatamodel; sourceTree = "<group>"; };
		4B9292AE26670F5300AD2C21 /* NSOutlineViewExtensions.swift */ = {isa = PBXFileReference; fileEncoding = 4; lastKnownFileType = sourcecode.swift; path = NSOutlineViewExtensions.swift; sourceTree = "<group>"; };
		4B9292B02667103000AD2C21 /* BookmarkNodePathTests.swift */ = {isa = PBXFileReference; fileEncoding = 4; lastKnownFileType = sourcecode.swift; path = BookmarkNodePathTests.swift; sourceTree = "<group>"; };
		4B9292B12667103000AD2C21 /* BookmarkNodeTests.swift */ = {isa = PBXFileReference; fileEncoding = 4; lastKnownFileType = sourcecode.swift; path = BookmarkNodeTests.swift; sourceTree = "<group>"; };
		4B9292B22667103000AD2C21 /* BookmarkSidebarTreeControllerTests.swift */ = {isa = PBXFileReference; fileEncoding = 4; lastKnownFileType = sourcecode.swift; path = BookmarkSidebarTreeControllerTests.swift; sourceTree = "<group>"; };
		4B9292B32667103000AD2C21 /* BookmarkOutlineViewDataSourceTests.swift */ = {isa = PBXFileReference; fileEncoding = 4; lastKnownFileType = sourcecode.swift; path = BookmarkOutlineViewDataSourceTests.swift; sourceTree = "<group>"; };
		4B9292B42667103000AD2C21 /* PasteboardFolderTests.swift */ = {isa = PBXFileReference; fileEncoding = 4; lastKnownFileType = sourcecode.swift; path = PasteboardFolderTests.swift; sourceTree = "<group>"; };
		4B9292B52667103000AD2C21 /* TreeControllerTests.swift */ = {isa = PBXFileReference; fileEncoding = 4; lastKnownFileType = sourcecode.swift; path = TreeControllerTests.swift; sourceTree = "<group>"; };
		4B9292B62667103000AD2C21 /* BookmarkManagedObjectTests.swift */ = {isa = PBXFileReference; fileEncoding = 4; lastKnownFileType = sourcecode.swift; path = BookmarkManagedObjectTests.swift; sourceTree = "<group>"; };
		4B9292B72667103000AD2C21 /* BookmarkMigrationTests.swift */ = {isa = PBXFileReference; fileEncoding = 4; lastKnownFileType = sourcecode.swift; path = BookmarkMigrationTests.swift; sourceTree = "<group>"; };
		4B9292B82667103000AD2C21 /* BookmarkTests.swift */ = {isa = PBXFileReference; fileEncoding = 4; lastKnownFileType = sourcecode.swift; path = BookmarkTests.swift; sourceTree = "<group>"; };
		4B9292B92667103100AD2C21 /* PasteboardBookmarkTests.swift */ = {isa = PBXFileReference; fileEncoding = 4; lastKnownFileType = sourcecode.swift; path = PasteboardBookmarkTests.swift; sourceTree = "<group>"; };
		4B9292C42667104B00AD2C21 /* CoreDataTestUtilities.swift */ = {isa = PBXFileReference; fileEncoding = 4; lastKnownFileType = sourcecode.swift; path = CoreDataTestUtilities.swift; sourceTree = "<group>"; };
		4B9292C62667123700AD2C21 /* BrowserTabSelectionDelegate.swift */ = {isa = PBXFileReference; fileEncoding = 4; lastKnownFileType = sourcecode.swift; path = BrowserTabSelectionDelegate.swift; sourceTree = "<group>"; };
		4B9292C72667123700AD2C21 /* BookmarkManagementSidebarViewController.swift */ = {isa = PBXFileReference; fileEncoding = 4; lastKnownFileType = sourcecode.swift; path = BookmarkManagementSidebarViewController.swift; sourceTree = "<group>"; };
		4B9292C82667123700AD2C21 /* BookmarkManagementSplitViewController.swift */ = {isa = PBXFileReference; fileEncoding = 4; lastKnownFileType = sourcecode.swift; path = BookmarkManagementSplitViewController.swift; sourceTree = "<group>"; };
		4B9292C92667123700AD2C21 /* BookmarkTableRowView.swift */ = {isa = PBXFileReference; fileEncoding = 4; lastKnownFileType = sourcecode.swift; path = BookmarkTableRowView.swift; sourceTree = "<group>"; };
		4B9292CA2667123700AD2C21 /* AddFolderModalViewController.swift */ = {isa = PBXFileReference; fileEncoding = 4; lastKnownFileType = sourcecode.swift; path = AddFolderModalViewController.swift; sourceTree = "<group>"; };
		4B9292CB2667123700AD2C21 /* AddBookmarkModalViewController.swift */ = {isa = PBXFileReference; fileEncoding = 4; lastKnownFileType = sourcecode.swift; path = AddBookmarkModalViewController.swift; sourceTree = "<group>"; };
		4B9292CC2667123700AD2C21 /* BookmarkListViewController.swift */ = {isa = PBXFileReference; fileEncoding = 4; lastKnownFileType = sourcecode.swift; path = BookmarkListViewController.swift; sourceTree = "<group>"; };
		4B9292CD2667123700AD2C21 /* BookmarkManagementDetailViewController.swift */ = {isa = PBXFileReference; fileEncoding = 4; lastKnownFileType = sourcecode.swift; path = BookmarkManagementDetailViewController.swift; sourceTree = "<group>"; };
		4B9292D62667124000AD2C21 /* NSPopUpButtonExtension.swift */ = {isa = PBXFileReference; fileEncoding = 4; lastKnownFileType = sourcecode.swift; path = NSPopUpButtonExtension.swift; sourceTree = "<group>"; };
		4B9292D82667124B00AD2C21 /* BookmarkListTreeControllerDataSource.swift */ = {isa = PBXFileReference; fileEncoding = 4; lastKnownFileType = sourcecode.swift; path = BookmarkListTreeControllerDataSource.swift; sourceTree = "<group>"; };
		4B9292DA2667125D00AD2C21 /* ContextualMenu.swift */ = {isa = PBXFileReference; fileEncoding = 4; lastKnownFileType = sourcecode.swift; path = ContextualMenu.swift; sourceTree = "<group>"; };
		4BA1A69A258B076900F6F690 /* FileStore.swift */ = {isa = PBXFileReference; lastKnownFileType = sourcecode.swift; path = FileStore.swift; sourceTree = "<group>"; };
		4BA1A69F258B079600F6F690 /* DataEncryption.swift */ = {isa = PBXFileReference; lastKnownFileType = sourcecode.swift; path = DataEncryption.swift; sourceTree = "<group>"; };
		4BA1A6A4258B07DF00F6F690 /* EncryptedValueTransformer.swift */ = {isa = PBXFileReference; lastKnownFileType = sourcecode.swift; path = EncryptedValueTransformer.swift; sourceTree = "<group>"; };
		4BA1A6B2258B080A00F6F690 /* EncryptionKeyGeneration.swift */ = {isa = PBXFileReference; lastKnownFileType = sourcecode.swift; path = EncryptionKeyGeneration.swift; sourceTree = "<group>"; };
		4BA1A6B7258B081600F6F690 /* EncryptionKeyStoring.swift */ = {isa = PBXFileReference; lastKnownFileType = sourcecode.swift; path = EncryptionKeyStoring.swift; sourceTree = "<group>"; };
		4BA1A6BC258B082300F6F690 /* EncryptionKeyStore.swift */ = {isa = PBXFileReference; lastKnownFileType = sourcecode.swift; path = EncryptionKeyStore.swift; sourceTree = "<group>"; };
		4BA1A6C1258B0A1300F6F690 /* ContiguousBytesExtension.swift */ = {isa = PBXFileReference; lastKnownFileType = sourcecode.swift; path = ContiguousBytesExtension.swift; sourceTree = "<group>"; };
		4BA1A6D8258C0CB300F6F690 /* DataEncryptionTests.swift */ = {isa = PBXFileReference; lastKnownFileType = sourcecode.swift; path = DataEncryptionTests.swift; sourceTree = "<group>"; };
		4BA1A6DD258C100A00F6F690 /* FileStoreTests.swift */ = {isa = PBXFileReference; lastKnownFileType = sourcecode.swift; path = FileStoreTests.swift; sourceTree = "<group>"; };
		4BA1A6E5258C270800F6F690 /* EncryptionKeyGeneratorTests.swift */ = {isa = PBXFileReference; lastKnownFileType = sourcecode.swift; path = EncryptionKeyGeneratorTests.swift; sourceTree = "<group>"; };
		4BA1A6EA258C288C00F6F690 /* EncryptionKeyStoreTests.swift */ = {isa = PBXFileReference; lastKnownFileType = sourcecode.swift; path = EncryptionKeyStoreTests.swift; sourceTree = "<group>"; };
		4BA1A6F5258C4F9600F6F690 /* EncryptionMocks.swift */ = {isa = PBXFileReference; lastKnownFileType = sourcecode.swift; path = EncryptionMocks.swift; sourceTree = "<group>"; };
		4BA1A6FD258C5C1300F6F690 /* EncryptedValueTransformerTests.swift */ = {isa = PBXFileReference; lastKnownFileType = sourcecode.swift; path = EncryptedValueTransformerTests.swift; sourceTree = "<group>"; };
		4BA7C91527695EA500FEBA8E /* MacWaitlistRequestTests.swift */ = {isa = PBXFileReference; lastKnownFileType = sourcecode.swift; path = MacWaitlistRequestTests.swift; sourceTree = "<group>"; };
		4BA7C91A276984AF00FEBA8E /* MacWaitlistLockScreenViewModelTests.swift */ = {isa = PBXFileReference; lastKnownFileType = sourcecode.swift; path = MacWaitlistLockScreenViewModelTests.swift; sourceTree = "<group>"; };
		4BB46EA026B8954500222970 /* logins-encrypted.json */ = {isa = PBXFileReference; fileEncoding = 4; lastKnownFileType = text.json; path = "logins-encrypted.json"; sourceTree = "<group>"; };
		4BB46EA126B8954500222970 /* key4-encrypted.db */ = {isa = PBXFileReference; lastKnownFileType = file; path = "key4-encrypted.db"; sourceTree = "<group>"; };
		4BB6CE5E26B77ED000EC5860 /* Cryptography.swift */ = {isa = PBXFileReference; lastKnownFileType = sourcecode.swift; path = Cryptography.swift; sourceTree = "<group>"; };
		4BB88B4425B7B55C006F6B06 /* DebugUserScript.swift */ = {isa = PBXFileReference; lastKnownFileType = sourcecode.swift; path = DebugUserScript.swift; sourceTree = "<group>"; };
		4BB88B4925B7B690006F6B06 /* SequenceExtensions.swift */ = {isa = PBXFileReference; lastKnownFileType = sourcecode.swift; path = SequenceExtensions.swift; sourceTree = "<group>"; };
		4BB88B4F25B7BA2B006F6B06 /* TabInstrumentation.swift */ = {isa = PBXFileReference; lastKnownFileType = sourcecode.swift; path = TabInstrumentation.swift; sourceTree = "<group>"; };
		4BB88B5A25B7BA50006F6B06 /* Instruments.swift */ = {isa = PBXFileReference; lastKnownFileType = sourcecode.swift; path = Instruments.swift; sourceTree = "<group>"; };
		4BB99CF526FE191E001E4761 /* FirefoxBookmarksReader.swift */ = {isa = PBXFileReference; fileEncoding = 4; lastKnownFileType = sourcecode.swift; path = FirefoxBookmarksReader.swift; sourceTree = "<group>"; };
		4BB99CF626FE191E001E4761 /* BookmarkImport.swift */ = {isa = PBXFileReference; fileEncoding = 4; lastKnownFileType = sourcecode.swift; path = BookmarkImport.swift; sourceTree = "<group>"; };
		4BB99CF726FE191E001E4761 /* CoreDataBookmarkImporter.swift */ = {isa = PBXFileReference; fileEncoding = 4; lastKnownFileType = sourcecode.swift; path = CoreDataBookmarkImporter.swift; sourceTree = "<group>"; };
		4BB99CF926FE191E001E4761 /* ChromiumBookmarksReader.swift */ = {isa = PBXFileReference; fileEncoding = 4; lastKnownFileType = sourcecode.swift; path = ChromiumBookmarksReader.swift; sourceTree = "<group>"; };
		4BB99CFA26FE191E001E4761 /* ImportedBookmarks.swift */ = {isa = PBXFileReference; fileEncoding = 4; lastKnownFileType = sourcecode.swift; path = ImportedBookmarks.swift; sourceTree = "<group>"; };
		4BB99CFC26FE191E001E4761 /* SafariBookmarksReader.swift */ = {isa = PBXFileReference; fileEncoding = 4; lastKnownFileType = sourcecode.swift; path = SafariBookmarksReader.swift; sourceTree = "<group>"; };
		4BB99CFD26FE191E001E4761 /* SafariDataImporter.swift */ = {isa = PBXFileReference; fileEncoding = 4; lastKnownFileType = sourcecode.swift; path = SafariDataImporter.swift; sourceTree = "<group>"; };
		4BB99D0526FE1979001E4761 /* RequestFilePermissionViewController.swift */ = {isa = PBXFileReference; fileEncoding = 4; lastKnownFileType = sourcecode.swift; path = RequestFilePermissionViewController.swift; sourceTree = "<group>"; };
		4BB99D0826FE1A6D001E4761 /* Bookmarks.plist */ = {isa = PBXFileReference; lastKnownFileType = file.bplist; path = Bookmarks.plist; sourceTree = "<group>"; };
		4BB99D0A26FE1A7B001E4761 /* Bookmarks */ = {isa = PBXFileReference; fileEncoding = 4; lastKnownFileType = text; path = Bookmarks; sourceTree = "<group>"; };
		4BB99D0C26FE1A83001E4761 /* ChromiumBookmarksReaderTests.swift */ = {isa = PBXFileReference; fileEncoding = 4; lastKnownFileType = sourcecode.swift; path = ChromiumBookmarksReaderTests.swift; sourceTree = "<group>"; };
		4BB99D0D26FE1A83001E4761 /* FirefoxBookmarksReaderTests.swift */ = {isa = PBXFileReference; fileEncoding = 4; lastKnownFileType = sourcecode.swift; path = FirefoxBookmarksReaderTests.swift; sourceTree = "<group>"; };
		4BB99D0E26FE1A84001E4761 /* SafariBookmarksReaderTests.swift */ = {isa = PBXFileReference; fileEncoding = 4; lastKnownFileType = sourcecode.swift; path = SafariBookmarksReaderTests.swift; sourceTree = "<group>"; };
		4BB99D1226FE1A94001E4761 /* places.sqlite */ = {isa = PBXFileReference; lastKnownFileType = file; path = places.sqlite; sourceTree = "<group>"; };
		4BBC169F27C4859400E00A38 /* DeviceAuthenticationService.swift */ = {isa = PBXFileReference; lastKnownFileType = sourcecode.swift; path = DeviceAuthenticationService.swift; sourceTree = "<group>"; };
		4BBC16A127C485BC00E00A38 /* DeviceIdleStateDetector.swift */ = {isa = PBXFileReference; lastKnownFileType = sourcecode.swift; path = DeviceIdleStateDetector.swift; sourceTree = "<group>"; };
		4BBC16A427C488C900E00A38 /* DeviceAuthenticatorTests.swift */ = {isa = PBXFileReference; lastKnownFileType = sourcecode.swift; path = DeviceAuthenticatorTests.swift; sourceTree = "<group>"; };
		4BBE0AA627B9B027003B37A8 /* PopUpButton.swift */ = {isa = PBXFileReference; lastKnownFileType = sourcecode.swift; path = PopUpButton.swift; sourceTree = "<group>"; };
		4BC68A6F2759AE490029A586 /* Waitlist.storyboard */ = {isa = PBXFileReference; lastKnownFileType = file.storyboard; path = Waitlist.storyboard; sourceTree = "<group>"; };
		4BC68A712759B2140029A586 /* Waitlist.swift */ = {isa = PBXFileReference; lastKnownFileType = sourcecode.swift; path = Waitlist.swift; sourceTree = "<group>"; };
		4BDFA4AD27BF19E500648192 /* ToggleableScrollView.swift */ = {isa = PBXFileReference; lastKnownFileType = sourcecode.swift; path = ToggleableScrollView.swift; sourceTree = "<group>"; };
		4BE0DF0426781961006337B7 /* NSStoryboardExtension.swift */ = {isa = PBXFileReference; lastKnownFileType = sourcecode.swift; path = NSStoryboardExtension.swift; sourceTree = "<group>"; };
		4BE4005227CF3DC3007D3161 /* SavePaymentMethodPopover.swift */ = {isa = PBXFileReference; lastKnownFileType = sourcecode.swift; path = SavePaymentMethodPopover.swift; sourceTree = "<group>"; };
		4BE4005427CF3F19007D3161 /* SavePaymentMethodViewController.swift */ = {isa = PBXFileReference; lastKnownFileType = sourcecode.swift; path = SavePaymentMethodViewController.swift; sourceTree = "<group>"; };
		4BE6546E271FCD40008D1D63 /* PasswordManagementIdentityItemView.swift */ = {isa = PBXFileReference; fileEncoding = 4; lastKnownFileType = sourcecode.swift; path = PasswordManagementIdentityItemView.swift; sourceTree = "<group>"; };
		4BE65470271FCD40008D1D63 /* PasswordManagementCreditCardItemView.swift */ = {isa = PBXFileReference; fileEncoding = 4; lastKnownFileType = sourcecode.swift; path = PasswordManagementCreditCardItemView.swift; sourceTree = "<group>"; };
		4BE65471271FCD40008D1D63 /* PasswordManagementLoginItemView.swift */ = {isa = PBXFileReference; fileEncoding = 4; lastKnownFileType = sourcecode.swift; path = PasswordManagementLoginItemView.swift; sourceTree = "<group>"; };
		4BE65472271FCD40008D1D63 /* PasswordManagementNoteItemView.swift */ = {isa = PBXFileReference; fileEncoding = 4; lastKnownFileType = sourcecode.swift; path = PasswordManagementNoteItemView.swift; sourceTree = "<group>"; };
		4BE65473271FCD40008D1D63 /* EditableTextView.swift */ = {isa = PBXFileReference; fileEncoding = 4; lastKnownFileType = sourcecode.swift; path = EditableTextView.swift; sourceTree = "<group>"; };
		4BE6547A271FCD4D008D1D63 /* PasswordManagementIdentityModel.swift */ = {isa = PBXFileReference; fileEncoding = 4; lastKnownFileType = sourcecode.swift; path = PasswordManagementIdentityModel.swift; sourceTree = "<group>"; };
		4BE6547B271FCD4D008D1D63 /* PasswordManagementCreditCardModel.swift */ = {isa = PBXFileReference; fileEncoding = 4; lastKnownFileType = sourcecode.swift; path = PasswordManagementCreditCardModel.swift; sourceTree = "<group>"; };
		4BE6547C271FCD4D008D1D63 /* PasswordManagementLoginModel.swift */ = {isa = PBXFileReference; fileEncoding = 4; lastKnownFileType = sourcecode.swift; path = PasswordManagementLoginModel.swift; sourceTree = "<group>"; };
		4BE6547D271FCD4D008D1D63 /* PasswordManagementNoteModel.swift */ = {isa = PBXFileReference; fileEncoding = 4; lastKnownFileType = sourcecode.swift; path = PasswordManagementNoteModel.swift; sourceTree = "<group>"; };
		4BE65482271FCD53008D1D63 /* CountryList.swift */ = {isa = PBXFileReference; fileEncoding = 4; lastKnownFileType = sourcecode.swift; path = CountryList.swift; sourceTree = "<group>"; };
		4BE65484271FCD7B008D1D63 /* LoginFaviconView.swift */ = {isa = PBXFileReference; fileEncoding = 4; lastKnownFileType = sourcecode.swift; path = LoginFaviconView.swift; sourceTree = "<group>"; };
		4BEF0E6627641A0E00AF7C58 /* MacWaitlistLockScreenViewController.swift */ = {isa = PBXFileReference; fileEncoding = 4; lastKnownFileType = sourcecode.swift; path = MacWaitlistLockScreenViewController.swift; sourceTree = "<group>"; };
		4BEF0E69276676A500AF7C58 /* WaitlistRequest.swift */ = {isa = PBXFileReference; lastKnownFileType = sourcecode.swift; path = WaitlistRequest.swift; sourceTree = "<group>"; };
		4BEF0E6B276676AB00AF7C58 /* MacWaitlistStore.swift */ = {isa = PBXFileReference; lastKnownFileType = sourcecode.swift; path = MacWaitlistStore.swift; sourceTree = "<group>"; };
		4BEF0E712766B11200AF7C58 /* MacWaitlistLockScreenViewModel.swift */ = {isa = PBXFileReference; lastKnownFileType = sourcecode.swift; path = MacWaitlistLockScreenViewModel.swift; sourceTree = "<group>"; };
		4BF4951726C08395000547B8 /* ThirdPartyBrowserTests.swift */ = {isa = PBXFileReference; lastKnownFileType = sourcecode.swift; path = ThirdPartyBrowserTests.swift; sourceTree = "<group>"; };
		4BF4EA4F27C71F26004E57C4 /* PasswordManagementListSectionTests.swift */ = {isa = PBXFileReference; fileEncoding = 4; lastKnownFileType = sourcecode.swift; path = PasswordManagementListSectionTests.swift; sourceTree = "<group>"; };
		7B1E819B27C8874900FF0E60 /* ContentOverlayPopover.swift */ = {isa = PBXFileReference; fileEncoding = 4; lastKnownFileType = sourcecode.swift; path = ContentOverlayPopover.swift; sourceTree = "<group>"; };
		7B1E819C27C8874900FF0E60 /* ContentOverlay.storyboard */ = {isa = PBXFileReference; fileEncoding = 4; lastKnownFileType = file.storyboard; path = ContentOverlay.storyboard; sourceTree = "<group>"; };
		7B1E819D27C8874900FF0E60 /* ContentOverlayViewController.swift */ = {isa = PBXFileReference; fileEncoding = 4; lastKnownFileType = sourcecode.swift; path = ContentOverlayViewController.swift; sourceTree = "<group>"; };
		7B4CE8DA26F02108009134B1 /* UI Tests.xctest */ = {isa = PBXFileReference; explicitFileType = wrapper.cfbundle; includeInIndex = 0; path = "UI Tests.xctest"; sourceTree = BUILT_PRODUCTS_DIR; };
		7B4CE8DE26F02108009134B1 /* Info.plist */ = {isa = PBXFileReference; lastKnownFileType = text.plist.xml; path = Info.plist; sourceTree = "<group>"; };
		7B4CE8E626F02134009134B1 /* TabBarTests.swift */ = {isa = PBXFileReference; lastKnownFileType = sourcecode.swift; path = TabBarTests.swift; sourceTree = "<group>"; };
		8511E18325F82B34002F516B /* 01_Fire_really_small.json */ = {isa = PBXFileReference; fileEncoding = 4; lastKnownFileType = text.json; path = 01_Fire_really_small.json; sourceTree = "<group>"; };
		853014D525E671A000FB8205 /* PageObserverUserScript.swift */ = {isa = PBXFileReference; lastKnownFileType = sourcecode.swift; path = PageObserverUserScript.swift; sourceTree = "<group>"; };
		85308E24267FC9F2001ABD76 /* NSAlertExtension.swift */ = {isa = PBXFileReference; lastKnownFileType = sourcecode.swift; path = NSAlertExtension.swift; sourceTree = "<group>"; };
		85378D9B274E61B8007C5CBF /* MessageViews.storyboard */ = {isa = PBXFileReference; lastKnownFileType = file.storyboard; path = MessageViews.storyboard; sourceTree = "<group>"; };
		85378D9D274E664C007C5CBF /* PopoverMessageViewController.swift */ = {isa = PBXFileReference; lastKnownFileType = sourcecode.swift; path = PopoverMessageViewController.swift; sourceTree = "<group>"; };
		85378D9F274E6F42007C5CBF /* NSNotificationName+EmailManager.swift */ = {isa = PBXFileReference; lastKnownFileType = sourcecode.swift; path = "NSNotificationName+EmailManager.swift"; sourceTree = "<group>"; };
		85378DA1274E7F25007C5CBF /* EmailManagerRequestDelegate.swift */ = {isa = PBXFileReference; lastKnownFileType = sourcecode.swift; path = EmailManagerRequestDelegate.swift; sourceTree = "<group>"; };
		8546DE6125C03056000CA5E1 /* UserAgentTests.swift */ = {isa = PBXFileReference; lastKnownFileType = sourcecode.swift; path = UserAgentTests.swift; sourceTree = "<group>"; };
		85480F8925CDC360009424E3 /* MainMenu.storyboard */ = {isa = PBXFileReference; lastKnownFileType = file.storyboard; path = MainMenu.storyboard; sourceTree = "<group>"; };
		85480FBA25D181CB009424E3 /* ConfigurationDownloading.swift */ = {isa = PBXFileReference; lastKnownFileType = sourcecode.swift; path = ConfigurationDownloading.swift; sourceTree = "<group>"; };
		85480FCE25D1AA22009424E3 /* ConfigurationStoring.swift */ = {isa = PBXFileReference; lastKnownFileType = sourcecode.swift; path = ConfigurationStoring.swift; sourceTree = "<group>"; };
		8553FF51257523760029327F /* URLSuggestedFilenameTests.swift */ = {isa = PBXFileReference; lastKnownFileType = sourcecode.swift; path = URLSuggestedFilenameTests.swift; sourceTree = "<group>"; };
		85589E7927BBB8620038AD11 /* AddEditFavoriteViewController.swift */ = {isa = PBXFileReference; fileEncoding = 4; lastKnownFileType = sourcecode.swift; path = AddEditFavoriteViewController.swift; sourceTree = "<group>"; };
		85589E7A27BBB8620038AD11 /* AddEditFavoriteWindow.swift */ = {isa = PBXFileReference; fileEncoding = 4; lastKnownFileType = sourcecode.swift; path = AddEditFavoriteWindow.swift; sourceTree = "<group>"; };
		85589E7B27BBB8630038AD11 /* HomePage.storyboard */ = {isa = PBXFileReference; fileEncoding = 4; lastKnownFileType = file.storyboard; path = HomePage.storyboard; sourceTree = "<group>"; };
		85589E7C27BBB8630038AD11 /* HomePageView.swift */ = {isa = PBXFileReference; fileEncoding = 4; lastKnownFileType = sourcecode.swift; path = HomePageView.swift; sourceTree = "<group>"; };
		85589E7D27BBB8630038AD11 /* HomePageViewController.swift */ = {isa = PBXFileReference; fileEncoding = 4; lastKnownFileType = sourcecode.swift; path = HomePageViewController.swift; sourceTree = "<group>"; };
		85589E8627BBB8F20038AD11 /* HomePageFavoritesModel.swift */ = {isa = PBXFileReference; fileEncoding = 4; lastKnownFileType = sourcecode.swift; path = HomePageFavoritesModel.swift; sourceTree = "<group>"; };
		85589E8A27BBBADC0038AD11 /* ColorExtensions.swift */ = {isa = PBXFileReference; lastKnownFileType = sourcecode.swift; path = ColorExtensions.swift; sourceTree = "<group>"; };
		85589E8C27BBBB870038AD11 /* NavigationBar.storyboard */ = {isa = PBXFileReference; fileEncoding = 4; lastKnownFileType = file.storyboard; path = NavigationBar.storyboard; sourceTree = "<group>"; };
		85589E8E27BBBBF10038AD11 /* Main.storyboard */ = {isa = PBXFileReference; fileEncoding = 4; lastKnownFileType = file.storyboard; path = Main.storyboard; sourceTree = "<group>"; };
		85589E9027BFB9810038AD11 /* HomePageRecentlyVisitedModel.swift */ = {isa = PBXFileReference; lastKnownFileType = sourcecode.swift; path = HomePageRecentlyVisitedModel.swift; sourceTree = "<group>"; };
		85589E9227BFBBD60038AD11 /* History 4.xcdatamodel */ = {isa = PBXFileReference; lastKnownFileType = wrapper.xcdatamodel; path = "History 4.xcdatamodel"; sourceTree = "<group>"; };
		85589E9327BFE1E70038AD11 /* FavoritesView.swift */ = {isa = PBXFileReference; lastKnownFileType = sourcecode.swift; path = FavoritesView.swift; sourceTree = "<group>"; };
		85589E9527BFE25D0038AD11 /* FailedAssertionView.swift */ = {isa = PBXFileReference; lastKnownFileType = sourcecode.swift; path = FailedAssertionView.swift; sourceTree = "<group>"; };
		85589E9727BFE2DA0038AD11 /* HoverButton.swift */ = {isa = PBXFileReference; lastKnownFileType = sourcecode.swift; path = HoverButton.swift; sourceTree = "<group>"; };
		85589E9927BFE3C30038AD11 /* FaviconView.swift */ = {isa = PBXFileReference; lastKnownFileType = sourcecode.swift; path = FaviconView.swift; sourceTree = "<group>"; };
		85589E9D27BFE4500038AD11 /* DefaultBrowserPromptView.swift */ = {isa = PBXFileReference; lastKnownFileType = sourcecode.swift; path = DefaultBrowserPromptView.swift; sourceTree = "<group>"; };
		85589E9F27BFE60E0038AD11 /* MoreOrLessView.swift */ = {isa = PBXFileReference; lastKnownFileType = sourcecode.swift; path = MoreOrLessView.swift; sourceTree = "<group>"; };
		85625993269C8F9600EE44BC /* PasswordManager.storyboard */ = {isa = PBXFileReference; lastKnownFileType = file.storyboard; path = PasswordManager.storyboard; sourceTree = "<group>"; };
		85625995269C953C00EE44BC /* PasswordManagementViewController.swift */ = {isa = PBXFileReference; lastKnownFileType = sourcecode.swift; path = PasswordManagementViewController.swift; sourceTree = "<group>"; };
		85625997269C9C5F00EE44BC /* PasswordManagementPopover.swift */ = {isa = PBXFileReference; lastKnownFileType = sourcecode.swift; path = PasswordManagementPopover.swift; sourceTree = "<group>"; };
		85625999269CA0A600EE44BC /* NSRectExtension.swift */ = {isa = PBXFileReference; lastKnownFileType = sourcecode.swift; path = NSRectExtension.swift; sourceTree = "<group>"; };
		856C98A5256EB59600A22F1F /* MenuItemSelectors.swift */ = {isa = PBXFileReference; lastKnownFileType = sourcecode.swift; path = MenuItemSelectors.swift; sourceTree = "<group>"; };
		856C98D42570116900A22F1F /* NSWindow+Toast.swift */ = {isa = PBXFileReference; lastKnownFileType = sourcecode.swift; path = "NSWindow+Toast.swift"; sourceTree = "<group>"; };
		856C98DE257014BD00A22F1F /* FileDownloadManager.swift */ = {isa = PBXFileReference; lastKnownFileType = sourcecode.swift; path = FileDownloadManager.swift; sourceTree = "<group>"; };
		856CADEF271710F400E79BB0 /* HoverUserScript.swift */ = {isa = PBXFileReference; lastKnownFileType = sourcecode.swift; path = HoverUserScript.swift; sourceTree = "<group>"; };
		85707F21276A32B600DC0649 /* CallToAction.swift */ = {isa = PBXFileReference; lastKnownFileType = sourcecode.swift; path = CallToAction.swift; sourceTree = "<group>"; };
		85707F23276A332A00DC0649 /* OnboardingButtonStyles.swift */ = {isa = PBXFileReference; lastKnownFileType = sourcecode.swift; path = OnboardingButtonStyles.swift; sourceTree = "<group>"; };
		85707F25276A335700DC0649 /* Onboarding.swift */ = {isa = PBXFileReference; lastKnownFileType = sourcecode.swift; path = Onboarding.swift; sourceTree = "<group>"; };
		85707F27276A34D900DC0649 /* DaxSpeech.swift */ = {isa = PBXFileReference; lastKnownFileType = sourcecode.swift; path = DaxSpeech.swift; sourceTree = "<group>"; };
		85707F29276A35FE00DC0649 /* ActionSpeech.swift */ = {isa = PBXFileReference; lastKnownFileType = sourcecode.swift; path = ActionSpeech.swift; sourceTree = "<group>"; };
		85707F2B276A364E00DC0649 /* OnboardingFlow.swift */ = {isa = PBXFileReference; lastKnownFileType = sourcecode.swift; path = OnboardingFlow.swift; sourceTree = "<group>"; };
		85707F2D276A394C00DC0649 /* ViewExtensions.swift */ = {isa = PBXFileReference; lastKnownFileType = sourcecode.swift; path = ViewExtensions.swift; sourceTree = "<group>"; };
		85707F30276A7DCA00DC0649 /* OnboardingViewModel.swift */ = {isa = PBXFileReference; lastKnownFileType = sourcecode.swift; path = OnboardingViewModel.swift; sourceTree = "<group>"; };
		85799C1725DEBB3F0007EC87 /* Logging.swift */ = {isa = PBXFileReference; fileEncoding = 4; lastKnownFileType = sourcecode.swift; path = Logging.swift; sourceTree = "<group>"; };
		857FFEBF27D239DC00415E7A /* HyperLink.swift */ = {isa = PBXFileReference; lastKnownFileType = sourcecode.swift; path = HyperLink.swift; sourceTree = "<group>"; };
		8585B63726D6E66C00C1416F /* ButtonStyles.swift */ = {isa = PBXFileReference; lastKnownFileType = sourcecode.swift; path = ButtonStyles.swift; sourceTree = "<group>"; };
		85890639267BCD8E00D23B0D /* SaveCredentialsPopover.swift */ = {isa = PBXFileReference; lastKnownFileType = sourcecode.swift; path = SaveCredentialsPopover.swift; sourceTree = "<group>"; };
		8589063B267BCDC000D23B0D /* SaveCredentialsViewController.swift */ = {isa = PBXFileReference; lastKnownFileType = sourcecode.swift; path = SaveCredentialsViewController.swift; sourceTree = "<group>"; };
		858A797E26A79EAA00A75A42 /* UserText+PasswordManager.swift */ = {isa = PBXFileReference; lastKnownFileType = sourcecode.swift; path = "UserText+PasswordManager.swift"; sourceTree = "<group>"; };
		858A798226A8B75F00A75A42 /* CopyHandler.swift */ = {isa = PBXFileReference; lastKnownFileType = sourcecode.swift; path = CopyHandler.swift; sourceTree = "<group>"; };
		858A798426A8BB5D00A75A42 /* NSTextViewExtension.swift */ = {isa = PBXFileReference; lastKnownFileType = sourcecode.swift; path = NSTextViewExtension.swift; sourceTree = "<group>"; };
		858A798726A99DBE00A75A42 /* PasswordManagementItemListModelTests.swift */ = {isa = PBXFileReference; lastKnownFileType = sourcecode.swift; path = PasswordManagementItemListModelTests.swift; sourceTree = "<group>"; };
		858A798926A9B35E00A75A42 /* PasswordManagementItemModelTests.swift */ = {isa = PBXFileReference; lastKnownFileType = sourcecode.swift; path = PasswordManagementItemModelTests.swift; sourceTree = "<group>"; };
		859E7D6A27453BF3009C2B69 /* BookmarksExporter.swift */ = {isa = PBXFileReference; lastKnownFileType = sourcecode.swift; path = BookmarksExporter.swift; sourceTree = "<group>"; };
		859E7D6C274548F2009C2B69 /* BookmarksExporterTests.swift */ = {isa = PBXFileReference; lastKnownFileType = sourcecode.swift; path = BookmarksExporterTests.swift; sourceTree = "<group>"; };
		85A0116825AF1D8900FA6A0C /* FindInPageViewController.swift */ = {isa = PBXFileReference; lastKnownFileType = sourcecode.swift; path = FindInPageViewController.swift; sourceTree = "<group>"; };
		85A0117325AF2EDF00FA6A0C /* FindInPage.storyboard */ = {isa = PBXFileReference; lastKnownFileType = file.storyboard; path = FindInPage.storyboard; sourceTree = "<group>"; };
		85A0118125AF60E700FA6A0C /* FindInPageModel.swift */ = {isa = PBXFileReference; lastKnownFileType = sourcecode.swift; path = FindInPageModel.swift; sourceTree = "<group>"; };
		85A011E925B4D4CA00FA6A0C /* FindInPageUserScript.swift */ = {isa = PBXFileReference; lastKnownFileType = sourcecode.swift; path = FindInPageUserScript.swift; sourceTree = "<group>"; };
		85AC3AEE25D5CE9800C7D2AA /* UserScripts.swift */ = {isa = PBXFileReference; lastKnownFileType = sourcecode.swift; path = UserScripts.swift; sourceTree = "<group>"; };
		85AC3AF625D5DBFD00C7D2AA /* DataExtension.swift */ = {isa = PBXFileReference; lastKnownFileType = sourcecode.swift; path = DataExtension.swift; sourceTree = "<group>"; };
		85AC3B0425D6B1D800C7D2AA /* ScriptSourceProviding.swift */ = {isa = PBXFileReference; lastKnownFileType = sourcecode.swift; path = ScriptSourceProviding.swift; sourceTree = "<group>"; };
		85AC3B1625D9BC1A00C7D2AA /* ConfigurationDownloaderTests.swift */ = {isa = PBXFileReference; lastKnownFileType = sourcecode.swift; path = ConfigurationDownloaderTests.swift; sourceTree = "<group>"; };
		85AC3B3425DA82A600C7D2AA /* DataTaskProviding.swift */ = {isa = PBXFileReference; lastKnownFileType = sourcecode.swift; path = DataTaskProviding.swift; sourceTree = "<group>"; };
		85AC3B4825DAC9BD00C7D2AA /* ConfigurationStorageTests.swift */ = {isa = PBXFileReference; lastKnownFileType = sourcecode.swift; path = ConfigurationStorageTests.swift; sourceTree = "<group>"; };
		85AC7AD827BD625000FFB69B /* HomePageAssets.xcassets */ = {isa = PBXFileReference; lastKnownFileType = folder.assetcatalog; path = HomePageAssets.xcassets; sourceTree = "<group>"; };
		85AC7ADA27BD628400FFB69B /* HomePage.swift */ = {isa = PBXFileReference; lastKnownFileType = sourcecode.swift; path = HomePage.swift; sourceTree = "<group>"; };
		85AC7ADC27BEB6EE00FFB69B /* HomePageDefaultBrowserModel.swift */ = {isa = PBXFileReference; lastKnownFileType = sourcecode.swift; path = HomePageDefaultBrowserModel.swift; sourceTree = "<group>"; };
		85AE2FF124A33A2D002D507F /* WebKit.framework */ = {isa = PBXFileReference; lastKnownFileType = wrapper.framework; name = WebKit.framework; path = System/Library/Frameworks/WebKit.framework; sourceTree = SDKROOT; };
		85B7184927677C2D00B4277F /* Onboarding.storyboard */ = {isa = PBXFileReference; lastKnownFileType = file.storyboard; path = Onboarding.storyboard; sourceTree = "<group>"; };
		85B7184B27677C6500B4277F /* OnboardingViewController.swift */ = {isa = PBXFileReference; lastKnownFileType = sourcecode.swift; path = OnboardingViewController.swift; sourceTree = "<group>"; };
		85B7184D27677CBB00B4277F /* RootView.swift */ = {isa = PBXFileReference; lastKnownFileType = sourcecode.swift; path = RootView.swift; sourceTree = "<group>"; };
		85C48CCB278D808F00D3263E /* NSAttributedStringExtension.swift */ = {isa = PBXFileReference; lastKnownFileType = sourcecode.swift; path = NSAttributedStringExtension.swift; sourceTree = "<group>"; };
		85C48CD027908C1000D3263E /* BrowserImportMoreInfoViewController.swift */ = {isa = PBXFileReference; lastKnownFileType = sourcecode.swift; path = BrowserImportMoreInfoViewController.swift; sourceTree = "<group>"; };
		85C5991A27D10CF000E605B2 /* FireAnimationView.swift */ = {isa = PBXFileReference; lastKnownFileType = sourcecode.swift; path = FireAnimationView.swift; sourceTree = "<group>"; };
		85C6A29525CC1FFD00EEB5F1 /* UserDefaultsWrapper.swift */ = {isa = PBXFileReference; lastKnownFileType = sourcecode.swift; path = UserDefaultsWrapper.swift; sourceTree = "<group>"; };
		85CC1D7A26A05ECF0062F04E /* PasswordManagementItemListModel.swift */ = {isa = PBXFileReference; lastKnownFileType = sourcecode.swift; path = PasswordManagementItemListModel.swift; sourceTree = "<group>"; };
		85CC1D7C26A05F250062F04E /* PasswordManagementItemModel.swift */ = {isa = PBXFileReference; lastKnownFileType = sourcecode.swift; path = PasswordManagementItemModel.swift; sourceTree = "<group>"; };
		85D33F1125C82EB3002B91A6 /* ConfigurationManager.swift */ = {isa = PBXFileReference; lastKnownFileType = sourcecode.swift; path = ConfigurationManager.swift; sourceTree = "<group>"; };
		85D438B5256E7C9E00F3BAF8 /* ContextMenuUserScript.swift */ = {isa = PBXFileReference; lastKnownFileType = sourcecode.swift; path = ContextMenuUserScript.swift; sourceTree = "<group>"; };
		85D885AF26A590A90077C374 /* NSNotificationName+PasswordManager.swift */ = {isa = PBXFileReference; lastKnownFileType = sourcecode.swift; path = "NSNotificationName+PasswordManager.swift"; sourceTree = "<group>"; };
		85D885B226A5A9DE0077C374 /* NSAlert+PasswordManager.swift */ = {isa = PBXFileReference; lastKnownFileType = sourcecode.swift; path = "NSAlert+PasswordManager.swift"; sourceTree = "<group>"; };
		85F0FF1227CFAB04001C7C6E /* RecentlyVisitedView.swift */ = {isa = PBXFileReference; lastKnownFileType = sourcecode.swift; path = RecentlyVisitedView.swift; sourceTree = "<group>"; };
		85F1B0C825EF9759004792B6 /* URLEventHandlerTests.swift */ = {isa = PBXFileReference; lastKnownFileType = sourcecode.swift; path = URLEventHandlerTests.swift; sourceTree = "<group>"; };
		85F487B4276A8F2E003CE668 /* OnboardingTests.swift */ = {isa = PBXFileReference; lastKnownFileType = sourcecode.swift; path = OnboardingTests.swift; sourceTree = "<group>"; };
		85F69B3B25EDE81F00978E59 /* URLExtensionTests.swift */ = {isa = PBXFileReference; lastKnownFileType = sourcecode.swift; path = URLExtensionTests.swift; sourceTree = "<group>"; };
		85F91D9327F47BC40096B1C8 /* History 5.xcdatamodel */ = {isa = PBXFileReference; lastKnownFileType = wrapper.xcdatamodel; path = "History 5.xcdatamodel"; sourceTree = "<group>"; };
		9812D894276CEDA5004B6181 /* ContentBlockerRulesLists.swift */ = {isa = PBXFileReference; lastKnownFileType = sourcecode.swift; path = ContentBlockerRulesLists.swift; sourceTree = "<group>"; };
		9826B09F2747DF3D0092F683 /* ContentBlocking.swift */ = {isa = PBXFileReference; lastKnownFileType = sourcecode.swift; path = ContentBlocking.swift; sourceTree = "<group>"; };
		9826B0A12747DFEB0092F683 /* AppPrivacyConfigurationDataProvider.swift */ = {isa = PBXFileReference; lastKnownFileType = sourcecode.swift; path = AppPrivacyConfigurationDataProvider.swift; sourceTree = "<group>"; };
		9833912E27AAA3CE00DAF119 /* AppTrackerDataSetProvider.swift */ = {isa = PBXFileReference; lastKnownFileType = sourcecode.swift; path = AppTrackerDataSetProvider.swift; sourceTree = "<group>"; };
		9833913027AAA4B500DAF119 /* trackerData.json */ = {isa = PBXFileReference; fileEncoding = 4; lastKnownFileType = text.json; path = trackerData.json; sourceTree = "<group>"; };
		9833913227AAAEEE00DAF119 /* EmbeddedTrackerDataTests.swift */ = {isa = PBXFileReference; lastKnownFileType = sourcecode.swift; path = EmbeddedTrackerDataTests.swift; sourceTree = "<group>"; };
		98EB5D0F27516A4800681FE6 /* AppPrivacyConfigurationTests.swift */ = {isa = PBXFileReference; lastKnownFileType = sourcecode.swift; path = AppPrivacyConfigurationTests.swift; sourceTree = "<group>"; };
		AA0877B726D5160D00B05660 /* SafariVersionReaderTests.swift */ = {isa = PBXFileReference; lastKnownFileType = sourcecode.swift; path = SafariVersionReaderTests.swift; sourceTree = "<group>"; };
		AA0877B926D5161D00B05660 /* WebKitVersionProviderTests.swift */ = {isa = PBXFileReference; lastKnownFileType = sourcecode.swift; path = WebKitVersionProviderTests.swift; sourceTree = "<group>"; };
		AA0F3DB6261A566C0077F2D9 /* SuggestionLoadingMock.swift */ = {isa = PBXFileReference; lastKnownFileType = sourcecode.swift; path = SuggestionLoadingMock.swift; sourceTree = "<group>"; };
		AA13DCB3271480B0006D48D3 /* FirePopoverViewModel.swift */ = {isa = PBXFileReference; lastKnownFileType = sourcecode.swift; path = FirePopoverViewModel.swift; sourceTree = "<group>"; };
		AA222CB82760F74E00321475 /* FaviconReferenceCache.swift */ = {isa = PBXFileReference; lastKnownFileType = sourcecode.swift; path = FaviconReferenceCache.swift; sourceTree = "<group>"; };
		AA2CB12C2587BB5600AA6FBE /* TabBarFooter.xib */ = {isa = PBXFileReference; lastKnownFileType = file.xib; path = TabBarFooter.xib; sourceTree = "<group>"; };
		AA2CB1342587C29500AA6FBE /* TabBarFooter.swift */ = {isa = PBXFileReference; lastKnownFileType = sourcecode.swift; path = TabBarFooter.swift; sourceTree = "<group>"; };
		AA34396A2754D4E200B241FA /* shield.json */ = {isa = PBXFileReference; fileEncoding = 4; lastKnownFileType = text.json; path = shield.json; sourceTree = "<group>"; };
		AA34396B2754D4E300B241FA /* shield-dot.json */ = {isa = PBXFileReference; fileEncoding = 4; lastKnownFileType = text.json; path = "shield-dot.json"; sourceTree = "<group>"; };
		AA34396E2754D4E900B241FA /* dark-shield-dot.json */ = {isa = PBXFileReference; fileEncoding = 4; lastKnownFileType = text.json; path = "dark-shield-dot.json"; sourceTree = "<group>"; };
		AA34396F2754D4E900B241FA /* dark-shield.json */ = {isa = PBXFileReference; fileEncoding = 4; lastKnownFileType = text.json; path = "dark-shield.json"; sourceTree = "<group>"; };
		AA3439722754D55100B241FA /* dark-trackers-2.json */ = {isa = PBXFileReference; fileEncoding = 4; lastKnownFileType = text.json; path = "dark-trackers-2.json"; sourceTree = "<group>"; };
		AA3439732754D55100B241FA /* trackers-1.json */ = {isa = PBXFileReference; fileEncoding = 4; lastKnownFileType = text.json; path = "trackers-1.json"; sourceTree = "<group>"; };
		AA3439742754D55100B241FA /* trackers-2.json */ = {isa = PBXFileReference; fileEncoding = 4; lastKnownFileType = text.json; path = "trackers-2.json"; sourceTree = "<group>"; };
		AA3439752754D55100B241FA /* trackers-3.json */ = {isa = PBXFileReference; fileEncoding = 4; lastKnownFileType = text.json; path = "trackers-3.json"; sourceTree = "<group>"; };
		AA3439762754D55100B241FA /* dark-trackers-1.json */ = {isa = PBXFileReference; fileEncoding = 4; lastKnownFileType = text.json; path = "dark-trackers-1.json"; sourceTree = "<group>"; };
		AA3439772754D55100B241FA /* dark-trackers-3.json */ = {isa = PBXFileReference; fileEncoding = 4; lastKnownFileType = text.json; path = "dark-trackers-3.json"; sourceTree = "<group>"; };
		AA3863C427A1E28F00749AB5 /* Feedback.storyboard */ = {isa = PBXFileReference; lastKnownFileType = file.storyboard; path = Feedback.storyboard; sourceTree = "<group>"; };
		AA3D531427A1ED9300074EC1 /* FeedbackWindow.swift */ = {isa = PBXFileReference; lastKnownFileType = sourcecode.swift; path = FeedbackWindow.swift; sourceTree = "<group>"; };
		AA3D531627A1EEED00074EC1 /* FeedbackViewController.swift */ = {isa = PBXFileReference; lastKnownFileType = sourcecode.swift; path = FeedbackViewController.swift; sourceTree = "<group>"; };
		AA3D531A27A2F57E00074EC1 /* Feedback.swift */ = {isa = PBXFileReference; lastKnownFileType = sourcecode.swift; path = Feedback.swift; sourceTree = "<group>"; };
		AA3D531C27A2F58F00074EC1 /* FeedbackSender.swift */ = {isa = PBXFileReference; lastKnownFileType = sourcecode.swift; path = FeedbackSender.swift; sourceTree = "<group>"; };
		AA3F895224C18AD500628DDE /* SuggestionViewModel.swift */ = {isa = PBXFileReference; lastKnownFileType = sourcecode.swift; path = SuggestionViewModel.swift; sourceTree = "<group>"; };
		AA4BBA3A25C58FA200C4FB0F /* MainMenu.swift */ = {isa = PBXFileReference; lastKnownFileType = sourcecode.swift; path = MainMenu.swift; sourceTree = "<group>"; };
		AA4D700625545EF800C3411E /* URLEventHandler.swift */ = {isa = PBXFileReference; lastKnownFileType = sourcecode.swift; path = URLEventHandler.swift; sourceTree = "<group>"; };
		AA4FF40B2624751A004E2377 /* GrammarFeaturesManager.swift */ = {isa = PBXFileReference; lastKnownFileType = sourcecode.swift; path = GrammarFeaturesManager.swift; sourceTree = "<group>"; };
		AA512D1324D99D9800230283 /* FaviconManager.swift */ = {isa = PBXFileReference; lastKnownFileType = sourcecode.swift; path = FaviconManager.swift; sourceTree = "<group>"; };
		AA585D7E248FD31100E9A3E2 /* DuckDuckGo.app */ = {isa = PBXFileReference; explicitFileType = wrapper.application; includeInIndex = 0; path = DuckDuckGo.app; sourceTree = BUILT_PRODUCTS_DIR; };
		AA585D81248FD31100E9A3E2 /* AppDelegate.swift */ = {isa = PBXFileReference; lastKnownFileType = sourcecode.swift; path = AppDelegate.swift; sourceTree = "<group>"; };
		AA585D83248FD31100E9A3E2 /* BrowserTabViewController.swift */ = {isa = PBXFileReference; lastKnownFileType = sourcecode.swift; path = BrowserTabViewController.swift; sourceTree = "<group>"; };
		AA585D85248FD31400E9A3E2 /* Assets.xcassets */ = {isa = PBXFileReference; lastKnownFileType = folder.assetcatalog; path = Assets.xcassets; sourceTree = "<group>"; };
		AA585D8A248FD31400E9A3E2 /* Info.plist */ = {isa = PBXFileReference; lastKnownFileType = text.plist.xml; path = Info.plist; sourceTree = "<group>"; };
		AA585D8B248FD31400E9A3E2 /* DuckDuckGo.entitlements */ = {isa = PBXFileReference; lastKnownFileType = text.plist.entitlements; path = DuckDuckGo.entitlements; sourceTree = "<group>"; };
		AA585D90248FD31400E9A3E2 /* Unit Tests.xctest */ = {isa = PBXFileReference; explicitFileType = wrapper.cfbundle; includeInIndex = 0; path = "Unit Tests.xctest"; sourceTree = BUILT_PRODUCTS_DIR; };
		AA585D96248FD31400E9A3E2 /* Info.plist */ = {isa = PBXFileReference; lastKnownFileType = text.plist.xml; path = Info.plist; sourceTree = "<group>"; };
		AA585DAE2490E6E600E9A3E2 /* MainViewController.swift */ = {isa = PBXFileReference; lastKnownFileType = sourcecode.swift; path = MainViewController.swift; sourceTree = "<group>"; };
		AA5C8F58258FE21F00748EB7 /* NSTextFieldExtension.swift */ = {isa = PBXFileReference; lastKnownFileType = sourcecode.swift; path = NSTextFieldExtension.swift; sourceTree = "<group>"; };
		AA5C8F5D2590EEE800748EB7 /* NSPointExtension.swift */ = {isa = PBXFileReference; lastKnownFileType = sourcecode.swift; path = NSPointExtension.swift; sourceTree = "<group>"; };
		AA5C8F622591021700748EB7 /* NSApplicationExtension.swift */ = {isa = PBXFileReference; lastKnownFileType = sourcecode.swift; path = NSApplicationExtension.swift; sourceTree = "<group>"; };
		AA5D6DAB24A340F700C6FBCE /* WebViewStateObserver.swift */ = {isa = PBXFileReference; lastKnownFileType = sourcecode.swift; path = WebViewStateObserver.swift; sourceTree = "<group>"; };
		AA5FA696275F90C400DCE9C9 /* FaviconImageCache.swift */ = {isa = PBXFileReference; lastKnownFileType = sourcecode.swift; path = FaviconImageCache.swift; sourceTree = "<group>"; };
		AA5FA699275F91C700DCE9C9 /* Favicon.swift */ = {isa = PBXFileReference; lastKnownFileType = sourcecode.swift; path = Favicon.swift; sourceTree = "<group>"; };
		AA5FA69C275F945C00DCE9C9 /* FaviconStore.swift */ = {isa = PBXFileReference; lastKnownFileType = sourcecode.swift; path = FaviconStore.swift; sourceTree = "<group>"; };
		AA5FA69F275F948900DCE9C9 /* Favicons.xcdatamodel */ = {isa = PBXFileReference; lastKnownFileType = wrapper.xcdatamodel; path = Favicons.xcdatamodel; sourceTree = "<group>"; };
		AA6197C3276B314D008396F0 /* FaviconUrlReference.swift */ = {isa = PBXFileReference; lastKnownFileType = sourcecode.swift; path = FaviconUrlReference.swift; sourceTree = "<group>"; };
		AA6197C5276B3168008396F0 /* FaviconHostReference.swift */ = {isa = PBXFileReference; lastKnownFileType = sourcecode.swift; path = FaviconHostReference.swift; sourceTree = "<group>"; };
		AA61C0CF2722159B00E6B681 /* FireInfoViewController.swift */ = {isa = PBXFileReference; lastKnownFileType = sourcecode.swift; path = FireInfoViewController.swift; sourceTree = "<group>"; };
		AA61C0D12727F59B00E6B681 /* ArrayExtension.swift */ = {isa = PBXFileReference; lastKnownFileType = sourcecode.swift; path = ArrayExtension.swift; sourceTree = "<group>"; };
		AA63745324C9BF9A00AB2AC4 /* SuggestionContainerTests.swift */ = {isa = PBXFileReference; lastKnownFileType = sourcecode.swift; path = SuggestionContainerTests.swift; sourceTree = "<group>"; };
		AA652CB025DD825B009059CC /* LocalBookmarkStoreTests.swift */ = {isa = PBXFileReference; lastKnownFileType = sourcecode.swift; path = LocalBookmarkStoreTests.swift; sourceTree = "<group>"; };
		AA652CCD25DD9071009059CC /* BookmarkListTests.swift */ = {isa = PBXFileReference; lastKnownFileType = sourcecode.swift; path = BookmarkListTests.swift; sourceTree = "<group>"; };
		AA652CD225DDA6E9009059CC /* LocalBookmarkManagerTests.swift */ = {isa = PBXFileReference; lastKnownFileType = sourcecode.swift; path = LocalBookmarkManagerTests.swift; sourceTree = "<group>"; };
		AA652CDA25DDAB32009059CC /* BookmarkStoreMock.swift */ = {isa = PBXFileReference; lastKnownFileType = sourcecode.swift; path = BookmarkStoreMock.swift; sourceTree = "<group>"; };
		AA6820E325502F19005ED0D5 /* WebsiteDataStore.swift */ = {isa = PBXFileReference; lastKnownFileType = sourcecode.swift; path = WebsiteDataStore.swift; sourceTree = "<group>"; };
		AA6820EA25503D6A005ED0D5 /* Fire.swift */ = {isa = PBXFileReference; lastKnownFileType = sourcecode.swift; path = Fire.swift; sourceTree = "<group>"; };
		AA6820F025503DA9005ED0D5 /* FireViewModel.swift */ = {isa = PBXFileReference; lastKnownFileType = sourcecode.swift; path = FireViewModel.swift; sourceTree = "<group>"; };
		AA68C3D22490ED62001B8783 /* NavigationBarViewController.swift */ = {isa = PBXFileReference; lastKnownFileType = sourcecode.swift; path = NavigationBarViewController.swift; sourceTree = "<group>"; };
		AA68C3D62490F821001B8783 /* README.md */ = {isa = PBXFileReference; lastKnownFileType = net.daringfireball.markdown; path = README.md; sourceTree = "<group>"; };
		AA693E5D2696E5B90007BB78 /* CrashReports.storyboard */ = {isa = PBXFileReference; lastKnownFileType = file.storyboard; path = CrashReports.storyboard; sourceTree = "<group>"; };
		AA6AD95A2704B6DB00159F8A /* FirePopoverViewController.swift */ = {isa = PBXFileReference; lastKnownFileType = sourcecode.swift; path = FirePopoverViewController.swift; sourceTree = "<group>"; };
		AA6EF9AC25066F42004754E6 /* WindowsManager.swift */ = {isa = PBXFileReference; lastKnownFileType = sourcecode.swift; path = WindowsManager.swift; sourceTree = "<group>"; };
		AA6EF9B2250785D5004754E6 /* NSMenuExtension.swift */ = {isa = PBXFileReference; lastKnownFileType = sourcecode.swift; path = NSMenuExtension.swift; sourceTree = "<group>"; };
		AA6EF9B425081B4C004754E6 /* MainMenuActions.swift */ = {isa = PBXFileReference; lastKnownFileType = sourcecode.swift; path = MainMenuActions.swift; sourceTree = "<group>"; };
		AA6FFB4324DC33320028F4D0 /* NSViewExtension.swift */ = {isa = PBXFileReference; lastKnownFileType = sourcecode.swift; path = NSViewExtension.swift; sourceTree = "<group>"; };
		AA6FFB4524DC3B5A0028F4D0 /* WebView.swift */ = {isa = PBXFileReference; lastKnownFileType = sourcecode.swift; path = WebView.swift; sourceTree = "<group>"; };
		AA72D5FD25FFF94E00C77619 /* NSMenuItemExtension.swift */ = {isa = PBXFileReference; lastKnownFileType = sourcecode.swift; path = NSMenuItemExtension.swift; sourceTree = "<group>"; };
		AA7412B024D0B3AC00D22FE0 /* TabBarViewItem.swift */ = {isa = PBXFileReference; lastKnownFileType = sourcecode.swift; path = TabBarViewItem.swift; sourceTree = "<group>"; };
		AA7412B124D0B3AC00D22FE0 /* TabBarViewItem.xib */ = {isa = PBXFileReference; lastKnownFileType = file.xib; path = TabBarViewItem.xib; sourceTree = "<group>"; };
		AA7412B424D1536B00D22FE0 /* MainWindowController.swift */ = {isa = PBXFileReference; lastKnownFileType = sourcecode.swift; path = MainWindowController.swift; sourceTree = "<group>"; };
		AA7412B624D1687000D22FE0 /* TabBarScrollView.swift */ = {isa = PBXFileReference; lastKnownFileType = sourcecode.swift; path = TabBarScrollView.swift; sourceTree = "<group>"; };
		AA7412BC24D2BEEE00D22FE0 /* MainWindow.swift */ = {isa = PBXFileReference; lastKnownFileType = sourcecode.swift; path = MainWindow.swift; sourceTree = "<group>"; };
		AA75A0AD26F3500C0086B667 /* PrivacyIconViewModel.swift */ = {isa = PBXFileReference; lastKnownFileType = sourcecode.swift; path = PrivacyIconViewModel.swift; sourceTree = "<group>"; };
		AA7DE8E026A9BD000012B490 /* History 2.xcdatamodel */ = {isa = PBXFileReference; lastKnownFileType = wrapper.xcdatamodel; path = "History 2.xcdatamodel"; sourceTree = "<group>"; };
		AA7EB6DE27E7C57D00036718 /* MouseOverAnimationButton.swift */ = {isa = PBXFileReference; lastKnownFileType = sourcecode.swift; path = MouseOverAnimationButton.swift; sourceTree = "<group>"; };
		AA7EB6E027E7D05500036718 /* flame-mouse-over.json */ = {isa = PBXFileReference; fileEncoding = 4; lastKnownFileType = text.json; path = "flame-mouse-over.json"; sourceTree = "<group>"; };
		AA7EB6E127E7D05500036718 /* dark-flame-mouse-over.json */ = {isa = PBXFileReference; fileEncoding = 4; lastKnownFileType = text.json; path = "dark-flame-mouse-over.json"; sourceTree = "<group>"; };
		AA7EB6E427E7D6DC00036718 /* AnimationView.swift */ = {isa = PBXFileReference; lastKnownFileType = sourcecode.swift; path = AnimationView.swift; sourceTree = "<group>"; };
		AA7EB6E627E8809D00036718 /* shield-mouse-over.json */ = {isa = PBXFileReference; fileEncoding = 4; lastKnownFileType = text.json; path = "shield-mouse-over.json"; sourceTree = "<group>"; };
		AA7EB6E827E880A600036718 /* shield-dot-mouse-over.json */ = {isa = PBXFileReference; fileEncoding = 4; lastKnownFileType = text.json; path = "shield-dot-mouse-over.json"; sourceTree = "<group>"; };
		AA7EB6EA27E880AE00036718 /* dark-shield-mouse-over.json */ = {isa = PBXFileReference; fileEncoding = 4; lastKnownFileType = text.json; path = "dark-shield-mouse-over.json"; sourceTree = "<group>"; };
		AA7EB6EC27E880B600036718 /* dark-shield-dot-mouse-over.json */ = {isa = PBXFileReference; fileEncoding = 4; lastKnownFileType = text.json; path = "dark-shield-dot-mouse-over.json"; sourceTree = "<group>"; };
		AA80EC53256BE3BC007083E7 /* UserText.swift */ = {isa = PBXFileReference; lastKnownFileType = sourcecode.swift; path = UserText.swift; sourceTree = "<group>"; };
		AA80EC68256C4691007083E7 /* Base */ = {isa = PBXFileReference; lastKnownFileType = file.storyboard; name = Base; path = Base.lproj/BrowserTab.storyboard; sourceTree = "<group>"; };
		AA80EC74256C46A2007083E7 /* Base */ = {isa = PBXFileReference; lastKnownFileType = file.storyboard; name = Base; path = Base.lproj/Suggestion.storyboard; sourceTree = "<group>"; };
		AA80EC7A256C46AA007083E7 /* Base */ = {isa = PBXFileReference; lastKnownFileType = file.storyboard; name = Base; path = Base.lproj/TabBar.storyboard; sourceTree = "<group>"; };
		AA80EC8A256C49B8007083E7 /* en */ = {isa = PBXFileReference; lastKnownFileType = text.plist.strings; name = en; path = en.lproj/Localizable.strings; sourceTree = "<group>"; };
		AA80EC90256C49BC007083E7 /* en */ = {isa = PBXFileReference; lastKnownFileType = text.plist.stringsdict; name = en; path = en.lproj/Localizable.stringsdict; sourceTree = "<group>"; };
		AA840A9727319D1600E63CDD /* FirePopoverWrapperViewController.swift */ = {isa = PBXFileReference; lastKnownFileType = sourcecode.swift; path = FirePopoverWrapperViewController.swift; sourceTree = "<group>"; };
		AA88D14A252A557100980B4E /* URLRequestExtension.swift */ = {isa = PBXFileReference; lastKnownFileType = sourcecode.swift; path = URLRequestExtension.swift; sourceTree = "<group>"; };
		AA8EDF2324923E980071C2E8 /* URLExtension.swift */ = {isa = PBXFileReference; lastKnownFileType = sourcecode.swift; path = URLExtension.swift; sourceTree = "<group>"; };
		AA8EDF2624923EC70071C2E8 /* StringExtension.swift */ = {isa = PBXFileReference; lastKnownFileType = sourcecode.swift; path = StringExtension.swift; sourceTree = "<group>"; };
		AA91F83827076F1900771A0D /* PrivacyIconViewModelTests.swift */ = {isa = PBXFileReference; lastKnownFileType = sourcecode.swift; path = PrivacyIconViewModelTests.swift; sourceTree = "<group>"; };
		AA92126E25ACCB1100600CD4 /* ErrorExtension.swift */ = {isa = PBXFileReference; lastKnownFileType = sourcecode.swift; path = ErrorExtension.swift; sourceTree = "<group>"; };
		AA92127625ADA07900600CD4 /* WKWebViewExtension.swift */ = {isa = PBXFileReference; lastKnownFileType = sourcecode.swift; path = WKWebViewExtension.swift; sourceTree = "<group>"; };
		AA97BF4525135DD30014931A /* ApplicationDockMenu.swift */ = {isa = PBXFileReference; lastKnownFileType = sourcecode.swift; path = ApplicationDockMenu.swift; sourceTree = "<group>"; };
		AA9B7C7D26A06E040008D425 /* TrackerInfo.swift */ = {isa = PBXFileReference; lastKnownFileType = sourcecode.swift; path = TrackerInfo.swift; sourceTree = "<group>"; };
		AA9B7C8226A197A00008D425 /* ServerTrust.swift */ = {isa = PBXFileReference; lastKnownFileType = sourcecode.swift; path = ServerTrust.swift; sourceTree = "<group>"; };
		AA9B7C8426A199B60008D425 /* ServerTrustViewModel.swift */ = {isa = PBXFileReference; lastKnownFileType = sourcecode.swift; path = ServerTrustViewModel.swift; sourceTree = "<group>"; };
		AA9C362725518C44004B1BA3 /* WebsiteDataStoreMock.swift */ = {isa = PBXFileReference; lastKnownFileType = sourcecode.swift; path = WebsiteDataStoreMock.swift; sourceTree = "<group>"; };
		AA9C362F25518CA9004B1BA3 /* FireTests.swift */ = {isa = PBXFileReference; lastKnownFileType = sourcecode.swift; path = FireTests.swift; sourceTree = "<group>"; };
		AA9E9A5525A3AE8400D1959D /* NSWindowExtension.swift */ = {isa = PBXFileReference; lastKnownFileType = sourcecode.swift; path = NSWindowExtension.swift; sourceTree = "<group>"; };
		AA9E9A5D25A4867200D1959D /* TabDragAndDropManager.swift */ = {isa = PBXFileReference; lastKnownFileType = sourcecode.swift; path = TabDragAndDropManager.swift; sourceTree = "<group>"; };
		AA9FF95824A1ECF20039E328 /* Tab.swift */ = {isa = PBXFileReference; lastKnownFileType = sourcecode.swift; path = Tab.swift; sourceTree = "<group>"; };
		AA9FF95A24A1EFC20039E328 /* TabViewModel.swift */ = {isa = PBXFileReference; lastKnownFileType = sourcecode.swift; path = TabViewModel.swift; sourceTree = "<group>"; };
		AA9FF95C24A1FA1C0039E328 /* TabCollection.swift */ = {isa = PBXFileReference; lastKnownFileType = sourcecode.swift; path = TabCollection.swift; sourceTree = "<group>"; };
		AA9FF95E24A1FB680039E328 /* TabCollectionViewModel.swift */ = {isa = PBXFileReference; lastKnownFileType = sourcecode.swift; path = TabCollectionViewModel.swift; sourceTree = "<group>"; };
		AAA0CC32252F181A0079BC96 /* NavigationButtonMenuDelegate.swift */ = {isa = PBXFileReference; lastKnownFileType = sourcecode.swift; path = NavigationButtonMenuDelegate.swift; sourceTree = "<group>"; };
		AAA0CC3B25337FAB0079BC96 /* WKBackForwardListItemViewModel.swift */ = {isa = PBXFileReference; lastKnownFileType = sourcecode.swift; path = WKBackForwardListItemViewModel.swift; sourceTree = "<group>"; };
		AAA0CC462533833C0079BC96 /* MoreOptionsMenu.swift */ = {isa = PBXFileReference; lastKnownFileType = sourcecode.swift; path = MoreOptionsMenu.swift; sourceTree = "<group>"; };
		AAA0CC562539EBC90079BC96 /* FaviconUserScript.swift */ = {isa = PBXFileReference; lastKnownFileType = sourcecode.swift; path = FaviconUserScript.swift; sourceTree = "<group>"; };
		AAA0CC69253CC43C0079BC96 /* WKUserContentControllerExtension.swift */ = {isa = PBXFileReference; lastKnownFileType = sourcecode.swift; path = WKUserContentControllerExtension.swift; sourceTree = "<group>"; };
		AAA892E9250A4CEF005B37B2 /* WindowControllersManager.swift */ = {isa = PBXFileReference; lastKnownFileType = sourcecode.swift; path = WindowControllersManager.swift; sourceTree = "<group>"; };
		AAADFD05264AA282001555EA /* TimeIntervalExtension.swift */ = {isa = PBXFileReference; lastKnownFileType = sourcecode.swift; path = TimeIntervalExtension.swift; sourceTree = "<group>"; };
		AAB549DE25DAB8F80058460B /* BookmarkViewModel.swift */ = {isa = PBXFileReference; lastKnownFileType = sourcecode.swift; path = BookmarkViewModel.swift; sourceTree = "<group>"; };
		AAB7320626DD0C37002FACF9 /* Fire.storyboard */ = {isa = PBXFileReference; lastKnownFileType = file.storyboard; path = Fire.storyboard; sourceTree = "<group>"; };
		AAB7320826DD0CD9002FACF9 /* FireViewController.swift */ = {isa = PBXFileReference; lastKnownFileType = sourcecode.swift; path = FireViewController.swift; sourceTree = "<group>"; };
		AAB8203B26B2DE0D00788AC3 /* SuggestionListCharacteristics.swift */ = {isa = PBXFileReference; lastKnownFileType = sourcecode.swift; path = SuggestionListCharacteristics.swift; sourceTree = "<group>"; };
		AABAF59B260A7D130085060C /* FaviconManagerMock.swift */ = {isa = PBXFileReference; lastKnownFileType = sourcecode.swift; path = FaviconManagerMock.swift; sourceTree = "<group>"; };
		AABEE69924A902A90043105B /* SuggestionContainerViewModel.swift */ = {isa = PBXFileReference; lastKnownFileType = sourcecode.swift; path = SuggestionContainerViewModel.swift; sourceTree = "<group>"; };
		AABEE69B24A902BB0043105B /* SuggestionContainer.swift */ = {isa = PBXFileReference; lastKnownFileType = sourcecode.swift; path = SuggestionContainer.swift; sourceTree = "<group>"; };
		AABEE6A424AA0A7F0043105B /* SuggestionViewController.swift */ = {isa = PBXFileReference; lastKnownFileType = sourcecode.swift; path = SuggestionViewController.swift; sourceTree = "<group>"; };
		AABEE6A824AB4B910043105B /* SuggestionTableCellView.swift */ = {isa = PBXFileReference; lastKnownFileType = sourcecode.swift; path = SuggestionTableCellView.swift; sourceTree = "<group>"; };
		AABEE6AA24ACA0F90043105B /* SuggestionTableRowView.swift */ = {isa = PBXFileReference; lastKnownFileType = sourcecode.swift; path = SuggestionTableRowView.swift; sourceTree = "<group>"; };
		AABEE6AE24AD22B90043105B /* AddressBarTextField.swift */ = {isa = PBXFileReference; lastKnownFileType = sourcecode.swift; path = AddressBarTextField.swift; sourceTree = "<group>"; };
		AAC30A25268DFEE200D2D9CD /* CrashReporter.swift */ = {isa = PBXFileReference; lastKnownFileType = sourcecode.swift; path = CrashReporter.swift; sourceTree = "<group>"; };
		AAC30A27268E045400D2D9CD /* CrashReportReader.swift */ = {isa = PBXFileReference; lastKnownFileType = sourcecode.swift; path = CrashReportReader.swift; sourceTree = "<group>"; };
		AAC30A29268E239100D2D9CD /* CrashReport.swift */ = {isa = PBXFileReference; lastKnownFileType = sourcecode.swift; path = CrashReport.swift; sourceTree = "<group>"; };
		AAC30A2B268F1ECD00D2D9CD /* CrashReportSender.swift */ = {isa = PBXFileReference; lastKnownFileType = sourcecode.swift; path = CrashReportSender.swift; sourceTree = "<group>"; };
		AAC30A2D268F1EE300D2D9CD /* CrashReportPromptPresenter.swift */ = {isa = PBXFileReference; lastKnownFileType = sourcecode.swift; path = CrashReportPromptPresenter.swift; sourceTree = "<group>"; };
		AAC5E4C425D6A6E8007F5990 /* BookmarkPopover.swift */ = {isa = PBXFileReference; fileEncoding = 4; lastKnownFileType = sourcecode.swift; path = BookmarkPopover.swift; sourceTree = "<group>"; };
		AAC5E4C525D6A6E8007F5990 /* BookmarkPopoverViewController.swift */ = {isa = PBXFileReference; fileEncoding = 4; lastKnownFileType = sourcecode.swift; path = BookmarkPopoverViewController.swift; sourceTree = "<group>"; };
		AAC5E4C625D6A6E8007F5990 /* Bookmarks.storyboard */ = {isa = PBXFileReference; fileEncoding = 4; lastKnownFileType = file.storyboard; path = Bookmarks.storyboard; sourceTree = "<group>"; };
		AAC5E4CD25D6A709007F5990 /* Bookmark.swift */ = {isa = PBXFileReference; fileEncoding = 4; lastKnownFileType = sourcecode.swift; path = Bookmark.swift; sourceTree = "<group>"; };
		AAC5E4CE25D6A709007F5990 /* BookmarkManager.swift */ = {isa = PBXFileReference; fileEncoding = 4; lastKnownFileType = sourcecode.swift; path = BookmarkManager.swift; sourceTree = "<group>"; };
		AAC5E4CF25D6A709007F5990 /* BookmarkList.swift */ = {isa = PBXFileReference; fileEncoding = 4; lastKnownFileType = sourcecode.swift; path = BookmarkList.swift; sourceTree = "<group>"; };
		AAC5E4D625D6A710007F5990 /* BookmarkStore.swift */ = {isa = PBXFileReference; fileEncoding = 4; lastKnownFileType = sourcecode.swift; path = BookmarkStore.swift; sourceTree = "<group>"; };
		AAC5E4E325D6BA9C007F5990 /* NSSizeExtension.swift */ = {isa = PBXFileReference; fileEncoding = 4; lastKnownFileType = sourcecode.swift; path = NSSizeExtension.swift; sourceTree = "<group>"; };
		AAC5E4F025D6BF10007F5990 /* AddressBarButton.swift */ = {isa = PBXFileReference; fileEncoding = 4; lastKnownFileType = sourcecode.swift; path = AddressBarButton.swift; sourceTree = "<group>"; };
		AAC5E4F525D6BF2C007F5990 /* AddressBarButtonsViewController.swift */ = {isa = PBXFileReference; fileEncoding = 4; lastKnownFileType = sourcecode.swift; path = AddressBarButtonsViewController.swift; sourceTree = "<group>"; };
		AAC6BBEE27AC151D0006DCC2 /* History 3.xcdatamodel */ = {isa = PBXFileReference; lastKnownFileType = wrapper.xcdatamodel; path = "History 3.xcdatamodel"; sourceTree = "<group>"; };
		AAC82C5F258B6CB5009B6B42 /* TabPreviewWindowController.swift */ = {isa = PBXFileReference; lastKnownFileType = sourcecode.swift; path = TabPreviewWindowController.swift; sourceTree = "<group>"; };
		AAC9C01424CAFBCE00AD1325 /* TabTests.swift */ = {isa = PBXFileReference; lastKnownFileType = sourcecode.swift; path = TabTests.swift; sourceTree = "<group>"; };
		AAC9C01624CAFBDC00AD1325 /* TabCollectionTests.swift */ = {isa = PBXFileReference; lastKnownFileType = sourcecode.swift; path = TabCollectionTests.swift; sourceTree = "<group>"; };
		AAC9C01B24CB594C00AD1325 /* TabViewModelTests.swift */ = {isa = PBXFileReference; lastKnownFileType = sourcecode.swift; path = TabViewModelTests.swift; sourceTree = "<group>"; };
		AAC9C01D24CB6BEB00AD1325 /* TabCollectionViewModelTests.swift */ = {isa = PBXFileReference; lastKnownFileType = sourcecode.swift; path = TabCollectionViewModelTests.swift; sourceTree = "<group>"; };
		AACF6FD526BC366D00CF09F9 /* SafariVersionReader.swift */ = {isa = PBXFileReference; lastKnownFileType = sourcecode.swift; path = SafariVersionReader.swift; sourceTree = "<group>"; };
		AAD6D8862696DF6D002393B3 /* CrashReportPromptViewController.swift */ = {isa = PBXFileReference; lastKnownFileType = sourcecode.swift; path = CrashReportPromptViewController.swift; sourceTree = "<group>"; };
		AAD8078427B3F3BE00CF7703 /* WebsiteBreakageSender.swift */ = {isa = PBXFileReference; lastKnownFileType = sourcecode.swift; path = WebsiteBreakageSender.swift; sourceTree = "<group>"; };
		AAD8078627B3F45600CF7703 /* WebsiteBreakage.swift */ = {isa = PBXFileReference; lastKnownFileType = sourcecode.swift; path = WebsiteBreakage.swift; sourceTree = "<group>"; };
		AAD86E502678D104005C11BE /* DuckDuckGoCI.entitlements */ = {isa = PBXFileReference; lastKnownFileType = text.plist.entitlements; path = DuckDuckGoCI.entitlements; sourceTree = "<group>"; };
		AAD86E51267A0DFF005C11BE /* UpdateController.swift */ = {isa = PBXFileReference; lastKnownFileType = sourcecode.swift; path = UpdateController.swift; sourceTree = "<group>"; };
		AADCBF3926F7C2CE00EF67A8 /* LottieAnimationCache.swift */ = {isa = PBXFileReference; lastKnownFileType = sourcecode.swift; path = LottieAnimationCache.swift; sourceTree = "<group>"; };
		AADE11BF26D916D70032D8A7 /* StringExtensionTests.swift */ = {isa = PBXFileReference; lastKnownFileType = sourcecode.swift; path = StringExtensionTests.swift; sourceTree = "<group>"; };
		AAE246F12709EF3B00BEEAEE /* FirePopoverCollectionViewItem.swift */ = {isa = PBXFileReference; lastKnownFileType = sourcecode.swift; path = FirePopoverCollectionViewItem.swift; sourceTree = "<group>"; };
		AAE246F22709EF3B00BEEAEE /* FirePopoverCollectionViewItem.xib */ = {isa = PBXFileReference; lastKnownFileType = file.xib; path = FirePopoverCollectionViewItem.xib; sourceTree = "<group>"; };
		AAE246F5270A3D3000BEEAEE /* FirePopoverCollectionViewHeader.xib */ = {isa = PBXFileReference; lastKnownFileType = file.xib; path = FirePopoverCollectionViewHeader.xib; sourceTree = "<group>"; };
		AAE246F7270A406200BEEAEE /* FirePopoverCollectionViewHeader.swift */ = {isa = PBXFileReference; lastKnownFileType = sourcecode.swift; path = FirePopoverCollectionViewHeader.swift; sourceTree = "<group>"; };
		AAE39D1A24F44885008EF28B /* TabCollectionViewModelDelegateMock.swift */ = {isa = PBXFileReference; lastKnownFileType = sourcecode.swift; path = TabCollectionViewModelDelegateMock.swift; sourceTree = "<group>"; };
		AAE75279263B046100B973F8 /* History.xcdatamodel */ = {isa = PBXFileReference; lastKnownFileType = wrapper.xcdatamodel; path = History.xcdatamodel; sourceTree = "<group>"; };
		AAE7527B263B056C00B973F8 /* HistoryStore.swift */ = {isa = PBXFileReference; lastKnownFileType = sourcecode.swift; path = HistoryStore.swift; sourceTree = "<group>"; };
		AAE7527D263B05C600B973F8 /* HistoryEntry.swift */ = {isa = PBXFileReference; lastKnownFileType = sourcecode.swift; path = HistoryEntry.swift; sourceTree = "<group>"; };
		AAE7527F263B0A4D00B973F8 /* HistoryCoordinator.swift */ = {isa = PBXFileReference; lastKnownFileType = sourcecode.swift; path = HistoryCoordinator.swift; sourceTree = "<group>"; };
		AAE8B101258A41C000E81239 /* TabPreview.storyboard */ = {isa = PBXFileReference; lastKnownFileType = file.storyboard; path = TabPreview.storyboard; sourceTree = "<group>"; };
		AAE8B10F258A456C00E81239 /* TabPreviewViewController.swift */ = {isa = PBXFileReference; lastKnownFileType = sourcecode.swift; path = TabPreviewViewController.swift; sourceTree = "<group>"; };
		AAE99B8827088A19008B6BD9 /* FirePopover.swift */ = {isa = PBXFileReference; lastKnownFileType = sourcecode.swift; path = FirePopover.swift; sourceTree = "<group>"; };
		AAEC74B12642C57200C2EFBC /* HistoryCoordinatingMock.swift */ = {isa = PBXFileReference; lastKnownFileType = sourcecode.swift; path = HistoryCoordinatingMock.swift; sourceTree = "<group>"; };
		AAEC74B32642C69300C2EFBC /* HistoryCoordinatorTests.swift */ = {isa = PBXFileReference; lastKnownFileType = sourcecode.swift; path = HistoryCoordinatorTests.swift; sourceTree = "<group>"; };
		AAEC74B52642CC6A00C2EFBC /* HistoryStoringMock.swift */ = {isa = PBXFileReference; lastKnownFileType = sourcecode.swift; path = HistoryStoringMock.swift; sourceTree = "<group>"; };
		AAEC74B72642E43800C2EFBC /* HistoryStoreTests.swift */ = {isa = PBXFileReference; lastKnownFileType = sourcecode.swift; path = HistoryStoreTests.swift; sourceTree = "<group>"; };
		AAEC74BA2642E67C00C2EFBC /* NSPersistentContainerExtension.swift */ = {isa = PBXFileReference; lastKnownFileType = sourcecode.swift; path = NSPersistentContainerExtension.swift; sourceTree = "<group>"; };
		AAECA41F24EEA4AC00EFA63A /* IndexPathExtension.swift */ = {isa = PBXFileReference; lastKnownFileType = sourcecode.swift; path = IndexPathExtension.swift; sourceTree = "<group>"; };
		AAEEC6A827088ADB008445F7 /* FireCoordinator.swift */ = {isa = PBXFileReference; fileEncoding = 4; lastKnownFileType = sourcecode.swift; path = FireCoordinator.swift; sourceTree = "<group>"; };
		AAEF6BC7276A081C0024DCF4 /* FaviconSelector.swift */ = {isa = PBXFileReference; lastKnownFileType = sourcecode.swift; path = FaviconSelector.swift; sourceTree = "<group>"; };
		AAFCB37E25E545D400859DD4 /* PublisherExtension.swift */ = {isa = PBXFileReference; lastKnownFileType = sourcecode.swift; path = PublisherExtension.swift; sourceTree = "<group>"; };
		AAFE068226C7082D005434CC /* WebKitVersionProvider.swift */ = {isa = PBXFileReference; lastKnownFileType = sourcecode.swift; path = WebKitVersionProvider.swift; sourceTree = "<group>"; };
		B31055BC27A1BA1D001AC618 /* AutoconsentUserScript.swift */ = {isa = PBXFileReference; fileEncoding = 4; lastKnownFileType = sourcecode.swift; name = AutoconsentUserScript.swift; path = Autoconsent/AutoconsentUserScript.swift; sourceTree = "<group>"; };
		B31055BD27A1BA1D001AC618 /* autoconsent.html */ = {isa = PBXFileReference; fileEncoding = 4; lastKnownFileType = text.html; name = autoconsent.html; path = Autoconsent/autoconsent.html; sourceTree = "<group>"; };
		B31055BE27A1BA1D001AC618 /* userscript.js */ = {isa = PBXFileReference; fileEncoding = 4; lastKnownFileType = sourcecode.javascript; name = userscript.js; path = Autoconsent/userscript.js; sourceTree = "<group>"; };
		B31055BF27A1BA1D001AC618 /* browser-shim.js */ = {isa = PBXFileReference; fileEncoding = 4; lastKnownFileType = sourcecode.javascript; name = "browser-shim.js"; path = "Autoconsent/browser-shim.js"; sourceTree = "<group>"; };
		B31055C027A1BA1D001AC618 /* background-bundle.js */ = {isa = PBXFileReference; fileEncoding = 4; lastKnownFileType = sourcecode.javascript; name = "background-bundle.js"; path = "Autoconsent/background-bundle.js"; sourceTree = "<group>"; };
		B31055C127A1BA1D001AC618 /* AutoconsentBackground.swift */ = {isa = PBXFileReference; fileEncoding = 4; lastKnownFileType = sourcecode.swift; name = AutoconsentBackground.swift; path = Autoconsent/AutoconsentBackground.swift; sourceTree = "<group>"; };
		B31055C227A1BA1D001AC618 /* background.js */ = {isa = PBXFileReference; fileEncoding = 4; lastKnownFileType = sourcecode.javascript; name = background.js; path = Autoconsent/background.js; sourceTree = "<group>"; };
		B31055C327A1BA1D001AC618 /* autoconsent-bundle.js */ = {isa = PBXFileReference; fileEncoding = 4; lastKnownFileType = sourcecode.javascript; name = "autoconsent-bundle.js"; path = "Autoconsent/autoconsent-bundle.js"; sourceTree = "<group>"; };
		B31055CD27A1BA44001AC618 /* AutoconsentBackgroundTests.swift */ = {isa = PBXFileReference; fileEncoding = 4; lastKnownFileType = sourcecode.swift; name = AutoconsentBackgroundTests.swift; path = Autoconsent/AutoconsentBackgroundTests.swift; sourceTree = "<group>"; };
		B3FB198D27BC013C00513DC1 /* autoconsent-test-page.html */ = {isa = PBXFileReference; lastKnownFileType = text.html; path = "autoconsent-test-page.html"; sourceTree = "<group>"; };
		B3FB198F27BC015600513DC1 /* autoconsent-test.js */ = {isa = PBXFileReference; lastKnownFileType = sourcecode.javascript; path = "autoconsent-test.js"; sourceTree = "<group>"; };
		B3FB199227BD0AD400513DC1 /* CookieConsentInfo.swift */ = {isa = PBXFileReference; lastKnownFileType = sourcecode.swift; path = CookieConsentInfo.swift; sourceTree = "<group>"; };
		B6040855274B830F00680351 /* DictionaryExtension.swift */ = {isa = PBXFileReference; lastKnownFileType = sourcecode.swift; path = DictionaryExtension.swift; sourceTree = "<group>"; };
		B604085B274B8CA400680351 /* Permissions.xcdatamodel */ = {isa = PBXFileReference; lastKnownFileType = wrapper.xcdatamodel; path = Permissions.xcdatamodel; sourceTree = "<group>"; };
		B6085D052743905F00A9C456 /* CoreDataStore.swift */ = {isa = PBXFileReference; lastKnownFileType = sourcecode.swift; path = CoreDataStore.swift; sourceTree = "<group>"; };
		B6085D082743993D00A9C456 /* Permissions.xcdatamodel */ = {isa = PBXFileReference; lastKnownFileType = wrapper.xcdatamodel; path = Permissions.xcdatamodel; sourceTree = "<group>"; };
		B6106B9D26A565DA0013B453 /* BundleExtension.swift */ = {isa = PBXFileReference; lastKnownFileType = sourcecode.swift; path = BundleExtension.swift; sourceTree = "<group>"; };
		B6106B9F26A7BE0B0013B453 /* PermissionManagerTests.swift */ = {isa = PBXFileReference; lastKnownFileType = sourcecode.swift; path = PermissionManagerTests.swift; sourceTree = "<group>"; };
		B6106BA226A7BEA00013B453 /* PermissionAuthorizationState.swift */ = {isa = PBXFileReference; lastKnownFileType = sourcecode.swift; path = PermissionAuthorizationState.swift; sourceTree = "<group>"; };
		B6106BA526A7BEC80013B453 /* PermissionAuthorizationQuery.swift */ = {isa = PBXFileReference; lastKnownFileType = sourcecode.swift; path = PermissionAuthorizationQuery.swift; sourceTree = "<group>"; };
		B6106BAA26A7BF1D0013B453 /* PermissionType.swift */ = {isa = PBXFileReference; lastKnownFileType = sourcecode.swift; path = PermissionType.swift; sourceTree = "<group>"; };
		B6106BAC26A7BF390013B453 /* PermissionState.swift */ = {isa = PBXFileReference; lastKnownFileType = sourcecode.swift; path = PermissionState.swift; sourceTree = "<group>"; };
		B6106BAE26A7C6180013B453 /* PermissionStoreMock.swift */ = {isa = PBXFileReference; lastKnownFileType = sourcecode.swift; path = PermissionStoreMock.swift; sourceTree = "<group>"; };
		B6106BB026A7D8720013B453 /* PermissionStoreTests.swift */ = {isa = PBXFileReference; lastKnownFileType = sourcecode.swift; path = PermissionStoreTests.swift; sourceTree = "<group>"; };
		B6106BB226A7F4AA0013B453 /* GeolocationServiceMock.swift */ = {isa = PBXFileReference; lastKnownFileType = sourcecode.swift; path = GeolocationServiceMock.swift; sourceTree = "<group>"; };
		B6106BB426A809E60013B453 /* GeolocationProviderTests.swift */ = {isa = PBXFileReference; lastKnownFileType = sourcecode.swift; path = GeolocationProviderTests.swift; sourceTree = "<group>"; };
		B610F2BA27A145C500FCEBE9 /* RulesCompilationMonitor.swift */ = {isa = PBXFileReference; lastKnownFileType = sourcecode.swift; path = RulesCompilationMonitor.swift; sourceTree = "<group>"; };
		B610F2E327A8F37A00FCEBE9 /* CBRCompileTimeReporterTests.swift */ = {isa = PBXFileReference; lastKnownFileType = sourcecode.swift; path = CBRCompileTimeReporterTests.swift; sourceTree = "<group>"; };
		B610F2E527AA388100FCEBE9 /* ContentBlockingUpdatingTests.swift */ = {isa = PBXFileReference; lastKnownFileType = sourcecode.swift; path = ContentBlockingUpdatingTests.swift; sourceTree = "<group>"; };
		B610F2E727AA397100FCEBE9 /* ContentBlockerRulesManagerMock.swift */ = {isa = PBXFileReference; lastKnownFileType = sourcecode.swift; path = ContentBlockerRulesManagerMock.swift; sourceTree = "<group>"; };
		B61EF3EB266F91E700B4D78F /* WKWebView+Download.swift */ = {isa = PBXFileReference; lastKnownFileType = sourcecode.swift; path = "WKWebView+Download.swift"; sourceTree = "<group>"; };
		B61EF3F0266F922200B4D78F /* WKProcessPool+DownloadDelegate.swift */ = {isa = PBXFileReference; lastKnownFileType = sourcecode.swift; path = "WKProcessPool+DownloadDelegate.swift"; sourceTree = "<group>"; };
		B61F015425EDD5A700ABB5A3 /* UserContentController.swift */ = {isa = PBXFileReference; lastKnownFileType = sourcecode.swift; path = UserContentController.swift; sourceTree = "<group>"; };
		B62EB47B25BAD3BB005745C6 /* WKWebViewPrivateMethodsAvailabilityTests.swift */ = {isa = PBXFileReference; fileEncoding = 4; lastKnownFileType = sourcecode.swift; path = WKWebViewPrivateMethodsAvailabilityTests.swift; sourceTree = "<group>"; };
		B630793926731F2600DCEE41 /* FileDownloadManagerTests.swift */ = {isa = PBXFileReference; fileEncoding = 4; lastKnownFileType = sourcecode.swift; path = FileDownloadManagerTests.swift; sourceTree = "<group>"; };
		B630794126731F5400DCEE41 /* WKDownloadMock.swift */ = {isa = PBXFileReference; lastKnownFileType = sourcecode.swift; path = WKDownloadMock.swift; sourceTree = "<group>"; };
		B637273A26CBC8AF00C8CB02 /* AuthenticationAlert.swift */ = {isa = PBXFileReference; lastKnownFileType = sourcecode.swift; path = AuthenticationAlert.swift; sourceTree = "<group>"; };
		B637273C26CCF0C200C8CB02 /* OptionalExtension.swift */ = {isa = PBXFileReference; lastKnownFileType = sourcecode.swift; path = OptionalExtension.swift; sourceTree = "<group>"; };
		B63B9C502670B2B200C45B91 /* _WKDownload.h */ = {isa = PBXFileReference; lastKnownFileType = sourcecode.c.h; path = _WKDownload.h; sourceTree = "<group>"; };
		B63B9C542670B32000C45B91 /* WKProcessPool+Private.h */ = {isa = PBXFileReference; lastKnownFileType = sourcecode.c.h; path = "WKProcessPool+Private.h"; sourceTree = "<group>"; };
		B63D466725BEB6C200874977 /* WKWebView+Private.h */ = {isa = PBXFileReference; fileEncoding = 4; lastKnownFileType = sourcecode.c.h; path = "WKWebView+Private.h"; sourceTree = "<group>"; };
		B63D466825BEB6C200874977 /* WKWebView+SessionState.swift */ = {isa = PBXFileReference; fileEncoding = 4; lastKnownFileType = sourcecode.swift; path = "WKWebView+SessionState.swift"; sourceTree = "<group>"; };
		B63D467025BFA6C100874977 /* DispatchQueueExtensions.swift */ = {isa = PBXFileReference; lastKnownFileType = sourcecode.swift; path = DispatchQueueExtensions.swift; sourceTree = "<group>"; };
		B63D467925BFC3E100874977 /* NSCoderExtensions.swift */ = {isa = PBXFileReference; lastKnownFileType = sourcecode.swift; path = NSCoderExtensions.swift; sourceTree = "<group>"; };
		B63ED0D726AE729600A9DAD1 /* PermissionModelTests.swift */ = {isa = PBXFileReference; lastKnownFileType = sourcecode.swift; path = PermissionModelTests.swift; sourceTree = "<group>"; };
		B63ED0D926AE7AF400A9DAD1 /* PermissionManagerMock.swift */ = {isa = PBXFileReference; lastKnownFileType = sourcecode.swift; path = PermissionManagerMock.swift; sourceTree = "<group>"; };
		B63ED0DB26AE7B1E00A9DAD1 /* WebViewMock.swift */ = {isa = PBXFileReference; lastKnownFileType = sourcecode.swift; path = WebViewMock.swift; sourceTree = "<group>"; };
		B63ED0DD26AFD9A300A9DAD1 /* AVCaptureDeviceMock.swift */ = {isa = PBXFileReference; lastKnownFileType = sourcecode.swift; path = AVCaptureDeviceMock.swift; sourceTree = "<group>"; };
		B63ED0DF26AFE32F00A9DAD1 /* GeolocationProviderMock.swift */ = {isa = PBXFileReference; lastKnownFileType = sourcecode.swift; path = GeolocationProviderMock.swift; sourceTree = "<group>"; };
		B63ED0E226B3E7FA00A9DAD1 /* CLLocationManagerMock.swift */ = {isa = PBXFileReference; fileEncoding = 4; lastKnownFileType = sourcecode.swift; path = CLLocationManagerMock.swift; sourceTree = "<group>"; };
		B63ED0E426BB8FB900A9DAD1 /* SharingMenu.swift */ = {isa = PBXFileReference; lastKnownFileType = sourcecode.swift; path = SharingMenu.swift; sourceTree = "<group>"; };
		B642738127B65BAC0005DFD1 /* SecureVaultErrorReporter.swift */ = {isa = PBXFileReference; lastKnownFileType = sourcecode.swift; path = SecureVaultErrorReporter.swift; sourceTree = "<group>"; };
		B643BF1327ABF772000BACEC /* NSWorkspaceExtension.swift */ = {isa = PBXFileReference; lastKnownFileType = sourcecode.swift; path = NSWorkspaceExtension.swift; sourceTree = "<group>"; };
		B64C84DD2692D7400048FEBE /* PermissionAuthorization.storyboard */ = {isa = PBXFileReference; lastKnownFileType = file.storyboard; path = PermissionAuthorization.storyboard; sourceTree = "<group>"; };
		B64C84E22692DC9F0048FEBE /* PermissionAuthorizationViewController.swift */ = {isa = PBXFileReference; lastKnownFileType = sourcecode.swift; path = PermissionAuthorizationViewController.swift; sourceTree = "<group>"; };
		B64C84EA2692DD650048FEBE /* PermissionAuthorizationPopover.swift */ = {isa = PBXFileReference; lastKnownFileType = sourcecode.swift; path = PermissionAuthorizationPopover.swift; sourceTree = "<group>"; };
		B64C84F0269310120048FEBE /* PermissionManager.swift */ = {isa = PBXFileReference; lastKnownFileType = sourcecode.swift; path = PermissionManager.swift; sourceTree = "<group>"; };
		B64C852926942AC90048FEBE /* PermissionContextMenu.swift */ = {isa = PBXFileReference; lastKnownFileType = sourcecode.swift; path = PermissionContextMenu.swift; sourceTree = "<group>"; };
		B64C852F26943BC10048FEBE /* Permissions.xcdatamodel */ = {isa = PBXFileReference; lastKnownFileType = wrapper.xcdatamodel; path = Permissions.xcdatamodel; sourceTree = "<group>"; };
		B64C853726944B880048FEBE /* StoredPermission.swift */ = {isa = PBXFileReference; lastKnownFileType = sourcecode.swift; path = StoredPermission.swift; sourceTree = "<group>"; };
		B64C853C26944B940048FEBE /* PermissionStore.swift */ = {isa = PBXFileReference; lastKnownFileType = sourcecode.swift; path = PermissionStore.swift; sourceTree = "<group>"; };
		B64C85412694590B0048FEBE /* PermissionButton.swift */ = {isa = PBXFileReference; lastKnownFileType = sourcecode.swift; path = PermissionButton.swift; sourceTree = "<group>"; };
		B65349A9265CF45000DCC645 /* DispatchQueueExtensionsTests.swift */ = {isa = PBXFileReference; lastKnownFileType = sourcecode.swift; path = DispatchQueueExtensionsTests.swift; sourceTree = "<group>"; };
		B6553691268440D700085A79 /* WKProcessPool+GeolocationProvider.swift */ = {isa = PBXFileReference; lastKnownFileType = sourcecode.swift; path = "WKProcessPool+GeolocationProvider.swift"; sourceTree = "<group>"; };
		B65536962684413900085A79 /* WKGeolocationProvider.h */ = {isa = PBXFileReference; lastKnownFileType = sourcecode.c.h; path = WKGeolocationProvider.h; sourceTree = "<group>"; };
		B655369A268442EE00085A79 /* GeolocationProvider.swift */ = {isa = PBXFileReference; lastKnownFileType = sourcecode.swift; path = GeolocationProvider.swift; sourceTree = "<group>"; };
		B65536A52685B82B00085A79 /* Permissions.swift */ = {isa = PBXFileReference; lastKnownFileType = sourcecode.swift; path = Permissions.swift; sourceTree = "<group>"; };
		B65536AD2685E17100085A79 /* GeolocationService.swift */ = {isa = PBXFileReference; lastKnownFileType = sourcecode.swift; path = GeolocationService.swift; sourceTree = "<group>"; };
		B65783E625F8AAFB00D8DB33 /* String+Punycode.swift */ = {isa = PBXFileReference; lastKnownFileType = sourcecode.swift; path = "String+Punycode.swift"; sourceTree = "<group>"; };
		B65783EB25F8AB9200D8DB33 /* String+PunycodeTests.swift */ = {isa = PBXFileReference; fileEncoding = 4; lastKnownFileType = sourcecode.swift; path = "String+PunycodeTests.swift"; sourceTree = "<group>"; };
		B657841825FA484B00D8DB33 /* NSException+Catch.h */ = {isa = PBXFileReference; lastKnownFileType = sourcecode.c.h; path = "NSException+Catch.h"; sourceTree = "<group>"; };
		B657841925FA484B00D8DB33 /* NSException+Catch.m */ = {isa = PBXFileReference; lastKnownFileType = sourcecode.c.objc; path = "NSException+Catch.m"; sourceTree = "<group>"; };
		B657841E25FA497600D8DB33 /* NSException+Catch.swift */ = {isa = PBXFileReference; lastKnownFileType = sourcecode.swift; path = "NSException+Catch.swift"; sourceTree = "<group>"; };
		B65E6B9D26D9EC0800095F96 /* CircularProgressView.swift */ = {isa = PBXFileReference; lastKnownFileType = sourcecode.swift; path = CircularProgressView.swift; sourceTree = "<group>"; };
		B65E6B9F26D9F10600095F96 /* NSBezierPathExtension.swift */ = {isa = PBXFileReference; lastKnownFileType = sourcecode.swift; path = NSBezierPathExtension.swift; sourceTree = "<group>"; };
		B662D3D82755D7AD0035D4D6 /* PixelStoreTests.swift */ = {isa = PBXFileReference; lastKnownFileType = sourcecode.swift; path = PixelStoreTests.swift; sourceTree = "<group>"; };
		B662D3DB2755D81A0035D4D6 /* PixelDataModel.xcdatamodel */ = {isa = PBXFileReference; lastKnownFileType = wrapper.xcdatamodel; path = PixelDataModel.xcdatamodel; sourceTree = "<group>"; };
		B662D3DD275613BB0035D4D6 /* EncryptionKeyStoreMock.swift */ = {isa = PBXFileReference; lastKnownFileType = sourcecode.swift; path = EncryptionKeyStoreMock.swift; sourceTree = "<group>"; };
		B66E9DD12670EB2A00E53BB5 /* _WKDownload+WebKitDownload.swift */ = {isa = PBXFileReference; lastKnownFileType = sourcecode.swift; path = "_WKDownload+WebKitDownload.swift"; sourceTree = "<group>"; };
		B66E9DD32670EB4A00E53BB5 /* WKDownload+WebKitDownload.swift */ = {isa = PBXFileReference; lastKnownFileType = sourcecode.swift; path = "WKDownload+WebKitDownload.swift"; sourceTree = "<group>"; };
		B67C6C3C2654B897006C872E /* WebViewExtensionTests.swift */ = {isa = PBXFileReference; lastKnownFileType = sourcecode.swift; path = WebViewExtensionTests.swift; sourceTree = "<group>"; };
		B67C6C412654BF49006C872E /* DuckDuckGo-Symbol.jpg */ = {isa = PBXFileReference; lastKnownFileType = image.jpeg; path = "DuckDuckGo-Symbol.jpg"; sourceTree = "<group>"; };
		B67C6C462654C643006C872E /* FileManagerExtensionTests.swift */ = {isa = PBXFileReference; lastKnownFileType = sourcecode.swift; path = FileManagerExtensionTests.swift; sourceTree = "<group>"; };
		B68172A8269C487D006D1092 /* PrivacyDashboardUserScript.swift */ = {isa = PBXFileReference; lastKnownFileType = sourcecode.swift; path = PrivacyDashboardUserScript.swift; sourceTree = "<group>"; };
		B68172AD269EB43F006D1092 /* GeolocationServiceTests.swift */ = {isa = PBXFileReference; lastKnownFileType = sourcecode.swift; path = GeolocationServiceTests.swift; sourceTree = "<group>"; };
		B6830960274CDE99004B46BB /* FireproofDomainsContainer.swift */ = {isa = PBXFileReference; lastKnownFileType = sourcecode.swift; path = FireproofDomainsContainer.swift; sourceTree = "<group>"; };
		B6830962274CDEC7004B46BB /* FireproofDomainsStore.swift */ = {isa = PBXFileReference; lastKnownFileType = sourcecode.swift; path = FireproofDomainsStore.swift; sourceTree = "<group>"; };
		B68458AF25C7E76A00DC17B6 /* WindowManager+StateRestoration.swift */ = {isa = PBXFileReference; lastKnownFileType = sourcecode.swift; path = "WindowManager+StateRestoration.swift"; sourceTree = "<group>"; };
		B68458B725C7E8B200DC17B6 /* Tab+NSSecureCoding.swift */ = {isa = PBXFileReference; lastKnownFileType = sourcecode.swift; path = "Tab+NSSecureCoding.swift"; sourceTree = "<group>"; };
		B68458BF25C7E9E000DC17B6 /* TabCollectionViewModel+NSSecureCoding.swift */ = {isa = PBXFileReference; lastKnownFileType = sourcecode.swift; path = "TabCollectionViewModel+NSSecureCoding.swift"; sourceTree = "<group>"; };
		B68458C425C7EA0C00DC17B6 /* TabCollection+NSSecureCoding.swift */ = {isa = PBXFileReference; lastKnownFileType = sourcecode.swift; path = "TabCollection+NSSecureCoding.swift"; sourceTree = "<group>"; };
		B68458CC25C7EB9000DC17B6 /* WKWebViewConfigurationExtensions.swift */ = {isa = PBXFileReference; lastKnownFileType = sourcecode.swift; path = WKWebViewConfigurationExtensions.swift; sourceTree = "<group>"; };
		B684590725C9027900DC17B6 /* AppStateChangedPublisher.swift */ = {isa = PBXFileReference; lastKnownFileType = sourcecode.swift; path = AppStateChangedPublisher.swift; sourceTree = "<group>"; };
		B684592125C93BE000DC17B6 /* Publisher.asVoid.swift */ = {isa = PBXFileReference; lastKnownFileType = sourcecode.swift; path = Publisher.asVoid.swift; sourceTree = "<group>"; };
		B684592625C93C0500DC17B6 /* Publishers.NestedObjectChanges.swift */ = {isa = PBXFileReference; lastKnownFileType = sourcecode.swift; path = Publishers.NestedObjectChanges.swift; sourceTree = "<group>"; };
		B684592E25C93FBF00DC17B6 /* AppStateRestorationManager.swift */ = {isa = PBXFileReference; lastKnownFileType = sourcecode.swift; path = AppStateRestorationManager.swift; sourceTree = "<group>"; };
		B68503A6279141CD00893A05 /* KeySetDictionary.swift */ = {isa = PBXFileReference; lastKnownFileType = sourcecode.swift; path = KeySetDictionary.swift; sourceTree = "<group>"; };
		B688B4D9273E6D3B0087BEAF /* MainView.swift */ = {isa = PBXFileReference; lastKnownFileType = sourcecode.swift; path = MainView.swift; sourceTree = "<group>"; };
		B688B4DE27420D290087BEAF /* PDFSearchTextMenuItemHandler.swift */ = {isa = PBXFileReference; lastKnownFileType = sourcecode.swift; path = PDFSearchTextMenuItemHandler.swift; sourceTree = "<group>"; };
		B689ECD426C247DB006FB0C5 /* BackForwardListItem.swift */ = {isa = PBXFileReference; lastKnownFileType = sourcecode.swift; path = BackForwardListItem.swift; sourceTree = "<group>"; };
		B68C2FB127706E6A00BF2C7D /* ProcessExtension.swift */ = {isa = PBXFileReference; lastKnownFileType = sourcecode.swift; path = ProcessExtension.swift; sourceTree = "<group>"; };
		B68C92C0274E3EF4002AC6B0 /* PopUpWindow.swift */ = {isa = PBXFileReference; lastKnownFileType = sourcecode.swift; path = PopUpWindow.swift; sourceTree = "<group>"; };
		B68C92C32750EF76002AC6B0 /* PixelDataRecord.swift */ = {isa = PBXFileReference; lastKnownFileType = sourcecode.swift; path = PixelDataRecord.swift; sourceTree = "<group>"; };
		B693953C26F04BE70015B914 /* NibLoadable.swift */ = {isa = PBXFileReference; fileEncoding = 4; lastKnownFileType = sourcecode.swift; path = NibLoadable.swift; sourceTree = "<group>"; };
		B693953D26F04BE70015B914 /* MouseOverView.swift */ = {isa = PBXFileReference; fileEncoding = 4; lastKnownFileType = sourcecode.swift; path = MouseOverView.swift; sourceTree = "<group>"; };
		B693953E26F04BE70015B914 /* FocusRingView.swift */ = {isa = PBXFileReference; fileEncoding = 4; lastKnownFileType = sourcecode.swift; path = FocusRingView.swift; sourceTree = "<group>"; };
		B693953F26F04BE80015B914 /* MouseClickView.swift */ = {isa = PBXFileReference; fileEncoding = 4; lastKnownFileType = sourcecode.swift; path = MouseClickView.swift; sourceTree = "<group>"; };
		B693954026F04BE80015B914 /* ProgressView.swift */ = {isa = PBXFileReference; fileEncoding = 4; lastKnownFileType = sourcecode.swift; path = ProgressView.swift; sourceTree = "<group>"; };
		B693954126F04BE80015B914 /* PaddedImageButton.swift */ = {isa = PBXFileReference; fileEncoding = 4; lastKnownFileType = sourcecode.swift; path = PaddedImageButton.swift; sourceTree = "<group>"; };
		B693954226F04BE90015B914 /* ShadowView.swift */ = {isa = PBXFileReference; fileEncoding = 4; lastKnownFileType = sourcecode.swift; path = ShadowView.swift; sourceTree = "<group>"; };
		B693954326F04BE90015B914 /* GradientView.swift */ = {isa = PBXFileReference; fileEncoding = 4; lastKnownFileType = sourcecode.swift; path = GradientView.swift; sourceTree = "<group>"; };
		B693954426F04BE90015B914 /* LongPressButton.swift */ = {isa = PBXFileReference; fileEncoding = 4; lastKnownFileType = sourcecode.swift; path = LongPressButton.swift; sourceTree = "<group>"; };
		B693954526F04BEA0015B914 /* WindowDraggingView.swift */ = {isa = PBXFileReference; fileEncoding = 4; lastKnownFileType = sourcecode.swift; path = WindowDraggingView.swift; sourceTree = "<group>"; };
		B693954626F04BEA0015B914 /* ColorView.swift */ = {isa = PBXFileReference; fileEncoding = 4; lastKnownFileType = sourcecode.swift; path = ColorView.swift; sourceTree = "<group>"; };
		B693954726F04BEA0015B914 /* NSSavePanelExtension.swift */ = {isa = PBXFileReference; fileEncoding = 4; lastKnownFileType = sourcecode.swift; path = NSSavePanelExtension.swift; sourceTree = "<group>"; };
		B693954826F04BEB0015B914 /* SavePanelAccessoryView.xib */ = {isa = PBXFileReference; fileEncoding = 4; lastKnownFileType = file.xib; path = SavePanelAccessoryView.xib; sourceTree = "<group>"; };
		B693954926F04BEB0015B914 /* MouseOverButton.swift */ = {isa = PBXFileReference; fileEncoding = 4; lastKnownFileType = sourcecode.swift; path = MouseOverButton.swift; sourceTree = "<group>"; };
		B693955A26F0CE300015B914 /* WebKitDownloadDelegate.swift */ = {isa = PBXFileReference; lastKnownFileType = sourcecode.swift; path = WebKitDownloadDelegate.swift; sourceTree = "<group>"; };
		B693955C26F19CD70015B914 /* DownloadListStoreTests.swift */ = {isa = PBXFileReference; lastKnownFileType = sourcecode.swift; path = DownloadListStoreTests.swift; sourceTree = "<group>"; };
		B693955E26F1C17F0015B914 /* DownloadListCoordinatorTests.swift */ = {isa = PBXFileReference; lastKnownFileType = sourcecode.swift; path = DownloadListCoordinatorTests.swift; sourceTree = "<group>"; };
		B693956026F1C1BC0015B914 /* DownloadListStoreMock.swift */ = {isa = PBXFileReference; lastKnownFileType = sourcecode.swift; path = DownloadListStoreMock.swift; sourceTree = "<group>"; };
		B693956226F1C2A40015B914 /* FileDownloadManagerMock.swift */ = {isa = PBXFileReference; lastKnownFileType = sourcecode.swift; path = FileDownloadManagerMock.swift; sourceTree = "<group>"; };
		B693956626F352940015B914 /* TestsBridging.h */ = {isa = PBXFileReference; lastKnownFileType = sourcecode.c.h; path = TestsBridging.h; sourceTree = "<group>"; };
		B693956726F352DB0015B914 /* DownloadsWebViewMock.h */ = {isa = PBXFileReference; lastKnownFileType = sourcecode.c.h; path = DownloadsWebViewMock.h; sourceTree = "<group>"; };
		B693956826F352DB0015B914 /* DownloadsWebViewMock.m */ = {isa = PBXFileReference; lastKnownFileType = sourcecode.c.objc; path = DownloadsWebViewMock.m; sourceTree = "<group>"; };
		B69B50342726A11F00758A2B /* StatisticsLoader.swift */ = {isa = PBXFileReference; fileEncoding = 4; lastKnownFileType = sourcecode.swift; path = StatisticsLoader.swift; sourceTree = "<group>"; };
		B69B50352726A11F00758A2B /* Atb.swift */ = {isa = PBXFileReference; fileEncoding = 4; lastKnownFileType = sourcecode.swift; path = Atb.swift; sourceTree = "<group>"; };
		B69B50362726A12000758A2B /* StatisticsStore.swift */ = {isa = PBXFileReference; fileEncoding = 4; lastKnownFileType = sourcecode.swift; path = StatisticsStore.swift; sourceTree = "<group>"; };
		B69B50372726A12000758A2B /* VariantManager.swift */ = {isa = PBXFileReference; fileEncoding = 4; lastKnownFileType = sourcecode.swift; path = VariantManager.swift; sourceTree = "<group>"; };
		B69B50382726A12400758A2B /* AtbParser.swift */ = {isa = PBXFileReference; fileEncoding = 4; lastKnownFileType = sourcecode.swift; path = AtbParser.swift; sourceTree = "<group>"; };
		B69B50392726A12500758A2B /* LocalStatisticsStore.swift */ = {isa = PBXFileReference; fileEncoding = 4; lastKnownFileType = sourcecode.swift; path = LocalStatisticsStore.swift; sourceTree = "<group>"; };
		B69B50412726C5C100758A2B /* AtbParserTests.swift */ = {isa = PBXFileReference; fileEncoding = 4; lastKnownFileType = sourcecode.swift; path = AtbParserTests.swift; sourceTree = "<group>"; };
		B69B50422726C5C100758A2B /* AtbAndVariantCleanupTests.swift */ = {isa = PBXFileReference; fileEncoding = 4; lastKnownFileType = sourcecode.swift; path = AtbAndVariantCleanupTests.swift; sourceTree = "<group>"; };
		B69B50432726C5C100758A2B /* VariantManagerTests.swift */ = {isa = PBXFileReference; fileEncoding = 4; lastKnownFileType = sourcecode.swift; path = VariantManagerTests.swift; sourceTree = "<group>"; };
		B69B50442726C5C200758A2B /* StatisticsLoaderTests.swift */ = {isa = PBXFileReference; fileEncoding = 4; lastKnownFileType = sourcecode.swift; path = StatisticsLoaderTests.swift; sourceTree = "<group>"; };
		B69B50492726CA2900758A2B /* MockStatisticsStore.swift */ = {isa = PBXFileReference; fileEncoding = 4; lastKnownFileType = sourcecode.swift; path = MockStatisticsStore.swift; sourceTree = "<group>"; };
		B69B504A2726CA2900758A2B /* MockVariantManager.swift */ = {isa = PBXFileReference; fileEncoding = 4; lastKnownFileType = sourcecode.swift; path = MockVariantManager.swift; sourceTree = "<group>"; };
		B69B504E2726CD7E00758A2B /* atb.json */ = {isa = PBXFileReference; fileEncoding = 4; lastKnownFileType = text.json; path = atb.json; sourceTree = "<group>"; };
		B69B504F2726CD7F00758A2B /* empty */ = {isa = PBXFileReference; fileEncoding = 4; lastKnownFileType = text; path = empty; sourceTree = "<group>"; };
		B69B50502726CD7F00758A2B /* atb-with-update.json */ = {isa = PBXFileReference; fileEncoding = 4; lastKnownFileType = text.json; path = "atb-with-update.json"; sourceTree = "<group>"; };
		B69B50512726CD8000758A2B /* invalid.json */ = {isa = PBXFileReference; fileEncoding = 4; lastKnownFileType = text.json; path = invalid.json; sourceTree = "<group>"; };
		B69B50562727D16900758A2B /* AtbAndVariantCleanup.swift */ = {isa = PBXFileReference; fileEncoding = 4; lastKnownFileType = sourcecode.swift; path = AtbAndVariantCleanup.swift; sourceTree = "<group>"; };
		B6A5A27025B9377300AA7ADA /* StatePersistenceService.swift */ = {isa = PBXFileReference; lastKnownFileType = sourcecode.swift; path = StatePersistenceService.swift; sourceTree = "<group>"; };
		B6A5A27825B93FFE00AA7ADA /* StateRestorationManagerTests.swift */ = {isa = PBXFileReference; lastKnownFileType = sourcecode.swift; path = StateRestorationManagerTests.swift; sourceTree = "<group>"; };
		B6A5A27D25B9403E00AA7ADA /* FileStoreMock.swift */ = {isa = PBXFileReference; lastKnownFileType = sourcecode.swift; path = FileStoreMock.swift; sourceTree = "<group>"; };
		B6A5A29F25B96E8300AA7ADA /* AppStateChangePublisherTests.swift */ = {isa = PBXFileReference; lastKnownFileType = sourcecode.swift; path = AppStateChangePublisherTests.swift; sourceTree = "<group>"; };
		B6A5A2A725BAA35500AA7ADA /* WindowManagerStateRestorationTests.swift */ = {isa = PBXFileReference; lastKnownFileType = sourcecode.swift; path = WindowManagerStateRestorationTests.swift; sourceTree = "<group>"; };
		B6A924D32664BBB9001A28CA /* WKWebViewDownloadDelegate.swift */ = {isa = PBXFileReference; lastKnownFileType = sourcecode.swift; path = WKWebViewDownloadDelegate.swift; sourceTree = "<group>"; };
		B6A924D82664C72D001A28CA /* WebKitDownloadTask.swift */ = {isa = PBXFileReference; lastKnownFileType = sourcecode.swift; path = WebKitDownloadTask.swift; sourceTree = "<group>"; };
		B6A924DD2664CA08001A28CA /* LegacyWebKitDownloadDelegate.swift */ = {isa = PBXFileReference; lastKnownFileType = sourcecode.swift; path = LegacyWebKitDownloadDelegate.swift; sourceTree = "<group>"; };
		B6A9E45226142B070067D1B9 /* Pixel.swift */ = {isa = PBXFileReference; fileEncoding = 4; lastKnownFileType = sourcecode.swift; path = Pixel.swift; sourceTree = "<group>"; };
		B6A9E457261460340067D1B9 /* ApiRequestError.swift */ = {isa = PBXFileReference; fileEncoding = 4; lastKnownFileType = sourcecode.swift; path = ApiRequestError.swift; sourceTree = "<group>"; };
		B6A9E458261460340067D1B9 /* APIHeaders.swift */ = {isa = PBXFileReference; fileEncoding = 4; lastKnownFileType = sourcecode.swift; path = APIHeaders.swift; sourceTree = "<group>"; };
		B6A9E459261460350067D1B9 /* APIRequest.swift */ = {isa = PBXFileReference; fileEncoding = 4; lastKnownFileType = sourcecode.swift; path = APIRequest.swift; sourceTree = "<group>"; };
		B6A9E4602614608B0067D1B9 /* AppVersion.swift */ = {isa = PBXFileReference; fileEncoding = 4; lastKnownFileType = sourcecode.swift; path = AppVersion.swift; sourceTree = "<group>"; };
		B6A9E46A2614618A0067D1B9 /* OperatingSystemVersionExtension.swift */ = {isa = PBXFileReference; lastKnownFileType = sourcecode.swift; path = OperatingSystemVersionExtension.swift; sourceTree = "<group>"; };
		B6A9E46F26146A250067D1B9 /* DateExtension.swift */ = {isa = PBXFileReference; lastKnownFileType = sourcecode.swift; path = DateExtension.swift; sourceTree = "<group>"; };
		B6A9E47626146A570067D1B9 /* PixelEvent.swift */ = {isa = PBXFileReference; lastKnownFileType = sourcecode.swift; path = PixelEvent.swift; sourceTree = "<group>"; };
		B6A9E47E26146A800067D1B9 /* PixelArguments.swift */ = {isa = PBXFileReference; lastKnownFileType = sourcecode.swift; path = PixelArguments.swift; sourceTree = "<group>"; };
		B6A9E48326146AAB0067D1B9 /* PixelParameters.swift */ = {isa = PBXFileReference; lastKnownFileType = sourcecode.swift; path = PixelParameters.swift; sourceTree = "<group>"; };
		B6A9E498261474120067D1B9 /* TimedPixel.swift */ = {isa = PBXFileReference; lastKnownFileType = sourcecode.swift; path = TimedPixel.swift; sourceTree = "<group>"; };
		B6A9E4A2261475C70067D1B9 /* AppUsageActivityMonitor.swift */ = {isa = PBXFileReference; lastKnownFileType = sourcecode.swift; path = AppUsageActivityMonitor.swift; sourceTree = "<group>"; };
		B6AAAC2C260330580029438D /* PublishedAfter.swift */ = {isa = PBXFileReference; lastKnownFileType = sourcecode.swift; path = PublishedAfter.swift; sourceTree = "<group>"; };
		B6AAAC3D26048F690029438D /* RandomAccessCollectionExtension.swift */ = {isa = PBXFileReference; lastKnownFileType = sourcecode.swift; path = RandomAccessCollectionExtension.swift; sourceTree = "<group>"; };
		B6AE74332609AFCE005B9B1A /* ProgressEstimationTests.swift */ = {isa = PBXFileReference; lastKnownFileType = sourcecode.swift; path = ProgressEstimationTests.swift; sourceTree = "<group>"; };
		B6B1E87A26D381710062C350 /* DownloadListCoordinator.swift */ = {isa = PBXFileReference; lastKnownFileType = sourcecode.swift; path = DownloadListCoordinator.swift; sourceTree = "<group>"; };
		B6B1E87D26D5DA0E0062C350 /* DownloadsPopover.swift */ = {isa = PBXFileReference; lastKnownFileType = sourcecode.swift; path = DownloadsPopover.swift; sourceTree = "<group>"; };
		B6B1E87F26D5DA9B0062C350 /* DownloadsViewController.swift */ = {isa = PBXFileReference; lastKnownFileType = sourcecode.swift; path = DownloadsViewController.swift; sourceTree = "<group>"; };
		B6B1E88126D5DAC30062C350 /* Downloads.storyboard */ = {isa = PBXFileReference; lastKnownFileType = file.storyboard; path = Downloads.storyboard; sourceTree = "<group>"; };
		B6B1E88326D5EB570062C350 /* DownloadsCellView.swift */ = {isa = PBXFileReference; lastKnownFileType = sourcecode.swift; path = DownloadsCellView.swift; sourceTree = "<group>"; };
		B6B1E88A26D774090062C350 /* LinkButton.swift */ = {isa = PBXFileReference; lastKnownFileType = sourcecode.swift; path = LinkButton.swift; sourceTree = "<group>"; };
		B6B3E0952654DACD0040E0A2 /* UTTypeTests.swift */ = {isa = PBXFileReference; lastKnownFileType = sourcecode.swift; path = UTTypeTests.swift; sourceTree = "<group>"; };
		B6B3E0DC2657E9CF0040E0A2 /* NSScreenExtension.swift */ = {isa = PBXFileReference; lastKnownFileType = sourcecode.swift; path = NSScreenExtension.swift; sourceTree = "<group>"; };
		B6BBF16F2744CDE1004F850E /* CoreDataStoreTests.swift */ = {isa = PBXFileReference; lastKnownFileType = sourcecode.swift; path = CoreDataStoreTests.swift; sourceTree = "<group>"; };
		B6BBF1712744CE36004F850E /* FireproofDomainsStoreMock.swift */ = {isa = PBXFileReference; lastKnownFileType = sourcecode.swift; path = FireproofDomainsStoreMock.swift; sourceTree = "<group>"; };
		B6BBF17327475B15004F850E /* PopupBlockedPopover.swift */ = {isa = PBXFileReference; lastKnownFileType = sourcecode.swift; path = PopupBlockedPopover.swift; sourceTree = "<group>"; };
		B6C0B22D26E61CE70031CB7F /* DownloadViewModel.swift */ = {isa = PBXFileReference; lastKnownFileType = sourcecode.swift; path = DownloadViewModel.swift; sourceTree = "<group>"; };
		B6C0B22F26E61D630031CB7F /* DownloadListStore.swift */ = {isa = PBXFileReference; lastKnownFileType = sourcecode.swift; path = DownloadListStore.swift; sourceTree = "<group>"; };
		B6C0B23326E71BCD0031CB7F /* Downloads.xcdatamodel */ = {isa = PBXFileReference; lastKnownFileType = wrapper.xcdatamodel; path = Downloads.xcdatamodel; sourceTree = "<group>"; };
		B6C0B23526E732000031CB7F /* DownloadListItem.swift */ = {isa = PBXFileReference; lastKnownFileType = sourcecode.swift; path = DownloadListItem.swift; sourceTree = "<group>"; };
		B6C0B23826E742610031CB7F /* FileDownloadError.swift */ = {isa = PBXFileReference; lastKnownFileType = sourcecode.swift; path = FileDownloadError.swift; sourceTree = "<group>"; };
		B6C0B23B26E87D900031CB7F /* NSAlert+ActiveDownloadsTermination.swift */ = {isa = PBXFileReference; lastKnownFileType = sourcecode.swift; path = "NSAlert+ActiveDownloadsTermination.swift"; sourceTree = "<group>"; };
		B6C0B23D26E8BF1F0031CB7F /* DownloadListViewModel.swift */ = {isa = PBXFileReference; lastKnownFileType = sourcecode.swift; path = DownloadListViewModel.swift; sourceTree = "<group>"; };
		B6C0B24326E9CB080031CB7F /* RunLoopExtension.swift */ = {isa = PBXFileReference; fileEncoding = 4; lastKnownFileType = sourcecode.swift; path = RunLoopExtension.swift; sourceTree = "<group>"; };
		B6C0B24526E9CB190031CB7F /* RunLoopExtensionTests.swift */ = {isa = PBXFileReference; fileEncoding = 4; lastKnownFileType = sourcecode.swift; path = RunLoopExtensionTests.swift; sourceTree = "<group>"; };
		B6C2C9EE276081AB005B7F0A /* DeallocationTests.swift */ = {isa = PBXFileReference; lastKnownFileType = sourcecode.swift; path = DeallocationTests.swift; sourceTree = "<group>"; };
		B6C2C9F52760B659005B7F0A /* Permissions.xcdatamodel */ = {isa = PBXFileReference; lastKnownFileType = wrapper.xcdatamodel; path = Permissions.xcdatamodel; sourceTree = "<group>"; };
		B6CF78DD267B099C00CD4F13 /* WKNavigationActionExtension.swift */ = {isa = PBXFileReference; lastKnownFileType = sourcecode.swift; path = WKNavigationActionExtension.swift; sourceTree = "<group>"; };
		B6CF78E2267B0A1900CD4F13 /* WKNavigationAction+Private.h */ = {isa = PBXFileReference; lastKnownFileType = sourcecode.c.h; path = "WKNavigationAction+Private.h"; sourceTree = "<group>"; };
		B6DA44012616B28300DD1EC2 /* PixelDataStore.swift */ = {isa = PBXFileReference; lastKnownFileType = sourcecode.swift; path = PixelDataStore.swift; sourceTree = "<group>"; };
		B6DA44072616B30600DD1EC2 /* PixelDataModel.xcdatamodel */ = {isa = PBXFileReference; lastKnownFileType = wrapper.xcdatamodel; path = PixelDataModel.xcdatamodel; sourceTree = "<group>"; };
		B6DA44102616C0FC00DD1EC2 /* PixelTests.swift */ = {isa = PBXFileReference; fileEncoding = 4; lastKnownFileType = sourcecode.swift; path = PixelTests.swift; sourceTree = "<group>"; };
		B6DA441D2616C84600DD1EC2 /* PixelStoreMock.swift */ = {isa = PBXFileReference; lastKnownFileType = sourcecode.swift; path = PixelStoreMock.swift; sourceTree = "<group>"; };
		B6DA44222616CABC00DD1EC2 /* PixelArgumentsTests.swift */ = {isa = PBXFileReference; lastKnownFileType = sourcecode.swift; path = PixelArgumentsTests.swift; sourceTree = "<group>"; };
		B6DA44272616CAE000DD1EC2 /* AppUsageActivityMonitorTests.swift */ = {isa = PBXFileReference; lastKnownFileType = sourcecode.swift; path = AppUsageActivityMonitorTests.swift; sourceTree = "<group>"; };
		B6DB3AEE278D5C370024C5C4 /* URLSessionExtension.swift */ = {isa = PBXFileReference; lastKnownFileType = sourcecode.swift; path = URLSessionExtension.swift; sourceTree = "<group>"; };
		B6DB3CF826A00E2D00D459B7 /* AVCaptureDevice+SwizzledAuthState.swift */ = {isa = PBXFileReference; lastKnownFileType = sourcecode.swift; path = "AVCaptureDevice+SwizzledAuthState.swift"; sourceTree = "<group>"; };
		B6DB3CFA26A17CB800D459B7 /* PermissionModel.swift */ = {isa = PBXFileReference; lastKnownFileType = sourcecode.swift; path = PermissionModel.swift; sourceTree = "<group>"; };
		B6E61EE2263AC0C8004E11AB /* FileManagerExtension.swift */ = {isa = PBXFileReference; lastKnownFileType = sourcecode.swift; path = FileManagerExtension.swift; sourceTree = "<group>"; };
		B6E61EE7263ACE16004E11AB /* UTType.swift */ = {isa = PBXFileReference; lastKnownFileType = sourcecode.swift; path = UTType.swift; sourceTree = "<group>"; };
		B6F41030264D2B23003DA42C /* ProgressExtension.swift */ = {isa = PBXFileReference; lastKnownFileType = sourcecode.swift; path = ProgressExtension.swift; sourceTree = "<group>"; };
		B6FA893C269C423100588ECD /* PrivacyDashboard.storyboard */ = {isa = PBXFileReference; lastKnownFileType = file.storyboard; path = PrivacyDashboard.storyboard; sourceTree = "<group>"; };
		B6FA893E269C424500588ECD /* PrivacyDashboardViewController.swift */ = {isa = PBXFileReference; lastKnownFileType = sourcecode.swift; path = PrivacyDashboardViewController.swift; sourceTree = "<group>"; };
		B6FA8940269C425400588ECD /* PrivacyDashboardPopover.swift */ = {isa = PBXFileReference; lastKnownFileType = sourcecode.swift; path = PrivacyDashboardPopover.swift; sourceTree = "<group>"; };
		CB6BCDF827C6BEFF00CC76DC /* PrivacyFeatures.swift */ = {isa = PBXFileReference; lastKnownFileType = sourcecode.swift; path = PrivacyFeatures.swift; sourceTree = "<group>"; };
		EA0BA3A8272217E6002A0B6C /* ClickToLoadUserScript.swift */ = {isa = PBXFileReference; fileEncoding = 4; lastKnownFileType = sourcecode.swift; path = ClickToLoadUserScript.swift; sourceTree = "<group>"; };
		EA18D1C9272F0DC8006DC101 /* social_images */ = {isa = PBXFileReference; lastKnownFileType = folder; path = social_images; sourceTree = "<group>"; };
		EA1E52B42798CF98002EC53C /* ClickToLoadModelTests.swift */ = {isa = PBXFileReference; lastKnownFileType = sourcecode.swift; path = ClickToLoadModelTests.swift; sourceTree = "<group>"; };
		EA4617EF273A28A700F110A2 /* fb-tds.json */ = {isa = PBXFileReference; fileEncoding = 4; lastKnownFileType = text.json; path = "fb-tds.json"; sourceTree = "<group>"; };
		EA47767F272A21B700419EDA /* clickToLoadConfig.json */ = {isa = PBXFileReference; fileEncoding = 4; lastKnownFileType = text.json; path = clickToLoadConfig.json; sourceTree = "<group>"; };
		EA8AE769279FBDB20078943E /* ClickToLoadTDSTests.swift */ = {isa = PBXFileReference; lastKnownFileType = sourcecode.swift; path = ClickToLoadTDSTests.swift; sourceTree = "<group>"; };
		EAA29AE7278D2E43007070CF /* ProximaNova-Bold-webfont.woff2 */ = {isa = PBXFileReference; lastKnownFileType = file; path = "ProximaNova-Bold-webfont.woff2"; sourceTree = "<group>"; };
		EAA29AE8278D2E43007070CF /* ProximaNova-Reg-webfont.woff2 */ = {isa = PBXFileReference; lastKnownFileType = file; path = "ProximaNova-Reg-webfont.woff2"; sourceTree = "<group>"; };
		EAC80DDF271F6C0100BBF02D /* fb-sdk.js */ = {isa = PBXFileReference; fileEncoding = 4; lastKnownFileType = sourcecode.javascript; path = "fb-sdk.js"; sourceTree = "<group>"; };
		EAE427FF275D47FA00DAC26B /* ClickToLoadModel.swift */ = {isa = PBXFileReference; fileEncoding = 4; lastKnownFileType = sourcecode.swift; path = ClickToLoadModel.swift; sourceTree = "<group>"; };
		EAFAD6C92728BD1200F9DF00 /* clickToLoad.js */ = {isa = PBXFileReference; fileEncoding = 4; lastKnownFileType = sourcecode.javascript; path = clickToLoad.js; sourceTree = "<group>"; };
		F41D174025CB131900472416 /* NSColorExtension.swift */ = {isa = PBXFileReference; lastKnownFileType = sourcecode.swift; path = NSColorExtension.swift; sourceTree = "<group>"; };
		F44C130125C2DA0400426E3E /* NSAppearanceExtension.swift */ = {isa = PBXFileReference; lastKnownFileType = sourcecode.swift; path = NSAppearanceExtension.swift; sourceTree = "<group>"; };
/* End PBXFileReference section */

/* Begin PBXFrameworksBuildPhase section */
		4B1AD89A25FC27E200261379 /* Frameworks */ = {
			isa = PBXFrameworksBuildPhase;
			buildActionMask = 2147483647;
			files = (
			);
			runOnlyForDeploymentPostprocessing = 0;
		};
		7B4CE8D726F02108009134B1 /* Frameworks */ = {
			isa = PBXFrameworksBuildPhase;
			buildActionMask = 2147483647;
			files = (
			);
			runOnlyForDeploymentPostprocessing = 0;
		};
		AA585D7B248FD31100E9A3E2 /* Frameworks */ = {
			isa = PBXFrameworksBuildPhase;
			buildActionMask = 2147483647;
			files = (
				9807F645278CA16F00E1547B /* BrowserServicesKit in Frameworks */,
				85AE2FF224A33A2D002D507F /* WebKit.framework in Frameworks */,
				B65783F525F8ACA400D8DB33 /* Punnycode in Frameworks */,
				4B82E9B325B69E3E00656FE7 /* TrackerRadarKit in Frameworks */,
				AA06B6B72672AF8100F541C5 /* Sparkle in Frameworks */,
				85FF55C825F82E4F00E2AB99 /* Lottie in Frameworks */,
			);
			runOnlyForDeploymentPostprocessing = 0;
		};
		AA585D8D248FD31400E9A3E2 /* Frameworks */ = {
			isa = PBXFrameworksBuildPhase;
			buildActionMask = 2147483647;
			files = (
				B6DA44172616C13800DD1EC2 /* OHHTTPStubs in Frameworks */,
				B6DA44192616C13800DD1EC2 /* OHHTTPStubsSwift in Frameworks */,
			);
			runOnlyForDeploymentPostprocessing = 0;
		};
/* End PBXFrameworksBuildPhase section */

/* Begin PBXGroup section */
		0230C09D271F52D50018F728 /* GPC */ = {
			isa = PBXGroup;
			children = (
				0230C0A42721F3750018F728 /* GPCRequestFactory.swift */,
			);
			path = GPC;
			sourceTree = "<group>";
		};
		142879D824CE1139005419BB /* ViewModel */ = {
			isa = PBXGroup;
			children = (
				142879DB24CE1185005419BB /* SuggestionContainerViewModelTests.swift */,
				142879D924CE1179005419BB /* SuggestionViewModelTests.swift */,
			);
			path = ViewModel;
			sourceTree = "<group>";
		};
		336D5AEA262D8D3C0052E0C9 /* duckduckgo-find-in-page */ = {
			isa = PBXGroup;
			children = (
				336D5AEE262D8D3C0052E0C9 /* dist */,
			);
			name = "duckduckgo-find-in-page";
			path = "Submodules/duckduckgo-find-in-page";
			sourceTree = SOURCE_ROOT;
		};
		336D5AEE262D8D3C0052E0C9 /* dist */ = {
			isa = PBXGroup;
			children = (
				336D5AEF262D8D3C0052E0C9 /* findinpage.js */,
			);
			path = dist;
			sourceTree = "<group>";
		};
		3776582B27F7163B009A6B35 /* Website Breakage Report */ = {
			isa = PBXGroup;
			children = (
				3776582C27F71652009A6B35 /* WebsiteBreakageReportTests.swift */,
			);
			path = "Website Breakage Report";
			sourceTree = "<group>";
		};
		37CD54C027F2FDD100F1F7B9 /* Model */ = {
			isa = PBXGroup;
			children = (
				37CD54C427F2FDD100F1F7B9 /* PreferencesSection.swift */,
				37CD54C627F2FDD100F1F7B9 /* PreferencesSidebarModel.swift */,
				37CD54C827F2FDD100F1F7B9 /* DefaultBrowserPreferences.swift */,
				37CD54C727F2FDD100F1F7B9 /* AppearancePreferences.swift */,
				37CD54C127F2FDD100F1F7B9 /* PrivacyPreferencesModel.swift */,
				4B0511A6262CAA5A00F6079C /* PrivacySecurityPreferences.swift */,
				37CD54C227F2FDD100F1F7B9 /* AutofillPreferencesModel.swift */,
				3776582E27F82E62009A6B35 /* AutofillPreferences.swift */,
				37CD54C327F2FDD100F1F7B9 /* DownloadsPreferences.swift */,
				37CD54C527F2FDD100F1F7B9 /* AboutModel.swift */,
			);
			path = Model;
			sourceTree = "<group>";
		};
		4B02197B25E05FAC00ED7DEA /* Fireproofing */ = {
			isa = PBXGroup;
			children = (
				4B02197E25E05FAC00ED7DEA /* Extensions */,
				4B02198025E05FAC00ED7DEA /* Model */,
				4B02198225E05FAC00ED7DEA /* View */,
			);
			path = Fireproofing;
			sourceTree = "<group>";
		};
		4B02197E25E05FAC00ED7DEA /* Extensions */ = {
			isa = PBXGroup;
			children = (
				4B02197F25E05FAC00ED7DEA /* FireproofingURLExtensions.swift */,
			);
			path = Extensions;
			sourceTree = "<group>";
		};
		4B02198025E05FAC00ED7DEA /* Model */ = {
			isa = PBXGroup;
			children = (
				4B02198125E05FAC00ED7DEA /* FireproofDomains.swift */,
				B6830960274CDE99004B46BB /* FireproofDomainsContainer.swift */,
				B6830962274CDEC7004B46BB /* FireproofDomainsStore.swift */,
				B6085D072743993C00A9C456 /* FireproofDomains.xcdatamodeld */,
			);
			path = Model;
			sourceTree = "<group>";
		};
		4B02198225E05FAC00ED7DEA /* View */ = {
			isa = PBXGroup;
			children = (
				4B02198325E05FAC00ED7DEA /* FireproofInfoViewController.swift */,
				4B02198425E05FAC00ED7DEA /* Fireproofing.storyboard */,
			);
			path = View;
			sourceTree = "<group>";
		};
		4B02199725E063DE00ED7DEA /* Fireproofing */ = {
			isa = PBXGroup;
			children = (
				4B02199925E063DE00ED7DEA /* FireproofDomainsTests.swift */,
				4B02199A25E063DE00ED7DEA /* FireproofingURLExtensionsTests.swift */,
				B6BBF1712744CE36004F850E /* FireproofDomainsStoreMock.swift */,
			);
			path = Fireproofing;
			sourceTree = "<group>";
		};
		4B0511A2262CAA5A00F6079C /* Preferences */ = {
			isa = PBXGroup;
			children = (
				37CD54C027F2FDD100F1F7B9 /* Model */,
				4B0511AA262CAA5A00F6079C /* View */,
			);
			path = Preferences;
			sourceTree = "<group>";
		};
		4B0511AA262CAA5A00F6079C /* View */ = {
			isa = PBXGroup;
			children = (
				4B0511AD262CAA5A00F6079C /* FireproofDomains.storyboard */,
				4B0511B4262CAA5A00F6079C /* FireproofDomainsViewController.swift */,
				37AFCE8027DA2CA600471A10 /* PreferencesViewController.swift */,
				37AFCE8827DA33BA00471A10 /* Preferences.swift */,
				37AFCE8627DA334800471A10 /* PreferencesRootView.swift */,
				37AFCE8427DA2D3900471A10 /* PreferencesSidebar.swift */,
				37AFCE8A27DB69BC00471A10 /* PreferencesDefaultBrowserView.swift */,
				37D2771427E870D4003365FD /* PreferencesAppearanceView.swift */,
				37CC53EB27E8A4D10028713D /* PreferencesPrivacyView.swift */,
				379DE4BC27EA31AC002CC3DE /* PreferencesAutofillView.swift */,
				37CC53EF27E8D1440028713D /* PreferencesDownloadsView.swift */,
				37AFCE9127DB8CAD00471A10 /* PreferencesAboutView.swift */,
			);
			path = View;
			sourceTree = "<group>";
		};
		4B0511EE262CAEB300F6079C /* Preferences */ = {
			isa = PBXGroup;
			children = (
				37CD54B427F1AC1300F1F7B9 /* PreferencesSidebarModelTests.swift */,
				37CD54B627F1B28A00F1F7B9 /* DefaultBrowserPreferencesTests.swift */,
				37CD54B827F1F8AC00F1F7B9 /* AppearancePreferencesTests.swift */,
				37CD54BA27F25A4000F1F7B9 /* DownloadsPreferencesTests.swift */,
				3776583027F8325B009A6B35 /* AutofillPreferencesTests.swift */,
				37CD54BC27F2ECAE00F1F7B9 /* AutofillPreferencesModelTests.swift */,
			);
			path = Preferences;
			sourceTree = "<group>";
		};
		4B1AD89E25FC27E200261379 /* Integration Tests */ = {
			isa = PBXGroup;
			children = (
				B31055CC27A1BA39001AC618 /* Autoconsent */,
				4B1AD91625FC46FB00261379 /* CoreDataEncryptionTests.swift */,
				4BA1A6EA258C288C00F6F690 /* EncryptionKeyStoreTests.swift */,
				4B1AD8A125FC27E200261379 /* Info.plist */,
			);
			path = "Integration Tests";
			sourceTree = "<group>";
		};
		4B2CBF3F2767EEB2001DF04B /* Waitlist */ = {
			isa = PBXGroup;
			children = (
				4B2CBF402767EEC1001DF04B /* MacWaitlistStoreTests.swift */,
				4BA7C91527695EA500FEBA8E /* MacWaitlistRequestTests.swift */,
				4BA7C91A276984AF00FEBA8E /* MacWaitlistLockScreenViewModelTests.swift */,
			);
			path = Waitlist;
			sourceTree = "<group>";
		};
		4B379C1C27BDB7EA008A968E /* Device Authentication */ = {
			isa = PBXGroup;
			children = (
				4BBC169F27C4859400E00A38 /* DeviceAuthenticationService.swift */,
				4B379C2127BDBA29008A968E /* LocalAuthenticationService.swift */,
				4BBC16A127C485BC00E00A38 /* DeviceIdleStateDetector.swift */,
				4B379C1427BD91E3008A968E /* QuartzIdleStateProvider.swift */,
				4B379C1D27BDB7FF008A968E /* DeviceAuthenticator.swift */,
			);
			path = "Device Authentication";
			sourceTree = "<group>";
		};
		4B59023726B35F3600489384 /* Chromium */ = {
			isa = PBXGroup;
			children = (
				4B59023826B35F3600489384 /* ChromeDataImporter.swift */,
				4B59023926B35F3600489384 /* ChromiumLoginReader.swift */,
				4B59023B26B35F3600489384 /* ChromiumDataImporter.swift */,
				4B59023C26B35F3600489384 /* BraveDataImporter.swift */,
				4B8AC93226B3B06300879451 /* EdgeDataImporter.swift */,
			);
			path = Chromium;
			sourceTree = "<group>";
		};
		4B5FF67526B5F26D00D42879 /* Test Firefox Data */ = {
			isa = PBXGroup;
			children = (
				4BB99D1226FE1A94001E4761 /* places.sqlite */,
				4BB46E9F26B8953900222970 /* Primary Password */,
				4B5FF67626B5F27800D42879 /* No Primary Password */,
			);
			path = "Test Firefox Data";
			sourceTree = "<group>";
		};
		4B5FF67626B5F27800D42879 /* No Primary Password */ = {
			isa = PBXGroup;
			children = (
				4B8AC93F26B49BEE00879451 /* key4.db */,
				4B8AC93E26B49BEE00879451 /* logins.json */,
			);
			path = "No Primary Password";
			sourceTree = "<group>";
		};
		4B6160D125B14E5E007DE5B2 /* Content Blocker */ = {
			isa = PBXGroup;
			children = (
				EAA29AEB278D2E51007070CF /* fonts */,
				026ADE1326C3010C002518EE /* macos-config.json */,
				9833913027AAA4B500DAF119 /* trackerData.json */,
				EAE427FF275D47FA00DAC26B /* ClickToLoadModel.swift */,
				85AC3B0425D6B1D800C7D2AA /* ScriptSourceProviding.swift */,
				9826B09F2747DF3D0092F683 /* ContentBlocking.swift */,
				9812D894276CEDA5004B6181 /* ContentBlockerRulesLists.swift */,
				9833912E27AAA3CE00DAF119 /* AppTrackerDataSetProvider.swift */,
				9826B0A12747DFEB0092F683 /* AppPrivacyConfigurationDataProvider.swift */,
				EA18D1C9272F0DC8006DC101 /* social_images */,
				EA0BA3A8272217E6002A0B6C /* ClickToLoadUserScript.swift */,
				EAFAD6C92728BD1200F9DF00 /* clickToLoad.js */,
				EA47767F272A21B700419EDA /* clickToLoadConfig.json */,
				EA4617EF273A28A700F110A2 /* fb-tds.json */,
				EAC80DDF271F6C0100BBF02D /* fb-sdk.js */,
			);
			path = "Content Blocker";
			sourceTree = "<group>";
		};
		4B65143C26392483005B46EB /* Email */ = {
			isa = PBXGroup;
			children = (
				4B65143D263924B5005B46EB /* EmailUrlExtensions.swift */,
				85378D9F274E6F42007C5CBF /* NSNotificationName+EmailManager.swift */,
				85378DA1274E7F25007C5CBF /* EmailManagerRequestDelegate.swift */,
			);
			path = Email;
			sourceTree = "<group>";
		};
		4B677422255DBEB800025BD8 /* Smarter Encryption */ = {
			isa = PBXGroup;
			children = (
				CB6BCDF827C6BEFF00CC76DC /* PrivacyFeatures.swift */,
				4B677429255DBEB800025BD8 /* HTTPSBloomFilterSpecification.swift */,
				CB6BCDF727C689FE00CC76DC /* Resources */,
				4B67742D255DBEB800025BD8 /* Store */,
			);
			path = "Smarter Encryption";
			sourceTree = "<group>";
		};
		4B67742D255DBEB800025BD8 /* Store */ = {
			isa = PBXGroup;
			children = (
				4B677430255DBEB800025BD8 /* AppHTTPSUpgradeStore.swift */,
				4B67742E255DBEB800025BD8 /* HTTPSUpgrade.xcdatamodeld */,
			);
			path = Store;
			sourceTree = "<group>";
		};
		4B67743D255DBEEA00025BD8 /* Database */ = {
			isa = PBXGroup;
			children = (
				4B677440255DBEEA00025BD8 /* Database.swift */,
				B6085D052743905F00A9C456 /* CoreDataStore.swift */,
			);
			path = Database;
			sourceTree = "<group>";
		};
		4B677447255DBF1400025BD8 /* Submodules */ = {
			isa = PBXGroup;
			children = (
				339A6B5726A044BA00E3DAE8 /* duckduckgo-privacy-dashboard */,
				336D5AEA262D8D3C0052E0C9 /* duckduckgo-find-in-page */,
			);
			name = Submodules;
			sourceTree = "<group>";
		};
		4B70BFFD27B0793D000386ED /* Crash Reports */ = {
			isa = PBXGroup;
			children = (
				4B70BFFE27B0793D000386ED /* Example Crash Reports */,
				4B70C00027B0793D000386ED /* CrashReportTests.swift */,
			);
			path = "Crash Reports";
			sourceTree = "<group>";
		};
		4B70BFFE27B0793D000386ED /* Example Crash Reports */ = {
			isa = PBXGroup;
			children = (
				4B70BFFF27B0793D000386ED /* DuckDuckGo-ExampleCrash.ips */,
			);
			path = "Example Crash Reports";
			sourceTree = "<group>";
		};
		4B723DEA26B0002B00E14D75 /* Data Import */ = {
			isa = PBXGroup;
			children = (
				4B723DEB26B0002B00E14D75 /* DataImport.swift */,
				4B5A4F4B27F3A5AA008FBD88 /* NSNotificationName+DataImport.swift */,
				4B59024726B3673600489384 /* ThirdPartyBrowser.swift */,
				4B7A57CE279A4EF300B1C70E /* ChromePreferences.swift */,
				4BB99CF326FE191E001E4761 /* Bookmarks */,
				4B723DF126B0002B00E14D75 /* Logins */,
				4B723DEC26B0002B00E14D75 /* View */,
			);
			path = "Data Import";
			sourceTree = "<group>";
		};
		4B723DEC26B0002B00E14D75 /* View */ = {
			isa = PBXGroup;
			children = (
				85C48CD027908C1000D3263E /* BrowserImportMoreInfoViewController.swift */,
				4B78A86A26BB3ADD0071BB16 /* BrowserImportSummaryViewController.swift */,
				4B59024226B35F7C00489384 /* BrowserImportViewController.swift */,
				4B723DF026B0002B00E14D75 /* CSVImportSummaryViewController.swift */,
				4B723DEF26B0002B00E14D75 /* CSVImportViewController.swift */,
				4B723DED26B0002B00E14D75 /* DataImport.storyboard */,
				4B723DEE26B0002B00E14D75 /* DataImportViewController.swift */,
				4B8AC93426B3B2FD00879451 /* NSAlert+DataImport.swift */,
				4BB99D0526FE1979001E4761 /* RequestFilePermissionViewController.swift */,
			);
			path = View;
			sourceTree = "<group>";
		};
		4B723DF126B0002B00E14D75 /* Logins */ = {
			isa = PBXGroup;
			children = (
				4B8AC93726B489C500879451 /* Firefox */,
				4B59023726B35F3600489384 /* Chromium */,
				4B723DF426B0002B00E14D75 /* LoginImport.swift */,
				4B723DF226B0002B00E14D75 /* SecureVault */,
				4B723DF526B0002B00E14D75 /* CSV */,
			);
			path = Logins;
			sourceTree = "<group>";
		};
		4B723DF226B0002B00E14D75 /* SecureVault */ = {
			isa = PBXGroup;
			children = (
				4B723DF326B0002B00E14D75 /* SecureVaultLoginImporter.swift */,
			);
			path = SecureVault;
			sourceTree = "<group>";
		};
		4B723DF526B0002B00E14D75 /* CSV */ = {
			isa = PBXGroup;
			children = (
				4B723DF626B0002B00E14D75 /* CSVParser.swift */,
				4B723DF726B0002B00E14D75 /* CSVImporter.swift */,
			);
			path = CSV;
			sourceTree = "<group>";
		};
		4B723DF826B0002B00E14D75 /* Data Export */ = {
			isa = PBXGroup;
			children = (
				859E7D6A27453BF3009C2B69 /* BookmarksExporter.swift */,
				4B723DFD26B0002B00E14D75 /* CSVLoginExporter.swift */,
			);
			path = "Data Export";
			sourceTree = "<group>";
		};
		4B723DFE26B0003E00E14D75 /* Data Import */ = {
			isa = PBXGroup;
			children = (
				4B3F641D27A8D3BD00E0C118 /* BrowserProfileTests.swift */,
				4BB99D0C26FE1A83001E4761 /* ChromiumBookmarksReaderTests.swift */,
				4B59024B26B38BB800489384 /* ChromiumLoginReaderTests.swift */,
				4B723E0126B0003E00E14D75 /* CSVImporterTests.swift */,
				4B723E0026B0003E00E14D75 /* CSVParserTests.swift */,
				4B723DFF26B0003E00E14D75 /* DataImportMocks.swift */,
				4BB99D0D26FE1A83001E4761 /* FirefoxBookmarksReaderTests.swift */,
				4B8AC93C26B49BE600879451 /* FirefoxLoginReaderTests.swift */,
				4BB99D0E26FE1A84001E4761 /* SafariBookmarksReaderTests.swift */,
				4BF4951726C08395000547B8 /* ThirdPartyBrowserTests.swift */,
				4BB46EA526B8974500222970 /* Test Chrome Data */,
				4B5FF67526B5F26D00D42879 /* Test Firefox Data */,
				4BB99D0726FE1A6D001E4761 /* Test Safari Data */,
			);
			path = "Data Import";
			sourceTree = "<group>";
		};
		4B723E0226B0003E00E14D75 /* Data Export */ = {
			isa = PBXGroup;
			children = (
				859E7D6C274548F2009C2B69 /* BookmarksExporterTests.swift */,
				4B723E0426B0003E00E14D75 /* CSVLoginExporterTests.swift */,
				4B723E0326B0003E00E14D75 /* MockSecureVault.swift */,
			);
			path = "Data Export";
			sourceTree = "<group>";
		};
		4B82E9B725B6A04B00656FE7 /* Content Blocker */ = {
			isa = PBXGroup;
			children = (
				98EB5D0F27516A4800681FE6 /* AppPrivacyConfigurationTests.swift */,
				9833913227AAAEEE00DAF119 /* EmbeddedTrackerDataTests.swift */,
				EA1E52B42798CF98002EC53C /* ClickToLoadModelTests.swift */,
				EA8AE769279FBDB20078943E /* ClickToLoadTDSTests.swift */,
				B610F2E527AA388100FCEBE9 /* ContentBlockingUpdatingTests.swift */,
				B610F2E727AA397100FCEBE9 /* ContentBlockerRulesManagerMock.swift */,
			);
			path = "Content Blocker";
			sourceTree = "<group>";
		};
		4B8AC93726B489C500879451 /* Firefox */ = {
			isa = PBXGroup;
			children = (
				4B8AC93826B48A5100879451 /* FirefoxLoginReader.swift */,
				4B5FF67726B602B100D42879 /* FirefoxDataImporter.swift */,
				4B8AC93A26B48ADF00879451 /* ASN1Parser.swift */,
			);
			path = Firefox;
			sourceTree = "<group>";
		};
		4B9292AD26670F5300AD2C21 /* Extensions */ = {
			isa = PBXGroup;
			children = (
				4B9292D62667124000AD2C21 /* NSPopUpButtonExtension.swift */,
				4B9292AE26670F5300AD2C21 /* NSOutlineViewExtensions.swift */,
			);
			path = Extensions;
			sourceTree = "<group>";
		};
		4BA1A691258B06F600F6F690 /* File System */ = {
			isa = PBXGroup;
			children = (
				4BA1A69A258B076900F6F690 /* FileStore.swift */,
				4BA1A69F258B079600F6F690 /* DataEncryption.swift */,
				4BA1A6A4258B07DF00F6F690 /* EncryptedValueTransformer.swift */,
				4BA1A6A9258B07F400F6F690 /* EncryptionKeys */,
			);
			path = "File System";
			sourceTree = "<group>";
		};
		4BA1A6A9258B07F400F6F690 /* EncryptionKeys */ = {
			isa = PBXGroup;
			children = (
				4BA1A6B2258B080A00F6F690 /* EncryptionKeyGeneration.swift */,
				4BA1A6B7258B081600F6F690 /* EncryptionKeyStoring.swift */,
				4BA1A6BC258B082300F6F690 /* EncryptionKeyStore.swift */,
			);
			path = EncryptionKeys;
			sourceTree = "<group>";
		};
		4BA1A6CE258BF58C00F6F690 /* File System */ = {
			isa = PBXGroup;
			children = (
				4BA1A6D8258C0CB300F6F690 /* DataEncryptionTests.swift */,
				4BA1A6FD258C5C1300F6F690 /* EncryptedValueTransformerTests.swift */,
				4BA1A6E5258C270800F6F690 /* EncryptionKeyGeneratorTests.swift */,
				4BA1A6F5258C4F9600F6F690 /* EncryptionMocks.swift */,
				4BA1A6DD258C100A00F6F690 /* FileStoreTests.swift */,
				4B11060925903EAC0039B979 /* CoreDataEncryptionTests.swift */,
				4B11060325903E570039B979 /* CoreDataEncryptionTesting.xcdatamodeld */,
				B662D3DD275613BB0035D4D6 /* EncryptionKeyStoreMock.swift */,
				B6A5A27825B93FFE00AA7ADA /* StateRestorationManagerTests.swift */,
				B6A5A27D25B9403E00AA7ADA /* FileStoreMock.swift */,
			);
			path = "File System";
			sourceTree = "<group>";
		};
		4BB46E9F26B8953900222970 /* Primary Password */ = {
			isa = PBXGroup;
			children = (
				4BB46EA126B8954500222970 /* key4-encrypted.db */,
				4BB46EA026B8954500222970 /* logins-encrypted.json */,
			);
			path = "Primary Password";
			sourceTree = "<group>";
		};
		4BB46EA526B8974500222970 /* Test Chrome Data */ = {
			isa = PBXGroup;
			children = (
				4BB99D0A26FE1A7B001E4761 /* Bookmarks */,
				4B59024926B38B0B00489384 /* Login Data */,
			);
			path = "Test Chrome Data";
			sourceTree = "<group>";
		};
		4BB88B4E25B7BA20006F6B06 /* Utilities */ = {
			isa = PBXGroup;
			children = (
				4BB88B5A25B7BA50006F6B06 /* Instruments.swift */,
				85799C1725DEBB3F0007EC87 /* Logging.swift */,
				4BB88B4F25B7BA2B006F6B06 /* TabInstrumentation.swift */,
				85C6A29525CC1FFD00EEB5F1 /* UserDefaultsWrapper.swift */,
				B6AAAC2C260330580029438D /* PublishedAfter.swift */,
				4BB6CE5E26B77ED000EC5860 /* Cryptography.swift */,
			);
			path = Utilities;
			sourceTree = "<group>";
		};
		4BB99CF326FE191E001E4761 /* Bookmarks */ = {
			isa = PBXGroup;
			children = (
				4BB99CF426FE191E001E4761 /* Firefox */,
				4BB99CF626FE191E001E4761 /* BookmarkImport.swift */,
				4BB99CF726FE191E001E4761 /* CoreDataBookmarkImporter.swift */,
				4BB99CF826FE191E001E4761 /* Chromium */,
				4BB99CFB26FE191E001E4761 /* Safari */,
			);
			path = Bookmarks;
			sourceTree = "<group>";
		};
		4BB99CF426FE191E001E4761 /* Firefox */ = {
			isa = PBXGroup;
			children = (
				4BB99CF526FE191E001E4761 /* FirefoxBookmarksReader.swift */,
			);
			path = Firefox;
			sourceTree = "<group>";
		};
		4BB99CF826FE191E001E4761 /* Chromium */ = {
			isa = PBXGroup;
			children = (
				4BB99CF926FE191E001E4761 /* ChromiumBookmarksReader.swift */,
				4BB99CFA26FE191E001E4761 /* ImportedBookmarks.swift */,
			);
			path = Chromium;
			sourceTree = "<group>";
		};
		4BB99CFB26FE191E001E4761 /* Safari */ = {
			isa = PBXGroup;
			children = (
				4BB99CFC26FE191E001E4761 /* SafariBookmarksReader.swift */,
				4BB99CFD26FE191E001E4761 /* SafariDataImporter.swift */,
			);
			path = Safari;
			sourceTree = "<group>";
		};
		4BB99D0726FE1A6D001E4761 /* Test Safari Data */ = {
			isa = PBXGroup;
			children = (
				4BB99D0826FE1A6D001E4761 /* Bookmarks.plist */,
			);
			path = "Test Safari Data";
			sourceTree = "<group>";
		};
		4BBC16A327C488B900E00A38 /* Device Authentication */ = {
			isa = PBXGroup;
			children = (
				4BBC16A427C488C900E00A38 /* DeviceAuthenticatorTests.swift */,
			);
			path = "Device Authentication";
			sourceTree = "<group>";
		};
		4BC68A6C2759ADC20029A586 /* Waitlist */ = {
			isa = PBXGroup;
			children = (
				4BC68A712759B2140029A586 /* Waitlist.swift */,
				4BEF0E6E27667F6E00AF7C58 /* Model */,
				4BEF0E6D27667F6300AF7C58 /* View */,
			);
			path = Waitlist;
			sourceTree = "<group>";
		};
		4BEF0E6D27667F6300AF7C58 /* View */ = {
			isa = PBXGroup;
			children = (
				4BC68A6F2759AE490029A586 /* Waitlist.storyboard */,
				4BEF0E6627641A0E00AF7C58 /* MacWaitlistLockScreenViewController.swift */,
				4BEF0E712766B11200AF7C58 /* MacWaitlistLockScreenViewModel.swift */,
			);
			path = View;
			sourceTree = "<group>";
		};
		4BEF0E6E27667F6E00AF7C58 /* Model */ = {
			isa = PBXGroup;
			children = (
				4BEF0E69276676A500AF7C58 /* WaitlistRequest.swift */,
				4BEF0E6B276676AB00AF7C58 /* MacWaitlistStore.swift */,
			);
			path = Model;
			sourceTree = "<group>";
		};
		7B1E819A27C8874900FF0E60 /* Autofill */ = {
			isa = PBXGroup;
			children = (
				7B1E819B27C8874900FF0E60 /* ContentOverlayPopover.swift */,
				7B1E819C27C8874900FF0E60 /* ContentOverlay.storyboard */,
				7B1E819D27C8874900FF0E60 /* ContentOverlayViewController.swift */,
			);
			path = Autofill;
			sourceTree = "<group>";
		};
		7B4CE8DB26F02108009134B1 /* UI Tests */ = {
			isa = PBXGroup;
			children = (
				7B4CE8E626F02134009134B1 /* TabBarTests.swift */,
				7B4CE8DE26F02108009134B1 /* Info.plist */,
			);
			path = "UI Tests";
			sourceTree = "<group>";
		};
		853014D425E6709500FB8205 /* Support */ = {
			isa = PBXGroup;
			children = (
				853014D525E671A000FB8205 /* PageObserverUserScript.swift */,
			);
			path = Support;
			sourceTree = "<group>";
		};
		85378D9A274E618C007C5CBF /* Message Views */ = {
			isa = PBXGroup;
			children = (
				85378D9B274E61B8007C5CBF /* MessageViews.storyboard */,
				85378D9D274E664C007C5CBF /* PopoverMessageViewController.swift */,
			);
			path = "Message Views";
			sourceTree = "<group>";
		};
		8553FF50257523630029327F /* File Download */ = {
			isa = PBXGroup;
			children = (
				8553FF51257523760029327F /* URLSuggestedFilenameTests.swift */,
				B630793926731F2600DCEE41 /* FileDownloadManagerTests.swift */,
				B630794126731F5400DCEE41 /* WKDownloadMock.swift */,
				B693955C26F19CD70015B914 /* DownloadListStoreTests.swift */,
				B693955E26F1C17F0015B914 /* DownloadListCoordinatorTests.swift */,
				B693956026F1C1BC0015B914 /* DownloadListStoreMock.swift */,
				B693956226F1C2A40015B914 /* FileDownloadManagerMock.swift */,
				B693956726F352DB0015B914 /* DownloadsWebViewMock.h */,
				B693956826F352DB0015B914 /* DownloadsWebViewMock.m */,
			);
			path = "File Download";
			sourceTree = "<group>";
		};
		8556A60C256C15C60092FA9D /* File Download */ = {
			isa = PBXGroup;
			children = (
				B6B1E87C26D5DA020062C350 /* View */,
				B61EF3EA266F91D700B4D78F /* Extensions */,
				8556A615256C15E10092FA9D /* Model */,
				B6C0B23126E71A800031CB7F /* Services */,
			);
			path = "File Download";
			sourceTree = "<group>";
		};
		8556A615256C15E10092FA9D /* Model */ = {
			isa = PBXGroup;
			children = (
				856C98DE257014BD00A22F1F /* FileDownloadManager.swift */,
				B6C0B23526E732000031CB7F /* DownloadListItem.swift */,
				B6A924D82664C72D001A28CA /* WebKitDownloadTask.swift */,
				B6C0B22D26E61CE70031CB7F /* DownloadViewModel.swift */,
				B6C0B23D26E8BF1F0031CB7F /* DownloadListViewModel.swift */,
				B6C0B23826E742610031CB7F /* FileDownloadError.swift */,
				B6A924DD2664CA08001A28CA /* LegacyWebKitDownloadDelegate.swift */,
				B693955A26F0CE300015B914 /* WebKitDownloadDelegate.swift */,
				B6A924D32664BBB9001A28CA /* WKWebViewDownloadDelegate.swift */,
				B6E61EE7263ACE16004E11AB /* UTType.swift */,
			);
			path = Model;
			sourceTree = "<group>";
		};
		85589E8527BBB8DD0038AD11 /* Model */ = {
			isa = PBXGroup;
			children = (
				85589E8627BBB8F20038AD11 /* HomePageFavoritesModel.swift */,
				85AC7ADC27BEB6EE00FFB69B /* HomePageDefaultBrowserModel.swift */,
				85589E9027BFB9810038AD11 /* HomePageRecentlyVisitedModel.swift */,
			);
			path = Model;
			sourceTree = "<group>";
		};
		85707F2F276A7DB000DC0649 /* ViewModel */ = {
			isa = PBXGroup;
			children = (
				85707F30276A7DCA00DC0649 /* OnboardingViewModel.swift */,
			);
			path = ViewModel;
			sourceTree = "<group>";
		};
		8585B63526D6E5F600C1416F /* SwiftUI */ = {
			isa = PBXGroup;
			children = (
				8585B63726D6E66C00C1416F /* ButtonStyles.swift */,
				85589E8A27BBBADC0038AD11 /* ColorExtensions.swift */,
				85589E9527BFE25D0038AD11 /* FailedAssertionView.swift */,
				85589E9927BFE3C30038AD11 /* FaviconView.swift */,
				85C5991A27D10CF000E605B2 /* FireAnimationView.swift */,
				85589E9727BFE2DA0038AD11 /* HoverButton.swift */,
				4BE65484271FCD7B008D1D63 /* LoginFaviconView.swift */,
				85707F2D276A394C00DC0649 /* ViewExtensions.swift */,
				371E141827E92E42009E3B5B /* MultilineScrollableTextFix.swift */,
				37CD54B227EE509700F1F7B9 /* View+Cursor.swift */,
				376705B227EC7D4F00DD8D76 /* TextButton.swift */,
				37CC53F327E8D4620028713D /* NSPathControlView.swift */,
				4B1E6EEF27AB5E5D00F51793 /* NSPopUpButtonView.swift */,
			);
			path = SwiftUI;
			sourceTree = "<group>";
		};
		8585B63626D6E61500C1416F /* AppKit */ = {
			isa = PBXGroup;
			children = (
				B65E6B9D26D9EC0800095F96 /* CircularProgressView.swift */,
				B693954626F04BEA0015B914 /* ColorView.swift */,
				B693953E26F04BE70015B914 /* FocusRingView.swift */,
				B693954326F04BE90015B914 /* GradientView.swift */,
				B6B1E88A26D774090062C350 /* LinkButton.swift */,
				B693954426F04BE90015B914 /* LongPressButton.swift */,
				B693953F26F04BE80015B914 /* MouseClickView.swift */,
				B693954926F04BEB0015B914 /* MouseOverButton.swift */,
				AA7EB6DE27E7C57D00036718 /* MouseOverAnimationButton.swift */,
				4B379C2327BDE1B0008A968E /* FlatButton.swift */,
				B693953D26F04BE70015B914 /* MouseOverView.swift */,
				B693953C26F04BE70015B914 /* NibLoadable.swift */,
				B693954726F04BEA0015B914 /* NSSavePanelExtension.swift */,
				B693954126F04BE80015B914 /* PaddedImageButton.swift */,
				B693954026F04BE80015B914 /* ProgressView.swift */,
				B693954826F04BEB0015B914 /* SavePanelAccessoryView.xib */,
				B693954226F04BE90015B914 /* ShadowView.swift */,
				B693954526F04BEA0015B914 /* WindowDraggingView.swift */,
				4BDFA4AD27BF19E500648192 /* ToggleableScrollView.swift */,
			);
			path = AppKit;
			sourceTree = "<group>";
		};
		85890634267B6CC500D23B0D /* Secure Vault */ = {
			isa = PBXGroup;
			children = (
				85D885B126A5918E0077C374 /* Extensions */,
				85CC1D7826A05E790062F04E /* Model */,
				85CC1D7F26A05F6C0062F04E /* Services */,
				85CC1D7926A05E820062F04E /* View */,
				B642738127B65BAC0005DFD1 /* SecureVaultErrorReporter.swift */,
			);
			path = "Secure Vault";
			sourceTree = "<group>";
		};
		858A798626A99D9000A75A42 /* Secure Vault */ = {
			isa = PBXGroup;
			children = (
				4BF4EA4F27C71F26004E57C4 /* PasswordManagementListSectionTests.swift */,
				858A798726A99DBE00A75A42 /* PasswordManagementItemListModelTests.swift */,
				858A798926A9B35E00A75A42 /* PasswordManagementItemModelTests.swift */,
			);
			path = "Secure Vault";
			sourceTree = "<group>";
		};
		85A0115D25AF1C4700FA6A0C /* Find In Page */ = {
			isa = PBXGroup;
			children = (
				85A0117325AF2EDF00FA6A0C /* FindInPage.storyboard */,
				85A0118125AF60E700FA6A0C /* FindInPageModel.swift */,
				85A011E925B4D4CA00FA6A0C /* FindInPageUserScript.swift */,
				85A0116825AF1D8900FA6A0C /* FindInPageViewController.swift */,
			);
			path = "Find In Page";
			sourceTree = "<group>";
		};
		85AC3B1525D9BBFA00C7D2AA /* Configuration */ = {
			isa = PBXGroup;
			children = (
				85AC3B1625D9BC1A00C7D2AA /* ConfigurationDownloaderTests.swift */,
				85AC3B4825DAC9BD00C7D2AA /* ConfigurationStorageTests.swift */,
			);
			path = Configuration;
			sourceTree = "<group>";
		};
		85AC3B3325DA828900C7D2AA /* Network */ = {
			isa = PBXGroup;
			children = (
				85AC3B3425DA82A600C7D2AA /* DataTaskProviding.swift */,
			);
			path = Network;
			sourceTree = "<group>";
		};
		85AE2FF024A33A2D002D507F /* Frameworks */ = {
			isa = PBXGroup;
			children = (
				85AE2FF124A33A2D002D507F /* WebKit.framework */,
			);
			name = Frameworks;
			sourceTree = "<group>";
		};
		85B7184727677A7D00B4277F /* Onboarding */ = {
			isa = PBXGroup;
			children = (
				85707F2F276A7DB000DC0649 /* ViewModel */,
				85B7184827677A9200B4277F /* View */,
			);
			path = Onboarding;
			sourceTree = "<group>";
		};
		85B7184827677A9200B4277F /* View */ = {
			isa = PBXGroup;
			children = (
				85707F23276A332A00DC0649 /* OnboardingButtonStyles.swift */,
				85707F29276A35FE00DC0649 /* ActionSpeech.swift */,
				85707F21276A32B600DC0649 /* CallToAction.swift */,
				85707F27276A34D900DC0649 /* DaxSpeech.swift */,
				85B7184927677C2D00B4277F /* Onboarding.storyboard */,
				85707F25276A335700DC0649 /* Onboarding.swift */,
				85707F2B276A364E00DC0649 /* OnboardingFlow.swift */,
				85B7184B27677C6500B4277F /* OnboardingViewController.swift */,
				85B7184D27677CBB00B4277F /* RootView.swift */,
			);
			path = View;
			sourceTree = "<group>";
		};
		85CC1D7826A05E790062F04E /* Model */ = {
			isa = PBXGroup;
			children = (
				4B1E6EEC27AB5E5100F51793 /* PasswordManagementListSection.swift */,
				4B1E6EEB27AB5E5100F51793 /* SecureVaultSorting.swift */,
				85CC1D7A26A05ECF0062F04E /* PasswordManagementItemListModel.swift */,
				85CC1D7C26A05F250062F04E /* PasswordManagementItemModel.swift */,
				4BE6547B271FCD4D008D1D63 /* PasswordManagementCreditCardModel.swift */,
				4BE6547A271FCD4D008D1D63 /* PasswordManagementIdentityModel.swift */,
				4BE6547C271FCD4D008D1D63 /* PasswordManagementLoginModel.swift */,
				4BE6547D271FCD4D008D1D63 /* PasswordManagementNoteModel.swift */,
			);
			path = Model;
			sourceTree = "<group>";
		};
		85CC1D7926A05E820062F04E /* View */ = {
			isa = PBXGroup;
			children = (
				4BBE0AA627B9B027003B37A8 /* PopUpButton.swift */,
				4B1E6EF027AB5E5D00F51793 /* PasswordManagementItemList.swift */,
				4BE65473271FCD40008D1D63 /* EditableTextView.swift */,
				4BE65470271FCD40008D1D63 /* PasswordManagementCreditCardItemView.swift */,
				4BE6546E271FCD40008D1D63 /* PasswordManagementIdentityItemView.swift */,
				4BE65471271FCD40008D1D63 /* PasswordManagementLoginItemView.swift */,
				4BE65472271FCD40008D1D63 /* PasswordManagementNoteItemView.swift */,
				85625997269C9C5F00EE44BC /* PasswordManagementPopover.swift */,
				85625995269C953C00EE44BC /* PasswordManagementViewController.swift */,
				85625993269C8F9600EE44BC /* PasswordManager.storyboard */,
				85890639267BCD8E00D23B0D /* SaveCredentialsPopover.swift */,
				8589063B267BCDC000D23B0D /* SaveCredentialsViewController.swift */,
				4B8A4E0027C8447E005F40E8 /* SaveIdentityPopover.swift */,
				4B8A4DFE27C83B29005F40E8 /* SaveIdentityViewController.swift */,
				4BE4005227CF3DC3007D3161 /* SavePaymentMethodPopover.swift */,
				4BE4005427CF3F19007D3161 /* SavePaymentMethodViewController.swift */,
			);
			path = View;
			sourceTree = "<group>";
		};
		85CC1D7F26A05F6C0062F04E /* Services */ = {
			isa = PBXGroup;
			children = (
				4BE65482271FCD53008D1D63 /* CountryList.swift */,
			);
			path = Services;
			sourceTree = "<group>";
		};
		85D33F1025C82E93002B91A6 /* Configuration */ = {
			isa = PBXGroup;
			children = (
				85480FBA25D181CB009424E3 /* ConfigurationDownloading.swift */,
				85D33F1125C82EB3002B91A6 /* ConfigurationManager.swift */,
				85480FCE25D1AA22009424E3 /* ConfigurationStoring.swift */,
			);
			path = Configuration;
			sourceTree = "<group>";
		};
		85D885B126A5918E0077C374 /* Extensions */ = {
			isa = PBXGroup;
			children = (
				85D885AF26A590A90077C374 /* NSNotificationName+PasswordManager.swift */,
				85D885B226A5A9DE0077C374 /* NSAlert+PasswordManager.swift */,
				858A797E26A79EAA00A75A42 /* UserText+PasswordManager.swift */,
			);
			path = Extensions;
			sourceTree = "<group>";
		};
		85F1B0C725EF9747004792B6 /* App Delegate */ = {
			isa = PBXGroup;
			children = (
				85F1B0C825EF9759004792B6 /* URLEventHandlerTests.swift */,
			);
			path = "App Delegate";
			sourceTree = "<group>";
		};
		85F487B3276A8F1B003CE668 /* Onboarding */ = {
			isa = PBXGroup;
			children = (
				85F487B4276A8F2E003CE668 /* OnboardingTests.swift */,
			);
			path = Onboarding;
			sourceTree = "<group>";
		};
		85F69B3A25EDE7F800978E59 /* Common */ = {
			isa = PBXGroup;
			children = (
				4B723E1726B000DC00E14D75 /* TemporaryFileCreator.swift */,
				4B9292C42667104B00AD2C21 /* CoreDataTestUtilities.swift */,
				B683097A274DCFE3004B46BB /* Database */,
				AAEC74B92642E66600C2EFBC /* Extensions */,
				4BA1A6CE258BF58C00F6F690 /* File System */,
				B6AE74322609AFBB005B9B1A /* Progress */,
				4B0511E6262CAB3700F6079C /* UserDefaultsWrapperUtilities.swift */,
				B6B3E0952654DACD0040E0A2 /* UTTypeTests.swift */,
				B693956626F352940015B914 /* TestsBridging.h */,
			);
			path = Common;
			sourceTree = "<group>";
		};
		AA0877B626D515EE00B05660 /* User Agent */ = {
			isa = PBXGroup;
			children = (
				AA0877BC26D660EC00B05660 /* Model */,
				AA0877BB26D660C900B05660 /* Services */,
			);
			path = "User Agent";
			sourceTree = "<group>";
		};
		AA0877BB26D660C900B05660 /* Services */ = {
			isa = PBXGroup;
			children = (
				AA0877B726D5160D00B05660 /* SafariVersionReaderTests.swift */,
				AA0877B926D5161D00B05660 /* WebKitVersionProviderTests.swift */,
			);
			path = Services;
			sourceTree = "<group>";
		};
		AA0877BC26D660EC00B05660 /* Model */ = {
			isa = PBXGroup;
			children = (
				8546DE6125C03056000CA5E1 /* UserAgentTests.swift */,
			);
			path = Model;
			sourceTree = "<group>";
		};
		AA0877BD26D6610B00B05660 /* Services */ = {
			isa = PBXGroup;
			children = (
				AACF6FD526BC366D00CF09F9 /* SafariVersionReader.swift */,
				AAFE068226C7082D005434CC /* WebKitVersionProvider.swift */,
			);
			path = Services;
			sourceTree = "<group>";
		};
		AA0877BE26D6611300B05660 /* Model */ = {
			isa = PBXGroup;
			children = (
				14505A07256084EF00272CC6 /* UserAgent.swift */,
			);
			path = Model;
			sourceTree = "<group>";
		};
		AA3863C227A1E1C000749AB5 /* Feedback and Breakage */ = {
			isa = PBXGroup;
			children = (
				AA3D531827A2F24C00074EC1 /* View */,
				AA3D531927A2F47100074EC1 /* Model */,
			);
			path = "Feedback and Breakage";
			sourceTree = "<group>";
		};
		AA3D531827A2F24C00074EC1 /* View */ = {
			isa = PBXGroup;
			children = (
				AA3863C427A1E28F00749AB5 /* Feedback.storyboard */,
				371C0A2827E33EDC0070591F /* FeedbackPresenter.swift */,
				AA3D531427A1ED9300074EC1 /* FeedbackWindow.swift */,
				AA3D531627A1EEED00074EC1 /* FeedbackViewController.swift */,
			);
			path = View;
			sourceTree = "<group>";
		};
		AA3D531927A2F47100074EC1 /* Model */ = {
			isa = PBXGroup;
			children = (
				AA3D531A27A2F57E00074EC1 /* Feedback.swift */,
				AA3D531C27A2F58F00074EC1 /* FeedbackSender.swift */,
				AAD8078627B3F45600CF7703 /* WebsiteBreakage.swift */,
				AAD8078427B3F3BE00CF7703 /* WebsiteBreakageSender.swift */,
			);
			path = Model;
			sourceTree = "<group>";
		};
		AA4D700525545EDE00C3411E /* App Delegate */ = {
			isa = PBXGroup;
			children = (
				AA585D81248FD31100E9A3E2 /* AppDelegate.swift */,
				AA4D700625545EF800C3411E /* URLEventHandler.swift */,
				AA4FF40B2624751A004E2377 /* GrammarFeaturesManager.swift */,
				AAD86E51267A0DFF005C11BE /* UpdateController.swift */,
				858A798226A8B75F00A75A42 /* CopyHandler.swift */,
			);
			path = "App Delegate";
			sourceTree = "<group>";
		};
		AA512D1224D99D4900230283 /* Services */ = {
			isa = PBXGroup;
			children = (
				AA6820E325502F19005ED0D5 /* WebsiteDataStore.swift */,
			);
			path = Services;
			sourceTree = "<group>";
		};
		AA585D75248FD31100E9A3E2 = {
			isa = PBXGroup;
			children = (
				AA68C3D62490F821001B8783 /* README.md */,
				AA585D80248FD31100E9A3E2 /* DuckDuckGo */,
				AA585D93248FD31400E9A3E2 /* Unit Tests */,
				4B1AD89E25FC27E200261379 /* Integration Tests */,
				7B4CE8DB26F02108009134B1 /* UI Tests */,
				AA585D7F248FD31100E9A3E2 /* Products */,
				85AE2FF024A33A2D002D507F /* Frameworks */,
			);
			sourceTree = "<group>";
		};
		AA585D7F248FD31100E9A3E2 /* Products */ = {
			isa = PBXGroup;
			children = (
				AA585D7E248FD31100E9A3E2 /* DuckDuckGo.app */,
				AA585D90248FD31400E9A3E2 /* Unit Tests.xctest */,
				4B1AD89D25FC27E200261379 /* Integration Tests.xctest */,
				7B4CE8DA26F02108009134B1 /* UI Tests.xctest */,
			);
			name = Products;
			sourceTree = "<group>";
		};
		AA585D80248FD31100E9A3E2 /* DuckDuckGo */ = {
			isa = PBXGroup;
			children = (
				B31055BB27A1BA0E001AC618 /* Autoconsent */,
				B6A9E47526146A440067D1B9 /* API */,
				AA4D700525545EDE00C3411E /* App Delegate */,
				AAC5E4C025D6A6A9007F5990 /* Bookmarks */,
				AA86491B24D837DE001BABEE /* Browser Tab */,
				AA86491324D831B9001BABEE /* Common */,
				85D33F1025C82E93002B91A6 /* Configuration */,
				4B6160D125B14E5E007DE5B2 /* Content Blocker */,
				AAC30A24268DF93500D2D9CD /* Crash Reports */,
				4B723DEA26B0002B00E14D75 /* Data Import */,
				4B723DF826B0002B00E14D75 /* Data Export */,
				4B379C1C27BDB7EA008A968E /* Device Authentication */,
				4B65143C26392483005B46EB /* Email */,
				AA5FA695275F823900DCE9C9 /* Favicons */,
				AA3863C227A1E1C000749AB5 /* Feedback and Breakage */,
				8556A60C256C15C60092FA9D /* File Download */,
				85A0115D25AF1C4700FA6A0C /* Find In Page */,
				AA6820E825503A21005ED0D5 /* Fire */,
				4B02197B25E05FAC00ED7DEA /* Fireproofing */,
				B65536902684409300085A79 /* Geolocation */,
				0230C09D271F52D50018F728 /* GPC */,
				AAE75275263B036300B973F8 /* History */,
				AA585DB02490E6FA00E9A3E2 /* Main */,
				AAE71DB225F66A0900D74437 /* Home Page */,
				AA97BF4425135CB60014931A /* Menus */,
				85378D9A274E618C007C5CBF /* Message Views */,
				AA86491524D83384001BABEE /* Navigation Bar */,
				85B7184727677A7D00B4277F /* Onboarding */,
				B64C84DB2692D6E80048FEBE /* Permissions */,
				4B0511A2262CAA5A00F6079C /* Preferences */,
				B6FA893A269C414900588ECD /* Privacy Dashboard */,
				85890634267B6CC500D23B0D /* Secure Vault */,
				4B677422255DBEB800025BD8 /* Smarter Encryption */,
				B68458AE25C7E75100DC17B6 /* State Restoration */,
				B6A9E44E26142AF90067D1B9 /* Statistics */,
				4B677447255DBF1400025BD8 /* Submodules */,
				AACB8E7224A4C8BC005F2218 /* Suggestions */,
				AA86491124D8318F001BABEE /* Tab Bar */,
				AAE8B0FD258A416F00E81239 /* Tab Preview */,
				B6040859274B8C5200680351 /* Unprotected Domains */,
				AACF6FD426BC35C200CF09F9 /* User Agent */,
				4BC68A6C2759ADC20029A586 /* Waitlist */,
				AA6EF9AE25066F99004754E6 /* Windows */,
				AA585D85248FD31400E9A3E2 /* Assets.xcassets */,
				4B677454255DC18000025BD8 /* Bridging.h */,
				AAD86E502678D104005C11BE /* DuckDuckGoCI.entitlements */,
				AA585D8B248FD31400E9A3E2 /* DuckDuckGo.entitlements */,
				AA585D8A248FD31400E9A3E2 /* Info.plist */,
			);
			path = DuckDuckGo;
			sourceTree = "<group>";
		};
		AA585D93248FD31400E9A3E2 /* Unit Tests */ = {
			isa = PBXGroup;
			children = (
				4B2CBF3F2767EEB2001DF04B /* Waitlist */,
				B6A5A28C25B962CB00AA7ADA /* App */,
				85F1B0C725EF9747004792B6 /* App Delegate */,
				AA652CAB25DD820D009059CC /* Bookmarks */,
				AA92ACAE24EFE1F5005F41C9 /* Browser Tab */,
				85F69B3A25EDE7F800978E59 /* Common */,
				85AC3B1525D9BBFA00C7D2AA /* Configuration */,
				4B82E9B725B6A04B00656FE7 /* Content Blocker */,
				4B70BFFD27B0793D000386ED /* Crash Reports */,
				4B723E0226B0003E00E14D75 /* Data Export */,
				4B723DFE26B0003E00E14D75 /* Data Import */,
				4BBC16A327C488B900E00A38 /* Device Authentication */,
				8553FF50257523630029327F /* File Download */,
				AA9C361D25518AAB004B1BA3 /* Fire */,
				4B02199725E063DE00ED7DEA /* Fireproofing */,
				B68172AC269EB415006D1092 /* Geolocation */,
				AAEC74AE2642C47300C2EFBC /* History */,
				AA91F83627076ED100771A0D /* Navigation Bar */,
				85F487B3276A8F1B003CE668 /* Onboarding */,
				B6106BA126A7BE430013B453 /* Permissions */,
				4B0511EE262CAEB300F6079C /* Preferences */,
				858A798626A99D9000A75A42 /* Secure Vault */,
				3776582B27F7163B009A6B35 /* Website Breakage Report */,
				B6DA440F2616C0F200DD1EC2 /* Statistics */,
				AA63744E24C9BB4A00AB2AC4 /* Suggestions */,
				AAC9C01224CAFBB700AD1325 /* Tab Bar */,
				AA0877B626D515EE00B05660 /* User Agent */,
				AA585D96248FD31400E9A3E2 /* Info.plist */,
			);
			path = "Unit Tests";
			sourceTree = "<group>";
		};
		AA585DB02490E6FA00E9A3E2 /* Main */ = {
			isa = PBXGroup;
			children = (
				AA68C3D824911D56001B8783 /* View */,
			);
			path = Main;
			sourceTree = "<group>";
		};
		AA5FA695275F823900DCE9C9 /* Favicons */ = {
			isa = PBXGroup;
			children = (
				AA5FA698275F90CD00DCE9C9 /* Model */,
				AA5FA69B275F944500DCE9C9 /* Services */,
			);
			path = Favicons;
			sourceTree = "<group>";
		};
		AA5FA698275F90CD00DCE9C9 /* Model */ = {
			isa = PBXGroup;
			children = (
				AAA0CC562539EBC90079BC96 /* FaviconUserScript.swift */,
				AA512D1324D99D9800230283 /* FaviconManager.swift */,
				AAEF6BC7276A081C0024DCF4 /* FaviconSelector.swift */,
				AA5FA696275F90C400DCE9C9 /* FaviconImageCache.swift */,
				AA222CB82760F74E00321475 /* FaviconReferenceCache.swift */,
				AA6197C5276B3168008396F0 /* FaviconHostReference.swift */,
				AA6197C3276B314D008396F0 /* FaviconUrlReference.swift */,
				AA5FA699275F91C700DCE9C9 /* Favicon.swift */,
			);
			path = Model;
			sourceTree = "<group>";
		};
		AA5FA69B275F944500DCE9C9 /* Services */ = {
			isa = PBXGroup;
			children = (
				AA5FA69E275F948900DCE9C9 /* Favicons.xcdatamodeld */,
				AA5FA69C275F945C00DCE9C9 /* FaviconStore.swift */,
			);
			path = Services;
			sourceTree = "<group>";
		};
		AA63744E24C9BB4A00AB2AC4 /* Suggestions */ = {
			isa = PBXGroup;
			children = (
				142879D824CE1139005419BB /* ViewModel */,
				AA63745024C9BB9A00AB2AC4 /* Model */,
			);
			path = Suggestions;
			sourceTree = "<group>";
		};
		AA63745024C9BB9A00AB2AC4 /* Model */ = {
			isa = PBXGroup;
			children = (
				AA63745324C9BF9A00AB2AC4 /* SuggestionContainerTests.swift */,
				AA0F3DB6261A566C0077F2D9 /* SuggestionLoadingMock.swift */,
			);
			path = Model;
			sourceTree = "<group>";
		};
		AA652CAB25DD820D009059CC /* Bookmarks */ = {
			isa = PBXGroup;
			children = (
				AA652CAE25DD8228009059CC /* Model */,
				AA652CAF25DD822C009059CC /* Services */,
			);
			path = Bookmarks;
			sourceTree = "<group>";
		};
		AA652CAE25DD8228009059CC /* Model */ = {
			isa = PBXGroup;
			children = (
				4B9292B62667103000AD2C21 /* BookmarkManagedObjectTests.swift */,
				4B9292B72667103000AD2C21 /* BookmarkMigrationTests.swift */,
				4B9292B02667103000AD2C21 /* BookmarkNodePathTests.swift */,
				4B9292B12667103000AD2C21 /* BookmarkNodeTests.swift */,
				4B9292B32667103000AD2C21 /* BookmarkOutlineViewDataSourceTests.swift */,
				4B9292B22667103000AD2C21 /* BookmarkSidebarTreeControllerTests.swift */,
				4B9292B82667103000AD2C21 /* BookmarkTests.swift */,
				4B9292B92667103100AD2C21 /* PasteboardBookmarkTests.swift */,
				4B9292B42667103000AD2C21 /* PasteboardFolderTests.swift */,
				4B9292B52667103000AD2C21 /* TreeControllerTests.swift */,
				AA652CCD25DD9071009059CC /* BookmarkListTests.swift */,
				AA652CD225DDA6E9009059CC /* LocalBookmarkManagerTests.swift */,
			);
			path = Model;
			sourceTree = "<group>";
		};
		AA652CAF25DD822C009059CC /* Services */ = {
			isa = PBXGroup;
			children = (
				AA652CB025DD825B009059CC /* LocalBookmarkStoreTests.swift */,
				AA652CDA25DDAB32009059CC /* BookmarkStoreMock.swift */,
			);
			path = Services;
			sourceTree = "<group>";
		};
		AA6820E825503A21005ED0D5 /* Fire */ = {
			isa = PBXGroup;
			children = (
				AAFCB38325E546FF00859DD4 /* View */,
				AA6820EF25503D93005ED0D5 /* ViewModel */,
				AA6820E925503A49005ED0D5 /* Model */,
			);
			path = Fire;
			sourceTree = "<group>";
		};
		AA6820E925503A49005ED0D5 /* Model */ = {
			isa = PBXGroup;
			children = (
				8511E18325F82B34002F516B /* 01_Fire_really_small.json */,
				AA6820EA25503D6A005ED0D5 /* Fire.swift */,
			);
			path = Model;
			sourceTree = "<group>";
		};
		AA6820EF25503D93005ED0D5 /* ViewModel */ = {
			isa = PBXGroup;
			children = (
				AA6820F025503DA9005ED0D5 /* FireViewModel.swift */,
				AA13DCB3271480B0006D48D3 /* FirePopoverViewModel.swift */,
			);
			path = ViewModel;
			sourceTree = "<group>";
		};
		AA68C3D824911D56001B8783 /* View */ = {
			isa = PBXGroup;
			children = (
				85589E8E27BBBBF10038AD11 /* Main.storyboard */,
				AA7412BC24D2BEEE00D22FE0 /* MainWindow.swift */,
				AA7412B424D1536B00D22FE0 /* MainWindowController.swift */,
				AA585DAE2490E6E600E9A3E2 /* MainViewController.swift */,
				B688B4D9273E6D3B0087BEAF /* MainView.swift */,
				B688B4DE27420D290087BEAF /* PDFSearchTextMenuItemHandler.swift */,
				B68C92C0274E3EF4002AC6B0 /* PopUpWindow.swift */,
			);
			path = View;
			sourceTree = "<group>";
		};
		AA6EF9AE25066F99004754E6 /* Windows */ = {
			isa = PBXGroup;
			children = (
				AA6EF9AF25067035004754E6 /* View */,
			);
			path = Windows;
			sourceTree = "<group>";
		};
		AA6EF9AF25067035004754E6 /* View */ = {
			isa = PBXGroup;
			children = (
				AA6EF9AC25066F42004754E6 /* WindowsManager.swift */,
				AAA892E9250A4CEF005B37B2 /* WindowControllersManager.swift */,
				856C98D42570116900A22F1F /* NSWindow+Toast.swift */,
			);
			path = View;
			sourceTree = "<group>";
		};
		AA7EB6EE27E880EA00036718 /* Animations */ = {
			isa = PBXGroup;
			children = (
				AA3439732754D55100B241FA /* trackers-1.json */,
				AA3439742754D55100B241FA /* trackers-2.json */,
				AA3439752754D55100B241FA /* trackers-3.json */,
				AA34396A2754D4E200B241FA /* shield.json */,
				AA34396B2754D4E300B241FA /* shield-dot.json */,
				AA7EB6E027E7D05500036718 /* flame-mouse-over.json */,
				AA7EB6E627E8809D00036718 /* shield-mouse-over.json */,
				AA7EB6E827E880A600036718 /* shield-dot-mouse-over.json */,
				AA3439762754D55100B241FA /* dark-trackers-1.json */,
				AA3439722754D55100B241FA /* dark-trackers-2.json */,
				AA3439772754D55100B241FA /* dark-trackers-3.json */,
				AA34396F2754D4E900B241FA /* dark-shield.json */,
				AA34396E2754D4E900B241FA /* dark-shield-dot.json */,
				AA7EB6E127E7D05500036718 /* dark-flame-mouse-over.json */,
				AA7EB6EA27E880AE00036718 /* dark-shield-mouse-over.json */,
				AA7EB6EC27E880B600036718 /* dark-shield-dot-mouse-over.json */,
			);
			path = Animations;
			sourceTree = "<group>";
		};
		AA80EC52256BE33A007083E7 /* Localizables */ = {
			isa = PBXGroup;
			children = (
				AA80EC53256BE3BC007083E7 /* UserText.swift */,
				AA80EC8B256C49B8007083E7 /* Localizable.strings */,
				AA80EC91256C49BC007083E7 /* Localizable.stringsdict */,
			);
			path = Localizables;
			sourceTree = "<group>";
		};
		AA86491124D8318F001BABEE /* Tab Bar */ = {
			isa = PBXGroup;
			children = (
				AA86491224D831A1001BABEE /* View */,
				AA8EDF1F2491FCC10071C2E8 /* ViewModel */,
				AA9FF95724A1ECE20039E328 /* Model */,
			);
			path = "Tab Bar";
			sourceTree = "<group>";
		};
		AA86491224D831A1001BABEE /* View */ = {
			isa = PBXGroup;
			children = (
				AA80EC7B256C46AA007083E7 /* TabBar.storyboard */,
				1430DFF424D0580F00B8978C /* TabBarViewController.swift */,
				1456D6E024EFCBC300775049 /* TabBarCollectionView.swift */,
				AA7412B624D1687000D22FE0 /* TabBarScrollView.swift */,
				AA7412B024D0B3AC00D22FE0 /* TabBarViewItem.swift */,
				AA7412B124D0B3AC00D22FE0 /* TabBarViewItem.xib */,
				AA2CB1342587C29500AA6FBE /* TabBarFooter.swift */,
				AA2CB12C2587BB5600AA6FBE /* TabBarFooter.xib */,
				AA9E9A5D25A4867200D1959D /* TabDragAndDropManager.swift */,
			);
			path = View;
			sourceTree = "<group>";
		};
		AA86491324D831B9001BABEE /* Common */ = {
			isa = PBXGroup;
			children = (
				B6A9E4602614608B0067D1B9 /* AppVersion.swift */,
				4B67743D255DBEEA00025BD8 /* Database */,
				AADC60E92493B305008F8EF7 /* Extensions */,
				4BA1A691258B06F600F6F690 /* File System */,
				AA80EC52256BE33A007083E7 /* Localizables */,
				85AC3B3325DA828900C7D2AA /* Network */,
				4BB88B4E25B7BA20006F6B06 /* Utilities */,
				AA86491424D831C4001BABEE /* View */,
			);
			path = Common;
			sourceTree = "<group>";
		};
		AA86491424D831C4001BABEE /* View */ = {
			isa = PBXGroup;
			children = (
				8585B63626D6E61500C1416F /* AppKit */,
				AADCBF3826F7C28F00EF67A8 /* Lottie */,
				8585B63526D6E5F600C1416F /* SwiftUI */,
			);
			path = View;
			sourceTree = "<group>";
		};
		AA86491524D83384001BABEE /* Navigation Bar */ = {
			isa = PBXGroup;
			children = (
				853014D425E6709500FB8205 /* Support */,
				AA86491624D8339A001BABEE /* View */,
				AAA0CC3A25337F990079BC96 /* ViewModel */,
			);
			path = "Navigation Bar";
			sourceTree = "<group>";
		};
		AA86491624D8339A001BABEE /* View */ = {
			isa = PBXGroup;
			children = (
				AA7EB6EE27E880EA00036718 /* Animations */,
				85589E8C27BBBB870038AD11 /* NavigationBar.storyboard */,
				AA68C3D22490ED62001B8783 /* NavigationBarViewController.swift */,
				14D9B8F924F7E089000D4D13 /* AddressBarViewController.swift */,
				AABEE6AE24AD22B90043105B /* AddressBarTextField.swift */,
				AAC5E4F525D6BF2C007F5990 /* AddressBarButtonsViewController.swift */,
				AAC5E4F025D6BF10007F5990 /* AddressBarButton.swift */,
				AAA0CC32252F181A0079BC96 /* NavigationButtonMenuDelegate.swift */,
				AAA0CC462533833C0079BC96 /* MoreOptionsMenu.swift */,
			);
			path = View;
			sourceTree = "<group>";
		};
		AA86491B24D837DE001BABEE /* Browser Tab */ = {
			isa = PBXGroup;
			children = (
				AA86491C24D83868001BABEE /* View */,
				AA86491D24D83A59001BABEE /* ViewModel */,
				AA86491E24D83A66001BABEE /* Model */,
				AA512D1224D99D4900230283 /* Services */,
			);
			path = "Browser Tab";
			sourceTree = "<group>";
		};
		AA86491C24D83868001BABEE /* View */ = {
			isa = PBXGroup;
			children = (
				AA80EC69256C4691007083E7 /* BrowserTab.storyboard */,
				AA585D83248FD31100E9A3E2 /* BrowserTabViewController.swift */,
				856C98A5256EB59600A22F1F /* MenuItemSelectors.swift */,
				AA6FFB4524DC3B5A0028F4D0 /* WebView.swift */,
				B637273A26CBC8AF00C8CB02 /* AuthenticationAlert.swift */,
			);
			path = View;
			sourceTree = "<group>";
		};
		AA86491D24D83A59001BABEE /* ViewModel */ = {
			isa = PBXGroup;
			children = (
				AA9FF95A24A1EFC20039E328 /* TabViewModel.swift */,
				AA5D6DAB24A340F700C6FBCE /* WebViewStateObserver.swift */,
			);
			path = ViewModel;
			sourceTree = "<group>";
		};
		AA86491E24D83A66001BABEE /* Model */ = {
			isa = PBXGroup;
			children = (
				856CADEF271710F400E79BB0 /* HoverUserScript.swift */,
				4B2E7D6226FF9D6500D2DB17 /* PrintingUserScript.swift */,
				85D438B5256E7C9E00F3BAF8 /* ContextMenuUserScript.swift */,
				4BB88B4425B7B55C006F6B06 /* DebugUserScript.swift */,
				AA9FF95824A1ECF20039E328 /* Tab.swift */,
				85AC3AEE25D5CE9800C7D2AA /* UserScripts.swift */,
				B61F015425EDD5A700ABB5A3 /* UserContentController.swift */,
			);
			path = Model;
			sourceTree = "<group>";
		};
		AA8EDF1F2491FCC10071C2E8 /* ViewModel */ = {
			isa = PBXGroup;
			children = (
				AA9FF95E24A1FB680039E328 /* TabCollectionViewModel.swift */,
			);
			path = ViewModel;
			sourceTree = "<group>";
		};
		AA91F83627076ED100771A0D /* Navigation Bar */ = {
			isa = PBXGroup;
			children = (
				AA91F83727076EEE00771A0D /* ViewModel */,
			);
			path = "Navigation Bar";
			sourceTree = "<group>";
		};
		AA91F83727076EEE00771A0D /* ViewModel */ = {
			isa = PBXGroup;
			children = (
				AA91F83827076F1900771A0D /* PrivacyIconViewModelTests.swift */,
			);
			path = ViewModel;
			sourceTree = "<group>";
		};
		AA92ACAE24EFE1F5005F41C9 /* Browser Tab */ = {
			isa = PBXGroup;
			children = (
				B62EB47B25BAD3BB005745C6 /* WKWebViewPrivateMethodsAvailabilityTests.swift */,
				B67C6C3C2654B897006C872E /* WebViewExtensionTests.swift */,
				B67C6C412654BF49006C872E /* DuckDuckGo-Symbol.jpg */,
				AA92ACAF24EFE209005F41C9 /* ViewModel */,
				AA92ACB024EFE210005F41C9 /* Model */,
				AA9C362625518B61004B1BA3 /* Services */,
			);
			path = "Browser Tab";
			sourceTree = "<group>";
		};
		AA92ACAF24EFE209005F41C9 /* ViewModel */ = {
			isa = PBXGroup;
			children = (
				AAC9C01B24CB594C00AD1325 /* TabViewModelTests.swift */,
			);
			path = ViewModel;
			sourceTree = "<group>";
		};
		AA92ACB024EFE210005F41C9 /* Model */ = {
			isa = PBXGroup;
			children = (
				AAC9C01424CAFBCE00AD1325 /* TabTests.swift */,
			);
			path = Model;
			sourceTree = "<group>";
		};
		AA97BF4425135CB60014931A /* Menus */ = {
			isa = PBXGroup;
			children = (
				85480F8925CDC360009424E3 /* MainMenu.storyboard */,
				AA4BBA3A25C58FA200C4FB0F /* MainMenu.swift */,
				AA6EF9B425081B4C004754E6 /* MainMenuActions.swift */,
				AA97BF4525135DD30014931A /* ApplicationDockMenu.swift */,
				B63ED0E426BB8FB900A9DAD1 /* SharingMenu.swift */,
			);
			path = Menus;
			sourceTree = "<group>";
		};
		AA9B7C7F26A06E130008D425 /* ViewModel */ = {
			isa = PBXGroup;
			children = (
				AA9B7C8426A199B60008D425 /* ServerTrustViewModel.swift */,
			);
			path = ViewModel;
			sourceTree = "<group>";
		};
		AA9C361D25518AAB004B1BA3 /* Fire */ = {
			isa = PBXGroup;
			children = (
				AA9C362125518B34004B1BA3 /* Model */,
			);
			path = Fire;
			sourceTree = "<group>";
		};
		AA9C362125518B34004B1BA3 /* Model */ = {
			isa = PBXGroup;
			children = (
				AA9C362F25518CA9004B1BA3 /* FireTests.swift */,
			);
			path = Model;
			sourceTree = "<group>";
		};
		AA9C362625518B61004B1BA3 /* Services */ = {
			isa = PBXGroup;
			children = (
				4B0219A725E0646500ED7DEA /* WebsiteDataStoreTests.swift */,
				AA9C362725518C44004B1BA3 /* WebsiteDataStoreMock.swift */,
				AABAF59B260A7D130085060C /* FaviconManagerMock.swift */,
			);
			path = Services;
			sourceTree = "<group>";
		};
		AA9FF95724A1ECE20039E328 /* Model */ = {
			isa = PBXGroup;
			children = (
				AA9FF95C24A1FA1C0039E328 /* TabCollection.swift */,
			);
			path = Model;
			sourceTree = "<group>";
		};
		AAA0CC3A25337F990079BC96 /* ViewModel */ = {
			isa = PBXGroup;
			children = (
				AAA0CC3B25337FAB0079BC96 /* WKBackForwardListItemViewModel.swift */,
				B689ECD426C247DB006FB0C5 /* BackForwardListItem.swift */,
				AA75A0AD26F3500C0086B667 /* PrivacyIconViewModel.swift */,
			);
			path = ViewModel;
			sourceTree = "<group>";
		};
		AAB549DD25DAB8E90058460B /* ViewModel */ = {
			isa = PBXGroup;
			children = (
				AAB549DE25DAB8F80058460B /* BookmarkViewModel.swift */,
			);
			path = ViewModel;
			sourceTree = "<group>";
		};
		AABEE68F24A4CB290043105B /* Model */ = {
			isa = PBXGroup;
			children = (
				AABEE69B24A902BB0043105B /* SuggestionContainer.swift */,
				AAB8203B26B2DE0D00788AC3 /* SuggestionListCharacteristics.swift */,
			);
			path = Model;
			sourceTree = "<group>";
		};
		AABEE69024A4CB300043105B /* ViewModel */ = {
			isa = PBXGroup;
			children = (
				AABEE69924A902A90043105B /* SuggestionContainerViewModel.swift */,
				AA3F895224C18AD500628DDE /* SuggestionViewModel.swift */,
			);
			path = ViewModel;
			sourceTree = "<group>";
		};
		AABEE6A124A9F3C90043105B /* View */ = {
			isa = PBXGroup;
			children = (
				AA80EC75256C46A2007083E7 /* Suggestion.storyboard */,
				AABEE6A424AA0A7F0043105B /* SuggestionViewController.swift */,
				AABEE6A824AB4B910043105B /* SuggestionTableCellView.swift */,
				AABEE6AA24ACA0F90043105B /* SuggestionTableRowView.swift */,
			);
			path = View;
			sourceTree = "<group>";
		};
		AAC30A24268DF93500D2D9CD /* Crash Reports */ = {
			isa = PBXGroup;
			children = (
				AAD6D8852696DF2A002393B3 /* View */,
				AAC30A2F268F215000D2D9CD /* Model */,
			);
			path = "Crash Reports";
			sourceTree = "<group>";
		};
		AAC30A2F268F215000D2D9CD /* Model */ = {
			isa = PBXGroup;
			children = (
				AAC30A25268DFEE200D2D9CD /* CrashReporter.swift */,
				AAC30A27268E045400D2D9CD /* CrashReportReader.swift */,
				AAC30A2B268F1ECD00D2D9CD /* CrashReportSender.swift */,
				AAC30A2D268F1EE300D2D9CD /* CrashReportPromptPresenter.swift */,
				AAC30A29268E239100D2D9CD /* CrashReport.swift */,
			);
			path = Model;
			sourceTree = "<group>";
		};
		AAC5E4C025D6A6A9007F5990 /* Bookmarks */ = {
			isa = PBXGroup;
			children = (
				4B9292AD26670F5300AD2C21 /* Extensions */,
				AAC5E4C125D6A6C3007F5990 /* View */,
				AAB549DD25DAB8E90058460B /* ViewModel */,
				AAC5E4C225D6A6C7007F5990 /* Model */,
				AAC5E4C325D6A6CC007F5990 /* Services */,
			);
			path = Bookmarks;
			sourceTree = "<group>";
		};
		AAC5E4C125D6A6C3007F5990 /* View */ = {
			isa = PBXGroup;
			children = (
				4B9292CB2667123700AD2C21 /* AddBookmarkModalViewController.swift */,
				4B9292CA2667123700AD2C21 /* AddFolderModalViewController.swift */,
				4B9292CC2667123700AD2C21 /* BookmarkListViewController.swift */,
				4B9292CD2667123700AD2C21 /* BookmarkManagementDetailViewController.swift */,
				4B9292C72667123700AD2C21 /* BookmarkManagementSidebarViewController.swift */,
				4B9292C82667123700AD2C21 /* BookmarkManagementSplitViewController.swift */,
				4B9292C92667123700AD2C21 /* BookmarkTableRowView.swift */,
				4B9292C62667123700AD2C21 /* BrowserTabSelectionDelegate.swift */,
				4B92928726670D1600AD2C21 /* BookmarkOutlineViewCell.swift */,
				4B92928826670D1600AD2C21 /* BookmarkOutlineViewCell.xib */,
				4B92928526670D1600AD2C21 /* BookmarksOutlineView.swift */,
				4B92928926670D1700AD2C21 /* BookmarkTableCellView.swift */,
				4B92928A26670D1700AD2C21 /* BookmarkTableCellView.xib */,
				4B92928626670D1600AD2C21 /* OutlineSeparatorViewCell.swift */,
				AAC5E4C625D6A6E8007F5990 /* Bookmarks.storyboard */,
				AAC5E4C425D6A6E8007F5990 /* BookmarkPopover.swift */,
				AAC5E4C525D6A6E8007F5990 /* BookmarkPopoverViewController.swift */,
				4B0511B3262CAA5A00F6079C /* RoundedSelectionRowView.swift */,
			);
			path = View;
			sourceTree = "<group>";
		};
		AAC5E4C225D6A6C7007F5990 /* Model */ = {
			isa = PBXGroup;
			children = (
				4B9292D82667124B00AD2C21 /* BookmarkListTreeControllerDataSource.swift */,
				4B92929926670D2A00AD2C21 /* BookmarkManagedObject.swift */,
				4B92929326670D2A00AD2C21 /* BookmarkNode.swift */,
				4B92929126670D2A00AD2C21 /* BookmarkOutlineViewDataSource.swift */,
				4B92929426670D2A00AD2C21 /* BookmarkSidebarTreeController.swift */,
				4B92929526670D2A00AD2C21 /* PasteboardBookmark.swift */,
				4B92929226670D2A00AD2C21 /* PasteboardFolder.swift */,
				4B92929A26670D2A00AD2C21 /* PasteboardWriting.swift */,
				4B92929826670D2A00AD2C21 /* PseudoFolder.swift */,
				4B92929626670D2A00AD2C21 /* SpacerNode.swift */,
				4B92929726670D2A00AD2C21 /* BookmarkTreeController.swift */,
				AAC5E4CD25D6A709007F5990 /* Bookmark.swift */,
				AAC5E4CF25D6A709007F5990 /* BookmarkList.swift */,
				AAC5E4CE25D6A709007F5990 /* BookmarkManager.swift */,
			);
			path = Model;
			sourceTree = "<group>";
		};
		AAC5E4C325D6A6CC007F5990 /* Services */ = {
			isa = PBXGroup;
			children = (
				4B9292DA2667125D00AD2C21 /* ContextualMenu.swift */,
				4B9292A726670D3700AD2C21 /* Bookmark.xcdatamodeld */,
				4B9292A526670D3700AD2C21 /* Bookmark.xcmappingmodel */,
				4B9292A626670D3700AD2C21 /* BookmarkMigrationPolicy.swift */,
				AAC5E4D625D6A710007F5990 /* BookmarkStore.swift */,
			);
			path = Services;
			sourceTree = "<group>";
		};
		AAC9C01224CAFBB700AD1325 /* Tab Bar */ = {
			isa = PBXGroup;
			children = (
				AAC9C01A24CB592E00AD1325 /* ViewModel */,
				AAC9C01324CAFBBE00AD1325 /* Model */,
			);
			path = "Tab Bar";
			sourceTree = "<group>";
		};
		AAC9C01324CAFBBE00AD1325 /* Model */ = {
			isa = PBXGroup;
			children = (
				AAC9C01624CAFBDC00AD1325 /* TabCollectionTests.swift */,
			);
			path = Model;
			sourceTree = "<group>";
		};
		AAC9C01A24CB592E00AD1325 /* ViewModel */ = {
			isa = PBXGroup;
			children = (
				AAC9C01D24CB6BEB00AD1325 /* TabCollectionViewModelTests.swift */,
				AAE39D1A24F44885008EF28B /* TabCollectionViewModelDelegateMock.swift */,
			);
			path = ViewModel;
			sourceTree = "<group>";
		};
		AACB8E7224A4C8BC005F2218 /* Suggestions */ = {
			isa = PBXGroup;
			children = (
				AABEE6A124A9F3C90043105B /* View */,
				AABEE69024A4CB300043105B /* ViewModel */,
				AABEE68F24A4CB290043105B /* Model */,
			);
			path = Suggestions;
			sourceTree = "<group>";
		};
		AACF6FD426BC35C200CF09F9 /* User Agent */ = {
			isa = PBXGroup;
			children = (
				AA0877BE26D6611300B05660 /* Model */,
				AA0877BD26D6610B00B05660 /* Services */,
			);
			path = "User Agent";
			sourceTree = "<group>";
		};
		AAD6D8852696DF2A002393B3 /* View */ = {
			isa = PBXGroup;
			children = (
				AA693E5D2696E5B90007BB78 /* CrashReports.storyboard */,
				AAD6D8862696DF6D002393B3 /* CrashReportPromptViewController.swift */,
			);
			path = View;
			sourceTree = "<group>";
		};
		AADC60E92493B305008F8EF7 /* Extensions */ = {
			isa = PBXGroup;
			children = (
				B6DB3CF826A00E2D00D459B7 /* AVCaptureDevice+SwizzledAuthState.swift */,
				AA61C0D12727F59B00E6B681 /* ArrayExtension.swift */,
				AA7EB6E427E7D6DC00036718 /* AnimationView.swift */,
				B6106B9D26A565DA0013B453 /* BundleExtension.swift */,
				4BA1A6C1258B0A1300F6F690 /* ContiguousBytesExtension.swift */,
				85AC3AF625D5DBFD00C7D2AA /* DataExtension.swift */,
				B6A9E46F26146A250067D1B9 /* DateExtension.swift */,
				B6040855274B830F00680351 /* DictionaryExtension.swift */,
				B63D467025BFA6C100874977 /* DispatchQueueExtensions.swift */,
				AA92126E25ACCB1100600CD4 /* ErrorExtension.swift */,
				B6E61EE2263AC0C8004E11AB /* FileManagerExtension.swift */,
				AAECA41F24EEA4AC00EFA63A /* IndexPathExtension.swift */,
				0230C0A2272080090018F728 /* KeyedCodingExtension.swift */,
				4B8D9061276D1D880078DB17 /* LocaleExtension.swift */,
				85308E24267FC9F2001ABD76 /* NSAlertExtension.swift */,
				F44C130125C2DA0400426E3E /* NSAppearanceExtension.swift */,
				AA5C8F622591021700748EB7 /* NSApplicationExtension.swift */,
				85C48CCB278D808F00D3263E /* NSAttributedStringExtension.swift */,
				B65E6B9F26D9F10600095F96 /* NSBezierPathExtension.swift */,
				B63D467925BFC3E100874977 /* NSCoderExtensions.swift */,
				F41D174025CB131900472416 /* NSColorExtension.swift */,
				B657841825FA484B00D8DB33 /* NSException+Catch.h */,
				B657841925FA484B00D8DB33 /* NSException+Catch.m */,
				B657841E25FA497600D8DB33 /* NSException+Catch.swift */,
				4B139AFC26B60BD800894F82 /* NSImageExtensions.swift */,
				AA6EF9B2250785D5004754E6 /* NSMenuExtension.swift */,
				AA72D5FD25FFF94E00C77619 /* NSMenuItemExtension.swift */,
				4B0511DF262CAA8600F6079C /* NSOpenPanelExtensions.swift */,
				4B0135CD2729F1AA00D54834 /* NSPasteboardExtension.swift */,
				AA5C8F5D2590EEE800748EB7 /* NSPointExtension.swift */,
				85625999269CA0A600EE44BC /* NSRectExtension.swift */,
				B6B3E0DC2657E9CF0040E0A2 /* NSScreenExtension.swift */,
				AAC5E4E325D6BA9C007F5990 /* NSSizeExtension.swift */,
				4BE0DF0426781961006337B7 /* NSStoryboardExtension.swift */,
				AA5C8F58258FE21F00748EB7 /* NSTextFieldExtension.swift */,
				858A798426A8BB5D00A75A42 /* NSTextViewExtension.swift */,
				4B0511E0262CAA8600F6079C /* NSViewControllerExtension.swift */,
				AA6FFB4324DC33320028F4D0 /* NSViewExtension.swift */,
				AA9E9A5525A3AE8400D1959D /* NSWindowExtension.swift */,
				B643BF1327ABF772000BACEC /* NSWorkspaceExtension.swift */,
				B6A9E46A2614618A0067D1B9 /* OperatingSystemVersionExtension.swift */,
				B637273C26CCF0C200C8CB02 /* OptionalExtension.swift */,
				B684592125C93BE000DC17B6 /* Publisher.asVoid.swift */,
				B68C2FB127706E6A00BF2C7D /* ProcessExtension.swift */,
				AAFCB37E25E545D400859DD4 /* PublisherExtension.swift */,
				B684592625C93C0500DC17B6 /* Publishers.NestedObjectChanges.swift */,
				B6AAAC3D26048F690029438D /* RandomAccessCollectionExtension.swift */,
				B6C0B24326E9CB080031CB7F /* RunLoopExtension.swift */,
				4BB88B4925B7B690006F6B06 /* SequenceExtensions.swift */,
				B65783E625F8AAFB00D8DB33 /* String+Punycode.swift */,
				AA8EDF2624923EC70071C2E8 /* StringExtension.swift */,
				AAADFD05264AA282001555EA /* TimeIntervalExtension.swift */,
				AA8EDF2324923E980071C2E8 /* URLExtension.swift */,
				AA88D14A252A557100980B4E /* URLRequestExtension.swift */,
				B6DB3AEE278D5C370024C5C4 /* URLSessionExtension.swift */,
				AAA0CC69253CC43C0079BC96 /* WKUserContentControllerExtension.swift */,
				B63D466725BEB6C200874977 /* WKWebView+Private.h */,
				B63D466825BEB6C200874977 /* WKWebView+SessionState.swift */,
				B68458CC25C7EB9000DC17B6 /* WKWebViewConfigurationExtensions.swift */,
				AA92127625ADA07900600CD4 /* WKWebViewExtension.swift */,
				B6CF78DD267B099C00CD4F13 /* WKNavigationActionExtension.swift */,
				4B7A60A0273E0BE400BBDFEB /* WKWebsiteDataStoreExtension.swift */,
				4B39AAF527D9B2C700A73FD5 /* NSStackViewExtension.swift */,
			);
			path = Extensions;
			sourceTree = "<group>";
		};
		AADCBF3826F7C28F00EF67A8 /* Lottie */ = {
			isa = PBXGroup;
			children = (
				AADCBF3926F7C2CE00EF67A8 /* LottieAnimationCache.swift */,
			);
			path = Lottie;
			sourceTree = "<group>";
		};
		AAE71DB225F66A0900D74437 /* Home Page */ = {
			isa = PBXGroup;
			children = (
				85589E8527BBB8DD0038AD11 /* Model */,
				AAE71DB325F66A3F00D74437 /* View */,
				85AC7ADA27BD628400FFB69B /* HomePage.swift */,
			);
			path = "Home Page";
			sourceTree = "<group>";
		};
		AAE71DB325F66A3F00D74437 /* View */ = {
			isa = PBXGroup;
			children = (
				85589E7927BBB8620038AD11 /* AddEditFavoriteViewController.swift */,
				85589E7A27BBB8620038AD11 /* AddEditFavoriteWindow.swift */,
				85589E9D27BFE4500038AD11 /* DefaultBrowserPromptView.swift */,
				85589E9327BFE1E70038AD11 /* FavoritesView.swift */,
				85589E7B27BBB8630038AD11 /* HomePage.storyboard */,
				85AC7AD827BD625000FFB69B /* HomePageAssets.xcassets */,
				85589E7C27BBB8630038AD11 /* HomePageView.swift */,
				85589E7D27BBB8630038AD11 /* HomePageViewController.swift */,
				857FFEBF27D239DC00415E7A /* HyperLink.swift */,
				85589E9F27BFE60E0038AD11 /* MoreOrLessView.swift */,
				85F0FF1227CFAB04001C7C6E /* RecentlyVisitedView.swift */,
			);
			path = View;
			sourceTree = "<group>";
		};
		AAE75275263B036300B973F8 /* History */ = {
			isa = PBXGroup;
			children = (
				AAE75277263B038F00B973F8 /* Model */,
				AAE75276263B038A00B973F8 /* Services */,
			);
			path = History;
			sourceTree = "<group>";
		};
		AAE75276263B038A00B973F8 /* Services */ = {
			isa = PBXGroup;
			children = (
				AAE75278263B046100B973F8 /* History.xcdatamodeld */,
				AAE7527B263B056C00B973F8 /* HistoryStore.swift */,
			);
			path = Services;
			sourceTree = "<group>";
		};
		AAE75277263B038F00B973F8 /* Model */ = {
			isa = PBXGroup;
			children = (
				AAE7527F263B0A4D00B973F8 /* HistoryCoordinator.swift */,
				AAE7527D263B05C600B973F8 /* HistoryEntry.swift */,
			);
			path = Model;
			sourceTree = "<group>";
		};
		AAE8B0FD258A416F00E81239 /* Tab Preview */ = {
			isa = PBXGroup;
			children = (
				AAE8B0FE258A417D00E81239 /* View */,
			);
			path = "Tab Preview";
			sourceTree = "<group>";
		};
		AAE8B0FE258A417D00E81239 /* View */ = {
			isa = PBXGroup;
			children = (
				AAE8B101258A41C000E81239 /* TabPreview.storyboard */,
				AAC82C5F258B6CB5009B6B42 /* TabPreviewWindowController.swift */,
				AAE8B10F258A456C00E81239 /* TabPreviewViewController.swift */,
			);
			path = View;
			sourceTree = "<group>";
		};
		AAEC74AE2642C47300C2EFBC /* History */ = {
			isa = PBXGroup;
			children = (
				AAEC74AF2642C48800C2EFBC /* Model */,
				AAEC74B02642C48B00C2EFBC /* Services */,
			);
			path = History;
			sourceTree = "<group>";
		};
		AAEC74AF2642C48800C2EFBC /* Model */ = {
			isa = PBXGroup;
			children = (
				AAEC74B12642C57200C2EFBC /* HistoryCoordinatingMock.swift */,
				AAEC74B32642C69300C2EFBC /* HistoryCoordinatorTests.swift */,
			);
			path = Model;
			sourceTree = "<group>";
		};
		AAEC74B02642C48B00C2EFBC /* Services */ = {
			isa = PBXGroup;
			children = (
				AAEC74B52642CC6A00C2EFBC /* HistoryStoringMock.swift */,
				AAEC74B72642E43800C2EFBC /* HistoryStoreTests.swift */,
			);
			path = Services;
			sourceTree = "<group>";
		};
		AAEC74B92642E66600C2EFBC /* Extensions */ = {
			isa = PBXGroup;
			children = (
				4B4F72EB266B2ED300814C60 /* CollectionExtension.swift */,
				B65349A9265CF45000DCC645 /* DispatchQueueExtensionsTests.swift */,
				B67C6C462654C643006C872E /* FileManagerExtensionTests.swift */,
				AAEC74BA2642E67C00C2EFBC /* NSPersistentContainerExtension.swift */,
				B6C0B24526E9CB190031CB7F /* RunLoopExtensionTests.swift */,
				B65783EB25F8AB9200D8DB33 /* String+PunycodeTests.swift */,
				AADE11BF26D916D70032D8A7 /* StringExtensionTests.swift */,
				85F69B3B25EDE81F00978E59 /* URLExtensionTests.swift */,
				4B8AD0B027A86D9200AE44D6 /* WKWebsiteDataStoreExtensionTests.swift */,
			);
			path = Extensions;
			sourceTree = "<group>";
		};
		AAFCB38325E546FF00859DD4 /* View */ = {
			isa = PBXGroup;
			children = (
				AAB7320626DD0C37002FACF9 /* Fire.storyboard */,
				AAEEC6A827088ADB008445F7 /* FireCoordinator.swift */,
				AAB7320826DD0CD9002FACF9 /* FireViewController.swift */,
				AAE99B8827088A19008B6BD9 /* FirePopover.swift */,
				AA840A9727319D1600E63CDD /* FirePopoverWrapperViewController.swift */,
				AA61C0CF2722159B00E6B681 /* FireInfoViewController.swift */,
				AA6AD95A2704B6DB00159F8A /* FirePopoverViewController.swift */,
				AAE246F7270A406200BEEAEE /* FirePopoverCollectionViewHeader.swift */,
				AAE246F5270A3D3000BEEAEE /* FirePopoverCollectionViewHeader.xib */,
				AAE246F12709EF3B00BEEAEE /* FirePopoverCollectionViewItem.swift */,
				AAE246F22709EF3B00BEEAEE /* FirePopoverCollectionViewItem.xib */,
			);
			path = View;
			sourceTree = "<group>";
		};
		B31055BB27A1BA0E001AC618 /* Autoconsent */ = {
			isa = PBXGroup;
			children = (
				7B1E819A27C8874900FF0E60 /* Autofill */,
				B31055C327A1BA1D001AC618 /* autoconsent-bundle.js */,
				B31055BD27A1BA1D001AC618 /* autoconsent.html */,
				B31055C127A1BA1D001AC618 /* AutoconsentBackground.swift */,
				B31055BC27A1BA1D001AC618 /* AutoconsentUserScript.swift */,
				B31055C027A1BA1D001AC618 /* background-bundle.js */,
				B31055C227A1BA1D001AC618 /* background.js */,
				B31055BF27A1BA1D001AC618 /* browser-shim.js */,
				B31055BE27A1BA1D001AC618 /* userscript.js */,
			);
			name = Autoconsent;
			sourceTree = "<group>";
		};
		B31055CC27A1BA39001AC618 /* Autoconsent */ = {
			isa = PBXGroup;
			children = (
				B31055CD27A1BA44001AC618 /* AutoconsentBackgroundTests.swift */,
				B3FB198D27BC013C00513DC1 /* autoconsent-test-page.html */,
				B3FB198F27BC015600513DC1 /* autoconsent-test.js */,
			);
			name = Autoconsent;
			sourceTree = "<group>";
		};
		B6040859274B8C5200680351 /* Unprotected Domains */ = {
			isa = PBXGroup;
			children = (
				336B39E22726B4B700C417D3 /* LocalUnprotectedDomains.swift */,
				B68503A6279141CD00893A05 /* KeySetDictionary.swift */,
				B604085A274B8CA300680351 /* UnprotectedDomains.xcdatamodeld */,
			);
			path = "Unprotected Domains";
			sourceTree = "<group>";
		};
		B6106BA126A7BE430013B453 /* Permissions */ = {
			isa = PBXGroup;
			children = (
				B6106B9F26A7BE0B0013B453 /* PermissionManagerTests.swift */,
				B6106BB026A7D8720013B453 /* PermissionStoreTests.swift */,
				B63ED0D726AE729600A9DAD1 /* PermissionModelTests.swift */,
				B6106BAE26A7C6180013B453 /* PermissionStoreMock.swift */,
				B63ED0D926AE7AF400A9DAD1 /* PermissionManagerMock.swift */,
				B63ED0DB26AE7B1E00A9DAD1 /* WebViewMock.swift */,
				B63ED0DD26AFD9A300A9DAD1 /* AVCaptureDeviceMock.swift */,
				B63ED0DF26AFE32F00A9DAD1 /* GeolocationProviderMock.swift */,
			);
			path = Permissions;
			sourceTree = "<group>";
		};
		B61EF3EA266F91D700B4D78F /* Extensions */ = {
			isa = PBXGroup;
			children = (
				B6F41030264D2B23003DA42C /* ProgressExtension.swift */,
				B66E9DD12670EB2A00E53BB5 /* _WKDownload+WebKitDownload.swift */,
				B66E9DD32670EB4A00E53BB5 /* WKDownload+WebKitDownload.swift */,
				B61EF3EB266F91E700B4D78F /* WKWebView+Download.swift */,
				B61EF3F0266F922200B4D78F /* WKProcessPool+DownloadDelegate.swift */,
				B63B9C502670B2B200C45B91 /* _WKDownload.h */,
				B63B9C542670B32000C45B91 /* WKProcessPool+Private.h */,
				B6CF78E2267B0A1900CD4F13 /* WKNavigationAction+Private.h */,
			);
			path = Extensions;
			sourceTree = "<group>";
		};
		B64C84DB2692D6E80048FEBE /* Permissions */ = {
			isa = PBXGroup;
			children = (
				B64C84EF269310000048FEBE /* Model */,
				B64C84DC2692D6FC0048FEBE /* View */,
			);
			path = Permissions;
			sourceTree = "<group>";
		};
		B64C84DC2692D6FC0048FEBE /* View */ = {
			isa = PBXGroup;
			children = (
				B64C84DD2692D7400048FEBE /* PermissionAuthorization.storyboard */,
				B64C84E22692DC9F0048FEBE /* PermissionAuthorizationViewController.swift */,
				B64C84EA2692DD650048FEBE /* PermissionAuthorizationPopover.swift */,
				B6BBF17327475B15004F850E /* PopupBlockedPopover.swift */,
				B64C852926942AC90048FEBE /* PermissionContextMenu.swift */,
				B64C85412694590B0048FEBE /* PermissionButton.swift */,
			);
			path = View;
			sourceTree = "<group>";
		};
		B64C84EF269310000048FEBE /* Model */ = {
			isa = PBXGroup;
			children = (
				B6106BAA26A7BF1D0013B453 /* PermissionType.swift */,
				B6106BAC26A7BF390013B453 /* PermissionState.swift */,
				B65536A52685B82B00085A79 /* Permissions.swift */,
				B6106BA526A7BEC80013B453 /* PermissionAuthorizationQuery.swift */,
				B6DB3CFA26A17CB800D459B7 /* PermissionModel.swift */,
				B64C84F0269310120048FEBE /* PermissionManager.swift */,
				B64C853726944B880048FEBE /* StoredPermission.swift */,
				B64C853C26944B940048FEBE /* PermissionStore.swift */,
				B64C852E26943BC10048FEBE /* Permissions.xcdatamodeld */,
			);
			path = Model;
			sourceTree = "<group>";
		};
		B65536902684409300085A79 /* Geolocation */ = {
			isa = PBXGroup;
			children = (
				B65536962684413900085A79 /* WKGeolocationProvider.h */,
				B6553691268440D700085A79 /* WKProcessPool+GeolocationProvider.swift */,
				B655369A268442EE00085A79 /* GeolocationProvider.swift */,
				B65536AD2685E17100085A79 /* GeolocationService.swift */,
			);
			path = Geolocation;
			sourceTree = "<group>";
		};
		B68172A7269C4334006D1092 /* Model */ = {
			isa = PBXGroup;
			children = (
				B68172A8269C487D006D1092 /* PrivacyDashboardUserScript.swift */,
				B6106BA226A7BEA00013B453 /* PermissionAuthorizationState.swift */,
				AA9B7C7D26A06E040008D425 /* TrackerInfo.swift */,
				AA9B7C8226A197A00008D425 /* ServerTrust.swift */,
				B3FB199227BD0AD400513DC1 /* CookieConsentInfo.swift */,
			);
			path = Model;
			sourceTree = "<group>";
		};
		B68172AC269EB415006D1092 /* Geolocation */ = {
			isa = PBXGroup;
			children = (
				B68172AD269EB43F006D1092 /* GeolocationServiceTests.swift */,
				B6106BB426A809E60013B453 /* GeolocationProviderTests.swift */,
				B63ED0E226B3E7FA00A9DAD1 /* CLLocationManagerMock.swift */,
				B6106BB226A7F4AA0013B453 /* GeolocationServiceMock.swift */,
			);
			path = Geolocation;
			sourceTree = "<group>";
		};
		B683097A274DCFE3004B46BB /* Database */ = {
			isa = PBXGroup;
			children = (
				B6BBF16F2744CDE1004F850E /* CoreDataStoreTests.swift */,
				B6C2C9F42760B659005B7F0A /* TestDataModel.xcdatamodeld */,
			);
			path = Database;
			sourceTree = "<group>";
		};
		B68458AE25C7E75100DC17B6 /* State Restoration */ = {
			isa = PBXGroup;
			children = (
				B6A5A27025B9377300AA7ADA /* StatePersistenceService.swift */,
				B68458AF25C7E76A00DC17B6 /* WindowManager+StateRestoration.swift */,
				B68458B725C7E8B200DC17B6 /* Tab+NSSecureCoding.swift */,
				B68458C425C7EA0C00DC17B6 /* TabCollection+NSSecureCoding.swift */,
				B68458BF25C7E9E000DC17B6 /* TabCollectionViewModel+NSSecureCoding.swift */,
				B684590725C9027900DC17B6 /* AppStateChangedPublisher.swift */,
				B684592E25C93FBF00DC17B6 /* AppStateRestorationManager.swift */,
			);
			path = "State Restoration";
			sourceTree = "<group>";
		};
		B69B50332726A10700758A2B /* ATB */ = {
			isa = PBXGroup;
			children = (
				B69B50352726A11F00758A2B /* Atb.swift */,
				B69B50382726A12400758A2B /* AtbParser.swift */,
				B69B50342726A11F00758A2B /* StatisticsLoader.swift */,
				B69B50362726A12000758A2B /* StatisticsStore.swift */,
				B69B50392726A12500758A2B /* LocalStatisticsStore.swift */,
				B69B50372726A12000758A2B /* VariantManager.swift */,
				B69B50562727D16900758A2B /* AtbAndVariantCleanup.swift */,
			);
			path = ATB;
			sourceTree = "<group>";
		};
		B69B50402726C3F400758A2B /* ATB */ = {
			isa = PBXGroup;
			children = (
				B69B504D2726CD3900758A2B /* Mock */,
				B69B50422726C5C100758A2B /* AtbAndVariantCleanupTests.swift */,
				B69B50412726C5C100758A2B /* AtbParserTests.swift */,
				B69B50442726C5C200758A2B /* StatisticsLoaderTests.swift */,
				B69B50432726C5C100758A2B /* VariantManagerTests.swift */,
			);
			path = ATB;
			sourceTree = "<group>";
		};
		B69B504D2726CD3900758A2B /* Mock */ = {
			isa = PBXGroup;
			children = (
				B69B50492726CA2900758A2B /* MockStatisticsStore.swift */,
				B69B504A2726CA2900758A2B /* MockVariantManager.swift */,
				B69B50502726CD7F00758A2B /* atb-with-update.json */,
				B69B504E2726CD7E00758A2B /* atb.json */,
				B69B504F2726CD7F00758A2B /* empty */,
				B69B50512726CD8000758A2B /* invalid.json */,
			);
			path = Mock;
			sourceTree = "<group>";
		};
		B6A5A28C25B962CB00AA7ADA /* App */ = {
			isa = PBXGroup;
			children = (
				B6A5A2A725BAA35500AA7ADA /* WindowManagerStateRestorationTests.swift */,
				B6A5A29F25B96E8300AA7ADA /* AppStateChangePublisherTests.swift */,
				B6C2C9EE276081AB005B7F0A /* DeallocationTests.swift */,
			);
			path = App;
			sourceTree = "<group>";
		};
		B6A9E44E26142AF90067D1B9 /* Statistics */ = {
			isa = PBXGroup;
			children = (
				B69B50332726A10700758A2B /* ATB */,
				B6A9E45226142B070067D1B9 /* Pixel.swift */,
				B6A9E498261474120067D1B9 /* TimedPixel.swift */,
				B6A9E47626146A570067D1B9 /* PixelEvent.swift */,
				B6A9E47E26146A800067D1B9 /* PixelArguments.swift */,
				B6A9E48326146AAB0067D1B9 /* PixelParameters.swift */,
				B6A9E4A2261475C70067D1B9 /* AppUsageActivityMonitor.swift */,
				B610F2BA27A145C500FCEBE9 /* RulesCompilationMonitor.swift */,
				B6DA44012616B28300DD1EC2 /* PixelDataStore.swift */,
				B68C92C32750EF76002AC6B0 /* PixelDataRecord.swift */,
				B6DA44062616B30600DD1EC2 /* PixelDataModel.xcdatamodeld */,
			);
			path = Statistics;
			sourceTree = "<group>";
		};
		B6A9E47526146A440067D1B9 /* API */ = {
			isa = PBXGroup;
			children = (
				B6A9E458261460340067D1B9 /* APIHeaders.swift */,
				B6A9E459261460350067D1B9 /* APIRequest.swift */,
				B6A9E457261460340067D1B9 /* ApiRequestError.swift */,
			);
			path = API;
			sourceTree = "<group>";
		};
		B6AE74322609AFBB005B9B1A /* Progress */ = {
			isa = PBXGroup;
			children = (
				B6AE74332609AFCE005B9B1A /* ProgressEstimationTests.swift */,
			);
			path = Progress;
			sourceTree = "<group>";
		};
		B6B1E87C26D5DA020062C350 /* View */ = {
			isa = PBXGroup;
			children = (
				B6B1E87D26D5DA0E0062C350 /* DownloadsPopover.swift */,
				B6B1E87F26D5DA9B0062C350 /* DownloadsViewController.swift */,
				B6B1E88126D5DAC30062C350 /* Downloads.storyboard */,
				B6B1E88326D5EB570062C350 /* DownloadsCellView.swift */,
				B6C0B23B26E87D900031CB7F /* NSAlert+ActiveDownloadsTermination.swift */,
			);
			path = View;
			sourceTree = "<group>";
		};
		B6C0B23126E71A800031CB7F /* Services */ = {
			isa = PBXGroup;
			children = (
				B6C0B23226E71BCD0031CB7F /* Downloads.xcdatamodeld */,
				B6C0B22F26E61D630031CB7F /* DownloadListStore.swift */,
				B6B1E87A26D381710062C350 /* DownloadListCoordinator.swift */,
			);
			path = Services;
			sourceTree = "<group>";
		};
		B6DA440F2616C0F200DD1EC2 /* Statistics */ = {
			isa = PBXGroup;
			children = (
				B69B50402726C3F400758A2B /* ATB */,
				B6DA44102616C0FC00DD1EC2 /* PixelTests.swift */,
				B662D3D82755D7AD0035D4D6 /* PixelStoreTests.swift */,
				B662D3DA2755D8190035D4D6 /* OldPixelDataModel.xcdatamodeld */,
				B6DA44222616CABC00DD1EC2 /* PixelArgumentsTests.swift */,
				B6DA44272616CAE000DD1EC2 /* AppUsageActivityMonitorTests.swift */,
				B6DA441D2616C84600DD1EC2 /* PixelStoreMock.swift */,
				4B117F7C276C0CB5002F3D8C /* LocalStatisticsStoreTests.swift */,
				B610F2E327A8F37A00FCEBE9 /* CBRCompileTimeReporterTests.swift */,
			);
			path = Statistics;
			sourceTree = "<group>";
		};
		B6FA893A269C414900588ECD /* Privacy Dashboard */ = {
			isa = PBXGroup;
			children = (
				B68172A7269C4334006D1092 /* Model */,
				AA9B7C7F26A06E130008D425 /* ViewModel */,
				B6FA893B269C41ED00588ECD /* View */,
			);
			path = "Privacy Dashboard";
			sourceTree = "<group>";
		};
		B6FA893B269C41ED00588ECD /* View */ = {
			isa = PBXGroup;
			children = (
				B6FA893C269C423100588ECD /* PrivacyDashboard.storyboard */,
				B6FA893E269C424500588ECD /* PrivacyDashboardViewController.swift */,
				B6FA8940269C425400588ECD /* PrivacyDashboardPopover.swift */,
			);
			path = View;
			sourceTree = "<group>";
		};
		CB6BCDF727C689FE00CC76DC /* Resources */ = {
			isa = PBXGroup;
			children = (
				4B677427255DBEB800025BD8 /* httpsMobileV2BloomSpec.json */,
				4B677428255DBEB800025BD8 /* httpsMobileV2Bloom.bin */,
				4B67742A255DBEB800025BD8 /* httpsMobileV2FalsePositives.json */,
			);
			path = Resources;
			sourceTree = "<group>";
		};
		EAA29AEB278D2E51007070CF /* fonts */ = {
			isa = PBXGroup;
			children = (
				EAA29AE7278D2E43007070CF /* ProximaNova-Bold-webfont.woff2 */,
				EAA29AE8278D2E43007070CF /* ProximaNova-Reg-webfont.woff2 */,
			);
			path = fonts;
			sourceTree = "<group>";
		};
/* End PBXGroup section */

/* Begin PBXNativeTarget section */
		4B1AD89C25FC27E200261379 /* Integration Tests */ = {
			isa = PBXNativeTarget;
			buildConfigurationList = 4B1AD8A625FC27E200261379 /* Build configuration list for PBXNativeTarget "Integration Tests" */;
			buildPhases = (
				4B1AD89925FC27E200261379 /* Sources */,
				4B1AD89A25FC27E200261379 /* Frameworks */,
				4B1AD89B25FC27E200261379 /* Resources */,
			);
			buildRules = (
			);
			dependencies = (
				4B1AD8A325FC27E200261379 /* PBXTargetDependency */,
			);
			name = "Integration Tests";
			productName = "Integration Tests";
			productReference = 4B1AD89D25FC27E200261379 /* Integration Tests.xctest */;
			productType = "com.apple.product-type.bundle.unit-test";
		};
		7B4CE8D926F02108009134B1 /* UI Tests */ = {
			isa = PBXNativeTarget;
			buildConfigurationList = 7B4CE8E526F02108009134B1 /* Build configuration list for PBXNativeTarget "UI Tests" */;
			buildPhases = (
				7B4CE8D626F02108009134B1 /* Sources */,
				7B4CE8D726F02108009134B1 /* Frameworks */,
				7B4CE8D826F02108009134B1 /* Resources */,
			);
			buildRules = (
			);
			dependencies = (
				7B4CE8E026F02108009134B1 /* PBXTargetDependency */,
			);
			name = "UI Tests";
			productName = "UI Tests";
			productReference = 7B4CE8DA26F02108009134B1 /* UI Tests.xctest */;
			productType = "com.apple.product-type.bundle.ui-testing";
		};
		AA585D7D248FD31100E9A3E2 /* DuckDuckGo Privacy Browser */ = {
			isa = PBXNativeTarget;
			buildConfigurationList = AA585DA4248FD31500E9A3E2 /* Build configuration list for PBXNativeTarget "DuckDuckGo Privacy Browser" */;
			buildPhases = (
				AA585D7A248FD31100E9A3E2 /* Sources */,
				AA8EDF2824925E940071C2E8 /* Swift Lint */,
				85CA9A2226455B3500145393 /* Check Filename Headers */,
				AA585D7B248FD31100E9A3E2 /* Frameworks */,
				AA585D7C248FD31100E9A3E2 /* Resources */,
			);
			buildRules = (
			);
			dependencies = (
			);
			name = "DuckDuckGo Privacy Browser";
			packageProductDependencies = (
				4B82E9B225B69E3E00656FE7 /* TrackerRadarKit */,
				85FF55C725F82E4F00E2AB99 /* Lottie */,
				B65783F425F8ACA400D8DB33 /* Punnycode */,
				AA06B6B62672AF8100F541C5 /* Sparkle */,
				9807F644278CA16F00E1547B /* BrowserServicesKit */,
			);
			productName = DuckDuckGo;
			productReference = AA585D7E248FD31100E9A3E2 /* DuckDuckGo.app */;
			productType = "com.apple.product-type.application";
		};
		AA585D8F248FD31400E9A3E2 /* Unit Tests */ = {
			isa = PBXNativeTarget;
			buildConfigurationList = AA585DA7248FD31500E9A3E2 /* Build configuration list for PBXNativeTarget "Unit Tests" */;
			buildPhases = (
				AA585D8C248FD31400E9A3E2 /* Sources */,
				AA585D8D248FD31400E9A3E2 /* Frameworks */,
				AA585D8E248FD31400E9A3E2 /* Resources */,
			);
			buildRules = (
			);
			dependencies = (
				AA585D92248FD31400E9A3E2 /* PBXTargetDependency */,
			);
			name = "Unit Tests";
			packageProductDependencies = (
				B6DA44162616C13800DD1EC2 /* OHHTTPStubs */,
				B6DA44182616C13800DD1EC2 /* OHHTTPStubsSwift */,
			);
			productName = DuckDuckGoTests;
			productReference = AA585D90248FD31400E9A3E2 /* Unit Tests.xctest */;
			productType = "com.apple.product-type.bundle.unit-test";
		};
/* End PBXNativeTarget section */

/* Begin PBXProject section */
		AA585D76248FD31100E9A3E2 /* Project object */ = {
			isa = PBXProject;
			attributes = {
				LastSwiftUpdateCheck = 1250;
				LastUpgradeCheck = 1320;
				ORGANIZATIONNAME = DuckDuckGo;
				TargetAttributes = {
					4B1AD89C25FC27E200261379 = {
						CreatedOnToolsVersion = 12.4;
						TestTargetID = AA585D7D248FD31100E9A3E2;
					};
					7B4CE8D926F02108009134B1 = {
						CreatedOnToolsVersion = 12.5.1;
						TestTargetID = AA585D7D248FD31100E9A3E2;
					};
					AA585D7D248FD31100E9A3E2 = {
						CreatedOnToolsVersion = 11.5;
					};
					AA585D8F248FD31400E9A3E2 = {
						CreatedOnToolsVersion = 11.5;
						TestTargetID = AA585D7D248FD31100E9A3E2;
					};
				};
			};
			buildConfigurationList = AA585D79248FD31100E9A3E2 /* Build configuration list for PBXProject "DuckDuckGo" */;
			compatibilityVersion = "Xcode 9.3";
			developmentRegion = en;
			hasScannedForEncodings = 0;
			knownRegions = (
				en,
				Base,
			);
			mainGroup = AA585D75248FD31100E9A3E2;
			packageReferences = (
				4B82E9B125B69E3E00656FE7 /* XCRemoteSwiftPackageReference "TrackerRadarKit" */,
				85FF55C625F82E4F00E2AB99 /* XCRemoteSwiftPackageReference "lottie-ios" */,
				B65783F325F8ACA400D8DB33 /* XCRemoteSwiftPackageReference "PunycodeSwift" */,
				B6DA44152616C13800DD1EC2 /* XCRemoteSwiftPackageReference "OHHTTPStubs" */,
				AA06B6B52672AF8100F541C5 /* XCRemoteSwiftPackageReference "Sparkle" */,
				9807F643278CA16F00E1547B /* XCRemoteSwiftPackageReference "BrowserServicesKit" */,
			);
			productRefGroup = AA585D7F248FD31100E9A3E2 /* Products */;
			projectDirPath = "";
			projectRoot = "";
			targets = (
				AA585D7D248FD31100E9A3E2 /* DuckDuckGo Privacy Browser */,
				AA585D8F248FD31400E9A3E2 /* Unit Tests */,
				4B1AD89C25FC27E200261379 /* Integration Tests */,
				7B4CE8D926F02108009134B1 /* UI Tests */,
			);
		};
/* End PBXProject section */

/* Begin PBXResourcesBuildPhase section */
		4B1AD89B25FC27E200261379 /* Resources */ = {
			isa = PBXResourcesBuildPhase;
			buildActionMask = 2147483647;
			files = (
				B3FB199027BC015600513DC1 /* autoconsent-test.js in Resources */,
				B3FB198E27BC013C00513DC1 /* autoconsent-test-page.html in Resources */,
			);
			runOnlyForDeploymentPostprocessing = 0;
		};
		7B4CE8D826F02108009134B1 /* Resources */ = {
			isa = PBXResourcesBuildPhase;
			buildActionMask = 2147483647;
			files = (
			);
			runOnlyForDeploymentPostprocessing = 0;
		};
		AA585D7C248FD31100E9A3E2 /* Resources */ = {
			isa = PBXResourcesBuildPhase;
			buildActionMask = 2147483647;
			files = (
				4B02198C25E05FAC00ED7DEA /* Fireproofing.storyboard in Resources */,
				AA80EC73256C46A2007083E7 /* Suggestion.storyboard in Resources */,
				AA693E5E2696E5B90007BB78 /* CrashReports.storyboard in Resources */,
				9833913127AAA4B500DAF119 /* trackerData.json in Resources */,
				B31055CA27A1BA1D001AC618 /* background.js in Resources */,
				AA7EB6ED27E880B600036718 /* dark-shield-dot-mouse-over.json in Resources */,
				8511E18425F82B34002F516B /* 01_Fire_really_small.json in Resources */,
				85B7184A27677C2D00B4277F /* Onboarding.storyboard in Resources */,
				4B0511C3262CAA5A00F6079C /* FireproofDomains.storyboard in Resources */,
				EA477680272A21B700419EDA /* clickToLoadConfig.json in Resources */,
				B6B1E88226D5DAC30062C350 /* Downloads.storyboard in Resources */,
				AA3439712754D4E900B241FA /* dark-shield.json in Resources */,
				B31055C827A1BA1D001AC618 /* background-bundle.js in Resources */,
				AA7EB6EB27E880AE00036718 /* dark-shield-mouse-over.json in Resources */,
				B31055CB27A1BA1D001AC618 /* autoconsent-bundle.js in Resources */,
				7B1E819F27C8874900FF0E60 /* ContentOverlay.storyboard in Resources */,
				85A0117425AF2EDF00FA6A0C /* FindInPage.storyboard in Resources */,
				85589E8127BBB8630038AD11 /* HomePage.storyboard in Resources */,
				AA80EC89256C49B8007083E7 /* Localizable.strings in Resources */,
				B31055C627A1BA1D001AC618 /* userscript.js in Resources */,
				EA4617F0273A28A700F110A2 /* fb-tds.json in Resources */,
				AAE8B102258A41C000E81239 /* TabPreview.storyboard in Resources */,
				AA68C3D72490F821001B8783 /* README.md in Resources */,
				AA585D86248FD31400E9A3E2 /* Assets.xcassets in Resources */,
				85589E8D27BBBB870038AD11 /* NavigationBar.storyboard in Resources */,
				AAE246F6270A3D3000BEEAEE /* FirePopoverCollectionViewHeader.xib in Resources */,
				85378D9C274E61B8007C5CBF /* MessageViews.storyboard in Resources */,
				AA80EC79256C46AA007083E7 /* TabBar.storyboard in Resources */,
				AA34396D2754D4E300B241FA /* shield-dot.json in Resources */,
				AAC5E4C925D6A6E8007F5990 /* Bookmarks.storyboard in Resources */,
				B6FA893D269C423100588ECD /* PrivacyDashboard.storyboard in Resources */,
				AA34396C2754D4E300B241FA /* shield.json in Resources */,
				B693955626F04BEC0015B914 /* SavePanelAccessoryView.xib in Resources */,
				AA7412B324D0B3AC00D22FE0 /* TabBarViewItem.xib in Resources */,
				85480F8A25CDC360009424E3 /* MainMenu.storyboard in Resources */,
				4B677435255DBEB800025BD8 /* httpsMobileV2FalsePositives.json in Resources */,
				AA3439792754D55100B241FA /* trackers-1.json in Resources */,
				AA34397C2754D55100B241FA /* dark-trackers-1.json in Resources */,
				AA3863C527A1E28F00749AB5 /* Feedback.storyboard in Resources */,
				B31055C527A1BA1D001AC618 /* autoconsent.html in Resources */,
				4B723E1126B0006C00E14D75 /* DataImport.storyboard in Resources */,
				4B92929026670D1700AD2C21 /* BookmarkTableCellView.xib in Resources */,
				85AC7AD927BD625000FFB69B /* HomePageAssets.xcassets in Resources */,
				339A6B5826A044BA00E3DAE8 /* duckduckgo-privacy-dashboard in Resources */,
				AA7EB6E727E8809D00036718 /* shield-mouse-over.json in Resources */,
				B31055C727A1BA1D001AC618 /* browser-shim.js in Resources */,
				4B92928E26670D1700AD2C21 /* BookmarkOutlineViewCell.xib in Resources */,
				B64C84DE2692D7400048FEBE /* PermissionAuthorization.storyboard in Resources */,
				4BC68A702759AE490029A586 /* Waitlist.storyboard in Resources */,
				AA34397D2754D55100B241FA /* dark-trackers-3.json in Resources */,
				AA3439782754D55100B241FA /* dark-trackers-2.json in Resources */,
				AAB7320726DD0C37002FACF9 /* Fire.storyboard in Resources */,
				85589E8F27BBBBF10038AD11 /* Main.storyboard in Resources */,
				EA18D1CA272F0DC8006DC101 /* social_images in Resources */,
				AA7EB6E927E880A600036718 /* shield-dot-mouse-over.json in Resources */,
				AA80EC8F256C49BC007083E7 /* Localizable.stringsdict in Resources */,
				EAC80DE0271F6C0100BBF02D /* fb-sdk.js in Resources */,
				85625994269C8F9600EE44BC /* PasswordManager.storyboard in Resources */,
				AA7EB6E327E7D05500036718 /* dark-flame-mouse-over.json in Resources */,
				AA7EB6E227E7D05500036718 /* flame-mouse-over.json in Resources */,
				4B677433255DBEB800025BD8 /* httpsMobileV2Bloom.bin in Resources */,
				AA34397B2754D55100B241FA /* trackers-3.json in Resources */,
				026ADE1426C3010C002518EE /* macos-config.json in Resources */,
				4B677432255DBEB800025BD8 /* httpsMobileV2BloomSpec.json in Resources */,
				AA2CB12D2587BB5600AA6FBE /* TabBarFooter.xib in Resources */,
				AA80EC67256C4691007083E7 /* BrowserTab.storyboard in Resources */,
				AAE246F42709EF3B00BEEAEE /* FirePopoverCollectionViewItem.xib in Resources */,
				EAA29AE9278D2E43007070CF /* ProximaNova-Bold-webfont.woff2 in Resources */,
				AA3439702754D4E900B241FA /* dark-shield-dot.json in Resources */,
				AA34397A2754D55100B241FA /* trackers-2.json in Resources */,
				EAA29AEA278D2E43007070CF /* ProximaNova-Reg-webfont.woff2 in Resources */,
				EAFAD6CA2728BD1200F9DF00 /* clickToLoad.js in Resources */,
				336D5B18262D8D3C0052E0C9 /* findinpage.js in Resources */,
			);
			runOnlyForDeploymentPostprocessing = 0;
		};
		AA585D8E248FD31400E9A3E2 /* Resources */ = {
			isa = PBXResourcesBuildPhase;
			buildActionMask = 2147483647;
			files = (
				B69B50532726CD8100758A2B /* empty in Resources */,
				4BB46EA326B8954500222970 /* key4-encrypted.db in Resources */,
				4BB99D1326FE1A94001E4761 /* places.sqlite in Resources */,
				4BB99D0926FE1A6D001E4761 /* Bookmarks.plist in Resources */,
				B69B50542726CD8100758A2B /* atb-with-update.json in Resources */,
				B69B50522726CD8100758A2B /* atb.json in Resources */,
				4BB99D0B26FE1A7B001E4761 /* Bookmarks in Resources */,
				4B70C00127B0793D000386ED /* DuckDuckGo-ExampleCrash.ips in Resources */,
				4B8AC94126B49BEE00879451 /* key4.db in Resources */,
				B67C6C422654BF49006C872E /* DuckDuckGo-Symbol.jpg in Resources */,
				B69B50552726CD8100758A2B /* invalid.json in Resources */,
				4B8AC94026B49BEE00879451 /* logins.json in Resources */,
				4B59024A26B38B0B00489384 /* Login Data in Resources */,
				4BB46EA226B8954500222970 /* logins-encrypted.json in Resources */,
			);
			runOnlyForDeploymentPostprocessing = 0;
		};
/* End PBXResourcesBuildPhase section */

/* Begin PBXShellScriptBuildPhase section */
		85CA9A2226455B3500145393 /* Check Filename Headers */ = {
			isa = PBXShellScriptBuildPhase;
			buildActionMask = 2147483647;
			files = (
			);
			inputFileListPaths = (
			);
			inputPaths = (
			);
			name = "Check Filename Headers";
			outputFileListPaths = (
			);
			outputPaths = (
			);
			runOnlyForDeploymentPostprocessing = 0;
			shellPath = /bin/sh;
			shellScript = "function check_filename_matches_header() {\n\n   filename=`basename \"$1\"`\n\n   grep -q $filename \"$1\"\n\n   if [ \"$?\" -ne \"0\" ]; then\n     echo \"$1:2:0: warning: File name does not match header\"\n   fi\n\n}\n\nexport -f check_filename_matches_header\n\nfind . -iname \"*.swift\" -type f -print0 | xargs -0 -I % bash -c 'check_filename_matches_header \"%\"'\n";
		};
		AA8EDF2824925E940071C2E8 /* Swift Lint */ = {
			isa = PBXShellScriptBuildPhase;
			buildActionMask = 2147483647;
			files = (
			);
			inputFileListPaths = (
			);
			inputPaths = (
			);
			name = "Swift Lint";
			outputFileListPaths = (
			);
			outputPaths = (
			);
			runOnlyForDeploymentPostprocessing = 0;
			shellPath = /bin/zsh;
			shellScript = "# Add brew into PATH\nif [ -f /opt/homebrew/bin/brew ]; then\n    eval $(/opt/homebrew/bin/brew shellenv)\nfi\n\nif which swiftlint >/dev/null; then\n   if [ ! -z \"$BITRISE_PROJECT_PATH\" ] || [ \"$CONFIGURATION\" = \"Release\" ]; then\n       swiftlint lint --strict\n       if [ $? -ne 0 ]; then\n           echo \"error: SwiftLint validation failed.\"\n           exit 1\n       fi\n   else\n       swiftlint lint\n   fi\nelse\n   echo \"error: SwiftLint not installed. Install using \\`brew install swiftlint\\`\"\n   exit 1\nfi\n";
		};
/* End PBXShellScriptBuildPhase section */

/* Begin PBXSourcesBuildPhase section */
		4B1AD89925FC27E200261379 /* Sources */ = {
			isa = PBXSourcesBuildPhase;
			buildActionMask = 2147483647;
			files = (
				B662D3DF275616FF0035D4D6 /* EncryptionKeyStoreMock.swift in Sources */,
				4B1AD8E225FC390B00261379 /* EncryptionMocks.swift in Sources */,
				B31055CE27A1BA44001AC618 /* AutoconsentBackgroundTests.swift in Sources */,
				4B1AD91725FC46FB00261379 /* CoreDataEncryptionTests.swift in Sources */,
				7BA4727D26F01BC400EAA165 /* CoreDataTestUtilities.swift in Sources */,
				4B1AD92125FC474E00261379 /* CoreDataEncryptionTesting.xcdatamodeld in Sources */,
				4B1AD8D525FC38DD00261379 /* EncryptionKeyStoreTests.swift in Sources */,
			);
			runOnlyForDeploymentPostprocessing = 0;
		};
		7B4CE8D626F02108009134B1 /* Sources */ = {
			isa = PBXSourcesBuildPhase;
			buildActionMask = 2147483647;
			files = (
				7B4CE8E726F02135009134B1 /* TabBarTests.swift in Sources */,
			);
			runOnlyForDeploymentPostprocessing = 0;
		};
		AA585D7A248FD31100E9A3E2 /* Sources */ = {
			isa = PBXSourcesBuildPhase;
			buildActionMask = 2147483647;
			files = (
				AAA0CC572539EBC90079BC96 /* FaviconUserScript.swift in Sources */,
				B6A9E45A261460350067D1B9 /* ApiRequestError.swift in Sources */,
				AADCBF3A26F7C2CE00EF67A8 /* LottieAnimationCache.swift in Sources */,
				4B723E0E26B0006300E14D75 /* LoginImport.swift in Sources */,
				85589E9627BFE25D0038AD11 /* FailedAssertionView.swift in Sources */,
				EAE42800275D47FA00DAC26B /* ClickToLoadModel.swift in Sources */,
				0230C0A3272080090018F728 /* KeyedCodingExtension.swift in Sources */,
				B6C0B23026E61D630031CB7F /* DownloadListStore.swift in Sources */,
				85799C1825DEBB3F0007EC87 /* Logging.swift in Sources */,
				AAC30A2E268F1EE300D2D9CD /* CrashReportPromptPresenter.swift in Sources */,
				37AFCE8727DA334800471A10 /* PreferencesRootView.swift in Sources */,
				B684590825C9027900DC17B6 /* AppStateChangedPublisher.swift in Sources */,
				4B92928F26670D1700AD2C21 /* BookmarkTableCellView.swift in Sources */,
				4B9292CF2667123700AD2C21 /* BookmarkManagementSidebarViewController.swift in Sources */,
				4B39AAF627D9B2C700A73FD5 /* NSStackViewExtension.swift in Sources */,
				B637273D26CCF0C200C8CB02 /* OptionalExtension.swift in Sources */,
				4BE65477271FCD41008D1D63 /* PasswordManagementLoginItemView.swift in Sources */,
				AA80EC54256BE3BC007083E7 /* UserText.swift in Sources */,
				B61EF3EC266F91E700B4D78F /* WKWebView+Download.swift in Sources */,
				B6DB3AEF278D5C370024C5C4 /* URLSessionExtension.swift in Sources */,
				4B7A60A1273E0BE400BBDFEB /* WKWebsiteDataStoreExtension.swift in Sources */,
				B693955326F04BEC0015B914 /* WindowDraggingView.swift in Sources */,
				4B1E6EED27AB5E5100F51793 /* SecureVaultSorting.swift in Sources */,
				37CD54CE27F2FDD100F1F7B9 /* PreferencesSidebarModel.swift in Sources */,
				B61EF3F1266F922200B4D78F /* WKProcessPool+DownloadDelegate.swift in Sources */,
				B6106BAD26A7BF390013B453 /* PermissionState.swift in Sources */,
				85707F2E276A394C00DC0649 /* ViewExtensions.swift in Sources */,
				371C0A2927E33EDC0070591F /* FeedbackPresenter.swift in Sources */,
				14505A08256084EF00272CC6 /* UserAgent.swift in Sources */,
				4B8AC93526B3B2FD00879451 /* NSAlert+DataImport.swift in Sources */,
				AA7412BD24D2BEEE00D22FE0 /* MainWindow.swift in Sources */,
				AAD6D8882696DF6D002393B3 /* CrashReportPromptViewController.swift in Sources */,
				B693955126F04BEB0015B914 /* GradientView.swift in Sources */,
				37AFCE8527DA2D3900471A10 /* PreferencesSidebar.swift in Sources */,
				AA5C8F5E2590EEE800748EB7 /* NSPointExtension.swift in Sources */,
				AA6EF9AD25066F42004754E6 /* WindowsManager.swift in Sources */,
				B68458CD25C7EB9000DC17B6 /* WKWebViewConfigurationExtensions.swift in Sources */,
				85AC7ADD27BEB6EE00FFB69B /* HomePageDefaultBrowserModel.swift in Sources */,
				AAC30A26268DFEE200D2D9CD /* CrashReporter.swift in Sources */,
				857FFEC027D239DC00415E7A /* HyperLink.swift in Sources */,
				4B9292A426670D2A00AD2C21 /* PasteboardWriting.swift in Sources */,
				4B92928D26670D1700AD2C21 /* BookmarkOutlineViewCell.swift in Sources */,
				B604085C274B8FBA00680351 /* UnprotectedDomains.xcdatamodeld in Sources */,
				4BB88B5025B7BA2B006F6B06 /* TabInstrumentation.swift in Sources */,
				4B59024326B35F7C00489384 /* BrowserImportViewController.swift in Sources */,
				4B9292D72667124000AD2C21 /* NSPopUpButtonExtension.swift in Sources */,
				85D33F1225C82EB3002B91A6 /* ConfigurationManager.swift in Sources */,
				B6A9E48426146AAB0067D1B9 /* PixelParameters.swift in Sources */,
				AA5FA697275F90C400DCE9C9 /* FaviconImageCache.swift in Sources */,
				1430DFF524D0580F00B8978C /* TabBarViewController.swift in Sources */,
				4B92929B26670D2A00AD2C21 /* BookmarkOutlineViewDataSource.swift in Sources */,
				85D885B026A590A90077C374 /* NSNotificationName+PasswordManager.swift in Sources */,
				B610F2BB27A145C500FCEBE9 /* RulesCompilationMonitor.swift in Sources */,
				AAC30A28268E045400D2D9CD /* CrashReportReader.swift in Sources */,
				85AC3B3525DA82A600C7D2AA /* DataTaskProviding.swift in Sources */,
				AA3D531727A1EEED00074EC1 /* FeedbackViewController.swift in Sources */,
				AAEF6BC8276A081C0024DCF4 /* FaviconSelector.swift in Sources */,
				85589E7F27BBB8630038AD11 /* AddEditFavoriteViewController.swift in Sources */,
				4B2E7D6326FF9D6500D2DB17 /* PrintingUserScript.swift in Sources */,
				0230C0A52721F3750018F728 /* GPCRequestFactory.swift in Sources */,
				9833912F27AAA3CE00DAF119 /* AppTrackerDataSetProvider.swift in Sources */,
				4BA1A6B3258B080A00F6F690 /* EncryptionKeyGeneration.swift in Sources */,
				4B723E0B26B0005B00E14D75 /* CSVImportViewController.swift in Sources */,
				8589063C267BCDC000D23B0D /* SaveCredentialsViewController.swift in Sources */,
				4BBE0AA727B9B027003B37A8 /* PopUpButton.swift in Sources */,
				AABEE6A524AA0A7F0043105B /* SuggestionViewController.swift in Sources */,
				85589E8027BBB8630038AD11 /* AddEditFavoriteWindow.swift in Sources */,
				B69B503B2726A12500758A2B /* Atb.swift in Sources */,
				B6B1E88026D5DA9B0062C350 /* DownloadsViewController.swift in Sources */,
				85AC3AF725D5DBFD00C7D2AA /* DataExtension.swift in Sources */,
				B6A924D42664BBBB001A28CA /* WKWebViewDownloadDelegate.swift in Sources */,
				AA9B7C8526A199B60008D425 /* ServerTrustViewModel.swift in Sources */,
				85480FCF25D1AA22009424E3 /* ConfigurationStoring.swift in Sources */,
				AA3D531B27A2F57E00074EC1 /* Feedback.swift in Sources */,
				4BB99D0626FE1979001E4761 /* RequestFilePermissionViewController.swift in Sources */,
				858A798326A8B75F00A75A42 /* CopyHandler.swift in Sources */,
				4B8AC93926B48A5100879451 /* FirefoxLoginReader.swift in Sources */,
				B69B503E2726A12500758A2B /* AtbParser.swift in Sources */,
				4B9292D22667123700AD2C21 /* AddFolderModalViewController.swift in Sources */,
				4B92929E26670D2A00AD2C21 /* BookmarkSidebarTreeController.swift in Sources */,
				85589E8727BBB8F20038AD11 /* HomePageFavoritesModel.swift in Sources */,
				4BB88B4A25B7B690006F6B06 /* SequenceExtensions.swift in Sources */,
				4B59024026B35F3600489384 /* ChromiumDataImporter.swift in Sources */,
				B6A924DE2664CA09001A28CA /* LegacyWebKitDownloadDelegate.swift in Sources */,
				AAA0CC3C25337FAB0079BC96 /* WKBackForwardListItemViewModel.swift in Sources */,
				4BB88B4525B7B55C006F6B06 /* DebugUserScript.swift in Sources */,
				B688B4DF27420D290087BEAF /* PDFSearchTextMenuItemHandler.swift in Sources */,
				4B723E0A26B0005900E14D75 /* DataImportViewController.swift in Sources */,
				85707F24276A332A00DC0649 /* OnboardingButtonStyles.swift in Sources */,
				4B8A4E0127C8447E005F40E8 /* SaveIdentityPopover.swift in Sources */,
				B637273B26CBC8AF00C8CB02 /* AuthenticationAlert.swift in Sources */,
				37AFCE9227DB8CAD00471A10 /* PreferencesAboutView.swift in Sources */,
				9826B0A02747DF3D0092F683 /* ContentBlocking.swift in Sources */,
				4B379C2227BDBA29008A968E /* LocalAuthenticationService.swift in Sources */,
				4BB99D0326FE191E001E4761 /* SafariBookmarksReader.swift in Sources */,
				AACF6FD626BC366D00CF09F9 /* SafariVersionReader.swift in Sources */,
				4BE65485271FCD7B008D1D63 /* LoginFaviconView.swift in Sources */,
				4B0511CA262CAA5A00F6079C /* FireproofDomainsViewController.swift in Sources */,
				AA4D700725545EF800C3411E /* URLEventHandler.swift in Sources */,
				AA92127725ADA07900600CD4 /* WKWebViewExtension.swift in Sources */,
				B6106BA426A7BEA40013B453 /* PermissionAuthorizationState.swift in Sources */,
				B6A9E499261474120067D1B9 /* TimedPixel.swift in Sources */,
				B6C0B23626E732000031CB7F /* DownloadListItem.swift in Sources */,
				856C98A6256EB59600A22F1F /* MenuItemSelectors.swift in Sources */,
				B6B1E87E26D5DA0E0062C350 /* DownloadsPopover.swift in Sources */,
				4B9292A026670D2A00AD2C21 /* SpacerNode.swift in Sources */,
				B6E61EE8263ACE16004E11AB /* UTType.swift in Sources */,
				4BE6547F271FCD4D008D1D63 /* PasswordManagementCreditCardModel.swift in Sources */,
				85707F26276A335700DC0649 /* Onboarding.swift in Sources */,
				AAFCB37F25E545D400859DD4 /* PublisherExtension.swift in Sources */,
				B68C92C1274E3EF4002AC6B0 /* PopUpWindow.swift in Sources */,
				AA5FA6A0275F948900DCE9C9 /* Favicons.xcdatamodeld in Sources */,
				85589E9827BFE2DA0038AD11 /* HoverButton.swift in Sources */,
				B684592225C93BE000DC17B6 /* Publisher.asVoid.swift in Sources */,
				AAA0CC33252F181A0079BC96 /* NavigationButtonMenuDelegate.swift in Sources */,
				AAC30A2A268E239100D2D9CD /* CrashReport.swift in Sources */,
				37CC53F427E8D4620028713D /* NSPathControlView.swift in Sources */,
				85589E9E27BFE4500038AD11 /* DefaultBrowserPromptView.swift in Sources */,
				4B78A86B26BB3ADD0071BB16 /* BrowserImportSummaryViewController.swift in Sources */,
				AA512D1424D99D9800230283 /* FaviconManager.swift in Sources */,
				AABEE6AB24ACA0F90043105B /* SuggestionTableRowView.swift in Sources */,
				37CD54CB27F2FDD100F1F7B9 /* DownloadsPreferences.swift in Sources */,
				4B9292AA26670D3700AD2C21 /* Bookmark.xcmappingmodel in Sources */,
				4B1E6EF227AB5E5D00F51793 /* PasswordManagementItemList.swift in Sources */,
				AAC5E4D025D6A709007F5990 /* Bookmark.swift in Sources */,
				AA9B7C8326A197A00008D425 /* ServerTrust.swift in Sources */,
				4B5A4F4C27F3A5AA008FBD88 /* NSNotificationName+DataImport.swift in Sources */,
				4BEF0E722766B11200AF7C58 /* MacWaitlistLockScreenViewModel.swift in Sources */,
				B64C853826944B880048FEBE /* StoredPermission.swift in Sources */,
				AAE246F8270A406200BEEAEE /* FirePopoverCollectionViewHeader.swift in Sources */,
				4BEF0E6C276676AB00AF7C58 /* MacWaitlistStore.swift in Sources */,
				AA5D6DAC24A340F700C6FBCE /* WebViewStateObserver.swift in Sources */,
				AAB7320926DD0CD9002FACF9 /* FireViewController.swift in Sources */,
				4B92928C26670D1700AD2C21 /* OutlineSeparatorViewCell.swift in Sources */,
				4BB99D0426FE191E001E4761 /* SafariDataImporter.swift in Sources */,
				B69B503A2726A12500758A2B /* StatisticsLoader.swift in Sources */,
				37CD54C927F2FDD100F1F7B9 /* PrivacyPreferencesModel.swift in Sources */,
				B6F1C80B2761C45400334924 /* LocalUnprotectedDomains.swift in Sources */,
				858A798526A8BB5D00A75A42 /* NSTextViewExtension.swift in Sources */,
				B6B1E88426D5EB570062C350 /* DownloadsCellView.swift in Sources */,
				4B723E0C26B0005D00E14D75 /* CSVImportSummaryViewController.swift in Sources */,
				B6AAAC2D260330580029438D /* PublishedAfter.swift in Sources */,
				4BBC16A027C4859400E00A38 /* DeviceAuthenticationService.swift in Sources */,
				3776582F27F82E62009A6B35 /* AutofillPreferences.swift in Sources */,
				AAD8078727B3F45600CF7703 /* WebsiteBreakage.swift in Sources */,
				4BE6547E271FCD4D008D1D63 /* PasswordManagementIdentityModel.swift in Sources */,
				85C6A29625CC1FFD00EEB5F1 /* UserDefaultsWrapper.swift in Sources */,
				85625998269C9C5F00EE44BC /* PasswordManagementPopover.swift in Sources */,
				85589E9127BFB9810038AD11 /* HomePageRecentlyVisitedModel.swift in Sources */,
				4BB99CFE26FE191E001E4761 /* FirefoxBookmarksReader.swift in Sources */,
				4BBC16A227C485BC00E00A38 /* DeviceIdleStateDetector.swift in Sources */,
				B6A9E4A3261475C70067D1B9 /* AppUsageActivityMonitor.swift in Sources */,
				4B379C2427BDE1B0008A968E /* FlatButton.swift in Sources */,
				4BA1A6A0258B079600F6F690 /* DataEncryption.swift in Sources */,
				371E141927E92E42009E3B5B /* MultilineScrollableTextFix.swift in Sources */,
				B6FA8941269C425400588ECD /* PrivacyDashboardPopover.swift in Sources */,
				85589E8B27BBBADC0038AD11 /* ColorExtensions.swift in Sources */,
				85B7184E27677CBB00B4277F /* RootView.swift in Sources */,
				AABEE6AF24AD22B90043105B /* AddressBarTextField.swift in Sources */,
				B693954C26F04BEB0015B914 /* FocusRingView.swift in Sources */,
				4B1E6EF127AB5E5D00F51793 /* NSPopUpButtonView.swift in Sources */,
				4B9292DB2667125D00AD2C21 /* ContextualMenu.swift in Sources */,
				AA68C3D32490ED62001B8783 /* NavigationBarViewController.swift in Sources */,
				AA585DAF2490E6E600E9A3E2 /* MainViewController.swift in Sources */,
				AA5FA69A275F91C700DCE9C9 /* Favicon.swift in Sources */,
				AABEE69A24A902A90043105B /* SuggestionContainerViewModel.swift in Sources */,
				AA840A9827319D1600E63CDD /* FirePopoverWrapperViewController.swift in Sources */,
				37CD54CA27F2FDD100F1F7B9 /* AutofillPreferencesModel.swift in Sources */,
				B657841F25FA497600D8DB33 /* NSException+Catch.swift in Sources */,
				4BE65481271FCD4D008D1D63 /* PasswordManagementNoteModel.swift in Sources */,
				B63ED0E526BB8FB900A9DAD1 /* SharingMenu.swift in Sources */,
				AA4FF40C2624751A004E2377 /* GrammarFeaturesManager.swift in Sources */,
				B693955B26F0CE300015B914 /* WebKitDownloadDelegate.swift in Sources */,
				B6B3E0E12657EA7A0040E0A2 /* NSScreenExtension.swift in Sources */,
				B65E6BA026D9F10600095F96 /* NSBezierPathExtension.swift in Sources */,
				AA6820E425502F19005ED0D5 /* WebsiteDataStore.swift in Sources */,
				B64C852A26942AC90048FEBE /* PermissionContextMenu.swift in Sources */,
				85D438B6256E7C9E00F3BAF8 /* ContextMenuUserScript.swift in Sources */,
				B693955526F04BEC0015B914 /* NSSavePanelExtension.swift in Sources */,
				9826B0A22747DFEB0092F683 /* AppPrivacyConfigurationDataProvider.swift in Sources */,
				B6B1E88B26D774090062C350 /* LinkButton.swift in Sources */,
				CB6BCDF927C6BEFF00CC76DC /* PrivacyFeatures.swift in Sources */,
				B693954D26F04BEB0015B914 /* MouseClickView.swift in Sources */,
				B6DB3CF926A00E2D00D459B7 /* AVCaptureDevice+SwizzledAuthState.swift in Sources */,
				4BA1A6BD258B082300F6F690 /* EncryptionKeyStore.swift in Sources */,
				4BE65474271FCD40008D1D63 /* PasswordManagementIdentityItemView.swift in Sources */,
				B6F41031264D2B23003DA42C /* ProgressExtension.swift in Sources */,
				4B723E0F26B0006500E14D75 /* CSVParser.swift in Sources */,
				376705B327EC7D4F00DD8D76 /* TextButton.swift in Sources */,
				B6DA44082616B30600DD1EC2 /* PixelDataModel.xcdatamodeld in Sources */,
				37CD54CF27F2FDD100F1F7B9 /* AppearancePreferences.swift in Sources */,
				B6B1E87B26D381710062C350 /* DownloadListCoordinator.swift in Sources */,
				AAC5E4F125D6BF10007F5990 /* AddressBarButton.swift in Sources */,
				AAE7527E263B05C600B973F8 /* HistoryEntry.swift in Sources */,
				AA5FA69D275F945C00DCE9C9 /* FaviconStore.swift in Sources */,
				AAB8203C26B2DE0D00788AC3 /* SuggestionListCharacteristics.swift in Sources */,
				AAADFD06264AA282001555EA /* TimeIntervalExtension.swift in Sources */,
				4B9292D42667123700AD2C21 /* BookmarkListViewController.swift in Sources */,
				4B723E0D26B0006100E14D75 /* SecureVaultLoginImporter.swift in Sources */,
				4B9292D32667123700AD2C21 /* AddBookmarkModalViewController.swift in Sources */,
				AA88D14B252A557100980B4E /* URLRequestExtension.swift in Sources */,
				AA6197C6276B3168008396F0 /* FaviconHostReference.swift in Sources */,
				AAD8078527B3F3BE00CF7703 /* WebsiteBreakageSender.swift in Sources */,
				4B8AC93B26B48ADF00879451 /* ASN1Parser.swift in Sources */,
				37CD54B327EE509700F1F7B9 /* View+Cursor.swift in Sources */,
				B66E9DD22670EB2A00E53BB5 /* _WKDownload+WebKitDownload.swift in Sources */,
				B6A9E4612614608B0067D1B9 /* AppVersion.swift in Sources */,
				856C98DF257014BD00A22F1F /* FileDownloadManager.swift in Sources */,
				4BB99CFF26FE191E001E4761 /* BookmarkImport.swift in Sources */,
				B68503A7279141CD00893A05 /* KeySetDictionary.swift in Sources */,
				85480FBB25D181CB009424E3 /* ConfigurationDownloading.swift in Sources */,
				AAEEC6A927088ADB008445F7 /* FireCoordinator.swift in Sources */,
				B655369B268442EE00085A79 /* GeolocationProvider.swift in Sources */,
				B6C0B23C26E87D900031CB7F /* NSAlert+ActiveDownloadsTermination.swift in Sources */,
				4BEF0E6827641A0E00AF7C58 /* MacWaitlistLockScreenViewController.swift in Sources */,
				AAECA42024EEA4AC00EFA63A /* IndexPathExtension.swift in Sources */,
				4BE65478271FCD41008D1D63 /* PasswordManagementNoteItemView.swift in Sources */,
				AA5C8F632591021700748EB7 /* NSApplicationExtension.swift in Sources */,
				AA9E9A5625A3AE8400D1959D /* NSWindowExtension.swift in Sources */,
				AAC5E4C725D6A6E8007F5990 /* BookmarkPopover.swift in Sources */,
				37CC53F027E8D1440028713D /* PreferencesDownloadsView.swift in Sources */,
				B68C2FB227706E6A00BF2C7D /* ProcessExtension.swift in Sources */,
				B6106BA726A7BECC0013B453 /* PermissionAuthorizationQuery.swift in Sources */,
				4B9292CE2667123700AD2C21 /* BrowserTabSelectionDelegate.swift in Sources */,
				4B1E6EEE27AB5E5100F51793 /* PasswordManagementListSection.swift in Sources */,
				AA222CB92760F74E00321475 /* FaviconReferenceCache.swift in Sources */,
				B6C0B24426E9CB080031CB7F /* RunLoopExtension.swift in Sources */,
				4B9292A126670D2A00AD2C21 /* BookmarkTreeController.swift in Sources */,
				4B9292D02667123700AD2C21 /* BookmarkManagementSplitViewController.swift in Sources */,
				B6E61EE3263AC0C8004E11AB /* FileManagerExtension.swift in Sources */,
				B6DB3CFB26A17CB800D459B7 /* PermissionModel.swift in Sources */,
				4B92929C26670D2A00AD2C21 /* PasteboardFolder.swift in Sources */,
				B6106BAB26A7BF1D0013B453 /* PermissionType.swift in Sources */,
				85707F2A276A35FE00DC0649 /* ActionSpeech.swift in Sources */,
				8585B63826D6E66C00C1416F /* ButtonStyles.swift in Sources */,
				4B0511BD262CAA5A00F6079C /* PrivacySecurityPreferences.swift in Sources */,
				B6830963274CDEC7004B46BB /* FireproofDomainsStore.swift in Sources */,
				AA9FF95F24A1FB690039E328 /* TabCollectionViewModel.swift in Sources */,
				AAC5E4D125D6A709007F5990 /* BookmarkManager.swift in Sources */,
				37CD54CD27F2FDD100F1F7B9 /* AboutModel.swift in Sources */,
				4BE65476271FCD41008D1D63 /* PasswordManagementCreditCardItemView.swift in Sources */,
				AA5C8F59258FE21F00748EB7 /* NSTextFieldExtension.swift in Sources */,
				B6830961274CDE99004B46BB /* FireproofDomainsContainer.swift in Sources */,
				B65536AE2685E17200085A79 /* GeolocationService.swift in Sources */,
				4B02198925E05FAC00ED7DEA /* FireproofingURLExtensions.swift in Sources */,
				7B1E819E27C8874900FF0E60 /* ContentOverlayPopover.swift in Sources */,
				4BA1A6A5258B07DF00F6F690 /* EncryptedValueTransformer.swift in Sources */,
				4B92929F26670D2A00AD2C21 /* PasteboardBookmark.swift in Sources */,
				856CADF0271710F400E79BB0 /* HoverUserScript.swift in Sources */,
				4B9292AC26670D3700AD2C21 /* Bookmark.xcdatamodeld in Sources */,
				AA6EF9B525081B4C004754E6 /* MainMenuActions.swift in Sources */,
				B63D466925BEB6C200874977 /* WKWebView+SessionState.swift in Sources */,
				4B723E1226B0006E00E14D75 /* DataImport.swift in Sources */,
				B6085D092743AAB600A9C456 /* FireproofDomains.xcdatamodeld in Sources */,
				85589E8227BBB8630038AD11 /* HomePageView.swift in Sources */,
				B6A924D92664C72E001A28CA /* WebKitDownloadTask.swift in Sources */,
				4B59023E26B35F3600489384 /* ChromiumLoginReader.swift in Sources */,
				85D885B326A5A9DE0077C374 /* NSAlert+PasswordManager.swift in Sources */,
				4B7A57CF279A4EF300B1C70E /* ChromePreferences.swift in Sources */,
				AA6AD95B2704B6DB00159F8A /* FirePopoverViewController.swift in Sources */,
				4BE4005327CF3DC3007D3161 /* SavePaymentMethodPopover.swift in Sources */,
				85A0116925AF1D8900FA6A0C /* FindInPageViewController.swift in Sources */,
				4BB6CE5F26B77ED000EC5860 /* Cryptography.swift in Sources */,
				AA6FFB4424DC33320028F4D0 /* NSViewExtension.swift in Sources */,
				37AFCE8927DA33BA00471A10 /* Preferences.swift in Sources */,
				B6C0B23E26E8BF1F0031CB7F /* DownloadListViewModel.swift in Sources */,
				4B9292D52667123700AD2C21 /* BookmarkManagementDetailViewController.swift in Sources */,
				4B723E1026B0006700E14D75 /* CSVImporter.swift in Sources */,
				AA4BBA3B25C58FA200C4FB0F /* MainMenu.swift in Sources */,
				4B8AC93326B3B06300879451 /* EdgeDataImporter.swift in Sources */,
				AA585D84248FD31100E9A3E2 /* BrowserTabViewController.swift in Sources */,
				85707F22276A32B600DC0649 /* CallToAction.swift in Sources */,
				B693954B26F04BEB0015B914 /* MouseOverView.swift in Sources */,
				AAE7527C263B056C00B973F8 /* HistoryStore.swift in Sources */,
				AAE246F32709EF3B00BEEAEE /* FirePopoverCollectionViewItem.swift in Sources */,
				AA61C0D22727F59B00E6B681 /* ArrayExtension.swift in Sources */,
				AAC30A2C268F1ECD00D2D9CD /* CrashReportSender.swift in Sources */,
				4B8D9062276D1D880078DB17 /* LocaleExtension.swift in Sources */,
				4BE4005527CF3F19007D3161 /* SavePaymentMethodViewController.swift in Sources */,
				AAFE068326C7082D005434CC /* WebKitVersionProvider.swift in Sources */,
				B63D467A25BFC3E100874977 /* NSCoderExtensions.swift in Sources */,
				B31055C927A1BA1D001AC618 /* AutoconsentBackground.swift in Sources */,
				B3FB199327BD0AD400513DC1 /* CookieConsentInfo.swift in Sources */,
				B6A5A27125B9377300AA7ADA /* StatePersistenceService.swift in Sources */,
				B68458B025C7E76A00DC17B6 /* WindowManager+StateRestoration.swift in Sources */,
				B68458C525C7EA0C00DC17B6 /* TabCollection+NSSecureCoding.swift in Sources */,
				4BB88B5B25B7BA50006F6B06 /* Instruments.swift in Sources */,
				9812D895276CEDA5004B6181 /* ContentBlockerRulesLists.swift in Sources */,
				4B0511E2262CAA8600F6079C /* NSViewControllerExtension.swift in Sources */,
				F44C130225C2DA0400426E3E /* NSAppearanceExtension.swift in Sources */,
				B64C84F1269310120048FEBE /* PermissionManager.swift in Sources */,
				37CD54D027F2FDD100F1F7B9 /* DefaultBrowserPreferences.swift in Sources */,
				B64C853026943BC10048FEBE /* Permissions.xcdatamodeld in Sources */,
				B693954F26F04BEB0015B914 /* PaddedImageButton.swift in Sources */,
				4BA1A6B8258B081600F6F690 /* EncryptionKeyStoring.swift in Sources */,
				B65783E725F8AAFB00D8DB33 /* String+Punycode.swift in Sources */,
				B657841A25FA484B00D8DB33 /* NSException+Catch.m in Sources */,
				B684592F25C93FBF00DC17B6 /* AppStateRestorationManager.swift in Sources */,
				EA0BA3A9272217E6002A0B6C /* ClickToLoadUserScript.swift in Sources */,
				AAA892EA250A4CEF005B37B2 /* WindowControllersManager.swift in Sources */,
				85C5991B27D10CF000E605B2 /* FireAnimationView.swift in Sources */,
				AA6197C4276B314D008396F0 /* FaviconUrlReference.swift in Sources */,
				AAC5E4C825D6A6E8007F5990 /* BookmarkPopoverViewController.swift in Sources */,
				85CC1D7B26A05ECF0062F04E /* PasswordManagementItemListModel.swift in Sources */,
				AABEE6A924AB4B910043105B /* SuggestionTableCellView.swift in Sources */,
				AA6820F125503DA9005ED0D5 /* FireViewModel.swift in Sources */,
				AAA0CC6A253CC43C0079BC96 /* WKUserContentControllerExtension.swift in Sources */,
				B6A9E45C261460350067D1B9 /* APIRequest.swift in Sources */,
				4BE65479271FCD41008D1D63 /* EditableTextView.swift in Sources */,
				AA9FF95D24A1FA1C0039E328 /* TabCollection.swift in Sources */,
				B688B4DA273E6D3B0087BEAF /* MainView.swift in Sources */,
				4B65143E263924B5005B46EB /* EmailUrlExtensions.swift in Sources */,
				85CC1D7D26A05F250062F04E /* PasswordManagementItemModel.swift in Sources */,
				AAD86E52267A0DFF005C11BE /* UpdateController.swift in Sources */,
				85A0118225AF60E700FA6A0C /* FindInPageModel.swift in Sources */,
				4B9292A226670D2A00AD2C21 /* PseudoFolder.swift in Sources */,
				B6DA44022616B28300DD1EC2 /* PixelDataStore.swift in Sources */,
				B6A9E45326142B070067D1B9 /* Pixel.swift in Sources */,
				B6A9E47726146A570067D1B9 /* PixelEvent.swift in Sources */,
				AA2CB1352587C29500AA6FBE /* TabBarFooter.swift in Sources */,
				B6C0B23926E742610031CB7F /* FileDownloadError.swift in Sources */,
				4B9292AB26670D3700AD2C21 /* BookmarkMigrationPolicy.swift in Sources */,
				85589EA027BFE60E0038AD11 /* MoreOrLessView.swift in Sources */,
				AA92126F25ACCB1100600CD4 /* ErrorExtension.swift in Sources */,
				B6A9E47026146A250067D1B9 /* DateExtension.swift in Sources */,
				AAE7527A263B046100B973F8 /* History.xcdatamodeld in Sources */,
				B64C853D26944B940048FEBE /* PermissionStore.swift in Sources */,
				AA75A0AE26F3500C0086B667 /* PrivacyIconViewModel.swift in Sources */,
				4BB99D0126FE191E001E4761 /* ChromiumBookmarksReader.swift in Sources */,
				B6C0B23426E71BCD0031CB7F /* Downloads.xcdatamodeld in Sources */,
				AAE8B110258A456C00E81239 /* TabPreviewViewController.swift in Sources */,
				37CC53EC27E8A4D10028713D /* PreferencesPrivacyView.swift in Sources */,
				4B0135CE2729F1AA00D54834 /* NSPasteboardExtension.swift in Sources */,
				85707F31276A7DCA00DC0649 /* OnboardingViewModel.swift in Sources */,
				85AC3B0525D6B1D800C7D2AA /* ScriptSourceProviding.swift in Sources */,
				4BB99D0026FE191E001E4761 /* CoreDataBookmarkImporter.swift in Sources */,
				AA3F895324C18AD500628DDE /* SuggestionViewModel.swift in Sources */,
				4B9292A326670D2A00AD2C21 /* BookmarkManagedObject.swift in Sources */,
				4B723E1326B0007A00E14D75 /* CSVLoginExporter.swift in Sources */,
				85C48CCC278D808F00D3263E /* NSAttributedStringExtension.swift in Sources */,
				AA7EB6E527E7D6DC00036718 /* AnimationView.swift in Sources */,
				8562599A269CA0A600EE44BC /* NSRectExtension.swift in Sources */,
				B6040856274B830F00680351 /* DictionaryExtension.swift in Sources */,
				B684592725C93C0500DC17B6 /* Publishers.NestedObjectChanges.swift in Sources */,
				85589E9A27BFE3C30038AD11 /* FaviconView.swift in Sources */,
				85707F2C276A364E00DC0649 /* OnboardingFlow.swift in Sources */,
				85A011EA25B4D4CA00FA6A0C /* FindInPageUserScript.swift in Sources */,
				4BE65480271FCD4D008D1D63 /* PasswordManagementLoginModel.swift in Sources */,
				AA9FF95B24A1EFC20039E328 /* TabViewModel.swift in Sources */,
				AA9E9A5E25A4867200D1959D /* TabDragAndDropManager.swift in Sources */,
				B68458C025C7E9E000DC17B6 /* TabCollectionViewModel+NSSecureCoding.swift in Sources */,
				AA8EDF2724923EC70071C2E8 /* StringExtension.swift in Sources */,
				85378DA2274E7F25007C5CBF /* EmailManagerRequestDelegate.swift in Sources */,
				B68172A9269C487D006D1092 /* PrivacyDashboardUserScript.swift in Sources */,
				379DE4BD27EA31AC002CC3DE /* PreferencesAutofillView.swift in Sources */,
				858A797F26A79EAA00A75A42 /* UserText+PasswordManager.swift in Sources */,
				B693954E26F04BEB0015B914 /* ProgressView.swift in Sources */,
				B69B503C2726A12500758A2B /* StatisticsStore.swift in Sources */,
				B693955426F04BEC0015B914 /* ColorView.swift in Sources */,
				B6BBF17427475B15004F850E /* PopupBlockedPopover.swift in Sources */,
				8589063A267BCD8E00D23B0D /* SaveCredentialsPopover.swift in Sources */,
				4B379C1527BD91E3008A968E /* QuartzIdleStateProvider.swift in Sources */,
				B6C0B22E26E61CE70031CB7F /* DownloadViewModel.swift in Sources */,
				B68458B825C7E8B200DC17B6 /* Tab+NSSecureCoding.swift in Sources */,
				85378DA0274E6F42007C5CBF /* NSNotificationName+EmailManager.swift in Sources */,
				B693955726F04BEC0015B914 /* MouseOverButton.swift in Sources */,
				AA61C0D02722159B00E6B681 /* FireInfoViewController.swift in Sources */,
				B64C85422694590B0048FEBE /* PermissionButton.swift in Sources */,
				AAA0CC472533833C0079BC96 /* MoreOptionsMenu.swift in Sources */,
				B64C84E32692DC9F0048FEBE /* PermissionAuthorizationViewController.swift in Sources */,
				4B92929D26670D2A00AD2C21 /* BookmarkNode.swift in Sources */,
				B693955226F04BEB0015B914 /* LongPressButton.swift in Sources */,
				B6085D062743905F00A9C456 /* CoreDataStore.swift in Sources */,
				B6DB3AF6278EA0130024C5C4 /* BundleExtension.swift in Sources */,
				4B677438255DBEB800025BD8 /* HTTPSUpgrade.xcdatamodeld in Sources */,
				4B0511E1262CAA8600F6079C /* NSOpenPanelExtensions.swift in Sources */,
				AAE99B8927088A19008B6BD9 /* FirePopover.swift in Sources */,
				AAE75280263B0A4D00B973F8 /* HistoryCoordinator.swift in Sources */,
				4B677434255DBEB800025BD8 /* HTTPSBloomFilterSpecification.swift in Sources */,
				B69B503D2726A12500758A2B /* VariantManager.swift in Sources */,
				AA97BF4625135DD30014931A /* ApplicationDockMenu.swift in Sources */,
				4B8A4DFF27C83B29005F40E8 /* SaveIdentityViewController.swift in Sources */,
				4BA1A69B258B076900F6F690 /* FileStore.swift in Sources */,
				B6A9E47F26146A800067D1B9 /* PixelArguments.swift in Sources */,
				AAC5E4D225D6A709007F5990 /* BookmarkList.swift in Sources */,
				4B9292D12667123700AD2C21 /* BookmarkTableRowView.swift in Sources */,
				B66E9DD42670EB4A00E53BB5 /* WKDownload+WebKitDownload.swift in Sources */,
				85589E9427BFE1E70038AD11 /* FavoritesView.swift in Sources */,
				85AC7ADB27BD628400FFB69B /* HomePage.swift in Sources */,
				376705AF27EB488600DD8D76 /* RoundedSelectionRowView.swift in Sources */,
				B69B503F2726A12500758A2B /* LocalStatisticsStore.swift in Sources */,
				B689ECD526C247DB006FB0C5 /* BackForwardListItem.swift in Sources */,
				85C48CD127908C1000D3263E /* BrowserImportMoreInfoViewController.swift in Sources */,
				B69B50572727D16900758A2B /* AtbAndVariantCleanup.swift in Sources */,
				B693954A26F04BEB0015B914 /* NibLoadable.swift in Sources */,
				AA3D531527A1ED9300074EC1 /* FeedbackWindow.swift in Sources */,
				85F0FF1327CFAB04001C7C6E /* RecentlyVisitedView.swift in Sources */,
				AA7EB6DF27E7C57D00036718 /* MouseOverAnimationButton.swift in Sources */,
				AA7412B724D1687000D22FE0 /* TabBarScrollView.swift in Sources */,
				4B9292D92667124B00AD2C21 /* BookmarkListTreeControllerDataSource.swift in Sources */,
				14D9B8FB24F7E089000D4D13 /* AddressBarViewController.swift in Sources */,
				B65536A62685B82B00085A79 /* Permissions.swift in Sources */,
				AAC82C60258B6CB5009B6B42 /* TabPreviewWindowController.swift in Sources */,
				AAC5E4E425D6BA9C007F5990 /* NSSizeExtension.swift in Sources */,
				AA6820EB25503D6A005ED0D5 /* Fire.swift in Sources */,
				B6AAAC3E26048F690029438D /* RandomAccessCollectionExtension.swift in Sources */,
				4B9292AF26670F5300AD2C21 /* NSOutlineViewExtensions.swift in Sources */,
				AA585D82248FD31100E9A3E2 /* AppDelegate.swift in Sources */,
				7B1E81A027C8874900FF0E60 /* ContentOverlayViewController.swift in Sources */,
				85B7184C27677C6500B4277F /* OnboardingViewController.swift in Sources */,
				4B379C1E27BDB7FF008A968E /* DeviceAuthenticator.swift in Sources */,
				1456D6E124EFCBC300775049 /* TabBarCollectionView.swift in Sources */,
				85308E25267FC9F2001ABD76 /* NSAlertExtension.swift in Sources */,
				4BEF0E6A276676A500AF7C58 /* WaitlistRequest.swift in Sources */,
				4B59024826B3673600489384 /* ThirdPartyBrowser.swift in Sources */,
				B65E6B9E26D9EC0800095F96 /* CircularProgressView.swift in Sources */,
				AABEE69C24A902BB0043105B /* SuggestionContainer.swift in Sources */,
				85589E8327BBB8630038AD11 /* HomePageViewController.swift in Sources */,
				4B59024126B35F3600489384 /* BraveDataImporter.swift in Sources */,
				B6A9E46B2614618A0067D1B9 /* OperatingSystemVersionExtension.swift in Sources */,
				4BDFA4AE27BF19E500648192 /* ToggleableScrollView.swift in Sources */,
				85AC3AEF25D5CE9800C7D2AA /* UserScripts.swift in Sources */,
				B643BF1427ABF772000BACEC /* NSWorkspaceExtension.swift in Sources */,
				4B677439255DBEB800025BD8 /* AppHTTPSUpgradeStore.swift in Sources */,
				4BC68A722759B2140029A586 /* Waitlist.swift in Sources */,
				AAB549DF25DAB8F80058460B /* BookmarkViewModel.swift in Sources */,
				85707F28276A34D900DC0649 /* DaxSpeech.swift in Sources */,
				AA13DCB4271480B0006D48D3 /* FirePopoverViewModel.swift in Sources */,
				F41D174125CB131900472416 /* NSColorExtension.swift in Sources */,
				AAC5E4F625D6BF2C007F5990 /* AddressBarButtonsViewController.swift in Sources */,
				4B59023D26B35F3600489384 /* ChromeDataImporter.swift in Sources */,
				B68C92C42750EF76002AC6B0 /* PixelDataRecord.swift in Sources */,
				853014D625E671A000FB8205 /* PageObserverUserScript.swift in Sources */,
				B642738227B65BAC0005DFD1 /* SecureVaultErrorReporter.swift in Sources */,
				4B139AFD26B60BD800894F82 /* NSImageExtensions.swift in Sources */,
				B6A9E45B261460350067D1B9 /* APIHeaders.swift in Sources */,
				85625996269C953C00EE44BC /* PasswordManagementViewController.swift in Sources */,
				4BB99D0226FE191E001E4761 /* ImportedBookmarks.swift in Sources */,
				AA6EF9B3250785D5004754E6 /* NSMenuExtension.swift in Sources */,
				AA7412B524D1536B00D22FE0 /* MainWindowController.swift in Sources */,
				AA9FF95924A1ECF20039E328 /* Tab.swift in Sources */,
				B63D467125BFA6C100874977 /* DispatchQueueExtensions.swift in Sources */,
				B64C84EB2692DD650048FEBE /* PermissionAuthorizationPopover.swift in Sources */,
				85378D9E274E664C007C5CBF /* PopoverMessageViewController.swift in Sources */,
				AA6FFB4624DC3B5A0028F4D0 /* WebView.swift in Sources */,
				B693955026F04BEB0015B914 /* ShadowView.swift in Sources */,
				AA3D531D27A2F58F00074EC1 /* FeedbackSender.swift in Sources */,
				B6CF78DE267B099C00CD4F13 /* WKNavigationActionExtension.swift in Sources */,
				AA7412B224D0B3AC00D22FE0 /* TabBarViewItem.swift in Sources */,
				856C98D52570116900A22F1F /* NSWindow+Toast.swift in Sources */,
				B31055C427A1BA1D001AC618 /* AutoconsentUserScript.swift in Sources */,
				859E7D6B27453BF3009C2B69 /* BookmarksExporter.swift in Sources */,
				4B5FF67826B602B100D42879 /* FirefoxDataImporter.swift in Sources */,
				37AFCE8B27DB69BC00471A10 /* PreferencesDefaultBrowserView.swift in Sources */,
				4B02198B25E05FAC00ED7DEA /* FireproofInfoViewController.swift in Sources */,
				AA8EDF2424923E980071C2E8 /* URLExtension.swift in Sources */,
				4BE0DF06267819A1006337B7 /* NSStoryboardExtension.swift in Sources */,
				37AFCE8127DA2CA600471A10 /* PreferencesViewController.swift in Sources */,
				4B02198A25E05FAC00ED7DEA /* FireproofDomains.swift in Sources */,
				4B677442255DBEEA00025BD8 /* Database.swift in Sources */,
				4B92928B26670D1700AD2C21 /* BookmarksOutlineView.swift in Sources */,
				B61F015525EDD5A700ABB5A3 /* UserContentController.swift in Sources */,
				4BF01C00272AE74C00884A61 /* CountryList.swift in Sources */,
				37CD54CC27F2FDD100F1F7B9 /* PreferencesSection.swift in Sources */,
				AAC5E4D925D6A711007F5990 /* BookmarkStore.swift in Sources */,
				B6FA893F269C424500588ECD /* PrivacyDashboardViewController.swift in Sources */,
				37D2771527E870D4003365FD /* PreferencesAppearanceView.swift in Sources */,
				AA72D5FE25FFF94E00C77619 /* NSMenuItemExtension.swift in Sources */,
				4BA1A6C2258B0A1300F6F690 /* ContiguousBytesExtension.swift in Sources */,
				AA9B7C7E26A06E040008D425 /* TrackerInfo.swift in Sources */,
				B6553692268440D700085A79 /* WKProcessPool+GeolocationProvider.swift in Sources */,
			);
			runOnlyForDeploymentPostprocessing = 0;
		};
		AA585D8C248FD31400E9A3E2 /* Sources */ = {
			isa = PBXSourcesBuildPhase;
			buildActionMask = 2147483647;
			files = (
				9833913327AAAEEE00DAF119 /* EmbeddedTrackerDataTests.swift in Sources */,
				3776583127F8325B009A6B35 /* AutofillPreferencesTests.swift in Sources */,
				B67C6C472654C643006C872E /* FileManagerExtensionTests.swift in Sources */,
				B69B50482726C5C200758A2B /* StatisticsLoaderTests.swift in Sources */,
				142879DA24CE1179005419BB /* SuggestionViewModelTests.swift in Sources */,
				4B9292C12667103100AD2C21 /* BookmarkMigrationTests.swift in Sources */,
				4B9292BC2667103100AD2C21 /* BookmarkSidebarTreeControllerTests.swift in Sources */,
				B662D3DC2755DF670035D4D6 /* OldPixelDataModel.xcdatamodeld in Sources */,
				B6DA44232616CABC00DD1EC2 /* PixelArgumentsTests.swift in Sources */,
				AAEC74BC2642F0F800C2EFBC /* History.xcdatamodeld in Sources */,
				85F1B0C925EF9759004792B6 /* URLEventHandlerTests.swift in Sources */,
				4B9292BD2667103100AD2C21 /* BookmarkOutlineViewDataSourceTests.swift in Sources */,
				B6A5A27925B93FFF00AA7ADA /* StateRestorationManagerTests.swift in Sources */,
				4B9292BB2667103100AD2C21 /* BookmarkNodeTests.swift in Sources */,
				4B0219A825E0646500ED7DEA /* WebsiteDataStoreTests.swift in Sources */,
				AAC9C01E24CB6BEB00AD1325 /* TabCollectionViewModelTests.swift in Sources */,
				B662D3DE275613BB0035D4D6 /* EncryptionKeyStoreMock.swift in Sources */,
				AA0877BA26D5161D00B05660 /* WebKitVersionProviderTests.swift in Sources */,
				4BA7C91627695EA500FEBA8E /* MacWaitlistRequestTests.swift in Sources */,
				B69B50462726C5C200758A2B /* AtbAndVariantCleanupTests.swift in Sources */,
				B6DA44282616CAE000DD1EC2 /* AppUsageActivityMonitorTests.swift in Sources */,
				4B59024C26B38BB800489384 /* ChromiumLoginReaderTests.swift in Sources */,
				AAC9C01724CAFBDC00AD1325 /* TabCollectionTests.swift in Sources */,
				B67C6C3D2654B897006C872E /* WebViewExtensionTests.swift in Sources */,
				4BA1A6DE258C100A00F6F690 /* FileStoreTests.swift in Sources */,
				AAC9C01C24CB594C00AD1325 /* TabViewModelTests.swift in Sources */,
				37CD54B727F1B28A00F1F7B9 /* DefaultBrowserPreferencesTests.swift in Sources */,
				B65349AA265CF45000DCC645 /* DispatchQueueExtensionsTests.swift in Sources */,
				858A798A26A9B35E00A75A42 /* PasswordManagementItemModelTests.swift in Sources */,
				B6DA441E2616C84600DD1EC2 /* PixelStoreMock.swift in Sources */,
				B6BBF1702744CDE1004F850E /* CoreDataStoreTests.swift in Sources */,
				4B9292BF2667103100AD2C21 /* TreeControllerTests.swift in Sources */,
				B693956926F352DB0015B914 /* DownloadsWebViewMock.m in Sources */,
				4B2CBF412767EEC1001DF04B /* MacWaitlistStoreTests.swift in Sources */,
				4B11060525903E570039B979 /* CoreDataEncryptionTesting.xcdatamodeld in Sources */,
				858A798826A99DBE00A75A42 /* PasswordManagementItemListModelTests.swift in Sources */,
				4B8AD0B127A86D9200AE44D6 /* WKWebsiteDataStoreExtensionTests.swift in Sources */,
				B69B50472726C5C200758A2B /* VariantManagerTests.swift in Sources */,
				8546DE6225C03056000CA5E1 /* UserAgentTests.swift in Sources */,
				B63ED0DE26AFD9A300A9DAD1 /* AVCaptureDeviceMock.swift in Sources */,
				B63ED0E026AFE32F00A9DAD1 /* GeolocationProviderMock.swift in Sources */,
				4B723E0926B0003E00E14D75 /* CSVLoginExporterTests.swift in Sources */,
				B630793526731BC400DCEE41 /* URLSuggestedFilenameTests.swift in Sources */,
				AADE11C026D916D70032D8A7 /* StringExtensionTests.swift in Sources */,
				85AC3B4925DAC9BD00C7D2AA /* ConfigurationStorageTests.swift in Sources */,
				B693956126F1C1BC0015B914 /* DownloadListStoreMock.swift in Sources */,
				AA91F83927076F1900771A0D /* PrivacyIconViewModelTests.swift in Sources */,
				4B723E0726B0003E00E14D75 /* CSVImporterTests.swift in Sources */,
				AA652CDB25DDAB32009059CC /* BookmarkStoreMock.swift in Sources */,
				B62EB47C25BAD3BB005745C6 /* WKWebViewPrivateMethodsAvailabilityTests.swift in Sources */,
				4BBC16A527C488C900E00A38 /* DeviceAuthenticatorTests.swift in Sources */,
				4B3F641E27A8D3BD00E0C118 /* BrowserProfileTests.swift in Sources */,
				B6106BA026A7BE0B0013B453 /* PermissionManagerTests.swift in Sources */,
				B662D3D92755D7AD0035D4D6 /* PixelStoreTests.swift in Sources */,
				B6106BB526A809E60013B453 /* GeolocationProviderTests.swift in Sources */,
				B6A5A2A025B96E8300AA7ADA /* AppStateChangePublisherTests.swift in Sources */,
				B63ED0E326B3E7FA00A9DAD1 /* CLLocationManagerMock.swift in Sources */,
				37CD54BB27F25A4000F1F7B9 /* DownloadsPreferencesTests.swift in Sources */,
				4B02199C25E063DE00ED7DEA /* FireproofDomainsTests.swift in Sources */,
				B65783EC25F8AB9300D8DB33 /* String+PunycodeTests.swift in Sources */,
				AA0F3DB7261A566C0077F2D9 /* SuggestionLoadingMock.swift in Sources */,
				4B9292BE2667103100AD2C21 /* PasteboardFolderTests.swift in Sources */,
				4B9292C52667104B00AD2C21 /* CoreDataTestUtilities.swift in Sources */,
				4B723E1926B000DC00E14D75 /* TemporaryFileCreator.swift in Sources */,
				98EB5D1027516A4800681FE6 /* AppPrivacyConfigurationTests.swift in Sources */,
				4B9292C22667103100AD2C21 /* BookmarkTests.swift in Sources */,
				4BA7C91B276984AF00FEBA8E /* MacWaitlistLockScreenViewModelTests.swift in Sources */,
				142879DC24CE1185005419BB /* SuggestionContainerViewModelTests.swift in Sources */,
				AA0877B826D5160D00B05660 /* SafariVersionReaderTests.swift in Sources */,
				B69B50452726C5C200758A2B /* AtbParserTests.swift in Sources */,
				B6106BAF26A7C6180013B453 /* PermissionStoreMock.swift in Sources */,
				AA652CD325DDA6E9009059CC /* LocalBookmarkManagerTests.swift in Sources */,
				B63ED0DC26AE7B1E00A9DAD1 /* WebViewMock.swift in Sources */,
				4B4F72EC266B2ED300814C60 /* CollectionExtension.swift in Sources */,
				AAE39D1B24F44885008EF28B /* TabCollectionViewModelDelegateMock.swift in Sources */,
				AA9C363025518CA9004B1BA3 /* FireTests.swift in Sources */,
				B6106BB126A7D8720013B453 /* PermissionStoreTests.swift in Sources */,
				4BF4951826C08395000547B8 /* ThirdPartyBrowserTests.swift in Sources */,
				AA63745424C9BF9A00AB2AC4 /* SuggestionContainerTests.swift in Sources */,
				AAC9C01524CAFBCE00AD1325 /* TabTests.swift in Sources */,
				B69B504C2726CA2900758A2B /* MockVariantManager.swift in Sources */,
				B610F2EC27AA8F9400FCEBE9 /* ContentBlockerRulesManagerMock.swift in Sources */,
				B6BBF1722744CE36004F850E /* FireproofDomainsStoreMock.swift in Sources */,
				4BA1A6D9258C0CB300F6F690 /* DataEncryptionTests.swift in Sources */,
				EA1E52B52798CF98002EC53C /* ClickToLoadModelTests.swift in Sources */,
				B6A5A27E25B9403E00AA7ADA /* FileStoreMock.swift in Sources */,
				B693955F26F1C17F0015B914 /* DownloadListCoordinatorTests.swift in Sources */,
				B6C2C9F62760B659005B7F0A /* TestDataModel.xcdatamodeld in Sources */,
				B68172AE269EB43F006D1092 /* GeolocationServiceTests.swift in Sources */,
				B6AE74342609AFCE005B9B1A /* ProgressEstimationTests.swift in Sources */,
				4BA1A6FE258C5C1300F6F690 /* EncryptedValueTransformerTests.swift in Sources */,
				85F69B3C25EDE81F00978E59 /* URLExtensionTests.swift in Sources */,
				B6DA44112616C0FC00DD1EC2 /* PixelTests.swift in Sources */,
				4B9292BA2667103100AD2C21 /* BookmarkNodePathTests.swift in Sources */,
				4B9292C02667103100AD2C21 /* BookmarkManagedObjectTests.swift in Sources */,
				4B723E0626B0003E00E14D75 /* CSVParserTests.swift in Sources */,
				85F487B5276A8F2E003CE668 /* OnboardingTests.swift in Sources */,
				AA652CCE25DD9071009059CC /* BookmarkListTests.swift in Sources */,
				859E7D6D274548F2009C2B69 /* BookmarksExporterTests.swift in Sources */,
				B6A5A2A825BAA35500AA7ADA /* WindowManagerStateRestorationTests.swift in Sources */,
				4BB99D1126FE1A84001E4761 /* SafariBookmarksReaderTests.swift in Sources */,
				4B11060A25903EAC0039B979 /* CoreDataEncryptionTests.swift in Sources */,
				4B9292C32667103100AD2C21 /* PasteboardBookmarkTests.swift in Sources */,
				B610F2E427A8F37A00FCEBE9 /* CBRCompileTimeReporterTests.swift in Sources */,
				AAEC74BB2642E67C00C2EFBC /* NSPersistentContainerExtension.swift in Sources */,
				AABAF59C260A7D130085060C /* FaviconManagerMock.swift in Sources */,
				AAEC74B82642E43800C2EFBC /* HistoryStoreTests.swift in Sources */,
				4BA1A6E6258C270800F6F690 /* EncryptionKeyGeneratorTests.swift in Sources */,
				B6106BB326A7F4AA0013B453 /* GeolocationServiceMock.swift in Sources */,
				4B8AC93D26B49BE600879451 /* FirefoxLoginReaderTests.swift in Sources */,
				4B723E0526B0003E00E14D75 /* DataImportMocks.swift in Sources */,
				4B70C00227B0793D000386ED /* CrashReportTests.swift in Sources */,
				85AC3B1725D9BC1A00C7D2AA /* ConfigurationDownloaderTests.swift in Sources */,
				4BF4EA5027C71F26004E57C4 /* PasswordManagementListSectionTests.swift in Sources */,
				B693955D26F19CD70015B914 /* DownloadListStoreTests.swift in Sources */,
				B610F2EB27AA8E4500FCEBE9 /* ContentBlockingUpdatingTests.swift in Sources */,
				4B0511E7262CAB3700F6079C /* UserDefaultsWrapperUtilities.swift in Sources */,
				4BA1A6F6258C4F9600F6F690 /* EncryptionMocks.swift in Sources */,
				B6B3E0962654DACD0040E0A2 /* UTTypeTests.swift in Sources */,
				4B02199D25E063DE00ED7DEA /* FireproofingURLExtensionsTests.swift in Sources */,
				4BB99D0F26FE1A84001E4761 /* ChromiumBookmarksReaderTests.swift in Sources */,
				4BB99D1026FE1A84001E4761 /* FirefoxBookmarksReaderTests.swift in Sources */,
				4B117F7D276C0CB5002F3D8C /* LocalStatisticsStoreTests.swift in Sources */,
				AAEC74B42642C69300C2EFBC /* HistoryCoordinatorTests.swift in Sources */,
				EA8AE76A279FBDB20078943E /* ClickToLoadTDSTests.swift in Sources */,
				B63ED0DA26AE7AF400A9DAD1 /* PermissionManagerMock.swift in Sources */,
				AA9C362825518C44004B1BA3 /* WebsiteDataStoreMock.swift in Sources */,
				3776582D27F71652009A6B35 /* WebsiteBreakageReportTests.swift in Sources */,
				4B723E0826B0003E00E14D75 /* MockSecureVault.swift in Sources */,
				37CD54B527F1AC1300F1F7B9 /* PreferencesSidebarModelTests.swift in Sources */,
				AAEC74B22642C57200C2EFBC /* HistoryCoordinatingMock.swift in Sources */,
				37CD54B927F1F8AC00F1F7B9 /* AppearancePreferencesTests.swift in Sources */,
				AAEC74B62642CC6A00C2EFBC /* HistoryStoringMock.swift in Sources */,
				AA652CB125DD825B009059CC /* LocalBookmarkStoreTests.swift in Sources */,
				B630794226731F5400DCEE41 /* WKDownloadMock.swift in Sources */,
				B6C0B24626E9CB190031CB7F /* RunLoopExtensionTests.swift in Sources */,
				B693956326F1C2A40015B914 /* FileDownloadManagerMock.swift in Sources */,
				B6C2C9EF276081AB005B7F0A /* DeallocationTests.swift in Sources */,
				B63ED0D826AE729600A9DAD1 /* PermissionModelTests.swift in Sources */,
				B69B504B2726CA2900758A2B /* MockStatisticsStore.swift in Sources */,
				37CD54BD27F2ECAE00F1F7B9 /* AutofillPreferencesModelTests.swift in Sources */,
				B630793A26731F2600DCEE41 /* FileDownloadManagerTests.swift in Sources */,
			);
			runOnlyForDeploymentPostprocessing = 0;
		};
/* End PBXSourcesBuildPhase section */

/* Begin PBXTargetDependency section */
		4B1AD8A325FC27E200261379 /* PBXTargetDependency */ = {
			isa = PBXTargetDependency;
			target = AA585D7D248FD31100E9A3E2 /* DuckDuckGo Privacy Browser */;
			targetProxy = 4B1AD8A225FC27E200261379 /* PBXContainerItemProxy */;
		};
		7B4CE8E026F02108009134B1 /* PBXTargetDependency */ = {
			isa = PBXTargetDependency;
			target = AA585D7D248FD31100E9A3E2 /* DuckDuckGo Privacy Browser */;
			targetProxy = 7B4CE8DF26F02108009134B1 /* PBXContainerItemProxy */;
		};
		AA585D92248FD31400E9A3E2 /* PBXTargetDependency */ = {
			isa = PBXTargetDependency;
			target = AA585D7D248FD31100E9A3E2 /* DuckDuckGo Privacy Browser */;
			targetProxy = AA585D91248FD31400E9A3E2 /* PBXContainerItemProxy */;
		};
/* End PBXTargetDependency section */

/* Begin PBXVariantGroup section */
		AA80EC69256C4691007083E7 /* BrowserTab.storyboard */ = {
			isa = PBXVariantGroup;
			children = (
				AA80EC68256C4691007083E7 /* Base */,
			);
			name = BrowserTab.storyboard;
			sourceTree = "<group>";
		};
		AA80EC75256C46A2007083E7 /* Suggestion.storyboard */ = {
			isa = PBXVariantGroup;
			children = (
				AA80EC74256C46A2007083E7 /* Base */,
			);
			name = Suggestion.storyboard;
			sourceTree = "<group>";
		};
		AA80EC7B256C46AA007083E7 /* TabBar.storyboard */ = {
			isa = PBXVariantGroup;
			children = (
				AA80EC7A256C46AA007083E7 /* Base */,
			);
			name = TabBar.storyboard;
			sourceTree = "<group>";
		};
		AA80EC8B256C49B8007083E7 /* Localizable.strings */ = {
			isa = PBXVariantGroup;
			children = (
				AA80EC8A256C49B8007083E7 /* en */,
			);
			name = Localizable.strings;
			sourceTree = "<group>";
		};
		AA80EC91256C49BC007083E7 /* Localizable.stringsdict */ = {
			isa = PBXVariantGroup;
			children = (
				AA80EC90256C49BC007083E7 /* en */,
			);
			name = Localizable.stringsdict;
			sourceTree = "<group>";
		};
/* End PBXVariantGroup section */

/* Begin XCBuildConfiguration section */
		4B1AD8A425FC27E200261379 /* Debug */ = {
			isa = XCBuildConfiguration;
			buildSettings = {
				BUNDLE_LOADER = "$(TEST_HOST)";
				CODE_SIGN_STYLE = Automatic;
				COMBINE_HIDPI_IMAGES = YES;
				DEVELOPMENT_TEAM = HKE973VLUW;
				INFOPLIST_FILE = "Integration Tests/Info.plist";
				LD_RUNPATH_SEARCH_PATHS = (
					"$(inherited)",
					"@executable_path/../Frameworks",
					"@loader_path/../Frameworks",
				);
				MACOSX_DEPLOYMENT_TARGET = 11.1;
				PRODUCT_BUNDLE_IDENTIFIER = "com.duckduckgo.Integration-Tests";
				PRODUCT_NAME = "$(TARGET_NAME)";
				SWIFT_VERSION = 5.0;
				TEST_HOST = "$(BUILT_PRODUCTS_DIR)/DuckDuckGo.app/Contents/MacOS/DuckDuckGo";
			};
			name = Debug;
		};
		4B1AD8A525FC27E200261379 /* Release */ = {
			isa = XCBuildConfiguration;
			buildSettings = {
				BUNDLE_LOADER = "$(TEST_HOST)";
				CODE_SIGN_STYLE = Automatic;
				COMBINE_HIDPI_IMAGES = YES;
				DEVELOPMENT_TEAM = HKE973VLUW;
				INFOPLIST_FILE = "Integration Tests/Info.plist";
				LD_RUNPATH_SEARCH_PATHS = (
					"$(inherited)",
					"@executable_path/../Frameworks",
					"@loader_path/../Frameworks",
				);
				MACOSX_DEPLOYMENT_TARGET = 11.1;
				PRODUCT_BUNDLE_IDENTIFIER = "com.duckduckgo.Integration-Tests";
				PRODUCT_NAME = "$(TARGET_NAME)";
				SWIFT_VERSION = 5.0;
				TEST_HOST = "$(BUILT_PRODUCTS_DIR)/DuckDuckGo.app/Contents/MacOS/DuckDuckGo";
			};
			name = Release;
		};
		4B1AD8B025FC322600261379 /* CI */ = {
			isa = XCBuildConfiguration;
			buildSettings = {
				ALWAYS_SEARCH_USER_PATHS = NO;
				CLANG_ANALYZER_NONNULL = YES;
				CLANG_ANALYZER_NUMBER_OBJECT_CONVERSION = YES_AGGRESSIVE;
				CLANG_CXX_LANGUAGE_STANDARD = "gnu++14";
				CLANG_CXX_LIBRARY = "libc++";
				CLANG_ENABLE_MODULES = YES;
				CLANG_ENABLE_OBJC_ARC = YES;
				CLANG_ENABLE_OBJC_WEAK = YES;
				CLANG_WARN_BLOCK_CAPTURE_AUTORELEASING = YES;
				CLANG_WARN_BOOL_CONVERSION = YES;
				CLANG_WARN_COMMA = YES;
				CLANG_WARN_CONSTANT_CONVERSION = YES;
				CLANG_WARN_DEPRECATED_OBJC_IMPLEMENTATIONS = YES;
				CLANG_WARN_DIRECT_OBJC_ISA_USAGE = YES_ERROR;
				CLANG_WARN_DOCUMENTATION_COMMENTS = YES;
				CLANG_WARN_EMPTY_BODY = YES;
				CLANG_WARN_ENUM_CONVERSION = YES;
				CLANG_WARN_INFINITE_RECURSION = YES;
				CLANG_WARN_INT_CONVERSION = YES;
				CLANG_WARN_NON_LITERAL_NULL_CONVERSION = YES;
				CLANG_WARN_OBJC_IMPLICIT_RETAIN_SELF = YES;
				CLANG_WARN_OBJC_LITERAL_CONVERSION = YES;
				CLANG_WARN_OBJC_ROOT_CLASS = YES_ERROR;
				CLANG_WARN_QUOTED_INCLUDE_IN_FRAMEWORK_HEADER = YES;
				CLANG_WARN_RANGE_LOOP_ANALYSIS = YES;
				CLANG_WARN_STRICT_PROTOTYPES = YES;
				CLANG_WARN_SUSPICIOUS_MOVE = YES;
				CLANG_WARN_UNGUARDED_AVAILABILITY = YES_AGGRESSIVE;
				CLANG_WARN_UNREACHABLE_CODE = YES;
				CLANG_WARN__DUPLICATE_METHOD_MATCH = YES;
				COPY_PHASE_STRIP = NO;
				DEBUG_INFORMATION_FORMAT = dwarf;
				ENABLE_STRICT_OBJC_MSGSEND = YES;
				ENABLE_TESTABILITY = YES;
				GCC_C_LANGUAGE_STANDARD = gnu11;
				GCC_DYNAMIC_NO_PIC = NO;
				GCC_NO_COMMON_BLOCKS = YES;
				GCC_OPTIMIZATION_LEVEL = 0;
				GCC_PREPROCESSOR_DEFINITIONS = (
					"DEBUG=1",
					"CI=1",
					"$(inherited)",
				);
				GCC_WARN_64_TO_32_BIT_CONVERSION = YES;
				GCC_WARN_ABOUT_RETURN_TYPE = YES_ERROR;
				GCC_WARN_UNDECLARED_SELECTOR = YES;
				GCC_WARN_UNINITIALIZED_AUTOS = YES_AGGRESSIVE;
				GCC_WARN_UNUSED_FUNCTION = YES;
				GCC_WARN_UNUSED_VARIABLE = YES;
				MACOSX_DEPLOYMENT_TARGET = 10.15;
				MTL_ENABLE_DEBUG_INFO = INCLUDE_SOURCE;
				MTL_FAST_MATH = YES;
				ONLY_ACTIVE_ARCH = YES;
				SDKROOT = macosx;
				SWIFT_ACTIVE_COMPILATION_CONDITIONS = "DEBUG CI";
				SWIFT_OPTIMIZATION_LEVEL = "-Onone";
			};
			name = CI;
		};
		4B1AD8B125FC322600261379 /* CI */ = {
			isa = XCBuildConfiguration;
			buildSettings = {
				ASSETCATALOG_COMPILER_APPICON_NAME = "Icon - Debug";
				ASSETCATALOG_COMPILER_GLOBAL_ACCENT_COLOR_NAME = GlobaAccentColor;
				CLANG_ANALYZER_LOCALIZABILITY_EMPTY_CONTEXT = YES;
				CLANG_ANALYZER_LOCALIZABILITY_NONLOCALIZED = YES;
				CODE_SIGN_ENTITLEMENTS = DuckDuckGo/DuckDuckGoCI.entitlements;
				CODE_SIGN_IDENTITY = "";
				CODE_SIGN_STYLE = Manual;
				COMBINE_HIDPI_IMAGES = YES;
				CURRENT_PROJECT_VERSION = 0.21.1;
				DEVELOPMENT_TEAM = "";
				ENABLE_HARDENED_RUNTIME = YES;
				INFOPLIST_FILE = DuckDuckGo/Info.plist;
				LD_RUNPATH_SEARCH_PATHS = (
					"$(inherited)",
					"@executable_path/../Frameworks",
				);
				MARKETING_VERSION = 0.21.1;
				PRODUCT_BUNDLE_IDENTIFIER = com.duckduckgo.macos.browser.debug;
				PRODUCT_MODULE_NAME = "$(TARGET_NAME:c99extidentifier)";
				PRODUCT_NAME = DuckDuckGo;
				PROVISIONING_PROFILE_SPECIFIER = "";
				SWIFT_ACTIVE_COMPILATION_CONDITIONS = "FEEDBACK $(inherited)";
				SWIFT_OBJC_BRIDGING_HEADER = "$(SRCROOT)/DuckDuckGo/Bridging.h";
				SWIFT_VERSION = 5.0;
			};
			name = CI;
		};
		4B1AD8B225FC322600261379 /* CI */ = {
			isa = XCBuildConfiguration;
			buildSettings = {
				ALWAYS_EMBED_SWIFT_STANDARD_LIBRARIES = YES;
				BUNDLE_LOADER = "$(TEST_HOST)";
				CODE_SIGN_IDENTITY = "-";
				CODE_SIGN_STYLE = Automatic;
				COMBINE_HIDPI_IMAGES = YES;
				DEVELOPMENT_TEAM = "";
				INFOPLIST_FILE = "Unit Tests/Info.plist";
				LD_RUNPATH_SEARCH_PATHS = (
					"$(inherited)",
					"@executable_path/../Frameworks",
					"@loader_path/../Frameworks",
				);
				MACOSX_DEPLOYMENT_TARGET = 10.15;
				PRODUCT_BUNDLE_IDENTIFIER = com.duckduckgo.macos.browser.DuckDuckGoTests;
				PRODUCT_NAME = "$(TARGET_NAME)";
				PROVISIONING_PROFILE_SPECIFIER = "";
				SWIFT_OBJC_BRIDGING_HEADER = "$(SRCROOT)/Unit Tests/Common/TestsBridging.h";
				SWIFT_VERSION = 5.0;
				TEST_HOST = "$(BUILT_PRODUCTS_DIR)/DuckDuckGo.app/Contents/MacOS/DuckDuckGo";
			};
			name = CI;
		};
		4B1AD8B325FC322600261379 /* CI */ = {
			isa = XCBuildConfiguration;
			buildSettings = {
				BUNDLE_LOADER = "$(TEST_HOST)";
				CODE_SIGN_IDENTITY = "-";
				CODE_SIGN_STYLE = Automatic;
				COMBINE_HIDPI_IMAGES = YES;
				DEVELOPMENT_TEAM = HKE973VLUW;
				INFOPLIST_FILE = "Integration Tests/Info.plist";
				LD_RUNPATH_SEARCH_PATHS = (
					"$(inherited)",
					"@executable_path/../Frameworks",
					"@loader_path/../Frameworks",
				);
				MACOSX_DEPLOYMENT_TARGET = 11.1;
				PRODUCT_BUNDLE_IDENTIFIER = "com.duckduckgo.Integration-Tests";
				PRODUCT_NAME = "$(TARGET_NAME)";
				SWIFT_VERSION = 5.0;
				TEST_HOST = "$(BUILT_PRODUCTS_DIR)/DuckDuckGo.app/Contents/MacOS/DuckDuckGo";
			};
			name = CI;
		};
		7B4CE8E126F02108009134B1 /* Debug */ = {
			isa = XCBuildConfiguration;
			buildSettings = {
				CODE_SIGN_STYLE = Automatic;
				COMBINE_HIDPI_IMAGES = YES;
				DEVELOPMENT_TEAM = HKE973VLUW;
				INFOPLIST_FILE = "UI Tests/Info.plist";
				LD_RUNPATH_SEARCH_PATHS = (
					"$(inherited)",
					"@executable_path/../Frameworks",
					"@loader_path/../Frameworks",
				);
				MACOSX_DEPLOYMENT_TARGET = 11.3;
				PRODUCT_BUNDLE_IDENTIFIER = "com.duckduckgo.UI-Tests";
				PRODUCT_NAME = "$(TARGET_NAME)";
				SWIFT_VERSION = 5.0;
				TEST_TARGET_NAME = "DuckDuckGo Privacy Browser";
			};
			name = Debug;
		};
		7B4CE8E226F02108009134B1 /* CI */ = {
			isa = XCBuildConfiguration;
			buildSettings = {
				CODE_SIGN_IDENTITY = "-";
				CODE_SIGN_STYLE = Automatic;
				COMBINE_HIDPI_IMAGES = YES;
				DEVELOPMENT_TEAM = HKE973VLUW;
				INFOPLIST_FILE = "UI Tests/Info.plist";
				LD_RUNPATH_SEARCH_PATHS = (
					"$(inherited)",
					"@executable_path/../Frameworks",
					"@loader_path/../Frameworks",
				);
				MACOSX_DEPLOYMENT_TARGET = 11.3;
				PRODUCT_BUNDLE_IDENTIFIER = "com.duckduckgo.UI-Tests";
				PRODUCT_NAME = "$(TARGET_NAME)";
				SWIFT_VERSION = 5.0;
				TEST_TARGET_NAME = "DuckDuckGo Privacy Browser";
			};
			name = CI;
		};
		7B4CE8E326F02108009134B1 /* Release */ = {
			isa = XCBuildConfiguration;
			buildSettings = {
				CODE_SIGN_STYLE = Automatic;
				COMBINE_HIDPI_IMAGES = YES;
				DEVELOPMENT_TEAM = HKE973VLUW;
				INFOPLIST_FILE = "UI Tests/Info.plist";
				LD_RUNPATH_SEARCH_PATHS = (
					"$(inherited)",
					"@executable_path/../Frameworks",
					"@loader_path/../Frameworks",
				);
				MACOSX_DEPLOYMENT_TARGET = 11.3;
				PRODUCT_BUNDLE_IDENTIFIER = "com.duckduckgo.UI-Tests";
				PRODUCT_NAME = "$(TARGET_NAME)";
				SWIFT_VERSION = 5.0;
				TEST_TARGET_NAME = "DuckDuckGo Privacy Browser";
			};
			name = Release;
		};
		AA585DA2248FD31500E9A3E2 /* Debug */ = {
			isa = XCBuildConfiguration;
			buildSettings = {
				ALWAYS_SEARCH_USER_PATHS = NO;
				CLANG_ANALYZER_NONNULL = YES;
				CLANG_ANALYZER_NUMBER_OBJECT_CONVERSION = YES_AGGRESSIVE;
				CLANG_CXX_LANGUAGE_STANDARD = "gnu++14";
				CLANG_CXX_LIBRARY = "libc++";
				CLANG_ENABLE_MODULES = YES;
				CLANG_ENABLE_OBJC_ARC = YES;
				CLANG_ENABLE_OBJC_WEAK = YES;
				CLANG_WARN_BLOCK_CAPTURE_AUTORELEASING = YES;
				CLANG_WARN_BOOL_CONVERSION = YES;
				CLANG_WARN_COMMA = YES;
				CLANG_WARN_CONSTANT_CONVERSION = YES;
				CLANG_WARN_DEPRECATED_OBJC_IMPLEMENTATIONS = YES;
				CLANG_WARN_DIRECT_OBJC_ISA_USAGE = YES_ERROR;
				CLANG_WARN_DOCUMENTATION_COMMENTS = YES;
				CLANG_WARN_EMPTY_BODY = YES;
				CLANG_WARN_ENUM_CONVERSION = YES;
				CLANG_WARN_INFINITE_RECURSION = YES;
				CLANG_WARN_INT_CONVERSION = YES;
				CLANG_WARN_NON_LITERAL_NULL_CONVERSION = YES;
				CLANG_WARN_OBJC_IMPLICIT_RETAIN_SELF = YES;
				CLANG_WARN_OBJC_LITERAL_CONVERSION = YES;
				CLANG_WARN_OBJC_ROOT_CLASS = YES_ERROR;
				CLANG_WARN_QUOTED_INCLUDE_IN_FRAMEWORK_HEADER = YES;
				CLANG_WARN_RANGE_LOOP_ANALYSIS = YES;
				CLANG_WARN_STRICT_PROTOTYPES = YES;
				CLANG_WARN_SUSPICIOUS_MOVE = YES;
				CLANG_WARN_UNGUARDED_AVAILABILITY = YES_AGGRESSIVE;
				CLANG_WARN_UNREACHABLE_CODE = YES;
				CLANG_WARN__DUPLICATE_METHOD_MATCH = YES;
				COPY_PHASE_STRIP = NO;
				DEBUG_INFORMATION_FORMAT = dwarf;
				ENABLE_STRICT_OBJC_MSGSEND = YES;
				ENABLE_TESTABILITY = YES;
				GCC_C_LANGUAGE_STANDARD = gnu11;
				GCC_DYNAMIC_NO_PIC = NO;
				GCC_NO_COMMON_BLOCKS = YES;
				GCC_OPTIMIZATION_LEVEL = 0;
				GCC_PREPROCESSOR_DEFINITIONS = (
					"DEBUG=1",
					"$(inherited)",
				);
				GCC_WARN_64_TO_32_BIT_CONVERSION = YES;
				GCC_WARN_ABOUT_RETURN_TYPE = YES_ERROR;
				GCC_WARN_UNDECLARED_SELECTOR = YES;
				GCC_WARN_UNINITIALIZED_AUTOS = YES_AGGRESSIVE;
				GCC_WARN_UNUSED_FUNCTION = YES;
				GCC_WARN_UNUSED_VARIABLE = YES;
				MACOSX_DEPLOYMENT_TARGET = 10.15;
				MTL_ENABLE_DEBUG_INFO = INCLUDE_SOURCE;
				MTL_FAST_MATH = YES;
				ONLY_ACTIVE_ARCH = YES;
				SDKROOT = macosx;
				SWIFT_ACTIVE_COMPILATION_CONDITIONS = DEBUG;
				SWIFT_OPTIMIZATION_LEVEL = "-Onone";
			};
			name = Debug;
		};
		AA585DA3248FD31500E9A3E2 /* Release */ = {
			isa = XCBuildConfiguration;
			buildSettings = {
				ALWAYS_SEARCH_USER_PATHS = NO;
				CLANG_ANALYZER_NONNULL = YES;
				CLANG_ANALYZER_NUMBER_OBJECT_CONVERSION = YES_AGGRESSIVE;
				CLANG_CXX_LANGUAGE_STANDARD = "gnu++14";
				CLANG_CXX_LIBRARY = "libc++";
				CLANG_ENABLE_MODULES = YES;
				CLANG_ENABLE_OBJC_ARC = YES;
				CLANG_ENABLE_OBJC_WEAK = YES;
				CLANG_WARN_BLOCK_CAPTURE_AUTORELEASING = YES;
				CLANG_WARN_BOOL_CONVERSION = YES;
				CLANG_WARN_COMMA = YES;
				CLANG_WARN_CONSTANT_CONVERSION = YES;
				CLANG_WARN_DEPRECATED_OBJC_IMPLEMENTATIONS = YES;
				CLANG_WARN_DIRECT_OBJC_ISA_USAGE = YES_ERROR;
				CLANG_WARN_DOCUMENTATION_COMMENTS = YES;
				CLANG_WARN_EMPTY_BODY = YES;
				CLANG_WARN_ENUM_CONVERSION = YES;
				CLANG_WARN_INFINITE_RECURSION = YES;
				CLANG_WARN_INT_CONVERSION = YES;
				CLANG_WARN_NON_LITERAL_NULL_CONVERSION = YES;
				CLANG_WARN_OBJC_IMPLICIT_RETAIN_SELF = YES;
				CLANG_WARN_OBJC_LITERAL_CONVERSION = YES;
				CLANG_WARN_OBJC_ROOT_CLASS = YES_ERROR;
				CLANG_WARN_QUOTED_INCLUDE_IN_FRAMEWORK_HEADER = YES;
				CLANG_WARN_RANGE_LOOP_ANALYSIS = YES;
				CLANG_WARN_STRICT_PROTOTYPES = YES;
				CLANG_WARN_SUSPICIOUS_MOVE = YES;
				CLANG_WARN_UNGUARDED_AVAILABILITY = YES_AGGRESSIVE;
				CLANG_WARN_UNREACHABLE_CODE = YES;
				CLANG_WARN__DUPLICATE_METHOD_MATCH = YES;
				COPY_PHASE_STRIP = NO;
				DEBUG_INFORMATION_FORMAT = "dwarf-with-dsym";
				ENABLE_NS_ASSERTIONS = NO;
				ENABLE_STRICT_OBJC_MSGSEND = YES;
				GCC_C_LANGUAGE_STANDARD = gnu11;
				GCC_NO_COMMON_BLOCKS = YES;
				GCC_WARN_64_TO_32_BIT_CONVERSION = YES;
				GCC_WARN_ABOUT_RETURN_TYPE = YES_ERROR;
				GCC_WARN_UNDECLARED_SELECTOR = YES;
				GCC_WARN_UNINITIALIZED_AUTOS = YES_AGGRESSIVE;
				GCC_WARN_UNUSED_FUNCTION = YES;
				GCC_WARN_UNUSED_VARIABLE = YES;
				MACOSX_DEPLOYMENT_TARGET = 10.15;
				MTL_ENABLE_DEBUG_INFO = NO;
				MTL_FAST_MATH = YES;
				SDKROOT = macosx;
				SWIFT_COMPILATION_MODE = wholemodule;
				SWIFT_OPTIMIZATION_LEVEL = "-O";
			};
			name = Release;
		};
		AA585DA5248FD31500E9A3E2 /* Debug */ = {
			isa = XCBuildConfiguration;
			buildSettings = {
				ASSETCATALOG_COMPILER_APPICON_NAME = "Icon - Debug";
				ASSETCATALOG_COMPILER_GLOBAL_ACCENT_COLOR_NAME = GlobaAccentColor;
				CLANG_ANALYZER_LOCALIZABILITY_EMPTY_CONTEXT = YES;
				CLANG_ANALYZER_LOCALIZABILITY_NONLOCALIZED = YES;
				CODE_SIGN_ENTITLEMENTS = DuckDuckGo/DuckDuckGo.entitlements;
				CODE_SIGN_IDENTITY = "Apple Development";
				CODE_SIGN_STYLE = Automatic;
				COMBINE_HIDPI_IMAGES = YES;
				CURRENT_PROJECT_VERSION = 0.21.1;
				DEVELOPMENT_TEAM = HKE973VLUW;
				ENABLE_HARDENED_RUNTIME = YES;
				INFOPLIST_FILE = DuckDuckGo/Info.plist;
				LD_RUNPATH_SEARCH_PATHS = (
					"$(inherited)",
					"@executable_path/../Frameworks",
				);
				MARKETING_VERSION = 0.21.1;
				PRODUCT_BUNDLE_IDENTIFIER = com.duckduckgo.macos.browser.debug;
				PRODUCT_MODULE_NAME = "$(TARGET_NAME:c99extidentifier)";
				PRODUCT_NAME = DuckDuckGo;
				SWIFT_ACTIVE_COMPILATION_CONDITIONS = "FEEDBACK $(inherited)";
				SWIFT_OBJC_BRIDGING_HEADER = "$(SRCROOT)/DuckDuckGo/Bridging.h";
				SWIFT_VERSION = 5.0;
			};
			name = Debug;
		};
		AA585DA6248FD31500E9A3E2 /* Release */ = {
			isa = XCBuildConfiguration;
			buildSettings = {
				ASSETCATALOG_COMPILER_APPICON_NAME = AppIcon;
				ASSETCATALOG_COMPILER_GLOBAL_ACCENT_COLOR_NAME = GlobaAccentColor;
				CLANG_ANALYZER_LOCALIZABILITY_EMPTY_CONTEXT = YES;
				CLANG_ANALYZER_LOCALIZABILITY_NONLOCALIZED = YES;
				CODE_SIGN_ENTITLEMENTS = DuckDuckGo/DuckDuckGo.entitlements;
				CODE_SIGN_IDENTITY = "Apple Development";
				CODE_SIGN_STYLE = Automatic;
				COMBINE_HIDPI_IMAGES = YES;
				CURRENT_PROJECT_VERSION = 0.21.1;
				DEVELOPMENT_TEAM = HKE973VLUW;
				ENABLE_HARDENED_RUNTIME = YES;
				INFOPLIST_FILE = DuckDuckGo/Info.plist;
				LD_RUNPATH_SEARCH_PATHS = (
					"$(inherited)",
					"@executable_path/../Frameworks",
				);
				MARKETING_VERSION = 0.21.1;
				PRODUCT_BUNDLE_IDENTIFIER = com.duckduckgo.macos.browser;
				PRODUCT_MODULE_NAME = "$(TARGET_NAME:c99extidentifier)";
				PRODUCT_NAME = DuckDuckGo;
				SWIFT_ACTIVE_COMPILATION_CONDITIONS = FEEDBACK;
				SWIFT_OBJC_BRIDGING_HEADER = "$(SRCROOT)/DuckDuckGo/Bridging.h";
				SWIFT_VERSION = 5.0;
			};
			name = Release;
		};
		AA585DA8248FD31500E9A3E2 /* Debug */ = {
			isa = XCBuildConfiguration;
			buildSettings = {
				ALWAYS_EMBED_SWIFT_STANDARD_LIBRARIES = YES;
				BUNDLE_LOADER = "$(TEST_HOST)";
				CODE_SIGN_IDENTITY = "Apple Development";
				CODE_SIGN_STYLE = Automatic;
				COMBINE_HIDPI_IMAGES = YES;
				DEVELOPMENT_TEAM = HKE973VLUW;
				INFOPLIST_FILE = "Unit Tests/Info.plist";
				LD_RUNPATH_SEARCH_PATHS = (
					"$(inherited)",
					"@executable_path/../Frameworks",
					"@loader_path/../Frameworks",
				);
				MACOSX_DEPLOYMENT_TARGET = 10.15;
				PRODUCT_BUNDLE_IDENTIFIER = com.duckduckgo.macos.browser.DuckDuckGoTests;
				PRODUCT_NAME = "$(TARGET_NAME)";
				PROVISIONING_PROFILE_SPECIFIER = "";
				SWIFT_OBJC_BRIDGING_HEADER = "$(SRCROOT)/Unit Tests/Common/TestsBridging.h";
				SWIFT_VERSION = 5.0;
				TEST_HOST = "$(BUILT_PRODUCTS_DIR)/DuckDuckGo.app/Contents/MacOS/DuckDuckGo";
			};
			name = Debug;
		};
		AA585DA9248FD31500E9A3E2 /* Release */ = {
			isa = XCBuildConfiguration;
			buildSettings = {
				ALWAYS_EMBED_SWIFT_STANDARD_LIBRARIES = YES;
				BUNDLE_LOADER = "$(TEST_HOST)";
				CODE_SIGN_IDENTITY = "Apple Development";
				CODE_SIGN_STYLE = Automatic;
				COMBINE_HIDPI_IMAGES = YES;
				DEVELOPMENT_TEAM = HKE973VLUW;
				INFOPLIST_FILE = "Unit Tests/Info.plist";
				LD_RUNPATH_SEARCH_PATHS = (
					"$(inherited)",
					"@executable_path/../Frameworks",
					"@loader_path/../Frameworks",
				);
				MACOSX_DEPLOYMENT_TARGET = 10.15;
				PRODUCT_BUNDLE_IDENTIFIER = com.duckduckgo.macos.browser.DuckDuckGoTests;
				PRODUCT_NAME = "$(TARGET_NAME)";
				PROVISIONING_PROFILE_SPECIFIER = "";
				SWIFT_OBJC_BRIDGING_HEADER = "$(SRCROOT)/Unit Tests/Common/TestsBridging.h";
				SWIFT_VERSION = 5.0;
				TEST_HOST = "$(BUILT_PRODUCTS_DIR)/DuckDuckGo.app/Contents/MacOS/DuckDuckGo";
			};
			name = Release;
		};
		AAE814AB2716DFE8009D3531 /* Review */ = {
			isa = XCBuildConfiguration;
			buildSettings = {
				ALWAYS_SEARCH_USER_PATHS = NO;
				CLANG_ANALYZER_NONNULL = YES;
				CLANG_ANALYZER_NUMBER_OBJECT_CONVERSION = YES_AGGRESSIVE;
				CLANG_CXX_LANGUAGE_STANDARD = "gnu++14";
				CLANG_CXX_LIBRARY = "libc++";
				CLANG_ENABLE_MODULES = YES;
				CLANG_ENABLE_OBJC_ARC = YES;
				CLANG_ENABLE_OBJC_WEAK = YES;
				CLANG_WARN_BLOCK_CAPTURE_AUTORELEASING = YES;
				CLANG_WARN_BOOL_CONVERSION = YES;
				CLANG_WARN_COMMA = YES;
				CLANG_WARN_CONSTANT_CONVERSION = YES;
				CLANG_WARN_DEPRECATED_OBJC_IMPLEMENTATIONS = YES;
				CLANG_WARN_DIRECT_OBJC_ISA_USAGE = YES_ERROR;
				CLANG_WARN_DOCUMENTATION_COMMENTS = YES;
				CLANG_WARN_EMPTY_BODY = YES;
				CLANG_WARN_ENUM_CONVERSION = YES;
				CLANG_WARN_INFINITE_RECURSION = YES;
				CLANG_WARN_INT_CONVERSION = YES;
				CLANG_WARN_NON_LITERAL_NULL_CONVERSION = YES;
				CLANG_WARN_OBJC_IMPLICIT_RETAIN_SELF = YES;
				CLANG_WARN_OBJC_LITERAL_CONVERSION = YES;
				CLANG_WARN_OBJC_ROOT_CLASS = YES_ERROR;
				CLANG_WARN_QUOTED_INCLUDE_IN_FRAMEWORK_HEADER = YES;
				CLANG_WARN_RANGE_LOOP_ANALYSIS = YES;
				CLANG_WARN_STRICT_PROTOTYPES = YES;
				CLANG_WARN_SUSPICIOUS_MOVE = YES;
				CLANG_WARN_UNGUARDED_AVAILABILITY = YES_AGGRESSIVE;
				CLANG_WARN_UNREACHABLE_CODE = YES;
				CLANG_WARN__DUPLICATE_METHOD_MATCH = YES;
				COPY_PHASE_STRIP = NO;
				DEBUG_INFORMATION_FORMAT = "dwarf-with-dsym";
				ENABLE_NS_ASSERTIONS = NO;
				ENABLE_STRICT_OBJC_MSGSEND = YES;
				GCC_C_LANGUAGE_STANDARD = gnu11;
				GCC_NO_COMMON_BLOCKS = YES;
				GCC_WARN_64_TO_32_BIT_CONVERSION = YES;
				GCC_WARN_ABOUT_RETURN_TYPE = YES_ERROR;
				GCC_WARN_UNDECLARED_SELECTOR = YES;
				GCC_WARN_UNINITIALIZED_AUTOS = YES_AGGRESSIVE;
				GCC_WARN_UNUSED_FUNCTION = YES;
				GCC_WARN_UNUSED_VARIABLE = YES;
				MACOSX_DEPLOYMENT_TARGET = 10.15;
				MTL_ENABLE_DEBUG_INFO = NO;
				MTL_FAST_MATH = YES;
				SDKROOT = macosx;
				SWIFT_COMPILATION_MODE = wholemodule;
				SWIFT_OPTIMIZATION_LEVEL = "-O";
			};
			name = Review;
		};
		AAE814AC2716DFE8009D3531 /* Review */ = {
			isa = XCBuildConfiguration;
			buildSettings = {
				ASSETCATALOG_COMPILER_APPICON_NAME = "Icon - Review";
				ASSETCATALOG_COMPILER_GLOBAL_ACCENT_COLOR_NAME = GlobaAccentColor;
				CLANG_ANALYZER_LOCALIZABILITY_EMPTY_CONTEXT = YES;
				CLANG_ANALYZER_LOCALIZABILITY_NONLOCALIZED = YES;
				CODE_SIGN_ENTITLEMENTS = DuckDuckGo/DuckDuckGo.entitlements;
				CODE_SIGN_IDENTITY = "Apple Development";
				CODE_SIGN_STYLE = Automatic;
				COMBINE_HIDPI_IMAGES = YES;
				CURRENT_PROJECT_VERSION = 0.21.1;
				DEVELOPMENT_TEAM = HKE973VLUW;
				ENABLE_HARDENED_RUNTIME = YES;
				GCC_PREPROCESSOR_DEFINITIONS = "REVIEW=1";
				INFOPLIST_FILE = DuckDuckGo/Info.plist;
				LD_RUNPATH_SEARCH_PATHS = (
					"$(inherited)",
					"@executable_path/../Frameworks",
				);
				MARKETING_VERSION = 0.21.1;
				PRODUCT_BUNDLE_IDENTIFIER = com.duckduckgo.macos.browser.review;
				PRODUCT_MODULE_NAME = "$(TARGET_NAME:c99extidentifier)";
				PRODUCT_NAME = "DuckDuckGo Review";
				PROVISIONING_PROFILE_SPECIFIER = "";
				SWIFT_ACTIVE_COMPILATION_CONDITIONS = "FEEDBACK REVIEW";
				SWIFT_OBJC_BRIDGING_HEADER = "$(SRCROOT)/DuckDuckGo/Bridging.h";
				SWIFT_VERSION = 5.0;
			};
			name = Review;
		};
		AAE814AD2716DFE8009D3531 /* Review */ = {
			isa = XCBuildConfiguration;
			buildSettings = {
				ALWAYS_EMBED_SWIFT_STANDARD_LIBRARIES = YES;
				BUNDLE_LOADER = "$(TEST_HOST)";
				CODE_SIGN_IDENTITY = "Apple Development";
				CODE_SIGN_STYLE = Automatic;
				COMBINE_HIDPI_IMAGES = YES;
				DEVELOPMENT_TEAM = HKE973VLUW;
				INFOPLIST_FILE = "Unit Tests/Info.plist";
				LD_RUNPATH_SEARCH_PATHS = (
					"$(inherited)",
					"@executable_path/../Frameworks",
					"@loader_path/../Frameworks",
				);
				MACOSX_DEPLOYMENT_TARGET = 10.15;
				PRODUCT_BUNDLE_IDENTIFIER = com.duckduckgo.macos.browser.DuckDuckGoTests;
				PRODUCT_NAME = "$(TARGET_NAME)";
				PROVISIONING_PROFILE_SPECIFIER = "";
				SWIFT_OBJC_BRIDGING_HEADER = "$(SRCROOT)/Unit Tests/Common/TestsBridging.h";
				SWIFT_VERSION = 5.0;
				TEST_HOST = "$(BUILT_PRODUCTS_DIR)/DuckDuckGo.app/Contents/MacOS/DuckDuckGo";
			};
			name = Review;
		};
		AAE814AE2716DFE8009D3531 /* Review */ = {
			isa = XCBuildConfiguration;
			buildSettings = {
				BUNDLE_LOADER = "$(TEST_HOST)";
				CODE_SIGN_STYLE = Automatic;
				COMBINE_HIDPI_IMAGES = YES;
				DEVELOPMENT_TEAM = HKE973VLUW;
				INFOPLIST_FILE = "Integration Tests/Info.plist";
				LD_RUNPATH_SEARCH_PATHS = (
					"$(inherited)",
					"@executable_path/../Frameworks",
					"@loader_path/../Frameworks",
				);
				MACOSX_DEPLOYMENT_TARGET = 11.1;
				PRODUCT_BUNDLE_IDENTIFIER = "com.duckduckgo.Integration-Tests";
				PRODUCT_NAME = "$(TARGET_NAME)";
				SWIFT_VERSION = 5.0;
				TEST_HOST = "$(BUILT_PRODUCTS_DIR)/DuckDuckGo.app/Contents/MacOS/DuckDuckGo";
			};
			name = Review;
		};
		AAE814AF2716DFE8009D3531 /* Review */ = {
			isa = XCBuildConfiguration;
			buildSettings = {
				CODE_SIGN_STYLE = Automatic;
				COMBINE_HIDPI_IMAGES = YES;
				DEVELOPMENT_TEAM = HKE973VLUW;
				INFOPLIST_FILE = "UI Tests/Info.plist";
				LD_RUNPATH_SEARCH_PATHS = (
					"$(inherited)",
					"@executable_path/../Frameworks",
					"@loader_path/../Frameworks",
				);
				MACOSX_DEPLOYMENT_TARGET = 11.3;
				PRODUCT_BUNDLE_IDENTIFIER = "com.duckduckgo.UI-Tests";
				PRODUCT_NAME = "$(TARGET_NAME)";
				SWIFT_VERSION = 5.0;
				TEST_TARGET_NAME = "DuckDuckGo Privacy Browser";
			};
			name = Review;
		};
/* End XCBuildConfiguration section */

/* Begin XCConfigurationList section */
		4B1AD8A625FC27E200261379 /* Build configuration list for PBXNativeTarget "Integration Tests" */ = {
			isa = XCConfigurationList;
			buildConfigurations = (
				4B1AD8A425FC27E200261379 /* Debug */,
				4B1AD8B325FC322600261379 /* CI */,
				4B1AD8A525FC27E200261379 /* Release */,
				AAE814AE2716DFE8009D3531 /* Review */,
			);
			defaultConfigurationIsVisible = 0;
			defaultConfigurationName = Release;
		};
		7B4CE8E526F02108009134B1 /* Build configuration list for PBXNativeTarget "UI Tests" */ = {
			isa = XCConfigurationList;
			buildConfigurations = (
				7B4CE8E126F02108009134B1 /* Debug */,
				7B4CE8E226F02108009134B1 /* CI */,
				7B4CE8E326F02108009134B1 /* Release */,
				AAE814AF2716DFE8009D3531 /* Review */,
			);
			defaultConfigurationIsVisible = 0;
			defaultConfigurationName = Release;
		};
		AA585D79248FD31100E9A3E2 /* Build configuration list for PBXProject "DuckDuckGo" */ = {
			isa = XCConfigurationList;
			buildConfigurations = (
				AA585DA2248FD31500E9A3E2 /* Debug */,
				4B1AD8B025FC322600261379 /* CI */,
				AA585DA3248FD31500E9A3E2 /* Release */,
				AAE814AB2716DFE8009D3531 /* Review */,
			);
			defaultConfigurationIsVisible = 0;
			defaultConfigurationName = Release;
		};
		AA585DA4248FD31500E9A3E2 /* Build configuration list for PBXNativeTarget "DuckDuckGo Privacy Browser" */ = {
			isa = XCConfigurationList;
			buildConfigurations = (
				AA585DA5248FD31500E9A3E2 /* Debug */,
				4B1AD8B125FC322600261379 /* CI */,
				AA585DA6248FD31500E9A3E2 /* Release */,
				AAE814AC2716DFE8009D3531 /* Review */,
			);
			defaultConfigurationIsVisible = 0;
			defaultConfigurationName = Release;
		};
		AA585DA7248FD31500E9A3E2 /* Build configuration list for PBXNativeTarget "Unit Tests" */ = {
			isa = XCConfigurationList;
			buildConfigurations = (
				AA585DA8248FD31500E9A3E2 /* Debug */,
				4B1AD8B225FC322600261379 /* CI */,
				AA585DA9248FD31500E9A3E2 /* Release */,
				AAE814AD2716DFE8009D3531 /* Review */,
			);
			defaultConfigurationIsVisible = 0;
			defaultConfigurationName = Release;
		};
/* End XCConfigurationList section */

/* Begin XCRemoteSwiftPackageReference section */
		4B82E9B125B69E3E00656FE7 /* XCRemoteSwiftPackageReference "TrackerRadarKit" */ = {
			isa = XCRemoteSwiftPackageReference;
			repositoryURL = "https://github.com/duckduckgo/TrackerRadarKit.git";
			requirement = {
				kind = exactVersion;
				version = 1.0.3;
			};
		};
		85FF55C625F82E4F00E2AB99 /* XCRemoteSwiftPackageReference "lottie-ios" */ = {
			isa = XCRemoteSwiftPackageReference;
			repositoryURL = "https://github.com/airbnb/lottie-ios";
			requirement = {
				kind = exactVersion;
				version = 3.3.0;
			};
		};
		9807F643278CA16F00E1547B /* XCRemoteSwiftPackageReference "BrowserServicesKit" */ = {
			isa = XCRemoteSwiftPackageReference;
			repositoryURL = "https://github.com/duckduckgo/BrowserServicesKit";
			requirement = {
				kind = exactVersion;
				version = 12.2.0;
			};
		};
		AA06B6B52672AF8100F541C5 /* XCRemoteSwiftPackageReference "Sparkle" */ = {
			isa = XCRemoteSwiftPackageReference;
			repositoryURL = "https://github.com/sparkle-project/Sparkle.git";
			requirement = {
				kind = exactVersion;
				version = 1.27.1;
			};
		};
		B65783F325F8ACA400D8DB33 /* XCRemoteSwiftPackageReference "PunycodeSwift" */ = {
			isa = XCRemoteSwiftPackageReference;
			repositoryURL = "https://github.com/gumob/PunycodeSwift.git";
			requirement = {
				kind = exactVersion;
				version = 2.1.0;
			};
		};
		B6DA44152616C13800DD1EC2 /* XCRemoteSwiftPackageReference "OHHTTPStubs" */ = {
			isa = XCRemoteSwiftPackageReference;
			repositoryURL = "https://github.com/AliSoftware/OHHTTPStubs.git";
			requirement = {
				kind = exactVersion;
				version = 9.1.0;
			};
		};
/* End XCRemoteSwiftPackageReference section */

/* Begin XCSwiftPackageProductDependency section */
		4B82E9B225B69E3E00656FE7 /* TrackerRadarKit */ = {
			isa = XCSwiftPackageProductDependency;
			package = 4B82E9B125B69E3E00656FE7 /* XCRemoteSwiftPackageReference "TrackerRadarKit" */;
			productName = TrackerRadarKit;
		};
		85FF55C725F82E4F00E2AB99 /* Lottie */ = {
			isa = XCSwiftPackageProductDependency;
			package = 85FF55C625F82E4F00E2AB99 /* XCRemoteSwiftPackageReference "lottie-ios" */;
			productName = Lottie;
		};
		9807F644278CA16F00E1547B /* BrowserServicesKit */ = {
			isa = XCSwiftPackageProductDependency;
			package = 9807F643278CA16F00E1547B /* XCRemoteSwiftPackageReference "BrowserServicesKit" */;
			productName = BrowserServicesKit;
		};
		AA06B6B62672AF8100F541C5 /* Sparkle */ = {
			isa = XCSwiftPackageProductDependency;
			package = AA06B6B52672AF8100F541C5 /* XCRemoteSwiftPackageReference "Sparkle" */;
			productName = Sparkle;
		};
		B65783F425F8ACA400D8DB33 /* Punnycode */ = {
			isa = XCSwiftPackageProductDependency;
			package = B65783F325F8ACA400D8DB33 /* XCRemoteSwiftPackageReference "PunycodeSwift" */;
			productName = Punnycode;
		};
		B6DA44162616C13800DD1EC2 /* OHHTTPStubs */ = {
			isa = XCSwiftPackageProductDependency;
			package = B6DA44152616C13800DD1EC2 /* XCRemoteSwiftPackageReference "OHHTTPStubs" */;
			productName = OHHTTPStubs;
		};
		B6DA44182616C13800DD1EC2 /* OHHTTPStubsSwift */ = {
			isa = XCSwiftPackageProductDependency;
			package = B6DA44152616C13800DD1EC2 /* XCRemoteSwiftPackageReference "OHHTTPStubs" */;
			productName = OHHTTPStubsSwift;
		};
/* End XCSwiftPackageProductDependency section */

/* Begin XCVersionGroup section */
		4B11060325903E570039B979 /* CoreDataEncryptionTesting.xcdatamodeld */ = {
			isa = XCVersionGroup;
			children = (
				4B11060425903E570039B979 /* CoreDataEncryptionTesting.xcdatamodel */,
			);
			currentVersion = 4B11060425903E570039B979 /* CoreDataEncryptionTesting.xcdatamodel */;
			path = CoreDataEncryptionTesting.xcdatamodeld;
			sourceTree = "<group>";
			versionGroupType = wrapper.xcdatamodel;
		};
		4B67742E255DBEB800025BD8 /* HTTPSUpgrade.xcdatamodeld */ = {
			isa = XCVersionGroup;
			children = (
				4B67742F255DBEB800025BD8 /* HTTPSUpgrade 3.xcdatamodel */,
			);
			currentVersion = 4B67742F255DBEB800025BD8 /* HTTPSUpgrade 3.xcdatamodel */;
			path = HTTPSUpgrade.xcdatamodeld;
			sourceTree = "<group>";
			versionGroupType = wrapper.xcdatamodel;
		};
		4B9292A726670D3700AD2C21 /* Bookmark.xcdatamodeld */ = {
			isa = XCVersionGroup;
			children = (
				4B9292A826670D3700AD2C21 /* Bookmark 2.xcdatamodel */,
				4B9292A926670D3700AD2C21 /* Bookmark.xcdatamodel */,
			);
			currentVersion = 4B9292A826670D3700AD2C21 /* Bookmark 2.xcdatamodel */;
			path = Bookmark.xcdatamodeld;
			sourceTree = "<group>";
			versionGroupType = wrapper.xcdatamodel;
		};
		AA5FA69E275F948900DCE9C9 /* Favicons.xcdatamodeld */ = {
			isa = XCVersionGroup;
			children = (
				AA5FA69F275F948900DCE9C9 /* Favicons.xcdatamodel */,
			);
			currentVersion = AA5FA69F275F948900DCE9C9 /* Favicons.xcdatamodel */;
			path = Favicons.xcdatamodeld;
			sourceTree = "<group>";
			versionGroupType = wrapper.xcdatamodel;
		};
		AAE75278263B046100B973F8 /* History.xcdatamodeld */ = {
			isa = XCVersionGroup;
			children = (
				85F91D9327F47BC40096B1C8 /* History 5.xcdatamodel */,
				85589E9227BFBBD60038AD11 /* History 4.xcdatamodel */,
				AAC6BBEE27AC151D0006DCC2 /* History 3.xcdatamodel */,
				AA7DE8E026A9BD000012B490 /* History 2.xcdatamodel */,
				AAE75279263B046100B973F8 /* History.xcdatamodel */,
			);
			currentVersion = 85F91D9327F47BC40096B1C8 /* History 5.xcdatamodel */;
			path = History.xcdatamodeld;
			sourceTree = "<group>";
			versionGroupType = wrapper.xcdatamodel;
		};
		B604085A274B8CA300680351 /* UnprotectedDomains.xcdatamodeld */ = {
			isa = XCVersionGroup;
			children = (
				B604085B274B8CA400680351 /* Permissions.xcdatamodel */,
			);
			currentVersion = B604085B274B8CA400680351 /* Permissions.xcdatamodel */;
			path = UnprotectedDomains.xcdatamodeld;
			sourceTree = "<group>";
			versionGroupType = wrapper.xcdatamodel;
		};
		B6085D072743993C00A9C456 /* FireproofDomains.xcdatamodeld */ = {
			isa = XCVersionGroup;
			children = (
				B6085D082743993D00A9C456 /* Permissions.xcdatamodel */,
			);
			currentVersion = B6085D082743993D00A9C456 /* Permissions.xcdatamodel */;
			path = FireproofDomains.xcdatamodeld;
			sourceTree = "<group>";
			versionGroupType = wrapper.xcdatamodel;
		};
		B64C852E26943BC10048FEBE /* Permissions.xcdatamodeld */ = {
			isa = XCVersionGroup;
			children = (
				B64C852F26943BC10048FEBE /* Permissions.xcdatamodel */,
			);
			currentVersion = B64C852F26943BC10048FEBE /* Permissions.xcdatamodel */;
			path = Permissions.xcdatamodeld;
			sourceTree = "<group>";
			versionGroupType = wrapper.xcdatamodel;
		};
		B662D3DA2755D8190035D4D6 /* OldPixelDataModel.xcdatamodeld */ = {
			isa = XCVersionGroup;
			children = (
				B662D3DB2755D81A0035D4D6 /* PixelDataModel.xcdatamodel */,
			);
			currentVersion = B662D3DB2755D81A0035D4D6 /* PixelDataModel.xcdatamodel */;
			path = OldPixelDataModel.xcdatamodeld;
			sourceTree = "<group>";
			versionGroupType = wrapper.xcdatamodel;
		};
		B6C0B23226E71BCD0031CB7F /* Downloads.xcdatamodeld */ = {
			isa = XCVersionGroup;
			children = (
				B6C0B23326E71BCD0031CB7F /* Downloads.xcdatamodel */,
			);
			currentVersion = B6C0B23326E71BCD0031CB7F /* Downloads.xcdatamodel */;
			path = Downloads.xcdatamodeld;
			sourceTree = "<group>";
			versionGroupType = wrapper.xcdatamodel;
		};
		B6C2C9F42760B659005B7F0A /* TestDataModel.xcdatamodeld */ = {
			isa = XCVersionGroup;
			children = (
				B6C2C9F52760B659005B7F0A /* Permissions.xcdatamodel */,
			);
			currentVersion = B6C2C9F52760B659005B7F0A /* Permissions.xcdatamodel */;
			path = TestDataModel.xcdatamodeld;
			sourceTree = "<group>";
			versionGroupType = wrapper.xcdatamodel;
		};
		B6DA44062616B30600DD1EC2 /* PixelDataModel.xcdatamodeld */ = {
			isa = XCVersionGroup;
			children = (
				B6DA44072616B30600DD1EC2 /* PixelDataModel.xcdatamodel */,
			);
			currentVersion = B6DA44072616B30600DD1EC2 /* PixelDataModel.xcdatamodel */;
			path = PixelDataModel.xcdatamodeld;
			sourceTree = "<group>";
			versionGroupType = wrapper.xcdatamodel;
		};
/* End XCVersionGroup section */
	};
	rootObject = AA585D76248FD31100E9A3E2 /* Project object */;
}<|MERGE_RESOLUTION|>--- conflicted
+++ resolved
@@ -22,14 +22,10 @@
 		371E141927E92E42009E3B5B /* MultilineScrollableTextFix.swift in Sources */ = {isa = PBXBuildFile; fileRef = 371E141827E92E42009E3B5B /* MultilineScrollableTextFix.swift */; };
 		376705AF27EB488600DD8D76 /* RoundedSelectionRowView.swift in Sources */ = {isa = PBXBuildFile; fileRef = 4B0511B3262CAA5A00F6079C /* RoundedSelectionRowView.swift */; };
 		376705B327EC7D4F00DD8D76 /* TextButton.swift in Sources */ = {isa = PBXBuildFile; fileRef = 376705B227EC7D4F00DD8D76 /* TextButton.swift */; };
-<<<<<<< HEAD
 		3776582D27F71652009A6B35 /* WebsiteBreakageReportTests.swift in Sources */ = {isa = PBXBuildFile; fileRef = 3776582C27F71652009A6B35 /* WebsiteBreakageReportTests.swift */; };
-		379DE4BD27EA31AC002CC3DE /* PreferencesLoginsView.swift in Sources */ = {isa = PBXBuildFile; fileRef = 379DE4BC27EA31AC002CC3DE /* PreferencesLoginsView.swift */; };
-=======
 		3776582F27F82E62009A6B35 /* AutofillPreferences.swift in Sources */ = {isa = PBXBuildFile; fileRef = 3776582E27F82E62009A6B35 /* AutofillPreferences.swift */; };
 		3776583127F8325B009A6B35 /* AutofillPreferencesTests.swift in Sources */ = {isa = PBXBuildFile; fileRef = 3776583027F8325B009A6B35 /* AutofillPreferencesTests.swift */; };
 		379DE4BD27EA31AC002CC3DE /* PreferencesAutofillView.swift in Sources */ = {isa = PBXBuildFile; fileRef = 379DE4BC27EA31AC002CC3DE /* PreferencesAutofillView.swift */; };
->>>>>>> 90003868
 		37AFCE8127DA2CA600471A10 /* PreferencesViewController.swift in Sources */ = {isa = PBXBuildFile; fileRef = 37AFCE8027DA2CA600471A10 /* PreferencesViewController.swift */; };
 		37AFCE8527DA2D3900471A10 /* PreferencesSidebar.swift in Sources */ = {isa = PBXBuildFile; fileRef = 37AFCE8427DA2D3900471A10 /* PreferencesSidebar.swift */; };
 		37AFCE8727DA334800471A10 /* PreferencesRootView.swift in Sources */ = {isa = PBXBuildFile; fileRef = 37AFCE8627DA334800471A10 /* PreferencesRootView.swift */; };
@@ -771,14 +767,10 @@
 		371C0A2827E33EDC0070591F /* FeedbackPresenter.swift */ = {isa = PBXFileReference; lastKnownFileType = sourcecode.swift; path = FeedbackPresenter.swift; sourceTree = "<group>"; };
 		371E141827E92E42009E3B5B /* MultilineScrollableTextFix.swift */ = {isa = PBXFileReference; lastKnownFileType = sourcecode.swift; path = MultilineScrollableTextFix.swift; sourceTree = "<group>"; };
 		376705B227EC7D4F00DD8D76 /* TextButton.swift */ = {isa = PBXFileReference; lastKnownFileType = sourcecode.swift; path = TextButton.swift; sourceTree = "<group>"; };
-<<<<<<< HEAD
 		3776582C27F71652009A6B35 /* WebsiteBreakageReportTests.swift */ = {isa = PBXFileReference; lastKnownFileType = sourcecode.swift; path = WebsiteBreakageReportTests.swift; sourceTree = "<group>"; };
-		379DE4BC27EA31AC002CC3DE /* PreferencesLoginsView.swift */ = {isa = PBXFileReference; lastKnownFileType = sourcecode.swift; path = PreferencesLoginsView.swift; sourceTree = "<group>"; };
-=======
 		3776582E27F82E62009A6B35 /* AutofillPreferences.swift */ = {isa = PBXFileReference; fileEncoding = 4; lastKnownFileType = sourcecode.swift; path = AutofillPreferences.swift; sourceTree = "<group>"; };
 		3776583027F8325B009A6B35 /* AutofillPreferencesTests.swift */ = {isa = PBXFileReference; lastKnownFileType = sourcecode.swift; path = AutofillPreferencesTests.swift; sourceTree = "<group>"; };
 		379DE4BC27EA31AC002CC3DE /* PreferencesAutofillView.swift */ = {isa = PBXFileReference; lastKnownFileType = sourcecode.swift; path = PreferencesAutofillView.swift; sourceTree = "<group>"; };
->>>>>>> 90003868
 		37AFCE8027DA2CA600471A10 /* PreferencesViewController.swift */ = {isa = PBXFileReference; lastKnownFileType = sourcecode.swift; path = PreferencesViewController.swift; sourceTree = "<group>"; };
 		37AFCE8427DA2D3900471A10 /* PreferencesSidebar.swift */ = {isa = PBXFileReference; lastKnownFileType = sourcecode.swift; path = PreferencesSidebar.swift; sourceTree = "<group>"; };
 		37AFCE8627DA334800471A10 /* PreferencesRootView.swift */ = {isa = PBXFileReference; lastKnownFileType = sourcecode.swift; path = PreferencesRootView.swift; sourceTree = "<group>"; };
