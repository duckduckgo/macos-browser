--- conflicted
+++ resolved
@@ -2904,13 +2904,8 @@
 			isa = XCRemoteSwiftPackageReference;
 			repositoryURL = "https://github.com/duckduckgo/BrowserServicesKit.git";
 			requirement = {
-<<<<<<< HEAD
 				branch = ad5db22c5fb03a1a410a2b4d3c87f75223db9e9a;
 				kind = branch;
-=======
-				kind = upToNextMajorVersion;
-				minimumVersion = 3.0.0;
->>>>>>> 295e1682
 			};
 		};
 		4B82E9B125B69E3E00656FE7 /* XCRemoteSwiftPackageReference "TrackerRadarKit" */ = {
