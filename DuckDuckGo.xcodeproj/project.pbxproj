--- conflicted
+++ resolved
@@ -5318,17 +5318,6 @@
 				version = 1.0.3;
 			};
 		};
-<<<<<<< HEAD
-		85F4D1C2266695C9002DD869 /* XCRemoteSwiftPackageReference "BrowserServicesKit" */ = {
-			isa = XCRemoteSwiftPackageReference;
-			repositoryURL = "https://github.com/duckduckgo/BrowserServicesKit.git";
-			requirement = {
-				kind = revision;
-				revision = e0f5835e12f3e984098a6b003bec429214cfa3c0;
-			};
-		};
-=======
->>>>>>> d47372f4
 		85FF55C625F82E4F00E2AB99 /* XCRemoteSwiftPackageReference "lottie-ios" */ = {
 			isa = XCRemoteSwiftPackageReference;
 			repositoryURL = "https://github.com/airbnb/lottie-ios";
