--- conflicted
+++ resolved
@@ -6301,11 +6301,7 @@
 			repositoryURL = "https://github.com/duckduckgo/BrowserServicesKit";
 			requirement = {
 				kind = exactVersion;
-<<<<<<< HEAD
-				version = 33.1.1;
-=======
 				version = 34.0.0;
->>>>>>> 25b9f266
 			};
 		};
 		AA06B6B52672AF8100F541C5 /* XCRemoteSwiftPackageReference "Sparkle" */ = {
