--- conflicted
+++ resolved
@@ -5342,13 +5342,8 @@
 			isa = XCRemoteSwiftPackageReference;
 			repositoryURL = "https://github.com/duckduckgo/BrowserServicesKit";
 			requirement = {
-<<<<<<< HEAD
 				kind = revision;
 				revision = 8026d61cc3b4adc3a182d07de98c8b9d117daa50;
-=======
-				branch = "release/friends-and-family";
-				kind = branch;
->>>>>>> 89c48e52
 			};
 		};
 		AA06B6B52672AF8100F541C5 /* XCRemoteSwiftPackageReference "Sparkle" */ = {
