--- conflicted
+++ resolved
@@ -286,12 +286,8 @@
 		AA5C8F5E2590EEE800748EB7 /* NSPointExtension.swift in Sources */ = {isa = PBXBuildFile; fileRef = AA5C8F5D2590EEE800748EB7 /* NSPointExtension.swift */; };
 		AA5C8F632591021700748EB7 /* NSApplicationExtension.swift in Sources */ = {isa = PBXBuildFile; fileRef = AA5C8F622591021700748EB7 /* NSApplicationExtension.swift */; };
 		AA5D6DAC24A340F700C6FBCE /* WebViewStateObserver.swift in Sources */ = {isa = PBXBuildFile; fileRef = AA5D6DAB24A340F700C6FBCE /* WebViewStateObserver.swift */; };
-<<<<<<< HEAD
 		AA61C0D02722159B00E6B681 /* FireInfoViewController.swift in Sources */ = {isa = PBXBuildFile; fileRef = AA61C0CF2722159B00E6B681 /* FireInfoViewController.swift */; };
 		AA61C0D22727F59B00E6B681 /* ArrayExtension.swift in Sources */ = {isa = PBXBuildFile; fileRef = AA61C0D12727F59B00E6B681 /* ArrayExtension.swift */; };
-=======
-		AA61C0D42727F82000E6B681 /* ArrayExtension.swift in Sources */ = {isa = PBXBuildFile; fileRef = AA61C0D32727F82000E6B681 /* ArrayExtension.swift */; };
->>>>>>> ce07148c
 		AA63745424C9BF9A00AB2AC4 /* SuggestionContainerTests.swift in Sources */ = {isa = PBXBuildFile; fileRef = AA63745324C9BF9A00AB2AC4 /* SuggestionContainerTests.swift */; };
 		AA652CB125DD825B009059CC /* LocalBookmarkStoreTests.swift in Sources */ = {isa = PBXBuildFile; fileRef = AA652CB025DD825B009059CC /* LocalBookmarkStoreTests.swift */; };
 		AA652CCE25DD9071009059CC /* BookmarkListTests.swift in Sources */ = {isa = PBXBuildFile; fileRef = AA652CCD25DD9071009059CC /* BookmarkListTests.swift */; };
@@ -881,12 +877,8 @@
 		AA5C8F5D2590EEE800748EB7 /* NSPointExtension.swift */ = {isa = PBXFileReference; lastKnownFileType = sourcecode.swift; path = NSPointExtension.swift; sourceTree = "<group>"; };
 		AA5C8F622591021700748EB7 /* NSApplicationExtension.swift */ = {isa = PBXFileReference; lastKnownFileType = sourcecode.swift; path = NSApplicationExtension.swift; sourceTree = "<group>"; };
 		AA5D6DAB24A340F700C6FBCE /* WebViewStateObserver.swift */ = {isa = PBXFileReference; lastKnownFileType = sourcecode.swift; path = WebViewStateObserver.swift; sourceTree = "<group>"; };
-<<<<<<< HEAD
 		AA61C0CF2722159B00E6B681 /* FireInfoViewController.swift */ = {isa = PBXFileReference; lastKnownFileType = sourcecode.swift; path = FireInfoViewController.swift; sourceTree = "<group>"; };
 		AA61C0D12727F59B00E6B681 /* ArrayExtension.swift */ = {isa = PBXFileReference; lastKnownFileType = sourcecode.swift; path = ArrayExtension.swift; sourceTree = "<group>"; };
-=======
-		AA61C0D32727F82000E6B681 /* ArrayExtension.swift */ = {isa = PBXFileReference; lastKnownFileType = sourcecode.swift; path = ArrayExtension.swift; sourceTree = "<group>"; };
->>>>>>> ce07148c
 		AA63745324C9BF9A00AB2AC4 /* SuggestionContainerTests.swift */ = {isa = PBXFileReference; lastKnownFileType = sourcecode.swift; path = SuggestionContainerTests.swift; sourceTree = "<group>"; };
 		AA652CB025DD825B009059CC /* LocalBookmarkStoreTests.swift */ = {isa = PBXFileReference; lastKnownFileType = sourcecode.swift; path = LocalBookmarkStoreTests.swift; sourceTree = "<group>"; };
 		AA652CCD25DD9071009059CC /* BookmarkListTests.swift */ = {isa = PBXFileReference; lastKnownFileType = sourcecode.swift; path = BookmarkListTests.swift; sourceTree = "<group>"; };
@@ -2708,11 +2700,7 @@
 		AADC60E92493B305008F8EF7 /* Extensions */ = {
 			isa = PBXGroup;
 			children = (
-<<<<<<< HEAD
 				AA61C0D12727F59B00E6B681 /* ArrayExtension.swift */,
-=======
-				AA61C0D32727F82000E6B681 /* ArrayExtension.swift */,
->>>>>>> ce07148c
 				AAD2F8B026BC3F55003C5DC8 /* BundleExtension.swift */,
 				4BA1A6C1258B0A1300F6F690 /* ContiguousBytesExtension.swift */,
 				85AC3AF625D5DBFD00C7D2AA /* DataExtension.swift */,
