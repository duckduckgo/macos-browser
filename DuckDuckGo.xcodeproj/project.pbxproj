// !$*UTF8*$!
{
	archiveVersion = 1;
	classes = {
	};
	objectVersion = 52;
	objects = {

/* Begin PBXBuildFile section */
		026ADE1026C2FF97002518EE /* PrivacyConfigurationManager.swift in Sources */ = {isa = PBXBuildFile; fileRef = 026ADE0F26C2FF97002518EE /* PrivacyConfigurationManager.swift */; };
		026ADE1226C2FFFE002518EE /* PrivacyConfiguration.swift in Sources */ = {isa = PBXBuildFile; fileRef = 026ADE1126C2FFFE002518EE /* PrivacyConfiguration.swift */; };
		026ADE1426C3010C002518EE /* macos-config.json in Resources */ = {isa = PBXBuildFile; fileRef = 026ADE1326C3010C002518EE /* macos-config.json */; };
		026ADE1626C30FA5002518EE /* PrivacyConfigurationManagerTests.swift in Sources */ = {isa = PBXBuildFile; fileRef = 026ADE1526C30FA5002518EE /* PrivacyConfigurationManagerTests.swift */; };
		142879DA24CE1179005419BB /* SuggestionViewModelTests.swift in Sources */ = {isa = PBXBuildFile; fileRef = 142879D924CE1179005419BB /* SuggestionViewModelTests.swift */; };
		142879DC24CE1185005419BB /* SuggestionContainerViewModelTests.swift in Sources */ = {isa = PBXBuildFile; fileRef = 142879DB24CE1185005419BB /* SuggestionContainerViewModelTests.swift */; };
		1430DFF524D0580F00B8978C /* TabBarViewController.swift in Sources */ = {isa = PBXBuildFile; fileRef = 1430DFF424D0580F00B8978C /* TabBarViewController.swift */; };
		14505A08256084EF00272CC6 /* UserAgent.swift in Sources */ = {isa = PBXBuildFile; fileRef = 14505A07256084EF00272CC6 /* UserAgent.swift */; };
		1456D6E124EFCBC300775049 /* TabBarCollectionView.swift in Sources */ = {isa = PBXBuildFile; fileRef = 1456D6E024EFCBC300775049 /* TabBarCollectionView.swift */; };
		14D9B8FB24F7E089000D4D13 /* AddressBarViewController.swift in Sources */ = {isa = PBXBuildFile; fileRef = 14D9B8F924F7E089000D4D13 /* AddressBarViewController.swift */; };
		336D5B18262D8D3C0052E0C9 /* findinpage.js in Resources */ = {isa = PBXBuildFile; fileRef = 336D5AEF262D8D3C0052E0C9 /* findinpage.js */; };
		339A6B5826A044BA00E3DAE8 /* duckduckgo-privacy-dashboard in Resources */ = {isa = PBXBuildFile; fileRef = 339A6B5726A044BA00E3DAE8 /* duckduckgo-privacy-dashboard */; };
		4B02198925E05FAC00ED7DEA /* FireproofingURLExtensions.swift in Sources */ = {isa = PBXBuildFile; fileRef = 4B02197F25E05FAC00ED7DEA /* FireproofingURLExtensions.swift */; };
		4B02198A25E05FAC00ED7DEA /* FireproofDomains.swift in Sources */ = {isa = PBXBuildFile; fileRef = 4B02198125E05FAC00ED7DEA /* FireproofDomains.swift */; };
		4B02198B25E05FAC00ED7DEA /* FireproofInfoViewController.swift in Sources */ = {isa = PBXBuildFile; fileRef = 4B02198325E05FAC00ED7DEA /* FireproofInfoViewController.swift */; };
		4B02198C25E05FAC00ED7DEA /* Fireproofing.storyboard in Resources */ = {isa = PBXBuildFile; fileRef = 4B02198425E05FAC00ED7DEA /* Fireproofing.storyboard */; };
		4B02198D25E05FAC00ED7DEA /* UndoFireproofingViewController.swift in Sources */ = {isa = PBXBuildFile; fileRef = 4B02198525E05FAC00ED7DEA /* UndoFireproofingViewController.swift */; };
		4B02199C25E063DE00ED7DEA /* FireproofDomainsTests.swift in Sources */ = {isa = PBXBuildFile; fileRef = 4B02199925E063DE00ED7DEA /* FireproofDomainsTests.swift */; };
		4B02199D25E063DE00ED7DEA /* FireproofingURLExtensionsTests.swift in Sources */ = {isa = PBXBuildFile; fileRef = 4B02199A25E063DE00ED7DEA /* FireproofingURLExtensionsTests.swift */; };
		4B0219A825E0646500ED7DEA /* WebsiteDataStoreTests.swift in Sources */ = {isa = PBXBuildFile; fileRef = 4B0219A725E0646500ED7DEA /* WebsiteDataStoreTests.swift */; };
		4B0511BB262CAA5A00F6079C /* DefaultBrowserPreferences.swift in Sources */ = {isa = PBXBuildFile; fileRef = 4B0511A4262CAA5A00F6079C /* DefaultBrowserPreferences.swift */; };
		4B0511BC262CAA5A00F6079C /* AppearancePreferences.swift in Sources */ = {isa = PBXBuildFile; fileRef = 4B0511A5262CAA5A00F6079C /* AppearancePreferences.swift */; };
		4B0511BD262CAA5A00F6079C /* PrivacySecurityPreferences.swift in Sources */ = {isa = PBXBuildFile; fileRef = 4B0511A6262CAA5A00F6079C /* PrivacySecurityPreferences.swift */; };
		4B0511BE262CAA5A00F6079C /* DownloadPreferences.swift in Sources */ = {isa = PBXBuildFile; fileRef = 4B0511A7262CAA5A00F6079C /* DownloadPreferences.swift */; };
		4B0511BF262CAA5A00F6079C /* PreferenceSections.swift in Sources */ = {isa = PBXBuildFile; fileRef = 4B0511A8262CAA5A00F6079C /* PreferenceSections.swift */; };
		4B0511C1262CAA5A00F6079C /* PrivacySecurityPreferencesTableCellView.xib in Resources */ = {isa = PBXBuildFile; fileRef = 4B0511AB262CAA5A00F6079C /* PrivacySecurityPreferencesTableCellView.xib */; };
		4B0511C2262CAA5A00F6079C /* PreferencesAboutViewController.swift in Sources */ = {isa = PBXBuildFile; fileRef = 4B0511AC262CAA5A00F6079C /* PreferencesAboutViewController.swift */; };
		4B0511C3262CAA5A00F6079C /* Preferences.storyboard in Resources */ = {isa = PBXBuildFile; fileRef = 4B0511AD262CAA5A00F6079C /* Preferences.storyboard */; };
		4B0511C4262CAA5A00F6079C /* PreferencesSidebarViewController.swift in Sources */ = {isa = PBXBuildFile; fileRef = 4B0511AE262CAA5A00F6079C /* PreferencesSidebarViewController.swift */; };
		4B0511C5262CAA5A00F6079C /* PrivacySecurityPreferencesTableCellView.swift in Sources */ = {isa = PBXBuildFile; fileRef = 4B0511AF262CAA5A00F6079C /* PrivacySecurityPreferencesTableCellView.swift */; };
		4B0511C6262CAA5A00F6079C /* DefaultBrowserTableCellView.xib in Resources */ = {isa = PBXBuildFile; fileRef = 4B0511B0262CAA5A00F6079C /* DefaultBrowserTableCellView.xib */; };
		4B0511C7262CAA5A00F6079C /* PreferenceTableCellView.swift in Sources */ = {isa = PBXBuildFile; fileRef = 4B0511B1262CAA5A00F6079C /* PreferenceTableCellView.swift */; };
		4B0511C8262CAA5A00F6079C /* PreferencesListViewController.swift in Sources */ = {isa = PBXBuildFile; fileRef = 4B0511B2262CAA5A00F6079C /* PreferencesListViewController.swift */; };
		4B0511C9262CAA5A00F6079C /* RoundedSelectionRowView.swift in Sources */ = {isa = PBXBuildFile; fileRef = 4B0511B3262CAA5A00F6079C /* RoundedSelectionRowView.swift */; };
		4B0511CA262CAA5A00F6079C /* FireproofDomainsViewController.swift in Sources */ = {isa = PBXBuildFile; fileRef = 4B0511B4262CAA5A00F6079C /* FireproofDomainsViewController.swift */; };
		4B0511CB262CAA5A00F6079C /* DownloadPreferencesTableCellView.swift in Sources */ = {isa = PBXBuildFile; fileRef = 4B0511B5262CAA5A00F6079C /* DownloadPreferencesTableCellView.swift */; };
		4B0511CC262CAA5A00F6079C /* PreferencesSplitViewController.swift in Sources */ = {isa = PBXBuildFile; fileRef = 4B0511B6262CAA5A00F6079C /* PreferencesSplitViewController.swift */; };
		4B0511CD262CAA5A00F6079C /* DefaultBrowserTableCellView.swift in Sources */ = {isa = PBXBuildFile; fileRef = 4B0511B7262CAA5A00F6079C /* DefaultBrowserTableCellView.swift */; };
		4B0511CE262CAA5A00F6079C /* DownloadPreferencesTableCellView.xib in Resources */ = {isa = PBXBuildFile; fileRef = 4B0511B8262CAA5A00F6079C /* DownloadPreferencesTableCellView.xib */; };
		4B0511CF262CAA5A00F6079C /* AppearancePreferencesTableCellView.swift in Sources */ = {isa = PBXBuildFile; fileRef = 4B0511B9262CAA5A00F6079C /* AppearancePreferencesTableCellView.swift */; };
		4B0511D0262CAA5A00F6079C /* AppearancePreferencesTableCellView.xib in Resources */ = {isa = PBXBuildFile; fileRef = 4B0511BA262CAA5A00F6079C /* AppearancePreferencesTableCellView.xib */; };
		4B0511E1262CAA8600F6079C /* NSOpenPanelExtensions.swift in Sources */ = {isa = PBXBuildFile; fileRef = 4B0511DF262CAA8600F6079C /* NSOpenPanelExtensions.swift */; };
		4B0511E2262CAA8600F6079C /* NSViewControllerExtension.swift in Sources */ = {isa = PBXBuildFile; fileRef = 4B0511E0262CAA8600F6079C /* NSViewControllerExtension.swift */; };
		4B0511E7262CAB3700F6079C /* UserDefaultsWrapperUtilities.swift in Sources */ = {isa = PBXBuildFile; fileRef = 4B0511E6262CAB3700F6079C /* UserDefaultsWrapperUtilities.swift */; };
		4B0511F0262CAEC900F6079C /* AppearancePreferencesTests.swift in Sources */ = {isa = PBXBuildFile; fileRef = 4B0511EF262CAEC900F6079C /* AppearancePreferencesTests.swift */; };
		4B0511F8262CB20F00F6079C /* DownloadPreferencesTests.swift in Sources */ = {isa = PBXBuildFile; fileRef = 4B0511F7262CB20F00F6079C /* DownloadPreferencesTests.swift */; };
		4B11060525903E570039B979 /* CoreDataEncryptionTesting.xcdatamodeld in Sources */ = {isa = PBXBuildFile; fileRef = 4B11060325903E570039B979 /* CoreDataEncryptionTesting.xcdatamodeld */; };
		4B11060A25903EAC0039B979 /* CoreDataEncryptionTests.swift in Sources */ = {isa = PBXBuildFile; fileRef = 4B11060925903EAC0039B979 /* CoreDataEncryptionTests.swift */; };
		4B139AFD26B60BD800894F82 /* NSImageExtensions.swift in Sources */ = {isa = PBXBuildFile; fileRef = 4B139AFC26B60BD800894F82 /* NSImageExtensions.swift */; };
		4B1AD8D525FC38DD00261379 /* EncryptionKeyStoreTests.swift in Sources */ = {isa = PBXBuildFile; fileRef = 4BA1A6EA258C288C00F6F690 /* EncryptionKeyStoreTests.swift */; };
		4B1AD8E225FC390B00261379 /* EncryptionMocks.swift in Sources */ = {isa = PBXBuildFile; fileRef = 4BA1A6F5258C4F9600F6F690 /* EncryptionMocks.swift */; };
		4B1AD91725FC46FB00261379 /* CoreDataEncryptionTests.swift in Sources */ = {isa = PBXBuildFile; fileRef = 4B1AD91625FC46FB00261379 /* CoreDataEncryptionTests.swift */; };
		4B1AD92125FC474E00261379 /* CoreDataEncryptionTesting.xcdatamodeld in Sources */ = {isa = PBXBuildFile; fileRef = 4B11060325903E570039B979 /* CoreDataEncryptionTesting.xcdatamodeld */; };
		4B2984D127224E35002BF96F /* NSPasteboardExtension.swift in Sources */ = {isa = PBXBuildFile; fileRef = 4B2984D027224E35002BF96F /* NSPasteboardExtension.swift */; };
		4B2E7D6326FF9D6500D2DB17 /* PrintingUserScript.swift in Sources */ = {isa = PBXBuildFile; fileRef = 4B2E7D6226FF9D6500D2DB17 /* PrintingUserScript.swift */; };
		4B4F72EC266B2ED300814C60 /* CollectionExtension.swift in Sources */ = {isa = PBXBuildFile; fileRef = 4B4F72EB266B2ED300814C60 /* CollectionExtension.swift */; };
		4B59023D26B35F3600489384 /* ChromeDataImporter.swift in Sources */ = {isa = PBXBuildFile; fileRef = 4B59023826B35F3600489384 /* ChromeDataImporter.swift */; };
		4B59023E26B35F3600489384 /* ChromiumLoginReader.swift in Sources */ = {isa = PBXBuildFile; fileRef = 4B59023926B35F3600489384 /* ChromiumLoginReader.swift */; };
		4B59024026B35F3600489384 /* ChromiumDataImporter.swift in Sources */ = {isa = PBXBuildFile; fileRef = 4B59023B26B35F3600489384 /* ChromiumDataImporter.swift */; };
		4B59024126B35F3600489384 /* BraveDataImporter.swift in Sources */ = {isa = PBXBuildFile; fileRef = 4B59023C26B35F3600489384 /* BraveDataImporter.swift */; };
		4B59024326B35F7C00489384 /* BrowserImportViewController.swift in Sources */ = {isa = PBXBuildFile; fileRef = 4B59024226B35F7C00489384 /* BrowserImportViewController.swift */; };
		4B59024826B3673600489384 /* ThirdPartyBrowser.swift in Sources */ = {isa = PBXBuildFile; fileRef = 4B59024726B3673600489384 /* ThirdPartyBrowser.swift */; };
		4B59024A26B38B0B00489384 /* Login Data in Resources */ = {isa = PBXBuildFile; fileRef = 4B59024926B38B0B00489384 /* Login Data */; };
		4B59024C26B38BB800489384 /* ChromiumLoginReaderTests.swift in Sources */ = {isa = PBXBuildFile; fileRef = 4B59024B26B38BB800489384 /* ChromiumLoginReaderTests.swift */; };
		4B5FF67826B602B100D42879 /* FirefoxDataImporter.swift in Sources */ = {isa = PBXBuildFile; fileRef = 4B5FF67726B602B100D42879 /* FirefoxDataImporter.swift */; };
		4B6160D825B150E4007DE5B2 /* trackerData.json in Resources */ = {isa = PBXBuildFile; fileRef = 4B6160D725B150E4007DE5B2 /* trackerData.json */; };
		4B6160DD25B152C5007DE5B2 /* ContentBlockerRulesUserScript.swift in Sources */ = {isa = PBXBuildFile; fileRef = 4B6160DC25B152C5007DE5B2 /* ContentBlockerRulesUserScript.swift */; };
		4B6160E525B152FA007DE5B2 /* ContentBlockerUserScript.swift in Sources */ = {isa = PBXBuildFile; fileRef = 4B6160E425B152FA007DE5B2 /* ContentBlockerUserScript.swift */; };
		4B6160ED25B15417007DE5B2 /* DetectedTracker.swift in Sources */ = {isa = PBXBuildFile; fileRef = 4B6160EC25B15417007DE5B2 /* DetectedTracker.swift */; };
		4B6160F225B15792007DE5B2 /* contentblockerrules.js in Resources */ = {isa = PBXBuildFile; fileRef = 4B6160F125B15792007DE5B2 /* contentblockerrules.js */; };
		4B6160F725B157BB007DE5B2 /* contentblocker.js in Resources */ = {isa = PBXBuildFile; fileRef = 4B6160F625B157BB007DE5B2 /* contentblocker.js */; };
		4B6160FF25B15BB1007DE5B2 /* ContentBlockerRulesManager.swift in Sources */ = {isa = PBXBuildFile; fileRef = 4B6160FE25B15BB1007DE5B2 /* ContentBlockerRulesManager.swift */; };
		4B65027525E5F2A70054432E /* DefaultBrowserPromptView.xib in Resources */ = {isa = PBXBuildFile; fileRef = 4B65027425E5F2A70054432E /* DefaultBrowserPromptView.xib */; };
		4B65027A25E5F2B10054432E /* DefaultBrowserPromptView.swift in Sources */ = {isa = PBXBuildFile; fileRef = 4B65027925E5F2B10054432E /* DefaultBrowserPromptView.swift */; };
		4B65143E263924B5005B46EB /* EmailUrlExtensions.swift in Sources */ = {isa = PBXBuildFile; fileRef = 4B65143D263924B5005B46EB /* EmailUrlExtensions.swift */; };
		4B677431255DBEB800025BD8 /* BloomFilterWrapper.mm in Sources */ = {isa = PBXBuildFile; fileRef = 4B677424255DBEB800025BD8 /* BloomFilterWrapper.mm */; };
		4B677432255DBEB800025BD8 /* httpsMobileV2BloomSpec.json in Resources */ = {isa = PBXBuildFile; fileRef = 4B677427255DBEB800025BD8 /* httpsMobileV2BloomSpec.json */; };
		4B677433255DBEB800025BD8 /* httpsMobileV2Bloom.bin in Resources */ = {isa = PBXBuildFile; fileRef = 4B677428255DBEB800025BD8 /* httpsMobileV2Bloom.bin */; };
		4B677434255DBEB800025BD8 /* HTTPSBloomFilterSpecification.swift in Sources */ = {isa = PBXBuildFile; fileRef = 4B677429255DBEB800025BD8 /* HTTPSBloomFilterSpecification.swift */; };
		4B677435255DBEB800025BD8 /* httpsMobileV2FalsePositives.json in Resources */ = {isa = PBXBuildFile; fileRef = 4B67742A255DBEB800025BD8 /* httpsMobileV2FalsePositives.json */; };
		4B677436255DBEB800025BD8 /* HTTPSExcludedDomains.swift in Sources */ = {isa = PBXBuildFile; fileRef = 4B67742B255DBEB800025BD8 /* HTTPSExcludedDomains.swift */; };
		4B677437255DBEB800025BD8 /* HTTPSUpgrade.swift in Sources */ = {isa = PBXBuildFile; fileRef = 4B67742C255DBEB800025BD8 /* HTTPSUpgrade.swift */; };
		4B677438255DBEB800025BD8 /* HTTPSUpgrade.xcdatamodeld in Sources */ = {isa = PBXBuildFile; fileRef = 4B67742E255DBEB800025BD8 /* HTTPSUpgrade.xcdatamodeld */; };
		4B677439255DBEB800025BD8 /* HTTPSUpgradeStore.swift in Sources */ = {isa = PBXBuildFile; fileRef = 4B677430255DBEB800025BD8 /* HTTPSUpgradeStore.swift */; };
		4B677442255DBEEA00025BD8 /* Database.swift in Sources */ = {isa = PBXBuildFile; fileRef = 4B677440255DBEEA00025BD8 /* Database.swift */; };
		4B67744B255DBF3A00025BD8 /* BloomFilter.cpp in Sources */ = {isa = PBXBuildFile; fileRef = 4B677449255DBF3A00025BD8 /* BloomFilter.cpp */; };
		4B677450255DBFA300025BD8 /* HashExtension.swift in Sources */ = {isa = PBXBuildFile; fileRef = 4B67744F255DBFA300025BD8 /* HashExtension.swift */; };
		4B723E0526B0003E00E14D75 /* DataImportMocks.swift in Sources */ = {isa = PBXBuildFile; fileRef = 4B723DFF26B0003E00E14D75 /* DataImportMocks.swift */; };
		4B723E0626B0003E00E14D75 /* CSVParserTests.swift in Sources */ = {isa = PBXBuildFile; fileRef = 4B723E0026B0003E00E14D75 /* CSVParserTests.swift */; };
		4B723E0726B0003E00E14D75 /* CSVImporterTests.swift in Sources */ = {isa = PBXBuildFile; fileRef = 4B723E0126B0003E00E14D75 /* CSVImporterTests.swift */; };
		4B723E0826B0003E00E14D75 /* MockSecureVault.swift in Sources */ = {isa = PBXBuildFile; fileRef = 4B723E0326B0003E00E14D75 /* MockSecureVault.swift */; };
		4B723E0926B0003E00E14D75 /* CSVLoginExporterTests.swift in Sources */ = {isa = PBXBuildFile; fileRef = 4B723E0426B0003E00E14D75 /* CSVLoginExporterTests.swift */; };
		4B723E0A26B0005900E14D75 /* DataImportViewController.swift in Sources */ = {isa = PBXBuildFile; fileRef = 4B723DEE26B0002B00E14D75 /* DataImportViewController.swift */; };
		4B723E0B26B0005B00E14D75 /* CSVImportViewController.swift in Sources */ = {isa = PBXBuildFile; fileRef = 4B723DEF26B0002B00E14D75 /* CSVImportViewController.swift */; };
		4B723E0C26B0005D00E14D75 /* CSVImportSummaryViewController.swift in Sources */ = {isa = PBXBuildFile; fileRef = 4B723DF026B0002B00E14D75 /* CSVImportSummaryViewController.swift */; };
		4B723E0D26B0006100E14D75 /* SecureVaultLoginImporter.swift in Sources */ = {isa = PBXBuildFile; fileRef = 4B723DF326B0002B00E14D75 /* SecureVaultLoginImporter.swift */; };
		4B723E0E26B0006300E14D75 /* LoginImport.swift in Sources */ = {isa = PBXBuildFile; fileRef = 4B723DF426B0002B00E14D75 /* LoginImport.swift */; };
		4B723E0F26B0006500E14D75 /* CSVParser.swift in Sources */ = {isa = PBXBuildFile; fileRef = 4B723DF626B0002B00E14D75 /* CSVParser.swift */; };
		4B723E1026B0006700E14D75 /* CSVImporter.swift in Sources */ = {isa = PBXBuildFile; fileRef = 4B723DF726B0002B00E14D75 /* CSVImporter.swift */; };
		4B723E1126B0006C00E14D75 /* DataImport.storyboard in Resources */ = {isa = PBXBuildFile; fileRef = 4B723DED26B0002B00E14D75 /* DataImport.storyboard */; };
		4B723E1226B0006E00E14D75 /* DataImport.swift in Sources */ = {isa = PBXBuildFile; fileRef = 4B723DEB26B0002B00E14D75 /* DataImport.swift */; };
		4B723E1326B0007A00E14D75 /* CSVLoginExporter.swift in Sources */ = {isa = PBXBuildFile; fileRef = 4B723DFD26B0002B00E14D75 /* CSVLoginExporter.swift */; };
		4B723E1426B000A100E14D75 /* DataExport.swift in Sources */ = {isa = PBXBuildFile; fileRef = 4B723DF926B0002B00E14D75 /* DataExport.swift */; };
		4B723E1526B000A400E14D75 /* LoginExport.swift in Sources */ = {isa = PBXBuildFile; fileRef = 4B723DFB26B0002B00E14D75 /* LoginExport.swift */; };
		4B723E1926B000DC00E14D75 /* TemporaryFileCreator.swift in Sources */ = {isa = PBXBuildFile; fileRef = 4B723E1726B000DC00E14D75 /* TemporaryFileCreator.swift */; };
		4B78A86B26BB3ADD0071BB16 /* BrowserImportSummaryViewController.swift in Sources */ = {isa = PBXBuildFile; fileRef = 4B78A86A26BB3ADD0071BB16 /* BrowserImportSummaryViewController.swift */; };
		4B82E9B325B69E3E00656FE7 /* TrackerRadarKit in Frameworks */ = {isa = PBXBuildFile; productRef = 4B82E9B225B69E3E00656FE7 /* TrackerRadarKit */; };
		4B82E9B925B6A05800656FE7 /* DetectedTrackerTests.swift in Sources */ = {isa = PBXBuildFile; fileRef = 4B82E9B825B6A05800656FE7 /* DetectedTrackerTests.swift */; };
		4B82E9C125B6A1CD00656FE7 /* TrackerRadarManagerTests.swift in Sources */ = {isa = PBXBuildFile; fileRef = 4B82E9C025B6A1CD00656FE7 /* TrackerRadarManagerTests.swift */; };
		4B8AC93326B3B06300879451 /* EdgeDataImporter.swift in Sources */ = {isa = PBXBuildFile; fileRef = 4B8AC93226B3B06300879451 /* EdgeDataImporter.swift */; };
		4B8AC93526B3B2FD00879451 /* NSAlert+DataImport.swift in Sources */ = {isa = PBXBuildFile; fileRef = 4B8AC93426B3B2FD00879451 /* NSAlert+DataImport.swift */; };
		4B8AC93926B48A5100879451 /* FirefoxLoginReader.swift in Sources */ = {isa = PBXBuildFile; fileRef = 4B8AC93826B48A5100879451 /* FirefoxLoginReader.swift */; };
		4B8AC93B26B48ADF00879451 /* ASN1Parser.swift in Sources */ = {isa = PBXBuildFile; fileRef = 4B8AC93A26B48ADF00879451 /* ASN1Parser.swift */; };
		4B8AC93D26B49BE600879451 /* FirefoxLoginReaderTests.swift in Sources */ = {isa = PBXBuildFile; fileRef = 4B8AC93C26B49BE600879451 /* FirefoxLoginReaderTests.swift */; };
		4B8AC94026B49BEE00879451 /* logins.json in Resources */ = {isa = PBXBuildFile; fileRef = 4B8AC93E26B49BEE00879451 /* logins.json */; };
		4B8AC94126B49BEE00879451 /* key4.db in Resources */ = {isa = PBXBuildFile; fileRef = 4B8AC93F26B49BEE00879451 /* key4.db */; };
		4B92928B26670D1700AD2C21 /* BookmarksOutlineView.swift in Sources */ = {isa = PBXBuildFile; fileRef = 4B92928526670D1600AD2C21 /* BookmarksOutlineView.swift */; };
		4B92928C26670D1700AD2C21 /* OutlineSeparatorViewCell.swift in Sources */ = {isa = PBXBuildFile; fileRef = 4B92928626670D1600AD2C21 /* OutlineSeparatorViewCell.swift */; };
		4B92928D26670D1700AD2C21 /* BookmarkOutlineViewCell.swift in Sources */ = {isa = PBXBuildFile; fileRef = 4B92928726670D1600AD2C21 /* BookmarkOutlineViewCell.swift */; };
		4B92928E26670D1700AD2C21 /* BookmarkOutlineViewCell.xib in Resources */ = {isa = PBXBuildFile; fileRef = 4B92928826670D1600AD2C21 /* BookmarkOutlineViewCell.xib */; };
		4B92928F26670D1700AD2C21 /* BookmarkTableCellView.swift in Sources */ = {isa = PBXBuildFile; fileRef = 4B92928926670D1700AD2C21 /* BookmarkTableCellView.swift */; };
		4B92929026670D1700AD2C21 /* BookmarkTableCellView.xib in Resources */ = {isa = PBXBuildFile; fileRef = 4B92928A26670D1700AD2C21 /* BookmarkTableCellView.xib */; };
		4B92929B26670D2A00AD2C21 /* BookmarkOutlineViewDataSource.swift in Sources */ = {isa = PBXBuildFile; fileRef = 4B92929126670D2A00AD2C21 /* BookmarkOutlineViewDataSource.swift */; };
		4B92929C26670D2A00AD2C21 /* PasteboardFolder.swift in Sources */ = {isa = PBXBuildFile; fileRef = 4B92929226670D2A00AD2C21 /* PasteboardFolder.swift */; };
		4B92929D26670D2A00AD2C21 /* BookmarkNode.swift in Sources */ = {isa = PBXBuildFile; fileRef = 4B92929326670D2A00AD2C21 /* BookmarkNode.swift */; };
		4B92929E26670D2A00AD2C21 /* BookmarkSidebarTreeController.swift in Sources */ = {isa = PBXBuildFile; fileRef = 4B92929426670D2A00AD2C21 /* BookmarkSidebarTreeController.swift */; };
		4B92929F26670D2A00AD2C21 /* PasteboardBookmark.swift in Sources */ = {isa = PBXBuildFile; fileRef = 4B92929526670D2A00AD2C21 /* PasteboardBookmark.swift */; };
		4B9292A026670D2A00AD2C21 /* SpacerNode.swift in Sources */ = {isa = PBXBuildFile; fileRef = 4B92929626670D2A00AD2C21 /* SpacerNode.swift */; };
		4B9292A126670D2A00AD2C21 /* BookmarkTreeController.swift in Sources */ = {isa = PBXBuildFile; fileRef = 4B92929726670D2A00AD2C21 /* BookmarkTreeController.swift */; };
		4B9292A226670D2A00AD2C21 /* PseudoFolder.swift in Sources */ = {isa = PBXBuildFile; fileRef = 4B92929826670D2A00AD2C21 /* PseudoFolder.swift */; };
		4B9292A326670D2A00AD2C21 /* BookmarkManagedObject.swift in Sources */ = {isa = PBXBuildFile; fileRef = 4B92929926670D2A00AD2C21 /* BookmarkManagedObject.swift */; };
		4B9292A426670D2A00AD2C21 /* PasteboardWriting.swift in Sources */ = {isa = PBXBuildFile; fileRef = 4B92929A26670D2A00AD2C21 /* PasteboardWriting.swift */; };
		4B9292AA26670D3700AD2C21 /* Bookmark.xcmappingmodel in Sources */ = {isa = PBXBuildFile; fileRef = 4B9292A526670D3700AD2C21 /* Bookmark.xcmappingmodel */; };
		4B9292AB26670D3700AD2C21 /* BookmarkMigrationPolicy.swift in Sources */ = {isa = PBXBuildFile; fileRef = 4B9292A626670D3700AD2C21 /* BookmarkMigrationPolicy.swift */; };
		4B9292AC26670D3700AD2C21 /* Bookmark.xcdatamodeld in Sources */ = {isa = PBXBuildFile; fileRef = 4B9292A726670D3700AD2C21 /* Bookmark.xcdatamodeld */; };
		4B9292AF26670F5300AD2C21 /* NSOutlineViewExtensions.swift in Sources */ = {isa = PBXBuildFile; fileRef = 4B9292AE26670F5300AD2C21 /* NSOutlineViewExtensions.swift */; };
		4B9292BA2667103100AD2C21 /* BookmarkNodePathTests.swift in Sources */ = {isa = PBXBuildFile; fileRef = 4B9292B02667103000AD2C21 /* BookmarkNodePathTests.swift */; };
		4B9292BB2667103100AD2C21 /* BookmarkNodeTests.swift in Sources */ = {isa = PBXBuildFile; fileRef = 4B9292B12667103000AD2C21 /* BookmarkNodeTests.swift */; };
		4B9292BC2667103100AD2C21 /* BookmarkSidebarTreeControllerTests.swift in Sources */ = {isa = PBXBuildFile; fileRef = 4B9292B22667103000AD2C21 /* BookmarkSidebarTreeControllerTests.swift */; };
		4B9292BD2667103100AD2C21 /* BookmarkOutlineViewDataSourceTests.swift in Sources */ = {isa = PBXBuildFile; fileRef = 4B9292B32667103000AD2C21 /* BookmarkOutlineViewDataSourceTests.swift */; };
		4B9292BE2667103100AD2C21 /* PasteboardFolderTests.swift in Sources */ = {isa = PBXBuildFile; fileRef = 4B9292B42667103000AD2C21 /* PasteboardFolderTests.swift */; };
		4B9292BF2667103100AD2C21 /* TreeControllerTests.swift in Sources */ = {isa = PBXBuildFile; fileRef = 4B9292B52667103000AD2C21 /* TreeControllerTests.swift */; };
		4B9292C02667103100AD2C21 /* BookmarkManagedObjectTests.swift in Sources */ = {isa = PBXBuildFile; fileRef = 4B9292B62667103000AD2C21 /* BookmarkManagedObjectTests.swift */; };
		4B9292C12667103100AD2C21 /* BookmarkMigrationTests.swift in Sources */ = {isa = PBXBuildFile; fileRef = 4B9292B72667103000AD2C21 /* BookmarkMigrationTests.swift */; };
		4B9292C22667103100AD2C21 /* BookmarkTests.swift in Sources */ = {isa = PBXBuildFile; fileRef = 4B9292B82667103000AD2C21 /* BookmarkTests.swift */; };
		4B9292C32667103100AD2C21 /* PasteboardBookmarkTests.swift in Sources */ = {isa = PBXBuildFile; fileRef = 4B9292B92667103100AD2C21 /* PasteboardBookmarkTests.swift */; };
		4B9292C52667104B00AD2C21 /* CoreDataTestUtilities.swift in Sources */ = {isa = PBXBuildFile; fileRef = 4B9292C42667104B00AD2C21 /* CoreDataTestUtilities.swift */; };
		4B9292CE2667123700AD2C21 /* BrowserTabSelectionDelegate.swift in Sources */ = {isa = PBXBuildFile; fileRef = 4B9292C62667123700AD2C21 /* BrowserTabSelectionDelegate.swift */; };
		4B9292CF2667123700AD2C21 /* BookmarkManagementSidebarViewController.swift in Sources */ = {isa = PBXBuildFile; fileRef = 4B9292C72667123700AD2C21 /* BookmarkManagementSidebarViewController.swift */; };
		4B9292D02667123700AD2C21 /* BookmarkManagementSplitViewController.swift in Sources */ = {isa = PBXBuildFile; fileRef = 4B9292C82667123700AD2C21 /* BookmarkManagementSplitViewController.swift */; };
		4B9292D12667123700AD2C21 /* BookmarkTableRowView.swift in Sources */ = {isa = PBXBuildFile; fileRef = 4B9292C92667123700AD2C21 /* BookmarkTableRowView.swift */; };
		4B9292D22667123700AD2C21 /* AddFolderModalViewController.swift in Sources */ = {isa = PBXBuildFile; fileRef = 4B9292CA2667123700AD2C21 /* AddFolderModalViewController.swift */; };
		4B9292D32667123700AD2C21 /* AddBookmarkModalViewController.swift in Sources */ = {isa = PBXBuildFile; fileRef = 4B9292CB2667123700AD2C21 /* AddBookmarkModalViewController.swift */; };
		4B9292D42667123700AD2C21 /* BookmarkListViewController.swift in Sources */ = {isa = PBXBuildFile; fileRef = 4B9292CC2667123700AD2C21 /* BookmarkListViewController.swift */; };
		4B9292D52667123700AD2C21 /* BookmarkManagementDetailViewController.swift in Sources */ = {isa = PBXBuildFile; fileRef = 4B9292CD2667123700AD2C21 /* BookmarkManagementDetailViewController.swift */; };
		4B9292D72667124000AD2C21 /* NSPopUpButtonExtension.swift in Sources */ = {isa = PBXBuildFile; fileRef = 4B9292D62667124000AD2C21 /* NSPopUpButtonExtension.swift */; };
		4B9292D92667124B00AD2C21 /* BookmarkListTreeControllerDataSource.swift in Sources */ = {isa = PBXBuildFile; fileRef = 4B9292D82667124B00AD2C21 /* BookmarkListTreeControllerDataSource.swift */; };
		4B9292DB2667125D00AD2C21 /* ContextualMenu.swift in Sources */ = {isa = PBXBuildFile; fileRef = 4B9292DA2667125D00AD2C21 /* ContextualMenu.swift */; };
		4BA1A69B258B076900F6F690 /* FileStore.swift in Sources */ = {isa = PBXBuildFile; fileRef = 4BA1A69A258B076900F6F690 /* FileStore.swift */; };
		4BA1A6A0258B079600F6F690 /* DataEncryption.swift in Sources */ = {isa = PBXBuildFile; fileRef = 4BA1A69F258B079600F6F690 /* DataEncryption.swift */; };
		4BA1A6A5258B07DF00F6F690 /* EncryptedValueTransformer.swift in Sources */ = {isa = PBXBuildFile; fileRef = 4BA1A6A4258B07DF00F6F690 /* EncryptedValueTransformer.swift */; };
		4BA1A6B3258B080A00F6F690 /* EncryptionKeyGeneration.swift in Sources */ = {isa = PBXBuildFile; fileRef = 4BA1A6B2258B080A00F6F690 /* EncryptionKeyGeneration.swift */; };
		4BA1A6B8258B081600F6F690 /* EncryptionKeyStoring.swift in Sources */ = {isa = PBXBuildFile; fileRef = 4BA1A6B7258B081600F6F690 /* EncryptionKeyStoring.swift */; };
		4BA1A6BD258B082300F6F690 /* EncryptionKeyStore.swift in Sources */ = {isa = PBXBuildFile; fileRef = 4BA1A6BC258B082300F6F690 /* EncryptionKeyStore.swift */; };
		4BA1A6C2258B0A1300F6F690 /* ContiguousBytesExtension.swift in Sources */ = {isa = PBXBuildFile; fileRef = 4BA1A6C1258B0A1300F6F690 /* ContiguousBytesExtension.swift */; };
		4BA1A6D9258C0CB300F6F690 /* DataEncryptionTests.swift in Sources */ = {isa = PBXBuildFile; fileRef = 4BA1A6D8258C0CB300F6F690 /* DataEncryptionTests.swift */; };
		4BA1A6DE258C100A00F6F690 /* FileStoreTests.swift in Sources */ = {isa = PBXBuildFile; fileRef = 4BA1A6DD258C100A00F6F690 /* FileStoreTests.swift */; };
		4BA1A6E6258C270800F6F690 /* EncryptionKeyGeneratorTests.swift in Sources */ = {isa = PBXBuildFile; fileRef = 4BA1A6E5258C270800F6F690 /* EncryptionKeyGeneratorTests.swift */; };
		4BA1A6F6258C4F9600F6F690 /* EncryptionMocks.swift in Sources */ = {isa = PBXBuildFile; fileRef = 4BA1A6F5258C4F9600F6F690 /* EncryptionMocks.swift */; };
		4BA1A6FE258C5C1300F6F690 /* EncryptedValueTransformerTests.swift in Sources */ = {isa = PBXBuildFile; fileRef = 4BA1A6FD258C5C1300F6F690 /* EncryptedValueTransformerTests.swift */; };
		4BB46EA226B8954500222970 /* logins-encrypted.json in Resources */ = {isa = PBXBuildFile; fileRef = 4BB46EA026B8954500222970 /* logins-encrypted.json */; };
		4BB46EA326B8954500222970 /* key4-encrypted.db in Resources */ = {isa = PBXBuildFile; fileRef = 4BB46EA126B8954500222970 /* key4-encrypted.db */; };
		4BB6CE5F26B77ED000EC5860 /* Cryptography.swift in Sources */ = {isa = PBXBuildFile; fileRef = 4BB6CE5E26B77ED000EC5860 /* Cryptography.swift */; };
		4BB88B4525B7B55C006F6B06 /* DebugUserScript.swift in Sources */ = {isa = PBXBuildFile; fileRef = 4BB88B4425B7B55C006F6B06 /* DebugUserScript.swift */; };
		4BB88B4A25B7B690006F6B06 /* SequenceExtensions.swift in Sources */ = {isa = PBXBuildFile; fileRef = 4BB88B4925B7B690006F6B06 /* SequenceExtensions.swift */; };
		4BB88B5025B7BA2B006F6B06 /* TabInstrumentation.swift in Sources */ = {isa = PBXBuildFile; fileRef = 4BB88B4F25B7BA2B006F6B06 /* TabInstrumentation.swift */; };
		4BB88B5B25B7BA50006F6B06 /* Instruments.swift in Sources */ = {isa = PBXBuildFile; fileRef = 4BB88B5A25B7BA50006F6B06 /* Instruments.swift */; };
		4BB99CFE26FE191E001E4761 /* FirefoxBookmarksReader.swift in Sources */ = {isa = PBXBuildFile; fileRef = 4BB99CF526FE191E001E4761 /* FirefoxBookmarksReader.swift */; };
		4BB99CFF26FE191E001E4761 /* BookmarkImport.swift in Sources */ = {isa = PBXBuildFile; fileRef = 4BB99CF626FE191E001E4761 /* BookmarkImport.swift */; };
		4BB99D0026FE191E001E4761 /* CoreDataBookmarkImporter.swift in Sources */ = {isa = PBXBuildFile; fileRef = 4BB99CF726FE191E001E4761 /* CoreDataBookmarkImporter.swift */; };
		4BB99D0126FE191E001E4761 /* ChromiumBookmarksReader.swift in Sources */ = {isa = PBXBuildFile; fileRef = 4BB99CF926FE191E001E4761 /* ChromiumBookmarksReader.swift */; };
		4BB99D0226FE191E001E4761 /* ImportedBookmarks.swift in Sources */ = {isa = PBXBuildFile; fileRef = 4BB99CFA26FE191E001E4761 /* ImportedBookmarks.swift */; };
		4BB99D0326FE191E001E4761 /* SafariBookmarksReader.swift in Sources */ = {isa = PBXBuildFile; fileRef = 4BB99CFC26FE191E001E4761 /* SafariBookmarksReader.swift */; };
		4BB99D0426FE191E001E4761 /* SafariDataImporter.swift in Sources */ = {isa = PBXBuildFile; fileRef = 4BB99CFD26FE191E001E4761 /* SafariDataImporter.swift */; };
		4BB99D0626FE1979001E4761 /* RequestFilePermissionViewController.swift in Sources */ = {isa = PBXBuildFile; fileRef = 4BB99D0526FE1979001E4761 /* RequestFilePermissionViewController.swift */; };
		4BB99D0926FE1A6D001E4761 /* Bookmarks.plist in Resources */ = {isa = PBXBuildFile; fileRef = 4BB99D0826FE1A6D001E4761 /* Bookmarks.plist */; };
		4BB99D0B26FE1A7B001E4761 /* Bookmarks in Resources */ = {isa = PBXBuildFile; fileRef = 4BB99D0A26FE1A7B001E4761 /* Bookmarks */; };
		4BB99D0F26FE1A84001E4761 /* ChromiumBookmarksReaderTests.swift in Sources */ = {isa = PBXBuildFile; fileRef = 4BB99D0C26FE1A83001E4761 /* ChromiumBookmarksReaderTests.swift */; };
		4BB99D1026FE1A84001E4761 /* FirefoxBookmarksReaderTests.swift in Sources */ = {isa = PBXBuildFile; fileRef = 4BB99D0D26FE1A83001E4761 /* FirefoxBookmarksReaderTests.swift */; };
		4BB99D1126FE1A84001E4761 /* SafariBookmarksReaderTests.swift in Sources */ = {isa = PBXBuildFile; fileRef = 4BB99D0E26FE1A84001E4761 /* SafariBookmarksReaderTests.swift */; };
		4BB99D1326FE1A94001E4761 /* places.sqlite in Resources */ = {isa = PBXBuildFile; fileRef = 4BB99D1226FE1A94001E4761 /* places.sqlite */; };
		4BE0DF06267819A1006337B7 /* NSStoryboardExtension.swift in Sources */ = {isa = PBXBuildFile; fileRef = 4BE0DF0426781961006337B7 /* NSStoryboardExtension.swift */; };
		4BE65474271FCD40008D1D63 /* PasswordManagementIdentityItemView.swift in Sources */ = {isa = PBXBuildFile; fileRef = 4BE6546E271FCD40008D1D63 /* PasswordManagementIdentityItemView.swift */; };
		4BE65475271FCD40008D1D63 /* EditableTextField.swift in Sources */ = {isa = PBXBuildFile; fileRef = 4BE6546F271FCD40008D1D63 /* EditableTextField.swift */; };
		4BE65476271FCD41008D1D63 /* PasswordManagementCreditCardItemView.swift in Sources */ = {isa = PBXBuildFile; fileRef = 4BE65470271FCD40008D1D63 /* PasswordManagementCreditCardItemView.swift */; };
		4BE65477271FCD41008D1D63 /* PasswordManagementLoginItemView.swift in Sources */ = {isa = PBXBuildFile; fileRef = 4BE65471271FCD40008D1D63 /* PasswordManagementLoginItemView.swift */; };
		4BE65478271FCD41008D1D63 /* PasswordManagementNoteItemView.swift in Sources */ = {isa = PBXBuildFile; fileRef = 4BE65472271FCD40008D1D63 /* PasswordManagementNoteItemView.swift */; };
		4BE65479271FCD41008D1D63 /* EditableTextView.swift in Sources */ = {isa = PBXBuildFile; fileRef = 4BE65473271FCD40008D1D63 /* EditableTextView.swift */; };
		4BE6547E271FCD4D008D1D63 /* PasswordManagementIdentityModel.swift in Sources */ = {isa = PBXBuildFile; fileRef = 4BE6547A271FCD4D008D1D63 /* PasswordManagementIdentityModel.swift */; };
		4BE6547F271FCD4D008D1D63 /* PasswordManagementCreditCardModel.swift in Sources */ = {isa = PBXBuildFile; fileRef = 4BE6547B271FCD4D008D1D63 /* PasswordManagementCreditCardModel.swift */; };
		4BE65480271FCD4D008D1D63 /* PasswordManagementLoginModel.swift in Sources */ = {isa = PBXBuildFile; fileRef = 4BE6547C271FCD4D008D1D63 /* PasswordManagementLoginModel.swift */; };
		4BE65481271FCD4D008D1D63 /* PasswordManagementNoteModel.swift in Sources */ = {isa = PBXBuildFile; fileRef = 4BE6547D271FCD4D008D1D63 /* PasswordManagementNoteModel.swift */; };
		4BE65483271FCD54008D1D63 /* CountryList.swift in Sources */ = {isa = PBXBuildFile; fileRef = 4BE65482271FCD53008D1D63 /* CountryList.swift */; };
		4BE65485271FCD7B008D1D63 /* LoginFaviconView.swift in Sources */ = {isa = PBXBuildFile; fileRef = 4BE65484271FCD7B008D1D63 /* LoginFaviconView.swift */; };
		4BF4951826C08395000547B8 /* ThirdPartyBrowserTests.swift in Sources */ = {isa = PBXBuildFile; fileRef = 4BF4951726C08395000547B8 /* ThirdPartyBrowserTests.swift */; };
		7B4CE8E726F02135009134B1 /* TabBarTests.swift in Sources */ = {isa = PBXBuildFile; fileRef = 7B4CE8E626F02134009134B1 /* TabBarTests.swift */; };
		7BA4727D26F01BC400EAA165 /* CoreDataTestUtilities.swift in Sources */ = {isa = PBXBuildFile; fileRef = 4B9292C42667104B00AD2C21 /* CoreDataTestUtilities.swift */; };
		8511E18425F82B34002F516B /* 01_Fire_really_small.json in Resources */ = {isa = PBXBuildFile; fileRef = 8511E18325F82B34002F516B /* 01_Fire_really_small.json */; };
		853014D625E671A000FB8205 /* PageObserverUserScript.swift in Sources */ = {isa = PBXBuildFile; fileRef = 853014D525E671A000FB8205 /* PageObserverUserScript.swift */; };
		85308E25267FC9F2001ABD76 /* NSAlertExtension.swift in Sources */ = {isa = PBXBuildFile; fileRef = 85308E24267FC9F2001ABD76 /* NSAlertExtension.swift */; };
		85308E27267FCB22001ABD76 /* PasswordManagerSettings.swift in Sources */ = {isa = PBXBuildFile; fileRef = 85308E26267FCB22001ABD76 /* PasswordManagerSettings.swift */; };
		8546DE6225C03056000CA5E1 /* UserAgentTests.swift in Sources */ = {isa = PBXBuildFile; fileRef = 8546DE6125C03056000CA5E1 /* UserAgentTests.swift */; };
		85480F8A25CDC360009424E3 /* MainMenu.storyboard in Resources */ = {isa = PBXBuildFile; fileRef = 85480F8925CDC360009424E3 /* MainMenu.storyboard */; };
		85480FBB25D181CB009424E3 /* ConfigurationDownloading.swift in Sources */ = {isa = PBXBuildFile; fileRef = 85480FBA25D181CB009424E3 /* ConfigurationDownloading.swift */; };
		85480FCF25D1AA22009424E3 /* ConfigurationStoring.swift in Sources */ = {isa = PBXBuildFile; fileRef = 85480FCE25D1AA22009424E3 /* ConfigurationStoring.swift */; };
		85625994269C8F9600EE44BC /* PasswordManager.storyboard in Resources */ = {isa = PBXBuildFile; fileRef = 85625993269C8F9600EE44BC /* PasswordManager.storyboard */; };
		85625996269C953C00EE44BC /* PasswordManagementViewController.swift in Sources */ = {isa = PBXBuildFile; fileRef = 85625995269C953C00EE44BC /* PasswordManagementViewController.swift */; };
		85625998269C9C5F00EE44BC /* PasswordManagementPopover.swift in Sources */ = {isa = PBXBuildFile; fileRef = 85625997269C9C5F00EE44BC /* PasswordManagementPopover.swift */; };
		8562599A269CA0A600EE44BC /* NSRectExtension.swift in Sources */ = {isa = PBXBuildFile; fileRef = 85625999269CA0A600EE44BC /* NSRectExtension.swift */; };
		856C98A6256EB59600A22F1F /* MenuItemSelectors.swift in Sources */ = {isa = PBXBuildFile; fileRef = 856C98A5256EB59600A22F1F /* MenuItemSelectors.swift */; };
		856C98D52570116900A22F1F /* NSWindow+Toast.swift in Sources */ = {isa = PBXBuildFile; fileRef = 856C98D42570116900A22F1F /* NSWindow+Toast.swift */; };
		856C98DF257014BD00A22F1F /* FileDownloadManager.swift in Sources */ = {isa = PBXBuildFile; fileRef = 856C98DE257014BD00A22F1F /* FileDownloadManager.swift */; };
		856CADF0271710F400E79BB0 /* HoverUserScript.swift in Sources */ = {isa = PBXBuildFile; fileRef = 856CADEF271710F400E79BB0 /* HoverUserScript.swift */; };
		85778E3527142C3000F091CA /* HomepageHeaderView.swift in Sources */ = {isa = PBXBuildFile; fileRef = 85778E3427142C3000F091CA /* HomepageHeaderView.swift */; };
		85799C1825DEBB3F0007EC87 /* Logging.swift in Sources */ = {isa = PBXBuildFile; fileRef = 85799C1725DEBB3F0007EC87 /* Logging.swift */; };
		85799C3425DFCD1B0007EC87 /* TrackerRadarManager.swift in Sources */ = {isa = PBXBuildFile; fileRef = 4B6160D225B14E6E007DE5B2 /* TrackerRadarManager.swift */; };
		8585B63826D6E66C00C1416F /* ButtonStyles.swift in Sources */ = {isa = PBXBuildFile; fileRef = 8585B63726D6E66C00C1416F /* ButtonStyles.swift */; };
		8589063A267BCD8E00D23B0D /* SaveCredentialsPopover.swift in Sources */ = {isa = PBXBuildFile; fileRef = 85890639267BCD8E00D23B0D /* SaveCredentialsPopover.swift */; };
		8589063C267BCDC000D23B0D /* SaveCredentialsViewController.swift in Sources */ = {isa = PBXBuildFile; fileRef = 8589063B267BCDC000D23B0D /* SaveCredentialsViewController.swift */; };
		858A797F26A79EAA00A75A42 /* UserText+PasswordManager.swift in Sources */ = {isa = PBXBuildFile; fileRef = 858A797E26A79EAA00A75A42 /* UserText+PasswordManager.swift */; };
		858A798326A8B75F00A75A42 /* CopyHandler.swift in Sources */ = {isa = PBXBuildFile; fileRef = 858A798226A8B75F00A75A42 /* CopyHandler.swift */; };
		858A798526A8BB5D00A75A42 /* NSTextViewExtension.swift in Sources */ = {isa = PBXBuildFile; fileRef = 858A798426A8BB5D00A75A42 /* NSTextViewExtension.swift */; };
		858A798826A99DBE00A75A42 /* PasswordManagementItemListModelTests.swift in Sources */ = {isa = PBXBuildFile; fileRef = 858A798726A99DBE00A75A42 /* PasswordManagementItemListModelTests.swift */; };
		858A798A26A9B35E00A75A42 /* PasswordManagementItemModelTests.swift in Sources */ = {isa = PBXBuildFile; fileRef = 858A798926A9B35E00A75A42 /* PasswordManagementItemModelTests.swift */; };
		858C1BED26974E6600E6C014 /* PasswordManagerSettingsTests.swift in Sources */ = {isa = PBXBuildFile; fileRef = 858C1BEC26974E6600E6C014 /* PasswordManagerSettingsTests.swift */; };
		858C78FC2705EB5F009B2B44 /* HomepageHeader.xib in Resources */ = {isa = PBXBuildFile; fileRef = 858C78FB2705EB5F009B2B44 /* HomepageHeader.xib */; };
		85A0116925AF1D8900FA6A0C /* FindInPageViewController.swift in Sources */ = {isa = PBXBuildFile; fileRef = 85A0116825AF1D8900FA6A0C /* FindInPageViewController.swift */; };
		85A0117425AF2EDF00FA6A0C /* FindInPage.storyboard in Resources */ = {isa = PBXBuildFile; fileRef = 85A0117325AF2EDF00FA6A0C /* FindInPage.storyboard */; };
		85A0118225AF60E700FA6A0C /* FindInPageModel.swift in Sources */ = {isa = PBXBuildFile; fileRef = 85A0118125AF60E700FA6A0C /* FindInPageModel.swift */; };
		85A011EA25B4D4CA00FA6A0C /* FindInPageUserScript.swift in Sources */ = {isa = PBXBuildFile; fileRef = 85A011E925B4D4CA00FA6A0C /* FindInPageUserScript.swift */; };
		85AC3AEF25D5CE9800C7D2AA /* UserScripts.swift in Sources */ = {isa = PBXBuildFile; fileRef = 85AC3AEE25D5CE9800C7D2AA /* UserScripts.swift */; };
		85AC3AF725D5DBFD00C7D2AA /* DataExtension.swift in Sources */ = {isa = PBXBuildFile; fileRef = 85AC3AF625D5DBFD00C7D2AA /* DataExtension.swift */; };
		85AC3B0525D6B1D800C7D2AA /* ScriptSourceProviding.swift in Sources */ = {isa = PBXBuildFile; fileRef = 85AC3B0425D6B1D800C7D2AA /* ScriptSourceProviding.swift */; };
		85AC3B1725D9BC1A00C7D2AA /* ConfigurationDownloaderTests.swift in Sources */ = {isa = PBXBuildFile; fileRef = 85AC3B1625D9BC1A00C7D2AA /* ConfigurationDownloaderTests.swift */; };
		85AC3B3525DA82A600C7D2AA /* DataTaskProviding.swift in Sources */ = {isa = PBXBuildFile; fileRef = 85AC3B3425DA82A600C7D2AA /* DataTaskProviding.swift */; };
		85AC3B4925DAC9BD00C7D2AA /* ConfigurationStorageTests.swift in Sources */ = {isa = PBXBuildFile; fileRef = 85AC3B4825DAC9BD00C7D2AA /* ConfigurationStorageTests.swift */; };
		85AE2FF224A33A2D002D507F /* WebKit.framework in Frameworks */ = {isa = PBXBuildFile; fileRef = 85AE2FF124A33A2D002D507F /* WebKit.framework */; };
		85C6A29625CC1FFD00EEB5F1 /* UserDefaultsWrapper.swift in Sources */ = {isa = PBXBuildFile; fileRef = 85C6A29525CC1FFD00EEB5F1 /* UserDefaultsWrapper.swift */; };
		85CC1D73269EF1880062F04E /* PasswordManagementItemList.swift in Sources */ = {isa = PBXBuildFile; fileRef = 85CC1D72269EF1880062F04E /* PasswordManagementItemList.swift */; };
		85CC1D7B26A05ECF0062F04E /* PasswordManagementItemListModel.swift in Sources */ = {isa = PBXBuildFile; fileRef = 85CC1D7A26A05ECF0062F04E /* PasswordManagementItemListModel.swift */; };
		85CC1D7D26A05F250062F04E /* PasswordManagementItemModel.swift in Sources */ = {isa = PBXBuildFile; fileRef = 85CC1D7C26A05F250062F04E /* PasswordManagementItemModel.swift */; };
		85D33F1225C82EB3002B91A6 /* ConfigurationManager.swift in Sources */ = {isa = PBXBuildFile; fileRef = 85D33F1125C82EB3002B91A6 /* ConfigurationManager.swift */; };
		85D438B6256E7C9E00F3BAF8 /* ContextMenuUserScript.swift in Sources */ = {isa = PBXBuildFile; fileRef = 85D438B5256E7C9E00F3BAF8 /* ContextMenuUserScript.swift */; };
		85D885B026A590A90077C374 /* NSNotificationName+PasswordManager.swift in Sources */ = {isa = PBXBuildFile; fileRef = 85D885AF26A590A90077C374 /* NSNotificationName+PasswordManager.swift */; };
		85D885B326A5A9DE0077C374 /* NSAlert+PasswordManager.swift in Sources */ = {isa = PBXBuildFile; fileRef = 85D885B226A5A9DE0077C374 /* NSAlert+PasswordManager.swift */; };
		85E11C2F25E7DC7E00974CAF /* ExternalURLHandler.swift in Sources */ = {isa = PBXBuildFile; fileRef = 85E11C2E25E7DC7E00974CAF /* ExternalURLHandler.swift */; };
		85E11C3725E7F1E100974CAF /* ExternalURLHandlerTests.swift in Sources */ = {isa = PBXBuildFile; fileRef = 85E11C3625E7F1E100974CAF /* ExternalURLHandlerTests.swift */; };
		85F1B0C925EF9759004792B6 /* URLEventHandlerTests.swift in Sources */ = {isa = PBXBuildFile; fileRef = 85F1B0C825EF9759004792B6 /* URLEventHandlerTests.swift */; };
		85F4D1C4266695C9002DD869 /* BrowserServicesKit in Frameworks */ = {isa = PBXBuildFile; productRef = 85F4D1C3266695C9002DD869 /* BrowserServicesKit */; };
		85F69B3C25EDE81F00978E59 /* URLExtensionTests.swift in Sources */ = {isa = PBXBuildFile; fileRef = 85F69B3B25EDE81F00978E59 /* URLExtensionTests.swift */; };
		85FF55C825F82E4F00E2AB99 /* Lottie in Frameworks */ = {isa = PBXBuildFile; productRef = 85FF55C725F82E4F00E2AB99 /* Lottie */; };
		AA06B6B72672AF8100F541C5 /* Sparkle in Frameworks */ = {isa = PBXBuildFile; productRef = AA06B6B62672AF8100F541C5 /* Sparkle */; };
		AA0877B826D5160D00B05660 /* SafariVersionReaderTests.swift in Sources */ = {isa = PBXBuildFile; fileRef = AA0877B726D5160D00B05660 /* SafariVersionReaderTests.swift */; };
		AA0877BA26D5161D00B05660 /* WebKitVersionProviderTests.swift in Sources */ = {isa = PBXBuildFile; fileRef = AA0877B926D5161D00B05660 /* WebKitVersionProviderTests.swift */; };
		AA0F3DB7261A566C0077F2D9 /* SuggestionLoadingMock.swift in Sources */ = {isa = PBXBuildFile; fileRef = AA0F3DB6261A566C0077F2D9 /* SuggestionLoadingMock.swift */; };
		AA28C11B271AFD3600F33FF1 /* dark-shield-dot.json in Resources */ = {isa = PBXBuildFile; fileRef = AA28C115271AFD3500F33FF1 /* dark-shield-dot.json */; };
		AA28C11C271AFD3600F33FF1 /* dark-shield.json in Resources */ = {isa = PBXBuildFile; fileRef = AA28C116271AFD3500F33FF1 /* dark-shield.json */; };
		AA28C11D271AFD3600F33FF1 /* trackers.json in Resources */ = {isa = PBXBuildFile; fileRef = AA28C117271AFD3600F33FF1 /* trackers.json */; };
		AA28C11E271AFD3600F33FF1 /* shield-dot.json in Resources */ = {isa = PBXBuildFile; fileRef = AA28C118271AFD3600F33FF1 /* shield-dot.json */; };
		AA28C11F271AFD3600F33FF1 /* dark-trackers.json in Resources */ = {isa = PBXBuildFile; fileRef = AA28C119271AFD3600F33FF1 /* dark-trackers.json */; };
		AA28C120271AFD3600F33FF1 /* shield.json in Resources */ = {isa = PBXBuildFile; fileRef = AA28C11A271AFD3600F33FF1 /* shield.json */; };
		AA2CB12D2587BB5600AA6FBE /* TabBarFooter.xib in Resources */ = {isa = PBXBuildFile; fileRef = AA2CB12C2587BB5600AA6FBE /* TabBarFooter.xib */; };
		AA2CB1352587C29500AA6FBE /* TabBarFooter.swift in Sources */ = {isa = PBXBuildFile; fileRef = AA2CB1342587C29500AA6FBE /* TabBarFooter.swift */; };
		AA3F895324C18AD500628DDE /* SuggestionViewModel.swift in Sources */ = {isa = PBXBuildFile; fileRef = AA3F895224C18AD500628DDE /* SuggestionViewModel.swift */; };
		AA4BBA3B25C58FA200C4FB0F /* MainMenu.swift in Sources */ = {isa = PBXBuildFile; fileRef = AA4BBA3A25C58FA200C4FB0F /* MainMenu.swift */; };
		AA4D700725545EF800C3411E /* URLEventHandler.swift in Sources */ = {isa = PBXBuildFile; fileRef = AA4D700625545EF800C3411E /* URLEventHandler.swift */; };
		AA4FF40C2624751A004E2377 /* GrammarFeaturesManager.swift in Sources */ = {isa = PBXBuildFile; fileRef = AA4FF40B2624751A004E2377 /* GrammarFeaturesManager.swift */; };
		AA512D1424D99D9800230283 /* FaviconService.swift in Sources */ = {isa = PBXBuildFile; fileRef = AA512D1324D99D9800230283 /* FaviconService.swift */; };
		AA585D82248FD31100E9A3E2 /* AppDelegate.swift in Sources */ = {isa = PBXBuildFile; fileRef = AA585D81248FD31100E9A3E2 /* AppDelegate.swift */; };
		AA585D84248FD31100E9A3E2 /* BrowserTabViewController.swift in Sources */ = {isa = PBXBuildFile; fileRef = AA585D83248FD31100E9A3E2 /* BrowserTabViewController.swift */; };
		AA585D86248FD31400E9A3E2 /* Assets.xcassets in Resources */ = {isa = PBXBuildFile; fileRef = AA585D85248FD31400E9A3E2 /* Assets.xcassets */; };
		AA585D89248FD31400E9A3E2 /* Main.storyboard in Resources */ = {isa = PBXBuildFile; fileRef = AA585D87248FD31400E9A3E2 /* Main.storyboard */; };
		AA585DAF2490E6E600E9A3E2 /* MainViewController.swift in Sources */ = {isa = PBXBuildFile; fileRef = AA585DAE2490E6E600E9A3E2 /* MainViewController.swift */; };
		AA5C8F59258FE21F00748EB7 /* NSTextFieldExtension.swift in Sources */ = {isa = PBXBuildFile; fileRef = AA5C8F58258FE21F00748EB7 /* NSTextFieldExtension.swift */; };
		AA5C8F5E2590EEE800748EB7 /* NSPointExtension.swift in Sources */ = {isa = PBXBuildFile; fileRef = AA5C8F5D2590EEE800748EB7 /* NSPointExtension.swift */; };
		AA5C8F632591021700748EB7 /* NSApplicationExtension.swift in Sources */ = {isa = PBXBuildFile; fileRef = AA5C8F622591021700748EB7 /* NSApplicationExtension.swift */; };
		AA5D6DAC24A340F700C6FBCE /* WebViewStateObserver.swift in Sources */ = {isa = PBXBuildFile; fileRef = AA5D6DAB24A340F700C6FBCE /* WebViewStateObserver.swift */; };
		AA63745424C9BF9A00AB2AC4 /* SuggestionContainerTests.swift in Sources */ = {isa = PBXBuildFile; fileRef = AA63745324C9BF9A00AB2AC4 /* SuggestionContainerTests.swift */; };
		AA652CB125DD825B009059CC /* LocalBookmarkStoreTests.swift in Sources */ = {isa = PBXBuildFile; fileRef = AA652CB025DD825B009059CC /* LocalBookmarkStoreTests.swift */; };
		AA652CCE25DD9071009059CC /* BookmarkListTests.swift in Sources */ = {isa = PBXBuildFile; fileRef = AA652CCD25DD9071009059CC /* BookmarkListTests.swift */; };
		AA652CD325DDA6E9009059CC /* LocalBookmarkManagerTests.swift in Sources */ = {isa = PBXBuildFile; fileRef = AA652CD225DDA6E9009059CC /* LocalBookmarkManagerTests.swift */; };
		AA652CDB25DDAB32009059CC /* BookmarkStoreMock.swift in Sources */ = {isa = PBXBuildFile; fileRef = AA652CDA25DDAB32009059CC /* BookmarkStoreMock.swift */; };
		AA6820E425502F19005ED0D5 /* WebsiteDataStore.swift in Sources */ = {isa = PBXBuildFile; fileRef = AA6820E325502F19005ED0D5 /* WebsiteDataStore.swift */; };
		AA6820EB25503D6A005ED0D5 /* Fire.swift in Sources */ = {isa = PBXBuildFile; fileRef = AA6820EA25503D6A005ED0D5 /* Fire.swift */; };
		AA6820F125503DA9005ED0D5 /* FireViewModel.swift in Sources */ = {isa = PBXBuildFile; fileRef = AA6820F025503DA9005ED0D5 /* FireViewModel.swift */; };
		AA68C3D32490ED62001B8783 /* NavigationBarViewController.swift in Sources */ = {isa = PBXBuildFile; fileRef = AA68C3D22490ED62001B8783 /* NavigationBarViewController.swift */; };
		AA68C3D72490F821001B8783 /* README.md in Resources */ = {isa = PBXBuildFile; fileRef = AA68C3D62490F821001B8783 /* README.md */; };
		AA693E5E2696E5B90007BB78 /* CrashReports.storyboard in Resources */ = {isa = PBXBuildFile; fileRef = AA693E5D2696E5B90007BB78 /* CrashReports.storyboard */; };
		AA6EF9AD25066F42004754E6 /* WindowsManager.swift in Sources */ = {isa = PBXBuildFile; fileRef = AA6EF9AC25066F42004754E6 /* WindowsManager.swift */; };
		AA6EF9B3250785D5004754E6 /* NSMenuExtension.swift in Sources */ = {isa = PBXBuildFile; fileRef = AA6EF9B2250785D5004754E6 /* NSMenuExtension.swift */; };
		AA6EF9B525081B4C004754E6 /* MainMenuActions.swift in Sources */ = {isa = PBXBuildFile; fileRef = AA6EF9B425081B4C004754E6 /* MainMenuActions.swift */; };
		AA6FFB4424DC33320028F4D0 /* NSViewExtension.swift in Sources */ = {isa = PBXBuildFile; fileRef = AA6FFB4324DC33320028F4D0 /* NSViewExtension.swift */; };
		AA6FFB4624DC3B5A0028F4D0 /* WebView.swift in Sources */ = {isa = PBXBuildFile; fileRef = AA6FFB4524DC3B5A0028F4D0 /* WebView.swift */; };
		AA72D5E325FE977F00C77619 /* AddEditFavoriteViewController.swift in Sources */ = {isa = PBXBuildFile; fileRef = AA72D5E225FE977F00C77619 /* AddEditFavoriteViewController.swift */; };
		AA72D5F025FEA49900C77619 /* AddEditFavoriteWindow.swift in Sources */ = {isa = PBXBuildFile; fileRef = AA72D5EF25FEA49900C77619 /* AddEditFavoriteWindow.swift */; };
		AA72D5FE25FFF94E00C77619 /* NSMenuItemExtension.swift in Sources */ = {isa = PBXBuildFile; fileRef = AA72D5FD25FFF94E00C77619 /* NSMenuItemExtension.swift */; };
		AA7412B224D0B3AC00D22FE0 /* TabBarViewItem.swift in Sources */ = {isa = PBXBuildFile; fileRef = AA7412B024D0B3AC00D22FE0 /* TabBarViewItem.swift */; };
		AA7412B324D0B3AC00D22FE0 /* TabBarViewItem.xib in Resources */ = {isa = PBXBuildFile; fileRef = AA7412B124D0B3AC00D22FE0 /* TabBarViewItem.xib */; };
		AA7412B524D1536B00D22FE0 /* MainWindowController.swift in Sources */ = {isa = PBXBuildFile; fileRef = AA7412B424D1536B00D22FE0 /* MainWindowController.swift */; };
		AA7412B724D1687000D22FE0 /* TabBarScrollView.swift in Sources */ = {isa = PBXBuildFile; fileRef = AA7412B624D1687000D22FE0 /* TabBarScrollView.swift */; };
		AA7412BD24D2BEEE00D22FE0 /* MainWindow.swift in Sources */ = {isa = PBXBuildFile; fileRef = AA7412BC24D2BEEE00D22FE0 /* MainWindow.swift */; };
		AA75A0AE26F3500C0086B667 /* PrivacyIconViewModel.swift in Sources */ = {isa = PBXBuildFile; fileRef = AA75A0AD26F3500C0086B667 /* PrivacyIconViewModel.swift */; };
		AA80EC54256BE3BC007083E7 /* UserText.swift in Sources */ = {isa = PBXBuildFile; fileRef = AA80EC53256BE3BC007083E7 /* UserText.swift */; };
		AA80EC67256C4691007083E7 /* BrowserTab.storyboard in Resources */ = {isa = PBXBuildFile; fileRef = AA80EC69256C4691007083E7 /* BrowserTab.storyboard */; };
		AA80EC6D256C469C007083E7 /* NavigationBar.storyboard in Resources */ = {isa = PBXBuildFile; fileRef = AA80EC6F256C469C007083E7 /* NavigationBar.storyboard */; };
		AA80EC73256C46A2007083E7 /* Suggestion.storyboard in Resources */ = {isa = PBXBuildFile; fileRef = AA80EC75256C46A2007083E7 /* Suggestion.storyboard */; };
		AA80EC79256C46AA007083E7 /* TabBar.storyboard in Resources */ = {isa = PBXBuildFile; fileRef = AA80EC7B256C46AA007083E7 /* TabBar.storyboard */; };
		AA80EC89256C49B8007083E7 /* Localizable.strings in Resources */ = {isa = PBXBuildFile; fileRef = AA80EC8B256C49B8007083E7 /* Localizable.strings */; };
		AA80EC8F256C49BC007083E7 /* Localizable.stringsdict in Resources */ = {isa = PBXBuildFile; fileRef = AA80EC91256C49BC007083E7 /* Localizable.stringsdict */; };
		AA88D14B252A557100980B4E /* URLRequestExtension.swift in Sources */ = {isa = PBXBuildFile; fileRef = AA88D14A252A557100980B4E /* URLRequestExtension.swift */; };
		AA8EDF2424923E980071C2E8 /* URLExtension.swift in Sources */ = {isa = PBXBuildFile; fileRef = AA8EDF2324923E980071C2E8 /* URLExtension.swift */; };
		AA8EDF2724923EC70071C2E8 /* StringExtension.swift in Sources */ = {isa = PBXBuildFile; fileRef = AA8EDF2624923EC70071C2E8 /* StringExtension.swift */; };
		AA91F83927076F1900771A0D /* PrivacyIconViewModelTests.swift in Sources */ = {isa = PBXBuildFile; fileRef = AA91F83827076F1900771A0D /* PrivacyIconViewModelTests.swift */; };
		AA92126F25ACCB1100600CD4 /* ErrorExtension.swift in Sources */ = {isa = PBXBuildFile; fileRef = AA92126E25ACCB1100600CD4 /* ErrorExtension.swift */; };
		AA92127725ADA07900600CD4 /* WKWebViewExtension.swift in Sources */ = {isa = PBXBuildFile; fileRef = AA92127625ADA07900600CD4 /* WKWebViewExtension.swift */; };
		AA97BF4625135DD30014931A /* ApplicationDockMenu.swift in Sources */ = {isa = PBXBuildFile; fileRef = AA97BF4525135DD30014931A /* ApplicationDockMenu.swift */; };
		AA9B7C7E26A06E040008D425 /* TrackerInfo.swift in Sources */ = {isa = PBXBuildFile; fileRef = AA9B7C7D26A06E040008D425 /* TrackerInfo.swift */; };
		AA9B7C8326A197A00008D425 /* ServerTrust.swift in Sources */ = {isa = PBXBuildFile; fileRef = AA9B7C8226A197A00008D425 /* ServerTrust.swift */; };
		AA9B7C8526A199B60008D425 /* ServerTrustViewModel.swift in Sources */ = {isa = PBXBuildFile; fileRef = AA9B7C8426A199B60008D425 /* ServerTrustViewModel.swift */; };
		AA9C362825518C44004B1BA3 /* WebsiteDataStoreMock.swift in Sources */ = {isa = PBXBuildFile; fileRef = AA9C362725518C44004B1BA3 /* WebsiteDataStoreMock.swift */; };
		AA9C363025518CA9004B1BA3 /* FireTests.swift in Sources */ = {isa = PBXBuildFile; fileRef = AA9C362F25518CA9004B1BA3 /* FireTests.swift */; };
		AA9E9A5625A3AE8400D1959D /* NSWindowExtension.swift in Sources */ = {isa = PBXBuildFile; fileRef = AA9E9A5525A3AE8400D1959D /* NSWindowExtension.swift */; };
		AA9E9A5E25A4867200D1959D /* TabDragAndDropManager.swift in Sources */ = {isa = PBXBuildFile; fileRef = AA9E9A5D25A4867200D1959D /* TabDragAndDropManager.swift */; };
		AA9FF95924A1ECF20039E328 /* Tab.swift in Sources */ = {isa = PBXBuildFile; fileRef = AA9FF95824A1ECF20039E328 /* Tab.swift */; };
		AA9FF95B24A1EFC20039E328 /* TabViewModel.swift in Sources */ = {isa = PBXBuildFile; fileRef = AA9FF95A24A1EFC20039E328 /* TabViewModel.swift */; };
		AA9FF95D24A1FA1C0039E328 /* TabCollection.swift in Sources */ = {isa = PBXBuildFile; fileRef = AA9FF95C24A1FA1C0039E328 /* TabCollection.swift */; };
		AA9FF95F24A1FB690039E328 /* TabCollectionViewModel.swift in Sources */ = {isa = PBXBuildFile; fileRef = AA9FF95E24A1FB680039E328 /* TabCollectionViewModel.swift */; };
		AAA0CC33252F181A0079BC96 /* NavigationButtonMenuDelegate.swift in Sources */ = {isa = PBXBuildFile; fileRef = AAA0CC32252F181A0079BC96 /* NavigationButtonMenuDelegate.swift */; };
		AAA0CC3C25337FAB0079BC96 /* WKBackForwardListItemViewModel.swift in Sources */ = {isa = PBXBuildFile; fileRef = AAA0CC3B25337FAB0079BC96 /* WKBackForwardListItemViewModel.swift */; };
		AAA0CC472533833C0079BC96 /* MoreOptionsMenu.swift in Sources */ = {isa = PBXBuildFile; fileRef = AAA0CC462533833C0079BC96 /* MoreOptionsMenu.swift */; };
		AAA0CC572539EBC90079BC96 /* FaviconUserScript.swift in Sources */ = {isa = PBXBuildFile; fileRef = AAA0CC562539EBC90079BC96 /* FaviconUserScript.swift */; };
		AAA0CC6A253CC43C0079BC96 /* WKUserContentControllerExtension.swift in Sources */ = {isa = PBXBuildFile; fileRef = AAA0CC69253CC43C0079BC96 /* WKUserContentControllerExtension.swift */; };
		AAA892EA250A4CEF005B37B2 /* WindowControllersManager.swift in Sources */ = {isa = PBXBuildFile; fileRef = AAA892E9250A4CEF005B37B2 /* WindowControllersManager.swift */; };
		AAADFD06264AA282001555EA /* TimeIntervalExtension.swift in Sources */ = {isa = PBXBuildFile; fileRef = AAADFD05264AA282001555EA /* TimeIntervalExtension.swift */; };
		AAB549DF25DAB8F80058460B /* BookmarkViewModel.swift in Sources */ = {isa = PBXBuildFile; fileRef = AAB549DE25DAB8F80058460B /* BookmarkViewModel.swift */; };
		AAB7320726DD0C37002FACF9 /* Fire.storyboard in Resources */ = {isa = PBXBuildFile; fileRef = AAB7320626DD0C37002FACF9 /* Fire.storyboard */; };
		AAB7320926DD0CD9002FACF9 /* FireViewController.swift in Sources */ = {isa = PBXBuildFile; fileRef = AAB7320826DD0CD9002FACF9 /* FireViewController.swift */; };
		AAB8203C26B2DE0D00788AC3 /* SuggestionListCharacteristics.swift in Sources */ = {isa = PBXBuildFile; fileRef = AAB8203B26B2DE0D00788AC3 /* SuggestionListCharacteristics.swift */; };
		AABAF59C260A7D130085060C /* FaviconServiceMock.swift in Sources */ = {isa = PBXBuildFile; fileRef = AABAF59B260A7D130085060C /* FaviconServiceMock.swift */; };
		AABEE69A24A902A90043105B /* SuggestionContainerViewModel.swift in Sources */ = {isa = PBXBuildFile; fileRef = AABEE69924A902A90043105B /* SuggestionContainerViewModel.swift */; };
		AABEE69C24A902BB0043105B /* SuggestionContainer.swift in Sources */ = {isa = PBXBuildFile; fileRef = AABEE69B24A902BB0043105B /* SuggestionContainer.swift */; };
		AABEE6A524AA0A7F0043105B /* SuggestionViewController.swift in Sources */ = {isa = PBXBuildFile; fileRef = AABEE6A424AA0A7F0043105B /* SuggestionViewController.swift */; };
		AABEE6A924AB4B910043105B /* SuggestionTableCellView.swift in Sources */ = {isa = PBXBuildFile; fileRef = AABEE6A824AB4B910043105B /* SuggestionTableCellView.swift */; };
		AABEE6AB24ACA0F90043105B /* SuggestionTableRowView.swift in Sources */ = {isa = PBXBuildFile; fileRef = AABEE6AA24ACA0F90043105B /* SuggestionTableRowView.swift */; };
		AABEE6AF24AD22B90043105B /* AddressBarTextField.swift in Sources */ = {isa = PBXBuildFile; fileRef = AABEE6AE24AD22B90043105B /* AddressBarTextField.swift */; };
		AAC30A26268DFEE200D2D9CD /* CrashReporter.swift in Sources */ = {isa = PBXBuildFile; fileRef = AAC30A25268DFEE200D2D9CD /* CrashReporter.swift */; };
		AAC30A28268E045400D2D9CD /* CrashReportReader.swift in Sources */ = {isa = PBXBuildFile; fileRef = AAC30A27268E045400D2D9CD /* CrashReportReader.swift */; };
		AAC30A2A268E239100D2D9CD /* CrashReport.swift in Sources */ = {isa = PBXBuildFile; fileRef = AAC30A29268E239100D2D9CD /* CrashReport.swift */; };
		AAC30A2C268F1ECD00D2D9CD /* CrashReportSender.swift in Sources */ = {isa = PBXBuildFile; fileRef = AAC30A2B268F1ECD00D2D9CD /* CrashReportSender.swift */; };
		AAC30A2E268F1EE300D2D9CD /* CrashReportPromptPresenter.swift in Sources */ = {isa = PBXBuildFile; fileRef = AAC30A2D268F1EE300D2D9CD /* CrashReportPromptPresenter.swift */; };
		AAC5E4C725D6A6E8007F5990 /* BookmarkPopover.swift in Sources */ = {isa = PBXBuildFile; fileRef = AAC5E4C425D6A6E8007F5990 /* BookmarkPopover.swift */; };
		AAC5E4C825D6A6E8007F5990 /* BookmarkPopoverViewController.swift in Sources */ = {isa = PBXBuildFile; fileRef = AAC5E4C525D6A6E8007F5990 /* BookmarkPopoverViewController.swift */; };
		AAC5E4C925D6A6E8007F5990 /* Bookmarks.storyboard in Resources */ = {isa = PBXBuildFile; fileRef = AAC5E4C625D6A6E8007F5990 /* Bookmarks.storyboard */; };
		AAC5E4D025D6A709007F5990 /* Bookmark.swift in Sources */ = {isa = PBXBuildFile; fileRef = AAC5E4CD25D6A709007F5990 /* Bookmark.swift */; };
		AAC5E4D125D6A709007F5990 /* BookmarkManager.swift in Sources */ = {isa = PBXBuildFile; fileRef = AAC5E4CE25D6A709007F5990 /* BookmarkManager.swift */; };
		AAC5E4D225D6A709007F5990 /* BookmarkList.swift in Sources */ = {isa = PBXBuildFile; fileRef = AAC5E4CF25D6A709007F5990 /* BookmarkList.swift */; };
		AAC5E4D925D6A711007F5990 /* BookmarkStore.swift in Sources */ = {isa = PBXBuildFile; fileRef = AAC5E4D625D6A710007F5990 /* BookmarkStore.swift */; };
		AAC5E4E425D6BA9C007F5990 /* NSSizeExtension.swift in Sources */ = {isa = PBXBuildFile; fileRef = AAC5E4E325D6BA9C007F5990 /* NSSizeExtension.swift */; };
		AAC5E4F125D6BF10007F5990 /* AddressBarButton.swift in Sources */ = {isa = PBXBuildFile; fileRef = AAC5E4F025D6BF10007F5990 /* AddressBarButton.swift */; };
		AAC5E4F625D6BF2C007F5990 /* AddressBarButtonsViewController.swift in Sources */ = {isa = PBXBuildFile; fileRef = AAC5E4F525D6BF2C007F5990 /* AddressBarButtonsViewController.swift */; };
		AAC82C60258B6CB5009B6B42 /* TooltipWindowController.swift in Sources */ = {isa = PBXBuildFile; fileRef = AAC82C5F258B6CB5009B6B42 /* TooltipWindowController.swift */; };
		AAC9C01524CAFBCE00AD1325 /* TabTests.swift in Sources */ = {isa = PBXBuildFile; fileRef = AAC9C01424CAFBCE00AD1325 /* TabTests.swift */; };
		AAC9C01724CAFBDC00AD1325 /* TabCollectionTests.swift in Sources */ = {isa = PBXBuildFile; fileRef = AAC9C01624CAFBDC00AD1325 /* TabCollectionTests.swift */; };
		AAC9C01C24CB594C00AD1325 /* TabViewModelTests.swift in Sources */ = {isa = PBXBuildFile; fileRef = AAC9C01B24CB594C00AD1325 /* TabViewModelTests.swift */; };
		AAC9C01E24CB6BEB00AD1325 /* TabCollectionViewModelTests.swift in Sources */ = {isa = PBXBuildFile; fileRef = AAC9C01D24CB6BEB00AD1325 /* TabCollectionViewModelTests.swift */; };
		AACF6FD626BC366D00CF09F9 /* SafariVersionReader.swift in Sources */ = {isa = PBXBuildFile; fileRef = AACF6FD526BC366D00CF09F9 /* SafariVersionReader.swift */; };
		AAD6D8882696DF6D002393B3 /* CrashReportPromptViewController.swift in Sources */ = {isa = PBXBuildFile; fileRef = AAD6D8862696DF6D002393B3 /* CrashReportPromptViewController.swift */; };
		AAD86E52267A0DFF005C11BE /* UpdateController.swift in Sources */ = {isa = PBXBuildFile; fileRef = AAD86E51267A0DFF005C11BE /* UpdateController.swift */; };
		AADCBF3A26F7C2CE00EF67A8 /* LottieAnimationCache.swift in Sources */ = {isa = PBXBuildFile; fileRef = AADCBF3926F7C2CE00EF67A8 /* LottieAnimationCache.swift */; };
		AADE11C026D916D70032D8A7 /* StringExtensionTests.swift in Sources */ = {isa = PBXBuildFile; fileRef = AADE11BF26D916D70032D8A7 /* StringExtensionTests.swift */; };
		AAE39D1B24F44885008EF28B /* TabCollectionViewModelDelegateMock.swift in Sources */ = {isa = PBXBuildFile; fileRef = AAE39D1A24F44885008EF28B /* TabCollectionViewModelDelegateMock.swift */; };
		AAE71E2C25F781EA00D74437 /* Homepage.storyboard in Resources */ = {isa = PBXBuildFile; fileRef = AAE71E2B25F781EA00D74437 /* Homepage.storyboard */; };
		AAE71E3125F7855400D74437 /* HomepageViewController.swift in Sources */ = {isa = PBXBuildFile; fileRef = AAE71E3025F7855400D74437 /* HomepageViewController.swift */; };
		AAE71E3725F7869300D74437 /* HomepageCollectionViewItem.swift in Sources */ = {isa = PBXBuildFile; fileRef = AAE71E3525F7869300D74437 /* HomepageCollectionViewItem.swift */; };
		AAE71E3825F7869300D74437 /* HomepageCollectionViewItem.xib in Resources */ = {isa = PBXBuildFile; fileRef = AAE71E3625F7869300D74437 /* HomepageCollectionViewItem.xib */; };
		AAE7527A263B046100B973F8 /* History.xcdatamodeld in Sources */ = {isa = PBXBuildFile; fileRef = AAE75278263B046100B973F8 /* History.xcdatamodeld */; };
		AAE7527C263B056C00B973F8 /* HistoryStore.swift in Sources */ = {isa = PBXBuildFile; fileRef = AAE7527B263B056C00B973F8 /* HistoryStore.swift */; };
		AAE7527E263B05C600B973F8 /* HistoryEntry.swift in Sources */ = {isa = PBXBuildFile; fileRef = AAE7527D263B05C600B973F8 /* HistoryEntry.swift */; };
		AAE75280263B0A4D00B973F8 /* HistoryCoordinator.swift in Sources */ = {isa = PBXBuildFile; fileRef = AAE7527F263B0A4D00B973F8 /* HistoryCoordinator.swift */; };
		AAE8B102258A41C000E81239 /* Tooltip.storyboard in Resources */ = {isa = PBXBuildFile; fileRef = AAE8B101258A41C000E81239 /* Tooltip.storyboard */; };
		AAE8B110258A456C00E81239 /* TooltipViewController.swift in Sources */ = {isa = PBXBuildFile; fileRef = AAE8B10F258A456C00E81239 /* TooltipViewController.swift */; };
		AAEC74B22642C57200C2EFBC /* HistoryCoordinatingMock.swift in Sources */ = {isa = PBXBuildFile; fileRef = AAEC74B12642C57200C2EFBC /* HistoryCoordinatingMock.swift */; };
		AAEC74B42642C69300C2EFBC /* HistoryCoordinatorTests.swift in Sources */ = {isa = PBXBuildFile; fileRef = AAEC74B32642C69300C2EFBC /* HistoryCoordinatorTests.swift */; };
		AAEC74B62642CC6A00C2EFBC /* HistoryStoringMock.swift in Sources */ = {isa = PBXBuildFile; fileRef = AAEC74B52642CC6A00C2EFBC /* HistoryStoringMock.swift */; };
		AAEC74B82642E43800C2EFBC /* HistoryStoreTests.swift in Sources */ = {isa = PBXBuildFile; fileRef = AAEC74B72642E43800C2EFBC /* HistoryStoreTests.swift */; };
		AAEC74BB2642E67C00C2EFBC /* NSPersistentContainerExtension.swift in Sources */ = {isa = PBXBuildFile; fileRef = AAEC74BA2642E67C00C2EFBC /* NSPersistentContainerExtension.swift */; };
		AAEC74BC2642F0F800C2EFBC /* History.xcdatamodeld in Sources */ = {isa = PBXBuildFile; fileRef = AAE75278263B046100B973F8 /* History.xcdatamodeld */; };
		AAECA42024EEA4AC00EFA63A /* IndexPathExtension.swift in Sources */ = {isa = PBXBuildFile; fileRef = AAECA41F24EEA4AC00EFA63A /* IndexPathExtension.swift */; };
		AAF7D3862567CED500998667 /* WebViewConfiguration.swift in Sources */ = {isa = PBXBuildFile; fileRef = AAF7D3852567CED500998667 /* WebViewConfiguration.swift */; };
		AAFCB37F25E545D400859DD4 /* PublisherExtension.swift in Sources */ = {isa = PBXBuildFile; fileRef = AAFCB37E25E545D400859DD4 /* PublisherExtension.swift */; };
		AAFE068326C7082D005434CC /* WebKitVersionProvider.swift in Sources */ = {isa = PBXBuildFile; fileRef = AAFE068226C7082D005434CC /* WebKitVersionProvider.swift */; };
		B6106B9E26A565DA0013B453 /* BundleExtension.swift in Sources */ = {isa = PBXBuildFile; fileRef = B6106B9D26A565DA0013B453 /* BundleExtension.swift */; };
		B6106BA026A7BE0B0013B453 /* PermissionManagerTests.swift in Sources */ = {isa = PBXBuildFile; fileRef = B6106B9F26A7BE0B0013B453 /* PermissionManagerTests.swift */; };
		B6106BA426A7BEA40013B453 /* PermissionAuthorizationState.swift in Sources */ = {isa = PBXBuildFile; fileRef = B6106BA226A7BEA00013B453 /* PermissionAuthorizationState.swift */; };
		B6106BA726A7BECC0013B453 /* PermissionAuthorizationQuery.swift in Sources */ = {isa = PBXBuildFile; fileRef = B6106BA526A7BEC80013B453 /* PermissionAuthorizationQuery.swift */; };
		B6106BAB26A7BF1D0013B453 /* PermissionType.swift in Sources */ = {isa = PBXBuildFile; fileRef = B6106BAA26A7BF1D0013B453 /* PermissionType.swift */; };
		B6106BAD26A7BF390013B453 /* PermissionState.swift in Sources */ = {isa = PBXBuildFile; fileRef = B6106BAC26A7BF390013B453 /* PermissionState.swift */; };
		B6106BAF26A7C6180013B453 /* PermissionStoreMock.swift in Sources */ = {isa = PBXBuildFile; fileRef = B6106BAE26A7C6180013B453 /* PermissionStoreMock.swift */; };
		B6106BB126A7D8720013B453 /* PermissionStoreTests.swift in Sources */ = {isa = PBXBuildFile; fileRef = B6106BB026A7D8720013B453 /* PermissionStoreTests.swift */; };
		B6106BB326A7F4AA0013B453 /* GeolocationServiceMock.swift in Sources */ = {isa = PBXBuildFile; fileRef = B6106BB226A7F4AA0013B453 /* GeolocationServiceMock.swift */; };
		B6106BB526A809E60013B453 /* GeolocationProviderTests.swift in Sources */ = {isa = PBXBuildFile; fileRef = B6106BB426A809E60013B453 /* GeolocationProviderTests.swift */; };
		B61EF3EC266F91E700B4D78F /* WKWebView+Download.swift in Sources */ = {isa = PBXBuildFile; fileRef = B61EF3EB266F91E700B4D78F /* WKWebView+Download.swift */; };
		B61EF3F1266F922200B4D78F /* WKProcessPool+DownloadDelegate.swift in Sources */ = {isa = PBXBuildFile; fileRef = B61EF3F0266F922200B4D78F /* WKProcessPool+DownloadDelegate.swift */; };
		B61F012325ECBAE400ABB5A3 /* UserScriptsTest.swift in Sources */ = {isa = PBXBuildFile; fileRef = B61F012225ECBAE400ABB5A3 /* UserScriptsTest.swift */; };
		B61F012B25ECBB1700ABB5A3 /* UserScriptsManagerTests.swift in Sources */ = {isa = PBXBuildFile; fileRef = B61F012A25ECBB1700ABB5A3 /* UserScriptsManagerTests.swift */; };
		B61F015525EDD5A700ABB5A3 /* UserContentController.swift in Sources */ = {isa = PBXBuildFile; fileRef = B61F015425EDD5A700ABB5A3 /* UserContentController.swift */; };
		B62EB47C25BAD3BB005745C6 /* WKWebViewPrivateMethodsAvailabilityTests.swift in Sources */ = {isa = PBXBuildFile; fileRef = B62EB47B25BAD3BB005745C6 /* WKWebViewPrivateMethodsAvailabilityTests.swift */; };
		B630793526731BC400DCEE41 /* URLSuggestedFilenameTests.swift in Sources */ = {isa = PBXBuildFile; fileRef = 8553FF51257523760029327F /* URLSuggestedFilenameTests.swift */; };
		B630793A26731F2600DCEE41 /* FileDownloadManagerTests.swift in Sources */ = {isa = PBXBuildFile; fileRef = B630793926731F2600DCEE41 /* FileDownloadManagerTests.swift */; };
		B630794226731F5400DCEE41 /* WKDownloadMock.swift in Sources */ = {isa = PBXBuildFile; fileRef = B630794126731F5400DCEE41 /* WKDownloadMock.swift */; };
		B633C86D25E797D800E4B352 /* UserScriptsManager.swift in Sources */ = {isa = PBXBuildFile; fileRef = B633C86C25E797D800E4B352 /* UserScriptsManager.swift */; };
		B637273B26CBC8AF00C8CB02 /* AuthenticationAlert.swift in Sources */ = {isa = PBXBuildFile; fileRef = B637273A26CBC8AF00C8CB02 /* AuthenticationAlert.swift */; };
		B637273D26CCF0C200C8CB02 /* OptionalExtension.swift in Sources */ = {isa = PBXBuildFile; fileRef = B637273C26CCF0C200C8CB02 /* OptionalExtension.swift */; };
		B637274426CE25EF00C8CB02 /* NSApplication+BuildTime.m in Sources */ = {isa = PBXBuildFile; fileRef = B637274326CE25EF00C8CB02 /* NSApplication+BuildTime.m */; };
		B63D466925BEB6C200874977 /* WKWebView+SessionState.swift in Sources */ = {isa = PBXBuildFile; fileRef = B63D466825BEB6C200874977 /* WKWebView+SessionState.swift */; };
		B63D467125BFA6C100874977 /* DispatchQueueExtensions.swift in Sources */ = {isa = PBXBuildFile; fileRef = B63D467025BFA6C100874977 /* DispatchQueueExtensions.swift */; };
		B63D467A25BFC3E100874977 /* NSCoderExtensions.swift in Sources */ = {isa = PBXBuildFile; fileRef = B63D467925BFC3E100874977 /* NSCoderExtensions.swift */; };
		B63ED0D826AE729600A9DAD1 /* PermissionModelTests.swift in Sources */ = {isa = PBXBuildFile; fileRef = B63ED0D726AE729600A9DAD1 /* PermissionModelTests.swift */; };
		B63ED0DA26AE7AF400A9DAD1 /* PermissionManagerMock.swift in Sources */ = {isa = PBXBuildFile; fileRef = B63ED0D926AE7AF400A9DAD1 /* PermissionManagerMock.swift */; };
		B63ED0DC26AE7B1E00A9DAD1 /* WebViewMock.swift in Sources */ = {isa = PBXBuildFile; fileRef = B63ED0DB26AE7B1E00A9DAD1 /* WebViewMock.swift */; };
		B63ED0DE26AFD9A300A9DAD1 /* AVCaptureDeviceMock.swift in Sources */ = {isa = PBXBuildFile; fileRef = B63ED0DD26AFD9A300A9DAD1 /* AVCaptureDeviceMock.swift */; };
		B63ED0E026AFE32F00A9DAD1 /* GeolocationProviderMock.swift in Sources */ = {isa = PBXBuildFile; fileRef = B63ED0DF26AFE32F00A9DAD1 /* GeolocationProviderMock.swift */; };
		B63ED0E326B3E7FA00A9DAD1 /* CLLocationManagerMock.swift in Sources */ = {isa = PBXBuildFile; fileRef = B63ED0E226B3E7FA00A9DAD1 /* CLLocationManagerMock.swift */; };
		B63ED0E526BB8FB900A9DAD1 /* SharingMenu.swift in Sources */ = {isa = PBXBuildFile; fileRef = B63ED0E426BB8FB900A9DAD1 /* SharingMenu.swift */; };
		B64C84DE2692D7400048FEBE /* PermissionAuthorization.storyboard in Resources */ = {isa = PBXBuildFile; fileRef = B64C84DD2692D7400048FEBE /* PermissionAuthorization.storyboard */; };
		B64C84E32692DC9F0048FEBE /* PermissionAuthorizationViewController.swift in Sources */ = {isa = PBXBuildFile; fileRef = B64C84E22692DC9F0048FEBE /* PermissionAuthorizationViewController.swift */; };
		B64C84EB2692DD650048FEBE /* PermissionAuthorizationPopover.swift in Sources */ = {isa = PBXBuildFile; fileRef = B64C84EA2692DD650048FEBE /* PermissionAuthorizationPopover.swift */; };
		B64C84F1269310120048FEBE /* PermissionManager.swift in Sources */ = {isa = PBXBuildFile; fileRef = B64C84F0269310120048FEBE /* PermissionManager.swift */; };
		B64C852A26942AC90048FEBE /* PermissionContextMenu.swift in Sources */ = {isa = PBXBuildFile; fileRef = B64C852926942AC90048FEBE /* PermissionContextMenu.swift */; };
		B64C853026943BC10048FEBE /* Permissions.xcdatamodeld in Sources */ = {isa = PBXBuildFile; fileRef = B64C852E26943BC10048FEBE /* Permissions.xcdatamodeld */; };
		B64C853826944B880048FEBE /* StoredPermission.swift in Sources */ = {isa = PBXBuildFile; fileRef = B64C853726944B880048FEBE /* StoredPermission.swift */; };
		B64C853D26944B940048FEBE /* PermissionStore.swift in Sources */ = {isa = PBXBuildFile; fileRef = B64C853C26944B940048FEBE /* PermissionStore.swift */; };
		B64C85422694590B0048FEBE /* PermissionButton.swift in Sources */ = {isa = PBXBuildFile; fileRef = B64C85412694590B0048FEBE /* PermissionButton.swift */; };
		B65349AA265CF45000DCC645 /* DispatchQueueExtensionsTests.swift in Sources */ = {isa = PBXBuildFile; fileRef = B65349A9265CF45000DCC645 /* DispatchQueueExtensionsTests.swift */; };
		B6553692268440D700085A79 /* WKProcessPool+GeolocationProvider.swift in Sources */ = {isa = PBXBuildFile; fileRef = B6553691268440D700085A79 /* WKProcessPool+GeolocationProvider.swift */; };
		B655369B268442EE00085A79 /* GeolocationProvider.swift in Sources */ = {isa = PBXBuildFile; fileRef = B655369A268442EE00085A79 /* GeolocationProvider.swift */; };
		B65536A62685B82B00085A79 /* Permissions.swift in Sources */ = {isa = PBXBuildFile; fileRef = B65536A52685B82B00085A79 /* Permissions.swift */; };
		B65536AE2685E17200085A79 /* GeolocationService.swift in Sources */ = {isa = PBXBuildFile; fileRef = B65536AD2685E17100085A79 /* GeolocationService.swift */; };
		B65783E725F8AAFB00D8DB33 /* String+Punycode.swift in Sources */ = {isa = PBXBuildFile; fileRef = B65783E625F8AAFB00D8DB33 /* String+Punycode.swift */; };
		B65783EC25F8AB9300D8DB33 /* String+PunycodeTests.swift in Sources */ = {isa = PBXBuildFile; fileRef = B65783EB25F8AB9200D8DB33 /* String+PunycodeTests.swift */; };
		B65783F525F8ACA400D8DB33 /* Punnycode in Frameworks */ = {isa = PBXBuildFile; productRef = B65783F425F8ACA400D8DB33 /* Punnycode */; };
		B657841A25FA484B00D8DB33 /* NSException+Catch.m in Sources */ = {isa = PBXBuildFile; fileRef = B657841925FA484B00D8DB33 /* NSException+Catch.m */; };
		B657841F25FA497600D8DB33 /* NSException+Catch.swift in Sources */ = {isa = PBXBuildFile; fileRef = B657841E25FA497600D8DB33 /* NSException+Catch.swift */; };
		B65E6B9E26D9EC0800095F96 /* CircularProgressView.swift in Sources */ = {isa = PBXBuildFile; fileRef = B65E6B9D26D9EC0800095F96 /* CircularProgressView.swift */; };
		B65E6BA026D9F10600095F96 /* NSBezierPathExtension.swift in Sources */ = {isa = PBXBuildFile; fileRef = B65E6B9F26D9F10600095F96 /* NSBezierPathExtension.swift */; };
		B66E9DD22670EB2A00E53BB5 /* _WKDownload+WebKitDownload.swift in Sources */ = {isa = PBXBuildFile; fileRef = B66E9DD12670EB2A00E53BB5 /* _WKDownload+WebKitDownload.swift */; };
		B66E9DD42670EB4A00E53BB5 /* WKDownload+WebKitDownload.swift in Sources */ = {isa = PBXBuildFile; fileRef = B66E9DD32670EB4A00E53BB5 /* WKDownload+WebKitDownload.swift */; };
		B67C6C3D2654B897006C872E /* WebViewExtensionTests.swift in Sources */ = {isa = PBXBuildFile; fileRef = B67C6C3C2654B897006C872E /* WebViewExtensionTests.swift */; };
		B67C6C422654BF49006C872E /* DuckDuckGo-Symbol.jpg in Resources */ = {isa = PBXBuildFile; fileRef = B67C6C412654BF49006C872E /* DuckDuckGo-Symbol.jpg */; };
		B67C6C472654C643006C872E /* FileManagerExtensionTests.swift in Sources */ = {isa = PBXBuildFile; fileRef = B67C6C462654C643006C872E /* FileManagerExtensionTests.swift */; };
		B68172A9269C487D006D1092 /* PrivacyDashboardUserScript.swift in Sources */ = {isa = PBXBuildFile; fileRef = B68172A8269C487D006D1092 /* PrivacyDashboardUserScript.swift */; };
		B68172AE269EB43F006D1092 /* GeolocationServiceTests.swift in Sources */ = {isa = PBXBuildFile; fileRef = B68172AD269EB43F006D1092 /* GeolocationServiceTests.swift */; };
		B68458B025C7E76A00DC17B6 /* WindowManager+StateRestoration.swift in Sources */ = {isa = PBXBuildFile; fileRef = B68458AF25C7E76A00DC17B6 /* WindowManager+StateRestoration.swift */; };
		B68458B825C7E8B200DC17B6 /* Tab+NSSecureCoding.swift in Sources */ = {isa = PBXBuildFile; fileRef = B68458B725C7E8B200DC17B6 /* Tab+NSSecureCoding.swift */; };
		B68458C025C7E9E000DC17B6 /* TabCollectionViewModel+NSSecureCoding.swift in Sources */ = {isa = PBXBuildFile; fileRef = B68458BF25C7E9E000DC17B6 /* TabCollectionViewModel+NSSecureCoding.swift */; };
		B68458C525C7EA0C00DC17B6 /* TabCollection+NSSecureCoding.swift in Sources */ = {isa = PBXBuildFile; fileRef = B68458C425C7EA0C00DC17B6 /* TabCollection+NSSecureCoding.swift */; };
		B68458CD25C7EB9000DC17B6 /* WKWebViewConfigurationExtensions.swift in Sources */ = {isa = PBXBuildFile; fileRef = B68458CC25C7EB9000DC17B6 /* WKWebViewConfigurationExtensions.swift */; };
		B684590825C9027900DC17B6 /* AppStateChangedPublisher.swift in Sources */ = {isa = PBXBuildFile; fileRef = B684590725C9027900DC17B6 /* AppStateChangedPublisher.swift */; };
		B684592225C93BE000DC17B6 /* Publisher.asVoid.swift in Sources */ = {isa = PBXBuildFile; fileRef = B684592125C93BE000DC17B6 /* Publisher.asVoid.swift */; };
		B684592725C93C0500DC17B6 /* Publishers.NestedObjectChanges.swift in Sources */ = {isa = PBXBuildFile; fileRef = B684592625C93C0500DC17B6 /* Publishers.NestedObjectChanges.swift */; };
		B684592F25C93FBF00DC17B6 /* AppStateRestorationManager.swift in Sources */ = {isa = PBXBuildFile; fileRef = B684592E25C93FBF00DC17B6 /* AppStateRestorationManager.swift */; };
		B687260426E215C9008EE860 /* ExpirationChecker.swift in Sources */ = {isa = PBXBuildFile; fileRef = B687260326E215C9008EE860 /* ExpirationChecker.swift */; };
		B689ECD526C247DB006FB0C5 /* BackForwardListItem.swift in Sources */ = {isa = PBXBuildFile; fileRef = B689ECD426C247DB006FB0C5 /* BackForwardListItem.swift */; };
		B693954A26F04BEB0015B914 /* NibLoadable.swift in Sources */ = {isa = PBXBuildFile; fileRef = B693953C26F04BE70015B914 /* NibLoadable.swift */; };
		B693954B26F04BEB0015B914 /* MouseOverView.swift in Sources */ = {isa = PBXBuildFile; fileRef = B693953D26F04BE70015B914 /* MouseOverView.swift */; };
		B693954C26F04BEB0015B914 /* FocusRingView.swift in Sources */ = {isa = PBXBuildFile; fileRef = B693953E26F04BE70015B914 /* FocusRingView.swift */; };
		B693954D26F04BEB0015B914 /* MouseClickView.swift in Sources */ = {isa = PBXBuildFile; fileRef = B693953F26F04BE80015B914 /* MouseClickView.swift */; };
		B693954E26F04BEB0015B914 /* ProgressView.swift in Sources */ = {isa = PBXBuildFile; fileRef = B693954026F04BE80015B914 /* ProgressView.swift */; };
		B693954F26F04BEB0015B914 /* PaddedImageButton.swift in Sources */ = {isa = PBXBuildFile; fileRef = B693954126F04BE80015B914 /* PaddedImageButton.swift */; };
		B693955026F04BEB0015B914 /* ShadowView.swift in Sources */ = {isa = PBXBuildFile; fileRef = B693954226F04BE90015B914 /* ShadowView.swift */; };
		B693955126F04BEB0015B914 /* GradientView.swift in Sources */ = {isa = PBXBuildFile; fileRef = B693954326F04BE90015B914 /* GradientView.swift */; };
		B693955226F04BEB0015B914 /* LongPressButton.swift in Sources */ = {isa = PBXBuildFile; fileRef = B693954426F04BE90015B914 /* LongPressButton.swift */; };
		B693955326F04BEC0015B914 /* WindowDraggingView.swift in Sources */ = {isa = PBXBuildFile; fileRef = B693954526F04BEA0015B914 /* WindowDraggingView.swift */; };
		B693955426F04BEC0015B914 /* ColorView.swift in Sources */ = {isa = PBXBuildFile; fileRef = B693954626F04BEA0015B914 /* ColorView.swift */; };
		B693955526F04BEC0015B914 /* NSSavePanelExtension.swift in Sources */ = {isa = PBXBuildFile; fileRef = B693954726F04BEA0015B914 /* NSSavePanelExtension.swift */; };
		B693955626F04BEC0015B914 /* SavePanelAccessoryView.xib in Resources */ = {isa = PBXBuildFile; fileRef = B693954826F04BEB0015B914 /* SavePanelAccessoryView.xib */; };
		B693955726F04BEC0015B914 /* MouseOverButton.swift in Sources */ = {isa = PBXBuildFile; fileRef = B693954926F04BEB0015B914 /* MouseOverButton.swift */; };
		B693955B26F0CE300015B914 /* WebKitDownloadDelegate.swift in Sources */ = {isa = PBXBuildFile; fileRef = B693955A26F0CE300015B914 /* WebKitDownloadDelegate.swift */; };
		B693955D26F19CD70015B914 /* DownloadListStoreTests.swift in Sources */ = {isa = PBXBuildFile; fileRef = B693955C26F19CD70015B914 /* DownloadListStoreTests.swift */; };
		B693955F26F1C17F0015B914 /* DownloadListCoordinatorTests.swift in Sources */ = {isa = PBXBuildFile; fileRef = B693955E26F1C17F0015B914 /* DownloadListCoordinatorTests.swift */; };
		B693956126F1C1BC0015B914 /* DownloadListStoreMock.swift in Sources */ = {isa = PBXBuildFile; fileRef = B693956026F1C1BC0015B914 /* DownloadListStoreMock.swift */; };
		B693956326F1C2A40015B914 /* FileDownloadManagerMock.swift in Sources */ = {isa = PBXBuildFile; fileRef = B693956226F1C2A40015B914 /* FileDownloadManagerMock.swift */; };
		B693956926F352DB0015B914 /* DownloadsWebViewMock.m in Sources */ = {isa = PBXBuildFile; fileRef = B693956826F352DB0015B914 /* DownloadsWebViewMock.m */; };
		B6A5A27125B9377300AA7ADA /* StatePersistenceService.swift in Sources */ = {isa = PBXBuildFile; fileRef = B6A5A27025B9377300AA7ADA /* StatePersistenceService.swift */; };
		B6A5A27925B93FFF00AA7ADA /* StateRestorationManagerTests.swift in Sources */ = {isa = PBXBuildFile; fileRef = B6A5A27825B93FFE00AA7ADA /* StateRestorationManagerTests.swift */; };
		B6A5A27E25B9403E00AA7ADA /* FileStoreMock.swift in Sources */ = {isa = PBXBuildFile; fileRef = B6A5A27D25B9403E00AA7ADA /* FileStoreMock.swift */; };
		B6A5A2A025B96E8300AA7ADA /* AppStateChangePublisherTests.swift in Sources */ = {isa = PBXBuildFile; fileRef = B6A5A29F25B96E8300AA7ADA /* AppStateChangePublisherTests.swift */; };
		B6A5A2A825BAA35500AA7ADA /* WindowManagerStateRestorationTests.swift in Sources */ = {isa = PBXBuildFile; fileRef = B6A5A2A725BAA35500AA7ADA /* WindowManagerStateRestorationTests.swift */; };
		B6A924D42664BBBB001A28CA /* WKWebViewDownloadDelegate.swift in Sources */ = {isa = PBXBuildFile; fileRef = B6A924D32664BBB9001A28CA /* WKWebViewDownloadDelegate.swift */; };
		B6A924D92664C72E001A28CA /* WebKitDownloadTask.swift in Sources */ = {isa = PBXBuildFile; fileRef = B6A924D82664C72D001A28CA /* WebKitDownloadTask.swift */; };
		B6A924DE2664CA09001A28CA /* LegacyWebKitDownloadDelegate.swift in Sources */ = {isa = PBXBuildFile; fileRef = B6A924DD2664CA08001A28CA /* LegacyWebKitDownloadDelegate.swift */; };
		B6A9E45326142B070067D1B9 /* Pixel.swift in Sources */ = {isa = PBXBuildFile; fileRef = B6A9E45226142B070067D1B9 /* Pixel.swift */; };
		B6A9E45A261460350067D1B9 /* ApiRequestError.swift in Sources */ = {isa = PBXBuildFile; fileRef = B6A9E457261460340067D1B9 /* ApiRequestError.swift */; };
		B6A9E45B261460350067D1B9 /* APIHeaders.swift in Sources */ = {isa = PBXBuildFile; fileRef = B6A9E458261460340067D1B9 /* APIHeaders.swift */; };
		B6A9E45C261460350067D1B9 /* APIRequest.swift in Sources */ = {isa = PBXBuildFile; fileRef = B6A9E459261460350067D1B9 /* APIRequest.swift */; };
		B6A9E4612614608B0067D1B9 /* AppVersion.swift in Sources */ = {isa = PBXBuildFile; fileRef = B6A9E4602614608B0067D1B9 /* AppVersion.swift */; };
		B6A9E46B2614618A0067D1B9 /* OperatingSystemVersionExtension.swift in Sources */ = {isa = PBXBuildFile; fileRef = B6A9E46A2614618A0067D1B9 /* OperatingSystemVersionExtension.swift */; };
		B6A9E47026146A250067D1B9 /* DateExtension.swift in Sources */ = {isa = PBXBuildFile; fileRef = B6A9E46F26146A250067D1B9 /* DateExtension.swift */; };
		B6A9E47726146A570067D1B9 /* PixelEvent.swift in Sources */ = {isa = PBXBuildFile; fileRef = B6A9E47626146A570067D1B9 /* PixelEvent.swift */; };
		B6A9E47F26146A800067D1B9 /* PixelArguments.swift in Sources */ = {isa = PBXBuildFile; fileRef = B6A9E47E26146A800067D1B9 /* PixelArguments.swift */; };
		B6A9E48426146AAB0067D1B9 /* PixelParameters.swift in Sources */ = {isa = PBXBuildFile; fileRef = B6A9E48326146AAB0067D1B9 /* PixelParameters.swift */; };
		B6A9E48926146ABF0067D1B9 /* PixelCounter.swift in Sources */ = {isa = PBXBuildFile; fileRef = B6A9E48826146ABF0067D1B9 /* PixelCounter.swift */; };
		B6A9E499261474120067D1B9 /* TimedPixel.swift in Sources */ = {isa = PBXBuildFile; fileRef = B6A9E498261474120067D1B9 /* TimedPixel.swift */; };
		B6A9E4A3261475C70067D1B9 /* AppUsageActivityMonitor.swift in Sources */ = {isa = PBXBuildFile; fileRef = B6A9E4A2261475C70067D1B9 /* AppUsageActivityMonitor.swift */; };
		B6AAAC2D260330580029438D /* PublishedAfter.swift in Sources */ = {isa = PBXBuildFile; fileRef = B6AAAC2C260330580029438D /* PublishedAfter.swift */; };
		B6AAAC3E26048F690029438D /* RandomAccessCollectionExtension.swift in Sources */ = {isa = PBXBuildFile; fileRef = B6AAAC3D26048F690029438D /* RandomAccessCollectionExtension.swift */; };
		B6AE74342609AFCE005B9B1A /* ProgressEstimationTests.swift in Sources */ = {isa = PBXBuildFile; fileRef = B6AE74332609AFCE005B9B1A /* ProgressEstimationTests.swift */; };
		B6B1E87B26D381710062C350 /* DownloadListCoordinator.swift in Sources */ = {isa = PBXBuildFile; fileRef = B6B1E87A26D381710062C350 /* DownloadListCoordinator.swift */; };
		B6B1E87E26D5DA0E0062C350 /* DownloadsPopover.swift in Sources */ = {isa = PBXBuildFile; fileRef = B6B1E87D26D5DA0E0062C350 /* DownloadsPopover.swift */; };
		B6B1E88026D5DA9B0062C350 /* DownloadsViewController.swift in Sources */ = {isa = PBXBuildFile; fileRef = B6B1E87F26D5DA9B0062C350 /* DownloadsViewController.swift */; };
		B6B1E88226D5DAC30062C350 /* Downloads.storyboard in Resources */ = {isa = PBXBuildFile; fileRef = B6B1E88126D5DAC30062C350 /* Downloads.storyboard */; };
		B6B1E88426D5EB570062C350 /* DownloadsCellView.swift in Sources */ = {isa = PBXBuildFile; fileRef = B6B1E88326D5EB570062C350 /* DownloadsCellView.swift */; };
		B6B1E88B26D774090062C350 /* LinkButton.swift in Sources */ = {isa = PBXBuildFile; fileRef = B6B1E88A26D774090062C350 /* LinkButton.swift */; };
		B6B3E0962654DACD0040E0A2 /* UTTypeTests.swift in Sources */ = {isa = PBXBuildFile; fileRef = B6B3E0952654DACD0040E0A2 /* UTTypeTests.swift */; };
		B6B3E0E12657EA7A0040E0A2 /* NSScreenExtension.swift in Sources */ = {isa = PBXBuildFile; fileRef = B6B3E0DC2657E9CF0040E0A2 /* NSScreenExtension.swift */; };
		B6C0B22E26E61CE70031CB7F /* DownloadViewModel.swift in Sources */ = {isa = PBXBuildFile; fileRef = B6C0B22D26E61CE70031CB7F /* DownloadViewModel.swift */; };
		B6C0B23026E61D630031CB7F /* DownloadListStore.swift in Sources */ = {isa = PBXBuildFile; fileRef = B6C0B22F26E61D630031CB7F /* DownloadListStore.swift */; };
		B6C0B23426E71BCD0031CB7F /* Downloads.xcdatamodeld in Sources */ = {isa = PBXBuildFile; fileRef = B6C0B23226E71BCD0031CB7F /* Downloads.xcdatamodeld */; };
		B6C0B23626E732000031CB7F /* DownloadListItem.swift in Sources */ = {isa = PBXBuildFile; fileRef = B6C0B23526E732000031CB7F /* DownloadListItem.swift */; };
		B6C0B23926E742610031CB7F /* FileDownloadError.swift in Sources */ = {isa = PBXBuildFile; fileRef = B6C0B23826E742610031CB7F /* FileDownloadError.swift */; };
		B6C0B23C26E87D900031CB7F /* NSAlert+ActiveDownloadsTermination.swift in Sources */ = {isa = PBXBuildFile; fileRef = B6C0B23B26E87D900031CB7F /* NSAlert+ActiveDownloadsTermination.swift */; };
		B6C0B23E26E8BF1F0031CB7F /* DownloadListViewModel.swift in Sources */ = {isa = PBXBuildFile; fileRef = B6C0B23D26E8BF1F0031CB7F /* DownloadListViewModel.swift */; };
		B6C0B24426E9CB080031CB7F /* RunLoopExtension.swift in Sources */ = {isa = PBXBuildFile; fileRef = B6C0B24326E9CB080031CB7F /* RunLoopExtension.swift */; };
		B6C0B24626E9CB190031CB7F /* RunLoopExtensionTests.swift in Sources */ = {isa = PBXBuildFile; fileRef = B6C0B24526E9CB190031CB7F /* RunLoopExtensionTests.swift */; };
		B6CF78DE267B099C00CD4F13 /* WKNavigationActionExtension.swift in Sources */ = {isa = PBXBuildFile; fileRef = B6CF78DD267B099C00CD4F13 /* WKNavigationActionExtension.swift */; };
		B6DA44022616B28300DD1EC2 /* PixelDataStore.swift in Sources */ = {isa = PBXBuildFile; fileRef = B6DA44012616B28300DD1EC2 /* PixelDataStore.swift */; };
		B6DA44082616B30600DD1EC2 /* PixelDataModel.xcdatamodeld in Sources */ = {isa = PBXBuildFile; fileRef = B6DA44062616B30600DD1EC2 /* PixelDataModel.xcdatamodeld */; };
		B6DA44112616C0FC00DD1EC2 /* PixelTests.swift in Sources */ = {isa = PBXBuildFile; fileRef = B6DA44102616C0FC00DD1EC2 /* PixelTests.swift */; };
		B6DA44172616C13800DD1EC2 /* OHHTTPStubs in Frameworks */ = {isa = PBXBuildFile; productRef = B6DA44162616C13800DD1EC2 /* OHHTTPStubs */; };
		B6DA44192616C13800DD1EC2 /* OHHTTPStubsSwift in Frameworks */ = {isa = PBXBuildFile; productRef = B6DA44182616C13800DD1EC2 /* OHHTTPStubsSwift */; };
		B6DA441E2616C84600DD1EC2 /* PixelStoreMock.swift in Sources */ = {isa = PBXBuildFile; fileRef = B6DA441D2616C84600DD1EC2 /* PixelStoreMock.swift */; };
		B6DA44232616CABC00DD1EC2 /* PixelArgumentsTests.swift in Sources */ = {isa = PBXBuildFile; fileRef = B6DA44222616CABC00DD1EC2 /* PixelArgumentsTests.swift */; };
		B6DA44282616CAE000DD1EC2 /* AppUsageActivityMonitorTests.swift in Sources */ = {isa = PBXBuildFile; fileRef = B6DA44272616CAE000DD1EC2 /* AppUsageActivityMonitorTests.swift */; };
		B6DB3CF926A00E2D00D459B7 /* AVCaptureDevice+SwizzledAuthState.swift in Sources */ = {isa = PBXBuildFile; fileRef = B6DB3CF826A00E2D00D459B7 /* AVCaptureDevice+SwizzledAuthState.swift */; };
		B6DB3CFB26A17CB800D459B7 /* PermissionModel.swift in Sources */ = {isa = PBXBuildFile; fileRef = B6DB3CFA26A17CB800D459B7 /* PermissionModel.swift */; };
		B6E53883267C83420010FEA9 /* HomepageBackgroundView.swift in Sources */ = {isa = PBXBuildFile; fileRef = B6E53882267C83420010FEA9 /* HomepageBackgroundView.swift */; };
		B6E53888267C94A00010FEA9 /* HomepageCollectionViewFlowLayout.swift in Sources */ = {isa = PBXBuildFile; fileRef = B6E53887267C94A00010FEA9 /* HomepageCollectionViewFlowLayout.swift */; };
		B6E61EE3263AC0C8004E11AB /* FileManagerExtension.swift in Sources */ = {isa = PBXBuildFile; fileRef = B6E61EE2263AC0C8004E11AB /* FileManagerExtension.swift */; };
		B6E61EE8263ACE16004E11AB /* UTType.swift in Sources */ = {isa = PBXBuildFile; fileRef = B6E61EE7263ACE16004E11AB /* UTType.swift */; };
		B6F41031264D2B23003DA42C /* ProgressExtension.swift in Sources */ = {isa = PBXBuildFile; fileRef = B6F41030264D2B23003DA42C /* ProgressExtension.swift */; };
		B6FA893D269C423100588ECD /* PrivacyDashboard.storyboard in Resources */ = {isa = PBXBuildFile; fileRef = B6FA893C269C423100588ECD /* PrivacyDashboard.storyboard */; };
		B6FA893F269C424500588ECD /* PrivacyDashboardViewController.swift in Sources */ = {isa = PBXBuildFile; fileRef = B6FA893E269C424500588ECD /* PrivacyDashboardViewController.swift */; };
		B6FA8941269C425400588ECD /* PrivacyDashboardPopover.swift in Sources */ = {isa = PBXBuildFile; fileRef = B6FA8940269C425400588ECD /* PrivacyDashboardPopover.swift */; };
		F41D174125CB131900472416 /* NSColorExtension.swift in Sources */ = {isa = PBXBuildFile; fileRef = F41D174025CB131900472416 /* NSColorExtension.swift */; };
		F44C130225C2DA0400426E3E /* NSAppearanceExtension.swift in Sources */ = {isa = PBXBuildFile; fileRef = F44C130125C2DA0400426E3E /* NSAppearanceExtension.swift */; };
/* End PBXBuildFile section */

/* Begin PBXContainerItemProxy section */
		4B1AD8A225FC27E200261379 /* PBXContainerItemProxy */ = {
			isa = PBXContainerItemProxy;
			containerPortal = AA585D76248FD31100E9A3E2 /* Project object */;
			proxyType = 1;
			remoteGlobalIDString = AA585D7D248FD31100E9A3E2;
			remoteInfo = "DuckDuckGo Privacy Browser";
		};
		7B4CE8DF26F02108009134B1 /* PBXContainerItemProxy */ = {
			isa = PBXContainerItemProxy;
			containerPortal = AA585D76248FD31100E9A3E2 /* Project object */;
			proxyType = 1;
			remoteGlobalIDString = AA585D7D248FD31100E9A3E2;
			remoteInfo = "DuckDuckGo Privacy Browser";
		};
		AA585D91248FD31400E9A3E2 /* PBXContainerItemProxy */ = {
			isa = PBXContainerItemProxy;
			containerPortal = AA585D76248FD31100E9A3E2 /* Project object */;
			proxyType = 1;
			remoteGlobalIDString = AA585D7D248FD31100E9A3E2;
			remoteInfo = DuckDuckGo;
		};
/* End PBXContainerItemProxy section */

/* Begin PBXFileReference section */
		026ADE0F26C2FF97002518EE /* PrivacyConfigurationManager.swift */ = {isa = PBXFileReference; lastKnownFileType = sourcecode.swift; path = PrivacyConfigurationManager.swift; sourceTree = "<group>"; };
		026ADE1126C2FFFE002518EE /* PrivacyConfiguration.swift */ = {isa = PBXFileReference; fileEncoding = 4; lastKnownFileType = sourcecode.swift; path = PrivacyConfiguration.swift; sourceTree = "<group>"; };
		026ADE1326C3010C002518EE /* macos-config.json */ = {isa = PBXFileReference; fileEncoding = 4; lastKnownFileType = text.json; path = "macos-config.json"; sourceTree = "<group>"; };
		026ADE1526C30FA5002518EE /* PrivacyConfigurationManagerTests.swift */ = {isa = PBXFileReference; lastKnownFileType = sourcecode.swift; path = PrivacyConfigurationManagerTests.swift; sourceTree = "<group>"; };
		142879D924CE1179005419BB /* SuggestionViewModelTests.swift */ = {isa = PBXFileReference; lastKnownFileType = sourcecode.swift; path = SuggestionViewModelTests.swift; sourceTree = "<group>"; };
		142879DB24CE1185005419BB /* SuggestionContainerViewModelTests.swift */ = {isa = PBXFileReference; lastKnownFileType = sourcecode.swift; path = SuggestionContainerViewModelTests.swift; sourceTree = "<group>"; };
		1430DFF424D0580F00B8978C /* TabBarViewController.swift */ = {isa = PBXFileReference; lastKnownFileType = sourcecode.swift; path = TabBarViewController.swift; sourceTree = "<group>"; };
		14505A07256084EF00272CC6 /* UserAgent.swift */ = {isa = PBXFileReference; lastKnownFileType = sourcecode.swift; path = UserAgent.swift; sourceTree = "<group>"; };
		1456D6E024EFCBC300775049 /* TabBarCollectionView.swift */ = {isa = PBXFileReference; lastKnownFileType = sourcecode.swift; path = TabBarCollectionView.swift; sourceTree = "<group>"; };
		14D9B8F924F7E089000D4D13 /* AddressBarViewController.swift */ = {isa = PBXFileReference; lastKnownFileType = sourcecode.swift; path = AddressBarViewController.swift; sourceTree = "<group>"; };
		336D5AEF262D8D3C0052E0C9 /* findinpage.js */ = {isa = PBXFileReference; fileEncoding = 4; lastKnownFileType = sourcecode.javascript; path = findinpage.js; sourceTree = "<group>"; };
		339A6B5726A044BA00E3DAE8 /* duckduckgo-privacy-dashboard */ = {isa = PBXFileReference; fileEncoding = 4; lastKnownFileType = text; name = "duckduckgo-privacy-dashboard"; path = "Submodules/duckduckgo-privacy-dashboard"; sourceTree = SOURCE_ROOT; };
		4B02197F25E05FAC00ED7DEA /* FireproofingURLExtensions.swift */ = {isa = PBXFileReference; fileEncoding = 4; lastKnownFileType = sourcecode.swift; path = FireproofingURLExtensions.swift; sourceTree = "<group>"; };
		4B02198125E05FAC00ED7DEA /* FireproofDomains.swift */ = {isa = PBXFileReference; fileEncoding = 4; lastKnownFileType = sourcecode.swift; path = FireproofDomains.swift; sourceTree = "<group>"; };
		4B02198325E05FAC00ED7DEA /* FireproofInfoViewController.swift */ = {isa = PBXFileReference; fileEncoding = 4; lastKnownFileType = sourcecode.swift; path = FireproofInfoViewController.swift; sourceTree = "<group>"; };
		4B02198425E05FAC00ED7DEA /* Fireproofing.storyboard */ = {isa = PBXFileReference; fileEncoding = 4; lastKnownFileType = file.storyboard; path = Fireproofing.storyboard; sourceTree = "<group>"; };
		4B02198525E05FAC00ED7DEA /* UndoFireproofingViewController.swift */ = {isa = PBXFileReference; fileEncoding = 4; lastKnownFileType = sourcecode.swift; path = UndoFireproofingViewController.swift; sourceTree = "<group>"; };
		4B02199925E063DE00ED7DEA /* FireproofDomainsTests.swift */ = {isa = PBXFileReference; fileEncoding = 4; lastKnownFileType = sourcecode.swift; path = FireproofDomainsTests.swift; sourceTree = "<group>"; };
		4B02199A25E063DE00ED7DEA /* FireproofingURLExtensionsTests.swift */ = {isa = PBXFileReference; fileEncoding = 4; lastKnownFileType = sourcecode.swift; path = FireproofingURLExtensionsTests.swift; sourceTree = "<group>"; };
		4B0219A725E0646500ED7DEA /* WebsiteDataStoreTests.swift */ = {isa = PBXFileReference; fileEncoding = 4; lastKnownFileType = sourcecode.swift; path = WebsiteDataStoreTests.swift; sourceTree = "<group>"; };
		4B0511A4262CAA5A00F6079C /* DefaultBrowserPreferences.swift */ = {isa = PBXFileReference; fileEncoding = 4; lastKnownFileType = sourcecode.swift; path = DefaultBrowserPreferences.swift; sourceTree = "<group>"; };
		4B0511A5262CAA5A00F6079C /* AppearancePreferences.swift */ = {isa = PBXFileReference; fileEncoding = 4; lastKnownFileType = sourcecode.swift; path = AppearancePreferences.swift; sourceTree = "<group>"; };
		4B0511A6262CAA5A00F6079C /* PrivacySecurityPreferences.swift */ = {isa = PBXFileReference; fileEncoding = 4; lastKnownFileType = sourcecode.swift; path = PrivacySecurityPreferences.swift; sourceTree = "<group>"; };
		4B0511A7262CAA5A00F6079C /* DownloadPreferences.swift */ = {isa = PBXFileReference; fileEncoding = 4; lastKnownFileType = sourcecode.swift; path = DownloadPreferences.swift; sourceTree = "<group>"; };
		4B0511A8262CAA5A00F6079C /* PreferenceSections.swift */ = {isa = PBXFileReference; fileEncoding = 4; lastKnownFileType = sourcecode.swift; path = PreferenceSections.swift; sourceTree = "<group>"; };
		4B0511AB262CAA5A00F6079C /* PrivacySecurityPreferencesTableCellView.xib */ = {isa = PBXFileReference; fileEncoding = 4; lastKnownFileType = file.xib; path = PrivacySecurityPreferencesTableCellView.xib; sourceTree = "<group>"; };
		4B0511AC262CAA5A00F6079C /* PreferencesAboutViewController.swift */ = {isa = PBXFileReference; fileEncoding = 4; lastKnownFileType = sourcecode.swift; path = PreferencesAboutViewController.swift; sourceTree = "<group>"; };
		4B0511AD262CAA5A00F6079C /* Preferences.storyboard */ = {isa = PBXFileReference; fileEncoding = 4; lastKnownFileType = file.storyboard; path = Preferences.storyboard; sourceTree = "<group>"; };
		4B0511AE262CAA5A00F6079C /* PreferencesSidebarViewController.swift */ = {isa = PBXFileReference; fileEncoding = 4; lastKnownFileType = sourcecode.swift; path = PreferencesSidebarViewController.swift; sourceTree = "<group>"; };
		4B0511AF262CAA5A00F6079C /* PrivacySecurityPreferencesTableCellView.swift */ = {isa = PBXFileReference; fileEncoding = 4; lastKnownFileType = sourcecode.swift; path = PrivacySecurityPreferencesTableCellView.swift; sourceTree = "<group>"; };
		4B0511B0262CAA5A00F6079C /* DefaultBrowserTableCellView.xib */ = {isa = PBXFileReference; fileEncoding = 4; lastKnownFileType = file.xib; path = DefaultBrowserTableCellView.xib; sourceTree = "<group>"; };
		4B0511B1262CAA5A00F6079C /* PreferenceTableCellView.swift */ = {isa = PBXFileReference; fileEncoding = 4; lastKnownFileType = sourcecode.swift; path = PreferenceTableCellView.swift; sourceTree = "<group>"; };
		4B0511B2262CAA5A00F6079C /* PreferencesListViewController.swift */ = {isa = PBXFileReference; fileEncoding = 4; lastKnownFileType = sourcecode.swift; path = PreferencesListViewController.swift; sourceTree = "<group>"; };
		4B0511B3262CAA5A00F6079C /* RoundedSelectionRowView.swift */ = {isa = PBXFileReference; fileEncoding = 4; lastKnownFileType = sourcecode.swift; path = RoundedSelectionRowView.swift; sourceTree = "<group>"; };
		4B0511B4262CAA5A00F6079C /* FireproofDomainsViewController.swift */ = {isa = PBXFileReference; fileEncoding = 4; lastKnownFileType = sourcecode.swift; path = FireproofDomainsViewController.swift; sourceTree = "<group>"; };
		4B0511B5262CAA5A00F6079C /* DownloadPreferencesTableCellView.swift */ = {isa = PBXFileReference; fileEncoding = 4; lastKnownFileType = sourcecode.swift; path = DownloadPreferencesTableCellView.swift; sourceTree = "<group>"; };
		4B0511B6262CAA5A00F6079C /* PreferencesSplitViewController.swift */ = {isa = PBXFileReference; fileEncoding = 4; lastKnownFileType = sourcecode.swift; path = PreferencesSplitViewController.swift; sourceTree = "<group>"; };
		4B0511B7262CAA5A00F6079C /* DefaultBrowserTableCellView.swift */ = {isa = PBXFileReference; fileEncoding = 4; lastKnownFileType = sourcecode.swift; path = DefaultBrowserTableCellView.swift; sourceTree = "<group>"; };
		4B0511B8262CAA5A00F6079C /* DownloadPreferencesTableCellView.xib */ = {isa = PBXFileReference; fileEncoding = 4; lastKnownFileType = file.xib; path = DownloadPreferencesTableCellView.xib; sourceTree = "<group>"; };
		4B0511B9262CAA5A00F6079C /* AppearancePreferencesTableCellView.swift */ = {isa = PBXFileReference; fileEncoding = 4; lastKnownFileType = sourcecode.swift; path = AppearancePreferencesTableCellView.swift; sourceTree = "<group>"; };
		4B0511BA262CAA5A00F6079C /* AppearancePreferencesTableCellView.xib */ = {isa = PBXFileReference; fileEncoding = 4; lastKnownFileType = file.xib; path = AppearancePreferencesTableCellView.xib; sourceTree = "<group>"; };
		4B0511DF262CAA8600F6079C /* NSOpenPanelExtensions.swift */ = {isa = PBXFileReference; fileEncoding = 4; lastKnownFileType = sourcecode.swift; path = NSOpenPanelExtensions.swift; sourceTree = "<group>"; };
		4B0511E0262CAA8600F6079C /* NSViewControllerExtension.swift */ = {isa = PBXFileReference; fileEncoding = 4; lastKnownFileType = sourcecode.swift; path = NSViewControllerExtension.swift; sourceTree = "<group>"; };
		4B0511E6262CAB3700F6079C /* UserDefaultsWrapperUtilities.swift */ = {isa = PBXFileReference; lastKnownFileType = sourcecode.swift; path = UserDefaultsWrapperUtilities.swift; sourceTree = "<group>"; };
		4B0511EF262CAEC900F6079C /* AppearancePreferencesTests.swift */ = {isa = PBXFileReference; lastKnownFileType = sourcecode.swift; path = AppearancePreferencesTests.swift; sourceTree = "<group>"; };
		4B0511F7262CB20F00F6079C /* DownloadPreferencesTests.swift */ = {isa = PBXFileReference; lastKnownFileType = sourcecode.swift; path = DownloadPreferencesTests.swift; sourceTree = "<group>"; };
		4B11060425903E570039B979 /* CoreDataEncryptionTesting.xcdatamodel */ = {isa = PBXFileReference; lastKnownFileType = wrapper.xcdatamodel; path = CoreDataEncryptionTesting.xcdatamodel; sourceTree = "<group>"; };
		4B11060925903EAC0039B979 /* CoreDataEncryptionTests.swift */ = {isa = PBXFileReference; lastKnownFileType = sourcecode.swift; path = CoreDataEncryptionTests.swift; sourceTree = "<group>"; };
		4B139AFC26B60BD800894F82 /* NSImageExtensions.swift */ = {isa = PBXFileReference; lastKnownFileType = sourcecode.swift; path = NSImageExtensions.swift; sourceTree = "<group>"; };
		4B1AD89D25FC27E200261379 /* Integration Tests.xctest */ = {isa = PBXFileReference; explicitFileType = wrapper.cfbundle; includeInIndex = 0; path = "Integration Tests.xctest"; sourceTree = BUILT_PRODUCTS_DIR; };
		4B1AD8A125FC27E200261379 /* Info.plist */ = {isa = PBXFileReference; lastKnownFileType = text.plist.xml; path = Info.plist; sourceTree = "<group>"; };
		4B1AD91625FC46FB00261379 /* CoreDataEncryptionTests.swift */ = {isa = PBXFileReference; lastKnownFileType = sourcecode.swift; path = CoreDataEncryptionTests.swift; sourceTree = "<group>"; };
		4B2984D027224E35002BF96F /* NSPasteboardExtension.swift */ = {isa = PBXFileReference; lastKnownFileType = sourcecode.swift; path = NSPasteboardExtension.swift; sourceTree = "<group>"; };
		4B2E7D6226FF9D6500D2DB17 /* PrintingUserScript.swift */ = {isa = PBXFileReference; fileEncoding = 4; lastKnownFileType = sourcecode.swift; path = PrintingUserScript.swift; sourceTree = "<group>"; };
		4B4F72EB266B2ED300814C60 /* CollectionExtension.swift */ = {isa = PBXFileReference; lastKnownFileType = sourcecode.swift; path = CollectionExtension.swift; sourceTree = "<group>"; };
		4B59023826B35F3600489384 /* ChromeDataImporter.swift */ = {isa = PBXFileReference; fileEncoding = 4; lastKnownFileType = sourcecode.swift; path = ChromeDataImporter.swift; sourceTree = "<group>"; };
		4B59023926B35F3600489384 /* ChromiumLoginReader.swift */ = {isa = PBXFileReference; fileEncoding = 4; lastKnownFileType = sourcecode.swift; path = ChromiumLoginReader.swift; sourceTree = "<group>"; };
		4B59023B26B35F3600489384 /* ChromiumDataImporter.swift */ = {isa = PBXFileReference; fileEncoding = 4; lastKnownFileType = sourcecode.swift; path = ChromiumDataImporter.swift; sourceTree = "<group>"; };
		4B59023C26B35F3600489384 /* BraveDataImporter.swift */ = {isa = PBXFileReference; fileEncoding = 4; lastKnownFileType = sourcecode.swift; path = BraveDataImporter.swift; sourceTree = "<group>"; };
		4B59024226B35F7C00489384 /* BrowserImportViewController.swift */ = {isa = PBXFileReference; fileEncoding = 4; lastKnownFileType = sourcecode.swift; path = BrowserImportViewController.swift; sourceTree = "<group>"; };
		4B59024726B3673600489384 /* ThirdPartyBrowser.swift */ = {isa = PBXFileReference; lastKnownFileType = sourcecode.swift; path = ThirdPartyBrowser.swift; sourceTree = "<group>"; };
		4B59024926B38B0B00489384 /* Login Data */ = {isa = PBXFileReference; lastKnownFileType = file; path = "Login Data"; sourceTree = "<group>"; };
		4B59024B26B38BB800489384 /* ChromiumLoginReaderTests.swift */ = {isa = PBXFileReference; lastKnownFileType = sourcecode.swift; path = ChromiumLoginReaderTests.swift; sourceTree = "<group>"; };
		4B5FF67726B602B100D42879 /* FirefoxDataImporter.swift */ = {isa = PBXFileReference; lastKnownFileType = sourcecode.swift; path = FirefoxDataImporter.swift; sourceTree = "<group>"; };
		4B6160D225B14E6E007DE5B2 /* TrackerRadarManager.swift */ = {isa = PBXFileReference; lastKnownFileType = sourcecode.swift; path = TrackerRadarManager.swift; sourceTree = "<group>"; };
		4B6160D725B150E4007DE5B2 /* trackerData.json */ = {isa = PBXFileReference; lastKnownFileType = text.json; path = trackerData.json; sourceTree = "<group>"; };
		4B6160DC25B152C5007DE5B2 /* ContentBlockerRulesUserScript.swift */ = {isa = PBXFileReference; lastKnownFileType = sourcecode.swift; path = ContentBlockerRulesUserScript.swift; sourceTree = "<group>"; };
		4B6160E425B152FA007DE5B2 /* ContentBlockerUserScript.swift */ = {isa = PBXFileReference; lastKnownFileType = sourcecode.swift; path = ContentBlockerUserScript.swift; sourceTree = "<group>"; };
		4B6160EC25B15417007DE5B2 /* DetectedTracker.swift */ = {isa = PBXFileReference; lastKnownFileType = sourcecode.swift; path = DetectedTracker.swift; sourceTree = "<group>"; };
		4B6160F125B15792007DE5B2 /* contentblockerrules.js */ = {isa = PBXFileReference; lastKnownFileType = sourcecode.javascript; path = contentblockerrules.js; sourceTree = "<group>"; };
		4B6160F625B157BB007DE5B2 /* contentblocker.js */ = {isa = PBXFileReference; lastKnownFileType = sourcecode.javascript; path = contentblocker.js; sourceTree = "<group>"; };
		4B6160FE25B15BB1007DE5B2 /* ContentBlockerRulesManager.swift */ = {isa = PBXFileReference; lastKnownFileType = sourcecode.swift; path = ContentBlockerRulesManager.swift; sourceTree = "<group>"; };
		4B65027425E5F2A70054432E /* DefaultBrowserPromptView.xib */ = {isa = PBXFileReference; lastKnownFileType = file.xib; path = DefaultBrowserPromptView.xib; sourceTree = "<group>"; };
		4B65027925E5F2B10054432E /* DefaultBrowserPromptView.swift */ = {isa = PBXFileReference; lastKnownFileType = sourcecode.swift; path = DefaultBrowserPromptView.swift; sourceTree = "<group>"; };
		4B65143D263924B5005B46EB /* EmailUrlExtensions.swift */ = {isa = PBXFileReference; lastKnownFileType = sourcecode.swift; path = EmailUrlExtensions.swift; sourceTree = "<group>"; };
		4B677424255DBEB800025BD8 /* BloomFilterWrapper.mm */ = {isa = PBXFileReference; fileEncoding = 4; lastKnownFileType = sourcecode.cpp.objcpp; path = BloomFilterWrapper.mm; sourceTree = "<group>"; };
		4B677425255DBEB800025BD8 /* BloomFilterWrapper.h */ = {isa = PBXFileReference; fileEncoding = 4; lastKnownFileType = sourcecode.c.h; path = BloomFilterWrapper.h; sourceTree = "<group>"; };
		4B677427255DBEB800025BD8 /* httpsMobileV2BloomSpec.json */ = {isa = PBXFileReference; fileEncoding = 4; lastKnownFileType = text.json; path = httpsMobileV2BloomSpec.json; sourceTree = "<group>"; };
		4B677428255DBEB800025BD8 /* httpsMobileV2Bloom.bin */ = {isa = PBXFileReference; lastKnownFileType = archive.macbinary; path = httpsMobileV2Bloom.bin; sourceTree = "<group>"; };
		4B677429255DBEB800025BD8 /* HTTPSBloomFilterSpecification.swift */ = {isa = PBXFileReference; fileEncoding = 4; lastKnownFileType = sourcecode.swift; path = HTTPSBloomFilterSpecification.swift; sourceTree = "<group>"; };
		4B67742A255DBEB800025BD8 /* httpsMobileV2FalsePositives.json */ = {isa = PBXFileReference; fileEncoding = 4; lastKnownFileType = text.json; path = httpsMobileV2FalsePositives.json; sourceTree = "<group>"; };
		4B67742B255DBEB800025BD8 /* HTTPSExcludedDomains.swift */ = {isa = PBXFileReference; fileEncoding = 4; lastKnownFileType = sourcecode.swift; path = HTTPSExcludedDomains.swift; sourceTree = "<group>"; };
		4B67742C255DBEB800025BD8 /* HTTPSUpgrade.swift */ = {isa = PBXFileReference; fileEncoding = 4; lastKnownFileType = sourcecode.swift; path = HTTPSUpgrade.swift; sourceTree = "<group>"; };
		4B67742F255DBEB800025BD8 /* HTTPSUpgrade 3.xcdatamodel */ = {isa = PBXFileReference; lastKnownFileType = wrapper.xcdatamodel; path = "HTTPSUpgrade 3.xcdatamodel"; sourceTree = "<group>"; };
		4B677430255DBEB800025BD8 /* HTTPSUpgradeStore.swift */ = {isa = PBXFileReference; fileEncoding = 4; lastKnownFileType = sourcecode.swift; path = HTTPSUpgradeStore.swift; sourceTree = "<group>"; };
		4B677440255DBEEA00025BD8 /* Database.swift */ = {isa = PBXFileReference; fileEncoding = 4; lastKnownFileType = sourcecode.swift; path = Database.swift; sourceTree = "<group>"; };
		4B677449255DBF3A00025BD8 /* BloomFilter.cpp */ = {isa = PBXFileReference; fileEncoding = 4; lastKnownFileType = sourcecode.cpp.cpp; name = BloomFilter.cpp; path = Submodules/bloom_cpp/src/BloomFilter.cpp; sourceTree = SOURCE_ROOT; };
		4B67744A255DBF3A00025BD8 /* BloomFilter.hpp */ = {isa = PBXFileReference; fileEncoding = 4; lastKnownFileType = sourcecode.cpp.h; name = BloomFilter.hpp; path = Submodules/bloom_cpp/src/BloomFilter.hpp; sourceTree = SOURCE_ROOT; };
		4B67744F255DBFA300025BD8 /* HashExtension.swift */ = {isa = PBXFileReference; fileEncoding = 4; lastKnownFileType = sourcecode.swift; path = HashExtension.swift; sourceTree = "<group>"; };
		4B677454255DC18000025BD8 /* Bridging.h */ = {isa = PBXFileReference; fileEncoding = 4; lastKnownFileType = sourcecode.c.h; path = Bridging.h; sourceTree = "<group>"; };
		4B723DEB26B0002B00E14D75 /* DataImport.swift */ = {isa = PBXFileReference; lastKnownFileType = sourcecode.swift; path = DataImport.swift; sourceTree = "<group>"; };
		4B723DED26B0002B00E14D75 /* DataImport.storyboard */ = {isa = PBXFileReference; lastKnownFileType = file.storyboard; path = DataImport.storyboard; sourceTree = "<group>"; };
		4B723DEE26B0002B00E14D75 /* DataImportViewController.swift */ = {isa = PBXFileReference; lastKnownFileType = sourcecode.swift; path = DataImportViewController.swift; sourceTree = "<group>"; };
		4B723DEF26B0002B00E14D75 /* CSVImportViewController.swift */ = {isa = PBXFileReference; lastKnownFileType = sourcecode.swift; path = CSVImportViewController.swift; sourceTree = "<group>"; };
		4B723DF026B0002B00E14D75 /* CSVImportSummaryViewController.swift */ = {isa = PBXFileReference; lastKnownFileType = sourcecode.swift; path = CSVImportSummaryViewController.swift; sourceTree = "<group>"; };
		4B723DF326B0002B00E14D75 /* SecureVaultLoginImporter.swift */ = {isa = PBXFileReference; lastKnownFileType = sourcecode.swift; path = SecureVaultLoginImporter.swift; sourceTree = "<group>"; };
		4B723DF426B0002B00E14D75 /* LoginImport.swift */ = {isa = PBXFileReference; lastKnownFileType = sourcecode.swift; path = LoginImport.swift; sourceTree = "<group>"; };
		4B723DF626B0002B00E14D75 /* CSVParser.swift */ = {isa = PBXFileReference; lastKnownFileType = sourcecode.swift; path = CSVParser.swift; sourceTree = "<group>"; };
		4B723DF726B0002B00E14D75 /* CSVImporter.swift */ = {isa = PBXFileReference; lastKnownFileType = sourcecode.swift; path = CSVImporter.swift; sourceTree = "<group>"; };
		4B723DF926B0002B00E14D75 /* DataExport.swift */ = {isa = PBXFileReference; lastKnownFileType = sourcecode.swift; path = DataExport.swift; sourceTree = "<group>"; };
		4B723DFB26B0002B00E14D75 /* LoginExport.swift */ = {isa = PBXFileReference; lastKnownFileType = sourcecode.swift; path = LoginExport.swift; sourceTree = "<group>"; };
		4B723DFD26B0002B00E14D75 /* CSVLoginExporter.swift */ = {isa = PBXFileReference; lastKnownFileType = sourcecode.swift; path = CSVLoginExporter.swift; sourceTree = "<group>"; };
		4B723DFF26B0003E00E14D75 /* DataImportMocks.swift */ = {isa = PBXFileReference; fileEncoding = 4; lastKnownFileType = sourcecode.swift; path = DataImportMocks.swift; sourceTree = "<group>"; };
		4B723E0026B0003E00E14D75 /* CSVParserTests.swift */ = {isa = PBXFileReference; fileEncoding = 4; lastKnownFileType = sourcecode.swift; path = CSVParserTests.swift; sourceTree = "<group>"; };
		4B723E0126B0003E00E14D75 /* CSVImporterTests.swift */ = {isa = PBXFileReference; fileEncoding = 4; lastKnownFileType = sourcecode.swift; path = CSVImporterTests.swift; sourceTree = "<group>"; };
		4B723E0326B0003E00E14D75 /* MockSecureVault.swift */ = {isa = PBXFileReference; fileEncoding = 4; lastKnownFileType = sourcecode.swift; path = MockSecureVault.swift; sourceTree = "<group>"; };
		4B723E0426B0003E00E14D75 /* CSVLoginExporterTests.swift */ = {isa = PBXFileReference; fileEncoding = 4; lastKnownFileType = sourcecode.swift; path = CSVLoginExporterTests.swift; sourceTree = "<group>"; };
		4B723E1726B000DC00E14D75 /* TemporaryFileCreator.swift */ = {isa = PBXFileReference; fileEncoding = 4; lastKnownFileType = sourcecode.swift; path = TemporaryFileCreator.swift; sourceTree = "<group>"; };
		4B78A86A26BB3ADD0071BB16 /* BrowserImportSummaryViewController.swift */ = {isa = PBXFileReference; lastKnownFileType = sourcecode.swift; path = BrowserImportSummaryViewController.swift; sourceTree = "<group>"; };
		4B82E9B825B6A05800656FE7 /* DetectedTrackerTests.swift */ = {isa = PBXFileReference; lastKnownFileType = sourcecode.swift; path = DetectedTrackerTests.swift; sourceTree = "<group>"; };
		4B82E9C025B6A1CD00656FE7 /* TrackerRadarManagerTests.swift */ = {isa = PBXFileReference; lastKnownFileType = sourcecode.swift; path = TrackerRadarManagerTests.swift; sourceTree = "<group>"; };
		4B8AC93226B3B06300879451 /* EdgeDataImporter.swift */ = {isa = PBXFileReference; lastKnownFileType = sourcecode.swift; path = EdgeDataImporter.swift; sourceTree = "<group>"; };
		4B8AC93426B3B2FD00879451 /* NSAlert+DataImport.swift */ = {isa = PBXFileReference; lastKnownFileType = sourcecode.swift; path = "NSAlert+DataImport.swift"; sourceTree = "<group>"; };
		4B8AC93826B48A5100879451 /* FirefoxLoginReader.swift */ = {isa = PBXFileReference; lastKnownFileType = sourcecode.swift; path = FirefoxLoginReader.swift; sourceTree = "<group>"; };
		4B8AC93A26B48ADF00879451 /* ASN1Parser.swift */ = {isa = PBXFileReference; lastKnownFileType = sourcecode.swift; path = ASN1Parser.swift; sourceTree = "<group>"; };
		4B8AC93C26B49BE600879451 /* FirefoxLoginReaderTests.swift */ = {isa = PBXFileReference; lastKnownFileType = sourcecode.swift; path = FirefoxLoginReaderTests.swift; sourceTree = "<group>"; };
		4B8AC93E26B49BEE00879451 /* logins.json */ = {isa = PBXFileReference; fileEncoding = 4; lastKnownFileType = text.json; path = logins.json; sourceTree = "<group>"; };
		4B8AC93F26B49BEE00879451 /* key4.db */ = {isa = PBXFileReference; lastKnownFileType = file; path = key4.db; sourceTree = "<group>"; };
		4B92928526670D1600AD2C21 /* BookmarksOutlineView.swift */ = {isa = PBXFileReference; fileEncoding = 4; lastKnownFileType = sourcecode.swift; path = BookmarksOutlineView.swift; sourceTree = "<group>"; };
		4B92928626670D1600AD2C21 /* OutlineSeparatorViewCell.swift */ = {isa = PBXFileReference; fileEncoding = 4; lastKnownFileType = sourcecode.swift; path = OutlineSeparatorViewCell.swift; sourceTree = "<group>"; };
		4B92928726670D1600AD2C21 /* BookmarkOutlineViewCell.swift */ = {isa = PBXFileReference; fileEncoding = 4; lastKnownFileType = sourcecode.swift; path = BookmarkOutlineViewCell.swift; sourceTree = "<group>"; };
		4B92928826670D1600AD2C21 /* BookmarkOutlineViewCell.xib */ = {isa = PBXFileReference; fileEncoding = 4; lastKnownFileType = file.xib; path = BookmarkOutlineViewCell.xib; sourceTree = "<group>"; };
		4B92928926670D1700AD2C21 /* BookmarkTableCellView.swift */ = {isa = PBXFileReference; fileEncoding = 4; lastKnownFileType = sourcecode.swift; path = BookmarkTableCellView.swift; sourceTree = "<group>"; };
		4B92928A26670D1700AD2C21 /* BookmarkTableCellView.xib */ = {isa = PBXFileReference; fileEncoding = 4; lastKnownFileType = file.xib; path = BookmarkTableCellView.xib; sourceTree = "<group>"; };
		4B92929126670D2A00AD2C21 /* BookmarkOutlineViewDataSource.swift */ = {isa = PBXFileReference; fileEncoding = 4; lastKnownFileType = sourcecode.swift; path = BookmarkOutlineViewDataSource.swift; sourceTree = "<group>"; };
		4B92929226670D2A00AD2C21 /* PasteboardFolder.swift */ = {isa = PBXFileReference; fileEncoding = 4; lastKnownFileType = sourcecode.swift; path = PasteboardFolder.swift; sourceTree = "<group>"; };
		4B92929326670D2A00AD2C21 /* BookmarkNode.swift */ = {isa = PBXFileReference; fileEncoding = 4; lastKnownFileType = sourcecode.swift; path = BookmarkNode.swift; sourceTree = "<group>"; };
		4B92929426670D2A00AD2C21 /* BookmarkSidebarTreeController.swift */ = {isa = PBXFileReference; fileEncoding = 4; lastKnownFileType = sourcecode.swift; path = BookmarkSidebarTreeController.swift; sourceTree = "<group>"; };
		4B92929526670D2A00AD2C21 /* PasteboardBookmark.swift */ = {isa = PBXFileReference; fileEncoding = 4; lastKnownFileType = sourcecode.swift; path = PasteboardBookmark.swift; sourceTree = "<group>"; };
		4B92929626670D2A00AD2C21 /* SpacerNode.swift */ = {isa = PBXFileReference; fileEncoding = 4; lastKnownFileType = sourcecode.swift; path = SpacerNode.swift; sourceTree = "<group>"; };
		4B92929726670D2A00AD2C21 /* BookmarkTreeController.swift */ = {isa = PBXFileReference; fileEncoding = 4; lastKnownFileType = sourcecode.swift; path = BookmarkTreeController.swift; sourceTree = "<group>"; };
		4B92929826670D2A00AD2C21 /* PseudoFolder.swift */ = {isa = PBXFileReference; fileEncoding = 4; lastKnownFileType = sourcecode.swift; path = PseudoFolder.swift; sourceTree = "<group>"; };
		4B92929926670D2A00AD2C21 /* BookmarkManagedObject.swift */ = {isa = PBXFileReference; fileEncoding = 4; lastKnownFileType = sourcecode.swift; path = BookmarkManagedObject.swift; sourceTree = "<group>"; };
		4B92929A26670D2A00AD2C21 /* PasteboardWriting.swift */ = {isa = PBXFileReference; fileEncoding = 4; lastKnownFileType = sourcecode.swift; path = PasteboardWriting.swift; sourceTree = "<group>"; };
		4B9292A526670D3700AD2C21 /* Bookmark.xcmappingmodel */ = {isa = PBXFileReference; lastKnownFileType = wrapper.xcmappingmodel; path = Bookmark.xcmappingmodel; sourceTree = "<group>"; };
		4B9292A626670D3700AD2C21 /* BookmarkMigrationPolicy.swift */ = {isa = PBXFileReference; fileEncoding = 4; lastKnownFileType = sourcecode.swift; path = BookmarkMigrationPolicy.swift; sourceTree = "<group>"; };
		4B9292A826670D3700AD2C21 /* Bookmark 2.xcdatamodel */ = {isa = PBXFileReference; lastKnownFileType = wrapper.xcdatamodel; path = "Bookmark 2.xcdatamodel"; sourceTree = "<group>"; };
		4B9292A926670D3700AD2C21 /* Bookmark.xcdatamodel */ = {isa = PBXFileReference; lastKnownFileType = wrapper.xcdatamodel; path = Bookmark.xcdatamodel; sourceTree = "<group>"; };
		4B9292AE26670F5300AD2C21 /* NSOutlineViewExtensions.swift */ = {isa = PBXFileReference; fileEncoding = 4; lastKnownFileType = sourcecode.swift; path = NSOutlineViewExtensions.swift; sourceTree = "<group>"; };
		4B9292B02667103000AD2C21 /* BookmarkNodePathTests.swift */ = {isa = PBXFileReference; fileEncoding = 4; lastKnownFileType = sourcecode.swift; path = BookmarkNodePathTests.swift; sourceTree = "<group>"; };
		4B9292B12667103000AD2C21 /* BookmarkNodeTests.swift */ = {isa = PBXFileReference; fileEncoding = 4; lastKnownFileType = sourcecode.swift; path = BookmarkNodeTests.swift; sourceTree = "<group>"; };
		4B9292B22667103000AD2C21 /* BookmarkSidebarTreeControllerTests.swift */ = {isa = PBXFileReference; fileEncoding = 4; lastKnownFileType = sourcecode.swift; path = BookmarkSidebarTreeControllerTests.swift; sourceTree = "<group>"; };
		4B9292B32667103000AD2C21 /* BookmarkOutlineViewDataSourceTests.swift */ = {isa = PBXFileReference; fileEncoding = 4; lastKnownFileType = sourcecode.swift; path = BookmarkOutlineViewDataSourceTests.swift; sourceTree = "<group>"; };
		4B9292B42667103000AD2C21 /* PasteboardFolderTests.swift */ = {isa = PBXFileReference; fileEncoding = 4; lastKnownFileType = sourcecode.swift; path = PasteboardFolderTests.swift; sourceTree = "<group>"; };
		4B9292B52667103000AD2C21 /* TreeControllerTests.swift */ = {isa = PBXFileReference; fileEncoding = 4; lastKnownFileType = sourcecode.swift; path = TreeControllerTests.swift; sourceTree = "<group>"; };
		4B9292B62667103000AD2C21 /* BookmarkManagedObjectTests.swift */ = {isa = PBXFileReference; fileEncoding = 4; lastKnownFileType = sourcecode.swift; path = BookmarkManagedObjectTests.swift; sourceTree = "<group>"; };
		4B9292B72667103000AD2C21 /* BookmarkMigrationTests.swift */ = {isa = PBXFileReference; fileEncoding = 4; lastKnownFileType = sourcecode.swift; path = BookmarkMigrationTests.swift; sourceTree = "<group>"; };
		4B9292B82667103000AD2C21 /* BookmarkTests.swift */ = {isa = PBXFileReference; fileEncoding = 4; lastKnownFileType = sourcecode.swift; path = BookmarkTests.swift; sourceTree = "<group>"; };
		4B9292B92667103100AD2C21 /* PasteboardBookmarkTests.swift */ = {isa = PBXFileReference; fileEncoding = 4; lastKnownFileType = sourcecode.swift; path = PasteboardBookmarkTests.swift; sourceTree = "<group>"; };
		4B9292C42667104B00AD2C21 /* CoreDataTestUtilities.swift */ = {isa = PBXFileReference; fileEncoding = 4; lastKnownFileType = sourcecode.swift; path = CoreDataTestUtilities.swift; sourceTree = "<group>"; };
		4B9292C62667123700AD2C21 /* BrowserTabSelectionDelegate.swift */ = {isa = PBXFileReference; fileEncoding = 4; lastKnownFileType = sourcecode.swift; path = BrowserTabSelectionDelegate.swift; sourceTree = "<group>"; };
		4B9292C72667123700AD2C21 /* BookmarkManagementSidebarViewController.swift */ = {isa = PBXFileReference; fileEncoding = 4; lastKnownFileType = sourcecode.swift; path = BookmarkManagementSidebarViewController.swift; sourceTree = "<group>"; };
		4B9292C82667123700AD2C21 /* BookmarkManagementSplitViewController.swift */ = {isa = PBXFileReference; fileEncoding = 4; lastKnownFileType = sourcecode.swift; path = BookmarkManagementSplitViewController.swift; sourceTree = "<group>"; };
		4B9292C92667123700AD2C21 /* BookmarkTableRowView.swift */ = {isa = PBXFileReference; fileEncoding = 4; lastKnownFileType = sourcecode.swift; path = BookmarkTableRowView.swift; sourceTree = "<group>"; };
		4B9292CA2667123700AD2C21 /* AddFolderModalViewController.swift */ = {isa = PBXFileReference; fileEncoding = 4; lastKnownFileType = sourcecode.swift; path = AddFolderModalViewController.swift; sourceTree = "<group>"; };
		4B9292CB2667123700AD2C21 /* AddBookmarkModalViewController.swift */ = {isa = PBXFileReference; fileEncoding = 4; lastKnownFileType = sourcecode.swift; path = AddBookmarkModalViewController.swift; sourceTree = "<group>"; };
		4B9292CC2667123700AD2C21 /* BookmarkListViewController.swift */ = {isa = PBXFileReference; fileEncoding = 4; lastKnownFileType = sourcecode.swift; path = BookmarkListViewController.swift; sourceTree = "<group>"; };
		4B9292CD2667123700AD2C21 /* BookmarkManagementDetailViewController.swift */ = {isa = PBXFileReference; fileEncoding = 4; lastKnownFileType = sourcecode.swift; path = BookmarkManagementDetailViewController.swift; sourceTree = "<group>"; };
		4B9292D62667124000AD2C21 /* NSPopUpButtonExtension.swift */ = {isa = PBXFileReference; fileEncoding = 4; lastKnownFileType = sourcecode.swift; path = NSPopUpButtonExtension.swift; sourceTree = "<group>"; };
		4B9292D82667124B00AD2C21 /* BookmarkListTreeControllerDataSource.swift */ = {isa = PBXFileReference; fileEncoding = 4; lastKnownFileType = sourcecode.swift; path = BookmarkListTreeControllerDataSource.swift; sourceTree = "<group>"; };
		4B9292DA2667125D00AD2C21 /* ContextualMenu.swift */ = {isa = PBXFileReference; fileEncoding = 4; lastKnownFileType = sourcecode.swift; path = ContextualMenu.swift; sourceTree = "<group>"; };
		4BA1A69A258B076900F6F690 /* FileStore.swift */ = {isa = PBXFileReference; lastKnownFileType = sourcecode.swift; path = FileStore.swift; sourceTree = "<group>"; };
		4BA1A69F258B079600F6F690 /* DataEncryption.swift */ = {isa = PBXFileReference; lastKnownFileType = sourcecode.swift; path = DataEncryption.swift; sourceTree = "<group>"; };
		4BA1A6A4258B07DF00F6F690 /* EncryptedValueTransformer.swift */ = {isa = PBXFileReference; lastKnownFileType = sourcecode.swift; path = EncryptedValueTransformer.swift; sourceTree = "<group>"; };
		4BA1A6B2258B080A00F6F690 /* EncryptionKeyGeneration.swift */ = {isa = PBXFileReference; lastKnownFileType = sourcecode.swift; path = EncryptionKeyGeneration.swift; sourceTree = "<group>"; };
		4BA1A6B7258B081600F6F690 /* EncryptionKeyStoring.swift */ = {isa = PBXFileReference; lastKnownFileType = sourcecode.swift; path = EncryptionKeyStoring.swift; sourceTree = "<group>"; };
		4BA1A6BC258B082300F6F690 /* EncryptionKeyStore.swift */ = {isa = PBXFileReference; lastKnownFileType = sourcecode.swift; path = EncryptionKeyStore.swift; sourceTree = "<group>"; };
		4BA1A6C1258B0A1300F6F690 /* ContiguousBytesExtension.swift */ = {isa = PBXFileReference; lastKnownFileType = sourcecode.swift; path = ContiguousBytesExtension.swift; sourceTree = "<group>"; };
		4BA1A6D8258C0CB300F6F690 /* DataEncryptionTests.swift */ = {isa = PBXFileReference; lastKnownFileType = sourcecode.swift; path = DataEncryptionTests.swift; sourceTree = "<group>"; };
		4BA1A6DD258C100A00F6F690 /* FileStoreTests.swift */ = {isa = PBXFileReference; lastKnownFileType = sourcecode.swift; path = FileStoreTests.swift; sourceTree = "<group>"; };
		4BA1A6E5258C270800F6F690 /* EncryptionKeyGeneratorTests.swift */ = {isa = PBXFileReference; lastKnownFileType = sourcecode.swift; path = EncryptionKeyGeneratorTests.swift; sourceTree = "<group>"; };
		4BA1A6EA258C288C00F6F690 /* EncryptionKeyStoreTests.swift */ = {isa = PBXFileReference; lastKnownFileType = sourcecode.swift; path = EncryptionKeyStoreTests.swift; sourceTree = "<group>"; };
		4BA1A6F5258C4F9600F6F690 /* EncryptionMocks.swift */ = {isa = PBXFileReference; lastKnownFileType = sourcecode.swift; path = EncryptionMocks.swift; sourceTree = "<group>"; };
		4BA1A6FD258C5C1300F6F690 /* EncryptedValueTransformerTests.swift */ = {isa = PBXFileReference; lastKnownFileType = sourcecode.swift; path = EncryptedValueTransformerTests.swift; sourceTree = "<group>"; };
		4BB46EA026B8954500222970 /* logins-encrypted.json */ = {isa = PBXFileReference; fileEncoding = 4; lastKnownFileType = text.json; path = "logins-encrypted.json"; sourceTree = "<group>"; };
		4BB46EA126B8954500222970 /* key4-encrypted.db */ = {isa = PBXFileReference; lastKnownFileType = file; path = "key4-encrypted.db"; sourceTree = "<group>"; };
		4BB6CE5E26B77ED000EC5860 /* Cryptography.swift */ = {isa = PBXFileReference; lastKnownFileType = sourcecode.swift; path = Cryptography.swift; sourceTree = "<group>"; };
		4BB88B4425B7B55C006F6B06 /* DebugUserScript.swift */ = {isa = PBXFileReference; lastKnownFileType = sourcecode.swift; path = DebugUserScript.swift; sourceTree = "<group>"; };
		4BB88B4925B7B690006F6B06 /* SequenceExtensions.swift */ = {isa = PBXFileReference; lastKnownFileType = sourcecode.swift; path = SequenceExtensions.swift; sourceTree = "<group>"; };
		4BB88B4F25B7BA2B006F6B06 /* TabInstrumentation.swift */ = {isa = PBXFileReference; lastKnownFileType = sourcecode.swift; path = TabInstrumentation.swift; sourceTree = "<group>"; };
		4BB88B5A25B7BA50006F6B06 /* Instruments.swift */ = {isa = PBXFileReference; lastKnownFileType = sourcecode.swift; path = Instruments.swift; sourceTree = "<group>"; };
		4BB99CF526FE191E001E4761 /* FirefoxBookmarksReader.swift */ = {isa = PBXFileReference; fileEncoding = 4; lastKnownFileType = sourcecode.swift; path = FirefoxBookmarksReader.swift; sourceTree = "<group>"; };
		4BB99CF626FE191E001E4761 /* BookmarkImport.swift */ = {isa = PBXFileReference; fileEncoding = 4; lastKnownFileType = sourcecode.swift; path = BookmarkImport.swift; sourceTree = "<group>"; };
		4BB99CF726FE191E001E4761 /* CoreDataBookmarkImporter.swift */ = {isa = PBXFileReference; fileEncoding = 4; lastKnownFileType = sourcecode.swift; path = CoreDataBookmarkImporter.swift; sourceTree = "<group>"; };
		4BB99CF926FE191E001E4761 /* ChromiumBookmarksReader.swift */ = {isa = PBXFileReference; fileEncoding = 4; lastKnownFileType = sourcecode.swift; path = ChromiumBookmarksReader.swift; sourceTree = "<group>"; };
		4BB99CFA26FE191E001E4761 /* ImportedBookmarks.swift */ = {isa = PBXFileReference; fileEncoding = 4; lastKnownFileType = sourcecode.swift; path = ImportedBookmarks.swift; sourceTree = "<group>"; };
		4BB99CFC26FE191E001E4761 /* SafariBookmarksReader.swift */ = {isa = PBXFileReference; fileEncoding = 4; lastKnownFileType = sourcecode.swift; path = SafariBookmarksReader.swift; sourceTree = "<group>"; };
		4BB99CFD26FE191E001E4761 /* SafariDataImporter.swift */ = {isa = PBXFileReference; fileEncoding = 4; lastKnownFileType = sourcecode.swift; path = SafariDataImporter.swift; sourceTree = "<group>"; };
		4BB99D0526FE1979001E4761 /* RequestFilePermissionViewController.swift */ = {isa = PBXFileReference; fileEncoding = 4; lastKnownFileType = sourcecode.swift; path = RequestFilePermissionViewController.swift; sourceTree = "<group>"; };
		4BB99D0826FE1A6D001E4761 /* Bookmarks.plist */ = {isa = PBXFileReference; lastKnownFileType = file.bplist; path = Bookmarks.plist; sourceTree = "<group>"; };
		4BB99D0A26FE1A7B001E4761 /* Bookmarks */ = {isa = PBXFileReference; fileEncoding = 4; lastKnownFileType = text; path = Bookmarks; sourceTree = "<group>"; };
		4BB99D0C26FE1A83001E4761 /* ChromiumBookmarksReaderTests.swift */ = {isa = PBXFileReference; fileEncoding = 4; lastKnownFileType = sourcecode.swift; path = ChromiumBookmarksReaderTests.swift; sourceTree = "<group>"; };
		4BB99D0D26FE1A83001E4761 /* FirefoxBookmarksReaderTests.swift */ = {isa = PBXFileReference; fileEncoding = 4; lastKnownFileType = sourcecode.swift; path = FirefoxBookmarksReaderTests.swift; sourceTree = "<group>"; };
		4BB99D0E26FE1A84001E4761 /* SafariBookmarksReaderTests.swift */ = {isa = PBXFileReference; fileEncoding = 4; lastKnownFileType = sourcecode.swift; path = SafariBookmarksReaderTests.swift; sourceTree = "<group>"; };
		4BB99D1226FE1A94001E4761 /* places.sqlite */ = {isa = PBXFileReference; lastKnownFileType = file; path = places.sqlite; sourceTree = "<group>"; };
		4BE0DF0426781961006337B7 /* NSStoryboardExtension.swift */ = {isa = PBXFileReference; lastKnownFileType = sourcecode.swift; path = NSStoryboardExtension.swift; sourceTree = "<group>"; };
		4BE6546E271FCD40008D1D63 /* PasswordManagementIdentityItemView.swift */ = {isa = PBXFileReference; fileEncoding = 4; lastKnownFileType = sourcecode.swift; path = PasswordManagementIdentityItemView.swift; sourceTree = "<group>"; };
		4BE6546F271FCD40008D1D63 /* EditableTextField.swift */ = {isa = PBXFileReference; fileEncoding = 4; lastKnownFileType = sourcecode.swift; path = EditableTextField.swift; sourceTree = "<group>"; };
		4BE65470271FCD40008D1D63 /* PasswordManagementCreditCardItemView.swift */ = {isa = PBXFileReference; fileEncoding = 4; lastKnownFileType = sourcecode.swift; path = PasswordManagementCreditCardItemView.swift; sourceTree = "<group>"; };
		4BE65471271FCD40008D1D63 /* PasswordManagementLoginItemView.swift */ = {isa = PBXFileReference; fileEncoding = 4; lastKnownFileType = sourcecode.swift; path = PasswordManagementLoginItemView.swift; sourceTree = "<group>"; };
		4BE65472271FCD40008D1D63 /* PasswordManagementNoteItemView.swift */ = {isa = PBXFileReference; fileEncoding = 4; lastKnownFileType = sourcecode.swift; path = PasswordManagementNoteItemView.swift; sourceTree = "<group>"; };
		4BE65473271FCD40008D1D63 /* EditableTextView.swift */ = {isa = PBXFileReference; fileEncoding = 4; lastKnownFileType = sourcecode.swift; path = EditableTextView.swift; sourceTree = "<group>"; };
		4BE6547A271FCD4D008D1D63 /* PasswordManagementIdentityModel.swift */ = {isa = PBXFileReference; fileEncoding = 4; lastKnownFileType = sourcecode.swift; path = PasswordManagementIdentityModel.swift; sourceTree = "<group>"; };
		4BE6547B271FCD4D008D1D63 /* PasswordManagementCreditCardModel.swift */ = {isa = PBXFileReference; fileEncoding = 4; lastKnownFileType = sourcecode.swift; path = PasswordManagementCreditCardModel.swift; sourceTree = "<group>"; };
		4BE6547C271FCD4D008D1D63 /* PasswordManagementLoginModel.swift */ = {isa = PBXFileReference; fileEncoding = 4; lastKnownFileType = sourcecode.swift; path = PasswordManagementLoginModel.swift; sourceTree = "<group>"; };
		4BE6547D271FCD4D008D1D63 /* PasswordManagementNoteModel.swift */ = {isa = PBXFileReference; fileEncoding = 4; lastKnownFileType = sourcecode.swift; path = PasswordManagementNoteModel.swift; sourceTree = "<group>"; };
		4BE65482271FCD53008D1D63 /* CountryList.swift */ = {isa = PBXFileReference; fileEncoding = 4; lastKnownFileType = sourcecode.swift; path = CountryList.swift; sourceTree = "<group>"; };
		4BE65484271FCD7B008D1D63 /* LoginFaviconView.swift */ = {isa = PBXFileReference; fileEncoding = 4; lastKnownFileType = sourcecode.swift; path = LoginFaviconView.swift; sourceTree = "<group>"; };
		4BF4951726C08395000547B8 /* ThirdPartyBrowserTests.swift */ = {isa = PBXFileReference; lastKnownFileType = sourcecode.swift; path = ThirdPartyBrowserTests.swift; sourceTree = "<group>"; };
		7B4CE8DA26F02108009134B1 /* UI Tests.xctest */ = {isa = PBXFileReference; explicitFileType = wrapper.cfbundle; includeInIndex = 0; path = "UI Tests.xctest"; sourceTree = BUILT_PRODUCTS_DIR; };
		7B4CE8DE26F02108009134B1 /* Info.plist */ = {isa = PBXFileReference; lastKnownFileType = text.plist.xml; path = Info.plist; sourceTree = "<group>"; };
		7B4CE8E626F02134009134B1 /* TabBarTests.swift */ = {isa = PBXFileReference; lastKnownFileType = sourcecode.swift; path = TabBarTests.swift; sourceTree = "<group>"; };
		8511E18325F82B34002F516B /* 01_Fire_really_small.json */ = {isa = PBXFileReference; fileEncoding = 4; lastKnownFileType = text.json; path = 01_Fire_really_small.json; sourceTree = "<group>"; };
		853014D525E671A000FB8205 /* PageObserverUserScript.swift */ = {isa = PBXFileReference; lastKnownFileType = sourcecode.swift; path = PageObserverUserScript.swift; sourceTree = "<group>"; };
		85308E24267FC9F2001ABD76 /* NSAlertExtension.swift */ = {isa = PBXFileReference; lastKnownFileType = sourcecode.swift; path = NSAlertExtension.swift; sourceTree = "<group>"; };
		85308E26267FCB22001ABD76 /* PasswordManagerSettings.swift */ = {isa = PBXFileReference; lastKnownFileType = sourcecode.swift; path = PasswordManagerSettings.swift; sourceTree = "<group>"; };
		8546DE6125C03056000CA5E1 /* UserAgentTests.swift */ = {isa = PBXFileReference; lastKnownFileType = sourcecode.swift; path = UserAgentTests.swift; sourceTree = "<group>"; };
		85480F8925CDC360009424E3 /* MainMenu.storyboard */ = {isa = PBXFileReference; lastKnownFileType = file.storyboard; path = MainMenu.storyboard; sourceTree = "<group>"; };
		85480FBA25D181CB009424E3 /* ConfigurationDownloading.swift */ = {isa = PBXFileReference; lastKnownFileType = sourcecode.swift; path = ConfigurationDownloading.swift; sourceTree = "<group>"; };
		85480FCE25D1AA22009424E3 /* ConfigurationStoring.swift */ = {isa = PBXFileReference; lastKnownFileType = sourcecode.swift; path = ConfigurationStoring.swift; sourceTree = "<group>"; };
		8553FF51257523760029327F /* URLSuggestedFilenameTests.swift */ = {isa = PBXFileReference; lastKnownFileType = sourcecode.swift; path = URLSuggestedFilenameTests.swift; sourceTree = "<group>"; };
		85625993269C8F9600EE44BC /* PasswordManager.storyboard */ = {isa = PBXFileReference; lastKnownFileType = file.storyboard; path = PasswordManager.storyboard; sourceTree = "<group>"; };
		85625995269C953C00EE44BC /* PasswordManagementViewController.swift */ = {isa = PBXFileReference; lastKnownFileType = sourcecode.swift; path = PasswordManagementViewController.swift; sourceTree = "<group>"; };
		85625997269C9C5F00EE44BC /* PasswordManagementPopover.swift */ = {isa = PBXFileReference; lastKnownFileType = sourcecode.swift; path = PasswordManagementPopover.swift; sourceTree = "<group>"; };
		85625999269CA0A600EE44BC /* NSRectExtension.swift */ = {isa = PBXFileReference; lastKnownFileType = sourcecode.swift; path = NSRectExtension.swift; sourceTree = "<group>"; };
		856C98A5256EB59600A22F1F /* MenuItemSelectors.swift */ = {isa = PBXFileReference; lastKnownFileType = sourcecode.swift; path = MenuItemSelectors.swift; sourceTree = "<group>"; };
		856C98D42570116900A22F1F /* NSWindow+Toast.swift */ = {isa = PBXFileReference; lastKnownFileType = sourcecode.swift; path = "NSWindow+Toast.swift"; sourceTree = "<group>"; };
		856C98DE257014BD00A22F1F /* FileDownloadManager.swift */ = {isa = PBXFileReference; lastKnownFileType = sourcecode.swift; path = FileDownloadManager.swift; sourceTree = "<group>"; };
		856CADEF271710F400E79BB0 /* HoverUserScript.swift */ = {isa = PBXFileReference; lastKnownFileType = sourcecode.swift; path = HoverUserScript.swift; sourceTree = "<group>"; };
		85778E3427142C3000F091CA /* HomepageHeaderView.swift */ = {isa = PBXFileReference; lastKnownFileType = sourcecode.swift; path = HomepageHeaderView.swift; sourceTree = "<group>"; };
		85799C1725DEBB3F0007EC87 /* Logging.swift */ = {isa = PBXFileReference; fileEncoding = 4; lastKnownFileType = sourcecode.swift; path = Logging.swift; sourceTree = "<group>"; };
		8585B63726D6E66C00C1416F /* ButtonStyles.swift */ = {isa = PBXFileReference; lastKnownFileType = sourcecode.swift; path = ButtonStyles.swift; sourceTree = "<group>"; };
		85890639267BCD8E00D23B0D /* SaveCredentialsPopover.swift */ = {isa = PBXFileReference; lastKnownFileType = sourcecode.swift; path = SaveCredentialsPopover.swift; sourceTree = "<group>"; };
		8589063B267BCDC000D23B0D /* SaveCredentialsViewController.swift */ = {isa = PBXFileReference; lastKnownFileType = sourcecode.swift; path = SaveCredentialsViewController.swift; sourceTree = "<group>"; };
		858A797E26A79EAA00A75A42 /* UserText+PasswordManager.swift */ = {isa = PBXFileReference; lastKnownFileType = sourcecode.swift; path = "UserText+PasswordManager.swift"; sourceTree = "<group>"; };
		858A798226A8B75F00A75A42 /* CopyHandler.swift */ = {isa = PBXFileReference; lastKnownFileType = sourcecode.swift; path = CopyHandler.swift; sourceTree = "<group>"; };
		858A798426A8BB5D00A75A42 /* NSTextViewExtension.swift */ = {isa = PBXFileReference; lastKnownFileType = sourcecode.swift; path = NSTextViewExtension.swift; sourceTree = "<group>"; };
		858A798726A99DBE00A75A42 /* PasswordManagementItemListModelTests.swift */ = {isa = PBXFileReference; lastKnownFileType = sourcecode.swift; path = PasswordManagementItemListModelTests.swift; sourceTree = "<group>"; };
		858A798926A9B35E00A75A42 /* PasswordManagementItemModelTests.swift */ = {isa = PBXFileReference; lastKnownFileType = sourcecode.swift; path = PasswordManagementItemModelTests.swift; sourceTree = "<group>"; };
		858C1BEC26974E6600E6C014 /* PasswordManagerSettingsTests.swift */ = {isa = PBXFileReference; lastKnownFileType = sourcecode.swift; path = PasswordManagerSettingsTests.swift; sourceTree = "<group>"; };
		858C78FB2705EB5F009B2B44 /* HomepageHeader.xib */ = {isa = PBXFileReference; lastKnownFileType = file.xib; path = HomepageHeader.xib; sourceTree = "<group>"; };
		85A0116825AF1D8900FA6A0C /* FindInPageViewController.swift */ = {isa = PBXFileReference; lastKnownFileType = sourcecode.swift; path = FindInPageViewController.swift; sourceTree = "<group>"; };
		85A0117325AF2EDF00FA6A0C /* FindInPage.storyboard */ = {isa = PBXFileReference; lastKnownFileType = file.storyboard; path = FindInPage.storyboard; sourceTree = "<group>"; };
		85A0118125AF60E700FA6A0C /* FindInPageModel.swift */ = {isa = PBXFileReference; lastKnownFileType = sourcecode.swift; path = FindInPageModel.swift; sourceTree = "<group>"; };
		85A011E925B4D4CA00FA6A0C /* FindInPageUserScript.swift */ = {isa = PBXFileReference; lastKnownFileType = sourcecode.swift; path = FindInPageUserScript.swift; sourceTree = "<group>"; };
		85AC3AEE25D5CE9800C7D2AA /* UserScripts.swift */ = {isa = PBXFileReference; lastKnownFileType = sourcecode.swift; path = UserScripts.swift; sourceTree = "<group>"; };
		85AC3AF625D5DBFD00C7D2AA /* DataExtension.swift */ = {isa = PBXFileReference; lastKnownFileType = sourcecode.swift; path = DataExtension.swift; sourceTree = "<group>"; };
		85AC3B0425D6B1D800C7D2AA /* ScriptSourceProviding.swift */ = {isa = PBXFileReference; lastKnownFileType = sourcecode.swift; path = ScriptSourceProviding.swift; sourceTree = "<group>"; };
		85AC3B1625D9BC1A00C7D2AA /* ConfigurationDownloaderTests.swift */ = {isa = PBXFileReference; lastKnownFileType = sourcecode.swift; path = ConfigurationDownloaderTests.swift; sourceTree = "<group>"; };
		85AC3B3425DA82A600C7D2AA /* DataTaskProviding.swift */ = {isa = PBXFileReference; lastKnownFileType = sourcecode.swift; path = DataTaskProviding.swift; sourceTree = "<group>"; };
		85AC3B4825DAC9BD00C7D2AA /* ConfigurationStorageTests.swift */ = {isa = PBXFileReference; lastKnownFileType = sourcecode.swift; path = ConfigurationStorageTests.swift; sourceTree = "<group>"; };
		85AE2FF124A33A2D002D507F /* WebKit.framework */ = {isa = PBXFileReference; lastKnownFileType = wrapper.framework; name = WebKit.framework; path = System/Library/Frameworks/WebKit.framework; sourceTree = SDKROOT; };
		85C6A29525CC1FFD00EEB5F1 /* UserDefaultsWrapper.swift */ = {isa = PBXFileReference; lastKnownFileType = sourcecode.swift; path = UserDefaultsWrapper.swift; sourceTree = "<group>"; };
		85CC1D72269EF1880062F04E /* PasswordManagementItemList.swift */ = {isa = PBXFileReference; lastKnownFileType = sourcecode.swift; path = PasswordManagementItemList.swift; sourceTree = "<group>"; };
		85CC1D7A26A05ECF0062F04E /* PasswordManagementItemListModel.swift */ = {isa = PBXFileReference; lastKnownFileType = sourcecode.swift; path = PasswordManagementItemListModel.swift; sourceTree = "<group>"; };
		85CC1D7C26A05F250062F04E /* PasswordManagementItemModel.swift */ = {isa = PBXFileReference; lastKnownFileType = sourcecode.swift; path = PasswordManagementItemModel.swift; sourceTree = "<group>"; };
		85D33F1125C82EB3002B91A6 /* ConfigurationManager.swift */ = {isa = PBXFileReference; lastKnownFileType = sourcecode.swift; path = ConfigurationManager.swift; sourceTree = "<group>"; };
		85D438B5256E7C9E00F3BAF8 /* ContextMenuUserScript.swift */ = {isa = PBXFileReference; lastKnownFileType = sourcecode.swift; path = ContextMenuUserScript.swift; sourceTree = "<group>"; };
		85D885AF26A590A90077C374 /* NSNotificationName+PasswordManager.swift */ = {isa = PBXFileReference; lastKnownFileType = sourcecode.swift; path = "NSNotificationName+PasswordManager.swift"; sourceTree = "<group>"; };
		85D885B226A5A9DE0077C374 /* NSAlert+PasswordManager.swift */ = {isa = PBXFileReference; lastKnownFileType = sourcecode.swift; path = "NSAlert+PasswordManager.swift"; sourceTree = "<group>"; };
		85E11C2E25E7DC7E00974CAF /* ExternalURLHandler.swift */ = {isa = PBXFileReference; lastKnownFileType = sourcecode.swift; path = ExternalURLHandler.swift; sourceTree = "<group>"; };
		85E11C3625E7F1E100974CAF /* ExternalURLHandlerTests.swift */ = {isa = PBXFileReference; lastKnownFileType = sourcecode.swift; path = ExternalURLHandlerTests.swift; sourceTree = "<group>"; };
		85F1B0C825EF9759004792B6 /* URLEventHandlerTests.swift */ = {isa = PBXFileReference; lastKnownFileType = sourcecode.swift; path = URLEventHandlerTests.swift; sourceTree = "<group>"; };
		85F69B3B25EDE81F00978E59 /* URLExtensionTests.swift */ = {isa = PBXFileReference; lastKnownFileType = sourcecode.swift; path = URLExtensionTests.swift; sourceTree = "<group>"; };
		AA0877B726D5160D00B05660 /* SafariVersionReaderTests.swift */ = {isa = PBXFileReference; lastKnownFileType = sourcecode.swift; path = SafariVersionReaderTests.swift; sourceTree = "<group>"; };
		AA0877B926D5161D00B05660 /* WebKitVersionProviderTests.swift */ = {isa = PBXFileReference; lastKnownFileType = sourcecode.swift; path = WebKitVersionProviderTests.swift; sourceTree = "<group>"; };
		AA0F3DB6261A566C0077F2D9 /* SuggestionLoadingMock.swift */ = {isa = PBXFileReference; lastKnownFileType = sourcecode.swift; path = SuggestionLoadingMock.swift; sourceTree = "<group>"; };
		AA28C115271AFD3500F33FF1 /* dark-shield-dot.json */ = {isa = PBXFileReference; fileEncoding = 4; lastKnownFileType = text.json; path = "dark-shield-dot.json"; sourceTree = "<group>"; };
		AA28C116271AFD3500F33FF1 /* dark-shield.json */ = {isa = PBXFileReference; fileEncoding = 4; lastKnownFileType = text.json; path = "dark-shield.json"; sourceTree = "<group>"; };
		AA28C117271AFD3600F33FF1 /* trackers.json */ = {isa = PBXFileReference; fileEncoding = 4; lastKnownFileType = text.json; path = trackers.json; sourceTree = "<group>"; };
		AA28C118271AFD3600F33FF1 /* shield-dot.json */ = {isa = PBXFileReference; fileEncoding = 4; lastKnownFileType = text.json; path = "shield-dot.json"; sourceTree = "<group>"; };
		AA28C119271AFD3600F33FF1 /* dark-trackers.json */ = {isa = PBXFileReference; fileEncoding = 4; lastKnownFileType = text.json; path = "dark-trackers.json"; sourceTree = "<group>"; };
		AA28C11A271AFD3600F33FF1 /* shield.json */ = {isa = PBXFileReference; fileEncoding = 4; lastKnownFileType = text.json; path = shield.json; sourceTree = "<group>"; };
		AA2CB12C2587BB5600AA6FBE /* TabBarFooter.xib */ = {isa = PBXFileReference; lastKnownFileType = file.xib; path = TabBarFooter.xib; sourceTree = "<group>"; };
		AA2CB1342587C29500AA6FBE /* TabBarFooter.swift */ = {isa = PBXFileReference; lastKnownFileType = sourcecode.swift; path = TabBarFooter.swift; sourceTree = "<group>"; };
		AA3F895224C18AD500628DDE /* SuggestionViewModel.swift */ = {isa = PBXFileReference; lastKnownFileType = sourcecode.swift; path = SuggestionViewModel.swift; sourceTree = "<group>"; };
		AA4BBA3A25C58FA200C4FB0F /* MainMenu.swift */ = {isa = PBXFileReference; lastKnownFileType = sourcecode.swift; path = MainMenu.swift; sourceTree = "<group>"; };
		AA4D700625545EF800C3411E /* URLEventHandler.swift */ = {isa = PBXFileReference; lastKnownFileType = sourcecode.swift; path = URLEventHandler.swift; sourceTree = "<group>"; };
		AA4FF40B2624751A004E2377 /* GrammarFeaturesManager.swift */ = {isa = PBXFileReference; lastKnownFileType = sourcecode.swift; path = GrammarFeaturesManager.swift; sourceTree = "<group>"; };
		AA512D1324D99D9800230283 /* FaviconService.swift */ = {isa = PBXFileReference; lastKnownFileType = sourcecode.swift; path = FaviconService.swift; sourceTree = "<group>"; };
		AA585D7E248FD31100E9A3E2 /* DuckDuckGo.app */ = {isa = PBXFileReference; explicitFileType = wrapper.application; includeInIndex = 0; path = DuckDuckGo.app; sourceTree = BUILT_PRODUCTS_DIR; };
		AA585D81248FD31100E9A3E2 /* AppDelegate.swift */ = {isa = PBXFileReference; lastKnownFileType = sourcecode.swift; path = AppDelegate.swift; sourceTree = "<group>"; };
		AA585D83248FD31100E9A3E2 /* BrowserTabViewController.swift */ = {isa = PBXFileReference; lastKnownFileType = sourcecode.swift; path = BrowserTabViewController.swift; sourceTree = "<group>"; };
		AA585D85248FD31400E9A3E2 /* Assets.xcassets */ = {isa = PBXFileReference; lastKnownFileType = folder.assetcatalog; path = Assets.xcassets; sourceTree = "<group>"; };
		AA585D88248FD31400E9A3E2 /* Base */ = {isa = PBXFileReference; lastKnownFileType = file.storyboard; name = Base; path = Base.lproj/Main.storyboard; sourceTree = "<group>"; };
		AA585D8A248FD31400E9A3E2 /* Info.plist */ = {isa = PBXFileReference; lastKnownFileType = text.plist.xml; path = Info.plist; sourceTree = "<group>"; };
		AA585D8B248FD31400E9A3E2 /* DuckDuckGo.entitlements */ = {isa = PBXFileReference; lastKnownFileType = text.plist.entitlements; path = DuckDuckGo.entitlements; sourceTree = "<group>"; };
		AA585D90248FD31400E9A3E2 /* Unit Tests.xctest */ = {isa = PBXFileReference; explicitFileType = wrapper.cfbundle; includeInIndex = 0; path = "Unit Tests.xctest"; sourceTree = BUILT_PRODUCTS_DIR; };
		AA585D96248FD31400E9A3E2 /* Info.plist */ = {isa = PBXFileReference; lastKnownFileType = text.plist.xml; path = Info.plist; sourceTree = "<group>"; };
		AA585DAE2490E6E600E9A3E2 /* MainViewController.swift */ = {isa = PBXFileReference; lastKnownFileType = sourcecode.swift; name = MainViewController.swift; path = ../MainViewController.swift; sourceTree = "<group>"; };
		AA5C8F58258FE21F00748EB7 /* NSTextFieldExtension.swift */ = {isa = PBXFileReference; lastKnownFileType = sourcecode.swift; path = NSTextFieldExtension.swift; sourceTree = "<group>"; };
		AA5C8F5D2590EEE800748EB7 /* NSPointExtension.swift */ = {isa = PBXFileReference; lastKnownFileType = sourcecode.swift; path = NSPointExtension.swift; sourceTree = "<group>"; };
		AA5C8F622591021700748EB7 /* NSApplicationExtension.swift */ = {isa = PBXFileReference; lastKnownFileType = sourcecode.swift; path = NSApplicationExtension.swift; sourceTree = "<group>"; };
		AA5D6DAB24A340F700C6FBCE /* WebViewStateObserver.swift */ = {isa = PBXFileReference; lastKnownFileType = sourcecode.swift; path = WebViewStateObserver.swift; sourceTree = "<group>"; };
		AA63745324C9BF9A00AB2AC4 /* SuggestionContainerTests.swift */ = {isa = PBXFileReference; lastKnownFileType = sourcecode.swift; path = SuggestionContainerTests.swift; sourceTree = "<group>"; };
		AA652CB025DD825B009059CC /* LocalBookmarkStoreTests.swift */ = {isa = PBXFileReference; lastKnownFileType = sourcecode.swift; path = LocalBookmarkStoreTests.swift; sourceTree = "<group>"; };
		AA652CCD25DD9071009059CC /* BookmarkListTests.swift */ = {isa = PBXFileReference; lastKnownFileType = sourcecode.swift; path = BookmarkListTests.swift; sourceTree = "<group>"; };
		AA652CD225DDA6E9009059CC /* LocalBookmarkManagerTests.swift */ = {isa = PBXFileReference; lastKnownFileType = sourcecode.swift; path = LocalBookmarkManagerTests.swift; sourceTree = "<group>"; };
		AA652CDA25DDAB32009059CC /* BookmarkStoreMock.swift */ = {isa = PBXFileReference; lastKnownFileType = sourcecode.swift; path = BookmarkStoreMock.swift; sourceTree = "<group>"; };
		AA6820E325502F19005ED0D5 /* WebsiteDataStore.swift */ = {isa = PBXFileReference; lastKnownFileType = sourcecode.swift; path = WebsiteDataStore.swift; sourceTree = "<group>"; };
		AA6820EA25503D6A005ED0D5 /* Fire.swift */ = {isa = PBXFileReference; lastKnownFileType = sourcecode.swift; path = Fire.swift; sourceTree = "<group>"; };
		AA6820F025503DA9005ED0D5 /* FireViewModel.swift */ = {isa = PBXFileReference; lastKnownFileType = sourcecode.swift; path = FireViewModel.swift; sourceTree = "<group>"; };
		AA68C3D22490ED62001B8783 /* NavigationBarViewController.swift */ = {isa = PBXFileReference; lastKnownFileType = sourcecode.swift; path = NavigationBarViewController.swift; sourceTree = "<group>"; };
		AA68C3D62490F821001B8783 /* README.md */ = {isa = PBXFileReference; lastKnownFileType = net.daringfireball.markdown; path = README.md; sourceTree = "<group>"; };
		AA693E5D2696E5B90007BB78 /* CrashReports.storyboard */ = {isa = PBXFileReference; lastKnownFileType = file.storyboard; path = CrashReports.storyboard; sourceTree = "<group>"; };
		AA6EF9AC25066F42004754E6 /* WindowsManager.swift */ = {isa = PBXFileReference; lastKnownFileType = sourcecode.swift; path = WindowsManager.swift; sourceTree = "<group>"; };
		AA6EF9B2250785D5004754E6 /* NSMenuExtension.swift */ = {isa = PBXFileReference; lastKnownFileType = sourcecode.swift; path = NSMenuExtension.swift; sourceTree = "<group>"; };
		AA6EF9B425081B4C004754E6 /* MainMenuActions.swift */ = {isa = PBXFileReference; lastKnownFileType = sourcecode.swift; path = MainMenuActions.swift; sourceTree = "<group>"; };
		AA6FFB4324DC33320028F4D0 /* NSViewExtension.swift */ = {isa = PBXFileReference; lastKnownFileType = sourcecode.swift; path = NSViewExtension.swift; sourceTree = "<group>"; };
		AA6FFB4524DC3B5A0028F4D0 /* WebView.swift */ = {isa = PBXFileReference; lastKnownFileType = sourcecode.swift; path = WebView.swift; sourceTree = "<group>"; };
		AA72D5E225FE977F00C77619 /* AddEditFavoriteViewController.swift */ = {isa = PBXFileReference; lastKnownFileType = sourcecode.swift; path = AddEditFavoriteViewController.swift; sourceTree = "<group>"; };
		AA72D5EF25FEA49900C77619 /* AddEditFavoriteWindow.swift */ = {isa = PBXFileReference; lastKnownFileType = sourcecode.swift; path = AddEditFavoriteWindow.swift; sourceTree = "<group>"; };
		AA72D5FD25FFF94E00C77619 /* NSMenuItemExtension.swift */ = {isa = PBXFileReference; lastKnownFileType = sourcecode.swift; path = NSMenuItemExtension.swift; sourceTree = "<group>"; };
		AA7412B024D0B3AC00D22FE0 /* TabBarViewItem.swift */ = {isa = PBXFileReference; lastKnownFileType = sourcecode.swift; path = TabBarViewItem.swift; sourceTree = "<group>"; };
		AA7412B124D0B3AC00D22FE0 /* TabBarViewItem.xib */ = {isa = PBXFileReference; lastKnownFileType = file.xib; path = TabBarViewItem.xib; sourceTree = "<group>"; };
		AA7412B424D1536B00D22FE0 /* MainWindowController.swift */ = {isa = PBXFileReference; lastKnownFileType = sourcecode.swift; path = MainWindowController.swift; sourceTree = "<group>"; };
		AA7412B624D1687000D22FE0 /* TabBarScrollView.swift */ = {isa = PBXFileReference; lastKnownFileType = sourcecode.swift; path = TabBarScrollView.swift; sourceTree = "<group>"; };
		AA7412BC24D2BEEE00D22FE0 /* MainWindow.swift */ = {isa = PBXFileReference; lastKnownFileType = sourcecode.swift; path = MainWindow.swift; sourceTree = "<group>"; };
		AA75A0AD26F3500C0086B667 /* PrivacyIconViewModel.swift */ = {isa = PBXFileReference; lastKnownFileType = sourcecode.swift; path = PrivacyIconViewModel.swift; sourceTree = "<group>"; };
		AA7DE8E026A9BD000012B490 /* History 2.xcdatamodel */ = {isa = PBXFileReference; lastKnownFileType = wrapper.xcdatamodel; path = "History 2.xcdatamodel"; sourceTree = "<group>"; };
		AA80EC53256BE3BC007083E7 /* UserText.swift */ = {isa = PBXFileReference; lastKnownFileType = sourcecode.swift; path = UserText.swift; sourceTree = "<group>"; };
		AA80EC68256C4691007083E7 /* Base */ = {isa = PBXFileReference; lastKnownFileType = file.storyboard; name = Base; path = Base.lproj/BrowserTab.storyboard; sourceTree = "<group>"; };
		AA80EC6E256C469C007083E7 /* Base */ = {isa = PBXFileReference; lastKnownFileType = file.storyboard; name = Base; path = Base.lproj/NavigationBar.storyboard; sourceTree = "<group>"; };
		AA80EC74256C46A2007083E7 /* Base */ = {isa = PBXFileReference; lastKnownFileType = file.storyboard; name = Base; path = Base.lproj/Suggestion.storyboard; sourceTree = "<group>"; };
		AA80EC7A256C46AA007083E7 /* Base */ = {isa = PBXFileReference; lastKnownFileType = file.storyboard; name = Base; path = Base.lproj/TabBar.storyboard; sourceTree = "<group>"; };
		AA80EC8A256C49B8007083E7 /* en */ = {isa = PBXFileReference; lastKnownFileType = text.plist.strings; name = en; path = en.lproj/Localizable.strings; sourceTree = "<group>"; };
		AA80EC90256C49BC007083E7 /* en */ = {isa = PBXFileReference; lastKnownFileType = text.plist.stringsdict; name = en; path = en.lproj/Localizable.stringsdict; sourceTree = "<group>"; };
		AA88D14A252A557100980B4E /* URLRequestExtension.swift */ = {isa = PBXFileReference; lastKnownFileType = sourcecode.swift; path = URLRequestExtension.swift; sourceTree = "<group>"; };
		AA8EDF2324923E980071C2E8 /* URLExtension.swift */ = {isa = PBXFileReference; lastKnownFileType = sourcecode.swift; path = URLExtension.swift; sourceTree = "<group>"; };
		AA8EDF2624923EC70071C2E8 /* StringExtension.swift */ = {isa = PBXFileReference; lastKnownFileType = sourcecode.swift; path = StringExtension.swift; sourceTree = "<group>"; };
		AA91F83827076F1900771A0D /* PrivacyIconViewModelTests.swift */ = {isa = PBXFileReference; lastKnownFileType = sourcecode.swift; path = PrivacyIconViewModelTests.swift; sourceTree = "<group>"; };
		AA92126E25ACCB1100600CD4 /* ErrorExtension.swift */ = {isa = PBXFileReference; lastKnownFileType = sourcecode.swift; path = ErrorExtension.swift; sourceTree = "<group>"; };
		AA92127625ADA07900600CD4 /* WKWebViewExtension.swift */ = {isa = PBXFileReference; lastKnownFileType = sourcecode.swift; path = WKWebViewExtension.swift; sourceTree = "<group>"; };
		AA97BF4525135DD30014931A /* ApplicationDockMenu.swift */ = {isa = PBXFileReference; lastKnownFileType = sourcecode.swift; path = ApplicationDockMenu.swift; sourceTree = "<group>"; };
		AA9B7C7D26A06E040008D425 /* TrackerInfo.swift */ = {isa = PBXFileReference; lastKnownFileType = sourcecode.swift; path = TrackerInfo.swift; sourceTree = "<group>"; };
		AA9B7C8226A197A00008D425 /* ServerTrust.swift */ = {isa = PBXFileReference; lastKnownFileType = sourcecode.swift; path = ServerTrust.swift; sourceTree = "<group>"; };
		AA9B7C8426A199B60008D425 /* ServerTrustViewModel.swift */ = {isa = PBXFileReference; lastKnownFileType = sourcecode.swift; path = ServerTrustViewModel.swift; sourceTree = "<group>"; };
		AA9C362725518C44004B1BA3 /* WebsiteDataStoreMock.swift */ = {isa = PBXFileReference; lastKnownFileType = sourcecode.swift; path = WebsiteDataStoreMock.swift; sourceTree = "<group>"; };
		AA9C362F25518CA9004B1BA3 /* FireTests.swift */ = {isa = PBXFileReference; lastKnownFileType = sourcecode.swift; path = FireTests.swift; sourceTree = "<group>"; };
		AA9E9A5525A3AE8400D1959D /* NSWindowExtension.swift */ = {isa = PBXFileReference; lastKnownFileType = sourcecode.swift; path = NSWindowExtension.swift; sourceTree = "<group>"; };
		AA9E9A5D25A4867200D1959D /* TabDragAndDropManager.swift */ = {isa = PBXFileReference; lastKnownFileType = sourcecode.swift; path = TabDragAndDropManager.swift; sourceTree = "<group>"; };
		AA9FF95824A1ECF20039E328 /* Tab.swift */ = {isa = PBXFileReference; lastKnownFileType = sourcecode.swift; path = Tab.swift; sourceTree = "<group>"; };
		AA9FF95A24A1EFC20039E328 /* TabViewModel.swift */ = {isa = PBXFileReference; lastKnownFileType = sourcecode.swift; path = TabViewModel.swift; sourceTree = "<group>"; };
		AA9FF95C24A1FA1C0039E328 /* TabCollection.swift */ = {isa = PBXFileReference; lastKnownFileType = sourcecode.swift; path = TabCollection.swift; sourceTree = "<group>"; };
		AA9FF95E24A1FB680039E328 /* TabCollectionViewModel.swift */ = {isa = PBXFileReference; lastKnownFileType = sourcecode.swift; path = TabCollectionViewModel.swift; sourceTree = "<group>"; };
		AAA0CC32252F181A0079BC96 /* NavigationButtonMenuDelegate.swift */ = {isa = PBXFileReference; lastKnownFileType = sourcecode.swift; path = NavigationButtonMenuDelegate.swift; sourceTree = "<group>"; };
		AAA0CC3B25337FAB0079BC96 /* WKBackForwardListItemViewModel.swift */ = {isa = PBXFileReference; lastKnownFileType = sourcecode.swift; path = WKBackForwardListItemViewModel.swift; sourceTree = "<group>"; };
		AAA0CC462533833C0079BC96 /* MoreOptionsMenu.swift */ = {isa = PBXFileReference; lastKnownFileType = sourcecode.swift; path = MoreOptionsMenu.swift; sourceTree = "<group>"; };
		AAA0CC562539EBC90079BC96 /* FaviconUserScript.swift */ = {isa = PBXFileReference; lastKnownFileType = sourcecode.swift; path = FaviconUserScript.swift; sourceTree = "<group>"; };
		AAA0CC69253CC43C0079BC96 /* WKUserContentControllerExtension.swift */ = {isa = PBXFileReference; lastKnownFileType = sourcecode.swift; path = WKUserContentControllerExtension.swift; sourceTree = "<group>"; };
		AAA892E9250A4CEF005B37B2 /* WindowControllersManager.swift */ = {isa = PBXFileReference; lastKnownFileType = sourcecode.swift; path = WindowControllersManager.swift; sourceTree = "<group>"; };
		AAADFD05264AA282001555EA /* TimeIntervalExtension.swift */ = {isa = PBXFileReference; lastKnownFileType = sourcecode.swift; path = TimeIntervalExtension.swift; sourceTree = "<group>"; };
		AAB549DE25DAB8F80058460B /* BookmarkViewModel.swift */ = {isa = PBXFileReference; lastKnownFileType = sourcecode.swift; path = BookmarkViewModel.swift; sourceTree = "<group>"; };
		AAB7320626DD0C37002FACF9 /* Fire.storyboard */ = {isa = PBXFileReference; lastKnownFileType = file.storyboard; path = Fire.storyboard; sourceTree = "<group>"; };
		AAB7320826DD0CD9002FACF9 /* FireViewController.swift */ = {isa = PBXFileReference; lastKnownFileType = sourcecode.swift; path = FireViewController.swift; sourceTree = "<group>"; };
		AAB8203B26B2DE0D00788AC3 /* SuggestionListCharacteristics.swift */ = {isa = PBXFileReference; lastKnownFileType = sourcecode.swift; path = SuggestionListCharacteristics.swift; sourceTree = "<group>"; };
		AABAF59B260A7D130085060C /* FaviconServiceMock.swift */ = {isa = PBXFileReference; lastKnownFileType = sourcecode.swift; path = FaviconServiceMock.swift; sourceTree = "<group>"; };
		AABEE69924A902A90043105B /* SuggestionContainerViewModel.swift */ = {isa = PBXFileReference; lastKnownFileType = sourcecode.swift; path = SuggestionContainerViewModel.swift; sourceTree = "<group>"; };
		AABEE69B24A902BB0043105B /* SuggestionContainer.swift */ = {isa = PBXFileReference; lastKnownFileType = sourcecode.swift; path = SuggestionContainer.swift; sourceTree = "<group>"; };
		AABEE6A424AA0A7F0043105B /* SuggestionViewController.swift */ = {isa = PBXFileReference; lastKnownFileType = sourcecode.swift; path = SuggestionViewController.swift; sourceTree = "<group>"; };
		AABEE6A824AB4B910043105B /* SuggestionTableCellView.swift */ = {isa = PBXFileReference; lastKnownFileType = sourcecode.swift; path = SuggestionTableCellView.swift; sourceTree = "<group>"; };
		AABEE6AA24ACA0F90043105B /* SuggestionTableRowView.swift */ = {isa = PBXFileReference; lastKnownFileType = sourcecode.swift; path = SuggestionTableRowView.swift; sourceTree = "<group>"; };
		AABEE6AE24AD22B90043105B /* AddressBarTextField.swift */ = {isa = PBXFileReference; lastKnownFileType = sourcecode.swift; path = AddressBarTextField.swift; sourceTree = "<group>"; };
		AAC30A25268DFEE200D2D9CD /* CrashReporter.swift */ = {isa = PBXFileReference; lastKnownFileType = sourcecode.swift; path = CrashReporter.swift; sourceTree = "<group>"; };
		AAC30A27268E045400D2D9CD /* CrashReportReader.swift */ = {isa = PBXFileReference; lastKnownFileType = sourcecode.swift; path = CrashReportReader.swift; sourceTree = "<group>"; };
		AAC30A29268E239100D2D9CD /* CrashReport.swift */ = {isa = PBXFileReference; lastKnownFileType = sourcecode.swift; path = CrashReport.swift; sourceTree = "<group>"; };
		AAC30A2B268F1ECD00D2D9CD /* CrashReportSender.swift */ = {isa = PBXFileReference; lastKnownFileType = sourcecode.swift; path = CrashReportSender.swift; sourceTree = "<group>"; };
		AAC30A2D268F1EE300D2D9CD /* CrashReportPromptPresenter.swift */ = {isa = PBXFileReference; lastKnownFileType = sourcecode.swift; path = CrashReportPromptPresenter.swift; sourceTree = "<group>"; };
		AAC5E4C425D6A6E8007F5990 /* BookmarkPopover.swift */ = {isa = PBXFileReference; fileEncoding = 4; lastKnownFileType = sourcecode.swift; path = BookmarkPopover.swift; sourceTree = "<group>"; };
		AAC5E4C525D6A6E8007F5990 /* BookmarkPopoverViewController.swift */ = {isa = PBXFileReference; fileEncoding = 4; lastKnownFileType = sourcecode.swift; path = BookmarkPopoverViewController.swift; sourceTree = "<group>"; };
		AAC5E4C625D6A6E8007F5990 /* Bookmarks.storyboard */ = {isa = PBXFileReference; fileEncoding = 4; lastKnownFileType = file.storyboard; path = Bookmarks.storyboard; sourceTree = "<group>"; };
		AAC5E4CD25D6A709007F5990 /* Bookmark.swift */ = {isa = PBXFileReference; fileEncoding = 4; lastKnownFileType = sourcecode.swift; path = Bookmark.swift; sourceTree = "<group>"; };
		AAC5E4CE25D6A709007F5990 /* BookmarkManager.swift */ = {isa = PBXFileReference; fileEncoding = 4; lastKnownFileType = sourcecode.swift; path = BookmarkManager.swift; sourceTree = "<group>"; };
		AAC5E4CF25D6A709007F5990 /* BookmarkList.swift */ = {isa = PBXFileReference; fileEncoding = 4; lastKnownFileType = sourcecode.swift; path = BookmarkList.swift; sourceTree = "<group>"; };
		AAC5E4D625D6A710007F5990 /* BookmarkStore.swift */ = {isa = PBXFileReference; fileEncoding = 4; lastKnownFileType = sourcecode.swift; path = BookmarkStore.swift; sourceTree = "<group>"; };
		AAC5E4E325D6BA9C007F5990 /* NSSizeExtension.swift */ = {isa = PBXFileReference; fileEncoding = 4; lastKnownFileType = sourcecode.swift; path = NSSizeExtension.swift; sourceTree = "<group>"; };
		AAC5E4F025D6BF10007F5990 /* AddressBarButton.swift */ = {isa = PBXFileReference; fileEncoding = 4; lastKnownFileType = sourcecode.swift; path = AddressBarButton.swift; sourceTree = "<group>"; };
		AAC5E4F525D6BF2C007F5990 /* AddressBarButtonsViewController.swift */ = {isa = PBXFileReference; fileEncoding = 4; lastKnownFileType = sourcecode.swift; path = AddressBarButtonsViewController.swift; sourceTree = "<group>"; };
		AAC82C5F258B6CB5009B6B42 /* TooltipWindowController.swift */ = {isa = PBXFileReference; lastKnownFileType = sourcecode.swift; path = TooltipWindowController.swift; sourceTree = "<group>"; };
		AAC9C01424CAFBCE00AD1325 /* TabTests.swift */ = {isa = PBXFileReference; lastKnownFileType = sourcecode.swift; path = TabTests.swift; sourceTree = "<group>"; };
		AAC9C01624CAFBDC00AD1325 /* TabCollectionTests.swift */ = {isa = PBXFileReference; lastKnownFileType = sourcecode.swift; path = TabCollectionTests.swift; sourceTree = "<group>"; };
		AAC9C01B24CB594C00AD1325 /* TabViewModelTests.swift */ = {isa = PBXFileReference; lastKnownFileType = sourcecode.swift; path = TabViewModelTests.swift; sourceTree = "<group>"; };
		AAC9C01D24CB6BEB00AD1325 /* TabCollectionViewModelTests.swift */ = {isa = PBXFileReference; lastKnownFileType = sourcecode.swift; path = TabCollectionViewModelTests.swift; sourceTree = "<group>"; };
		AACF6FD526BC366D00CF09F9 /* SafariVersionReader.swift */ = {isa = PBXFileReference; lastKnownFileType = sourcecode.swift; path = SafariVersionReader.swift; sourceTree = "<group>"; };
		AAD2F8B026BC3F55003C5DC8 /* BundleExtension.swift */ = {isa = PBXFileReference; lastKnownFileType = sourcecode.swift; path = BundleExtension.swift; sourceTree = "<group>"; };
		AAD6D8862696DF6D002393B3 /* CrashReportPromptViewController.swift */ = {isa = PBXFileReference; lastKnownFileType = sourcecode.swift; path = CrashReportPromptViewController.swift; sourceTree = "<group>"; };
		AAD86E502678D104005C11BE /* DuckDuckGoCI.entitlements */ = {isa = PBXFileReference; lastKnownFileType = text.plist.entitlements; path = DuckDuckGoCI.entitlements; sourceTree = "<group>"; };
		AAD86E51267A0DFF005C11BE /* UpdateController.swift */ = {isa = PBXFileReference; lastKnownFileType = sourcecode.swift; path = UpdateController.swift; sourceTree = "<group>"; };
		AADCBF3926F7C2CE00EF67A8 /* LottieAnimationCache.swift */ = {isa = PBXFileReference; lastKnownFileType = sourcecode.swift; path = LottieAnimationCache.swift; sourceTree = "<group>"; };
		AADE11BF26D916D70032D8A7 /* StringExtensionTests.swift */ = {isa = PBXFileReference; lastKnownFileType = sourcecode.swift; path = StringExtensionTests.swift; sourceTree = "<group>"; };
		AAE39D1A24F44885008EF28B /* TabCollectionViewModelDelegateMock.swift */ = {isa = PBXFileReference; lastKnownFileType = sourcecode.swift; path = TabCollectionViewModelDelegateMock.swift; sourceTree = "<group>"; };
		AAE71E2B25F781EA00D74437 /* Homepage.storyboard */ = {isa = PBXFileReference; lastKnownFileType = file.storyboard; path = Homepage.storyboard; sourceTree = "<group>"; };
		AAE71E3025F7855400D74437 /* HomepageViewController.swift */ = {isa = PBXFileReference; lastKnownFileType = sourcecode.swift; path = HomepageViewController.swift; sourceTree = "<group>"; };
		AAE71E3525F7869300D74437 /* HomepageCollectionViewItem.swift */ = {isa = PBXFileReference; lastKnownFileType = sourcecode.swift; path = HomepageCollectionViewItem.swift; sourceTree = "<group>"; };
		AAE71E3625F7869300D74437 /* HomepageCollectionViewItem.xib */ = {isa = PBXFileReference; lastKnownFileType = file.xib; path = HomepageCollectionViewItem.xib; sourceTree = "<group>"; };
		AAE75279263B046100B973F8 /* History.xcdatamodel */ = {isa = PBXFileReference; lastKnownFileType = wrapper.xcdatamodel; path = History.xcdatamodel; sourceTree = "<group>"; };
		AAE7527B263B056C00B973F8 /* HistoryStore.swift */ = {isa = PBXFileReference; lastKnownFileType = sourcecode.swift; path = HistoryStore.swift; sourceTree = "<group>"; };
		AAE7527D263B05C600B973F8 /* HistoryEntry.swift */ = {isa = PBXFileReference; lastKnownFileType = sourcecode.swift; path = HistoryEntry.swift; sourceTree = "<group>"; };
		AAE7527F263B0A4D00B973F8 /* HistoryCoordinator.swift */ = {isa = PBXFileReference; lastKnownFileType = sourcecode.swift; path = HistoryCoordinator.swift; sourceTree = "<group>"; };
		AAE8B101258A41C000E81239 /* Tooltip.storyboard */ = {isa = PBXFileReference; lastKnownFileType = file.storyboard; path = Tooltip.storyboard; sourceTree = "<group>"; };
		AAE8B10F258A456C00E81239 /* TooltipViewController.swift */ = {isa = PBXFileReference; lastKnownFileType = sourcecode.swift; path = TooltipViewController.swift; sourceTree = "<group>"; };
		AAEC74B12642C57200C2EFBC /* HistoryCoordinatingMock.swift */ = {isa = PBXFileReference; lastKnownFileType = sourcecode.swift; path = HistoryCoordinatingMock.swift; sourceTree = "<group>"; };
		AAEC74B32642C69300C2EFBC /* HistoryCoordinatorTests.swift */ = {isa = PBXFileReference; lastKnownFileType = sourcecode.swift; path = HistoryCoordinatorTests.swift; sourceTree = "<group>"; };
		AAEC74B52642CC6A00C2EFBC /* HistoryStoringMock.swift */ = {isa = PBXFileReference; lastKnownFileType = sourcecode.swift; path = HistoryStoringMock.swift; sourceTree = "<group>"; };
		AAEC74B72642E43800C2EFBC /* HistoryStoreTests.swift */ = {isa = PBXFileReference; lastKnownFileType = sourcecode.swift; path = HistoryStoreTests.swift; sourceTree = "<group>"; };
		AAEC74BA2642E67C00C2EFBC /* NSPersistentContainerExtension.swift */ = {isa = PBXFileReference; lastKnownFileType = sourcecode.swift; path = NSPersistentContainerExtension.swift; sourceTree = "<group>"; };
		AAECA41F24EEA4AC00EFA63A /* IndexPathExtension.swift */ = {isa = PBXFileReference; lastKnownFileType = sourcecode.swift; path = IndexPathExtension.swift; sourceTree = "<group>"; };
		AAF7D3852567CED500998667 /* WebViewConfiguration.swift */ = {isa = PBXFileReference; lastKnownFileType = sourcecode.swift; path = WebViewConfiguration.swift; sourceTree = "<group>"; };
		AAFCB37E25E545D400859DD4 /* PublisherExtension.swift */ = {isa = PBXFileReference; lastKnownFileType = sourcecode.swift; path = PublisherExtension.swift; sourceTree = "<group>"; };
		AAFE068226C7082D005434CC /* WebKitVersionProvider.swift */ = {isa = PBXFileReference; lastKnownFileType = sourcecode.swift; path = WebKitVersionProvider.swift; sourceTree = "<group>"; };
		B6106B9D26A565DA0013B453 /* BundleExtension.swift */ = {isa = PBXFileReference; lastKnownFileType = sourcecode.swift; path = BundleExtension.swift; sourceTree = "<group>"; };
		B6106B9F26A7BE0B0013B453 /* PermissionManagerTests.swift */ = {isa = PBXFileReference; lastKnownFileType = sourcecode.swift; path = PermissionManagerTests.swift; sourceTree = "<group>"; };
		B6106BA226A7BEA00013B453 /* PermissionAuthorizationState.swift */ = {isa = PBXFileReference; lastKnownFileType = sourcecode.swift; path = PermissionAuthorizationState.swift; sourceTree = "<group>"; };
		B6106BA526A7BEC80013B453 /* PermissionAuthorizationQuery.swift */ = {isa = PBXFileReference; lastKnownFileType = sourcecode.swift; path = PermissionAuthorizationQuery.swift; sourceTree = "<group>"; };
		B6106BAA26A7BF1D0013B453 /* PermissionType.swift */ = {isa = PBXFileReference; lastKnownFileType = sourcecode.swift; path = PermissionType.swift; sourceTree = "<group>"; };
		B6106BAC26A7BF390013B453 /* PermissionState.swift */ = {isa = PBXFileReference; lastKnownFileType = sourcecode.swift; path = PermissionState.swift; sourceTree = "<group>"; };
		B6106BAE26A7C6180013B453 /* PermissionStoreMock.swift */ = {isa = PBXFileReference; lastKnownFileType = sourcecode.swift; path = PermissionStoreMock.swift; sourceTree = "<group>"; };
		B6106BB026A7D8720013B453 /* PermissionStoreTests.swift */ = {isa = PBXFileReference; lastKnownFileType = sourcecode.swift; path = PermissionStoreTests.swift; sourceTree = "<group>"; };
		B6106BB226A7F4AA0013B453 /* GeolocationServiceMock.swift */ = {isa = PBXFileReference; lastKnownFileType = sourcecode.swift; path = GeolocationServiceMock.swift; sourceTree = "<group>"; };
		B6106BB426A809E60013B453 /* GeolocationProviderTests.swift */ = {isa = PBXFileReference; lastKnownFileType = sourcecode.swift; path = GeolocationProviderTests.swift; sourceTree = "<group>"; };
		B61EF3EB266F91E700B4D78F /* WKWebView+Download.swift */ = {isa = PBXFileReference; lastKnownFileType = sourcecode.swift; path = "WKWebView+Download.swift"; sourceTree = "<group>"; };
		B61EF3F0266F922200B4D78F /* WKProcessPool+DownloadDelegate.swift */ = {isa = PBXFileReference; lastKnownFileType = sourcecode.swift; path = "WKProcessPool+DownloadDelegate.swift"; sourceTree = "<group>"; };
		B61F012225ECBAE400ABB5A3 /* UserScriptsTest.swift */ = {isa = PBXFileReference; lastKnownFileType = sourcecode.swift; path = UserScriptsTest.swift; sourceTree = "<group>"; };
		B61F012A25ECBB1700ABB5A3 /* UserScriptsManagerTests.swift */ = {isa = PBXFileReference; lastKnownFileType = sourcecode.swift; path = UserScriptsManagerTests.swift; sourceTree = "<group>"; };
		B61F015425EDD5A700ABB5A3 /* UserContentController.swift */ = {isa = PBXFileReference; lastKnownFileType = sourcecode.swift; path = UserContentController.swift; sourceTree = "<group>"; };
		B62EB47B25BAD3BB005745C6 /* WKWebViewPrivateMethodsAvailabilityTests.swift */ = {isa = PBXFileReference; fileEncoding = 4; lastKnownFileType = sourcecode.swift; path = WKWebViewPrivateMethodsAvailabilityTests.swift; sourceTree = "<group>"; };
		B630793926731F2600DCEE41 /* FileDownloadManagerTests.swift */ = {isa = PBXFileReference; fileEncoding = 4; lastKnownFileType = sourcecode.swift; path = FileDownloadManagerTests.swift; sourceTree = "<group>"; };
		B630794126731F5400DCEE41 /* WKDownloadMock.swift */ = {isa = PBXFileReference; lastKnownFileType = sourcecode.swift; path = WKDownloadMock.swift; sourceTree = "<group>"; };
		B633C86C25E797D800E4B352 /* UserScriptsManager.swift */ = {isa = PBXFileReference; lastKnownFileType = sourcecode.swift; path = UserScriptsManager.swift; sourceTree = "<group>"; };
		B637273A26CBC8AF00C8CB02 /* AuthenticationAlert.swift */ = {isa = PBXFileReference; lastKnownFileType = sourcecode.swift; path = AuthenticationAlert.swift; sourceTree = "<group>"; };
		B637273C26CCF0C200C8CB02 /* OptionalExtension.swift */ = {isa = PBXFileReference; lastKnownFileType = sourcecode.swift; path = OptionalExtension.swift; sourceTree = "<group>"; };
		B637274226CE25EF00C8CB02 /* NSApplication+BuildTime.h */ = {isa = PBXFileReference; lastKnownFileType = sourcecode.c.h; path = "NSApplication+BuildTime.h"; sourceTree = "<group>"; };
		B637274326CE25EF00C8CB02 /* NSApplication+BuildTime.m */ = {isa = PBXFileReference; lastKnownFileType = sourcecode.c.objc; path = "NSApplication+BuildTime.m"; sourceTree = "<group>"; };
		B63B9C502670B2B200C45B91 /* _WKDownload.h */ = {isa = PBXFileReference; lastKnownFileType = sourcecode.c.h; path = _WKDownload.h; sourceTree = "<group>"; };
		B63B9C542670B32000C45B91 /* WKProcessPool+Private.h */ = {isa = PBXFileReference; lastKnownFileType = sourcecode.c.h; path = "WKProcessPool+Private.h"; sourceTree = "<group>"; };
		B63D466725BEB6C200874977 /* WKWebView+Private.h */ = {isa = PBXFileReference; fileEncoding = 4; lastKnownFileType = sourcecode.c.h; path = "WKWebView+Private.h"; sourceTree = "<group>"; };
		B63D466825BEB6C200874977 /* WKWebView+SessionState.swift */ = {isa = PBXFileReference; fileEncoding = 4; lastKnownFileType = sourcecode.swift; path = "WKWebView+SessionState.swift"; sourceTree = "<group>"; };
		B63D467025BFA6C100874977 /* DispatchQueueExtensions.swift */ = {isa = PBXFileReference; lastKnownFileType = sourcecode.swift; path = DispatchQueueExtensions.swift; sourceTree = "<group>"; };
		B63D467925BFC3E100874977 /* NSCoderExtensions.swift */ = {isa = PBXFileReference; lastKnownFileType = sourcecode.swift; path = NSCoderExtensions.swift; sourceTree = "<group>"; };
		B63ED0D726AE729600A9DAD1 /* PermissionModelTests.swift */ = {isa = PBXFileReference; lastKnownFileType = sourcecode.swift; path = PermissionModelTests.swift; sourceTree = "<group>"; };
		B63ED0D926AE7AF400A9DAD1 /* PermissionManagerMock.swift */ = {isa = PBXFileReference; lastKnownFileType = sourcecode.swift; path = PermissionManagerMock.swift; sourceTree = "<group>"; };
		B63ED0DB26AE7B1E00A9DAD1 /* WebViewMock.swift */ = {isa = PBXFileReference; lastKnownFileType = sourcecode.swift; path = WebViewMock.swift; sourceTree = "<group>"; };
		B63ED0DD26AFD9A300A9DAD1 /* AVCaptureDeviceMock.swift */ = {isa = PBXFileReference; lastKnownFileType = sourcecode.swift; path = AVCaptureDeviceMock.swift; sourceTree = "<group>"; };
		B63ED0DF26AFE32F00A9DAD1 /* GeolocationProviderMock.swift */ = {isa = PBXFileReference; lastKnownFileType = sourcecode.swift; path = GeolocationProviderMock.swift; sourceTree = "<group>"; };
		B63ED0E226B3E7FA00A9DAD1 /* CLLocationManagerMock.swift */ = {isa = PBXFileReference; fileEncoding = 4; lastKnownFileType = sourcecode.swift; path = CLLocationManagerMock.swift; sourceTree = "<group>"; };
		B63ED0E426BB8FB900A9DAD1 /* SharingMenu.swift */ = {isa = PBXFileReference; lastKnownFileType = sourcecode.swift; path = SharingMenu.swift; sourceTree = "<group>"; };
		B64C84DD2692D7400048FEBE /* PermissionAuthorization.storyboard */ = {isa = PBXFileReference; lastKnownFileType = file.storyboard; path = PermissionAuthorization.storyboard; sourceTree = "<group>"; };
		B64C84E22692DC9F0048FEBE /* PermissionAuthorizationViewController.swift */ = {isa = PBXFileReference; lastKnownFileType = sourcecode.swift; path = PermissionAuthorizationViewController.swift; sourceTree = "<group>"; };
		B64C84EA2692DD650048FEBE /* PermissionAuthorizationPopover.swift */ = {isa = PBXFileReference; lastKnownFileType = sourcecode.swift; path = PermissionAuthorizationPopover.swift; sourceTree = "<group>"; };
		B64C84F0269310120048FEBE /* PermissionManager.swift */ = {isa = PBXFileReference; lastKnownFileType = sourcecode.swift; path = PermissionManager.swift; sourceTree = "<group>"; };
		B64C852926942AC90048FEBE /* PermissionContextMenu.swift */ = {isa = PBXFileReference; lastKnownFileType = sourcecode.swift; path = PermissionContextMenu.swift; sourceTree = "<group>"; };
		B64C852F26943BC10048FEBE /* Permissions.xcdatamodel */ = {isa = PBXFileReference; lastKnownFileType = wrapper.xcdatamodel; path = Permissions.xcdatamodel; sourceTree = "<group>"; };
		B64C853726944B880048FEBE /* StoredPermission.swift */ = {isa = PBXFileReference; lastKnownFileType = sourcecode.swift; path = StoredPermission.swift; sourceTree = "<group>"; };
		B64C853C26944B940048FEBE /* PermissionStore.swift */ = {isa = PBXFileReference; lastKnownFileType = sourcecode.swift; path = PermissionStore.swift; sourceTree = "<group>"; };
		B64C85412694590B0048FEBE /* PermissionButton.swift */ = {isa = PBXFileReference; lastKnownFileType = sourcecode.swift; path = PermissionButton.swift; sourceTree = "<group>"; };
		B65349A9265CF45000DCC645 /* DispatchQueueExtensionsTests.swift */ = {isa = PBXFileReference; lastKnownFileType = sourcecode.swift; path = DispatchQueueExtensionsTests.swift; sourceTree = "<group>"; };
		B6553691268440D700085A79 /* WKProcessPool+GeolocationProvider.swift */ = {isa = PBXFileReference; lastKnownFileType = sourcecode.swift; path = "WKProcessPool+GeolocationProvider.swift"; sourceTree = "<group>"; };
		B65536962684413900085A79 /* WKGeolocationProvider.h */ = {isa = PBXFileReference; lastKnownFileType = sourcecode.c.h; path = WKGeolocationProvider.h; sourceTree = "<group>"; };
		B655369A268442EE00085A79 /* GeolocationProvider.swift */ = {isa = PBXFileReference; lastKnownFileType = sourcecode.swift; path = GeolocationProvider.swift; sourceTree = "<group>"; };
		B65536A52685B82B00085A79 /* Permissions.swift */ = {isa = PBXFileReference; lastKnownFileType = sourcecode.swift; path = Permissions.swift; sourceTree = "<group>"; };
		B65536AD2685E17100085A79 /* GeolocationService.swift */ = {isa = PBXFileReference; lastKnownFileType = sourcecode.swift; path = GeolocationService.swift; sourceTree = "<group>"; };
		B65783E625F8AAFB00D8DB33 /* String+Punycode.swift */ = {isa = PBXFileReference; lastKnownFileType = sourcecode.swift; path = "String+Punycode.swift"; sourceTree = "<group>"; };
		B65783EB25F8AB9200D8DB33 /* String+PunycodeTests.swift */ = {isa = PBXFileReference; fileEncoding = 4; lastKnownFileType = sourcecode.swift; path = "String+PunycodeTests.swift"; sourceTree = "<group>"; };
		B657841825FA484B00D8DB33 /* NSException+Catch.h */ = {isa = PBXFileReference; lastKnownFileType = sourcecode.c.h; path = "NSException+Catch.h"; sourceTree = "<group>"; };
		B657841925FA484B00D8DB33 /* NSException+Catch.m */ = {isa = PBXFileReference; lastKnownFileType = sourcecode.c.objc; path = "NSException+Catch.m"; sourceTree = "<group>"; };
		B657841E25FA497600D8DB33 /* NSException+Catch.swift */ = {isa = PBXFileReference; lastKnownFileType = sourcecode.swift; path = "NSException+Catch.swift"; sourceTree = "<group>"; };
		B65E6B9D26D9EC0800095F96 /* CircularProgressView.swift */ = {isa = PBXFileReference; lastKnownFileType = sourcecode.swift; path = CircularProgressView.swift; sourceTree = "<group>"; };
		B65E6B9F26D9F10600095F96 /* NSBezierPathExtension.swift */ = {isa = PBXFileReference; lastKnownFileType = sourcecode.swift; path = NSBezierPathExtension.swift; sourceTree = "<group>"; };
		B66E9DD12670EB2A00E53BB5 /* _WKDownload+WebKitDownload.swift */ = {isa = PBXFileReference; lastKnownFileType = sourcecode.swift; path = "_WKDownload+WebKitDownload.swift"; sourceTree = "<group>"; };
		B66E9DD32670EB4A00E53BB5 /* WKDownload+WebKitDownload.swift */ = {isa = PBXFileReference; lastKnownFileType = sourcecode.swift; path = "WKDownload+WebKitDownload.swift"; sourceTree = "<group>"; };
		B67C6C3C2654B897006C872E /* WebViewExtensionTests.swift */ = {isa = PBXFileReference; lastKnownFileType = sourcecode.swift; path = WebViewExtensionTests.swift; sourceTree = "<group>"; };
		B67C6C412654BF49006C872E /* DuckDuckGo-Symbol.jpg */ = {isa = PBXFileReference; lastKnownFileType = image.jpeg; path = "DuckDuckGo-Symbol.jpg"; sourceTree = "<group>"; };
		B67C6C462654C643006C872E /* FileManagerExtensionTests.swift */ = {isa = PBXFileReference; lastKnownFileType = sourcecode.swift; path = FileManagerExtensionTests.swift; sourceTree = "<group>"; };
		B68172A8269C487D006D1092 /* PrivacyDashboardUserScript.swift */ = {isa = PBXFileReference; lastKnownFileType = sourcecode.swift; path = PrivacyDashboardUserScript.swift; sourceTree = "<group>"; };
		B68172AD269EB43F006D1092 /* GeolocationServiceTests.swift */ = {isa = PBXFileReference; lastKnownFileType = sourcecode.swift; path = GeolocationServiceTests.swift; sourceTree = "<group>"; };
		B68458AF25C7E76A00DC17B6 /* WindowManager+StateRestoration.swift */ = {isa = PBXFileReference; lastKnownFileType = sourcecode.swift; path = "WindowManager+StateRestoration.swift"; sourceTree = "<group>"; };
		B68458B725C7E8B200DC17B6 /* Tab+NSSecureCoding.swift */ = {isa = PBXFileReference; lastKnownFileType = sourcecode.swift; path = "Tab+NSSecureCoding.swift"; sourceTree = "<group>"; };
		B68458BF25C7E9E000DC17B6 /* TabCollectionViewModel+NSSecureCoding.swift */ = {isa = PBXFileReference; lastKnownFileType = sourcecode.swift; path = "TabCollectionViewModel+NSSecureCoding.swift"; sourceTree = "<group>"; };
		B68458C425C7EA0C00DC17B6 /* TabCollection+NSSecureCoding.swift */ = {isa = PBXFileReference; lastKnownFileType = sourcecode.swift; path = "TabCollection+NSSecureCoding.swift"; sourceTree = "<group>"; };
		B68458CC25C7EB9000DC17B6 /* WKWebViewConfigurationExtensions.swift */ = {isa = PBXFileReference; lastKnownFileType = sourcecode.swift; path = WKWebViewConfigurationExtensions.swift; sourceTree = "<group>"; };
		B684590725C9027900DC17B6 /* AppStateChangedPublisher.swift */ = {isa = PBXFileReference; lastKnownFileType = sourcecode.swift; path = AppStateChangedPublisher.swift; sourceTree = "<group>"; };
		B684592125C93BE000DC17B6 /* Publisher.asVoid.swift */ = {isa = PBXFileReference; lastKnownFileType = sourcecode.swift; path = Publisher.asVoid.swift; sourceTree = "<group>"; };
		B684592625C93C0500DC17B6 /* Publishers.NestedObjectChanges.swift */ = {isa = PBXFileReference; lastKnownFileType = sourcecode.swift; path = Publishers.NestedObjectChanges.swift; sourceTree = "<group>"; };
		B684592E25C93FBF00DC17B6 /* AppStateRestorationManager.swift */ = {isa = PBXFileReference; lastKnownFileType = sourcecode.swift; path = AppStateRestorationManager.swift; sourceTree = "<group>"; };
		B687260326E215C9008EE860 /* ExpirationChecker.swift */ = {isa = PBXFileReference; lastKnownFileType = sourcecode.swift; path = ExpirationChecker.swift; sourceTree = "<group>"; };
		B689ECD426C247DB006FB0C5 /* BackForwardListItem.swift */ = {isa = PBXFileReference; lastKnownFileType = sourcecode.swift; path = BackForwardListItem.swift; sourceTree = "<group>"; };
		B693953C26F04BE70015B914 /* NibLoadable.swift */ = {isa = PBXFileReference; fileEncoding = 4; lastKnownFileType = sourcecode.swift; path = NibLoadable.swift; sourceTree = "<group>"; };
		B693953D26F04BE70015B914 /* MouseOverView.swift */ = {isa = PBXFileReference; fileEncoding = 4; lastKnownFileType = sourcecode.swift; path = MouseOverView.swift; sourceTree = "<group>"; };
		B693953E26F04BE70015B914 /* FocusRingView.swift */ = {isa = PBXFileReference; fileEncoding = 4; lastKnownFileType = sourcecode.swift; path = FocusRingView.swift; sourceTree = "<group>"; };
		B693953F26F04BE80015B914 /* MouseClickView.swift */ = {isa = PBXFileReference; fileEncoding = 4; lastKnownFileType = sourcecode.swift; path = MouseClickView.swift; sourceTree = "<group>"; };
		B693954026F04BE80015B914 /* ProgressView.swift */ = {isa = PBXFileReference; fileEncoding = 4; lastKnownFileType = sourcecode.swift; path = ProgressView.swift; sourceTree = "<group>"; };
		B693954126F04BE80015B914 /* PaddedImageButton.swift */ = {isa = PBXFileReference; fileEncoding = 4; lastKnownFileType = sourcecode.swift; path = PaddedImageButton.swift; sourceTree = "<group>"; };
		B693954226F04BE90015B914 /* ShadowView.swift */ = {isa = PBXFileReference; fileEncoding = 4; lastKnownFileType = sourcecode.swift; path = ShadowView.swift; sourceTree = "<group>"; };
		B693954326F04BE90015B914 /* GradientView.swift */ = {isa = PBXFileReference; fileEncoding = 4; lastKnownFileType = sourcecode.swift; path = GradientView.swift; sourceTree = "<group>"; };
		B693954426F04BE90015B914 /* LongPressButton.swift */ = {isa = PBXFileReference; fileEncoding = 4; lastKnownFileType = sourcecode.swift; path = LongPressButton.swift; sourceTree = "<group>"; };
		B693954526F04BEA0015B914 /* WindowDraggingView.swift */ = {isa = PBXFileReference; fileEncoding = 4; lastKnownFileType = sourcecode.swift; path = WindowDraggingView.swift; sourceTree = "<group>"; };
		B693954626F04BEA0015B914 /* ColorView.swift */ = {isa = PBXFileReference; fileEncoding = 4; lastKnownFileType = sourcecode.swift; path = ColorView.swift; sourceTree = "<group>"; };
		B693954726F04BEA0015B914 /* NSSavePanelExtension.swift */ = {isa = PBXFileReference; fileEncoding = 4; lastKnownFileType = sourcecode.swift; path = NSSavePanelExtension.swift; sourceTree = "<group>"; };
		B693954826F04BEB0015B914 /* SavePanelAccessoryView.xib */ = {isa = PBXFileReference; fileEncoding = 4; lastKnownFileType = file.xib; path = SavePanelAccessoryView.xib; sourceTree = "<group>"; };
		B693954926F04BEB0015B914 /* MouseOverButton.swift */ = {isa = PBXFileReference; fileEncoding = 4; lastKnownFileType = sourcecode.swift; path = MouseOverButton.swift; sourceTree = "<group>"; };
		B693955A26F0CE300015B914 /* WebKitDownloadDelegate.swift */ = {isa = PBXFileReference; lastKnownFileType = sourcecode.swift; path = WebKitDownloadDelegate.swift; sourceTree = "<group>"; };
		B693955C26F19CD70015B914 /* DownloadListStoreTests.swift */ = {isa = PBXFileReference; lastKnownFileType = sourcecode.swift; path = DownloadListStoreTests.swift; sourceTree = "<group>"; };
		B693955E26F1C17F0015B914 /* DownloadListCoordinatorTests.swift */ = {isa = PBXFileReference; lastKnownFileType = sourcecode.swift; path = DownloadListCoordinatorTests.swift; sourceTree = "<group>"; };
		B693956026F1C1BC0015B914 /* DownloadListStoreMock.swift */ = {isa = PBXFileReference; lastKnownFileType = sourcecode.swift; path = DownloadListStoreMock.swift; sourceTree = "<group>"; };
		B693956226F1C2A40015B914 /* FileDownloadManagerMock.swift */ = {isa = PBXFileReference; lastKnownFileType = sourcecode.swift; path = FileDownloadManagerMock.swift; sourceTree = "<group>"; };
		B693956626F352940015B914 /* TestsBridging.h */ = {isa = PBXFileReference; lastKnownFileType = sourcecode.c.h; path = TestsBridging.h; sourceTree = "<group>"; };
		B693956726F352DB0015B914 /* DownloadsWebViewMock.h */ = {isa = PBXFileReference; lastKnownFileType = sourcecode.c.h; path = DownloadsWebViewMock.h; sourceTree = "<group>"; };
		B693956826F352DB0015B914 /* DownloadsWebViewMock.m */ = {isa = PBXFileReference; lastKnownFileType = sourcecode.c.objc; path = DownloadsWebViewMock.m; sourceTree = "<group>"; };
		B6A5A27025B9377300AA7ADA /* StatePersistenceService.swift */ = {isa = PBXFileReference; lastKnownFileType = sourcecode.swift; path = StatePersistenceService.swift; sourceTree = "<group>"; };
		B6A5A27825B93FFE00AA7ADA /* StateRestorationManagerTests.swift */ = {isa = PBXFileReference; lastKnownFileType = sourcecode.swift; path = StateRestorationManagerTests.swift; sourceTree = "<group>"; };
		B6A5A27D25B9403E00AA7ADA /* FileStoreMock.swift */ = {isa = PBXFileReference; lastKnownFileType = sourcecode.swift; path = FileStoreMock.swift; sourceTree = "<group>"; };
		B6A5A29F25B96E8300AA7ADA /* AppStateChangePublisherTests.swift */ = {isa = PBXFileReference; lastKnownFileType = sourcecode.swift; path = AppStateChangePublisherTests.swift; sourceTree = "<group>"; };
		B6A5A2A725BAA35500AA7ADA /* WindowManagerStateRestorationTests.swift */ = {isa = PBXFileReference; lastKnownFileType = sourcecode.swift; path = WindowManagerStateRestorationTests.swift; sourceTree = "<group>"; };
		B6A924D32664BBB9001A28CA /* WKWebViewDownloadDelegate.swift */ = {isa = PBXFileReference; lastKnownFileType = sourcecode.swift; path = WKWebViewDownloadDelegate.swift; sourceTree = "<group>"; };
		B6A924D82664C72D001A28CA /* WebKitDownloadTask.swift */ = {isa = PBXFileReference; lastKnownFileType = sourcecode.swift; path = WebKitDownloadTask.swift; sourceTree = "<group>"; };
		B6A924DD2664CA08001A28CA /* LegacyWebKitDownloadDelegate.swift */ = {isa = PBXFileReference; lastKnownFileType = sourcecode.swift; path = LegacyWebKitDownloadDelegate.swift; sourceTree = "<group>"; };
		B6A9E45226142B070067D1B9 /* Pixel.swift */ = {isa = PBXFileReference; fileEncoding = 4; lastKnownFileType = sourcecode.swift; path = Pixel.swift; sourceTree = "<group>"; };
		B6A9E457261460340067D1B9 /* ApiRequestError.swift */ = {isa = PBXFileReference; fileEncoding = 4; lastKnownFileType = sourcecode.swift; path = ApiRequestError.swift; sourceTree = "<group>"; };
		B6A9E458261460340067D1B9 /* APIHeaders.swift */ = {isa = PBXFileReference; fileEncoding = 4; lastKnownFileType = sourcecode.swift; path = APIHeaders.swift; sourceTree = "<group>"; };
		B6A9E459261460350067D1B9 /* APIRequest.swift */ = {isa = PBXFileReference; fileEncoding = 4; lastKnownFileType = sourcecode.swift; path = APIRequest.swift; sourceTree = "<group>"; };
		B6A9E4602614608B0067D1B9 /* AppVersion.swift */ = {isa = PBXFileReference; fileEncoding = 4; lastKnownFileType = sourcecode.swift; path = AppVersion.swift; sourceTree = "<group>"; };
		B6A9E46A2614618A0067D1B9 /* OperatingSystemVersionExtension.swift */ = {isa = PBXFileReference; lastKnownFileType = sourcecode.swift; path = OperatingSystemVersionExtension.swift; sourceTree = "<group>"; };
		B6A9E46F26146A250067D1B9 /* DateExtension.swift */ = {isa = PBXFileReference; lastKnownFileType = sourcecode.swift; path = DateExtension.swift; sourceTree = "<group>"; };
		B6A9E47626146A570067D1B9 /* PixelEvent.swift */ = {isa = PBXFileReference; lastKnownFileType = sourcecode.swift; path = PixelEvent.swift; sourceTree = "<group>"; };
		B6A9E47E26146A800067D1B9 /* PixelArguments.swift */ = {isa = PBXFileReference; lastKnownFileType = sourcecode.swift; path = PixelArguments.swift; sourceTree = "<group>"; };
		B6A9E48326146AAB0067D1B9 /* PixelParameters.swift */ = {isa = PBXFileReference; lastKnownFileType = sourcecode.swift; path = PixelParameters.swift; sourceTree = "<group>"; };
		B6A9E48826146ABF0067D1B9 /* PixelCounter.swift */ = {isa = PBXFileReference; lastKnownFileType = sourcecode.swift; path = PixelCounter.swift; sourceTree = "<group>"; };
		B6A9E498261474120067D1B9 /* TimedPixel.swift */ = {isa = PBXFileReference; lastKnownFileType = sourcecode.swift; path = TimedPixel.swift; sourceTree = "<group>"; };
		B6A9E4A2261475C70067D1B9 /* AppUsageActivityMonitor.swift */ = {isa = PBXFileReference; lastKnownFileType = sourcecode.swift; path = AppUsageActivityMonitor.swift; sourceTree = "<group>"; };
		B6AAAC2C260330580029438D /* PublishedAfter.swift */ = {isa = PBXFileReference; lastKnownFileType = sourcecode.swift; path = PublishedAfter.swift; sourceTree = "<group>"; };
		B6AAAC3D26048F690029438D /* RandomAccessCollectionExtension.swift */ = {isa = PBXFileReference; lastKnownFileType = sourcecode.swift; path = RandomAccessCollectionExtension.swift; sourceTree = "<group>"; };
		B6AE74332609AFCE005B9B1A /* ProgressEstimationTests.swift */ = {isa = PBXFileReference; lastKnownFileType = sourcecode.swift; path = ProgressEstimationTests.swift; sourceTree = "<group>"; };
		B6B1E87A26D381710062C350 /* DownloadListCoordinator.swift */ = {isa = PBXFileReference; lastKnownFileType = sourcecode.swift; path = DownloadListCoordinator.swift; sourceTree = "<group>"; };
		B6B1E87D26D5DA0E0062C350 /* DownloadsPopover.swift */ = {isa = PBXFileReference; lastKnownFileType = sourcecode.swift; path = DownloadsPopover.swift; sourceTree = "<group>"; };
		B6B1E87F26D5DA9B0062C350 /* DownloadsViewController.swift */ = {isa = PBXFileReference; lastKnownFileType = sourcecode.swift; path = DownloadsViewController.swift; sourceTree = "<group>"; };
		B6B1E88126D5DAC30062C350 /* Downloads.storyboard */ = {isa = PBXFileReference; lastKnownFileType = file.storyboard; path = Downloads.storyboard; sourceTree = "<group>"; };
		B6B1E88326D5EB570062C350 /* DownloadsCellView.swift */ = {isa = PBXFileReference; lastKnownFileType = sourcecode.swift; path = DownloadsCellView.swift; sourceTree = "<group>"; };
		B6B1E88A26D774090062C350 /* LinkButton.swift */ = {isa = PBXFileReference; lastKnownFileType = sourcecode.swift; path = LinkButton.swift; sourceTree = "<group>"; };
		B6B3E0952654DACD0040E0A2 /* UTTypeTests.swift */ = {isa = PBXFileReference; lastKnownFileType = sourcecode.swift; path = UTTypeTests.swift; sourceTree = "<group>"; };
		B6B3E0DC2657E9CF0040E0A2 /* NSScreenExtension.swift */ = {isa = PBXFileReference; lastKnownFileType = sourcecode.swift; path = NSScreenExtension.swift; sourceTree = "<group>"; };
		B6C0B22D26E61CE70031CB7F /* DownloadViewModel.swift */ = {isa = PBXFileReference; lastKnownFileType = sourcecode.swift; path = DownloadViewModel.swift; sourceTree = "<group>"; };
		B6C0B22F26E61D630031CB7F /* DownloadListStore.swift */ = {isa = PBXFileReference; lastKnownFileType = sourcecode.swift; path = DownloadListStore.swift; sourceTree = "<group>"; };
		B6C0B23326E71BCD0031CB7F /* Downloads.xcdatamodel */ = {isa = PBXFileReference; lastKnownFileType = wrapper.xcdatamodel; path = Downloads.xcdatamodel; sourceTree = "<group>"; };
		B6C0B23526E732000031CB7F /* DownloadListItem.swift */ = {isa = PBXFileReference; lastKnownFileType = sourcecode.swift; path = DownloadListItem.swift; sourceTree = "<group>"; };
		B6C0B23826E742610031CB7F /* FileDownloadError.swift */ = {isa = PBXFileReference; lastKnownFileType = sourcecode.swift; path = FileDownloadError.swift; sourceTree = "<group>"; };
		B6C0B23B26E87D900031CB7F /* NSAlert+ActiveDownloadsTermination.swift */ = {isa = PBXFileReference; lastKnownFileType = sourcecode.swift; path = "NSAlert+ActiveDownloadsTermination.swift"; sourceTree = "<group>"; };
		B6C0B23D26E8BF1F0031CB7F /* DownloadListViewModel.swift */ = {isa = PBXFileReference; lastKnownFileType = sourcecode.swift; path = DownloadListViewModel.swift; sourceTree = "<group>"; };
		B6C0B24326E9CB080031CB7F /* RunLoopExtension.swift */ = {isa = PBXFileReference; fileEncoding = 4; lastKnownFileType = sourcecode.swift; path = RunLoopExtension.swift; sourceTree = "<group>"; };
		B6C0B24526E9CB190031CB7F /* RunLoopExtensionTests.swift */ = {isa = PBXFileReference; fileEncoding = 4; lastKnownFileType = sourcecode.swift; path = RunLoopExtensionTests.swift; sourceTree = "<group>"; };
		B6CF78DD267B099C00CD4F13 /* WKNavigationActionExtension.swift */ = {isa = PBXFileReference; lastKnownFileType = sourcecode.swift; path = WKNavigationActionExtension.swift; sourceTree = "<group>"; };
		B6CF78E2267B0A1900CD4F13 /* WKNavigationAction+Private.h */ = {isa = PBXFileReference; lastKnownFileType = sourcecode.c.h; path = "WKNavigationAction+Private.h"; sourceTree = "<group>"; };
		B6DA44012616B28300DD1EC2 /* PixelDataStore.swift */ = {isa = PBXFileReference; lastKnownFileType = sourcecode.swift; path = PixelDataStore.swift; sourceTree = "<group>"; };
		B6DA44072616B30600DD1EC2 /* PixelDataModel.xcdatamodel */ = {isa = PBXFileReference; lastKnownFileType = wrapper.xcdatamodel; path = PixelDataModel.xcdatamodel; sourceTree = "<group>"; };
		B6DA44102616C0FC00DD1EC2 /* PixelTests.swift */ = {isa = PBXFileReference; fileEncoding = 4; lastKnownFileType = sourcecode.swift; path = PixelTests.swift; sourceTree = "<group>"; };
		B6DA441D2616C84600DD1EC2 /* PixelStoreMock.swift */ = {isa = PBXFileReference; lastKnownFileType = sourcecode.swift; path = PixelStoreMock.swift; sourceTree = "<group>"; };
		B6DA44222616CABC00DD1EC2 /* PixelArgumentsTests.swift */ = {isa = PBXFileReference; lastKnownFileType = sourcecode.swift; path = PixelArgumentsTests.swift; sourceTree = "<group>"; };
		B6DA44272616CAE000DD1EC2 /* AppUsageActivityMonitorTests.swift */ = {isa = PBXFileReference; lastKnownFileType = sourcecode.swift; path = AppUsageActivityMonitorTests.swift; sourceTree = "<group>"; };
		B6DB3CF826A00E2D00D459B7 /* AVCaptureDevice+SwizzledAuthState.swift */ = {isa = PBXFileReference; lastKnownFileType = sourcecode.swift; path = "AVCaptureDevice+SwizzledAuthState.swift"; sourceTree = "<group>"; };
		B6DB3CFA26A17CB800D459B7 /* PermissionModel.swift */ = {isa = PBXFileReference; lastKnownFileType = sourcecode.swift; path = PermissionModel.swift; sourceTree = "<group>"; };
		B6E53882267C83420010FEA9 /* HomepageBackgroundView.swift */ = {isa = PBXFileReference; lastKnownFileType = sourcecode.swift; path = HomepageBackgroundView.swift; sourceTree = "<group>"; };
		B6E53887267C94A00010FEA9 /* HomepageCollectionViewFlowLayout.swift */ = {isa = PBXFileReference; lastKnownFileType = sourcecode.swift; path = HomepageCollectionViewFlowLayout.swift; sourceTree = "<group>"; };
		B6E61EE2263AC0C8004E11AB /* FileManagerExtension.swift */ = {isa = PBXFileReference; lastKnownFileType = sourcecode.swift; path = FileManagerExtension.swift; sourceTree = "<group>"; };
		B6E61EE7263ACE16004E11AB /* UTType.swift */ = {isa = PBXFileReference; lastKnownFileType = sourcecode.swift; path = UTType.swift; sourceTree = "<group>"; };
		B6F41030264D2B23003DA42C /* ProgressExtension.swift */ = {isa = PBXFileReference; lastKnownFileType = sourcecode.swift; path = ProgressExtension.swift; sourceTree = "<group>"; };
		B6FA893C269C423100588ECD /* PrivacyDashboard.storyboard */ = {isa = PBXFileReference; lastKnownFileType = file.storyboard; path = PrivacyDashboard.storyboard; sourceTree = "<group>"; };
		B6FA893E269C424500588ECD /* PrivacyDashboardViewController.swift */ = {isa = PBXFileReference; lastKnownFileType = sourcecode.swift; path = PrivacyDashboardViewController.swift; sourceTree = "<group>"; };
		B6FA8940269C425400588ECD /* PrivacyDashboardPopover.swift */ = {isa = PBXFileReference; lastKnownFileType = sourcecode.swift; path = PrivacyDashboardPopover.swift; sourceTree = "<group>"; };
		F41D174025CB131900472416 /* NSColorExtension.swift */ = {isa = PBXFileReference; lastKnownFileType = sourcecode.swift; path = NSColorExtension.swift; sourceTree = "<group>"; };
		F44C130125C2DA0400426E3E /* NSAppearanceExtension.swift */ = {isa = PBXFileReference; lastKnownFileType = sourcecode.swift; path = NSAppearanceExtension.swift; sourceTree = "<group>"; };
/* End PBXFileReference section */

/* Begin PBXFrameworksBuildPhase section */
		4B1AD89A25FC27E200261379 /* Frameworks */ = {
			isa = PBXFrameworksBuildPhase;
			buildActionMask = 2147483647;
			files = (
			);
			runOnlyForDeploymentPostprocessing = 0;
		};
		7B4CE8D726F02108009134B1 /* Frameworks */ = {
			isa = PBXFrameworksBuildPhase;
			buildActionMask = 2147483647;
			files = (
			);
			runOnlyForDeploymentPostprocessing = 0;
		};
		AA585D7B248FD31100E9A3E2 /* Frameworks */ = {
			isa = PBXFrameworksBuildPhase;
			buildActionMask = 2147483647;
			files = (
				85AE2FF224A33A2D002D507F /* WebKit.framework in Frameworks */,
				B65783F525F8ACA400D8DB33 /* Punnycode in Frameworks */,
				4B82E9B325B69E3E00656FE7 /* TrackerRadarKit in Frameworks */,
				AA06B6B72672AF8100F541C5 /* Sparkle in Frameworks */,
				85F4D1C4266695C9002DD869 /* BrowserServicesKit in Frameworks */,
				85FF55C825F82E4F00E2AB99 /* Lottie in Frameworks */,
			);
			runOnlyForDeploymentPostprocessing = 0;
		};
		AA585D8D248FD31400E9A3E2 /* Frameworks */ = {
			isa = PBXFrameworksBuildPhase;
			buildActionMask = 2147483647;
			files = (
				B6DA44172616C13800DD1EC2 /* OHHTTPStubs in Frameworks */,
				B6DA44192616C13800DD1EC2 /* OHHTTPStubsSwift in Frameworks */,
			);
			runOnlyForDeploymentPostprocessing = 0;
		};
/* End PBXFrameworksBuildPhase section */

/* Begin PBXGroup section */
		142879D824CE1139005419BB /* ViewModel */ = {
			isa = PBXGroup;
			children = (
				142879DB24CE1185005419BB /* SuggestionContainerViewModelTests.swift */,
				142879D924CE1179005419BB /* SuggestionViewModelTests.swift */,
			);
			path = ViewModel;
			sourceTree = "<group>";
		};
		336D5AEA262D8D3C0052E0C9 /* duckduckgo-find-in-page */ = {
			isa = PBXGroup;
			children = (
				336D5AEE262D8D3C0052E0C9 /* dist */,
			);
			name = "duckduckgo-find-in-page";
			path = "Submodules/duckduckgo-find-in-page";
			sourceTree = SOURCE_ROOT;
		};
		336D5AEE262D8D3C0052E0C9 /* dist */ = {
			isa = PBXGroup;
			children = (
				336D5AEF262D8D3C0052E0C9 /* findinpage.js */,
			);
			path = dist;
			sourceTree = "<group>";
		};
		4B02197B25E05FAC00ED7DEA /* Fireproofing */ = {
			isa = PBXGroup;
			children = (
				4B02197E25E05FAC00ED7DEA /* Extensions */,
				4B02198025E05FAC00ED7DEA /* Model */,
				4B02198225E05FAC00ED7DEA /* View */,
			);
			path = Fireproofing;
			sourceTree = "<group>";
		};
		4B02197E25E05FAC00ED7DEA /* Extensions */ = {
			isa = PBXGroup;
			children = (
				4B02197F25E05FAC00ED7DEA /* FireproofingURLExtensions.swift */,
			);
			path = Extensions;
			sourceTree = "<group>";
		};
		4B02198025E05FAC00ED7DEA /* Model */ = {
			isa = PBXGroup;
			children = (
				4B02198125E05FAC00ED7DEA /* FireproofDomains.swift */,
			);
			path = Model;
			sourceTree = "<group>";
		};
		4B02198225E05FAC00ED7DEA /* View */ = {
			isa = PBXGroup;
			children = (
				4B02198325E05FAC00ED7DEA /* FireproofInfoViewController.swift */,
				4B02198425E05FAC00ED7DEA /* Fireproofing.storyboard */,
				4B02198525E05FAC00ED7DEA /* UndoFireproofingViewController.swift */,
			);
			path = View;
			sourceTree = "<group>";
		};
		4B02199725E063DE00ED7DEA /* Fireproofing */ = {
			isa = PBXGroup;
			children = (
				4B02199925E063DE00ED7DEA /* FireproofDomainsTests.swift */,
				4B02199A25E063DE00ED7DEA /* FireproofingURLExtensionsTests.swift */,
			);
			path = Fireproofing;
			sourceTree = "<group>";
		};
		4B0511A2262CAA5A00F6079C /* Preferences */ = {
			isa = PBXGroup;
			children = (
				4B0511A3262CAA5A00F6079C /* Model */,
				4B0511AA262CAA5A00F6079C /* View */,
			);
			path = Preferences;
			sourceTree = "<group>";
		};
		4B0511A3262CAA5A00F6079C /* Model */ = {
			isa = PBXGroup;
			children = (
				4B0511A4262CAA5A00F6079C /* DefaultBrowserPreferences.swift */,
				4B0511A5262CAA5A00F6079C /* AppearancePreferences.swift */,
				4B0511A6262CAA5A00F6079C /* PrivacySecurityPreferences.swift */,
				4B0511A7262CAA5A00F6079C /* DownloadPreferences.swift */,
				4B0511A8262CAA5A00F6079C /* PreferenceSections.swift */,
			);
			path = Model;
			sourceTree = "<group>";
		};
		4B0511AA262CAA5A00F6079C /* View */ = {
			isa = PBXGroup;
			children = (
				4B0511AB262CAA5A00F6079C /* PrivacySecurityPreferencesTableCellView.xib */,
				4B0511AC262CAA5A00F6079C /* PreferencesAboutViewController.swift */,
				4B0511AD262CAA5A00F6079C /* Preferences.storyboard */,
				4B0511AE262CAA5A00F6079C /* PreferencesSidebarViewController.swift */,
				4B0511AF262CAA5A00F6079C /* PrivacySecurityPreferencesTableCellView.swift */,
				4B0511B0262CAA5A00F6079C /* DefaultBrowserTableCellView.xib */,
				4B0511B1262CAA5A00F6079C /* PreferenceTableCellView.swift */,
				4B0511B2262CAA5A00F6079C /* PreferencesListViewController.swift */,
				4B0511B3262CAA5A00F6079C /* RoundedSelectionRowView.swift */,
				4B0511B4262CAA5A00F6079C /* FireproofDomainsViewController.swift */,
				4B0511B5262CAA5A00F6079C /* DownloadPreferencesTableCellView.swift */,
				4B0511B6262CAA5A00F6079C /* PreferencesSplitViewController.swift */,
				4B0511B7262CAA5A00F6079C /* DefaultBrowserTableCellView.swift */,
				4B0511B8262CAA5A00F6079C /* DownloadPreferencesTableCellView.xib */,
				4B0511B9262CAA5A00F6079C /* AppearancePreferencesTableCellView.swift */,
				4B0511BA262CAA5A00F6079C /* AppearancePreferencesTableCellView.xib */,
			);
			path = View;
			sourceTree = "<group>";
		};
		4B0511EE262CAEB300F6079C /* Preferences */ = {
			isa = PBXGroup;
			children = (
				4B0511EF262CAEC900F6079C /* AppearancePreferencesTests.swift */,
				4B0511F7262CB20F00F6079C /* DownloadPreferencesTests.swift */,
			);
			path = Preferences;
			sourceTree = "<group>";
		};
		4B1AD89E25FC27E200261379 /* Integration Tests */ = {
			isa = PBXGroup;
			children = (
				4B1AD91625FC46FB00261379 /* CoreDataEncryptionTests.swift */,
				4BA1A6EA258C288C00F6F690 /* EncryptionKeyStoreTests.swift */,
				4B1AD8A125FC27E200261379 /* Info.plist */,
			);
			path = "Integration Tests";
			sourceTree = "<group>";
		};
		4B59023726B35F3600489384 /* Chromium */ = {
			isa = PBXGroup;
			children = (
				4B59023826B35F3600489384 /* ChromeDataImporter.swift */,
				4B59023926B35F3600489384 /* ChromiumLoginReader.swift */,
				4B59023B26B35F3600489384 /* ChromiumDataImporter.swift */,
				4B59023C26B35F3600489384 /* BraveDataImporter.swift */,
				4B8AC93226B3B06300879451 /* EdgeDataImporter.swift */,
			);
			path = Chromium;
			sourceTree = "<group>";
		};
		4B5FF67526B5F26D00D42879 /* Test Firefox Data */ = {
			isa = PBXGroup;
			children = (
				4BB99D1226FE1A94001E4761 /* places.sqlite */,
				4BB46E9F26B8953900222970 /* Primary Password */,
				4B5FF67626B5F27800D42879 /* No Primary Password */,
			);
			path = "Test Firefox Data";
			sourceTree = "<group>";
		};
		4B5FF67626B5F27800D42879 /* No Primary Password */ = {
			isa = PBXGroup;
			children = (
				4B8AC93F26B49BEE00879451 /* key4.db */,
				4B8AC93E26B49BEE00879451 /* logins.json */,
			);
			path = "No Primary Password";
			sourceTree = "<group>";
		};
		4B6160D125B14E5E007DE5B2 /* ContentBlocker */ = {
			isa = PBXGroup;
			children = (
				4B6160FE25B15BB1007DE5B2 /* ContentBlockerRulesManager.swift */,
				4B6160DC25B152C5007DE5B2 /* ContentBlockerRulesUserScript.swift */,
				4B6160E425B152FA007DE5B2 /* ContentBlockerUserScript.swift */,
				4B6160D225B14E6E007DE5B2 /* TrackerRadarManager.swift */,
				026ADE0F26C2FF97002518EE /* PrivacyConfigurationManager.swift */,
				026ADE1126C2FFFE002518EE /* PrivacyConfiguration.swift */,
				4B6160EC25B15417007DE5B2 /* DetectedTracker.swift */,
				4B6160F125B15792007DE5B2 /* contentblockerrules.js */,
				4B6160F625B157BB007DE5B2 /* contentblocker.js */,
				4B6160D725B150E4007DE5B2 /* trackerData.json */,
				026ADE1326C3010C002518EE /* macos-config.json */,
				85AC3B0425D6B1D800C7D2AA /* ScriptSourceProviding.swift */,
			);
			path = ContentBlocker;
			sourceTree = "<group>";
		};
		4B65143C26392483005B46EB /* Email */ = {
			isa = PBXGroup;
			children = (
				4B65143D263924B5005B46EB /* EmailUrlExtensions.swift */,
			);
			path = Email;
			sourceTree = "<group>";
		};
		4B677422255DBEB800025BD8 /* Smarter Encryption */ = {
			isa = PBXGroup;
			children = (
				4B67742C255DBEB800025BD8 /* HTTPSUpgrade.swift */,
				4B677423255DBEB800025BD8 /* Bloom Filter */,
				4B677426255DBEB800025BD8 /* Domain */,
				4B67742D255DBEB800025BD8 /* Store */,
			);
			path = "Smarter Encryption";
			sourceTree = "<group>";
		};
		4B677423255DBEB800025BD8 /* Bloom Filter */ = {
			isa = PBXGroup;
			children = (
				4B677425255DBEB800025BD8 /* BloomFilterWrapper.h */,
				4B677424255DBEB800025BD8 /* BloomFilterWrapper.mm */,
			);
			path = "Bloom Filter";
			sourceTree = "<group>";
		};
		4B677426255DBEB800025BD8 /* Domain */ = {
			isa = PBXGroup;
			children = (
				4B677427255DBEB800025BD8 /* httpsMobileV2BloomSpec.json */,
				4B677428255DBEB800025BD8 /* httpsMobileV2Bloom.bin */,
				4B677429255DBEB800025BD8 /* HTTPSBloomFilterSpecification.swift */,
				4B67742A255DBEB800025BD8 /* httpsMobileV2FalsePositives.json */,
				4B67742B255DBEB800025BD8 /* HTTPSExcludedDomains.swift */,
			);
			path = Domain;
			sourceTree = "<group>";
		};
		4B67742D255DBEB800025BD8 /* Store */ = {
			isa = PBXGroup;
			children = (
				4B67742E255DBEB800025BD8 /* HTTPSUpgrade.xcdatamodeld */,
				4B677430255DBEB800025BD8 /* HTTPSUpgradeStore.swift */,
			);
			path = Store;
			sourceTree = "<group>";
		};
		4B67743D255DBEEA00025BD8 /* Database */ = {
			isa = PBXGroup;
			children = (
				4B677440255DBEEA00025BD8 /* Database.swift */,
			);
			path = Database;
			sourceTree = "<group>";
		};
		4B677447255DBF1400025BD8 /* Submodules */ = {
			isa = PBXGroup;
			children = (
				339A6B5726A044BA00E3DAE8 /* duckduckgo-privacy-dashboard */,
				336D5AEA262D8D3C0052E0C9 /* duckduckgo-find-in-page */,
				4B677448255DBF2300025BD8 /* bloom_cpp */,
			);
			name = Submodules;
			sourceTree = "<group>";
		};
		4B677448255DBF2300025BD8 /* bloom_cpp */ = {
			isa = PBXGroup;
			children = (
				4B677449255DBF3A00025BD8 /* BloomFilter.cpp */,
				4B67744A255DBF3A00025BD8 /* BloomFilter.hpp */,
			);
			name = bloom_cpp;
			sourceTree = "<group>";
		};
		4B723DEA26B0002B00E14D75 /* Data Import */ = {
			isa = PBXGroup;
			children = (
				4B723DEB26B0002B00E14D75 /* DataImport.swift */,
				4B59024726B3673600489384 /* ThirdPartyBrowser.swift */,
				4BB99CF326FE191E001E4761 /* Bookmarks */,
				4B723DF126B0002B00E14D75 /* Logins */,
				4B723DEC26B0002B00E14D75 /* View */,
			);
			path = "Data Import";
			sourceTree = "<group>";
		};
		4B723DEC26B0002B00E14D75 /* View */ = {
			isa = PBXGroup;
			children = (
				4BB99D0526FE1979001E4761 /* RequestFilePermissionViewController.swift */,
				4B59024226B35F7C00489384 /* BrowserImportViewController.swift */,
				4B723DED26B0002B00E14D75 /* DataImport.storyboard */,
				4B723DEE26B0002B00E14D75 /* DataImportViewController.swift */,
				4B723DEF26B0002B00E14D75 /* CSVImportViewController.swift */,
				4B723DF026B0002B00E14D75 /* CSVImportSummaryViewController.swift */,
				4B78A86A26BB3ADD0071BB16 /* BrowserImportSummaryViewController.swift */,
				4B8AC93426B3B2FD00879451 /* NSAlert+DataImport.swift */,
			);
			path = View;
			sourceTree = "<group>";
		};
		4B723DF126B0002B00E14D75 /* Logins */ = {
			isa = PBXGroup;
			children = (
				4B8AC93726B489C500879451 /* Firefox */,
				4B59023726B35F3600489384 /* Chromium */,
				4B723DF426B0002B00E14D75 /* LoginImport.swift */,
				4B723DF226B0002B00E14D75 /* SecureVault */,
				4B723DF526B0002B00E14D75 /* CSV */,
			);
			path = Logins;
			sourceTree = "<group>";
		};
		4B723DF226B0002B00E14D75 /* SecureVault */ = {
			isa = PBXGroup;
			children = (
				4B723DF326B0002B00E14D75 /* SecureVaultLoginImporter.swift */,
			);
			path = SecureVault;
			sourceTree = "<group>";
		};
		4B723DF526B0002B00E14D75 /* CSV */ = {
			isa = PBXGroup;
			children = (
				4B723DF626B0002B00E14D75 /* CSVParser.swift */,
				4B723DF726B0002B00E14D75 /* CSVImporter.swift */,
			);
			path = CSV;
			sourceTree = "<group>";
		};
		4B723DF826B0002B00E14D75 /* Data Export */ = {
			isa = PBXGroup;
			children = (
				4B723DF926B0002B00E14D75 /* DataExport.swift */,
				4B723DFA26B0002B00E14D75 /* Logins */,
			);
			path = "Data Export";
			sourceTree = "<group>";
		};
		4B723DFA26B0002B00E14D75 /* Logins */ = {
			isa = PBXGroup;
			children = (
				4B723DFB26B0002B00E14D75 /* LoginExport.swift */,
				4B723DFC26B0002B00E14D75 /* CSV */,
			);
			path = Logins;
			sourceTree = "<group>";
		};
		4B723DFC26B0002B00E14D75 /* CSV */ = {
			isa = PBXGroup;
			children = (
				4B723DFD26B0002B00E14D75 /* CSVLoginExporter.swift */,
			);
			path = CSV;
			sourceTree = "<group>";
		};
		4B723DFE26B0003E00E14D75 /* Data Import */ = {
			isa = PBXGroup;
			children = (
				4BB99D0C26FE1A83001E4761 /* ChromiumBookmarksReaderTests.swift */,
				4B59024B26B38BB800489384 /* ChromiumLoginReaderTests.swift */,
				4B723E0126B0003E00E14D75 /* CSVImporterTests.swift */,
				4B723E0026B0003E00E14D75 /* CSVParserTests.swift */,
				4B723DFF26B0003E00E14D75 /* DataImportMocks.swift */,
				4BB99D0D26FE1A83001E4761 /* FirefoxBookmarksReaderTests.swift */,
				4B8AC93C26B49BE600879451 /* FirefoxLoginReaderTests.swift */,
				4BB99D0E26FE1A84001E4761 /* SafariBookmarksReaderTests.swift */,
				4BF4951726C08395000547B8 /* ThirdPartyBrowserTests.swift */,
				4BB46EA526B8974500222970 /* Test Chrome Data */,
				4B5FF67526B5F26D00D42879 /* Test Firefox Data */,
				4BB99D0726FE1A6D001E4761 /* Test Safari Data */,
			);
			path = "Data Import";
			sourceTree = "<group>";
		};
		4B723E0226B0003E00E14D75 /* Data Export */ = {
			isa = PBXGroup;
			children = (
				4B723E0326B0003E00E14D75 /* MockSecureVault.swift */,
				4B723E0426B0003E00E14D75 /* CSVLoginExporterTests.swift */,
			);
			path = "Data Export";
			sourceTree = "<group>";
		};
		4B82E9B725B6A04B00656FE7 /* ContentBlocker */ = {
			isa = PBXGroup;
			children = (
				4B82E9B825B6A05800656FE7 /* DetectedTrackerTests.swift */,
				4B82E9C025B6A1CD00656FE7 /* TrackerRadarManagerTests.swift */,
				026ADE1526C30FA5002518EE /* PrivacyConfigurationManagerTests.swift */,
			);
			path = ContentBlocker;
			sourceTree = "<group>";
		};
		4B8AC93726B489C500879451 /* Firefox */ = {
			isa = PBXGroup;
			children = (
				4B8AC93826B48A5100879451 /* FirefoxLoginReader.swift */,
				4B5FF67726B602B100D42879 /* FirefoxDataImporter.swift */,
				4B8AC93A26B48ADF00879451 /* ASN1Parser.swift */,
			);
			path = Firefox;
			sourceTree = "<group>";
		};
		4B9292AD26670F5300AD2C21 /* Extensions */ = {
			isa = PBXGroup;
			children = (
				4B9292D62667124000AD2C21 /* NSPopUpButtonExtension.swift */,
				4B9292AE26670F5300AD2C21 /* NSOutlineViewExtensions.swift */,
			);
			path = Extensions;
			sourceTree = "<group>";
		};
		4BA1A691258B06F600F6F690 /* FileSystem */ = {
			isa = PBXGroup;
			children = (
				4BA1A69A258B076900F6F690 /* FileStore.swift */,
				4BA1A69F258B079600F6F690 /* DataEncryption.swift */,
				4BA1A6A4258B07DF00F6F690 /* EncryptedValueTransformer.swift */,
				4BA1A6A9258B07F400F6F690 /* EncryptionKeys */,
			);
			path = FileSystem;
			sourceTree = "<group>";
		};
		4BA1A6A9258B07F400F6F690 /* EncryptionKeys */ = {
			isa = PBXGroup;
			children = (
				4BA1A6B2258B080A00F6F690 /* EncryptionKeyGeneration.swift */,
				4BA1A6B7258B081600F6F690 /* EncryptionKeyStoring.swift */,
				4BA1A6BC258B082300F6F690 /* EncryptionKeyStore.swift */,
			);
			path = EncryptionKeys;
			sourceTree = "<group>";
		};
		4BA1A6CE258BF58C00F6F690 /* FileSystem */ = {
			isa = PBXGroup;
			children = (
				4BA1A6D8258C0CB300F6F690 /* DataEncryptionTests.swift */,
				4BA1A6FD258C5C1300F6F690 /* EncryptedValueTransformerTests.swift */,
				4BA1A6E5258C270800F6F690 /* EncryptionKeyGeneratorTests.swift */,
				4BA1A6F5258C4F9600F6F690 /* EncryptionMocks.swift */,
				4BA1A6DD258C100A00F6F690 /* FileStoreTests.swift */,
				4B11060925903EAC0039B979 /* CoreDataEncryptionTests.swift */,
				4B11060325903E570039B979 /* CoreDataEncryptionTesting.xcdatamodeld */,
				B6A5A27825B93FFE00AA7ADA /* StateRestorationManagerTests.swift */,
				B6A5A27D25B9403E00AA7ADA /* FileStoreMock.swift */,
			);
			path = FileSystem;
			sourceTree = "<group>";
		};
		4BB46E9F26B8953900222970 /* Primary Password */ = {
			isa = PBXGroup;
			children = (
				4BB46EA126B8954500222970 /* key4-encrypted.db */,
				4BB46EA026B8954500222970 /* logins-encrypted.json */,
			);
			path = "Primary Password";
			sourceTree = "<group>";
		};
		4BB46EA526B8974500222970 /* Test Chrome Data */ = {
			isa = PBXGroup;
			children = (
				4BB99D0A26FE1A7B001E4761 /* Bookmarks */,
				4B59024926B38B0B00489384 /* Login Data */,
			);
			path = "Test Chrome Data";
			sourceTree = "<group>";
		};
		4BB88B4E25B7BA20006F6B06 /* Utilities */ = {
			isa = PBXGroup;
			children = (
				4BB88B5A25B7BA50006F6B06 /* Instruments.swift */,
				85799C1725DEBB3F0007EC87 /* Logging.swift */,
				4BB88B4F25B7BA2B006F6B06 /* TabInstrumentation.swift */,
				85C6A29525CC1FFD00EEB5F1 /* UserDefaultsWrapper.swift */,
				B6AAAC2C260330580029438D /* PublishedAfter.swift */,
				4BB6CE5E26B77ED000EC5860 /* Cryptography.swift */,
			);
			path = Utilities;
			sourceTree = "<group>";
		};
		4BB99CF326FE191E001E4761 /* Bookmarks */ = {
			isa = PBXGroup;
			children = (
				4BB99CF426FE191E001E4761 /* Firefox */,
				4BB99CF626FE191E001E4761 /* BookmarkImport.swift */,
				4BB99CF726FE191E001E4761 /* CoreDataBookmarkImporter.swift */,
				4BB99CF826FE191E001E4761 /* Chromium */,
				4BB99CFB26FE191E001E4761 /* Safari */,
			);
			path = Bookmarks;
			sourceTree = "<group>";
		};
		4BB99CF426FE191E001E4761 /* Firefox */ = {
			isa = PBXGroup;
			children = (
				4BB99CF526FE191E001E4761 /* FirefoxBookmarksReader.swift */,
			);
			path = Firefox;
			sourceTree = "<group>";
		};
		4BB99CF826FE191E001E4761 /* Chromium */ = {
			isa = PBXGroup;
			children = (
				4BB99CF926FE191E001E4761 /* ChromiumBookmarksReader.swift */,
				4BB99CFA26FE191E001E4761 /* ImportedBookmarks.swift */,
			);
			path = Chromium;
			sourceTree = "<group>";
		};
		4BB99CFB26FE191E001E4761 /* Safari */ = {
			isa = PBXGroup;
			children = (
				4BB99CFC26FE191E001E4761 /* SafariBookmarksReader.swift */,
				4BB99CFD26FE191E001E4761 /* SafariDataImporter.swift */,
			);
			path = Safari;
			sourceTree = "<group>";
		};
		4BB99D0726FE1A6D001E4761 /* Test Safari Data */ = {
			isa = PBXGroup;
			children = (
				4BB99D0826FE1A6D001E4761 /* Bookmarks.plist */,
			);
			path = "Test Safari Data";
			sourceTree = "<group>";
		};
		7B4CE8DB26F02108009134B1 /* UI Tests */ = {
			isa = PBXGroup;
			children = (
				7B4CE8E626F02134009134B1 /* TabBarTests.swift */,
				7B4CE8DE26F02108009134B1 /* Info.plist */,
			);
			path = "UI Tests";
			sourceTree = "<group>";
		};
		853014D425E6709500FB8205 /* Support */ = {
			isa = PBXGroup;
			children = (
				853014D525E671A000FB8205 /* PageObserverUserScript.swift */,
			);
			path = Support;
			sourceTree = "<group>";
		};
		8553FF50257523630029327F /* FileDownload */ = {
			isa = PBXGroup;
			children = (
				8553FF51257523760029327F /* URLSuggestedFilenameTests.swift */,
				B630793926731F2600DCEE41 /* FileDownloadManagerTests.swift */,
				B630794126731F5400DCEE41 /* WKDownloadMock.swift */,
				B693955C26F19CD70015B914 /* DownloadListStoreTests.swift */,
				B693955E26F1C17F0015B914 /* DownloadListCoordinatorTests.swift */,
				B693956026F1C1BC0015B914 /* DownloadListStoreMock.swift */,
				B693956226F1C2A40015B914 /* FileDownloadManagerMock.swift */,
				B693956726F352DB0015B914 /* DownloadsWebViewMock.h */,
				B693956826F352DB0015B914 /* DownloadsWebViewMock.m */,
			);
			path = FileDownload;
			sourceTree = "<group>";
		};
		8556A60C256C15C60092FA9D /* FileDownload */ = {
			isa = PBXGroup;
			children = (
				B6B1E87C26D5DA020062C350 /* View */,
				B61EF3EA266F91D700B4D78F /* Extensions */,
				8556A615256C15E10092FA9D /* Model */,
				B6C0B23126E71A800031CB7F /* Services */,
			);
			path = FileDownload;
			sourceTree = "<group>";
		};
		8556A615256C15E10092FA9D /* Model */ = {
			isa = PBXGroup;
			children = (
				856C98DE257014BD00A22F1F /* FileDownloadManager.swift */,
				B6C0B23526E732000031CB7F /* DownloadListItem.swift */,
				B6A924D82664C72D001A28CA /* WebKitDownloadTask.swift */,
				B6C0B22D26E61CE70031CB7F /* DownloadViewModel.swift */,
				B6C0B23D26E8BF1F0031CB7F /* DownloadListViewModel.swift */,
				B6C0B23826E742610031CB7F /* FileDownloadError.swift */,
				B6A924DD2664CA08001A28CA /* LegacyWebKitDownloadDelegate.swift */,
				B693955A26F0CE300015B914 /* WebKitDownloadDelegate.swift */,
				B6A924D32664BBB9001A28CA /* WKWebViewDownloadDelegate.swift */,
				B6E61EE7263ACE16004E11AB /* UTType.swift */,
			);
			path = Model;
			sourceTree = "<group>";
		};
		8585B63526D6E5F600C1416F /* SwiftUI */ = {
			isa = PBXGroup;
			children = (
				4BE65484271FCD7B008D1D63 /* LoginFaviconView.swift */,
				8585B63726D6E66C00C1416F /* ButtonStyles.swift */,
			);
			path = SwiftUI;
			sourceTree = "<group>";
		};
		8585B63626D6E61500C1416F /* AppKit */ = {
			isa = PBXGroup;
			children = (
				B65E6B9D26D9EC0800095F96 /* CircularProgressView.swift */,
				B693954626F04BEA0015B914 /* ColorView.swift */,
				B693953E26F04BE70015B914 /* FocusRingView.swift */,
				B693954326F04BE90015B914 /* GradientView.swift */,
				B6B1E88A26D774090062C350 /* LinkButton.swift */,
				B693954426F04BE90015B914 /* LongPressButton.swift */,
				B693953F26F04BE80015B914 /* MouseClickView.swift */,
				B693954926F04BEB0015B914 /* MouseOverButton.swift */,
				B693953D26F04BE70015B914 /* MouseOverView.swift */,
				B693953C26F04BE70015B914 /* NibLoadable.swift */,
				B693954726F04BEA0015B914 /* NSSavePanelExtension.swift */,
				B693954126F04BE80015B914 /* PaddedImageButton.swift */,
				B693954026F04BE80015B914 /* ProgressView.swift */,
				B693954826F04BEB0015B914 /* SavePanelAccessoryView.xib */,
				B693954226F04BE90015B914 /* ShadowView.swift */,
				B693954526F04BEA0015B914 /* WindowDraggingView.swift */,
			);
			path = AppKit;
			sourceTree = "<group>";
		};
		85890634267B6CC500D23B0D /* SecureVault */ = {
			isa = PBXGroup;
			children = (
				85D885B126A5918E0077C374 /* Extensions */,
				85CC1D7826A05E790062F04E /* Model */,
				85CC1D7F26A05F6C0062F04E /* Services */,
				85CC1D7926A05E820062F04E /* View */,
			);
			path = SecureVault;
			sourceTree = "<group>";
		};
		858A798626A99D9000A75A42 /* PasswordManager */ = {
			isa = PBXGroup;
			children = (
				858A798726A99DBE00A75A42 /* PasswordManagementItemListModelTests.swift */,
				858A798926A9B35E00A75A42 /* PasswordManagementItemModelTests.swift */,
			);
			path = PasswordManager;
			sourceTree = "<group>";
		};
		858C1BEB26974E5500E6C014 /* SecureVault */ = {
			isa = PBXGroup;
			children = (
				858C1BEC26974E6600E6C014 /* PasswordManagerSettingsTests.swift */,
			);
			path = SecureVault;
			sourceTree = "<group>";
		};
		85A0115D25AF1C4700FA6A0C /* FindInPage */ = {
			isa = PBXGroup;
			children = (
				85A0117325AF2EDF00FA6A0C /* FindInPage.storyboard */,
				85A0118125AF60E700FA6A0C /* FindInPageModel.swift */,
				85A011E925B4D4CA00FA6A0C /* FindInPageUserScript.swift */,
				85A0116825AF1D8900FA6A0C /* FindInPageViewController.swift */,
			);
			path = FindInPage;
			sourceTree = "<group>";
		};
		85AC3B1525D9BBFA00C7D2AA /* Configuration */ = {
			isa = PBXGroup;
			children = (
				85AC3B1625D9BC1A00C7D2AA /* ConfigurationDownloaderTests.swift */,
				85AC3B4825DAC9BD00C7D2AA /* ConfigurationStorageTests.swift */,
			);
			path = Configuration;
			sourceTree = "<group>";
		};
		85AC3B3325DA828900C7D2AA /* Network */ = {
			isa = PBXGroup;
			children = (
				85AC3B3425DA82A600C7D2AA /* DataTaskProviding.swift */,
			);
			path = Network;
			sourceTree = "<group>";
		};
		85AE2FF024A33A2D002D507F /* Frameworks */ = {
			isa = PBXGroup;
			children = (
				85AE2FF124A33A2D002D507F /* WebKit.framework */,
			);
			name = Frameworks;
			sourceTree = "<group>";
		};
		85CC1D7826A05E790062F04E /* Model */ = {
			isa = PBXGroup;
			children = (
				85CC1D7A26A05ECF0062F04E /* PasswordManagementItemListModel.swift */,
				85CC1D7C26A05F250062F04E /* PasswordManagementItemModel.swift */,
				4BE6547B271FCD4D008D1D63 /* PasswordManagementCreditCardModel.swift */,
				4BE6547A271FCD4D008D1D63 /* PasswordManagementIdentityModel.swift */,
				4BE6547C271FCD4D008D1D63 /* PasswordManagementLoginModel.swift */,
				4BE6547D271FCD4D008D1D63 /* PasswordManagementNoteModel.swift */,
			);
			path = Model;
			sourceTree = "<group>";
		};
		85CC1D7926A05E820062F04E /* View */ = {
			isa = PBXGroup;
			children = (
				85CC1D72269EF1880062F04E /* PasswordManagementItemList.swift */,
				4BE6546F271FCD40008D1D63 /* EditableTextField.swift */,
				4BE65473271FCD40008D1D63 /* EditableTextView.swift */,
				4BE65470271FCD40008D1D63 /* PasswordManagementCreditCardItemView.swift */,
				4BE6546E271FCD40008D1D63 /* PasswordManagementIdentityItemView.swift */,
				4BE65471271FCD40008D1D63 /* PasswordManagementLoginItemView.swift */,
				4BE65472271FCD40008D1D63 /* PasswordManagementNoteItemView.swift */,
				85625997269C9C5F00EE44BC /* PasswordManagementPopover.swift */,
				85625995269C953C00EE44BC /* PasswordManagementViewController.swift */,
				85625993269C8F9600EE44BC /* PasswordManager.storyboard */,
				85890639267BCD8E00D23B0D /* SaveCredentialsPopover.swift */,
				8589063B267BCDC000D23B0D /* SaveCredentialsViewController.swift */,
			);
			path = View;
			sourceTree = "<group>";
		};
		85CC1D7F26A05F6C0062F04E /* Services */ = {
			isa = PBXGroup;
			children = (
				4BE65482271FCD53008D1D63 /* CountryList.swift */,
				85308E26267FCB22001ABD76 /* PasswordManagerSettings.swift */,
			);
			path = Services;
			sourceTree = "<group>";
		};
		85D33F1025C82E93002B91A6 /* Configuration */ = {
			isa = PBXGroup;
			children = (
				85480FBA25D181CB009424E3 /* ConfigurationDownloading.swift */,
				85D33F1125C82EB3002B91A6 /* ConfigurationManager.swift */,
				85480FCE25D1AA22009424E3 /* ConfigurationStoring.swift */,
			);
			path = Configuration;
			sourceTree = "<group>";
		};
		85D885B126A5918E0077C374 /* Extensions */ = {
			isa = PBXGroup;
			children = (
				85D885AF26A590A90077C374 /* NSNotificationName+PasswordManager.swift */,
				85D885B226A5A9DE0077C374 /* NSAlert+PasswordManager.swift */,
				858A797E26A79EAA00A75A42 /* UserText+PasswordManager.swift */,
			);
			path = Extensions;
			sourceTree = "<group>";
		};
		85F1B0C725EF9747004792B6 /* AppDelegate */ = {
			isa = PBXGroup;
			children = (
				85F1B0C825EF9759004792B6 /* URLEventHandlerTests.swift */,
			);
			path = AppDelegate;
			sourceTree = "<group>";
		};
		85F69B3A25EDE7F800978E59 /* Common */ = {
			isa = PBXGroup;
			children = (
				4B723E1726B000DC00E14D75 /* TemporaryFileCreator.swift */,
				4B9292C42667104B00AD2C21 /* CoreDataTestUtilities.swift */,
				AAEC74B92642E66600C2EFBC /* Extensions */,
				B65783EB25F8AB9200D8DB33 /* String+PunycodeTests.swift */,
				85F69B3B25EDE81F00978E59 /* URLExtensionTests.swift */,
				AADE11BF26D916D70032D8A7 /* StringExtensionTests.swift */,
				4B0511E6262CAB3700F6079C /* UserDefaultsWrapperUtilities.swift */,
				B67C6C462654C643006C872E /* FileManagerExtensionTests.swift */,
				B6B3E0952654DACD0040E0A2 /* UTTypeTests.swift */,
				B65349A9265CF45000DCC645 /* DispatchQueueExtensionsTests.swift */,
				B6C0B24526E9CB190031CB7F /* RunLoopExtensionTests.swift */,
				B693956626F352940015B914 /* TestsBridging.h */,
			);
			path = Common;
			sourceTree = "<group>";
		};
		AA0877B626D515EE00B05660 /* User Agent */ = {
			isa = PBXGroup;
			children = (
				AA0877BC26D660EC00B05660 /* Model */,
				AA0877BB26D660C900B05660 /* Services */,
			);
			path = "User Agent";
			sourceTree = "<group>";
		};
		AA0877BB26D660C900B05660 /* Services */ = {
			isa = PBXGroup;
			children = (
				AA0877B726D5160D00B05660 /* SafariVersionReaderTests.swift */,
				AA0877B926D5161D00B05660 /* WebKitVersionProviderTests.swift */,
			);
			path = Services;
			sourceTree = "<group>";
		};
		AA0877BC26D660EC00B05660 /* Model */ = {
			isa = PBXGroup;
			children = (
				8546DE6125C03056000CA5E1 /* UserAgentTests.swift */,
			);
			path = Model;
			sourceTree = "<group>";
		};
		AA0877BD26D6610B00B05660 /* Services */ = {
			isa = PBXGroup;
			children = (
				AACF6FD526BC366D00CF09F9 /* SafariVersionReader.swift */,
				AAFE068226C7082D005434CC /* WebKitVersionProvider.swift */,
			);
			path = Services;
			sourceTree = "<group>";
		};
		AA0877BE26D6611300B05660 /* Model */ = {
			isa = PBXGroup;
			children = (
				14505A07256084EF00272CC6 /* UserAgent.swift */,
			);
			path = Model;
			sourceTree = "<group>";
		};
		AA4D700525545EDE00C3411E /* AppDelegate */ = {
			isa = PBXGroup;
			children = (
				AA585D81248FD31100E9A3E2 /* AppDelegate.swift */,
				B687260326E215C9008EE860 /* ExpirationChecker.swift */,
				AA4D700625545EF800C3411E /* URLEventHandler.swift */,
				AA4FF40B2624751A004E2377 /* GrammarFeaturesManager.swift */,
				AAD86E51267A0DFF005C11BE /* UpdateController.swift */,
				858A798226A8B75F00A75A42 /* CopyHandler.swift */,
				B637274226CE25EF00C8CB02 /* NSApplication+BuildTime.h */,
				B637274326CE25EF00C8CB02 /* NSApplication+BuildTime.m */,
			);
			path = AppDelegate;
			sourceTree = "<group>";
		};
		AA512D1224D99D4900230283 /* Services */ = {
			isa = PBXGroup;
			children = (
				AA512D1324D99D9800230283 /* FaviconService.swift */,
				AA6820E325502F19005ED0D5 /* WebsiteDataStore.swift */,
			);
			path = Services;
			sourceTree = "<group>";
		};
		AA585D75248FD31100E9A3E2 = {
			isa = PBXGroup;
			children = (
				AA68C3D62490F821001B8783 /* README.md */,
				AA585D80248FD31100E9A3E2 /* DuckDuckGo */,
				AA585D93248FD31400E9A3E2 /* Unit Tests */,
				4B1AD89E25FC27E200261379 /* Integration Tests */,
				7B4CE8DB26F02108009134B1 /* UI Tests */,
				AA585D7F248FD31100E9A3E2 /* Products */,
				85AE2FF024A33A2D002D507F /* Frameworks */,
				B633C89425E85C5700E4B352 /* Recovered References */,
			);
			sourceTree = "<group>";
		};
		AA585D7F248FD31100E9A3E2 /* Products */ = {
			isa = PBXGroup;
			children = (
				AA585D7E248FD31100E9A3E2 /* DuckDuckGo.app */,
				AA585D90248FD31400E9A3E2 /* Unit Tests.xctest */,
				4B1AD89D25FC27E200261379 /* Integration Tests.xctest */,
				7B4CE8DA26F02108009134B1 /* UI Tests.xctest */,
			);
			name = Products;
			sourceTree = "<group>";
		};
		AA585D80248FD31100E9A3E2 /* DuckDuckGo */ = {
			isa = PBXGroup;
			children = (
				B6A9E47526146A440067D1B9 /* API */,
				AA4D700525545EDE00C3411E /* AppDelegate */,
				AAC5E4C025D6A6A9007F5990 /* Bookmarks */,
				AA86491B24D837DE001BABEE /* BrowserTab */,
				AA86491324D831B9001BABEE /* Common */,
				85D33F1025C82E93002B91A6 /* Configuration */,
				4B6160D125B14E5E007DE5B2 /* ContentBlocker */,
				AAC30A24268DF93500D2D9CD /* Crash Reports */,
				4B723DEA26B0002B00E14D75 /* Data Import */,
				4B723DF826B0002B00E14D75 /* Data Export */,
				4B65143C26392483005B46EB /* Email */,
				B65536902684409300085A79 /* Geolocation */,
				8556A60C256C15C60092FA9D /* FileDownload */,
				85A0115D25AF1C4700FA6A0C /* FindInPage */,
				AA6820E825503A21005ED0D5 /* Fire */,
				4B02197B25E05FAC00ED7DEA /* Fireproofing */,
				AAE75275263B036300B973F8 /* History */,
				AAE71DB225F66A0900D74437 /* Homepage */,
				AA585DB02490E6FA00E9A3E2 /* Main */,
				AA97BF4425135CB60014931A /* Menus */,
				AA86491524D83384001BABEE /* NavigationBar */,
				B64C84DB2692D6E80048FEBE /* Permissions */,
				4B0511A2262CAA5A00F6079C /* Preferences */,
				B6FA893A269C414900588ECD /* Privacy Dashboard */,
				85890634267B6CC500D23B0D /* SecureVault */,
				4B677422255DBEB800025BD8 /* Smarter Encryption */,
				B68458AE25C7E75100DC17B6 /* State Restoration */,
				B6A9E44E26142AF90067D1B9 /* Statistics */,
				4B677447255DBF1400025BD8 /* Submodules */,
				AACB8E7224A4C8BC005F2218 /* Suggestions */,
				AA86491124D8318F001BABEE /* TabBar */,
				AAE8B0FD258A416F00E81239 /* Tooltip */,
				AACF6FD426BC35C200CF09F9 /* User Agent */,
				AA6EF9AE25066F99004754E6 /* Windows */,
				AA585D85248FD31400E9A3E2 /* Assets.xcassets */,
				4B677454255DC18000025BD8 /* Bridging.h */,
				AAD86E502678D104005C11BE /* DuckDuckGoCI.entitlements */,
				AA585D8B248FD31400E9A3E2 /* DuckDuckGo.entitlements */,
				AA585D8A248FD31400E9A3E2 /* Info.plist */,
			);
			path = DuckDuckGo;
			sourceTree = "<group>";
		};
		AA585D93248FD31400E9A3E2 /* Unit Tests */ = {
			isa = PBXGroup;
			children = (
				B6A5A28C25B962CB00AA7ADA /* App */,
				85F1B0C725EF9747004792B6 /* AppDelegate */,
				AA652CAB25DD820D009059CC /* Bookmarks */,
				AA92ACAE24EFE1F5005F41C9 /* BrowserTab */,
				85F69B3A25EDE7F800978E59 /* Common */,
				85AC3B1525D9BBFA00C7D2AA /* Configuration */,
				4B82E9B725B6A04B00656FE7 /* ContentBlocker */,
				4B723DFE26B0003E00E14D75 /* Data Import */,
				4B723E0226B0003E00E14D75 /* Data Export */,
				8553FF50257523630029327F /* FileDownload */,
				B68172AC269EB415006D1092 /* Geolocation */,
				B6106BA126A7BE430013B453 /* Permissions */,
				4BA1A6CE258BF58C00F6F690 /* FileSystem */,
				AA9C361D25518AAB004B1BA3 /* Fire */,
				4B02199725E063DE00ED7DEA /* Fireproofing */,
				AAEC74AE2642C47300C2EFBC /* History */,
				AA91F83627076ED100771A0D /* NavigationBar */,
				858A798626A99D9000A75A42 /* PasswordManager */,
				4B0511EE262CAEB300F6079C /* Preferences */,
				B6AE74322609AFBB005B9B1A /* Progress */,
				858C1BEB26974E5500E6C014 /* SecureVault */,
				B6DA440F2616C0F200DD1EC2 /* Statistics */,
				AA63744E24C9BB4A00AB2AC4 /* Suggestions */,
				AAC9C01224CAFBB700AD1325 /* TabBar */,
				AA0877B626D515EE00B05660 /* User Agent */,
				B61F012125ECBACE00ABB5A3 /* UserScripts */,
				AA585D96248FD31400E9A3E2 /* Info.plist */,
			);
			path = "Unit Tests";
			sourceTree = "<group>";
		};
		AA585DB02490E6FA00E9A3E2 /* Main */ = {
			isa = PBXGroup;
			children = (
				AA68C3D824911D56001B8783 /* View */,
			);
			path = Main;
			sourceTree = "<group>";
		};
		AA63744E24C9BB4A00AB2AC4 /* Suggestions */ = {
			isa = PBXGroup;
			children = (
				142879D824CE1139005419BB /* ViewModel */,
				AA63745024C9BB9A00AB2AC4 /* Model */,
			);
			path = Suggestions;
			sourceTree = "<group>";
		};
		AA63745024C9BB9A00AB2AC4 /* Model */ = {
			isa = PBXGroup;
			children = (
				AA63745324C9BF9A00AB2AC4 /* SuggestionContainerTests.swift */,
				AA0F3DB6261A566C0077F2D9 /* SuggestionLoadingMock.swift */,
			);
			path = Model;
			sourceTree = "<group>";
		};
		AA652CAB25DD820D009059CC /* Bookmarks */ = {
			isa = PBXGroup;
			children = (
				AA652CAE25DD8228009059CC /* Model */,
				AA652CAF25DD822C009059CC /* Services */,
			);
			path = Bookmarks;
			sourceTree = "<group>";
		};
		AA652CAE25DD8228009059CC /* Model */ = {
			isa = PBXGroup;
			children = (
				4B9292B62667103000AD2C21 /* BookmarkManagedObjectTests.swift */,
				4B9292B72667103000AD2C21 /* BookmarkMigrationTests.swift */,
				4B9292B02667103000AD2C21 /* BookmarkNodePathTests.swift */,
				4B9292B12667103000AD2C21 /* BookmarkNodeTests.swift */,
				4B9292B32667103000AD2C21 /* BookmarkOutlineViewDataSourceTests.swift */,
				4B9292B22667103000AD2C21 /* BookmarkSidebarTreeControllerTests.swift */,
				4B9292B82667103000AD2C21 /* BookmarkTests.swift */,
				4B9292B92667103100AD2C21 /* PasteboardBookmarkTests.swift */,
				4B9292B42667103000AD2C21 /* PasteboardFolderTests.swift */,
				4B9292B52667103000AD2C21 /* TreeControllerTests.swift */,
				AA652CCD25DD9071009059CC /* BookmarkListTests.swift */,
				AA652CD225DDA6E9009059CC /* LocalBookmarkManagerTests.swift */,
			);
			path = Model;
			sourceTree = "<group>";
		};
		AA652CAF25DD822C009059CC /* Services */ = {
			isa = PBXGroup;
			children = (
				AA652CB025DD825B009059CC /* LocalBookmarkStoreTests.swift */,
				AA652CDA25DDAB32009059CC /* BookmarkStoreMock.swift */,
			);
			path = Services;
			sourceTree = "<group>";
		};
		AA6820E825503A21005ED0D5 /* Fire */ = {
			isa = PBXGroup;
			children = (
				AAFCB38325E546FF00859DD4 /* View */,
				AA6820EF25503D93005ED0D5 /* ViewModel */,
				AA6820E925503A49005ED0D5 /* Model */,
			);
			path = Fire;
			sourceTree = "<group>";
		};
		AA6820E925503A49005ED0D5 /* Model */ = {
			isa = PBXGroup;
			children = (
				8511E18325F82B34002F516B /* 01_Fire_really_small.json */,
				AA6820EA25503D6A005ED0D5 /* Fire.swift */,
			);
			path = Model;
			sourceTree = "<group>";
		};
		AA6820EF25503D93005ED0D5 /* ViewModel */ = {
			isa = PBXGroup;
			children = (
				AA6820F025503DA9005ED0D5 /* FireViewModel.swift */,
			);
			path = ViewModel;
			sourceTree = "<group>";
		};
		AA68C3D824911D56001B8783 /* View */ = {
			isa = PBXGroup;
			children = (
				AA585D87248FD31400E9A3E2 /* Main.storyboard */,
				AA7412BC24D2BEEE00D22FE0 /* MainWindow.swift */,
				AA7412B424D1536B00D22FE0 /* MainWindowController.swift */,
				AA585DAE2490E6E600E9A3E2 /* MainViewController.swift */,
			);
			path = View;
			sourceTree = "<group>";
		};
		AA6EF9AE25066F99004754E6 /* Windows */ = {
			isa = PBXGroup;
			children = (
				AA6EF9AF25067035004754E6 /* View */,
			);
			path = Windows;
			sourceTree = "<group>";
		};
		AA6EF9AF25067035004754E6 /* View */ = {
			isa = PBXGroup;
			children = (
				AA6EF9AC25066F42004754E6 /* WindowsManager.swift */,
				AAA892E9250A4CEF005B37B2 /* WindowControllersManager.swift */,
				856C98D42570116900A22F1F /* NSWindow+Toast.swift */,
			);
			path = View;
			sourceTree = "<group>";
		};
		AA80EC52256BE33A007083E7 /* Localizables */ = {
			isa = PBXGroup;
			children = (
				AA80EC53256BE3BC007083E7 /* UserText.swift */,
				AA80EC8B256C49B8007083E7 /* Localizable.strings */,
				AA80EC91256C49BC007083E7 /* Localizable.stringsdict */,
			);
			path = Localizables;
			sourceTree = "<group>";
		};
		AA86491124D8318F001BABEE /* TabBar */ = {
			isa = PBXGroup;
			children = (
				AA86491224D831A1001BABEE /* View */,
				AA8EDF1F2491FCC10071C2E8 /* ViewModel */,
				AA9FF95724A1ECE20039E328 /* Model */,
			);
			path = TabBar;
			sourceTree = "<group>";
		};
		AA86491224D831A1001BABEE /* View */ = {
			isa = PBXGroup;
			children = (
				AA80EC7B256C46AA007083E7 /* TabBar.storyboard */,
				1430DFF424D0580F00B8978C /* TabBarViewController.swift */,
				1456D6E024EFCBC300775049 /* TabBarCollectionView.swift */,
				AA7412B624D1687000D22FE0 /* TabBarScrollView.swift */,
				AA7412B024D0B3AC00D22FE0 /* TabBarViewItem.swift */,
				AA7412B124D0B3AC00D22FE0 /* TabBarViewItem.xib */,
				AA2CB1342587C29500AA6FBE /* TabBarFooter.swift */,
				AA2CB12C2587BB5600AA6FBE /* TabBarFooter.xib */,
				AA9E9A5D25A4867200D1959D /* TabDragAndDropManager.swift */,
			);
			path = View;
			sourceTree = "<group>";
		};
		AA86491324D831B9001BABEE /* Common */ = {
			isa = PBXGroup;
			children = (
				B6A9E4602614608B0067D1B9 /* AppVersion.swift */,
				4B67743D255DBEEA00025BD8 /* Database */,
				AADC60E92493B305008F8EF7 /* Extensions */,
				4BA1A691258B06F600F6F690 /* FileSystem */,
				AA80EC52256BE33A007083E7 /* Localizables */,
				85AC3B3325DA828900C7D2AA /* Network */,
				4BB88B4E25B7BA20006F6B06 /* Utilities */,
				AA86491424D831C4001BABEE /* View */,
			);
			path = Common;
			sourceTree = "<group>";
		};
		AA86491424D831C4001BABEE /* View */ = {
			isa = PBXGroup;
			children = (
				8585B63626D6E61500C1416F /* AppKit */,
				AADCBF3826F7C28F00EF67A8 /* Lottie */,
				8585B63526D6E5F600C1416F /* SwiftUI */,
			);
			path = View;
			sourceTree = "<group>";
		};
		AA86491524D83384001BABEE /* NavigationBar */ = {
			isa = PBXGroup;
			children = (
				853014D425E6709500FB8205 /* Support */,
				AA86491624D8339A001BABEE /* View */,
				AAA0CC3A25337F990079BC96 /* ViewModel */,
			);
			path = NavigationBar;
			sourceTree = "<group>";
		};
		AA86491624D8339A001BABEE /* View */ = {
			isa = PBXGroup;
			children = (
				AA80EC6F256C469C007083E7 /* NavigationBar.storyboard */,
				AA68C3D22490ED62001B8783 /* NavigationBarViewController.swift */,
				14D9B8F924F7E089000D4D13 /* AddressBarViewController.swift */,
				AABEE6AE24AD22B90043105B /* AddressBarTextField.swift */,
				AAC5E4F525D6BF2C007F5990 /* AddressBarButtonsViewController.swift */,
				AAC5E4F025D6BF10007F5990 /* AddressBarButton.swift */,
				AAA0CC32252F181A0079BC96 /* NavigationButtonMenuDelegate.swift */,
				AAA0CC462533833C0079BC96 /* MoreOptionsMenu.swift */,
				AA28C117271AFD3600F33FF1 /* trackers.json */,
				AA28C11A271AFD3600F33FF1 /* shield.json */,
				AA28C118271AFD3600F33FF1 /* shield-dot.json */,
				AA28C119271AFD3600F33FF1 /* dark-trackers.json */,
				AA28C116271AFD3500F33FF1 /* dark-shield.json */,
				AA28C115271AFD3500F33FF1 /* dark-shield-dot.json */,
			);
			path = View;
			sourceTree = "<group>";
		};
		AA86491B24D837DE001BABEE /* BrowserTab */ = {
			isa = PBXGroup;
			children = (
				AA86491C24D83868001BABEE /* View */,
				AA86491D24D83A59001BABEE /* ViewModel */,
				AA86491E24D83A66001BABEE /* Model */,
				AA512D1224D99D4900230283 /* Services */,
			);
			path = BrowserTab;
			sourceTree = "<group>";
		};
		AA86491C24D83868001BABEE /* View */ = {
			isa = PBXGroup;
			children = (
				AA80EC69256C4691007083E7 /* BrowserTab.storyboard */,
				AA585D83248FD31100E9A3E2 /* BrowserTabViewController.swift */,
				856C98A5256EB59600A22F1F /* MenuItemSelectors.swift */,
				AA6FFB4524DC3B5A0028F4D0 /* WebView.swift */,
				B637273A26CBC8AF00C8CB02 /* AuthenticationAlert.swift */,
			);
			path = View;
			sourceTree = "<group>";
		};
		AA86491D24D83A59001BABEE /* ViewModel */ = {
			isa = PBXGroup;
			children = (
				AA9FF95A24A1EFC20039E328 /* TabViewModel.swift */,
				AA5D6DAB24A340F700C6FBCE /* WebViewStateObserver.swift */,
			);
			path = ViewModel;
			sourceTree = "<group>";
		};
		AA86491E24D83A66001BABEE /* Model */ = {
			isa = PBXGroup;
			children = (
				856CADEF271710F400E79BB0 /* HoverUserScript.swift */,
				4B2E7D6226FF9D6500D2DB17 /* PrintingUserScript.swift */,
				85D438B5256E7C9E00F3BAF8 /* ContextMenuUserScript.swift */,
				4BB88B4425B7B55C006F6B06 /* DebugUserScript.swift */,
				85E11C2E25E7DC7E00974CAF /* ExternalURLHandler.swift */,
				AAA0CC562539EBC90079BC96 /* FaviconUserScript.swift */,
				AA9FF95824A1ECF20039E328 /* Tab.swift */,
				85AC3AEE25D5CE9800C7D2AA /* UserScripts.swift */,
				B633C86C25E797D800E4B352 /* UserScriptsManager.swift */,
				AAF7D3852567CED500998667 /* WebViewConfiguration.swift */,
				B61F015425EDD5A700ABB5A3 /* UserContentController.swift */,
			);
			path = Model;
			sourceTree = "<group>";
		};
		AA8EDF1F2491FCC10071C2E8 /* ViewModel */ = {
			isa = PBXGroup;
			children = (
				AA9FF95E24A1FB680039E328 /* TabCollectionViewModel.swift */,
			);
			path = ViewModel;
			sourceTree = "<group>";
		};
		AA91F83627076ED100771A0D /* NavigationBar */ = {
			isa = PBXGroup;
			children = (
				AA91F83727076EEE00771A0D /* ViewModel */,
			);
			path = NavigationBar;
			sourceTree = "<group>";
		};
		AA91F83727076EEE00771A0D /* ViewModel */ = {
			isa = PBXGroup;
			children = (
				AA91F83827076F1900771A0D /* PrivacyIconViewModelTests.swift */,
			);
			path = ViewModel;
			sourceTree = "<group>";
		};
		AA92ACAE24EFE1F5005F41C9 /* BrowserTab */ = {
			isa = PBXGroup;
			children = (
				B62EB47B25BAD3BB005745C6 /* WKWebViewPrivateMethodsAvailabilityTests.swift */,
				B67C6C3C2654B897006C872E /* WebViewExtensionTests.swift */,
				B67C6C412654BF49006C872E /* DuckDuckGo-Symbol.jpg */,
				AA92ACAF24EFE209005F41C9 /* ViewModel */,
				AA92ACB024EFE210005F41C9 /* Model */,
				AA9C362625518B61004B1BA3 /* Services */,
			);
			path = BrowserTab;
			sourceTree = "<group>";
		};
		AA92ACAF24EFE209005F41C9 /* ViewModel */ = {
			isa = PBXGroup;
			children = (
				AAC9C01B24CB594C00AD1325 /* TabViewModelTests.swift */,
			);
			path = ViewModel;
			sourceTree = "<group>";
		};
		AA92ACB024EFE210005F41C9 /* Model */ = {
			isa = PBXGroup;
			children = (
				AAC9C01424CAFBCE00AD1325 /* TabTests.swift */,
				85E11C3625E7F1E100974CAF /* ExternalURLHandlerTests.swift */,
			);
			path = Model;
			sourceTree = "<group>";
		};
		AA97BF4425135CB60014931A /* Menus */ = {
			isa = PBXGroup;
			children = (
				85480F8925CDC360009424E3 /* MainMenu.storyboard */,
				AA4BBA3A25C58FA200C4FB0F /* MainMenu.swift */,
				AA6EF9B425081B4C004754E6 /* MainMenuActions.swift */,
				AA97BF4525135DD30014931A /* ApplicationDockMenu.swift */,
				B63ED0E426BB8FB900A9DAD1 /* SharingMenu.swift */,
			);
			path = Menus;
			sourceTree = "<group>";
		};
		AA9B7C7F26A06E130008D425 /* ViewModel */ = {
			isa = PBXGroup;
			children = (
				AA9B7C8426A199B60008D425 /* ServerTrustViewModel.swift */,
			);
			path = ViewModel;
			sourceTree = "<group>";
		};
		AA9C361D25518AAB004B1BA3 /* Fire */ = {
			isa = PBXGroup;
			children = (
				AA9C362125518B34004B1BA3 /* Model */,
			);
			path = Fire;
			sourceTree = "<group>";
		};
		AA9C362125518B34004B1BA3 /* Model */ = {
			isa = PBXGroup;
			children = (
				AA9C362F25518CA9004B1BA3 /* FireTests.swift */,
			);
			path = Model;
			sourceTree = "<group>";
		};
		AA9C362625518B61004B1BA3 /* Services */ = {
			isa = PBXGroup;
			children = (
				4B0219A725E0646500ED7DEA /* WebsiteDataStoreTests.swift */,
				AA9C362725518C44004B1BA3 /* WebsiteDataStoreMock.swift */,
				AABAF59B260A7D130085060C /* FaviconServiceMock.swift */,
			);
			path = Services;
			sourceTree = "<group>";
		};
		AA9FF95724A1ECE20039E328 /* Model */ = {
			isa = PBXGroup;
			children = (
				AA9FF95C24A1FA1C0039E328 /* TabCollection.swift */,
			);
			path = Model;
			sourceTree = "<group>";
		};
		AAA0CC3A25337F990079BC96 /* ViewModel */ = {
			isa = PBXGroup;
			children = (
				AAA0CC3B25337FAB0079BC96 /* WKBackForwardListItemViewModel.swift */,
				B689ECD426C247DB006FB0C5 /* BackForwardListItem.swift */,
				AA75A0AD26F3500C0086B667 /* PrivacyIconViewModel.swift */,
			);
			path = ViewModel;
			sourceTree = "<group>";
		};
		AAB549DD25DAB8E90058460B /* ViewModel */ = {
			isa = PBXGroup;
			children = (
				AAB549DE25DAB8F80058460B /* BookmarkViewModel.swift */,
			);
			path = ViewModel;
			sourceTree = "<group>";
		};
		AABEE68F24A4CB290043105B /* Model */ = {
			isa = PBXGroup;
			children = (
				AABEE69B24A902BB0043105B /* SuggestionContainer.swift */,
				AAB8203B26B2DE0D00788AC3 /* SuggestionListCharacteristics.swift */,
			);
			path = Model;
			sourceTree = "<group>";
		};
		AABEE69024A4CB300043105B /* ViewModel */ = {
			isa = PBXGroup;
			children = (
				AABEE69924A902A90043105B /* SuggestionContainerViewModel.swift */,
				AA3F895224C18AD500628DDE /* SuggestionViewModel.swift */,
			);
			path = ViewModel;
			sourceTree = "<group>";
		};
		AABEE6A124A9F3C90043105B /* View */ = {
			isa = PBXGroup;
			children = (
				AA80EC75256C46A2007083E7 /* Suggestion.storyboard */,
				AABEE6A424AA0A7F0043105B /* SuggestionViewController.swift */,
				AABEE6A824AB4B910043105B /* SuggestionTableCellView.swift */,
				AABEE6AA24ACA0F90043105B /* SuggestionTableRowView.swift */,
			);
			path = View;
			sourceTree = "<group>";
		};
		AAC30A24268DF93500D2D9CD /* Crash Reports */ = {
			isa = PBXGroup;
			children = (
				AAD6D8852696DF2A002393B3 /* View */,
				AAC30A2F268F215000D2D9CD /* Model */,
			);
			path = "Crash Reports";
			sourceTree = "<group>";
		};
		AAC30A2F268F215000D2D9CD /* Model */ = {
			isa = PBXGroup;
			children = (
				AAC30A25268DFEE200D2D9CD /* CrashReporter.swift */,
				AAC30A27268E045400D2D9CD /* CrashReportReader.swift */,
				AAC30A2B268F1ECD00D2D9CD /* CrashReportSender.swift */,
				AAC30A2D268F1EE300D2D9CD /* CrashReportPromptPresenter.swift */,
				AAC30A29268E239100D2D9CD /* CrashReport.swift */,
			);
			path = Model;
			sourceTree = "<group>";
		};
		AAC5E4C025D6A6A9007F5990 /* Bookmarks */ = {
			isa = PBXGroup;
			children = (
				4B9292AD26670F5300AD2C21 /* Extensions */,
				AAC5E4C125D6A6C3007F5990 /* View */,
				AAB549DD25DAB8E90058460B /* ViewModel */,
				AAC5E4C225D6A6C7007F5990 /* Model */,
				AAC5E4C325D6A6CC007F5990 /* Services */,
			);
			path = Bookmarks;
			sourceTree = "<group>";
		};
		AAC5E4C125D6A6C3007F5990 /* View */ = {
			isa = PBXGroup;
			children = (
				4B9292CB2667123700AD2C21 /* AddBookmarkModalViewController.swift */,
				4B9292CA2667123700AD2C21 /* AddFolderModalViewController.swift */,
				4B9292CC2667123700AD2C21 /* BookmarkListViewController.swift */,
				4B9292CD2667123700AD2C21 /* BookmarkManagementDetailViewController.swift */,
				4B9292C72667123700AD2C21 /* BookmarkManagementSidebarViewController.swift */,
				4B9292C82667123700AD2C21 /* BookmarkManagementSplitViewController.swift */,
				4B9292C92667123700AD2C21 /* BookmarkTableRowView.swift */,
				4B9292C62667123700AD2C21 /* BrowserTabSelectionDelegate.swift */,
				4B92928726670D1600AD2C21 /* BookmarkOutlineViewCell.swift */,
				4B92928826670D1600AD2C21 /* BookmarkOutlineViewCell.xib */,
				4B92928526670D1600AD2C21 /* BookmarksOutlineView.swift */,
				4B92928926670D1700AD2C21 /* BookmarkTableCellView.swift */,
				4B92928A26670D1700AD2C21 /* BookmarkTableCellView.xib */,
				4B92928626670D1600AD2C21 /* OutlineSeparatorViewCell.swift */,
				AAC5E4C625D6A6E8007F5990 /* Bookmarks.storyboard */,
				AAC5E4C425D6A6E8007F5990 /* BookmarkPopover.swift */,
				AAC5E4C525D6A6E8007F5990 /* BookmarkPopoverViewController.swift */,
			);
			path = View;
			sourceTree = "<group>";
		};
		AAC5E4C225D6A6C7007F5990 /* Model */ = {
			isa = PBXGroup;
			children = (
				4B9292D82667124B00AD2C21 /* BookmarkListTreeControllerDataSource.swift */,
				4B92929926670D2A00AD2C21 /* BookmarkManagedObject.swift */,
				4B92929326670D2A00AD2C21 /* BookmarkNode.swift */,
				4B92929126670D2A00AD2C21 /* BookmarkOutlineViewDataSource.swift */,
				4B92929426670D2A00AD2C21 /* BookmarkSidebarTreeController.swift */,
				4B92929526670D2A00AD2C21 /* PasteboardBookmark.swift */,
				4B92929226670D2A00AD2C21 /* PasteboardFolder.swift */,
				4B92929A26670D2A00AD2C21 /* PasteboardWriting.swift */,
				4B92929826670D2A00AD2C21 /* PseudoFolder.swift */,
				4B92929626670D2A00AD2C21 /* SpacerNode.swift */,
				4B92929726670D2A00AD2C21 /* BookmarkTreeController.swift */,
				AAC5E4CD25D6A709007F5990 /* Bookmark.swift */,
				AAC5E4CF25D6A709007F5990 /* BookmarkList.swift */,
				AAC5E4CE25D6A709007F5990 /* BookmarkManager.swift */,
			);
			path = Model;
			sourceTree = "<group>";
		};
		AAC5E4C325D6A6CC007F5990 /* Services */ = {
			isa = PBXGroup;
			children = (
				4B9292DA2667125D00AD2C21 /* ContextualMenu.swift */,
				4B9292A726670D3700AD2C21 /* Bookmark.xcdatamodeld */,
				4B9292A526670D3700AD2C21 /* Bookmark.xcmappingmodel */,
				4B9292A626670D3700AD2C21 /* BookmarkMigrationPolicy.swift */,
				AAC5E4D625D6A710007F5990 /* BookmarkStore.swift */,
			);
			path = Services;
			sourceTree = "<group>";
		};
		AAC9C01224CAFBB700AD1325 /* TabBar */ = {
			isa = PBXGroup;
			children = (
				AAC9C01A24CB592E00AD1325 /* ViewModel */,
				AAC9C01324CAFBBE00AD1325 /* Model */,
			);
			path = TabBar;
			sourceTree = "<group>";
		};
		AAC9C01324CAFBBE00AD1325 /* Model */ = {
			isa = PBXGroup;
			children = (
				AAC9C01624CAFBDC00AD1325 /* TabCollectionTests.swift */,
			);
			path = Model;
			sourceTree = "<group>";
		};
		AAC9C01A24CB592E00AD1325 /* ViewModel */ = {
			isa = PBXGroup;
			children = (
				AAC9C01D24CB6BEB00AD1325 /* TabCollectionViewModelTests.swift */,
				AAE39D1A24F44885008EF28B /* TabCollectionViewModelDelegateMock.swift */,
			);
			path = ViewModel;
			sourceTree = "<group>";
		};
		AACB8E7224A4C8BC005F2218 /* Suggestions */ = {
			isa = PBXGroup;
			children = (
				AABEE6A124A9F3C90043105B /* View */,
				AABEE69024A4CB300043105B /* ViewModel */,
				AABEE68F24A4CB290043105B /* Model */,
			);
			path = Suggestions;
			sourceTree = "<group>";
		};
		AACF6FD426BC35C200CF09F9 /* User Agent */ = {
			isa = PBXGroup;
			children = (
				AA0877BE26D6611300B05660 /* Model */,
				AA0877BD26D6610B00B05660 /* Services */,
			);
			path = "User Agent";
			sourceTree = "<group>";
		};
		AAD6D8852696DF2A002393B3 /* View */ = {
			isa = PBXGroup;
			children = (
				AA693E5D2696E5B90007BB78 /* CrashReports.storyboard */,
				AAD6D8862696DF6D002393B3 /* CrashReportPromptViewController.swift */,
			);
			path = View;
			sourceTree = "<group>";
		};
		AADC60E92493B305008F8EF7 /* Extensions */ = {
			isa = PBXGroup;
			children = (
				AAD2F8B026BC3F55003C5DC8 /* BundleExtension.swift */,
				4BA1A6C1258B0A1300F6F690 /* ContiguousBytesExtension.swift */,
				85AC3AF625D5DBFD00C7D2AA /* DataExtension.swift */,
				B6A9E46F26146A250067D1B9 /* DateExtension.swift */,
				B63D467025BFA6C100874977 /* DispatchQueueExtensions.swift */,
				AA92126E25ACCB1100600CD4 /* ErrorExtension.swift */,
				4B67744F255DBFA300025BD8 /* HashExtension.swift */,
				AAECA41F24EEA4AC00EFA63A /* IndexPathExtension.swift */,
				85308E24267FC9F2001ABD76 /* NSAlertExtension.swift */,
				F44C130125C2DA0400426E3E /* NSAppearanceExtension.swift */,
				AA5C8F622591021700748EB7 /* NSApplicationExtension.swift */,
				B63D467925BFC3E100874977 /* NSCoderExtensions.swift */,
				F41D174025CB131900472416 /* NSColorExtension.swift */,
				AA6EF9B2250785D5004754E6 /* NSMenuExtension.swift */,
				AA72D5FD25FFF94E00C77619 /* NSMenuItemExtension.swift */,
				4B0511DF262CAA8600F6079C /* NSOpenPanelExtensions.swift */,
				AA5C8F5D2590EEE800748EB7 /* NSPointExtension.swift */,
				B6B3E0DC2657E9CF0040E0A2 /* NSScreenExtension.swift */,
				AAC5E4E325D6BA9C007F5990 /* NSSizeExtension.swift */,
				AA5C8F58258FE21F00748EB7 /* NSTextFieldExtension.swift */,
				4B0511E0262CAA8600F6079C /* NSViewControllerExtension.swift */,
				AA6FFB4324DC33320028F4D0 /* NSViewExtension.swift */,
				AA9E9A5525A3AE8400D1959D /* NSWindowExtension.swift */,
				B684592125C93BE000DC17B6 /* Publisher.asVoid.swift */,
				B684592625C93C0500DC17B6 /* Publishers.NestedObjectChanges.swift */,
				B6AAAC3D26048F690029438D /* RandomAccessCollectionExtension.swift */,
				4BB88B4925B7B690006F6B06 /* SequenceExtensions.swift */,
				B65783E625F8AAFB00D8DB33 /* String+Punycode.swift */,
				AA8EDF2624923EC70071C2E8 /* StringExtension.swift */,
				AA8EDF2324923E980071C2E8 /* URLExtension.swift */,
				AA88D14A252A557100980B4E /* URLRequestExtension.swift */,
				AAA0CC69253CC43C0079BC96 /* WKUserContentControllerExtension.swift */,
				B63D466725BEB6C200874977 /* WKWebView+Private.h */,
				B63D466825BEB6C200874977 /* WKWebView+SessionState.swift */,
				B68458CC25C7EB9000DC17B6 /* WKWebViewConfigurationExtensions.swift */,
				AA92127625ADA07900600CD4 /* WKWebViewExtension.swift */,
				B6CF78DD267B099C00CD4F13 /* WKNavigationActionExtension.swift */,
				B6DB3CF826A00E2D00D459B7 /* AVCaptureDevice+SwizzledAuthState.swift */,
				AAFCB37E25E545D400859DD4 /* PublisherExtension.swift */,
				B657841825FA484B00D8DB33 /* NSException+Catch.h */,
				B657841925FA484B00D8DB33 /* NSException+Catch.m */,
				B657841E25FA497600D8DB33 /* NSException+Catch.swift */,
				4BE0DF0426781961006337B7 /* NSStoryboardExtension.swift */,
				B6A9E46A2614618A0067D1B9 /* OperatingSystemVersionExtension.swift */,
				B6E61EE2263AC0C8004E11AB /* FileManagerExtension.swift */,
				AAADFD05264AA282001555EA /* TimeIntervalExtension.swift */,
				B6106B9D26A565DA0013B453 /* BundleExtension.swift */,
				85625999269CA0A600EE44BC /* NSRectExtension.swift */,
				858A798426A8BB5D00A75A42 /* NSTextViewExtension.swift */,
				4B139AFC26B60BD800894F82 /* NSImageExtensions.swift */,
				B637273C26CCF0C200C8CB02 /* OptionalExtension.swift */,
				B65E6B9F26D9F10600095F96 /* NSBezierPathExtension.swift */,
				B6C0B24326E9CB080031CB7F /* RunLoopExtension.swift */,
				4B2984D027224E35002BF96F /* NSPasteboardExtension.swift */,
			);
			path = Extensions;
			sourceTree = "<group>";
		};
		AADCBF3826F7C28F00EF67A8 /* Lottie */ = {
			isa = PBXGroup;
			children = (
				AADCBF3926F7C2CE00EF67A8 /* LottieAnimationCache.swift */,
			);
			path = Lottie;
			sourceTree = "<group>";
		};
		AAE71DB225F66A0900D74437 /* Homepage */ = {
			isa = PBXGroup;
			children = (
				AAE71DB325F66A3F00D74437 /* View */,
			);
			path = Homepage;
			sourceTree = "<group>";
		};
		AAE71DB325F66A3F00D74437 /* View */ = {
			isa = PBXGroup;
			children = (
				AA72D5E225FE977F00C77619 /* AddEditFavoriteViewController.swift */,
				AA72D5EF25FEA49900C77619 /* AddEditFavoriteWindow.swift */,
				4B65027925E5F2B10054432E /* DefaultBrowserPromptView.swift */,
				4B65027425E5F2A70054432E /* DefaultBrowserPromptView.xib */,
				AAE71E2B25F781EA00D74437 /* Homepage.storyboard */,
				B6E53882267C83420010FEA9 /* HomepageBackgroundView.swift */,
				B6E53887267C94A00010FEA9 /* HomepageCollectionViewFlowLayout.swift */,
				AAE71E3525F7869300D74437 /* HomepageCollectionViewItem.swift */,
				AAE71E3625F7869300D74437 /* HomepageCollectionViewItem.xib */,
				858C78FB2705EB5F009B2B44 /* HomepageHeader.xib */,
				85778E3427142C3000F091CA /* HomepageHeaderView.swift */,
				AAE71E3025F7855400D74437 /* HomepageViewController.swift */,
			);
			path = View;
			sourceTree = "<group>";
		};
		AAE75275263B036300B973F8 /* History */ = {
			isa = PBXGroup;
			children = (
				AAE75277263B038F00B973F8 /* Model */,
				AAE75276263B038A00B973F8 /* Services */,
			);
			path = History;
			sourceTree = "<group>";
		};
		AAE75276263B038A00B973F8 /* Services */ = {
			isa = PBXGroup;
			children = (
				AAE75278263B046100B973F8 /* History.xcdatamodeld */,
				AAE7527B263B056C00B973F8 /* HistoryStore.swift */,
			);
			path = Services;
			sourceTree = "<group>";
		};
		AAE75277263B038F00B973F8 /* Model */ = {
			isa = PBXGroup;
			children = (
				AAE7527F263B0A4D00B973F8 /* HistoryCoordinator.swift */,
				AAE7527D263B05C600B973F8 /* HistoryEntry.swift */,
			);
			path = Model;
			sourceTree = "<group>";
		};
		AAE8B0FD258A416F00E81239 /* Tooltip */ = {
			isa = PBXGroup;
			children = (
				AAE8B0FE258A417D00E81239 /* View */,
			);
			path = Tooltip;
			sourceTree = "<group>";
		};
		AAE8B0FE258A417D00E81239 /* View */ = {
			isa = PBXGroup;
			children = (
				AAE8B101258A41C000E81239 /* Tooltip.storyboard */,
				AAC82C5F258B6CB5009B6B42 /* TooltipWindowController.swift */,
				AAE8B10F258A456C00E81239 /* TooltipViewController.swift */,
			);
			path = View;
			sourceTree = "<group>";
		};
		AAEC74AE2642C47300C2EFBC /* History */ = {
			isa = PBXGroup;
			children = (
				AAEC74AF2642C48800C2EFBC /* Model */,
				AAEC74B02642C48B00C2EFBC /* Services */,
			);
			path = History;
			sourceTree = "<group>";
		};
		AAEC74AF2642C48800C2EFBC /* Model */ = {
			isa = PBXGroup;
			children = (
				AAEC74B12642C57200C2EFBC /* HistoryCoordinatingMock.swift */,
				AAEC74B32642C69300C2EFBC /* HistoryCoordinatorTests.swift */,
			);
			path = Model;
			sourceTree = "<group>";
		};
		AAEC74B02642C48B00C2EFBC /* Services */ = {
			isa = PBXGroup;
			children = (
				AAEC74B52642CC6A00C2EFBC /* HistoryStoringMock.swift */,
				AAEC74B72642E43800C2EFBC /* HistoryStoreTests.swift */,
			);
			path = Services;
			sourceTree = "<group>";
		};
		AAEC74B92642E66600C2EFBC /* Extensions */ = {
			isa = PBXGroup;
			children = (
				AAEC74BA2642E67C00C2EFBC /* NSPersistentContainerExtension.swift */,
				4B4F72EB266B2ED300814C60 /* CollectionExtension.swift */,
			);
			path = Extensions;
			sourceTree = "<group>";
		};
		AAFCB38325E546FF00859DD4 /* View */ = {
			isa = PBXGroup;
			children = (
				AAB7320626DD0C37002FACF9 /* Fire.storyboard */,
				AAB7320826DD0CD9002FACF9 /* FireViewController.swift */,
			);
			path = View;
			sourceTree = "<group>";
		};
		B6106BA126A7BE430013B453 /* Permissions */ = {
			isa = PBXGroup;
			children = (
				B6106B9F26A7BE0B0013B453 /* PermissionManagerTests.swift */,
				B6106BB026A7D8720013B453 /* PermissionStoreTests.swift */,
				B63ED0D726AE729600A9DAD1 /* PermissionModelTests.swift */,
				B6106BAE26A7C6180013B453 /* PermissionStoreMock.swift */,
				B63ED0D926AE7AF400A9DAD1 /* PermissionManagerMock.swift */,
				B63ED0DB26AE7B1E00A9DAD1 /* WebViewMock.swift */,
				B63ED0DD26AFD9A300A9DAD1 /* AVCaptureDeviceMock.swift */,
				B63ED0DF26AFE32F00A9DAD1 /* GeolocationProviderMock.swift */,
			);
			path = Permissions;
			sourceTree = "<group>";
		};
		B61EF3EA266F91D700B4D78F /* Extensions */ = {
			isa = PBXGroup;
			children = (
				B6F41030264D2B23003DA42C /* ProgressExtension.swift */,
				B66E9DD12670EB2A00E53BB5 /* _WKDownload+WebKitDownload.swift */,
				B66E9DD32670EB4A00E53BB5 /* WKDownload+WebKitDownload.swift */,
				B61EF3EB266F91E700B4D78F /* WKWebView+Download.swift */,
				B61EF3F0266F922200B4D78F /* WKProcessPool+DownloadDelegate.swift */,
				B63B9C502670B2B200C45B91 /* _WKDownload.h */,
				B63B9C542670B32000C45B91 /* WKProcessPool+Private.h */,
				B6CF78E2267B0A1900CD4F13 /* WKNavigationAction+Private.h */,
			);
			path = Extensions;
			sourceTree = "<group>";
		};
		B61F012125ECBACE00ABB5A3 /* UserScripts */ = {
			isa = PBXGroup;
			children = (
				B61F012A25ECBB1700ABB5A3 /* UserScriptsManagerTests.swift */,
				B61F012225ECBAE400ABB5A3 /* UserScriptsTest.swift */,
			);
			path = UserScripts;
			sourceTree = "<group>";
		};
		B633C89425E85C5700E4B352 /* Recovered References */ = {
			isa = PBXGroup;
			children = (
			);
			name = "Recovered References";
			sourceTree = "<group>";
		};
		B64C84DB2692D6E80048FEBE /* Permissions */ = {
			isa = PBXGroup;
			children = (
				B64C84EF269310000048FEBE /* Model */,
				B64C84DC2692D6FC0048FEBE /* View */,
			);
			path = Permissions;
			sourceTree = "<group>";
		};
		B64C84DC2692D6FC0048FEBE /* View */ = {
			isa = PBXGroup;
			children = (
				B64C84DD2692D7400048FEBE /* PermissionAuthorization.storyboard */,
				B64C84E22692DC9F0048FEBE /* PermissionAuthorizationViewController.swift */,
				B64C84EA2692DD650048FEBE /* PermissionAuthorizationPopover.swift */,
				B64C852926942AC90048FEBE /* PermissionContextMenu.swift */,
				B64C85412694590B0048FEBE /* PermissionButton.swift */,
			);
			path = View;
			sourceTree = "<group>";
		};
		B64C84EF269310000048FEBE /* Model */ = {
			isa = PBXGroup;
			children = (
				B6106BAA26A7BF1D0013B453 /* PermissionType.swift */,
				B6106BAC26A7BF390013B453 /* PermissionState.swift */,
				B65536A52685B82B00085A79 /* Permissions.swift */,
				B6106BA526A7BEC80013B453 /* PermissionAuthorizationQuery.swift */,
				B6DB3CFA26A17CB800D459B7 /* PermissionModel.swift */,
				B64C84F0269310120048FEBE /* PermissionManager.swift */,
				B64C853726944B880048FEBE /* StoredPermission.swift */,
				B64C853C26944B940048FEBE /* PermissionStore.swift */,
				B64C852E26943BC10048FEBE /* Permissions.xcdatamodeld */,
			);
			path = Model;
			sourceTree = "<group>";
		};
		B65536902684409300085A79 /* Geolocation */ = {
			isa = PBXGroup;
			children = (
				B65536962684413900085A79 /* WKGeolocationProvider.h */,
				B6553691268440D700085A79 /* WKProcessPool+GeolocationProvider.swift */,
				B655369A268442EE00085A79 /* GeolocationProvider.swift */,
				B65536AD2685E17100085A79 /* GeolocationService.swift */,
			);
			path = Geolocation;
			sourceTree = "<group>";
		};
		B68172A7269C4334006D1092 /* Model */ = {
			isa = PBXGroup;
			children = (
				B68172A8269C487D006D1092 /* PrivacyDashboardUserScript.swift */,
				B6106BA226A7BEA00013B453 /* PermissionAuthorizationState.swift */,
				AA9B7C7D26A06E040008D425 /* TrackerInfo.swift */,
				AA9B7C8226A197A00008D425 /* ServerTrust.swift */,
			);
			path = Model;
			sourceTree = "<group>";
		};
		B68172AC269EB415006D1092 /* Geolocation */ = {
			isa = PBXGroup;
			children = (
				B68172AD269EB43F006D1092 /* GeolocationServiceTests.swift */,
				B6106BB426A809E60013B453 /* GeolocationProviderTests.swift */,
				B63ED0E226B3E7FA00A9DAD1 /* CLLocationManagerMock.swift */,
				B6106BB226A7F4AA0013B453 /* GeolocationServiceMock.swift */,
			);
			path = Geolocation;
			sourceTree = "<group>";
		};
		B68458AE25C7E75100DC17B6 /* State Restoration */ = {
			isa = PBXGroup;
			children = (
				B6A5A27025B9377300AA7ADA /* StatePersistenceService.swift */,
				B68458AF25C7E76A00DC17B6 /* WindowManager+StateRestoration.swift */,
				B68458B725C7E8B200DC17B6 /* Tab+NSSecureCoding.swift */,
				B68458C425C7EA0C00DC17B6 /* TabCollection+NSSecureCoding.swift */,
				B68458BF25C7E9E000DC17B6 /* TabCollectionViewModel+NSSecureCoding.swift */,
				B684590725C9027900DC17B6 /* AppStateChangedPublisher.swift */,
				B684592E25C93FBF00DC17B6 /* AppStateRestorationManager.swift */,
			);
			path = "State Restoration";
			sourceTree = "<group>";
		};
		B6A5A28C25B962CB00AA7ADA /* App */ = {
			isa = PBXGroup;
			children = (
				B6A5A2A725BAA35500AA7ADA /* WindowManagerStateRestorationTests.swift */,
				B6A5A29F25B96E8300AA7ADA /* AppStateChangePublisherTests.swift */,
			);
			path = App;
			sourceTree = "<group>";
		};
		B6A9E44E26142AF90067D1B9 /* Statistics */ = {
			isa = PBXGroup;
			children = (
				B6A9E45226142B070067D1B9 /* Pixel.swift */,
				B6A9E498261474120067D1B9 /* TimedPixel.swift */,
				B6A9E47626146A570067D1B9 /* PixelEvent.swift */,
				B6A9E47E26146A800067D1B9 /* PixelArguments.swift */,
				B6A9E48326146AAB0067D1B9 /* PixelParameters.swift */,
				B6A9E48826146ABF0067D1B9 /* PixelCounter.swift */,
				B6A9E4A2261475C70067D1B9 /* AppUsageActivityMonitor.swift */,
				B6DA44012616B28300DD1EC2 /* PixelDataStore.swift */,
				B6DA44062616B30600DD1EC2 /* PixelDataModel.xcdatamodeld */,
			);
			path = Statistics;
			sourceTree = "<group>";
		};
		B6A9E47526146A440067D1B9 /* API */ = {
			isa = PBXGroup;
			children = (
				B6A9E458261460340067D1B9 /* APIHeaders.swift */,
				B6A9E459261460350067D1B9 /* APIRequest.swift */,
				B6A9E457261460340067D1B9 /* ApiRequestError.swift */,
			);
			path = API;
			sourceTree = "<group>";
		};
		B6AE74322609AFBB005B9B1A /* Progress */ = {
			isa = PBXGroup;
			children = (
				B6AE74332609AFCE005B9B1A /* ProgressEstimationTests.swift */,
			);
			path = Progress;
			sourceTree = "<group>";
		};
		B6B1E87C26D5DA020062C350 /* View */ = {
			isa = PBXGroup;
			children = (
				B6B1E87D26D5DA0E0062C350 /* DownloadsPopover.swift */,
				B6B1E87F26D5DA9B0062C350 /* DownloadsViewController.swift */,
				B6B1E88126D5DAC30062C350 /* Downloads.storyboard */,
				B6B1E88326D5EB570062C350 /* DownloadsCellView.swift */,
				B6C0B23B26E87D900031CB7F /* NSAlert+ActiveDownloadsTermination.swift */,
			);
			path = View;
			sourceTree = "<group>";
		};
		B6C0B23126E71A800031CB7F /* Services */ = {
			isa = PBXGroup;
			children = (
				B6C0B23226E71BCD0031CB7F /* Downloads.xcdatamodeld */,
				B6C0B22F26E61D630031CB7F /* DownloadListStore.swift */,
				B6B1E87A26D381710062C350 /* DownloadListCoordinator.swift */,
			);
			path = Services;
			sourceTree = "<group>";
		};
		B6DA440F2616C0F200DD1EC2 /* Statistics */ = {
			isa = PBXGroup;
			children = (
				B6DA44102616C0FC00DD1EC2 /* PixelTests.swift */,
				B6DA44222616CABC00DD1EC2 /* PixelArgumentsTests.swift */,
				B6DA44272616CAE000DD1EC2 /* AppUsageActivityMonitorTests.swift */,
				B6DA441D2616C84600DD1EC2 /* PixelStoreMock.swift */,
			);
			path = Statistics;
			sourceTree = "<group>";
		};
		B6FA893A269C414900588ECD /* Privacy Dashboard */ = {
			isa = PBXGroup;
			children = (
				B68172A7269C4334006D1092 /* Model */,
				AA9B7C7F26A06E130008D425 /* ViewModel */,
				B6FA893B269C41ED00588ECD /* View */,
			);
			path = "Privacy Dashboard";
			sourceTree = "<group>";
		};
		B6FA893B269C41ED00588ECD /* View */ = {
			isa = PBXGroup;
			children = (
				B6FA893C269C423100588ECD /* PrivacyDashboard.storyboard */,
				B6FA893E269C424500588ECD /* PrivacyDashboardViewController.swift */,
				B6FA8940269C425400588ECD /* PrivacyDashboardPopover.swift */,
			);
			path = View;
			sourceTree = "<group>";
		};
/* End PBXGroup section */

/* Begin PBXNativeTarget section */
		4B1AD89C25FC27E200261379 /* Integration Tests */ = {
			isa = PBXNativeTarget;
			buildConfigurationList = 4B1AD8A625FC27E200261379 /* Build configuration list for PBXNativeTarget "Integration Tests" */;
			buildPhases = (
				4B1AD89925FC27E200261379 /* Sources */,
				4B1AD89A25FC27E200261379 /* Frameworks */,
				4B1AD89B25FC27E200261379 /* Resources */,
			);
			buildRules = (
			);
			dependencies = (
				4B1AD8A325FC27E200261379 /* PBXTargetDependency */,
			);
			name = "Integration Tests";
			productName = "Integration Tests";
			productReference = 4B1AD89D25FC27E200261379 /* Integration Tests.xctest */;
			productType = "com.apple.product-type.bundle.unit-test";
		};
		7B4CE8D926F02108009134B1 /* UI Tests */ = {
			isa = PBXNativeTarget;
			buildConfigurationList = 7B4CE8E526F02108009134B1 /* Build configuration list for PBXNativeTarget "UI Tests" */;
			buildPhases = (
				7B4CE8D626F02108009134B1 /* Sources */,
				7B4CE8D726F02108009134B1 /* Frameworks */,
				7B4CE8D826F02108009134B1 /* Resources */,
			);
			buildRules = (
			);
			dependencies = (
				7B4CE8E026F02108009134B1 /* PBXTargetDependency */,
			);
			name = "UI Tests";
			productName = "UI Tests";
			productReference = 7B4CE8DA26F02108009134B1 /* UI Tests.xctest */;
			productType = "com.apple.product-type.bundle.ui-testing";
		};
		AA585D7D248FD31100E9A3E2 /* DuckDuckGo Privacy Browser */ = {
			isa = PBXNativeTarget;
			buildConfigurationList = AA585DA4248FD31500E9A3E2 /* Build configuration list for PBXNativeTarget "DuckDuckGo Privacy Browser" */;
			buildPhases = (
				AA585D7A248FD31100E9A3E2 /* Sources */,
				AA8EDF2824925E940071C2E8 /* Swift Lint */,
				85CA9A2226455B3500145393 /* Check Filename Headers */,
				AA585D7B248FD31100E9A3E2 /* Frameworks */,
				AA585D7C248FD31100E9A3E2 /* Resources */,
				B65EF4C426CE43D600530191 /* Disable Beta App Updates */,
			);
			buildRules = (
			);
			dependencies = (
			);
			name = "DuckDuckGo Privacy Browser";
			packageProductDependencies = (
				4B82E9B225B69E3E00656FE7 /* TrackerRadarKit */,
				85FF55C725F82E4F00E2AB99 /* Lottie */,
				B65783F425F8ACA400D8DB33 /* Punnycode */,
				85F4D1C3266695C9002DD869 /* BrowserServicesKit */,
				AA06B6B62672AF8100F541C5 /* Sparkle */,
			);
			productName = DuckDuckGo;
			productReference = AA585D7E248FD31100E9A3E2 /* DuckDuckGo.app */;
			productType = "com.apple.product-type.application";
		};
		AA585D8F248FD31400E9A3E2 /* Unit Tests */ = {
			isa = PBXNativeTarget;
			buildConfigurationList = AA585DA7248FD31500E9A3E2 /* Build configuration list for PBXNativeTarget "Unit Tests" */;
			buildPhases = (
				AA585D8C248FD31400E9A3E2 /* Sources */,
				AA585D8D248FD31400E9A3E2 /* Frameworks */,
				AA585D8E248FD31400E9A3E2 /* Resources */,
			);
			buildRules = (
			);
			dependencies = (
				AA585D92248FD31400E9A3E2 /* PBXTargetDependency */,
			);
			name = "Unit Tests";
			packageProductDependencies = (
				B6DA44162616C13800DD1EC2 /* OHHTTPStubs */,
				B6DA44182616C13800DD1EC2 /* OHHTTPStubsSwift */,
			);
			productName = DuckDuckGoTests;
			productReference = AA585D90248FD31400E9A3E2 /* Unit Tests.xctest */;
			productType = "com.apple.product-type.bundle.unit-test";
		};
/* End PBXNativeTarget section */

/* Begin PBXProject section */
		AA585D76248FD31100E9A3E2 /* Project object */ = {
			isa = PBXProject;
			attributes = {
				LastSwiftUpdateCheck = 1250;
				LastUpgradeCheck = 1250;
				ORGANIZATIONNAME = DuckDuckGo;
				TargetAttributes = {
					4B1AD89C25FC27E200261379 = {
						CreatedOnToolsVersion = 12.4;
						TestTargetID = AA585D7D248FD31100E9A3E2;
					};
					7B4CE8D926F02108009134B1 = {
						CreatedOnToolsVersion = 12.5.1;
						TestTargetID = AA585D7D248FD31100E9A3E2;
					};
					AA585D7D248FD31100E9A3E2 = {
						CreatedOnToolsVersion = 11.5;
					};
					AA585D8F248FD31400E9A3E2 = {
						CreatedOnToolsVersion = 11.5;
						TestTargetID = AA585D7D248FD31100E9A3E2;
					};
				};
			};
			buildConfigurationList = AA585D79248FD31100E9A3E2 /* Build configuration list for PBXProject "DuckDuckGo" */;
			compatibilityVersion = "Xcode 9.3";
			developmentRegion = en;
			hasScannedForEncodings = 0;
			knownRegions = (
				en,
				Base,
			);
			mainGroup = AA585D75248FD31100E9A3E2;
			packageReferences = (
				4B82E9B125B69E3E00656FE7 /* XCRemoteSwiftPackageReference "TrackerRadarKit" */,
				85FF55C625F82E4F00E2AB99 /* XCRemoteSwiftPackageReference "lottie-ios" */,
				B65783F325F8ACA400D8DB33 /* XCRemoteSwiftPackageReference "PunycodeSwift" */,
				B6DA44152616C13800DD1EC2 /* XCRemoteSwiftPackageReference "OHHTTPStubs" */,
				85F4D1C2266695C9002DD869 /* XCRemoteSwiftPackageReference "BrowserServicesKit" */,
				AA06B6B52672AF8100F541C5 /* XCRemoteSwiftPackageReference "Sparkle" */,
			);
			productRefGroup = AA585D7F248FD31100E9A3E2 /* Products */;
			projectDirPath = "";
			projectRoot = "";
			targets = (
				AA585D7D248FD31100E9A3E2 /* DuckDuckGo Privacy Browser */,
				AA585D8F248FD31400E9A3E2 /* Unit Tests */,
				4B1AD89C25FC27E200261379 /* Integration Tests */,
				7B4CE8D926F02108009134B1 /* UI Tests */,
			);
		};
/* End PBXProject section */

/* Begin PBXResourcesBuildPhase section */
		4B1AD89B25FC27E200261379 /* Resources */ = {
			isa = PBXResourcesBuildPhase;
			buildActionMask = 2147483647;
			files = (
			);
			runOnlyForDeploymentPostprocessing = 0;
		};
		7B4CE8D826F02108009134B1 /* Resources */ = {
			isa = PBXResourcesBuildPhase;
			buildActionMask = 2147483647;
			files = (
			);
			runOnlyForDeploymentPostprocessing = 0;
		};
		AA585D7C248FD31100E9A3E2 /* Resources */ = {
			isa = PBXResourcesBuildPhase;
			buildActionMask = 2147483647;
			files = (
				4B02198C25E05FAC00ED7DEA /* Fireproofing.storyboard in Resources */,
				AA80EC73256C46A2007083E7 /* Suggestion.storyboard in Resources */,
				AA693E5E2696E5B90007BB78 /* CrashReports.storyboard in Resources */,
				4B0511CE262CAA5A00F6079C /* DownloadPreferencesTableCellView.xib in Resources */,
				8511E18425F82B34002F516B /* 01_Fire_really_small.json in Resources */,
				4B0511C3262CAA5A00F6079C /* Preferences.storyboard in Resources */,
				AA28C11B271AFD3600F33FF1 /* dark-shield-dot.json in Resources */,
				B6B1E88226D5DAC30062C350 /* Downloads.storyboard in Resources */,
				85A0117425AF2EDF00FA6A0C /* FindInPage.storyboard in Resources */,
				AA80EC89256C49B8007083E7 /* Localizable.strings in Resources */,
				AAE8B102258A41C000E81239 /* Tooltip.storyboard in Resources */,
				AA68C3D72490F821001B8783 /* README.md in Resources */,
				AA585D86248FD31400E9A3E2 /* Assets.xcassets in Resources */,
				AA585D89248FD31400E9A3E2 /* Main.storyboard in Resources */,
				4B6160F225B15792007DE5B2 /* contentblockerrules.js in Resources */,
				AA80EC79256C46AA007083E7 /* TabBar.storyboard in Resources */,
				AAC5E4C925D6A6E8007F5990 /* Bookmarks.storyboard in Resources */,
				B6FA893D269C423100588ECD /* PrivacyDashboard.storyboard in Resources */,
				B693955626F04BEC0015B914 /* SavePanelAccessoryView.xib in Resources */,
				4B65027525E5F2A70054432E /* DefaultBrowserPromptView.xib in Resources */,
				AA28C11D271AFD3600F33FF1 /* trackers.json in Resources */,
				AA7412B324D0B3AC00D22FE0 /* TabBarViewItem.xib in Resources */,
				85480F8A25CDC360009424E3 /* MainMenu.storyboard in Resources */,
				4B677435255DBEB800025BD8 /* httpsMobileV2FalsePositives.json in Resources */,
				AAE71E3825F7869300D74437 /* HomepageCollectionViewItem.xib in Resources */,
				4B723E1126B0006C00E14D75 /* DataImport.storyboard in Resources */,
				4B92929026670D1700AD2C21 /* BookmarkTableCellView.xib in Resources */,
				339A6B5826A044BA00E3DAE8 /* duckduckgo-privacy-dashboard in Resources */,
				4B92928E26670D1700AD2C21 /* BookmarkOutlineViewCell.xib in Resources */,
				858C78FC2705EB5F009B2B44 /* HomepageHeader.xib in Resources */,
				AA28C11C271AFD3600F33FF1 /* dark-shield.json in Resources */,
				B64C84DE2692D7400048FEBE /* PermissionAuthorization.storyboard in Resources */,
				AA28C120271AFD3600F33FF1 /* shield.json in Resources */,
				AAB7320726DD0C37002FACF9 /* Fire.storyboard in Resources */,
				AA80EC8F256C49BC007083E7 /* Localizable.stringsdict in Resources */,
				AAE71E2C25F781EA00D74437 /* Homepage.storyboard in Resources */,
				85625994269C8F9600EE44BC /* PasswordManager.storyboard in Resources */,
				AA80EC6D256C469C007083E7 /* NavigationBar.storyboard in Resources */,
				4B0511C6262CAA5A00F6079C /* DefaultBrowserTableCellView.xib in Resources */,
				4B677433255DBEB800025BD8 /* httpsMobileV2Bloom.bin in Resources */,
				026ADE1426C3010C002518EE /* macos-config.json in Resources */,
				4B677432255DBEB800025BD8 /* httpsMobileV2BloomSpec.json in Resources */,
				AA28C11E271AFD3600F33FF1 /* shield-dot.json in Resources */,
				AA2CB12D2587BB5600AA6FBE /* TabBarFooter.xib in Resources */,
				4B6160D825B150E4007DE5B2 /* trackerData.json in Resources */,
				AA80EC67256C4691007083E7 /* BrowserTab.storyboard in Resources */,
				4B0511C1262CAA5A00F6079C /* PrivacySecurityPreferencesTableCellView.xib in Resources */,
				AA28C11F271AFD3600F33FF1 /* dark-trackers.json in Resources */,
				4B0511D0262CAA5A00F6079C /* AppearancePreferencesTableCellView.xib in Resources */,
				4B6160F725B157BB007DE5B2 /* contentblocker.js in Resources */,
				336D5B18262D8D3C0052E0C9 /* findinpage.js in Resources */,
			);
			runOnlyForDeploymentPostprocessing = 0;
		};
		AA585D8E248FD31400E9A3E2 /* Resources */ = {
			isa = PBXResourcesBuildPhase;
			buildActionMask = 2147483647;
			files = (
				4BB46EA326B8954500222970 /* key4-encrypted.db in Resources */,
				4BB99D1326FE1A94001E4761 /* places.sqlite in Resources */,
				4BB99D0926FE1A6D001E4761 /* Bookmarks.plist in Resources */,
				4BB99D0B26FE1A7B001E4761 /* Bookmarks in Resources */,
				4B8AC94126B49BEE00879451 /* key4.db in Resources */,
				B67C6C422654BF49006C872E /* DuckDuckGo-Symbol.jpg in Resources */,
				4B8AC94026B49BEE00879451 /* logins.json in Resources */,
				4B59024A26B38B0B00489384 /* Login Data in Resources */,
				4BB46EA226B8954500222970 /* logins-encrypted.json in Resources */,
			);
			runOnlyForDeploymentPostprocessing = 0;
		};
/* End PBXResourcesBuildPhase section */

/* Begin PBXShellScriptBuildPhase section */
		85CA9A2226455B3500145393 /* Check Filename Headers */ = {
			isa = PBXShellScriptBuildPhase;
			buildActionMask = 2147483647;
			files = (
			);
			inputFileListPaths = (
			);
			inputPaths = (
			);
			name = "Check Filename Headers";
			outputFileListPaths = (
			);
			outputPaths = (
			);
			runOnlyForDeploymentPostprocessing = 0;
			shellPath = /bin/sh;
			shellScript = "function check_filename_matches_header() {\n\n   filename=`basename \"$1\"`\n\n   grep -q $filename \"$1\"\n\n   if [ \"$?\" -ne \"0\" ]; then\n     echo \"$1:2:0: warning: File name does not match header\"\n   fi\n\n}\n\nexport -f check_filename_matches_header\n\nfind . -iname \"*.swift\" -type f -print0 | xargs -0 -I % bash -c 'check_filename_matches_header \"%\"'\n";
		};
		AA8EDF2824925E940071C2E8 /* Swift Lint */ = {
			isa = PBXShellScriptBuildPhase;
			buildActionMask = 2147483647;
			files = (
			);
			inputFileListPaths = (
			);
			inputPaths = (
			);
			name = "Swift Lint";
			outputFileListPaths = (
			);
			outputPaths = (
			);
			runOnlyForDeploymentPostprocessing = 0;
			shellPath = /bin/zsh;
			shellScript = "# Add brew into PATH\nif [ -f /opt/homebrew/bin/brew ]; then\n    eval $(/opt/homebrew/bin/brew shellenv)\nfi\n\nif which swiftlint >/dev/null; then\n   if [ ! -z \"$BITRISE_ PROJECT_PATH\" ] || [ \"$CONFIGURATION\" = \"Release\" ]; then\n       swiftlint lint --strict\n       if [ $? -ne 0 ]; then\n           echo \"error: SwiftLint validation failed.\"\n           exit 1\n       fi\n   else\n       swiftlint lint\n   fi\nelse\n   echo \"error: SwiftLint not installed. Install using \\`brew install swiftlint\\`\"\n   exit 1\nfi\n";
		};
		B65EF4C426CE43D600530191 /* Disable Beta App Updates */ = {
			isa = PBXShellScriptBuildPhase;
			buildActionMask = 2147483647;
			files = (
			);
			inputFileListPaths = (
			);
			inputPaths = (
				"${BUILT_PRODUCTS_DIR}/${CONTENTS_FOLDER_PATH}/Info.plist",
			);
			name = "Disable Beta App Updates";
			outputFileListPaths = (
			);
			outputPaths = (
			);
			runOnlyForDeploymentPostprocessing = 0;
			shellPath = /bin/sh;
			shellScript = "if [ \"${CONFIGURATION}\" = \"Beta\" ]; then\n  INFOPLIST_PATH=\"${BUILT_PRODUCTS_DIR}/${CONTENTS_FOLDER_PATH}/Info.plist\"\n  plutil -remove SUEnableAutomaticChecks \"${INFOPLIST_PATH}\"\n  plutil -remove SUFeedURL \"${INFOPLIST_PATH}\"\n  plutil -remove SUScheduledCheckInterval \"${INFOPLIST_PATH}\"\nfi\n";
		};
/* End PBXShellScriptBuildPhase section */

/* Begin PBXSourcesBuildPhase section */
		4B1AD89925FC27E200261379 /* Sources */ = {
			isa = PBXSourcesBuildPhase;
			buildActionMask = 2147483647;
			files = (
				4B1AD8E225FC390B00261379 /* EncryptionMocks.swift in Sources */,
				4B1AD91725FC46FB00261379 /* CoreDataEncryptionTests.swift in Sources */,
				7BA4727D26F01BC400EAA165 /* CoreDataTestUtilities.swift in Sources */,
				4B1AD92125FC474E00261379 /* CoreDataEncryptionTesting.xcdatamodeld in Sources */,
				4B1AD8D525FC38DD00261379 /* EncryptionKeyStoreTests.swift in Sources */,
			);
			runOnlyForDeploymentPostprocessing = 0;
		};
		7B4CE8D626F02108009134B1 /* Sources */ = {
			isa = PBXSourcesBuildPhase;
			buildActionMask = 2147483647;
			files = (
				7B4CE8E726F02135009134B1 /* TabBarTests.swift in Sources */,
			);
			runOnlyForDeploymentPostprocessing = 0;
		};
		AA585D7A248FD31100E9A3E2 /* Sources */ = {
			isa = PBXSourcesBuildPhase;
			buildActionMask = 2147483647;
			files = (
				AAA0CC572539EBC90079BC96 /* FaviconUserScript.swift in Sources */,
				B6A9E45A261460350067D1B9 /* ApiRequestError.swift in Sources */,
				AADCBF3A26F7C2CE00EF67A8 /* LottieAnimationCache.swift in Sources */,
				4B723E0E26B0006300E14D75 /* LoginImport.swift in Sources */,
				B6C0B23026E61D630031CB7F /* DownloadListStore.swift in Sources */,
				85799C1825DEBB3F0007EC87 /* Logging.swift in Sources */,
				AAC30A2E268F1EE300D2D9CD /* CrashReportPromptPresenter.swift in Sources */,
				B684590825C9027900DC17B6 /* AppStateChangedPublisher.swift in Sources */,
				4B92928F26670D1700AD2C21 /* BookmarkTableCellView.swift in Sources */,
				4B9292CF2667123700AD2C21 /* BookmarkManagementSidebarViewController.swift in Sources */,
				B637273D26CCF0C200C8CB02 /* OptionalExtension.swift in Sources */,
				4BE65477271FCD41008D1D63 /* PasswordManagementLoginItemView.swift in Sources */,
				AA80EC54256BE3BC007083E7 /* UserText.swift in Sources */,
				B61EF3EC266F91E700B4D78F /* WKWebView+Download.swift in Sources */,
				B637274426CE25EF00C8CB02 /* NSApplication+BuildTime.m in Sources */,
				B693955326F04BEC0015B914 /* WindowDraggingView.swift in Sources */,
				4B0511C4262CAA5A00F6079C /* PreferencesSidebarViewController.swift in Sources */,
				B6E53888267C94A00010FEA9 /* HomepageCollectionViewFlowLayout.swift in Sources */,
				B61EF3F1266F922200B4D78F /* WKProcessPool+DownloadDelegate.swift in Sources */,
				B6106BAD26A7BF390013B453 /* PermissionState.swift in Sources */,
				14505A08256084EF00272CC6 /* UserAgent.swift in Sources */,
				4B8AC93526B3B2FD00879451 /* NSAlert+DataImport.swift in Sources */,
				AA7412BD24D2BEEE00D22FE0 /* MainWindow.swift in Sources */,
				AAD6D8882696DF6D002393B3 /* CrashReportPromptViewController.swift in Sources */,
				4B6160FF25B15BB1007DE5B2 /* ContentBlockerRulesManager.swift in Sources */,
				B693955126F04BEB0015B914 /* GradientView.swift in Sources */,
				85778E3527142C3000F091CA /* HomepageHeaderView.swift in Sources */,
				AA5C8F5E2590EEE800748EB7 /* NSPointExtension.swift in Sources */,
				026ADE1026C2FF97002518EE /* PrivacyConfigurationManager.swift in Sources */,
				AA6EF9AD25066F42004754E6 /* WindowsManager.swift in Sources */,
				B68458CD25C7EB9000DC17B6 /* WKWebViewConfigurationExtensions.swift in Sources */,
				AAC30A26268DFEE200D2D9CD /* CrashReporter.swift in Sources */,
				4B9292A426670D2A00AD2C21 /* PasteboardWriting.swift in Sources */,
				4B0511BE262CAA5A00F6079C /* DownloadPreferences.swift in Sources */,
				4B0511BC262CAA5A00F6079C /* AppearancePreferences.swift in Sources */,
				4B92928D26670D1700AD2C21 /* BookmarkOutlineViewCell.swift in Sources */,
				4BB88B5025B7BA2B006F6B06 /* TabInstrumentation.swift in Sources */,
				4B59024326B35F7C00489384 /* BrowserImportViewController.swift in Sources */,
				4B9292D72667124000AD2C21 /* NSPopUpButtonExtension.swift in Sources */,
				4B677437255DBEB800025BD8 /* HTTPSUpgrade.swift in Sources */,
				85D33F1225C82EB3002B91A6 /* ConfigurationManager.swift in Sources */,
				B6A9E48426146AAB0067D1B9 /* PixelParameters.swift in Sources */,
				B633C86D25E797D800E4B352 /* UserScriptsManager.swift in Sources */,
				4B0511BF262CAA5A00F6079C /* PreferenceSections.swift in Sources */,
				1430DFF524D0580F00B8978C /* TabBarViewController.swift in Sources */,
				4B92929B26670D2A00AD2C21 /* BookmarkOutlineViewDataSource.swift in Sources */,
				85D885B026A590A90077C374 /* NSNotificationName+PasswordManager.swift in Sources */,
				AAC30A28268E045400D2D9CD /* CrashReportReader.swift in Sources */,
				4B6160DD25B152C5007DE5B2 /* ContentBlockerRulesUserScript.swift in Sources */,
				85AC3B3525DA82A600C7D2AA /* DataTaskProviding.swift in Sources */,
				4B2E7D6326FF9D6500D2DB17 /* PrintingUserScript.swift in Sources */,
				4BA1A6B3258B080A00F6F690 /* EncryptionKeyGeneration.swift in Sources */,
				4B723E0B26B0005B00E14D75 /* CSVImportViewController.swift in Sources */,
				8589063C267BCDC000D23B0D /* SaveCredentialsViewController.swift in Sources */,
				AABEE6A524AA0A7F0043105B /* SuggestionViewController.swift in Sources */,
				B6B1E88026D5DA9B0062C350 /* DownloadsViewController.swift in Sources */,
				85AC3AF725D5DBFD00C7D2AA /* DataExtension.swift in Sources */,
				B6A924D42664BBBB001A28CA /* WKWebViewDownloadDelegate.swift in Sources */,
				AA9B7C8526A199B60008D425 /* ServerTrustViewModel.swift in Sources */,
				85480FCF25D1AA22009424E3 /* ConfigurationStoring.swift in Sources */,
				4BB99D0626FE1979001E4761 /* RequestFilePermissionViewController.swift in Sources */,
				858A798326A8B75F00A75A42 /* CopyHandler.swift in Sources */,
				4B8AC93926B48A5100879451 /* FirefoxLoginReader.swift in Sources */,
				4BE65483271FCD54008D1D63 /* CountryList.swift in Sources */,
				4B9292D22667123700AD2C21 /* AddFolderModalViewController.swift in Sources */,
				4B92929E26670D2A00AD2C21 /* BookmarkSidebarTreeController.swift in Sources */,
				4BB88B4A25B7B690006F6B06 /* SequenceExtensions.swift in Sources */,
				4B59024026B35F3600489384 /* ChromiumDataImporter.swift in Sources */,
				B6A924DE2664CA09001A28CA /* LegacyWebKitDownloadDelegate.swift in Sources */,
				AAA0CC3C25337FAB0079BC96 /* WKBackForwardListItemViewModel.swift in Sources */,
				AAE71E3125F7855400D74437 /* HomepageViewController.swift in Sources */,
				4BB88B4525B7B55C006F6B06 /* DebugUserScript.swift in Sources */,
				4B65027A25E5F2B10054432E /* DefaultBrowserPromptView.swift in Sources */,
				4B723E0A26B0005900E14D75 /* DataImportViewController.swift in Sources */,
				B637273B26CBC8AF00C8CB02 /* AuthenticationAlert.swift in Sources */,
				4B0511BB262CAA5A00F6079C /* DefaultBrowserPreferences.swift in Sources */,
				4BB99D0326FE191E001E4761 /* SafariBookmarksReader.swift in Sources */,
				AACF6FD626BC366D00CF09F9 /* SafariVersionReader.swift in Sources */,
				4BE65485271FCD7B008D1D63 /* LoginFaviconView.swift in Sources */,
				4B0511CA262CAA5A00F6079C /* FireproofDomainsViewController.swift in Sources */,
				AA4D700725545EF800C3411E /* URLEventHandler.swift in Sources */,
				AA92127725ADA07900600CD4 /* WKWebViewExtension.swift in Sources */,
				B6106BA426A7BEA40013B453 /* PermissionAuthorizationState.swift in Sources */,
				B6A9E499261474120067D1B9 /* TimedPixel.swift in Sources */,
				B6C0B23626E732000031CB7F /* DownloadListItem.swift in Sources */,
				856C98A6256EB59600A22F1F /* MenuItemSelectors.swift in Sources */,
				B6B1E87E26D5DA0E0062C350 /* DownloadsPopover.swift in Sources */,
				4B9292A026670D2A00AD2C21 /* SpacerNode.swift in Sources */,
				B6E61EE8263ACE16004E11AB /* UTType.swift in Sources */,
				4B2984D127224E35002BF96F /* NSPasteboardExtension.swift in Sources */,
				4BE6547F271FCD4D008D1D63 /* PasswordManagementCreditCardModel.swift in Sources */,
				AAFCB37F25E545D400859DD4 /* PublisherExtension.swift in Sources */,
				B684592225C93BE000DC17B6 /* Publisher.asVoid.swift in Sources */,
				AAA0CC33252F181A0079BC96 /* NavigationButtonMenuDelegate.swift in Sources */,
				AAC30A2A268E239100D2D9CD /* CrashReport.swift in Sources */,
				4B78A86B26BB3ADD0071BB16 /* BrowserImportSummaryViewController.swift in Sources */,
				AA512D1424D99D9800230283 /* FaviconService.swift in Sources */,
				AABEE6AB24ACA0F90043105B /* SuggestionTableRowView.swift in Sources */,
				4B723E1426B000A100E14D75 /* DataExport.swift in Sources */,
				4B0511CB262CAA5A00F6079C /* DownloadPreferencesTableCellView.swift in Sources */,
				4B9292AA26670D3700AD2C21 /* Bookmark.xcmappingmodel in Sources */,
				AAC5E4D025D6A709007F5990 /* Bookmark.swift in Sources */,
				AA9B7C8326A197A00008D425 /* ServerTrust.swift in Sources */,
				B64C853826944B880048FEBE /* StoredPermission.swift in Sources */,
				AA5D6DAC24A340F700C6FBCE /* WebViewStateObserver.swift in Sources */,
				AAB7320926DD0CD9002FACF9 /* FireViewController.swift in Sources */,
				4B92928C26670D1700AD2C21 /* OutlineSeparatorViewCell.swift in Sources */,
				4BB99D0426FE191E001E4761 /* SafariDataImporter.swift in Sources */,
				4B0511CD262CAA5A00F6079C /* DefaultBrowserTableCellView.swift in Sources */,
				858A798526A8BB5D00A75A42 /* NSTextViewExtension.swift in Sources */,
				B6B1E88426D5EB570062C350 /* DownloadsCellView.swift in Sources */,
				4B723E0C26B0005D00E14D75 /* CSVImportSummaryViewController.swift in Sources */,
				B6AAAC2D260330580029438D /* PublishedAfter.swift in Sources */,
				4BE6547E271FCD4D008D1D63 /* PasswordManagementIdentityModel.swift in Sources */,
				85C6A29625CC1FFD00EEB5F1 /* UserDefaultsWrapper.swift in Sources */,
				85625998269C9C5F00EE44BC /* PasswordManagementPopover.swift in Sources */,
				4BB99CFE26FE191E001E4761 /* FirefoxBookmarksReader.swift in Sources */,
				B6A9E4A3261475C70067D1B9 /* AppUsageActivityMonitor.swift in Sources */,
				4BA1A6A0258B079600F6F690 /* DataEncryption.swift in Sources */,
				B6FA8941269C425400588ECD /* PrivacyDashboardPopover.swift in Sources */,
				AABEE6AF24AD22B90043105B /* AddressBarTextField.swift in Sources */,
				B693954C26F04BEB0015B914 /* FocusRingView.swift in Sources */,
				4B9292DB2667125D00AD2C21 /* ContextualMenu.swift in Sources */,
				AA68C3D32490ED62001B8783 /* NavigationBarViewController.swift in Sources */,
				AA585DAF2490E6E600E9A3E2 /* MainViewController.swift in Sources */,
				AABEE69A24A902A90043105B /* SuggestionContainerViewModel.swift in Sources */,
				B657841F25FA497600D8DB33 /* NSException+Catch.swift in Sources */,
				4BE65481271FCD4D008D1D63 /* PasswordManagementNoteModel.swift in Sources */,
				B63ED0E526BB8FB900A9DAD1 /* SharingMenu.swift in Sources */,
				AA4FF40C2624751A004E2377 /* GrammarFeaturesManager.swift in Sources */,
				B693955B26F0CE300015B914 /* WebKitDownloadDelegate.swift in Sources */,
				B6B3E0E12657EA7A0040E0A2 /* NSScreenExtension.swift in Sources */,
				B65E6BA026D9F10600095F96 /* NSBezierPathExtension.swift in Sources */,
				AA6820E425502F19005ED0D5 /* WebsiteDataStore.swift in Sources */,
				B64C852A26942AC90048FEBE /* PermissionContextMenu.swift in Sources */,
				85D438B6256E7C9E00F3BAF8 /* ContextMenuUserScript.swift in Sources */,
				B693955526F04BEC0015B914 /* NSSavePanelExtension.swift in Sources */,
				B6B1E88B26D774090062C350 /* LinkButton.swift in Sources */,
				B693954D26F04BEB0015B914 /* MouseClickView.swift in Sources */,
				B6DB3CF926A00E2D00D459B7 /* AVCaptureDevice+SwizzledAuthState.swift in Sources */,
				4BA1A6BD258B082300F6F690 /* EncryptionKeyStore.swift in Sources */,
				4BE65474271FCD40008D1D63 /* PasswordManagementIdentityItemView.swift in Sources */,
				B6F41031264D2B23003DA42C /* ProgressExtension.swift in Sources */,
				4B723E0F26B0006500E14D75 /* CSVParser.swift in Sources */,
				B6DA44082616B30600DD1EC2 /* PixelDataModel.xcdatamodeld in Sources */,
				B6B1E87B26D381710062C350 /* DownloadListCoordinator.swift in Sources */,
				AAC5E4F125D6BF10007F5990 /* AddressBarButton.swift in Sources */,
				AAE7527E263B05C600B973F8 /* HistoryEntry.swift in Sources */,
				AAB8203C26B2DE0D00788AC3 /* SuggestionListCharacteristics.swift in Sources */,
				AAADFD06264AA282001555EA /* TimeIntervalExtension.swift in Sources */,
				4B9292D42667123700AD2C21 /* BookmarkListViewController.swift in Sources */,
				4B723E0D26B0006100E14D75 /* SecureVaultLoginImporter.swift in Sources */,
				4B9292D32667123700AD2C21 /* AddBookmarkModalViewController.swift in Sources */,
				AA88D14B252A557100980B4E /* URLRequestExtension.swift in Sources */,
				4B8AC93B26B48ADF00879451 /* ASN1Parser.swift in Sources */,
				B66E9DD22670EB2A00E53BB5 /* _WKDownload+WebKitDownload.swift in Sources */,
				B6A9E4612614608B0067D1B9 /* AppVersion.swift in Sources */,
				856C98DF257014BD00A22F1F /* FileDownloadManager.swift in Sources */,
				85CC1D73269EF1880062F04E /* PasswordManagementItemList.swift in Sources */,
				4BB99CFF26FE191E001E4761 /* BookmarkImport.swift in Sources */,
				85480FBB25D181CB009424E3 /* ConfigurationDownloading.swift in Sources */,
				B655369B268442EE00085A79 /* GeolocationProvider.swift in Sources */,
				B6C0B23C26E87D900031CB7F /* NSAlert+ActiveDownloadsTermination.swift in Sources */,
				AAECA42024EEA4AC00EFA63A /* IndexPathExtension.swift in Sources */,
				4BE65478271FCD41008D1D63 /* PasswordManagementNoteItemView.swift in Sources */,
				AA5C8F632591021700748EB7 /* NSApplicationExtension.swift in Sources */,
				AA9E9A5625A3AE8400D1959D /* NSWindowExtension.swift in Sources */,
				4B0511C9262CAA5A00F6079C /* RoundedSelectionRowView.swift in Sources */,
				AAC5E4C725D6A6E8007F5990 /* BookmarkPopover.swift in Sources */,
				B6106BA726A7BECC0013B453 /* PermissionAuthorizationQuery.swift in Sources */,
				4B9292CE2667123700AD2C21 /* BrowserTabSelectionDelegate.swift in Sources */,
				B6C0B24426E9CB080031CB7F /* RunLoopExtension.swift in Sources */,
				4B9292A126670D2A00AD2C21 /* BookmarkTreeController.swift in Sources */,
				4B9292D02667123700AD2C21 /* BookmarkManagementSplitViewController.swift in Sources */,
				B6E61EE3263AC0C8004E11AB /* FileManagerExtension.swift in Sources */,
				B6DB3CFB26A17CB800D459B7 /* PermissionModel.swift in Sources */,
				4B92929C26670D2A00AD2C21 /* PasteboardFolder.swift in Sources */,
				B6106BAB26A7BF1D0013B453 /* PermissionType.swift in Sources */,
				8585B63826D6E66C00C1416F /* ButtonStyles.swift in Sources */,
				4B677450255DBFA300025BD8 /* HashExtension.swift in Sources */,
				4BE65475271FCD40008D1D63 /* EditableTextField.swift in Sources */,
				4B0511BD262CAA5A00F6079C /* PrivacySecurityPreferences.swift in Sources */,
				AA9FF95F24A1FB690039E328 /* TabCollectionViewModel.swift in Sources */,
				AAC5E4D125D6A709007F5990 /* BookmarkManager.swift in Sources */,
				4BE65476271FCD41008D1D63 /* PasswordManagementCreditCardItemView.swift in Sources */,
				AA5C8F59258FE21F00748EB7 /* NSTextFieldExtension.swift in Sources */,
				B65536AE2685E17200085A79 /* GeolocationService.swift in Sources */,
				4B02198925E05FAC00ED7DEA /* FireproofingURLExtensions.swift in Sources */,
				4BA1A6A5258B07DF00F6F690 /* EncryptedValueTransformer.swift in Sources */,
				4B92929F26670D2A00AD2C21 /* PasteboardBookmark.swift in Sources */,
				856CADF0271710F400E79BB0 /* HoverUserScript.swift in Sources */,
				4B9292AC26670D3700AD2C21 /* Bookmark.xcdatamodeld in Sources */,
				AA6EF9B525081B4C004754E6 /* MainMenuActions.swift in Sources */,
				B63D466925BEB6C200874977 /* WKWebView+SessionState.swift in Sources */,
				4B723E1226B0006E00E14D75 /* DataImport.swift in Sources */,
				026ADE1226C2FFFE002518EE /* PrivacyConfiguration.swift in Sources */,
				B6A924D92664C72E001A28CA /* WebKitDownloadTask.swift in Sources */,
				4B59023E26B35F3600489384 /* ChromiumLoginReader.swift in Sources */,
				85D885B326A5A9DE0077C374 /* NSAlert+PasswordManager.swift in Sources */,
				85E11C2F25E7DC7E00974CAF /* ExternalURLHandler.swift in Sources */,
				85308E27267FCB22001ABD76 /* PasswordManagerSettings.swift in Sources */,
				85A0116925AF1D8900FA6A0C /* FindInPageViewController.swift in Sources */,
				4BB6CE5F26B77ED000EC5860 /* Cryptography.swift in Sources */,
				AA6FFB4424DC33320028F4D0 /* NSViewExtension.swift in Sources */,
				B6C0B23E26E8BF1F0031CB7F /* DownloadListViewModel.swift in Sources */,
				4B9292D52667123700AD2C21 /* BookmarkManagementDetailViewController.swift in Sources */,
				4B723E1026B0006700E14D75 /* CSVImporter.swift in Sources */,
				AA4BBA3B25C58FA200C4FB0F /* MainMenu.swift in Sources */,
				4B8AC93326B3B06300879451 /* EdgeDataImporter.swift in Sources */,
				AA585D84248FD31100E9A3E2 /* BrowserTabViewController.swift in Sources */,
				B6A9E48926146ABF0067D1B9 /* PixelCounter.swift in Sources */,
				B693954B26F04BEB0015B914 /* MouseOverView.swift in Sources */,
				AAE7527C263B056C00B973F8 /* HistoryStore.swift in Sources */,
				AAC30A2C268F1ECD00D2D9CD /* CrashReportSender.swift in Sources */,
				AAFE068326C7082D005434CC /* WebKitVersionProvider.swift in Sources */,
				B63D467A25BFC3E100874977 /* NSCoderExtensions.swift in Sources */,
				B6A5A27125B9377300AA7ADA /* StatePersistenceService.swift in Sources */,
				B68458B025C7E76A00DC17B6 /* WindowManager+StateRestoration.swift in Sources */,
				B68458C525C7EA0C00DC17B6 /* TabCollection+NSSecureCoding.swift in Sources */,
				4BB88B5B25B7BA50006F6B06 /* Instruments.swift in Sources */,
				4B0511E2262CAA8600F6079C /* NSViewControllerExtension.swift in Sources */,
				F44C130225C2DA0400426E3E /* NSAppearanceExtension.swift in Sources */,
				B64C84F1269310120048FEBE /* PermissionManager.swift in Sources */,
				B64C853026943BC10048FEBE /* Permissions.xcdatamodeld in Sources */,
				B693954F26F04BEB0015B914 /* PaddedImageButton.swift in Sources */,
				4BA1A6B8258B081600F6F690 /* EncryptionKeyStoring.swift in Sources */,
				B65783E725F8AAFB00D8DB33 /* String+Punycode.swift in Sources */,
				B657841A25FA484B00D8DB33 /* NSException+Catch.m in Sources */,
				B684592F25C93FBF00DC17B6 /* AppStateRestorationManager.swift in Sources */,
				AAA892EA250A4CEF005B37B2 /* WindowControllersManager.swift in Sources */,
				AAC5E4C825D6A6E8007F5990 /* BookmarkPopoverViewController.swift in Sources */,
				85CC1D7B26A05ECF0062F04E /* PasswordManagementItemListModel.swift in Sources */,
				AABEE6A924AB4B910043105B /* SuggestionTableCellView.swift in Sources */,
				AA6820F125503DA9005ED0D5 /* FireViewModel.swift in Sources */,
				AAA0CC6A253CC43C0079BC96 /* WKUserContentControllerExtension.swift in Sources */,
				B6A9E45C261460350067D1B9 /* APIRequest.swift in Sources */,
				4BE65479271FCD41008D1D63 /* EditableTextView.swift in Sources */,
				AA9FF95D24A1FA1C0039E328 /* TabCollection.swift in Sources */,
				4B65143E263924B5005B46EB /* EmailUrlExtensions.swift in Sources */,
				85CC1D7D26A05F250062F04E /* PasswordManagementItemModel.swift in Sources */,
				AAD86E52267A0DFF005C11BE /* UpdateController.swift in Sources */,
				85A0118225AF60E700FA6A0C /* FindInPageModel.swift in Sources */,
				4B9292A226670D2A00AD2C21 /* PseudoFolder.swift in Sources */,
				B6DA44022616B28300DD1EC2 /* PixelDataStore.swift in Sources */,
				B6A9E45326142B070067D1B9 /* Pixel.swift in Sources */,
				B6A9E47726146A570067D1B9 /* PixelEvent.swift in Sources */,
				85799C3425DFCD1B0007EC87 /* TrackerRadarManager.swift in Sources */,
				AA2CB1352587C29500AA6FBE /* TabBarFooter.swift in Sources */,
				B6C0B23926E742610031CB7F /* FileDownloadError.swift in Sources */,
				4B0511C2262CAA5A00F6079C /* PreferencesAboutViewController.swift in Sources */,
				4B9292AB26670D3700AD2C21 /* BookmarkMigrationPolicy.swift in Sources */,
				AA92126F25ACCB1100600CD4 /* ErrorExtension.swift in Sources */,
				B6A9E47026146A250067D1B9 /* DateExtension.swift in Sources */,
				AAE7527A263B046100B973F8 /* History.xcdatamodeld in Sources */,
				B64C853D26944B940048FEBE /* PermissionStore.swift in Sources */,
				AA75A0AE26F3500C0086B667 /* PrivacyIconViewModel.swift in Sources */,
				4BB99D0126FE191E001E4761 /* ChromiumBookmarksReader.swift in Sources */,
				B6C0B23426E71BCD0031CB7F /* Downloads.xcdatamodeld in Sources */,
				B687260426E215C9008EE860 /* ExpirationChecker.swift in Sources */,
				AAE8B110258A456C00E81239 /* TooltipViewController.swift in Sources */,
				85AC3B0525D6B1D800C7D2AA /* ScriptSourceProviding.swift in Sources */,
				4BB99D0026FE191E001E4761 /* CoreDataBookmarkImporter.swift in Sources */,
				AA3F895324C18AD500628DDE /* SuggestionViewModel.swift in Sources */,
				4B9292A326670D2A00AD2C21 /* BookmarkManagedObject.swift in Sources */,
				4B723E1326B0007A00E14D75 /* CSVLoginExporter.swift in Sources */,
				8562599A269CA0A600EE44BC /* NSRectExtension.swift in Sources */,
				4B0511C5262CAA5A00F6079C /* PrivacySecurityPreferencesTableCellView.swift in Sources */,
				4B677431255DBEB800025BD8 /* BloomFilterWrapper.mm in Sources */,
				4B0511C8262CAA5A00F6079C /* PreferencesListViewController.swift in Sources */,
				B684592725C93C0500DC17B6 /* Publishers.NestedObjectChanges.swift in Sources */,
				85A011EA25B4D4CA00FA6A0C /* FindInPageUserScript.swift in Sources */,
				4BE65480271FCD4D008D1D63 /* PasswordManagementLoginModel.swift in Sources */,
				AA9FF95B24A1EFC20039E328 /* TabViewModel.swift in Sources */,
				AA9E9A5E25A4867200D1959D /* TabDragAndDropManager.swift in Sources */,
				B68458C025C7E9E000DC17B6 /* TabCollectionViewModel+NSSecureCoding.swift in Sources */,
				AA8EDF2724923EC70071C2E8 /* StringExtension.swift in Sources */,
				B68172A9269C487D006D1092 /* PrivacyDashboardUserScript.swift in Sources */,
				858A797F26A79EAA00A75A42 /* UserText+PasswordManager.swift in Sources */,
				B693954E26F04BEB0015B914 /* ProgressView.swift in Sources */,
				B693955426F04BEC0015B914 /* ColorView.swift in Sources */,
				8589063A267BCD8E00D23B0D /* SaveCredentialsPopover.swift in Sources */,
				AA72D5E325FE977F00C77619 /* AddEditFavoriteViewController.swift in Sources */,
				B6C0B22E26E61CE70031CB7F /* DownloadViewModel.swift in Sources */,
				B68458B825C7E8B200DC17B6 /* Tab+NSSecureCoding.swift in Sources */,
				B693955726F04BEC0015B914 /* MouseOverButton.swift in Sources */,
				B64C85422694590B0048FEBE /* PermissionButton.swift in Sources */,
				B6E53883267C83420010FEA9 /* HomepageBackgroundView.swift in Sources */,
				AAA0CC472533833C0079BC96 /* MoreOptionsMenu.swift in Sources */,
				B64C84E32692DC9F0048FEBE /* PermissionAuthorizationViewController.swift in Sources */,
				4B92929D26670D2A00AD2C21 /* BookmarkNode.swift in Sources */,
				B693955226F04BEB0015B914 /* LongPressButton.swift in Sources */,
				B6106B9E26A565DA0013B453 /* BundleExtension.swift in Sources */,
				4B677438255DBEB800025BD8 /* HTTPSUpgrade.xcdatamodeld in Sources */,
				4B0511E1262CAA8600F6079C /* NSOpenPanelExtensions.swift in Sources */,
				AAE75280263B0A4D00B973F8 /* HistoryCoordinator.swift in Sources */,
				4B677434255DBEB800025BD8 /* HTTPSBloomFilterSpecification.swift in Sources */,
				AA97BF4625135DD30014931A /* ApplicationDockMenu.swift in Sources */,
				4B723E1526B000A400E14D75 /* LoginExport.swift in Sources */,
				4BA1A69B258B076900F6F690 /* FileStore.swift in Sources */,
				4B0511CC262CAA5A00F6079C /* PreferencesSplitViewController.swift in Sources */,
				B6A9E47F26146A800067D1B9 /* PixelArguments.swift in Sources */,
				4B677436255DBEB800025BD8 /* HTTPSExcludedDomains.swift in Sources */,
				AAC5E4D225D6A709007F5990 /* BookmarkList.swift in Sources */,
				4B9292D12667123700AD2C21 /* BookmarkTableRowView.swift in Sources */,
				4B6160E525B152FA007DE5B2 /* ContentBlockerUserScript.swift in Sources */,
				B66E9DD42670EB4A00E53BB5 /* WKDownload+WebKitDownload.swift in Sources */,
				B689ECD526C247DB006FB0C5 /* BackForwardListItem.swift in Sources */,
				B693954A26F04BEB0015B914 /* NibLoadable.swift in Sources */,
				AA7412B724D1687000D22FE0 /* TabBarScrollView.swift in Sources */,
				4B0511C7262CAA5A00F6079C /* PreferenceTableCellView.swift in Sources */,
				4B9292D92667124B00AD2C21 /* BookmarkListTreeControllerDataSource.swift in Sources */,
				14D9B8FB24F7E089000D4D13 /* AddressBarViewController.swift in Sources */,
				B65536A62685B82B00085A79 /* Permissions.swift in Sources */,
				AAC82C60258B6CB5009B6B42 /* TooltipWindowController.swift in Sources */,
				AAC5E4E425D6BA9C007F5990 /* NSSizeExtension.swift in Sources */,
				AA6820EB25503D6A005ED0D5 /* Fire.swift in Sources */,
				B6AAAC3E26048F690029438D /* RandomAccessCollectionExtension.swift in Sources */,
				4B9292AF26670F5300AD2C21 /* NSOutlineViewExtensions.swift in Sources */,
				AA585D82248FD31100E9A3E2 /* AppDelegate.swift in Sources */,
				AA72D5F025FEA49900C77619 /* AddEditFavoriteWindow.swift in Sources */,
				1456D6E124EFCBC300775049 /* TabBarCollectionView.swift in Sources */,
				85308E25267FC9F2001ABD76 /* NSAlertExtension.swift in Sources */,
				4B59024826B3673600489384 /* ThirdPartyBrowser.swift in Sources */,
				B65E6B9E26D9EC0800095F96 /* CircularProgressView.swift in Sources */,
				AABEE69C24A902BB0043105B /* SuggestionContainer.swift in Sources */,
				4B59024126B35F3600489384 /* BraveDataImporter.swift in Sources */,
				B6A9E46B2614618A0067D1B9 /* OperatingSystemVersionExtension.swift in Sources */,
				85AC3AEF25D5CE9800C7D2AA /* UserScripts.swift in Sources */,
				4B677439255DBEB800025BD8 /* HTTPSUpgradeStore.swift in Sources */,
				AAB549DF25DAB8F80058460B /* BookmarkViewModel.swift in Sources */,
				F41D174125CB131900472416 /* NSColorExtension.swift in Sources */,
				4B02198D25E05FAC00ED7DEA /* UndoFireproofingViewController.swift in Sources */,
				AAE71E3725F7869300D74437 /* HomepageCollectionViewItem.swift in Sources */,
				AAC5E4F625D6BF2C007F5990 /* AddressBarButtonsViewController.swift in Sources */,
				4B59023D26B35F3600489384 /* ChromeDataImporter.swift in Sources */,
				853014D625E671A000FB8205 /* PageObserverUserScript.swift in Sources */,
				4B139AFD26B60BD800894F82 /* NSImageExtensions.swift in Sources */,
				B6A9E45B261460350067D1B9 /* APIHeaders.swift in Sources */,
				85625996269C953C00EE44BC /* PasswordManagementViewController.swift in Sources */,
				4BB99D0226FE191E001E4761 /* ImportedBookmarks.swift in Sources */,
				AA6EF9B3250785D5004754E6 /* NSMenuExtension.swift in Sources */,
				AA7412B524D1536B00D22FE0 /* MainWindowController.swift in Sources */,
				4B0511CF262CAA5A00F6079C /* AppearancePreferencesTableCellView.swift in Sources */,
				AA9FF95924A1ECF20039E328 /* Tab.swift in Sources */,
				B63D467125BFA6C100874977 /* DispatchQueueExtensions.swift in Sources */,
				B64C84EB2692DD650048FEBE /* PermissionAuthorizationPopover.swift in Sources */,
				AA6FFB4624DC3B5A0028F4D0 /* WebView.swift in Sources */,
				B693955026F04BEB0015B914 /* ShadowView.swift in Sources */,
				B6CF78DE267B099C00CD4F13 /* WKNavigationActionExtension.swift in Sources */,
				AA7412B224D0B3AC00D22FE0 /* TabBarViewItem.swift in Sources */,
				856C98D52570116900A22F1F /* NSWindow+Toast.swift in Sources */,
				4B5FF67826B602B100D42879 /* FirefoxDataImporter.swift in Sources */,
				4B02198B25E05FAC00ED7DEA /* FireproofInfoViewController.swift in Sources */,
				AA8EDF2424923E980071C2E8 /* URLExtension.swift in Sources */,
				4B67744B255DBF3A00025BD8 /* BloomFilter.cpp in Sources */,
				4BE0DF06267819A1006337B7 /* NSStoryboardExtension.swift in Sources */,
				4B02198A25E05FAC00ED7DEA /* FireproofDomains.swift in Sources */,
				4B677442255DBEEA00025BD8 /* Database.swift in Sources */,
				4B92928B26670D1700AD2C21 /* BookmarksOutlineView.swift in Sources */,
				AAF7D3862567CED500998667 /* WebViewConfiguration.swift in Sources */,
				4B6160ED25B15417007DE5B2 /* DetectedTracker.swift in Sources */,
				B61F015525EDD5A700ABB5A3 /* UserContentController.swift in Sources */,
				AAC5E4D925D6A711007F5990 /* BookmarkStore.swift in Sources */,
				B6FA893F269C424500588ECD /* PrivacyDashboardViewController.swift in Sources */,
				AA72D5FE25FFF94E00C77619 /* NSMenuItemExtension.swift in Sources */,
				4BA1A6C2258B0A1300F6F690 /* ContiguousBytesExtension.swift in Sources */,
				AA9B7C7E26A06E040008D425 /* TrackerInfo.swift in Sources */,
				B6553692268440D700085A79 /* WKProcessPool+GeolocationProvider.swift in Sources */,
			);
			runOnlyForDeploymentPostprocessing = 0;
		};
		AA585D8C248FD31400E9A3E2 /* Sources */ = {
			isa = PBXSourcesBuildPhase;
			buildActionMask = 2147483647;
			files = (
				026ADE1626C30FA5002518EE /* PrivacyConfigurationManagerTests.swift in Sources */,
				B67C6C472654C643006C872E /* FileManagerExtensionTests.swift in Sources */,
				142879DA24CE1179005419BB /* SuggestionViewModelTests.swift in Sources */,
				4B9292C12667103100AD2C21 /* BookmarkMigrationTests.swift in Sources */,
				4B9292BC2667103100AD2C21 /* BookmarkSidebarTreeControllerTests.swift in Sources */,
				B6DA44232616CABC00DD1EC2 /* PixelArgumentsTests.swift in Sources */,
				AAEC74BC2642F0F800C2EFBC /* History.xcdatamodeld in Sources */,
				85F1B0C925EF9759004792B6 /* URLEventHandlerTests.swift in Sources */,
				4B9292BD2667103100AD2C21 /* BookmarkOutlineViewDataSourceTests.swift in Sources */,
				B6A5A27925B93FFF00AA7ADA /* StateRestorationManagerTests.swift in Sources */,
				4B9292BB2667103100AD2C21 /* BookmarkNodeTests.swift in Sources */,
				4B0219A825E0646500ED7DEA /* WebsiteDataStoreTests.swift in Sources */,
				AAC9C01E24CB6BEB00AD1325 /* TabCollectionViewModelTests.swift in Sources */,
				AA0877BA26D5161D00B05660 /* WebKitVersionProviderTests.swift in Sources */,
				85E11C3725E7F1E100974CAF /* ExternalURLHandlerTests.swift in Sources */,
				B6DA44282616CAE000DD1EC2 /* AppUsageActivityMonitorTests.swift in Sources */,
				4B59024C26B38BB800489384 /* ChromiumLoginReaderTests.swift in Sources */,
				AAC9C01724CAFBDC00AD1325 /* TabCollectionTests.swift in Sources */,
				4B82E9B925B6A05800656FE7 /* DetectedTrackerTests.swift in Sources */,
				B67C6C3D2654B897006C872E /* WebViewExtensionTests.swift in Sources */,
				4BA1A6DE258C100A00F6F690 /* FileStoreTests.swift in Sources */,
				4B0511F0262CAEC900F6079C /* AppearancePreferencesTests.swift in Sources */,
				AAC9C01C24CB594C00AD1325 /* TabViewModelTests.swift in Sources */,
				B65349AA265CF45000DCC645 /* DispatchQueueExtensionsTests.swift in Sources */,
				858A798A26A9B35E00A75A42 /* PasswordManagementItemModelTests.swift in Sources */,
				B6DA441E2616C84600DD1EC2 /* PixelStoreMock.swift in Sources */,
				4B9292BF2667103100AD2C21 /* TreeControllerTests.swift in Sources */,
				B693956926F352DB0015B914 /* DownloadsWebViewMock.m in Sources */,
				4B11060525903E570039B979 /* CoreDataEncryptionTesting.xcdatamodeld in Sources */,
				858A798826A99DBE00A75A42 /* PasswordManagementItemListModelTests.swift in Sources */,
				8546DE6225C03056000CA5E1 /* UserAgentTests.swift in Sources */,
				B63ED0DE26AFD9A300A9DAD1 /* AVCaptureDeviceMock.swift in Sources */,
				B63ED0E026AFE32F00A9DAD1 /* GeolocationProviderMock.swift in Sources */,
				4B723E0926B0003E00E14D75 /* CSVLoginExporterTests.swift in Sources */,
				B630793526731BC400DCEE41 /* URLSuggestedFilenameTests.swift in Sources */,
				4B82E9C125B6A1CD00656FE7 /* TrackerRadarManagerTests.swift in Sources */,
				AADE11C026D916D70032D8A7 /* StringExtensionTests.swift in Sources */,
				85AC3B4925DAC9BD00C7D2AA /* ConfigurationStorageTests.swift in Sources */,
				B693956126F1C1BC0015B914 /* DownloadListStoreMock.swift in Sources */,
				AA91F83927076F1900771A0D /* PrivacyIconViewModelTests.swift in Sources */,
				4B723E0726B0003E00E14D75 /* CSVImporterTests.swift in Sources */,
				AA652CDB25DDAB32009059CC /* BookmarkStoreMock.swift in Sources */,
				B62EB47C25BAD3BB005745C6 /* WKWebViewPrivateMethodsAvailabilityTests.swift in Sources */,
				B6106BA026A7BE0B0013B453 /* PermissionManagerTests.swift in Sources */,
				B6106BB526A809E60013B453 /* GeolocationProviderTests.swift in Sources */,
				B6A5A2A025B96E8300AA7ADA /* AppStateChangePublisherTests.swift in Sources */,
				B63ED0E326B3E7FA00A9DAD1 /* CLLocationManagerMock.swift in Sources */,
				4B02199C25E063DE00ED7DEA /* FireproofDomainsTests.swift in Sources */,
				B65783EC25F8AB9300D8DB33 /* String+PunycodeTests.swift in Sources */,
				AA0F3DB7261A566C0077F2D9 /* SuggestionLoadingMock.swift in Sources */,
				4B9292BE2667103100AD2C21 /* PasteboardFolderTests.swift in Sources */,
				4B9292C52667104B00AD2C21 /* CoreDataTestUtilities.swift in Sources */,
				4B723E1926B000DC00E14D75 /* TemporaryFileCreator.swift in Sources */,
				4B9292C22667103100AD2C21 /* BookmarkTests.swift in Sources */,
				142879DC24CE1185005419BB /* SuggestionContainerViewModelTests.swift in Sources */,
				AA0877B826D5160D00B05660 /* SafariVersionReaderTests.swift in Sources */,
				B6106BAF26A7C6180013B453 /* PermissionStoreMock.swift in Sources */,
				AA652CD325DDA6E9009059CC /* LocalBookmarkManagerTests.swift in Sources */,
				B63ED0DC26AE7B1E00A9DAD1 /* WebViewMock.swift in Sources */,
				4B4F72EC266B2ED300814C60 /* CollectionExtension.swift in Sources */,
				AAE39D1B24F44885008EF28B /* TabCollectionViewModelDelegateMock.swift in Sources */,
				AA9C363025518CA9004B1BA3 /* FireTests.swift in Sources */,
				B6106BB126A7D8720013B453 /* PermissionStoreTests.swift in Sources */,
				4BF4951826C08395000547B8 /* ThirdPartyBrowserTests.swift in Sources */,
				AA63745424C9BF9A00AB2AC4 /* SuggestionContainerTests.swift in Sources */,
				AAC9C01524CAFBCE00AD1325 /* TabTests.swift in Sources */,
				4BA1A6D9258C0CB300F6F690 /* DataEncryptionTests.swift in Sources */,
				858C1BED26974E6600E6C014 /* PasswordManagerSettingsTests.swift in Sources */,
				B6A5A27E25B9403E00AA7ADA /* FileStoreMock.swift in Sources */,
				B693955F26F1C17F0015B914 /* DownloadListCoordinatorTests.swift in Sources */,
				B68172AE269EB43F006D1092 /* GeolocationServiceTests.swift in Sources */,
				B6AE74342609AFCE005B9B1A /* ProgressEstimationTests.swift in Sources */,
				4BA1A6FE258C5C1300F6F690 /* EncryptedValueTransformerTests.swift in Sources */,
				85F69B3C25EDE81F00978E59 /* URLExtensionTests.swift in Sources */,
				B6DA44112616C0FC00DD1EC2 /* PixelTests.swift in Sources */,
				4B9292BA2667103100AD2C21 /* BookmarkNodePathTests.swift in Sources */,
				4B9292C02667103100AD2C21 /* BookmarkManagedObjectTests.swift in Sources */,
				4B723E0626B0003E00E14D75 /* CSVParserTests.swift in Sources */,
				AA652CCE25DD9071009059CC /* BookmarkListTests.swift in Sources */,
				B6A5A2A825BAA35500AA7ADA /* WindowManagerStateRestorationTests.swift in Sources */,
				B61F012325ECBAE400ABB5A3 /* UserScriptsTest.swift in Sources */,
				4BB99D1126FE1A84001E4761 /* SafariBookmarksReaderTests.swift in Sources */,
				4B11060A25903EAC0039B979 /* CoreDataEncryptionTests.swift in Sources */,
				4B9292C32667103100AD2C21 /* PasteboardBookmarkTests.swift in Sources */,
				AAEC74BB2642E67C00C2EFBC /* NSPersistentContainerExtension.swift in Sources */,
				AABAF59C260A7D130085060C /* FaviconServiceMock.swift in Sources */,
				AAEC74B82642E43800C2EFBC /* HistoryStoreTests.swift in Sources */,
				4BA1A6E6258C270800F6F690 /* EncryptionKeyGeneratorTests.swift in Sources */,
				B61F012B25ECBB1700ABB5A3 /* UserScriptsManagerTests.swift in Sources */,
				B6106BB326A7F4AA0013B453 /* GeolocationServiceMock.swift in Sources */,
				4B8AC93D26B49BE600879451 /* FirefoxLoginReaderTests.swift in Sources */,
				4B723E0526B0003E00E14D75 /* DataImportMocks.swift in Sources */,
				85AC3B1725D9BC1A00C7D2AA /* ConfigurationDownloaderTests.swift in Sources */,
				B693955D26F19CD70015B914 /* DownloadListStoreTests.swift in Sources */,
				4B0511E7262CAB3700F6079C /* UserDefaultsWrapperUtilities.swift in Sources */,
				4BA1A6F6258C4F9600F6F690 /* EncryptionMocks.swift in Sources */,
				B6B3E0962654DACD0040E0A2 /* UTTypeTests.swift in Sources */,
				4B02199D25E063DE00ED7DEA /* FireproofingURLExtensionsTests.swift in Sources */,
				4BB99D0F26FE1A84001E4761 /* ChromiumBookmarksReaderTests.swift in Sources */,
				4BB99D1026FE1A84001E4761 /* FirefoxBookmarksReaderTests.swift in Sources */,
				AAEC74B42642C69300C2EFBC /* HistoryCoordinatorTests.swift in Sources */,
				4B0511F8262CB20F00F6079C /* DownloadPreferencesTests.swift in Sources */,
				B63ED0DA26AE7AF400A9DAD1 /* PermissionManagerMock.swift in Sources */,
				AA9C362825518C44004B1BA3 /* WebsiteDataStoreMock.swift in Sources */,
				4B723E0826B0003E00E14D75 /* MockSecureVault.swift in Sources */,
				AAEC74B22642C57200C2EFBC /* HistoryCoordinatingMock.swift in Sources */,
				AAEC74B62642CC6A00C2EFBC /* HistoryStoringMock.swift in Sources */,
				AA652CB125DD825B009059CC /* LocalBookmarkStoreTests.swift in Sources */,
				B630794226731F5400DCEE41 /* WKDownloadMock.swift in Sources */,
				B6C0B24626E9CB190031CB7F /* RunLoopExtensionTests.swift in Sources */,
				B693956326F1C2A40015B914 /* FileDownloadManagerMock.swift in Sources */,
				B63ED0D826AE729600A9DAD1 /* PermissionModelTests.swift in Sources */,
				B630793A26731F2600DCEE41 /* FileDownloadManagerTests.swift in Sources */,
			);
			runOnlyForDeploymentPostprocessing = 0;
		};
/* End PBXSourcesBuildPhase section */

/* Begin PBXTargetDependency section */
		4B1AD8A325FC27E200261379 /* PBXTargetDependency */ = {
			isa = PBXTargetDependency;
			target = AA585D7D248FD31100E9A3E2 /* DuckDuckGo Privacy Browser */;
			targetProxy = 4B1AD8A225FC27E200261379 /* PBXContainerItemProxy */;
		};
		7B4CE8E026F02108009134B1 /* PBXTargetDependency */ = {
			isa = PBXTargetDependency;
			target = AA585D7D248FD31100E9A3E2 /* DuckDuckGo Privacy Browser */;
			targetProxy = 7B4CE8DF26F02108009134B1 /* PBXContainerItemProxy */;
		};
		AA585D92248FD31400E9A3E2 /* PBXTargetDependency */ = {
			isa = PBXTargetDependency;
			target = AA585D7D248FD31100E9A3E2 /* DuckDuckGo Privacy Browser */;
			targetProxy = AA585D91248FD31400E9A3E2 /* PBXContainerItemProxy */;
		};
/* End PBXTargetDependency section */

/* Begin PBXVariantGroup section */
		AA585D87248FD31400E9A3E2 /* Main.storyboard */ = {
			isa = PBXVariantGroup;
			children = (
				AA585D88248FD31400E9A3E2 /* Base */,
			);
			name = Main.storyboard;
			sourceTree = "<group>";
		};
		AA80EC69256C4691007083E7 /* BrowserTab.storyboard */ = {
			isa = PBXVariantGroup;
			children = (
				AA80EC68256C4691007083E7 /* Base */,
			);
			name = BrowserTab.storyboard;
			sourceTree = "<group>";
		};
		AA80EC6F256C469C007083E7 /* NavigationBar.storyboard */ = {
			isa = PBXVariantGroup;
			children = (
				AA80EC6E256C469C007083E7 /* Base */,
			);
			name = NavigationBar.storyboard;
			sourceTree = "<group>";
		};
		AA80EC75256C46A2007083E7 /* Suggestion.storyboard */ = {
			isa = PBXVariantGroup;
			children = (
				AA80EC74256C46A2007083E7 /* Base */,
			);
			name = Suggestion.storyboard;
			sourceTree = "<group>";
		};
		AA80EC7B256C46AA007083E7 /* TabBar.storyboard */ = {
			isa = PBXVariantGroup;
			children = (
				AA80EC7A256C46AA007083E7 /* Base */,
			);
			name = TabBar.storyboard;
			sourceTree = "<group>";
		};
		AA80EC8B256C49B8007083E7 /* Localizable.strings */ = {
			isa = PBXVariantGroup;
			children = (
				AA80EC8A256C49B8007083E7 /* en */,
			);
			name = Localizable.strings;
			sourceTree = "<group>";
		};
		AA80EC91256C49BC007083E7 /* Localizable.stringsdict */ = {
			isa = PBXVariantGroup;
			children = (
				AA80EC90256C49BC007083E7 /* en */,
			);
			name = Localizable.stringsdict;
			sourceTree = "<group>";
		};
/* End PBXVariantGroup section */

/* Begin XCBuildConfiguration section */
		4B1AD8A425FC27E200261379 /* Debug */ = {
			isa = XCBuildConfiguration;
			buildSettings = {
				BUNDLE_LOADER = "$(TEST_HOST)";
				CODE_SIGN_STYLE = Automatic;
				COMBINE_HIDPI_IMAGES = YES;
				DEVELOPMENT_TEAM = HKE973VLUW;
				INFOPLIST_FILE = "Integration Tests/Info.plist";
				LD_RUNPATH_SEARCH_PATHS = (
					"$(inherited)",
					"@executable_path/../Frameworks",
					"@loader_path/../Frameworks",
				);
				MACOSX_DEPLOYMENT_TARGET = 11.1;
				PRODUCT_BUNDLE_IDENTIFIER = "com.duckduckgo.Integration-Tests";
				PRODUCT_NAME = "$(TARGET_NAME)";
				SWIFT_VERSION = 5.0;
				TEST_HOST = "$(BUILT_PRODUCTS_DIR)/DuckDuckGo.app/Contents/MacOS/DuckDuckGo";
			};
			name = Debug;
		};
		4B1AD8A525FC27E200261379 /* Release */ = {
			isa = XCBuildConfiguration;
			buildSettings = {
				BUNDLE_LOADER = "$(TEST_HOST)";
				CODE_SIGN_STYLE = Automatic;
				COMBINE_HIDPI_IMAGES = YES;
				DEVELOPMENT_TEAM = HKE973VLUW;
				INFOPLIST_FILE = "Integration Tests/Info.plist";
				LD_RUNPATH_SEARCH_PATHS = (
					"$(inherited)",
					"@executable_path/../Frameworks",
					"@loader_path/../Frameworks",
				);
				MACOSX_DEPLOYMENT_TARGET = 11.1;
				PRODUCT_BUNDLE_IDENTIFIER = "com.duckduckgo.Integration-Tests";
				PRODUCT_NAME = "$(TARGET_NAME)";
				SWIFT_VERSION = 5.0;
				TEST_HOST = "$(BUILT_PRODUCTS_DIR)/DuckDuckGo.app/Contents/MacOS/DuckDuckGo";
			};
			name = Release;
		};
		4B1AD8B025FC322600261379 /* CI */ = {
			isa = XCBuildConfiguration;
			buildSettings = {
				ALWAYS_SEARCH_USER_PATHS = NO;
				CLANG_ANALYZER_NONNULL = YES;
				CLANG_ANALYZER_NUMBER_OBJECT_CONVERSION = YES_AGGRESSIVE;
				CLANG_CXX_LANGUAGE_STANDARD = "gnu++14";
				CLANG_CXX_LIBRARY = "libc++";
				CLANG_ENABLE_MODULES = YES;
				CLANG_ENABLE_OBJC_ARC = YES;
				CLANG_ENABLE_OBJC_WEAK = YES;
				CLANG_WARN_BLOCK_CAPTURE_AUTORELEASING = YES;
				CLANG_WARN_BOOL_CONVERSION = YES;
				CLANG_WARN_COMMA = YES;
				CLANG_WARN_CONSTANT_CONVERSION = YES;
				CLANG_WARN_DEPRECATED_OBJC_IMPLEMENTATIONS = YES;
				CLANG_WARN_DIRECT_OBJC_ISA_USAGE = YES_ERROR;
				CLANG_WARN_DOCUMENTATION_COMMENTS = YES;
				CLANG_WARN_EMPTY_BODY = YES;
				CLANG_WARN_ENUM_CONVERSION = YES;
				CLANG_WARN_INFINITE_RECURSION = YES;
				CLANG_WARN_INT_CONVERSION = YES;
				CLANG_WARN_NON_LITERAL_NULL_CONVERSION = YES;
				CLANG_WARN_OBJC_IMPLICIT_RETAIN_SELF = YES;
				CLANG_WARN_OBJC_LITERAL_CONVERSION = YES;
				CLANG_WARN_OBJC_ROOT_CLASS = YES_ERROR;
				CLANG_WARN_QUOTED_INCLUDE_IN_FRAMEWORK_HEADER = YES;
				CLANG_WARN_RANGE_LOOP_ANALYSIS = YES;
				CLANG_WARN_STRICT_PROTOTYPES = YES;
				CLANG_WARN_SUSPICIOUS_MOVE = YES;
				CLANG_WARN_UNGUARDED_AVAILABILITY = YES_AGGRESSIVE;
				CLANG_WARN_UNREACHABLE_CODE = YES;
				CLANG_WARN__DUPLICATE_METHOD_MATCH = YES;
				COPY_PHASE_STRIP = NO;
				DEBUG_INFORMATION_FORMAT = dwarf;
				ENABLE_STRICT_OBJC_MSGSEND = YES;
				ENABLE_TESTABILITY = YES;
				GCC_C_LANGUAGE_STANDARD = gnu11;
				GCC_DYNAMIC_NO_PIC = NO;
				GCC_NO_COMMON_BLOCKS = YES;
				GCC_OPTIMIZATION_LEVEL = 0;
				GCC_PREPROCESSOR_DEFINITIONS = (
					"DEBUG=1",
					"CI=1",
					"$(inherited)",
				);
				GCC_WARN_64_TO_32_BIT_CONVERSION = YES;
				GCC_WARN_ABOUT_RETURN_TYPE = YES_ERROR;
				GCC_WARN_UNDECLARED_SELECTOR = YES;
				GCC_WARN_UNINITIALIZED_AUTOS = YES_AGGRESSIVE;
				GCC_WARN_UNUSED_FUNCTION = YES;
				GCC_WARN_UNUSED_VARIABLE = YES;
				MACOSX_DEPLOYMENT_TARGET = 10.15;
				MTL_ENABLE_DEBUG_INFO = INCLUDE_SOURCE;
				MTL_FAST_MATH = YES;
				ONLY_ACTIVE_ARCH = YES;
				SDKROOT = macosx;
				SWIFT_ACTIVE_COMPILATION_CONDITIONS = "DEBUG CI";
				SWIFT_OPTIMIZATION_LEVEL = "-Onone";
			};
			name = CI;
		};
		4B1AD8B125FC322600261379 /* CI */ = {
			isa = XCBuildConfiguration;
			buildSettings = {
				ASSETCATALOG_COMPILER_APPICON_NAME = "Icon - Debug";
				CLANG_ANALYZER_LOCALIZABILITY_EMPTY_CONTEXT = YES;
				CLANG_ANALYZER_LOCALIZABILITY_NONLOCALIZED = YES;
				CODE_SIGN_ENTITLEMENTS = DuckDuckGo/DuckDuckGoCI.entitlements;
				CODE_SIGN_IDENTITY = "";
				CODE_SIGN_STYLE = Manual;
				COMBINE_HIDPI_IMAGES = YES;
				CURRENT_PROJECT_VERSION = 0.16.4;
				DEVELOPMENT_TEAM = "";
				ENABLE_HARDENED_RUNTIME = YES;
				INFOPLIST_FILE = DuckDuckGo/Info.plist;
				LD_RUNPATH_SEARCH_PATHS = (
					"$(inherited)",
					"@executable_path/../Frameworks",
				);
				MARKETING_VERSION = 0.16.4;
				PRODUCT_BUNDLE_IDENTIFIER = com.duckduckgo.macos.browser.debug;
				PRODUCT_MODULE_NAME = "$(TARGET_NAME:c99extidentifier)";
				PRODUCT_NAME = DuckDuckGo;
				PROVISIONING_PROFILE_SPECIFIER = "";
				SWIFT_ACTIVE_COMPILATION_CONDITIONS = "FEEDBACK OUT_OF_APPSTORE $(inherited)";
				SWIFT_OBJC_BRIDGING_HEADER = "$(SRCROOT)/DuckDuckGo/Bridging.h";
				SWIFT_VERSION = 5.0;
			};
			name = CI;
		};
		4B1AD8B225FC322600261379 /* CI */ = {
			isa = XCBuildConfiguration;
			buildSettings = {
				ALWAYS_EMBED_SWIFT_STANDARD_LIBRARIES = YES;
				BUNDLE_LOADER = "$(TEST_HOST)";
				CODE_SIGN_IDENTITY = "-";
				CODE_SIGN_STYLE = Automatic;
				COMBINE_HIDPI_IMAGES = YES;
				DEVELOPMENT_TEAM = "";
				INFOPLIST_FILE = "Unit Tests/Info.plist";
				LD_RUNPATH_SEARCH_PATHS = (
					"$(inherited)",
					"@executable_path/../Frameworks",
					"@loader_path/../Frameworks",
				);
				MACOSX_DEPLOYMENT_TARGET = 10.15;
				PRODUCT_BUNDLE_IDENTIFIER = com.duckduckgo.macos.browser.DuckDuckGoTests;
				PRODUCT_NAME = "$(TARGET_NAME)";
				PROVISIONING_PROFILE_SPECIFIER = "";
				SWIFT_OBJC_BRIDGING_HEADER = "$(SRCROOT)/Unit Tests/Common/TestsBridging.h";
				SWIFT_VERSION = 5.0;
				TEST_HOST = "$(BUILT_PRODUCTS_DIR)/DuckDuckGo.app/Contents/MacOS/DuckDuckGo";
			};
			name = CI;
		};
		4B1AD8B325FC322600261379 /* CI */ = {
			isa = XCBuildConfiguration;
			buildSettings = {
				BUNDLE_LOADER = "$(TEST_HOST)";
				CODE_SIGN_IDENTITY = "-";
				CODE_SIGN_STYLE = Automatic;
				COMBINE_HIDPI_IMAGES = YES;
				DEVELOPMENT_TEAM = HKE973VLUW;
				INFOPLIST_FILE = "Integration Tests/Info.plist";
				LD_RUNPATH_SEARCH_PATHS = (
					"$(inherited)",
					"@executable_path/../Frameworks",
					"@loader_path/../Frameworks",
				);
				MACOSX_DEPLOYMENT_TARGET = 11.1;
				PRODUCT_BUNDLE_IDENTIFIER = "com.duckduckgo.Integration-Tests";
				PRODUCT_NAME = "$(TARGET_NAME)";
				SWIFT_VERSION = 5.0;
				TEST_HOST = "$(BUILT_PRODUCTS_DIR)/DuckDuckGo.app/Contents/MacOS/DuckDuckGo";
			};
			name = CI;
		};
		7B4CE8E126F02108009134B1 /* Debug */ = {
			isa = XCBuildConfiguration;
			buildSettings = {
				CODE_SIGN_STYLE = Automatic;
				COMBINE_HIDPI_IMAGES = YES;
				DEVELOPMENT_TEAM = HKE973VLUW;
				INFOPLIST_FILE = "UI Tests/Info.plist";
				LD_RUNPATH_SEARCH_PATHS = (
					"$(inherited)",
					"@executable_path/../Frameworks",
					"@loader_path/../Frameworks",
				);
				MACOSX_DEPLOYMENT_TARGET = 11.3;
				PRODUCT_BUNDLE_IDENTIFIER = "com.duckduckgo.UI-Tests";
				PRODUCT_NAME = "$(TARGET_NAME)";
				SWIFT_VERSION = 5.0;
				TEST_TARGET_NAME = "DuckDuckGo Privacy Browser";
			};
			name = Debug;
		};
		7B4CE8E226F02108009134B1 /* CI */ = {
			isa = XCBuildConfiguration;
			buildSettings = {
				CODE_SIGN_IDENTITY = "-";
				CODE_SIGN_STYLE = Automatic;
				COMBINE_HIDPI_IMAGES = YES;
				DEVELOPMENT_TEAM = HKE973VLUW;
				INFOPLIST_FILE = "UI Tests/Info.plist";
				LD_RUNPATH_SEARCH_PATHS = (
					"$(inherited)",
					"@executable_path/../Frameworks",
					"@loader_path/../Frameworks",
				);
				MACOSX_DEPLOYMENT_TARGET = 11.3;
				PRODUCT_BUNDLE_IDENTIFIER = "com.duckduckgo.UI-Tests";
				PRODUCT_NAME = "$(TARGET_NAME)";
				SWIFT_VERSION = 5.0;
				TEST_TARGET_NAME = "DuckDuckGo Privacy Browser";
			};
			name = CI;
		};
		7B4CE8E326F02108009134B1 /* Release */ = {
			isa = XCBuildConfiguration;
			buildSettings = {
				CODE_SIGN_STYLE = Automatic;
				COMBINE_HIDPI_IMAGES = YES;
				DEVELOPMENT_TEAM = HKE973VLUW;
				INFOPLIST_FILE = "UI Tests/Info.plist";
				LD_RUNPATH_SEARCH_PATHS = (
					"$(inherited)",
					"@executable_path/../Frameworks",
					"@loader_path/../Frameworks",
				);
				MACOSX_DEPLOYMENT_TARGET = 11.3;
				PRODUCT_BUNDLE_IDENTIFIER = "com.duckduckgo.UI-Tests";
				PRODUCT_NAME = "$(TARGET_NAME)";
				SWIFT_VERSION = 5.0;
				TEST_TARGET_NAME = "DuckDuckGo Privacy Browser";
			};
			name = Release;
		};
		7B4CE8E426F02108009134B1 /* Beta */ = {
			isa = XCBuildConfiguration;
			buildSettings = {
				CODE_SIGN_STYLE = Automatic;
				COMBINE_HIDPI_IMAGES = YES;
				DEVELOPMENT_TEAM = HKE973VLUW;
				INFOPLIST_FILE = "UI Tests/Info.plist";
				LD_RUNPATH_SEARCH_PATHS = (
					"$(inherited)",
					"@executable_path/../Frameworks",
					"@loader_path/../Frameworks",
				);
				MACOSX_DEPLOYMENT_TARGET = 11.3;
				PRODUCT_BUNDLE_IDENTIFIER = "com.duckduckgo.UI-Tests";
				PRODUCT_NAME = "$(TARGET_NAME)";
				SWIFT_VERSION = 5.0;
				TEST_TARGET_NAME = "DuckDuckGo Privacy Browser";
			};
			name = Beta;
		};
		AA585DA2248FD31500E9A3E2 /* Debug */ = {
			isa = XCBuildConfiguration;
			buildSettings = {
				ALWAYS_SEARCH_USER_PATHS = NO;
				CLANG_ANALYZER_NONNULL = YES;
				CLANG_ANALYZER_NUMBER_OBJECT_CONVERSION = YES_AGGRESSIVE;
				CLANG_CXX_LANGUAGE_STANDARD = "gnu++14";
				CLANG_CXX_LIBRARY = "libc++";
				CLANG_ENABLE_MODULES = YES;
				CLANG_ENABLE_OBJC_ARC = YES;
				CLANG_ENABLE_OBJC_WEAK = YES;
				CLANG_WARN_BLOCK_CAPTURE_AUTORELEASING = YES;
				CLANG_WARN_BOOL_CONVERSION = YES;
				CLANG_WARN_COMMA = YES;
				CLANG_WARN_CONSTANT_CONVERSION = YES;
				CLANG_WARN_DEPRECATED_OBJC_IMPLEMENTATIONS = YES;
				CLANG_WARN_DIRECT_OBJC_ISA_USAGE = YES_ERROR;
				CLANG_WARN_DOCUMENTATION_COMMENTS = YES;
				CLANG_WARN_EMPTY_BODY = YES;
				CLANG_WARN_ENUM_CONVERSION = YES;
				CLANG_WARN_INFINITE_RECURSION = YES;
				CLANG_WARN_INT_CONVERSION = YES;
				CLANG_WARN_NON_LITERAL_NULL_CONVERSION = YES;
				CLANG_WARN_OBJC_IMPLICIT_RETAIN_SELF = YES;
				CLANG_WARN_OBJC_LITERAL_CONVERSION = YES;
				CLANG_WARN_OBJC_ROOT_CLASS = YES_ERROR;
				CLANG_WARN_QUOTED_INCLUDE_IN_FRAMEWORK_HEADER = YES;
				CLANG_WARN_RANGE_LOOP_ANALYSIS = YES;
				CLANG_WARN_STRICT_PROTOTYPES = YES;
				CLANG_WARN_SUSPICIOUS_MOVE = YES;
				CLANG_WARN_UNGUARDED_AVAILABILITY = YES_AGGRESSIVE;
				CLANG_WARN_UNREACHABLE_CODE = YES;
				CLANG_WARN__DUPLICATE_METHOD_MATCH = YES;
				COPY_PHASE_STRIP = NO;
				DEBUG_INFORMATION_FORMAT = dwarf;
				ENABLE_STRICT_OBJC_MSGSEND = YES;
				ENABLE_TESTABILITY = YES;
				GCC_C_LANGUAGE_STANDARD = gnu11;
				GCC_DYNAMIC_NO_PIC = NO;
				GCC_NO_COMMON_BLOCKS = YES;
				GCC_OPTIMIZATION_LEVEL = 0;
				GCC_PREPROCESSOR_DEFINITIONS = (
					"DEBUG=1",
					"$(inherited)",
				);
				GCC_WARN_64_TO_32_BIT_CONVERSION = YES;
				GCC_WARN_ABOUT_RETURN_TYPE = YES_ERROR;
				GCC_WARN_UNDECLARED_SELECTOR = YES;
				GCC_WARN_UNINITIALIZED_AUTOS = YES_AGGRESSIVE;
				GCC_WARN_UNUSED_FUNCTION = YES;
				GCC_WARN_UNUSED_VARIABLE = YES;
				MACOSX_DEPLOYMENT_TARGET = 10.15;
				MTL_ENABLE_DEBUG_INFO = INCLUDE_SOURCE;
				MTL_FAST_MATH = YES;
				ONLY_ACTIVE_ARCH = YES;
				SDKROOT = macosx;
				SWIFT_ACTIVE_COMPILATION_CONDITIONS = DEBUG;
				SWIFT_OPTIMIZATION_LEVEL = "-Onone";
			};
			name = Debug;
		};
		AA585DA3248FD31500E9A3E2 /* Release */ = {
			isa = XCBuildConfiguration;
			buildSettings = {
				ALWAYS_SEARCH_USER_PATHS = NO;
				CLANG_ANALYZER_NONNULL = YES;
				CLANG_ANALYZER_NUMBER_OBJECT_CONVERSION = YES_AGGRESSIVE;
				CLANG_CXX_LANGUAGE_STANDARD = "gnu++14";
				CLANG_CXX_LIBRARY = "libc++";
				CLANG_ENABLE_MODULES = YES;
				CLANG_ENABLE_OBJC_ARC = YES;
				CLANG_ENABLE_OBJC_WEAK = YES;
				CLANG_WARN_BLOCK_CAPTURE_AUTORELEASING = YES;
				CLANG_WARN_BOOL_CONVERSION = YES;
				CLANG_WARN_COMMA = YES;
				CLANG_WARN_CONSTANT_CONVERSION = YES;
				CLANG_WARN_DEPRECATED_OBJC_IMPLEMENTATIONS = YES;
				CLANG_WARN_DIRECT_OBJC_ISA_USAGE = YES_ERROR;
				CLANG_WARN_DOCUMENTATION_COMMENTS = YES;
				CLANG_WARN_EMPTY_BODY = YES;
				CLANG_WARN_ENUM_CONVERSION = YES;
				CLANG_WARN_INFINITE_RECURSION = YES;
				CLANG_WARN_INT_CONVERSION = YES;
				CLANG_WARN_NON_LITERAL_NULL_CONVERSION = YES;
				CLANG_WARN_OBJC_IMPLICIT_RETAIN_SELF = YES;
				CLANG_WARN_OBJC_LITERAL_CONVERSION = YES;
				CLANG_WARN_OBJC_ROOT_CLASS = YES_ERROR;
				CLANG_WARN_QUOTED_INCLUDE_IN_FRAMEWORK_HEADER = YES;
				CLANG_WARN_RANGE_LOOP_ANALYSIS = YES;
				CLANG_WARN_STRICT_PROTOTYPES = YES;
				CLANG_WARN_SUSPICIOUS_MOVE = YES;
				CLANG_WARN_UNGUARDED_AVAILABILITY = YES_AGGRESSIVE;
				CLANG_WARN_UNREACHABLE_CODE = YES;
				CLANG_WARN__DUPLICATE_METHOD_MATCH = YES;
				COPY_PHASE_STRIP = NO;
				DEBUG_INFORMATION_FORMAT = "dwarf-with-dsym";
				ENABLE_NS_ASSERTIONS = NO;
				ENABLE_STRICT_OBJC_MSGSEND = YES;
				GCC_C_LANGUAGE_STANDARD = gnu11;
				GCC_NO_COMMON_BLOCKS = YES;
				GCC_WARN_64_TO_32_BIT_CONVERSION = YES;
				GCC_WARN_ABOUT_RETURN_TYPE = YES_ERROR;
				GCC_WARN_UNDECLARED_SELECTOR = YES;
				GCC_WARN_UNINITIALIZED_AUTOS = YES_AGGRESSIVE;
				GCC_WARN_UNUSED_FUNCTION = YES;
				GCC_WARN_UNUSED_VARIABLE = YES;
				MACOSX_DEPLOYMENT_TARGET = 10.15;
				MTL_ENABLE_DEBUG_INFO = NO;
				MTL_FAST_MATH = YES;
				SDKROOT = macosx;
				SWIFT_COMPILATION_MODE = wholemodule;
				SWIFT_OPTIMIZATION_LEVEL = "-O";
			};
			name = Release;
		};
		AA585DA5248FD31500E9A3E2 /* Debug */ = {
			isa = XCBuildConfiguration;
			buildSettings = {
				ASSETCATALOG_COMPILER_APPICON_NAME = "Icon - Debug";
				CLANG_ANALYZER_LOCALIZABILITY_EMPTY_CONTEXT = YES;
				CLANG_ANALYZER_LOCALIZABILITY_NONLOCALIZED = YES;
				CODE_SIGN_ENTITLEMENTS = DuckDuckGo/DuckDuckGo.entitlements;
				CODE_SIGN_IDENTITY = "Apple Development";
				CODE_SIGN_STYLE = Automatic;
				COMBINE_HIDPI_IMAGES = YES;
				CURRENT_PROJECT_VERSION = 0.16.4;
				DEVELOPMENT_TEAM = HKE973VLUW;
				ENABLE_HARDENED_RUNTIME = YES;
				INFOPLIST_FILE = DuckDuckGo/Info.plist;
				LD_RUNPATH_SEARCH_PATHS = (
					"$(inherited)",
					"@executable_path/../Frameworks",
				);
				MARKETING_VERSION = 0.16.4;
				PRODUCT_BUNDLE_IDENTIFIER = com.duckduckgo.macos.browser.debug;
				PRODUCT_MODULE_NAME = "$(TARGET_NAME:c99extidentifier)";
				PRODUCT_NAME = DuckDuckGo;
				SWIFT_ACTIVE_COMPILATION_CONDITIONS = "FEEDBACK OUT_OF_APPSTORE $(inherited)";
				SWIFT_OBJC_BRIDGING_HEADER = "$(SRCROOT)/DuckDuckGo/Bridging.h";
				SWIFT_VERSION = 5.0;
			};
			name = Debug;
		};
		AA585DA6248FD31500E9A3E2 /* Release */ = {
			isa = XCBuildConfiguration;
			buildSettings = {
				ASSETCATALOG_COMPILER_APPICON_NAME = AppIcon;
				CLANG_ANALYZER_LOCALIZABILITY_EMPTY_CONTEXT = YES;
				CLANG_ANALYZER_LOCALIZABILITY_NONLOCALIZED = YES;
				CODE_SIGN_ENTITLEMENTS = DuckDuckGo/DuckDuckGo.entitlements;
				CODE_SIGN_IDENTITY = "Apple Development";
				CODE_SIGN_STYLE = Automatic;
				COMBINE_HIDPI_IMAGES = YES;
				CURRENT_PROJECT_VERSION = 0.16.4;
				DEVELOPMENT_TEAM = HKE973VLUW;
				ENABLE_HARDENED_RUNTIME = YES;
				INFOPLIST_FILE = DuckDuckGo/Info.plist;
				LD_RUNPATH_SEARCH_PATHS = (
					"$(inherited)",
					"@executable_path/../Frameworks",
				);
				MARKETING_VERSION = 0.16.4;
				PRODUCT_BUNDLE_IDENTIFIER = com.duckduckgo.macos.browser;
				PRODUCT_MODULE_NAME = "$(TARGET_NAME:c99extidentifier)";
				PRODUCT_NAME = DuckDuckGo;
				SWIFT_ACTIVE_COMPILATION_CONDITIONS = "FEEDBACK OUT_OF_APPSTORE";
				SWIFT_OBJC_BRIDGING_HEADER = "$(SRCROOT)/DuckDuckGo/Bridging.h";
				SWIFT_VERSION = 5.0;
			};
			name = Release;
		};
		AA585DA8248FD31500E9A3E2 /* Debug */ = {
			isa = XCBuildConfiguration;
			buildSettings = {
				ALWAYS_EMBED_SWIFT_STANDARD_LIBRARIES = YES;
				BUNDLE_LOADER = "$(TEST_HOST)";
				CODE_SIGN_IDENTITY = "Apple Development";
				CODE_SIGN_STYLE = Automatic;
				COMBINE_HIDPI_IMAGES = YES;
				DEVELOPMENT_TEAM = HKE973VLUW;
				INFOPLIST_FILE = "Unit Tests/Info.plist";
				LD_RUNPATH_SEARCH_PATHS = (
					"$(inherited)",
					"@executable_path/../Frameworks",
					"@loader_path/../Frameworks",
				);
				MACOSX_DEPLOYMENT_TARGET = 10.15;
				PRODUCT_BUNDLE_IDENTIFIER = com.duckduckgo.macos.browser.DuckDuckGoTests;
				PRODUCT_NAME = "$(TARGET_NAME)";
				PROVISIONING_PROFILE_SPECIFIER = "";
				SWIFT_OBJC_BRIDGING_HEADER = "$(SRCROOT)/Unit Tests/Common/TestsBridging.h";
				SWIFT_VERSION = 5.0;
				TEST_HOST = "$(BUILT_PRODUCTS_DIR)/DuckDuckGo.app/Contents/MacOS/DuckDuckGo";
			};
			name = Debug;
		};
		AA585DA9248FD31500E9A3E2 /* Release */ = {
			isa = XCBuildConfiguration;
			buildSettings = {
				ALWAYS_EMBED_SWIFT_STANDARD_LIBRARIES = YES;
				BUNDLE_LOADER = "$(TEST_HOST)";
				CODE_SIGN_IDENTITY = "Apple Development";
				CODE_SIGN_STYLE = Automatic;
				COMBINE_HIDPI_IMAGES = YES;
				DEVELOPMENT_TEAM = HKE973VLUW;
				INFOPLIST_FILE = "Unit Tests/Info.plist";
				LD_RUNPATH_SEARCH_PATHS = (
					"$(inherited)",
					"@executable_path/../Frameworks",
					"@loader_path/../Frameworks",
				);
				MACOSX_DEPLOYMENT_TARGET = 10.15;
				PRODUCT_BUNDLE_IDENTIFIER = com.duckduckgo.macos.browser.DuckDuckGoTests;
				PRODUCT_NAME = "$(TARGET_NAME)";
				PROVISIONING_PROFILE_SPECIFIER = "";
				SWIFT_OBJC_BRIDGING_HEADER = "$(SRCROOT)/Unit Tests/Common/TestsBridging.h";
				SWIFT_VERSION = 5.0;
				TEST_HOST = "$(BUILT_PRODUCTS_DIR)/DuckDuckGo.app/Contents/MacOS/DuckDuckGo";
			};
			name = Release;
		};
		AAE814AB2716DFE8009D3531 /* Review */ = {
			isa = XCBuildConfiguration;
			buildSettings = {
				ALWAYS_SEARCH_USER_PATHS = NO;
				CLANG_ANALYZER_NONNULL = YES;
				CLANG_ANALYZER_NUMBER_OBJECT_CONVERSION = YES_AGGRESSIVE;
				CLANG_CXX_LANGUAGE_STANDARD = "gnu++14";
				CLANG_CXX_LIBRARY = "libc++";
				CLANG_ENABLE_MODULES = YES;
				CLANG_ENABLE_OBJC_ARC = YES;
				CLANG_ENABLE_OBJC_WEAK = YES;
				CLANG_WARN_BLOCK_CAPTURE_AUTORELEASING = YES;
				CLANG_WARN_BOOL_CONVERSION = YES;
				CLANG_WARN_COMMA = YES;
				CLANG_WARN_CONSTANT_CONVERSION = YES;
				CLANG_WARN_DEPRECATED_OBJC_IMPLEMENTATIONS = YES;
				CLANG_WARN_DIRECT_OBJC_ISA_USAGE = YES_ERROR;
				CLANG_WARN_DOCUMENTATION_COMMENTS = YES;
				CLANG_WARN_EMPTY_BODY = YES;
				CLANG_WARN_ENUM_CONVERSION = YES;
				CLANG_WARN_INFINITE_RECURSION = YES;
				CLANG_WARN_INT_CONVERSION = YES;
				CLANG_WARN_NON_LITERAL_NULL_CONVERSION = YES;
				CLANG_WARN_OBJC_IMPLICIT_RETAIN_SELF = YES;
				CLANG_WARN_OBJC_LITERAL_CONVERSION = YES;
				CLANG_WARN_OBJC_ROOT_CLASS = YES_ERROR;
				CLANG_WARN_QUOTED_INCLUDE_IN_FRAMEWORK_HEADER = YES;
				CLANG_WARN_RANGE_LOOP_ANALYSIS = YES;
				CLANG_WARN_STRICT_PROTOTYPES = YES;
				CLANG_WARN_SUSPICIOUS_MOVE = YES;
				CLANG_WARN_UNGUARDED_AVAILABILITY = YES_AGGRESSIVE;
				CLANG_WARN_UNREACHABLE_CODE = YES;
				CLANG_WARN__DUPLICATE_METHOD_MATCH = YES;
				COPY_PHASE_STRIP = NO;
				DEBUG_INFORMATION_FORMAT = "dwarf-with-dsym";
				ENABLE_NS_ASSERTIONS = NO;
				ENABLE_STRICT_OBJC_MSGSEND = YES;
				GCC_C_LANGUAGE_STANDARD = gnu11;
				GCC_NO_COMMON_BLOCKS = YES;
				GCC_WARN_64_TO_32_BIT_CONVERSION = YES;
				GCC_WARN_ABOUT_RETURN_TYPE = YES_ERROR;
				GCC_WARN_UNDECLARED_SELECTOR = YES;
				GCC_WARN_UNINITIALIZED_AUTOS = YES_AGGRESSIVE;
				GCC_WARN_UNUSED_FUNCTION = YES;
				GCC_WARN_UNUSED_VARIABLE = YES;
				MACOSX_DEPLOYMENT_TARGET = 10.15;
				MTL_ENABLE_DEBUG_INFO = NO;
				MTL_FAST_MATH = YES;
				SDKROOT = macosx;
				SWIFT_COMPILATION_MODE = wholemodule;
				SWIFT_OPTIMIZATION_LEVEL = "-O";
			};
			name = Review;
		};
		AAE814AC2716DFE8009D3531 /* Review */ = {
			isa = XCBuildConfiguration;
			buildSettings = {
				ASSETCATALOG_COMPILER_APPICON_NAME = "Icon - Beta";
				CLANG_ANALYZER_LOCALIZABILITY_EMPTY_CONTEXT = YES;
				CLANG_ANALYZER_LOCALIZABILITY_NONLOCALIZED = YES;
				CODE_SIGN_ENTITLEMENTS = DuckDuckGo/DuckDuckGo.entitlements;
				CODE_SIGN_IDENTITY = "Apple Development";
				CODE_SIGN_STYLE = Automatic;
				COMBINE_HIDPI_IMAGES = YES;
				CURRENT_PROJECT_VERSION = 0.16.4;
				DEVELOPMENT_TEAM = HKE973VLUW;
				ENABLE_HARDENED_RUNTIME = YES;
				INFOPLIST_FILE = DuckDuckGo/Info.plist;
				LD_RUNPATH_SEARCH_PATHS = (
					"$(inherited)",
					"@executable_path/../Frameworks",
				);
				MARKETING_VERSION = 0.16.4;
				PRODUCT_BUNDLE_IDENTIFIER = com.duckduckgo.macos.browser.review;
				PRODUCT_MODULE_NAME = "$(TARGET_NAME:c99extidentifier)";
				PRODUCT_NAME = "DuckDuckGo Review";
				SWIFT_ACTIVE_COMPILATION_CONDITIONS = "FEEDBACK OUT_OF_APPSTORE";
				SWIFT_OBJC_BRIDGING_HEADER = "$(SRCROOT)/DuckDuckGo/Bridging.h";
				SWIFT_VERSION = 5.0;
			};
			name = Review;
		};
		AAE814AD2716DFE8009D3531 /* Review */ = {
			isa = XCBuildConfiguration;
			buildSettings = {
				ALWAYS_EMBED_SWIFT_STANDARD_LIBRARIES = YES;
				BUNDLE_LOADER = "$(TEST_HOST)";
				CODE_SIGN_IDENTITY = "Apple Development";
				CODE_SIGN_STYLE = Automatic;
				COMBINE_HIDPI_IMAGES = YES;
				DEVELOPMENT_TEAM = HKE973VLUW;
				INFOPLIST_FILE = "Unit Tests/Info.plist";
				LD_RUNPATH_SEARCH_PATHS = (
					"$(inherited)",
					"@executable_path/../Frameworks",
					"@loader_path/../Frameworks",
				);
				MACOSX_DEPLOYMENT_TARGET = 10.15;
				PRODUCT_BUNDLE_IDENTIFIER = com.duckduckgo.macos.browser.DuckDuckGoTests;
				PRODUCT_NAME = "$(TARGET_NAME)";
				PROVISIONING_PROFILE_SPECIFIER = "";
				SWIFT_OBJC_BRIDGING_HEADER = "$(SRCROOT)/Unit Tests/Common/TestsBridging.h";
				SWIFT_VERSION = 5.0;
				TEST_HOST = "$(BUILT_PRODUCTS_DIR)/DuckDuckGo.app/Contents/MacOS/DuckDuckGo";
			};
			name = Review;
		};
		AAE814AE2716DFE8009D3531 /* Review */ = {
			isa = XCBuildConfiguration;
			buildSettings = {
				BUNDLE_LOADER = "$(TEST_HOST)";
				CODE_SIGN_STYLE = Automatic;
				COMBINE_HIDPI_IMAGES = YES;
				DEVELOPMENT_TEAM = HKE973VLUW;
				INFOPLIST_FILE = "Integration Tests/Info.plist";
				LD_RUNPATH_SEARCH_PATHS = (
					"$(inherited)",
					"@executable_path/../Frameworks",
					"@loader_path/../Frameworks",
				);
				MACOSX_DEPLOYMENT_TARGET = 11.1;
				PRODUCT_BUNDLE_IDENTIFIER = "com.duckduckgo.Integration-Tests";
				PRODUCT_NAME = "$(TARGET_NAME)";
				SWIFT_VERSION = 5.0;
				TEST_HOST = "$(BUILT_PRODUCTS_DIR)/DuckDuckGo.app/Contents/MacOS/DuckDuckGo";
			};
			name = Review;
		};
		AAE814AF2716DFE8009D3531 /* Review */ = {
			isa = XCBuildConfiguration;
			buildSettings = {
				CODE_SIGN_STYLE = Automatic;
				COMBINE_HIDPI_IMAGES = YES;
				DEVELOPMENT_TEAM = HKE973VLUW;
				INFOPLIST_FILE = "UI Tests/Info.plist";
				LD_RUNPATH_SEARCH_PATHS = (
					"$(inherited)",
					"@executable_path/../Frameworks",
					"@loader_path/../Frameworks",
				);
				MACOSX_DEPLOYMENT_TARGET = 11.3;
				PRODUCT_BUNDLE_IDENTIFIER = "com.duckduckgo.UI-Tests";
				PRODUCT_NAME = "$(TARGET_NAME)";
				SWIFT_VERSION = 5.0;
				TEST_TARGET_NAME = "DuckDuckGo Privacy Browser";
			};
			name = Review;
		};
		B637273E26CE1B0700C8CB02 /* Beta */ = {
			isa = XCBuildConfiguration;
			buildSettings = {
				ALWAYS_SEARCH_USER_PATHS = NO;
				CLANG_ANALYZER_NONNULL = YES;
				CLANG_ANALYZER_NUMBER_OBJECT_CONVERSION = YES_AGGRESSIVE;
				CLANG_CXX_LANGUAGE_STANDARD = "gnu++14";
				CLANG_CXX_LIBRARY = "libc++";
				CLANG_ENABLE_MODULES = YES;
				CLANG_ENABLE_OBJC_ARC = YES;
				CLANG_ENABLE_OBJC_WEAK = YES;
				CLANG_WARN_BLOCK_CAPTURE_AUTORELEASING = YES;
				CLANG_WARN_BOOL_CONVERSION = YES;
				CLANG_WARN_COMMA = YES;
				CLANG_WARN_CONSTANT_CONVERSION = YES;
				CLANG_WARN_DEPRECATED_OBJC_IMPLEMENTATIONS = YES;
				CLANG_WARN_DIRECT_OBJC_ISA_USAGE = YES_ERROR;
				CLANG_WARN_DOCUMENTATION_COMMENTS = YES;
				CLANG_WARN_EMPTY_BODY = YES;
				CLANG_WARN_ENUM_CONVERSION = YES;
				CLANG_WARN_INFINITE_RECURSION = YES;
				CLANG_WARN_INT_CONVERSION = YES;
				CLANG_WARN_NON_LITERAL_NULL_CONVERSION = YES;
				CLANG_WARN_OBJC_IMPLICIT_RETAIN_SELF = YES;
				CLANG_WARN_OBJC_LITERAL_CONVERSION = YES;
				CLANG_WARN_OBJC_ROOT_CLASS = YES_ERROR;
				CLANG_WARN_QUOTED_INCLUDE_IN_FRAMEWORK_HEADER = YES;
				CLANG_WARN_RANGE_LOOP_ANALYSIS = YES;
				CLANG_WARN_STRICT_PROTOTYPES = YES;
				CLANG_WARN_SUSPICIOUS_MOVE = YES;
				CLANG_WARN_UNGUARDED_AVAILABILITY = YES_AGGRESSIVE;
				CLANG_WARN_UNREACHABLE_CODE = YES;
				CLANG_WARN__DUPLICATE_METHOD_MATCH = YES;
				COPY_PHASE_STRIP = NO;
				DEBUG_INFORMATION_FORMAT = "dwarf-with-dsym";
				ENABLE_NS_ASSERTIONS = NO;
				ENABLE_STRICT_OBJC_MSGSEND = YES;
				GCC_C_LANGUAGE_STANDARD = gnu11;
				GCC_NO_COMMON_BLOCKS = YES;
				GCC_WARN_64_TO_32_BIT_CONVERSION = YES;
				GCC_WARN_ABOUT_RETURN_TYPE = YES_ERROR;
				GCC_WARN_UNDECLARED_SELECTOR = YES;
				GCC_WARN_UNINITIALIZED_AUTOS = YES_AGGRESSIVE;
				GCC_WARN_UNUSED_FUNCTION = YES;
				GCC_WARN_UNUSED_VARIABLE = YES;
				MACOSX_DEPLOYMENT_TARGET = 10.15;
				MTL_ENABLE_DEBUG_INFO = NO;
				MTL_FAST_MATH = YES;
				SDKROOT = macosx;
				SWIFT_COMPILATION_MODE = wholemodule;
				SWIFT_OPTIMIZATION_LEVEL = "-O";
			};
			name = Beta;
		};
		B637273F26CE1B0700C8CB02 /* Beta */ = {
			isa = XCBuildConfiguration;
			buildSettings = {
				ASSETCATALOG_COMPILER_APPICON_NAME = "Icon - Beta";
				CLANG_ANALYZER_LOCALIZABILITY_EMPTY_CONTEXT = YES;
				CLANG_ANALYZER_LOCALIZABILITY_NONLOCALIZED = YES;
				CODE_SIGN_ENTITLEMENTS = DuckDuckGo/DuckDuckGo.entitlements;
				CODE_SIGN_IDENTITY = "Apple Development";
				CODE_SIGN_STYLE = Automatic;
				COMBINE_HIDPI_IMAGES = YES;
				CURRENT_PROJECT_VERSION = 0.16.4;
				DEVELOPMENT_TEAM = HKE973VLUW;
				ENABLE_HARDENED_RUNTIME = YES;
				GCC_PREPROCESSOR_DEFINITIONS = "BETA=1";
				INFOPLIST_FILE = DuckDuckGo/Info.plist;
				LD_RUNPATH_SEARCH_PATHS = (
					"$(inherited)",
					"@executable_path/../Frameworks",
				);
				MARKETING_VERSION = 0.16.4;
				PRODUCT_BUNDLE_IDENTIFIER = com.duckduckgo.macos.browser;
				PRODUCT_MODULE_NAME = "$(TARGET_NAME:c99extidentifier)";
				PRODUCT_NAME = "DuckDuckGo Non-Production";
				SWIFT_ACTIVE_COMPILATION_CONDITIONS = "FEEDBACK OUT_OF_APPSTORE BETA";
				SWIFT_OBJC_BRIDGING_HEADER = "$(SRCROOT)/DuckDuckGo/Bridging.h";
				SWIFT_VERSION = 5.0;
			};
			name = Beta;
		};
		B637274026CE1B0700C8CB02 /* Beta */ = {
			isa = XCBuildConfiguration;
			buildSettings = {
				ALWAYS_EMBED_SWIFT_STANDARD_LIBRARIES = YES;
				BUNDLE_LOADER = "$(TEST_HOST)";
				CODE_SIGN_IDENTITY = "Apple Development";
				CODE_SIGN_STYLE = Automatic;
				COMBINE_HIDPI_IMAGES = YES;
				DEVELOPMENT_TEAM = HKE973VLUW;
				INFOPLIST_FILE = "Unit Tests/Info.plist";
				LD_RUNPATH_SEARCH_PATHS = (
					"$(inherited)",
					"@executable_path/../Frameworks",
					"@loader_path/../Frameworks",
				);
				MACOSX_DEPLOYMENT_TARGET = 10.15;
				PRODUCT_BUNDLE_IDENTIFIER = com.duckduckgo.macos.browser.DuckDuckGoTests;
				PRODUCT_NAME = "$(TARGET_NAME)";
				PROVISIONING_PROFILE_SPECIFIER = "";
				SWIFT_OBJC_BRIDGING_HEADER = "$(SRCROOT)/Unit Tests/Common/TestsBridging.h";
				SWIFT_VERSION = 5.0;
				TEST_HOST = "$(BUILT_PRODUCTS_DIR)/DuckDuckGo.app/Contents/MacOS/DuckDuckGo";
			};
			name = Beta;
		};
		B637274126CE1B0700C8CB02 /* Beta */ = {
			isa = XCBuildConfiguration;
			buildSettings = {
				BUNDLE_LOADER = "$(TEST_HOST)";
				CODE_SIGN_STYLE = Automatic;
				COMBINE_HIDPI_IMAGES = YES;
				DEVELOPMENT_TEAM = HKE973VLUW;
				INFOPLIST_FILE = "Integration Tests/Info.plist";
				LD_RUNPATH_SEARCH_PATHS = (
					"$(inherited)",
					"@executable_path/../Frameworks",
					"@loader_path/../Frameworks",
				);
				MACOSX_DEPLOYMENT_TARGET = 11.1;
				PRODUCT_BUNDLE_IDENTIFIER = "com.duckduckgo.Integration-Tests";
				PRODUCT_NAME = "$(TARGET_NAME)";
				SWIFT_VERSION = 5.0;
				TEST_HOST = "$(BUILT_PRODUCTS_DIR)/DuckDuckGo.app/Contents/MacOS/DuckDuckGo";
			};
			name = Beta;
		};
/* End XCBuildConfiguration section */

/* Begin XCConfigurationList section */
		4B1AD8A625FC27E200261379 /* Build configuration list for PBXNativeTarget "Integration Tests" */ = {
			isa = XCConfigurationList;
			buildConfigurations = (
				4B1AD8A425FC27E200261379 /* Debug */,
				4B1AD8B325FC322600261379 /* CI */,
				4B1AD8A525FC27E200261379 /* Release */,
				AAE814AE2716DFE8009D3531 /* Review */,
				B637274126CE1B0700C8CB02 /* Beta */,
			);
			defaultConfigurationIsVisible = 0;
			defaultConfigurationName = Release;
		};
		7B4CE8E526F02108009134B1 /* Build configuration list for PBXNativeTarget "UI Tests" */ = {
			isa = XCConfigurationList;
			buildConfigurations = (
				7B4CE8E126F02108009134B1 /* Debug */,
				7B4CE8E226F02108009134B1 /* CI */,
				7B4CE8E326F02108009134B1 /* Release */,
				AAE814AF2716DFE8009D3531 /* Review */,
				7B4CE8E426F02108009134B1 /* Beta */,
			);
			defaultConfigurationIsVisible = 0;
			defaultConfigurationName = Release;
		};
		AA585D79248FD31100E9A3E2 /* Build configuration list for PBXProject "DuckDuckGo" */ = {
			isa = XCConfigurationList;
			buildConfigurations = (
				AA585DA2248FD31500E9A3E2 /* Debug */,
				4B1AD8B025FC322600261379 /* CI */,
				AA585DA3248FD31500E9A3E2 /* Release */,
				AAE814AB2716DFE8009D3531 /* Review */,
				B637273E26CE1B0700C8CB02 /* Beta */,
			);
			defaultConfigurationIsVisible = 0;
			defaultConfigurationName = Release;
		};
		AA585DA4248FD31500E9A3E2 /* Build configuration list for PBXNativeTarget "DuckDuckGo Privacy Browser" */ = {
			isa = XCConfigurationList;
			buildConfigurations = (
				AA585DA5248FD31500E9A3E2 /* Debug */,
				4B1AD8B125FC322600261379 /* CI */,
				AA585DA6248FD31500E9A3E2 /* Release */,
				AAE814AC2716DFE8009D3531 /* Review */,
				B637273F26CE1B0700C8CB02 /* Beta */,
			);
			defaultConfigurationIsVisible = 0;
			defaultConfigurationName = Release;
		};
		AA585DA7248FD31500E9A3E2 /* Build configuration list for PBXNativeTarget "Unit Tests" */ = {
			isa = XCConfigurationList;
			buildConfigurations = (
				AA585DA8248FD31500E9A3E2 /* Debug */,
				4B1AD8B225FC322600261379 /* CI */,
				AA585DA9248FD31500E9A3E2 /* Release */,
				AAE814AD2716DFE8009D3531 /* Review */,
				B637274026CE1B0700C8CB02 /* Beta */,
			);
			defaultConfigurationIsVisible = 0;
			defaultConfigurationName = Release;
		};
/* End XCConfigurationList section */

/* Begin XCRemoteSwiftPackageReference section */
		4B82E9B125B69E3E00656FE7 /* XCRemoteSwiftPackageReference "TrackerRadarKit" */ = {
			isa = XCRemoteSwiftPackageReference;
			repositoryURL = "https://github.com/duckduckgo/TrackerRadarKit.git";
			requirement = {
				kind = upToNextMajorVersion;
				minimumVersion = 1.0.2;
			};
		};
		85F4D1C2266695C9002DD869 /* XCRemoteSwiftPackageReference "BrowserServicesKit" */ = {
			isa = XCRemoteSwiftPackageReference;
			repositoryURL = "https://github.com/duckduckgo/BrowserServicesKit.git";
			requirement = {
<<<<<<< HEAD
				branch = "sam/secure-vault-data-types-additions";
				kind = branch;
=======
				kind = exactVersion;
				version = 7.1.6;
>>>>>>> 2bc9ff11
			};
		};
		85FF55C625F82E4F00E2AB99 /* XCRemoteSwiftPackageReference "lottie-ios" */ = {
			isa = XCRemoteSwiftPackageReference;
			repositoryURL = "https://github.com/airbnb/lottie-ios";
			requirement = {
				branch = "lottie/macos-spm";
				kind = branch;
			};
		};
		AA06B6B52672AF8100F541C5 /* XCRemoteSwiftPackageReference "Sparkle" */ = {
			isa = XCRemoteSwiftPackageReference;
			repositoryURL = "https://github.com/sparkle-project/Sparkle.git";
			requirement = {
				kind = upToNextMajorVersion;
				minimumVersion = 1.26.0;
			};
		};
		B65783F325F8ACA400D8DB33 /* XCRemoteSwiftPackageReference "PunycodeSwift" */ = {
			isa = XCRemoteSwiftPackageReference;
			repositoryURL = "https://github.com/gumob/PunycodeSwift.git";
			requirement = {
				kind = upToNextMajorVersion;
				minimumVersion = 2.1.0;
			};
		};
		B6DA44152616C13800DD1EC2 /* XCRemoteSwiftPackageReference "OHHTTPStubs" */ = {
			isa = XCRemoteSwiftPackageReference;
			repositoryURL = "https://github.com/AliSoftware/OHHTTPStubs.git";
			requirement = {
				kind = upToNextMajorVersion;
				minimumVersion = 9.1.0;
			};
		};
/* End XCRemoteSwiftPackageReference section */

/* Begin XCSwiftPackageProductDependency section */
		4B82E9B225B69E3E00656FE7 /* TrackerRadarKit */ = {
			isa = XCSwiftPackageProductDependency;
			package = 4B82E9B125B69E3E00656FE7 /* XCRemoteSwiftPackageReference "TrackerRadarKit" */;
			productName = TrackerRadarKit;
		};
		85F4D1C3266695C9002DD869 /* BrowserServicesKit */ = {
			isa = XCSwiftPackageProductDependency;
			package = 85F4D1C2266695C9002DD869 /* XCRemoteSwiftPackageReference "BrowserServicesKit" */;
			productName = BrowserServicesKit;
		};
		85FF55C725F82E4F00E2AB99 /* Lottie */ = {
			isa = XCSwiftPackageProductDependency;
			package = 85FF55C625F82E4F00E2AB99 /* XCRemoteSwiftPackageReference "lottie-ios" */;
			productName = Lottie;
		};
		AA06B6B62672AF8100F541C5 /* Sparkle */ = {
			isa = XCSwiftPackageProductDependency;
			package = AA06B6B52672AF8100F541C5 /* XCRemoteSwiftPackageReference "Sparkle" */;
			productName = Sparkle;
		};
		B65783F425F8ACA400D8DB33 /* Punnycode */ = {
			isa = XCSwiftPackageProductDependency;
			package = B65783F325F8ACA400D8DB33 /* XCRemoteSwiftPackageReference "PunycodeSwift" */;
			productName = Punnycode;
		};
		B6DA44162616C13800DD1EC2 /* OHHTTPStubs */ = {
			isa = XCSwiftPackageProductDependency;
			package = B6DA44152616C13800DD1EC2 /* XCRemoteSwiftPackageReference "OHHTTPStubs" */;
			productName = OHHTTPStubs;
		};
		B6DA44182616C13800DD1EC2 /* OHHTTPStubsSwift */ = {
			isa = XCSwiftPackageProductDependency;
			package = B6DA44152616C13800DD1EC2 /* XCRemoteSwiftPackageReference "OHHTTPStubs" */;
			productName = OHHTTPStubsSwift;
		};
/* End XCSwiftPackageProductDependency section */

/* Begin XCVersionGroup section */
		4B11060325903E570039B979 /* CoreDataEncryptionTesting.xcdatamodeld */ = {
			isa = XCVersionGroup;
			children = (
				4B11060425903E570039B979 /* CoreDataEncryptionTesting.xcdatamodel */,
			);
			currentVersion = 4B11060425903E570039B979 /* CoreDataEncryptionTesting.xcdatamodel */;
			path = CoreDataEncryptionTesting.xcdatamodeld;
			sourceTree = "<group>";
			versionGroupType = wrapper.xcdatamodel;
		};
		4B67742E255DBEB800025BD8 /* HTTPSUpgrade.xcdatamodeld */ = {
			isa = XCVersionGroup;
			children = (
				4B67742F255DBEB800025BD8 /* HTTPSUpgrade 3.xcdatamodel */,
			);
			currentVersion = 4B67742F255DBEB800025BD8 /* HTTPSUpgrade 3.xcdatamodel */;
			path = HTTPSUpgrade.xcdatamodeld;
			sourceTree = "<group>";
			versionGroupType = wrapper.xcdatamodel;
		};
		4B9292A726670D3700AD2C21 /* Bookmark.xcdatamodeld */ = {
			isa = XCVersionGroup;
			children = (
				4B9292A826670D3700AD2C21 /* Bookmark 2.xcdatamodel */,
				4B9292A926670D3700AD2C21 /* Bookmark.xcdatamodel */,
			);
			currentVersion = 4B9292A826670D3700AD2C21 /* Bookmark 2.xcdatamodel */;
			path = Bookmark.xcdatamodeld;
			sourceTree = "<group>";
			versionGroupType = wrapper.xcdatamodel;
		};
		AAE75278263B046100B973F8 /* History.xcdatamodeld */ = {
			isa = XCVersionGroup;
			children = (
				AA7DE8E026A9BD000012B490 /* History 2.xcdatamodel */,
				AAE75279263B046100B973F8 /* History.xcdatamodel */,
			);
			currentVersion = AA7DE8E026A9BD000012B490 /* History 2.xcdatamodel */;
			path = History.xcdatamodeld;
			sourceTree = "<group>";
			versionGroupType = wrapper.xcdatamodel;
		};
		B64C852E26943BC10048FEBE /* Permissions.xcdatamodeld */ = {
			isa = XCVersionGroup;
			children = (
				B64C852F26943BC10048FEBE /* Permissions.xcdatamodel */,
			);
			currentVersion = B64C852F26943BC10048FEBE /* Permissions.xcdatamodel */;
			path = Permissions.xcdatamodeld;
			sourceTree = "<group>";
			versionGroupType = wrapper.xcdatamodel;
		};
		B6C0B23226E71BCD0031CB7F /* Downloads.xcdatamodeld */ = {
			isa = XCVersionGroup;
			children = (
				B6C0B23326E71BCD0031CB7F /* Downloads.xcdatamodel */,
			);
			currentVersion = B6C0B23326E71BCD0031CB7F /* Downloads.xcdatamodel */;
			path = Downloads.xcdatamodeld;
			sourceTree = "<group>";
			versionGroupType = wrapper.xcdatamodel;
		};
		B6DA44062616B30600DD1EC2 /* PixelDataModel.xcdatamodeld */ = {
			isa = XCVersionGroup;
			children = (
				B6DA44072616B30600DD1EC2 /* PixelDataModel.xcdatamodel */,
			);
			currentVersion = B6DA44072616B30600DD1EC2 /* PixelDataModel.xcdatamodel */;
			path = PixelDataModel.xcdatamodeld;
			sourceTree = "<group>";
			versionGroupType = wrapper.xcdatamodel;
		};
/* End XCVersionGroup section */
	};
	rootObject = AA585D76248FD31100E9A3E2 /* Project object */;
}<|MERGE_RESOLUTION|>--- conflicted
+++ resolved
@@ -4828,13 +4828,8 @@
 			isa = XCRemoteSwiftPackageReference;
 			repositoryURL = "https://github.com/duckduckgo/BrowserServicesKit.git";
 			requirement = {
-<<<<<<< HEAD
 				branch = "sam/secure-vault-data-types-additions";
 				kind = branch;
-=======
-				kind = exactVersion;
-				version = 7.1.6;
->>>>>>> 2bc9ff11
 			};
 		};
 		85FF55C625F82E4F00E2AB99 /* XCRemoteSwiftPackageReference "lottie-ios" */ = {
