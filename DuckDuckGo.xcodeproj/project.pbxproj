// !$*UTF8*$!
{
	archiveVersion = 1;
	classes = {
	};
	objectVersion = 54;
	objects = {

/* Begin PBXBuildFile section */
		0230C0A3272080090018F728 /* KeyedCodingExtension.swift in Sources */ = {isa = PBXBuildFile; fileRef = 0230C0A2272080090018F728 /* KeyedCodingExtension.swift */; };
		0230C0A52721F3750018F728 /* GPCRequestFactory.swift in Sources */ = {isa = PBXBuildFile; fileRef = 0230C0A42721F3750018F728 /* GPCRequestFactory.swift */; };
		026ADE1426C3010C002518EE /* macos-config.json in Resources */ = {isa = PBXBuildFile; fileRef = 026ADE1326C3010C002518EE /* macos-config.json */; };
		142879DA24CE1179005419BB /* SuggestionViewModelTests.swift in Sources */ = {isa = PBXBuildFile; fileRef = 142879D924CE1179005419BB /* SuggestionViewModelTests.swift */; };
		142879DC24CE1185005419BB /* SuggestionContainerViewModelTests.swift in Sources */ = {isa = PBXBuildFile; fileRef = 142879DB24CE1185005419BB /* SuggestionContainerViewModelTests.swift */; };
		1430DFF524D0580F00B8978C /* TabBarViewController.swift in Sources */ = {isa = PBXBuildFile; fileRef = 1430DFF424D0580F00B8978C /* TabBarViewController.swift */; };
		14505A08256084EF00272CC6 /* UserAgent.swift in Sources */ = {isa = PBXBuildFile; fileRef = 14505A07256084EF00272CC6 /* UserAgent.swift */; };
		1456D6E124EFCBC300775049 /* TabBarCollectionView.swift in Sources */ = {isa = PBXBuildFile; fileRef = 1456D6E024EFCBC300775049 /* TabBarCollectionView.swift */; };
		14D9B8FB24F7E089000D4D13 /* AddressBarViewController.swift in Sources */ = {isa = PBXBuildFile; fileRef = 14D9B8F924F7E089000D4D13 /* AddressBarViewController.swift */; };
		1D77921828FDC54C00BE0210 /* FaviconReferenceCacheTests.swift in Sources */ = {isa = PBXBuildFile; fileRef = 1D77921728FDC54C00BE0210 /* FaviconReferenceCacheTests.swift */; };
		1D77921A28FDC79800BE0210 /* FaviconStoringMock.swift in Sources */ = {isa = PBXBuildFile; fileRef = 1D77921928FDC79800BE0210 /* FaviconStoringMock.swift */; };
		1E25269C28F8741A00E44DFA /* Common in Frameworks */ = {isa = PBXBuildFile; productRef = 1E25269B28F8741A00E44DFA /* Common */; };
		3106AD76287F000600159FE5 /* CookieConsentUserPermissionViewController.swift in Sources */ = {isa = PBXBuildFile; fileRef = 3106AD75287F000600159FE5 /* CookieConsentUserPermissionViewController.swift */; };
		311B262728E73E0A00FD181A /* TabShadowConfig.swift in Sources */ = {isa = PBXBuildFile; fileRef = 311B262628E73E0A00FD181A /* TabShadowConfig.swift */; };
		313AEDA1287CAD1D00E1E8F4 /* CookieConsentUserPermissionView.swift in Sources */ = {isa = PBXBuildFile; fileRef = 313AEDA0287CAD1D00E1E8F4 /* CookieConsentUserPermissionView.swift */; };
		3154FD1428E6011A00909769 /* TabShadowView.swift in Sources */ = {isa = PBXBuildFile; fileRef = 3154FD1328E6011A00909769 /* TabShadowView.swift */; };
		315AA07028CA5CC800200030 /* YoutubePlayerNavigationHandler.swift in Sources */ = {isa = PBXBuildFile; fileRef = 315AA06F28CA5CC800200030 /* YoutubePlayerNavigationHandler.swift */; };
		3171D6B82889849F0068632A /* CookieManagedNotificationView.swift in Sources */ = {isa = PBXBuildFile; fileRef = 3171D6B72889849F0068632A /* CookieManagedNotificationView.swift */; };
		3171D6BA288984D00068632A /* BadgeAnimationView.swift in Sources */ = {isa = PBXBuildFile; fileRef = 3171D6B9288984D00068632A /* BadgeAnimationView.swift */; };
		3171D6DB2889B64D0068632A /* CookieManagedNotificationContainerView.swift in Sources */ = {isa = PBXBuildFile; fileRef = 3171D6DA2889B64D0068632A /* CookieManagedNotificationContainerView.swift */; };
		3184AC6D288F29D800C35E4B /* BadgeNotificationAnimationModel.swift in Sources */ = {isa = PBXBuildFile; fileRef = 3184AC6C288F29D800C35E4B /* BadgeNotificationAnimationModel.swift */; };
		3184AC6F288F2A1100C35E4B /* CookieNotificationAnimationModel.swift in Sources */ = {isa = PBXBuildFile; fileRef = 3184AC6E288F2A1100C35E4B /* CookieNotificationAnimationModel.swift */; };
		31A031A6288191230090F792 /* CookieConsentAnimationView.swift in Sources */ = {isa = PBXBuildFile; fileRef = 31A031A5288191230090F792 /* CookieConsentAnimationView.swift */; };
		31A031A928819D920090F792 /* CookieConsentAnimationModel.swift in Sources */ = {isa = PBXBuildFile; fileRef = 31A031A828819D920090F792 /* CookieConsentAnimationModel.swift */; };
		31B4AF532901A4F20013585E /* NSEventExtension.swift in Sources */ = {isa = PBXBuildFile; fileRef = 31B4AF522901A4F20013585E /* NSEventExtension.swift */; };
		31B7C84F288008E00049841F /* CookieConsent.storyboard in Resources */ = {isa = PBXBuildFile; fileRef = 31B7C84E288008E00049841F /* CookieConsent.storyboard */; };
		31B7C85128800A5D0049841F /* CookieConsentPopover.swift in Sources */ = {isa = PBXBuildFile; fileRef = 31B7C85028800A5D0049841F /* CookieConsentPopover.swift */; };
		31B9226C288054D5001F55B7 /* CookieConsentPopoverManager.swift in Sources */ = {isa = PBXBuildFile; fileRef = 31B9226B288054D5001F55B7 /* CookieConsentPopoverManager.swift */; };
		31C3CE0228EDC1E70002C24A /* CustomRoundedCornersShape.swift in Sources */ = {isa = PBXBuildFile; fileRef = 31C3CE0128EDC1E70002C24A /* CustomRoundedCornersShape.swift */; };
		31CF3432288B0B1B0087244B /* NavigationBarBadgeAnimator.swift in Sources */ = {isa = PBXBuildFile; fileRef = 31CF3431288B0B1B0087244B /* NavigationBarBadgeAnimator.swift */; };
		31F28C4F28C8EEC500119F70 /* YoutubePlayerUserScript.swift in Sources */ = {isa = PBXBuildFile; fileRef = 31F28C4C28C8EEC500119F70 /* YoutubePlayerUserScript.swift */; };
		31F28C5128C8EEC500119F70 /* YoutubeOverlayUserScript.swift in Sources */ = {isa = PBXBuildFile; fileRef = 31F28C4E28C8EEC500119F70 /* YoutubeOverlayUserScript.swift */; };
		31F28C5328C8EECA00119F70 /* PrivatePlayerSchemeHandler.swift in Sources */ = {isa = PBXBuildFile; fileRef = 31F28C5228C8EECA00119F70 /* PrivatePlayerSchemeHandler.swift */; };
		31F28C5828C8EEDB00119F70 /* youtube_player_template.html in Resources */ = {isa = PBXBuildFile; fileRef = 31F28C5528C8EEDB00119F70 /* youtube_player_template.html */; };
		31F7F2A6288AD2CA001C0D64 /* NavigationBarBadgeAnimationView.swift in Sources */ = {isa = PBXBuildFile; fileRef = 31F7F2A5288AD2CA001C0D64 /* NavigationBarBadgeAnimationView.swift */; };
		336D5B18262D8D3C0052E0C9 /* findinpage.js in Resources */ = {isa = PBXBuildFile; fileRef = 336D5AEF262D8D3C0052E0C9 /* findinpage.js */; };
		339A6B5826A044BA00E3DAE8 /* duckduckgo-privacy-dashboard in Resources */ = {isa = PBXBuildFile; fileRef = 339A6B5726A044BA00E3DAE8 /* duckduckgo-privacy-dashboard */; };
		37054FC92873301700033B6F /* PinnedTabView.swift in Sources */ = {isa = PBXBuildFile; fileRef = 37054FC82873301700033B6F /* PinnedTabView.swift */; };
		37054FCE2876472D00033B6F /* WebViewSnapshotView.swift in Sources */ = {isa = PBXBuildFile; fileRef = 37054FCD2876472D00033B6F /* WebViewSnapshotView.swift */; };
		3714B1E728EDB7FA0056C57A /* PrivatePlayerPreferencesTests.swift in Sources */ = {isa = PBXBuildFile; fileRef = 3714B1E628EDB7FA0056C57A /* PrivatePlayerPreferencesTests.swift */; };
		3714B1E928EDBAAB0056C57A /* PrivatePlayerTests.swift in Sources */ = {isa = PBXBuildFile; fileRef = 3714B1E828EDBAAB0056C57A /* PrivatePlayerTests.swift */; };
		371C0A2927E33EDC0070591F /* FeedbackPresenter.swift in Sources */ = {isa = PBXBuildFile; fileRef = 371C0A2827E33EDC0070591F /* FeedbackPresenter.swift */; };
		371E141927E92E42009E3B5B /* MultilineScrollableTextFix.swift in Sources */ = {isa = PBXBuildFile; fileRef = 371E141827E92E42009E3B5B /* MultilineScrollableTextFix.swift */; };
		373A1AA8283ED1B900586521 /* BookmarkHTMLReader.swift in Sources */ = {isa = PBXBuildFile; fileRef = 373A1AA7283ED1B900586521 /* BookmarkHTMLReader.swift */; };
		373A1AAA283ED86C00586521 /* BookmarksHTMLReaderTests.swift in Sources */ = {isa = PBXBuildFile; fileRef = 373A1AA9283ED86C00586521 /* BookmarksHTMLReaderTests.swift */; };
		373A1AB02842C4EA00586521 /* BookmarkHTMLImporter.swift in Sources */ = {isa = PBXBuildFile; fileRef = 373A1AAF2842C4EA00586521 /* BookmarkHTMLImporter.swift */; };
		373A1AB228451ED400586521 /* BookmarksHTMLImporterTests.swift in Sources */ = {isa = PBXBuildFile; fileRef = 373A1AB128451ED400586521 /* BookmarksHTMLImporterTests.swift */; };
		37479F152891BC8300302FE2 /* TabCollectionViewModelTests+WithoutPinnedTabsManager.swift in Sources */ = {isa = PBXBuildFile; fileRef = 37479F142891BC8300302FE2 /* TabCollectionViewModelTests+WithoutPinnedTabsManager.swift */; };
		37534C9E28104D9B002621E7 /* TabLazyLoaderTests.swift in Sources */ = {isa = PBXBuildFile; fileRef = 37534C9D28104D9B002621E7 /* TabLazyLoaderTests.swift */; };
		37534CA028113101002621E7 /* LazyLoadable.swift in Sources */ = {isa = PBXBuildFile; fileRef = 37534C9F28113101002621E7 /* LazyLoadable.swift */; };
		37534CA3281132CB002621E7 /* TabLazyLoaderDataSource.swift in Sources */ = {isa = PBXBuildFile; fileRef = 37534CA2281132CB002621E7 /* TabLazyLoaderDataSource.swift */; };
		37534CA52811987D002621E7 /* AdjacentItemEnumeratorTests.swift in Sources */ = {isa = PBXBuildFile; fileRef = 37534CA42811987D002621E7 /* AdjacentItemEnumeratorTests.swift */; };
		37534CA8281198CD002621E7 /* AdjacentItemEnumerator.swift in Sources */ = {isa = PBXBuildFile; fileRef = 37534CA62811988E002621E7 /* AdjacentItemEnumerator.swift */; };
		376705AF27EB488600DD8D76 /* RoundedSelectionRowView.swift in Sources */ = {isa = PBXBuildFile; fileRef = 4B0511B3262CAA5A00F6079C /* RoundedSelectionRowView.swift */; };
		376705B327EC7D4F00DD8D76 /* TextButton.swift in Sources */ = {isa = PBXBuildFile; fileRef = 376705B227EC7D4F00DD8D76 /* TextButton.swift */; };
		3767190028E58513003A2A15 /* PrivatePlayerURLExtensionTests.swift in Sources */ = {isa = PBXBuildFile; fileRef = 376718FF28E58513003A2A15 /* PrivatePlayerURLExtensionTests.swift */; };
		3767190328E724D8003A2A15 /* PrivatePlayerURLExtension.swift in Sources */ = {isa = PBXBuildFile; fileRef = 3767190128E724B2003A2A15 /* PrivatePlayerURLExtension.swift */; };
		376C4DB928A1A48A00CC0F5B /* FirePopoverViewModelTests.swift in Sources */ = {isa = PBXBuildFile; fileRef = 376C4DB828A1A48A00CC0F5B /* FirePopoverViewModelTests.swift */; };
		3776582D27F71652009A6B35 /* WebsiteBreakageReportTests.swift in Sources */ = {isa = PBXBuildFile; fileRef = 3776582C27F71652009A6B35 /* WebsiteBreakageReportTests.swift */; };
		3776582F27F82E62009A6B35 /* AutofillPreferences.swift in Sources */ = {isa = PBXBuildFile; fileRef = 3776582E27F82E62009A6B35 /* AutofillPreferences.swift */; };
		3776583127F8325B009A6B35 /* AutofillPreferencesTests.swift in Sources */ = {isa = PBXBuildFile; fileRef = 3776583027F8325B009A6B35 /* AutofillPreferencesTests.swift */; };
		378205F62837CBA800D1D4AA /* SavedStateMock.swift in Sources */ = {isa = PBXBuildFile; fileRef = 378205F52837CBA800D1D4AA /* SavedStateMock.swift */; };
		378205F8283BC6A600D1D4AA /* StartupPreferencesTests.swift in Sources */ = {isa = PBXBuildFile; fileRef = 378205F7283BC6A600D1D4AA /* StartupPreferencesTests.swift */; };
		378205FB283C277800D1D4AA /* MainMenuTests.swift in Sources */ = {isa = PBXBuildFile; fileRef = 378205FA283C277800D1D4AA /* MainMenuTests.swift */; };
		379DE4BD27EA31AC002CC3DE /* PreferencesAutofillView.swift in Sources */ = {isa = PBXBuildFile; fileRef = 379DE4BC27EA31AC002CC3DE /* PreferencesAutofillView.swift */; };
		37A4CEBA282E992F00D75B89 /* StartupPreferences.swift in Sources */ = {isa = PBXBuildFile; fileRef = 37A4CEB9282E992F00D75B89 /* StartupPreferences.swift */; };
		37A803DB27FD69D300052F4C /* Data Import Resources in Resources */ = {isa = PBXBuildFile; fileRef = 37A803DA27FD69D300052F4C /* Data Import Resources */; };
		37AFCE8127DA2CA600471A10 /* PreferencesViewController.swift in Sources */ = {isa = PBXBuildFile; fileRef = 37AFCE8027DA2CA600471A10 /* PreferencesViewController.swift */; };
		37AFCE8527DA2D3900471A10 /* PreferencesSidebar.swift in Sources */ = {isa = PBXBuildFile; fileRef = 37AFCE8427DA2D3900471A10 /* PreferencesSidebar.swift */; };
		37AFCE8727DA334800471A10 /* PreferencesRootView.swift in Sources */ = {isa = PBXBuildFile; fileRef = 37AFCE8627DA334800471A10 /* PreferencesRootView.swift */; };
		37AFCE8927DA33BA00471A10 /* Preferences.swift in Sources */ = {isa = PBXBuildFile; fileRef = 37AFCE8827DA33BA00471A10 /* Preferences.swift */; };
		37AFCE8B27DB69BC00471A10 /* PreferencesGeneralView.swift in Sources */ = {isa = PBXBuildFile; fileRef = 37AFCE8A27DB69BC00471A10 /* PreferencesGeneralView.swift */; };
		37AFCE9227DB8CAD00471A10 /* PreferencesAboutView.swift in Sources */ = {isa = PBXBuildFile; fileRef = 37AFCE9127DB8CAD00471A10 /* PreferencesAboutView.swift */; };
		37B11B3928095E6600CBB621 /* TabLazyLoader.swift in Sources */ = {isa = PBXBuildFile; fileRef = 37B11B3828095E6600CBB621 /* TabLazyLoader.swift */; };
		37BF3F14286D8A6500BD9014 /* PinnedTabsManager.swift in Sources */ = {isa = PBXBuildFile; fileRef = 37BF3F13286D8A6500BD9014 /* PinnedTabsManager.swift */; };
		37BF3F21286F0A7A00BD9014 /* PinnedTabsViewModel.swift in Sources */ = {isa = PBXBuildFile; fileRef = 37BF3F1E286F0A7A00BD9014 /* PinnedTabsViewModel.swift */; };
		37BF3F22286F0A7A00BD9014 /* PinnedTabsView.swift in Sources */ = {isa = PBXBuildFile; fileRef = 37BF3F1F286F0A7A00BD9014 /* PinnedTabsView.swift */; };
		37BF3F24286F0AAE00BD9014 /* View+RoundedCorners.swift in Sources */ = {isa = PBXBuildFile; fileRef = 37BF3F23286F0AAE00BD9014 /* View+RoundedCorners.swift */; };
		37CC53EC27E8A4D10028713D /* PreferencesPrivacyView.swift in Sources */ = {isa = PBXBuildFile; fileRef = 37CC53EB27E8A4D10028713D /* PreferencesPrivacyView.swift */; };
		37CC53F027E8D1440028713D /* PreferencesDownloadsView.swift in Sources */ = {isa = PBXBuildFile; fileRef = 37CC53EF27E8D1440028713D /* PreferencesDownloadsView.swift */; };
		37CC53F427E8D4620028713D /* NSPathControlView.swift in Sources */ = {isa = PBXBuildFile; fileRef = 37CC53F327E8D4620028713D /* NSPathControlView.swift */; };
		37CD54B327EE509700F1F7B9 /* View+Cursor.swift in Sources */ = {isa = PBXBuildFile; fileRef = 37CD54B227EE509700F1F7B9 /* View+Cursor.swift */; };
		37CD54B527F1AC1300F1F7B9 /* PreferencesSidebarModelTests.swift in Sources */ = {isa = PBXBuildFile; fileRef = 37CD54B427F1AC1300F1F7B9 /* PreferencesSidebarModelTests.swift */; };
		37CD54B727F1B28A00F1F7B9 /* DefaultBrowserPreferencesTests.swift in Sources */ = {isa = PBXBuildFile; fileRef = 37CD54B627F1B28A00F1F7B9 /* DefaultBrowserPreferencesTests.swift */; };
		37CD54B927F1F8AC00F1F7B9 /* AppearancePreferencesTests.swift in Sources */ = {isa = PBXBuildFile; fileRef = 37CD54B827F1F8AC00F1F7B9 /* AppearancePreferencesTests.swift */; };
		37CD54BB27F25A4000F1F7B9 /* DownloadsPreferencesTests.swift in Sources */ = {isa = PBXBuildFile; fileRef = 37CD54BA27F25A4000F1F7B9 /* DownloadsPreferencesTests.swift */; };
		37CD54BD27F2ECAE00F1F7B9 /* AutofillPreferencesModelTests.swift in Sources */ = {isa = PBXBuildFile; fileRef = 37CD54BC27F2ECAE00F1F7B9 /* AutofillPreferencesModelTests.swift */; };
		37CD54C927F2FDD100F1F7B9 /* PrivacyPreferencesModel.swift in Sources */ = {isa = PBXBuildFile; fileRef = 37CD54C127F2FDD100F1F7B9 /* PrivacyPreferencesModel.swift */; };
		37CD54CA27F2FDD100F1F7B9 /* AutofillPreferencesModel.swift in Sources */ = {isa = PBXBuildFile; fileRef = 37CD54C227F2FDD100F1F7B9 /* AutofillPreferencesModel.swift */; };
		37CD54CB27F2FDD100F1F7B9 /* DownloadsPreferences.swift in Sources */ = {isa = PBXBuildFile; fileRef = 37CD54C327F2FDD100F1F7B9 /* DownloadsPreferences.swift */; };
		37CD54CC27F2FDD100F1F7B9 /* PreferencesSection.swift in Sources */ = {isa = PBXBuildFile; fileRef = 37CD54C427F2FDD100F1F7B9 /* PreferencesSection.swift */; };
		37CD54CD27F2FDD100F1F7B9 /* AboutModel.swift in Sources */ = {isa = PBXBuildFile; fileRef = 37CD54C527F2FDD100F1F7B9 /* AboutModel.swift */; };
		37CD54CE27F2FDD100F1F7B9 /* PreferencesSidebarModel.swift in Sources */ = {isa = PBXBuildFile; fileRef = 37CD54C627F2FDD100F1F7B9 /* PreferencesSidebarModel.swift */; };
		37CD54CF27F2FDD100F1F7B9 /* AppearancePreferences.swift in Sources */ = {isa = PBXBuildFile; fileRef = 37CD54C727F2FDD100F1F7B9 /* AppearancePreferences.swift */; };
		37CD54D027F2FDD100F1F7B9 /* DefaultBrowserPreferences.swift in Sources */ = {isa = PBXBuildFile; fileRef = 37CD54C827F2FDD100F1F7B9 /* DefaultBrowserPreferences.swift */; };
		37D2377A287EB8CA00BCE03B /* TabIndex.swift in Sources */ = {isa = PBXBuildFile; fileRef = 37D23779287EB8CA00BCE03B /* TabIndex.swift */; };
		37D2377C287EBDA300BCE03B /* TabIndexTests.swift in Sources */ = {isa = PBXBuildFile; fileRef = 37D2377B287EBDA300BCE03B /* TabIndexTests.swift */; };
		37D23780287EFEE200BCE03B /* PinnedTabsManagerTests.swift in Sources */ = {isa = PBXBuildFile; fileRef = 37D2377F287EFEE200BCE03B /* PinnedTabsManagerTests.swift */; };
		37D23785287F4E6500BCE03B /* PinnedTabsHostingView.swift in Sources */ = {isa = PBXBuildFile; fileRef = 37D23783287F4D6A00BCE03B /* PinnedTabsHostingView.swift */; };
		37D23787287F5C2900BCE03B /* PinnedTabsViewModelTests.swift in Sources */ = {isa = PBXBuildFile; fileRef = 37D23786287F5C2900BCE03B /* PinnedTabsViewModelTests.swift */; };
		37D23789288009CF00BCE03B /* TabCollectionViewModelTests+PinnedTabs.swift in Sources */ = {isa = PBXBuildFile; fileRef = 37D23788288009CF00BCE03B /* TabCollectionViewModelTests+PinnedTabs.swift */; };
		37D2771527E870D4003365FD /* PreferencesAppearanceView.swift in Sources */ = {isa = PBXBuildFile; fileRef = 37D2771427E870D4003365FD /* PreferencesAppearanceView.swift */; };
		37F19A6528E1B3FB00740DC6 /* PreferencesPrivatePlayerView.swift in Sources */ = {isa = PBXBuildFile; fileRef = 37F19A6428E1B3FB00740DC6 /* PreferencesPrivatePlayerView.swift */; };
		37F19A6728E1B43200740DC6 /* PrivatePlayerPreferences.swift in Sources */ = {isa = PBXBuildFile; fileRef = 37F19A6628E1B43200740DC6 /* PrivatePlayerPreferences.swift */; };
		37F19A6A28E2F2D000740DC6 /* PrivatePlayer.swift in Sources */ = {isa = PBXBuildFile; fileRef = 37F19A6928E2F2D000740DC6 /* PrivatePlayer.swift */; };
		4B0135CE2729F1AA00D54834 /* NSPasteboardExtension.swift in Sources */ = {isa = PBXBuildFile; fileRef = 4B0135CD2729F1AA00D54834 /* NSPasteboardExtension.swift */; };
		4B02198925E05FAC00ED7DEA /* FireproofingURLExtensions.swift in Sources */ = {isa = PBXBuildFile; fileRef = 4B02197F25E05FAC00ED7DEA /* FireproofingURLExtensions.swift */; };
		4B02198A25E05FAC00ED7DEA /* FireproofDomains.swift in Sources */ = {isa = PBXBuildFile; fileRef = 4B02198125E05FAC00ED7DEA /* FireproofDomains.swift */; };
		4B02198B25E05FAC00ED7DEA /* FireproofInfoViewController.swift in Sources */ = {isa = PBXBuildFile; fileRef = 4B02198325E05FAC00ED7DEA /* FireproofInfoViewController.swift */; };
		4B02198C25E05FAC00ED7DEA /* Fireproofing.storyboard in Resources */ = {isa = PBXBuildFile; fileRef = 4B02198425E05FAC00ED7DEA /* Fireproofing.storyboard */; };
		4B02199C25E063DE00ED7DEA /* FireproofDomainsTests.swift in Sources */ = {isa = PBXBuildFile; fileRef = 4B02199925E063DE00ED7DEA /* FireproofDomainsTests.swift */; };
		4B02199D25E063DE00ED7DEA /* FireproofingURLExtensionsTests.swift in Sources */ = {isa = PBXBuildFile; fileRef = 4B02199A25E063DE00ED7DEA /* FireproofingURLExtensionsTests.swift */; };
		4B0219A825E0646500ED7DEA /* WebsiteDataStoreTests.swift in Sources */ = {isa = PBXBuildFile; fileRef = 4B0219A725E0646500ED7DEA /* WebsiteDataStoreTests.swift */; };
		4B0511BD262CAA5A00F6079C /* PrivacySecurityPreferences.swift in Sources */ = {isa = PBXBuildFile; fileRef = 4B0511A6262CAA5A00F6079C /* PrivacySecurityPreferences.swift */; };
		4B0511C3262CAA5A00F6079C /* FireproofDomains.storyboard in Resources */ = {isa = PBXBuildFile; fileRef = 4B0511AD262CAA5A00F6079C /* FireproofDomains.storyboard */; };
		4B0511CA262CAA5A00F6079C /* FireproofDomainsViewController.swift in Sources */ = {isa = PBXBuildFile; fileRef = 4B0511B4262CAA5A00F6079C /* FireproofDomainsViewController.swift */; };
		4B0511E1262CAA8600F6079C /* NSOpenPanelExtensions.swift in Sources */ = {isa = PBXBuildFile; fileRef = 4B0511DF262CAA8600F6079C /* NSOpenPanelExtensions.swift */; };
		4B0511E2262CAA8600F6079C /* NSViewControllerExtension.swift in Sources */ = {isa = PBXBuildFile; fileRef = 4B0511E0262CAA8600F6079C /* NSViewControllerExtension.swift */; };
		4B0511E7262CAB3700F6079C /* UserDefaultsWrapperUtilities.swift in Sources */ = {isa = PBXBuildFile; fileRef = 4B0511E6262CAB3700F6079C /* UserDefaultsWrapperUtilities.swift */; };
		4B0A63E8289DB58E00378EF7 /* FirefoxFaviconsReader.swift in Sources */ = {isa = PBXBuildFile; fileRef = 4B0A63E7289DB58E00378EF7 /* FirefoxFaviconsReader.swift */; };
		4B0AACAC28BC63ED001038AC /* ChromiumFaviconsReader.swift in Sources */ = {isa = PBXBuildFile; fileRef = 4B0AACAB28BC63ED001038AC /* ChromiumFaviconsReader.swift */; };
		4B0AACAE28BC6FD0001038AC /* SafariFaviconsReader.swift in Sources */ = {isa = PBXBuildFile; fileRef = 4B0AACAD28BC6FD0001038AC /* SafariFaviconsReader.swift */; };
		4B0DB5E528BD9D08007DD239 /* PinningManager.swift in Sources */ = {isa = PBXBuildFile; fileRef = 4B0DB5E428BD9D08007DD239 /* PinningManager.swift */; };
		4B11060525903E570039B979 /* CoreDataEncryptionTesting.xcdatamodeld in Sources */ = {isa = PBXBuildFile; fileRef = 4B11060325903E570039B979 /* CoreDataEncryptionTesting.xcdatamodeld */; };
		4B11060A25903EAC0039B979 /* CoreDataEncryptionTests.swift in Sources */ = {isa = PBXBuildFile; fileRef = 4B11060925903EAC0039B979 /* CoreDataEncryptionTests.swift */; };
		4B117F7D276C0CB5002F3D8C /* LocalStatisticsStoreTests.swift in Sources */ = {isa = PBXBuildFile; fileRef = 4B117F7C276C0CB5002F3D8C /* LocalStatisticsStoreTests.swift */; };
		4B139AFD26B60BD800894F82 /* NSImageExtensions.swift in Sources */ = {isa = PBXBuildFile; fileRef = 4B139AFC26B60BD800894F82 /* NSImageExtensions.swift */; };
		4B17E2D4287380390003BD39 /* PersistentAppInterfaceSettings.swift in Sources */ = {isa = PBXBuildFile; fileRef = 4B17E2D3287380390003BD39 /* PersistentAppInterfaceSettings.swift */; };
		4B1AD8D525FC38DD00261379 /* EncryptionKeyStoreTests.swift in Sources */ = {isa = PBXBuildFile; fileRef = 4BA1A6EA258C288C00F6F690 /* EncryptionKeyStoreTests.swift */; };
		4B1AD8E225FC390B00261379 /* EncryptionMocks.swift in Sources */ = {isa = PBXBuildFile; fileRef = 4BA1A6F5258C4F9600F6F690 /* EncryptionMocks.swift */; };
		4B1AD91725FC46FB00261379 /* CoreDataEncryptionTests.swift in Sources */ = {isa = PBXBuildFile; fileRef = 4B1AD91625FC46FB00261379 /* CoreDataEncryptionTests.swift */; };
		4B1AD92125FC474E00261379 /* CoreDataEncryptionTesting.xcdatamodeld in Sources */ = {isa = PBXBuildFile; fileRef = 4B11060325903E570039B979 /* CoreDataEncryptionTesting.xcdatamodeld */; };
		4B1E6EED27AB5E5100F51793 /* SecureVaultSorting.swift in Sources */ = {isa = PBXBuildFile; fileRef = 4B1E6EEB27AB5E5100F51793 /* SecureVaultSorting.swift */; };
		4B1E6EEE27AB5E5100F51793 /* PasswordManagementListSection.swift in Sources */ = {isa = PBXBuildFile; fileRef = 4B1E6EEC27AB5E5100F51793 /* PasswordManagementListSection.swift */; };
		4B1E6EF127AB5E5D00F51793 /* NSPopUpButtonView.swift in Sources */ = {isa = PBXBuildFile; fileRef = 4B1E6EEF27AB5E5D00F51793 /* NSPopUpButtonView.swift */; };
		4B1E6EF227AB5E5D00F51793 /* PasswordManagementItemList.swift in Sources */ = {isa = PBXBuildFile; fileRef = 4B1E6EF027AB5E5D00F51793 /* PasswordManagementItemList.swift */; };
		4B29759728281F0900187C4E /* FirefoxEncryptionKeyReader.swift in Sources */ = {isa = PBXBuildFile; fileRef = 4B29759628281F0900187C4E /* FirefoxEncryptionKeyReader.swift */; };
		4B2975992828285900187C4E /* FirefoxKeyReaderTests.swift in Sources */ = {isa = PBXBuildFile; fileRef = 4B2975982828285900187C4E /* FirefoxKeyReaderTests.swift */; };
		4B29759C28284DBC00187C4E /* FirefoxBerkeleyDatabaseReader.m in Sources */ = {isa = PBXBuildFile; fileRef = 4B29759B28284DBC00187C4E /* FirefoxBerkeleyDatabaseReader.m */; };
		4B2E7D6326FF9D6500D2DB17 /* PrintingUserScript.swift in Sources */ = {isa = PBXBuildFile; fileRef = 4B2E7D6226FF9D6500D2DB17 /* PrintingUserScript.swift */; };
		4B379C1527BD91E3008A968E /* QuartzIdleStateProvider.swift in Sources */ = {isa = PBXBuildFile; fileRef = 4B379C1427BD91E3008A968E /* QuartzIdleStateProvider.swift */; };
		4B379C1E27BDB7FF008A968E /* DeviceAuthenticator.swift in Sources */ = {isa = PBXBuildFile; fileRef = 4B379C1D27BDB7FF008A968E /* DeviceAuthenticator.swift */; };
		4B379C2227BDBA29008A968E /* LocalAuthenticationService.swift in Sources */ = {isa = PBXBuildFile; fileRef = 4B379C2127BDBA29008A968E /* LocalAuthenticationService.swift */; };
		4B379C2427BDE1B0008A968E /* FlatButton.swift in Sources */ = {isa = PBXBuildFile; fileRef = 4B379C2327BDE1B0008A968E /* FlatButton.swift */; };
		4B39AAF627D9B2C700A73FD5 /* NSStackViewExtension.swift in Sources */ = {isa = PBXBuildFile; fileRef = 4B39AAF527D9B2C700A73FD5 /* NSStackViewExtension.swift */; };
		4B3F641E27A8D3BD00E0C118 /* BrowserProfileTests.swift in Sources */ = {isa = PBXBuildFile; fileRef = 4B3F641D27A8D3BD00E0C118 /* BrowserProfileTests.swift */; };
		4B434690285ED7A100177407 /* BookmarksBarViewModelTests.swift in Sources */ = {isa = PBXBuildFile; fileRef = 4B43468F285ED7A100177407 /* BookmarksBarViewModelTests.swift */; };
		4B43469528655D1400177407 /* FirefoxDataImporterTests.swift in Sources */ = {isa = PBXBuildFile; fileRef = 4B43469428655D1400177407 /* FirefoxDataImporterTests.swift */; };
		4B4F72EC266B2ED300814C60 /* CollectionExtension.swift in Sources */ = {isa = PBXBuildFile; fileRef = 4B4F72EB266B2ED300814C60 /* CollectionExtension.swift */; };
		4B59023D26B35F3600489384 /* ChromeDataImporter.swift in Sources */ = {isa = PBXBuildFile; fileRef = 4B59023826B35F3600489384 /* ChromeDataImporter.swift */; };
		4B59023E26B35F3600489384 /* ChromiumLoginReader.swift in Sources */ = {isa = PBXBuildFile; fileRef = 4B59023926B35F3600489384 /* ChromiumLoginReader.swift */; };
		4B59024026B35F3600489384 /* ChromiumDataImporter.swift in Sources */ = {isa = PBXBuildFile; fileRef = 4B59023B26B35F3600489384 /* ChromiumDataImporter.swift */; };
		4B59024126B35F3600489384 /* BraveDataImporter.swift in Sources */ = {isa = PBXBuildFile; fileRef = 4B59023C26B35F3600489384 /* BraveDataImporter.swift */; };
		4B59024326B35F7C00489384 /* BrowserImportViewController.swift in Sources */ = {isa = PBXBuildFile; fileRef = 4B59024226B35F7C00489384 /* BrowserImportViewController.swift */; };
		4B59024826B3673600489384 /* ThirdPartyBrowser.swift in Sources */ = {isa = PBXBuildFile; fileRef = 4B59024726B3673600489384 /* ThirdPartyBrowser.swift */; };
		4B59024C26B38BB800489384 /* ChromiumLoginReaderTests.swift in Sources */ = {isa = PBXBuildFile; fileRef = 4B59024B26B38BB800489384 /* ChromiumLoginReaderTests.swift */; };
		4B5A4F4C27F3A5AA008FBD88 /* NSNotificationName+DataImport.swift in Sources */ = {isa = PBXBuildFile; fileRef = 4B5A4F4B27F3A5AA008FBD88 /* NSNotificationName+DataImport.swift */; };
		4B5FF67826B602B100D42879 /* FirefoxDataImporter.swift in Sources */ = {isa = PBXBuildFile; fileRef = 4B5FF67726B602B100D42879 /* FirefoxDataImporter.swift */; };
		4B65143E263924B5005B46EB /* EmailUrlExtensions.swift in Sources */ = {isa = PBXBuildFile; fileRef = 4B65143D263924B5005B46EB /* EmailUrlExtensions.swift */; };
		4B677432255DBEB800025BD8 /* httpsMobileV2BloomSpec.json in Resources */ = {isa = PBXBuildFile; fileRef = 4B677427255DBEB800025BD8 /* httpsMobileV2BloomSpec.json */; };
		4B677433255DBEB800025BD8 /* httpsMobileV2Bloom.bin in Resources */ = {isa = PBXBuildFile; fileRef = 4B677428255DBEB800025BD8 /* httpsMobileV2Bloom.bin */; };
		4B677434255DBEB800025BD8 /* HTTPSBloomFilterSpecification.swift in Sources */ = {isa = PBXBuildFile; fileRef = 4B677429255DBEB800025BD8 /* HTTPSBloomFilterSpecification.swift */; };
		4B677435255DBEB800025BD8 /* httpsMobileV2FalsePositives.json in Resources */ = {isa = PBXBuildFile; fileRef = 4B67742A255DBEB800025BD8 /* httpsMobileV2FalsePositives.json */; };
		4B677438255DBEB800025BD8 /* HTTPSUpgrade.xcdatamodeld in Sources */ = {isa = PBXBuildFile; fileRef = 4B67742E255DBEB800025BD8 /* HTTPSUpgrade.xcdatamodeld */; };
		4B677439255DBEB800025BD8 /* AppHTTPSUpgradeStore.swift in Sources */ = {isa = PBXBuildFile; fileRef = 4B677430255DBEB800025BD8 /* AppHTTPSUpgradeStore.swift */; };
		4B677442255DBEEA00025BD8 /* Database.swift in Sources */ = {isa = PBXBuildFile; fileRef = 4B677440255DBEEA00025BD8 /* Database.swift */; };
		4B70C00127B0793D000386ED /* DuckDuckGo-ExampleCrash.ips in Resources */ = {isa = PBXBuildFile; fileRef = 4B70BFFF27B0793D000386ED /* DuckDuckGo-ExampleCrash.ips */; };
		4B70C00227B0793D000386ED /* CrashReportTests.swift in Sources */ = {isa = PBXBuildFile; fileRef = 4B70C00027B0793D000386ED /* CrashReportTests.swift */; };
		4B723E0526B0003E00E14D75 /* DataImportMocks.swift in Sources */ = {isa = PBXBuildFile; fileRef = 4B723DFF26B0003E00E14D75 /* DataImportMocks.swift */; };
		4B723E0626B0003E00E14D75 /* CSVParserTests.swift in Sources */ = {isa = PBXBuildFile; fileRef = 4B723E0026B0003E00E14D75 /* CSVParserTests.swift */; };
		4B723E0726B0003E00E14D75 /* CSVImporterTests.swift in Sources */ = {isa = PBXBuildFile; fileRef = 4B723E0126B0003E00E14D75 /* CSVImporterTests.swift */; };
		4B723E0826B0003E00E14D75 /* MockSecureVault.swift in Sources */ = {isa = PBXBuildFile; fileRef = 4B723E0326B0003E00E14D75 /* MockSecureVault.swift */; };
		4B723E0926B0003E00E14D75 /* CSVLoginExporterTests.swift in Sources */ = {isa = PBXBuildFile; fileRef = 4B723E0426B0003E00E14D75 /* CSVLoginExporterTests.swift */; };
		4B723E0A26B0005900E14D75 /* DataImportViewController.swift in Sources */ = {isa = PBXBuildFile; fileRef = 4B723DEE26B0002B00E14D75 /* DataImportViewController.swift */; };
		4B723E0B26B0005B00E14D75 /* FileImportViewController.swift in Sources */ = {isa = PBXBuildFile; fileRef = 4B723DEF26B0002B00E14D75 /* FileImportViewController.swift */; };
		4B723E0C26B0005D00E14D75 /* FileImportSummaryViewController.swift in Sources */ = {isa = PBXBuildFile; fileRef = 4B723DF026B0002B00E14D75 /* FileImportSummaryViewController.swift */; };
		4B723E0D26B0006100E14D75 /* SecureVaultLoginImporter.swift in Sources */ = {isa = PBXBuildFile; fileRef = 4B723DF326B0002B00E14D75 /* SecureVaultLoginImporter.swift */; };
		4B723E0E26B0006300E14D75 /* LoginImport.swift in Sources */ = {isa = PBXBuildFile; fileRef = 4B723DF426B0002B00E14D75 /* LoginImport.swift */; };
		4B723E0F26B0006500E14D75 /* CSVParser.swift in Sources */ = {isa = PBXBuildFile; fileRef = 4B723DF626B0002B00E14D75 /* CSVParser.swift */; };
		4B723E1026B0006700E14D75 /* CSVImporter.swift in Sources */ = {isa = PBXBuildFile; fileRef = 4B723DF726B0002B00E14D75 /* CSVImporter.swift */; };
		4B723E1126B0006C00E14D75 /* DataImport.storyboard in Resources */ = {isa = PBXBuildFile; fileRef = 4B723DED26B0002B00E14D75 /* DataImport.storyboard */; };
		4B723E1226B0006E00E14D75 /* DataImport.swift in Sources */ = {isa = PBXBuildFile; fileRef = 4B723DEB26B0002B00E14D75 /* DataImport.swift */; };
		4B723E1326B0007A00E14D75 /* CSVLoginExporter.swift in Sources */ = {isa = PBXBuildFile; fileRef = 4B723DFD26B0002B00E14D75 /* CSVLoginExporter.swift */; };
		4B723E1926B000DC00E14D75 /* TemporaryFileCreator.swift in Sources */ = {isa = PBXBuildFile; fileRef = 4B723E1726B000DC00E14D75 /* TemporaryFileCreator.swift */; };
		4B78A86B26BB3ADD0071BB16 /* BrowserImportSummaryViewController.swift in Sources */ = {isa = PBXBuildFile; fileRef = 4B78A86A26BB3ADD0071BB16 /* BrowserImportSummaryViewController.swift */; };
		4B7A57CF279A4EF300B1C70E /* ChromePreferences.swift in Sources */ = {isa = PBXBuildFile; fileRef = 4B7A57CE279A4EF300B1C70E /* ChromePreferences.swift */; };
		4B7A60A1273E0BE400BBDFEB /* WKWebsiteDataStoreExtension.swift in Sources */ = {isa = PBXBuildFile; fileRef = 4B7A60A0273E0BE400BBDFEB /* WKWebsiteDataStoreExtension.swift */; };
		4B82E9B325B69E3E00656FE7 /* TrackerRadarKit in Frameworks */ = {isa = PBXBuildFile; productRef = 4B82E9B225B69E3E00656FE7 /* TrackerRadarKit */; };
		4B85A48028821CC500FC4C39 /* NSPasteboardItemExtension.swift in Sources */ = {isa = PBXBuildFile; fileRef = 4B85A47F28821CC500FC4C39 /* NSPasteboardItemExtension.swift */; };
		4B8A4DFF27C83B29005F40E8 /* SaveIdentityViewController.swift in Sources */ = {isa = PBXBuildFile; fileRef = 4B8A4DFE27C83B29005F40E8 /* SaveIdentityViewController.swift */; };
		4B8A4E0127C8447E005F40E8 /* SaveIdentityPopover.swift in Sources */ = {isa = PBXBuildFile; fileRef = 4B8A4E0027C8447E005F40E8 /* SaveIdentityPopover.swift */; };
		4B8AC93326B3B06300879451 /* EdgeDataImporter.swift in Sources */ = {isa = PBXBuildFile; fileRef = 4B8AC93226B3B06300879451 /* EdgeDataImporter.swift */; };
		4B8AC93526B3B2FD00879451 /* NSAlert+DataImport.swift in Sources */ = {isa = PBXBuildFile; fileRef = 4B8AC93426B3B2FD00879451 /* NSAlert+DataImport.swift */; };
		4B8AC93926B48A5100879451 /* FirefoxLoginReader.swift in Sources */ = {isa = PBXBuildFile; fileRef = 4B8AC93826B48A5100879451 /* FirefoxLoginReader.swift */; };
		4B8AC93B26B48ADF00879451 /* ASN1Parser.swift in Sources */ = {isa = PBXBuildFile; fileRef = 4B8AC93A26B48ADF00879451 /* ASN1Parser.swift */; };
		4B8AC93D26B49BE600879451 /* FirefoxLoginReaderTests.swift in Sources */ = {isa = PBXBuildFile; fileRef = 4B8AC93C26B49BE600879451 /* FirefoxLoginReaderTests.swift */; };
		4B8AD0B127A86D9200AE44D6 /* WKWebsiteDataStoreExtensionTests.swift in Sources */ = {isa = PBXBuildFile; fileRef = 4B8AD0B027A86D9200AE44D6 /* WKWebsiteDataStoreExtensionTests.swift */; };
		4B8D9062276D1D880078DB17 /* LocaleExtension.swift in Sources */ = {isa = PBXBuildFile; fileRef = 4B8D9061276D1D880078DB17 /* LocaleExtension.swift */; };
		4B92928B26670D1700AD2C21 /* BookmarksOutlineView.swift in Sources */ = {isa = PBXBuildFile; fileRef = 4B92928526670D1600AD2C21 /* BookmarksOutlineView.swift */; };
		4B92928C26670D1700AD2C21 /* OutlineSeparatorViewCell.swift in Sources */ = {isa = PBXBuildFile; fileRef = 4B92928626670D1600AD2C21 /* OutlineSeparatorViewCell.swift */; };
		4B92928D26670D1700AD2C21 /* BookmarkOutlineViewCell.swift in Sources */ = {isa = PBXBuildFile; fileRef = 4B92928726670D1600AD2C21 /* BookmarkOutlineViewCell.swift */; };
		4B92928E26670D1700AD2C21 /* BookmarkOutlineViewCell.xib in Resources */ = {isa = PBXBuildFile; fileRef = 4B92928826670D1600AD2C21 /* BookmarkOutlineViewCell.xib */; };
		4B92928F26670D1700AD2C21 /* BookmarkTableCellView.swift in Sources */ = {isa = PBXBuildFile; fileRef = 4B92928926670D1700AD2C21 /* BookmarkTableCellView.swift */; };
		4B92929026670D1700AD2C21 /* BookmarkTableCellView.xib in Resources */ = {isa = PBXBuildFile; fileRef = 4B92928A26670D1700AD2C21 /* BookmarkTableCellView.xib */; };
		4B92929B26670D2A00AD2C21 /* BookmarkOutlineViewDataSource.swift in Sources */ = {isa = PBXBuildFile; fileRef = 4B92929126670D2A00AD2C21 /* BookmarkOutlineViewDataSource.swift */; };
		4B92929C26670D2A00AD2C21 /* PasteboardFolder.swift in Sources */ = {isa = PBXBuildFile; fileRef = 4B92929226670D2A00AD2C21 /* PasteboardFolder.swift */; };
		4B92929D26670D2A00AD2C21 /* BookmarkNode.swift in Sources */ = {isa = PBXBuildFile; fileRef = 4B92929326670D2A00AD2C21 /* BookmarkNode.swift */; };
		4B92929E26670D2A00AD2C21 /* BookmarkSidebarTreeController.swift in Sources */ = {isa = PBXBuildFile; fileRef = 4B92929426670D2A00AD2C21 /* BookmarkSidebarTreeController.swift */; };
		4B92929F26670D2A00AD2C21 /* PasteboardBookmark.swift in Sources */ = {isa = PBXBuildFile; fileRef = 4B92929526670D2A00AD2C21 /* PasteboardBookmark.swift */; };
		4B9292A026670D2A00AD2C21 /* SpacerNode.swift in Sources */ = {isa = PBXBuildFile; fileRef = 4B92929626670D2A00AD2C21 /* SpacerNode.swift */; };
		4B9292A126670D2A00AD2C21 /* BookmarkTreeController.swift in Sources */ = {isa = PBXBuildFile; fileRef = 4B92929726670D2A00AD2C21 /* BookmarkTreeController.swift */; };
		4B9292A226670D2A00AD2C21 /* PseudoFolder.swift in Sources */ = {isa = PBXBuildFile; fileRef = 4B92929826670D2A00AD2C21 /* PseudoFolder.swift */; };
		4B9292A326670D2A00AD2C21 /* BookmarkManagedObject.swift in Sources */ = {isa = PBXBuildFile; fileRef = 4B92929926670D2A00AD2C21 /* BookmarkManagedObject.swift */; };
		4B9292A426670D2A00AD2C21 /* PasteboardWriting.swift in Sources */ = {isa = PBXBuildFile; fileRef = 4B92929A26670D2A00AD2C21 /* PasteboardWriting.swift */; };
		4B9292AA26670D3700AD2C21 /* Bookmark.xcmappingmodel in Sources */ = {isa = PBXBuildFile; fileRef = 4B9292A526670D3700AD2C21 /* Bookmark.xcmappingmodel */; };
		4B9292AB26670D3700AD2C21 /* BookmarkMigrationPolicy.swift in Sources */ = {isa = PBXBuildFile; fileRef = 4B9292A626670D3700AD2C21 /* BookmarkMigrationPolicy.swift */; };
		4B9292AC26670D3700AD2C21 /* Bookmark.xcdatamodeld in Sources */ = {isa = PBXBuildFile; fileRef = 4B9292A726670D3700AD2C21 /* Bookmark.xcdatamodeld */; };
		4B9292AF26670F5300AD2C21 /* NSOutlineViewExtensions.swift in Sources */ = {isa = PBXBuildFile; fileRef = 4B9292AE26670F5300AD2C21 /* NSOutlineViewExtensions.swift */; };
		4B9292BA2667103100AD2C21 /* BookmarkNodePathTests.swift in Sources */ = {isa = PBXBuildFile; fileRef = 4B9292B02667103000AD2C21 /* BookmarkNodePathTests.swift */; };
		4B9292BB2667103100AD2C21 /* BookmarkNodeTests.swift in Sources */ = {isa = PBXBuildFile; fileRef = 4B9292B12667103000AD2C21 /* BookmarkNodeTests.swift */; };
		4B9292BC2667103100AD2C21 /* BookmarkSidebarTreeControllerTests.swift in Sources */ = {isa = PBXBuildFile; fileRef = 4B9292B22667103000AD2C21 /* BookmarkSidebarTreeControllerTests.swift */; };
		4B9292BD2667103100AD2C21 /* BookmarkOutlineViewDataSourceTests.swift in Sources */ = {isa = PBXBuildFile; fileRef = 4B9292B32667103000AD2C21 /* BookmarkOutlineViewDataSourceTests.swift */; };
		4B9292BE2667103100AD2C21 /* PasteboardFolderTests.swift in Sources */ = {isa = PBXBuildFile; fileRef = 4B9292B42667103000AD2C21 /* PasteboardFolderTests.swift */; };
		4B9292BF2667103100AD2C21 /* TreeControllerTests.swift in Sources */ = {isa = PBXBuildFile; fileRef = 4B9292B52667103000AD2C21 /* TreeControllerTests.swift */; };
		4B9292C02667103100AD2C21 /* BookmarkManagedObjectTests.swift in Sources */ = {isa = PBXBuildFile; fileRef = 4B9292B62667103000AD2C21 /* BookmarkManagedObjectTests.swift */; };
		4B9292C12667103100AD2C21 /* BookmarkMigrationTests.swift in Sources */ = {isa = PBXBuildFile; fileRef = 4B9292B72667103000AD2C21 /* BookmarkMigrationTests.swift */; };
		4B9292C22667103100AD2C21 /* BookmarkTests.swift in Sources */ = {isa = PBXBuildFile; fileRef = 4B9292B82667103000AD2C21 /* BookmarkTests.swift */; };
		4B9292C32667103100AD2C21 /* PasteboardBookmarkTests.swift in Sources */ = {isa = PBXBuildFile; fileRef = 4B9292B92667103100AD2C21 /* PasteboardBookmarkTests.swift */; };
		4B9292C52667104B00AD2C21 /* CoreDataTestUtilities.swift in Sources */ = {isa = PBXBuildFile; fileRef = 4B9292C42667104B00AD2C21 /* CoreDataTestUtilities.swift */; };
		4B9292CE2667123700AD2C21 /* BrowserTabSelectionDelegate.swift in Sources */ = {isa = PBXBuildFile; fileRef = 4B9292C62667123700AD2C21 /* BrowserTabSelectionDelegate.swift */; };
		4B9292CF2667123700AD2C21 /* BookmarkManagementSidebarViewController.swift in Sources */ = {isa = PBXBuildFile; fileRef = 4B9292C72667123700AD2C21 /* BookmarkManagementSidebarViewController.swift */; };
		4B9292D02667123700AD2C21 /* BookmarkManagementSplitViewController.swift in Sources */ = {isa = PBXBuildFile; fileRef = 4B9292C82667123700AD2C21 /* BookmarkManagementSplitViewController.swift */; };
		4B9292D12667123700AD2C21 /* BookmarkTableRowView.swift in Sources */ = {isa = PBXBuildFile; fileRef = 4B9292C92667123700AD2C21 /* BookmarkTableRowView.swift */; };
		4B9292D22667123700AD2C21 /* AddFolderModalViewController.swift in Sources */ = {isa = PBXBuildFile; fileRef = 4B9292CA2667123700AD2C21 /* AddFolderModalViewController.swift */; };
		4B9292D32667123700AD2C21 /* AddBookmarkModalViewController.swift in Sources */ = {isa = PBXBuildFile; fileRef = 4B9292CB2667123700AD2C21 /* AddBookmarkModalViewController.swift */; };
		4B9292D42667123700AD2C21 /* BookmarkListViewController.swift in Sources */ = {isa = PBXBuildFile; fileRef = 4B9292CC2667123700AD2C21 /* BookmarkListViewController.swift */; };
		4B9292D52667123700AD2C21 /* BookmarkManagementDetailViewController.swift in Sources */ = {isa = PBXBuildFile; fileRef = 4B9292CD2667123700AD2C21 /* BookmarkManagementDetailViewController.swift */; };
		4B9292D72667124000AD2C21 /* NSPopUpButtonExtension.swift in Sources */ = {isa = PBXBuildFile; fileRef = 4B9292D62667124000AD2C21 /* NSPopUpButtonExtension.swift */; };
		4B9292D92667124B00AD2C21 /* BookmarkListTreeControllerDataSource.swift in Sources */ = {isa = PBXBuildFile; fileRef = 4B9292D82667124B00AD2C21 /* BookmarkListTreeControllerDataSource.swift */; };
		4B9292DB2667125D00AD2C21 /* ContextualMenu.swift in Sources */ = {isa = PBXBuildFile; fileRef = 4B9292DA2667125D00AD2C21 /* ContextualMenu.swift */; };
		4B980E212817604000282EE1 /* NSNotificationName+Debug.swift in Sources */ = {isa = PBXBuildFile; fileRef = 4B980E202817604000282EE1 /* NSNotificationName+Debug.swift */; };
		4B98D27A28D95F1A003C2B6F /* ChromiumFaviconsReaderTests.swift in Sources */ = {isa = PBXBuildFile; fileRef = 4B98D27928D95F1A003C2B6F /* ChromiumFaviconsReaderTests.swift */; };
		4B98D27C28D960DD003C2B6F /* FirefoxFaviconsReaderTests.swift in Sources */ = {isa = PBXBuildFile; fileRef = 4B98D27B28D960DD003C2B6F /* FirefoxFaviconsReaderTests.swift */; };
		4B98D28028D9722A003C2B6F /* RecentlyVisitedSiteModelTests.swift in Sources */ = {isa = PBXBuildFile; fileRef = 4B98D27F28D9722A003C2B6F /* RecentlyVisitedSiteModelTests.swift */; };
		4BA1A69B258B076900F6F690 /* FileStore.swift in Sources */ = {isa = PBXBuildFile; fileRef = 4BA1A69A258B076900F6F690 /* FileStore.swift */; };
		4BA1A6A0258B079600F6F690 /* DataEncryption.swift in Sources */ = {isa = PBXBuildFile; fileRef = 4BA1A69F258B079600F6F690 /* DataEncryption.swift */; };
		4BA1A6A5258B07DF00F6F690 /* EncryptedValueTransformer.swift in Sources */ = {isa = PBXBuildFile; fileRef = 4BA1A6A4258B07DF00F6F690 /* EncryptedValueTransformer.swift */; };
		4BA1A6B3258B080A00F6F690 /* EncryptionKeyGeneration.swift in Sources */ = {isa = PBXBuildFile; fileRef = 4BA1A6B2258B080A00F6F690 /* EncryptionKeyGeneration.swift */; };
		4BA1A6B8258B081600F6F690 /* EncryptionKeyStoring.swift in Sources */ = {isa = PBXBuildFile; fileRef = 4BA1A6B7258B081600F6F690 /* EncryptionKeyStoring.swift */; };
		4BA1A6BD258B082300F6F690 /* EncryptionKeyStore.swift in Sources */ = {isa = PBXBuildFile; fileRef = 4BA1A6BC258B082300F6F690 /* EncryptionKeyStore.swift */; };
		4BA1A6C2258B0A1300F6F690 /* ContiguousBytesExtension.swift in Sources */ = {isa = PBXBuildFile; fileRef = 4BA1A6C1258B0A1300F6F690 /* ContiguousBytesExtension.swift */; };
		4BA1A6D9258C0CB300F6F690 /* DataEncryptionTests.swift in Sources */ = {isa = PBXBuildFile; fileRef = 4BA1A6D8258C0CB300F6F690 /* DataEncryptionTests.swift */; };
		4BA1A6DE258C100A00F6F690 /* FileStoreTests.swift in Sources */ = {isa = PBXBuildFile; fileRef = 4BA1A6DD258C100A00F6F690 /* FileStoreTests.swift */; };
		4BA1A6E6258C270800F6F690 /* EncryptionKeyGeneratorTests.swift in Sources */ = {isa = PBXBuildFile; fileRef = 4BA1A6E5258C270800F6F690 /* EncryptionKeyGeneratorTests.swift */; };
		4BA1A6F6258C4F9600F6F690 /* EncryptionMocks.swift in Sources */ = {isa = PBXBuildFile; fileRef = 4BA1A6F5258C4F9600F6F690 /* EncryptionMocks.swift */; };
		4BA1A6FE258C5C1300F6F690 /* EncryptedValueTransformerTests.swift in Sources */ = {isa = PBXBuildFile; fileRef = 4BA1A6FD258C5C1300F6F690 /* EncryptedValueTransformerTests.swift */; };
		4BB6CE5F26B77ED000EC5860 /* Cryptography.swift in Sources */ = {isa = PBXBuildFile; fileRef = 4BB6CE5E26B77ED000EC5860 /* Cryptography.swift */; };
		4BB88B4525B7B55C006F6B06 /* DebugUserScript.swift in Sources */ = {isa = PBXBuildFile; fileRef = 4BB88B4425B7B55C006F6B06 /* DebugUserScript.swift */; };
		4BB88B4A25B7B690006F6B06 /* SequenceExtensions.swift in Sources */ = {isa = PBXBuildFile; fileRef = 4BB88B4925B7B690006F6B06 /* SequenceExtensions.swift */; };
		4BB88B5025B7BA2B006F6B06 /* TabInstrumentation.swift in Sources */ = {isa = PBXBuildFile; fileRef = 4BB88B4F25B7BA2B006F6B06 /* TabInstrumentation.swift */; };
		4BB88B5B25B7BA50006F6B06 /* Instruments.swift in Sources */ = {isa = PBXBuildFile; fileRef = 4BB88B5A25B7BA50006F6B06 /* Instruments.swift */; };
		4BB99CFE26FE191E001E4761 /* FirefoxBookmarksReader.swift in Sources */ = {isa = PBXBuildFile; fileRef = 4BB99CF526FE191E001E4761 /* FirefoxBookmarksReader.swift */; };
		4BB99CFF26FE191E001E4761 /* BookmarkImport.swift in Sources */ = {isa = PBXBuildFile; fileRef = 4BB99CF626FE191E001E4761 /* BookmarkImport.swift */; };
		4BB99D0026FE191E001E4761 /* CoreDataBookmarkImporter.swift in Sources */ = {isa = PBXBuildFile; fileRef = 4BB99CF726FE191E001E4761 /* CoreDataBookmarkImporter.swift */; };
		4BB99D0126FE191E001E4761 /* ChromiumBookmarksReader.swift in Sources */ = {isa = PBXBuildFile; fileRef = 4BB99CF926FE191E001E4761 /* ChromiumBookmarksReader.swift */; };
		4BB99D0226FE191E001E4761 /* ImportedBookmarks.swift in Sources */ = {isa = PBXBuildFile; fileRef = 4BB99CFA26FE191E001E4761 /* ImportedBookmarks.swift */; };
		4BB99D0326FE191E001E4761 /* SafariBookmarksReader.swift in Sources */ = {isa = PBXBuildFile; fileRef = 4BB99CFC26FE191E001E4761 /* SafariBookmarksReader.swift */; };
		4BB99D0426FE191E001E4761 /* SafariDataImporter.swift in Sources */ = {isa = PBXBuildFile; fileRef = 4BB99CFD26FE191E001E4761 /* SafariDataImporter.swift */; };
		4BB99D0626FE1979001E4761 /* RequestFilePermissionViewController.swift in Sources */ = {isa = PBXBuildFile; fileRef = 4BB99D0526FE1979001E4761 /* RequestFilePermissionViewController.swift */; };
		4BB99D0F26FE1A84001E4761 /* ChromiumBookmarksReaderTests.swift in Sources */ = {isa = PBXBuildFile; fileRef = 4BB99D0C26FE1A83001E4761 /* ChromiumBookmarksReaderTests.swift */; };
		4BB99D1026FE1A84001E4761 /* FirefoxBookmarksReaderTests.swift in Sources */ = {isa = PBXBuildFile; fileRef = 4BB99D0D26FE1A83001E4761 /* FirefoxBookmarksReaderTests.swift */; };
		4BB99D1126FE1A84001E4761 /* SafariBookmarksReaderTests.swift in Sources */ = {isa = PBXBuildFile; fileRef = 4BB99D0E26FE1A84001E4761 /* SafariBookmarksReaderTests.swift */; };
		4BBC16A027C4859400E00A38 /* DeviceAuthenticationService.swift in Sources */ = {isa = PBXBuildFile; fileRef = 4BBC169F27C4859400E00A38 /* DeviceAuthenticationService.swift */; };
		4BBC16A227C485BC00E00A38 /* DeviceIdleStateDetector.swift in Sources */ = {isa = PBXBuildFile; fileRef = 4BBC16A127C485BC00E00A38 /* DeviceIdleStateDetector.swift */; };
		4BBC16A527C488C900E00A38 /* DeviceAuthenticatorTests.swift in Sources */ = {isa = PBXBuildFile; fileRef = 4BBC16A427C488C900E00A38 /* DeviceAuthenticatorTests.swift */; };
		4BBD3C00285ACE090047A89D /* NSNotificationName+Favicons.swift in Sources */ = {isa = PBXBuildFile; fileRef = 4BBD3BFF285ACE090047A89D /* NSNotificationName+Favicons.swift */; };
		4BBE0AA727B9B027003B37A8 /* PopUpButton.swift in Sources */ = {isa = PBXBuildFile; fileRef = 4BBE0AA627B9B027003B37A8 /* PopUpButton.swift */; };
		4BBF0915282DD40100EE1418 /* TemporaryFileHandler.swift in Sources */ = {isa = PBXBuildFile; fileRef = 4BBF0914282DD40100EE1418 /* TemporaryFileHandler.swift */; };
		4BBF0917282DD6EF00EE1418 /* TemporaryFileHandlerTests.swift in Sources */ = {isa = PBXBuildFile; fileRef = 4BBF0916282DD6EF00EE1418 /* TemporaryFileHandlerTests.swift */; };
		4BBF09232830812900EE1418 /* FileSystemDSL.swift in Sources */ = {isa = PBXBuildFile; fileRef = 4BBF09222830812900EE1418 /* FileSystemDSL.swift */; };
		4BBF0925283083EC00EE1418 /* FileSystemDSLTests.swift in Sources */ = {isa = PBXBuildFile; fileRef = 4BBF0924283083EC00EE1418 /* FileSystemDSLTests.swift */; };
		4BD18F01283F0BC500058124 /* BookmarksBarViewController.swift in Sources */ = {isa = PBXBuildFile; fileRef = 4BD18EFF283F0BC500058124 /* BookmarksBarViewController.swift */; };
		4BD18F05283F151F00058124 /* BookmarksBar.storyboard in Resources */ = {isa = PBXBuildFile; fileRef = 4BD18F04283F151F00058124 /* BookmarksBar.storyboard */; };
		4BDFA4AE27BF19E500648192 /* ToggleableScrollView.swift in Sources */ = {isa = PBXBuildFile; fileRef = 4BDFA4AD27BF19E500648192 /* ToggleableScrollView.swift */; };
		4BE0DF06267819A1006337B7 /* NSStoryboardExtension.swift in Sources */ = {isa = PBXBuildFile; fileRef = 4BE0DF0426781961006337B7 /* NSStoryboardExtension.swift */; };
		4BE4005327CF3DC3007D3161 /* SavePaymentMethodPopover.swift in Sources */ = {isa = PBXBuildFile; fileRef = 4BE4005227CF3DC3007D3161 /* SavePaymentMethodPopover.swift */; };
		4BE4005527CF3F19007D3161 /* SavePaymentMethodViewController.swift in Sources */ = {isa = PBXBuildFile; fileRef = 4BE4005427CF3F19007D3161 /* SavePaymentMethodViewController.swift */; };
		4BE41A5E28446EAD00760399 /* BookmarksBarViewModel.swift in Sources */ = {isa = PBXBuildFile; fileRef = 4BE41A5D28446EAD00760399 /* BookmarksBarViewModel.swift */; };
		4BE5336B286912D40019DBFD /* BookmarksBarCollectionViewItem.xib in Resources */ = {isa = PBXBuildFile; fileRef = 4BE53369286912D40019DBFD /* BookmarksBarCollectionViewItem.xib */; };
		4BE5336C286912D40019DBFD /* BookmarksBarCollectionViewItem.swift in Sources */ = {isa = PBXBuildFile; fileRef = 4BE5336A286912D40019DBFD /* BookmarksBarCollectionViewItem.swift */; };
		4BE5336E286915A10019DBFD /* HorizontallyCenteredLayout.swift in Sources */ = {isa = PBXBuildFile; fileRef = 4BE5336D286915A10019DBFD /* HorizontallyCenteredLayout.swift */; };
		4BE53374286E39F10019DBFD /* ChromiumKeychainPrompt.swift in Sources */ = {isa = PBXBuildFile; fileRef = 4BE53373286E39F10019DBFD /* ChromiumKeychainPrompt.swift */; };
		4BE65474271FCD40008D1D63 /* PasswordManagementIdentityItemView.swift in Sources */ = {isa = PBXBuildFile; fileRef = 4BE6546E271FCD40008D1D63 /* PasswordManagementIdentityItemView.swift */; };
		4BE65476271FCD41008D1D63 /* PasswordManagementCreditCardItemView.swift in Sources */ = {isa = PBXBuildFile; fileRef = 4BE65470271FCD40008D1D63 /* PasswordManagementCreditCardItemView.swift */; };
		4BE65477271FCD41008D1D63 /* PasswordManagementLoginItemView.swift in Sources */ = {isa = PBXBuildFile; fileRef = 4BE65471271FCD40008D1D63 /* PasswordManagementLoginItemView.swift */; };
		4BE65478271FCD41008D1D63 /* PasswordManagementNoteItemView.swift in Sources */ = {isa = PBXBuildFile; fileRef = 4BE65472271FCD40008D1D63 /* PasswordManagementNoteItemView.swift */; };
		4BE65479271FCD41008D1D63 /* EditableTextView.swift in Sources */ = {isa = PBXBuildFile; fileRef = 4BE65473271FCD40008D1D63 /* EditableTextView.swift */; };
		4BE6547E271FCD4D008D1D63 /* PasswordManagementIdentityModel.swift in Sources */ = {isa = PBXBuildFile; fileRef = 4BE6547A271FCD4D008D1D63 /* PasswordManagementIdentityModel.swift */; };
		4BE6547F271FCD4D008D1D63 /* PasswordManagementCreditCardModel.swift in Sources */ = {isa = PBXBuildFile; fileRef = 4BE6547B271FCD4D008D1D63 /* PasswordManagementCreditCardModel.swift */; };
		4BE65480271FCD4D008D1D63 /* PasswordManagementLoginModel.swift in Sources */ = {isa = PBXBuildFile; fileRef = 4BE6547C271FCD4D008D1D63 /* PasswordManagementLoginModel.swift */; };
		4BE65481271FCD4D008D1D63 /* PasswordManagementNoteModel.swift in Sources */ = {isa = PBXBuildFile; fileRef = 4BE6547D271FCD4D008D1D63 /* PasswordManagementNoteModel.swift */; };
		4BE65485271FCD7B008D1D63 /* LoginFaviconView.swift in Sources */ = {isa = PBXBuildFile; fileRef = 4BE65484271FCD7B008D1D63 /* LoginFaviconView.swift */; };
		4BF01C00272AE74C00884A61 /* CountryList.swift in Sources */ = {isa = PBXBuildFile; fileRef = 4BE65482271FCD53008D1D63 /* CountryList.swift */; };
		4BF4951826C08395000547B8 /* ThirdPartyBrowserTests.swift in Sources */ = {isa = PBXBuildFile; fileRef = 4BF4951726C08395000547B8 /* ThirdPartyBrowserTests.swift */; };
		4BF4EA5027C71F26004E57C4 /* PasswordManagementListSectionTests.swift in Sources */ = {isa = PBXBuildFile; fileRef = 4BF4EA4F27C71F26004E57C4 /* PasswordManagementListSectionTests.swift */; };
		4BF6962028BEEE8B00D402D4 /* LocalPinningManagerTests.swift in Sources */ = {isa = PBXBuildFile; fileRef = 4BF6961F28BEEE8B00D402D4 /* LocalPinningManagerTests.swift */; };
		7B1E819E27C8874900FF0E60 /* ContentOverlayPopover.swift in Sources */ = {isa = PBXBuildFile; fileRef = 7B1E819B27C8874900FF0E60 /* ContentOverlayPopover.swift */; };
		7B1E819F27C8874900FF0E60 /* ContentOverlay.storyboard in Resources */ = {isa = PBXBuildFile; fileRef = 7B1E819C27C8874900FF0E60 /* ContentOverlay.storyboard */; };
		7B1E81A027C8874900FF0E60 /* ContentOverlayViewController.swift in Sources */ = {isa = PBXBuildFile; fileRef = 7B1E819D27C8874900FF0E60 /* ContentOverlayViewController.swift */; };
		7B4CE8E726F02135009134B1 /* TabBarTests.swift in Sources */ = {isa = PBXBuildFile; fileRef = 7B4CE8E626F02134009134B1 /* TabBarTests.swift */; };
		7BA4727D26F01BC400EAA165 /* CoreDataTestUtilities.swift in Sources */ = {isa = PBXBuildFile; fileRef = 4B9292C42667104B00AD2C21 /* CoreDataTestUtilities.swift */; };
		85012B0229133F9F003D0DCC /* NavigationBarPopovers.swift in Sources */ = {isa = PBXBuildFile; fileRef = 85012B0129133F9F003D0DCC /* NavigationBarPopovers.swift */; };
		8511E18425F82B34002F516B /* 01_Fire_really_small.json in Resources */ = {isa = PBXBuildFile; fileRef = 8511E18325F82B34002F516B /* 01_Fire_really_small.json */; };
		853014D625E671A000FB8205 /* PageObserverUserScript.swift in Sources */ = {isa = PBXBuildFile; fileRef = 853014D525E671A000FB8205 /* PageObserverUserScript.swift */; };
		85308E25267FC9F2001ABD76 /* NSAlertExtension.swift in Sources */ = {isa = PBXBuildFile; fileRef = 85308E24267FC9F2001ABD76 /* NSAlertExtension.swift */; };
		85378D9C274E61B8007C5CBF /* MessageViews.storyboard in Resources */ = {isa = PBXBuildFile; fileRef = 85378D9B274E61B8007C5CBF /* MessageViews.storyboard */; };
		85378D9E274E664C007C5CBF /* PopoverMessageViewController.swift in Sources */ = {isa = PBXBuildFile; fileRef = 85378D9D274E664C007C5CBF /* PopoverMessageViewController.swift */; };
		85378DA0274E6F42007C5CBF /* NSNotificationName+EmailManager.swift in Sources */ = {isa = PBXBuildFile; fileRef = 85378D9F274E6F42007C5CBF /* NSNotificationName+EmailManager.swift */; };
		85378DA2274E7F25007C5CBF /* EmailManagerRequestDelegate.swift in Sources */ = {isa = PBXBuildFile; fileRef = 85378DA1274E7F25007C5CBF /* EmailManagerRequestDelegate.swift */; };
		8546DE6225C03056000CA5E1 /* UserAgentTests.swift in Sources */ = {isa = PBXBuildFile; fileRef = 8546DE6125C03056000CA5E1 /* UserAgentTests.swift */; };
		85480F8A25CDC360009424E3 /* MainMenu.storyboard in Resources */ = {isa = PBXBuildFile; fileRef = 85480F8925CDC360009424E3 /* MainMenu.storyboard */; };
		85480FBB25D181CB009424E3 /* ConfigurationDownloading.swift in Sources */ = {isa = PBXBuildFile; fileRef = 85480FBA25D181CB009424E3 /* ConfigurationDownloading.swift */; };
		85480FCF25D1AA22009424E3 /* ConfigurationStoring.swift in Sources */ = {isa = PBXBuildFile; fileRef = 85480FCE25D1AA22009424E3 /* ConfigurationStoring.swift */; };
		85589E7F27BBB8630038AD11 /* AddEditFavoriteViewController.swift in Sources */ = {isa = PBXBuildFile; fileRef = 85589E7927BBB8620038AD11 /* AddEditFavoriteViewController.swift */; };
		85589E8027BBB8630038AD11 /* AddEditFavoriteWindow.swift in Sources */ = {isa = PBXBuildFile; fileRef = 85589E7A27BBB8620038AD11 /* AddEditFavoriteWindow.swift */; };
		85589E8127BBB8630038AD11 /* HomePage.storyboard in Resources */ = {isa = PBXBuildFile; fileRef = 85589E7B27BBB8630038AD11 /* HomePage.storyboard */; };
		85589E8227BBB8630038AD11 /* HomePageView.swift in Sources */ = {isa = PBXBuildFile; fileRef = 85589E7C27BBB8630038AD11 /* HomePageView.swift */; };
		85589E8327BBB8630038AD11 /* HomePageViewController.swift in Sources */ = {isa = PBXBuildFile; fileRef = 85589E7D27BBB8630038AD11 /* HomePageViewController.swift */; };
		85589E8727BBB8F20038AD11 /* HomePageFavoritesModel.swift in Sources */ = {isa = PBXBuildFile; fileRef = 85589E8627BBB8F20038AD11 /* HomePageFavoritesModel.swift */; };
		85589E8B27BBBADC0038AD11 /* ColorExtensions.swift in Sources */ = {isa = PBXBuildFile; fileRef = 85589E8A27BBBADC0038AD11 /* ColorExtensions.swift */; };
		85589E8D27BBBB870038AD11 /* NavigationBar.storyboard in Resources */ = {isa = PBXBuildFile; fileRef = 85589E8C27BBBB870038AD11 /* NavigationBar.storyboard */; };
		85589E8F27BBBBF10038AD11 /* Main.storyboard in Resources */ = {isa = PBXBuildFile; fileRef = 85589E8E27BBBBF10038AD11 /* Main.storyboard */; };
		85589E9127BFB9810038AD11 /* HomePageRecentlyVisitedModel.swift in Sources */ = {isa = PBXBuildFile; fileRef = 85589E9027BFB9810038AD11 /* HomePageRecentlyVisitedModel.swift */; };
		85589E9427BFE1E70038AD11 /* FavoritesView.swift in Sources */ = {isa = PBXBuildFile; fileRef = 85589E9327BFE1E70038AD11 /* FavoritesView.swift */; };
		85589E9627BFE25D0038AD11 /* FailedAssertionView.swift in Sources */ = {isa = PBXBuildFile; fileRef = 85589E9527BFE25D0038AD11 /* FailedAssertionView.swift */; };
		85589E9827BFE2DA0038AD11 /* HoverButton.swift in Sources */ = {isa = PBXBuildFile; fileRef = 85589E9727BFE2DA0038AD11 /* HoverButton.swift */; };
		85589E9A27BFE3C30038AD11 /* FaviconView.swift in Sources */ = {isa = PBXBuildFile; fileRef = 85589E9927BFE3C30038AD11 /* FaviconView.swift */; };
		85589E9E27BFE4500038AD11 /* DefaultBrowserPromptView.swift in Sources */ = {isa = PBXBuildFile; fileRef = 85589E9D27BFE4500038AD11 /* DefaultBrowserPromptView.swift */; };
		85589EA027BFE60E0038AD11 /* MoreOrLessView.swift in Sources */ = {isa = PBXBuildFile; fileRef = 85589E9F27BFE60E0038AD11 /* MoreOrLessView.swift */; };
		85625994269C8F9600EE44BC /* PasswordManager.storyboard in Resources */ = {isa = PBXBuildFile; fileRef = 85625993269C8F9600EE44BC /* PasswordManager.storyboard */; };
		85625996269C953C00EE44BC /* PasswordManagementViewController.swift in Sources */ = {isa = PBXBuildFile; fileRef = 85625995269C953C00EE44BC /* PasswordManagementViewController.swift */; };
		85625998269C9C5F00EE44BC /* PasswordManagementPopover.swift in Sources */ = {isa = PBXBuildFile; fileRef = 85625997269C9C5F00EE44BC /* PasswordManagementPopover.swift */; };
		8562599A269CA0A600EE44BC /* NSRectExtension.swift in Sources */ = {isa = PBXBuildFile; fileRef = 85625999269CA0A600EE44BC /* NSRectExtension.swift */; };
		856C98D52570116900A22F1F /* NSWindow+Toast.swift in Sources */ = {isa = PBXBuildFile; fileRef = 856C98D42570116900A22F1F /* NSWindow+Toast.swift */; };
		856C98DF257014BD00A22F1F /* FileDownloadManager.swift in Sources */ = {isa = PBXBuildFile; fileRef = 856C98DE257014BD00A22F1F /* FileDownloadManager.swift */; };
		856CADF0271710F400E79BB0 /* HoverUserScript.swift in Sources */ = {isa = PBXBuildFile; fileRef = 856CADEF271710F400E79BB0 /* HoverUserScript.swift */; };
		85707F22276A32B600DC0649 /* CallToAction.swift in Sources */ = {isa = PBXBuildFile; fileRef = 85707F21276A32B600DC0649 /* CallToAction.swift */; };
		85707F24276A332A00DC0649 /* OnboardingButtonStyles.swift in Sources */ = {isa = PBXBuildFile; fileRef = 85707F23276A332A00DC0649 /* OnboardingButtonStyles.swift */; };
		85707F26276A335700DC0649 /* Onboarding.swift in Sources */ = {isa = PBXBuildFile; fileRef = 85707F25276A335700DC0649 /* Onboarding.swift */; };
		85707F28276A34D900DC0649 /* DaxSpeech.swift in Sources */ = {isa = PBXBuildFile; fileRef = 85707F27276A34D900DC0649 /* DaxSpeech.swift */; };
		85707F2A276A35FE00DC0649 /* ActionSpeech.swift in Sources */ = {isa = PBXBuildFile; fileRef = 85707F29276A35FE00DC0649 /* ActionSpeech.swift */; };
		85707F2C276A364E00DC0649 /* OnboardingFlow.swift in Sources */ = {isa = PBXBuildFile; fileRef = 85707F2B276A364E00DC0649 /* OnboardingFlow.swift */; };
		85707F2E276A394C00DC0649 /* ViewExtensions.swift in Sources */ = {isa = PBXBuildFile; fileRef = 85707F2D276A394C00DC0649 /* ViewExtensions.swift */; };
		85707F31276A7DCA00DC0649 /* OnboardingViewModel.swift in Sources */ = {isa = PBXBuildFile; fileRef = 85707F30276A7DCA00DC0649 /* OnboardingViewModel.swift */; };
		85799C1825DEBB3F0007EC87 /* Logging.swift in Sources */ = {isa = PBXBuildFile; fileRef = 85799C1725DEBB3F0007EC87 /* Logging.swift */; };
		857FFEC027D239DC00415E7A /* HyperLink.swift in Sources */ = {isa = PBXBuildFile; fileRef = 857FFEBF27D239DC00415E7A /* HyperLink.swift */; };
		8585B63826D6E66C00C1416F /* ButtonStyles.swift in Sources */ = {isa = PBXBuildFile; fileRef = 8585B63726D6E66C00C1416F /* ButtonStyles.swift */; };
		8589063A267BCD8E00D23B0D /* SaveCredentialsPopover.swift in Sources */ = {isa = PBXBuildFile; fileRef = 85890639267BCD8E00D23B0D /* SaveCredentialsPopover.swift */; };
		8589063C267BCDC000D23B0D /* SaveCredentialsViewController.swift in Sources */ = {isa = PBXBuildFile; fileRef = 8589063B267BCDC000D23B0D /* SaveCredentialsViewController.swift */; };
		858A797F26A79EAA00A75A42 /* UserText+PasswordManager.swift in Sources */ = {isa = PBXBuildFile; fileRef = 858A797E26A79EAA00A75A42 /* UserText+PasswordManager.swift */; };
		858A798326A8B75F00A75A42 /* CopyHandler.swift in Sources */ = {isa = PBXBuildFile; fileRef = 858A798226A8B75F00A75A42 /* CopyHandler.swift */; };
		858A798526A8BB5D00A75A42 /* NSTextViewExtension.swift in Sources */ = {isa = PBXBuildFile; fileRef = 858A798426A8BB5D00A75A42 /* NSTextViewExtension.swift */; };
		858A798826A99DBE00A75A42 /* PasswordManagementItemListModelTests.swift in Sources */ = {isa = PBXBuildFile; fileRef = 858A798726A99DBE00A75A42 /* PasswordManagementItemListModelTests.swift */; };
		858A798A26A9B35E00A75A42 /* PasswordManagementItemModelTests.swift in Sources */ = {isa = PBXBuildFile; fileRef = 858A798926A9B35E00A75A42 /* PasswordManagementItemModelTests.swift */; };
		859E7D6B27453BF3009C2B69 /* BookmarksExporter.swift in Sources */ = {isa = PBXBuildFile; fileRef = 859E7D6A27453BF3009C2B69 /* BookmarksExporter.swift */; };
		859E7D6D274548F2009C2B69 /* BookmarksExporterTests.swift in Sources */ = {isa = PBXBuildFile; fileRef = 859E7D6C274548F2009C2B69 /* BookmarksExporterTests.swift */; };
		85A0116925AF1D8900FA6A0C /* FindInPageViewController.swift in Sources */ = {isa = PBXBuildFile; fileRef = 85A0116825AF1D8900FA6A0C /* FindInPageViewController.swift */; };
		85A0117425AF2EDF00FA6A0C /* FindInPage.storyboard in Resources */ = {isa = PBXBuildFile; fileRef = 85A0117325AF2EDF00FA6A0C /* FindInPage.storyboard */; };
		85A0118225AF60E700FA6A0C /* FindInPageModel.swift in Sources */ = {isa = PBXBuildFile; fileRef = 85A0118125AF60E700FA6A0C /* FindInPageModel.swift */; };
		85A011EA25B4D4CA00FA6A0C /* FindInPageUserScript.swift in Sources */ = {isa = PBXBuildFile; fileRef = 85A011E925B4D4CA00FA6A0C /* FindInPageUserScript.swift */; };
		85AC3AEF25D5CE9800C7D2AA /* UserScripts.swift in Sources */ = {isa = PBXBuildFile; fileRef = 85AC3AEE25D5CE9800C7D2AA /* UserScripts.swift */; };
		85AC3AF725D5DBFD00C7D2AA /* DataExtension.swift in Sources */ = {isa = PBXBuildFile; fileRef = 85AC3AF625D5DBFD00C7D2AA /* DataExtension.swift */; };
		85AC3B0525D6B1D800C7D2AA /* ScriptSourceProviding.swift in Sources */ = {isa = PBXBuildFile; fileRef = 85AC3B0425D6B1D800C7D2AA /* ScriptSourceProviding.swift */; };
		85AC3B1725D9BC1A00C7D2AA /* ConfigurationDownloaderTests.swift in Sources */ = {isa = PBXBuildFile; fileRef = 85AC3B1625D9BC1A00C7D2AA /* ConfigurationDownloaderTests.swift */; };
		85AC3B3525DA82A600C7D2AA /* DataTaskProviding.swift in Sources */ = {isa = PBXBuildFile; fileRef = 85AC3B3425DA82A600C7D2AA /* DataTaskProviding.swift */; };
		85AC3B4925DAC9BD00C7D2AA /* ConfigurationStorageTests.swift in Sources */ = {isa = PBXBuildFile; fileRef = 85AC3B4825DAC9BD00C7D2AA /* ConfigurationStorageTests.swift */; };
		85AC7AD927BD625000FFB69B /* HomePageAssets.xcassets in Resources */ = {isa = PBXBuildFile; fileRef = 85AC7AD827BD625000FFB69B /* HomePageAssets.xcassets */; };
		85AC7ADB27BD628400FFB69B /* HomePage.swift in Sources */ = {isa = PBXBuildFile; fileRef = 85AC7ADA27BD628400FFB69B /* HomePage.swift */; };
		85AC7ADD27BEB6EE00FFB69B /* HomePageDefaultBrowserModel.swift in Sources */ = {isa = PBXBuildFile; fileRef = 85AC7ADC27BEB6EE00FFB69B /* HomePageDefaultBrowserModel.swift */; };
		85AE2FF224A33A2D002D507F /* WebKit.framework in Frameworks */ = {isa = PBXBuildFile; fileRef = 85AE2FF124A33A2D002D507F /* WebKit.framework */; };
		85B7184A27677C2D00B4277F /* Onboarding.storyboard in Resources */ = {isa = PBXBuildFile; fileRef = 85B7184927677C2D00B4277F /* Onboarding.storyboard */; };
		85B7184C27677C6500B4277F /* OnboardingViewController.swift in Sources */ = {isa = PBXBuildFile; fileRef = 85B7184B27677C6500B4277F /* OnboardingViewController.swift */; };
		85B7184E27677CBB00B4277F /* RootView.swift in Sources */ = {isa = PBXBuildFile; fileRef = 85B7184D27677CBB00B4277F /* RootView.swift */; };
		85C48CCC278D808F00D3263E /* NSAttributedStringExtension.swift in Sources */ = {isa = PBXBuildFile; fileRef = 85C48CCB278D808F00D3263E /* NSAttributedStringExtension.swift */; };
		85C48CD127908C1000D3263E /* BrowserImportMoreInfoViewController.swift in Sources */ = {isa = PBXBuildFile; fileRef = 85C48CD027908C1000D3263E /* BrowserImportMoreInfoViewController.swift */; };
		85C5991B27D10CF000E605B2 /* FireAnimationView.swift in Sources */ = {isa = PBXBuildFile; fileRef = 85C5991A27D10CF000E605B2 /* FireAnimationView.swift */; };
		85C6A29625CC1FFD00EEB5F1 /* UserDefaultsWrapper.swift in Sources */ = {isa = PBXBuildFile; fileRef = 85C6A29525CC1FFD00EEB5F1 /* UserDefaultsWrapper.swift */; };
		85CC1D7B26A05ECF0062F04E /* PasswordManagementItemListModel.swift in Sources */ = {isa = PBXBuildFile; fileRef = 85CC1D7A26A05ECF0062F04E /* PasswordManagementItemListModel.swift */; };
		85CC1D7D26A05F250062F04E /* PasswordManagementItemModel.swift in Sources */ = {isa = PBXBuildFile; fileRef = 85CC1D7C26A05F250062F04E /* PasswordManagementItemModel.swift */; };
		85D33F1225C82EB3002B91A6 /* ConfigurationManager.swift in Sources */ = {isa = PBXBuildFile; fileRef = 85D33F1125C82EB3002B91A6 /* ConfigurationManager.swift */; };
		85D438B6256E7C9E00F3BAF8 /* ContextMenuUserScript.swift in Sources */ = {isa = PBXBuildFile; fileRef = 85D438B5256E7C9E00F3BAF8 /* ContextMenuUserScript.swift */; };
		85D885B026A590A90077C374 /* NSNotificationName+PasswordManager.swift in Sources */ = {isa = PBXBuildFile; fileRef = 85D885AF26A590A90077C374 /* NSNotificationName+PasswordManager.swift */; };
		85D885B326A5A9DE0077C374 /* NSAlert+PasswordManager.swift in Sources */ = {isa = PBXBuildFile; fileRef = 85D885B226A5A9DE0077C374 /* NSAlert+PasswordManager.swift */; };
		85F0FF1327CFAB04001C7C6E /* RecentlyVisitedView.swift in Sources */ = {isa = PBXBuildFile; fileRef = 85F0FF1227CFAB04001C7C6E /* RecentlyVisitedView.swift */; };
		85F1B0C925EF9759004792B6 /* URLEventHandlerTests.swift in Sources */ = {isa = PBXBuildFile; fileRef = 85F1B0C825EF9759004792B6 /* URLEventHandlerTests.swift */; };
		85F487B5276A8F2E003CE668 /* OnboardingTests.swift in Sources */ = {isa = PBXBuildFile; fileRef = 85F487B4276A8F2E003CE668 /* OnboardingTests.swift */; };
		85F69B3C25EDE81F00978E59 /* URLExtensionTests.swift in Sources */ = {isa = PBXBuildFile; fileRef = 85F69B3B25EDE81F00978E59 /* URLExtensionTests.swift */; };
		85FF55C825F82E4F00E2AB99 /* Lottie in Frameworks */ = {isa = PBXBuildFile; productRef = 85FF55C725F82E4F00E2AB99 /* Lottie */; };
		9807F645278CA16F00E1547B /* BrowserServicesKit in Frameworks */ = {isa = PBXBuildFile; productRef = 9807F644278CA16F00E1547B /* BrowserServicesKit */; };
		9812D895276CEDA5004B6181 /* ContentBlockerRulesLists.swift in Sources */ = {isa = PBXBuildFile; fileRef = 9812D894276CEDA5004B6181 /* ContentBlockerRulesLists.swift */; };
		9826B0A02747DF3D0092F683 /* ContentBlocking.swift in Sources */ = {isa = PBXBuildFile; fileRef = 9826B09F2747DF3D0092F683 /* ContentBlocking.swift */; };
		9826B0A22747DFEB0092F683 /* AppPrivacyConfigurationDataProvider.swift in Sources */ = {isa = PBXBuildFile; fileRef = 9826B0A12747DFEB0092F683 /* AppPrivacyConfigurationDataProvider.swift */; };
		9833912F27AAA3CE00DAF119 /* AppTrackerDataSetProvider.swift in Sources */ = {isa = PBXBuildFile; fileRef = 9833912E27AAA3CE00DAF119 /* AppTrackerDataSetProvider.swift */; };
		9833913127AAA4B500DAF119 /* trackerData.json in Resources */ = {isa = PBXBuildFile; fileRef = 9833913027AAA4B500DAF119 /* trackerData.json */; };
		9833913327AAAEEE00DAF119 /* EmbeddedTrackerDataTests.swift in Sources */ = {isa = PBXBuildFile; fileRef = 9833913227AAAEEE00DAF119 /* EmbeddedTrackerDataTests.swift */; };
		983DFB2528B67036006B7E34 /* UserContentUpdating.swift in Sources */ = {isa = PBXBuildFile; fileRef = 983DFB2428B67036006B7E34 /* UserContentUpdating.swift */; };
		98EB5D1027516A4800681FE6 /* AppPrivacyConfigurationTests.swift in Sources */ = {isa = PBXBuildFile; fileRef = 98EB5D0F27516A4800681FE6 /* AppPrivacyConfigurationTests.swift */; };
		AA06B6B72672AF8100F541C5 /* Sparkle in Frameworks */ = {isa = PBXBuildFile; productRef = AA06B6B62672AF8100F541C5 /* Sparkle */; };
		AA0877B826D5160D00B05660 /* SafariVersionReaderTests.swift in Sources */ = {isa = PBXBuildFile; fileRef = AA0877B726D5160D00B05660 /* SafariVersionReaderTests.swift */; };
		AA0877BA26D5161D00B05660 /* WebKitVersionProviderTests.swift in Sources */ = {isa = PBXBuildFile; fileRef = AA0877B926D5161D00B05660 /* WebKitVersionProviderTests.swift */; };
		AA0F3DB7261A566C0077F2D9 /* SuggestionLoadingMock.swift in Sources */ = {isa = PBXBuildFile; fileRef = AA0F3DB6261A566C0077F2D9 /* SuggestionLoadingMock.swift */; };
		AA13DCB4271480B0006D48D3 /* FirePopoverViewModel.swift in Sources */ = {isa = PBXBuildFile; fileRef = AA13DCB3271480B0006D48D3 /* FirePopoverViewModel.swift */; };
		AA222CB92760F74E00321475 /* FaviconReferenceCache.swift in Sources */ = {isa = PBXBuildFile; fileRef = AA222CB82760F74E00321475 /* FaviconReferenceCache.swift */; };
		AA2CB12D2587BB5600AA6FBE /* TabBarFooter.xib in Resources */ = {isa = PBXBuildFile; fileRef = AA2CB12C2587BB5600AA6FBE /* TabBarFooter.xib */; };
		AA2CB1352587C29500AA6FBE /* TabBarFooter.swift in Sources */ = {isa = PBXBuildFile; fileRef = AA2CB1342587C29500AA6FBE /* TabBarFooter.swift */; };
		AA34396C2754D4E300B241FA /* shield.json in Resources */ = {isa = PBXBuildFile; fileRef = AA34396A2754D4E200B241FA /* shield.json */; };
		AA34396D2754D4E300B241FA /* shield-dot.json in Resources */ = {isa = PBXBuildFile; fileRef = AA34396B2754D4E300B241FA /* shield-dot.json */; };
		AA3439702754D4E900B241FA /* dark-shield-dot.json in Resources */ = {isa = PBXBuildFile; fileRef = AA34396E2754D4E900B241FA /* dark-shield-dot.json */; };
		AA3439712754D4E900B241FA /* dark-shield.json in Resources */ = {isa = PBXBuildFile; fileRef = AA34396F2754D4E900B241FA /* dark-shield.json */; };
		AA3439782754D55100B241FA /* dark-trackers-2.json in Resources */ = {isa = PBXBuildFile; fileRef = AA3439722754D55100B241FA /* dark-trackers-2.json */; };
		AA3439792754D55100B241FA /* trackers-1.json in Resources */ = {isa = PBXBuildFile; fileRef = AA3439732754D55100B241FA /* trackers-1.json */; };
		AA34397A2754D55100B241FA /* trackers-2.json in Resources */ = {isa = PBXBuildFile; fileRef = AA3439742754D55100B241FA /* trackers-2.json */; };
		AA34397B2754D55100B241FA /* trackers-3.json in Resources */ = {isa = PBXBuildFile; fileRef = AA3439752754D55100B241FA /* trackers-3.json */; };
		AA34397C2754D55100B241FA /* dark-trackers-1.json in Resources */ = {isa = PBXBuildFile; fileRef = AA3439762754D55100B241FA /* dark-trackers-1.json */; };
		AA34397D2754D55100B241FA /* dark-trackers-3.json in Resources */ = {isa = PBXBuildFile; fileRef = AA3439772754D55100B241FA /* dark-trackers-3.json */; };
		AA3863C527A1E28F00749AB5 /* Feedback.storyboard in Resources */ = {isa = PBXBuildFile; fileRef = AA3863C427A1E28F00749AB5 /* Feedback.storyboard */; };
		AA3D531527A1ED9300074EC1 /* FeedbackWindow.swift in Sources */ = {isa = PBXBuildFile; fileRef = AA3D531427A1ED9300074EC1 /* FeedbackWindow.swift */; };
		AA3D531727A1EEED00074EC1 /* FeedbackViewController.swift in Sources */ = {isa = PBXBuildFile; fileRef = AA3D531627A1EEED00074EC1 /* FeedbackViewController.swift */; };
		AA3D531B27A2F57E00074EC1 /* Feedback.swift in Sources */ = {isa = PBXBuildFile; fileRef = AA3D531A27A2F57E00074EC1 /* Feedback.swift */; };
		AA3D531D27A2F58F00074EC1 /* FeedbackSender.swift in Sources */ = {isa = PBXBuildFile; fileRef = AA3D531C27A2F58F00074EC1 /* FeedbackSender.swift */; };
		AA3F895324C18AD500628DDE /* SuggestionViewModel.swift in Sources */ = {isa = PBXBuildFile; fileRef = AA3F895224C18AD500628DDE /* SuggestionViewModel.swift */; };
		AA4BBA3B25C58FA200C4FB0F /* MainMenu.swift in Sources */ = {isa = PBXBuildFile; fileRef = AA4BBA3A25C58FA200C4FB0F /* MainMenu.swift */; };
		AA4D700725545EF800C3411E /* URLEventHandler.swift in Sources */ = {isa = PBXBuildFile; fileRef = AA4D700625545EF800C3411E /* URLEventHandler.swift */; };
		AA4FF40C2624751A004E2377 /* GrammarFeaturesManager.swift in Sources */ = {isa = PBXBuildFile; fileRef = AA4FF40B2624751A004E2377 /* GrammarFeaturesManager.swift */; };
		AA512D1424D99D9800230283 /* FaviconManager.swift in Sources */ = {isa = PBXBuildFile; fileRef = AA512D1324D99D9800230283 /* FaviconManager.swift */; };
		AA585D82248FD31100E9A3E2 /* AppDelegate.swift in Sources */ = {isa = PBXBuildFile; fileRef = AA585D81248FD31100E9A3E2 /* AppDelegate.swift */; };
		AA585D84248FD31100E9A3E2 /* BrowserTabViewController.swift in Sources */ = {isa = PBXBuildFile; fileRef = AA585D83248FD31100E9A3E2 /* BrowserTabViewController.swift */; };
		AA585D86248FD31400E9A3E2 /* Assets.xcassets in Resources */ = {isa = PBXBuildFile; fileRef = AA585D85248FD31400E9A3E2 /* Assets.xcassets */; };
		AA585DAF2490E6E600E9A3E2 /* MainViewController.swift in Sources */ = {isa = PBXBuildFile; fileRef = AA585DAE2490E6E600E9A3E2 /* MainViewController.swift */; };
		AA5C1DD1285A154E0089850C /* RecentlyClosedMenu.swift in Sources */ = {isa = PBXBuildFile; fileRef = AA5C1DD0285A154E0089850C /* RecentlyClosedMenu.swift */; };
		AA5C1DD3285A217F0089850C /* RecentlyClosedCacheItem.swift in Sources */ = {isa = PBXBuildFile; fileRef = AA5C1DD2285A217F0089850C /* RecentlyClosedCacheItem.swift */; };
		AA5C1DD5285C780C0089850C /* RecentlyClosedCoordinator.swift in Sources */ = {isa = PBXBuildFile; fileRef = AA5C1DD4285C780C0089850C /* RecentlyClosedCoordinator.swift */; };
		AA5C8F59258FE21F00748EB7 /* NSTextFieldExtension.swift in Sources */ = {isa = PBXBuildFile; fileRef = AA5C8F58258FE21F00748EB7 /* NSTextFieldExtension.swift */; };
		AA5C8F5E2590EEE800748EB7 /* NSPointExtension.swift in Sources */ = {isa = PBXBuildFile; fileRef = AA5C8F5D2590EEE800748EB7 /* NSPointExtension.swift */; };
		AA5C8F632591021700748EB7 /* NSApplicationExtension.swift in Sources */ = {isa = PBXBuildFile; fileRef = AA5C8F622591021700748EB7 /* NSApplicationExtension.swift */; };
		AA5D6DAC24A340F700C6FBCE /* WebViewStateObserver.swift in Sources */ = {isa = PBXBuildFile; fileRef = AA5D6DAB24A340F700C6FBCE /* WebViewStateObserver.swift */; };
		AA5FA697275F90C400DCE9C9 /* FaviconImageCache.swift in Sources */ = {isa = PBXBuildFile; fileRef = AA5FA696275F90C400DCE9C9 /* FaviconImageCache.swift */; };
		AA5FA69A275F91C700DCE9C9 /* Favicon.swift in Sources */ = {isa = PBXBuildFile; fileRef = AA5FA699275F91C700DCE9C9 /* Favicon.swift */; };
		AA5FA69D275F945C00DCE9C9 /* FaviconStore.swift in Sources */ = {isa = PBXBuildFile; fileRef = AA5FA69C275F945C00DCE9C9 /* FaviconStore.swift */; };
		AA5FA6A0275F948900DCE9C9 /* Favicons.xcdatamodeld in Sources */ = {isa = PBXBuildFile; fileRef = AA5FA69E275F948900DCE9C9 /* Favicons.xcdatamodeld */; };
		AA6197C4276B314D008396F0 /* FaviconUrlReference.swift in Sources */ = {isa = PBXBuildFile; fileRef = AA6197C3276B314D008396F0 /* FaviconUrlReference.swift */; };
		AA6197C6276B3168008396F0 /* FaviconHostReference.swift in Sources */ = {isa = PBXBuildFile; fileRef = AA6197C5276B3168008396F0 /* FaviconHostReference.swift */; };
		AA61C0D02722159B00E6B681 /* FireInfoViewController.swift in Sources */ = {isa = PBXBuildFile; fileRef = AA61C0CF2722159B00E6B681 /* FireInfoViewController.swift */; };
		AA61C0D22727F59B00E6B681 /* ArrayExtension.swift in Sources */ = {isa = PBXBuildFile; fileRef = AA61C0D12727F59B00E6B681 /* ArrayExtension.swift */; };
		AA63745424C9BF9A00AB2AC4 /* SuggestionContainerTests.swift in Sources */ = {isa = PBXBuildFile; fileRef = AA63745324C9BF9A00AB2AC4 /* SuggestionContainerTests.swift */; };
		AA64777D28E63B1F006C9AF2 /* youtube-inject-bundle.js in Resources */ = {isa = PBXBuildFile; fileRef = AA64777C28E63B1F006C9AF2 /* youtube-inject-bundle.js */; };
		AA652CB125DD825B009059CC /* LocalBookmarkStoreTests.swift in Sources */ = {isa = PBXBuildFile; fileRef = AA652CB025DD825B009059CC /* LocalBookmarkStoreTests.swift */; };
		AA652CCE25DD9071009059CC /* BookmarkListTests.swift in Sources */ = {isa = PBXBuildFile; fileRef = AA652CCD25DD9071009059CC /* BookmarkListTests.swift */; };
		AA652CD325DDA6E9009059CC /* LocalBookmarkManagerTests.swift in Sources */ = {isa = PBXBuildFile; fileRef = AA652CD225DDA6E9009059CC /* LocalBookmarkManagerTests.swift */; };
		AA652CDB25DDAB32009059CC /* BookmarkStoreMock.swift in Sources */ = {isa = PBXBuildFile; fileRef = AA652CDA25DDAB32009059CC /* BookmarkStoreMock.swift */; };
		AA6820E425502F19005ED0D5 /* WebsiteDataStore.swift in Sources */ = {isa = PBXBuildFile; fileRef = AA6820E325502F19005ED0D5 /* WebsiteDataStore.swift */; };
		AA6820EB25503D6A005ED0D5 /* Fire.swift in Sources */ = {isa = PBXBuildFile; fileRef = AA6820EA25503D6A005ED0D5 /* Fire.swift */; };
		AA6820F125503DA9005ED0D5 /* FireViewModel.swift in Sources */ = {isa = PBXBuildFile; fileRef = AA6820F025503DA9005ED0D5 /* FireViewModel.swift */; };
		AA68C3D32490ED62001B8783 /* NavigationBarViewController.swift in Sources */ = {isa = PBXBuildFile; fileRef = AA68C3D22490ED62001B8783 /* NavigationBarViewController.swift */; };
		AA68C3D72490F821001B8783 /* README.md in Resources */ = {isa = PBXBuildFile; fileRef = AA68C3D62490F821001B8783 /* README.md */; };
		AA693E5E2696E5B90007BB78 /* CrashReports.storyboard in Resources */ = {isa = PBXBuildFile; fileRef = AA693E5D2696E5B90007BB78 /* CrashReports.storyboard */; };
		AA6AD95B2704B6DB00159F8A /* FirePopoverViewController.swift in Sources */ = {isa = PBXBuildFile; fileRef = AA6AD95A2704B6DB00159F8A /* FirePopoverViewController.swift */; };
		AA6EF9AD25066F42004754E6 /* WindowsManager.swift in Sources */ = {isa = PBXBuildFile; fileRef = AA6EF9AC25066F42004754E6 /* WindowsManager.swift */; };
		AA6EF9B3250785D5004754E6 /* NSMenuExtension.swift in Sources */ = {isa = PBXBuildFile; fileRef = AA6EF9B2250785D5004754E6 /* NSMenuExtension.swift */; };
		AA6EF9B525081B4C004754E6 /* MainMenuActions.swift in Sources */ = {isa = PBXBuildFile; fileRef = AA6EF9B425081B4C004754E6 /* MainMenuActions.swift */; };
		AA6FFB4424DC33320028F4D0 /* NSViewExtension.swift in Sources */ = {isa = PBXBuildFile; fileRef = AA6FFB4324DC33320028F4D0 /* NSViewExtension.swift */; };
		AA6FFB4624DC3B5A0028F4D0 /* WebView.swift in Sources */ = {isa = PBXBuildFile; fileRef = AA6FFB4524DC3B5A0028F4D0 /* WebView.swift */; };
		AA72D5FE25FFF94E00C77619 /* NSMenuItemExtension.swift in Sources */ = {isa = PBXBuildFile; fileRef = AA72D5FD25FFF94E00C77619 /* NSMenuItemExtension.swift */; };
		AA7412B224D0B3AC00D22FE0 /* TabBarViewItem.swift in Sources */ = {isa = PBXBuildFile; fileRef = AA7412B024D0B3AC00D22FE0 /* TabBarViewItem.swift */; };
		AA7412B324D0B3AC00D22FE0 /* TabBarViewItem.xib in Resources */ = {isa = PBXBuildFile; fileRef = AA7412B124D0B3AC00D22FE0 /* TabBarViewItem.xib */; };
		AA7412B524D1536B00D22FE0 /* MainWindowController.swift in Sources */ = {isa = PBXBuildFile; fileRef = AA7412B424D1536B00D22FE0 /* MainWindowController.swift */; };
		AA7412B724D1687000D22FE0 /* TabBarScrollView.swift in Sources */ = {isa = PBXBuildFile; fileRef = AA7412B624D1687000D22FE0 /* TabBarScrollView.swift */; };
		AA7412BD24D2BEEE00D22FE0 /* MainWindow.swift in Sources */ = {isa = PBXBuildFile; fileRef = AA7412BC24D2BEEE00D22FE0 /* MainWindow.swift */; };
		AA75A0AE26F3500C0086B667 /* PrivacyIconViewModel.swift in Sources */ = {isa = PBXBuildFile; fileRef = AA75A0AD26F3500C0086B667 /* PrivacyIconViewModel.swift */; };
		AA7E9176286DB05D00AB6B62 /* RecentlyClosedCoordinatorMock.swift in Sources */ = {isa = PBXBuildFile; fileRef = AA7E9175286DB05D00AB6B62 /* RecentlyClosedCoordinatorMock.swift */; };
		AA7E919728746BCC00AB6B62 /* HistoryMenu.swift in Sources */ = {isa = PBXBuildFile; fileRef = AA7E919628746BCC00AB6B62 /* HistoryMenu.swift */; };
		AA7E919A2875B39300AB6B62 /* Visit.swift in Sources */ = {isa = PBXBuildFile; fileRef = AA7E91992875B39300AB6B62 /* Visit.swift */; };
		AA7E919C2875C65000AB6B62 /* Stored.swift in Sources */ = {isa = PBXBuildFile; fileRef = AA7E919B2875C65000AB6B62 /* Stored.swift */; };
		AA7E919F287872EA00AB6B62 /* VisitViewModel.swift in Sources */ = {isa = PBXBuildFile; fileRef = AA7E919E287872EA00AB6B62 /* VisitViewModel.swift */; };
		AA7EB6DF27E7C57D00036718 /* MouseOverAnimationButton.swift in Sources */ = {isa = PBXBuildFile; fileRef = AA7EB6DE27E7C57D00036718 /* MouseOverAnimationButton.swift */; };
		AA7EB6E227E7D05500036718 /* flame-mouse-over.json in Resources */ = {isa = PBXBuildFile; fileRef = AA7EB6E027E7D05500036718 /* flame-mouse-over.json */; };
		AA7EB6E327E7D05500036718 /* dark-flame-mouse-over.json in Resources */ = {isa = PBXBuildFile; fileRef = AA7EB6E127E7D05500036718 /* dark-flame-mouse-over.json */; };
		AA7EB6E527E7D6DC00036718 /* AnimationView.swift in Sources */ = {isa = PBXBuildFile; fileRef = AA7EB6E427E7D6DC00036718 /* AnimationView.swift */; };
		AA7EB6E727E8809D00036718 /* shield-mouse-over.json in Resources */ = {isa = PBXBuildFile; fileRef = AA7EB6E627E8809D00036718 /* shield-mouse-over.json */; };
		AA7EB6E927E880A600036718 /* shield-dot-mouse-over.json in Resources */ = {isa = PBXBuildFile; fileRef = AA7EB6E827E880A600036718 /* shield-dot-mouse-over.json */; };
		AA7EB6EB27E880AE00036718 /* dark-shield-mouse-over.json in Resources */ = {isa = PBXBuildFile; fileRef = AA7EB6EA27E880AE00036718 /* dark-shield-mouse-over.json */; };
		AA7EB6ED27E880B600036718 /* dark-shield-dot-mouse-over.json in Resources */ = {isa = PBXBuildFile; fileRef = AA7EB6EC27E880B600036718 /* dark-shield-dot-mouse-over.json */; };
		AA80EC54256BE3BC007083E7 /* UserText.swift in Sources */ = {isa = PBXBuildFile; fileRef = AA80EC53256BE3BC007083E7 /* UserText.swift */; };
		AA80EC67256C4691007083E7 /* BrowserTab.storyboard in Resources */ = {isa = PBXBuildFile; fileRef = AA80EC69256C4691007083E7 /* BrowserTab.storyboard */; };
		AA80EC73256C46A2007083E7 /* Suggestion.storyboard in Resources */ = {isa = PBXBuildFile; fileRef = AA80EC75256C46A2007083E7 /* Suggestion.storyboard */; };
		AA80EC79256C46AA007083E7 /* TabBar.storyboard in Resources */ = {isa = PBXBuildFile; fileRef = AA80EC7B256C46AA007083E7 /* TabBar.storyboard */; };
		AA80EC89256C49B8007083E7 /* Localizable.strings in Resources */ = {isa = PBXBuildFile; fileRef = AA80EC8B256C49B8007083E7 /* Localizable.strings */; };
		AA80EC8F256C49BC007083E7 /* Localizable.stringsdict in Resources */ = {isa = PBXBuildFile; fileRef = AA80EC91256C49BC007083E7 /* Localizable.stringsdict */; };
		AA840A9827319D1600E63CDD /* FirePopoverWrapperViewController.swift in Sources */ = {isa = PBXBuildFile; fileRef = AA840A9727319D1600E63CDD /* FirePopoverWrapperViewController.swift */; };
		AA88D14B252A557100980B4E /* URLRequestExtension.swift in Sources */ = {isa = PBXBuildFile; fileRef = AA88D14A252A557100980B4E /* URLRequestExtension.swift */; };
		AA8EDF2424923E980071C2E8 /* URLExtension.swift in Sources */ = {isa = PBXBuildFile; fileRef = AA8EDF2324923E980071C2E8 /* URLExtension.swift */; };
		AA8EDF2724923EC70071C2E8 /* StringExtension.swift in Sources */ = {isa = PBXBuildFile; fileRef = AA8EDF2624923EC70071C2E8 /* StringExtension.swift */; };
		AA91F83927076F1900771A0D /* PrivacyIconViewModelTests.swift in Sources */ = {isa = PBXBuildFile; fileRef = AA91F83827076F1900771A0D /* PrivacyIconViewModelTests.swift */; };
		AA92126F25ACCB1100600CD4 /* ErrorExtension.swift in Sources */ = {isa = PBXBuildFile; fileRef = AA92126E25ACCB1100600CD4 /* ErrorExtension.swift */; };
		AA92127725ADA07900600CD4 /* WKWebViewExtension.swift in Sources */ = {isa = PBXBuildFile; fileRef = AA92127625ADA07900600CD4 /* WKWebViewExtension.swift */; };
		AA97BF4625135DD30014931A /* ApplicationDockMenu.swift in Sources */ = {isa = PBXBuildFile; fileRef = AA97BF4525135DD30014931A /* ApplicationDockMenu.swift */; };
		AA9B7C7E26A06E040008D425 /* TrackerInfo.swift in Sources */ = {isa = PBXBuildFile; fileRef = AA9B7C7D26A06E040008D425 /* TrackerInfo.swift */; };
		AA9B7C8326A197A00008D425 /* ServerTrust.swift in Sources */ = {isa = PBXBuildFile; fileRef = AA9B7C8226A197A00008D425 /* ServerTrust.swift */; };
		AA9B7C8526A199B60008D425 /* ServerTrustViewModel.swift in Sources */ = {isa = PBXBuildFile; fileRef = AA9B7C8426A199B60008D425 /* ServerTrustViewModel.swift */; };
		AA9C362825518C44004B1BA3 /* WebsiteDataStoreMock.swift in Sources */ = {isa = PBXBuildFile; fileRef = AA9C362725518C44004B1BA3 /* WebsiteDataStoreMock.swift */; };
		AA9C363025518CA9004B1BA3 /* FireTests.swift in Sources */ = {isa = PBXBuildFile; fileRef = AA9C362F25518CA9004B1BA3 /* FireTests.swift */; };
		AA9E9A5625A3AE8400D1959D /* NSWindowExtension.swift in Sources */ = {isa = PBXBuildFile; fileRef = AA9E9A5525A3AE8400D1959D /* NSWindowExtension.swift */; };
		AA9E9A5E25A4867200D1959D /* TabDragAndDropManager.swift in Sources */ = {isa = PBXBuildFile; fileRef = AA9E9A5D25A4867200D1959D /* TabDragAndDropManager.swift */; };
		AA9FF95924A1ECF20039E328 /* Tab.swift in Sources */ = {isa = PBXBuildFile; fileRef = AA9FF95824A1ECF20039E328 /* Tab.swift */; };
		AA9FF95B24A1EFC20039E328 /* TabViewModel.swift in Sources */ = {isa = PBXBuildFile; fileRef = AA9FF95A24A1EFC20039E328 /* TabViewModel.swift */; };
		AA9FF95D24A1FA1C0039E328 /* TabCollection.swift in Sources */ = {isa = PBXBuildFile; fileRef = AA9FF95C24A1FA1C0039E328 /* TabCollection.swift */; };
		AA9FF95F24A1FB690039E328 /* TabCollectionViewModel.swift in Sources */ = {isa = PBXBuildFile; fileRef = AA9FF95E24A1FB680039E328 /* TabCollectionViewModel.swift */; };
		AAA0CC33252F181A0079BC96 /* NavigationButtonMenuDelegate.swift in Sources */ = {isa = PBXBuildFile; fileRef = AAA0CC32252F181A0079BC96 /* NavigationButtonMenuDelegate.swift */; };
		AAA0CC3C25337FAB0079BC96 /* WKBackForwardListItemViewModel.swift in Sources */ = {isa = PBXBuildFile; fileRef = AAA0CC3B25337FAB0079BC96 /* WKBackForwardListItemViewModel.swift */; };
		AAA0CC472533833C0079BC96 /* MoreOptionsMenu.swift in Sources */ = {isa = PBXBuildFile; fileRef = AAA0CC462533833C0079BC96 /* MoreOptionsMenu.swift */; };
		AAA0CC572539EBC90079BC96 /* FaviconUserScript.swift in Sources */ = {isa = PBXBuildFile; fileRef = AAA0CC562539EBC90079BC96 /* FaviconUserScript.swift */; };
		AAA0CC6A253CC43C0079BC96 /* WKUserContentControllerExtension.swift in Sources */ = {isa = PBXBuildFile; fileRef = AAA0CC69253CC43C0079BC96 /* WKUserContentControllerExtension.swift */; };
		AAA892EA250A4CEF005B37B2 /* WindowControllersManager.swift in Sources */ = {isa = PBXBuildFile; fileRef = AAA892E9250A4CEF005B37B2 /* WindowControllersManager.swift */; };
		AAAB9114288EB1D600A057A9 /* CleanThisHistoryMenuItem.swift in Sources */ = {isa = PBXBuildFile; fileRef = AAAB9113288EB1D600A057A9 /* CleanThisHistoryMenuItem.swift */; };
		AAAB9116288EB46B00A057A9 /* VisitMenuItem.swift in Sources */ = {isa = PBXBuildFile; fileRef = AAAB9115288EB46B00A057A9 /* VisitMenuItem.swift */; };
		AAADFD06264AA282001555EA /* TimeIntervalExtension.swift in Sources */ = {isa = PBXBuildFile; fileRef = AAADFD05264AA282001555EA /* TimeIntervalExtension.swift */; };
		AAB549DF25DAB8F80058460B /* BookmarkViewModel.swift in Sources */ = {isa = PBXBuildFile; fileRef = AAB549DE25DAB8F80058460B /* BookmarkViewModel.swift */; };
		AAB7320726DD0C37002FACF9 /* Fire.storyboard in Resources */ = {isa = PBXBuildFile; fileRef = AAB7320626DD0C37002FACF9 /* Fire.storyboard */; };
		AAB7320926DD0CD9002FACF9 /* FireViewController.swift in Sources */ = {isa = PBXBuildFile; fileRef = AAB7320826DD0CD9002FACF9 /* FireViewController.swift */; };
		AAB8203C26B2DE0D00788AC3 /* SuggestionListCharacteristics.swift in Sources */ = {isa = PBXBuildFile; fileRef = AAB8203B26B2DE0D00788AC3 /* SuggestionListCharacteristics.swift */; };
		AABAF59C260A7D130085060C /* FaviconManagerMock.swift in Sources */ = {isa = PBXBuildFile; fileRef = AABAF59B260A7D130085060C /* FaviconManagerMock.swift */; };
		AABEE69A24A902A90043105B /* SuggestionContainerViewModel.swift in Sources */ = {isa = PBXBuildFile; fileRef = AABEE69924A902A90043105B /* SuggestionContainerViewModel.swift */; };
		AABEE69C24A902BB0043105B /* SuggestionContainer.swift in Sources */ = {isa = PBXBuildFile; fileRef = AABEE69B24A902BB0043105B /* SuggestionContainer.swift */; };
		AABEE6A524AA0A7F0043105B /* SuggestionViewController.swift in Sources */ = {isa = PBXBuildFile; fileRef = AABEE6A424AA0A7F0043105B /* SuggestionViewController.swift */; };
		AABEE6A924AB4B910043105B /* SuggestionTableCellView.swift in Sources */ = {isa = PBXBuildFile; fileRef = AABEE6A824AB4B910043105B /* SuggestionTableCellView.swift */; };
		AABEE6AB24ACA0F90043105B /* SuggestionTableRowView.swift in Sources */ = {isa = PBXBuildFile; fileRef = AABEE6AA24ACA0F90043105B /* SuggestionTableRowView.swift */; };
		AABEE6AF24AD22B90043105B /* AddressBarTextField.swift in Sources */ = {isa = PBXBuildFile; fileRef = AABEE6AE24AD22B90043105B /* AddressBarTextField.swift */; };
		AAC30A26268DFEE200D2D9CD /* CrashReporter.swift in Sources */ = {isa = PBXBuildFile; fileRef = AAC30A25268DFEE200D2D9CD /* CrashReporter.swift */; };
		AAC30A28268E045400D2D9CD /* CrashReportReader.swift in Sources */ = {isa = PBXBuildFile; fileRef = AAC30A27268E045400D2D9CD /* CrashReportReader.swift */; };
		AAC30A2A268E239100D2D9CD /* CrashReport.swift in Sources */ = {isa = PBXBuildFile; fileRef = AAC30A29268E239100D2D9CD /* CrashReport.swift */; };
		AAC30A2C268F1ECD00D2D9CD /* CrashReportSender.swift in Sources */ = {isa = PBXBuildFile; fileRef = AAC30A2B268F1ECD00D2D9CD /* CrashReportSender.swift */; };
		AAC30A2E268F1EE300D2D9CD /* CrashReportPromptPresenter.swift in Sources */ = {isa = PBXBuildFile; fileRef = AAC30A2D268F1EE300D2D9CD /* CrashReportPromptPresenter.swift */; };
		AAC5E4C725D6A6E8007F5990 /* BookmarkPopover.swift in Sources */ = {isa = PBXBuildFile; fileRef = AAC5E4C425D6A6E8007F5990 /* BookmarkPopover.swift */; };
		AAC5E4C825D6A6E8007F5990 /* BookmarkPopoverViewController.swift in Sources */ = {isa = PBXBuildFile; fileRef = AAC5E4C525D6A6E8007F5990 /* BookmarkPopoverViewController.swift */; };
		AAC5E4C925D6A6E8007F5990 /* Bookmarks.storyboard in Resources */ = {isa = PBXBuildFile; fileRef = AAC5E4C625D6A6E8007F5990 /* Bookmarks.storyboard */; };
		AAC5E4D025D6A709007F5990 /* Bookmark.swift in Sources */ = {isa = PBXBuildFile; fileRef = AAC5E4CD25D6A709007F5990 /* Bookmark.swift */; };
		AAC5E4D125D6A709007F5990 /* BookmarkManager.swift in Sources */ = {isa = PBXBuildFile; fileRef = AAC5E4CE25D6A709007F5990 /* BookmarkManager.swift */; };
		AAC5E4D225D6A709007F5990 /* BookmarkList.swift in Sources */ = {isa = PBXBuildFile; fileRef = AAC5E4CF25D6A709007F5990 /* BookmarkList.swift */; };
		AAC5E4D925D6A711007F5990 /* BookmarkStore.swift in Sources */ = {isa = PBXBuildFile; fileRef = AAC5E4D625D6A710007F5990 /* BookmarkStore.swift */; };
		AAC5E4E425D6BA9C007F5990 /* NSSizeExtension.swift in Sources */ = {isa = PBXBuildFile; fileRef = AAC5E4E325D6BA9C007F5990 /* NSSizeExtension.swift */; };
		AAC5E4F125D6BF10007F5990 /* AddressBarButton.swift in Sources */ = {isa = PBXBuildFile; fileRef = AAC5E4F025D6BF10007F5990 /* AddressBarButton.swift */; };
		AAC5E4F625D6BF2C007F5990 /* AddressBarButtonsViewController.swift in Sources */ = {isa = PBXBuildFile; fileRef = AAC5E4F525D6BF2C007F5990 /* AddressBarButtonsViewController.swift */; };
		AAC6881928626BF800D54247 /* RecentlyClosedTab.swift in Sources */ = {isa = PBXBuildFile; fileRef = AAC6881828626BF800D54247 /* RecentlyClosedTab.swift */; };
		AAC6881B28626C1900D54247 /* RecentlyClosedWindow.swift in Sources */ = {isa = PBXBuildFile; fileRef = AAC6881A28626C1900D54247 /* RecentlyClosedWindow.swift */; };
		AAC82C60258B6CB5009B6B42 /* TabPreviewWindowController.swift in Sources */ = {isa = PBXBuildFile; fileRef = AAC82C5F258B6CB5009B6B42 /* TabPreviewWindowController.swift */; };
		AAC9C01524CAFBCE00AD1325 /* TabTests.swift in Sources */ = {isa = PBXBuildFile; fileRef = AAC9C01424CAFBCE00AD1325 /* TabTests.swift */; };
		AAC9C01724CAFBDC00AD1325 /* TabCollectionTests.swift in Sources */ = {isa = PBXBuildFile; fileRef = AAC9C01624CAFBDC00AD1325 /* TabCollectionTests.swift */; };
		AAC9C01C24CB594C00AD1325 /* TabViewModelTests.swift in Sources */ = {isa = PBXBuildFile; fileRef = AAC9C01B24CB594C00AD1325 /* TabViewModelTests.swift */; };
		AAC9C01E24CB6BEB00AD1325 /* TabCollectionViewModelTests.swift in Sources */ = {isa = PBXBuildFile; fileRef = AAC9C01D24CB6BEB00AD1325 /* TabCollectionViewModelTests.swift */; };
		AACF6FD626BC366D00CF09F9 /* SafariVersionReader.swift in Sources */ = {isa = PBXBuildFile; fileRef = AACF6FD526BC366D00CF09F9 /* SafariVersionReader.swift */; };
		AAD6D8882696DF6D002393B3 /* CrashReportPromptViewController.swift in Sources */ = {isa = PBXBuildFile; fileRef = AAD6D8862696DF6D002393B3 /* CrashReportPromptViewController.swift */; };
		AAD8078527B3F3BE00CF7703 /* WebsiteBreakageSender.swift in Sources */ = {isa = PBXBuildFile; fileRef = AAD8078427B3F3BE00CF7703 /* WebsiteBreakageSender.swift */; };
		AAD8078727B3F45600CF7703 /* WebsiteBreakage.swift in Sources */ = {isa = PBXBuildFile; fileRef = AAD8078627B3F45600CF7703 /* WebsiteBreakage.swift */; };
		AAD86E52267A0DFF005C11BE /* UpdateController.swift in Sources */ = {isa = PBXBuildFile; fileRef = AAD86E51267A0DFF005C11BE /* UpdateController.swift */; };
		AADCBF3A26F7C2CE00EF67A8 /* LottieAnimationCache.swift in Sources */ = {isa = PBXBuildFile; fileRef = AADCBF3926F7C2CE00EF67A8 /* LottieAnimationCache.swift */; };
		AADE11C026D916D70032D8A7 /* StringExtensionTests.swift in Sources */ = {isa = PBXBuildFile; fileRef = AADE11BF26D916D70032D8A7 /* StringExtensionTests.swift */; };
		AAE246F32709EF3B00BEEAEE /* FirePopoverCollectionViewItem.swift in Sources */ = {isa = PBXBuildFile; fileRef = AAE246F12709EF3B00BEEAEE /* FirePopoverCollectionViewItem.swift */; };
		AAE246F42709EF3B00BEEAEE /* FirePopoverCollectionViewItem.xib in Resources */ = {isa = PBXBuildFile; fileRef = AAE246F22709EF3B00BEEAEE /* FirePopoverCollectionViewItem.xib */; };
		AAE246F6270A3D3000BEEAEE /* FirePopoverCollectionViewHeader.xib in Resources */ = {isa = PBXBuildFile; fileRef = AAE246F5270A3D3000BEEAEE /* FirePopoverCollectionViewHeader.xib */; };
		AAE246F8270A406200BEEAEE /* FirePopoverCollectionViewHeader.swift in Sources */ = {isa = PBXBuildFile; fileRef = AAE246F7270A406200BEEAEE /* FirePopoverCollectionViewHeader.swift */; };
		AAE39D1B24F44885008EF28B /* TabCollectionViewModelDelegateMock.swift in Sources */ = {isa = PBXBuildFile; fileRef = AAE39D1A24F44885008EF28B /* TabCollectionViewModelDelegateMock.swift */; };
		AAE7527A263B046100B973F8 /* History.xcdatamodeld in Sources */ = {isa = PBXBuildFile; fileRef = AAE75278263B046100B973F8 /* History.xcdatamodeld */; };
		AAE7527C263B056C00B973F8 /* HistoryStore.swift in Sources */ = {isa = PBXBuildFile; fileRef = AAE7527B263B056C00B973F8 /* HistoryStore.swift */; };
		AAE7527E263B05C600B973F8 /* HistoryEntry.swift in Sources */ = {isa = PBXBuildFile; fileRef = AAE7527D263B05C600B973F8 /* HistoryEntry.swift */; };
		AAE75280263B0A4D00B973F8 /* HistoryCoordinator.swift in Sources */ = {isa = PBXBuildFile; fileRef = AAE7527F263B0A4D00B973F8 /* HistoryCoordinator.swift */; };
		AAE8B102258A41C000E81239 /* TabPreview.storyboard in Resources */ = {isa = PBXBuildFile; fileRef = AAE8B101258A41C000E81239 /* TabPreview.storyboard */; };
		AAE8B110258A456C00E81239 /* TabPreviewViewController.swift in Sources */ = {isa = PBXBuildFile; fileRef = AAE8B10F258A456C00E81239 /* TabPreviewViewController.swift */; };
		AAE99B8927088A19008B6BD9 /* FirePopover.swift in Sources */ = {isa = PBXBuildFile; fileRef = AAE99B8827088A19008B6BD9 /* FirePopover.swift */; };
		AAEC74B22642C57200C2EFBC /* HistoryCoordinatingMock.swift in Sources */ = {isa = PBXBuildFile; fileRef = AAEC74B12642C57200C2EFBC /* HistoryCoordinatingMock.swift */; };
		AAEC74B42642C69300C2EFBC /* HistoryCoordinatorTests.swift in Sources */ = {isa = PBXBuildFile; fileRef = AAEC74B32642C69300C2EFBC /* HistoryCoordinatorTests.swift */; };
		AAEC74B62642CC6A00C2EFBC /* HistoryStoringMock.swift in Sources */ = {isa = PBXBuildFile; fileRef = AAEC74B52642CC6A00C2EFBC /* HistoryStoringMock.swift */; };
		AAEC74B82642E43800C2EFBC /* HistoryStoreTests.swift in Sources */ = {isa = PBXBuildFile; fileRef = AAEC74B72642E43800C2EFBC /* HistoryStoreTests.swift */; };
		AAEC74BC2642F0F800C2EFBC /* History.xcdatamodeld in Sources */ = {isa = PBXBuildFile; fileRef = AAE75278263B046100B973F8 /* History.xcdatamodeld */; };
		AAECA42024EEA4AC00EFA63A /* IndexPathExtension.swift in Sources */ = {isa = PBXBuildFile; fileRef = AAECA41F24EEA4AC00EFA63A /* IndexPathExtension.swift */; };
		AAEEC6A927088ADB008445F7 /* FireCoordinator.swift in Sources */ = {isa = PBXBuildFile; fileRef = AAEEC6A827088ADB008445F7 /* FireCoordinator.swift */; };
		AAEF6BC8276A081C0024DCF4 /* FaviconSelector.swift in Sources */ = {isa = PBXBuildFile; fileRef = AAEF6BC7276A081C0024DCF4 /* FaviconSelector.swift */; };
		AAFE068326C7082D005434CC /* WebKitVersionProvider.swift in Sources */ = {isa = PBXBuildFile; fileRef = AAFE068226C7082D005434CC /* WebKitVersionProvider.swift */; };
		B31055C427A1BA1D001AC618 /* AutoconsentUserScript.swift in Sources */ = {isa = PBXBuildFile; fileRef = B31055BC27A1BA1D001AC618 /* AutoconsentUserScript.swift */; };
		B31055C627A1BA1D001AC618 /* userscript.js in Resources */ = {isa = PBXBuildFile; fileRef = B31055BE27A1BA1D001AC618 /* userscript.js */; };
		B31055CB27A1BA1D001AC618 /* autoconsent-bundle.js in Resources */ = {isa = PBXBuildFile; fileRef = B31055C327A1BA1D001AC618 /* autoconsent-bundle.js */; };
		B31055CE27A1BA44001AC618 /* AutoconsentBackgroundTests.swift in Sources */ = {isa = PBXBuildFile; fileRef = B31055CD27A1BA44001AC618 /* AutoconsentBackgroundTests.swift */; };
		B3FB198E27BC013C00513DC1 /* autoconsent-test-page.html in Resources */ = {isa = PBXBuildFile; fileRef = B3FB198D27BC013C00513DC1 /* autoconsent-test-page.html */; };
		B3FB199027BC015600513DC1 /* autoconsent-test.js in Resources */ = {isa = PBXBuildFile; fileRef = B3FB198F27BC015600513DC1 /* autoconsent-test.js */; };
		B3FB199327BD0AD400513DC1 /* CookieConsentInfo.swift in Sources */ = {isa = PBXBuildFile; fileRef = B3FB199227BD0AD400513DC1 /* CookieConsentInfo.swift */; };
		B6040856274B830F00680351 /* DictionaryExtension.swift in Sources */ = {isa = PBXBuildFile; fileRef = B6040855274B830F00680351 /* DictionaryExtension.swift */; };
		B604085C274B8FBA00680351 /* UnprotectedDomains.xcdatamodeld in Sources */ = {isa = PBXBuildFile; fileRef = B604085A274B8CA300680351 /* UnprotectedDomains.xcdatamodeld */; };
		B6085D062743905F00A9C456 /* CoreDataStore.swift in Sources */ = {isa = PBXBuildFile; fileRef = B6085D052743905F00A9C456 /* CoreDataStore.swift */; };
		B6085D092743AAB600A9C456 /* FireproofDomains.xcdatamodeld in Sources */ = {isa = PBXBuildFile; fileRef = B6085D072743993C00A9C456 /* FireproofDomains.xcdatamodeld */; };
		B6106BA026A7BE0B0013B453 /* PermissionManagerTests.swift in Sources */ = {isa = PBXBuildFile; fileRef = B6106B9F26A7BE0B0013B453 /* PermissionManagerTests.swift */; };
		B6106BA426A7BEA40013B453 /* PermissionAuthorizationState.swift in Sources */ = {isa = PBXBuildFile; fileRef = B6106BA226A7BEA00013B453 /* PermissionAuthorizationState.swift */; };
		B6106BA726A7BECC0013B453 /* PermissionAuthorizationQuery.swift in Sources */ = {isa = PBXBuildFile; fileRef = B6106BA526A7BEC80013B453 /* PermissionAuthorizationQuery.swift */; };
		B6106BAB26A7BF1D0013B453 /* PermissionType.swift in Sources */ = {isa = PBXBuildFile; fileRef = B6106BAA26A7BF1D0013B453 /* PermissionType.swift */; };
		B6106BAD26A7BF390013B453 /* PermissionState.swift in Sources */ = {isa = PBXBuildFile; fileRef = B6106BAC26A7BF390013B453 /* PermissionState.swift */; };
		B6106BAF26A7C6180013B453 /* PermissionStoreMock.swift in Sources */ = {isa = PBXBuildFile; fileRef = B6106BAE26A7C6180013B453 /* PermissionStoreMock.swift */; };
		B6106BB126A7D8720013B453 /* PermissionStoreTests.swift in Sources */ = {isa = PBXBuildFile; fileRef = B6106BB026A7D8720013B453 /* PermissionStoreTests.swift */; };
		B6106BB326A7F4AA0013B453 /* GeolocationServiceMock.swift in Sources */ = {isa = PBXBuildFile; fileRef = B6106BB226A7F4AA0013B453 /* GeolocationServiceMock.swift */; };
		B6106BB526A809E60013B453 /* GeolocationProviderTests.swift in Sources */ = {isa = PBXBuildFile; fileRef = B6106BB426A809E60013B453 /* GeolocationProviderTests.swift */; };
		B610F2BB27A145C500FCEBE9 /* RulesCompilationMonitor.swift in Sources */ = {isa = PBXBuildFile; fileRef = B610F2BA27A145C500FCEBE9 /* RulesCompilationMonitor.swift */; };
		B610F2E427A8F37A00FCEBE9 /* CBRCompileTimeReporterTests.swift in Sources */ = {isa = PBXBuildFile; fileRef = B610F2E327A8F37A00FCEBE9 /* CBRCompileTimeReporterTests.swift */; };
		B610F2EB27AA8E4500FCEBE9 /* ContentBlockingUpdatingTests.swift in Sources */ = {isa = PBXBuildFile; fileRef = B610F2E527AA388100FCEBE9 /* ContentBlockingUpdatingTests.swift */; };
		B610F2EC27AA8F9400FCEBE9 /* ContentBlockerRulesManagerMock.swift in Sources */ = {isa = PBXBuildFile; fileRef = B610F2E727AA397100FCEBE9 /* ContentBlockerRulesManagerMock.swift */; };
		B61EF3EC266F91E700B4D78F /* WKWebView+Download.swift in Sources */ = {isa = PBXBuildFile; fileRef = B61EF3EB266F91E700B4D78F /* WKWebView+Download.swift */; };
		B61EF3F1266F922200B4D78F /* WKProcessPool+DownloadDelegate.swift in Sources */ = {isa = PBXBuildFile; fileRef = B61EF3F0266F922200B4D78F /* WKProcessPool+DownloadDelegate.swift */; };
		B62EB47C25BAD3BB005745C6 /* WKWebViewPrivateMethodsAvailabilityTests.swift in Sources */ = {isa = PBXBuildFile; fileRef = B62EB47B25BAD3BB005745C6 /* WKWebViewPrivateMethodsAvailabilityTests.swift */; };
		B630793526731BC400DCEE41 /* URLSuggestedFilenameTests.swift in Sources */ = {isa = PBXBuildFile; fileRef = 8553FF51257523760029327F /* URLSuggestedFilenameTests.swift */; };
		B630793A26731F2600DCEE41 /* FileDownloadManagerTests.swift in Sources */ = {isa = PBXBuildFile; fileRef = B630793926731F2600DCEE41 /* FileDownloadManagerTests.swift */; };
		B630794226731F5400DCEE41 /* WKDownloadMock.swift in Sources */ = {isa = PBXBuildFile; fileRef = B630794126731F5400DCEE41 /* WKDownloadMock.swift */; };
		B637273B26CBC8AF00C8CB02 /* AuthenticationAlert.swift in Sources */ = {isa = PBXBuildFile; fileRef = B637273A26CBC8AF00C8CB02 /* AuthenticationAlert.swift */; };
		B637273D26CCF0C200C8CB02 /* OptionalExtension.swift in Sources */ = {isa = PBXBuildFile; fileRef = B637273C26CCF0C200C8CB02 /* OptionalExtension.swift */; };
		B63BDF7E27FDAA640072D75B /* PrivacyDashboardWebView.swift in Sources */ = {isa = PBXBuildFile; fileRef = B63BDF7D27FDAA640072D75B /* PrivacyDashboardWebView.swift */; };
		B63D466925BEB6C200874977 /* WKWebView+SessionState.swift in Sources */ = {isa = PBXBuildFile; fileRef = B63D466825BEB6C200874977 /* WKWebView+SessionState.swift */; };
		B63D467125BFA6C100874977 /* DispatchQueueExtensions.swift in Sources */ = {isa = PBXBuildFile; fileRef = B63D467025BFA6C100874977 /* DispatchQueueExtensions.swift */; };
		B63D467A25BFC3E100874977 /* NSCoderExtensions.swift in Sources */ = {isa = PBXBuildFile; fileRef = B63D467925BFC3E100874977 /* NSCoderExtensions.swift */; };
		B63ED0D826AE729600A9DAD1 /* PermissionModelTests.swift in Sources */ = {isa = PBXBuildFile; fileRef = B63ED0D726AE729600A9DAD1 /* PermissionModelTests.swift */; };
		B63ED0DA26AE7AF400A9DAD1 /* PermissionManagerMock.swift in Sources */ = {isa = PBXBuildFile; fileRef = B63ED0D926AE7AF400A9DAD1 /* PermissionManagerMock.swift */; };
		B63ED0DC26AE7B1E00A9DAD1 /* WebViewMock.swift in Sources */ = {isa = PBXBuildFile; fileRef = B63ED0DB26AE7B1E00A9DAD1 /* WebViewMock.swift */; };
		B63ED0DE26AFD9A300A9DAD1 /* AVCaptureDeviceMock.swift in Sources */ = {isa = PBXBuildFile; fileRef = B63ED0DD26AFD9A300A9DAD1 /* AVCaptureDeviceMock.swift */; };
		B63ED0E026AFE32F00A9DAD1 /* GeolocationProviderMock.swift in Sources */ = {isa = PBXBuildFile; fileRef = B63ED0DF26AFE32F00A9DAD1 /* GeolocationProviderMock.swift */; };
		B63ED0E326B3E7FA00A9DAD1 /* CLLocationManagerMock.swift in Sources */ = {isa = PBXBuildFile; fileRef = B63ED0E226B3E7FA00A9DAD1 /* CLLocationManagerMock.swift */; };
		B63ED0E526BB8FB900A9DAD1 /* SharingMenu.swift in Sources */ = {isa = PBXBuildFile; fileRef = B63ED0E426BB8FB900A9DAD1 /* SharingMenu.swift */; };
		B642738227B65BAC0005DFD1 /* SecureVaultErrorReporter.swift in Sources */ = {isa = PBXBuildFile; fileRef = B642738127B65BAC0005DFD1 /* SecureVaultErrorReporter.swift */; };
		B643BF1427ABF772000BACEC /* NSWorkspaceExtension.swift in Sources */ = {isa = PBXBuildFile; fileRef = B643BF1327ABF772000BACEC /* NSWorkspaceExtension.swift */; };
		B64C84DE2692D7400048FEBE /* PermissionAuthorization.storyboard in Resources */ = {isa = PBXBuildFile; fileRef = B64C84DD2692D7400048FEBE /* PermissionAuthorization.storyboard */; };
		B64C84E32692DC9F0048FEBE /* PermissionAuthorizationViewController.swift in Sources */ = {isa = PBXBuildFile; fileRef = B64C84E22692DC9F0048FEBE /* PermissionAuthorizationViewController.swift */; };
		B64C84EB2692DD650048FEBE /* PermissionAuthorizationPopover.swift in Sources */ = {isa = PBXBuildFile; fileRef = B64C84EA2692DD650048FEBE /* PermissionAuthorizationPopover.swift */; };
		B64C84F1269310120048FEBE /* PermissionManager.swift in Sources */ = {isa = PBXBuildFile; fileRef = B64C84F0269310120048FEBE /* PermissionManager.swift */; };
		B64C852A26942AC90048FEBE /* PermissionContextMenu.swift in Sources */ = {isa = PBXBuildFile; fileRef = B64C852926942AC90048FEBE /* PermissionContextMenu.swift */; };
		B64C853026943BC10048FEBE /* Permissions.xcdatamodeld in Sources */ = {isa = PBXBuildFile; fileRef = B64C852E26943BC10048FEBE /* Permissions.xcdatamodeld */; };
		B64C853826944B880048FEBE /* StoredPermission.swift in Sources */ = {isa = PBXBuildFile; fileRef = B64C853726944B880048FEBE /* StoredPermission.swift */; };
		B64C853D26944B940048FEBE /* PermissionStore.swift in Sources */ = {isa = PBXBuildFile; fileRef = B64C853C26944B940048FEBE /* PermissionStore.swift */; };
		B64C85422694590B0048FEBE /* PermissionButton.swift in Sources */ = {isa = PBXBuildFile; fileRef = B64C85412694590B0048FEBE /* PermissionButton.swift */; };
		B65349AA265CF45000DCC645 /* DispatchQueueExtensionsTests.swift in Sources */ = {isa = PBXBuildFile; fileRef = B65349A9265CF45000DCC645 /* DispatchQueueExtensionsTests.swift */; };
		B6553692268440D700085A79 /* WKProcessPool+GeolocationProvider.swift in Sources */ = {isa = PBXBuildFile; fileRef = B6553691268440D700085A79 /* WKProcessPool+GeolocationProvider.swift */; };
		B655369B268442EE00085A79 /* GeolocationProvider.swift in Sources */ = {isa = PBXBuildFile; fileRef = B655369A268442EE00085A79 /* GeolocationProvider.swift */; };
		B65536A62685B82B00085A79 /* Permissions.swift in Sources */ = {isa = PBXBuildFile; fileRef = B65536A52685B82B00085A79 /* Permissions.swift */; };
		B65536AE2685E17200085A79 /* GeolocationService.swift in Sources */ = {isa = PBXBuildFile; fileRef = B65536AD2685E17100085A79 /* GeolocationService.swift */; };
		B65783E725F8AAFB00D8DB33 /* String+Punycode.swift in Sources */ = {isa = PBXBuildFile; fileRef = B65783E625F8AAFB00D8DB33 /* String+Punycode.swift */; };
		B657841A25FA484B00D8DB33 /* NSException+Catch.m in Sources */ = {isa = PBXBuildFile; fileRef = B657841925FA484B00D8DB33 /* NSException+Catch.m */; };
		B657841F25FA497600D8DB33 /* NSException+Catch.swift in Sources */ = {isa = PBXBuildFile; fileRef = B657841E25FA497600D8DB33 /* NSException+Catch.swift */; };
		B65E6B9E26D9EC0800095F96 /* CircularProgressView.swift in Sources */ = {isa = PBXBuildFile; fileRef = B65E6B9D26D9EC0800095F96 /* CircularProgressView.swift */; };
		B65E6BA026D9F10600095F96 /* NSBezierPathExtension.swift in Sources */ = {isa = PBXBuildFile; fileRef = B65E6B9F26D9F10600095F96 /* NSBezierPathExtension.swift */; };
		B662D3D92755D7AD0035D4D6 /* PixelStoreTests.swift in Sources */ = {isa = PBXBuildFile; fileRef = B662D3D82755D7AD0035D4D6 /* PixelStoreTests.swift */; };
		B662D3DE275613BB0035D4D6 /* EncryptionKeyStoreMock.swift in Sources */ = {isa = PBXBuildFile; fileRef = B662D3DD275613BB0035D4D6 /* EncryptionKeyStoreMock.swift */; };
		B662D3DF275616FF0035D4D6 /* EncryptionKeyStoreMock.swift in Sources */ = {isa = PBXBuildFile; fileRef = B662D3DD275613BB0035D4D6 /* EncryptionKeyStoreMock.swift */; };
		B66E9DD22670EB2A00E53BB5 /* _WKDownload+WebKitDownload.swift in Sources */ = {isa = PBXBuildFile; fileRef = B66E9DD12670EB2A00E53BB5 /* _WKDownload+WebKitDownload.swift */; };
		B66E9DD42670EB4A00E53BB5 /* WKDownload+WebKitDownload.swift in Sources */ = {isa = PBXBuildFile; fileRef = B66E9DD32670EB4A00E53BB5 /* WKDownload+WebKitDownload.swift */; };
		B67C6C3D2654B897006C872E /* WebViewExtensionTests.swift in Sources */ = {isa = PBXBuildFile; fileRef = B67C6C3C2654B897006C872E /* WebViewExtensionTests.swift */; };
		B67C6C422654BF49006C872E /* DuckDuckGo-Symbol.jpg in Resources */ = {isa = PBXBuildFile; fileRef = B67C6C412654BF49006C872E /* DuckDuckGo-Symbol.jpg */; };
		B67C6C472654C643006C872E /* FileManagerExtensionTests.swift in Sources */ = {isa = PBXBuildFile; fileRef = B67C6C462654C643006C872E /* FileManagerExtensionTests.swift */; };
		B68172A9269C487D006D1092 /* PrivacyDashboardUserScript.swift in Sources */ = {isa = PBXBuildFile; fileRef = B68172A8269C487D006D1092 /* PrivacyDashboardUserScript.swift */; };
		B68172AE269EB43F006D1092 /* GeolocationServiceTests.swift in Sources */ = {isa = PBXBuildFile; fileRef = B68172AD269EB43F006D1092 /* GeolocationServiceTests.swift */; };
		B6830961274CDE99004B46BB /* FireproofDomainsContainer.swift in Sources */ = {isa = PBXBuildFile; fileRef = B6830960274CDE99004B46BB /* FireproofDomainsContainer.swift */; };
		B6830963274CDEC7004B46BB /* FireproofDomainsStore.swift in Sources */ = {isa = PBXBuildFile; fileRef = B6830962274CDEC7004B46BB /* FireproofDomainsStore.swift */; };
		B68458B025C7E76A00DC17B6 /* WindowManager+StateRestoration.swift in Sources */ = {isa = PBXBuildFile; fileRef = B68458AF25C7E76A00DC17B6 /* WindowManager+StateRestoration.swift */; };
		B68458B825C7E8B200DC17B6 /* Tab+NSSecureCoding.swift in Sources */ = {isa = PBXBuildFile; fileRef = B68458B725C7E8B200DC17B6 /* Tab+NSSecureCoding.swift */; };
		B68458C025C7E9E000DC17B6 /* TabCollectionViewModel+NSSecureCoding.swift in Sources */ = {isa = PBXBuildFile; fileRef = B68458BF25C7E9E000DC17B6 /* TabCollectionViewModel+NSSecureCoding.swift */; };
		B68458C525C7EA0C00DC17B6 /* TabCollection+NSSecureCoding.swift in Sources */ = {isa = PBXBuildFile; fileRef = B68458C425C7EA0C00DC17B6 /* TabCollection+NSSecureCoding.swift */; };
		B68458CD25C7EB9000DC17B6 /* WKWebViewConfigurationExtensions.swift in Sources */ = {isa = PBXBuildFile; fileRef = B68458CC25C7EB9000DC17B6 /* WKWebViewConfigurationExtensions.swift */; };
		B684590825C9027900DC17B6 /* AppStateChangedPublisher.swift in Sources */ = {isa = PBXBuildFile; fileRef = B684590725C9027900DC17B6 /* AppStateChangedPublisher.swift */; };
		B684592225C93BE000DC17B6 /* Publisher.asVoid.swift in Sources */ = {isa = PBXBuildFile; fileRef = B684592125C93BE000DC17B6 /* Publisher.asVoid.swift */; };
		B684592725C93C0500DC17B6 /* Publishers.NestedObjectChanges.swift in Sources */ = {isa = PBXBuildFile; fileRef = B684592625C93C0500DC17B6 /* Publishers.NestedObjectChanges.swift */; };
		B684592F25C93FBF00DC17B6 /* AppStateRestorationManager.swift in Sources */ = {isa = PBXBuildFile; fileRef = B684592E25C93FBF00DC17B6 /* AppStateRestorationManager.swift */; };
		B68503A7279141CD00893A05 /* KeySetDictionary.swift in Sources */ = {isa = PBXBuildFile; fileRef = B68503A6279141CD00893A05 /* KeySetDictionary.swift */; };
		B688B4DA273E6D3B0087BEAF /* MainView.swift in Sources */ = {isa = PBXBuildFile; fileRef = B688B4D9273E6D3B0087BEAF /* MainView.swift */; };
		B688B4DF27420D290087BEAF /* PDFSearchTextMenuItemHandler.swift in Sources */ = {isa = PBXBuildFile; fileRef = B688B4DE27420D290087BEAF /* PDFSearchTextMenuItemHandler.swift */; };
		B689ECD526C247DB006FB0C5 /* BackForwardListItem.swift in Sources */ = {isa = PBXBuildFile; fileRef = B689ECD426C247DB006FB0C5 /* BackForwardListItem.swift */; };
		B68C2FB227706E6A00BF2C7D /* ProcessExtension.swift in Sources */ = {isa = PBXBuildFile; fileRef = B68C2FB127706E6A00BF2C7D /* ProcessExtension.swift */; };
		B68C92C1274E3EF4002AC6B0 /* PopUpWindow.swift in Sources */ = {isa = PBXBuildFile; fileRef = B68C92C0274E3EF4002AC6B0 /* PopUpWindow.swift */; };
		B68C92C42750EF76002AC6B0 /* PixelDataRecord.swift in Sources */ = {isa = PBXBuildFile; fileRef = B68C92C32750EF76002AC6B0 /* PixelDataRecord.swift */; };
		B693954A26F04BEB0015B914 /* NibLoadable.swift in Sources */ = {isa = PBXBuildFile; fileRef = B693953C26F04BE70015B914 /* NibLoadable.swift */; };
		B693954B26F04BEB0015B914 /* MouseOverView.swift in Sources */ = {isa = PBXBuildFile; fileRef = B693953D26F04BE70015B914 /* MouseOverView.swift */; };
		B693954C26F04BEB0015B914 /* FocusRingView.swift in Sources */ = {isa = PBXBuildFile; fileRef = B693953E26F04BE70015B914 /* FocusRingView.swift */; };
		B693954D26F04BEB0015B914 /* MouseClickView.swift in Sources */ = {isa = PBXBuildFile; fileRef = B693953F26F04BE80015B914 /* MouseClickView.swift */; };
		B693954E26F04BEB0015B914 /* ProgressView.swift in Sources */ = {isa = PBXBuildFile; fileRef = B693954026F04BE80015B914 /* ProgressView.swift */; };
		B693954F26F04BEB0015B914 /* PaddedImageButton.swift in Sources */ = {isa = PBXBuildFile; fileRef = B693954126F04BE80015B914 /* PaddedImageButton.swift */; };
		B693955026F04BEB0015B914 /* ShadowView.swift in Sources */ = {isa = PBXBuildFile; fileRef = B693954226F04BE90015B914 /* ShadowView.swift */; };
		B693955126F04BEB0015B914 /* GradientView.swift in Sources */ = {isa = PBXBuildFile; fileRef = B693954326F04BE90015B914 /* GradientView.swift */; };
		B693955226F04BEB0015B914 /* LongPressButton.swift in Sources */ = {isa = PBXBuildFile; fileRef = B693954426F04BE90015B914 /* LongPressButton.swift */; };
		B693955326F04BEC0015B914 /* WindowDraggingView.swift in Sources */ = {isa = PBXBuildFile; fileRef = B693954526F04BEA0015B914 /* WindowDraggingView.swift */; };
		B693955426F04BEC0015B914 /* ColorView.swift in Sources */ = {isa = PBXBuildFile; fileRef = B693954626F04BEA0015B914 /* ColorView.swift */; };
		B693955526F04BEC0015B914 /* NSSavePanelExtension.swift in Sources */ = {isa = PBXBuildFile; fileRef = B693954726F04BEA0015B914 /* NSSavePanelExtension.swift */; };
		B693955626F04BEC0015B914 /* SavePanelAccessoryView.xib in Resources */ = {isa = PBXBuildFile; fileRef = B693954826F04BEB0015B914 /* SavePanelAccessoryView.xib */; };
		B693955726F04BEC0015B914 /* MouseOverButton.swift in Sources */ = {isa = PBXBuildFile; fileRef = B693954926F04BEB0015B914 /* MouseOverButton.swift */; };
		B693955B26F0CE300015B914 /* WebKitDownloadDelegate.swift in Sources */ = {isa = PBXBuildFile; fileRef = B693955A26F0CE300015B914 /* WebKitDownloadDelegate.swift */; };
		B693955D26F19CD70015B914 /* DownloadListStoreTests.swift in Sources */ = {isa = PBXBuildFile; fileRef = B693955C26F19CD70015B914 /* DownloadListStoreTests.swift */; };
		B693955F26F1C17F0015B914 /* DownloadListCoordinatorTests.swift in Sources */ = {isa = PBXBuildFile; fileRef = B693955E26F1C17F0015B914 /* DownloadListCoordinatorTests.swift */; };
		B693956126F1C1BC0015B914 /* DownloadListStoreMock.swift in Sources */ = {isa = PBXBuildFile; fileRef = B693956026F1C1BC0015B914 /* DownloadListStoreMock.swift */; };
		B693956326F1C2A40015B914 /* FileDownloadManagerMock.swift in Sources */ = {isa = PBXBuildFile; fileRef = B693956226F1C2A40015B914 /* FileDownloadManagerMock.swift */; };
		B693956926F352DB0015B914 /* DownloadsWebViewMock.m in Sources */ = {isa = PBXBuildFile; fileRef = B693956826F352DB0015B914 /* DownloadsWebViewMock.m */; };
		B698E5042908011E00A746A8 /* AppKitPrivateMethodsAvailabilityTests.swift in Sources */ = {isa = PBXBuildFile; fileRef = B698E5032908011E00A746A8 /* AppKitPrivateMethodsAvailabilityTests.swift */; };
		B69B503A2726A12500758A2B /* StatisticsLoader.swift in Sources */ = {isa = PBXBuildFile; fileRef = B69B50342726A11F00758A2B /* StatisticsLoader.swift */; };
		B69B503B2726A12500758A2B /* Atb.swift in Sources */ = {isa = PBXBuildFile; fileRef = B69B50352726A11F00758A2B /* Atb.swift */; };
		B69B503C2726A12500758A2B /* StatisticsStore.swift in Sources */ = {isa = PBXBuildFile; fileRef = B69B50362726A12000758A2B /* StatisticsStore.swift */; };
		B69B503D2726A12500758A2B /* VariantManager.swift in Sources */ = {isa = PBXBuildFile; fileRef = B69B50372726A12000758A2B /* VariantManager.swift */; };
		B69B503E2726A12500758A2B /* AtbParser.swift in Sources */ = {isa = PBXBuildFile; fileRef = B69B50382726A12400758A2B /* AtbParser.swift */; };
		B69B503F2726A12500758A2B /* LocalStatisticsStore.swift in Sources */ = {isa = PBXBuildFile; fileRef = B69B50392726A12500758A2B /* LocalStatisticsStore.swift */; };
		B69B50452726C5C200758A2B /* AtbParserTests.swift in Sources */ = {isa = PBXBuildFile; fileRef = B69B50412726C5C100758A2B /* AtbParserTests.swift */; };
		B69B50462726C5C200758A2B /* AtbAndVariantCleanupTests.swift in Sources */ = {isa = PBXBuildFile; fileRef = B69B50422726C5C100758A2B /* AtbAndVariantCleanupTests.swift */; };
		B69B50472726C5C200758A2B /* VariantManagerTests.swift in Sources */ = {isa = PBXBuildFile; fileRef = B69B50432726C5C100758A2B /* VariantManagerTests.swift */; };
		B69B50482726C5C200758A2B /* StatisticsLoaderTests.swift in Sources */ = {isa = PBXBuildFile; fileRef = B69B50442726C5C200758A2B /* StatisticsLoaderTests.swift */; };
		B69B504B2726CA2900758A2B /* MockStatisticsStore.swift in Sources */ = {isa = PBXBuildFile; fileRef = B69B50492726CA2900758A2B /* MockStatisticsStore.swift */; };
		B69B504C2726CA2900758A2B /* MockVariantManager.swift in Sources */ = {isa = PBXBuildFile; fileRef = B69B504A2726CA2900758A2B /* MockVariantManager.swift */; };
		B69B50522726CD8100758A2B /* atb.json in Resources */ = {isa = PBXBuildFile; fileRef = B69B504E2726CD7E00758A2B /* atb.json */; };
		B69B50532726CD8100758A2B /* empty in Resources */ = {isa = PBXBuildFile; fileRef = B69B504F2726CD7F00758A2B /* empty */; };
		B69B50542726CD8100758A2B /* atb-with-update.json in Resources */ = {isa = PBXBuildFile; fileRef = B69B50502726CD7F00758A2B /* atb-with-update.json */; };
		B69B50552726CD8100758A2B /* invalid.json in Resources */ = {isa = PBXBuildFile; fileRef = B69B50512726CD8000758A2B /* invalid.json */; };
		B69B50572727D16900758A2B /* AtbAndVariantCleanup.swift in Sources */ = {isa = PBXBuildFile; fileRef = B69B50562727D16900758A2B /* AtbAndVariantCleanup.swift */; };
		B6A5A27125B9377300AA7ADA /* StatePersistenceService.swift in Sources */ = {isa = PBXBuildFile; fileRef = B6A5A27025B9377300AA7ADA /* StatePersistenceService.swift */; };
		B6A5A27925B93FFF00AA7ADA /* StateRestorationManagerTests.swift in Sources */ = {isa = PBXBuildFile; fileRef = B6A5A27825B93FFE00AA7ADA /* StateRestorationManagerTests.swift */; };
		B6A5A27E25B9403E00AA7ADA /* FileStoreMock.swift in Sources */ = {isa = PBXBuildFile; fileRef = B6A5A27D25B9403E00AA7ADA /* FileStoreMock.swift */; };
		B6A5A2A025B96E8300AA7ADA /* AppStateChangePublisherTests.swift in Sources */ = {isa = PBXBuildFile; fileRef = B6A5A29F25B96E8300AA7ADA /* AppStateChangePublisherTests.swift */; };
		B6A5A2A825BAA35500AA7ADA /* WindowManagerStateRestorationTests.swift in Sources */ = {isa = PBXBuildFile; fileRef = B6A5A2A725BAA35500AA7ADA /* WindowManagerStateRestorationTests.swift */; };
		B6A924D42664BBBB001A28CA /* WKWebViewDownloadDelegate.swift in Sources */ = {isa = PBXBuildFile; fileRef = B6A924D32664BBB9001A28CA /* WKWebViewDownloadDelegate.swift */; };
		B6A924D92664C72E001A28CA /* WebKitDownloadTask.swift in Sources */ = {isa = PBXBuildFile; fileRef = B6A924D82664C72D001A28CA /* WebKitDownloadTask.swift */; };
		B6A924DE2664CA09001A28CA /* LegacyWebKitDownloadDelegate.swift in Sources */ = {isa = PBXBuildFile; fileRef = B6A924DD2664CA08001A28CA /* LegacyWebKitDownloadDelegate.swift */; };
		B6A9E45326142B070067D1B9 /* Pixel.swift in Sources */ = {isa = PBXBuildFile; fileRef = B6A9E45226142B070067D1B9 /* Pixel.swift */; };
		B6A9E45A261460350067D1B9 /* ApiRequestError.swift in Sources */ = {isa = PBXBuildFile; fileRef = B6A9E457261460340067D1B9 /* ApiRequestError.swift */; };
		B6A9E45B261460350067D1B9 /* APIHeaders.swift in Sources */ = {isa = PBXBuildFile; fileRef = B6A9E458261460340067D1B9 /* APIHeaders.swift */; };
		B6A9E45C261460350067D1B9 /* APIRequest.swift in Sources */ = {isa = PBXBuildFile; fileRef = B6A9E459261460350067D1B9 /* APIRequest.swift */; };
		B6A9E4612614608B0067D1B9 /* AppVersion.swift in Sources */ = {isa = PBXBuildFile; fileRef = B6A9E4602614608B0067D1B9 /* AppVersion.swift */; };
		B6A9E46B2614618A0067D1B9 /* OperatingSystemVersionExtension.swift in Sources */ = {isa = PBXBuildFile; fileRef = B6A9E46A2614618A0067D1B9 /* OperatingSystemVersionExtension.swift */; };
		B6A9E47026146A250067D1B9 /* DateExtension.swift in Sources */ = {isa = PBXBuildFile; fileRef = B6A9E46F26146A250067D1B9 /* DateExtension.swift */; };
		B6A9E47726146A570067D1B9 /* PixelEvent.swift in Sources */ = {isa = PBXBuildFile; fileRef = B6A9E47626146A570067D1B9 /* PixelEvent.swift */; };
		B6A9E47F26146A800067D1B9 /* PixelArguments.swift in Sources */ = {isa = PBXBuildFile; fileRef = B6A9E47E26146A800067D1B9 /* PixelArguments.swift */; };
		B6A9E48426146AAB0067D1B9 /* PixelParameters.swift in Sources */ = {isa = PBXBuildFile; fileRef = B6A9E48326146AAB0067D1B9 /* PixelParameters.swift */; };
		B6A9E499261474120067D1B9 /* TimedPixel.swift in Sources */ = {isa = PBXBuildFile; fileRef = B6A9E498261474120067D1B9 /* TimedPixel.swift */; };
		B6A9E4A3261475C70067D1B9 /* AppUsageActivityMonitor.swift in Sources */ = {isa = PBXBuildFile; fileRef = B6A9E4A2261475C70067D1B9 /* AppUsageActivityMonitor.swift */; };
		B6AAAC2D260330580029438D /* PublishedAfter.swift in Sources */ = {isa = PBXBuildFile; fileRef = B6AAAC2C260330580029438D /* PublishedAfter.swift */; };
		B6AAAC3E26048F690029438D /* RandomAccessCollectionExtension.swift in Sources */ = {isa = PBXBuildFile; fileRef = B6AAAC3D26048F690029438D /* RandomAccessCollectionExtension.swift */; };
		B6AE74342609AFCE005B9B1A /* ProgressEstimationTests.swift in Sources */ = {isa = PBXBuildFile; fileRef = B6AE74332609AFCE005B9B1A /* ProgressEstimationTests.swift */; };
		B6B1E87B26D381710062C350 /* DownloadListCoordinator.swift in Sources */ = {isa = PBXBuildFile; fileRef = B6B1E87A26D381710062C350 /* DownloadListCoordinator.swift */; };
		B6B1E87E26D5DA0E0062C350 /* DownloadsPopover.swift in Sources */ = {isa = PBXBuildFile; fileRef = B6B1E87D26D5DA0E0062C350 /* DownloadsPopover.swift */; };
		B6B1E88026D5DA9B0062C350 /* DownloadsViewController.swift in Sources */ = {isa = PBXBuildFile; fileRef = B6B1E87F26D5DA9B0062C350 /* DownloadsViewController.swift */; };
		B6B1E88226D5DAC30062C350 /* Downloads.storyboard in Resources */ = {isa = PBXBuildFile; fileRef = B6B1E88126D5DAC30062C350 /* Downloads.storyboard */; };
		B6B1E88426D5EB570062C350 /* DownloadsCellView.swift in Sources */ = {isa = PBXBuildFile; fileRef = B6B1E88326D5EB570062C350 /* DownloadsCellView.swift */; };
		B6B1E88B26D774090062C350 /* LinkButton.swift in Sources */ = {isa = PBXBuildFile; fileRef = B6B1E88A26D774090062C350 /* LinkButton.swift */; };
		B6B2400E28083B49001B8F3A /* WebViewContainerView.swift in Sources */ = {isa = PBXBuildFile; fileRef = B6B2400D28083B49001B8F3A /* WebViewContainerView.swift */; };
		B6B3E0962654DACD0040E0A2 /* UTTypeTests.swift in Sources */ = {isa = PBXBuildFile; fileRef = B6B3E0952654DACD0040E0A2 /* UTTypeTests.swift */; };
		B6B3E0E12657EA7A0040E0A2 /* NSScreenExtension.swift in Sources */ = {isa = PBXBuildFile; fileRef = B6B3E0DC2657E9CF0040E0A2 /* NSScreenExtension.swift */; };
		B6BBF1702744CDE1004F850E /* CoreDataStoreTests.swift in Sources */ = {isa = PBXBuildFile; fileRef = B6BBF16F2744CDE1004F850E /* CoreDataStoreTests.swift */; };
		B6BBF1722744CE36004F850E /* FireproofDomainsStoreMock.swift in Sources */ = {isa = PBXBuildFile; fileRef = B6BBF1712744CE36004F850E /* FireproofDomainsStoreMock.swift */; };
		B6BBF17427475B15004F850E /* PopupBlockedPopover.swift in Sources */ = {isa = PBXBuildFile; fileRef = B6BBF17327475B15004F850E /* PopupBlockedPopover.swift */; };
		B6C0B22E26E61CE70031CB7F /* DownloadViewModel.swift in Sources */ = {isa = PBXBuildFile; fileRef = B6C0B22D26E61CE70031CB7F /* DownloadViewModel.swift */; };
		B6C0B23026E61D630031CB7F /* DownloadListStore.swift in Sources */ = {isa = PBXBuildFile; fileRef = B6C0B22F26E61D630031CB7F /* DownloadListStore.swift */; };
		B6C0B23426E71BCD0031CB7F /* Downloads.xcdatamodeld in Sources */ = {isa = PBXBuildFile; fileRef = B6C0B23226E71BCD0031CB7F /* Downloads.xcdatamodeld */; };
		B6C0B23626E732000031CB7F /* DownloadListItem.swift in Sources */ = {isa = PBXBuildFile; fileRef = B6C0B23526E732000031CB7F /* DownloadListItem.swift */; };
		B6C0B23926E742610031CB7F /* FileDownloadError.swift in Sources */ = {isa = PBXBuildFile; fileRef = B6C0B23826E742610031CB7F /* FileDownloadError.swift */; };
		B6C0B23C26E87D900031CB7F /* NSAlert+ActiveDownloadsTermination.swift in Sources */ = {isa = PBXBuildFile; fileRef = B6C0B23B26E87D900031CB7F /* NSAlert+ActiveDownloadsTermination.swift */; };
		B6C0B23E26E8BF1F0031CB7F /* DownloadListViewModel.swift in Sources */ = {isa = PBXBuildFile; fileRef = B6C0B23D26E8BF1F0031CB7F /* DownloadListViewModel.swift */; };
		B6C0B24626E9CB190031CB7F /* RunLoopExtensionTests.swift in Sources */ = {isa = PBXBuildFile; fileRef = B6C0B24526E9CB190031CB7F /* RunLoopExtensionTests.swift */; };
		B6C2C9EF276081AB005B7F0A /* DeallocationTests.swift in Sources */ = {isa = PBXBuildFile; fileRef = B6C2C9EE276081AB005B7F0A /* DeallocationTests.swift */; };
		B6C2C9F62760B659005B7F0A /* TestDataModel.xcdatamodeld in Sources */ = {isa = PBXBuildFile; fileRef = B6C2C9F42760B659005B7F0A /* TestDataModel.xcdatamodeld */; };
		B6CF78DE267B099C00CD4F13 /* WKNavigationActionExtension.swift in Sources */ = {isa = PBXBuildFile; fileRef = B6CF78DD267B099C00CD4F13 /* WKNavigationActionExtension.swift */; };
<<<<<<< HEAD
		B6DA06E42913ECEE00225DE2 /* ContextMenuManager.swift in Sources */ = {isa = PBXBuildFile; fileRef = B6DA06E32913ECEE00225DE2 /* ContextMenuManager.swift */; };
		B6DA06E62913F39400225DE2 /* MenuItemSelectors.swift in Sources */ = {isa = PBXBuildFile; fileRef = B6DA06E52913F39400225DE2 /* MenuItemSelectors.swift */; };
		B6DA06E8291401D700225DE2 /* WKMenuItemIdentifier.swift in Sources */ = {isa = PBXBuildFile; fileRef = B6DA06E7291401D700225DE2 /* WKMenuItemIdentifier.swift */; };
=======
		B6DA06E12913AEDC00225DE2 /* TestNavigationDelegate.swift in Sources */ = {isa = PBXBuildFile; fileRef = B6DA06E02913AEDB00225DE2 /* TestNavigationDelegate.swift */; };
		B6DA06E22913AEDC00225DE2 /* TestNavigationDelegate.swift in Sources */ = {isa = PBXBuildFile; fileRef = B6DA06E02913AEDB00225DE2 /* TestNavigationDelegate.swift */; };
>>>>>>> 7168ce4a
		B6DA44022616B28300DD1EC2 /* PixelDataStore.swift in Sources */ = {isa = PBXBuildFile; fileRef = B6DA44012616B28300DD1EC2 /* PixelDataStore.swift */; };
		B6DA44082616B30600DD1EC2 /* PixelDataModel.xcdatamodeld in Sources */ = {isa = PBXBuildFile; fileRef = B6DA44062616B30600DD1EC2 /* PixelDataModel.xcdatamodeld */; };
		B6DA44112616C0FC00DD1EC2 /* PixelTests.swift in Sources */ = {isa = PBXBuildFile; fileRef = B6DA44102616C0FC00DD1EC2 /* PixelTests.swift */; };
		B6DA44172616C13800DD1EC2 /* OHHTTPStubs in Frameworks */ = {isa = PBXBuildFile; productRef = B6DA44162616C13800DD1EC2 /* OHHTTPStubs */; };
		B6DA44192616C13800DD1EC2 /* OHHTTPStubsSwift in Frameworks */ = {isa = PBXBuildFile; productRef = B6DA44182616C13800DD1EC2 /* OHHTTPStubsSwift */; };
		B6DA441E2616C84600DD1EC2 /* PixelStoreMock.swift in Sources */ = {isa = PBXBuildFile; fileRef = B6DA441D2616C84600DD1EC2 /* PixelStoreMock.swift */; };
		B6DA44232616CABC00DD1EC2 /* PixelArgumentsTests.swift in Sources */ = {isa = PBXBuildFile; fileRef = B6DA44222616CABC00DD1EC2 /* PixelArgumentsTests.swift */; };
		B6DA44282616CAE000DD1EC2 /* AppUsageActivityMonitorTests.swift in Sources */ = {isa = PBXBuildFile; fileRef = B6DA44272616CAE000DD1EC2 /* AppUsageActivityMonitorTests.swift */; };
		B6DB3AEF278D5C370024C5C4 /* URLSessionExtension.swift in Sources */ = {isa = PBXBuildFile; fileRef = B6DB3AEE278D5C370024C5C4 /* URLSessionExtension.swift */; };
		B6DB3AF6278EA0130024C5C4 /* BundleExtension.swift in Sources */ = {isa = PBXBuildFile; fileRef = B6106B9D26A565DA0013B453 /* BundleExtension.swift */; };
		B6DB3CF926A00E2D00D459B7 /* AVCaptureDevice+SwizzledAuthState.swift in Sources */ = {isa = PBXBuildFile; fileRef = B6DB3CF826A00E2D00D459B7 /* AVCaptureDevice+SwizzledAuthState.swift */; };
		B6DB3CFB26A17CB800D459B7 /* PermissionModel.swift in Sources */ = {isa = PBXBuildFile; fileRef = B6DB3CFA26A17CB800D459B7 /* PermissionModel.swift */; };
		B6E61EE3263AC0C8004E11AB /* FileManagerExtension.swift in Sources */ = {isa = PBXBuildFile; fileRef = B6E61EE2263AC0C8004E11AB /* FileManagerExtension.swift */; };
		B6E61EE8263ACE16004E11AB /* UTType.swift in Sources */ = {isa = PBXBuildFile; fileRef = B6E61EE7263ACE16004E11AB /* UTType.swift */; };
		B6F1C80B2761C45400334924 /* LocalUnprotectedDomains.swift in Sources */ = {isa = PBXBuildFile; fileRef = 336B39E22726B4B700C417D3 /* LocalUnprotectedDomains.swift */; };
		B6F41031264D2B23003DA42C /* ProgressExtension.swift in Sources */ = {isa = PBXBuildFile; fileRef = B6F41030264D2B23003DA42C /* ProgressExtension.swift */; };
		B6FA893D269C423100588ECD /* PrivacyDashboard.storyboard in Resources */ = {isa = PBXBuildFile; fileRef = B6FA893C269C423100588ECD /* PrivacyDashboard.storyboard */; };
		B6FA893F269C424500588ECD /* PrivacyDashboardViewController.swift in Sources */ = {isa = PBXBuildFile; fileRef = B6FA893E269C424500588ECD /* PrivacyDashboardViewController.swift */; };
		B6FA8941269C425400588ECD /* PrivacyDashboardPopover.swift in Sources */ = {isa = PBXBuildFile; fileRef = B6FA8940269C425400588ECD /* PrivacyDashboardPopover.swift */; };
		CB6BCDF927C6BEFF00CC76DC /* PrivacyFeatures.swift in Sources */ = {isa = PBXBuildFile; fileRef = CB6BCDF827C6BEFF00CC76DC /* PrivacyFeatures.swift */; };
		EA0BA3A9272217E6002A0B6C /* ClickToLoadUserScript.swift in Sources */ = {isa = PBXBuildFile; fileRef = EA0BA3A8272217E6002A0B6C /* ClickToLoadUserScript.swift */; };
		EA18D1CA272F0DC8006DC101 /* social_images in Resources */ = {isa = PBXBuildFile; fileRef = EA18D1C9272F0DC8006DC101 /* social_images */; };
		EA1E52B52798CF98002EC53C /* ClickToLoadModelTests.swift in Sources */ = {isa = PBXBuildFile; fileRef = EA1E52B42798CF98002EC53C /* ClickToLoadModelTests.swift */; };
		EA4617F0273A28A700F110A2 /* fb-tds.json in Resources */ = {isa = PBXBuildFile; fileRef = EA4617EF273A28A700F110A2 /* fb-tds.json */; };
		EA477680272A21B700419EDA /* clickToLoadConfig.json in Resources */ = {isa = PBXBuildFile; fileRef = EA47767F272A21B700419EDA /* clickToLoadConfig.json */; };
		EA8AE76A279FBDB20078943E /* ClickToLoadTDSTests.swift in Sources */ = {isa = PBXBuildFile; fileRef = EA8AE769279FBDB20078943E /* ClickToLoadTDSTests.swift */; };
		EAA29AE9278D2E43007070CF /* ProximaNova-Bold-webfont.woff2 in Resources */ = {isa = PBXBuildFile; fileRef = EAA29AE7278D2E43007070CF /* ProximaNova-Bold-webfont.woff2 */; };
		EAA29AEA278D2E43007070CF /* ProximaNova-Reg-webfont.woff2 in Resources */ = {isa = PBXBuildFile; fileRef = EAA29AE8278D2E43007070CF /* ProximaNova-Reg-webfont.woff2 */; };
		EAC80DE0271F6C0100BBF02D /* fb-sdk.js in Resources */ = {isa = PBXBuildFile; fileRef = EAC80DDF271F6C0100BBF02D /* fb-sdk.js */; };
		EAE42800275D47FA00DAC26B /* ClickToLoadModel.swift in Sources */ = {isa = PBXBuildFile; fileRef = EAE427FF275D47FA00DAC26B /* ClickToLoadModel.swift */; };
		EAFAD6CA2728BD1200F9DF00 /* clickToLoad.js in Resources */ = {isa = PBXBuildFile; fileRef = EAFAD6C92728BD1200F9DF00 /* clickToLoad.js */; };
		F41D174125CB131900472416 /* NSColorExtension.swift in Sources */ = {isa = PBXBuildFile; fileRef = F41D174025CB131900472416 /* NSColorExtension.swift */; };
		F44C130225C2DA0400426E3E /* NSAppearanceExtension.swift in Sources */ = {isa = PBXBuildFile; fileRef = F44C130125C2DA0400426E3E /* NSAppearanceExtension.swift */; };
		F4A6198C283CFFBB007F2080 /* ContentScopeFeatureFlagging.swift in Sources */ = {isa = PBXBuildFile; fileRef = F4A6198B283CFFBB007F2080 /* ContentScopeFeatureFlagging.swift */; };
		FD23FD2B28816606007F6985 /* AutoconsentMessageProtocolTests.swift in Sources */ = {isa = PBXBuildFile; fileRef = FD23FD2A28816606007F6985 /* AutoconsentMessageProtocolTests.swift */; };
		FD23FD2D2886A81D007F6985 /* AutoconsentManagement.swift in Sources */ = {isa = PBXBuildFile; fileRef = FD23FD2C2886A81D007F6985 /* AutoconsentManagement.swift */; };
/* End PBXBuildFile section */

/* Begin PBXContainerItemProxy section */
		4B1AD8A225FC27E200261379 /* PBXContainerItemProxy */ = {
			isa = PBXContainerItemProxy;
			containerPortal = AA585D76248FD31100E9A3E2 /* Project object */;
			proxyType = 1;
			remoteGlobalIDString = AA585D7D248FD31100E9A3E2;
			remoteInfo = "DuckDuckGo Privacy Browser";
		};
		7B4CE8DF26F02108009134B1 /* PBXContainerItemProxy */ = {
			isa = PBXContainerItemProxy;
			containerPortal = AA585D76248FD31100E9A3E2 /* Project object */;
			proxyType = 1;
			remoteGlobalIDString = AA585D7D248FD31100E9A3E2;
			remoteInfo = "DuckDuckGo Privacy Browser";
		};
		AA585D91248FD31400E9A3E2 /* PBXContainerItemProxy */ = {
			isa = PBXContainerItemProxy;
			containerPortal = AA585D76248FD31100E9A3E2 /* Project object */;
			proxyType = 1;
			remoteGlobalIDString = AA585D7D248FD31100E9A3E2;
			remoteInfo = DuckDuckGo;
		};
/* End PBXContainerItemProxy section */

/* Begin PBXFileReference section */
		0230C0A2272080090018F728 /* KeyedCodingExtension.swift */ = {isa = PBXFileReference; lastKnownFileType = sourcecode.swift; path = KeyedCodingExtension.swift; sourceTree = "<group>"; };
		0230C0A42721F3750018F728 /* GPCRequestFactory.swift */ = {isa = PBXFileReference; lastKnownFileType = sourcecode.swift; path = GPCRequestFactory.swift; sourceTree = "<group>"; };
		026ADE1326C3010C002518EE /* macos-config.json */ = {isa = PBXFileReference; fileEncoding = 4; lastKnownFileType = text.json; path = "macos-config.json"; sourceTree = "<group>"; };
		142879D924CE1179005419BB /* SuggestionViewModelTests.swift */ = {isa = PBXFileReference; lastKnownFileType = sourcecode.swift; path = SuggestionViewModelTests.swift; sourceTree = "<group>"; };
		142879DB24CE1185005419BB /* SuggestionContainerViewModelTests.swift */ = {isa = PBXFileReference; lastKnownFileType = sourcecode.swift; path = SuggestionContainerViewModelTests.swift; sourceTree = "<group>"; };
		1430DFF424D0580F00B8978C /* TabBarViewController.swift */ = {isa = PBXFileReference; lastKnownFileType = sourcecode.swift; path = TabBarViewController.swift; sourceTree = "<group>"; };
		14505A07256084EF00272CC6 /* UserAgent.swift */ = {isa = PBXFileReference; lastKnownFileType = sourcecode.swift; path = UserAgent.swift; sourceTree = "<group>"; };
		1456D6E024EFCBC300775049 /* TabBarCollectionView.swift */ = {isa = PBXFileReference; lastKnownFileType = sourcecode.swift; path = TabBarCollectionView.swift; sourceTree = "<group>"; };
		14D9B8F924F7E089000D4D13 /* AddressBarViewController.swift */ = {isa = PBXFileReference; lastKnownFileType = sourcecode.swift; path = AddressBarViewController.swift; sourceTree = "<group>"; };
		1D77921728FDC54C00BE0210 /* FaviconReferenceCacheTests.swift */ = {isa = PBXFileReference; lastKnownFileType = sourcecode.swift; path = FaviconReferenceCacheTests.swift; sourceTree = "<group>"; };
		1D77921928FDC79800BE0210 /* FaviconStoringMock.swift */ = {isa = PBXFileReference; lastKnownFileType = sourcecode.swift; path = FaviconStoringMock.swift; sourceTree = "<group>"; };
		3106AD75287F000600159FE5 /* CookieConsentUserPermissionViewController.swift */ = {isa = PBXFileReference; lastKnownFileType = sourcecode.swift; path = CookieConsentUserPermissionViewController.swift; sourceTree = "<group>"; };
		311B262628E73E0A00FD181A /* TabShadowConfig.swift */ = {isa = PBXFileReference; lastKnownFileType = sourcecode.swift; path = TabShadowConfig.swift; sourceTree = "<group>"; };
		313AEDA0287CAD1D00E1E8F4 /* CookieConsentUserPermissionView.swift */ = {isa = PBXFileReference; lastKnownFileType = sourcecode.swift; path = CookieConsentUserPermissionView.swift; sourceTree = "<group>"; };
		3154FD1328E6011A00909769 /* TabShadowView.swift */ = {isa = PBXFileReference; lastKnownFileType = sourcecode.swift; path = TabShadowView.swift; sourceTree = "<group>"; };
		315AA06F28CA5CC800200030 /* YoutubePlayerNavigationHandler.swift */ = {isa = PBXFileReference; lastKnownFileType = sourcecode.swift; path = YoutubePlayerNavigationHandler.swift; sourceTree = "<group>"; };
		3171D6B72889849F0068632A /* CookieManagedNotificationView.swift */ = {isa = PBXFileReference; lastKnownFileType = sourcecode.swift; path = CookieManagedNotificationView.swift; sourceTree = "<group>"; };
		3171D6B9288984D00068632A /* BadgeAnimationView.swift */ = {isa = PBXFileReference; lastKnownFileType = sourcecode.swift; path = BadgeAnimationView.swift; sourceTree = "<group>"; };
		3171D6DA2889B64D0068632A /* CookieManagedNotificationContainerView.swift */ = {isa = PBXFileReference; lastKnownFileType = sourcecode.swift; path = CookieManagedNotificationContainerView.swift; sourceTree = "<group>"; };
		3184AC6C288F29D800C35E4B /* BadgeNotificationAnimationModel.swift */ = {isa = PBXFileReference; lastKnownFileType = sourcecode.swift; path = BadgeNotificationAnimationModel.swift; sourceTree = "<group>"; };
		3184AC6E288F2A1100C35E4B /* CookieNotificationAnimationModel.swift */ = {isa = PBXFileReference; lastKnownFileType = sourcecode.swift; path = CookieNotificationAnimationModel.swift; sourceTree = "<group>"; };
		31A031A5288191230090F792 /* CookieConsentAnimationView.swift */ = {isa = PBXFileReference; lastKnownFileType = sourcecode.swift; path = CookieConsentAnimationView.swift; sourceTree = "<group>"; };
		31A031A828819D920090F792 /* CookieConsentAnimationModel.swift */ = {isa = PBXFileReference; lastKnownFileType = sourcecode.swift; path = CookieConsentAnimationModel.swift; sourceTree = "<group>"; };
		31B4AF522901A4F20013585E /* NSEventExtension.swift */ = {isa = PBXFileReference; lastKnownFileType = sourcecode.swift; path = NSEventExtension.swift; sourceTree = "<group>"; };
		31B7C84E288008E00049841F /* CookieConsent.storyboard */ = {isa = PBXFileReference; lastKnownFileType = file.storyboard; path = CookieConsent.storyboard; sourceTree = "<group>"; };
		31B7C85028800A5D0049841F /* CookieConsentPopover.swift */ = {isa = PBXFileReference; lastKnownFileType = sourcecode.swift; path = CookieConsentPopover.swift; sourceTree = "<group>"; };
		31B9226B288054D5001F55B7 /* CookieConsentPopoverManager.swift */ = {isa = PBXFileReference; lastKnownFileType = sourcecode.swift; path = CookieConsentPopoverManager.swift; sourceTree = "<group>"; };
		31C3CE0128EDC1E70002C24A /* CustomRoundedCornersShape.swift */ = {isa = PBXFileReference; lastKnownFileType = sourcecode.swift; path = CustomRoundedCornersShape.swift; sourceTree = "<group>"; };
		31CF3431288B0B1B0087244B /* NavigationBarBadgeAnimator.swift */ = {isa = PBXFileReference; lastKnownFileType = sourcecode.swift; path = NavigationBarBadgeAnimator.swift; sourceTree = "<group>"; };
		31F28C4C28C8EEC500119F70 /* YoutubePlayerUserScript.swift */ = {isa = PBXFileReference; fileEncoding = 4; lastKnownFileType = sourcecode.swift; path = YoutubePlayerUserScript.swift; sourceTree = "<group>"; };
		31F28C4E28C8EEC500119F70 /* YoutubeOverlayUserScript.swift */ = {isa = PBXFileReference; fileEncoding = 4; lastKnownFileType = sourcecode.swift; path = YoutubeOverlayUserScript.swift; sourceTree = "<group>"; };
		31F28C5228C8EECA00119F70 /* PrivatePlayerSchemeHandler.swift */ = {isa = PBXFileReference; fileEncoding = 4; lastKnownFileType = sourcecode.swift; path = PrivatePlayerSchemeHandler.swift; sourceTree = "<group>"; };
		31F28C5528C8EEDB00119F70 /* youtube_player_template.html */ = {isa = PBXFileReference; fileEncoding = 4; lastKnownFileType = text.html; path = youtube_player_template.html; sourceTree = "<group>"; };
		31F7F2A5288AD2CA001C0D64 /* NavigationBarBadgeAnimationView.swift */ = {isa = PBXFileReference; lastKnownFileType = sourcecode.swift; path = NavigationBarBadgeAnimationView.swift; sourceTree = "<group>"; };
		336B39E22726B4B700C417D3 /* LocalUnprotectedDomains.swift */ = {isa = PBXFileReference; lastKnownFileType = sourcecode.swift; path = LocalUnprotectedDomains.swift; sourceTree = "<group>"; };
		336D5AEF262D8D3C0052E0C9 /* findinpage.js */ = {isa = PBXFileReference; fileEncoding = 4; lastKnownFileType = sourcecode.javascript; path = findinpage.js; sourceTree = "<group>"; };
		339A6B5726A044BA00E3DAE8 /* duckduckgo-privacy-dashboard */ = {isa = PBXFileReference; fileEncoding = 4; lastKnownFileType = text; name = "duckduckgo-privacy-dashboard"; path = "Submodules/duckduckgo-privacy-dashboard"; sourceTree = SOURCE_ROOT; };
		37054FC82873301700033B6F /* PinnedTabView.swift */ = {isa = PBXFileReference; lastKnownFileType = sourcecode.swift; path = PinnedTabView.swift; sourceTree = "<group>"; };
		37054FCD2876472D00033B6F /* WebViewSnapshotView.swift */ = {isa = PBXFileReference; lastKnownFileType = sourcecode.swift; path = WebViewSnapshotView.swift; sourceTree = "<group>"; };
		3714B1E628EDB7FA0056C57A /* PrivatePlayerPreferencesTests.swift */ = {isa = PBXFileReference; lastKnownFileType = sourcecode.swift; path = PrivatePlayerPreferencesTests.swift; sourceTree = "<group>"; };
		3714B1E828EDBAAB0056C57A /* PrivatePlayerTests.swift */ = {isa = PBXFileReference; lastKnownFileType = sourcecode.swift; path = PrivatePlayerTests.swift; sourceTree = "<group>"; };
		371C0A2827E33EDC0070591F /* FeedbackPresenter.swift */ = {isa = PBXFileReference; lastKnownFileType = sourcecode.swift; path = FeedbackPresenter.swift; sourceTree = "<group>"; };
		371E141827E92E42009E3B5B /* MultilineScrollableTextFix.swift */ = {isa = PBXFileReference; lastKnownFileType = sourcecode.swift; path = MultilineScrollableTextFix.swift; sourceTree = "<group>"; };
		373A1AA7283ED1B900586521 /* BookmarkHTMLReader.swift */ = {isa = PBXFileReference; lastKnownFileType = sourcecode.swift; path = BookmarkHTMLReader.swift; sourceTree = "<group>"; };
		373A1AA9283ED86C00586521 /* BookmarksHTMLReaderTests.swift */ = {isa = PBXFileReference; lastKnownFileType = sourcecode.swift; path = BookmarksHTMLReaderTests.swift; sourceTree = "<group>"; };
		373A1AAF2842C4EA00586521 /* BookmarkHTMLImporter.swift */ = {isa = PBXFileReference; lastKnownFileType = sourcecode.swift; path = BookmarkHTMLImporter.swift; sourceTree = "<group>"; };
		373A1AB128451ED400586521 /* BookmarksHTMLImporterTests.swift */ = {isa = PBXFileReference; lastKnownFileType = sourcecode.swift; path = BookmarksHTMLImporterTests.swift; sourceTree = "<group>"; };
		37479F142891BC8300302FE2 /* TabCollectionViewModelTests+WithoutPinnedTabsManager.swift */ = {isa = PBXFileReference; fileEncoding = 4; lastKnownFileType = sourcecode.swift; path = "TabCollectionViewModelTests+WithoutPinnedTabsManager.swift"; sourceTree = "<group>"; };
		37534C9D28104D9B002621E7 /* TabLazyLoaderTests.swift */ = {isa = PBXFileReference; lastKnownFileType = sourcecode.swift; path = TabLazyLoaderTests.swift; sourceTree = "<group>"; };
		37534C9F28113101002621E7 /* LazyLoadable.swift */ = {isa = PBXFileReference; lastKnownFileType = sourcecode.swift; path = LazyLoadable.swift; sourceTree = "<group>"; };
		37534CA2281132CB002621E7 /* TabLazyLoaderDataSource.swift */ = {isa = PBXFileReference; lastKnownFileType = sourcecode.swift; path = TabLazyLoaderDataSource.swift; sourceTree = "<group>"; };
		37534CA42811987D002621E7 /* AdjacentItemEnumeratorTests.swift */ = {isa = PBXFileReference; lastKnownFileType = sourcecode.swift; path = AdjacentItemEnumeratorTests.swift; sourceTree = "<group>"; };
		37534CA62811988E002621E7 /* AdjacentItemEnumerator.swift */ = {isa = PBXFileReference; lastKnownFileType = sourcecode.swift; path = AdjacentItemEnumerator.swift; sourceTree = "<group>"; };
		376705B227EC7D4F00DD8D76 /* TextButton.swift */ = {isa = PBXFileReference; lastKnownFileType = sourcecode.swift; path = TextButton.swift; sourceTree = "<group>"; };
		376718FF28E58513003A2A15 /* PrivatePlayerURLExtensionTests.swift */ = {isa = PBXFileReference; lastKnownFileType = sourcecode.swift; path = PrivatePlayerURLExtensionTests.swift; sourceTree = "<group>"; };
		3767190128E724B2003A2A15 /* PrivatePlayerURLExtension.swift */ = {isa = PBXFileReference; lastKnownFileType = sourcecode.swift; path = PrivatePlayerURLExtension.swift; sourceTree = "<group>"; };
		376C4DB828A1A48A00CC0F5B /* FirePopoverViewModelTests.swift */ = {isa = PBXFileReference; lastKnownFileType = sourcecode.swift; path = FirePopoverViewModelTests.swift; sourceTree = "<group>"; };
		3776582C27F71652009A6B35 /* WebsiteBreakageReportTests.swift */ = {isa = PBXFileReference; lastKnownFileType = sourcecode.swift; path = WebsiteBreakageReportTests.swift; sourceTree = "<group>"; };
		3776582E27F82E62009A6B35 /* AutofillPreferences.swift */ = {isa = PBXFileReference; fileEncoding = 4; lastKnownFileType = sourcecode.swift; path = AutofillPreferences.swift; sourceTree = "<group>"; };
		3776583027F8325B009A6B35 /* AutofillPreferencesTests.swift */ = {isa = PBXFileReference; lastKnownFileType = sourcecode.swift; path = AutofillPreferencesTests.swift; sourceTree = "<group>"; };
		378205F52837CBA800D1D4AA /* SavedStateMock.swift */ = {isa = PBXFileReference; lastKnownFileType = sourcecode.swift; path = SavedStateMock.swift; sourceTree = "<group>"; };
		378205F7283BC6A600D1D4AA /* StartupPreferencesTests.swift */ = {isa = PBXFileReference; lastKnownFileType = sourcecode.swift; path = StartupPreferencesTests.swift; sourceTree = "<group>"; };
		378205FA283C277800D1D4AA /* MainMenuTests.swift */ = {isa = PBXFileReference; lastKnownFileType = sourcecode.swift; path = MainMenuTests.swift; sourceTree = "<group>"; };
		379DE4BC27EA31AC002CC3DE /* PreferencesAutofillView.swift */ = {isa = PBXFileReference; lastKnownFileType = sourcecode.swift; path = PreferencesAutofillView.swift; sourceTree = "<group>"; };
		37A4CEB9282E992F00D75B89 /* StartupPreferences.swift */ = {isa = PBXFileReference; fileEncoding = 4; lastKnownFileType = sourcecode.swift; path = StartupPreferences.swift; sourceTree = "<group>"; };
		37A803DA27FD69D300052F4C /* Data Import Resources */ = {isa = PBXFileReference; lastKnownFileType = folder; path = "Data Import Resources"; sourceTree = "<group>"; };
		37AFCE8027DA2CA600471A10 /* PreferencesViewController.swift */ = {isa = PBXFileReference; lastKnownFileType = sourcecode.swift; path = PreferencesViewController.swift; sourceTree = "<group>"; };
		37AFCE8427DA2D3900471A10 /* PreferencesSidebar.swift */ = {isa = PBXFileReference; lastKnownFileType = sourcecode.swift; path = PreferencesSidebar.swift; sourceTree = "<group>"; };
		37AFCE8627DA334800471A10 /* PreferencesRootView.swift */ = {isa = PBXFileReference; lastKnownFileType = sourcecode.swift; path = PreferencesRootView.swift; sourceTree = "<group>"; };
		37AFCE8827DA33BA00471A10 /* Preferences.swift */ = {isa = PBXFileReference; lastKnownFileType = sourcecode.swift; path = Preferences.swift; sourceTree = "<group>"; };
		37AFCE8A27DB69BC00471A10 /* PreferencesGeneralView.swift */ = {isa = PBXFileReference; lastKnownFileType = sourcecode.swift; path = PreferencesGeneralView.swift; sourceTree = "<group>"; };
		37AFCE9127DB8CAD00471A10 /* PreferencesAboutView.swift */ = {isa = PBXFileReference; lastKnownFileType = sourcecode.swift; path = PreferencesAboutView.swift; sourceTree = "<group>"; };
		37B11B3828095E6600CBB621 /* TabLazyLoader.swift */ = {isa = PBXFileReference; lastKnownFileType = sourcecode.swift; path = TabLazyLoader.swift; sourceTree = "<group>"; };
		37BF3F13286D8A6500BD9014 /* PinnedTabsManager.swift */ = {isa = PBXFileReference; lastKnownFileType = sourcecode.swift; path = PinnedTabsManager.swift; sourceTree = "<group>"; };
		37BF3F1E286F0A7A00BD9014 /* PinnedTabsViewModel.swift */ = {isa = PBXFileReference; fileEncoding = 4; lastKnownFileType = sourcecode.swift; path = PinnedTabsViewModel.swift; sourceTree = "<group>"; };
		37BF3F1F286F0A7A00BD9014 /* PinnedTabsView.swift */ = {isa = PBXFileReference; fileEncoding = 4; lastKnownFileType = sourcecode.swift; path = PinnedTabsView.swift; sourceTree = "<group>"; };
		37BF3F23286F0AAE00BD9014 /* View+RoundedCorners.swift */ = {isa = PBXFileReference; fileEncoding = 4; lastKnownFileType = sourcecode.swift; path = "View+RoundedCorners.swift"; sourceTree = "<group>"; };
		37CC53EB27E8A4D10028713D /* PreferencesPrivacyView.swift */ = {isa = PBXFileReference; lastKnownFileType = sourcecode.swift; path = PreferencesPrivacyView.swift; sourceTree = "<group>"; };
		37CC53EF27E8D1440028713D /* PreferencesDownloadsView.swift */ = {isa = PBXFileReference; lastKnownFileType = sourcecode.swift; path = PreferencesDownloadsView.swift; sourceTree = "<group>"; };
		37CC53F327E8D4620028713D /* NSPathControlView.swift */ = {isa = PBXFileReference; lastKnownFileType = sourcecode.swift; path = NSPathControlView.swift; sourceTree = "<group>"; };
		37CD54B227EE509700F1F7B9 /* View+Cursor.swift */ = {isa = PBXFileReference; lastKnownFileType = sourcecode.swift; path = "View+Cursor.swift"; sourceTree = "<group>"; };
		37CD54B427F1AC1300F1F7B9 /* PreferencesSidebarModelTests.swift */ = {isa = PBXFileReference; lastKnownFileType = sourcecode.swift; path = PreferencesSidebarModelTests.swift; sourceTree = "<group>"; };
		37CD54B627F1B28A00F1F7B9 /* DefaultBrowserPreferencesTests.swift */ = {isa = PBXFileReference; lastKnownFileType = sourcecode.swift; path = DefaultBrowserPreferencesTests.swift; sourceTree = "<group>"; };
		37CD54B827F1F8AC00F1F7B9 /* AppearancePreferencesTests.swift */ = {isa = PBXFileReference; lastKnownFileType = sourcecode.swift; path = AppearancePreferencesTests.swift; sourceTree = "<group>"; };
		37CD54BA27F25A4000F1F7B9 /* DownloadsPreferencesTests.swift */ = {isa = PBXFileReference; lastKnownFileType = sourcecode.swift; path = DownloadsPreferencesTests.swift; sourceTree = "<group>"; };
		37CD54BC27F2ECAE00F1F7B9 /* AutofillPreferencesModelTests.swift */ = {isa = PBXFileReference; lastKnownFileType = sourcecode.swift; path = AutofillPreferencesModelTests.swift; sourceTree = "<group>"; };
		37CD54C127F2FDD100F1F7B9 /* PrivacyPreferencesModel.swift */ = {isa = PBXFileReference; fileEncoding = 4; lastKnownFileType = sourcecode.swift; path = PrivacyPreferencesModel.swift; sourceTree = "<group>"; };
		37CD54C227F2FDD100F1F7B9 /* AutofillPreferencesModel.swift */ = {isa = PBXFileReference; fileEncoding = 4; lastKnownFileType = sourcecode.swift; path = AutofillPreferencesModel.swift; sourceTree = "<group>"; };
		37CD54C327F2FDD100F1F7B9 /* DownloadsPreferences.swift */ = {isa = PBXFileReference; fileEncoding = 4; lastKnownFileType = sourcecode.swift; path = DownloadsPreferences.swift; sourceTree = "<group>"; };
		37CD54C427F2FDD100F1F7B9 /* PreferencesSection.swift */ = {isa = PBXFileReference; fileEncoding = 4; lastKnownFileType = sourcecode.swift; path = PreferencesSection.swift; sourceTree = "<group>"; };
		37CD54C527F2FDD100F1F7B9 /* AboutModel.swift */ = {isa = PBXFileReference; fileEncoding = 4; lastKnownFileType = sourcecode.swift; path = AboutModel.swift; sourceTree = "<group>"; };
		37CD54C627F2FDD100F1F7B9 /* PreferencesSidebarModel.swift */ = {isa = PBXFileReference; fileEncoding = 4; lastKnownFileType = sourcecode.swift; path = PreferencesSidebarModel.swift; sourceTree = "<group>"; };
		37CD54C727F2FDD100F1F7B9 /* AppearancePreferences.swift */ = {isa = PBXFileReference; fileEncoding = 4; lastKnownFileType = sourcecode.swift; path = AppearancePreferences.swift; sourceTree = "<group>"; };
		37CD54C827F2FDD100F1F7B9 /* DefaultBrowserPreferences.swift */ = {isa = PBXFileReference; fileEncoding = 4; lastKnownFileType = sourcecode.swift; path = DefaultBrowserPreferences.swift; sourceTree = "<group>"; };
		37D23779287EB8CA00BCE03B /* TabIndex.swift */ = {isa = PBXFileReference; lastKnownFileType = sourcecode.swift; path = TabIndex.swift; sourceTree = "<group>"; };
		37D2377B287EBDA300BCE03B /* TabIndexTests.swift */ = {isa = PBXFileReference; lastKnownFileType = sourcecode.swift; path = TabIndexTests.swift; sourceTree = "<group>"; };
		37D2377F287EFEE200BCE03B /* PinnedTabsManagerTests.swift */ = {isa = PBXFileReference; lastKnownFileType = sourcecode.swift; path = PinnedTabsManagerTests.swift; sourceTree = "<group>"; };
		37D23783287F4D6A00BCE03B /* PinnedTabsHostingView.swift */ = {isa = PBXFileReference; lastKnownFileType = sourcecode.swift; path = PinnedTabsHostingView.swift; sourceTree = "<group>"; };
		37D23786287F5C2900BCE03B /* PinnedTabsViewModelTests.swift */ = {isa = PBXFileReference; fileEncoding = 4; lastKnownFileType = sourcecode.swift; path = PinnedTabsViewModelTests.swift; sourceTree = "<group>"; };
		37D23788288009CF00BCE03B /* TabCollectionViewModelTests+PinnedTabs.swift */ = {isa = PBXFileReference; fileEncoding = 4; lastKnownFileType = sourcecode.swift; path = "TabCollectionViewModelTests+PinnedTabs.swift"; sourceTree = "<group>"; };
		37D2771427E870D4003365FD /* PreferencesAppearanceView.swift */ = {isa = PBXFileReference; lastKnownFileType = sourcecode.swift; path = PreferencesAppearanceView.swift; sourceTree = "<group>"; };
		37F19A6428E1B3FB00740DC6 /* PreferencesPrivatePlayerView.swift */ = {isa = PBXFileReference; lastKnownFileType = sourcecode.swift; path = PreferencesPrivatePlayerView.swift; sourceTree = "<group>"; };
		37F19A6628E1B43200740DC6 /* PrivatePlayerPreferences.swift */ = {isa = PBXFileReference; lastKnownFileType = sourcecode.swift; path = PrivatePlayerPreferences.swift; sourceTree = "<group>"; };
		37F19A6928E2F2D000740DC6 /* PrivatePlayer.swift */ = {isa = PBXFileReference; lastKnownFileType = sourcecode.swift; path = PrivatePlayer.swift; sourceTree = "<group>"; };
		4B0135CD2729F1AA00D54834 /* NSPasteboardExtension.swift */ = {isa = PBXFileReference; fileEncoding = 4; lastKnownFileType = sourcecode.swift; path = NSPasteboardExtension.swift; sourceTree = "<group>"; };
		4B02197F25E05FAC00ED7DEA /* FireproofingURLExtensions.swift */ = {isa = PBXFileReference; fileEncoding = 4; lastKnownFileType = sourcecode.swift; path = FireproofingURLExtensions.swift; sourceTree = "<group>"; };
		4B02198125E05FAC00ED7DEA /* FireproofDomains.swift */ = {isa = PBXFileReference; fileEncoding = 4; lastKnownFileType = sourcecode.swift; path = FireproofDomains.swift; sourceTree = "<group>"; };
		4B02198325E05FAC00ED7DEA /* FireproofInfoViewController.swift */ = {isa = PBXFileReference; fileEncoding = 4; lastKnownFileType = sourcecode.swift; path = FireproofInfoViewController.swift; sourceTree = "<group>"; };
		4B02198425E05FAC00ED7DEA /* Fireproofing.storyboard */ = {isa = PBXFileReference; fileEncoding = 4; lastKnownFileType = file.storyboard; path = Fireproofing.storyboard; sourceTree = "<group>"; };
		4B02199925E063DE00ED7DEA /* FireproofDomainsTests.swift */ = {isa = PBXFileReference; fileEncoding = 4; lastKnownFileType = sourcecode.swift; path = FireproofDomainsTests.swift; sourceTree = "<group>"; };
		4B02199A25E063DE00ED7DEA /* FireproofingURLExtensionsTests.swift */ = {isa = PBXFileReference; fileEncoding = 4; lastKnownFileType = sourcecode.swift; path = FireproofingURLExtensionsTests.swift; sourceTree = "<group>"; };
		4B0219A725E0646500ED7DEA /* WebsiteDataStoreTests.swift */ = {isa = PBXFileReference; fileEncoding = 4; lastKnownFileType = sourcecode.swift; path = WebsiteDataStoreTests.swift; sourceTree = "<group>"; };
		4B0511A6262CAA5A00F6079C /* PrivacySecurityPreferences.swift */ = {isa = PBXFileReference; fileEncoding = 4; lastKnownFileType = sourcecode.swift; path = PrivacySecurityPreferences.swift; sourceTree = "<group>"; };
		4B0511AD262CAA5A00F6079C /* FireproofDomains.storyboard */ = {isa = PBXFileReference; fileEncoding = 4; lastKnownFileType = file.storyboard; path = FireproofDomains.storyboard; sourceTree = "<group>"; };
		4B0511B3262CAA5A00F6079C /* RoundedSelectionRowView.swift */ = {isa = PBXFileReference; fileEncoding = 4; lastKnownFileType = sourcecode.swift; path = RoundedSelectionRowView.swift; sourceTree = "<group>"; };
		4B0511B4262CAA5A00F6079C /* FireproofDomainsViewController.swift */ = {isa = PBXFileReference; fileEncoding = 4; lastKnownFileType = sourcecode.swift; path = FireproofDomainsViewController.swift; sourceTree = "<group>"; };
		4B0511DF262CAA8600F6079C /* NSOpenPanelExtensions.swift */ = {isa = PBXFileReference; fileEncoding = 4; lastKnownFileType = sourcecode.swift; path = NSOpenPanelExtensions.swift; sourceTree = "<group>"; };
		4B0511E0262CAA8600F6079C /* NSViewControllerExtension.swift */ = {isa = PBXFileReference; fileEncoding = 4; lastKnownFileType = sourcecode.swift; path = NSViewControllerExtension.swift; sourceTree = "<group>"; };
		4B0511E6262CAB3700F6079C /* UserDefaultsWrapperUtilities.swift */ = {isa = PBXFileReference; lastKnownFileType = sourcecode.swift; path = UserDefaultsWrapperUtilities.swift; sourceTree = "<group>"; };
		4B0A63E7289DB58E00378EF7 /* FirefoxFaviconsReader.swift */ = {isa = PBXFileReference; lastKnownFileType = sourcecode.swift; path = FirefoxFaviconsReader.swift; sourceTree = "<group>"; };
		4B0AACAB28BC63ED001038AC /* ChromiumFaviconsReader.swift */ = {isa = PBXFileReference; lastKnownFileType = sourcecode.swift; path = ChromiumFaviconsReader.swift; sourceTree = "<group>"; };
		4B0AACAD28BC6FD0001038AC /* SafariFaviconsReader.swift */ = {isa = PBXFileReference; lastKnownFileType = sourcecode.swift; path = SafariFaviconsReader.swift; sourceTree = "<group>"; };
		4B0DB5E428BD9D08007DD239 /* PinningManager.swift */ = {isa = PBXFileReference; lastKnownFileType = sourcecode.swift; path = PinningManager.swift; sourceTree = "<group>"; };
		4B11060425903E570039B979 /* CoreDataEncryptionTesting.xcdatamodel */ = {isa = PBXFileReference; lastKnownFileType = wrapper.xcdatamodel; path = CoreDataEncryptionTesting.xcdatamodel; sourceTree = "<group>"; };
		4B11060925903EAC0039B979 /* CoreDataEncryptionTests.swift */ = {isa = PBXFileReference; lastKnownFileType = sourcecode.swift; path = CoreDataEncryptionTests.swift; sourceTree = "<group>"; };
		4B117F7C276C0CB5002F3D8C /* LocalStatisticsStoreTests.swift */ = {isa = PBXFileReference; lastKnownFileType = sourcecode.swift; path = LocalStatisticsStoreTests.swift; sourceTree = "<group>"; };
		4B139AFC26B60BD800894F82 /* NSImageExtensions.swift */ = {isa = PBXFileReference; lastKnownFileType = sourcecode.swift; path = NSImageExtensions.swift; sourceTree = "<group>"; };
		4B17E2D3287380390003BD39 /* PersistentAppInterfaceSettings.swift */ = {isa = PBXFileReference; lastKnownFileType = sourcecode.swift; path = PersistentAppInterfaceSettings.swift; sourceTree = "<group>"; };
		4B1AD89D25FC27E200261379 /* Integration Tests.xctest */ = {isa = PBXFileReference; explicitFileType = wrapper.cfbundle; includeInIndex = 0; path = "Integration Tests.xctest"; sourceTree = BUILT_PRODUCTS_DIR; };
		4B1AD8A125FC27E200261379 /* Info.plist */ = {isa = PBXFileReference; lastKnownFileType = text.plist.xml; path = Info.plist; sourceTree = "<group>"; };
		4B1AD91625FC46FB00261379 /* CoreDataEncryptionTests.swift */ = {isa = PBXFileReference; lastKnownFileType = sourcecode.swift; path = CoreDataEncryptionTests.swift; sourceTree = "<group>"; };
		4B1E6EEB27AB5E5100F51793 /* SecureVaultSorting.swift */ = {isa = PBXFileReference; fileEncoding = 4; lastKnownFileType = sourcecode.swift; path = SecureVaultSorting.swift; sourceTree = "<group>"; };
		4B1E6EEC27AB5E5100F51793 /* PasswordManagementListSection.swift */ = {isa = PBXFileReference; fileEncoding = 4; lastKnownFileType = sourcecode.swift; path = PasswordManagementListSection.swift; sourceTree = "<group>"; };
		4B1E6EEF27AB5E5D00F51793 /* NSPopUpButtonView.swift */ = {isa = PBXFileReference; fileEncoding = 4; lastKnownFileType = sourcecode.swift; path = NSPopUpButtonView.swift; sourceTree = "<group>"; };
		4B1E6EF027AB5E5D00F51793 /* PasswordManagementItemList.swift */ = {isa = PBXFileReference; fileEncoding = 4; lastKnownFileType = sourcecode.swift; path = PasswordManagementItemList.swift; sourceTree = "<group>"; };
		4B29759628281F0900187C4E /* FirefoxEncryptionKeyReader.swift */ = {isa = PBXFileReference; lastKnownFileType = sourcecode.swift; path = FirefoxEncryptionKeyReader.swift; sourceTree = "<group>"; };
		4B2975982828285900187C4E /* FirefoxKeyReaderTests.swift */ = {isa = PBXFileReference; lastKnownFileType = sourcecode.swift; path = FirefoxKeyReaderTests.swift; sourceTree = "<group>"; };
		4B29759A28284DBC00187C4E /* FirefoxBerkeleyDatabaseReader.h */ = {isa = PBXFileReference; lastKnownFileType = sourcecode.c.h; path = FirefoxBerkeleyDatabaseReader.h; sourceTree = "<group>"; };
		4B29759B28284DBC00187C4E /* FirefoxBerkeleyDatabaseReader.m */ = {isa = PBXFileReference; lastKnownFileType = sourcecode.c.objc; path = FirefoxBerkeleyDatabaseReader.m; sourceTree = "<group>"; };
		4B2E7D6226FF9D6500D2DB17 /* PrintingUserScript.swift */ = {isa = PBXFileReference; fileEncoding = 4; lastKnownFileType = sourcecode.swift; path = PrintingUserScript.swift; sourceTree = "<group>"; };
		4B379C1427BD91E3008A968E /* QuartzIdleStateProvider.swift */ = {isa = PBXFileReference; lastKnownFileType = sourcecode.swift; path = QuartzIdleStateProvider.swift; sourceTree = "<group>"; };
		4B379C1D27BDB7FF008A968E /* DeviceAuthenticator.swift */ = {isa = PBXFileReference; lastKnownFileType = sourcecode.swift; path = DeviceAuthenticator.swift; sourceTree = "<group>"; };
		4B379C2127BDBA29008A968E /* LocalAuthenticationService.swift */ = {isa = PBXFileReference; lastKnownFileType = sourcecode.swift; path = LocalAuthenticationService.swift; sourceTree = "<group>"; };
		4B379C2327BDE1B0008A968E /* FlatButton.swift */ = {isa = PBXFileReference; lastKnownFileType = sourcecode.swift; path = FlatButton.swift; sourceTree = "<group>"; };
		4B39AAF527D9B2C700A73FD5 /* NSStackViewExtension.swift */ = {isa = PBXFileReference; lastKnownFileType = sourcecode.swift; path = NSStackViewExtension.swift; sourceTree = "<group>"; };
		4B3F641D27A8D3BD00E0C118 /* BrowserProfileTests.swift */ = {isa = PBXFileReference; lastKnownFileType = sourcecode.swift; path = BrowserProfileTests.swift; sourceTree = "<group>"; };
		4B43468F285ED7A100177407 /* BookmarksBarViewModelTests.swift */ = {isa = PBXFileReference; lastKnownFileType = sourcecode.swift; path = BookmarksBarViewModelTests.swift; sourceTree = "<group>"; };
		4B43469428655D1400177407 /* FirefoxDataImporterTests.swift */ = {isa = PBXFileReference; lastKnownFileType = sourcecode.swift; path = FirefoxDataImporterTests.swift; sourceTree = "<group>"; };
		4B4F72EB266B2ED300814C60 /* CollectionExtension.swift */ = {isa = PBXFileReference; lastKnownFileType = sourcecode.swift; path = CollectionExtension.swift; sourceTree = "<group>"; };
		4B59023826B35F3600489384 /* ChromeDataImporter.swift */ = {isa = PBXFileReference; fileEncoding = 4; lastKnownFileType = sourcecode.swift; path = ChromeDataImporter.swift; sourceTree = "<group>"; };
		4B59023926B35F3600489384 /* ChromiumLoginReader.swift */ = {isa = PBXFileReference; fileEncoding = 4; lastKnownFileType = sourcecode.swift; path = ChromiumLoginReader.swift; sourceTree = "<group>"; };
		4B59023B26B35F3600489384 /* ChromiumDataImporter.swift */ = {isa = PBXFileReference; fileEncoding = 4; lastKnownFileType = sourcecode.swift; path = ChromiumDataImporter.swift; sourceTree = "<group>"; };
		4B59023C26B35F3600489384 /* BraveDataImporter.swift */ = {isa = PBXFileReference; fileEncoding = 4; lastKnownFileType = sourcecode.swift; path = BraveDataImporter.swift; sourceTree = "<group>"; };
		4B59024226B35F7C00489384 /* BrowserImportViewController.swift */ = {isa = PBXFileReference; fileEncoding = 4; lastKnownFileType = sourcecode.swift; path = BrowserImportViewController.swift; sourceTree = "<group>"; };
		4B59024726B3673600489384 /* ThirdPartyBrowser.swift */ = {isa = PBXFileReference; lastKnownFileType = sourcecode.swift; path = ThirdPartyBrowser.swift; sourceTree = "<group>"; };
		4B59024B26B38BB800489384 /* ChromiumLoginReaderTests.swift */ = {isa = PBXFileReference; lastKnownFileType = sourcecode.swift; path = ChromiumLoginReaderTests.swift; sourceTree = "<group>"; };
		4B5A4F4B27F3A5AA008FBD88 /* NSNotificationName+DataImport.swift */ = {isa = PBXFileReference; lastKnownFileType = sourcecode.swift; path = "NSNotificationName+DataImport.swift"; sourceTree = "<group>"; };
		4B5FF67726B602B100D42879 /* FirefoxDataImporter.swift */ = {isa = PBXFileReference; lastKnownFileType = sourcecode.swift; path = FirefoxDataImporter.swift; sourceTree = "<group>"; };
		4B65143D263924B5005B46EB /* EmailUrlExtensions.swift */ = {isa = PBXFileReference; lastKnownFileType = sourcecode.swift; path = EmailUrlExtensions.swift; sourceTree = "<group>"; };
		4B677427255DBEB800025BD8 /* httpsMobileV2BloomSpec.json */ = {isa = PBXFileReference; fileEncoding = 4; lastKnownFileType = text.json; path = httpsMobileV2BloomSpec.json; sourceTree = "<group>"; };
		4B677428255DBEB800025BD8 /* httpsMobileV2Bloom.bin */ = {isa = PBXFileReference; lastKnownFileType = archive.macbinary; path = httpsMobileV2Bloom.bin; sourceTree = "<group>"; };
		4B677429255DBEB800025BD8 /* HTTPSBloomFilterSpecification.swift */ = {isa = PBXFileReference; fileEncoding = 4; lastKnownFileType = sourcecode.swift; path = HTTPSBloomFilterSpecification.swift; sourceTree = "<group>"; };
		4B67742A255DBEB800025BD8 /* httpsMobileV2FalsePositives.json */ = {isa = PBXFileReference; fileEncoding = 4; lastKnownFileType = text.json; path = httpsMobileV2FalsePositives.json; sourceTree = "<group>"; };
		4B67742F255DBEB800025BD8 /* HTTPSUpgrade 3.xcdatamodel */ = {isa = PBXFileReference; lastKnownFileType = wrapper.xcdatamodel; path = "HTTPSUpgrade 3.xcdatamodel"; sourceTree = "<group>"; };
		4B677430255DBEB800025BD8 /* AppHTTPSUpgradeStore.swift */ = {isa = PBXFileReference; fileEncoding = 4; lastKnownFileType = sourcecode.swift; path = AppHTTPSUpgradeStore.swift; sourceTree = "<group>"; };
		4B677440255DBEEA00025BD8 /* Database.swift */ = {isa = PBXFileReference; fileEncoding = 4; lastKnownFileType = sourcecode.swift; path = Database.swift; sourceTree = "<group>"; };
		4B677454255DC18000025BD8 /* Bridging.h */ = {isa = PBXFileReference; fileEncoding = 4; lastKnownFileType = sourcecode.c.h; path = Bridging.h; sourceTree = "<group>"; };
		4B70BFFF27B0793D000386ED /* DuckDuckGo-ExampleCrash.ips */ = {isa = PBXFileReference; fileEncoding = 4; lastKnownFileType = text; path = "DuckDuckGo-ExampleCrash.ips"; sourceTree = "<group>"; };
		4B70C00027B0793D000386ED /* CrashReportTests.swift */ = {isa = PBXFileReference; fileEncoding = 4; lastKnownFileType = sourcecode.swift; path = CrashReportTests.swift; sourceTree = "<group>"; };
		4B723DEB26B0002B00E14D75 /* DataImport.swift */ = {isa = PBXFileReference; lastKnownFileType = sourcecode.swift; path = DataImport.swift; sourceTree = "<group>"; };
		4B723DED26B0002B00E14D75 /* DataImport.storyboard */ = {isa = PBXFileReference; lastKnownFileType = file.storyboard; path = DataImport.storyboard; sourceTree = "<group>"; };
		4B723DEE26B0002B00E14D75 /* DataImportViewController.swift */ = {isa = PBXFileReference; lastKnownFileType = sourcecode.swift; path = DataImportViewController.swift; sourceTree = "<group>"; };
		4B723DEF26B0002B00E14D75 /* FileImportViewController.swift */ = {isa = PBXFileReference; lastKnownFileType = sourcecode.swift; path = FileImportViewController.swift; sourceTree = "<group>"; };
		4B723DF026B0002B00E14D75 /* FileImportSummaryViewController.swift */ = {isa = PBXFileReference; lastKnownFileType = sourcecode.swift; path = FileImportSummaryViewController.swift; sourceTree = "<group>"; };
		4B723DF326B0002B00E14D75 /* SecureVaultLoginImporter.swift */ = {isa = PBXFileReference; lastKnownFileType = sourcecode.swift; path = SecureVaultLoginImporter.swift; sourceTree = "<group>"; };
		4B723DF426B0002B00E14D75 /* LoginImport.swift */ = {isa = PBXFileReference; lastKnownFileType = sourcecode.swift; path = LoginImport.swift; sourceTree = "<group>"; };
		4B723DF626B0002B00E14D75 /* CSVParser.swift */ = {isa = PBXFileReference; lastKnownFileType = sourcecode.swift; path = CSVParser.swift; sourceTree = "<group>"; };
		4B723DF726B0002B00E14D75 /* CSVImporter.swift */ = {isa = PBXFileReference; lastKnownFileType = sourcecode.swift; path = CSVImporter.swift; sourceTree = "<group>"; };
		4B723DFD26B0002B00E14D75 /* CSVLoginExporter.swift */ = {isa = PBXFileReference; lastKnownFileType = sourcecode.swift; path = CSVLoginExporter.swift; sourceTree = "<group>"; };
		4B723DFF26B0003E00E14D75 /* DataImportMocks.swift */ = {isa = PBXFileReference; fileEncoding = 4; lastKnownFileType = sourcecode.swift; path = DataImportMocks.swift; sourceTree = "<group>"; };
		4B723E0026B0003E00E14D75 /* CSVParserTests.swift */ = {isa = PBXFileReference; fileEncoding = 4; lastKnownFileType = sourcecode.swift; path = CSVParserTests.swift; sourceTree = "<group>"; };
		4B723E0126B0003E00E14D75 /* CSVImporterTests.swift */ = {isa = PBXFileReference; fileEncoding = 4; lastKnownFileType = sourcecode.swift; path = CSVImporterTests.swift; sourceTree = "<group>"; };
		4B723E0326B0003E00E14D75 /* MockSecureVault.swift */ = {isa = PBXFileReference; fileEncoding = 4; lastKnownFileType = sourcecode.swift; path = MockSecureVault.swift; sourceTree = "<group>"; };
		4B723E0426B0003E00E14D75 /* CSVLoginExporterTests.swift */ = {isa = PBXFileReference; fileEncoding = 4; lastKnownFileType = sourcecode.swift; path = CSVLoginExporterTests.swift; sourceTree = "<group>"; };
		4B723E1726B000DC00E14D75 /* TemporaryFileCreator.swift */ = {isa = PBXFileReference; fileEncoding = 4; lastKnownFileType = sourcecode.swift; path = TemporaryFileCreator.swift; sourceTree = "<group>"; };
		4B78A86A26BB3ADD0071BB16 /* BrowserImportSummaryViewController.swift */ = {isa = PBXFileReference; lastKnownFileType = sourcecode.swift; path = BrowserImportSummaryViewController.swift; sourceTree = "<group>"; };
		4B7A57CE279A4EF300B1C70E /* ChromePreferences.swift */ = {isa = PBXFileReference; lastKnownFileType = sourcecode.swift; path = ChromePreferences.swift; sourceTree = "<group>"; };
		4B7A60A0273E0BE400BBDFEB /* WKWebsiteDataStoreExtension.swift */ = {isa = PBXFileReference; lastKnownFileType = sourcecode.swift; path = WKWebsiteDataStoreExtension.swift; sourceTree = "<group>"; };
		4B85A47F28821CC500FC4C39 /* NSPasteboardItemExtension.swift */ = {isa = PBXFileReference; lastKnownFileType = sourcecode.swift; path = NSPasteboardItemExtension.swift; sourceTree = "<group>"; };
		4B8A4DFE27C83B29005F40E8 /* SaveIdentityViewController.swift */ = {isa = PBXFileReference; lastKnownFileType = sourcecode.swift; path = SaveIdentityViewController.swift; sourceTree = "<group>"; };
		4B8A4E0027C8447E005F40E8 /* SaveIdentityPopover.swift */ = {isa = PBXFileReference; lastKnownFileType = sourcecode.swift; path = SaveIdentityPopover.swift; sourceTree = "<group>"; };
		4B8AC93226B3B06300879451 /* EdgeDataImporter.swift */ = {isa = PBXFileReference; lastKnownFileType = sourcecode.swift; path = EdgeDataImporter.swift; sourceTree = "<group>"; };
		4B8AC93426B3B2FD00879451 /* NSAlert+DataImport.swift */ = {isa = PBXFileReference; lastKnownFileType = sourcecode.swift; path = "NSAlert+DataImport.swift"; sourceTree = "<group>"; };
		4B8AC93826B48A5100879451 /* FirefoxLoginReader.swift */ = {isa = PBXFileReference; lastKnownFileType = sourcecode.swift; path = FirefoxLoginReader.swift; sourceTree = "<group>"; };
		4B8AC93A26B48ADF00879451 /* ASN1Parser.swift */ = {isa = PBXFileReference; lastKnownFileType = sourcecode.swift; path = ASN1Parser.swift; sourceTree = "<group>"; };
		4B8AC93C26B49BE600879451 /* FirefoxLoginReaderTests.swift */ = {isa = PBXFileReference; lastKnownFileType = sourcecode.swift; path = FirefoxLoginReaderTests.swift; sourceTree = "<group>"; };
		4B8AD0B027A86D9200AE44D6 /* WKWebsiteDataStoreExtensionTests.swift */ = {isa = PBXFileReference; lastKnownFileType = sourcecode.swift; path = WKWebsiteDataStoreExtensionTests.swift; sourceTree = "<group>"; };
		4B8D9061276D1D880078DB17 /* LocaleExtension.swift */ = {isa = PBXFileReference; fileEncoding = 4; lastKnownFileType = sourcecode.swift; path = LocaleExtension.swift; sourceTree = "<group>"; };
		4B92928526670D1600AD2C21 /* BookmarksOutlineView.swift */ = {isa = PBXFileReference; fileEncoding = 4; lastKnownFileType = sourcecode.swift; path = BookmarksOutlineView.swift; sourceTree = "<group>"; };
		4B92928626670D1600AD2C21 /* OutlineSeparatorViewCell.swift */ = {isa = PBXFileReference; fileEncoding = 4; lastKnownFileType = sourcecode.swift; path = OutlineSeparatorViewCell.swift; sourceTree = "<group>"; };
		4B92928726670D1600AD2C21 /* BookmarkOutlineViewCell.swift */ = {isa = PBXFileReference; fileEncoding = 4; lastKnownFileType = sourcecode.swift; path = BookmarkOutlineViewCell.swift; sourceTree = "<group>"; };
		4B92928826670D1600AD2C21 /* BookmarkOutlineViewCell.xib */ = {isa = PBXFileReference; fileEncoding = 4; lastKnownFileType = file.xib; path = BookmarkOutlineViewCell.xib; sourceTree = "<group>"; };
		4B92928926670D1700AD2C21 /* BookmarkTableCellView.swift */ = {isa = PBXFileReference; fileEncoding = 4; lastKnownFileType = sourcecode.swift; path = BookmarkTableCellView.swift; sourceTree = "<group>"; };
		4B92928A26670D1700AD2C21 /* BookmarkTableCellView.xib */ = {isa = PBXFileReference; fileEncoding = 4; lastKnownFileType = file.xib; path = BookmarkTableCellView.xib; sourceTree = "<group>"; };
		4B92929126670D2A00AD2C21 /* BookmarkOutlineViewDataSource.swift */ = {isa = PBXFileReference; fileEncoding = 4; lastKnownFileType = sourcecode.swift; path = BookmarkOutlineViewDataSource.swift; sourceTree = "<group>"; };
		4B92929226670D2A00AD2C21 /* PasteboardFolder.swift */ = {isa = PBXFileReference; fileEncoding = 4; lastKnownFileType = sourcecode.swift; path = PasteboardFolder.swift; sourceTree = "<group>"; };
		4B92929326670D2A00AD2C21 /* BookmarkNode.swift */ = {isa = PBXFileReference; fileEncoding = 4; lastKnownFileType = sourcecode.swift; path = BookmarkNode.swift; sourceTree = "<group>"; };
		4B92929426670D2A00AD2C21 /* BookmarkSidebarTreeController.swift */ = {isa = PBXFileReference; fileEncoding = 4; lastKnownFileType = sourcecode.swift; path = BookmarkSidebarTreeController.swift; sourceTree = "<group>"; };
		4B92929526670D2A00AD2C21 /* PasteboardBookmark.swift */ = {isa = PBXFileReference; fileEncoding = 4; lastKnownFileType = sourcecode.swift; path = PasteboardBookmark.swift; sourceTree = "<group>"; };
		4B92929626670D2A00AD2C21 /* SpacerNode.swift */ = {isa = PBXFileReference; fileEncoding = 4; lastKnownFileType = sourcecode.swift; path = SpacerNode.swift; sourceTree = "<group>"; };
		4B92929726670D2A00AD2C21 /* BookmarkTreeController.swift */ = {isa = PBXFileReference; fileEncoding = 4; lastKnownFileType = sourcecode.swift; path = BookmarkTreeController.swift; sourceTree = "<group>"; };
		4B92929826670D2A00AD2C21 /* PseudoFolder.swift */ = {isa = PBXFileReference; fileEncoding = 4; lastKnownFileType = sourcecode.swift; path = PseudoFolder.swift; sourceTree = "<group>"; };
		4B92929926670D2A00AD2C21 /* BookmarkManagedObject.swift */ = {isa = PBXFileReference; fileEncoding = 4; lastKnownFileType = sourcecode.swift; path = BookmarkManagedObject.swift; sourceTree = "<group>"; };
		4B92929A26670D2A00AD2C21 /* PasteboardWriting.swift */ = {isa = PBXFileReference; fileEncoding = 4; lastKnownFileType = sourcecode.swift; path = PasteboardWriting.swift; sourceTree = "<group>"; };
		4B9292A526670D3700AD2C21 /* Bookmark.xcmappingmodel */ = {isa = PBXFileReference; lastKnownFileType = wrapper.xcmappingmodel; path = Bookmark.xcmappingmodel; sourceTree = "<group>"; };
		4B9292A626670D3700AD2C21 /* BookmarkMigrationPolicy.swift */ = {isa = PBXFileReference; fileEncoding = 4; lastKnownFileType = sourcecode.swift; path = BookmarkMigrationPolicy.swift; sourceTree = "<group>"; };
		4B9292A826670D3700AD2C21 /* Bookmark 2.xcdatamodel */ = {isa = PBXFileReference; lastKnownFileType = wrapper.xcdatamodel; path = "Bookmark 2.xcdatamodel"; sourceTree = "<group>"; };
		4B9292A926670D3700AD2C21 /* Bookmark.xcdatamodel */ = {isa = PBXFileReference; lastKnownFileType = wrapper.xcdatamodel; path = Bookmark.xcdatamodel; sourceTree = "<group>"; };
		4B9292AE26670F5300AD2C21 /* NSOutlineViewExtensions.swift */ = {isa = PBXFileReference; fileEncoding = 4; lastKnownFileType = sourcecode.swift; path = NSOutlineViewExtensions.swift; sourceTree = "<group>"; };
		4B9292B02667103000AD2C21 /* BookmarkNodePathTests.swift */ = {isa = PBXFileReference; fileEncoding = 4; lastKnownFileType = sourcecode.swift; path = BookmarkNodePathTests.swift; sourceTree = "<group>"; };
		4B9292B12667103000AD2C21 /* BookmarkNodeTests.swift */ = {isa = PBXFileReference; fileEncoding = 4; lastKnownFileType = sourcecode.swift; path = BookmarkNodeTests.swift; sourceTree = "<group>"; };
		4B9292B22667103000AD2C21 /* BookmarkSidebarTreeControllerTests.swift */ = {isa = PBXFileReference; fileEncoding = 4; lastKnownFileType = sourcecode.swift; path = BookmarkSidebarTreeControllerTests.swift; sourceTree = "<group>"; };
		4B9292B32667103000AD2C21 /* BookmarkOutlineViewDataSourceTests.swift */ = {isa = PBXFileReference; fileEncoding = 4; lastKnownFileType = sourcecode.swift; path = BookmarkOutlineViewDataSourceTests.swift; sourceTree = "<group>"; };
		4B9292B42667103000AD2C21 /* PasteboardFolderTests.swift */ = {isa = PBXFileReference; fileEncoding = 4; lastKnownFileType = sourcecode.swift; path = PasteboardFolderTests.swift; sourceTree = "<group>"; };
		4B9292B52667103000AD2C21 /* TreeControllerTests.swift */ = {isa = PBXFileReference; fileEncoding = 4; lastKnownFileType = sourcecode.swift; path = TreeControllerTests.swift; sourceTree = "<group>"; };
		4B9292B62667103000AD2C21 /* BookmarkManagedObjectTests.swift */ = {isa = PBXFileReference; fileEncoding = 4; lastKnownFileType = sourcecode.swift; path = BookmarkManagedObjectTests.swift; sourceTree = "<group>"; };
		4B9292B72667103000AD2C21 /* BookmarkMigrationTests.swift */ = {isa = PBXFileReference; fileEncoding = 4; lastKnownFileType = sourcecode.swift; path = BookmarkMigrationTests.swift; sourceTree = "<group>"; };
		4B9292B82667103000AD2C21 /* BookmarkTests.swift */ = {isa = PBXFileReference; fileEncoding = 4; lastKnownFileType = sourcecode.swift; path = BookmarkTests.swift; sourceTree = "<group>"; };
		4B9292B92667103100AD2C21 /* PasteboardBookmarkTests.swift */ = {isa = PBXFileReference; fileEncoding = 4; lastKnownFileType = sourcecode.swift; path = PasteboardBookmarkTests.swift; sourceTree = "<group>"; };
		4B9292C42667104B00AD2C21 /* CoreDataTestUtilities.swift */ = {isa = PBXFileReference; fileEncoding = 4; lastKnownFileType = sourcecode.swift; path = CoreDataTestUtilities.swift; sourceTree = "<group>"; };
		4B9292C62667123700AD2C21 /* BrowserTabSelectionDelegate.swift */ = {isa = PBXFileReference; fileEncoding = 4; lastKnownFileType = sourcecode.swift; path = BrowserTabSelectionDelegate.swift; sourceTree = "<group>"; };
		4B9292C72667123700AD2C21 /* BookmarkManagementSidebarViewController.swift */ = {isa = PBXFileReference; fileEncoding = 4; lastKnownFileType = sourcecode.swift; path = BookmarkManagementSidebarViewController.swift; sourceTree = "<group>"; };
		4B9292C82667123700AD2C21 /* BookmarkManagementSplitViewController.swift */ = {isa = PBXFileReference; fileEncoding = 4; lastKnownFileType = sourcecode.swift; path = BookmarkManagementSplitViewController.swift; sourceTree = "<group>"; };
		4B9292C92667123700AD2C21 /* BookmarkTableRowView.swift */ = {isa = PBXFileReference; fileEncoding = 4; lastKnownFileType = sourcecode.swift; path = BookmarkTableRowView.swift; sourceTree = "<group>"; };
		4B9292CA2667123700AD2C21 /* AddFolderModalViewController.swift */ = {isa = PBXFileReference; fileEncoding = 4; lastKnownFileType = sourcecode.swift; path = AddFolderModalViewController.swift; sourceTree = "<group>"; };
		4B9292CB2667123700AD2C21 /* AddBookmarkModalViewController.swift */ = {isa = PBXFileReference; fileEncoding = 4; lastKnownFileType = sourcecode.swift; path = AddBookmarkModalViewController.swift; sourceTree = "<group>"; };
		4B9292CC2667123700AD2C21 /* BookmarkListViewController.swift */ = {isa = PBXFileReference; fileEncoding = 4; lastKnownFileType = sourcecode.swift; path = BookmarkListViewController.swift; sourceTree = "<group>"; };
		4B9292CD2667123700AD2C21 /* BookmarkManagementDetailViewController.swift */ = {isa = PBXFileReference; fileEncoding = 4; lastKnownFileType = sourcecode.swift; path = BookmarkManagementDetailViewController.swift; sourceTree = "<group>"; };
		4B9292D62667124000AD2C21 /* NSPopUpButtonExtension.swift */ = {isa = PBXFileReference; fileEncoding = 4; lastKnownFileType = sourcecode.swift; path = NSPopUpButtonExtension.swift; sourceTree = "<group>"; };
		4B9292D82667124B00AD2C21 /* BookmarkListTreeControllerDataSource.swift */ = {isa = PBXFileReference; fileEncoding = 4; lastKnownFileType = sourcecode.swift; path = BookmarkListTreeControllerDataSource.swift; sourceTree = "<group>"; };
		4B9292DA2667125D00AD2C21 /* ContextualMenu.swift */ = {isa = PBXFileReference; fileEncoding = 4; lastKnownFileType = sourcecode.swift; path = ContextualMenu.swift; sourceTree = "<group>"; };
		4B980E202817604000282EE1 /* NSNotificationName+Debug.swift */ = {isa = PBXFileReference; lastKnownFileType = sourcecode.swift; path = "NSNotificationName+Debug.swift"; sourceTree = "<group>"; };
		4B98D27928D95F1A003C2B6F /* ChromiumFaviconsReaderTests.swift */ = {isa = PBXFileReference; lastKnownFileType = sourcecode.swift; path = ChromiumFaviconsReaderTests.swift; sourceTree = "<group>"; };
		4B98D27B28D960DD003C2B6F /* FirefoxFaviconsReaderTests.swift */ = {isa = PBXFileReference; lastKnownFileType = sourcecode.swift; path = FirefoxFaviconsReaderTests.swift; sourceTree = "<group>"; };
		4B98D27F28D9722A003C2B6F /* RecentlyVisitedSiteModelTests.swift */ = {isa = PBXFileReference; fileEncoding = 4; lastKnownFileType = sourcecode.swift; path = RecentlyVisitedSiteModelTests.swift; sourceTree = "<group>"; };
		4BA1A69A258B076900F6F690 /* FileStore.swift */ = {isa = PBXFileReference; lastKnownFileType = sourcecode.swift; path = FileStore.swift; sourceTree = "<group>"; };
		4BA1A69F258B079600F6F690 /* DataEncryption.swift */ = {isa = PBXFileReference; lastKnownFileType = sourcecode.swift; path = DataEncryption.swift; sourceTree = "<group>"; };
		4BA1A6A4258B07DF00F6F690 /* EncryptedValueTransformer.swift */ = {isa = PBXFileReference; lastKnownFileType = sourcecode.swift; path = EncryptedValueTransformer.swift; sourceTree = "<group>"; };
		4BA1A6B2258B080A00F6F690 /* EncryptionKeyGeneration.swift */ = {isa = PBXFileReference; lastKnownFileType = sourcecode.swift; path = EncryptionKeyGeneration.swift; sourceTree = "<group>"; };
		4BA1A6B7258B081600F6F690 /* EncryptionKeyStoring.swift */ = {isa = PBXFileReference; lastKnownFileType = sourcecode.swift; path = EncryptionKeyStoring.swift; sourceTree = "<group>"; };
		4BA1A6BC258B082300F6F690 /* EncryptionKeyStore.swift */ = {isa = PBXFileReference; lastKnownFileType = sourcecode.swift; path = EncryptionKeyStore.swift; sourceTree = "<group>"; };
		4BA1A6C1258B0A1300F6F690 /* ContiguousBytesExtension.swift */ = {isa = PBXFileReference; lastKnownFileType = sourcecode.swift; path = ContiguousBytesExtension.swift; sourceTree = "<group>"; };
		4BA1A6D8258C0CB300F6F690 /* DataEncryptionTests.swift */ = {isa = PBXFileReference; lastKnownFileType = sourcecode.swift; path = DataEncryptionTests.swift; sourceTree = "<group>"; };
		4BA1A6DD258C100A00F6F690 /* FileStoreTests.swift */ = {isa = PBXFileReference; lastKnownFileType = sourcecode.swift; path = FileStoreTests.swift; sourceTree = "<group>"; };
		4BA1A6E5258C270800F6F690 /* EncryptionKeyGeneratorTests.swift */ = {isa = PBXFileReference; lastKnownFileType = sourcecode.swift; path = EncryptionKeyGeneratorTests.swift; sourceTree = "<group>"; };
		4BA1A6EA258C288C00F6F690 /* EncryptionKeyStoreTests.swift */ = {isa = PBXFileReference; lastKnownFileType = sourcecode.swift; path = EncryptionKeyStoreTests.swift; sourceTree = "<group>"; };
		4BA1A6F5258C4F9600F6F690 /* EncryptionMocks.swift */ = {isa = PBXFileReference; lastKnownFileType = sourcecode.swift; path = EncryptionMocks.swift; sourceTree = "<group>"; };
		4BA1A6FD258C5C1300F6F690 /* EncryptedValueTransformerTests.swift */ = {isa = PBXFileReference; lastKnownFileType = sourcecode.swift; path = EncryptedValueTransformerTests.swift; sourceTree = "<group>"; };
		4BB6CE5E26B77ED000EC5860 /* Cryptography.swift */ = {isa = PBXFileReference; lastKnownFileType = sourcecode.swift; path = Cryptography.swift; sourceTree = "<group>"; };
		4BB88B4425B7B55C006F6B06 /* DebugUserScript.swift */ = {isa = PBXFileReference; lastKnownFileType = sourcecode.swift; path = DebugUserScript.swift; sourceTree = "<group>"; };
		4BB88B4925B7B690006F6B06 /* SequenceExtensions.swift */ = {isa = PBXFileReference; lastKnownFileType = sourcecode.swift; path = SequenceExtensions.swift; sourceTree = "<group>"; };
		4BB88B4F25B7BA2B006F6B06 /* TabInstrumentation.swift */ = {isa = PBXFileReference; lastKnownFileType = sourcecode.swift; path = TabInstrumentation.swift; sourceTree = "<group>"; };
		4BB88B5A25B7BA50006F6B06 /* Instruments.swift */ = {isa = PBXFileReference; lastKnownFileType = sourcecode.swift; path = Instruments.swift; sourceTree = "<group>"; };
		4BB99CF526FE191E001E4761 /* FirefoxBookmarksReader.swift */ = {isa = PBXFileReference; fileEncoding = 4; lastKnownFileType = sourcecode.swift; path = FirefoxBookmarksReader.swift; sourceTree = "<group>"; };
		4BB99CF626FE191E001E4761 /* BookmarkImport.swift */ = {isa = PBXFileReference; fileEncoding = 4; lastKnownFileType = sourcecode.swift; path = BookmarkImport.swift; sourceTree = "<group>"; };
		4BB99CF726FE191E001E4761 /* CoreDataBookmarkImporter.swift */ = {isa = PBXFileReference; fileEncoding = 4; lastKnownFileType = sourcecode.swift; path = CoreDataBookmarkImporter.swift; sourceTree = "<group>"; };
		4BB99CF926FE191E001E4761 /* ChromiumBookmarksReader.swift */ = {isa = PBXFileReference; fileEncoding = 4; lastKnownFileType = sourcecode.swift; path = ChromiumBookmarksReader.swift; sourceTree = "<group>"; };
		4BB99CFA26FE191E001E4761 /* ImportedBookmarks.swift */ = {isa = PBXFileReference; fileEncoding = 4; lastKnownFileType = sourcecode.swift; path = ImportedBookmarks.swift; sourceTree = "<group>"; };
		4BB99CFC26FE191E001E4761 /* SafariBookmarksReader.swift */ = {isa = PBXFileReference; fileEncoding = 4; lastKnownFileType = sourcecode.swift; path = SafariBookmarksReader.swift; sourceTree = "<group>"; };
		4BB99CFD26FE191E001E4761 /* SafariDataImporter.swift */ = {isa = PBXFileReference; fileEncoding = 4; lastKnownFileType = sourcecode.swift; path = SafariDataImporter.swift; sourceTree = "<group>"; };
		4BB99D0526FE1979001E4761 /* RequestFilePermissionViewController.swift */ = {isa = PBXFileReference; fileEncoding = 4; lastKnownFileType = sourcecode.swift; path = RequestFilePermissionViewController.swift; sourceTree = "<group>"; };
		4BB99D0C26FE1A83001E4761 /* ChromiumBookmarksReaderTests.swift */ = {isa = PBXFileReference; fileEncoding = 4; lastKnownFileType = sourcecode.swift; path = ChromiumBookmarksReaderTests.swift; sourceTree = "<group>"; };
		4BB99D0D26FE1A83001E4761 /* FirefoxBookmarksReaderTests.swift */ = {isa = PBXFileReference; fileEncoding = 4; lastKnownFileType = sourcecode.swift; path = FirefoxBookmarksReaderTests.swift; sourceTree = "<group>"; };
		4BB99D0E26FE1A84001E4761 /* SafariBookmarksReaderTests.swift */ = {isa = PBXFileReference; fileEncoding = 4; lastKnownFileType = sourcecode.swift; path = SafariBookmarksReaderTests.swift; sourceTree = "<group>"; };
		4BBC169F27C4859400E00A38 /* DeviceAuthenticationService.swift */ = {isa = PBXFileReference; lastKnownFileType = sourcecode.swift; path = DeviceAuthenticationService.swift; sourceTree = "<group>"; };
		4BBC16A127C485BC00E00A38 /* DeviceIdleStateDetector.swift */ = {isa = PBXFileReference; lastKnownFileType = sourcecode.swift; path = DeviceIdleStateDetector.swift; sourceTree = "<group>"; };
		4BBC16A427C488C900E00A38 /* DeviceAuthenticatorTests.swift */ = {isa = PBXFileReference; lastKnownFileType = sourcecode.swift; path = DeviceAuthenticatorTests.swift; sourceTree = "<group>"; };
		4BBD3BFF285ACE090047A89D /* NSNotificationName+Favicons.swift */ = {isa = PBXFileReference; lastKnownFileType = sourcecode.swift; path = "NSNotificationName+Favicons.swift"; sourceTree = "<group>"; };
		4BBE0AA627B9B027003B37A8 /* PopUpButton.swift */ = {isa = PBXFileReference; lastKnownFileType = sourcecode.swift; path = PopUpButton.swift; sourceTree = "<group>"; };
		4BBF0914282DD40100EE1418 /* TemporaryFileHandler.swift */ = {isa = PBXFileReference; lastKnownFileType = sourcecode.swift; path = TemporaryFileHandler.swift; sourceTree = "<group>"; };
		4BBF0916282DD6EF00EE1418 /* TemporaryFileHandlerTests.swift */ = {isa = PBXFileReference; lastKnownFileType = sourcecode.swift; path = TemporaryFileHandlerTests.swift; sourceTree = "<group>"; };
		4BBF09222830812900EE1418 /* FileSystemDSL.swift */ = {isa = PBXFileReference; lastKnownFileType = sourcecode.swift; path = FileSystemDSL.swift; sourceTree = "<group>"; };
		4BBF0924283083EC00EE1418 /* FileSystemDSLTests.swift */ = {isa = PBXFileReference; lastKnownFileType = sourcecode.swift; path = FileSystemDSLTests.swift; sourceTree = "<group>"; };
		4BD18EFF283F0BC500058124 /* BookmarksBarViewController.swift */ = {isa = PBXFileReference; fileEncoding = 4; lastKnownFileType = sourcecode.swift; path = BookmarksBarViewController.swift; sourceTree = "<group>"; };
		4BD18F04283F151F00058124 /* BookmarksBar.storyboard */ = {isa = PBXFileReference; lastKnownFileType = file.storyboard; path = BookmarksBar.storyboard; sourceTree = "<group>"; };
		4BDFA4AD27BF19E500648192 /* ToggleableScrollView.swift */ = {isa = PBXFileReference; lastKnownFileType = sourcecode.swift; path = ToggleableScrollView.swift; sourceTree = "<group>"; };
		4BE0DF0426781961006337B7 /* NSStoryboardExtension.swift */ = {isa = PBXFileReference; lastKnownFileType = sourcecode.swift; path = NSStoryboardExtension.swift; sourceTree = "<group>"; };
		4BE4005227CF3DC3007D3161 /* SavePaymentMethodPopover.swift */ = {isa = PBXFileReference; lastKnownFileType = sourcecode.swift; path = SavePaymentMethodPopover.swift; sourceTree = "<group>"; };
		4BE4005427CF3F19007D3161 /* SavePaymentMethodViewController.swift */ = {isa = PBXFileReference; lastKnownFileType = sourcecode.swift; path = SavePaymentMethodViewController.swift; sourceTree = "<group>"; };
		4BE41A5D28446EAD00760399 /* BookmarksBarViewModel.swift */ = {isa = PBXFileReference; lastKnownFileType = sourcecode.swift; path = BookmarksBarViewModel.swift; sourceTree = "<group>"; };
		4BE53369286912D40019DBFD /* BookmarksBarCollectionViewItem.xib */ = {isa = PBXFileReference; fileEncoding = 4; lastKnownFileType = file.xib; path = BookmarksBarCollectionViewItem.xib; sourceTree = "<group>"; };
		4BE5336A286912D40019DBFD /* BookmarksBarCollectionViewItem.swift */ = {isa = PBXFileReference; fileEncoding = 4; lastKnownFileType = sourcecode.swift; path = BookmarksBarCollectionViewItem.swift; sourceTree = "<group>"; };
		4BE5336D286915A10019DBFD /* HorizontallyCenteredLayout.swift */ = {isa = PBXFileReference; fileEncoding = 4; lastKnownFileType = sourcecode.swift; path = HorizontallyCenteredLayout.swift; sourceTree = "<group>"; };
		4BE53373286E39F10019DBFD /* ChromiumKeychainPrompt.swift */ = {isa = PBXFileReference; lastKnownFileType = sourcecode.swift; path = ChromiumKeychainPrompt.swift; sourceTree = "<group>"; };
		4BE6546E271FCD40008D1D63 /* PasswordManagementIdentityItemView.swift */ = {isa = PBXFileReference; fileEncoding = 4; lastKnownFileType = sourcecode.swift; path = PasswordManagementIdentityItemView.swift; sourceTree = "<group>"; };
		4BE65470271FCD40008D1D63 /* PasswordManagementCreditCardItemView.swift */ = {isa = PBXFileReference; fileEncoding = 4; lastKnownFileType = sourcecode.swift; path = PasswordManagementCreditCardItemView.swift; sourceTree = "<group>"; };
		4BE65471271FCD40008D1D63 /* PasswordManagementLoginItemView.swift */ = {isa = PBXFileReference; fileEncoding = 4; lastKnownFileType = sourcecode.swift; path = PasswordManagementLoginItemView.swift; sourceTree = "<group>"; };
		4BE65472271FCD40008D1D63 /* PasswordManagementNoteItemView.swift */ = {isa = PBXFileReference; fileEncoding = 4; lastKnownFileType = sourcecode.swift; path = PasswordManagementNoteItemView.swift; sourceTree = "<group>"; };
		4BE65473271FCD40008D1D63 /* EditableTextView.swift */ = {isa = PBXFileReference; fileEncoding = 4; lastKnownFileType = sourcecode.swift; path = EditableTextView.swift; sourceTree = "<group>"; };
		4BE6547A271FCD4D008D1D63 /* PasswordManagementIdentityModel.swift */ = {isa = PBXFileReference; fileEncoding = 4; lastKnownFileType = sourcecode.swift; path = PasswordManagementIdentityModel.swift; sourceTree = "<group>"; };
		4BE6547B271FCD4D008D1D63 /* PasswordManagementCreditCardModel.swift */ = {isa = PBXFileReference; fileEncoding = 4; lastKnownFileType = sourcecode.swift; path = PasswordManagementCreditCardModel.swift; sourceTree = "<group>"; };
		4BE6547C271FCD4D008D1D63 /* PasswordManagementLoginModel.swift */ = {isa = PBXFileReference; fileEncoding = 4; lastKnownFileType = sourcecode.swift; path = PasswordManagementLoginModel.swift; sourceTree = "<group>"; };
		4BE6547D271FCD4D008D1D63 /* PasswordManagementNoteModel.swift */ = {isa = PBXFileReference; fileEncoding = 4; lastKnownFileType = sourcecode.swift; path = PasswordManagementNoteModel.swift; sourceTree = "<group>"; };
		4BE65482271FCD53008D1D63 /* CountryList.swift */ = {isa = PBXFileReference; fileEncoding = 4; lastKnownFileType = sourcecode.swift; path = CountryList.swift; sourceTree = "<group>"; };
		4BE65484271FCD7B008D1D63 /* LoginFaviconView.swift */ = {isa = PBXFileReference; fileEncoding = 4; lastKnownFileType = sourcecode.swift; path = LoginFaviconView.swift; sourceTree = "<group>"; };
		4BF4951726C08395000547B8 /* ThirdPartyBrowserTests.swift */ = {isa = PBXFileReference; lastKnownFileType = sourcecode.swift; path = ThirdPartyBrowserTests.swift; sourceTree = "<group>"; };
		4BF4EA4F27C71F26004E57C4 /* PasswordManagementListSectionTests.swift */ = {isa = PBXFileReference; fileEncoding = 4; lastKnownFileType = sourcecode.swift; path = PasswordManagementListSectionTests.swift; sourceTree = "<group>"; };
		4BF6961F28BEEE8B00D402D4 /* LocalPinningManagerTests.swift */ = {isa = PBXFileReference; lastKnownFileType = sourcecode.swift; path = LocalPinningManagerTests.swift; sourceTree = "<group>"; };
		7B1E819B27C8874900FF0E60 /* ContentOverlayPopover.swift */ = {isa = PBXFileReference; fileEncoding = 4; lastKnownFileType = sourcecode.swift; path = ContentOverlayPopover.swift; sourceTree = "<group>"; };
		7B1E819C27C8874900FF0E60 /* ContentOverlay.storyboard */ = {isa = PBXFileReference; fileEncoding = 4; lastKnownFileType = file.storyboard; path = ContentOverlay.storyboard; sourceTree = "<group>"; };
		7B1E819D27C8874900FF0E60 /* ContentOverlayViewController.swift */ = {isa = PBXFileReference; fileEncoding = 4; lastKnownFileType = sourcecode.swift; path = ContentOverlayViewController.swift; sourceTree = "<group>"; };
		7B4CE8DA26F02108009134B1 /* UI Tests.xctest */ = {isa = PBXFileReference; explicitFileType = wrapper.cfbundle; includeInIndex = 0; path = "UI Tests.xctest"; sourceTree = BUILT_PRODUCTS_DIR; };
		7B4CE8DE26F02108009134B1 /* Info.plist */ = {isa = PBXFileReference; lastKnownFileType = text.plist.xml; path = Info.plist; sourceTree = "<group>"; };
		7B4CE8E626F02134009134B1 /* TabBarTests.swift */ = {isa = PBXFileReference; lastKnownFileType = sourcecode.swift; path = TabBarTests.swift; sourceTree = "<group>"; };
		85012B0129133F9F003D0DCC /* NavigationBarPopovers.swift */ = {isa = PBXFileReference; lastKnownFileType = sourcecode.swift; path = NavigationBarPopovers.swift; sourceTree = "<group>"; };
		8511E18325F82B34002F516B /* 01_Fire_really_small.json */ = {isa = PBXFileReference; fileEncoding = 4; lastKnownFileType = text.json; path = 01_Fire_really_small.json; sourceTree = "<group>"; };
		853014D525E671A000FB8205 /* PageObserverUserScript.swift */ = {isa = PBXFileReference; lastKnownFileType = sourcecode.swift; path = PageObserverUserScript.swift; sourceTree = "<group>"; };
		85308E24267FC9F2001ABD76 /* NSAlertExtension.swift */ = {isa = PBXFileReference; lastKnownFileType = sourcecode.swift; path = NSAlertExtension.swift; sourceTree = "<group>"; };
		85378D9B274E61B8007C5CBF /* MessageViews.storyboard */ = {isa = PBXFileReference; lastKnownFileType = file.storyboard; path = MessageViews.storyboard; sourceTree = "<group>"; };
		85378D9D274E664C007C5CBF /* PopoverMessageViewController.swift */ = {isa = PBXFileReference; lastKnownFileType = sourcecode.swift; path = PopoverMessageViewController.swift; sourceTree = "<group>"; };
		85378D9F274E6F42007C5CBF /* NSNotificationName+EmailManager.swift */ = {isa = PBXFileReference; lastKnownFileType = sourcecode.swift; path = "NSNotificationName+EmailManager.swift"; sourceTree = "<group>"; };
		85378DA1274E7F25007C5CBF /* EmailManagerRequestDelegate.swift */ = {isa = PBXFileReference; lastKnownFileType = sourcecode.swift; path = EmailManagerRequestDelegate.swift; sourceTree = "<group>"; };
		8546DE6125C03056000CA5E1 /* UserAgentTests.swift */ = {isa = PBXFileReference; lastKnownFileType = sourcecode.swift; path = UserAgentTests.swift; sourceTree = "<group>"; };
		85480F8925CDC360009424E3 /* MainMenu.storyboard */ = {isa = PBXFileReference; lastKnownFileType = file.storyboard; path = MainMenu.storyboard; sourceTree = "<group>"; };
		85480FBA25D181CB009424E3 /* ConfigurationDownloading.swift */ = {isa = PBXFileReference; lastKnownFileType = sourcecode.swift; path = ConfigurationDownloading.swift; sourceTree = "<group>"; };
		85480FCE25D1AA22009424E3 /* ConfigurationStoring.swift */ = {isa = PBXFileReference; lastKnownFileType = sourcecode.swift; path = ConfigurationStoring.swift; sourceTree = "<group>"; };
		8553FF51257523760029327F /* URLSuggestedFilenameTests.swift */ = {isa = PBXFileReference; lastKnownFileType = sourcecode.swift; path = URLSuggestedFilenameTests.swift; sourceTree = "<group>"; };
		85589E7927BBB8620038AD11 /* AddEditFavoriteViewController.swift */ = {isa = PBXFileReference; fileEncoding = 4; lastKnownFileType = sourcecode.swift; path = AddEditFavoriteViewController.swift; sourceTree = "<group>"; };
		85589E7A27BBB8620038AD11 /* AddEditFavoriteWindow.swift */ = {isa = PBXFileReference; fileEncoding = 4; lastKnownFileType = sourcecode.swift; path = AddEditFavoriteWindow.swift; sourceTree = "<group>"; };
		85589E7B27BBB8630038AD11 /* HomePage.storyboard */ = {isa = PBXFileReference; fileEncoding = 4; lastKnownFileType = file.storyboard; path = HomePage.storyboard; sourceTree = "<group>"; };
		85589E7C27BBB8630038AD11 /* HomePageView.swift */ = {isa = PBXFileReference; fileEncoding = 4; lastKnownFileType = sourcecode.swift; path = HomePageView.swift; sourceTree = "<group>"; };
		85589E7D27BBB8630038AD11 /* HomePageViewController.swift */ = {isa = PBXFileReference; fileEncoding = 4; lastKnownFileType = sourcecode.swift; path = HomePageViewController.swift; sourceTree = "<group>"; };
		85589E8627BBB8F20038AD11 /* HomePageFavoritesModel.swift */ = {isa = PBXFileReference; fileEncoding = 4; lastKnownFileType = sourcecode.swift; path = HomePageFavoritesModel.swift; sourceTree = "<group>"; };
		85589E8A27BBBADC0038AD11 /* ColorExtensions.swift */ = {isa = PBXFileReference; lastKnownFileType = sourcecode.swift; path = ColorExtensions.swift; sourceTree = "<group>"; };
		85589E8C27BBBB870038AD11 /* NavigationBar.storyboard */ = {isa = PBXFileReference; fileEncoding = 4; lastKnownFileType = file.storyboard; path = NavigationBar.storyboard; sourceTree = "<group>"; };
		85589E8E27BBBBF10038AD11 /* Main.storyboard */ = {isa = PBXFileReference; fileEncoding = 4; lastKnownFileType = file.storyboard; path = Main.storyboard; sourceTree = "<group>"; };
		85589E9027BFB9810038AD11 /* HomePageRecentlyVisitedModel.swift */ = {isa = PBXFileReference; lastKnownFileType = sourcecode.swift; path = HomePageRecentlyVisitedModel.swift; sourceTree = "<group>"; };
		85589E9227BFBBD60038AD11 /* History 4.xcdatamodel */ = {isa = PBXFileReference; lastKnownFileType = wrapper.xcdatamodel; path = "History 4.xcdatamodel"; sourceTree = "<group>"; };
		85589E9327BFE1E70038AD11 /* FavoritesView.swift */ = {isa = PBXFileReference; lastKnownFileType = sourcecode.swift; path = FavoritesView.swift; sourceTree = "<group>"; };
		85589E9527BFE25D0038AD11 /* FailedAssertionView.swift */ = {isa = PBXFileReference; lastKnownFileType = sourcecode.swift; path = FailedAssertionView.swift; sourceTree = "<group>"; };
		85589E9727BFE2DA0038AD11 /* HoverButton.swift */ = {isa = PBXFileReference; lastKnownFileType = sourcecode.swift; path = HoverButton.swift; sourceTree = "<group>"; };
		85589E9927BFE3C30038AD11 /* FaviconView.swift */ = {isa = PBXFileReference; lastKnownFileType = sourcecode.swift; path = FaviconView.swift; sourceTree = "<group>"; };
		85589E9D27BFE4500038AD11 /* DefaultBrowserPromptView.swift */ = {isa = PBXFileReference; lastKnownFileType = sourcecode.swift; path = DefaultBrowserPromptView.swift; sourceTree = "<group>"; };
		85589E9F27BFE60E0038AD11 /* MoreOrLessView.swift */ = {isa = PBXFileReference; lastKnownFileType = sourcecode.swift; path = MoreOrLessView.swift; sourceTree = "<group>"; };
		85625993269C8F9600EE44BC /* PasswordManager.storyboard */ = {isa = PBXFileReference; lastKnownFileType = file.storyboard; path = PasswordManager.storyboard; sourceTree = "<group>"; };
		85625995269C953C00EE44BC /* PasswordManagementViewController.swift */ = {isa = PBXFileReference; lastKnownFileType = sourcecode.swift; path = PasswordManagementViewController.swift; sourceTree = "<group>"; };
		85625997269C9C5F00EE44BC /* PasswordManagementPopover.swift */ = {isa = PBXFileReference; lastKnownFileType = sourcecode.swift; path = PasswordManagementPopover.swift; sourceTree = "<group>"; };
		85625999269CA0A600EE44BC /* NSRectExtension.swift */ = {isa = PBXFileReference; lastKnownFileType = sourcecode.swift; path = NSRectExtension.swift; sourceTree = "<group>"; };
		856C98D42570116900A22F1F /* NSWindow+Toast.swift */ = {isa = PBXFileReference; lastKnownFileType = sourcecode.swift; path = "NSWindow+Toast.swift"; sourceTree = "<group>"; };
		856C98DE257014BD00A22F1F /* FileDownloadManager.swift */ = {isa = PBXFileReference; lastKnownFileType = sourcecode.swift; path = FileDownloadManager.swift; sourceTree = "<group>"; };
		856CADEF271710F400E79BB0 /* HoverUserScript.swift */ = {isa = PBXFileReference; lastKnownFileType = sourcecode.swift; path = HoverUserScript.swift; sourceTree = "<group>"; };
		85707F21276A32B600DC0649 /* CallToAction.swift */ = {isa = PBXFileReference; lastKnownFileType = sourcecode.swift; path = CallToAction.swift; sourceTree = "<group>"; };
		85707F23276A332A00DC0649 /* OnboardingButtonStyles.swift */ = {isa = PBXFileReference; lastKnownFileType = sourcecode.swift; path = OnboardingButtonStyles.swift; sourceTree = "<group>"; };
		85707F25276A335700DC0649 /* Onboarding.swift */ = {isa = PBXFileReference; lastKnownFileType = sourcecode.swift; path = Onboarding.swift; sourceTree = "<group>"; };
		85707F27276A34D900DC0649 /* DaxSpeech.swift */ = {isa = PBXFileReference; lastKnownFileType = sourcecode.swift; path = DaxSpeech.swift; sourceTree = "<group>"; };
		85707F29276A35FE00DC0649 /* ActionSpeech.swift */ = {isa = PBXFileReference; lastKnownFileType = sourcecode.swift; path = ActionSpeech.swift; sourceTree = "<group>"; };
		85707F2B276A364E00DC0649 /* OnboardingFlow.swift */ = {isa = PBXFileReference; lastKnownFileType = sourcecode.swift; path = OnboardingFlow.swift; sourceTree = "<group>"; };
		85707F2D276A394C00DC0649 /* ViewExtensions.swift */ = {isa = PBXFileReference; lastKnownFileType = sourcecode.swift; path = ViewExtensions.swift; sourceTree = "<group>"; };
		85707F30276A7DCA00DC0649 /* OnboardingViewModel.swift */ = {isa = PBXFileReference; lastKnownFileType = sourcecode.swift; path = OnboardingViewModel.swift; sourceTree = "<group>"; };
		85799C1725DEBB3F0007EC87 /* Logging.swift */ = {isa = PBXFileReference; fileEncoding = 4; lastKnownFileType = sourcecode.swift; path = Logging.swift; sourceTree = "<group>"; };
		857FFEBF27D239DC00415E7A /* HyperLink.swift */ = {isa = PBXFileReference; lastKnownFileType = sourcecode.swift; path = HyperLink.swift; sourceTree = "<group>"; };
		8585B63726D6E66C00C1416F /* ButtonStyles.swift */ = {isa = PBXFileReference; lastKnownFileType = sourcecode.swift; path = ButtonStyles.swift; sourceTree = "<group>"; };
		85890639267BCD8E00D23B0D /* SaveCredentialsPopover.swift */ = {isa = PBXFileReference; lastKnownFileType = sourcecode.swift; path = SaveCredentialsPopover.swift; sourceTree = "<group>"; };
		8589063B267BCDC000D23B0D /* SaveCredentialsViewController.swift */ = {isa = PBXFileReference; lastKnownFileType = sourcecode.swift; path = SaveCredentialsViewController.swift; sourceTree = "<group>"; };
		858A797E26A79EAA00A75A42 /* UserText+PasswordManager.swift */ = {isa = PBXFileReference; lastKnownFileType = sourcecode.swift; path = "UserText+PasswordManager.swift"; sourceTree = "<group>"; };
		858A798226A8B75F00A75A42 /* CopyHandler.swift */ = {isa = PBXFileReference; lastKnownFileType = sourcecode.swift; path = CopyHandler.swift; sourceTree = "<group>"; };
		858A798426A8BB5D00A75A42 /* NSTextViewExtension.swift */ = {isa = PBXFileReference; lastKnownFileType = sourcecode.swift; path = NSTextViewExtension.swift; sourceTree = "<group>"; };
		858A798726A99DBE00A75A42 /* PasswordManagementItemListModelTests.swift */ = {isa = PBXFileReference; lastKnownFileType = sourcecode.swift; path = PasswordManagementItemListModelTests.swift; sourceTree = "<group>"; };
		858A798926A9B35E00A75A42 /* PasswordManagementItemModelTests.swift */ = {isa = PBXFileReference; lastKnownFileType = sourcecode.swift; path = PasswordManagementItemModelTests.swift; sourceTree = "<group>"; };
		859E7D6A27453BF3009C2B69 /* BookmarksExporter.swift */ = {isa = PBXFileReference; lastKnownFileType = sourcecode.swift; path = BookmarksExporter.swift; sourceTree = "<group>"; };
		859E7D6C274548F2009C2B69 /* BookmarksExporterTests.swift */ = {isa = PBXFileReference; lastKnownFileType = sourcecode.swift; path = BookmarksExporterTests.swift; sourceTree = "<group>"; };
		85A0116825AF1D8900FA6A0C /* FindInPageViewController.swift */ = {isa = PBXFileReference; lastKnownFileType = sourcecode.swift; path = FindInPageViewController.swift; sourceTree = "<group>"; };
		85A0117325AF2EDF00FA6A0C /* FindInPage.storyboard */ = {isa = PBXFileReference; lastKnownFileType = file.storyboard; path = FindInPage.storyboard; sourceTree = "<group>"; };
		85A0118125AF60E700FA6A0C /* FindInPageModel.swift */ = {isa = PBXFileReference; lastKnownFileType = sourcecode.swift; path = FindInPageModel.swift; sourceTree = "<group>"; };
		85A011E925B4D4CA00FA6A0C /* FindInPageUserScript.swift */ = {isa = PBXFileReference; lastKnownFileType = sourcecode.swift; path = FindInPageUserScript.swift; sourceTree = "<group>"; };
		85AC3AEE25D5CE9800C7D2AA /* UserScripts.swift */ = {isa = PBXFileReference; lastKnownFileType = sourcecode.swift; path = UserScripts.swift; sourceTree = "<group>"; };
		85AC3AF625D5DBFD00C7D2AA /* DataExtension.swift */ = {isa = PBXFileReference; lastKnownFileType = sourcecode.swift; path = DataExtension.swift; sourceTree = "<group>"; };
		85AC3B0425D6B1D800C7D2AA /* ScriptSourceProviding.swift */ = {isa = PBXFileReference; lastKnownFileType = sourcecode.swift; path = ScriptSourceProviding.swift; sourceTree = "<group>"; };
		85AC3B1625D9BC1A00C7D2AA /* ConfigurationDownloaderTests.swift */ = {isa = PBXFileReference; lastKnownFileType = sourcecode.swift; path = ConfigurationDownloaderTests.swift; sourceTree = "<group>"; };
		85AC3B3425DA82A600C7D2AA /* DataTaskProviding.swift */ = {isa = PBXFileReference; lastKnownFileType = sourcecode.swift; path = DataTaskProviding.swift; sourceTree = "<group>"; };
		85AC3B4825DAC9BD00C7D2AA /* ConfigurationStorageTests.swift */ = {isa = PBXFileReference; lastKnownFileType = sourcecode.swift; path = ConfigurationStorageTests.swift; sourceTree = "<group>"; };
		85AC7AD827BD625000FFB69B /* HomePageAssets.xcassets */ = {isa = PBXFileReference; lastKnownFileType = folder.assetcatalog; path = HomePageAssets.xcassets; sourceTree = "<group>"; };
		85AC7ADA27BD628400FFB69B /* HomePage.swift */ = {isa = PBXFileReference; lastKnownFileType = sourcecode.swift; path = HomePage.swift; sourceTree = "<group>"; };
		85AC7ADC27BEB6EE00FFB69B /* HomePageDefaultBrowserModel.swift */ = {isa = PBXFileReference; lastKnownFileType = sourcecode.swift; path = HomePageDefaultBrowserModel.swift; sourceTree = "<group>"; };
		85AE2FF124A33A2D002D507F /* WebKit.framework */ = {isa = PBXFileReference; lastKnownFileType = wrapper.framework; name = WebKit.framework; path = System/Library/Frameworks/WebKit.framework; sourceTree = SDKROOT; };
		85B7184927677C2D00B4277F /* Onboarding.storyboard */ = {isa = PBXFileReference; lastKnownFileType = file.storyboard; path = Onboarding.storyboard; sourceTree = "<group>"; };
		85B7184B27677C6500B4277F /* OnboardingViewController.swift */ = {isa = PBXFileReference; lastKnownFileType = sourcecode.swift; path = OnboardingViewController.swift; sourceTree = "<group>"; };
		85B7184D27677CBB00B4277F /* RootView.swift */ = {isa = PBXFileReference; lastKnownFileType = sourcecode.swift; path = RootView.swift; sourceTree = "<group>"; };
		85B8757E28B903D900D39E04 /* Configuration.xcconfig */ = {isa = PBXFileReference; fileEncoding = 4; lastKnownFileType = text.xcconfig; name = Configuration.xcconfig; path = Configuration/Configuration.xcconfig; sourceTree = "<group>"; };
		85C48CCB278D808F00D3263E /* NSAttributedStringExtension.swift */ = {isa = PBXFileReference; lastKnownFileType = sourcecode.swift; path = NSAttributedStringExtension.swift; sourceTree = "<group>"; };
		85C48CD027908C1000D3263E /* BrowserImportMoreInfoViewController.swift */ = {isa = PBXFileReference; lastKnownFileType = sourcecode.swift; path = BrowserImportMoreInfoViewController.swift; sourceTree = "<group>"; };
		85C5991A27D10CF000E605B2 /* FireAnimationView.swift */ = {isa = PBXFileReference; lastKnownFileType = sourcecode.swift; path = FireAnimationView.swift; sourceTree = "<group>"; };
		85C6A29525CC1FFD00EEB5F1 /* UserDefaultsWrapper.swift */ = {isa = PBXFileReference; lastKnownFileType = sourcecode.swift; path = UserDefaultsWrapper.swift; sourceTree = "<group>"; };
		85CC1D7A26A05ECF0062F04E /* PasswordManagementItemListModel.swift */ = {isa = PBXFileReference; lastKnownFileType = sourcecode.swift; path = PasswordManagementItemListModel.swift; sourceTree = "<group>"; };
		85CC1D7C26A05F250062F04E /* PasswordManagementItemModel.swift */ = {isa = PBXFileReference; lastKnownFileType = sourcecode.swift; path = PasswordManagementItemModel.swift; sourceTree = "<group>"; };
		85D33F1125C82EB3002B91A6 /* ConfigurationManager.swift */ = {isa = PBXFileReference; lastKnownFileType = sourcecode.swift; path = ConfigurationManager.swift; sourceTree = "<group>"; };
		85D438B5256E7C9E00F3BAF8 /* ContextMenuUserScript.swift */ = {isa = PBXFileReference; lastKnownFileType = sourcecode.swift; path = ContextMenuUserScript.swift; sourceTree = "<group>"; };
		85D885AF26A590A90077C374 /* NSNotificationName+PasswordManager.swift */ = {isa = PBXFileReference; lastKnownFileType = sourcecode.swift; path = "NSNotificationName+PasswordManager.swift"; sourceTree = "<group>"; };
		85D885B226A5A9DE0077C374 /* NSAlert+PasswordManager.swift */ = {isa = PBXFileReference; lastKnownFileType = sourcecode.swift; path = "NSAlert+PasswordManager.swift"; sourceTree = "<group>"; };
		85F0FF1227CFAB04001C7C6E /* RecentlyVisitedView.swift */ = {isa = PBXFileReference; lastKnownFileType = sourcecode.swift; path = RecentlyVisitedView.swift; sourceTree = "<group>"; };
		85F1B0C825EF9759004792B6 /* URLEventHandlerTests.swift */ = {isa = PBXFileReference; lastKnownFileType = sourcecode.swift; path = URLEventHandlerTests.swift; sourceTree = "<group>"; };
		85F487B4276A8F2E003CE668 /* OnboardingTests.swift */ = {isa = PBXFileReference; lastKnownFileType = sourcecode.swift; path = OnboardingTests.swift; sourceTree = "<group>"; };
		85F69B3B25EDE81F00978E59 /* URLExtensionTests.swift */ = {isa = PBXFileReference; lastKnownFileType = sourcecode.swift; path = URLExtensionTests.swift; sourceTree = "<group>"; };
		85F91D9327F47BC40096B1C8 /* History 5.xcdatamodel */ = {isa = PBXFileReference; lastKnownFileType = wrapper.xcdatamodel; path = "History 5.xcdatamodel"; sourceTree = "<group>"; };
		9812D894276CEDA5004B6181 /* ContentBlockerRulesLists.swift */ = {isa = PBXFileReference; lastKnownFileType = sourcecode.swift; path = ContentBlockerRulesLists.swift; sourceTree = "<group>"; };
		9826B09F2747DF3D0092F683 /* ContentBlocking.swift */ = {isa = PBXFileReference; lastKnownFileType = sourcecode.swift; path = ContentBlocking.swift; sourceTree = "<group>"; };
		9826B0A12747DFEB0092F683 /* AppPrivacyConfigurationDataProvider.swift */ = {isa = PBXFileReference; lastKnownFileType = sourcecode.swift; path = AppPrivacyConfigurationDataProvider.swift; sourceTree = "<group>"; };
		9833912E27AAA3CE00DAF119 /* AppTrackerDataSetProvider.swift */ = {isa = PBXFileReference; lastKnownFileType = sourcecode.swift; path = AppTrackerDataSetProvider.swift; sourceTree = "<group>"; };
		9833913027AAA4B500DAF119 /* trackerData.json */ = {isa = PBXFileReference; fileEncoding = 4; lastKnownFileType = text.json; path = trackerData.json; sourceTree = "<group>"; };
		9833913227AAAEEE00DAF119 /* EmbeddedTrackerDataTests.swift */ = {isa = PBXFileReference; lastKnownFileType = sourcecode.swift; path = EmbeddedTrackerDataTests.swift; sourceTree = "<group>"; };
		983DFB2428B67036006B7E34 /* UserContentUpdating.swift */ = {isa = PBXFileReference; lastKnownFileType = sourcecode.swift; path = UserContentUpdating.swift; sourceTree = "<group>"; };
		98EB5D0F27516A4800681FE6 /* AppPrivacyConfigurationTests.swift */ = {isa = PBXFileReference; lastKnownFileType = sourcecode.swift; path = AppPrivacyConfigurationTests.swift; sourceTree = "<group>"; };
		AA0877B726D5160D00B05660 /* SafariVersionReaderTests.swift */ = {isa = PBXFileReference; lastKnownFileType = sourcecode.swift; path = SafariVersionReaderTests.swift; sourceTree = "<group>"; };
		AA0877B926D5161D00B05660 /* WebKitVersionProviderTests.swift */ = {isa = PBXFileReference; lastKnownFileType = sourcecode.swift; path = WebKitVersionProviderTests.swift; sourceTree = "<group>"; };
		AA0F3DB6261A566C0077F2D9 /* SuggestionLoadingMock.swift */ = {isa = PBXFileReference; lastKnownFileType = sourcecode.swift; path = SuggestionLoadingMock.swift; sourceTree = "<group>"; };
		AA13DCB3271480B0006D48D3 /* FirePopoverViewModel.swift */ = {isa = PBXFileReference; lastKnownFileType = sourcecode.swift; path = FirePopoverViewModel.swift; sourceTree = "<group>"; };
		AA222CB82760F74E00321475 /* FaviconReferenceCache.swift */ = {isa = PBXFileReference; lastKnownFileType = sourcecode.swift; path = FaviconReferenceCache.swift; sourceTree = "<group>"; };
		AA2CB12C2587BB5600AA6FBE /* TabBarFooter.xib */ = {isa = PBXFileReference; lastKnownFileType = file.xib; path = TabBarFooter.xib; sourceTree = "<group>"; };
		AA2CB1342587C29500AA6FBE /* TabBarFooter.swift */ = {isa = PBXFileReference; lastKnownFileType = sourcecode.swift; path = TabBarFooter.swift; sourceTree = "<group>"; };
		AA34396A2754D4E200B241FA /* shield.json */ = {isa = PBXFileReference; fileEncoding = 4; lastKnownFileType = text.json; path = shield.json; sourceTree = "<group>"; };
		AA34396B2754D4E300B241FA /* shield-dot.json */ = {isa = PBXFileReference; fileEncoding = 4; lastKnownFileType = text.json; path = "shield-dot.json"; sourceTree = "<group>"; };
		AA34396E2754D4E900B241FA /* dark-shield-dot.json */ = {isa = PBXFileReference; fileEncoding = 4; lastKnownFileType = text.json; path = "dark-shield-dot.json"; sourceTree = "<group>"; };
		AA34396F2754D4E900B241FA /* dark-shield.json */ = {isa = PBXFileReference; fileEncoding = 4; lastKnownFileType = text.json; path = "dark-shield.json"; sourceTree = "<group>"; };
		AA3439722754D55100B241FA /* dark-trackers-2.json */ = {isa = PBXFileReference; fileEncoding = 4; lastKnownFileType = text.json; path = "dark-trackers-2.json"; sourceTree = "<group>"; };
		AA3439732754D55100B241FA /* trackers-1.json */ = {isa = PBXFileReference; fileEncoding = 4; lastKnownFileType = text.json; path = "trackers-1.json"; sourceTree = "<group>"; };
		AA3439742754D55100B241FA /* trackers-2.json */ = {isa = PBXFileReference; fileEncoding = 4; lastKnownFileType = text.json; path = "trackers-2.json"; sourceTree = "<group>"; };
		AA3439752754D55100B241FA /* trackers-3.json */ = {isa = PBXFileReference; fileEncoding = 4; lastKnownFileType = text.json; path = "trackers-3.json"; sourceTree = "<group>"; };
		AA3439762754D55100B241FA /* dark-trackers-1.json */ = {isa = PBXFileReference; fileEncoding = 4; lastKnownFileType = text.json; path = "dark-trackers-1.json"; sourceTree = "<group>"; };
		AA3439772754D55100B241FA /* dark-trackers-3.json */ = {isa = PBXFileReference; fileEncoding = 4; lastKnownFileType = text.json; path = "dark-trackers-3.json"; sourceTree = "<group>"; };
		AA3863C427A1E28F00749AB5 /* Feedback.storyboard */ = {isa = PBXFileReference; lastKnownFileType = file.storyboard; path = Feedback.storyboard; sourceTree = "<group>"; };
		AA3D531427A1ED9300074EC1 /* FeedbackWindow.swift */ = {isa = PBXFileReference; lastKnownFileType = sourcecode.swift; path = FeedbackWindow.swift; sourceTree = "<group>"; };
		AA3D531627A1EEED00074EC1 /* FeedbackViewController.swift */ = {isa = PBXFileReference; lastKnownFileType = sourcecode.swift; path = FeedbackViewController.swift; sourceTree = "<group>"; };
		AA3D531A27A2F57E00074EC1 /* Feedback.swift */ = {isa = PBXFileReference; lastKnownFileType = sourcecode.swift; path = Feedback.swift; sourceTree = "<group>"; };
		AA3D531C27A2F58F00074EC1 /* FeedbackSender.swift */ = {isa = PBXFileReference; lastKnownFileType = sourcecode.swift; path = FeedbackSender.swift; sourceTree = "<group>"; };
		AA3F895224C18AD500628DDE /* SuggestionViewModel.swift */ = {isa = PBXFileReference; lastKnownFileType = sourcecode.swift; path = SuggestionViewModel.swift; sourceTree = "<group>"; };
		AA4BBA3A25C58FA200C4FB0F /* MainMenu.swift */ = {isa = PBXFileReference; lastKnownFileType = sourcecode.swift; path = MainMenu.swift; sourceTree = "<group>"; };
		AA4D700625545EF800C3411E /* URLEventHandler.swift */ = {isa = PBXFileReference; lastKnownFileType = sourcecode.swift; path = URLEventHandler.swift; sourceTree = "<group>"; };
		AA4FF40B2624751A004E2377 /* GrammarFeaturesManager.swift */ = {isa = PBXFileReference; lastKnownFileType = sourcecode.swift; path = GrammarFeaturesManager.swift; sourceTree = "<group>"; };
		AA512D1324D99D9800230283 /* FaviconManager.swift */ = {isa = PBXFileReference; lastKnownFileType = sourcecode.swift; path = FaviconManager.swift; sourceTree = "<group>"; };
		AA585D7E248FD31100E9A3E2 /* DuckDuckGo.app */ = {isa = PBXFileReference; explicitFileType = wrapper.application; includeInIndex = 0; path = DuckDuckGo.app; sourceTree = BUILT_PRODUCTS_DIR; };
		AA585D81248FD31100E9A3E2 /* AppDelegate.swift */ = {isa = PBXFileReference; lastKnownFileType = sourcecode.swift; path = AppDelegate.swift; sourceTree = "<group>"; };
		AA585D83248FD31100E9A3E2 /* BrowserTabViewController.swift */ = {isa = PBXFileReference; lastKnownFileType = sourcecode.swift; path = BrowserTabViewController.swift; sourceTree = "<group>"; };
		AA585D85248FD31400E9A3E2 /* Assets.xcassets */ = {isa = PBXFileReference; lastKnownFileType = folder.assetcatalog; path = Assets.xcassets; sourceTree = "<group>"; };
		AA585D8A248FD31400E9A3E2 /* Info.plist */ = {isa = PBXFileReference; lastKnownFileType = text.plist.xml; path = Info.plist; sourceTree = "<group>"; };
		AA585D8B248FD31400E9A3E2 /* DuckDuckGo.entitlements */ = {isa = PBXFileReference; lastKnownFileType = text.plist.entitlements; path = DuckDuckGo.entitlements; sourceTree = "<group>"; };
		AA585D90248FD31400E9A3E2 /* Unit Tests.xctest */ = {isa = PBXFileReference; explicitFileType = wrapper.cfbundle; includeInIndex = 0; path = "Unit Tests.xctest"; sourceTree = BUILT_PRODUCTS_DIR; };
		AA585D96248FD31400E9A3E2 /* Info.plist */ = {isa = PBXFileReference; lastKnownFileType = text.plist.xml; path = Info.plist; sourceTree = "<group>"; };
		AA585DAE2490E6E600E9A3E2 /* MainViewController.swift */ = {isa = PBXFileReference; lastKnownFileType = sourcecode.swift; path = MainViewController.swift; sourceTree = "<group>"; };
		AA5C1DD0285A154E0089850C /* RecentlyClosedMenu.swift */ = {isa = PBXFileReference; lastKnownFileType = sourcecode.swift; path = RecentlyClosedMenu.swift; sourceTree = "<group>"; };
		AA5C1DD2285A217F0089850C /* RecentlyClosedCacheItem.swift */ = {isa = PBXFileReference; lastKnownFileType = sourcecode.swift; path = RecentlyClosedCacheItem.swift; sourceTree = "<group>"; };
		AA5C1DD4285C780C0089850C /* RecentlyClosedCoordinator.swift */ = {isa = PBXFileReference; lastKnownFileType = sourcecode.swift; path = RecentlyClosedCoordinator.swift; sourceTree = "<group>"; };
		AA5C8F58258FE21F00748EB7 /* NSTextFieldExtension.swift */ = {isa = PBXFileReference; lastKnownFileType = sourcecode.swift; path = NSTextFieldExtension.swift; sourceTree = "<group>"; };
		AA5C8F5D2590EEE800748EB7 /* NSPointExtension.swift */ = {isa = PBXFileReference; lastKnownFileType = sourcecode.swift; path = NSPointExtension.swift; sourceTree = "<group>"; };
		AA5C8F622591021700748EB7 /* NSApplicationExtension.swift */ = {isa = PBXFileReference; lastKnownFileType = sourcecode.swift; path = NSApplicationExtension.swift; sourceTree = "<group>"; };
		AA5D6DAB24A340F700C6FBCE /* WebViewStateObserver.swift */ = {isa = PBXFileReference; lastKnownFileType = sourcecode.swift; path = WebViewStateObserver.swift; sourceTree = "<group>"; };
		AA5FA696275F90C400DCE9C9 /* FaviconImageCache.swift */ = {isa = PBXFileReference; lastKnownFileType = sourcecode.swift; path = FaviconImageCache.swift; sourceTree = "<group>"; };
		AA5FA699275F91C700DCE9C9 /* Favicon.swift */ = {isa = PBXFileReference; lastKnownFileType = sourcecode.swift; path = Favicon.swift; sourceTree = "<group>"; };
		AA5FA69C275F945C00DCE9C9 /* FaviconStore.swift */ = {isa = PBXFileReference; lastKnownFileType = sourcecode.swift; path = FaviconStore.swift; sourceTree = "<group>"; };
		AA5FA69F275F948900DCE9C9 /* Favicons.xcdatamodel */ = {isa = PBXFileReference; lastKnownFileType = wrapper.xcdatamodel; path = Favicons.xcdatamodel; sourceTree = "<group>"; };
		AA6197C3276B314D008396F0 /* FaviconUrlReference.swift */ = {isa = PBXFileReference; lastKnownFileType = sourcecode.swift; path = FaviconUrlReference.swift; sourceTree = "<group>"; };
		AA6197C5276B3168008396F0 /* FaviconHostReference.swift */ = {isa = PBXFileReference; lastKnownFileType = sourcecode.swift; path = FaviconHostReference.swift; sourceTree = "<group>"; };
		AA61C0CF2722159B00E6B681 /* FireInfoViewController.swift */ = {isa = PBXFileReference; lastKnownFileType = sourcecode.swift; path = FireInfoViewController.swift; sourceTree = "<group>"; };
		AA61C0D12727F59B00E6B681 /* ArrayExtension.swift */ = {isa = PBXFileReference; lastKnownFileType = sourcecode.swift; path = ArrayExtension.swift; sourceTree = "<group>"; };
		AA63745324C9BF9A00AB2AC4 /* SuggestionContainerTests.swift */ = {isa = PBXFileReference; lastKnownFileType = sourcecode.swift; path = SuggestionContainerTests.swift; sourceTree = "<group>"; };
		AA64777C28E63B1F006C9AF2 /* youtube-inject-bundle.js */ = {isa = PBXFileReference; fileEncoding = 4; lastKnownFileType = sourcecode.javascript; path = "youtube-inject-bundle.js"; sourceTree = "<group>"; };
		AA652CB025DD825B009059CC /* LocalBookmarkStoreTests.swift */ = {isa = PBXFileReference; lastKnownFileType = sourcecode.swift; path = LocalBookmarkStoreTests.swift; sourceTree = "<group>"; };
		AA652CCD25DD9071009059CC /* BookmarkListTests.swift */ = {isa = PBXFileReference; lastKnownFileType = sourcecode.swift; path = BookmarkListTests.swift; sourceTree = "<group>"; };
		AA652CD225DDA6E9009059CC /* LocalBookmarkManagerTests.swift */ = {isa = PBXFileReference; lastKnownFileType = sourcecode.swift; path = LocalBookmarkManagerTests.swift; sourceTree = "<group>"; };
		AA652CDA25DDAB32009059CC /* BookmarkStoreMock.swift */ = {isa = PBXFileReference; lastKnownFileType = sourcecode.swift; path = BookmarkStoreMock.swift; sourceTree = "<group>"; };
		AA6820E325502F19005ED0D5 /* WebsiteDataStore.swift */ = {isa = PBXFileReference; lastKnownFileType = sourcecode.swift; path = WebsiteDataStore.swift; sourceTree = "<group>"; };
		AA6820EA25503D6A005ED0D5 /* Fire.swift */ = {isa = PBXFileReference; lastKnownFileType = sourcecode.swift; path = Fire.swift; sourceTree = "<group>"; };
		AA6820F025503DA9005ED0D5 /* FireViewModel.swift */ = {isa = PBXFileReference; lastKnownFileType = sourcecode.swift; path = FireViewModel.swift; sourceTree = "<group>"; };
		AA68C3D22490ED62001B8783 /* NavigationBarViewController.swift */ = {isa = PBXFileReference; lastKnownFileType = sourcecode.swift; path = NavigationBarViewController.swift; sourceTree = "<group>"; };
		AA68C3D62490F821001B8783 /* README.md */ = {isa = PBXFileReference; lastKnownFileType = net.daringfireball.markdown; path = README.md; sourceTree = "<group>"; };
		AA693E5D2696E5B90007BB78 /* CrashReports.storyboard */ = {isa = PBXFileReference; lastKnownFileType = file.storyboard; path = CrashReports.storyboard; sourceTree = "<group>"; };
		AA6AD95A2704B6DB00159F8A /* FirePopoverViewController.swift */ = {isa = PBXFileReference; lastKnownFileType = sourcecode.swift; path = FirePopoverViewController.swift; sourceTree = "<group>"; };
		AA6EF9AC25066F42004754E6 /* WindowsManager.swift */ = {isa = PBXFileReference; lastKnownFileType = sourcecode.swift; path = WindowsManager.swift; sourceTree = "<group>"; };
		AA6EF9B2250785D5004754E6 /* NSMenuExtension.swift */ = {isa = PBXFileReference; lastKnownFileType = sourcecode.swift; path = NSMenuExtension.swift; sourceTree = "<group>"; };
		AA6EF9B425081B4C004754E6 /* MainMenuActions.swift */ = {isa = PBXFileReference; lastKnownFileType = sourcecode.swift; path = MainMenuActions.swift; sourceTree = "<group>"; };
		AA6FFB4324DC33320028F4D0 /* NSViewExtension.swift */ = {isa = PBXFileReference; lastKnownFileType = sourcecode.swift; path = NSViewExtension.swift; sourceTree = "<group>"; };
		AA6FFB4524DC3B5A0028F4D0 /* WebView.swift */ = {isa = PBXFileReference; lastKnownFileType = sourcecode.swift; path = WebView.swift; sourceTree = "<group>"; };
		AA72D5FD25FFF94E00C77619 /* NSMenuItemExtension.swift */ = {isa = PBXFileReference; lastKnownFileType = sourcecode.swift; path = NSMenuItemExtension.swift; sourceTree = "<group>"; };
		AA7412B024D0B3AC00D22FE0 /* TabBarViewItem.swift */ = {isa = PBXFileReference; lastKnownFileType = sourcecode.swift; path = TabBarViewItem.swift; sourceTree = "<group>"; };
		AA7412B124D0B3AC00D22FE0 /* TabBarViewItem.xib */ = {isa = PBXFileReference; lastKnownFileType = file.xib; path = TabBarViewItem.xib; sourceTree = "<group>"; };
		AA7412B424D1536B00D22FE0 /* MainWindowController.swift */ = {isa = PBXFileReference; lastKnownFileType = sourcecode.swift; path = MainWindowController.swift; sourceTree = "<group>"; };
		AA7412B624D1687000D22FE0 /* TabBarScrollView.swift */ = {isa = PBXFileReference; lastKnownFileType = sourcecode.swift; path = TabBarScrollView.swift; sourceTree = "<group>"; };
		AA7412BC24D2BEEE00D22FE0 /* MainWindow.swift */ = {isa = PBXFileReference; lastKnownFileType = sourcecode.swift; path = MainWindow.swift; sourceTree = "<group>"; };
		AA75A0AD26F3500C0086B667 /* PrivacyIconViewModel.swift */ = {isa = PBXFileReference; lastKnownFileType = sourcecode.swift; path = PrivacyIconViewModel.swift; sourceTree = "<group>"; };
		AA7DE8E026A9BD000012B490 /* History 2.xcdatamodel */ = {isa = PBXFileReference; lastKnownFileType = wrapper.xcdatamodel; path = "History 2.xcdatamodel"; sourceTree = "<group>"; };
		AA7E9175286DB05D00AB6B62 /* RecentlyClosedCoordinatorMock.swift */ = {isa = PBXFileReference; lastKnownFileType = sourcecode.swift; path = RecentlyClosedCoordinatorMock.swift; sourceTree = "<group>"; };
		AA7E919628746BCC00AB6B62 /* HistoryMenu.swift */ = {isa = PBXFileReference; lastKnownFileType = sourcecode.swift; path = HistoryMenu.swift; sourceTree = "<group>"; };
		AA7E91982875AB4700AB6B62 /* History 6.xcdatamodel */ = {isa = PBXFileReference; lastKnownFileType = wrapper.xcdatamodel; path = "History 6.xcdatamodel"; sourceTree = "<group>"; };
		AA7E91992875B39300AB6B62 /* Visit.swift */ = {isa = PBXFileReference; lastKnownFileType = sourcecode.swift; path = Visit.swift; sourceTree = "<group>"; };
		AA7E919B2875C65000AB6B62 /* Stored.swift */ = {isa = PBXFileReference; lastKnownFileType = sourcecode.swift; path = Stored.swift; sourceTree = "<group>"; };
		AA7E919E287872EA00AB6B62 /* VisitViewModel.swift */ = {isa = PBXFileReference; lastKnownFileType = sourcecode.swift; path = VisitViewModel.swift; sourceTree = "<group>"; };
		AA7EB6DE27E7C57D00036718 /* MouseOverAnimationButton.swift */ = {isa = PBXFileReference; lastKnownFileType = sourcecode.swift; path = MouseOverAnimationButton.swift; sourceTree = "<group>"; };
		AA7EB6E027E7D05500036718 /* flame-mouse-over.json */ = {isa = PBXFileReference; fileEncoding = 4; lastKnownFileType = text.json; path = "flame-mouse-over.json"; sourceTree = "<group>"; };
		AA7EB6E127E7D05500036718 /* dark-flame-mouse-over.json */ = {isa = PBXFileReference; fileEncoding = 4; lastKnownFileType = text.json; path = "dark-flame-mouse-over.json"; sourceTree = "<group>"; };
		AA7EB6E427E7D6DC00036718 /* AnimationView.swift */ = {isa = PBXFileReference; lastKnownFileType = sourcecode.swift; path = AnimationView.swift; sourceTree = "<group>"; };
		AA7EB6E627E8809D00036718 /* shield-mouse-over.json */ = {isa = PBXFileReference; fileEncoding = 4; lastKnownFileType = text.json; path = "shield-mouse-over.json"; sourceTree = "<group>"; };
		AA7EB6E827E880A600036718 /* shield-dot-mouse-over.json */ = {isa = PBXFileReference; fileEncoding = 4; lastKnownFileType = text.json; path = "shield-dot-mouse-over.json"; sourceTree = "<group>"; };
		AA7EB6EA27E880AE00036718 /* dark-shield-mouse-over.json */ = {isa = PBXFileReference; fileEncoding = 4; lastKnownFileType = text.json; path = "dark-shield-mouse-over.json"; sourceTree = "<group>"; };
		AA7EB6EC27E880B600036718 /* dark-shield-dot-mouse-over.json */ = {isa = PBXFileReference; fileEncoding = 4; lastKnownFileType = text.json; path = "dark-shield-dot-mouse-over.json"; sourceTree = "<group>"; };
		AA80EC53256BE3BC007083E7 /* UserText.swift */ = {isa = PBXFileReference; lastKnownFileType = sourcecode.swift; path = UserText.swift; sourceTree = "<group>"; };
		AA80EC68256C4691007083E7 /* Base */ = {isa = PBXFileReference; lastKnownFileType = file.storyboard; name = Base; path = Base.lproj/BrowserTab.storyboard; sourceTree = "<group>"; };
		AA80EC74256C46A2007083E7 /* Base */ = {isa = PBXFileReference; lastKnownFileType = file.storyboard; name = Base; path = Base.lproj/Suggestion.storyboard; sourceTree = "<group>"; };
		AA80EC7A256C46AA007083E7 /* Base */ = {isa = PBXFileReference; lastKnownFileType = file.storyboard; name = Base; path = Base.lproj/TabBar.storyboard; sourceTree = "<group>"; };
		AA80EC8A256C49B8007083E7 /* en */ = {isa = PBXFileReference; lastKnownFileType = text.plist.strings; name = en; path = en.lproj/Localizable.strings; sourceTree = "<group>"; };
		AA80EC90256C49BC007083E7 /* en */ = {isa = PBXFileReference; lastKnownFileType = text.plist.stringsdict; name = en; path = en.lproj/Localizable.stringsdict; sourceTree = "<group>"; };
		AA840A9727319D1600E63CDD /* FirePopoverWrapperViewController.swift */ = {isa = PBXFileReference; lastKnownFileType = sourcecode.swift; path = FirePopoverWrapperViewController.swift; sourceTree = "<group>"; };
		AA88D14A252A557100980B4E /* URLRequestExtension.swift */ = {isa = PBXFileReference; lastKnownFileType = sourcecode.swift; path = URLRequestExtension.swift; sourceTree = "<group>"; };
		AA8EDF2324923E980071C2E8 /* URLExtension.swift */ = {isa = PBXFileReference; lastKnownFileType = sourcecode.swift; path = URLExtension.swift; sourceTree = "<group>"; };
		AA8EDF2624923EC70071C2E8 /* StringExtension.swift */ = {isa = PBXFileReference; lastKnownFileType = sourcecode.swift; path = StringExtension.swift; sourceTree = "<group>"; };
		AA91F83827076F1900771A0D /* PrivacyIconViewModelTests.swift */ = {isa = PBXFileReference; lastKnownFileType = sourcecode.swift; path = PrivacyIconViewModelTests.swift; sourceTree = "<group>"; };
		AA92126E25ACCB1100600CD4 /* ErrorExtension.swift */ = {isa = PBXFileReference; lastKnownFileType = sourcecode.swift; path = ErrorExtension.swift; sourceTree = "<group>"; };
		AA92127625ADA07900600CD4 /* WKWebViewExtension.swift */ = {isa = PBXFileReference; lastKnownFileType = sourcecode.swift; path = WKWebViewExtension.swift; sourceTree = "<group>"; };
		AA97BF4525135DD30014931A /* ApplicationDockMenu.swift */ = {isa = PBXFileReference; lastKnownFileType = sourcecode.swift; path = ApplicationDockMenu.swift; sourceTree = "<group>"; };
		AA9B7C7D26A06E040008D425 /* TrackerInfo.swift */ = {isa = PBXFileReference; lastKnownFileType = sourcecode.swift; path = TrackerInfo.swift; sourceTree = "<group>"; };
		AA9B7C8226A197A00008D425 /* ServerTrust.swift */ = {isa = PBXFileReference; lastKnownFileType = sourcecode.swift; path = ServerTrust.swift; sourceTree = "<group>"; };
		AA9B7C8426A199B60008D425 /* ServerTrustViewModel.swift */ = {isa = PBXFileReference; lastKnownFileType = sourcecode.swift; path = ServerTrustViewModel.swift; sourceTree = "<group>"; };
		AA9C362725518C44004B1BA3 /* WebsiteDataStoreMock.swift */ = {isa = PBXFileReference; lastKnownFileType = sourcecode.swift; path = WebsiteDataStoreMock.swift; sourceTree = "<group>"; };
		AA9C362F25518CA9004B1BA3 /* FireTests.swift */ = {isa = PBXFileReference; lastKnownFileType = sourcecode.swift; path = FireTests.swift; sourceTree = "<group>"; };
		AA9E9A5525A3AE8400D1959D /* NSWindowExtension.swift */ = {isa = PBXFileReference; lastKnownFileType = sourcecode.swift; path = NSWindowExtension.swift; sourceTree = "<group>"; };
		AA9E9A5D25A4867200D1959D /* TabDragAndDropManager.swift */ = {isa = PBXFileReference; lastKnownFileType = sourcecode.swift; path = TabDragAndDropManager.swift; sourceTree = "<group>"; };
		AA9FF95824A1ECF20039E328 /* Tab.swift */ = {isa = PBXFileReference; lastKnownFileType = sourcecode.swift; path = Tab.swift; sourceTree = "<group>"; };
		AA9FF95A24A1EFC20039E328 /* TabViewModel.swift */ = {isa = PBXFileReference; lastKnownFileType = sourcecode.swift; path = TabViewModel.swift; sourceTree = "<group>"; };
		AA9FF95C24A1FA1C0039E328 /* TabCollection.swift */ = {isa = PBXFileReference; lastKnownFileType = sourcecode.swift; path = TabCollection.swift; sourceTree = "<group>"; };
		AA9FF95E24A1FB680039E328 /* TabCollectionViewModel.swift */ = {isa = PBXFileReference; lastKnownFileType = sourcecode.swift; path = TabCollectionViewModel.swift; sourceTree = "<group>"; };
		AAA0CC32252F181A0079BC96 /* NavigationButtonMenuDelegate.swift */ = {isa = PBXFileReference; lastKnownFileType = sourcecode.swift; path = NavigationButtonMenuDelegate.swift; sourceTree = "<group>"; };
		AAA0CC3B25337FAB0079BC96 /* WKBackForwardListItemViewModel.swift */ = {isa = PBXFileReference; lastKnownFileType = sourcecode.swift; path = WKBackForwardListItemViewModel.swift; sourceTree = "<group>"; };
		AAA0CC462533833C0079BC96 /* MoreOptionsMenu.swift */ = {isa = PBXFileReference; lastKnownFileType = sourcecode.swift; path = MoreOptionsMenu.swift; sourceTree = "<group>"; };
		AAA0CC562539EBC90079BC96 /* FaviconUserScript.swift */ = {isa = PBXFileReference; lastKnownFileType = sourcecode.swift; path = FaviconUserScript.swift; sourceTree = "<group>"; };
		AAA0CC69253CC43C0079BC96 /* WKUserContentControllerExtension.swift */ = {isa = PBXFileReference; lastKnownFileType = sourcecode.swift; path = WKUserContentControllerExtension.swift; sourceTree = "<group>"; };
		AAA892E9250A4CEF005B37B2 /* WindowControllersManager.swift */ = {isa = PBXFileReference; lastKnownFileType = sourcecode.swift; path = WindowControllersManager.swift; sourceTree = "<group>"; };
		AAAB9113288EB1D600A057A9 /* CleanThisHistoryMenuItem.swift */ = {isa = PBXFileReference; lastKnownFileType = sourcecode.swift; path = CleanThisHistoryMenuItem.swift; sourceTree = "<group>"; };
		AAAB9115288EB46B00A057A9 /* VisitMenuItem.swift */ = {isa = PBXFileReference; lastKnownFileType = sourcecode.swift; path = VisitMenuItem.swift; sourceTree = "<group>"; };
		AAADFD05264AA282001555EA /* TimeIntervalExtension.swift */ = {isa = PBXFileReference; lastKnownFileType = sourcecode.swift; path = TimeIntervalExtension.swift; sourceTree = "<group>"; };
		AAB549DE25DAB8F80058460B /* BookmarkViewModel.swift */ = {isa = PBXFileReference; lastKnownFileType = sourcecode.swift; path = BookmarkViewModel.swift; sourceTree = "<group>"; };
		AAB7320626DD0C37002FACF9 /* Fire.storyboard */ = {isa = PBXFileReference; lastKnownFileType = file.storyboard; path = Fire.storyboard; sourceTree = "<group>"; };
		AAB7320826DD0CD9002FACF9 /* FireViewController.swift */ = {isa = PBXFileReference; lastKnownFileType = sourcecode.swift; path = FireViewController.swift; sourceTree = "<group>"; };
		AAB8203B26B2DE0D00788AC3 /* SuggestionListCharacteristics.swift */ = {isa = PBXFileReference; lastKnownFileType = sourcecode.swift; path = SuggestionListCharacteristics.swift; sourceTree = "<group>"; };
		AABAF59B260A7D130085060C /* FaviconManagerMock.swift */ = {isa = PBXFileReference; lastKnownFileType = sourcecode.swift; path = FaviconManagerMock.swift; sourceTree = "<group>"; };
		AABEE69924A902A90043105B /* SuggestionContainerViewModel.swift */ = {isa = PBXFileReference; lastKnownFileType = sourcecode.swift; path = SuggestionContainerViewModel.swift; sourceTree = "<group>"; };
		AABEE69B24A902BB0043105B /* SuggestionContainer.swift */ = {isa = PBXFileReference; lastKnownFileType = sourcecode.swift; path = SuggestionContainer.swift; sourceTree = "<group>"; };
		AABEE6A424AA0A7F0043105B /* SuggestionViewController.swift */ = {isa = PBXFileReference; lastKnownFileType = sourcecode.swift; path = SuggestionViewController.swift; sourceTree = "<group>"; };
		AABEE6A824AB4B910043105B /* SuggestionTableCellView.swift */ = {isa = PBXFileReference; lastKnownFileType = sourcecode.swift; path = SuggestionTableCellView.swift; sourceTree = "<group>"; };
		AABEE6AA24ACA0F90043105B /* SuggestionTableRowView.swift */ = {isa = PBXFileReference; lastKnownFileType = sourcecode.swift; path = SuggestionTableRowView.swift; sourceTree = "<group>"; };
		AABEE6AE24AD22B90043105B /* AddressBarTextField.swift */ = {isa = PBXFileReference; lastKnownFileType = sourcecode.swift; path = AddressBarTextField.swift; sourceTree = "<group>"; };
		AAC30A25268DFEE200D2D9CD /* CrashReporter.swift */ = {isa = PBXFileReference; lastKnownFileType = sourcecode.swift; path = CrashReporter.swift; sourceTree = "<group>"; };
		AAC30A27268E045400D2D9CD /* CrashReportReader.swift */ = {isa = PBXFileReference; lastKnownFileType = sourcecode.swift; path = CrashReportReader.swift; sourceTree = "<group>"; };
		AAC30A29268E239100D2D9CD /* CrashReport.swift */ = {isa = PBXFileReference; lastKnownFileType = sourcecode.swift; path = CrashReport.swift; sourceTree = "<group>"; };
		AAC30A2B268F1ECD00D2D9CD /* CrashReportSender.swift */ = {isa = PBXFileReference; lastKnownFileType = sourcecode.swift; path = CrashReportSender.swift; sourceTree = "<group>"; };
		AAC30A2D268F1EE300D2D9CD /* CrashReportPromptPresenter.swift */ = {isa = PBXFileReference; lastKnownFileType = sourcecode.swift; path = CrashReportPromptPresenter.swift; sourceTree = "<group>"; };
		AAC5E4C425D6A6E8007F5990 /* BookmarkPopover.swift */ = {isa = PBXFileReference; fileEncoding = 4; lastKnownFileType = sourcecode.swift; path = BookmarkPopover.swift; sourceTree = "<group>"; };
		AAC5E4C525D6A6E8007F5990 /* BookmarkPopoverViewController.swift */ = {isa = PBXFileReference; fileEncoding = 4; lastKnownFileType = sourcecode.swift; path = BookmarkPopoverViewController.swift; sourceTree = "<group>"; };
		AAC5E4C625D6A6E8007F5990 /* Bookmarks.storyboard */ = {isa = PBXFileReference; fileEncoding = 4; lastKnownFileType = file.storyboard; path = Bookmarks.storyboard; sourceTree = "<group>"; };
		AAC5E4CD25D6A709007F5990 /* Bookmark.swift */ = {isa = PBXFileReference; fileEncoding = 4; lastKnownFileType = sourcecode.swift; path = Bookmark.swift; sourceTree = "<group>"; };
		AAC5E4CE25D6A709007F5990 /* BookmarkManager.swift */ = {isa = PBXFileReference; fileEncoding = 4; lastKnownFileType = sourcecode.swift; path = BookmarkManager.swift; sourceTree = "<group>"; };
		AAC5E4CF25D6A709007F5990 /* BookmarkList.swift */ = {isa = PBXFileReference; fileEncoding = 4; lastKnownFileType = sourcecode.swift; path = BookmarkList.swift; sourceTree = "<group>"; };
		AAC5E4D625D6A710007F5990 /* BookmarkStore.swift */ = {isa = PBXFileReference; fileEncoding = 4; lastKnownFileType = sourcecode.swift; path = BookmarkStore.swift; sourceTree = "<group>"; };
		AAC5E4E325D6BA9C007F5990 /* NSSizeExtension.swift */ = {isa = PBXFileReference; fileEncoding = 4; lastKnownFileType = sourcecode.swift; path = NSSizeExtension.swift; sourceTree = "<group>"; };
		AAC5E4F025D6BF10007F5990 /* AddressBarButton.swift */ = {isa = PBXFileReference; fileEncoding = 4; lastKnownFileType = sourcecode.swift; path = AddressBarButton.swift; sourceTree = "<group>"; };
		AAC5E4F525D6BF2C007F5990 /* AddressBarButtonsViewController.swift */ = {isa = PBXFileReference; fileEncoding = 4; lastKnownFileType = sourcecode.swift; path = AddressBarButtonsViewController.swift; sourceTree = "<group>"; };
		AAC6881828626BF800D54247 /* RecentlyClosedTab.swift */ = {isa = PBXFileReference; lastKnownFileType = sourcecode.swift; path = RecentlyClosedTab.swift; sourceTree = "<group>"; };
		AAC6881A28626C1900D54247 /* RecentlyClosedWindow.swift */ = {isa = PBXFileReference; lastKnownFileType = sourcecode.swift; path = RecentlyClosedWindow.swift; sourceTree = "<group>"; };
		AAC6BBEE27AC151D0006DCC2 /* History 3.xcdatamodel */ = {isa = PBXFileReference; lastKnownFileType = wrapper.xcdatamodel; path = "History 3.xcdatamodel"; sourceTree = "<group>"; };
		AAC82C5F258B6CB5009B6B42 /* TabPreviewWindowController.swift */ = {isa = PBXFileReference; lastKnownFileType = sourcecode.swift; path = TabPreviewWindowController.swift; sourceTree = "<group>"; };
		AAC9C01424CAFBCE00AD1325 /* TabTests.swift */ = {isa = PBXFileReference; lastKnownFileType = sourcecode.swift; path = TabTests.swift; sourceTree = "<group>"; };
		AAC9C01624CAFBDC00AD1325 /* TabCollectionTests.swift */ = {isa = PBXFileReference; lastKnownFileType = sourcecode.swift; path = TabCollectionTests.swift; sourceTree = "<group>"; };
		AAC9C01B24CB594C00AD1325 /* TabViewModelTests.swift */ = {isa = PBXFileReference; lastKnownFileType = sourcecode.swift; path = TabViewModelTests.swift; sourceTree = "<group>"; };
		AAC9C01D24CB6BEB00AD1325 /* TabCollectionViewModelTests.swift */ = {isa = PBXFileReference; lastKnownFileType = sourcecode.swift; path = TabCollectionViewModelTests.swift; sourceTree = "<group>"; };
		AACF6FD526BC366D00CF09F9 /* SafariVersionReader.swift */ = {isa = PBXFileReference; lastKnownFileType = sourcecode.swift; path = SafariVersionReader.swift; sourceTree = "<group>"; };
		AAD6D8862696DF6D002393B3 /* CrashReportPromptViewController.swift */ = {isa = PBXFileReference; lastKnownFileType = sourcecode.swift; path = CrashReportPromptViewController.swift; sourceTree = "<group>"; };
		AAD8078427B3F3BE00CF7703 /* WebsiteBreakageSender.swift */ = {isa = PBXFileReference; lastKnownFileType = sourcecode.swift; path = WebsiteBreakageSender.swift; sourceTree = "<group>"; };
		AAD8078627B3F45600CF7703 /* WebsiteBreakage.swift */ = {isa = PBXFileReference; lastKnownFileType = sourcecode.swift; path = WebsiteBreakage.swift; sourceTree = "<group>"; };
		AAD86E502678D104005C11BE /* DuckDuckGoCI.entitlements */ = {isa = PBXFileReference; lastKnownFileType = text.plist.entitlements; path = DuckDuckGoCI.entitlements; sourceTree = "<group>"; };
		AAD86E51267A0DFF005C11BE /* UpdateController.swift */ = {isa = PBXFileReference; lastKnownFileType = sourcecode.swift; path = UpdateController.swift; sourceTree = "<group>"; };
		AADCBF3926F7C2CE00EF67A8 /* LottieAnimationCache.swift */ = {isa = PBXFileReference; lastKnownFileType = sourcecode.swift; path = LottieAnimationCache.swift; sourceTree = "<group>"; };
		AADE11BF26D916D70032D8A7 /* StringExtensionTests.swift */ = {isa = PBXFileReference; lastKnownFileType = sourcecode.swift; path = StringExtensionTests.swift; sourceTree = "<group>"; };
		AAE246F12709EF3B00BEEAEE /* FirePopoverCollectionViewItem.swift */ = {isa = PBXFileReference; lastKnownFileType = sourcecode.swift; path = FirePopoverCollectionViewItem.swift; sourceTree = "<group>"; };
		AAE246F22709EF3B00BEEAEE /* FirePopoverCollectionViewItem.xib */ = {isa = PBXFileReference; lastKnownFileType = file.xib; path = FirePopoverCollectionViewItem.xib; sourceTree = "<group>"; };
		AAE246F5270A3D3000BEEAEE /* FirePopoverCollectionViewHeader.xib */ = {isa = PBXFileReference; lastKnownFileType = file.xib; path = FirePopoverCollectionViewHeader.xib; sourceTree = "<group>"; };
		AAE246F7270A406200BEEAEE /* FirePopoverCollectionViewHeader.swift */ = {isa = PBXFileReference; lastKnownFileType = sourcecode.swift; path = FirePopoverCollectionViewHeader.swift; sourceTree = "<group>"; };
		AAE39D1A24F44885008EF28B /* TabCollectionViewModelDelegateMock.swift */ = {isa = PBXFileReference; lastKnownFileType = sourcecode.swift; path = TabCollectionViewModelDelegateMock.swift; sourceTree = "<group>"; };
		AAE75279263B046100B973F8 /* History.xcdatamodel */ = {isa = PBXFileReference; lastKnownFileType = wrapper.xcdatamodel; path = History.xcdatamodel; sourceTree = "<group>"; };
		AAE7527B263B056C00B973F8 /* HistoryStore.swift */ = {isa = PBXFileReference; lastKnownFileType = sourcecode.swift; path = HistoryStore.swift; sourceTree = "<group>"; };
		AAE7527D263B05C600B973F8 /* HistoryEntry.swift */ = {isa = PBXFileReference; lastKnownFileType = sourcecode.swift; path = HistoryEntry.swift; sourceTree = "<group>"; };
		AAE7527F263B0A4D00B973F8 /* HistoryCoordinator.swift */ = {isa = PBXFileReference; lastKnownFileType = sourcecode.swift; path = HistoryCoordinator.swift; sourceTree = "<group>"; };
		AAE8B101258A41C000E81239 /* TabPreview.storyboard */ = {isa = PBXFileReference; lastKnownFileType = file.storyboard; path = TabPreview.storyboard; sourceTree = "<group>"; };
		AAE8B10F258A456C00E81239 /* TabPreviewViewController.swift */ = {isa = PBXFileReference; lastKnownFileType = sourcecode.swift; path = TabPreviewViewController.swift; sourceTree = "<group>"; };
		AAE99B8827088A19008B6BD9 /* FirePopover.swift */ = {isa = PBXFileReference; lastKnownFileType = sourcecode.swift; path = FirePopover.swift; sourceTree = "<group>"; };
		AAEC74B12642C57200C2EFBC /* HistoryCoordinatingMock.swift */ = {isa = PBXFileReference; lastKnownFileType = sourcecode.swift; path = HistoryCoordinatingMock.swift; sourceTree = "<group>"; };
		AAEC74B32642C69300C2EFBC /* HistoryCoordinatorTests.swift */ = {isa = PBXFileReference; lastKnownFileType = sourcecode.swift; path = HistoryCoordinatorTests.swift; sourceTree = "<group>"; };
		AAEC74B52642CC6A00C2EFBC /* HistoryStoringMock.swift */ = {isa = PBXFileReference; lastKnownFileType = sourcecode.swift; path = HistoryStoringMock.swift; sourceTree = "<group>"; };
		AAEC74B72642E43800C2EFBC /* HistoryStoreTests.swift */ = {isa = PBXFileReference; lastKnownFileType = sourcecode.swift; path = HistoryStoreTests.swift; sourceTree = "<group>"; };
		AAECA41F24EEA4AC00EFA63A /* IndexPathExtension.swift */ = {isa = PBXFileReference; lastKnownFileType = sourcecode.swift; path = IndexPathExtension.swift; sourceTree = "<group>"; };
		AAEEC6A827088ADB008445F7 /* FireCoordinator.swift */ = {isa = PBXFileReference; fileEncoding = 4; lastKnownFileType = sourcecode.swift; path = FireCoordinator.swift; sourceTree = "<group>"; };
		AAEF6BC7276A081C0024DCF4 /* FaviconSelector.swift */ = {isa = PBXFileReference; lastKnownFileType = sourcecode.swift; path = FaviconSelector.swift; sourceTree = "<group>"; };
		AAFE068226C7082D005434CC /* WebKitVersionProvider.swift */ = {isa = PBXFileReference; lastKnownFileType = sourcecode.swift; path = WebKitVersionProvider.swift; sourceTree = "<group>"; };
		B31055BC27A1BA1D001AC618 /* AutoconsentUserScript.swift */ = {isa = PBXFileReference; fileEncoding = 4; lastKnownFileType = sourcecode.swift; path = AutoconsentUserScript.swift; sourceTree = "<group>"; };
		B31055BE27A1BA1D001AC618 /* userscript.js */ = {isa = PBXFileReference; fileEncoding = 4; lastKnownFileType = sourcecode.javascript; path = userscript.js; sourceTree = "<group>"; };
		B31055C327A1BA1D001AC618 /* autoconsent-bundle.js */ = {isa = PBXFileReference; fileEncoding = 4; lastKnownFileType = sourcecode.javascript; path = "autoconsent-bundle.js"; sourceTree = "<group>"; };
		B31055CD27A1BA44001AC618 /* AutoconsentBackgroundTests.swift */ = {isa = PBXFileReference; fileEncoding = 4; lastKnownFileType = sourcecode.swift; name = AutoconsentBackgroundTests.swift; path = Autoconsent/AutoconsentBackgroundTests.swift; sourceTree = "<group>"; };
		B3FB198D27BC013C00513DC1 /* autoconsent-test-page.html */ = {isa = PBXFileReference; lastKnownFileType = text.html; path = "autoconsent-test-page.html"; sourceTree = "<group>"; };
		B3FB198F27BC015600513DC1 /* autoconsent-test.js */ = {isa = PBXFileReference; lastKnownFileType = sourcecode.javascript; path = "autoconsent-test.js"; sourceTree = "<group>"; };
		B3FB199227BD0AD400513DC1 /* CookieConsentInfo.swift */ = {isa = PBXFileReference; lastKnownFileType = sourcecode.swift; path = CookieConsentInfo.swift; sourceTree = "<group>"; };
		B6040855274B830F00680351 /* DictionaryExtension.swift */ = {isa = PBXFileReference; lastKnownFileType = sourcecode.swift; path = DictionaryExtension.swift; sourceTree = "<group>"; };
		B604085B274B8CA400680351 /* Permissions.xcdatamodel */ = {isa = PBXFileReference; lastKnownFileType = wrapper.xcdatamodel; path = Permissions.xcdatamodel; sourceTree = "<group>"; };
		B6085D052743905F00A9C456 /* CoreDataStore.swift */ = {isa = PBXFileReference; lastKnownFileType = sourcecode.swift; path = CoreDataStore.swift; sourceTree = "<group>"; };
		B6085D082743993D00A9C456 /* Permissions.xcdatamodel */ = {isa = PBXFileReference; lastKnownFileType = wrapper.xcdatamodel; path = Permissions.xcdatamodel; sourceTree = "<group>"; };
		B6106B9D26A565DA0013B453 /* BundleExtension.swift */ = {isa = PBXFileReference; lastKnownFileType = sourcecode.swift; path = BundleExtension.swift; sourceTree = "<group>"; };
		B6106B9F26A7BE0B0013B453 /* PermissionManagerTests.swift */ = {isa = PBXFileReference; lastKnownFileType = sourcecode.swift; path = PermissionManagerTests.swift; sourceTree = "<group>"; };
		B6106BA226A7BEA00013B453 /* PermissionAuthorizationState.swift */ = {isa = PBXFileReference; lastKnownFileType = sourcecode.swift; path = PermissionAuthorizationState.swift; sourceTree = "<group>"; };
		B6106BA526A7BEC80013B453 /* PermissionAuthorizationQuery.swift */ = {isa = PBXFileReference; lastKnownFileType = sourcecode.swift; path = PermissionAuthorizationQuery.swift; sourceTree = "<group>"; };
		B6106BAA26A7BF1D0013B453 /* PermissionType.swift */ = {isa = PBXFileReference; lastKnownFileType = sourcecode.swift; path = PermissionType.swift; sourceTree = "<group>"; };
		B6106BAC26A7BF390013B453 /* PermissionState.swift */ = {isa = PBXFileReference; lastKnownFileType = sourcecode.swift; path = PermissionState.swift; sourceTree = "<group>"; };
		B6106BAE26A7C6180013B453 /* PermissionStoreMock.swift */ = {isa = PBXFileReference; lastKnownFileType = sourcecode.swift; path = PermissionStoreMock.swift; sourceTree = "<group>"; };
		B6106BB026A7D8720013B453 /* PermissionStoreTests.swift */ = {isa = PBXFileReference; lastKnownFileType = sourcecode.swift; path = PermissionStoreTests.swift; sourceTree = "<group>"; };
		B6106BB226A7F4AA0013B453 /* GeolocationServiceMock.swift */ = {isa = PBXFileReference; lastKnownFileType = sourcecode.swift; path = GeolocationServiceMock.swift; sourceTree = "<group>"; };
		B6106BB426A809E60013B453 /* GeolocationProviderTests.swift */ = {isa = PBXFileReference; lastKnownFileType = sourcecode.swift; path = GeolocationProviderTests.swift; sourceTree = "<group>"; };
		B610F2BA27A145C500FCEBE9 /* RulesCompilationMonitor.swift */ = {isa = PBXFileReference; lastKnownFileType = sourcecode.swift; path = RulesCompilationMonitor.swift; sourceTree = "<group>"; };
		B610F2E327A8F37A00FCEBE9 /* CBRCompileTimeReporterTests.swift */ = {isa = PBXFileReference; lastKnownFileType = sourcecode.swift; path = CBRCompileTimeReporterTests.swift; sourceTree = "<group>"; };
		B610F2E527AA388100FCEBE9 /* ContentBlockingUpdatingTests.swift */ = {isa = PBXFileReference; lastKnownFileType = sourcecode.swift; path = ContentBlockingUpdatingTests.swift; sourceTree = "<group>"; };
		B610F2E727AA397100FCEBE9 /* ContentBlockerRulesManagerMock.swift */ = {isa = PBXFileReference; lastKnownFileType = sourcecode.swift; path = ContentBlockerRulesManagerMock.swift; sourceTree = "<group>"; };
		B61EF3EB266F91E700B4D78F /* WKWebView+Download.swift */ = {isa = PBXFileReference; lastKnownFileType = sourcecode.swift; path = "WKWebView+Download.swift"; sourceTree = "<group>"; };
		B61EF3F0266F922200B4D78F /* WKProcessPool+DownloadDelegate.swift */ = {isa = PBXFileReference; lastKnownFileType = sourcecode.swift; path = "WKProcessPool+DownloadDelegate.swift"; sourceTree = "<group>"; };
		B62EB47B25BAD3BB005745C6 /* WKWebViewPrivateMethodsAvailabilityTests.swift */ = {isa = PBXFileReference; fileEncoding = 4; lastKnownFileType = sourcecode.swift; path = WKWebViewPrivateMethodsAvailabilityTests.swift; sourceTree = "<group>"; };
		B630793926731F2600DCEE41 /* FileDownloadManagerTests.swift */ = {isa = PBXFileReference; fileEncoding = 4; lastKnownFileType = sourcecode.swift; path = FileDownloadManagerTests.swift; sourceTree = "<group>"; };
		B630794126731F5400DCEE41 /* WKDownloadMock.swift */ = {isa = PBXFileReference; lastKnownFileType = sourcecode.swift; path = WKDownloadMock.swift; sourceTree = "<group>"; };
		B637273A26CBC8AF00C8CB02 /* AuthenticationAlert.swift */ = {isa = PBXFileReference; lastKnownFileType = sourcecode.swift; path = AuthenticationAlert.swift; sourceTree = "<group>"; };
		B637273C26CCF0C200C8CB02 /* OptionalExtension.swift */ = {isa = PBXFileReference; lastKnownFileType = sourcecode.swift; path = OptionalExtension.swift; sourceTree = "<group>"; };
		B63B9C502670B2B200C45B91 /* _WKDownload.h */ = {isa = PBXFileReference; lastKnownFileType = sourcecode.c.h; path = _WKDownload.h; sourceTree = "<group>"; };
		B63B9C542670B32000C45B91 /* WKProcessPool+Private.h */ = {isa = PBXFileReference; lastKnownFileType = sourcecode.c.h; path = "WKProcessPool+Private.h"; sourceTree = "<group>"; };
		B63BDF7D27FDAA640072D75B /* PrivacyDashboardWebView.swift */ = {isa = PBXFileReference; lastKnownFileType = sourcecode.swift; path = PrivacyDashboardWebView.swift; sourceTree = "<group>"; };
		B63D466725BEB6C200874977 /* WKWebView+Private.h */ = {isa = PBXFileReference; fileEncoding = 4; lastKnownFileType = sourcecode.c.h; path = "WKWebView+Private.h"; sourceTree = "<group>"; };
		B63D466825BEB6C200874977 /* WKWebView+SessionState.swift */ = {isa = PBXFileReference; fileEncoding = 4; lastKnownFileType = sourcecode.swift; path = "WKWebView+SessionState.swift"; sourceTree = "<group>"; };
		B63D467025BFA6C100874977 /* DispatchQueueExtensions.swift */ = {isa = PBXFileReference; lastKnownFileType = sourcecode.swift; path = DispatchQueueExtensions.swift; sourceTree = "<group>"; };
		B63D467925BFC3E100874977 /* NSCoderExtensions.swift */ = {isa = PBXFileReference; lastKnownFileType = sourcecode.swift; path = NSCoderExtensions.swift; sourceTree = "<group>"; };
		B63ED0D726AE729600A9DAD1 /* PermissionModelTests.swift */ = {isa = PBXFileReference; lastKnownFileType = sourcecode.swift; path = PermissionModelTests.swift; sourceTree = "<group>"; };
		B63ED0D926AE7AF400A9DAD1 /* PermissionManagerMock.swift */ = {isa = PBXFileReference; lastKnownFileType = sourcecode.swift; path = PermissionManagerMock.swift; sourceTree = "<group>"; };
		B63ED0DB26AE7B1E00A9DAD1 /* WebViewMock.swift */ = {isa = PBXFileReference; lastKnownFileType = sourcecode.swift; path = WebViewMock.swift; sourceTree = "<group>"; };
		B63ED0DD26AFD9A300A9DAD1 /* AVCaptureDeviceMock.swift */ = {isa = PBXFileReference; lastKnownFileType = sourcecode.swift; path = AVCaptureDeviceMock.swift; sourceTree = "<group>"; };
		B63ED0DF26AFE32F00A9DAD1 /* GeolocationProviderMock.swift */ = {isa = PBXFileReference; lastKnownFileType = sourcecode.swift; path = GeolocationProviderMock.swift; sourceTree = "<group>"; };
		B63ED0E226B3E7FA00A9DAD1 /* CLLocationManagerMock.swift */ = {isa = PBXFileReference; fileEncoding = 4; lastKnownFileType = sourcecode.swift; path = CLLocationManagerMock.swift; sourceTree = "<group>"; };
		B63ED0E426BB8FB900A9DAD1 /* SharingMenu.swift */ = {isa = PBXFileReference; lastKnownFileType = sourcecode.swift; path = SharingMenu.swift; sourceTree = "<group>"; };
		B642738127B65BAC0005DFD1 /* SecureVaultErrorReporter.swift */ = {isa = PBXFileReference; lastKnownFileType = sourcecode.swift; path = SecureVaultErrorReporter.swift; sourceTree = "<group>"; };
		B643BF1327ABF772000BACEC /* NSWorkspaceExtension.swift */ = {isa = PBXFileReference; lastKnownFileType = sourcecode.swift; path = NSWorkspaceExtension.swift; sourceTree = "<group>"; };
		B64C84DD2692D7400048FEBE /* PermissionAuthorization.storyboard */ = {isa = PBXFileReference; lastKnownFileType = file.storyboard; path = PermissionAuthorization.storyboard; sourceTree = "<group>"; };
		B64C84E22692DC9F0048FEBE /* PermissionAuthorizationViewController.swift */ = {isa = PBXFileReference; lastKnownFileType = sourcecode.swift; path = PermissionAuthorizationViewController.swift; sourceTree = "<group>"; };
		B64C84EA2692DD650048FEBE /* PermissionAuthorizationPopover.swift */ = {isa = PBXFileReference; lastKnownFileType = sourcecode.swift; path = PermissionAuthorizationPopover.swift; sourceTree = "<group>"; };
		B64C84F0269310120048FEBE /* PermissionManager.swift */ = {isa = PBXFileReference; lastKnownFileType = sourcecode.swift; path = PermissionManager.swift; sourceTree = "<group>"; };
		B64C852926942AC90048FEBE /* PermissionContextMenu.swift */ = {isa = PBXFileReference; lastKnownFileType = sourcecode.swift; path = PermissionContextMenu.swift; sourceTree = "<group>"; };
		B64C852F26943BC10048FEBE /* Permissions.xcdatamodel */ = {isa = PBXFileReference; lastKnownFileType = wrapper.xcdatamodel; path = Permissions.xcdatamodel; sourceTree = "<group>"; };
		B64C853726944B880048FEBE /* StoredPermission.swift */ = {isa = PBXFileReference; lastKnownFileType = sourcecode.swift; path = StoredPermission.swift; sourceTree = "<group>"; };
		B64C853C26944B940048FEBE /* PermissionStore.swift */ = {isa = PBXFileReference; lastKnownFileType = sourcecode.swift; path = PermissionStore.swift; sourceTree = "<group>"; };
		B64C85412694590B0048FEBE /* PermissionButton.swift */ = {isa = PBXFileReference; lastKnownFileType = sourcecode.swift; path = PermissionButton.swift; sourceTree = "<group>"; };
		B65349A9265CF45000DCC645 /* DispatchQueueExtensionsTests.swift */ = {isa = PBXFileReference; lastKnownFileType = sourcecode.swift; path = DispatchQueueExtensionsTests.swift; sourceTree = "<group>"; };
		B6553691268440D700085A79 /* WKProcessPool+GeolocationProvider.swift */ = {isa = PBXFileReference; lastKnownFileType = sourcecode.swift; path = "WKProcessPool+GeolocationProvider.swift"; sourceTree = "<group>"; };
		B65536962684413900085A79 /* WKGeolocationProvider.h */ = {isa = PBXFileReference; lastKnownFileType = sourcecode.c.h; path = WKGeolocationProvider.h; sourceTree = "<group>"; };
		B655369A268442EE00085A79 /* GeolocationProvider.swift */ = {isa = PBXFileReference; lastKnownFileType = sourcecode.swift; path = GeolocationProvider.swift; sourceTree = "<group>"; };
		B65536A52685B82B00085A79 /* Permissions.swift */ = {isa = PBXFileReference; lastKnownFileType = sourcecode.swift; path = Permissions.swift; sourceTree = "<group>"; };
		B65536AD2685E17100085A79 /* GeolocationService.swift */ = {isa = PBXFileReference; lastKnownFileType = sourcecode.swift; path = GeolocationService.swift; sourceTree = "<group>"; };
		B65783E625F8AAFB00D8DB33 /* String+Punycode.swift */ = {isa = PBXFileReference; lastKnownFileType = sourcecode.swift; path = "String+Punycode.swift"; sourceTree = "<group>"; };
		B657841825FA484B00D8DB33 /* NSException+Catch.h */ = {isa = PBXFileReference; lastKnownFileType = sourcecode.c.h; path = "NSException+Catch.h"; sourceTree = "<group>"; };
		B657841925FA484B00D8DB33 /* NSException+Catch.m */ = {isa = PBXFileReference; lastKnownFileType = sourcecode.c.objc; path = "NSException+Catch.m"; sourceTree = "<group>"; };
		B657841E25FA497600D8DB33 /* NSException+Catch.swift */ = {isa = PBXFileReference; lastKnownFileType = sourcecode.swift; path = "NSException+Catch.swift"; sourceTree = "<group>"; };
		B65E6B9D26D9EC0800095F96 /* CircularProgressView.swift */ = {isa = PBXFileReference; lastKnownFileType = sourcecode.swift; path = CircularProgressView.swift; sourceTree = "<group>"; };
		B65E6B9F26D9F10600095F96 /* NSBezierPathExtension.swift */ = {isa = PBXFileReference; lastKnownFileType = sourcecode.swift; path = NSBezierPathExtension.swift; sourceTree = "<group>"; };
		B662D3D82755D7AD0035D4D6 /* PixelStoreTests.swift */ = {isa = PBXFileReference; lastKnownFileType = sourcecode.swift; path = PixelStoreTests.swift; sourceTree = "<group>"; };
		B662D3DD275613BB0035D4D6 /* EncryptionKeyStoreMock.swift */ = {isa = PBXFileReference; lastKnownFileType = sourcecode.swift; path = EncryptionKeyStoreMock.swift; sourceTree = "<group>"; };
		B66E9DD12670EB2A00E53BB5 /* _WKDownload+WebKitDownload.swift */ = {isa = PBXFileReference; lastKnownFileType = sourcecode.swift; path = "_WKDownload+WebKitDownload.swift"; sourceTree = "<group>"; };
		B66E9DD32670EB4A00E53BB5 /* WKDownload+WebKitDownload.swift */ = {isa = PBXFileReference; lastKnownFileType = sourcecode.swift; path = "WKDownload+WebKitDownload.swift"; sourceTree = "<group>"; };
		B67C6C3C2654B897006C872E /* WebViewExtensionTests.swift */ = {isa = PBXFileReference; lastKnownFileType = sourcecode.swift; path = WebViewExtensionTests.swift; sourceTree = "<group>"; };
		B67C6C412654BF49006C872E /* DuckDuckGo-Symbol.jpg */ = {isa = PBXFileReference; lastKnownFileType = image.jpeg; path = "DuckDuckGo-Symbol.jpg"; sourceTree = "<group>"; };
		B67C6C462654C643006C872E /* FileManagerExtensionTests.swift */ = {isa = PBXFileReference; lastKnownFileType = sourcecode.swift; path = FileManagerExtensionTests.swift; sourceTree = "<group>"; };
		B68172A8269C487D006D1092 /* PrivacyDashboardUserScript.swift */ = {isa = PBXFileReference; lastKnownFileType = sourcecode.swift; path = PrivacyDashboardUserScript.swift; sourceTree = "<group>"; };
		B68172AD269EB43F006D1092 /* GeolocationServiceTests.swift */ = {isa = PBXFileReference; lastKnownFileType = sourcecode.swift; path = GeolocationServiceTests.swift; sourceTree = "<group>"; };
		B6830960274CDE99004B46BB /* FireproofDomainsContainer.swift */ = {isa = PBXFileReference; lastKnownFileType = sourcecode.swift; path = FireproofDomainsContainer.swift; sourceTree = "<group>"; };
		B6830962274CDEC7004B46BB /* FireproofDomainsStore.swift */ = {isa = PBXFileReference; lastKnownFileType = sourcecode.swift; path = FireproofDomainsStore.swift; sourceTree = "<group>"; };
		B68458AF25C7E76A00DC17B6 /* WindowManager+StateRestoration.swift */ = {isa = PBXFileReference; lastKnownFileType = sourcecode.swift; path = "WindowManager+StateRestoration.swift"; sourceTree = "<group>"; };
		B68458B725C7E8B200DC17B6 /* Tab+NSSecureCoding.swift */ = {isa = PBXFileReference; lastKnownFileType = sourcecode.swift; path = "Tab+NSSecureCoding.swift"; sourceTree = "<group>"; };
		B68458BF25C7E9E000DC17B6 /* TabCollectionViewModel+NSSecureCoding.swift */ = {isa = PBXFileReference; lastKnownFileType = sourcecode.swift; path = "TabCollectionViewModel+NSSecureCoding.swift"; sourceTree = "<group>"; };
		B68458C425C7EA0C00DC17B6 /* TabCollection+NSSecureCoding.swift */ = {isa = PBXFileReference; lastKnownFileType = sourcecode.swift; path = "TabCollection+NSSecureCoding.swift"; sourceTree = "<group>"; };
		B68458CC25C7EB9000DC17B6 /* WKWebViewConfigurationExtensions.swift */ = {isa = PBXFileReference; lastKnownFileType = sourcecode.swift; path = WKWebViewConfigurationExtensions.swift; sourceTree = "<group>"; };
		B684590725C9027900DC17B6 /* AppStateChangedPublisher.swift */ = {isa = PBXFileReference; lastKnownFileType = sourcecode.swift; path = AppStateChangedPublisher.swift; sourceTree = "<group>"; };
		B684592125C93BE000DC17B6 /* Publisher.asVoid.swift */ = {isa = PBXFileReference; lastKnownFileType = sourcecode.swift; path = Publisher.asVoid.swift; sourceTree = "<group>"; };
		B684592625C93C0500DC17B6 /* Publishers.NestedObjectChanges.swift */ = {isa = PBXFileReference; lastKnownFileType = sourcecode.swift; path = Publishers.NestedObjectChanges.swift; sourceTree = "<group>"; };
		B684592E25C93FBF00DC17B6 /* AppStateRestorationManager.swift */ = {isa = PBXFileReference; lastKnownFileType = sourcecode.swift; path = AppStateRestorationManager.swift; sourceTree = "<group>"; };
		B68503A6279141CD00893A05 /* KeySetDictionary.swift */ = {isa = PBXFileReference; lastKnownFileType = sourcecode.swift; path = KeySetDictionary.swift; sourceTree = "<group>"; };
		B688B4D9273E6D3B0087BEAF /* MainView.swift */ = {isa = PBXFileReference; lastKnownFileType = sourcecode.swift; path = MainView.swift; sourceTree = "<group>"; };
		B688B4DE27420D290087BEAF /* PDFSearchTextMenuItemHandler.swift */ = {isa = PBXFileReference; lastKnownFileType = sourcecode.swift; path = PDFSearchTextMenuItemHandler.swift; sourceTree = "<group>"; };
		B689ECD426C247DB006FB0C5 /* BackForwardListItem.swift */ = {isa = PBXFileReference; lastKnownFileType = sourcecode.swift; path = BackForwardListItem.swift; sourceTree = "<group>"; };
		B68C2FB127706E6A00BF2C7D /* ProcessExtension.swift */ = {isa = PBXFileReference; lastKnownFileType = sourcecode.swift; path = ProcessExtension.swift; sourceTree = "<group>"; };
		B68C92C0274E3EF4002AC6B0 /* PopUpWindow.swift */ = {isa = PBXFileReference; lastKnownFileType = sourcecode.swift; path = PopUpWindow.swift; sourceTree = "<group>"; };
		B68C92C32750EF76002AC6B0 /* PixelDataRecord.swift */ = {isa = PBXFileReference; lastKnownFileType = sourcecode.swift; path = PixelDataRecord.swift; sourceTree = "<group>"; };
		B693953C26F04BE70015B914 /* NibLoadable.swift */ = {isa = PBXFileReference; fileEncoding = 4; lastKnownFileType = sourcecode.swift; path = NibLoadable.swift; sourceTree = "<group>"; };
		B693953D26F04BE70015B914 /* MouseOverView.swift */ = {isa = PBXFileReference; fileEncoding = 4; lastKnownFileType = sourcecode.swift; path = MouseOverView.swift; sourceTree = "<group>"; };
		B693953E26F04BE70015B914 /* FocusRingView.swift */ = {isa = PBXFileReference; fileEncoding = 4; lastKnownFileType = sourcecode.swift; path = FocusRingView.swift; sourceTree = "<group>"; };
		B693953F26F04BE80015B914 /* MouseClickView.swift */ = {isa = PBXFileReference; fileEncoding = 4; lastKnownFileType = sourcecode.swift; path = MouseClickView.swift; sourceTree = "<group>"; };
		B693954026F04BE80015B914 /* ProgressView.swift */ = {isa = PBXFileReference; fileEncoding = 4; lastKnownFileType = sourcecode.swift; path = ProgressView.swift; sourceTree = "<group>"; };
		B693954126F04BE80015B914 /* PaddedImageButton.swift */ = {isa = PBXFileReference; fileEncoding = 4; lastKnownFileType = sourcecode.swift; path = PaddedImageButton.swift; sourceTree = "<group>"; };
		B693954226F04BE90015B914 /* ShadowView.swift */ = {isa = PBXFileReference; fileEncoding = 4; lastKnownFileType = sourcecode.swift; path = ShadowView.swift; sourceTree = "<group>"; };
		B693954326F04BE90015B914 /* GradientView.swift */ = {isa = PBXFileReference; fileEncoding = 4; lastKnownFileType = sourcecode.swift; path = GradientView.swift; sourceTree = "<group>"; };
		B693954426F04BE90015B914 /* LongPressButton.swift */ = {isa = PBXFileReference; fileEncoding = 4; lastKnownFileType = sourcecode.swift; path = LongPressButton.swift; sourceTree = "<group>"; };
		B693954526F04BEA0015B914 /* WindowDraggingView.swift */ = {isa = PBXFileReference; fileEncoding = 4; lastKnownFileType = sourcecode.swift; path = WindowDraggingView.swift; sourceTree = "<group>"; };
		B693954626F04BEA0015B914 /* ColorView.swift */ = {isa = PBXFileReference; fileEncoding = 4; lastKnownFileType = sourcecode.swift; path = ColorView.swift; sourceTree = "<group>"; };
		B693954726F04BEA0015B914 /* NSSavePanelExtension.swift */ = {isa = PBXFileReference; fileEncoding = 4; lastKnownFileType = sourcecode.swift; path = NSSavePanelExtension.swift; sourceTree = "<group>"; };
		B693954826F04BEB0015B914 /* SavePanelAccessoryView.xib */ = {isa = PBXFileReference; fileEncoding = 4; lastKnownFileType = file.xib; path = SavePanelAccessoryView.xib; sourceTree = "<group>"; };
		B693954926F04BEB0015B914 /* MouseOverButton.swift */ = {isa = PBXFileReference; fileEncoding = 4; lastKnownFileType = sourcecode.swift; path = MouseOverButton.swift; sourceTree = "<group>"; };
		B693955A26F0CE300015B914 /* WebKitDownloadDelegate.swift */ = {isa = PBXFileReference; lastKnownFileType = sourcecode.swift; path = WebKitDownloadDelegate.swift; sourceTree = "<group>"; };
		B693955C26F19CD70015B914 /* DownloadListStoreTests.swift */ = {isa = PBXFileReference; lastKnownFileType = sourcecode.swift; path = DownloadListStoreTests.swift; sourceTree = "<group>"; };
		B693955E26F1C17F0015B914 /* DownloadListCoordinatorTests.swift */ = {isa = PBXFileReference; lastKnownFileType = sourcecode.swift; path = DownloadListCoordinatorTests.swift; sourceTree = "<group>"; };
		B693956026F1C1BC0015B914 /* DownloadListStoreMock.swift */ = {isa = PBXFileReference; lastKnownFileType = sourcecode.swift; path = DownloadListStoreMock.swift; sourceTree = "<group>"; };
		B693956226F1C2A40015B914 /* FileDownloadManagerMock.swift */ = {isa = PBXFileReference; lastKnownFileType = sourcecode.swift; path = FileDownloadManagerMock.swift; sourceTree = "<group>"; };
		B693956626F352940015B914 /* TestsBridging.h */ = {isa = PBXFileReference; lastKnownFileType = sourcecode.c.h; path = TestsBridging.h; sourceTree = "<group>"; };
		B693956726F352DB0015B914 /* DownloadsWebViewMock.h */ = {isa = PBXFileReference; lastKnownFileType = sourcecode.c.h; path = DownloadsWebViewMock.h; sourceTree = "<group>"; };
		B693956826F352DB0015B914 /* DownloadsWebViewMock.m */ = {isa = PBXFileReference; lastKnownFileType = sourcecode.c.objc; path = DownloadsWebViewMock.m; sourceTree = "<group>"; };
		B698E5032908011E00A746A8 /* AppKitPrivateMethodsAvailabilityTests.swift */ = {isa = PBXFileReference; lastKnownFileType = sourcecode.swift; path = AppKitPrivateMethodsAvailabilityTests.swift; sourceTree = "<group>"; };
		B69B50342726A11F00758A2B /* StatisticsLoader.swift */ = {isa = PBXFileReference; fileEncoding = 4; lastKnownFileType = sourcecode.swift; path = StatisticsLoader.swift; sourceTree = "<group>"; };
		B69B50352726A11F00758A2B /* Atb.swift */ = {isa = PBXFileReference; fileEncoding = 4; lastKnownFileType = sourcecode.swift; path = Atb.swift; sourceTree = "<group>"; };
		B69B50362726A12000758A2B /* StatisticsStore.swift */ = {isa = PBXFileReference; fileEncoding = 4; lastKnownFileType = sourcecode.swift; path = StatisticsStore.swift; sourceTree = "<group>"; };
		B69B50372726A12000758A2B /* VariantManager.swift */ = {isa = PBXFileReference; fileEncoding = 4; lastKnownFileType = sourcecode.swift; path = VariantManager.swift; sourceTree = "<group>"; };
		B69B50382726A12400758A2B /* AtbParser.swift */ = {isa = PBXFileReference; fileEncoding = 4; lastKnownFileType = sourcecode.swift; path = AtbParser.swift; sourceTree = "<group>"; };
		B69B50392726A12500758A2B /* LocalStatisticsStore.swift */ = {isa = PBXFileReference; fileEncoding = 4; lastKnownFileType = sourcecode.swift; path = LocalStatisticsStore.swift; sourceTree = "<group>"; };
		B69B50412726C5C100758A2B /* AtbParserTests.swift */ = {isa = PBXFileReference; fileEncoding = 4; lastKnownFileType = sourcecode.swift; path = AtbParserTests.swift; sourceTree = "<group>"; };
		B69B50422726C5C100758A2B /* AtbAndVariantCleanupTests.swift */ = {isa = PBXFileReference; fileEncoding = 4; lastKnownFileType = sourcecode.swift; path = AtbAndVariantCleanupTests.swift; sourceTree = "<group>"; };
		B69B50432726C5C100758A2B /* VariantManagerTests.swift */ = {isa = PBXFileReference; fileEncoding = 4; lastKnownFileType = sourcecode.swift; path = VariantManagerTests.swift; sourceTree = "<group>"; };
		B69B50442726C5C200758A2B /* StatisticsLoaderTests.swift */ = {isa = PBXFileReference; fileEncoding = 4; lastKnownFileType = sourcecode.swift; path = StatisticsLoaderTests.swift; sourceTree = "<group>"; };
		B69B50492726CA2900758A2B /* MockStatisticsStore.swift */ = {isa = PBXFileReference; fileEncoding = 4; lastKnownFileType = sourcecode.swift; path = MockStatisticsStore.swift; sourceTree = "<group>"; };
		B69B504A2726CA2900758A2B /* MockVariantManager.swift */ = {isa = PBXFileReference; fileEncoding = 4; lastKnownFileType = sourcecode.swift; path = MockVariantManager.swift; sourceTree = "<group>"; };
		B69B504E2726CD7E00758A2B /* atb.json */ = {isa = PBXFileReference; fileEncoding = 4; lastKnownFileType = text.json; path = atb.json; sourceTree = "<group>"; };
		B69B504F2726CD7F00758A2B /* empty */ = {isa = PBXFileReference; fileEncoding = 4; lastKnownFileType = text; path = empty; sourceTree = "<group>"; };
		B69B50502726CD7F00758A2B /* atb-with-update.json */ = {isa = PBXFileReference; fileEncoding = 4; lastKnownFileType = text.json; path = "atb-with-update.json"; sourceTree = "<group>"; };
		B69B50512726CD8000758A2B /* invalid.json */ = {isa = PBXFileReference; fileEncoding = 4; lastKnownFileType = text.json; path = invalid.json; sourceTree = "<group>"; };
		B69B50562727D16900758A2B /* AtbAndVariantCleanup.swift */ = {isa = PBXFileReference; fileEncoding = 4; lastKnownFileType = sourcecode.swift; path = AtbAndVariantCleanup.swift; sourceTree = "<group>"; };
		B6A5A27025B9377300AA7ADA /* StatePersistenceService.swift */ = {isa = PBXFileReference; lastKnownFileType = sourcecode.swift; path = StatePersistenceService.swift; sourceTree = "<group>"; };
		B6A5A27825B93FFE00AA7ADA /* StateRestorationManagerTests.swift */ = {isa = PBXFileReference; lastKnownFileType = sourcecode.swift; path = StateRestorationManagerTests.swift; sourceTree = "<group>"; };
		B6A5A27D25B9403E00AA7ADA /* FileStoreMock.swift */ = {isa = PBXFileReference; lastKnownFileType = sourcecode.swift; path = FileStoreMock.swift; sourceTree = "<group>"; };
		B6A5A29F25B96E8300AA7ADA /* AppStateChangePublisherTests.swift */ = {isa = PBXFileReference; lastKnownFileType = sourcecode.swift; path = AppStateChangePublisherTests.swift; sourceTree = "<group>"; };
		B6A5A2A725BAA35500AA7ADA /* WindowManagerStateRestorationTests.swift */ = {isa = PBXFileReference; lastKnownFileType = sourcecode.swift; path = WindowManagerStateRestorationTests.swift; sourceTree = "<group>"; };
		B6A924D32664BBB9001A28CA /* WKWebViewDownloadDelegate.swift */ = {isa = PBXFileReference; lastKnownFileType = sourcecode.swift; path = WKWebViewDownloadDelegate.swift; sourceTree = "<group>"; };
		B6A924D82664C72D001A28CA /* WebKitDownloadTask.swift */ = {isa = PBXFileReference; lastKnownFileType = sourcecode.swift; path = WebKitDownloadTask.swift; sourceTree = "<group>"; };
		B6A924DD2664CA08001A28CA /* LegacyWebKitDownloadDelegate.swift */ = {isa = PBXFileReference; lastKnownFileType = sourcecode.swift; path = LegacyWebKitDownloadDelegate.swift; sourceTree = "<group>"; };
		B6A9E45226142B070067D1B9 /* Pixel.swift */ = {isa = PBXFileReference; fileEncoding = 4; lastKnownFileType = sourcecode.swift; path = Pixel.swift; sourceTree = "<group>"; };
		B6A9E457261460340067D1B9 /* ApiRequestError.swift */ = {isa = PBXFileReference; fileEncoding = 4; lastKnownFileType = sourcecode.swift; path = ApiRequestError.swift; sourceTree = "<group>"; };
		B6A9E458261460340067D1B9 /* APIHeaders.swift */ = {isa = PBXFileReference; fileEncoding = 4; lastKnownFileType = sourcecode.swift; path = APIHeaders.swift; sourceTree = "<group>"; };
		B6A9E459261460350067D1B9 /* APIRequest.swift */ = {isa = PBXFileReference; fileEncoding = 4; lastKnownFileType = sourcecode.swift; path = APIRequest.swift; sourceTree = "<group>"; };
		B6A9E4602614608B0067D1B9 /* AppVersion.swift */ = {isa = PBXFileReference; fileEncoding = 4; lastKnownFileType = sourcecode.swift; path = AppVersion.swift; sourceTree = "<group>"; };
		B6A9E46A2614618A0067D1B9 /* OperatingSystemVersionExtension.swift */ = {isa = PBXFileReference; lastKnownFileType = sourcecode.swift; path = OperatingSystemVersionExtension.swift; sourceTree = "<group>"; };
		B6A9E46F26146A250067D1B9 /* DateExtension.swift */ = {isa = PBXFileReference; lastKnownFileType = sourcecode.swift; path = DateExtension.swift; sourceTree = "<group>"; };
		B6A9E47626146A570067D1B9 /* PixelEvent.swift */ = {isa = PBXFileReference; lastKnownFileType = sourcecode.swift; path = PixelEvent.swift; sourceTree = "<group>"; };
		B6A9E47E26146A800067D1B9 /* PixelArguments.swift */ = {isa = PBXFileReference; lastKnownFileType = sourcecode.swift; path = PixelArguments.swift; sourceTree = "<group>"; };
		B6A9E48326146AAB0067D1B9 /* PixelParameters.swift */ = {isa = PBXFileReference; lastKnownFileType = sourcecode.swift; path = PixelParameters.swift; sourceTree = "<group>"; };
		B6A9E498261474120067D1B9 /* TimedPixel.swift */ = {isa = PBXFileReference; lastKnownFileType = sourcecode.swift; path = TimedPixel.swift; sourceTree = "<group>"; };
		B6A9E4A2261475C70067D1B9 /* AppUsageActivityMonitor.swift */ = {isa = PBXFileReference; lastKnownFileType = sourcecode.swift; path = AppUsageActivityMonitor.swift; sourceTree = "<group>"; };
		B6AAAC2C260330580029438D /* PublishedAfter.swift */ = {isa = PBXFileReference; lastKnownFileType = sourcecode.swift; path = PublishedAfter.swift; sourceTree = "<group>"; };
		B6AAAC3D26048F690029438D /* RandomAccessCollectionExtension.swift */ = {isa = PBXFileReference; lastKnownFileType = sourcecode.swift; path = RandomAccessCollectionExtension.swift; sourceTree = "<group>"; };
		B6AE74332609AFCE005B9B1A /* ProgressEstimationTests.swift */ = {isa = PBXFileReference; lastKnownFileType = sourcecode.swift; path = ProgressEstimationTests.swift; sourceTree = "<group>"; };
		B6B1E87A26D381710062C350 /* DownloadListCoordinator.swift */ = {isa = PBXFileReference; lastKnownFileType = sourcecode.swift; path = DownloadListCoordinator.swift; sourceTree = "<group>"; };
		B6B1E87D26D5DA0E0062C350 /* DownloadsPopover.swift */ = {isa = PBXFileReference; lastKnownFileType = sourcecode.swift; path = DownloadsPopover.swift; sourceTree = "<group>"; };
		B6B1E87F26D5DA9B0062C350 /* DownloadsViewController.swift */ = {isa = PBXFileReference; lastKnownFileType = sourcecode.swift; path = DownloadsViewController.swift; sourceTree = "<group>"; };
		B6B1E88126D5DAC30062C350 /* Downloads.storyboard */ = {isa = PBXFileReference; lastKnownFileType = file.storyboard; path = Downloads.storyboard; sourceTree = "<group>"; };
		B6B1E88326D5EB570062C350 /* DownloadsCellView.swift */ = {isa = PBXFileReference; lastKnownFileType = sourcecode.swift; path = DownloadsCellView.swift; sourceTree = "<group>"; };
		B6B1E88A26D774090062C350 /* LinkButton.swift */ = {isa = PBXFileReference; lastKnownFileType = sourcecode.swift; path = LinkButton.swift; sourceTree = "<group>"; };
		B6B2400D28083B49001B8F3A /* WebViewContainerView.swift */ = {isa = PBXFileReference; lastKnownFileType = sourcecode.swift; path = WebViewContainerView.swift; sourceTree = "<group>"; };
		B6B3E0952654DACD0040E0A2 /* UTTypeTests.swift */ = {isa = PBXFileReference; lastKnownFileType = sourcecode.swift; path = UTTypeTests.swift; sourceTree = "<group>"; };
		B6B3E0DC2657E9CF0040E0A2 /* NSScreenExtension.swift */ = {isa = PBXFileReference; lastKnownFileType = sourcecode.swift; path = NSScreenExtension.swift; sourceTree = "<group>"; };
		B6BBF16F2744CDE1004F850E /* CoreDataStoreTests.swift */ = {isa = PBXFileReference; lastKnownFileType = sourcecode.swift; path = CoreDataStoreTests.swift; sourceTree = "<group>"; };
		B6BBF1712744CE36004F850E /* FireproofDomainsStoreMock.swift */ = {isa = PBXFileReference; lastKnownFileType = sourcecode.swift; path = FireproofDomainsStoreMock.swift; sourceTree = "<group>"; };
		B6BBF17327475B15004F850E /* PopupBlockedPopover.swift */ = {isa = PBXFileReference; lastKnownFileType = sourcecode.swift; path = PopupBlockedPopover.swift; sourceTree = "<group>"; };
		B6C0B22D26E61CE70031CB7F /* DownloadViewModel.swift */ = {isa = PBXFileReference; lastKnownFileType = sourcecode.swift; path = DownloadViewModel.swift; sourceTree = "<group>"; };
		B6C0B22F26E61D630031CB7F /* DownloadListStore.swift */ = {isa = PBXFileReference; lastKnownFileType = sourcecode.swift; path = DownloadListStore.swift; sourceTree = "<group>"; };
		B6C0B23326E71BCD0031CB7F /* Downloads.xcdatamodel */ = {isa = PBXFileReference; lastKnownFileType = wrapper.xcdatamodel; path = Downloads.xcdatamodel; sourceTree = "<group>"; };
		B6C0B23526E732000031CB7F /* DownloadListItem.swift */ = {isa = PBXFileReference; lastKnownFileType = sourcecode.swift; path = DownloadListItem.swift; sourceTree = "<group>"; };
		B6C0B23826E742610031CB7F /* FileDownloadError.swift */ = {isa = PBXFileReference; lastKnownFileType = sourcecode.swift; path = FileDownloadError.swift; sourceTree = "<group>"; };
		B6C0B23B26E87D900031CB7F /* NSAlert+ActiveDownloadsTermination.swift */ = {isa = PBXFileReference; lastKnownFileType = sourcecode.swift; path = "NSAlert+ActiveDownloadsTermination.swift"; sourceTree = "<group>"; };
		B6C0B23D26E8BF1F0031CB7F /* DownloadListViewModel.swift */ = {isa = PBXFileReference; lastKnownFileType = sourcecode.swift; path = DownloadListViewModel.swift; sourceTree = "<group>"; };
		B6C0B24526E9CB190031CB7F /* RunLoopExtensionTests.swift */ = {isa = PBXFileReference; fileEncoding = 4; lastKnownFileType = sourcecode.swift; path = RunLoopExtensionTests.swift; sourceTree = "<group>"; };
		B6C2C9EE276081AB005B7F0A /* DeallocationTests.swift */ = {isa = PBXFileReference; lastKnownFileType = sourcecode.swift; path = DeallocationTests.swift; sourceTree = "<group>"; };
		B6C2C9F52760B659005B7F0A /* Permissions.xcdatamodel */ = {isa = PBXFileReference; lastKnownFileType = wrapper.xcdatamodel; path = Permissions.xcdatamodel; sourceTree = "<group>"; };
		B6CF78DD267B099C00CD4F13 /* WKNavigationActionExtension.swift */ = {isa = PBXFileReference; lastKnownFileType = sourcecode.swift; path = WKNavigationActionExtension.swift; sourceTree = "<group>"; };
		B6CF78E2267B0A1900CD4F13 /* WKNavigationAction+Private.h */ = {isa = PBXFileReference; lastKnownFileType = sourcecode.c.h; path = "WKNavigationAction+Private.h"; sourceTree = "<group>"; };
<<<<<<< HEAD
		B6DA06E32913ECEE00225DE2 /* ContextMenuManager.swift */ = {isa = PBXFileReference; lastKnownFileType = sourcecode.swift; path = ContextMenuManager.swift; sourceTree = "<group>"; };
		B6DA06E52913F39400225DE2 /* MenuItemSelectors.swift */ = {isa = PBXFileReference; lastKnownFileType = sourcecode.swift; path = MenuItemSelectors.swift; sourceTree = "<group>"; };
		B6DA06E7291401D700225DE2 /* WKMenuItemIdentifier.swift */ = {isa = PBXFileReference; lastKnownFileType = sourcecode.swift; path = WKMenuItemIdentifier.swift; sourceTree = "<group>"; };
=======
		B6DA06E02913AEDB00225DE2 /* TestNavigationDelegate.swift */ = {isa = PBXFileReference; lastKnownFileType = sourcecode.swift; path = TestNavigationDelegate.swift; sourceTree = "<group>"; };
>>>>>>> 7168ce4a
		B6DA44012616B28300DD1EC2 /* PixelDataStore.swift */ = {isa = PBXFileReference; lastKnownFileType = sourcecode.swift; path = PixelDataStore.swift; sourceTree = "<group>"; };
		B6DA44072616B30600DD1EC2 /* PixelDataModel.xcdatamodel */ = {isa = PBXFileReference; lastKnownFileType = wrapper.xcdatamodel; path = PixelDataModel.xcdatamodel; sourceTree = "<group>"; };
		B6DA44102616C0FC00DD1EC2 /* PixelTests.swift */ = {isa = PBXFileReference; fileEncoding = 4; lastKnownFileType = sourcecode.swift; path = PixelTests.swift; sourceTree = "<group>"; };
		B6DA441D2616C84600DD1EC2 /* PixelStoreMock.swift */ = {isa = PBXFileReference; lastKnownFileType = sourcecode.swift; path = PixelStoreMock.swift; sourceTree = "<group>"; };
		B6DA44222616CABC00DD1EC2 /* PixelArgumentsTests.swift */ = {isa = PBXFileReference; lastKnownFileType = sourcecode.swift; path = PixelArgumentsTests.swift; sourceTree = "<group>"; };
		B6DA44272616CAE000DD1EC2 /* AppUsageActivityMonitorTests.swift */ = {isa = PBXFileReference; lastKnownFileType = sourcecode.swift; path = AppUsageActivityMonitorTests.swift; sourceTree = "<group>"; };
		B6DB3AEE278D5C370024C5C4 /* URLSessionExtension.swift */ = {isa = PBXFileReference; lastKnownFileType = sourcecode.swift; path = URLSessionExtension.swift; sourceTree = "<group>"; };
		B6DB3CF826A00E2D00D459B7 /* AVCaptureDevice+SwizzledAuthState.swift */ = {isa = PBXFileReference; lastKnownFileType = sourcecode.swift; path = "AVCaptureDevice+SwizzledAuthState.swift"; sourceTree = "<group>"; };
		B6DB3CFA26A17CB800D459B7 /* PermissionModel.swift */ = {isa = PBXFileReference; lastKnownFileType = sourcecode.swift; path = PermissionModel.swift; sourceTree = "<group>"; };
		B6E61EE2263AC0C8004E11AB /* FileManagerExtension.swift */ = {isa = PBXFileReference; lastKnownFileType = sourcecode.swift; path = FileManagerExtension.swift; sourceTree = "<group>"; };
		B6E61EE7263ACE16004E11AB /* UTType.swift */ = {isa = PBXFileReference; lastKnownFileType = sourcecode.swift; path = UTType.swift; sourceTree = "<group>"; };
		B6F41030264D2B23003DA42C /* ProgressExtension.swift */ = {isa = PBXFileReference; lastKnownFileType = sourcecode.swift; path = ProgressExtension.swift; sourceTree = "<group>"; };
		B6FA893C269C423100588ECD /* PrivacyDashboard.storyboard */ = {isa = PBXFileReference; lastKnownFileType = file.storyboard; path = PrivacyDashboard.storyboard; sourceTree = "<group>"; };
		B6FA893E269C424500588ECD /* PrivacyDashboardViewController.swift */ = {isa = PBXFileReference; lastKnownFileType = sourcecode.swift; path = PrivacyDashboardViewController.swift; sourceTree = "<group>"; };
		B6FA8940269C425400588ECD /* PrivacyDashboardPopover.swift */ = {isa = PBXFileReference; lastKnownFileType = sourcecode.swift; path = PrivacyDashboardPopover.swift; sourceTree = "<group>"; };
		CB6BCDF827C6BEFF00CC76DC /* PrivacyFeatures.swift */ = {isa = PBXFileReference; lastKnownFileType = sourcecode.swift; path = PrivacyFeatures.swift; sourceTree = "<group>"; };
		EA0BA3A8272217E6002A0B6C /* ClickToLoadUserScript.swift */ = {isa = PBXFileReference; fileEncoding = 4; lastKnownFileType = sourcecode.swift; path = ClickToLoadUserScript.swift; sourceTree = "<group>"; };
		EA18D1C9272F0DC8006DC101 /* social_images */ = {isa = PBXFileReference; lastKnownFileType = folder; path = social_images; sourceTree = "<group>"; };
		EA1E52B42798CF98002EC53C /* ClickToLoadModelTests.swift */ = {isa = PBXFileReference; lastKnownFileType = sourcecode.swift; path = ClickToLoadModelTests.swift; sourceTree = "<group>"; };
		EA4617EF273A28A700F110A2 /* fb-tds.json */ = {isa = PBXFileReference; fileEncoding = 4; lastKnownFileType = text.json; path = "fb-tds.json"; sourceTree = "<group>"; };
		EA47767F272A21B700419EDA /* clickToLoadConfig.json */ = {isa = PBXFileReference; fileEncoding = 4; lastKnownFileType = text.json; path = clickToLoadConfig.json; sourceTree = "<group>"; };
		EA8AE769279FBDB20078943E /* ClickToLoadTDSTests.swift */ = {isa = PBXFileReference; lastKnownFileType = sourcecode.swift; path = ClickToLoadTDSTests.swift; sourceTree = "<group>"; };
		EAA29AE7278D2E43007070CF /* ProximaNova-Bold-webfont.woff2 */ = {isa = PBXFileReference; lastKnownFileType = file; path = "ProximaNova-Bold-webfont.woff2"; sourceTree = "<group>"; };
		EAA29AE8278D2E43007070CF /* ProximaNova-Reg-webfont.woff2 */ = {isa = PBXFileReference; lastKnownFileType = file; path = "ProximaNova-Reg-webfont.woff2"; sourceTree = "<group>"; };
		EAC80DDF271F6C0100BBF02D /* fb-sdk.js */ = {isa = PBXFileReference; fileEncoding = 4; lastKnownFileType = sourcecode.javascript; path = "fb-sdk.js"; sourceTree = "<group>"; };
		EAE427FF275D47FA00DAC26B /* ClickToLoadModel.swift */ = {isa = PBXFileReference; fileEncoding = 4; lastKnownFileType = sourcecode.swift; path = ClickToLoadModel.swift; sourceTree = "<group>"; };
		EAFAD6C92728BD1200F9DF00 /* clickToLoad.js */ = {isa = PBXFileReference; fileEncoding = 4; lastKnownFileType = sourcecode.javascript; path = clickToLoad.js; sourceTree = "<group>"; };
		F41D174025CB131900472416 /* NSColorExtension.swift */ = {isa = PBXFileReference; lastKnownFileType = sourcecode.swift; path = NSColorExtension.swift; sourceTree = "<group>"; };
		F44C130125C2DA0400426E3E /* NSAppearanceExtension.swift */ = {isa = PBXFileReference; lastKnownFileType = sourcecode.swift; path = NSAppearanceExtension.swift; sourceTree = "<group>"; };
		F4A6198B283CFFBB007F2080 /* ContentScopeFeatureFlagging.swift */ = {isa = PBXFileReference; lastKnownFileType = sourcecode.swift; path = ContentScopeFeatureFlagging.swift; sourceTree = "<group>"; };
		FD23FD2A28816606007F6985 /* AutoconsentMessageProtocolTests.swift */ = {isa = PBXFileReference; lastKnownFileType = sourcecode.swift; name = AutoconsentMessageProtocolTests.swift; path = "Unit Tests/Autoconsent/AutoconsentMessageProtocolTests.swift"; sourceTree = SOURCE_ROOT; };
		FD23FD2C2886A81D007F6985 /* AutoconsentManagement.swift */ = {isa = PBXFileReference; lastKnownFileType = sourcecode.swift; path = AutoconsentManagement.swift; sourceTree = "<group>"; };
/* End PBXFileReference section */

/* Begin PBXFrameworksBuildPhase section */
		4B1AD89A25FC27E200261379 /* Frameworks */ = {
			isa = PBXFrameworksBuildPhase;
			buildActionMask = 2147483647;
			files = (
			);
			runOnlyForDeploymentPostprocessing = 0;
		};
		7B4CE8D726F02108009134B1 /* Frameworks */ = {
			isa = PBXFrameworksBuildPhase;
			buildActionMask = 2147483647;
			files = (
			);
			runOnlyForDeploymentPostprocessing = 0;
		};
		AA585D7B248FD31100E9A3E2 /* Frameworks */ = {
			isa = PBXFrameworksBuildPhase;
			buildActionMask = 2147483647;
			files = (
				9807F645278CA16F00E1547B /* BrowserServicesKit in Frameworks */,
				85AE2FF224A33A2D002D507F /* WebKit.framework in Frameworks */,
				4B82E9B325B69E3E00656FE7 /* TrackerRadarKit in Frameworks */,
				AA06B6B72672AF8100F541C5 /* Sparkle in Frameworks */,
				85FF55C825F82E4F00E2AB99 /* Lottie in Frameworks */,
				1E25269C28F8741A00E44DFA /* Common in Frameworks */,
			);
			runOnlyForDeploymentPostprocessing = 0;
		};
		AA585D8D248FD31400E9A3E2 /* Frameworks */ = {
			isa = PBXFrameworksBuildPhase;
			buildActionMask = 2147483647;
			files = (
				B6DA44172616C13800DD1EC2 /* OHHTTPStubs in Frameworks */,
				B6DA44192616C13800DD1EC2 /* OHHTTPStubsSwift in Frameworks */,
			);
			runOnlyForDeploymentPostprocessing = 0;
		};
/* End PBXFrameworksBuildPhase section */

/* Begin PBXGroup section */
		0230C09D271F52D50018F728 /* GPC */ = {
			isa = PBXGroup;
			children = (
				0230C0A42721F3750018F728 /* GPCRequestFactory.swift */,
			);
			path = GPC;
			sourceTree = "<group>";
		};
		142879D824CE1139005419BB /* ViewModel */ = {
			isa = PBXGroup;
			children = (
				142879DB24CE1185005419BB /* SuggestionContainerViewModelTests.swift */,
				142879D924CE1179005419BB /* SuggestionViewModelTests.swift */,
			);
			path = ViewModel;
			sourceTree = "<group>";
		};
		1D77921628FDC51B00BE0210 /* Favicons */ = {
			isa = PBXGroup;
			children = (
				1D77921728FDC54C00BE0210 /* FaviconReferenceCacheTests.swift */,
				1D77921928FDC79800BE0210 /* FaviconStoringMock.swift */,
			);
			path = Favicons;
			sourceTree = "<group>";
		};
		313AED9F287CAC5A00E1E8F4 /* UI */ = {
			isa = PBXGroup;
			children = (
				3171D6DD2889B6860068632A /* Animation */,
				313AEDA0287CAD1D00E1E8F4 /* CookieConsentUserPermissionView.swift */,
				3106AD75287F000600159FE5 /* CookieConsentUserPermissionViewController.swift */,
				31B7C84E288008E00049841F /* CookieConsent.storyboard */,
				31B7C85028800A5D0049841F /* CookieConsentPopover.swift */,
				31B9226B288054D5001F55B7 /* CookieConsentPopoverManager.swift */,
			);
			path = UI;
			sourceTree = "<group>";
		};
		3171D6DC2889B6700068632A /* CookieManaged */ = {
			isa = PBXGroup;
			children = (
				3171D6B72889849F0068632A /* CookieManagedNotificationView.swift */,
				3171D6DA2889B64D0068632A /* CookieManagedNotificationContainerView.swift */,
				3184AC6E288F2A1100C35E4B /* CookieNotificationAnimationModel.swift */,
			);
			path = CookieManaged;
			sourceTree = "<group>";
		};
		3171D6DD2889B6860068632A /* Animation */ = {
			isa = PBXGroup;
			children = (
				31A031A5288191230090F792 /* CookieConsentAnimationView.swift */,
				31A031A828819D920090F792 /* CookieConsentAnimationModel.swift */,
			);
			path = Animation;
			sourceTree = "<group>";
		};
		3184AC6B288F29C600C35E4B /* BadgeAnimationContainer */ = {
			isa = PBXGroup;
			children = (
				3171D6B9288984D00068632A /* BadgeAnimationView.swift */,
				3184AC6C288F29D800C35E4B /* BadgeNotificationAnimationModel.swift */,
			);
			path = BadgeAnimationContainer;
			sourceTree = "<group>";
		};
		31F28C4B28C8EE9000119F70 /* Youtube Player */ = {
			isa = PBXGroup;
			children = (
				31F28C5428C8EED100119F70 /* Resources */,
				37F19A6928E2F2D000740DC6 /* PrivatePlayer.swift */,
				3767190128E724B2003A2A15 /* PrivatePlayerURLExtension.swift */,
				31F28C5228C8EECA00119F70 /* PrivatePlayerSchemeHandler.swift */,
				315AA06F28CA5CC800200030 /* YoutubePlayerNavigationHandler.swift */,
				31F28C4C28C8EEC500119F70 /* YoutubePlayerUserScript.swift */,
				31F28C4E28C8EEC500119F70 /* YoutubeOverlayUserScript.swift */,
			);
			path = "Youtube Player";
			sourceTree = "<group>";
		};
		31F28C5428C8EED100119F70 /* Resources */ = {
			isa = PBXGroup;
			children = (
				31F28C5528C8EEDB00119F70 /* youtube_player_template.html */,
				AA64777C28E63B1F006C9AF2 /* youtube-inject-bundle.js */,
			);
			path = Resources;
			sourceTree = "<group>";
		};
		31F7F2A4288AD299001C0D64 /* BadgeAnimations */ = {
			isa = PBXGroup;
			children = (
				3184AC6B288F29C600C35E4B /* BadgeAnimationContainer */,
				3171D6DC2889B6700068632A /* CookieManaged */,
				31F7F2A5288AD2CA001C0D64 /* NavigationBarBadgeAnimationView.swift */,
				31CF3431288B0B1B0087244B /* NavigationBarBadgeAnimator.swift */,
			);
			path = BadgeAnimations;
			sourceTree = "<group>";
		};
		336D5AEA262D8D3C0052E0C9 /* duckduckgo-find-in-page */ = {
			isa = PBXGroup;
			children = (
				336D5AEE262D8D3C0052E0C9 /* dist */,
			);
			name = "duckduckgo-find-in-page";
			path = "Submodules/duckduckgo-find-in-page";
			sourceTree = SOURCE_ROOT;
		};
		336D5AEE262D8D3C0052E0C9 /* dist */ = {
			isa = PBXGroup;
			children = (
				336D5AEF262D8D3C0052E0C9 /* findinpage.js */,
			);
			path = dist;
			sourceTree = "<group>";
		};
		373A1AA6283ECC8000586521 /* HTML */ = {
			isa = PBXGroup;
			children = (
				373A1AA7283ED1B900586521 /* BookmarkHTMLReader.swift */,
				373A1AAF2842C4EA00586521 /* BookmarkHTMLImporter.swift */,
			);
			path = HTML;
			sourceTree = "<group>";
		};
		37534CA128113277002621E7 /* TabLazyLoader */ = {
			isa = PBXGroup;
			children = (
				37534C9F28113101002621E7 /* LazyLoadable.swift */,
				37534CA2281132CB002621E7 /* TabLazyLoaderDataSource.swift */,
				37B11B3828095E6600CBB621 /* TabLazyLoader.swift */,
			);
			path = TabLazyLoader;
			sourceTree = "<group>";
		};
		376718FE28E58504003A2A15 /* Youtube Player */ = {
			isa = PBXGroup;
			children = (
				3714B1E828EDBAAB0056C57A /* PrivatePlayerTests.swift */,
				376718FF28E58513003A2A15 /* PrivatePlayerURLExtensionTests.swift */,
			);
			path = "Youtube Player";
			sourceTree = "<group>";
		};
		3776582B27F7163B009A6B35 /* Website Breakage Report */ = {
			isa = PBXGroup;
			children = (
				3776582C27F71652009A6B35 /* WebsiteBreakageReportTests.swift */,
			);
			path = "Website Breakage Report";
			sourceTree = "<group>";
		};
		378205F9283C275E00D1D4AA /* Menus */ = {
			isa = PBXGroup;
			children = (
				378205FA283C277800D1D4AA /* MainMenuTests.swift */,
			);
			path = Menus;
			sourceTree = "<group>";
		};
		37BF3F12286D8A4B00BD9014 /* Pinned Tabs */ = {
			isa = PBXGroup;
			children = (
				37D2377D287EFEB300BCE03B /* Model */,
				37BF3F1C286F0A6100BD9014 /* View */,
			);
			path = "Pinned Tabs";
			sourceTree = "<group>";
		};
		37BF3F1C286F0A6100BD9014 /* View */ = {
			isa = PBXGroup;
			children = (
				37D23783287F4D6A00BCE03B /* PinnedTabsHostingView.swift */,
				37BF3F1F286F0A7A00BD9014 /* PinnedTabsView.swift */,
				37054FC82873301700033B6F /* PinnedTabView.swift */,
			);
			path = View;
			sourceTree = "<group>";
		};
		37CD54C027F2FDD100F1F7B9 /* Model */ = {
			isa = PBXGroup;
			children = (
				37CD54C427F2FDD100F1F7B9 /* PreferencesSection.swift */,
				37CD54C627F2FDD100F1F7B9 /* PreferencesSidebarModel.swift */,
				37A4CEB9282E992F00D75B89 /* StartupPreferences.swift */,
				37CD54C827F2FDD100F1F7B9 /* DefaultBrowserPreferences.swift */,
				37CD54C727F2FDD100F1F7B9 /* AppearancePreferences.swift */,
				37CD54C127F2FDD100F1F7B9 /* PrivacyPreferencesModel.swift */,
				4B0511A6262CAA5A00F6079C /* PrivacySecurityPreferences.swift */,
				37F19A6628E1B43200740DC6 /* PrivatePlayerPreferences.swift */,
				37CD54C227F2FDD100F1F7B9 /* AutofillPreferencesModel.swift */,
				3776582E27F82E62009A6B35 /* AutofillPreferences.swift */,
				37CD54C327F2FDD100F1F7B9 /* DownloadsPreferences.swift */,
				37CD54C527F2FDD100F1F7B9 /* AboutModel.swift */,
			);
			path = Model;
			sourceTree = "<group>";
		};
		37D2377D287EFEB300BCE03B /* Model */ = {
			isa = PBXGroup;
			children = (
				37BF3F1E286F0A7A00BD9014 /* PinnedTabsViewModel.swift */,
				37BF3F13286D8A6500BD9014 /* PinnedTabsManager.swift */,
			);
			path = Model;
			sourceTree = "<group>";
		};
		37D2377E287EFECD00BCE03B /* Pinned Tabs */ = {
			isa = PBXGroup;
			children = (
				37D2377F287EFEE200BCE03B /* PinnedTabsManagerTests.swift */,
				37D23786287F5C2900BCE03B /* PinnedTabsViewModelTests.swift */,
			);
			path = "Pinned Tabs";
			sourceTree = "<group>";
		};
		4B02197B25E05FAC00ED7DEA /* Fireproofing */ = {
			isa = PBXGroup;
			children = (
				4B02197E25E05FAC00ED7DEA /* Extensions */,
				4B02198025E05FAC00ED7DEA /* Model */,
				4B02198225E05FAC00ED7DEA /* View */,
			);
			path = Fireproofing;
			sourceTree = "<group>";
		};
		4B02197E25E05FAC00ED7DEA /* Extensions */ = {
			isa = PBXGroup;
			children = (
				4B02197F25E05FAC00ED7DEA /* FireproofingURLExtensions.swift */,
			);
			path = Extensions;
			sourceTree = "<group>";
		};
		4B02198025E05FAC00ED7DEA /* Model */ = {
			isa = PBXGroup;
			children = (
				4B02198125E05FAC00ED7DEA /* FireproofDomains.swift */,
				B6830960274CDE99004B46BB /* FireproofDomainsContainer.swift */,
				B6830962274CDEC7004B46BB /* FireproofDomainsStore.swift */,
				B6085D072743993C00A9C456 /* FireproofDomains.xcdatamodeld */,
			);
			path = Model;
			sourceTree = "<group>";
		};
		4B02198225E05FAC00ED7DEA /* View */ = {
			isa = PBXGroup;
			children = (
				4B02198325E05FAC00ED7DEA /* FireproofInfoViewController.swift */,
				4B02198425E05FAC00ED7DEA /* Fireproofing.storyboard */,
			);
			path = View;
			sourceTree = "<group>";
		};
		4B02199725E063DE00ED7DEA /* Fireproofing */ = {
			isa = PBXGroup;
			children = (
				4B02199925E063DE00ED7DEA /* FireproofDomainsTests.swift */,
				4B02199A25E063DE00ED7DEA /* FireproofingURLExtensionsTests.swift */,
				B6BBF1712744CE36004F850E /* FireproofDomainsStoreMock.swift */,
			);
			path = Fireproofing;
			sourceTree = "<group>";
		};
		4B0511A2262CAA5A00F6079C /* Preferences */ = {
			isa = PBXGroup;
			children = (
				37CD54C027F2FDD100F1F7B9 /* Model */,
				4B0511AA262CAA5A00F6079C /* View */,
			);
			path = Preferences;
			sourceTree = "<group>";
		};
		4B0511AA262CAA5A00F6079C /* View */ = {
			isa = PBXGroup;
			children = (
				4B0511AD262CAA5A00F6079C /* FireproofDomains.storyboard */,
				4B0511B4262CAA5A00F6079C /* FireproofDomainsViewController.swift */,
				37AFCE8027DA2CA600471A10 /* PreferencesViewController.swift */,
				37AFCE8827DA33BA00471A10 /* Preferences.swift */,
				37AFCE8627DA334800471A10 /* PreferencesRootView.swift */,
				37AFCE8427DA2D3900471A10 /* PreferencesSidebar.swift */,
				37AFCE8A27DB69BC00471A10 /* PreferencesGeneralView.swift */,
				37D2771427E870D4003365FD /* PreferencesAppearanceView.swift */,
				37CC53EB27E8A4D10028713D /* PreferencesPrivacyView.swift */,
				37F19A6428E1B3FB00740DC6 /* PreferencesPrivatePlayerView.swift */,
				379DE4BC27EA31AC002CC3DE /* PreferencesAutofillView.swift */,
				37CC53EF27E8D1440028713D /* PreferencesDownloadsView.swift */,
				37AFCE9127DB8CAD00471A10 /* PreferencesAboutView.swift */,
			);
			path = View;
			sourceTree = "<group>";
		};
		4B0511EE262CAEB300F6079C /* Preferences */ = {
			isa = PBXGroup;
			children = (
				37CD54B427F1AC1300F1F7B9 /* PreferencesSidebarModelTests.swift */,
				37CD54B627F1B28A00F1F7B9 /* DefaultBrowserPreferencesTests.swift */,
				37CD54B827F1F8AC00F1F7B9 /* AppearancePreferencesTests.swift */,
				37CD54BA27F25A4000F1F7B9 /* DownloadsPreferencesTests.swift */,
				3776583027F8325B009A6B35 /* AutofillPreferencesTests.swift */,
				37CD54BC27F2ECAE00F1F7B9 /* AutofillPreferencesModelTests.swift */,
				378205F7283BC6A600D1D4AA /* StartupPreferencesTests.swift */,
				3714B1E628EDB7FA0056C57A /* PrivatePlayerPreferencesTests.swift */,
			);
			path = Preferences;
			sourceTree = "<group>";
		};
		4B1AD89E25FC27E200261379 /* Integration Tests */ = {
			isa = PBXGroup;
			children = (
				B31055CC27A1BA39001AC618 /* Autoconsent */,
				4B1AD91625FC46FB00261379 /* CoreDataEncryptionTests.swift */,
				4BA1A6EA258C288C00F6F690 /* EncryptionKeyStoreTests.swift */,
				4B1AD8A125FC27E200261379 /* Info.plist */,
			);
			path = "Integration Tests";
			sourceTree = "<group>";
		};
		4B379C1C27BDB7EA008A968E /* Device Authentication */ = {
			isa = PBXGroup;
			children = (
				4BBC169F27C4859400E00A38 /* DeviceAuthenticationService.swift */,
				4B379C2127BDBA29008A968E /* LocalAuthenticationService.swift */,
				4BBC16A127C485BC00E00A38 /* DeviceIdleStateDetector.swift */,
				4B379C1427BD91E3008A968E /* QuartzIdleStateProvider.swift */,
				4B379C1D27BDB7FF008A968E /* DeviceAuthenticator.swift */,
			);
			path = "Device Authentication";
			sourceTree = "<group>";
		};
		4B43468D285ED6BD00177407 /* Bookmarks Bar */ = {
			isa = PBXGroup;
			children = (
				4B43468E285ED6CB00177407 /* ViewModel */,
			);
			path = "Bookmarks Bar";
			sourceTree = "<group>";
		};
		4B43468E285ED6CB00177407 /* ViewModel */ = {
			isa = PBXGroup;
			children = (
				4B43468F285ED7A100177407 /* BookmarksBarViewModelTests.swift */,
			);
			path = ViewModel;
			sourceTree = "<group>";
		};
		4B59023726B35F3600489384 /* Chromium */ = {
			isa = PBXGroup;
			children = (
				4B59023826B35F3600489384 /* ChromeDataImporter.swift */,
				4B59023926B35F3600489384 /* ChromiumLoginReader.swift */,
				4BE53373286E39F10019DBFD /* ChromiumKeychainPrompt.swift */,
				4B59023B26B35F3600489384 /* ChromiumDataImporter.swift */,
				4B59023C26B35F3600489384 /* BraveDataImporter.swift */,
				4B8AC93226B3B06300879451 /* EdgeDataImporter.swift */,
			);
			path = Chromium;
			sourceTree = "<group>";
		};
		4B6160D125B14E5E007DE5B2 /* Content Blocker */ = {
			isa = PBXGroup;
			children = (
				EAA29AEB278D2E51007070CF /* fonts */,
				026ADE1326C3010C002518EE /* macos-config.json */,
				9833913027AAA4B500DAF119 /* trackerData.json */,
				EAE427FF275D47FA00DAC26B /* ClickToLoadModel.swift */,
				85AC3B0425D6B1D800C7D2AA /* ScriptSourceProviding.swift */,
				9826B09F2747DF3D0092F683 /* ContentBlocking.swift */,
				9812D894276CEDA5004B6181 /* ContentBlockerRulesLists.swift */,
				9833912E27AAA3CE00DAF119 /* AppTrackerDataSetProvider.swift */,
				9826B0A12747DFEB0092F683 /* AppPrivacyConfigurationDataProvider.swift */,
				EA18D1C9272F0DC8006DC101 /* social_images */,
				EA0BA3A8272217E6002A0B6C /* ClickToLoadUserScript.swift */,
				EAFAD6C92728BD1200F9DF00 /* clickToLoad.js */,
				EA47767F272A21B700419EDA /* clickToLoadConfig.json */,
				EA4617EF273A28A700F110A2 /* fb-tds.json */,
				EAC80DDF271F6C0100BBF02D /* fb-sdk.js */,
			);
			path = "Content Blocker";
			sourceTree = "<group>";
		};
		4B65143C26392483005B46EB /* Email */ = {
			isa = PBXGroup;
			children = (
				4B65143D263924B5005B46EB /* EmailUrlExtensions.swift */,
				85378D9F274E6F42007C5CBF /* NSNotificationName+EmailManager.swift */,
				85378DA1274E7F25007C5CBF /* EmailManagerRequestDelegate.swift */,
			);
			path = Email;
			sourceTree = "<group>";
		};
		4B677422255DBEB800025BD8 /* Smarter Encryption */ = {
			isa = PBXGroup;
			children = (
				CB6BCDF827C6BEFF00CC76DC /* PrivacyFeatures.swift */,
				4B677429255DBEB800025BD8 /* HTTPSBloomFilterSpecification.swift */,
				CB6BCDF727C689FE00CC76DC /* Resources */,
				4B67742D255DBEB800025BD8 /* Store */,
			);
			path = "Smarter Encryption";
			sourceTree = "<group>";
		};
		4B67742D255DBEB800025BD8 /* Store */ = {
			isa = PBXGroup;
			children = (
				4B677430255DBEB800025BD8 /* AppHTTPSUpgradeStore.swift */,
				4B67742E255DBEB800025BD8 /* HTTPSUpgrade.xcdatamodeld */,
			);
			path = Store;
			sourceTree = "<group>";
		};
		4B67743D255DBEEA00025BD8 /* Database */ = {
			isa = PBXGroup;
			children = (
				4B677440255DBEEA00025BD8 /* Database.swift */,
				B6085D052743905F00A9C456 /* CoreDataStore.swift */,
				AA7E919B2875C65000AB6B62 /* Stored.swift */,
			);
			path = Database;
			sourceTree = "<group>";
		};
		4B677447255DBF1400025BD8 /* Submodules */ = {
			isa = PBXGroup;
			children = (
				339A6B5726A044BA00E3DAE8 /* duckduckgo-privacy-dashboard */,
				336D5AEA262D8D3C0052E0C9 /* duckduckgo-find-in-page */,
			);
			name = Submodules;
			sourceTree = "<group>";
		};
		4B70BFFD27B0793D000386ED /* Crash Reports */ = {
			isa = PBXGroup;
			children = (
				4B70BFFE27B0793D000386ED /* Example Crash Reports */,
				4B70C00027B0793D000386ED /* CrashReportTests.swift */,
			);
			path = "Crash Reports";
			sourceTree = "<group>";
		};
		4B70BFFE27B0793D000386ED /* Example Crash Reports */ = {
			isa = PBXGroup;
			children = (
				4B70BFFF27B0793D000386ED /* DuckDuckGo-ExampleCrash.ips */,
			);
			path = "Example Crash Reports";
			sourceTree = "<group>";
		};
		4B723DEA26B0002B00E14D75 /* Data Import */ = {
			isa = PBXGroup;
			children = (
				4B723DEB26B0002B00E14D75 /* DataImport.swift */,
				4B5A4F4B27F3A5AA008FBD88 /* NSNotificationName+DataImport.swift */,
				4B59024726B3673600489384 /* ThirdPartyBrowser.swift */,
				4B7A57CE279A4EF300B1C70E /* ChromePreferences.swift */,
				4BB99CF326FE191E001E4761 /* Bookmarks */,
				4B723DF126B0002B00E14D75 /* Logins */,
				4B723DEC26B0002B00E14D75 /* View */,
			);
			path = "Data Import";
			sourceTree = "<group>";
		};
		4B723DEC26B0002B00E14D75 /* View */ = {
			isa = PBXGroup;
			children = (
				85C48CD027908C1000D3263E /* BrowserImportMoreInfoViewController.swift */,
				4B78A86A26BB3ADD0071BB16 /* BrowserImportSummaryViewController.swift */,
				4B59024226B35F7C00489384 /* BrowserImportViewController.swift */,
				4B723DF026B0002B00E14D75 /* FileImportSummaryViewController.swift */,
				4B723DEF26B0002B00E14D75 /* FileImportViewController.swift */,
				4B723DED26B0002B00E14D75 /* DataImport.storyboard */,
				4B723DEE26B0002B00E14D75 /* DataImportViewController.swift */,
				4B8AC93426B3B2FD00879451 /* NSAlert+DataImport.swift */,
				4BB99D0526FE1979001E4761 /* RequestFilePermissionViewController.swift */,
			);
			path = View;
			sourceTree = "<group>";
		};
		4B723DF126B0002B00E14D75 /* Logins */ = {
			isa = PBXGroup;
			children = (
				4B8AC93726B489C500879451 /* Firefox */,
				4B59023726B35F3600489384 /* Chromium */,
				4B723DF426B0002B00E14D75 /* LoginImport.swift */,
				4B723DF226B0002B00E14D75 /* SecureVault */,
				4B723DF526B0002B00E14D75 /* CSV */,
			);
			path = Logins;
			sourceTree = "<group>";
		};
		4B723DF226B0002B00E14D75 /* SecureVault */ = {
			isa = PBXGroup;
			children = (
				4B723DF326B0002B00E14D75 /* SecureVaultLoginImporter.swift */,
			);
			path = SecureVault;
			sourceTree = "<group>";
		};
		4B723DF526B0002B00E14D75 /* CSV */ = {
			isa = PBXGroup;
			children = (
				4B723DF626B0002B00E14D75 /* CSVParser.swift */,
				4B723DF726B0002B00E14D75 /* CSVImporter.swift */,
			);
			path = CSV;
			sourceTree = "<group>";
		};
		4B723DF826B0002B00E14D75 /* Data Export */ = {
			isa = PBXGroup;
			children = (
				859E7D6A27453BF3009C2B69 /* BookmarksExporter.swift */,
				4B723DFD26B0002B00E14D75 /* CSVLoginExporter.swift */,
			);
			path = "Data Export";
			sourceTree = "<group>";
		};
		4B723DFE26B0003E00E14D75 /* Data Import */ = {
			isa = PBXGroup;
			children = (
				373A1AB128451ED400586521 /* BookmarksHTMLImporterTests.swift */,
				373A1AA9283ED86C00586521 /* BookmarksHTMLReaderTests.swift */,
				4B3F641D27A8D3BD00E0C118 /* BrowserProfileTests.swift */,
				4BB99D0C26FE1A83001E4761 /* ChromiumBookmarksReaderTests.swift */,
				4B98D27928D95F1A003C2B6F /* ChromiumFaviconsReaderTests.swift */,
				4B59024B26B38BB800489384 /* ChromiumLoginReaderTests.swift */,
				4B723E0126B0003E00E14D75 /* CSVImporterTests.swift */,
				4B723E0026B0003E00E14D75 /* CSVParserTests.swift */,
				4B723DFF26B0003E00E14D75 /* DataImportMocks.swift */,
				4BB99D0D26FE1A83001E4761 /* FirefoxBookmarksReaderTests.swift */,
				4B98D27B28D960DD003C2B6F /* FirefoxFaviconsReaderTests.swift */,
				4B43469428655D1400177407 /* FirefoxDataImporterTests.swift */,
				4B2975982828285900187C4E /* FirefoxKeyReaderTests.swift */,
				4B8AC93C26B49BE600879451 /* FirefoxLoginReaderTests.swift */,
				4BB99D0E26FE1A84001E4761 /* SafariBookmarksReaderTests.swift */,
				4BF4951726C08395000547B8 /* ThirdPartyBrowserTests.swift */,
				37A803DA27FD69D300052F4C /* Data Import Resources */,
			);
			path = "Data Import";
			sourceTree = "<group>";
		};
		4B723E0226B0003E00E14D75 /* Data Export */ = {
			isa = PBXGroup;
			children = (
				859E7D6C274548F2009C2B69 /* BookmarksExporterTests.swift */,
				4B723E0426B0003E00E14D75 /* CSVLoginExporterTests.swift */,
				4B723E0326B0003E00E14D75 /* MockSecureVault.swift */,
			);
			path = "Data Export";
			sourceTree = "<group>";
		};
		4B82E9B725B6A04B00656FE7 /* Content Blocker */ = {
			isa = PBXGroup;
			children = (
				98EB5D0F27516A4800681FE6 /* AppPrivacyConfigurationTests.swift */,
				9833913227AAAEEE00DAF119 /* EmbeddedTrackerDataTests.swift */,
				EA1E52B42798CF98002EC53C /* ClickToLoadModelTests.swift */,
				EA8AE769279FBDB20078943E /* ClickToLoadTDSTests.swift */,
				B610F2E527AA388100FCEBE9 /* ContentBlockingUpdatingTests.swift */,
				B610F2E727AA397100FCEBE9 /* ContentBlockerRulesManagerMock.swift */,
			);
			path = "Content Blocker";
			sourceTree = "<group>";
		};
		4B8AC93726B489C500879451 /* Firefox */ = {
			isa = PBXGroup;
			children = (
				4B8AC93826B48A5100879451 /* FirefoxLoginReader.swift */,
				4B29759628281F0900187C4E /* FirefoxEncryptionKeyReader.swift */,
				4B5FF67726B602B100D42879 /* FirefoxDataImporter.swift */,
				4B8AC93A26B48ADF00879451 /* ASN1Parser.swift */,
				4B29759A28284DBC00187C4E /* FirefoxBerkeleyDatabaseReader.h */,
				4B29759B28284DBC00187C4E /* FirefoxBerkeleyDatabaseReader.m */,
			);
			path = Firefox;
			sourceTree = "<group>";
		};
		4B9292AD26670F5300AD2C21 /* Extensions */ = {
			isa = PBXGroup;
			children = (
				4B9292D62667124000AD2C21 /* NSPopUpButtonExtension.swift */,
				4B9292AE26670F5300AD2C21 /* NSOutlineViewExtensions.swift */,
			);
			path = Extensions;
			sourceTree = "<group>";
		};
		4B98D27E28D9722A003C2B6F /* Home Page */ = {
			isa = PBXGroup;
			children = (
				4B98D27F28D9722A003C2B6F /* RecentlyVisitedSiteModelTests.swift */,
			);
			path = "Home Page";
			sourceTree = "<group>";
		};
		4BA1A691258B06F600F6F690 /* File System */ = {
			isa = PBXGroup;
			children = (
				4BA1A69A258B076900F6F690 /* FileStore.swift */,
				4BA1A69F258B079600F6F690 /* DataEncryption.swift */,
				4BA1A6A4258B07DF00F6F690 /* EncryptedValueTransformer.swift */,
				4BBF0914282DD40100EE1418 /* TemporaryFileHandler.swift */,
				4BA1A6A9258B07F400F6F690 /* EncryptionKeys */,
			);
			path = "File System";
			sourceTree = "<group>";
		};
		4BA1A6A9258B07F400F6F690 /* EncryptionKeys */ = {
			isa = PBXGroup;
			children = (
				4BA1A6B2258B080A00F6F690 /* EncryptionKeyGeneration.swift */,
				4BA1A6B7258B081600F6F690 /* EncryptionKeyStoring.swift */,
				4BA1A6BC258B082300F6F690 /* EncryptionKeyStore.swift */,
			);
			path = EncryptionKeys;
			sourceTree = "<group>";
		};
		4BA1A6CE258BF58C00F6F690 /* File System */ = {
			isa = PBXGroup;
			children = (
				4BA1A6D8258C0CB300F6F690 /* DataEncryptionTests.swift */,
				4BA1A6FD258C5C1300F6F690 /* EncryptedValueTransformerTests.swift */,
				4BA1A6E5258C270800F6F690 /* EncryptionKeyGeneratorTests.swift */,
				4BA1A6F5258C4F9600F6F690 /* EncryptionMocks.swift */,
				4BA1A6DD258C100A00F6F690 /* FileStoreTests.swift */,
				4B11060925903EAC0039B979 /* CoreDataEncryptionTests.swift */,
				4B11060325903E570039B979 /* CoreDataEncryptionTesting.xcdatamodeld */,
				B662D3DD275613BB0035D4D6 /* EncryptionKeyStoreMock.swift */,
				B6A5A27825B93FFE00AA7ADA /* StateRestorationManagerTests.swift */,
				B6A5A27D25B9403E00AA7ADA /* FileStoreMock.swift */,
				4BBF0916282DD6EF00EE1418 /* TemporaryFileHandlerTests.swift */,
				378205F52837CBA800D1D4AA /* SavedStateMock.swift */,
			);
			path = "File System";
			sourceTree = "<group>";
		};
		4BB88B4E25B7BA20006F6B06 /* Utilities */ = {
			isa = PBXGroup;
			children = (
				4BB88B5A25B7BA50006F6B06 /* Instruments.swift */,
				85799C1725DEBB3F0007EC87 /* Logging.swift */,
				4BB88B4F25B7BA2B006F6B06 /* TabInstrumentation.swift */,
				85C6A29525CC1FFD00EEB5F1 /* UserDefaultsWrapper.swift */,
				B6AAAC2C260330580029438D /* PublishedAfter.swift */,
				4BB6CE5E26B77ED000EC5860 /* Cryptography.swift */,
				37534CA62811988E002621E7 /* AdjacentItemEnumerator.swift */,
			);
			path = Utilities;
			sourceTree = "<group>";
		};
		4BB99CF326FE191E001E4761 /* Bookmarks */ = {
			isa = PBXGroup;
			children = (
				4BB99CF426FE191E001E4761 /* Firefox */,
				4BB99CF626FE191E001E4761 /* BookmarkImport.swift */,
				4BB99CF726FE191E001E4761 /* CoreDataBookmarkImporter.swift */,
				4BB99CF826FE191E001E4761 /* Chromium */,
				4BB99CFB26FE191E001E4761 /* Safari */,
				373A1AA6283ECC8000586521 /* HTML */,
			);
			path = Bookmarks;
			sourceTree = "<group>";
		};
		4BB99CF426FE191E001E4761 /* Firefox */ = {
			isa = PBXGroup;
			children = (
				4BB99CF526FE191E001E4761 /* FirefoxBookmarksReader.swift */,
				4B0A63E7289DB58E00378EF7 /* FirefoxFaviconsReader.swift */,
			);
			path = Firefox;
			sourceTree = "<group>";
		};
		4BB99CF826FE191E001E4761 /* Chromium */ = {
			isa = PBXGroup;
			children = (
				4BB99CF926FE191E001E4761 /* ChromiumBookmarksReader.swift */,
				4B0AACAB28BC63ED001038AC /* ChromiumFaviconsReader.swift */,
				4BB99CFA26FE191E001E4761 /* ImportedBookmarks.swift */,
			);
			path = Chromium;
			sourceTree = "<group>";
		};
		4BB99CFB26FE191E001E4761 /* Safari */ = {
			isa = PBXGroup;
			children = (
				4BB99CFC26FE191E001E4761 /* SafariBookmarksReader.swift */,
				4BB99CFD26FE191E001E4761 /* SafariDataImporter.swift */,
				4B0AACAD28BC6FD0001038AC /* SafariFaviconsReader.swift */,
			);
			path = Safari;
			sourceTree = "<group>";
		};
		4BBC16A327C488B900E00A38 /* Device Authentication */ = {
			isa = PBXGroup;
			children = (
				4BBC16A427C488C900E00A38 /* DeviceAuthenticatorTests.swift */,
			);
			path = "Device Authentication";
			sourceTree = "<group>";
		};
		4BD18F02283F0F1000058124 /* View */ = {
			isa = PBXGroup;
			children = (
				4BD18EFF283F0BC500058124 /* BookmarksBarViewController.swift */,
				4BE41A5D28446EAD00760399 /* BookmarksBarViewModel.swift */,
				4BD18F04283F151F00058124 /* BookmarksBar.storyboard */,
				4BE5336A286912D40019DBFD /* BookmarksBarCollectionViewItem.swift */,
				4BE53369286912D40019DBFD /* BookmarksBarCollectionViewItem.xib */,
				4BE5336D286915A10019DBFD /* HorizontallyCenteredLayout.swift */,
			);
			path = View;
			sourceTree = "<group>";
		};
		4BF6961B28BE90E800D402D4 /* Autoconsent */ = {
			isa = PBXGroup;
			children = (
				FD23FD2A28816606007F6985 /* AutoconsentMessageProtocolTests.swift */,
			);
			path = Autoconsent;
			sourceTree = "<group>";
		};
		4BFD356E283ADE8B00CE9234 /* Bookmarks Bar */ = {
			isa = PBXGroup;
			children = (
				4BD18F02283F0F1000058124 /* View */,
			);
			path = "Bookmarks Bar";
			sourceTree = "<group>";
		};
		7B1E819A27C8874900FF0E60 /* Autofill */ = {
			isa = PBXGroup;
			children = (
				7B1E819B27C8874900FF0E60 /* ContentOverlayPopover.swift */,
				7B1E819C27C8874900FF0E60 /* ContentOverlay.storyboard */,
				7B1E819D27C8874900FF0E60 /* ContentOverlayViewController.swift */,
			);
			path = Autofill;
			sourceTree = "<group>";
		};
		7B4CE8DB26F02108009134B1 /* UI Tests */ = {
			isa = PBXGroup;
			children = (
				7B4CE8E626F02134009134B1 /* TabBarTests.swift */,
				7B4CE8DE26F02108009134B1 /* Info.plist */,
			);
			path = "UI Tests";
			sourceTree = "<group>";
		};
		853014D425E6709500FB8205 /* Support */ = {
			isa = PBXGroup;
			children = (
				853014D525E671A000FB8205 /* PageObserverUserScript.swift */,
			);
			path = Support;
			sourceTree = "<group>";
		};
		85378D9A274E618C007C5CBF /* Message Views */ = {
			isa = PBXGroup;
			children = (
				85378D9B274E61B8007C5CBF /* MessageViews.storyboard */,
				85378D9D274E664C007C5CBF /* PopoverMessageViewController.swift */,
			);
			path = "Message Views";
			sourceTree = "<group>";
		};
		8553FF50257523630029327F /* File Download */ = {
			isa = PBXGroup;
			children = (
				8553FF51257523760029327F /* URLSuggestedFilenameTests.swift */,
				B630793926731F2600DCEE41 /* FileDownloadManagerTests.swift */,
				B630794126731F5400DCEE41 /* WKDownloadMock.swift */,
				B693955C26F19CD70015B914 /* DownloadListStoreTests.swift */,
				B693955E26F1C17F0015B914 /* DownloadListCoordinatorTests.swift */,
				B693956026F1C1BC0015B914 /* DownloadListStoreMock.swift */,
				B693956226F1C2A40015B914 /* FileDownloadManagerMock.swift */,
				B693956726F352DB0015B914 /* DownloadsWebViewMock.h */,
				B693956826F352DB0015B914 /* DownloadsWebViewMock.m */,
			);
			path = "File Download";
			sourceTree = "<group>";
		};
		8556A60C256C15C60092FA9D /* File Download */ = {
			isa = PBXGroup;
			children = (
				B6B1E87C26D5DA020062C350 /* View */,
				B61EF3EA266F91D700B4D78F /* Extensions */,
				8556A615256C15E10092FA9D /* Model */,
				B6C0B23126E71A800031CB7F /* Services */,
			);
			path = "File Download";
			sourceTree = "<group>";
		};
		8556A615256C15E10092FA9D /* Model */ = {
			isa = PBXGroup;
			children = (
				856C98DE257014BD00A22F1F /* FileDownloadManager.swift */,
				B6C0B23526E732000031CB7F /* DownloadListItem.swift */,
				B6A924D82664C72D001A28CA /* WebKitDownloadTask.swift */,
				B6C0B22D26E61CE70031CB7F /* DownloadViewModel.swift */,
				B6C0B23D26E8BF1F0031CB7F /* DownloadListViewModel.swift */,
				B6C0B23826E742610031CB7F /* FileDownloadError.swift */,
				B6A924DD2664CA08001A28CA /* LegacyWebKitDownloadDelegate.swift */,
				B693955A26F0CE300015B914 /* WebKitDownloadDelegate.swift */,
				B6A924D32664BBB9001A28CA /* WKWebViewDownloadDelegate.swift */,
				B6E61EE7263ACE16004E11AB /* UTType.swift */,
			);
			path = Model;
			sourceTree = "<group>";
		};
		85589E8527BBB8DD0038AD11 /* Model */ = {
			isa = PBXGroup;
			children = (
				85589E8627BBB8F20038AD11 /* HomePageFavoritesModel.swift */,
				85AC7ADC27BEB6EE00FFB69B /* HomePageDefaultBrowserModel.swift */,
				85589E9027BFB9810038AD11 /* HomePageRecentlyVisitedModel.swift */,
			);
			path = Model;
			sourceTree = "<group>";
		};
		85707F2F276A7DB000DC0649 /* ViewModel */ = {
			isa = PBXGroup;
			children = (
				85707F30276A7DCA00DC0649 /* OnboardingViewModel.swift */,
			);
			path = ViewModel;
			sourceTree = "<group>";
		};
		8585B63526D6E5F600C1416F /* SwiftUI */ = {
			isa = PBXGroup;
			children = (
				8585B63726D6E66C00C1416F /* ButtonStyles.swift */,
				85589E8A27BBBADC0038AD11 /* ColorExtensions.swift */,
				85589E9527BFE25D0038AD11 /* FailedAssertionView.swift */,
				85589E9927BFE3C30038AD11 /* FaviconView.swift */,
				85C5991A27D10CF000E605B2 /* FireAnimationView.swift */,
				85589E9727BFE2DA0038AD11 /* HoverButton.swift */,
				4BE65484271FCD7B008D1D63 /* LoginFaviconView.swift */,
				85707F2D276A394C00DC0649 /* ViewExtensions.swift */,
				371E141827E92E42009E3B5B /* MultilineScrollableTextFix.swift */,
				37CD54B227EE509700F1F7B9 /* View+Cursor.swift */,
				37BF3F23286F0AAE00BD9014 /* View+RoundedCorners.swift */,
				376705B227EC7D4F00DD8D76 /* TextButton.swift */,
				37CC53F327E8D4620028713D /* NSPathControlView.swift */,
				4B1E6EEF27AB5E5D00F51793 /* NSPopUpButtonView.swift */,
				31C3CE0128EDC1E70002C24A /* CustomRoundedCornersShape.swift */,
			);
			path = SwiftUI;
			sourceTree = "<group>";
		};
		8585B63626D6E61500C1416F /* AppKit */ = {
			isa = PBXGroup;
			children = (
				B65E6B9D26D9EC0800095F96 /* CircularProgressView.swift */,
				B693954626F04BEA0015B914 /* ColorView.swift */,
				B693953E26F04BE70015B914 /* FocusRingView.swift */,
				B693954326F04BE90015B914 /* GradientView.swift */,
				B6B1E88A26D774090062C350 /* LinkButton.swift */,
				B693954426F04BE90015B914 /* LongPressButton.swift */,
				B693953F26F04BE80015B914 /* MouseClickView.swift */,
				B693954926F04BEB0015B914 /* MouseOverButton.swift */,
				AA7EB6DE27E7C57D00036718 /* MouseOverAnimationButton.swift */,
				4B379C2327BDE1B0008A968E /* FlatButton.swift */,
				B693953D26F04BE70015B914 /* MouseOverView.swift */,
				B693953C26F04BE70015B914 /* NibLoadable.swift */,
				B693954726F04BEA0015B914 /* NSSavePanelExtension.swift */,
				B693954126F04BE80015B914 /* PaddedImageButton.swift */,
				B693954026F04BE80015B914 /* ProgressView.swift */,
				B693954826F04BEB0015B914 /* SavePanelAccessoryView.xib */,
				B693954226F04BE90015B914 /* ShadowView.swift */,
				B693954526F04BEA0015B914 /* WindowDraggingView.swift */,
				4BDFA4AD27BF19E500648192 /* ToggleableScrollView.swift */,
				4B17E2D3287380390003BD39 /* PersistentAppInterfaceSettings.swift */,
			);
			path = AppKit;
			sourceTree = "<group>";
		};
		85890634267B6CC500D23B0D /* Secure Vault */ = {
			isa = PBXGroup;
			children = (
				85D885B126A5918E0077C374 /* Extensions */,
				85CC1D7826A05E790062F04E /* Model */,
				85CC1D7F26A05F6C0062F04E /* Services */,
				85CC1D7926A05E820062F04E /* View */,
				B642738127B65BAC0005DFD1 /* SecureVaultErrorReporter.swift */,
			);
			path = "Secure Vault";
			sourceTree = "<group>";
		};
		858A798626A99D9000A75A42 /* Secure Vault */ = {
			isa = PBXGroup;
			children = (
				4BF4EA4F27C71F26004E57C4 /* PasswordManagementListSectionTests.swift */,
				858A798726A99DBE00A75A42 /* PasswordManagementItemListModelTests.swift */,
				858A798926A9B35E00A75A42 /* PasswordManagementItemModelTests.swift */,
			);
			path = "Secure Vault";
			sourceTree = "<group>";
		};
		85A0115D25AF1C4700FA6A0C /* Find In Page */ = {
			isa = PBXGroup;
			children = (
				85A0117325AF2EDF00FA6A0C /* FindInPage.storyboard */,
				85A0118125AF60E700FA6A0C /* FindInPageModel.swift */,
				85A011E925B4D4CA00FA6A0C /* FindInPageUserScript.swift */,
				85A0116825AF1D8900FA6A0C /* FindInPageViewController.swift */,
			);
			path = "Find In Page";
			sourceTree = "<group>";
		};
		85AC3B1525D9BBFA00C7D2AA /* Configuration */ = {
			isa = PBXGroup;
			children = (
				85AC3B1625D9BC1A00C7D2AA /* ConfigurationDownloaderTests.swift */,
				85AC3B4825DAC9BD00C7D2AA /* ConfigurationStorageTests.swift */,
			);
			path = Configuration;
			sourceTree = "<group>";
		};
		85AC3B3325DA828900C7D2AA /* Network */ = {
			isa = PBXGroup;
			children = (
				85AC3B3425DA82A600C7D2AA /* DataTaskProviding.swift */,
			);
			path = Network;
			sourceTree = "<group>";
		};
		85AE2FF024A33A2D002D507F /* Frameworks */ = {
			isa = PBXGroup;
			children = (
				85AE2FF124A33A2D002D507F /* WebKit.framework */,
			);
			name = Frameworks;
			sourceTree = "<group>";
		};
		85B7184727677A7D00B4277F /* Onboarding */ = {
			isa = PBXGroup;
			children = (
				85707F2F276A7DB000DC0649 /* ViewModel */,
				85B7184827677A9200B4277F /* View */,
			);
			path = Onboarding;
			sourceTree = "<group>";
		};
		85B7184827677A9200B4277F /* View */ = {
			isa = PBXGroup;
			children = (
				85707F23276A332A00DC0649 /* OnboardingButtonStyles.swift */,
				85707F29276A35FE00DC0649 /* ActionSpeech.swift */,
				85707F21276A32B600DC0649 /* CallToAction.swift */,
				85707F27276A34D900DC0649 /* DaxSpeech.swift */,
				85B7184927677C2D00B4277F /* Onboarding.storyboard */,
				85707F25276A335700DC0649 /* Onboarding.swift */,
				85707F2B276A364E00DC0649 /* OnboardingFlow.swift */,
				85B7184B27677C6500B4277F /* OnboardingViewController.swift */,
				85B7184D27677CBB00B4277F /* RootView.swift */,
			);
			path = View;
			sourceTree = "<group>";
		};
		85CC1D7826A05E790062F04E /* Model */ = {
			isa = PBXGroup;
			children = (
				4B1E6EEC27AB5E5100F51793 /* PasswordManagementListSection.swift */,
				4B1E6EEB27AB5E5100F51793 /* SecureVaultSorting.swift */,
				85CC1D7A26A05ECF0062F04E /* PasswordManagementItemListModel.swift */,
				85CC1D7C26A05F250062F04E /* PasswordManagementItemModel.swift */,
				4BE6547B271FCD4D008D1D63 /* PasswordManagementCreditCardModel.swift */,
				4BE6547A271FCD4D008D1D63 /* PasswordManagementIdentityModel.swift */,
				4BE6547C271FCD4D008D1D63 /* PasswordManagementLoginModel.swift */,
				4BE6547D271FCD4D008D1D63 /* PasswordManagementNoteModel.swift */,
			);
			path = Model;
			sourceTree = "<group>";
		};
		85CC1D7926A05E820062F04E /* View */ = {
			isa = PBXGroup;
			children = (
				4BBE0AA627B9B027003B37A8 /* PopUpButton.swift */,
				4B1E6EF027AB5E5D00F51793 /* PasswordManagementItemList.swift */,
				4BE65473271FCD40008D1D63 /* EditableTextView.swift */,
				4BE65470271FCD40008D1D63 /* PasswordManagementCreditCardItemView.swift */,
				4BE6546E271FCD40008D1D63 /* PasswordManagementIdentityItemView.swift */,
				4BE65471271FCD40008D1D63 /* PasswordManagementLoginItemView.swift */,
				4BE65472271FCD40008D1D63 /* PasswordManagementNoteItemView.swift */,
				85625997269C9C5F00EE44BC /* PasswordManagementPopover.swift */,
				85625995269C953C00EE44BC /* PasswordManagementViewController.swift */,
				85625993269C8F9600EE44BC /* PasswordManager.storyboard */,
				85890639267BCD8E00D23B0D /* SaveCredentialsPopover.swift */,
				8589063B267BCDC000D23B0D /* SaveCredentialsViewController.swift */,
				4B8A4E0027C8447E005F40E8 /* SaveIdentityPopover.swift */,
				4B8A4DFE27C83B29005F40E8 /* SaveIdentityViewController.swift */,
				4BE4005227CF3DC3007D3161 /* SavePaymentMethodPopover.swift */,
				4BE4005427CF3F19007D3161 /* SavePaymentMethodViewController.swift */,
			);
			path = View;
			sourceTree = "<group>";
		};
		85CC1D7F26A05F6C0062F04E /* Services */ = {
			isa = PBXGroup;
			children = (
				4BE65482271FCD53008D1D63 /* CountryList.swift */,
			);
			path = Services;
			sourceTree = "<group>";
		};
		85D33F1025C82E93002B91A6 /* Configuration */ = {
			isa = PBXGroup;
			children = (
				85480FBA25D181CB009424E3 /* ConfigurationDownloading.swift */,
				85D33F1125C82EB3002B91A6 /* ConfigurationManager.swift */,
				85480FCE25D1AA22009424E3 /* ConfigurationStoring.swift */,
			);
			path = Configuration;
			sourceTree = "<group>";
		};
		85D885B126A5918E0077C374 /* Extensions */ = {
			isa = PBXGroup;
			children = (
				85D885AF26A590A90077C374 /* NSNotificationName+PasswordManager.swift */,
				85D885B226A5A9DE0077C374 /* NSAlert+PasswordManager.swift */,
				858A797E26A79EAA00A75A42 /* UserText+PasswordManager.swift */,
			);
			path = Extensions;
			sourceTree = "<group>";
		};
		85F1B0C725EF9747004792B6 /* App Delegate */ = {
			isa = PBXGroup;
			children = (
				85F1B0C825EF9759004792B6 /* URLEventHandlerTests.swift */,
			);
			path = "App Delegate";
			sourceTree = "<group>";
		};
		85F487B3276A8F1B003CE668 /* Onboarding */ = {
			isa = PBXGroup;
			children = (
				85F487B4276A8F2E003CE668 /* OnboardingTests.swift */,
			);
			path = Onboarding;
			sourceTree = "<group>";
		};
		85F69B3A25EDE7F800978E59 /* Common */ = {
			isa = PBXGroup;
			children = (
				4B723E1726B000DC00E14D75 /* TemporaryFileCreator.swift */,
				4BBF09222830812900EE1418 /* FileSystemDSL.swift */,
				4BBF0924283083EC00EE1418 /* FileSystemDSLTests.swift */,
				4B9292C42667104B00AD2C21 /* CoreDataTestUtilities.swift */,
				B683097A274DCFE3004B46BB /* Database */,
				AAEC74B92642E66600C2EFBC /* Extensions */,
				4BA1A6CE258BF58C00F6F690 /* File System */,
				B6AE74322609AFBB005B9B1A /* Progress */,
				4B0511E6262CAB3700F6079C /* UserDefaultsWrapperUtilities.swift */,
				B698E5032908011E00A746A8 /* AppKitPrivateMethodsAvailabilityTests.swift */,
				B6B3E0952654DACD0040E0A2 /* UTTypeTests.swift */,
				B693956626F352940015B914 /* TestsBridging.h */,
				B6DA06E02913AEDB00225DE2 /* TestNavigationDelegate.swift */,
			);
			path = Common;
			sourceTree = "<group>";
		};
		AA0877B626D515EE00B05660 /* User Agent */ = {
			isa = PBXGroup;
			children = (
				AA0877BC26D660EC00B05660 /* Model */,
				AA0877BB26D660C900B05660 /* Services */,
			);
			path = "User Agent";
			sourceTree = "<group>";
		};
		AA0877BB26D660C900B05660 /* Services */ = {
			isa = PBXGroup;
			children = (
				AA0877B726D5160D00B05660 /* SafariVersionReaderTests.swift */,
				AA0877B926D5161D00B05660 /* WebKitVersionProviderTests.swift */,
			);
			path = Services;
			sourceTree = "<group>";
		};
		AA0877BC26D660EC00B05660 /* Model */ = {
			isa = PBXGroup;
			children = (
				8546DE6125C03056000CA5E1 /* UserAgentTests.swift */,
			);
			path = Model;
			sourceTree = "<group>";
		};
		AA0877BD26D6610B00B05660 /* Services */ = {
			isa = PBXGroup;
			children = (
				AACF6FD526BC366D00CF09F9 /* SafariVersionReader.swift */,
				AAFE068226C7082D005434CC /* WebKitVersionProvider.swift */,
			);
			path = Services;
			sourceTree = "<group>";
		};
		AA0877BE26D6611300B05660 /* Model */ = {
			isa = PBXGroup;
			children = (
				14505A07256084EF00272CC6 /* UserAgent.swift */,
			);
			path = Model;
			sourceTree = "<group>";
		};
		AA3863C227A1E1C000749AB5 /* Feedback and Breakage */ = {
			isa = PBXGroup;
			children = (
				AA3D531827A2F24C00074EC1 /* View */,
				AA3D531927A2F47100074EC1 /* Model */,
			);
			path = "Feedback and Breakage";
			sourceTree = "<group>";
		};
		AA3D531827A2F24C00074EC1 /* View */ = {
			isa = PBXGroup;
			children = (
				AA3863C427A1E28F00749AB5 /* Feedback.storyboard */,
				371C0A2827E33EDC0070591F /* FeedbackPresenter.swift */,
				AA3D531427A1ED9300074EC1 /* FeedbackWindow.swift */,
				AA3D531627A1EEED00074EC1 /* FeedbackViewController.swift */,
			);
			path = View;
			sourceTree = "<group>";
		};
		AA3D531927A2F47100074EC1 /* Model */ = {
			isa = PBXGroup;
			children = (
				AA3D531A27A2F57E00074EC1 /* Feedback.swift */,
				AA3D531C27A2F58F00074EC1 /* FeedbackSender.swift */,
				AAD8078627B3F45600CF7703 /* WebsiteBreakage.swift */,
				AAD8078427B3F3BE00CF7703 /* WebsiteBreakageSender.swift */,
			);
			path = Model;
			sourceTree = "<group>";
		};
		AA4D700525545EDE00C3411E /* App Delegate */ = {
			isa = PBXGroup;
			children = (
				AA585D81248FD31100E9A3E2 /* AppDelegate.swift */,
				AA4D700625545EF800C3411E /* URLEventHandler.swift */,
				AA4FF40B2624751A004E2377 /* GrammarFeaturesManager.swift */,
				AAD86E51267A0DFF005C11BE /* UpdateController.swift */,
				858A798226A8B75F00A75A42 /* CopyHandler.swift */,
			);
			path = "App Delegate";
			sourceTree = "<group>";
		};
		AA512D1224D99D4900230283 /* Services */ = {
			isa = PBXGroup;
			children = (
				AA6820E325502F19005ED0D5 /* WebsiteDataStore.swift */,
			);
			path = Services;
			sourceTree = "<group>";
		};
		AA585D75248FD31100E9A3E2 = {
			isa = PBXGroup;
			children = (
				85B8757E28B903D900D39E04 /* Configuration.xcconfig */,
				AA68C3D62490F821001B8783 /* README.md */,
				AA585D80248FD31100E9A3E2 /* DuckDuckGo */,
				AA585D93248FD31400E9A3E2 /* Unit Tests */,
				4B1AD89E25FC27E200261379 /* Integration Tests */,
				7B4CE8DB26F02108009134B1 /* UI Tests */,
				AA585D7F248FD31100E9A3E2 /* Products */,
				85AE2FF024A33A2D002D507F /* Frameworks */,
			);
			sourceTree = "<group>";
		};
		AA585D7F248FD31100E9A3E2 /* Products */ = {
			isa = PBXGroup;
			children = (
				AA585D7E248FD31100E9A3E2 /* DuckDuckGo.app */,
				AA585D90248FD31400E9A3E2 /* Unit Tests.xctest */,
				4B1AD89D25FC27E200261379 /* Integration Tests.xctest */,
				7B4CE8DA26F02108009134B1 /* UI Tests.xctest */,
			);
			name = Products;
			sourceTree = "<group>";
		};
		AA585D80248FD31100E9A3E2 /* DuckDuckGo */ = {
			isa = PBXGroup;
			children = (
				B31055BB27A1BA0E001AC618 /* Autoconsent */,
				7B1E819A27C8874900FF0E60 /* Autofill */,
				B6A9E47526146A440067D1B9 /* API */,
				AA4D700525545EDE00C3411E /* App Delegate */,
				AAC5E4C025D6A6A9007F5990 /* Bookmarks */,
				4BFD356E283ADE8B00CE9234 /* Bookmarks Bar */,
				AA86491B24D837DE001BABEE /* Browser Tab */,
				AA86491324D831B9001BABEE /* Common */,
				85D33F1025C82E93002B91A6 /* Configuration */,
				4B6160D125B14E5E007DE5B2 /* Content Blocker */,
				AAC30A24268DF93500D2D9CD /* Crash Reports */,
				4B723DEA26B0002B00E14D75 /* Data Import */,
				4B723DF826B0002B00E14D75 /* Data Export */,
				4B379C1C27BDB7EA008A968E /* Device Authentication */,
				4B65143C26392483005B46EB /* Email */,
				AA5FA695275F823900DCE9C9 /* Favicons */,
				AA3863C227A1E1C000749AB5 /* Feedback and Breakage */,
				8556A60C256C15C60092FA9D /* File Download */,
				85A0115D25AF1C4700FA6A0C /* Find In Page */,
				AA6820E825503A21005ED0D5 /* Fire */,
				4B02197B25E05FAC00ED7DEA /* Fireproofing */,
				B65536902684409300085A79 /* Geolocation */,
				0230C09D271F52D50018F728 /* GPC */,
				AAE75275263B036300B973F8 /* History */,
				AA585DB02490E6FA00E9A3E2 /* Main */,
				AAE71DB225F66A0900D74437 /* Home Page */,
				AA97BF4425135CB60014931A /* Menus */,
				85378D9A274E618C007C5CBF /* Message Views */,
				AA86491524D83384001BABEE /* Navigation Bar */,
				85B7184727677A7D00B4277F /* Onboarding */,
				B64C84DB2692D6E80048FEBE /* Permissions */,
				37BF3F12286D8A4B00BD9014 /* Pinned Tabs */,
				4B0511A2262CAA5A00F6079C /* Preferences */,
				B6FA893A269C414900588ECD /* Privacy Dashboard */,
				AAC6881528626B6F00D54247 /* Recently Closed */,
				85890634267B6CC500D23B0D /* Secure Vault */,
				4B677422255DBEB800025BD8 /* Smarter Encryption */,
				B68458AE25C7E75100DC17B6 /* State Restoration */,
				B6A9E44E26142AF90067D1B9 /* Statistics */,
				4B677447255DBF1400025BD8 /* Submodules */,
				AACB8E7224A4C8BC005F2218 /* Suggestions */,
				AA86491124D8318F001BABEE /* Tab Bar */,
				AAE8B0FD258A416F00E81239 /* Tab Preview */,
				B6040859274B8C5200680351 /* Unprotected Domains */,
				AACF6FD426BC35C200CF09F9 /* User Agent */,
				AA6EF9AE25066F99004754E6 /* Windows */,
				31F28C4B28C8EE9000119F70 /* Youtube Player */,
				AA585D85248FD31400E9A3E2 /* Assets.xcassets */,
				4B677454255DC18000025BD8 /* Bridging.h */,
				AAD86E502678D104005C11BE /* DuckDuckGoCI.entitlements */,
				AA585D8B248FD31400E9A3E2 /* DuckDuckGo.entitlements */,
				AA585D8A248FD31400E9A3E2 /* Info.plist */,
			);
			path = DuckDuckGo;
			sourceTree = "<group>";
		};
		AA585D93248FD31400E9A3E2 /* Unit Tests */ = {
			isa = PBXGroup;
			children = (
				376718FE28E58504003A2A15 /* Youtube Player */,
				B6A5A28C25B962CB00AA7ADA /* App */,
				85F1B0C725EF9747004792B6 /* App Delegate */,
				AA652CAB25DD820D009059CC /* Bookmarks */,
				4B43468D285ED6BD00177407 /* Bookmarks Bar */,
				AA92ACAE24EFE1F5005F41C9 /* Browser Tab */,
				85F69B3A25EDE7F800978E59 /* Common */,
				85AC3B1525D9BBFA00C7D2AA /* Configuration */,
				4B82E9B725B6A04B00656FE7 /* Content Blocker */,
				4B70BFFD27B0793D000386ED /* Crash Reports */,
				4B723E0226B0003E00E14D75 /* Data Export */,
				4B723DFE26B0003E00E14D75 /* Data Import */,
				4BBC16A327C488B900E00A38 /* Device Authentication */,
				1D77921628FDC51B00BE0210 /* Favicons */,
				8553FF50257523630029327F /* File Download */,
				AA9C361D25518AAB004B1BA3 /* Fire */,
				4B02199725E063DE00ED7DEA /* Fireproofing */,
				B68172AC269EB415006D1092 /* Geolocation */,
				AAEC74AE2642C47300C2EFBC /* History */,
				4B98D27E28D9722A003C2B6F /* Home Page */,
				4BF6961B28BE90E800D402D4 /* Autoconsent */,
				378205F9283C275E00D1D4AA /* Menus */,
				AA91F83627076ED100771A0D /* Navigation Bar */,
				85F487B3276A8F1B003CE668 /* Onboarding */,
				B6106BA126A7BE430013B453 /* Permissions */,
				37D2377E287EFECD00BCE03B /* Pinned Tabs */,
				4B0511EE262CAEB300F6079C /* Preferences */,
				AA7E9174286DAFB700AB6B62 /* Recently Closed */,
				858A798626A99D9000A75A42 /* Secure Vault */,
				B6DA440F2616C0F200DD1EC2 /* Statistics */,
				AA63744E24C9BB4A00AB2AC4 /* Suggestions */,
				AAC9C01224CAFBB700AD1325 /* Tab Bar */,
				AA0877B626D515EE00B05660 /* User Agent */,
				3776582B27F7163B009A6B35 /* Website Breakage Report */,
				AA585D96248FD31400E9A3E2 /* Info.plist */,
			);
			path = "Unit Tests";
			sourceTree = "<group>";
		};
		AA585DB02490E6FA00E9A3E2 /* Main */ = {
			isa = PBXGroup;
			children = (
				AA68C3D824911D56001B8783 /* View */,
			);
			path = Main;
			sourceTree = "<group>";
		};
		AA5FA695275F823900DCE9C9 /* Favicons */ = {
			isa = PBXGroup;
			children = (
				AA5FA698275F90CD00DCE9C9 /* Model */,
				AA5FA69B275F944500DCE9C9 /* Services */,
				4BBD3BFF285ACE090047A89D /* NSNotificationName+Favicons.swift */,
			);
			path = Favicons;
			sourceTree = "<group>";
		};
		AA5FA698275F90CD00DCE9C9 /* Model */ = {
			isa = PBXGroup;
			children = (
				AAA0CC562539EBC90079BC96 /* FaviconUserScript.swift */,
				AA512D1324D99D9800230283 /* FaviconManager.swift */,
				AAEF6BC7276A081C0024DCF4 /* FaviconSelector.swift */,
				AA5FA696275F90C400DCE9C9 /* FaviconImageCache.swift */,
				AA222CB82760F74E00321475 /* FaviconReferenceCache.swift */,
				AA6197C5276B3168008396F0 /* FaviconHostReference.swift */,
				AA6197C3276B314D008396F0 /* FaviconUrlReference.swift */,
				AA5FA699275F91C700DCE9C9 /* Favicon.swift */,
			);
			path = Model;
			sourceTree = "<group>";
		};
		AA5FA69B275F944500DCE9C9 /* Services */ = {
			isa = PBXGroup;
			children = (
				AA5FA69E275F948900DCE9C9 /* Favicons.xcdatamodeld */,
				AA5FA69C275F945C00DCE9C9 /* FaviconStore.swift */,
			);
			path = Services;
			sourceTree = "<group>";
		};
		AA63744E24C9BB4A00AB2AC4 /* Suggestions */ = {
			isa = PBXGroup;
			children = (
				142879D824CE1139005419BB /* ViewModel */,
				AA63745024C9BB9A00AB2AC4 /* Model */,
			);
			path = Suggestions;
			sourceTree = "<group>";
		};
		AA63745024C9BB9A00AB2AC4 /* Model */ = {
			isa = PBXGroup;
			children = (
				AA63745324C9BF9A00AB2AC4 /* SuggestionContainerTests.swift */,
				AA0F3DB6261A566C0077F2D9 /* SuggestionLoadingMock.swift */,
			);
			path = Model;
			sourceTree = "<group>";
		};
		AA652CAB25DD820D009059CC /* Bookmarks */ = {
			isa = PBXGroup;
			children = (
				AA652CAE25DD8228009059CC /* Model */,
				AA652CAF25DD822C009059CC /* Services */,
			);
			path = Bookmarks;
			sourceTree = "<group>";
		};
		AA652CAE25DD8228009059CC /* Model */ = {
			isa = PBXGroup;
			children = (
				4B9292B62667103000AD2C21 /* BookmarkManagedObjectTests.swift */,
				4B9292B72667103000AD2C21 /* BookmarkMigrationTests.swift */,
				4B9292B02667103000AD2C21 /* BookmarkNodePathTests.swift */,
				4B9292B12667103000AD2C21 /* BookmarkNodeTests.swift */,
				4B9292B32667103000AD2C21 /* BookmarkOutlineViewDataSourceTests.swift */,
				4B9292B22667103000AD2C21 /* BookmarkSidebarTreeControllerTests.swift */,
				4B9292B82667103000AD2C21 /* BookmarkTests.swift */,
				4B9292B92667103100AD2C21 /* PasteboardBookmarkTests.swift */,
				4B9292B42667103000AD2C21 /* PasteboardFolderTests.swift */,
				4B9292B52667103000AD2C21 /* TreeControllerTests.swift */,
				AA652CCD25DD9071009059CC /* BookmarkListTests.swift */,
				AA652CD225DDA6E9009059CC /* LocalBookmarkManagerTests.swift */,
			);
			path = Model;
			sourceTree = "<group>";
		};
		AA652CAF25DD822C009059CC /* Services */ = {
			isa = PBXGroup;
			children = (
				AA652CB025DD825B009059CC /* LocalBookmarkStoreTests.swift */,
				AA652CDA25DDAB32009059CC /* BookmarkStoreMock.swift */,
			);
			path = Services;
			sourceTree = "<group>";
		};
		AA6820E825503A21005ED0D5 /* Fire */ = {
			isa = PBXGroup;
			children = (
				AAFCB38325E546FF00859DD4 /* View */,
				AA6820EF25503D93005ED0D5 /* ViewModel */,
				AA6820E925503A49005ED0D5 /* Model */,
			);
			path = Fire;
			sourceTree = "<group>";
		};
		AA6820E925503A49005ED0D5 /* Model */ = {
			isa = PBXGroup;
			children = (
				8511E18325F82B34002F516B /* 01_Fire_really_small.json */,
				AA6820EA25503D6A005ED0D5 /* Fire.swift */,
			);
			path = Model;
			sourceTree = "<group>";
		};
		AA6820EF25503D93005ED0D5 /* ViewModel */ = {
			isa = PBXGroup;
			children = (
				AA6820F025503DA9005ED0D5 /* FireViewModel.swift */,
				AA13DCB3271480B0006D48D3 /* FirePopoverViewModel.swift */,
			);
			path = ViewModel;
			sourceTree = "<group>";
		};
		AA68C3D824911D56001B8783 /* View */ = {
			isa = PBXGroup;
			children = (
				85589E8E27BBBBF10038AD11 /* Main.storyboard */,
				AA7412BC24D2BEEE00D22FE0 /* MainWindow.swift */,
				AA7412B424D1536B00D22FE0 /* MainWindowController.swift */,
				AA585DAE2490E6E600E9A3E2 /* MainViewController.swift */,
				B688B4D9273E6D3B0087BEAF /* MainView.swift */,
				B688B4DE27420D290087BEAF /* PDFSearchTextMenuItemHandler.swift */,
				B68C92C0274E3EF4002AC6B0 /* PopUpWindow.swift */,
			);
			path = View;
			sourceTree = "<group>";
		};
		AA6EF9AE25066F99004754E6 /* Windows */ = {
			isa = PBXGroup;
			children = (
				AA6EF9AF25067035004754E6 /* View */,
			);
			path = Windows;
			sourceTree = "<group>";
		};
		AA6EF9AF25067035004754E6 /* View */ = {
			isa = PBXGroup;
			children = (
				AA6EF9AC25066F42004754E6 /* WindowsManager.swift */,
				AAA892E9250A4CEF005B37B2 /* WindowControllersManager.swift */,
				856C98D42570116900A22F1F /* NSWindow+Toast.swift */,
			);
			path = View;
			sourceTree = "<group>";
		};
		AA7E9174286DAFB700AB6B62 /* Recently Closed */ = {
			isa = PBXGroup;
			children = (
				AA7E9175286DB05D00AB6B62 /* RecentlyClosedCoordinatorMock.swift */,
			);
			path = "Recently Closed";
			sourceTree = "<group>";
		};
		AA7E919D287872DB00AB6B62 /* ViewModel */ = {
			isa = PBXGroup;
			children = (
				AA7E919E287872EA00AB6B62 /* VisitViewModel.swift */,
			);
			path = ViewModel;
			sourceTree = "<group>";
		};
		AA7EB6EE27E880EA00036718 /* Animations */ = {
			isa = PBXGroup;
			children = (
				31F7F2A4288AD299001C0D64 /* BadgeAnimations */,
				AA3439732754D55100B241FA /* trackers-1.json */,
				AA3439742754D55100B241FA /* trackers-2.json */,
				AA3439752754D55100B241FA /* trackers-3.json */,
				AA34396A2754D4E200B241FA /* shield.json */,
				AA34396B2754D4E300B241FA /* shield-dot.json */,
				AA7EB6E027E7D05500036718 /* flame-mouse-over.json */,
				AA7EB6E627E8809D00036718 /* shield-mouse-over.json */,
				AA7EB6E827E880A600036718 /* shield-dot-mouse-over.json */,
				AA3439762754D55100B241FA /* dark-trackers-1.json */,
				AA3439722754D55100B241FA /* dark-trackers-2.json */,
				AA3439772754D55100B241FA /* dark-trackers-3.json */,
				AA34396F2754D4E900B241FA /* dark-shield.json */,
				AA34396E2754D4E900B241FA /* dark-shield-dot.json */,
				AA7EB6E127E7D05500036718 /* dark-flame-mouse-over.json */,
				AA7EB6EA27E880AE00036718 /* dark-shield-mouse-over.json */,
				AA7EB6EC27E880B600036718 /* dark-shield-dot-mouse-over.json */,
			);
			path = Animations;
			sourceTree = "<group>";
		};
		AA80EC52256BE33A007083E7 /* Localizables */ = {
			isa = PBXGroup;
			children = (
				AA80EC53256BE3BC007083E7 /* UserText.swift */,
				AA80EC8B256C49B8007083E7 /* Localizable.strings */,
				AA80EC91256C49BC007083E7 /* Localizable.stringsdict */,
			);
			path = Localizables;
			sourceTree = "<group>";
		};
		AA86491124D8318F001BABEE /* Tab Bar */ = {
			isa = PBXGroup;
			children = (
				AA86491224D831A1001BABEE /* View */,
				AA8EDF1F2491FCC10071C2E8 /* ViewModel */,
				AA9FF95724A1ECE20039E328 /* Model */,
			);
			path = "Tab Bar";
			sourceTree = "<group>";
		};
		AA86491224D831A1001BABEE /* View */ = {
			isa = PBXGroup;
			children = (
				AA80EC7B256C46AA007083E7 /* TabBar.storyboard */,
				1430DFF424D0580F00B8978C /* TabBarViewController.swift */,
				1456D6E024EFCBC300775049 /* TabBarCollectionView.swift */,
				AA7412B624D1687000D22FE0 /* TabBarScrollView.swift */,
				AA7412B024D0B3AC00D22FE0 /* TabBarViewItem.swift */,
				AA7412B124D0B3AC00D22FE0 /* TabBarViewItem.xib */,
				AA2CB1342587C29500AA6FBE /* TabBarFooter.swift */,
				AA2CB12C2587BB5600AA6FBE /* TabBarFooter.xib */,
				AA9E9A5D25A4867200D1959D /* TabDragAndDropManager.swift */,
				3154FD1328E6011A00909769 /* TabShadowView.swift */,
				311B262628E73E0A00FD181A /* TabShadowConfig.swift */,
			);
			path = View;
			sourceTree = "<group>";
		};
		AA86491324D831B9001BABEE /* Common */ = {
			isa = PBXGroup;
			children = (
				B6A9E4602614608B0067D1B9 /* AppVersion.swift */,
				4B67743D255DBEEA00025BD8 /* Database */,
				AADC60E92493B305008F8EF7 /* Extensions */,
				4BA1A691258B06F600F6F690 /* File System */,
				AA80EC52256BE33A007083E7 /* Localizables */,
				85AC3B3325DA828900C7D2AA /* Network */,
				4BB88B4E25B7BA20006F6B06 /* Utilities */,
				AA86491424D831C4001BABEE /* View */,
			);
			path = Common;
			sourceTree = "<group>";
		};
		AA86491424D831C4001BABEE /* View */ = {
			isa = PBXGroup;
			children = (
				8585B63626D6E61500C1416F /* AppKit */,
				AADCBF3826F7C28F00EF67A8 /* Lottie */,
				8585B63526D6E5F600C1416F /* SwiftUI */,
			);
			path = View;
			sourceTree = "<group>";
		};
		AA86491524D83384001BABEE /* Navigation Bar */ = {
			isa = PBXGroup;
			children = (
				853014D425E6709500FB8205 /* Support */,
				AA86491624D8339A001BABEE /* View */,
				AAA0CC3A25337F990079BC96 /* ViewModel */,
				4B0DB5E428BD9D08007DD239 /* PinningManager.swift */,
			);
			path = "Navigation Bar";
			sourceTree = "<group>";
		};
		AA86491624D8339A001BABEE /* View */ = {
			isa = PBXGroup;
			children = (
				AA7EB6EE27E880EA00036718 /* Animations */,
				85589E8C27BBBB870038AD11 /* NavigationBar.storyboard */,
				AA68C3D22490ED62001B8783 /* NavigationBarViewController.swift */,
				14D9B8F924F7E089000D4D13 /* AddressBarViewController.swift */,
				AABEE6AE24AD22B90043105B /* AddressBarTextField.swift */,
				AAC5E4F525D6BF2C007F5990 /* AddressBarButtonsViewController.swift */,
				AAC5E4F025D6BF10007F5990 /* AddressBarButton.swift */,
				AAA0CC32252F181A0079BC96 /* NavigationButtonMenuDelegate.swift */,
				AAA0CC462533833C0079BC96 /* MoreOptionsMenu.swift */,
				85012B0129133F9F003D0DCC /* NavigationBarPopovers.swift */,
			);
			path = View;
			sourceTree = "<group>";
		};
		AA86491B24D837DE001BABEE /* Browser Tab */ = {
			isa = PBXGroup;
			children = (
				AA86491C24D83868001BABEE /* View */,
				AA86491D24D83A59001BABEE /* ViewModel */,
				AA86491E24D83A66001BABEE /* Model */,
				AA512D1224D99D4900230283 /* Services */,
			);
			path = "Browser Tab";
			sourceTree = "<group>";
		};
		AA86491C24D83868001BABEE /* View */ = {
			isa = PBXGroup;
			children = (
				AA80EC69256C4691007083E7 /* BrowserTab.storyboard */,
				AA585D83248FD31100E9A3E2 /* BrowserTabViewController.swift */,
				AA6FFB4524DC3B5A0028F4D0 /* WebView.swift */,
				B6B2400D28083B49001B8F3A /* WebViewContainerView.swift */,
				37054FCD2876472D00033B6F /* WebViewSnapshotView.swift */,
				B637273A26CBC8AF00C8CB02 /* AuthenticationAlert.swift */,
			);
			path = View;
			sourceTree = "<group>";
		};
		AA86491D24D83A59001BABEE /* ViewModel */ = {
			isa = PBXGroup;
			children = (
				AA9FF95A24A1EFC20039E328 /* TabViewModel.swift */,
				AA5D6DAB24A340F700C6FBCE /* WebViewStateObserver.swift */,
			);
			path = ViewModel;
			sourceTree = "<group>";
		};
		AA86491E24D83A66001BABEE /* Model */ = {
			isa = PBXGroup;
			children = (
				856CADEF271710F400E79BB0 /* HoverUserScript.swift */,
				4B2E7D6226FF9D6500D2DB17 /* PrintingUserScript.swift */,
				85D438B5256E7C9E00F3BAF8 /* ContextMenuUserScript.swift */,
				4BB88B4425B7B55C006F6B06 /* DebugUserScript.swift */,
				AA9FF95824A1ECF20039E328 /* Tab.swift */,
				85AC3AEE25D5CE9800C7D2AA /* UserScripts.swift */,
				B6DA06E32913ECEE00225DE2 /* ContextMenuManager.swift */,
				F4A6198B283CFFBB007F2080 /* ContentScopeFeatureFlagging.swift */,
				983DFB2428B67036006B7E34 /* UserContentUpdating.swift */,
				B61F015425EDD5A700ABB5A3 /* UserContentController.swift */,
				B6DA06E7291401D700225DE2 /* WKMenuItemIdentifier.swift */,
			);
			path = Model;
			sourceTree = "<group>";
		};
		AA8EDF1F2491FCC10071C2E8 /* ViewModel */ = {
			isa = PBXGroup;
			children = (
				37D23779287EB8CA00BCE03B /* TabIndex.swift */,
				AA9FF95E24A1FB680039E328 /* TabCollectionViewModel.swift */,
				37534CA128113277002621E7 /* TabLazyLoader */,
			);
			path = ViewModel;
			sourceTree = "<group>";
		};
		AA91F83627076ED100771A0D /* Navigation Bar */ = {
			isa = PBXGroup;
			children = (
				AA91F83727076EEE00771A0D /* ViewModel */,
				4BF6961F28BEEE8B00D402D4 /* LocalPinningManagerTests.swift */,
			);
			path = "Navigation Bar";
			sourceTree = "<group>";
		};
		AA91F83727076EEE00771A0D /* ViewModel */ = {
			isa = PBXGroup;
			children = (
				AA91F83827076F1900771A0D /* PrivacyIconViewModelTests.swift */,
			);
			path = ViewModel;
			sourceTree = "<group>";
		};
		AA92ACAE24EFE1F5005F41C9 /* Browser Tab */ = {
			isa = PBXGroup;
			children = (
				B62EB47B25BAD3BB005745C6 /* WKWebViewPrivateMethodsAvailabilityTests.swift */,
				B67C6C3C2654B897006C872E /* WebViewExtensionTests.swift */,
				B67C6C412654BF49006C872E /* DuckDuckGo-Symbol.jpg */,
				AA92ACAF24EFE209005F41C9 /* ViewModel */,
				AA92ACB024EFE210005F41C9 /* Model */,
				AA9C362625518B61004B1BA3 /* Services */,
			);
			path = "Browser Tab";
			sourceTree = "<group>";
		};
		AA92ACAF24EFE209005F41C9 /* ViewModel */ = {
			isa = PBXGroup;
			children = (
				AAC9C01B24CB594C00AD1325 /* TabViewModelTests.swift */,
			);
			path = ViewModel;
			sourceTree = "<group>";
		};
		AA92ACB024EFE210005F41C9 /* Model */ = {
			isa = PBXGroup;
			children = (
				AAC9C01424CAFBCE00AD1325 /* TabTests.swift */,
			);
			path = Model;
			sourceTree = "<group>";
		};
		AA97BF4425135CB60014931A /* Menus */ = {
			isa = PBXGroup;
			children = (
				AA97BF4525135DD30014931A /* ApplicationDockMenu.swift */,
				85480F8925CDC360009424E3 /* MainMenu.storyboard */,
				AA4BBA3A25C58FA200C4FB0F /* MainMenu.swift */,
				AA6EF9B425081B4C004754E6 /* MainMenuActions.swift */,
				B63ED0E426BB8FB900A9DAD1 /* SharingMenu.swift */,
				AA7E919628746BCC00AB6B62 /* HistoryMenu.swift */,
				AAAB9113288EB1D600A057A9 /* CleanThisHistoryMenuItem.swift */,
				AAAB9115288EB46B00A057A9 /* VisitMenuItem.swift */,
			);
			path = Menus;
			sourceTree = "<group>";
		};
		AA9B7C7F26A06E130008D425 /* ViewModel */ = {
			isa = PBXGroup;
			children = (
				AA9B7C8426A199B60008D425 /* ServerTrustViewModel.swift */,
			);
			path = ViewModel;
			sourceTree = "<group>";
		};
		AA9C361D25518AAB004B1BA3 /* Fire */ = {
			isa = PBXGroup;
			children = (
				AA9C362125518B34004B1BA3 /* Model */,
			);
			path = Fire;
			sourceTree = "<group>";
		};
		AA9C362125518B34004B1BA3 /* Model */ = {
			isa = PBXGroup;
			children = (
				AA9C362F25518CA9004B1BA3 /* FireTests.swift */,
				376C4DB828A1A48A00CC0F5B /* FirePopoverViewModelTests.swift */,
			);
			path = Model;
			sourceTree = "<group>";
		};
		AA9C362625518B61004B1BA3 /* Services */ = {
			isa = PBXGroup;
			children = (
				4B0219A725E0646500ED7DEA /* WebsiteDataStoreTests.swift */,
				AA9C362725518C44004B1BA3 /* WebsiteDataStoreMock.swift */,
				AABAF59B260A7D130085060C /* FaviconManagerMock.swift */,
			);
			path = Services;
			sourceTree = "<group>";
		};
		AA9FF95724A1ECE20039E328 /* Model */ = {
			isa = PBXGroup;
			children = (
				AA9FF95C24A1FA1C0039E328 /* TabCollection.swift */,
			);
			path = Model;
			sourceTree = "<group>";
		};
		AAA0CC3A25337F990079BC96 /* ViewModel */ = {
			isa = PBXGroup;
			children = (
				AAA0CC3B25337FAB0079BC96 /* WKBackForwardListItemViewModel.swift */,
				B689ECD426C247DB006FB0C5 /* BackForwardListItem.swift */,
				AA75A0AD26F3500C0086B667 /* PrivacyIconViewModel.swift */,
			);
			path = ViewModel;
			sourceTree = "<group>";
		};
		AAB549DD25DAB8E90058460B /* ViewModel */ = {
			isa = PBXGroup;
			children = (
				AAB549DE25DAB8F80058460B /* BookmarkViewModel.swift */,
			);
			path = ViewModel;
			sourceTree = "<group>";
		};
		AABEE68F24A4CB290043105B /* Model */ = {
			isa = PBXGroup;
			children = (
				AABEE69B24A902BB0043105B /* SuggestionContainer.swift */,
				AAB8203B26B2DE0D00788AC3 /* SuggestionListCharacteristics.swift */,
			);
			path = Model;
			sourceTree = "<group>";
		};
		AABEE69024A4CB300043105B /* ViewModel */ = {
			isa = PBXGroup;
			children = (
				AABEE69924A902A90043105B /* SuggestionContainerViewModel.swift */,
				AA3F895224C18AD500628DDE /* SuggestionViewModel.swift */,
			);
			path = ViewModel;
			sourceTree = "<group>";
		};
		AABEE6A124A9F3C90043105B /* View */ = {
			isa = PBXGroup;
			children = (
				AA80EC75256C46A2007083E7 /* Suggestion.storyboard */,
				AABEE6A424AA0A7F0043105B /* SuggestionViewController.swift */,
				AABEE6A824AB4B910043105B /* SuggestionTableCellView.swift */,
				AABEE6AA24ACA0F90043105B /* SuggestionTableRowView.swift */,
			);
			path = View;
			sourceTree = "<group>";
		};
		AAC30A24268DF93500D2D9CD /* Crash Reports */ = {
			isa = PBXGroup;
			children = (
				AAD6D8852696DF2A002393B3 /* View */,
				AAC30A2F268F215000D2D9CD /* Model */,
			);
			path = "Crash Reports";
			sourceTree = "<group>";
		};
		AAC30A2F268F215000D2D9CD /* Model */ = {
			isa = PBXGroup;
			children = (
				AAC30A25268DFEE200D2D9CD /* CrashReporter.swift */,
				AAC30A27268E045400D2D9CD /* CrashReportReader.swift */,
				AAC30A2B268F1ECD00D2D9CD /* CrashReportSender.swift */,
				AAC30A2D268F1EE300D2D9CD /* CrashReportPromptPresenter.swift */,
				AAC30A29268E239100D2D9CD /* CrashReport.swift */,
			);
			path = Model;
			sourceTree = "<group>";
		};
		AAC5E4C025D6A6A9007F5990 /* Bookmarks */ = {
			isa = PBXGroup;
			children = (
				4B9292AD26670F5300AD2C21 /* Extensions */,
				AAC5E4C125D6A6C3007F5990 /* View */,
				AAB549DD25DAB8E90058460B /* ViewModel */,
				AAC5E4C225D6A6C7007F5990 /* Model */,
				AAC5E4C325D6A6CC007F5990 /* Services */,
			);
			path = Bookmarks;
			sourceTree = "<group>";
		};
		AAC5E4C125D6A6C3007F5990 /* View */ = {
			isa = PBXGroup;
			children = (
				4B9292CB2667123700AD2C21 /* AddBookmarkModalViewController.swift */,
				4B9292CA2667123700AD2C21 /* AddFolderModalViewController.swift */,
				4B9292CC2667123700AD2C21 /* BookmarkListViewController.swift */,
				4B9292CD2667123700AD2C21 /* BookmarkManagementDetailViewController.swift */,
				4B9292C72667123700AD2C21 /* BookmarkManagementSidebarViewController.swift */,
				4B9292C82667123700AD2C21 /* BookmarkManagementSplitViewController.swift */,
				4B9292C92667123700AD2C21 /* BookmarkTableRowView.swift */,
				4B9292C62667123700AD2C21 /* BrowserTabSelectionDelegate.swift */,
				4B92928726670D1600AD2C21 /* BookmarkOutlineViewCell.swift */,
				4B92928826670D1600AD2C21 /* BookmarkOutlineViewCell.xib */,
				4B92928526670D1600AD2C21 /* BookmarksOutlineView.swift */,
				4B92928926670D1700AD2C21 /* BookmarkTableCellView.swift */,
				4B92928A26670D1700AD2C21 /* BookmarkTableCellView.xib */,
				4B92928626670D1600AD2C21 /* OutlineSeparatorViewCell.swift */,
				AAC5E4C625D6A6E8007F5990 /* Bookmarks.storyboard */,
				AAC5E4C425D6A6E8007F5990 /* BookmarkPopover.swift */,
				AAC5E4C525D6A6E8007F5990 /* BookmarkPopoverViewController.swift */,
				4B0511B3262CAA5A00F6079C /* RoundedSelectionRowView.swift */,
			);
			path = View;
			sourceTree = "<group>";
		};
		AAC5E4C225D6A6C7007F5990 /* Model */ = {
			isa = PBXGroup;
			children = (
				4B9292D82667124B00AD2C21 /* BookmarkListTreeControllerDataSource.swift */,
				4B92929926670D2A00AD2C21 /* BookmarkManagedObject.swift */,
				4B92929326670D2A00AD2C21 /* BookmarkNode.swift */,
				4B92929126670D2A00AD2C21 /* BookmarkOutlineViewDataSource.swift */,
				4B92929426670D2A00AD2C21 /* BookmarkSidebarTreeController.swift */,
				4B92929526670D2A00AD2C21 /* PasteboardBookmark.swift */,
				4B92929226670D2A00AD2C21 /* PasteboardFolder.swift */,
				4B92929A26670D2A00AD2C21 /* PasteboardWriting.swift */,
				4B92929826670D2A00AD2C21 /* PseudoFolder.swift */,
				4B92929626670D2A00AD2C21 /* SpacerNode.swift */,
				4B92929726670D2A00AD2C21 /* BookmarkTreeController.swift */,
				AAC5E4CD25D6A709007F5990 /* Bookmark.swift */,
				AAC5E4CF25D6A709007F5990 /* BookmarkList.swift */,
				AAC5E4CE25D6A709007F5990 /* BookmarkManager.swift */,
			);
			path = Model;
			sourceTree = "<group>";
		};
		AAC5E4C325D6A6CC007F5990 /* Services */ = {
			isa = PBXGroup;
			children = (
				4B9292DA2667125D00AD2C21 /* ContextualMenu.swift */,
				4B9292A726670D3700AD2C21 /* Bookmark.xcdatamodeld */,
				4B9292A526670D3700AD2C21 /* Bookmark.xcmappingmodel */,
				4B9292A626670D3700AD2C21 /* BookmarkMigrationPolicy.swift */,
				B6DA06E52913F39400225DE2 /* MenuItemSelectors.swift */,
				AAC5E4D625D6A710007F5990 /* BookmarkStore.swift */,
			);
			path = Services;
			sourceTree = "<group>";
		};
		AAC6881528626B6F00D54247 /* Recently Closed */ = {
			isa = PBXGroup;
			children = (
				AAC6881628626BD300D54247 /* View */,
				AAC6881728626BDC00D54247 /* Model */,
			);
			path = "Recently Closed";
			sourceTree = "<group>";
		};
		AAC6881628626BD300D54247 /* View */ = {
			isa = PBXGroup;
			children = (
				AA5C1DD0285A154E0089850C /* RecentlyClosedMenu.swift */,
			);
			path = View;
			sourceTree = "<group>";
		};
		AAC6881728626BDC00D54247 /* Model */ = {
			isa = PBXGroup;
			children = (
				AA5C1DD4285C780C0089850C /* RecentlyClosedCoordinator.swift */,
				AA5C1DD2285A217F0089850C /* RecentlyClosedCacheItem.swift */,
				AAC6881828626BF800D54247 /* RecentlyClosedTab.swift */,
				AAC6881A28626C1900D54247 /* RecentlyClosedWindow.swift */,
			);
			path = Model;
			sourceTree = "<group>";
		};
		AAC9C01224CAFBB700AD1325 /* Tab Bar */ = {
			isa = PBXGroup;
			children = (
				AAC9C01A24CB592E00AD1325 /* ViewModel */,
				AAC9C01324CAFBBE00AD1325 /* Model */,
			);
			path = "Tab Bar";
			sourceTree = "<group>";
		};
		AAC9C01324CAFBBE00AD1325 /* Model */ = {
			isa = PBXGroup;
			children = (
				37D2377B287EBDA300BCE03B /* TabIndexTests.swift */,
				AAC9C01624CAFBDC00AD1325 /* TabCollectionTests.swift */,
			);
			path = Model;
			sourceTree = "<group>";
		};
		AAC9C01A24CB592E00AD1325 /* ViewModel */ = {
			isa = PBXGroup;
			children = (
				AAC9C01D24CB6BEB00AD1325 /* TabCollectionViewModelTests.swift */,
				37D23788288009CF00BCE03B /* TabCollectionViewModelTests+PinnedTabs.swift */,
				37479F142891BC8300302FE2 /* TabCollectionViewModelTests+WithoutPinnedTabsManager.swift */,
				AAE39D1A24F44885008EF28B /* TabCollectionViewModelDelegateMock.swift */,
				37534C9D28104D9B002621E7 /* TabLazyLoaderTests.swift */,
				37534CA42811987D002621E7 /* AdjacentItemEnumeratorTests.swift */,
			);
			path = ViewModel;
			sourceTree = "<group>";
		};
		AACB8E7224A4C8BC005F2218 /* Suggestions */ = {
			isa = PBXGroup;
			children = (
				AABEE6A124A9F3C90043105B /* View */,
				AABEE69024A4CB300043105B /* ViewModel */,
				AABEE68F24A4CB290043105B /* Model */,
			);
			path = Suggestions;
			sourceTree = "<group>";
		};
		AACF6FD426BC35C200CF09F9 /* User Agent */ = {
			isa = PBXGroup;
			children = (
				AA0877BE26D6611300B05660 /* Model */,
				AA0877BD26D6610B00B05660 /* Services */,
			);
			path = "User Agent";
			sourceTree = "<group>";
		};
		AAD6D8852696DF2A002393B3 /* View */ = {
			isa = PBXGroup;
			children = (
				AA693E5D2696E5B90007BB78 /* CrashReports.storyboard */,
				AAD6D8862696DF6D002393B3 /* CrashReportPromptViewController.swift */,
			);
			path = View;
			sourceTree = "<group>";
		};
		AADC60E92493B305008F8EF7 /* Extensions */ = {
			isa = PBXGroup;
			children = (
				B6DB3CF826A00E2D00D459B7 /* AVCaptureDevice+SwizzledAuthState.swift */,
				AA61C0D12727F59B00E6B681 /* ArrayExtension.swift */,
				AA7EB6E427E7D6DC00036718 /* AnimationView.swift */,
				B6106B9D26A565DA0013B453 /* BundleExtension.swift */,
				4BA1A6C1258B0A1300F6F690 /* ContiguousBytesExtension.swift */,
				85AC3AF625D5DBFD00C7D2AA /* DataExtension.swift */,
				B6A9E46F26146A250067D1B9 /* DateExtension.swift */,
				B6040855274B830F00680351 /* DictionaryExtension.swift */,
				B63D467025BFA6C100874977 /* DispatchQueueExtensions.swift */,
				AA92126E25ACCB1100600CD4 /* ErrorExtension.swift */,
				B6E61EE2263AC0C8004E11AB /* FileManagerExtension.swift */,
				AAECA41F24EEA4AC00EFA63A /* IndexPathExtension.swift */,
				0230C0A2272080090018F728 /* KeyedCodingExtension.swift */,
				4B8D9061276D1D880078DB17 /* LocaleExtension.swift */,
				85308E24267FC9F2001ABD76 /* NSAlertExtension.swift */,
				F44C130125C2DA0400426E3E /* NSAppearanceExtension.swift */,
				AA5C8F622591021700748EB7 /* NSApplicationExtension.swift */,
				85C48CCB278D808F00D3263E /* NSAttributedStringExtension.swift */,
				B65E6B9F26D9F10600095F96 /* NSBezierPathExtension.swift */,
				B63D467925BFC3E100874977 /* NSCoderExtensions.swift */,
				F41D174025CB131900472416 /* NSColorExtension.swift */,
				B657841825FA484B00D8DB33 /* NSException+Catch.h */,
				B657841925FA484B00D8DB33 /* NSException+Catch.m */,
				B657841E25FA497600D8DB33 /* NSException+Catch.swift */,
				4B139AFC26B60BD800894F82 /* NSImageExtensions.swift */,
				AA6EF9B2250785D5004754E6 /* NSMenuExtension.swift */,
				AA72D5FD25FFF94E00C77619 /* NSMenuItemExtension.swift */,
				31B4AF522901A4F20013585E /* NSEventExtension.swift */,
				4B0511DF262CAA8600F6079C /* NSOpenPanelExtensions.swift */,
				4B0135CD2729F1AA00D54834 /* NSPasteboardExtension.swift */,
				AA5C8F5D2590EEE800748EB7 /* NSPointExtension.swift */,
				85625999269CA0A600EE44BC /* NSRectExtension.swift */,
				B6B3E0DC2657E9CF0040E0A2 /* NSScreenExtension.swift */,
				AAC5E4E325D6BA9C007F5990 /* NSSizeExtension.swift */,
				4BE0DF0426781961006337B7 /* NSStoryboardExtension.swift */,
				AA5C8F58258FE21F00748EB7 /* NSTextFieldExtension.swift */,
				858A798426A8BB5D00A75A42 /* NSTextViewExtension.swift */,
				4B0511E0262CAA8600F6079C /* NSViewControllerExtension.swift */,
				AA6FFB4324DC33320028F4D0 /* NSViewExtension.swift */,
				AA9E9A5525A3AE8400D1959D /* NSWindowExtension.swift */,
				B643BF1327ABF772000BACEC /* NSWorkspaceExtension.swift */,
				B6A9E46A2614618A0067D1B9 /* OperatingSystemVersionExtension.swift */,
				B637273C26CCF0C200C8CB02 /* OptionalExtension.swift */,
				B684592125C93BE000DC17B6 /* Publisher.asVoid.swift */,
				B68C2FB127706E6A00BF2C7D /* ProcessExtension.swift */,
				B684592625C93C0500DC17B6 /* Publishers.NestedObjectChanges.swift */,
				B6AAAC3D26048F690029438D /* RandomAccessCollectionExtension.swift */,
				4BB88B4925B7B690006F6B06 /* SequenceExtensions.swift */,
				B65783E625F8AAFB00D8DB33 /* String+Punycode.swift */,
				AA8EDF2624923EC70071C2E8 /* StringExtension.swift */,
				AAADFD05264AA282001555EA /* TimeIntervalExtension.swift */,
				AA8EDF2324923E980071C2E8 /* URLExtension.swift */,
				AA88D14A252A557100980B4E /* URLRequestExtension.swift */,
				B6DB3AEE278D5C370024C5C4 /* URLSessionExtension.swift */,
				AAA0CC69253CC43C0079BC96 /* WKUserContentControllerExtension.swift */,
				B63D466725BEB6C200874977 /* WKWebView+Private.h */,
				B63D466825BEB6C200874977 /* WKWebView+SessionState.swift */,
				B68458CC25C7EB9000DC17B6 /* WKWebViewConfigurationExtensions.swift */,
				AA92127625ADA07900600CD4 /* WKWebViewExtension.swift */,
				B6CF78DD267B099C00CD4F13 /* WKNavigationActionExtension.swift */,
				4B7A60A0273E0BE400BBDFEB /* WKWebsiteDataStoreExtension.swift */,
				4B39AAF527D9B2C700A73FD5 /* NSStackViewExtension.swift */,
				4B980E202817604000282EE1 /* NSNotificationName+Debug.swift */,
				4B85A47F28821CC500FC4C39 /* NSPasteboardItemExtension.swift */,
			);
			path = Extensions;
			sourceTree = "<group>";
		};
		AADCBF3826F7C28F00EF67A8 /* Lottie */ = {
			isa = PBXGroup;
			children = (
				AADCBF3926F7C2CE00EF67A8 /* LottieAnimationCache.swift */,
			);
			path = Lottie;
			sourceTree = "<group>";
		};
		AAE71DB225F66A0900D74437 /* Home Page */ = {
			isa = PBXGroup;
			children = (
				85589E8527BBB8DD0038AD11 /* Model */,
				AAE71DB325F66A3F00D74437 /* View */,
				85AC7ADA27BD628400FFB69B /* HomePage.swift */,
			);
			path = "Home Page";
			sourceTree = "<group>";
		};
		AAE71DB325F66A3F00D74437 /* View */ = {
			isa = PBXGroup;
			children = (
				85589E7927BBB8620038AD11 /* AddEditFavoriteViewController.swift */,
				85589E7A27BBB8620038AD11 /* AddEditFavoriteWindow.swift */,
				85589E9D27BFE4500038AD11 /* DefaultBrowserPromptView.swift */,
				85589E9327BFE1E70038AD11 /* FavoritesView.swift */,
				85589E7B27BBB8630038AD11 /* HomePage.storyboard */,
				85AC7AD827BD625000FFB69B /* HomePageAssets.xcassets */,
				85589E7C27BBB8630038AD11 /* HomePageView.swift */,
				85589E7D27BBB8630038AD11 /* HomePageViewController.swift */,
				857FFEBF27D239DC00415E7A /* HyperLink.swift */,
				85589E9F27BFE60E0038AD11 /* MoreOrLessView.swift */,
				85F0FF1227CFAB04001C7C6E /* RecentlyVisitedView.swift */,
			);
			path = View;
			sourceTree = "<group>";
		};
		AAE75275263B036300B973F8 /* History */ = {
			isa = PBXGroup;
			children = (
				AA7E919D287872DB00AB6B62 /* ViewModel */,
				AAE75277263B038F00B973F8 /* Model */,
				AAE75276263B038A00B973F8 /* Services */,
			);
			path = History;
			sourceTree = "<group>";
		};
		AAE75276263B038A00B973F8 /* Services */ = {
			isa = PBXGroup;
			children = (
				AAE75278263B046100B973F8 /* History.xcdatamodeld */,
				AAE7527B263B056C00B973F8 /* HistoryStore.swift */,
			);
			path = Services;
			sourceTree = "<group>";
		};
		AAE75277263B038F00B973F8 /* Model */ = {
			isa = PBXGroup;
			children = (
				AAE7527F263B0A4D00B973F8 /* HistoryCoordinator.swift */,
				AAE7527D263B05C600B973F8 /* HistoryEntry.swift */,
				AA7E91992875B39300AB6B62 /* Visit.swift */,
			);
			path = Model;
			sourceTree = "<group>";
		};
		AAE8B0FD258A416F00E81239 /* Tab Preview */ = {
			isa = PBXGroup;
			children = (
				AAE8B0FE258A417D00E81239 /* View */,
			);
			path = "Tab Preview";
			sourceTree = "<group>";
		};
		AAE8B0FE258A417D00E81239 /* View */ = {
			isa = PBXGroup;
			children = (
				AAE8B101258A41C000E81239 /* TabPreview.storyboard */,
				AAC82C5F258B6CB5009B6B42 /* TabPreviewWindowController.swift */,
				AAE8B10F258A456C00E81239 /* TabPreviewViewController.swift */,
			);
			path = View;
			sourceTree = "<group>";
		};
		AAEC74AE2642C47300C2EFBC /* History */ = {
			isa = PBXGroup;
			children = (
				AAEC74AF2642C48800C2EFBC /* Model */,
				AAEC74B02642C48B00C2EFBC /* Services */,
			);
			path = History;
			sourceTree = "<group>";
		};
		AAEC74AF2642C48800C2EFBC /* Model */ = {
			isa = PBXGroup;
			children = (
				AAEC74B12642C57200C2EFBC /* HistoryCoordinatingMock.swift */,
				AAEC74B32642C69300C2EFBC /* HistoryCoordinatorTests.swift */,
			);
			path = Model;
			sourceTree = "<group>";
		};
		AAEC74B02642C48B00C2EFBC /* Services */ = {
			isa = PBXGroup;
			children = (
				AAEC74B52642CC6A00C2EFBC /* HistoryStoringMock.swift */,
				AAEC74B72642E43800C2EFBC /* HistoryStoreTests.swift */,
			);
			path = Services;
			sourceTree = "<group>";
		};
		AAEC74B92642E66600C2EFBC /* Extensions */ = {
			isa = PBXGroup;
			children = (
				4B4F72EB266B2ED300814C60 /* CollectionExtension.swift */,
				B65349A9265CF45000DCC645 /* DispatchQueueExtensionsTests.swift */,
				B67C6C462654C643006C872E /* FileManagerExtensionTests.swift */,
				B6C0B24526E9CB190031CB7F /* RunLoopExtensionTests.swift */,
				AADE11BF26D916D70032D8A7 /* StringExtensionTests.swift */,
				85F69B3B25EDE81F00978E59 /* URLExtensionTests.swift */,
				4B8AD0B027A86D9200AE44D6 /* WKWebsiteDataStoreExtensionTests.swift */,
			);
			path = Extensions;
			sourceTree = "<group>";
		};
		AAFCB38325E546FF00859DD4 /* View */ = {
			isa = PBXGroup;
			children = (
				AAB7320626DD0C37002FACF9 /* Fire.storyboard */,
				AAEEC6A827088ADB008445F7 /* FireCoordinator.swift */,
				AAB7320826DD0CD9002FACF9 /* FireViewController.swift */,
				AAE99B8827088A19008B6BD9 /* FirePopover.swift */,
				AA840A9727319D1600E63CDD /* FirePopoverWrapperViewController.swift */,
				AA61C0CF2722159B00E6B681 /* FireInfoViewController.swift */,
				AA6AD95A2704B6DB00159F8A /* FirePopoverViewController.swift */,
				AAE246F7270A406200BEEAEE /* FirePopoverCollectionViewHeader.swift */,
				AAE246F5270A3D3000BEEAEE /* FirePopoverCollectionViewHeader.xib */,
				AAE246F12709EF3B00BEEAEE /* FirePopoverCollectionViewItem.swift */,
				AAE246F22709EF3B00BEEAEE /* FirePopoverCollectionViewItem.xib */,
			);
			path = View;
			sourceTree = "<group>";
		};
		B31055BB27A1BA0E001AC618 /* Autoconsent */ = {
			isa = PBXGroup;
			children = (
				313AED9F287CAC5A00E1E8F4 /* UI */,
				B31055C327A1BA1D001AC618 /* autoconsent-bundle.js */,
				B31055BC27A1BA1D001AC618 /* AutoconsentUserScript.swift */,
				B31055BE27A1BA1D001AC618 /* userscript.js */,
				FD23FD2C2886A81D007F6985 /* AutoconsentManagement.swift */,
			);
			path = Autoconsent;
			sourceTree = "<group>";
		};
		B31055CC27A1BA39001AC618 /* Autoconsent */ = {
			isa = PBXGroup;
			children = (
				B31055CD27A1BA44001AC618 /* AutoconsentBackgroundTests.swift */,
				B3FB198D27BC013C00513DC1 /* autoconsent-test-page.html */,
				B3FB198F27BC015600513DC1 /* autoconsent-test.js */,
			);
			name = Autoconsent;
			sourceTree = "<group>";
		};
		B6040859274B8C5200680351 /* Unprotected Domains */ = {
			isa = PBXGroup;
			children = (
				336B39E22726B4B700C417D3 /* LocalUnprotectedDomains.swift */,
				B68503A6279141CD00893A05 /* KeySetDictionary.swift */,
				B604085A274B8CA300680351 /* UnprotectedDomains.xcdatamodeld */,
			);
			path = "Unprotected Domains";
			sourceTree = "<group>";
		};
		B6106BA126A7BE430013B453 /* Permissions */ = {
			isa = PBXGroup;
			children = (
				B6106B9F26A7BE0B0013B453 /* PermissionManagerTests.swift */,
				B6106BB026A7D8720013B453 /* PermissionStoreTests.swift */,
				B63ED0D726AE729600A9DAD1 /* PermissionModelTests.swift */,
				B6106BAE26A7C6180013B453 /* PermissionStoreMock.swift */,
				B63ED0D926AE7AF400A9DAD1 /* PermissionManagerMock.swift */,
				B63ED0DB26AE7B1E00A9DAD1 /* WebViewMock.swift */,
				B63ED0DD26AFD9A300A9DAD1 /* AVCaptureDeviceMock.swift */,
				B63ED0DF26AFE32F00A9DAD1 /* GeolocationProviderMock.swift */,
			);
			path = Permissions;
			sourceTree = "<group>";
		};
		B61EF3EA266F91D700B4D78F /* Extensions */ = {
			isa = PBXGroup;
			children = (
				B6F41030264D2B23003DA42C /* ProgressExtension.swift */,
				B66E9DD12670EB2A00E53BB5 /* _WKDownload+WebKitDownload.swift */,
				B66E9DD32670EB4A00E53BB5 /* WKDownload+WebKitDownload.swift */,
				B61EF3EB266F91E700B4D78F /* WKWebView+Download.swift */,
				B61EF3F0266F922200B4D78F /* WKProcessPool+DownloadDelegate.swift */,
				B63B9C502670B2B200C45B91 /* _WKDownload.h */,
				B63B9C542670B32000C45B91 /* WKProcessPool+Private.h */,
				B6CF78E2267B0A1900CD4F13 /* WKNavigationAction+Private.h */,
			);
			path = Extensions;
			sourceTree = "<group>";
		};
		B64C84DB2692D6E80048FEBE /* Permissions */ = {
			isa = PBXGroup;
			children = (
				B64C84EF269310000048FEBE /* Model */,
				B64C84DC2692D6FC0048FEBE /* View */,
			);
			path = Permissions;
			sourceTree = "<group>";
		};
		B64C84DC2692D6FC0048FEBE /* View */ = {
			isa = PBXGroup;
			children = (
				B64C84DD2692D7400048FEBE /* PermissionAuthorization.storyboard */,
				B64C84E22692DC9F0048FEBE /* PermissionAuthorizationViewController.swift */,
				B64C84EA2692DD650048FEBE /* PermissionAuthorizationPopover.swift */,
				B6BBF17327475B15004F850E /* PopupBlockedPopover.swift */,
				B64C852926942AC90048FEBE /* PermissionContextMenu.swift */,
				B64C85412694590B0048FEBE /* PermissionButton.swift */,
			);
			path = View;
			sourceTree = "<group>";
		};
		B64C84EF269310000048FEBE /* Model */ = {
			isa = PBXGroup;
			children = (
				B6106BAA26A7BF1D0013B453 /* PermissionType.swift */,
				B6106BAC26A7BF390013B453 /* PermissionState.swift */,
				B65536A52685B82B00085A79 /* Permissions.swift */,
				B6106BA526A7BEC80013B453 /* PermissionAuthorizationQuery.swift */,
				B6DB3CFA26A17CB800D459B7 /* PermissionModel.swift */,
				B64C84F0269310120048FEBE /* PermissionManager.swift */,
				B64C853726944B880048FEBE /* StoredPermission.swift */,
				B64C853C26944B940048FEBE /* PermissionStore.swift */,
				B64C852E26943BC10048FEBE /* Permissions.xcdatamodeld */,
			);
			path = Model;
			sourceTree = "<group>";
		};
		B65536902684409300085A79 /* Geolocation */ = {
			isa = PBXGroup;
			children = (
				B65536962684413900085A79 /* WKGeolocationProvider.h */,
				B6553691268440D700085A79 /* WKProcessPool+GeolocationProvider.swift */,
				B655369A268442EE00085A79 /* GeolocationProvider.swift */,
				B65536AD2685E17100085A79 /* GeolocationService.swift */,
			);
			path = Geolocation;
			sourceTree = "<group>";
		};
		B68172A7269C4334006D1092 /* Model */ = {
			isa = PBXGroup;
			children = (
				B68172A8269C487D006D1092 /* PrivacyDashboardUserScript.swift */,
				B6106BA226A7BEA00013B453 /* PermissionAuthorizationState.swift */,
				AA9B7C7D26A06E040008D425 /* TrackerInfo.swift */,
				AA9B7C8226A197A00008D425 /* ServerTrust.swift */,
				B3FB199227BD0AD400513DC1 /* CookieConsentInfo.swift */,
			);
			path = Model;
			sourceTree = "<group>";
		};
		B68172AC269EB415006D1092 /* Geolocation */ = {
			isa = PBXGroup;
			children = (
				B68172AD269EB43F006D1092 /* GeolocationServiceTests.swift */,
				B6106BB426A809E60013B453 /* GeolocationProviderTests.swift */,
				B63ED0E226B3E7FA00A9DAD1 /* CLLocationManagerMock.swift */,
				B6106BB226A7F4AA0013B453 /* GeolocationServiceMock.swift */,
			);
			path = Geolocation;
			sourceTree = "<group>";
		};
		B683097A274DCFE3004B46BB /* Database */ = {
			isa = PBXGroup;
			children = (
				B6BBF16F2744CDE1004F850E /* CoreDataStoreTests.swift */,
				B6C2C9F42760B659005B7F0A /* TestDataModel.xcdatamodeld */,
			);
			path = Database;
			sourceTree = "<group>";
		};
		B68458AE25C7E75100DC17B6 /* State Restoration */ = {
			isa = PBXGroup;
			children = (
				B6A5A27025B9377300AA7ADA /* StatePersistenceService.swift */,
				B68458AF25C7E76A00DC17B6 /* WindowManager+StateRestoration.swift */,
				B68458B725C7E8B200DC17B6 /* Tab+NSSecureCoding.swift */,
				B68458C425C7EA0C00DC17B6 /* TabCollection+NSSecureCoding.swift */,
				B68458BF25C7E9E000DC17B6 /* TabCollectionViewModel+NSSecureCoding.swift */,
				B684590725C9027900DC17B6 /* AppStateChangedPublisher.swift */,
				B684592E25C93FBF00DC17B6 /* AppStateRestorationManager.swift */,
			);
			path = "State Restoration";
			sourceTree = "<group>";
		};
		B69B50332726A10700758A2B /* ATB */ = {
			isa = PBXGroup;
			children = (
				B69B50352726A11F00758A2B /* Atb.swift */,
				B69B50382726A12400758A2B /* AtbParser.swift */,
				B69B50342726A11F00758A2B /* StatisticsLoader.swift */,
				B69B50362726A12000758A2B /* StatisticsStore.swift */,
				B69B50392726A12500758A2B /* LocalStatisticsStore.swift */,
				B69B50372726A12000758A2B /* VariantManager.swift */,
				B69B50562727D16900758A2B /* AtbAndVariantCleanup.swift */,
			);
			path = ATB;
			sourceTree = "<group>";
		};
		B69B50402726C3F400758A2B /* ATB */ = {
			isa = PBXGroup;
			children = (
				B69B504D2726CD3900758A2B /* Mock */,
				B69B50422726C5C100758A2B /* AtbAndVariantCleanupTests.swift */,
				B69B50412726C5C100758A2B /* AtbParserTests.swift */,
				B69B50442726C5C200758A2B /* StatisticsLoaderTests.swift */,
				B69B50432726C5C100758A2B /* VariantManagerTests.swift */,
			);
			path = ATB;
			sourceTree = "<group>";
		};
		B69B504D2726CD3900758A2B /* Mock */ = {
			isa = PBXGroup;
			children = (
				B69B50492726CA2900758A2B /* MockStatisticsStore.swift */,
				B69B504A2726CA2900758A2B /* MockVariantManager.swift */,
				B69B50502726CD7F00758A2B /* atb-with-update.json */,
				B69B504E2726CD7E00758A2B /* atb.json */,
				B69B504F2726CD7F00758A2B /* empty */,
				B69B50512726CD8000758A2B /* invalid.json */,
			);
			path = Mock;
			sourceTree = "<group>";
		};
		B6A5A28C25B962CB00AA7ADA /* App */ = {
			isa = PBXGroup;
			children = (
				B6A5A2A725BAA35500AA7ADA /* WindowManagerStateRestorationTests.swift */,
				B6A5A29F25B96E8300AA7ADA /* AppStateChangePublisherTests.swift */,
				B6C2C9EE276081AB005B7F0A /* DeallocationTests.swift */,
			);
			path = App;
			sourceTree = "<group>";
		};
		B6A9E44E26142AF90067D1B9 /* Statistics */ = {
			isa = PBXGroup;
			children = (
				B69B50332726A10700758A2B /* ATB */,
				B6A9E45226142B070067D1B9 /* Pixel.swift */,
				B6A9E498261474120067D1B9 /* TimedPixel.swift */,
				B6A9E47626146A570067D1B9 /* PixelEvent.swift */,
				B6A9E47E26146A800067D1B9 /* PixelArguments.swift */,
				B6A9E48326146AAB0067D1B9 /* PixelParameters.swift */,
				B6A9E4A2261475C70067D1B9 /* AppUsageActivityMonitor.swift */,
				B610F2BA27A145C500FCEBE9 /* RulesCompilationMonitor.swift */,
				B6DA44012616B28300DD1EC2 /* PixelDataStore.swift */,
				B68C92C32750EF76002AC6B0 /* PixelDataRecord.swift */,
				B6DA44062616B30600DD1EC2 /* PixelDataModel.xcdatamodeld */,
			);
			path = Statistics;
			sourceTree = "<group>";
		};
		B6A9E47526146A440067D1B9 /* API */ = {
			isa = PBXGroup;
			children = (
				B6A9E458261460340067D1B9 /* APIHeaders.swift */,
				B6A9E459261460350067D1B9 /* APIRequest.swift */,
				B6A9E457261460340067D1B9 /* ApiRequestError.swift */,
			);
			path = API;
			sourceTree = "<group>";
		};
		B6AE74322609AFBB005B9B1A /* Progress */ = {
			isa = PBXGroup;
			children = (
				B6AE74332609AFCE005B9B1A /* ProgressEstimationTests.swift */,
			);
			path = Progress;
			sourceTree = "<group>";
		};
		B6B1E87C26D5DA020062C350 /* View */ = {
			isa = PBXGroup;
			children = (
				B6B1E87D26D5DA0E0062C350 /* DownloadsPopover.swift */,
				B6B1E87F26D5DA9B0062C350 /* DownloadsViewController.swift */,
				B6B1E88126D5DAC30062C350 /* Downloads.storyboard */,
				B6B1E88326D5EB570062C350 /* DownloadsCellView.swift */,
				B6C0B23B26E87D900031CB7F /* NSAlert+ActiveDownloadsTermination.swift */,
			);
			path = View;
			sourceTree = "<group>";
		};
		B6C0B23126E71A800031CB7F /* Services */ = {
			isa = PBXGroup;
			children = (
				B6C0B23226E71BCD0031CB7F /* Downloads.xcdatamodeld */,
				B6C0B22F26E61D630031CB7F /* DownloadListStore.swift */,
				B6B1E87A26D381710062C350 /* DownloadListCoordinator.swift */,
			);
			path = Services;
			sourceTree = "<group>";
		};
		B6DA440F2616C0F200DD1EC2 /* Statistics */ = {
			isa = PBXGroup;
			children = (
				B69B50402726C3F400758A2B /* ATB */,
				B6DA44102616C0FC00DD1EC2 /* PixelTests.swift */,
				B662D3D82755D7AD0035D4D6 /* PixelStoreTests.swift */,
				B6DA44222616CABC00DD1EC2 /* PixelArgumentsTests.swift */,
				B6DA44272616CAE000DD1EC2 /* AppUsageActivityMonitorTests.swift */,
				B6DA441D2616C84600DD1EC2 /* PixelStoreMock.swift */,
				4B117F7C276C0CB5002F3D8C /* LocalStatisticsStoreTests.swift */,
				B610F2E327A8F37A00FCEBE9 /* CBRCompileTimeReporterTests.swift */,
			);
			path = Statistics;
			sourceTree = "<group>";
		};
		B6FA893A269C414900588ECD /* Privacy Dashboard */ = {
			isa = PBXGroup;
			children = (
				B68172A7269C4334006D1092 /* Model */,
				AA9B7C7F26A06E130008D425 /* ViewModel */,
				B6FA893B269C41ED00588ECD /* View */,
			);
			path = "Privacy Dashboard";
			sourceTree = "<group>";
		};
		B6FA893B269C41ED00588ECD /* View */ = {
			isa = PBXGroup;
			children = (
				B6FA893C269C423100588ECD /* PrivacyDashboard.storyboard */,
				B6FA893E269C424500588ECD /* PrivacyDashboardViewController.swift */,
				B63BDF7D27FDAA640072D75B /* PrivacyDashboardWebView.swift */,
				B6FA8940269C425400588ECD /* PrivacyDashboardPopover.swift */,
			);
			path = View;
			sourceTree = "<group>";
		};
		CB6BCDF727C689FE00CC76DC /* Resources */ = {
			isa = PBXGroup;
			children = (
				4B677427255DBEB800025BD8 /* httpsMobileV2BloomSpec.json */,
				4B677428255DBEB800025BD8 /* httpsMobileV2Bloom.bin */,
				4B67742A255DBEB800025BD8 /* httpsMobileV2FalsePositives.json */,
			);
			path = Resources;
			sourceTree = "<group>";
		};
		EAA29AEB278D2E51007070CF /* fonts */ = {
			isa = PBXGroup;
			children = (
				EAA29AE7278D2E43007070CF /* ProximaNova-Bold-webfont.woff2 */,
				EAA29AE8278D2E43007070CF /* ProximaNova-Reg-webfont.woff2 */,
			);
			path = fonts;
			sourceTree = "<group>";
		};
/* End PBXGroup section */

/* Begin PBXNativeTarget section */
		4B1AD89C25FC27E200261379 /* Integration Tests */ = {
			isa = PBXNativeTarget;
			buildConfigurationList = 4B1AD8A625FC27E200261379 /* Build configuration list for PBXNativeTarget "Integration Tests" */;
			buildPhases = (
				4B1AD89925FC27E200261379 /* Sources */,
				4B1AD89A25FC27E200261379 /* Frameworks */,
				4B1AD89B25FC27E200261379 /* Resources */,
			);
			buildRules = (
			);
			dependencies = (
				4B1AD8A325FC27E200261379 /* PBXTargetDependency */,
			);
			name = "Integration Tests";
			productName = "Integration Tests";
			productReference = 4B1AD89D25FC27E200261379 /* Integration Tests.xctest */;
			productType = "com.apple.product-type.bundle.unit-test";
		};
		7B4CE8D926F02108009134B1 /* UI Tests */ = {
			isa = PBXNativeTarget;
			buildConfigurationList = 7B4CE8E526F02108009134B1 /* Build configuration list for PBXNativeTarget "UI Tests" */;
			buildPhases = (
				7B4CE8D626F02108009134B1 /* Sources */,
				7B4CE8D726F02108009134B1 /* Frameworks */,
				7B4CE8D826F02108009134B1 /* Resources */,
			);
			buildRules = (
			);
			dependencies = (
				7B4CE8E026F02108009134B1 /* PBXTargetDependency */,
			);
			name = "UI Tests";
			productName = "UI Tests";
			productReference = 7B4CE8DA26F02108009134B1 /* UI Tests.xctest */;
			productType = "com.apple.product-type.bundle.ui-testing";
		};
		AA585D7D248FD31100E9A3E2 /* DuckDuckGo Privacy Browser */ = {
			isa = PBXNativeTarget;
			buildConfigurationList = AA585DA4248FD31500E9A3E2 /* Build configuration list for PBXNativeTarget "DuckDuckGo Privacy Browser" */;
			buildPhases = (
				3705272528992C8A000C06A2 /* Check Embedded Config URLs */,
				AA585D7A248FD31100E9A3E2 /* Sources */,
				AA8EDF2824925E940071C2E8 /* Swift Lint */,
				AA585D7B248FD31100E9A3E2 /* Frameworks */,
				AA585D7C248FD31100E9A3E2 /* Resources */,
			);
			buildRules = (
			);
			dependencies = (
			);
			name = "DuckDuckGo Privacy Browser";
			packageProductDependencies = (
				4B82E9B225B69E3E00656FE7 /* TrackerRadarKit */,
				85FF55C725F82E4F00E2AB99 /* Lottie */,
				AA06B6B62672AF8100F541C5 /* Sparkle */,
				9807F644278CA16F00E1547B /* BrowserServicesKit */,
				1E25269B28F8741A00E44DFA /* Common */,
			);
			productName = DuckDuckGo;
			productReference = AA585D7E248FD31100E9A3E2 /* DuckDuckGo.app */;
			productType = "com.apple.product-type.application";
		};
		AA585D8F248FD31400E9A3E2 /* Unit Tests */ = {
			isa = PBXNativeTarget;
			buildConfigurationList = AA585DA7248FD31500E9A3E2 /* Build configuration list for PBXNativeTarget "Unit Tests" */;
			buildPhases = (
				AA585D8C248FD31400E9A3E2 /* Sources */,
				AA585D8D248FD31400E9A3E2 /* Frameworks */,
				AA585D8E248FD31400E9A3E2 /* Resources */,
			);
			buildRules = (
			);
			dependencies = (
				AA585D92248FD31400E9A3E2 /* PBXTargetDependency */,
			);
			name = "Unit Tests";
			packageProductDependencies = (
				B6DA44162616C13800DD1EC2 /* OHHTTPStubs */,
				B6DA44182616C13800DD1EC2 /* OHHTTPStubsSwift */,
			);
			productName = DuckDuckGoTests;
			productReference = AA585D90248FD31400E9A3E2 /* Unit Tests.xctest */;
			productType = "com.apple.product-type.bundle.unit-test";
		};
/* End PBXNativeTarget section */

/* Begin PBXProject section */
		AA585D76248FD31100E9A3E2 /* Project object */ = {
			isa = PBXProject;
			attributes = {
				LastSwiftUpdateCheck = 1250;
				LastUpgradeCheck = 1400;
				ORGANIZATIONNAME = DuckDuckGo;
				TargetAttributes = {
					4B1AD89C25FC27E200261379 = {
						CreatedOnToolsVersion = 12.4;
						TestTargetID = AA585D7D248FD31100E9A3E2;
					};
					7B4CE8D926F02108009134B1 = {
						CreatedOnToolsVersion = 12.5.1;
						TestTargetID = AA585D7D248FD31100E9A3E2;
					};
					AA585D7D248FD31100E9A3E2 = {
						CreatedOnToolsVersion = 11.5;
					};
					AA585D8F248FD31400E9A3E2 = {
						CreatedOnToolsVersion = 11.5;
						TestTargetID = AA585D7D248FD31100E9A3E2;
					};
				};
			};
			buildConfigurationList = AA585D79248FD31100E9A3E2 /* Build configuration list for PBXProject "DuckDuckGo" */;
			compatibilityVersion = "Xcode 9.3";
			developmentRegion = en;
			hasScannedForEncodings = 0;
			knownRegions = (
				en,
				Base,
			);
			mainGroup = AA585D75248FD31100E9A3E2;
			packageReferences = (
				4B82E9B125B69E3E00656FE7 /* XCRemoteSwiftPackageReference "TrackerRadarKit" */,
				85FF55C625F82E4F00E2AB99 /* XCRemoteSwiftPackageReference "lottie-ios" */,
				B6DA44152616C13800DD1EC2 /* XCRemoteSwiftPackageReference "OHHTTPStubs" */,
				AA06B6B52672AF8100F541C5 /* XCRemoteSwiftPackageReference "Sparkle" */,
				9807F643278CA16F00E1547B /* XCRemoteSwiftPackageReference "BrowserServicesKit" */,
			);
			productRefGroup = AA585D7F248FD31100E9A3E2 /* Products */;
			projectDirPath = "";
			projectRoot = "";
			targets = (
				AA585D7D248FD31100E9A3E2 /* DuckDuckGo Privacy Browser */,
				AA585D8F248FD31400E9A3E2 /* Unit Tests */,
				4B1AD89C25FC27E200261379 /* Integration Tests */,
				7B4CE8D926F02108009134B1 /* UI Tests */,
			);
		};
/* End PBXProject section */

/* Begin PBXResourcesBuildPhase section */
		4B1AD89B25FC27E200261379 /* Resources */ = {
			isa = PBXResourcesBuildPhase;
			buildActionMask = 2147483647;
			files = (
				B3FB199027BC015600513DC1 /* autoconsent-test.js in Resources */,
				B3FB198E27BC013C00513DC1 /* autoconsent-test-page.html in Resources */,
			);
			runOnlyForDeploymentPostprocessing = 0;
		};
		7B4CE8D826F02108009134B1 /* Resources */ = {
			isa = PBXResourcesBuildPhase;
			buildActionMask = 2147483647;
			files = (
			);
			runOnlyForDeploymentPostprocessing = 0;
		};
		AA585D7C248FD31100E9A3E2 /* Resources */ = {
			isa = PBXResourcesBuildPhase;
			buildActionMask = 2147483647;
			files = (
				4B02198C25E05FAC00ED7DEA /* Fireproofing.storyboard in Resources */,
				AA80EC73256C46A2007083E7 /* Suggestion.storyboard in Resources */,
				AA693E5E2696E5B90007BB78 /* CrashReports.storyboard in Resources */,
				9833913127AAA4B500DAF119 /* trackerData.json in Resources */,
				AA7EB6ED27E880B600036718 /* dark-shield-dot-mouse-over.json in Resources */,
				8511E18425F82B34002F516B /* 01_Fire_really_small.json in Resources */,
				85B7184A27677C2D00B4277F /* Onboarding.storyboard in Resources */,
				4B0511C3262CAA5A00F6079C /* FireproofDomains.storyboard in Resources */,
				EA477680272A21B700419EDA /* clickToLoadConfig.json in Resources */,
				B6B1E88226D5DAC30062C350 /* Downloads.storyboard in Resources */,
				AA3439712754D4E900B241FA /* dark-shield.json in Resources */,
				AA7EB6EB27E880AE00036718 /* dark-shield-mouse-over.json in Resources */,
				B31055CB27A1BA1D001AC618 /* autoconsent-bundle.js in Resources */,
				7B1E819F27C8874900FF0E60 /* ContentOverlay.storyboard in Resources */,
				85A0117425AF2EDF00FA6A0C /* FindInPage.storyboard in Resources */,
				85589E8127BBB8630038AD11 /* HomePage.storyboard in Resources */,
				AA80EC89256C49B8007083E7 /* Localizable.strings in Resources */,
				B31055C627A1BA1D001AC618 /* userscript.js in Resources */,
				EA4617F0273A28A700F110A2 /* fb-tds.json in Resources */,
				AAE8B102258A41C000E81239 /* TabPreview.storyboard in Resources */,
				AA68C3D72490F821001B8783 /* README.md in Resources */,
				AA64777D28E63B1F006C9AF2 /* youtube-inject-bundle.js in Resources */,
				AA585D86248FD31400E9A3E2 /* Assets.xcassets in Resources */,
				85589E8D27BBBB870038AD11 /* NavigationBar.storyboard in Resources */,
				AAE246F6270A3D3000BEEAEE /* FirePopoverCollectionViewHeader.xib in Resources */,
				85378D9C274E61B8007C5CBF /* MessageViews.storyboard in Resources */,
				AA80EC79256C46AA007083E7 /* TabBar.storyboard in Resources */,
				AA34396D2754D4E300B241FA /* shield-dot.json in Resources */,
				31B7C84F288008E00049841F /* CookieConsent.storyboard in Resources */,
				AAC5E4C925D6A6E8007F5990 /* Bookmarks.storyboard in Resources */,
				4BE5336B286912D40019DBFD /* BookmarksBarCollectionViewItem.xib in Resources */,
				B6FA893D269C423100588ECD /* PrivacyDashboard.storyboard in Resources */,
				AA34396C2754D4E300B241FA /* shield.json in Resources */,
				B693955626F04BEC0015B914 /* SavePanelAccessoryView.xib in Resources */,
				AA7412B324D0B3AC00D22FE0 /* TabBarViewItem.xib in Resources */,
				85480F8A25CDC360009424E3 /* MainMenu.storyboard in Resources */,
				4B677435255DBEB800025BD8 /* httpsMobileV2FalsePositives.json in Resources */,
				31F28C5828C8EEDB00119F70 /* youtube_player_template.html in Resources */,
				4BD18F05283F151F00058124 /* BookmarksBar.storyboard in Resources */,
				AA3439792754D55100B241FA /* trackers-1.json in Resources */,
				AA34397C2754D55100B241FA /* dark-trackers-1.json in Resources */,
				AA3863C527A1E28F00749AB5 /* Feedback.storyboard in Resources */,
				4B723E1126B0006C00E14D75 /* DataImport.storyboard in Resources */,
				4B92929026670D1700AD2C21 /* BookmarkTableCellView.xib in Resources */,
				85AC7AD927BD625000FFB69B /* HomePageAssets.xcassets in Resources */,
				339A6B5826A044BA00E3DAE8 /* duckduckgo-privacy-dashboard in Resources */,
				AA7EB6E727E8809D00036718 /* shield-mouse-over.json in Resources */,
				4B92928E26670D1700AD2C21 /* BookmarkOutlineViewCell.xib in Resources */,
				B64C84DE2692D7400048FEBE /* PermissionAuthorization.storyboard in Resources */,
				AA34397D2754D55100B241FA /* dark-trackers-3.json in Resources */,
				AA3439782754D55100B241FA /* dark-trackers-2.json in Resources */,
				AAB7320726DD0C37002FACF9 /* Fire.storyboard in Resources */,
				85589E8F27BBBBF10038AD11 /* Main.storyboard in Resources */,
				EA18D1CA272F0DC8006DC101 /* social_images in Resources */,
				AA7EB6E927E880A600036718 /* shield-dot-mouse-over.json in Resources */,
				AA80EC8F256C49BC007083E7 /* Localizable.stringsdict in Resources */,
				EAC80DE0271F6C0100BBF02D /* fb-sdk.js in Resources */,
				85625994269C8F9600EE44BC /* PasswordManager.storyboard in Resources */,
				AA7EB6E327E7D05500036718 /* dark-flame-mouse-over.json in Resources */,
				AA7EB6E227E7D05500036718 /* flame-mouse-over.json in Resources */,
				4B677433255DBEB800025BD8 /* httpsMobileV2Bloom.bin in Resources */,
				AA34397B2754D55100B241FA /* trackers-3.json in Resources */,
				026ADE1426C3010C002518EE /* macos-config.json in Resources */,
				4B677432255DBEB800025BD8 /* httpsMobileV2BloomSpec.json in Resources */,
				AA2CB12D2587BB5600AA6FBE /* TabBarFooter.xib in Resources */,
				AA80EC67256C4691007083E7 /* BrowserTab.storyboard in Resources */,
				AAE246F42709EF3B00BEEAEE /* FirePopoverCollectionViewItem.xib in Resources */,
				EAA29AE9278D2E43007070CF /* ProximaNova-Bold-webfont.woff2 in Resources */,
				AA3439702754D4E900B241FA /* dark-shield-dot.json in Resources */,
				AA34397A2754D55100B241FA /* trackers-2.json in Resources */,
				EAA29AEA278D2E43007070CF /* ProximaNova-Reg-webfont.woff2 in Resources */,
				EAFAD6CA2728BD1200F9DF00 /* clickToLoad.js in Resources */,
				336D5B18262D8D3C0052E0C9 /* findinpage.js in Resources */,
			);
			runOnlyForDeploymentPostprocessing = 0;
		};
		AA585D8E248FD31400E9A3E2 /* Resources */ = {
			isa = PBXResourcesBuildPhase;
			buildActionMask = 2147483647;
			files = (
				B69B50532726CD8100758A2B /* empty in Resources */,
				B69B50542726CD8100758A2B /* atb-with-update.json in Resources */,
				37A803DB27FD69D300052F4C /* Data Import Resources in Resources */,
				B69B50522726CD8100758A2B /* atb.json in Resources */,
				4B70C00127B0793D000386ED /* DuckDuckGo-ExampleCrash.ips in Resources */,
				B67C6C422654BF49006C872E /* DuckDuckGo-Symbol.jpg in Resources */,
				B69B50552726CD8100758A2B /* invalid.json in Resources */,
			);
			runOnlyForDeploymentPostprocessing = 0;
		};
/* End PBXResourcesBuildPhase section */

/* Begin PBXShellScriptBuildPhase section */
		3705272528992C8A000C06A2 /* Check Embedded Config URLs */ = {
			isa = PBXShellScriptBuildPhase;
			alwaysOutOfDate = 1;
			buildActionMask = 2147483647;
			files = (
			);
			inputFileListPaths = (
			);
			inputPaths = (
			);
			name = "Check Embedded Config URLs";
			outputFileListPaths = (
			);
			outputPaths = (
			);
			runOnlyForDeploymentPostprocessing = 0;
			shellPath = /bin/sh;
			shellScript = "if [ \"$CONFIGURATION\" == \"Release\" ]; then\n   \"${SRCROOT}/scripts/update_embedded.sh\" -c\nfi\n";
		};
		AA8EDF2824925E940071C2E8 /* Swift Lint */ = {
			isa = PBXShellScriptBuildPhase;
			alwaysOutOfDate = 1;
			buildActionMask = 2147483647;
			files = (
			);
			inputFileListPaths = (
			);
			inputPaths = (
			);
			name = "Swift Lint";
			outputFileListPaths = (
			);
			outputPaths = (
			);
			runOnlyForDeploymentPostprocessing = 0;
			shellPath = /bin/zsh;
			shellScript = "# Add brew into PATH\nif [ -f /opt/homebrew/bin/brew ]; then\n    eval $(/opt/homebrew/bin/brew shellenv)\nfi\n\nif which swiftlint >/dev/null; then\n   if [ ! -z \"$BITRISE_PROJECT_PATH\" ] || [ \"$CONFIGURATION\" = \"Release\" ]; then\n       swiftlint lint --strict\n       if [ $? -ne 0 ]; then\n           echo \"error: SwiftLint validation failed.\"\n           exit 1\n       fi\n   else\n       swiftlint lint\n   fi\nelse\n   echo \"error: SwiftLint not installed. Install using \\`brew install swiftlint\\`\"\n   exit 1\nfi\n";
		};
/* End PBXShellScriptBuildPhase section */

/* Begin PBXSourcesBuildPhase section */
		4B1AD89925FC27E200261379 /* Sources */ = {
			isa = PBXSourcesBuildPhase;
			buildActionMask = 2147483647;
			files = (
				B662D3DF275616FF0035D4D6 /* EncryptionKeyStoreMock.swift in Sources */,
				4B1AD8E225FC390B00261379 /* EncryptionMocks.swift in Sources */,
				B6DA06E22913AEDC00225DE2 /* TestNavigationDelegate.swift in Sources */,
				B31055CE27A1BA44001AC618 /* AutoconsentBackgroundTests.swift in Sources */,
				4B1AD91725FC46FB00261379 /* CoreDataEncryptionTests.swift in Sources */,
				7BA4727D26F01BC400EAA165 /* CoreDataTestUtilities.swift in Sources */,
				4B1AD92125FC474E00261379 /* CoreDataEncryptionTesting.xcdatamodeld in Sources */,
				4B1AD8D525FC38DD00261379 /* EncryptionKeyStoreTests.swift in Sources */,
			);
			runOnlyForDeploymentPostprocessing = 0;
		};
		7B4CE8D626F02108009134B1 /* Sources */ = {
			isa = PBXSourcesBuildPhase;
			buildActionMask = 2147483647;
			files = (
				7B4CE8E726F02135009134B1 /* TabBarTests.swift in Sources */,
			);
			runOnlyForDeploymentPostprocessing = 0;
		};
		AA585D7A248FD31100E9A3E2 /* Sources */ = {
			isa = PBXSourcesBuildPhase;
			buildActionMask = 2147483647;
			files = (
				AAA0CC572539EBC90079BC96 /* FaviconUserScript.swift in Sources */,
				B6A9E45A261460350067D1B9 /* ApiRequestError.swift in Sources */,
				AADCBF3A26F7C2CE00EF67A8 /* LottieAnimationCache.swift in Sources */,
				37D2377A287EB8CA00BCE03B /* TabIndex.swift in Sources */,
				37534CA3281132CB002621E7 /* TabLazyLoaderDataSource.swift in Sources */,
				4B723E0E26B0006300E14D75 /* LoginImport.swift in Sources */,
				85589E9627BFE25D0038AD11 /* FailedAssertionView.swift in Sources */,
				37534CA028113101002621E7 /* LazyLoadable.swift in Sources */,
				EAE42800275D47FA00DAC26B /* ClickToLoadModel.swift in Sources */,
				0230C0A3272080090018F728 /* KeyedCodingExtension.swift in Sources */,
				31A031A928819D920090F792 /* CookieConsentAnimationModel.swift in Sources */,
				B6C0B23026E61D630031CB7F /* DownloadListStore.swift in Sources */,
				85799C1825DEBB3F0007EC87 /* Logging.swift in Sources */,
				AAC30A2E268F1EE300D2D9CD /* CrashReportPromptPresenter.swift in Sources */,
				37AFCE8727DA334800471A10 /* PreferencesRootView.swift in Sources */,
				B684590825C9027900DC17B6 /* AppStateChangedPublisher.swift in Sources */,
				4B92928F26670D1700AD2C21 /* BookmarkTableCellView.swift in Sources */,
				4B9292CF2667123700AD2C21 /* BookmarkManagementSidebarViewController.swift in Sources */,
				4B39AAF627D9B2C700A73FD5 /* NSStackViewExtension.swift in Sources */,
				B637273D26CCF0C200C8CB02 /* OptionalExtension.swift in Sources */,
				4BE65477271FCD41008D1D63 /* PasswordManagementLoginItemView.swift in Sources */,
				AA80EC54256BE3BC007083E7 /* UserText.swift in Sources */,
				B61EF3EC266F91E700B4D78F /* WKWebView+Download.swift in Sources */,
				311B262728E73E0A00FD181A /* TabShadowConfig.swift in Sources */,
				B6DB3AEF278D5C370024C5C4 /* URLSessionExtension.swift in Sources */,
				4B7A60A1273E0BE400BBDFEB /* WKWebsiteDataStoreExtension.swift in Sources */,
				B693955326F04BEC0015B914 /* WindowDraggingView.swift in Sources */,
				4B1E6EED27AB5E5100F51793 /* SecureVaultSorting.swift in Sources */,
				37CD54CE27F2FDD100F1F7B9 /* PreferencesSidebarModel.swift in Sources */,
				3767190328E724D8003A2A15 /* PrivatePlayerURLExtension.swift in Sources */,
				B61EF3F1266F922200B4D78F /* WKProcessPool+DownloadDelegate.swift in Sources */,
				B6106BAD26A7BF390013B453 /* PermissionState.swift in Sources */,
				85707F2E276A394C00DC0649 /* ViewExtensions.swift in Sources */,
				371C0A2927E33EDC0070591F /* FeedbackPresenter.swift in Sources */,
				14505A08256084EF00272CC6 /* UserAgent.swift in Sources */,
				4B8AC93526B3B2FD00879451 /* NSAlert+DataImport.swift in Sources */,
				AA7412BD24D2BEEE00D22FE0 /* MainWindow.swift in Sources */,
				AAD6D8882696DF6D002393B3 /* CrashReportPromptViewController.swift in Sources */,
				B6DA06E42913ECEE00225DE2 /* ContextMenuManager.swift in Sources */,
				B693955126F04BEB0015B914 /* GradientView.swift in Sources */,
				37AFCE8527DA2D3900471A10 /* PreferencesSidebar.swift in Sources */,
				AA5C8F5E2590EEE800748EB7 /* NSPointExtension.swift in Sources */,
				AA6EF9AD25066F42004754E6 /* WindowsManager.swift in Sources */,
				B68458CD25C7EB9000DC17B6 /* WKWebViewConfigurationExtensions.swift in Sources */,
				85AC7ADD27BEB6EE00FFB69B /* HomePageDefaultBrowserModel.swift in Sources */,
				AAC30A26268DFEE200D2D9CD /* CrashReporter.swift in Sources */,
				3184AC6D288F29D800C35E4B /* BadgeNotificationAnimationModel.swift in Sources */,
				857FFEC027D239DC00415E7A /* HyperLink.swift in Sources */,
				4B9292A426670D2A00AD2C21 /* PasteboardWriting.swift in Sources */,
				4B92928D26670D1700AD2C21 /* BookmarkOutlineViewCell.swift in Sources */,
				B604085C274B8FBA00680351 /* UnprotectedDomains.xcdatamodeld in Sources */,
				4BB88B5025B7BA2B006F6B06 /* TabInstrumentation.swift in Sources */,
				4B59024326B35F7C00489384 /* BrowserImportViewController.swift in Sources */,
				4B9292D72667124000AD2C21 /* NSPopUpButtonExtension.swift in Sources */,
				85D33F1225C82EB3002B91A6 /* ConfigurationManager.swift in Sources */,
				31F28C4F28C8EEC500119F70 /* YoutubePlayerUserScript.swift in Sources */,
				B6A9E48426146AAB0067D1B9 /* PixelParameters.swift in Sources */,
				AA5FA697275F90C400DCE9C9 /* FaviconImageCache.swift in Sources */,
				1430DFF524D0580F00B8978C /* TabBarViewController.swift in Sources */,
				4B92929B26670D2A00AD2C21 /* BookmarkOutlineViewDataSource.swift in Sources */,
				31B7C85128800A5D0049841F /* CookieConsentPopover.swift in Sources */,
				85D885B026A590A90077C374 /* NSNotificationName+PasswordManager.swift in Sources */,
				B610F2BB27A145C500FCEBE9 /* RulesCompilationMonitor.swift in Sources */,
				AAC30A28268E045400D2D9CD /* CrashReportReader.swift in Sources */,
				85AC3B3525DA82A600C7D2AA /* DataTaskProviding.swift in Sources */,
				AA3D531727A1EEED00074EC1 /* FeedbackViewController.swift in Sources */,
				AAEF6BC8276A081C0024DCF4 /* FaviconSelector.swift in Sources */,
				85589E7F27BBB8630038AD11 /* AddEditFavoriteViewController.swift in Sources */,
				4B2E7D6326FF9D6500D2DB17 /* PrintingUserScript.swift in Sources */,
				0230C0A52721F3750018F728 /* GPCRequestFactory.swift in Sources */,
				9833912F27AAA3CE00DAF119 /* AppTrackerDataSetProvider.swift in Sources */,
				4BA1A6B3258B080A00F6F690 /* EncryptionKeyGeneration.swift in Sources */,
				37B11B3928095E6600CBB621 /* TabLazyLoader.swift in Sources */,
				4B723E0B26B0005B00E14D75 /* FileImportViewController.swift in Sources */,
				8589063C267BCDC000D23B0D /* SaveCredentialsViewController.swift in Sources */,
				4BBE0AA727B9B027003B37A8 /* PopUpButton.swift in Sources */,
				AABEE6A524AA0A7F0043105B /* SuggestionViewController.swift in Sources */,
				85589E8027BBB8630038AD11 /* AddEditFavoriteWindow.swift in Sources */,
				AA7E919F287872EA00AB6B62 /* VisitViewModel.swift in Sources */,
				B69B503B2726A12500758A2B /* Atb.swift in Sources */,
				B6B1E88026D5DA9B0062C350 /* DownloadsViewController.swift in Sources */,
				85AC3AF725D5DBFD00C7D2AA /* DataExtension.swift in Sources */,
				B6A924D42664BBBB001A28CA /* WKWebViewDownloadDelegate.swift in Sources */,
				AA9B7C8526A199B60008D425 /* ServerTrustViewModel.swift in Sources */,
				85480FCF25D1AA22009424E3 /* ConfigurationStoring.swift in Sources */,
				AA3D531B27A2F57E00074EC1 /* Feedback.swift in Sources */,
				4BB99D0626FE1979001E4761 /* RequestFilePermissionViewController.swift in Sources */,
				4B0A63E8289DB58E00378EF7 /* FirefoxFaviconsReader.swift in Sources */,
				858A798326A8B75F00A75A42 /* CopyHandler.swift in Sources */,
				4B8AC93926B48A5100879451 /* FirefoxLoginReader.swift in Sources */,
				B69B503E2726A12500758A2B /* AtbParser.swift in Sources */,
				37F19A6528E1B3FB00740DC6 /* PreferencesPrivatePlayerView.swift in Sources */,
				4B9292D22667123700AD2C21 /* AddFolderModalViewController.swift in Sources */,
				4B92929E26670D2A00AD2C21 /* BookmarkSidebarTreeController.swift in Sources */,
				85589E8727BBB8F20038AD11 /* HomePageFavoritesModel.swift in Sources */,
				4BB88B4A25B7B690006F6B06 /* SequenceExtensions.swift in Sources */,
				4B59024026B35F3600489384 /* ChromiumDataImporter.swift in Sources */,
				B6A924DE2664CA09001A28CA /* LegacyWebKitDownloadDelegate.swift in Sources */,
				AAA0CC3C25337FAB0079BC96 /* WKBackForwardListItemViewModel.swift in Sources */,
				4BB88B4525B7B55C006F6B06 /* DebugUserScript.swift in Sources */,
				AAC6881928626BF800D54247 /* RecentlyClosedTab.swift in Sources */,
				B688B4DF27420D290087BEAF /* PDFSearchTextMenuItemHandler.swift in Sources */,
				4B723E0A26B0005900E14D75 /* DataImportViewController.swift in Sources */,
				AA7E919728746BCC00AB6B62 /* HistoryMenu.swift in Sources */,
				F4A6198C283CFFBB007F2080 /* ContentScopeFeatureFlagging.swift in Sources */,
				85707F24276A332A00DC0649 /* OnboardingButtonStyles.swift in Sources */,
				4B8A4E0127C8447E005F40E8 /* SaveIdentityPopover.swift in Sources */,
				B637273B26CBC8AF00C8CB02 /* AuthenticationAlert.swift in Sources */,
				315AA07028CA5CC800200030 /* YoutubePlayerNavigationHandler.swift in Sources */,
				37AFCE9227DB8CAD00471A10 /* PreferencesAboutView.swift in Sources */,
				9826B0A02747DF3D0092F683 /* ContentBlocking.swift in Sources */,
				4B379C2227BDBA29008A968E /* LocalAuthenticationService.swift in Sources */,
				4BB99D0326FE191E001E4761 /* SafariBookmarksReader.swift in Sources */,
				AACF6FD626BC366D00CF09F9 /* SafariVersionReader.swift in Sources */,
				4BE65485271FCD7B008D1D63 /* LoginFaviconView.swift in Sources */,
				4B0511CA262CAA5A00F6079C /* FireproofDomainsViewController.swift in Sources */,
				AA4D700725545EF800C3411E /* URLEventHandler.swift in Sources */,
				AA92127725ADA07900600CD4 /* WKWebViewExtension.swift in Sources */,
				AAAB9114288EB1D600A057A9 /* CleanThisHistoryMenuItem.swift in Sources */,
				B6106BA426A7BEA40013B453 /* PermissionAuthorizationState.swift in Sources */,
				B6A9E499261474120067D1B9 /* TimedPixel.swift in Sources */,
				B6C0B23626E732000031CB7F /* DownloadListItem.swift in Sources */,
				B6B1E87E26D5DA0E0062C350 /* DownloadsPopover.swift in Sources */,
				4B9292A026670D2A00AD2C21 /* SpacerNode.swift in Sources */,
				B6E61EE8263ACE16004E11AB /* UTType.swift in Sources */,
				4BE6547F271FCD4D008D1D63 /* PasswordManagementCreditCardModel.swift in Sources */,
				31B4AF532901A4F20013585E /* NSEventExtension.swift in Sources */,
				85707F26276A335700DC0649 /* Onboarding.swift in Sources */,
				B68C92C1274E3EF4002AC6B0 /* PopUpWindow.swift in Sources */,
				4B17E2D4287380390003BD39 /* PersistentAppInterfaceSettings.swift in Sources */,
				AA5FA6A0275F948900DCE9C9 /* Favicons.xcdatamodeld in Sources */,
				85589E9827BFE2DA0038AD11 /* HoverButton.swift in Sources */,
				B684592225C93BE000DC17B6 /* Publisher.asVoid.swift in Sources */,
				AAA0CC33252F181A0079BC96 /* NavigationButtonMenuDelegate.swift in Sources */,
				AAC30A2A268E239100D2D9CD /* CrashReport.swift in Sources */,
				37CC53F427E8D4620028713D /* NSPathControlView.swift in Sources */,
				85589E9E27BFE4500038AD11 /* DefaultBrowserPromptView.swift in Sources */,
				4B29759C28284DBC00187C4E /* FirefoxBerkeleyDatabaseReader.m in Sources */,
				4B78A86B26BB3ADD0071BB16 /* BrowserImportSummaryViewController.swift in Sources */,
				AA512D1424D99D9800230283 /* FaviconManager.swift in Sources */,
				4B0AACAC28BC63ED001038AC /* ChromiumFaviconsReader.swift in Sources */,
				AABEE6AB24ACA0F90043105B /* SuggestionTableRowView.swift in Sources */,
				37CD54CB27F2FDD100F1F7B9 /* DownloadsPreferences.swift in Sources */,
				4B9292AA26670D3700AD2C21 /* Bookmark.xcmappingmodel in Sources */,
				4B1E6EF227AB5E5D00F51793 /* PasswordManagementItemList.swift in Sources */,
				AAC5E4D025D6A709007F5990 /* Bookmark.swift in Sources */,
				AA9B7C8326A197A00008D425 /* ServerTrust.swift in Sources */,
				4B5A4F4C27F3A5AA008FBD88 /* NSNotificationName+DataImport.swift in Sources */,
				B64C853826944B880048FEBE /* StoredPermission.swift in Sources */,
				AAE246F8270A406200BEEAEE /* FirePopoverCollectionViewHeader.swift in Sources */,
				AA5D6DAC24A340F700C6FBCE /* WebViewStateObserver.swift in Sources */,
				AAB7320926DD0CD9002FACF9 /* FireViewController.swift in Sources */,
				4B92928C26670D1700AD2C21 /* OutlineSeparatorViewCell.swift in Sources */,
				4BB99D0426FE191E001E4761 /* SafariDataImporter.swift in Sources */,
				B69B503A2726A12500758A2B /* StatisticsLoader.swift in Sources */,
				37CD54C927F2FDD100F1F7B9 /* PrivacyPreferencesModel.swift in Sources */,
				B6F1C80B2761C45400334924 /* LocalUnprotectedDomains.swift in Sources */,
				31CF3432288B0B1B0087244B /* NavigationBarBadgeAnimator.swift in Sources */,
				858A798526A8BB5D00A75A42 /* NSTextViewExtension.swift in Sources */,
				B6B1E88426D5EB570062C350 /* DownloadsCellView.swift in Sources */,
				4B723E0C26B0005D00E14D75 /* FileImportSummaryViewController.swift in Sources */,
				B6AAAC2D260330580029438D /* PublishedAfter.swift in Sources */,
				37054FCE2876472D00033B6F /* WebViewSnapshotView.swift in Sources */,
				4BBC16A027C4859400E00A38 /* DeviceAuthenticationService.swift in Sources */,
				3776582F27F82E62009A6B35 /* AutofillPreferences.swift in Sources */,
				AAD8078727B3F45600CF7703 /* WebsiteBreakage.swift in Sources */,
				4BE6547E271FCD4D008D1D63 /* PasswordManagementIdentityModel.swift in Sources */,
				85C6A29625CC1FFD00EEB5F1 /* UserDefaultsWrapper.swift in Sources */,
				85625998269C9C5F00EE44BC /* PasswordManagementPopover.swift in Sources */,
				85589E9127BFB9810038AD11 /* HomePageRecentlyVisitedModel.swift in Sources */,
				85012B0229133F9F003D0DCC /* NavigationBarPopovers.swift in Sources */,
				37D23785287F4E6500BCE03B /* PinnedTabsHostingView.swift in Sources */,
				4BB99CFE26FE191E001E4761 /* FirefoxBookmarksReader.swift in Sources */,
				4BBC16A227C485BC00E00A38 /* DeviceIdleStateDetector.swift in Sources */,
				B6A9E4A3261475C70067D1B9 /* AppUsageActivityMonitor.swift in Sources */,
				4B379C2427BDE1B0008A968E /* FlatButton.swift in Sources */,
				37054FC92873301700033B6F /* PinnedTabView.swift in Sources */,
				4BA1A6A0258B079600F6F690 /* DataEncryption.swift in Sources */,
				371E141927E92E42009E3B5B /* MultilineScrollableTextFix.swift in Sources */,
				B6FA8941269C425400588ECD /* PrivacyDashboardPopover.swift in Sources */,
				85589E8B27BBBADC0038AD11 /* ColorExtensions.swift in Sources */,
				85B7184E27677CBB00B4277F /* RootView.swift in Sources */,
				AABEE6AF24AD22B90043105B /* AddressBarTextField.swift in Sources */,
				B693954C26F04BEB0015B914 /* FocusRingView.swift in Sources */,
				4BE41A5E28446EAD00760399 /* BookmarksBarViewModel.swift in Sources */,
				4B1E6EF127AB5E5D00F51793 /* NSPopUpButtonView.swift in Sources */,
				4B9292DB2667125D00AD2C21 /* ContextualMenu.swift in Sources */,
				AA68C3D32490ED62001B8783 /* NavigationBarViewController.swift in Sources */,
				AA585DAF2490E6E600E9A3E2 /* MainViewController.swift in Sources */,
				37F19A6A28E2F2D000740DC6 /* PrivatePlayer.swift in Sources */,
				AA5FA69A275F91C700DCE9C9 /* Favicon.swift in Sources */,
				AABEE69A24A902A90043105B /* SuggestionContainerViewModel.swift in Sources */,
				AA840A9827319D1600E63CDD /* FirePopoverWrapperViewController.swift in Sources */,
				4B85A48028821CC500FC4C39 /* NSPasteboardItemExtension.swift in Sources */,
				37CD54CA27F2FDD100F1F7B9 /* AutofillPreferencesModel.swift in Sources */,
				B657841F25FA497600D8DB33 /* NSException+Catch.swift in Sources */,
				4BE65481271FCD4D008D1D63 /* PasswordManagementNoteModel.swift in Sources */,
				3184AC6F288F2A1100C35E4B /* CookieNotificationAnimationModel.swift in Sources */,
				B63ED0E526BB8FB900A9DAD1 /* SharingMenu.swift in Sources */,
				AA4FF40C2624751A004E2377 /* GrammarFeaturesManager.swift in Sources */,
				B6DA06E8291401D700225DE2 /* WKMenuItemIdentifier.swift in Sources */,
				B693955B26F0CE300015B914 /* WebKitDownloadDelegate.swift in Sources */,
				4B0AACAE28BC6FD0001038AC /* SafariFaviconsReader.swift in Sources */,
				B6B3E0E12657EA7A0040E0A2 /* NSScreenExtension.swift in Sources */,
				B65E6BA026D9F10600095F96 /* NSBezierPathExtension.swift in Sources */,
				AA6820E425502F19005ED0D5 /* WebsiteDataStore.swift in Sources */,
				B64C852A26942AC90048FEBE /* PermissionContextMenu.swift in Sources */,
				85D438B6256E7C9E00F3BAF8 /* ContextMenuUserScript.swift in Sources */,
				B693955526F04BEC0015B914 /* NSSavePanelExtension.swift in Sources */,
				9826B0A22747DFEB0092F683 /* AppPrivacyConfigurationDataProvider.swift in Sources */,
				B6B1E88B26D774090062C350 /* LinkButton.swift in Sources */,
				4BBF0915282DD40100EE1418 /* TemporaryFileHandler.swift in Sources */,
				CB6BCDF927C6BEFF00CC76DC /* PrivacyFeatures.swift in Sources */,
				B693954D26F04BEB0015B914 /* MouseClickView.swift in Sources */,
				B6DB3CF926A00E2D00D459B7 /* AVCaptureDevice+SwizzledAuthState.swift in Sources */,
				AAAB9116288EB46B00A057A9 /* VisitMenuItem.swift in Sources */,
				4BA1A6BD258B082300F6F690 /* EncryptionKeyStore.swift in Sources */,
				31B9226C288054D5001F55B7 /* CookieConsentPopoverManager.swift in Sources */,
				4BE65474271FCD40008D1D63 /* PasswordManagementIdentityItemView.swift in Sources */,
				B6F41031264D2B23003DA42C /* ProgressExtension.swift in Sources */,
				4B723E0F26B0006500E14D75 /* CSVParser.swift in Sources */,
				376705B327EC7D4F00DD8D76 /* TextButton.swift in Sources */,
				B6DA44082616B30600DD1EC2 /* PixelDataModel.xcdatamodeld in Sources */,
				B63BDF7E27FDAA640072D75B /* PrivacyDashboardWebView.swift in Sources */,
				37CD54CF27F2FDD100F1F7B9 /* AppearancePreferences.swift in Sources */,
				B6B1E87B26D381710062C350 /* DownloadListCoordinator.swift in Sources */,
				4B980E212817604000282EE1 /* NSNotificationName+Debug.swift in Sources */,
				31F7F2A6288AD2CA001C0D64 /* NavigationBarBadgeAnimationView.swift in Sources */,
				AAC5E4F125D6BF10007F5990 /* AddressBarButton.swift in Sources */,
				AAE7527E263B05C600B973F8 /* HistoryEntry.swift in Sources */,
				AA5FA69D275F945C00DCE9C9 /* FaviconStore.swift in Sources */,
				AAB8203C26B2DE0D00788AC3 /* SuggestionListCharacteristics.swift in Sources */,
				AAADFD06264AA282001555EA /* TimeIntervalExtension.swift in Sources */,
				4B9292D42667123700AD2C21 /* BookmarkListViewController.swift in Sources */,
				4B723E0D26B0006100E14D75 /* SecureVaultLoginImporter.swift in Sources */,
				4B9292D32667123700AD2C21 /* AddBookmarkModalViewController.swift in Sources */,
				AA5C1DD5285C780C0089850C /* RecentlyClosedCoordinator.swift in Sources */,
				AA88D14B252A557100980B4E /* URLRequestExtension.swift in Sources */,
				AA6197C6276B3168008396F0 /* FaviconHostReference.swift in Sources */,
				AAD8078527B3F3BE00CF7703 /* WebsiteBreakageSender.swift in Sources */,
				4B8AC93B26B48ADF00879451 /* ASN1Parser.swift in Sources */,
				37CD54B327EE509700F1F7B9 /* View+Cursor.swift in Sources */,
				B66E9DD22670EB2A00E53BB5 /* _WKDownload+WebKitDownload.swift in Sources */,
				B6A9E4612614608B0067D1B9 /* AppVersion.swift in Sources */,
				856C98DF257014BD00A22F1F /* FileDownloadManager.swift in Sources */,
				4BB99CFF26FE191E001E4761 /* BookmarkImport.swift in Sources */,
				B68503A7279141CD00893A05 /* KeySetDictionary.swift in Sources */,
				85480FBB25D181CB009424E3 /* ConfigurationDownloading.swift in Sources */,
				AAEEC6A927088ADB008445F7 /* FireCoordinator.swift in Sources */,
				B655369B268442EE00085A79 /* GeolocationProvider.swift in Sources */,
				B6C0B23C26E87D900031CB7F /* NSAlert+ActiveDownloadsTermination.swift in Sources */,
				AAECA42024EEA4AC00EFA63A /* IndexPathExtension.swift in Sources */,
				4BE65478271FCD41008D1D63 /* PasswordManagementNoteItemView.swift in Sources */,
				AA5C8F632591021700748EB7 /* NSApplicationExtension.swift in Sources */,
				AA9E9A5625A3AE8400D1959D /* NSWindowExtension.swift in Sources */,
				AAC5E4C725D6A6E8007F5990 /* BookmarkPopover.swift in Sources */,
				37CC53F027E8D1440028713D /* PreferencesDownloadsView.swift in Sources */,
				B68C2FB227706E6A00BF2C7D /* ProcessExtension.swift in Sources */,
				B6106BA726A7BECC0013B453 /* PermissionAuthorizationQuery.swift in Sources */,
				3171D6BA288984D00068632A /* BadgeAnimationView.swift in Sources */,
				4B9292CE2667123700AD2C21 /* BrowserTabSelectionDelegate.swift in Sources */,
				4B1E6EEE27AB5E5100F51793 /* PasswordManagementListSection.swift in Sources */,
				AA222CB92760F74E00321475 /* FaviconReferenceCache.swift in Sources */,
				4B9292A126670D2A00AD2C21 /* BookmarkTreeController.swift in Sources */,
				4B29759728281F0900187C4E /* FirefoxEncryptionKeyReader.swift in Sources */,
				4B9292D02667123700AD2C21 /* BookmarkManagementSplitViewController.swift in Sources */,
				3171D6DB2889B64D0068632A /* CookieManagedNotificationContainerView.swift in Sources */,
				B6E61EE3263AC0C8004E11AB /* FileManagerExtension.swift in Sources */,
				B6DB3CFB26A17CB800D459B7 /* PermissionModel.swift in Sources */,
				4B92929C26670D2A00AD2C21 /* PasteboardFolder.swift in Sources */,
				3171D6B82889849F0068632A /* CookieManagedNotificationView.swift in Sources */,
				B6106BAB26A7BF1D0013B453 /* PermissionType.swift in Sources */,
				AAC6881B28626C1900D54247 /* RecentlyClosedWindow.swift in Sources */,
				85707F2A276A35FE00DC0649 /* ActionSpeech.swift in Sources */,
				8585B63826D6E66C00C1416F /* ButtonStyles.swift in Sources */,
				4B0511BD262CAA5A00F6079C /* PrivacySecurityPreferences.swift in Sources */,
				B6830963274CDEC7004B46BB /* FireproofDomainsStore.swift in Sources */,
				AA9FF95F24A1FB690039E328 /* TabCollectionViewModel.swift in Sources */,
				AAC5E4D125D6A709007F5990 /* BookmarkManager.swift in Sources */,
				37CD54CD27F2FDD100F1F7B9 /* AboutModel.swift in Sources */,
				4BE65476271FCD41008D1D63 /* PasswordManagementCreditCardItemView.swift in Sources */,
				AA5C8F59258FE21F00748EB7 /* NSTextFieldExtension.swift in Sources */,
				B6830961274CDE99004B46BB /* FireproofDomainsContainer.swift in Sources */,
				B65536AE2685E17200085A79 /* GeolocationService.swift in Sources */,
				4B02198925E05FAC00ED7DEA /* FireproofingURLExtensions.swift in Sources */,
				7B1E819E27C8874900FF0E60 /* ContentOverlayPopover.swift in Sources */,
				3154FD1428E6011A00909769 /* TabShadowView.swift in Sources */,
				4BA1A6A5258B07DF00F6F690 /* EncryptedValueTransformer.swift in Sources */,
				4B92929F26670D2A00AD2C21 /* PasteboardBookmark.swift in Sources */,
				37BF3F14286D8A6500BD9014 /* PinnedTabsManager.swift in Sources */,
				856CADF0271710F400E79BB0 /* HoverUserScript.swift in Sources */,
				4B9292AC26670D3700AD2C21 /* Bookmark.xcdatamodeld in Sources */,
				AA6EF9B525081B4C004754E6 /* MainMenuActions.swift in Sources */,
				B63D466925BEB6C200874977 /* WKWebView+SessionState.swift in Sources */,
				4B723E1226B0006E00E14D75 /* DataImport.swift in Sources */,
				B6085D092743AAB600A9C456 /* FireproofDomains.xcdatamodeld in Sources */,
				3106AD76287F000600159FE5 /* CookieConsentUserPermissionViewController.swift in Sources */,
				85589E8227BBB8630038AD11 /* HomePageView.swift in Sources */,
				B6A924D92664C72E001A28CA /* WebKitDownloadTask.swift in Sources */,
				4B59023E26B35F3600489384 /* ChromiumLoginReader.swift in Sources */,
				85D885B326A5A9DE0077C374 /* NSAlert+PasswordManager.swift in Sources */,
				983DFB2528B67036006B7E34 /* UserContentUpdating.swift in Sources */,
				4B7A57CF279A4EF300B1C70E /* ChromePreferences.swift in Sources */,
				AA6AD95B2704B6DB00159F8A /* FirePopoverViewController.swift in Sources */,
				4BE4005327CF3DC3007D3161 /* SavePaymentMethodPopover.swift in Sources */,
				85A0116925AF1D8900FA6A0C /* FindInPageViewController.swift in Sources */,
				4BB6CE5F26B77ED000EC5860 /* Cryptography.swift in Sources */,
				AA6FFB4424DC33320028F4D0 /* NSViewExtension.swift in Sources */,
				37AFCE8927DA33BA00471A10 /* Preferences.swift in Sources */,
				B6C0B23E26E8BF1F0031CB7F /* DownloadListViewModel.swift in Sources */,
				4B9292D52667123700AD2C21 /* BookmarkManagementDetailViewController.swift in Sources */,
				4B723E1026B0006700E14D75 /* CSVImporter.swift in Sources */,
				37A4CEBA282E992F00D75B89 /* StartupPreferences.swift in Sources */,
				AA4BBA3B25C58FA200C4FB0F /* MainMenu.swift in Sources */,
				4B8AC93326B3B06300879451 /* EdgeDataImporter.swift in Sources */,
				AA585D84248FD31100E9A3E2 /* BrowserTabViewController.swift in Sources */,
				85707F22276A32B600DC0649 /* CallToAction.swift in Sources */,
				B693954B26F04BEB0015B914 /* MouseOverView.swift in Sources */,
				AAE7527C263B056C00B973F8 /* HistoryStore.swift in Sources */,
				AAE246F32709EF3B00BEEAEE /* FirePopoverCollectionViewItem.swift in Sources */,
				AA61C0D22727F59B00E6B681 /* ArrayExtension.swift in Sources */,
				AAC30A2C268F1ECD00D2D9CD /* CrashReportSender.swift in Sources */,
				373A1AB02842C4EA00586521 /* BookmarkHTMLImporter.swift in Sources */,
				31C3CE0228EDC1E70002C24A /* CustomRoundedCornersShape.swift in Sources */,
				4B8D9062276D1D880078DB17 /* LocaleExtension.swift in Sources */,
				4BE4005527CF3F19007D3161 /* SavePaymentMethodViewController.swift in Sources */,
				AAFE068326C7082D005434CC /* WebKitVersionProvider.swift in Sources */,
				B63D467A25BFC3E100874977 /* NSCoderExtensions.swift in Sources */,
				B3FB199327BD0AD400513DC1 /* CookieConsentInfo.swift in Sources */,
				B6A5A27125B9377300AA7ADA /* StatePersistenceService.swift in Sources */,
				B68458B025C7E76A00DC17B6 /* WindowManager+StateRestoration.swift in Sources */,
				B68458C525C7EA0C00DC17B6 /* TabCollection+NSSecureCoding.swift in Sources */,
				4BB88B5B25B7BA50006F6B06 /* Instruments.swift in Sources */,
				9812D895276CEDA5004B6181 /* ContentBlockerRulesLists.swift in Sources */,
				4B0511E2262CAA8600F6079C /* NSViewControllerExtension.swift in Sources */,
				F44C130225C2DA0400426E3E /* NSAppearanceExtension.swift in Sources */,
				B64C84F1269310120048FEBE /* PermissionManager.swift in Sources */,
				37CD54D027F2FDD100F1F7B9 /* DefaultBrowserPreferences.swift in Sources */,
				B64C853026943BC10048FEBE /* Permissions.xcdatamodeld in Sources */,
				B693954F26F04BEB0015B914 /* PaddedImageButton.swift in Sources */,
				4BA1A6B8258B081600F6F690 /* EncryptionKeyStoring.swift in Sources */,
				B65783E725F8AAFB00D8DB33 /* String+Punycode.swift in Sources */,
				B657841A25FA484B00D8DB33 /* NSException+Catch.m in Sources */,
				B684592F25C93FBF00DC17B6 /* AppStateRestorationManager.swift in Sources */,
				EA0BA3A9272217E6002A0B6C /* ClickToLoadUserScript.swift in Sources */,
				AAA892EA250A4CEF005B37B2 /* WindowControllersManager.swift in Sources */,
				85C5991B27D10CF000E605B2 /* FireAnimationView.swift in Sources */,
				AA6197C4276B314D008396F0 /* FaviconUrlReference.swift in Sources */,
				AAC5E4C825D6A6E8007F5990 /* BookmarkPopoverViewController.swift in Sources */,
				85CC1D7B26A05ECF0062F04E /* PasswordManagementItemListModel.swift in Sources */,
				AABEE6A924AB4B910043105B /* SuggestionTableCellView.swift in Sources */,
				AA6820F125503DA9005ED0D5 /* FireViewModel.swift in Sources */,
				AAA0CC6A253CC43C0079BC96 /* WKUserContentControllerExtension.swift in Sources */,
				B6A9E45C261460350067D1B9 /* APIRequest.swift in Sources */,
				4BE65479271FCD41008D1D63 /* EditableTextView.swift in Sources */,
				AA9FF95D24A1FA1C0039E328 /* TabCollection.swift in Sources */,
				B688B4DA273E6D3B0087BEAF /* MainView.swift in Sources */,
				4B65143E263924B5005B46EB /* EmailUrlExtensions.swift in Sources */,
				85CC1D7D26A05F250062F04E /* PasswordManagementItemModel.swift in Sources */,
				AAD86E52267A0DFF005C11BE /* UpdateController.swift in Sources */,
				85A0118225AF60E700FA6A0C /* FindInPageModel.swift in Sources */,
				4B9292A226670D2A00AD2C21 /* PseudoFolder.swift in Sources */,
				AA7E919A2875B39300AB6B62 /* Visit.swift in Sources */,
				B6DA44022616B28300DD1EC2 /* PixelDataStore.swift in Sources */,
				B6A9E45326142B070067D1B9 /* Pixel.swift in Sources */,
				B6A9E47726146A570067D1B9 /* PixelEvent.swift in Sources */,
				AA2CB1352587C29500AA6FBE /* TabBarFooter.swift in Sources */,
				4BE5336C286912D40019DBFD /* BookmarksBarCollectionViewItem.swift in Sources */,
				B6C0B23926E742610031CB7F /* FileDownloadError.swift in Sources */,
				4B9292AB26670D3700AD2C21 /* BookmarkMigrationPolicy.swift in Sources */,
				85589EA027BFE60E0038AD11 /* MoreOrLessView.swift in Sources */,
				AA92126F25ACCB1100600CD4 /* ErrorExtension.swift in Sources */,
				B6A9E47026146A250067D1B9 /* DateExtension.swift in Sources */,
				AAE7527A263B046100B973F8 /* History.xcdatamodeld in Sources */,
				B64C853D26944B940048FEBE /* PermissionStore.swift in Sources */,
				AA75A0AE26F3500C0086B667 /* PrivacyIconViewModel.swift in Sources */,
				4BB99D0126FE191E001E4761 /* ChromiumBookmarksReader.swift in Sources */,
				B6C0B23426E71BCD0031CB7F /* Downloads.xcdatamodeld in Sources */,
				AAE8B110258A456C00E81239 /* TabPreviewViewController.swift in Sources */,
				37CC53EC27E8A4D10028713D /* PreferencesPrivacyView.swift in Sources */,
				4B0135CE2729F1AA00D54834 /* NSPasteboardExtension.swift in Sources */,
				85707F31276A7DCA00DC0649 /* OnboardingViewModel.swift in Sources */,
				85AC3B0525D6B1D800C7D2AA /* ScriptSourceProviding.swift in Sources */,
				4BB99D0026FE191E001E4761 /* CoreDataBookmarkImporter.swift in Sources */,
				AA3F895324C18AD500628DDE /* SuggestionViewModel.swift in Sources */,
				4B9292A326670D2A00AD2C21 /* BookmarkManagedObject.swift in Sources */,
				4B723E1326B0007A00E14D75 /* CSVLoginExporter.swift in Sources */,
				85C48CCC278D808F00D3263E /* NSAttributedStringExtension.swift in Sources */,
				AA7EB6E527E7D6DC00036718 /* AnimationView.swift in Sources */,
				8562599A269CA0A600EE44BC /* NSRectExtension.swift in Sources */,
				31F28C5128C8EEC500119F70 /* YoutubeOverlayUserScript.swift in Sources */,
				B6040856274B830F00680351 /* DictionaryExtension.swift in Sources */,
				B684592725C93C0500DC17B6 /* Publishers.NestedObjectChanges.swift in Sources */,
				B6DA06E62913F39400225DE2 /* MenuItemSelectors.swift in Sources */,
				85589E9A27BFE3C30038AD11 /* FaviconView.swift in Sources */,
				85707F2C276A364E00DC0649 /* OnboardingFlow.swift in Sources */,
				85A011EA25B4D4CA00FA6A0C /* FindInPageUserScript.swift in Sources */,
				4BE65480271FCD4D008D1D63 /* PasswordManagementLoginModel.swift in Sources */,
				AA9FF95B24A1EFC20039E328 /* TabViewModel.swift in Sources */,
				AA9E9A5E25A4867200D1959D /* TabDragAndDropManager.swift in Sources */,
				4BBD3C00285ACE090047A89D /* NSNotificationName+Favicons.swift in Sources */,
				4B0DB5E528BD9D08007DD239 /* PinningManager.swift in Sources */,
				B68458C025C7E9E000DC17B6 /* TabCollectionViewModel+NSSecureCoding.swift in Sources */,
				AA8EDF2724923EC70071C2E8 /* StringExtension.swift in Sources */,
				85378DA2274E7F25007C5CBF /* EmailManagerRequestDelegate.swift in Sources */,
				B68172A9269C487D006D1092 /* PrivacyDashboardUserScript.swift in Sources */,
				4BD18F01283F0BC500058124 /* BookmarksBarViewController.swift in Sources */,
				379DE4BD27EA31AC002CC3DE /* PreferencesAutofillView.swift in Sources */,
				858A797F26A79EAA00A75A42 /* UserText+PasswordManager.swift in Sources */,
				B693954E26F04BEB0015B914 /* ProgressView.swift in Sources */,
				B69B503C2726A12500758A2B /* StatisticsStore.swift in Sources */,
				B693955426F04BEC0015B914 /* ColorView.swift in Sources */,
				AA5C1DD3285A217F0089850C /* RecentlyClosedCacheItem.swift in Sources */,
				B6BBF17427475B15004F850E /* PopupBlockedPopover.swift in Sources */,
				8589063A267BCD8E00D23B0D /* SaveCredentialsPopover.swift in Sources */,
				4B379C1527BD91E3008A968E /* QuartzIdleStateProvider.swift in Sources */,
				37F19A6728E1B43200740DC6 /* PrivatePlayerPreferences.swift in Sources */,
				B6C0B22E26E61CE70031CB7F /* DownloadViewModel.swift in Sources */,
				373A1AA8283ED1B900586521 /* BookmarkHTMLReader.swift in Sources */,
				B68458B825C7E8B200DC17B6 /* Tab+NSSecureCoding.swift in Sources */,
				85378DA0274E6F42007C5CBF /* NSNotificationName+EmailManager.swift in Sources */,
				B693955726F04BEC0015B914 /* MouseOverButton.swift in Sources */,
				AA61C0D02722159B00E6B681 /* FireInfoViewController.swift in Sources */,
				B64C85422694590B0048FEBE /* PermissionButton.swift in Sources */,
				AAA0CC472533833C0079BC96 /* MoreOptionsMenu.swift in Sources */,
				37BF3F24286F0AAE00BD9014 /* View+RoundedCorners.swift in Sources */,
				B64C84E32692DC9F0048FEBE /* PermissionAuthorizationViewController.swift in Sources */,
				4B92929D26670D2A00AD2C21 /* BookmarkNode.swift in Sources */,
				B693955226F04BEB0015B914 /* LongPressButton.swift in Sources */,
				B6085D062743905F00A9C456 /* CoreDataStore.swift in Sources */,
				B6DB3AF6278EA0130024C5C4 /* BundleExtension.swift in Sources */,
				4B677438255DBEB800025BD8 /* HTTPSUpgrade.xcdatamodeld in Sources */,
				4B0511E1262CAA8600F6079C /* NSOpenPanelExtensions.swift in Sources */,
				AAE99B8927088A19008B6BD9 /* FirePopover.swift in Sources */,
				AAE75280263B0A4D00B973F8 /* HistoryCoordinator.swift in Sources */,
				4B677434255DBEB800025BD8 /* HTTPSBloomFilterSpecification.swift in Sources */,
				B69B503D2726A12500758A2B /* VariantManager.swift in Sources */,
				AA97BF4625135DD30014931A /* ApplicationDockMenu.swift in Sources */,
				4B8A4DFF27C83B29005F40E8 /* SaveIdentityViewController.swift in Sources */,
				4BA1A69B258B076900F6F690 /* FileStore.swift in Sources */,
				B6A9E47F26146A800067D1B9 /* PixelArguments.swift in Sources */,
				37BF3F21286F0A7A00BD9014 /* PinnedTabsViewModel.swift in Sources */,
				AAC5E4D225D6A709007F5990 /* BookmarkList.swift in Sources */,
				4B9292D12667123700AD2C21 /* BookmarkTableRowView.swift in Sources */,
				B66E9DD42670EB4A00E53BB5 /* WKDownload+WebKitDownload.swift in Sources */,
				85589E9427BFE1E70038AD11 /* FavoritesView.swift in Sources */,
				85AC7ADB27BD628400FFB69B /* HomePage.swift in Sources */,
				376705AF27EB488600DD8D76 /* RoundedSelectionRowView.swift in Sources */,
				B69B503F2726A12500758A2B /* LocalStatisticsStore.swift in Sources */,
				B689ECD526C247DB006FB0C5 /* BackForwardListItem.swift in Sources */,
				85C48CD127908C1000D3263E /* BrowserImportMoreInfoViewController.swift in Sources */,
				313AEDA1287CAD1D00E1E8F4 /* CookieConsentUserPermissionView.swift in Sources */,
				B69B50572727D16900758A2B /* AtbAndVariantCleanup.swift in Sources */,
				B693954A26F04BEB0015B914 /* NibLoadable.swift in Sources */,
				AA3D531527A1ED9300074EC1 /* FeedbackWindow.swift in Sources */,
				85F0FF1327CFAB04001C7C6E /* RecentlyVisitedView.swift in Sources */,
				AA7EB6DF27E7C57D00036718 /* MouseOverAnimationButton.swift in Sources */,
				AA7412B724D1687000D22FE0 /* TabBarScrollView.swift in Sources */,
				4B9292D92667124B00AD2C21 /* BookmarkListTreeControllerDataSource.swift in Sources */,
				14D9B8FB24F7E089000D4D13 /* AddressBarViewController.swift in Sources */,
				B65536A62685B82B00085A79 /* Permissions.swift in Sources */,
				AAC82C60258B6CB5009B6B42 /* TabPreviewWindowController.swift in Sources */,
				AAC5E4E425D6BA9C007F5990 /* NSSizeExtension.swift in Sources */,
				AA6820EB25503D6A005ED0D5 /* Fire.swift in Sources */,
				B6AAAC3E26048F690029438D /* RandomAccessCollectionExtension.swift in Sources */,
				4B9292AF26670F5300AD2C21 /* NSOutlineViewExtensions.swift in Sources */,
				AA585D82248FD31100E9A3E2 /* AppDelegate.swift in Sources */,
				7B1E81A027C8874900FF0E60 /* ContentOverlayViewController.swift in Sources */,
				85B7184C27677C6500B4277F /* OnboardingViewController.swift in Sources */,
				4B379C1E27BDB7FF008A968E /* DeviceAuthenticator.swift in Sources */,
				1456D6E124EFCBC300775049 /* TabBarCollectionView.swift in Sources */,
				85308E25267FC9F2001ABD76 /* NSAlertExtension.swift in Sources */,
				4B59024826B3673600489384 /* ThirdPartyBrowser.swift in Sources */,
				B65E6B9E26D9EC0800095F96 /* CircularProgressView.swift in Sources */,
				AABEE69C24A902BB0043105B /* SuggestionContainer.swift in Sources */,
				85589E8327BBB8630038AD11 /* HomePageViewController.swift in Sources */,
				4B59024126B35F3600489384 /* BraveDataImporter.swift in Sources */,
				B6A9E46B2614618A0067D1B9 /* OperatingSystemVersionExtension.swift in Sources */,
				4BDFA4AE27BF19E500648192 /* ToggleableScrollView.swift in Sources */,
				85AC3AEF25D5CE9800C7D2AA /* UserScripts.swift in Sources */,
				B643BF1427ABF772000BACEC /* NSWorkspaceExtension.swift in Sources */,
				4B677439255DBEB800025BD8 /* AppHTTPSUpgradeStore.swift in Sources */,
				AAB549DF25DAB8F80058460B /* BookmarkViewModel.swift in Sources */,
				85707F28276A34D900DC0649 /* DaxSpeech.swift in Sources */,
				31F28C5328C8EECA00119F70 /* PrivatePlayerSchemeHandler.swift in Sources */,
				AA13DCB4271480B0006D48D3 /* FirePopoverViewModel.swift in Sources */,
				F41D174125CB131900472416 /* NSColorExtension.swift in Sources */,
				AA7E919C2875C65000AB6B62 /* Stored.swift in Sources */,
				AAC5E4F625D6BF2C007F5990 /* AddressBarButtonsViewController.swift in Sources */,
				4B59023D26B35F3600489384 /* ChromeDataImporter.swift in Sources */,
				B68C92C42750EF76002AC6B0 /* PixelDataRecord.swift in Sources */,
				853014D625E671A000FB8205 /* PageObserverUserScript.swift in Sources */,
				B642738227B65BAC0005DFD1 /* SecureVaultErrorReporter.swift in Sources */,
				4B139AFD26B60BD800894F82 /* NSImageExtensions.swift in Sources */,
				B6A9E45B261460350067D1B9 /* APIHeaders.swift in Sources */,
				85625996269C953C00EE44BC /* PasswordManagementViewController.swift in Sources */,
				4BB99D0226FE191E001E4761 /* ImportedBookmarks.swift in Sources */,
				AA6EF9B3250785D5004754E6 /* NSMenuExtension.swift in Sources */,
				AA7412B524D1536B00D22FE0 /* MainWindowController.swift in Sources */,
				AA9FF95924A1ECF20039E328 /* Tab.swift in Sources */,
				B63D467125BFA6C100874977 /* DispatchQueueExtensions.swift in Sources */,
				B64C84EB2692DD650048FEBE /* PermissionAuthorizationPopover.swift in Sources */,
				85378D9E274E664C007C5CBF /* PopoverMessageViewController.swift in Sources */,
				AA6FFB4624DC3B5A0028F4D0 /* WebView.swift in Sources */,
				B693955026F04BEB0015B914 /* ShadowView.swift in Sources */,
				AA3D531D27A2F58F00074EC1 /* FeedbackSender.swift in Sources */,
				B6CF78DE267B099C00CD4F13 /* WKNavigationActionExtension.swift in Sources */,
				AA7412B224D0B3AC00D22FE0 /* TabBarViewItem.swift in Sources */,
				856C98D52570116900A22F1F /* NSWindow+Toast.swift in Sources */,
				B31055C427A1BA1D001AC618 /* AutoconsentUserScript.swift in Sources */,
				859E7D6B27453BF3009C2B69 /* BookmarksExporter.swift in Sources */,
				4B5FF67826B602B100D42879 /* FirefoxDataImporter.swift in Sources */,
				37AFCE8B27DB69BC00471A10 /* PreferencesGeneralView.swift in Sources */,
				37BF3F22286F0A7A00BD9014 /* PinnedTabsView.swift in Sources */,
				4B02198B25E05FAC00ED7DEA /* FireproofInfoViewController.swift in Sources */,
				AA8EDF2424923E980071C2E8 /* URLExtension.swift in Sources */,
				31A031A6288191230090F792 /* CookieConsentAnimationView.swift in Sources */,
				4BE0DF06267819A1006337B7 /* NSStoryboardExtension.swift in Sources */,
				37AFCE8127DA2CA600471A10 /* PreferencesViewController.swift in Sources */,
				4B02198A25E05FAC00ED7DEA /* FireproofDomains.swift in Sources */,
				4B677442255DBEEA00025BD8 /* Database.swift in Sources */,
				4BE5336E286915A10019DBFD /* HorizontallyCenteredLayout.swift in Sources */,
				4B92928B26670D1700AD2C21 /* BookmarksOutlineView.swift in Sources */,
				4BF01C00272AE74C00884A61 /* CountryList.swift in Sources */,
				37CD54CC27F2FDD100F1F7B9 /* PreferencesSection.swift in Sources */,
				FD23FD2D2886A81D007F6985 /* AutoconsentManagement.swift in Sources */,
				B6B2400E28083B49001B8F3A /* WebViewContainerView.swift in Sources */,
				AAC5E4D925D6A711007F5990 /* BookmarkStore.swift in Sources */,
				B6FA893F269C424500588ECD /* PrivacyDashboardViewController.swift in Sources */,
				37D2771527E870D4003365FD /* PreferencesAppearanceView.swift in Sources */,
				AA72D5FE25FFF94E00C77619 /* NSMenuItemExtension.swift in Sources */,
				4BA1A6C2258B0A1300F6F690 /* ContiguousBytesExtension.swift in Sources */,
				37534CA8281198CD002621E7 /* AdjacentItemEnumerator.swift in Sources */,
				AA9B7C7E26A06E040008D425 /* TrackerInfo.swift in Sources */,
				4BE53374286E39F10019DBFD /* ChromiumKeychainPrompt.swift in Sources */,
				B6553692268440D700085A79 /* WKProcessPool+GeolocationProvider.swift in Sources */,
				AA5C1DD1285A154E0089850C /* RecentlyClosedMenu.swift in Sources */,
			);
			runOnlyForDeploymentPostprocessing = 0;
		};
		AA585D8C248FD31400E9A3E2 /* Sources */ = {
			isa = PBXSourcesBuildPhase;
			buildActionMask = 2147483647;
			files = (
				9833913327AAAEEE00DAF119 /* EmbeddedTrackerDataTests.swift in Sources */,
				3776583127F8325B009A6B35 /* AutofillPreferencesTests.swift in Sources */,
				B67C6C472654C643006C872E /* FileManagerExtensionTests.swift in Sources */,
				B69B50482726C5C200758A2B /* StatisticsLoaderTests.swift in Sources */,
				142879DA24CE1179005419BB /* SuggestionViewModelTests.swift in Sources */,
				4B9292C12667103100AD2C21 /* BookmarkMigrationTests.swift in Sources */,
				4B9292BC2667103100AD2C21 /* BookmarkSidebarTreeControllerTests.swift in Sources */,
				37D2377C287EBDA300BCE03B /* TabIndexTests.swift in Sources */,
				37534CA52811987D002621E7 /* AdjacentItemEnumeratorTests.swift in Sources */,
				B6DA44232616CABC00DD1EC2 /* PixelArgumentsTests.swift in Sources */,
				AAEC74BC2642F0F800C2EFBC /* History.xcdatamodeld in Sources */,
				37534C9E28104D9B002621E7 /* TabLazyLoaderTests.swift in Sources */,
				85F1B0C925EF9759004792B6 /* URLEventHandlerTests.swift in Sources */,
				4B9292BD2667103100AD2C21 /* BookmarkOutlineViewDataSourceTests.swift in Sources */,
				4BBF0917282DD6EF00EE1418 /* TemporaryFileHandlerTests.swift in Sources */,
				B6A5A27925B93FFF00AA7ADA /* StateRestorationManagerTests.swift in Sources */,
				4B9292BB2667103100AD2C21 /* BookmarkNodeTests.swift in Sources */,
				4B0219A825E0646500ED7DEA /* WebsiteDataStoreTests.swift in Sources */,
				AAC9C01E24CB6BEB00AD1325 /* TabCollectionViewModelTests.swift in Sources */,
				B662D3DE275613BB0035D4D6 /* EncryptionKeyStoreMock.swift in Sources */,
				37D23780287EFEE200BCE03B /* PinnedTabsManagerTests.swift in Sources */,
				AA0877BA26D5161D00B05660 /* WebKitVersionProviderTests.swift in Sources */,
				B69B50462726C5C200758A2B /* AtbAndVariantCleanupTests.swift in Sources */,
				B6DA44282616CAE000DD1EC2 /* AppUsageActivityMonitorTests.swift in Sources */,
				4B59024C26B38BB800489384 /* ChromiumLoginReaderTests.swift in Sources */,
				AAC9C01724CAFBDC00AD1325 /* TabCollectionTests.swift in Sources */,
				378205F8283BC6A600D1D4AA /* StartupPreferencesTests.swift in Sources */,
				3714B1E928EDBAAB0056C57A /* PrivatePlayerTests.swift in Sources */,
				B67C6C3D2654B897006C872E /* WebViewExtensionTests.swift in Sources */,
				4BA1A6DE258C100A00F6F690 /* FileStoreTests.swift in Sources */,
				AAC9C01C24CB594C00AD1325 /* TabViewModelTests.swift in Sources */,
				37CD54B727F1B28A00F1F7B9 /* DefaultBrowserPreferencesTests.swift in Sources */,
				B65349AA265CF45000DCC645 /* DispatchQueueExtensionsTests.swift in Sources */,
				858A798A26A9B35E00A75A42 /* PasswordManagementItemModelTests.swift in Sources */,
				1D77921828FDC54C00BE0210 /* FaviconReferenceCacheTests.swift in Sources */,
				FD23FD2B28816606007F6985 /* AutoconsentMessageProtocolTests.swift in Sources */,
				1D77921A28FDC79800BE0210 /* FaviconStoringMock.swift in Sources */,
				B6DA441E2616C84600DD1EC2 /* PixelStoreMock.swift in Sources */,
				4B434690285ED7A100177407 /* BookmarksBarViewModelTests.swift in Sources */,
				B6BBF1702744CDE1004F850E /* CoreDataStoreTests.swift in Sources */,
				4B9292BF2667103100AD2C21 /* TreeControllerTests.swift in Sources */,
				B693956926F352DB0015B914 /* DownloadsWebViewMock.m in Sources */,
				4B11060525903E570039B979 /* CoreDataEncryptionTesting.xcdatamodeld in Sources */,
				858A798826A99DBE00A75A42 /* PasswordManagementItemListModelTests.swift in Sources */,
				4B8AD0B127A86D9200AE44D6 /* WKWebsiteDataStoreExtensionTests.swift in Sources */,
				B69B50472726C5C200758A2B /* VariantManagerTests.swift in Sources */,
				8546DE6225C03056000CA5E1 /* UserAgentTests.swift in Sources */,
				B63ED0DE26AFD9A300A9DAD1 /* AVCaptureDeviceMock.swift in Sources */,
				B63ED0E026AFE32F00A9DAD1 /* GeolocationProviderMock.swift in Sources */,
				378205FB283C277800D1D4AA /* MainMenuTests.swift in Sources */,
				4B43469528655D1400177407 /* FirefoxDataImporterTests.swift in Sources */,
				4B723E0926B0003E00E14D75 /* CSVLoginExporterTests.swift in Sources */,
				B6DA06E12913AEDC00225DE2 /* TestNavigationDelegate.swift in Sources */,
				B630793526731BC400DCEE41 /* URLSuggestedFilenameTests.swift in Sources */,
				AADE11C026D916D70032D8A7 /* StringExtensionTests.swift in Sources */,
				85AC3B4925DAC9BD00C7D2AA /* ConfigurationStorageTests.swift in Sources */,
				B693956126F1C1BC0015B914 /* DownloadListStoreMock.swift in Sources */,
				AA91F83927076F1900771A0D /* PrivacyIconViewModelTests.swift in Sources */,
				4B723E0726B0003E00E14D75 /* CSVImporterTests.swift in Sources */,
				AA652CDB25DDAB32009059CC /* BookmarkStoreMock.swift in Sources */,
				B62EB47C25BAD3BB005745C6 /* WKWebViewPrivateMethodsAvailabilityTests.swift in Sources */,
				4BBC16A527C488C900E00A38 /* DeviceAuthenticatorTests.swift in Sources */,
				4B3F641E27A8D3BD00E0C118 /* BrowserProfileTests.swift in Sources */,
				B6106BA026A7BE0B0013B453 /* PermissionManagerTests.swift in Sources */,
				B662D3D92755D7AD0035D4D6 /* PixelStoreTests.swift in Sources */,
				B6106BB526A809E60013B453 /* GeolocationProviderTests.swift in Sources */,
				B6A5A2A025B96E8300AA7ADA /* AppStateChangePublisherTests.swift in Sources */,
				B63ED0E326B3E7FA00A9DAD1 /* CLLocationManagerMock.swift in Sources */,
				37CD54BB27F25A4000F1F7B9 /* DownloadsPreferencesTests.swift in Sources */,
				4B02199C25E063DE00ED7DEA /* FireproofDomainsTests.swift in Sources */,
				4B98D28028D9722A003C2B6F /* RecentlyVisitedSiteModelTests.swift in Sources */,
				AA0F3DB7261A566C0077F2D9 /* SuggestionLoadingMock.swift in Sources */,
				4B9292BE2667103100AD2C21 /* PasteboardFolderTests.swift in Sources */,
				4B9292C52667104B00AD2C21 /* CoreDataTestUtilities.swift in Sources */,
				4B723E1926B000DC00E14D75 /* TemporaryFileCreator.swift in Sources */,
				98EB5D1027516A4800681FE6 /* AppPrivacyConfigurationTests.swift in Sources */,
				4B9292C22667103100AD2C21 /* BookmarkTests.swift in Sources */,
				142879DC24CE1185005419BB /* SuggestionContainerViewModelTests.swift in Sources */,
				AA0877B826D5160D00B05660 /* SafariVersionReaderTests.swift in Sources */,
				B69B50452726C5C200758A2B /* AtbParserTests.swift in Sources */,
				B6106BAF26A7C6180013B453 /* PermissionStoreMock.swift in Sources */,
				4B98D27A28D95F1A003C2B6F /* ChromiumFaviconsReaderTests.swift in Sources */,
				AA652CD325DDA6E9009059CC /* LocalBookmarkManagerTests.swift in Sources */,
				B63ED0DC26AE7B1E00A9DAD1 /* WebViewMock.swift in Sources */,
				4B4F72EC266B2ED300814C60 /* CollectionExtension.swift in Sources */,
				AAE39D1B24F44885008EF28B /* TabCollectionViewModelDelegateMock.swift in Sources */,
				373A1AAA283ED86C00586521 /* BookmarksHTMLReaderTests.swift in Sources */,
				AA9C363025518CA9004B1BA3 /* FireTests.swift in Sources */,
				B6106BB126A7D8720013B453 /* PermissionStoreTests.swift in Sources */,
				4BF4951826C08395000547B8 /* ThirdPartyBrowserTests.swift in Sources */,
				4B98D27C28D960DD003C2B6F /* FirefoxFaviconsReaderTests.swift in Sources */,
				37479F152891BC8300302FE2 /* TabCollectionViewModelTests+WithoutPinnedTabsManager.swift in Sources */,
				AA63745424C9BF9A00AB2AC4 /* SuggestionContainerTests.swift in Sources */,
				AAC9C01524CAFBCE00AD1325 /* TabTests.swift in Sources */,
				B69B504C2726CA2900758A2B /* MockVariantManager.swift in Sources */,
				B610F2EC27AA8F9400FCEBE9 /* ContentBlockerRulesManagerMock.swift in Sources */,
				B6BBF1722744CE36004F850E /* FireproofDomainsStoreMock.swift in Sources */,
				4BA1A6D9258C0CB300F6F690 /* DataEncryptionTests.swift in Sources */,
				EA1E52B52798CF98002EC53C /* ClickToLoadModelTests.swift in Sources */,
				B6A5A27E25B9403E00AA7ADA /* FileStoreMock.swift in Sources */,
				B693955F26F1C17F0015B914 /* DownloadListCoordinatorTests.swift in Sources */,
				B6C2C9F62760B659005B7F0A /* TestDataModel.xcdatamodeld in Sources */,
				B68172AE269EB43F006D1092 /* GeolocationServiceTests.swift in Sources */,
				B6AE74342609AFCE005B9B1A /* ProgressEstimationTests.swift in Sources */,
				4BA1A6FE258C5C1300F6F690 /* EncryptedValueTransformerTests.swift in Sources */,
				85F69B3C25EDE81F00978E59 /* URLExtensionTests.swift in Sources */,
				B6DA44112616C0FC00DD1EC2 /* PixelTests.swift in Sources */,
				4B9292BA2667103100AD2C21 /* BookmarkNodePathTests.swift in Sources */,
				4B9292C02667103100AD2C21 /* BookmarkManagedObjectTests.swift in Sources */,
				373A1AB228451ED400586521 /* BookmarksHTMLImporterTests.swift in Sources */,
				4B723E0626B0003E00E14D75 /* CSVParserTests.swift in Sources */,
				85F487B5276A8F2E003CE668 /* OnboardingTests.swift in Sources */,
				AA652CCE25DD9071009059CC /* BookmarkListTests.swift in Sources */,
				859E7D6D274548F2009C2B69 /* BookmarksExporterTests.swift in Sources */,
				B6A5A2A825BAA35500AA7ADA /* WindowManagerStateRestorationTests.swift in Sources */,
				4BB99D1126FE1A84001E4761 /* SafariBookmarksReaderTests.swift in Sources */,
				4BBF0925283083EC00EE1418 /* FileSystemDSLTests.swift in Sources */,
				4B11060A25903EAC0039B979 /* CoreDataEncryptionTests.swift in Sources */,
				4B9292C32667103100AD2C21 /* PasteboardBookmarkTests.swift in Sources */,
				B610F2E427A8F37A00FCEBE9 /* CBRCompileTimeReporterTests.swift in Sources */,
				AABAF59C260A7D130085060C /* FaviconManagerMock.swift in Sources */,
				4BF6962028BEEE8B00D402D4 /* LocalPinningManagerTests.swift in Sources */,
				AAEC74B82642E43800C2EFBC /* HistoryStoreTests.swift in Sources */,
				4BA1A6E6258C270800F6F690 /* EncryptionKeyGeneratorTests.swift in Sources */,
				B6106BB326A7F4AA0013B453 /* GeolocationServiceMock.swift in Sources */,
				4B8AC93D26B49BE600879451 /* FirefoxLoginReaderTests.swift in Sources */,
				3714B1E728EDB7FA0056C57A /* PrivatePlayerPreferencesTests.swift in Sources */,
				4BBF09232830812900EE1418 /* FileSystemDSL.swift in Sources */,
				4B723E0526B0003E00E14D75 /* DataImportMocks.swift in Sources */,
				4B70C00227B0793D000386ED /* CrashReportTests.swift in Sources */,
				85AC3B1725D9BC1A00C7D2AA /* ConfigurationDownloaderTests.swift in Sources */,
				37D23787287F5C2900BCE03B /* PinnedTabsViewModelTests.swift in Sources */,
				4BF4EA5027C71F26004E57C4 /* PasswordManagementListSectionTests.swift in Sources */,
				AA7E9176286DB05D00AB6B62 /* RecentlyClosedCoordinatorMock.swift in Sources */,
				B693955D26F19CD70015B914 /* DownloadListStoreTests.swift in Sources */,
				B610F2EB27AA8E4500FCEBE9 /* ContentBlockingUpdatingTests.swift in Sources */,
				4B0511E7262CAB3700F6079C /* UserDefaultsWrapperUtilities.swift in Sources */,
				4BA1A6F6258C4F9600F6F690 /* EncryptionMocks.swift in Sources */,
				3767190028E58513003A2A15 /* PrivatePlayerURLExtensionTests.swift in Sources */,
				B6B3E0962654DACD0040E0A2 /* UTTypeTests.swift in Sources */,
				4B2975992828285900187C4E /* FirefoxKeyReaderTests.swift in Sources */,
				B698E5042908011E00A746A8 /* AppKitPrivateMethodsAvailabilityTests.swift in Sources */,
				4B02199D25E063DE00ED7DEA /* FireproofingURLExtensionsTests.swift in Sources */,
				4BB99D0F26FE1A84001E4761 /* ChromiumBookmarksReaderTests.swift in Sources */,
				4BB99D1026FE1A84001E4761 /* FirefoxBookmarksReaderTests.swift in Sources */,
				4B117F7D276C0CB5002F3D8C /* LocalStatisticsStoreTests.swift in Sources */,
				AAEC74B42642C69300C2EFBC /* HistoryCoordinatorTests.swift in Sources */,
				378205F62837CBA800D1D4AA /* SavedStateMock.swift in Sources */,
				EA8AE76A279FBDB20078943E /* ClickToLoadTDSTests.swift in Sources */,
				B63ED0DA26AE7AF400A9DAD1 /* PermissionManagerMock.swift in Sources */,
				AA9C362825518C44004B1BA3 /* WebsiteDataStoreMock.swift in Sources */,
				3776582D27F71652009A6B35 /* WebsiteBreakageReportTests.swift in Sources */,
				4B723E0826B0003E00E14D75 /* MockSecureVault.swift in Sources */,
				37CD54B527F1AC1300F1F7B9 /* PreferencesSidebarModelTests.swift in Sources */,
				AAEC74B22642C57200C2EFBC /* HistoryCoordinatingMock.swift in Sources */,
				37CD54B927F1F8AC00F1F7B9 /* AppearancePreferencesTests.swift in Sources */,
				376C4DB928A1A48A00CC0F5B /* FirePopoverViewModelTests.swift in Sources */,
				AAEC74B62642CC6A00C2EFBC /* HistoryStoringMock.swift in Sources */,
				AA652CB125DD825B009059CC /* LocalBookmarkStoreTests.swift in Sources */,
				B630794226731F5400DCEE41 /* WKDownloadMock.swift in Sources */,
				B6C0B24626E9CB190031CB7F /* RunLoopExtensionTests.swift in Sources */,
				B693956326F1C2A40015B914 /* FileDownloadManagerMock.swift in Sources */,
				B6C2C9EF276081AB005B7F0A /* DeallocationTests.swift in Sources */,
				B63ED0D826AE729600A9DAD1 /* PermissionModelTests.swift in Sources */,
				B69B504B2726CA2900758A2B /* MockStatisticsStore.swift in Sources */,
				37CD54BD27F2ECAE00F1F7B9 /* AutofillPreferencesModelTests.swift in Sources */,
				37D23789288009CF00BCE03B /* TabCollectionViewModelTests+PinnedTabs.swift in Sources */,
				B630793A26731F2600DCEE41 /* FileDownloadManagerTests.swift in Sources */,
			);
			runOnlyForDeploymentPostprocessing = 0;
		};
/* End PBXSourcesBuildPhase section */

/* Begin PBXTargetDependency section */
		4B1AD8A325FC27E200261379 /* PBXTargetDependency */ = {
			isa = PBXTargetDependency;
			target = AA585D7D248FD31100E9A3E2 /* DuckDuckGo Privacy Browser */;
			targetProxy = 4B1AD8A225FC27E200261379 /* PBXContainerItemProxy */;
		};
		7B4CE8E026F02108009134B1 /* PBXTargetDependency */ = {
			isa = PBXTargetDependency;
			target = AA585D7D248FD31100E9A3E2 /* DuckDuckGo Privacy Browser */;
			targetProxy = 7B4CE8DF26F02108009134B1 /* PBXContainerItemProxy */;
		};
		AA585D92248FD31400E9A3E2 /* PBXTargetDependency */ = {
			isa = PBXTargetDependency;
			target = AA585D7D248FD31100E9A3E2 /* DuckDuckGo Privacy Browser */;
			targetProxy = AA585D91248FD31400E9A3E2 /* PBXContainerItemProxy */;
		};
/* End PBXTargetDependency section */

/* Begin PBXVariantGroup section */
		AA80EC69256C4691007083E7 /* BrowserTab.storyboard */ = {
			isa = PBXVariantGroup;
			children = (
				AA80EC68256C4691007083E7 /* Base */,
			);
			name = BrowserTab.storyboard;
			sourceTree = "<group>";
		};
		AA80EC75256C46A2007083E7 /* Suggestion.storyboard */ = {
			isa = PBXVariantGroup;
			children = (
				AA80EC74256C46A2007083E7 /* Base */,
			);
			name = Suggestion.storyboard;
			sourceTree = "<group>";
		};
		AA80EC7B256C46AA007083E7 /* TabBar.storyboard */ = {
			isa = PBXVariantGroup;
			children = (
				AA80EC7A256C46AA007083E7 /* Base */,
			);
			name = TabBar.storyboard;
			sourceTree = "<group>";
		};
		AA80EC8B256C49B8007083E7 /* Localizable.strings */ = {
			isa = PBXVariantGroup;
			children = (
				AA80EC8A256C49B8007083E7 /* en */,
			);
			name = Localizable.strings;
			sourceTree = "<group>";
		};
		AA80EC91256C49BC007083E7 /* Localizable.stringsdict */ = {
			isa = PBXVariantGroup;
			children = (
				AA80EC90256C49BC007083E7 /* en */,
			);
			name = Localizable.stringsdict;
			sourceTree = "<group>";
		};
/* End PBXVariantGroup section */

/* Begin XCBuildConfiguration section */
		377762422800D59E00250E31 /* CI_Review */ = {
			isa = XCBuildConfiguration;
			baseConfigurationReference = 85B8757E28B903D900D39E04 /* Configuration.xcconfig */;
			buildSettings = {
				ALWAYS_SEARCH_USER_PATHS = NO;
				CLANG_ANALYZER_NONNULL = YES;
				CLANG_ANALYZER_NUMBER_OBJECT_CONVERSION = YES_AGGRESSIVE;
				CLANG_CXX_LANGUAGE_STANDARD = "gnu++14";
				CLANG_CXX_LIBRARY = "libc++";
				CLANG_ENABLE_MODULES = YES;
				CLANG_ENABLE_OBJC_ARC = YES;
				CLANG_ENABLE_OBJC_WEAK = YES;
				CLANG_WARN_BLOCK_CAPTURE_AUTORELEASING = YES;
				CLANG_WARN_BOOL_CONVERSION = YES;
				CLANG_WARN_COMMA = YES;
				CLANG_WARN_CONSTANT_CONVERSION = YES;
				CLANG_WARN_DEPRECATED_OBJC_IMPLEMENTATIONS = YES;
				CLANG_WARN_DIRECT_OBJC_ISA_USAGE = YES_ERROR;
				CLANG_WARN_DOCUMENTATION_COMMENTS = YES;
				CLANG_WARN_EMPTY_BODY = YES;
				CLANG_WARN_ENUM_CONVERSION = YES;
				CLANG_WARN_INFINITE_RECURSION = YES;
				CLANG_WARN_INT_CONVERSION = YES;
				CLANG_WARN_NON_LITERAL_NULL_CONVERSION = YES;
				CLANG_WARN_OBJC_IMPLICIT_RETAIN_SELF = YES;
				CLANG_WARN_OBJC_LITERAL_CONVERSION = YES;
				CLANG_WARN_OBJC_ROOT_CLASS = YES_ERROR;
				CLANG_WARN_QUOTED_INCLUDE_IN_FRAMEWORK_HEADER = YES;
				CLANG_WARN_RANGE_LOOP_ANALYSIS = YES;
				CLANG_WARN_STRICT_PROTOTYPES = YES;
				CLANG_WARN_SUSPICIOUS_MOVE = YES;
				CLANG_WARN_UNGUARDED_AVAILABILITY = YES_AGGRESSIVE;
				CLANG_WARN_UNREACHABLE_CODE = YES;
				CLANG_WARN__DUPLICATE_METHOD_MATCH = YES;
				COPY_PHASE_STRIP = NO;
				DEBUG_INFORMATION_FORMAT = "dwarf-with-dsym";
				ENABLE_NS_ASSERTIONS = NO;
				ENABLE_STRICT_OBJC_MSGSEND = YES;
				GCC_C_LANGUAGE_STANDARD = gnu11;
				GCC_NO_COMMON_BLOCKS = YES;
				GCC_WARN_64_TO_32_BIT_CONVERSION = YES;
				GCC_WARN_ABOUT_RETURN_TYPE = YES_ERROR;
				GCC_WARN_UNDECLARED_SELECTOR = YES;
				GCC_WARN_UNINITIALIZED_AUTOS = YES_AGGRESSIVE;
				GCC_WARN_UNUSED_FUNCTION = YES;
				GCC_WARN_UNUSED_VARIABLE = YES;
				MACOSX_DEPLOYMENT_TARGET = 10.15;
				MTL_ENABLE_DEBUG_INFO = NO;
				MTL_FAST_MATH = YES;
				SDKROOT = macosx;
				SWIFT_COMPILATION_MODE = wholemodule;
				SWIFT_OPTIMIZATION_LEVEL = "-O";
			};
			name = CI_Review;
		};
		377762432800D59E00250E31 /* CI_Review */ = {
			isa = XCBuildConfiguration;
			buildSettings = {
				ASSETCATALOG_COMPILER_APPICON_NAME = "Icon - Review";
				ASSETCATALOG_COMPILER_GLOBAL_ACCENT_COLOR_NAME = GlobalAccentColor;
				CLANG_ANALYZER_LOCALIZABILITY_EMPTY_CONTEXT = YES;
				CLANG_ANALYZER_LOCALIZABILITY_NONLOCALIZED = YES;
				CODE_SIGN_ENTITLEMENTS = DuckDuckGo/DuckDuckGo.entitlements;
				CODE_SIGN_IDENTITY = "Developer ID Application";
				CODE_SIGN_STYLE = Manual;
				COMBINE_HIDPI_IMAGES = YES;
				CURRENT_PROJECT_VERSION = "$(MARKETING_VERSION)";
				DEVELOPMENT_TEAM = HKE973VLUW;
				ENABLE_HARDENED_RUNTIME = YES;
				GCC_PREPROCESSOR_DEFINITIONS = "REVIEW=1";
				INFOPLIST_FILE = DuckDuckGo/Info.plist;
				LD_RUNPATH_SEARCH_PATHS = (
					"$(inherited)",
					"@executable_path/../Frameworks",
				);
				MARKETING_VERSION = "$(MARKETING_VERSION)";
				PRODUCT_BUNDLE_IDENTIFIER = com.duckduckgo.macos.browser.review;
				PRODUCT_MODULE_NAME = "$(TARGET_NAME:c99extidentifier)";
				PRODUCT_NAME = "DuckDuckGo Review";
				PROVISIONING_PROFILE_SPECIFIER = "MacOS Browser Product Review";
				SWIFT_ACTIVE_COMPILATION_CONDITIONS = "FEEDBACK REVIEW";
				SWIFT_OBJC_BRIDGING_HEADER = "$(SRCROOT)/DuckDuckGo/Bridging.h";
				SWIFT_VERSION = 5.0;
			};
			name = CI_Review;
		};
		377762442800D59E00250E31 /* CI_Review */ = {
			isa = XCBuildConfiguration;
			buildSettings = {
				ALWAYS_EMBED_SWIFT_STANDARD_LIBRARIES = YES;
				BUNDLE_LOADER = "$(TEST_HOST)";
				CODE_SIGN_IDENTITY = "Apple Development";
				CODE_SIGN_STYLE = Automatic;
				COMBINE_HIDPI_IMAGES = YES;
				DEAD_CODE_STRIPPING = YES;
				DEVELOPMENT_TEAM = HKE973VLUW;
				INFOPLIST_FILE = "Unit Tests/Info.plist";
				LD_RUNPATH_SEARCH_PATHS = (
					"$(inherited)",
					"@executable_path/../Frameworks",
					"@loader_path/../Frameworks",
				);
				MACOSX_DEPLOYMENT_TARGET = 10.15;
				PRODUCT_BUNDLE_IDENTIFIER = com.duckduckgo.macos.browser.DuckDuckGoTests;
				PRODUCT_NAME = "$(TARGET_NAME)";
				PROVISIONING_PROFILE_SPECIFIER = "";
				SWIFT_OBJC_BRIDGING_HEADER = "$(SRCROOT)/Unit Tests/Common/TestsBridging.h";
				SWIFT_VERSION = 5.0;
				TEST_HOST = "$(BUILT_PRODUCTS_DIR)/DuckDuckGo.app/Contents/MacOS/DuckDuckGo";
			};
			name = CI_Review;
		};
		377762452800D59E00250E31 /* CI_Review */ = {
			isa = XCBuildConfiguration;
			buildSettings = {
				BUNDLE_LOADER = "$(TEST_HOST)";
				CODE_SIGN_STYLE = Automatic;
				COMBINE_HIDPI_IMAGES = YES;
				DEAD_CODE_STRIPPING = YES;
				DEVELOPMENT_TEAM = HKE973VLUW;
				INFOPLIST_FILE = "Integration Tests/Info.plist";
				LD_RUNPATH_SEARCH_PATHS = (
					"$(inherited)",
					"@executable_path/../Frameworks",
					"@loader_path/../Frameworks",
				);
				MACOSX_DEPLOYMENT_TARGET = 11.1;
				PRODUCT_BUNDLE_IDENTIFIER = "com.duckduckgo.Integration-Tests";
				PRODUCT_NAME = "$(TARGET_NAME)";
				SWIFT_VERSION = 5.0;
				TEST_HOST = "$(BUILT_PRODUCTS_DIR)/DuckDuckGo.app/Contents/MacOS/DuckDuckGo";
			};
			name = CI_Review;
		};
		377762462800D59E00250E31 /* CI_Review */ = {
			isa = XCBuildConfiguration;
			buildSettings = {
				CODE_SIGN_STYLE = Automatic;
				COMBINE_HIDPI_IMAGES = YES;
				DEAD_CODE_STRIPPING = YES;
				DEVELOPMENT_TEAM = HKE973VLUW;
				INFOPLIST_FILE = "UI Tests/Info.plist";
				LD_RUNPATH_SEARCH_PATHS = (
					"$(inherited)",
					"@executable_path/../Frameworks",
					"@loader_path/../Frameworks",
				);
				MACOSX_DEPLOYMENT_TARGET = 11.3;
				PRODUCT_BUNDLE_IDENTIFIER = "com.duckduckgo.UI-Tests";
				PRODUCT_NAME = "$(TARGET_NAME)";
				SWIFT_VERSION = 5.0;
				TEST_TARGET_NAME = "DuckDuckGo Privacy Browser";
			};
			name = CI_Review;
		};
		377762472800ECB000250E31 /* CI_Release */ = {
			isa = XCBuildConfiguration;
			baseConfigurationReference = 85B8757E28B903D900D39E04 /* Configuration.xcconfig */;
			buildSettings = {
				ALWAYS_SEARCH_USER_PATHS = NO;
				CLANG_ANALYZER_NONNULL = YES;
				CLANG_ANALYZER_NUMBER_OBJECT_CONVERSION = YES_AGGRESSIVE;
				CLANG_CXX_LANGUAGE_STANDARD = "gnu++14";
				CLANG_CXX_LIBRARY = "libc++";
				CLANG_ENABLE_MODULES = YES;
				CLANG_ENABLE_OBJC_ARC = YES;
				CLANG_ENABLE_OBJC_WEAK = YES;
				CLANG_WARN_BLOCK_CAPTURE_AUTORELEASING = YES;
				CLANG_WARN_BOOL_CONVERSION = YES;
				CLANG_WARN_COMMA = YES;
				CLANG_WARN_CONSTANT_CONVERSION = YES;
				CLANG_WARN_DEPRECATED_OBJC_IMPLEMENTATIONS = YES;
				CLANG_WARN_DIRECT_OBJC_ISA_USAGE = YES_ERROR;
				CLANG_WARN_DOCUMENTATION_COMMENTS = YES;
				CLANG_WARN_EMPTY_BODY = YES;
				CLANG_WARN_ENUM_CONVERSION = YES;
				CLANG_WARN_INFINITE_RECURSION = YES;
				CLANG_WARN_INT_CONVERSION = YES;
				CLANG_WARN_NON_LITERAL_NULL_CONVERSION = YES;
				CLANG_WARN_OBJC_IMPLICIT_RETAIN_SELF = YES;
				CLANG_WARN_OBJC_LITERAL_CONVERSION = YES;
				CLANG_WARN_OBJC_ROOT_CLASS = YES_ERROR;
				CLANG_WARN_QUOTED_INCLUDE_IN_FRAMEWORK_HEADER = YES;
				CLANG_WARN_RANGE_LOOP_ANALYSIS = YES;
				CLANG_WARN_STRICT_PROTOTYPES = YES;
				CLANG_WARN_SUSPICIOUS_MOVE = YES;
				CLANG_WARN_UNGUARDED_AVAILABILITY = YES_AGGRESSIVE;
				CLANG_WARN_UNREACHABLE_CODE = YES;
				CLANG_WARN__DUPLICATE_METHOD_MATCH = YES;
				COPY_PHASE_STRIP = NO;
				DEBUG_INFORMATION_FORMAT = "dwarf-with-dsym";
				ENABLE_NS_ASSERTIONS = NO;
				ENABLE_STRICT_OBJC_MSGSEND = YES;
				GCC_C_LANGUAGE_STANDARD = gnu11;
				GCC_NO_COMMON_BLOCKS = YES;
				GCC_WARN_64_TO_32_BIT_CONVERSION = YES;
				GCC_WARN_ABOUT_RETURN_TYPE = YES_ERROR;
				GCC_WARN_UNDECLARED_SELECTOR = YES;
				GCC_WARN_UNINITIALIZED_AUTOS = YES_AGGRESSIVE;
				GCC_WARN_UNUSED_FUNCTION = YES;
				GCC_WARN_UNUSED_VARIABLE = YES;
				MACOSX_DEPLOYMENT_TARGET = 10.15;
				MTL_ENABLE_DEBUG_INFO = NO;
				MTL_FAST_MATH = YES;
				SDKROOT = macosx;
				SWIFT_COMPILATION_MODE = wholemodule;
				SWIFT_OPTIMIZATION_LEVEL = "-O";
			};
			name = CI_Release;
		};
		377762482800ECB000250E31 /* CI_Release */ = {
			isa = XCBuildConfiguration;
			buildSettings = {
				ASSETCATALOG_COMPILER_APPICON_NAME = AppIcon;
				ASSETCATALOG_COMPILER_GLOBAL_ACCENT_COLOR_NAME = GlobalAccentColor;
				CLANG_ANALYZER_LOCALIZABILITY_EMPTY_CONTEXT = YES;
				CLANG_ANALYZER_LOCALIZABILITY_NONLOCALIZED = YES;
				CODE_SIGN_ENTITLEMENTS = DuckDuckGo/DuckDuckGo.entitlements;
				CODE_SIGN_IDENTITY = "Developer ID Application";
				CODE_SIGN_STYLE = Manual;
				COMBINE_HIDPI_IMAGES = YES;
				CURRENT_PROJECT_VERSION = "$(MARKETING_VERSION)";
				DEVELOPMENT_TEAM = HKE973VLUW;
				ENABLE_HARDENED_RUNTIME = YES;
				INFOPLIST_FILE = DuckDuckGo/Info.plist;
				LD_RUNPATH_SEARCH_PATHS = (
					"$(inherited)",
					"@executable_path/../Frameworks",
				);
				MARKETING_VERSION = "$(MARKETING_VERSION)";
				PRODUCT_BUNDLE_IDENTIFIER = com.duckduckgo.macos.browser;
				PRODUCT_MODULE_NAME = "$(TARGET_NAME:c99extidentifier)";
				PRODUCT_NAME = DuckDuckGo;
				PROVISIONING_PROFILE_SPECIFIER = "MacOS Browser";
				SWIFT_ACTIVE_COMPILATION_CONDITIONS = FEEDBACK;
				SWIFT_OBJC_BRIDGING_HEADER = "$(SRCROOT)/DuckDuckGo/Bridging.h";
				SWIFT_VERSION = 5.0;
			};
			name = CI_Release;
		};
		377762492800ECB000250E31 /* CI_Release */ = {
			isa = XCBuildConfiguration;
			buildSettings = {
				ALWAYS_EMBED_SWIFT_STANDARD_LIBRARIES = YES;
				BUNDLE_LOADER = "$(TEST_HOST)";
				CODE_SIGN_IDENTITY = "Apple Development";
				CODE_SIGN_STYLE = Automatic;
				COMBINE_HIDPI_IMAGES = YES;
				DEAD_CODE_STRIPPING = YES;
				DEVELOPMENT_TEAM = HKE973VLUW;
				INFOPLIST_FILE = "Unit Tests/Info.plist";
				LD_RUNPATH_SEARCH_PATHS = (
					"$(inherited)",
					"@executable_path/../Frameworks",
					"@loader_path/../Frameworks",
				);
				MACOSX_DEPLOYMENT_TARGET = 10.15;
				PRODUCT_BUNDLE_IDENTIFIER = com.duckduckgo.macos.browser.DuckDuckGoTests;
				PRODUCT_NAME = "$(TARGET_NAME)";
				PROVISIONING_PROFILE_SPECIFIER = "";
				SWIFT_OBJC_BRIDGING_HEADER = "$(SRCROOT)/Unit Tests/Common/TestsBridging.h";
				SWIFT_VERSION = 5.0;
				TEST_HOST = "$(BUILT_PRODUCTS_DIR)/DuckDuckGo.app/Contents/MacOS/DuckDuckGo";
			};
			name = CI_Release;
		};
		3777624A2800ECB000250E31 /* CI_Release */ = {
			isa = XCBuildConfiguration;
			buildSettings = {
				BUNDLE_LOADER = "$(TEST_HOST)";
				CODE_SIGN_STYLE = Automatic;
				COMBINE_HIDPI_IMAGES = YES;
				DEAD_CODE_STRIPPING = YES;
				DEVELOPMENT_TEAM = HKE973VLUW;
				INFOPLIST_FILE = "Integration Tests/Info.plist";
				LD_RUNPATH_SEARCH_PATHS = (
					"$(inherited)",
					"@executable_path/../Frameworks",
					"@loader_path/../Frameworks",
				);
				MACOSX_DEPLOYMENT_TARGET = 11.1;
				PRODUCT_BUNDLE_IDENTIFIER = "com.duckduckgo.Integration-Tests";
				PRODUCT_NAME = "$(TARGET_NAME)";
				SWIFT_VERSION = 5.0;
				TEST_HOST = "$(BUILT_PRODUCTS_DIR)/DuckDuckGo.app/Contents/MacOS/DuckDuckGo";
			};
			name = CI_Release;
		};
		3777624B2800ECB000250E31 /* CI_Release */ = {
			isa = XCBuildConfiguration;
			buildSettings = {
				CODE_SIGN_STYLE = Automatic;
				COMBINE_HIDPI_IMAGES = YES;
				DEAD_CODE_STRIPPING = YES;
				DEVELOPMENT_TEAM = HKE973VLUW;
				INFOPLIST_FILE = "UI Tests/Info.plist";
				LD_RUNPATH_SEARCH_PATHS = (
					"$(inherited)",
					"@executable_path/../Frameworks",
					"@loader_path/../Frameworks",
				);
				MACOSX_DEPLOYMENT_TARGET = 11.3;
				PRODUCT_BUNDLE_IDENTIFIER = "com.duckduckgo.UI-Tests";
				PRODUCT_NAME = "$(TARGET_NAME)";
				SWIFT_VERSION = 5.0;
				TEST_TARGET_NAME = "DuckDuckGo Privacy Browser";
			};
			name = CI_Release;
		};
		4B1AD8A425FC27E200261379 /* Debug */ = {
			isa = XCBuildConfiguration;
			buildSettings = {
				BUNDLE_LOADER = "$(TEST_HOST)";
				CODE_SIGN_STYLE = Automatic;
				COMBINE_HIDPI_IMAGES = YES;
				DEAD_CODE_STRIPPING = YES;
				DEVELOPMENT_TEAM = HKE973VLUW;
				INFOPLIST_FILE = "Integration Tests/Info.plist";
				LD_RUNPATH_SEARCH_PATHS = (
					"$(inherited)",
					"@executable_path/../Frameworks",
					"@loader_path/../Frameworks",
				);
				MACOSX_DEPLOYMENT_TARGET = 11.1;
				PRODUCT_BUNDLE_IDENTIFIER = "com.duckduckgo.Integration-Tests";
				PRODUCT_NAME = "$(TARGET_NAME)";
				SWIFT_VERSION = 5.0;
				TEST_HOST = "$(BUILT_PRODUCTS_DIR)/DuckDuckGo.app/Contents/MacOS/DuckDuckGo";
			};
			name = Debug;
		};
		4B1AD8A525FC27E200261379 /* Release */ = {
			isa = XCBuildConfiguration;
			buildSettings = {
				BUNDLE_LOADER = "$(TEST_HOST)";
				CODE_SIGN_STYLE = Automatic;
				COMBINE_HIDPI_IMAGES = YES;
				DEAD_CODE_STRIPPING = YES;
				DEVELOPMENT_TEAM = HKE973VLUW;
				INFOPLIST_FILE = "Integration Tests/Info.plist";
				LD_RUNPATH_SEARCH_PATHS = (
					"$(inherited)",
					"@executable_path/../Frameworks",
					"@loader_path/../Frameworks",
				);
				MACOSX_DEPLOYMENT_TARGET = 11.1;
				PRODUCT_BUNDLE_IDENTIFIER = "com.duckduckgo.Integration-Tests";
				PRODUCT_NAME = "$(TARGET_NAME)";
				SWIFT_VERSION = 5.0;
				TEST_HOST = "$(BUILT_PRODUCTS_DIR)/DuckDuckGo.app/Contents/MacOS/DuckDuckGo";
			};
			name = Release;
		};
		4B1AD8B025FC322600261379 /* CI */ = {
			isa = XCBuildConfiguration;
			baseConfigurationReference = 85B8757E28B903D900D39E04 /* Configuration.xcconfig */;
			buildSettings = {
				ALWAYS_SEARCH_USER_PATHS = NO;
				CLANG_ANALYZER_NONNULL = YES;
				CLANG_ANALYZER_NUMBER_OBJECT_CONVERSION = YES_AGGRESSIVE;
				CLANG_CXX_LANGUAGE_STANDARD = "gnu++14";
				CLANG_CXX_LIBRARY = "libc++";
				CLANG_ENABLE_MODULES = YES;
				CLANG_ENABLE_OBJC_ARC = YES;
				CLANG_ENABLE_OBJC_WEAK = YES;
				CLANG_WARN_BLOCK_CAPTURE_AUTORELEASING = YES;
				CLANG_WARN_BOOL_CONVERSION = YES;
				CLANG_WARN_COMMA = YES;
				CLANG_WARN_CONSTANT_CONVERSION = YES;
				CLANG_WARN_DEPRECATED_OBJC_IMPLEMENTATIONS = YES;
				CLANG_WARN_DIRECT_OBJC_ISA_USAGE = YES_ERROR;
				CLANG_WARN_DOCUMENTATION_COMMENTS = YES;
				CLANG_WARN_EMPTY_BODY = YES;
				CLANG_WARN_ENUM_CONVERSION = YES;
				CLANG_WARN_INFINITE_RECURSION = YES;
				CLANG_WARN_INT_CONVERSION = YES;
				CLANG_WARN_NON_LITERAL_NULL_CONVERSION = YES;
				CLANG_WARN_OBJC_IMPLICIT_RETAIN_SELF = YES;
				CLANG_WARN_OBJC_LITERAL_CONVERSION = YES;
				CLANG_WARN_OBJC_ROOT_CLASS = YES_ERROR;
				CLANG_WARN_QUOTED_INCLUDE_IN_FRAMEWORK_HEADER = YES;
				CLANG_WARN_RANGE_LOOP_ANALYSIS = YES;
				CLANG_WARN_STRICT_PROTOTYPES = YES;
				CLANG_WARN_SUSPICIOUS_MOVE = YES;
				CLANG_WARN_UNGUARDED_AVAILABILITY = YES_AGGRESSIVE;
				CLANG_WARN_UNREACHABLE_CODE = YES;
				CLANG_WARN__DUPLICATE_METHOD_MATCH = YES;
				COPY_PHASE_STRIP = NO;
				DEBUG_INFORMATION_FORMAT = dwarf;
				ENABLE_STRICT_OBJC_MSGSEND = YES;
				ENABLE_TESTABILITY = YES;
				GCC_C_LANGUAGE_STANDARD = gnu11;
				GCC_DYNAMIC_NO_PIC = NO;
				GCC_NO_COMMON_BLOCKS = YES;
				GCC_OPTIMIZATION_LEVEL = 0;
				GCC_PREPROCESSOR_DEFINITIONS = (
					"DEBUG=1",
					"CI=1",
					"$(inherited)",
				);
				GCC_WARN_64_TO_32_BIT_CONVERSION = YES;
				GCC_WARN_ABOUT_RETURN_TYPE = YES_ERROR;
				GCC_WARN_UNDECLARED_SELECTOR = YES;
				GCC_WARN_UNINITIALIZED_AUTOS = YES_AGGRESSIVE;
				GCC_WARN_UNUSED_FUNCTION = YES;
				GCC_WARN_UNUSED_VARIABLE = YES;
				MACOSX_DEPLOYMENT_TARGET = 10.15;
				MTL_ENABLE_DEBUG_INFO = INCLUDE_SOURCE;
				MTL_FAST_MATH = YES;
				ONLY_ACTIVE_ARCH = YES;
				SDKROOT = macosx;
				SWIFT_ACTIVE_COMPILATION_CONDITIONS = "DEBUG CI";
				SWIFT_OPTIMIZATION_LEVEL = "-Onone";
			};
			name = CI;
		};
		4B1AD8B125FC322600261379 /* CI */ = {
			isa = XCBuildConfiguration;
			buildSettings = {
				ASSETCATALOG_COMPILER_APPICON_NAME = "Icon - Debug";
				ASSETCATALOG_COMPILER_GLOBAL_ACCENT_COLOR_NAME = GlobalAccentColor;
				CLANG_ANALYZER_LOCALIZABILITY_EMPTY_CONTEXT = YES;
				CLANG_ANALYZER_LOCALIZABILITY_NONLOCALIZED = YES;
				CODE_SIGN_ENTITLEMENTS = DuckDuckGo/DuckDuckGoCI.entitlements;
				CODE_SIGN_IDENTITY = "";
				CODE_SIGN_STYLE = Manual;
				COMBINE_HIDPI_IMAGES = YES;
				CURRENT_PROJECT_VERSION = "$(MARKETING_VERSION)";
				DEVELOPMENT_TEAM = "";
				ENABLE_HARDENED_RUNTIME = YES;
				INFOPLIST_FILE = DuckDuckGo/Info.plist;
				LD_RUNPATH_SEARCH_PATHS = (
					"$(inherited)",
					"@executable_path/../Frameworks",
				);
				MARKETING_VERSION = "$(MARKETING_VERSION)";
				PRODUCT_BUNDLE_IDENTIFIER = com.duckduckgo.macos.browser.debug;
				PRODUCT_MODULE_NAME = "$(TARGET_NAME:c99extidentifier)";
				PRODUCT_NAME = DuckDuckGo;
				PROVISIONING_PROFILE_SPECIFIER = "";
				SWIFT_ACTIVE_COMPILATION_CONDITIONS = "FEEDBACK $(inherited)";
				SWIFT_OBJC_BRIDGING_HEADER = "$(SRCROOT)/DuckDuckGo/Bridging.h";
				SWIFT_VERSION = 5.0;
			};
			name = CI;
		};
		4B1AD8B225FC322600261379 /* CI */ = {
			isa = XCBuildConfiguration;
			buildSettings = {
				ALWAYS_EMBED_SWIFT_STANDARD_LIBRARIES = YES;
				BUNDLE_LOADER = "$(TEST_HOST)";
				CODE_SIGN_IDENTITY = "-";
				CODE_SIGN_STYLE = Automatic;
				COMBINE_HIDPI_IMAGES = YES;
				DEAD_CODE_STRIPPING = YES;
				DEVELOPMENT_TEAM = "";
				INFOPLIST_FILE = "Unit Tests/Info.plist";
				LD_RUNPATH_SEARCH_PATHS = (
					"$(inherited)",
					"@executable_path/../Frameworks",
					"@loader_path/../Frameworks",
				);
				MACOSX_DEPLOYMENT_TARGET = 10.15;
				PRODUCT_BUNDLE_IDENTIFIER = com.duckduckgo.macos.browser.DuckDuckGoTests;
				PRODUCT_NAME = "$(TARGET_NAME)";
				PROVISIONING_PROFILE_SPECIFIER = "";
				SWIFT_OBJC_BRIDGING_HEADER = "$(SRCROOT)/Unit Tests/Common/TestsBridging.h";
				SWIFT_VERSION = 5.0;
				TEST_HOST = "$(BUILT_PRODUCTS_DIR)/DuckDuckGo.app/Contents/MacOS/DuckDuckGo";
			};
			name = CI;
		};
		4B1AD8B325FC322600261379 /* CI */ = {
			isa = XCBuildConfiguration;
			buildSettings = {
				BUNDLE_LOADER = "$(TEST_HOST)";
				CODE_SIGN_IDENTITY = "-";
				CODE_SIGN_STYLE = Automatic;
				COMBINE_HIDPI_IMAGES = YES;
				DEAD_CODE_STRIPPING = YES;
				DEVELOPMENT_TEAM = HKE973VLUW;
				INFOPLIST_FILE = "Integration Tests/Info.plist";
				LD_RUNPATH_SEARCH_PATHS = (
					"$(inherited)",
					"@executable_path/../Frameworks",
					"@loader_path/../Frameworks",
				);
				MACOSX_DEPLOYMENT_TARGET = 11.1;
				PRODUCT_BUNDLE_IDENTIFIER = "com.duckduckgo.Integration-Tests";
				PRODUCT_NAME = "$(TARGET_NAME)";
				SWIFT_VERSION = 5.0;
				TEST_HOST = "$(BUILT_PRODUCTS_DIR)/DuckDuckGo.app/Contents/MacOS/DuckDuckGo";
			};
			name = CI;
		};
		7B4CE8E126F02108009134B1 /* Debug */ = {
			isa = XCBuildConfiguration;
			buildSettings = {
				CODE_SIGN_STYLE = Automatic;
				COMBINE_HIDPI_IMAGES = YES;
				DEAD_CODE_STRIPPING = YES;
				DEVELOPMENT_TEAM = HKE973VLUW;
				INFOPLIST_FILE = "UI Tests/Info.plist";
				LD_RUNPATH_SEARCH_PATHS = (
					"$(inherited)",
					"@executable_path/../Frameworks",
					"@loader_path/../Frameworks",
				);
				MACOSX_DEPLOYMENT_TARGET = 11.3;
				PRODUCT_BUNDLE_IDENTIFIER = "com.duckduckgo.UI-Tests";
				PRODUCT_NAME = "$(TARGET_NAME)";
				SWIFT_VERSION = 5.0;
				TEST_TARGET_NAME = "DuckDuckGo Privacy Browser";
			};
			name = Debug;
		};
		7B4CE8E226F02108009134B1 /* CI */ = {
			isa = XCBuildConfiguration;
			buildSettings = {
				CODE_SIGN_IDENTITY = "-";
				CODE_SIGN_STYLE = Automatic;
				COMBINE_HIDPI_IMAGES = YES;
				DEAD_CODE_STRIPPING = YES;
				DEVELOPMENT_TEAM = HKE973VLUW;
				INFOPLIST_FILE = "UI Tests/Info.plist";
				LD_RUNPATH_SEARCH_PATHS = (
					"$(inherited)",
					"@executable_path/../Frameworks",
					"@loader_path/../Frameworks",
				);
				MACOSX_DEPLOYMENT_TARGET = 11.3;
				PRODUCT_BUNDLE_IDENTIFIER = "com.duckduckgo.UI-Tests";
				PRODUCT_NAME = "$(TARGET_NAME)";
				SWIFT_VERSION = 5.0;
				TEST_TARGET_NAME = "DuckDuckGo Privacy Browser";
			};
			name = CI;
		};
		7B4CE8E326F02108009134B1 /* Release */ = {
			isa = XCBuildConfiguration;
			buildSettings = {
				CODE_SIGN_STYLE = Automatic;
				COMBINE_HIDPI_IMAGES = YES;
				DEAD_CODE_STRIPPING = YES;
				DEVELOPMENT_TEAM = HKE973VLUW;
				INFOPLIST_FILE = "UI Tests/Info.plist";
				LD_RUNPATH_SEARCH_PATHS = (
					"$(inherited)",
					"@executable_path/../Frameworks",
					"@loader_path/../Frameworks",
				);
				MACOSX_DEPLOYMENT_TARGET = 11.3;
				PRODUCT_BUNDLE_IDENTIFIER = "com.duckduckgo.UI-Tests";
				PRODUCT_NAME = "$(TARGET_NAME)";
				SWIFT_VERSION = 5.0;
				TEST_TARGET_NAME = "DuckDuckGo Privacy Browser";
			};
			name = Release;
		};
		AA585DA2248FD31500E9A3E2 /* Debug */ = {
			isa = XCBuildConfiguration;
			baseConfigurationReference = 85B8757E28B903D900D39E04 /* Configuration.xcconfig */;
			buildSettings = {
				ALWAYS_SEARCH_USER_PATHS = NO;
				CLANG_ANALYZER_NONNULL = YES;
				CLANG_ANALYZER_NUMBER_OBJECT_CONVERSION = YES_AGGRESSIVE;
				CLANG_CXX_LANGUAGE_STANDARD = "gnu++14";
				CLANG_CXX_LIBRARY = "libc++";
				CLANG_ENABLE_MODULES = YES;
				CLANG_ENABLE_OBJC_ARC = YES;
				CLANG_ENABLE_OBJC_WEAK = YES;
				CLANG_WARN_BLOCK_CAPTURE_AUTORELEASING = YES;
				CLANG_WARN_BOOL_CONVERSION = YES;
				CLANG_WARN_COMMA = YES;
				CLANG_WARN_CONSTANT_CONVERSION = YES;
				CLANG_WARN_DEPRECATED_OBJC_IMPLEMENTATIONS = YES;
				CLANG_WARN_DIRECT_OBJC_ISA_USAGE = YES_ERROR;
				CLANG_WARN_DOCUMENTATION_COMMENTS = YES;
				CLANG_WARN_EMPTY_BODY = YES;
				CLANG_WARN_ENUM_CONVERSION = YES;
				CLANG_WARN_INFINITE_RECURSION = YES;
				CLANG_WARN_INT_CONVERSION = YES;
				CLANG_WARN_NON_LITERAL_NULL_CONVERSION = YES;
				CLANG_WARN_OBJC_IMPLICIT_RETAIN_SELF = YES;
				CLANG_WARN_OBJC_LITERAL_CONVERSION = YES;
				CLANG_WARN_OBJC_ROOT_CLASS = YES_ERROR;
				CLANG_WARN_QUOTED_INCLUDE_IN_FRAMEWORK_HEADER = YES;
				CLANG_WARN_RANGE_LOOP_ANALYSIS = YES;
				CLANG_WARN_STRICT_PROTOTYPES = YES;
				CLANG_WARN_SUSPICIOUS_MOVE = YES;
				CLANG_WARN_UNGUARDED_AVAILABILITY = YES_AGGRESSIVE;
				CLANG_WARN_UNREACHABLE_CODE = YES;
				CLANG_WARN__DUPLICATE_METHOD_MATCH = YES;
				COPY_PHASE_STRIP = NO;
				DEBUG_INFORMATION_FORMAT = dwarf;
				ENABLE_STRICT_OBJC_MSGSEND = YES;
				ENABLE_TESTABILITY = YES;
				GCC_C_LANGUAGE_STANDARD = gnu11;
				GCC_DYNAMIC_NO_PIC = NO;
				GCC_NO_COMMON_BLOCKS = YES;
				GCC_OPTIMIZATION_LEVEL = 0;
				GCC_PREPROCESSOR_DEFINITIONS = (
					"DEBUG=1",
					"$(inherited)",
				);
				GCC_WARN_64_TO_32_BIT_CONVERSION = YES;
				GCC_WARN_ABOUT_RETURN_TYPE = YES_ERROR;
				GCC_WARN_UNDECLARED_SELECTOR = YES;
				GCC_WARN_UNINITIALIZED_AUTOS = YES_AGGRESSIVE;
				GCC_WARN_UNUSED_FUNCTION = YES;
				GCC_WARN_UNUSED_VARIABLE = YES;
				MACOSX_DEPLOYMENT_TARGET = 10.15;
				MTL_ENABLE_DEBUG_INFO = INCLUDE_SOURCE;
				MTL_FAST_MATH = YES;
				ONLY_ACTIVE_ARCH = YES;
				SDKROOT = macosx;
				SWIFT_ACTIVE_COMPILATION_CONDITIONS = DEBUG;
				SWIFT_OPTIMIZATION_LEVEL = "-Onone";
			};
			name = Debug;
		};
		AA585DA3248FD31500E9A3E2 /* Release */ = {
			isa = XCBuildConfiguration;
			baseConfigurationReference = 85B8757E28B903D900D39E04 /* Configuration.xcconfig */;
			buildSettings = {
				ALWAYS_SEARCH_USER_PATHS = NO;
				CLANG_ANALYZER_NONNULL = YES;
				CLANG_ANALYZER_NUMBER_OBJECT_CONVERSION = YES_AGGRESSIVE;
				CLANG_CXX_LANGUAGE_STANDARD = "gnu++14";
				CLANG_CXX_LIBRARY = "libc++";
				CLANG_ENABLE_MODULES = YES;
				CLANG_ENABLE_OBJC_ARC = YES;
				CLANG_ENABLE_OBJC_WEAK = YES;
				CLANG_WARN_BLOCK_CAPTURE_AUTORELEASING = YES;
				CLANG_WARN_BOOL_CONVERSION = YES;
				CLANG_WARN_COMMA = YES;
				CLANG_WARN_CONSTANT_CONVERSION = YES;
				CLANG_WARN_DEPRECATED_OBJC_IMPLEMENTATIONS = YES;
				CLANG_WARN_DIRECT_OBJC_ISA_USAGE = YES_ERROR;
				CLANG_WARN_DOCUMENTATION_COMMENTS = YES;
				CLANG_WARN_EMPTY_BODY = YES;
				CLANG_WARN_ENUM_CONVERSION = YES;
				CLANG_WARN_INFINITE_RECURSION = YES;
				CLANG_WARN_INT_CONVERSION = YES;
				CLANG_WARN_NON_LITERAL_NULL_CONVERSION = YES;
				CLANG_WARN_OBJC_IMPLICIT_RETAIN_SELF = YES;
				CLANG_WARN_OBJC_LITERAL_CONVERSION = YES;
				CLANG_WARN_OBJC_ROOT_CLASS = YES_ERROR;
				CLANG_WARN_QUOTED_INCLUDE_IN_FRAMEWORK_HEADER = YES;
				CLANG_WARN_RANGE_LOOP_ANALYSIS = YES;
				CLANG_WARN_STRICT_PROTOTYPES = YES;
				CLANG_WARN_SUSPICIOUS_MOVE = YES;
				CLANG_WARN_UNGUARDED_AVAILABILITY = YES_AGGRESSIVE;
				CLANG_WARN_UNREACHABLE_CODE = YES;
				CLANG_WARN__DUPLICATE_METHOD_MATCH = YES;
				COPY_PHASE_STRIP = NO;
				DEBUG_INFORMATION_FORMAT = "dwarf-with-dsym";
				ENABLE_NS_ASSERTIONS = NO;
				ENABLE_STRICT_OBJC_MSGSEND = YES;
				GCC_C_LANGUAGE_STANDARD = gnu11;
				GCC_NO_COMMON_BLOCKS = YES;
				GCC_WARN_64_TO_32_BIT_CONVERSION = YES;
				GCC_WARN_ABOUT_RETURN_TYPE = YES_ERROR;
				GCC_WARN_UNDECLARED_SELECTOR = YES;
				GCC_WARN_UNINITIALIZED_AUTOS = YES_AGGRESSIVE;
				GCC_WARN_UNUSED_FUNCTION = YES;
				GCC_WARN_UNUSED_VARIABLE = YES;
				MACOSX_DEPLOYMENT_TARGET = 10.15;
				MTL_ENABLE_DEBUG_INFO = NO;
				MTL_FAST_MATH = YES;
				SDKROOT = macosx;
				SWIFT_COMPILATION_MODE = wholemodule;
				SWIFT_OPTIMIZATION_LEVEL = "-O";
			};
			name = Release;
		};
		AA585DA5248FD31500E9A3E2 /* Debug */ = {
			isa = XCBuildConfiguration;
			buildSettings = {
				ASSETCATALOG_COMPILER_APPICON_NAME = "Icon - Debug";
				ASSETCATALOG_COMPILER_GLOBAL_ACCENT_COLOR_NAME = GlobalAccentColor;
				CLANG_ANALYZER_LOCALIZABILITY_EMPTY_CONTEXT = YES;
				CLANG_ANALYZER_LOCALIZABILITY_NONLOCALIZED = YES;
				CODE_SIGN_ENTITLEMENTS = DuckDuckGo/DuckDuckGo.entitlements;
				CODE_SIGN_IDENTITY = "Apple Development";
				CODE_SIGN_STYLE = Automatic;
				COMBINE_HIDPI_IMAGES = YES;
				CURRENT_PROJECT_VERSION = "$(MARKETING_VERSION)";
				DEVELOPMENT_TEAM = HKE973VLUW;
				ENABLE_HARDENED_RUNTIME = YES;
				INFOPLIST_FILE = DuckDuckGo/Info.plist;
				LD_RUNPATH_SEARCH_PATHS = (
					"$(inherited)",
					"@executable_path/../Frameworks",
				);
				MARKETING_VERSION = "$(MARKETING_VERSION)";
				PRODUCT_BUNDLE_IDENTIFIER = com.duckduckgo.macos.browser.debug;
				PRODUCT_MODULE_NAME = "$(TARGET_NAME:c99extidentifier)";
				PRODUCT_NAME = DuckDuckGo;
				SWIFT_ACTIVE_COMPILATION_CONDITIONS = "FEEDBACK $(inherited)";
				SWIFT_OBJC_BRIDGING_HEADER = "$(SRCROOT)/DuckDuckGo/Bridging.h";
				SWIFT_VERSION = 5.0;
			};
			name = Debug;
		};
		AA585DA6248FD31500E9A3E2 /* Release */ = {
			isa = XCBuildConfiguration;
			buildSettings = {
				ASSETCATALOG_COMPILER_APPICON_NAME = AppIcon;
				ASSETCATALOG_COMPILER_GLOBAL_ACCENT_COLOR_NAME = GlobalAccentColor;
				CLANG_ANALYZER_LOCALIZABILITY_EMPTY_CONTEXT = YES;
				CLANG_ANALYZER_LOCALIZABILITY_NONLOCALIZED = YES;
				CODE_SIGN_ENTITLEMENTS = DuckDuckGo/DuckDuckGo.entitlements;
				CODE_SIGN_IDENTITY = "Apple Development";
				CODE_SIGN_STYLE = Automatic;
				COMBINE_HIDPI_IMAGES = YES;
				CURRENT_PROJECT_VERSION = "$(MARKETING_VERSION)";
				DEVELOPMENT_TEAM = HKE973VLUW;
				ENABLE_HARDENED_RUNTIME = YES;
				INFOPLIST_FILE = DuckDuckGo/Info.plist;
				LD_RUNPATH_SEARCH_PATHS = (
					"$(inherited)",
					"@executable_path/../Frameworks",
				);
				MARKETING_VERSION = "$(MARKETING_VERSION)";
				PRODUCT_BUNDLE_IDENTIFIER = com.duckduckgo.macos.browser;
				PRODUCT_MODULE_NAME = "$(TARGET_NAME:c99extidentifier)";
				PRODUCT_NAME = DuckDuckGo;
				SWIFT_ACTIVE_COMPILATION_CONDITIONS = FEEDBACK;
				SWIFT_OBJC_BRIDGING_HEADER = "$(SRCROOT)/DuckDuckGo/Bridging.h";
				SWIFT_VERSION = 5.0;
			};
			name = Release;
		};
		AA585DA8248FD31500E9A3E2 /* Debug */ = {
			isa = XCBuildConfiguration;
			buildSettings = {
				ALWAYS_EMBED_SWIFT_STANDARD_LIBRARIES = YES;
				BUNDLE_LOADER = "$(TEST_HOST)";
				CODE_SIGN_IDENTITY = "Apple Development";
				CODE_SIGN_STYLE = Automatic;
				COMBINE_HIDPI_IMAGES = YES;
				DEAD_CODE_STRIPPING = YES;
				DEVELOPMENT_TEAM = HKE973VLUW;
				INFOPLIST_FILE = "Unit Tests/Info.plist";
				LD_RUNPATH_SEARCH_PATHS = (
					"$(inherited)",
					"@executable_path/../Frameworks",
					"@loader_path/../Frameworks",
				);
				MACOSX_DEPLOYMENT_TARGET = 10.15;
				PRODUCT_BUNDLE_IDENTIFIER = com.duckduckgo.macos.browser.DuckDuckGoTests;
				PRODUCT_NAME = "$(TARGET_NAME)";
				PROVISIONING_PROFILE_SPECIFIER = "";
				SWIFT_OBJC_BRIDGING_HEADER = "$(SRCROOT)/Unit Tests/Common/TestsBridging.h";
				SWIFT_VERSION = 5.0;
				TEST_HOST = "$(BUILT_PRODUCTS_DIR)/DuckDuckGo.app/Contents/MacOS/DuckDuckGo";
			};
			name = Debug;
		};
		AA585DA9248FD31500E9A3E2 /* Release */ = {
			isa = XCBuildConfiguration;
			buildSettings = {
				ALWAYS_EMBED_SWIFT_STANDARD_LIBRARIES = YES;
				BUNDLE_LOADER = "$(TEST_HOST)";
				CODE_SIGN_IDENTITY = "Apple Development";
				CODE_SIGN_STYLE = Automatic;
				COMBINE_HIDPI_IMAGES = YES;
				DEAD_CODE_STRIPPING = YES;
				DEVELOPMENT_TEAM = HKE973VLUW;
				INFOPLIST_FILE = "Unit Tests/Info.plist";
				LD_RUNPATH_SEARCH_PATHS = (
					"$(inherited)",
					"@executable_path/../Frameworks",
					"@loader_path/../Frameworks",
				);
				MACOSX_DEPLOYMENT_TARGET = 10.15;
				PRODUCT_BUNDLE_IDENTIFIER = com.duckduckgo.macos.browser.DuckDuckGoTests;
				PRODUCT_NAME = "$(TARGET_NAME)";
				PROVISIONING_PROFILE_SPECIFIER = "";
				SWIFT_OBJC_BRIDGING_HEADER = "$(SRCROOT)/Unit Tests/Common/TestsBridging.h";
				SWIFT_VERSION = 5.0;
				TEST_HOST = "$(BUILT_PRODUCTS_DIR)/DuckDuckGo.app/Contents/MacOS/DuckDuckGo";
			};
			name = Release;
		};
		AAE814AB2716DFE8009D3531 /* Review */ = {
			isa = XCBuildConfiguration;
			baseConfigurationReference = 85B8757E28B903D900D39E04 /* Configuration.xcconfig */;
			buildSettings = {
				ALWAYS_SEARCH_USER_PATHS = NO;
				CLANG_ANALYZER_NONNULL = YES;
				CLANG_ANALYZER_NUMBER_OBJECT_CONVERSION = YES_AGGRESSIVE;
				CLANG_CXX_LANGUAGE_STANDARD = "gnu++14";
				CLANG_CXX_LIBRARY = "libc++";
				CLANG_ENABLE_MODULES = YES;
				CLANG_ENABLE_OBJC_ARC = YES;
				CLANG_ENABLE_OBJC_WEAK = YES;
				CLANG_WARN_BLOCK_CAPTURE_AUTORELEASING = YES;
				CLANG_WARN_BOOL_CONVERSION = YES;
				CLANG_WARN_COMMA = YES;
				CLANG_WARN_CONSTANT_CONVERSION = YES;
				CLANG_WARN_DEPRECATED_OBJC_IMPLEMENTATIONS = YES;
				CLANG_WARN_DIRECT_OBJC_ISA_USAGE = YES_ERROR;
				CLANG_WARN_DOCUMENTATION_COMMENTS = YES;
				CLANG_WARN_EMPTY_BODY = YES;
				CLANG_WARN_ENUM_CONVERSION = YES;
				CLANG_WARN_INFINITE_RECURSION = YES;
				CLANG_WARN_INT_CONVERSION = YES;
				CLANG_WARN_NON_LITERAL_NULL_CONVERSION = YES;
				CLANG_WARN_OBJC_IMPLICIT_RETAIN_SELF = YES;
				CLANG_WARN_OBJC_LITERAL_CONVERSION = YES;
				CLANG_WARN_OBJC_ROOT_CLASS = YES_ERROR;
				CLANG_WARN_QUOTED_INCLUDE_IN_FRAMEWORK_HEADER = YES;
				CLANG_WARN_RANGE_LOOP_ANALYSIS = YES;
				CLANG_WARN_STRICT_PROTOTYPES = YES;
				CLANG_WARN_SUSPICIOUS_MOVE = YES;
				CLANG_WARN_UNGUARDED_AVAILABILITY = YES_AGGRESSIVE;
				CLANG_WARN_UNREACHABLE_CODE = YES;
				CLANG_WARN__DUPLICATE_METHOD_MATCH = YES;
				COPY_PHASE_STRIP = NO;
				DEBUG_INFORMATION_FORMAT = "dwarf-with-dsym";
				ENABLE_NS_ASSERTIONS = NO;
				ENABLE_STRICT_OBJC_MSGSEND = YES;
				GCC_C_LANGUAGE_STANDARD = gnu11;
				GCC_NO_COMMON_BLOCKS = YES;
				GCC_WARN_64_TO_32_BIT_CONVERSION = YES;
				GCC_WARN_ABOUT_RETURN_TYPE = YES_ERROR;
				GCC_WARN_UNDECLARED_SELECTOR = YES;
				GCC_WARN_UNINITIALIZED_AUTOS = YES_AGGRESSIVE;
				GCC_WARN_UNUSED_FUNCTION = YES;
				GCC_WARN_UNUSED_VARIABLE = YES;
				MACOSX_DEPLOYMENT_TARGET = 10.15;
				MTL_ENABLE_DEBUG_INFO = NO;
				MTL_FAST_MATH = YES;
				SDKROOT = macosx;
				SWIFT_COMPILATION_MODE = wholemodule;
				SWIFT_OPTIMIZATION_LEVEL = "-O";
			};
			name = Review;
		};
		AAE814AC2716DFE8009D3531 /* Review */ = {
			isa = XCBuildConfiguration;
			buildSettings = {
				ASSETCATALOG_COMPILER_APPICON_NAME = "Icon - Review";
				ASSETCATALOG_COMPILER_GLOBAL_ACCENT_COLOR_NAME = GlobalAccentColor;
				CLANG_ANALYZER_LOCALIZABILITY_EMPTY_CONTEXT = YES;
				CLANG_ANALYZER_LOCALIZABILITY_NONLOCALIZED = YES;
				CODE_SIGN_ENTITLEMENTS = DuckDuckGo/DuckDuckGo.entitlements;
				CODE_SIGN_IDENTITY = "Apple Development";
				CODE_SIGN_STYLE = Automatic;
				COMBINE_HIDPI_IMAGES = YES;
				CURRENT_PROJECT_VERSION = "$(MARKETING_VERSION)";
				DEVELOPMENT_TEAM = HKE973VLUW;
				ENABLE_HARDENED_RUNTIME = YES;
				GCC_PREPROCESSOR_DEFINITIONS = "REVIEW=1";
				INFOPLIST_FILE = DuckDuckGo/Info.plist;
				LD_RUNPATH_SEARCH_PATHS = (
					"$(inherited)",
					"@executable_path/../Frameworks",
				);
				MARKETING_VERSION = "$(MARKETING_VERSION)";
				PRODUCT_BUNDLE_IDENTIFIER = com.duckduckgo.macos.browser.review;
				PRODUCT_MODULE_NAME = "$(TARGET_NAME:c99extidentifier)";
				PRODUCT_NAME = "DuckDuckGo Review";
				PROVISIONING_PROFILE_SPECIFIER = "";
				SWIFT_ACTIVE_COMPILATION_CONDITIONS = "FEEDBACK REVIEW";
				SWIFT_OBJC_BRIDGING_HEADER = "$(SRCROOT)/DuckDuckGo/Bridging.h";
				SWIFT_VERSION = 5.0;
			};
			name = Review;
		};
		AAE814AD2716DFE8009D3531 /* Review */ = {
			isa = XCBuildConfiguration;
			buildSettings = {
				ALWAYS_EMBED_SWIFT_STANDARD_LIBRARIES = YES;
				BUNDLE_LOADER = "$(TEST_HOST)";
				CODE_SIGN_IDENTITY = "Apple Development";
				CODE_SIGN_STYLE = Automatic;
				COMBINE_HIDPI_IMAGES = YES;
				DEAD_CODE_STRIPPING = YES;
				DEVELOPMENT_TEAM = HKE973VLUW;
				INFOPLIST_FILE = "Unit Tests/Info.plist";
				LD_RUNPATH_SEARCH_PATHS = (
					"$(inherited)",
					"@executable_path/../Frameworks",
					"@loader_path/../Frameworks",
				);
				MACOSX_DEPLOYMENT_TARGET = 10.15;
				PRODUCT_BUNDLE_IDENTIFIER = com.duckduckgo.macos.browser.DuckDuckGoTests;
				PRODUCT_NAME = "$(TARGET_NAME)";
				PROVISIONING_PROFILE_SPECIFIER = "";
				SWIFT_OBJC_BRIDGING_HEADER = "$(SRCROOT)/Unit Tests/Common/TestsBridging.h";
				SWIFT_VERSION = 5.0;
				TEST_HOST = "$(BUILT_PRODUCTS_DIR)/DuckDuckGo.app/Contents/MacOS/DuckDuckGo";
			};
			name = Review;
		};
		AAE814AE2716DFE8009D3531 /* Review */ = {
			isa = XCBuildConfiguration;
			buildSettings = {
				BUNDLE_LOADER = "$(TEST_HOST)";
				CODE_SIGN_STYLE = Automatic;
				COMBINE_HIDPI_IMAGES = YES;
				DEAD_CODE_STRIPPING = YES;
				DEVELOPMENT_TEAM = HKE973VLUW;
				INFOPLIST_FILE = "Integration Tests/Info.plist";
				LD_RUNPATH_SEARCH_PATHS = (
					"$(inherited)",
					"@executable_path/../Frameworks",
					"@loader_path/../Frameworks",
				);
				MACOSX_DEPLOYMENT_TARGET = 11.1;
				PRODUCT_BUNDLE_IDENTIFIER = "com.duckduckgo.Integration-Tests";
				PRODUCT_NAME = "$(TARGET_NAME)";
				SWIFT_VERSION = 5.0;
				TEST_HOST = "$(BUILT_PRODUCTS_DIR)/DuckDuckGo.app/Contents/MacOS/DuckDuckGo";
			};
			name = Review;
		};
		AAE814AF2716DFE8009D3531 /* Review */ = {
			isa = XCBuildConfiguration;
			buildSettings = {
				CODE_SIGN_STYLE = Automatic;
				COMBINE_HIDPI_IMAGES = YES;
				DEAD_CODE_STRIPPING = YES;
				DEVELOPMENT_TEAM = HKE973VLUW;
				INFOPLIST_FILE = "UI Tests/Info.plist";
				LD_RUNPATH_SEARCH_PATHS = (
					"$(inherited)",
					"@executable_path/../Frameworks",
					"@loader_path/../Frameworks",
				);
				MACOSX_DEPLOYMENT_TARGET = 11.3;
				PRODUCT_BUNDLE_IDENTIFIER = "com.duckduckgo.UI-Tests";
				PRODUCT_NAME = "$(TARGET_NAME)";
				SWIFT_VERSION = 5.0;
				TEST_TARGET_NAME = "DuckDuckGo Privacy Browser";
			};
			name = Review;
		};
/* End XCBuildConfiguration section */

/* Begin XCConfigurationList section */
		4B1AD8A625FC27E200261379 /* Build configuration list for PBXNativeTarget "Integration Tests" */ = {
			isa = XCConfigurationList;
			buildConfigurations = (
				4B1AD8A425FC27E200261379 /* Debug */,
				4B1AD8B325FC322600261379 /* CI */,
				4B1AD8A525FC27E200261379 /* Release */,
				3777624A2800ECB000250E31 /* CI_Release */,
				AAE814AE2716DFE8009D3531 /* Review */,
				377762452800D59E00250E31 /* CI_Review */,
			);
			defaultConfigurationIsVisible = 0;
			defaultConfigurationName = Release;
		};
		7B4CE8E526F02108009134B1 /* Build configuration list for PBXNativeTarget "UI Tests" */ = {
			isa = XCConfigurationList;
			buildConfigurations = (
				7B4CE8E126F02108009134B1 /* Debug */,
				7B4CE8E226F02108009134B1 /* CI */,
				7B4CE8E326F02108009134B1 /* Release */,
				3777624B2800ECB000250E31 /* CI_Release */,
				AAE814AF2716DFE8009D3531 /* Review */,
				377762462800D59E00250E31 /* CI_Review */,
			);
			defaultConfigurationIsVisible = 0;
			defaultConfigurationName = Release;
		};
		AA585D79248FD31100E9A3E2 /* Build configuration list for PBXProject "DuckDuckGo" */ = {
			isa = XCConfigurationList;
			buildConfigurations = (
				AA585DA2248FD31500E9A3E2 /* Debug */,
				4B1AD8B025FC322600261379 /* CI */,
				AA585DA3248FD31500E9A3E2 /* Release */,
				377762472800ECB000250E31 /* CI_Release */,
				AAE814AB2716DFE8009D3531 /* Review */,
				377762422800D59E00250E31 /* CI_Review */,
			);
			defaultConfigurationIsVisible = 0;
			defaultConfigurationName = Release;
		};
		AA585DA4248FD31500E9A3E2 /* Build configuration list for PBXNativeTarget "DuckDuckGo Privacy Browser" */ = {
			isa = XCConfigurationList;
			buildConfigurations = (
				AA585DA5248FD31500E9A3E2 /* Debug */,
				4B1AD8B125FC322600261379 /* CI */,
				AA585DA6248FD31500E9A3E2 /* Release */,
				377762482800ECB000250E31 /* CI_Release */,
				AAE814AC2716DFE8009D3531 /* Review */,
				377762432800D59E00250E31 /* CI_Review */,
			);
			defaultConfigurationIsVisible = 0;
			defaultConfigurationName = Release;
		};
		AA585DA7248FD31500E9A3E2 /* Build configuration list for PBXNativeTarget "Unit Tests" */ = {
			isa = XCConfigurationList;
			buildConfigurations = (
				AA585DA8248FD31500E9A3E2 /* Debug */,
				4B1AD8B225FC322600261379 /* CI */,
				AA585DA9248FD31500E9A3E2 /* Release */,
				377762492800ECB000250E31 /* CI_Release */,
				AAE814AD2716DFE8009D3531 /* Review */,
				377762442800D59E00250E31 /* CI_Review */,
			);
			defaultConfigurationIsVisible = 0;
			defaultConfigurationName = Release;
		};
/* End XCConfigurationList section */

/* Begin XCRemoteSwiftPackageReference section */
		4B82E9B125B69E3E00656FE7 /* XCRemoteSwiftPackageReference "TrackerRadarKit" */ = {
			isa = XCRemoteSwiftPackageReference;
			repositoryURL = "https://github.com/duckduckgo/TrackerRadarKit.git";
			requirement = {
				kind = exactVersion;
				version = 1.1.1;
			};
		};
		85FF55C625F82E4F00E2AB99 /* XCRemoteSwiftPackageReference "lottie-ios" */ = {
			isa = XCRemoteSwiftPackageReference;
			repositoryURL = "https://github.com/airbnb/lottie-ios";
			requirement = {
				kind = exactVersion;
				version = 3.3.0;
			};
		};
		9807F643278CA16F00E1547B /* XCRemoteSwiftPackageReference "BrowserServicesKit" */ = {
			isa = XCRemoteSwiftPackageReference;
			repositoryURL = "https://github.com/duckduckgo/BrowserServicesKit";
			requirement = {
				kind = exactVersion;
				version = 35.0.0;
			};
		};
		AA06B6B52672AF8100F541C5 /* XCRemoteSwiftPackageReference "Sparkle" */ = {
			isa = XCRemoteSwiftPackageReference;
			repositoryURL = "https://github.com/sparkle-project/Sparkle.git";
			requirement = {
				kind = exactVersion;
				version = 1.27.1;
			};
		};
		B6DA44152616C13800DD1EC2 /* XCRemoteSwiftPackageReference "OHHTTPStubs" */ = {
			isa = XCRemoteSwiftPackageReference;
			repositoryURL = "https://github.com/AliSoftware/OHHTTPStubs.git";
			requirement = {
				kind = exactVersion;
				version = 9.1.0;
			};
		};
/* End XCRemoteSwiftPackageReference section */

/* Begin XCSwiftPackageProductDependency section */
		1E25269B28F8741A00E44DFA /* Common */ = {
			isa = XCSwiftPackageProductDependency;
			package = 9807F643278CA16F00E1547B /* XCRemoteSwiftPackageReference "BrowserServicesKit" */;
			productName = Common;
		};
		4B82E9B225B69E3E00656FE7 /* TrackerRadarKit */ = {
			isa = XCSwiftPackageProductDependency;
			package = 4B82E9B125B69E3E00656FE7 /* XCRemoteSwiftPackageReference "TrackerRadarKit" */;
			productName = TrackerRadarKit;
		};
		85FF55C725F82E4F00E2AB99 /* Lottie */ = {
			isa = XCSwiftPackageProductDependency;
			package = 85FF55C625F82E4F00E2AB99 /* XCRemoteSwiftPackageReference "lottie-ios" */;
			productName = Lottie;
		};
		9807F644278CA16F00E1547B /* BrowserServicesKit */ = {
			isa = XCSwiftPackageProductDependency;
			package = 9807F643278CA16F00E1547B /* XCRemoteSwiftPackageReference "BrowserServicesKit" */;
			productName = BrowserServicesKit;
		};
		AA06B6B62672AF8100F541C5 /* Sparkle */ = {
			isa = XCSwiftPackageProductDependency;
			package = AA06B6B52672AF8100F541C5 /* XCRemoteSwiftPackageReference "Sparkle" */;
			productName = Sparkle;
		};
		B6DA44162616C13800DD1EC2 /* OHHTTPStubs */ = {
			isa = XCSwiftPackageProductDependency;
			package = B6DA44152616C13800DD1EC2 /* XCRemoteSwiftPackageReference "OHHTTPStubs" */;
			productName = OHHTTPStubs;
		};
		B6DA44182616C13800DD1EC2 /* OHHTTPStubsSwift */ = {
			isa = XCSwiftPackageProductDependency;
			package = B6DA44152616C13800DD1EC2 /* XCRemoteSwiftPackageReference "OHHTTPStubs" */;
			productName = OHHTTPStubsSwift;
		};
/* End XCSwiftPackageProductDependency section */

/* Begin XCVersionGroup section */
		4B11060325903E570039B979 /* CoreDataEncryptionTesting.xcdatamodeld */ = {
			isa = XCVersionGroup;
			children = (
				4B11060425903E570039B979 /* CoreDataEncryptionTesting.xcdatamodel */,
			);
			currentVersion = 4B11060425903E570039B979 /* CoreDataEncryptionTesting.xcdatamodel */;
			path = CoreDataEncryptionTesting.xcdatamodeld;
			sourceTree = "<group>";
			versionGroupType = wrapper.xcdatamodel;
		};
		4B67742E255DBEB800025BD8 /* HTTPSUpgrade.xcdatamodeld */ = {
			isa = XCVersionGroup;
			children = (
				4B67742F255DBEB800025BD8 /* HTTPSUpgrade 3.xcdatamodel */,
			);
			currentVersion = 4B67742F255DBEB800025BD8 /* HTTPSUpgrade 3.xcdatamodel */;
			path = HTTPSUpgrade.xcdatamodeld;
			sourceTree = "<group>";
			versionGroupType = wrapper.xcdatamodel;
		};
		4B9292A726670D3700AD2C21 /* Bookmark.xcdatamodeld */ = {
			isa = XCVersionGroup;
			children = (
				4B9292A826670D3700AD2C21 /* Bookmark 2.xcdatamodel */,
				4B9292A926670D3700AD2C21 /* Bookmark.xcdatamodel */,
			);
			currentVersion = 4B9292A826670D3700AD2C21 /* Bookmark 2.xcdatamodel */;
			path = Bookmark.xcdatamodeld;
			sourceTree = "<group>";
			versionGroupType = wrapper.xcdatamodel;
		};
		AA5FA69E275F948900DCE9C9 /* Favicons.xcdatamodeld */ = {
			isa = XCVersionGroup;
			children = (
				AA5FA69F275F948900DCE9C9 /* Favicons.xcdatamodel */,
			);
			currentVersion = AA5FA69F275F948900DCE9C9 /* Favicons.xcdatamodel */;
			path = Favicons.xcdatamodeld;
			sourceTree = "<group>";
			versionGroupType = wrapper.xcdatamodel;
		};
		AAE75278263B046100B973F8 /* History.xcdatamodeld */ = {
			isa = XCVersionGroup;
			children = (
				AA7E91982875AB4700AB6B62 /* History 6.xcdatamodel */,
				85F91D9327F47BC40096B1C8 /* History 5.xcdatamodel */,
				85589E9227BFBBD60038AD11 /* History 4.xcdatamodel */,
				AAC6BBEE27AC151D0006DCC2 /* History 3.xcdatamodel */,
				AA7DE8E026A9BD000012B490 /* History 2.xcdatamodel */,
				AAE75279263B046100B973F8 /* History.xcdatamodel */,
			);
			currentVersion = AA7E91982875AB4700AB6B62 /* History 6.xcdatamodel */;
			path = History.xcdatamodeld;
			sourceTree = "<group>";
			versionGroupType = wrapper.xcdatamodel;
		};
		B604085A274B8CA300680351 /* UnprotectedDomains.xcdatamodeld */ = {
			isa = XCVersionGroup;
			children = (
				B604085B274B8CA400680351 /* Permissions.xcdatamodel */,
			);
			currentVersion = B604085B274B8CA400680351 /* Permissions.xcdatamodel */;
			path = UnprotectedDomains.xcdatamodeld;
			sourceTree = "<group>";
			versionGroupType = wrapper.xcdatamodel;
		};
		B6085D072743993C00A9C456 /* FireproofDomains.xcdatamodeld */ = {
			isa = XCVersionGroup;
			children = (
				B6085D082743993D00A9C456 /* Permissions.xcdatamodel */,
			);
			currentVersion = B6085D082743993D00A9C456 /* Permissions.xcdatamodel */;
			path = FireproofDomains.xcdatamodeld;
			sourceTree = "<group>";
			versionGroupType = wrapper.xcdatamodel;
		};
		B64C852E26943BC10048FEBE /* Permissions.xcdatamodeld */ = {
			isa = XCVersionGroup;
			children = (
				B64C852F26943BC10048FEBE /* Permissions.xcdatamodel */,
			);
			currentVersion = B64C852F26943BC10048FEBE /* Permissions.xcdatamodel */;
			path = Permissions.xcdatamodeld;
			sourceTree = "<group>";
			versionGroupType = wrapper.xcdatamodel;
		};
		B6C0B23226E71BCD0031CB7F /* Downloads.xcdatamodeld */ = {
			isa = XCVersionGroup;
			children = (
				B6C0B23326E71BCD0031CB7F /* Downloads.xcdatamodel */,
			);
			currentVersion = B6C0B23326E71BCD0031CB7F /* Downloads.xcdatamodel */;
			path = Downloads.xcdatamodeld;
			sourceTree = "<group>";
			versionGroupType = wrapper.xcdatamodel;
		};
		B6C2C9F42760B659005B7F0A /* TestDataModel.xcdatamodeld */ = {
			isa = XCVersionGroup;
			children = (
				B6C2C9F52760B659005B7F0A /* Permissions.xcdatamodel */,
			);
			currentVersion = B6C2C9F52760B659005B7F0A /* Permissions.xcdatamodel */;
			path = TestDataModel.xcdatamodeld;
			sourceTree = "<group>";
			versionGroupType = wrapper.xcdatamodel;
		};
		B6DA44062616B30600DD1EC2 /* PixelDataModel.xcdatamodeld */ = {
			isa = XCVersionGroup;
			children = (
				B6DA44072616B30600DD1EC2 /* PixelDataModel.xcdatamodel */,
			);
			currentVersion = B6DA44072616B30600DD1EC2 /* PixelDataModel.xcdatamodel */;
			path = PixelDataModel.xcdatamodeld;
			sourceTree = "<group>";
			versionGroupType = wrapper.xcdatamodel;
		};
/* End XCVersionGroup section */
	};
	rootObject = AA585D76248FD31100E9A3E2 /* Project object */;
}<|MERGE_RESOLUTION|>--- conflicted
+++ resolved
@@ -770,14 +770,11 @@
 		B6C2C9EF276081AB005B7F0A /* DeallocationTests.swift in Sources */ = {isa = PBXBuildFile; fileRef = B6C2C9EE276081AB005B7F0A /* DeallocationTests.swift */; };
 		B6C2C9F62760B659005B7F0A /* TestDataModel.xcdatamodeld in Sources */ = {isa = PBXBuildFile; fileRef = B6C2C9F42760B659005B7F0A /* TestDataModel.xcdatamodeld */; };
 		B6CF78DE267B099C00CD4F13 /* WKNavigationActionExtension.swift in Sources */ = {isa = PBXBuildFile; fileRef = B6CF78DD267B099C00CD4F13 /* WKNavigationActionExtension.swift */; };
-<<<<<<< HEAD
 		B6DA06E42913ECEE00225DE2 /* ContextMenuManager.swift in Sources */ = {isa = PBXBuildFile; fileRef = B6DA06E32913ECEE00225DE2 /* ContextMenuManager.swift */; };
 		B6DA06E62913F39400225DE2 /* MenuItemSelectors.swift in Sources */ = {isa = PBXBuildFile; fileRef = B6DA06E52913F39400225DE2 /* MenuItemSelectors.swift */; };
 		B6DA06E8291401D700225DE2 /* WKMenuItemIdentifier.swift in Sources */ = {isa = PBXBuildFile; fileRef = B6DA06E7291401D700225DE2 /* WKMenuItemIdentifier.swift */; };
-=======
 		B6DA06E12913AEDC00225DE2 /* TestNavigationDelegate.swift in Sources */ = {isa = PBXBuildFile; fileRef = B6DA06E02913AEDB00225DE2 /* TestNavigationDelegate.swift */; };
 		B6DA06E22913AEDC00225DE2 /* TestNavigationDelegate.swift in Sources */ = {isa = PBXBuildFile; fileRef = B6DA06E02913AEDB00225DE2 /* TestNavigationDelegate.swift */; };
->>>>>>> 7168ce4a
 		B6DA44022616B28300DD1EC2 /* PixelDataStore.swift in Sources */ = {isa = PBXBuildFile; fileRef = B6DA44012616B28300DD1EC2 /* PixelDataStore.swift */; };
 		B6DA44082616B30600DD1EC2 /* PixelDataModel.xcdatamodeld in Sources */ = {isa = PBXBuildFile; fileRef = B6DA44062616B30600DD1EC2 /* PixelDataModel.xcdatamodeld */; };
 		B6DA44112616C0FC00DD1EC2 /* PixelTests.swift in Sources */ = {isa = PBXBuildFile; fileRef = B6DA44102616C0FC00DD1EC2 /* PixelTests.swift */; };
@@ -1623,13 +1620,10 @@
 		B6C2C9F52760B659005B7F0A /* Permissions.xcdatamodel */ = {isa = PBXFileReference; lastKnownFileType = wrapper.xcdatamodel; path = Permissions.xcdatamodel; sourceTree = "<group>"; };
 		B6CF78DD267B099C00CD4F13 /* WKNavigationActionExtension.swift */ = {isa = PBXFileReference; lastKnownFileType = sourcecode.swift; path = WKNavigationActionExtension.swift; sourceTree = "<group>"; };
 		B6CF78E2267B0A1900CD4F13 /* WKNavigationAction+Private.h */ = {isa = PBXFileReference; lastKnownFileType = sourcecode.c.h; path = "WKNavigationAction+Private.h"; sourceTree = "<group>"; };
-<<<<<<< HEAD
 		B6DA06E32913ECEE00225DE2 /* ContextMenuManager.swift */ = {isa = PBXFileReference; lastKnownFileType = sourcecode.swift; path = ContextMenuManager.swift; sourceTree = "<group>"; };
 		B6DA06E52913F39400225DE2 /* MenuItemSelectors.swift */ = {isa = PBXFileReference; lastKnownFileType = sourcecode.swift; path = MenuItemSelectors.swift; sourceTree = "<group>"; };
 		B6DA06E7291401D700225DE2 /* WKMenuItemIdentifier.swift */ = {isa = PBXFileReference; lastKnownFileType = sourcecode.swift; path = WKMenuItemIdentifier.swift; sourceTree = "<group>"; };
-=======
 		B6DA06E02913AEDB00225DE2 /* TestNavigationDelegate.swift */ = {isa = PBXFileReference; lastKnownFileType = sourcecode.swift; path = TestNavigationDelegate.swift; sourceTree = "<group>"; };
->>>>>>> 7168ce4a
 		B6DA44012616B28300DD1EC2 /* PixelDataStore.swift */ = {isa = PBXFileReference; lastKnownFileType = sourcecode.swift; path = PixelDataStore.swift; sourceTree = "<group>"; };
 		B6DA44072616B30600DD1EC2 /* PixelDataModel.xcdatamodel */ = {isa = PBXFileReference; lastKnownFileType = wrapper.xcdatamodel; path = PixelDataModel.xcdatamodel; sourceTree = "<group>"; };
 		B6DA44102616C0FC00DD1EC2 /* PixelTests.swift */ = {isa = PBXFileReference; fileEncoding = 4; lastKnownFileType = sourcecode.swift; path = PixelTests.swift; sourceTree = "<group>"; };
