// !$*UTF8*$!
{
	archiveVersion = 1;
	classes = {
	};
	objectVersion = 54;
	objects = {

/* Begin PBXBuildFile section */
		0230C0A3272080090018F728 /* KeyedCodingExtension.swift in Sources */ = {isa = PBXBuildFile; fileRef = 0230C0A2272080090018F728 /* KeyedCodingExtension.swift */; };
		0230C0A52721F3750018F728 /* GPCRequestFactory.swift in Sources */ = {isa = PBXBuildFile; fileRef = 0230C0A42721F3750018F728 /* GPCRequestFactory.swift */; };
		026ADE1426C3010C002518EE /* macos-config.json in Resources */ = {isa = PBXBuildFile; fileRef = 026ADE1326C3010C002518EE /* macos-config.json */; };
		142879DA24CE1179005419BB /* SuggestionViewModelTests.swift in Sources */ = {isa = PBXBuildFile; fileRef = 142879D924CE1179005419BB /* SuggestionViewModelTests.swift */; };
		142879DC24CE1185005419BB /* SuggestionContainerViewModelTests.swift in Sources */ = {isa = PBXBuildFile; fileRef = 142879DB24CE1185005419BB /* SuggestionContainerViewModelTests.swift */; };
		1430DFF524D0580F00B8978C /* TabBarViewController.swift in Sources */ = {isa = PBXBuildFile; fileRef = 1430DFF424D0580F00B8978C /* TabBarViewController.swift */; };
		14505A08256084EF00272CC6 /* UserAgent.swift in Sources */ = {isa = PBXBuildFile; fileRef = 14505A07256084EF00272CC6 /* UserAgent.swift */; };
		1456D6E124EFCBC300775049 /* TabBarCollectionView.swift in Sources */ = {isa = PBXBuildFile; fileRef = 1456D6E024EFCBC300775049 /* TabBarCollectionView.swift */; };
		14D9B8FB24F7E089000D4D13 /* AddressBarViewController.swift in Sources */ = {isa = PBXBuildFile; fileRef = 14D9B8F924F7E089000D4D13 /* AddressBarViewController.swift */; };
		1D77921828FDC54C00BE0210 /* FaviconReferenceCacheTests.swift in Sources */ = {isa = PBXBuildFile; fileRef = 1D77921728FDC54C00BE0210 /* FaviconReferenceCacheTests.swift */; };
		1D77921A28FDC79800BE0210 /* FaviconStoringMock.swift in Sources */ = {isa = PBXBuildFile; fileRef = 1D77921928FDC79800BE0210 /* FaviconStoringMock.swift */; };
		1E25269C28F8741A00E44DFA /* Common in Frameworks */ = {isa = PBXBuildFile; productRef = 1E25269B28F8741A00E44DFA /* Common */; };
		1E7E2E9029029A2A00C01B54 /* ContentBlockingRulesUpdateObserver.swift in Sources */ = {isa = PBXBuildFile; fileRef = 1E7E2E8F29029A2A00C01B54 /* ContentBlockingRulesUpdateObserver.swift */; };
		1E7E2E9229029F9B00C01B54 /* WebsiteBreakageReporter.swift in Sources */ = {isa = PBXBuildFile; fileRef = 1E7E2E9129029F9B00C01B54 /* WebsiteBreakageReporter.swift */; };
		1E7E2E942902AC0E00C01B54 /* PrivacyDashboardPermissionHandler.swift in Sources */ = {isa = PBXBuildFile; fileRef = 1E7E2E932902AC0E00C01B54 /* PrivacyDashboardPermissionHandler.swift */; };
		1E950E3F2912A10D0051A99B /* ContentBlocking in Frameworks */ = {isa = PBXBuildFile; productRef = 1E950E3E2912A10D0051A99B /* ContentBlocking */; };
		1E950E412912A10D0051A99B /* PrivacyDashboard in Frameworks */ = {isa = PBXBuildFile; productRef = 1E950E402912A10D0051A99B /* PrivacyDashboard */; };
		1E950E432912A10D0051A99B /* UserScript in Frameworks */ = {isa = PBXBuildFile; productRef = 1E950E422912A10D0051A99B /* UserScript */; };
		3106AD76287F000600159FE5 /* CookieConsentUserPermissionViewController.swift in Sources */ = {isa = PBXBuildFile; fileRef = 3106AD75287F000600159FE5 /* CookieConsentUserPermissionViewController.swift */; };
		311B262728E73E0A00FD181A /* TabShadowConfig.swift in Sources */ = {isa = PBXBuildFile; fileRef = 311B262628E73E0A00FD181A /* TabShadowConfig.swift */; };
		313AEDA1287CAD1D00E1E8F4 /* CookieConsentUserPermissionView.swift in Sources */ = {isa = PBXBuildFile; fileRef = 313AEDA0287CAD1D00E1E8F4 /* CookieConsentUserPermissionView.swift */; };
		3154FD1428E6011A00909769 /* TabShadowView.swift in Sources */ = {isa = PBXBuildFile; fileRef = 3154FD1328E6011A00909769 /* TabShadowView.swift */; };
		315AA07028CA5CC800200030 /* YoutubePlayerNavigationHandler.swift in Sources */ = {isa = PBXBuildFile; fileRef = 315AA06F28CA5CC800200030 /* YoutubePlayerNavigationHandler.swift */; };
		3171D6B82889849F0068632A /* CookieManagedNotificationView.swift in Sources */ = {isa = PBXBuildFile; fileRef = 3171D6B72889849F0068632A /* CookieManagedNotificationView.swift */; };
		3171D6BA288984D00068632A /* BadgeAnimationView.swift in Sources */ = {isa = PBXBuildFile; fileRef = 3171D6B9288984D00068632A /* BadgeAnimationView.swift */; };
		3171D6DB2889B64D0068632A /* CookieManagedNotificationContainerView.swift in Sources */ = {isa = PBXBuildFile; fileRef = 3171D6DA2889B64D0068632A /* CookieManagedNotificationContainerView.swift */; };
		3184AC6D288F29D800C35E4B /* BadgeNotificationAnimationModel.swift in Sources */ = {isa = PBXBuildFile; fileRef = 3184AC6C288F29D800C35E4B /* BadgeNotificationAnimationModel.swift */; };
		3184AC6F288F2A1100C35E4B /* CookieNotificationAnimationModel.swift in Sources */ = {isa = PBXBuildFile; fileRef = 3184AC6E288F2A1100C35E4B /* CookieNotificationAnimationModel.swift */; };
		31A031A6288191230090F792 /* CookieConsentAnimationView.swift in Sources */ = {isa = PBXBuildFile; fileRef = 31A031A5288191230090F792 /* CookieConsentAnimationView.swift */; };
		31A031A928819D920090F792 /* CookieConsentAnimationModel.swift in Sources */ = {isa = PBXBuildFile; fileRef = 31A031A828819D920090F792 /* CookieConsentAnimationModel.swift */; };
		31B4AF532901A4F20013585E /* NSEventExtension.swift in Sources */ = {isa = PBXBuildFile; fileRef = 31B4AF522901A4F20013585E /* NSEventExtension.swift */; };
		31B7C84F288008E00049841F /* CookieConsent.storyboard in Resources */ = {isa = PBXBuildFile; fileRef = 31B7C84E288008E00049841F /* CookieConsent.storyboard */; };
		31B7C85128800A5D0049841F /* CookieConsentPopover.swift in Sources */ = {isa = PBXBuildFile; fileRef = 31B7C85028800A5D0049841F /* CookieConsentPopover.swift */; };
		31B9226C288054D5001F55B7 /* CookieConsentPopoverManager.swift in Sources */ = {isa = PBXBuildFile; fileRef = 31B9226B288054D5001F55B7 /* CookieConsentPopoverManager.swift */; };
		31C3CE0228EDC1E70002C24A /* CustomRoundedCornersShape.swift in Sources */ = {isa = PBXBuildFile; fileRef = 31C3CE0128EDC1E70002C24A /* CustomRoundedCornersShape.swift */; };
		31CF3432288B0B1B0087244B /* NavigationBarBadgeAnimator.swift in Sources */ = {isa = PBXBuildFile; fileRef = 31CF3431288B0B1B0087244B /* NavigationBarBadgeAnimator.swift */; };
		31F28C4F28C8EEC500119F70 /* YoutubePlayerUserScript.swift in Sources */ = {isa = PBXBuildFile; fileRef = 31F28C4C28C8EEC500119F70 /* YoutubePlayerUserScript.swift */; };
		31F28C5128C8EEC500119F70 /* YoutubeOverlayUserScript.swift in Sources */ = {isa = PBXBuildFile; fileRef = 31F28C4E28C8EEC500119F70 /* YoutubeOverlayUserScript.swift */; };
		31F28C5328C8EECA00119F70 /* PrivatePlayerSchemeHandler.swift in Sources */ = {isa = PBXBuildFile; fileRef = 31F28C5228C8EECA00119F70 /* PrivatePlayerSchemeHandler.swift */; };
		31F28C5828C8EEDB00119F70 /* youtube_player_template.html in Resources */ = {isa = PBXBuildFile; fileRef = 31F28C5528C8EEDB00119F70 /* youtube_player_template.html */; };
		31F7F2A6288AD2CA001C0D64 /* NavigationBarBadgeAnimationView.swift in Sources */ = {isa = PBXBuildFile; fileRef = 31F7F2A5288AD2CA001C0D64 /* NavigationBarBadgeAnimationView.swift */; };
		336D5B18262D8D3C0052E0C9 /* findinpage.js in Resources */ = {isa = PBXBuildFile; fileRef = 336D5AEF262D8D3C0052E0C9 /* findinpage.js */; };
		37054FC92873301700033B6F /* PinnedTabView.swift in Sources */ = {isa = PBXBuildFile; fileRef = 37054FC82873301700033B6F /* PinnedTabView.swift */; };
		37054FCE2876472D00033B6F /* WebViewSnapshotView.swift in Sources */ = {isa = PBXBuildFile; fileRef = 37054FCD2876472D00033B6F /* WebViewSnapshotView.swift */; };
		3714B1E728EDB7FA0056C57A /* PrivatePlayerPreferencesTests.swift in Sources */ = {isa = PBXBuildFile; fileRef = 3714B1E628EDB7FA0056C57A /* PrivatePlayerPreferencesTests.swift */; };
		3714B1E928EDBAAB0056C57A /* PrivatePlayerTests.swift in Sources */ = {isa = PBXBuildFile; fileRef = 3714B1E828EDBAAB0056C57A /* PrivatePlayerTests.swift */; };
		371C0A2927E33EDC0070591F /* FeedbackPresenter.swift in Sources */ = {isa = PBXBuildFile; fileRef = 371C0A2827E33EDC0070591F /* FeedbackPresenter.swift */; };
		371E141927E92E42009E3B5B /* MultilineScrollableTextFix.swift in Sources */ = {isa = PBXBuildFile; fileRef = 371E141827E92E42009E3B5B /* MultilineScrollableTextFix.swift */; };
		373A1AA8283ED1B900586521 /* BookmarkHTMLReader.swift in Sources */ = {isa = PBXBuildFile; fileRef = 373A1AA7283ED1B900586521 /* BookmarkHTMLReader.swift */; };
		373A1AAA283ED86C00586521 /* BookmarksHTMLReaderTests.swift in Sources */ = {isa = PBXBuildFile; fileRef = 373A1AA9283ED86C00586521 /* BookmarksHTMLReaderTests.swift */; };
		373A1AB02842C4EA00586521 /* BookmarkHTMLImporter.swift in Sources */ = {isa = PBXBuildFile; fileRef = 373A1AAF2842C4EA00586521 /* BookmarkHTMLImporter.swift */; };
		373A1AB228451ED400586521 /* BookmarksHTMLImporterTests.swift in Sources */ = {isa = PBXBuildFile; fileRef = 373A1AB128451ED400586521 /* BookmarksHTMLImporterTests.swift */; };
		37479F152891BC8300302FE2 /* TabCollectionViewModelTests+WithoutPinnedTabsManager.swift in Sources */ = {isa = PBXBuildFile; fileRef = 37479F142891BC8300302FE2 /* TabCollectionViewModelTests+WithoutPinnedTabsManager.swift */; };
		37534C9E28104D9B002621E7 /* TabLazyLoaderTests.swift in Sources */ = {isa = PBXBuildFile; fileRef = 37534C9D28104D9B002621E7 /* TabLazyLoaderTests.swift */; };
		37534CA028113101002621E7 /* LazyLoadable.swift in Sources */ = {isa = PBXBuildFile; fileRef = 37534C9F28113101002621E7 /* LazyLoadable.swift */; };
		37534CA3281132CB002621E7 /* TabLazyLoaderDataSource.swift in Sources */ = {isa = PBXBuildFile; fileRef = 37534CA2281132CB002621E7 /* TabLazyLoaderDataSource.swift */; };
		37534CA52811987D002621E7 /* AdjacentItemEnumeratorTests.swift in Sources */ = {isa = PBXBuildFile; fileRef = 37534CA42811987D002621E7 /* AdjacentItemEnumeratorTests.swift */; };
		37534CA8281198CD002621E7 /* AdjacentItemEnumerator.swift in Sources */ = {isa = PBXBuildFile; fileRef = 37534CA62811988E002621E7 /* AdjacentItemEnumerator.swift */; };
		376705AF27EB488600DD8D76 /* RoundedSelectionRowView.swift in Sources */ = {isa = PBXBuildFile; fileRef = 4B0511B3262CAA5A00F6079C /* RoundedSelectionRowView.swift */; };
		376705B327EC7D4F00DD8D76 /* TextButton.swift in Sources */ = {isa = PBXBuildFile; fileRef = 376705B227EC7D4F00DD8D76 /* TextButton.swift */; };
		3767190028E58513003A2A15 /* PrivatePlayerURLExtensionTests.swift in Sources */ = {isa = PBXBuildFile; fileRef = 376718FF28E58513003A2A15 /* PrivatePlayerURLExtensionTests.swift */; };
		3767190328E724D8003A2A15 /* PrivatePlayerURLExtension.swift in Sources */ = {isa = PBXBuildFile; fileRef = 3767190128E724B2003A2A15 /* PrivatePlayerURLExtension.swift */; };
		376C4DB928A1A48A00CC0F5B /* FirePopoverViewModelTests.swift in Sources */ = {isa = PBXBuildFile; fileRef = 376C4DB828A1A48A00CC0F5B /* FirePopoverViewModelTests.swift */; };
		3776582D27F71652009A6B35 /* WebsiteBreakageReportTests.swift in Sources */ = {isa = PBXBuildFile; fileRef = 3776582C27F71652009A6B35 /* WebsiteBreakageReportTests.swift */; };
		3776582F27F82E62009A6B35 /* AutofillPreferences.swift in Sources */ = {isa = PBXBuildFile; fileRef = 3776582E27F82E62009A6B35 /* AutofillPreferences.swift */; };
		3776583127F8325B009A6B35 /* AutofillPreferencesTests.swift in Sources */ = {isa = PBXBuildFile; fileRef = 3776583027F8325B009A6B35 /* AutofillPreferencesTests.swift */; };
		378205F62837CBA800D1D4AA /* SavedStateMock.swift in Sources */ = {isa = PBXBuildFile; fileRef = 378205F52837CBA800D1D4AA /* SavedStateMock.swift */; };
		378205F8283BC6A600D1D4AA /* StartupPreferencesTests.swift in Sources */ = {isa = PBXBuildFile; fileRef = 378205F7283BC6A600D1D4AA /* StartupPreferencesTests.swift */; };
		378205FB283C277800D1D4AA /* MainMenuTests.swift in Sources */ = {isa = PBXBuildFile; fileRef = 378205FA283C277800D1D4AA /* MainMenuTests.swift */; };
		379DE4BD27EA31AC002CC3DE /* PreferencesAutofillView.swift in Sources */ = {isa = PBXBuildFile; fileRef = 379DE4BC27EA31AC002CC3DE /* PreferencesAutofillView.swift */; };
		37A4CEBA282E992F00D75B89 /* StartupPreferences.swift in Sources */ = {isa = PBXBuildFile; fileRef = 37A4CEB9282E992F00D75B89 /* StartupPreferences.swift */; };
		37A803DB27FD69D300052F4C /* Data Import Resources in Resources */ = {isa = PBXBuildFile; fileRef = 37A803DA27FD69D300052F4C /* Data Import Resources */; };
		37AFCE8127DA2CA600471A10 /* PreferencesViewController.swift in Sources */ = {isa = PBXBuildFile; fileRef = 37AFCE8027DA2CA600471A10 /* PreferencesViewController.swift */; };
		37AFCE8527DA2D3900471A10 /* PreferencesSidebar.swift in Sources */ = {isa = PBXBuildFile; fileRef = 37AFCE8427DA2D3900471A10 /* PreferencesSidebar.swift */; };
		37AFCE8727DA334800471A10 /* PreferencesRootView.swift in Sources */ = {isa = PBXBuildFile; fileRef = 37AFCE8627DA334800471A10 /* PreferencesRootView.swift */; };
		37AFCE8927DA33BA00471A10 /* Preferences.swift in Sources */ = {isa = PBXBuildFile; fileRef = 37AFCE8827DA33BA00471A10 /* Preferences.swift */; };
		37AFCE8B27DB69BC00471A10 /* PreferencesGeneralView.swift in Sources */ = {isa = PBXBuildFile; fileRef = 37AFCE8A27DB69BC00471A10 /* PreferencesGeneralView.swift */; };
		37AFCE9227DB8CAD00471A10 /* PreferencesAboutView.swift in Sources */ = {isa = PBXBuildFile; fileRef = 37AFCE9127DB8CAD00471A10 /* PreferencesAboutView.swift */; };
		37B11B3928095E6600CBB621 /* TabLazyLoader.swift in Sources */ = {isa = PBXBuildFile; fileRef = 37B11B3828095E6600CBB621 /* TabLazyLoader.swift */; };
		37BF3F14286D8A6500BD9014 /* PinnedTabsManager.swift in Sources */ = {isa = PBXBuildFile; fileRef = 37BF3F13286D8A6500BD9014 /* PinnedTabsManager.swift */; };
		37BF3F21286F0A7A00BD9014 /* PinnedTabsViewModel.swift in Sources */ = {isa = PBXBuildFile; fileRef = 37BF3F1E286F0A7A00BD9014 /* PinnedTabsViewModel.swift */; };
		37BF3F22286F0A7A00BD9014 /* PinnedTabsView.swift in Sources */ = {isa = PBXBuildFile; fileRef = 37BF3F1F286F0A7A00BD9014 /* PinnedTabsView.swift */; };
		37BF3F24286F0AAE00BD9014 /* View+RoundedCorners.swift in Sources */ = {isa = PBXBuildFile; fileRef = 37BF3F23286F0AAE00BD9014 /* View+RoundedCorners.swift */; };
		37CC53EC27E8A4D10028713D /* PreferencesPrivacyView.swift in Sources */ = {isa = PBXBuildFile; fileRef = 37CC53EB27E8A4D10028713D /* PreferencesPrivacyView.swift */; };
		37CC53F027E8D1440028713D /* PreferencesDownloadsView.swift in Sources */ = {isa = PBXBuildFile; fileRef = 37CC53EF27E8D1440028713D /* PreferencesDownloadsView.swift */; };
		37CC53F427E8D4620028713D /* NSPathControlView.swift in Sources */ = {isa = PBXBuildFile; fileRef = 37CC53F327E8D4620028713D /* NSPathControlView.swift */; };
		37CD54B327EE509700F1F7B9 /* View+Cursor.swift in Sources */ = {isa = PBXBuildFile; fileRef = 37CD54B227EE509700F1F7B9 /* View+Cursor.swift */; };
		37CD54B527F1AC1300F1F7B9 /* PreferencesSidebarModelTests.swift in Sources */ = {isa = PBXBuildFile; fileRef = 37CD54B427F1AC1300F1F7B9 /* PreferencesSidebarModelTests.swift */; };
		37CD54B727F1B28A00F1F7B9 /* DefaultBrowserPreferencesTests.swift in Sources */ = {isa = PBXBuildFile; fileRef = 37CD54B627F1B28A00F1F7B9 /* DefaultBrowserPreferencesTests.swift */; };
		37CD54B927F1F8AC00F1F7B9 /* AppearancePreferencesTests.swift in Sources */ = {isa = PBXBuildFile; fileRef = 37CD54B827F1F8AC00F1F7B9 /* AppearancePreferencesTests.swift */; };
		37CD54BB27F25A4000F1F7B9 /* DownloadsPreferencesTests.swift in Sources */ = {isa = PBXBuildFile; fileRef = 37CD54BA27F25A4000F1F7B9 /* DownloadsPreferencesTests.swift */; };
		37CD54BD27F2ECAE00F1F7B9 /* AutofillPreferencesModelTests.swift in Sources */ = {isa = PBXBuildFile; fileRef = 37CD54BC27F2ECAE00F1F7B9 /* AutofillPreferencesModelTests.swift */; };
		37CD54C927F2FDD100F1F7B9 /* PrivacyPreferencesModel.swift in Sources */ = {isa = PBXBuildFile; fileRef = 37CD54C127F2FDD100F1F7B9 /* PrivacyPreferencesModel.swift */; };
		37CD54CA27F2FDD100F1F7B9 /* AutofillPreferencesModel.swift in Sources */ = {isa = PBXBuildFile; fileRef = 37CD54C227F2FDD100F1F7B9 /* AutofillPreferencesModel.swift */; };
		37CD54CB27F2FDD100F1F7B9 /* DownloadsPreferences.swift in Sources */ = {isa = PBXBuildFile; fileRef = 37CD54C327F2FDD100F1F7B9 /* DownloadsPreferences.swift */; };
		37CD54CC27F2FDD100F1F7B9 /* PreferencesSection.swift in Sources */ = {isa = PBXBuildFile; fileRef = 37CD54C427F2FDD100F1F7B9 /* PreferencesSection.swift */; };
		37CD54CD27F2FDD100F1F7B9 /* AboutModel.swift in Sources */ = {isa = PBXBuildFile; fileRef = 37CD54C527F2FDD100F1F7B9 /* AboutModel.swift */; };
		37CD54CE27F2FDD100F1F7B9 /* PreferencesSidebarModel.swift in Sources */ = {isa = PBXBuildFile; fileRef = 37CD54C627F2FDD100F1F7B9 /* PreferencesSidebarModel.swift */; };
		37CD54CF27F2FDD100F1F7B9 /* AppearancePreferences.swift in Sources */ = {isa = PBXBuildFile; fileRef = 37CD54C727F2FDD100F1F7B9 /* AppearancePreferences.swift */; };
		37CD54D027F2FDD100F1F7B9 /* DefaultBrowserPreferences.swift in Sources */ = {isa = PBXBuildFile; fileRef = 37CD54C827F2FDD100F1F7B9 /* DefaultBrowserPreferences.swift */; };
		37D2377A287EB8CA00BCE03B /* TabIndex.swift in Sources */ = {isa = PBXBuildFile; fileRef = 37D23779287EB8CA00BCE03B /* TabIndex.swift */; };
		37D2377C287EBDA300BCE03B /* TabIndexTests.swift in Sources */ = {isa = PBXBuildFile; fileRef = 37D2377B287EBDA300BCE03B /* TabIndexTests.swift */; };
		37D23780287EFEE200BCE03B /* PinnedTabsManagerTests.swift in Sources */ = {isa = PBXBuildFile; fileRef = 37D2377F287EFEE200BCE03B /* PinnedTabsManagerTests.swift */; };
		37D23785287F4E6500BCE03B /* PinnedTabsHostingView.swift in Sources */ = {isa = PBXBuildFile; fileRef = 37D23783287F4D6A00BCE03B /* PinnedTabsHostingView.swift */; };
		37D23787287F5C2900BCE03B /* PinnedTabsViewModelTests.swift in Sources */ = {isa = PBXBuildFile; fileRef = 37D23786287F5C2900BCE03B /* PinnedTabsViewModelTests.swift */; };
		37D23789288009CF00BCE03B /* TabCollectionViewModelTests+PinnedTabs.swift in Sources */ = {isa = PBXBuildFile; fileRef = 37D23788288009CF00BCE03B /* TabCollectionViewModelTests+PinnedTabs.swift */; };
		37D2771527E870D4003365FD /* PreferencesAppearanceView.swift in Sources */ = {isa = PBXBuildFile; fileRef = 37D2771427E870D4003365FD /* PreferencesAppearanceView.swift */; };
		37F19A6528E1B3FB00740DC6 /* PreferencesPrivatePlayerView.swift in Sources */ = {isa = PBXBuildFile; fileRef = 37F19A6428E1B3FB00740DC6 /* PreferencesPrivatePlayerView.swift */; };
		37F19A6728E1B43200740DC6 /* PrivatePlayerPreferences.swift in Sources */ = {isa = PBXBuildFile; fileRef = 37F19A6628E1B43200740DC6 /* PrivatePlayerPreferences.swift */; };
		37F19A6A28E2F2D000740DC6 /* PrivatePlayer.swift in Sources */ = {isa = PBXBuildFile; fileRef = 37F19A6928E2F2D000740DC6 /* PrivatePlayer.swift */; };
		4B0135CE2729F1AA00D54834 /* NSPasteboardExtension.swift in Sources */ = {isa = PBXBuildFile; fileRef = 4B0135CD2729F1AA00D54834 /* NSPasteboardExtension.swift */; };
		4B02198925E05FAC00ED7DEA /* FireproofingURLExtensions.swift in Sources */ = {isa = PBXBuildFile; fileRef = 4B02197F25E05FAC00ED7DEA /* FireproofingURLExtensions.swift */; };
		4B02198A25E05FAC00ED7DEA /* FireproofDomains.swift in Sources */ = {isa = PBXBuildFile; fileRef = 4B02198125E05FAC00ED7DEA /* FireproofDomains.swift */; };
		4B02198B25E05FAC00ED7DEA /* FireproofInfoViewController.swift in Sources */ = {isa = PBXBuildFile; fileRef = 4B02198325E05FAC00ED7DEA /* FireproofInfoViewController.swift */; };
		4B02198C25E05FAC00ED7DEA /* Fireproofing.storyboard in Resources */ = {isa = PBXBuildFile; fileRef = 4B02198425E05FAC00ED7DEA /* Fireproofing.storyboard */; };
		4B02199C25E063DE00ED7DEA /* FireproofDomainsTests.swift in Sources */ = {isa = PBXBuildFile; fileRef = 4B02199925E063DE00ED7DEA /* FireproofDomainsTests.swift */; };
		4B02199D25E063DE00ED7DEA /* FireproofingURLExtensionsTests.swift in Sources */ = {isa = PBXBuildFile; fileRef = 4B02199A25E063DE00ED7DEA /* FireproofingURLExtensionsTests.swift */; };
		4B0219A825E0646500ED7DEA /* WebsiteDataStoreTests.swift in Sources */ = {isa = PBXBuildFile; fileRef = 4B0219A725E0646500ED7DEA /* WebsiteDataStoreTests.swift */; };
		4B0511BD262CAA5A00F6079C /* PrivacySecurityPreferences.swift in Sources */ = {isa = PBXBuildFile; fileRef = 4B0511A6262CAA5A00F6079C /* PrivacySecurityPreferences.swift */; };
		4B0511C3262CAA5A00F6079C /* FireproofDomains.storyboard in Resources */ = {isa = PBXBuildFile; fileRef = 4B0511AD262CAA5A00F6079C /* FireproofDomains.storyboard */; };
		4B0511CA262CAA5A00F6079C /* FireproofDomainsViewController.swift in Sources */ = {isa = PBXBuildFile; fileRef = 4B0511B4262CAA5A00F6079C /* FireproofDomainsViewController.swift */; };
		4B0511E1262CAA8600F6079C /* NSOpenPanelExtensions.swift in Sources */ = {isa = PBXBuildFile; fileRef = 4B0511DF262CAA8600F6079C /* NSOpenPanelExtensions.swift */; };
		4B0511E2262CAA8600F6079C /* NSViewControllerExtension.swift in Sources */ = {isa = PBXBuildFile; fileRef = 4B0511E0262CAA8600F6079C /* NSViewControllerExtension.swift */; };
		4B0511E7262CAB3700F6079C /* UserDefaultsWrapperUtilities.swift in Sources */ = {isa = PBXBuildFile; fileRef = 4B0511E6262CAB3700F6079C /* UserDefaultsWrapperUtilities.swift */; };
		4B0A63E8289DB58E00378EF7 /* FirefoxFaviconsReader.swift in Sources */ = {isa = PBXBuildFile; fileRef = 4B0A63E7289DB58E00378EF7 /* FirefoxFaviconsReader.swift */; };
		4B0AACAC28BC63ED001038AC /* ChromiumFaviconsReader.swift in Sources */ = {isa = PBXBuildFile; fileRef = 4B0AACAB28BC63ED001038AC /* ChromiumFaviconsReader.swift */; };
		4B0AACAE28BC6FD0001038AC /* SafariFaviconsReader.swift in Sources */ = {isa = PBXBuildFile; fileRef = 4B0AACAD28BC6FD0001038AC /* SafariFaviconsReader.swift */; };
		4B0DB5E528BD9D08007DD239 /* PinningManager.swift in Sources */ = {isa = PBXBuildFile; fileRef = 4B0DB5E428BD9D08007DD239 /* PinningManager.swift */; };
		4B11060525903E570039B979 /* CoreDataEncryptionTesting.xcdatamodeld in Sources */ = {isa = PBXBuildFile; fileRef = 4B11060325903E570039B979 /* CoreDataEncryptionTesting.xcdatamodeld */; };
		4B11060A25903EAC0039B979 /* CoreDataEncryptionTests.swift in Sources */ = {isa = PBXBuildFile; fileRef = 4B11060925903EAC0039B979 /* CoreDataEncryptionTests.swift */; };
		4B117F7D276C0CB5002F3D8C /* LocalStatisticsStoreTests.swift in Sources */ = {isa = PBXBuildFile; fileRef = 4B117F7C276C0CB5002F3D8C /* LocalStatisticsStoreTests.swift */; };
		4B139AFD26B60BD800894F82 /* NSImageExtensions.swift in Sources */ = {isa = PBXBuildFile; fileRef = 4B139AFC26B60BD800894F82 /* NSImageExtensions.swift */; };
		4B17E2D4287380390003BD39 /* PersistentAppInterfaceSettings.swift in Sources */ = {isa = PBXBuildFile; fileRef = 4B17E2D3287380390003BD39 /* PersistentAppInterfaceSettings.swift */; };
		4B1AD8D525FC38DD00261379 /* EncryptionKeyStoreTests.swift in Sources */ = {isa = PBXBuildFile; fileRef = 4BA1A6EA258C288C00F6F690 /* EncryptionKeyStoreTests.swift */; };
		4B1AD8E225FC390B00261379 /* EncryptionMocks.swift in Sources */ = {isa = PBXBuildFile; fileRef = 4BA1A6F5258C4F9600F6F690 /* EncryptionMocks.swift */; };
		4B1AD91725FC46FB00261379 /* CoreDataEncryptionTests.swift in Sources */ = {isa = PBXBuildFile; fileRef = 4B1AD91625FC46FB00261379 /* CoreDataEncryptionTests.swift */; };
		4B1AD92125FC474E00261379 /* CoreDataEncryptionTesting.xcdatamodeld in Sources */ = {isa = PBXBuildFile; fileRef = 4B11060325903E570039B979 /* CoreDataEncryptionTesting.xcdatamodeld */; };
		4B1E6EED27AB5E5100F51793 /* SecureVaultSorting.swift in Sources */ = {isa = PBXBuildFile; fileRef = 4B1E6EEB27AB5E5100F51793 /* SecureVaultSorting.swift */; };
		4B1E6EEE27AB5E5100F51793 /* PasswordManagementListSection.swift in Sources */ = {isa = PBXBuildFile; fileRef = 4B1E6EEC27AB5E5100F51793 /* PasswordManagementListSection.swift */; };
		4B1E6EF127AB5E5D00F51793 /* NSPopUpButtonView.swift in Sources */ = {isa = PBXBuildFile; fileRef = 4B1E6EEF27AB5E5D00F51793 /* NSPopUpButtonView.swift */; };
		4B1E6EF227AB5E5D00F51793 /* PasswordManagementItemList.swift in Sources */ = {isa = PBXBuildFile; fileRef = 4B1E6EF027AB5E5D00F51793 /* PasswordManagementItemList.swift */; };
		4B29759728281F0900187C4E /* FirefoxEncryptionKeyReader.swift in Sources */ = {isa = PBXBuildFile; fileRef = 4B29759628281F0900187C4E /* FirefoxEncryptionKeyReader.swift */; };
		4B2975992828285900187C4E /* FirefoxKeyReaderTests.swift in Sources */ = {isa = PBXBuildFile; fileRef = 4B2975982828285900187C4E /* FirefoxKeyReaderTests.swift */; };
		4B29759C28284DBC00187C4E /* FirefoxBerkeleyDatabaseReader.m in Sources */ = {isa = PBXBuildFile; fileRef = 4B29759B28284DBC00187C4E /* FirefoxBerkeleyDatabaseReader.m */; };
		4B2E7D6326FF9D6500D2DB17 /* PrintingUserScript.swift in Sources */ = {isa = PBXBuildFile; fileRef = 4B2E7D6226FF9D6500D2DB17 /* PrintingUserScript.swift */; };
		4B379C1527BD91E3008A968E /* QuartzIdleStateProvider.swift in Sources */ = {isa = PBXBuildFile; fileRef = 4B379C1427BD91E3008A968E /* QuartzIdleStateProvider.swift */; };
		4B379C1E27BDB7FF008A968E /* DeviceAuthenticator.swift in Sources */ = {isa = PBXBuildFile; fileRef = 4B379C1D27BDB7FF008A968E /* DeviceAuthenticator.swift */; };
		4B379C2227BDBA29008A968E /* LocalAuthenticationService.swift in Sources */ = {isa = PBXBuildFile; fileRef = 4B379C2127BDBA29008A968E /* LocalAuthenticationService.swift */; };
		4B379C2427BDE1B0008A968E /* FlatButton.swift in Sources */ = {isa = PBXBuildFile; fileRef = 4B379C2327BDE1B0008A968E /* FlatButton.swift */; };
		4B39AAF627D9B2C700A73FD5 /* NSStackViewExtension.swift in Sources */ = {isa = PBXBuildFile; fileRef = 4B39AAF527D9B2C700A73FD5 /* NSStackViewExtension.swift */; };
		4B3F641E27A8D3BD00E0C118 /* BrowserProfileTests.swift in Sources */ = {isa = PBXBuildFile; fileRef = 4B3F641D27A8D3BD00E0C118 /* BrowserProfileTests.swift */; };
		4B434690285ED7A100177407 /* BookmarksBarViewModelTests.swift in Sources */ = {isa = PBXBuildFile; fileRef = 4B43468F285ED7A100177407 /* BookmarksBarViewModelTests.swift */; };
		4B43469528655D1400177407 /* FirefoxDataImporterTests.swift in Sources */ = {isa = PBXBuildFile; fileRef = 4B43469428655D1400177407 /* FirefoxDataImporterTests.swift */; };
		4B4F72EC266B2ED300814C60 /* CollectionExtension.swift in Sources */ = {isa = PBXBuildFile; fileRef = 4B4F72EB266B2ED300814C60 /* CollectionExtension.swift */; };
		4B59023D26B35F3600489384 /* ChromeDataImporter.swift in Sources */ = {isa = PBXBuildFile; fileRef = 4B59023826B35F3600489384 /* ChromeDataImporter.swift */; };
		4B59023E26B35F3600489384 /* ChromiumLoginReader.swift in Sources */ = {isa = PBXBuildFile; fileRef = 4B59023926B35F3600489384 /* ChromiumLoginReader.swift */; };
		4B59024026B35F3600489384 /* ChromiumDataImporter.swift in Sources */ = {isa = PBXBuildFile; fileRef = 4B59023B26B35F3600489384 /* ChromiumDataImporter.swift */; };
		4B59024126B35F3600489384 /* BraveDataImporter.swift in Sources */ = {isa = PBXBuildFile; fileRef = 4B59023C26B35F3600489384 /* BraveDataImporter.swift */; };
		4B59024326B35F7C00489384 /* BrowserImportViewController.swift in Sources */ = {isa = PBXBuildFile; fileRef = 4B59024226B35F7C00489384 /* BrowserImportViewController.swift */; };
		4B59024826B3673600489384 /* ThirdPartyBrowser.swift in Sources */ = {isa = PBXBuildFile; fileRef = 4B59024726B3673600489384 /* ThirdPartyBrowser.swift */; };
		4B59024C26B38BB800489384 /* ChromiumLoginReaderTests.swift in Sources */ = {isa = PBXBuildFile; fileRef = 4B59024B26B38BB800489384 /* ChromiumLoginReaderTests.swift */; };
		4B5A4F4C27F3A5AA008FBD88 /* NSNotificationName+DataImport.swift in Sources */ = {isa = PBXBuildFile; fileRef = 4B5A4F4B27F3A5AA008FBD88 /* NSNotificationName+DataImport.swift */; };
		4B5FF67826B602B100D42879 /* FirefoxDataImporter.swift in Sources */ = {isa = PBXBuildFile; fileRef = 4B5FF67726B602B100D42879 /* FirefoxDataImporter.swift */; };
		4B65143E263924B5005B46EB /* EmailUrlExtensions.swift in Sources */ = {isa = PBXBuildFile; fileRef = 4B65143D263924B5005B46EB /* EmailUrlExtensions.swift */; };
		4B677432255DBEB800025BD8 /* httpsMobileV2BloomSpec.json in Resources */ = {isa = PBXBuildFile; fileRef = 4B677427255DBEB800025BD8 /* httpsMobileV2BloomSpec.json */; };
		4B677433255DBEB800025BD8 /* httpsMobileV2Bloom.bin in Resources */ = {isa = PBXBuildFile; fileRef = 4B677428255DBEB800025BD8 /* httpsMobileV2Bloom.bin */; };
		4B677434255DBEB800025BD8 /* HTTPSBloomFilterSpecification.swift in Sources */ = {isa = PBXBuildFile; fileRef = 4B677429255DBEB800025BD8 /* HTTPSBloomFilterSpecification.swift */; };
		4B677435255DBEB800025BD8 /* httpsMobileV2FalsePositives.json in Resources */ = {isa = PBXBuildFile; fileRef = 4B67742A255DBEB800025BD8 /* httpsMobileV2FalsePositives.json */; };
		4B677438255DBEB800025BD8 /* HTTPSUpgrade.xcdatamodeld in Sources */ = {isa = PBXBuildFile; fileRef = 4B67742E255DBEB800025BD8 /* HTTPSUpgrade.xcdatamodeld */; };
		4B677439255DBEB800025BD8 /* AppHTTPSUpgradeStore.swift in Sources */ = {isa = PBXBuildFile; fileRef = 4B677430255DBEB800025BD8 /* AppHTTPSUpgradeStore.swift */; };
		4B677442255DBEEA00025BD8 /* Database.swift in Sources */ = {isa = PBXBuildFile; fileRef = 4B677440255DBEEA00025BD8 /* Database.swift */; };
		4B70C00127B0793D000386ED /* DuckDuckGo-ExampleCrash.ips in Resources */ = {isa = PBXBuildFile; fileRef = 4B70BFFF27B0793D000386ED /* DuckDuckGo-ExampleCrash.ips */; };
		4B70C00227B0793D000386ED /* CrashReportTests.swift in Sources */ = {isa = PBXBuildFile; fileRef = 4B70C00027B0793D000386ED /* CrashReportTests.swift */; };
		4B723E0526B0003E00E14D75 /* DataImportMocks.swift in Sources */ = {isa = PBXBuildFile; fileRef = 4B723DFF26B0003E00E14D75 /* DataImportMocks.swift */; };
		4B723E0626B0003E00E14D75 /* CSVParserTests.swift in Sources */ = {isa = PBXBuildFile; fileRef = 4B723E0026B0003E00E14D75 /* CSVParserTests.swift */; };
		4B723E0726B0003E00E14D75 /* CSVImporterTests.swift in Sources */ = {isa = PBXBuildFile; fileRef = 4B723E0126B0003E00E14D75 /* CSVImporterTests.swift */; };
		4B723E0826B0003E00E14D75 /* MockSecureVault.swift in Sources */ = {isa = PBXBuildFile; fileRef = 4B723E0326B0003E00E14D75 /* MockSecureVault.swift */; };
		4B723E0926B0003E00E14D75 /* CSVLoginExporterTests.swift in Sources */ = {isa = PBXBuildFile; fileRef = 4B723E0426B0003E00E14D75 /* CSVLoginExporterTests.swift */; };
		4B723E0A26B0005900E14D75 /* DataImportViewController.swift in Sources */ = {isa = PBXBuildFile; fileRef = 4B723DEE26B0002B00E14D75 /* DataImportViewController.swift */; };
		4B723E0B26B0005B00E14D75 /* FileImportViewController.swift in Sources */ = {isa = PBXBuildFile; fileRef = 4B723DEF26B0002B00E14D75 /* FileImportViewController.swift */; };
		4B723E0C26B0005D00E14D75 /* FileImportSummaryViewController.swift in Sources */ = {isa = PBXBuildFile; fileRef = 4B723DF026B0002B00E14D75 /* FileImportSummaryViewController.swift */; };
		4B723E0D26B0006100E14D75 /* SecureVaultLoginImporter.swift in Sources */ = {isa = PBXBuildFile; fileRef = 4B723DF326B0002B00E14D75 /* SecureVaultLoginImporter.swift */; };
		4B723E0E26B0006300E14D75 /* LoginImport.swift in Sources */ = {isa = PBXBuildFile; fileRef = 4B723DF426B0002B00E14D75 /* LoginImport.swift */; };
		4B723E0F26B0006500E14D75 /* CSVParser.swift in Sources */ = {isa = PBXBuildFile; fileRef = 4B723DF626B0002B00E14D75 /* CSVParser.swift */; };
		4B723E1026B0006700E14D75 /* CSVImporter.swift in Sources */ = {isa = PBXBuildFile; fileRef = 4B723DF726B0002B00E14D75 /* CSVImporter.swift */; };
		4B723E1126B0006C00E14D75 /* DataImport.storyboard in Resources */ = {isa = PBXBuildFile; fileRef = 4B723DED26B0002B00E14D75 /* DataImport.storyboard */; };
		4B723E1226B0006E00E14D75 /* DataImport.swift in Sources */ = {isa = PBXBuildFile; fileRef = 4B723DEB26B0002B00E14D75 /* DataImport.swift */; };
		4B723E1326B0007A00E14D75 /* CSVLoginExporter.swift in Sources */ = {isa = PBXBuildFile; fileRef = 4B723DFD26B0002B00E14D75 /* CSVLoginExporter.swift */; };
		4B723E1926B000DC00E14D75 /* TemporaryFileCreator.swift in Sources */ = {isa = PBXBuildFile; fileRef = 4B723E1726B000DC00E14D75 /* TemporaryFileCreator.swift */; };
		4B78A86B26BB3ADD0071BB16 /* BrowserImportSummaryViewController.swift in Sources */ = {isa = PBXBuildFile; fileRef = 4B78A86A26BB3ADD0071BB16 /* BrowserImportSummaryViewController.swift */; };
		4B7A57CF279A4EF300B1C70E /* ChromePreferences.swift in Sources */ = {isa = PBXBuildFile; fileRef = 4B7A57CE279A4EF300B1C70E /* ChromePreferences.swift */; };
		4B7A60A1273E0BE400BBDFEB /* WKWebsiteDataStoreExtension.swift in Sources */ = {isa = PBXBuildFile; fileRef = 4B7A60A0273E0BE400BBDFEB /* WKWebsiteDataStoreExtension.swift */; };
		4B82E9B325B69E3E00656FE7 /* TrackerRadarKit in Frameworks */ = {isa = PBXBuildFile; productRef = 4B82E9B225B69E3E00656FE7 /* TrackerRadarKit */; };
		4B85A48028821CC500FC4C39 /* NSPasteboardItemExtension.swift in Sources */ = {isa = PBXBuildFile; fileRef = 4B85A47F28821CC500FC4C39 /* NSPasteboardItemExtension.swift */; };
		4B8A4DFF27C83B29005F40E8 /* SaveIdentityViewController.swift in Sources */ = {isa = PBXBuildFile; fileRef = 4B8A4DFE27C83B29005F40E8 /* SaveIdentityViewController.swift */; };
		4B8A4E0127C8447E005F40E8 /* SaveIdentityPopover.swift in Sources */ = {isa = PBXBuildFile; fileRef = 4B8A4E0027C8447E005F40E8 /* SaveIdentityPopover.swift */; };
		4B8AC93326B3B06300879451 /* EdgeDataImporter.swift in Sources */ = {isa = PBXBuildFile; fileRef = 4B8AC93226B3B06300879451 /* EdgeDataImporter.swift */; };
		4B8AC93526B3B2FD00879451 /* NSAlert+DataImport.swift in Sources */ = {isa = PBXBuildFile; fileRef = 4B8AC93426B3B2FD00879451 /* NSAlert+DataImport.swift */; };
		4B8AC93926B48A5100879451 /* FirefoxLoginReader.swift in Sources */ = {isa = PBXBuildFile; fileRef = 4B8AC93826B48A5100879451 /* FirefoxLoginReader.swift */; };
		4B8AC93B26B48ADF00879451 /* ASN1Parser.swift in Sources */ = {isa = PBXBuildFile; fileRef = 4B8AC93A26B48ADF00879451 /* ASN1Parser.swift */; };
		4B8AC93D26B49BE600879451 /* FirefoxLoginReaderTests.swift in Sources */ = {isa = PBXBuildFile; fileRef = 4B8AC93C26B49BE600879451 /* FirefoxLoginReaderTests.swift */; };
		4B8AD0B127A86D9200AE44D6 /* WKWebsiteDataStoreExtensionTests.swift in Sources */ = {isa = PBXBuildFile; fileRef = 4B8AD0B027A86D9200AE44D6 /* WKWebsiteDataStoreExtensionTests.swift */; };
		4B8D9062276D1D880078DB17 /* LocaleExtension.swift in Sources */ = {isa = PBXBuildFile; fileRef = 4B8D9061276D1D880078DB17 /* LocaleExtension.swift */; };
		4B92928B26670D1700AD2C21 /* BookmarksOutlineView.swift in Sources */ = {isa = PBXBuildFile; fileRef = 4B92928526670D1600AD2C21 /* BookmarksOutlineView.swift */; };
		4B92928C26670D1700AD2C21 /* OutlineSeparatorViewCell.swift in Sources */ = {isa = PBXBuildFile; fileRef = 4B92928626670D1600AD2C21 /* OutlineSeparatorViewCell.swift */; };
		4B92928D26670D1700AD2C21 /* BookmarkOutlineViewCell.swift in Sources */ = {isa = PBXBuildFile; fileRef = 4B92928726670D1600AD2C21 /* BookmarkOutlineViewCell.swift */; };
		4B92928E26670D1700AD2C21 /* BookmarkOutlineViewCell.xib in Resources */ = {isa = PBXBuildFile; fileRef = 4B92928826670D1600AD2C21 /* BookmarkOutlineViewCell.xib */; };
		4B92928F26670D1700AD2C21 /* BookmarkTableCellView.swift in Sources */ = {isa = PBXBuildFile; fileRef = 4B92928926670D1700AD2C21 /* BookmarkTableCellView.swift */; };
		4B92929026670D1700AD2C21 /* BookmarkTableCellView.xib in Resources */ = {isa = PBXBuildFile; fileRef = 4B92928A26670D1700AD2C21 /* BookmarkTableCellView.xib */; };
		4B92929B26670D2A00AD2C21 /* BookmarkOutlineViewDataSource.swift in Sources */ = {isa = PBXBuildFile; fileRef = 4B92929126670D2A00AD2C21 /* BookmarkOutlineViewDataSource.swift */; };
		4B92929C26670D2A00AD2C21 /* PasteboardFolder.swift in Sources */ = {isa = PBXBuildFile; fileRef = 4B92929226670D2A00AD2C21 /* PasteboardFolder.swift */; };
		4B92929D26670D2A00AD2C21 /* BookmarkNode.swift in Sources */ = {isa = PBXBuildFile; fileRef = 4B92929326670D2A00AD2C21 /* BookmarkNode.swift */; };
		4B92929E26670D2A00AD2C21 /* BookmarkSidebarTreeController.swift in Sources */ = {isa = PBXBuildFile; fileRef = 4B92929426670D2A00AD2C21 /* BookmarkSidebarTreeController.swift */; };
		4B92929F26670D2A00AD2C21 /* PasteboardBookmark.swift in Sources */ = {isa = PBXBuildFile; fileRef = 4B92929526670D2A00AD2C21 /* PasteboardBookmark.swift */; };
		4B9292A026670D2A00AD2C21 /* SpacerNode.swift in Sources */ = {isa = PBXBuildFile; fileRef = 4B92929626670D2A00AD2C21 /* SpacerNode.swift */; };
		4B9292A126670D2A00AD2C21 /* BookmarkTreeController.swift in Sources */ = {isa = PBXBuildFile; fileRef = 4B92929726670D2A00AD2C21 /* BookmarkTreeController.swift */; };
		4B9292A226670D2A00AD2C21 /* PseudoFolder.swift in Sources */ = {isa = PBXBuildFile; fileRef = 4B92929826670D2A00AD2C21 /* PseudoFolder.swift */; };
		4B9292A326670D2A00AD2C21 /* BookmarkManagedObject.swift in Sources */ = {isa = PBXBuildFile; fileRef = 4B92929926670D2A00AD2C21 /* BookmarkManagedObject.swift */; };
		4B9292A426670D2A00AD2C21 /* PasteboardWriting.swift in Sources */ = {isa = PBXBuildFile; fileRef = 4B92929A26670D2A00AD2C21 /* PasteboardWriting.swift */; };
		4B9292AC26670D3700AD2C21 /* Bookmark.xcdatamodeld in Sources */ = {isa = PBXBuildFile; fileRef = 4B9292A726670D3700AD2C21 /* Bookmark.xcdatamodeld */; };
		4B9292AF26670F5300AD2C21 /* NSOutlineViewExtensions.swift in Sources */ = {isa = PBXBuildFile; fileRef = 4B9292AE26670F5300AD2C21 /* NSOutlineViewExtensions.swift */; };
		4B9292BA2667103100AD2C21 /* BookmarkNodePathTests.swift in Sources */ = {isa = PBXBuildFile; fileRef = 4B9292B02667103000AD2C21 /* BookmarkNodePathTests.swift */; };
		4B9292BB2667103100AD2C21 /* BookmarkNodeTests.swift in Sources */ = {isa = PBXBuildFile; fileRef = 4B9292B12667103000AD2C21 /* BookmarkNodeTests.swift */; };
		4B9292BC2667103100AD2C21 /* BookmarkSidebarTreeControllerTests.swift in Sources */ = {isa = PBXBuildFile; fileRef = 4B9292B22667103000AD2C21 /* BookmarkSidebarTreeControllerTests.swift */; };
		4B9292BD2667103100AD2C21 /* BookmarkOutlineViewDataSourceTests.swift in Sources */ = {isa = PBXBuildFile; fileRef = 4B9292B32667103000AD2C21 /* BookmarkOutlineViewDataSourceTests.swift */; };
		4B9292BE2667103100AD2C21 /* PasteboardFolderTests.swift in Sources */ = {isa = PBXBuildFile; fileRef = 4B9292B42667103000AD2C21 /* PasteboardFolderTests.swift */; };
		4B9292BF2667103100AD2C21 /* TreeControllerTests.swift in Sources */ = {isa = PBXBuildFile; fileRef = 4B9292B52667103000AD2C21 /* TreeControllerTests.swift */; };
		4B9292C02667103100AD2C21 /* BookmarkManagedObjectTests.swift in Sources */ = {isa = PBXBuildFile; fileRef = 4B9292B62667103000AD2C21 /* BookmarkManagedObjectTests.swift */; };
		4B9292C22667103100AD2C21 /* BookmarkTests.swift in Sources */ = {isa = PBXBuildFile; fileRef = 4B9292B82667103000AD2C21 /* BookmarkTests.swift */; };
		4B9292C32667103100AD2C21 /* PasteboardBookmarkTests.swift in Sources */ = {isa = PBXBuildFile; fileRef = 4B9292B92667103100AD2C21 /* PasteboardBookmarkTests.swift */; };
		4B9292C52667104B00AD2C21 /* CoreDataTestUtilities.swift in Sources */ = {isa = PBXBuildFile; fileRef = 4B9292C42667104B00AD2C21 /* CoreDataTestUtilities.swift */; };
		4B9292CE2667123700AD2C21 /* BrowserTabSelectionDelegate.swift in Sources */ = {isa = PBXBuildFile; fileRef = 4B9292C62667123700AD2C21 /* BrowserTabSelectionDelegate.swift */; };
		4B9292CF2667123700AD2C21 /* BookmarkManagementSidebarViewController.swift in Sources */ = {isa = PBXBuildFile; fileRef = 4B9292C72667123700AD2C21 /* BookmarkManagementSidebarViewController.swift */; };
		4B9292D02667123700AD2C21 /* BookmarkManagementSplitViewController.swift in Sources */ = {isa = PBXBuildFile; fileRef = 4B9292C82667123700AD2C21 /* BookmarkManagementSplitViewController.swift */; };
		4B9292D12667123700AD2C21 /* BookmarkTableRowView.swift in Sources */ = {isa = PBXBuildFile; fileRef = 4B9292C92667123700AD2C21 /* BookmarkTableRowView.swift */; };
		4B9292D22667123700AD2C21 /* AddFolderModalViewController.swift in Sources */ = {isa = PBXBuildFile; fileRef = 4B9292CA2667123700AD2C21 /* AddFolderModalViewController.swift */; };
		4B9292D32667123700AD2C21 /* AddBookmarkModalViewController.swift in Sources */ = {isa = PBXBuildFile; fileRef = 4B9292CB2667123700AD2C21 /* AddBookmarkModalViewController.swift */; };
		4B9292D42667123700AD2C21 /* BookmarkListViewController.swift in Sources */ = {isa = PBXBuildFile; fileRef = 4B9292CC2667123700AD2C21 /* BookmarkListViewController.swift */; };
		4B9292D52667123700AD2C21 /* BookmarkManagementDetailViewController.swift in Sources */ = {isa = PBXBuildFile; fileRef = 4B9292CD2667123700AD2C21 /* BookmarkManagementDetailViewController.swift */; };
		4B9292D72667124000AD2C21 /* NSPopUpButtonExtension.swift in Sources */ = {isa = PBXBuildFile; fileRef = 4B9292D62667124000AD2C21 /* NSPopUpButtonExtension.swift */; };
		4B9292D92667124B00AD2C21 /* BookmarkListTreeControllerDataSource.swift in Sources */ = {isa = PBXBuildFile; fileRef = 4B9292D82667124B00AD2C21 /* BookmarkListTreeControllerDataSource.swift */; };
		4B9292DB2667125D00AD2C21 /* ContextualMenu.swift in Sources */ = {isa = PBXBuildFile; fileRef = 4B9292DA2667125D00AD2C21 /* ContextualMenu.swift */; };
		4B980E212817604000282EE1 /* NSNotificationName+Debug.swift in Sources */ = {isa = PBXBuildFile; fileRef = 4B980E202817604000282EE1 /* NSNotificationName+Debug.swift */; };
		4B98D27A28D95F1A003C2B6F /* ChromiumFaviconsReaderTests.swift in Sources */ = {isa = PBXBuildFile; fileRef = 4B98D27928D95F1A003C2B6F /* ChromiumFaviconsReaderTests.swift */; };
		4B98D27C28D960DD003C2B6F /* FirefoxFaviconsReaderTests.swift in Sources */ = {isa = PBXBuildFile; fileRef = 4B98D27B28D960DD003C2B6F /* FirefoxFaviconsReaderTests.swift */; };
		4B98D28028D9722A003C2B6F /* RecentlyVisitedSiteModelTests.swift in Sources */ = {isa = PBXBuildFile; fileRef = 4B98D27F28D9722A003C2B6F /* RecentlyVisitedSiteModelTests.swift */; };
		4BA1A69B258B076900F6F690 /* FileStore.swift in Sources */ = {isa = PBXBuildFile; fileRef = 4BA1A69A258B076900F6F690 /* FileStore.swift */; };
		4BA1A6A0258B079600F6F690 /* DataEncryption.swift in Sources */ = {isa = PBXBuildFile; fileRef = 4BA1A69F258B079600F6F690 /* DataEncryption.swift */; };
		4BA1A6A5258B07DF00F6F690 /* EncryptedValueTransformer.swift in Sources */ = {isa = PBXBuildFile; fileRef = 4BA1A6A4258B07DF00F6F690 /* EncryptedValueTransformer.swift */; };
		4BA1A6B3258B080A00F6F690 /* EncryptionKeyGeneration.swift in Sources */ = {isa = PBXBuildFile; fileRef = 4BA1A6B2258B080A00F6F690 /* EncryptionKeyGeneration.swift */; };
		4BA1A6B8258B081600F6F690 /* EncryptionKeyStoring.swift in Sources */ = {isa = PBXBuildFile; fileRef = 4BA1A6B7258B081600F6F690 /* EncryptionKeyStoring.swift */; };
		4BA1A6BD258B082300F6F690 /* EncryptionKeyStore.swift in Sources */ = {isa = PBXBuildFile; fileRef = 4BA1A6BC258B082300F6F690 /* EncryptionKeyStore.swift */; };
		4BA1A6C2258B0A1300F6F690 /* ContiguousBytesExtension.swift in Sources */ = {isa = PBXBuildFile; fileRef = 4BA1A6C1258B0A1300F6F690 /* ContiguousBytesExtension.swift */; };
		4BA1A6D9258C0CB300F6F690 /* DataEncryptionTests.swift in Sources */ = {isa = PBXBuildFile; fileRef = 4BA1A6D8258C0CB300F6F690 /* DataEncryptionTests.swift */; };
		4BA1A6DE258C100A00F6F690 /* FileStoreTests.swift in Sources */ = {isa = PBXBuildFile; fileRef = 4BA1A6DD258C100A00F6F690 /* FileStoreTests.swift */; };
		4BA1A6E6258C270800F6F690 /* EncryptionKeyGeneratorTests.swift in Sources */ = {isa = PBXBuildFile; fileRef = 4BA1A6E5258C270800F6F690 /* EncryptionKeyGeneratorTests.swift */; };
		4BA1A6F6258C4F9600F6F690 /* EncryptionMocks.swift in Sources */ = {isa = PBXBuildFile; fileRef = 4BA1A6F5258C4F9600F6F690 /* EncryptionMocks.swift */; };
		4BA1A6FE258C5C1300F6F690 /* EncryptedValueTransformerTests.swift in Sources */ = {isa = PBXBuildFile; fileRef = 4BA1A6FD258C5C1300F6F690 /* EncryptedValueTransformerTests.swift */; };
		4BB6CE5F26B77ED000EC5860 /* Cryptography.swift in Sources */ = {isa = PBXBuildFile; fileRef = 4BB6CE5E26B77ED000EC5860 /* Cryptography.swift */; };
		4BB88B4525B7B55C006F6B06 /* DebugUserScript.swift in Sources */ = {isa = PBXBuildFile; fileRef = 4BB88B4425B7B55C006F6B06 /* DebugUserScript.swift */; };
		4BB88B4A25B7B690006F6B06 /* SequenceExtensions.swift in Sources */ = {isa = PBXBuildFile; fileRef = 4BB88B4925B7B690006F6B06 /* SequenceExtensions.swift */; };
		4BB88B5025B7BA2B006F6B06 /* TabInstrumentation.swift in Sources */ = {isa = PBXBuildFile; fileRef = 4BB88B4F25B7BA2B006F6B06 /* TabInstrumentation.swift */; };
		4BB88B5B25B7BA50006F6B06 /* Instruments.swift in Sources */ = {isa = PBXBuildFile; fileRef = 4BB88B5A25B7BA50006F6B06 /* Instruments.swift */; };
		4BB99CFE26FE191E001E4761 /* FirefoxBookmarksReader.swift in Sources */ = {isa = PBXBuildFile; fileRef = 4BB99CF526FE191E001E4761 /* FirefoxBookmarksReader.swift */; };
		4BB99CFF26FE191E001E4761 /* BookmarkImport.swift in Sources */ = {isa = PBXBuildFile; fileRef = 4BB99CF626FE191E001E4761 /* BookmarkImport.swift */; };
		4BB99D0026FE191E001E4761 /* CoreDataBookmarkImporter.swift in Sources */ = {isa = PBXBuildFile; fileRef = 4BB99CF726FE191E001E4761 /* CoreDataBookmarkImporter.swift */; };
		4BB99D0126FE191E001E4761 /* ChromiumBookmarksReader.swift in Sources */ = {isa = PBXBuildFile; fileRef = 4BB99CF926FE191E001E4761 /* ChromiumBookmarksReader.swift */; };
		4BB99D0226FE191E001E4761 /* ImportedBookmarks.swift in Sources */ = {isa = PBXBuildFile; fileRef = 4BB99CFA26FE191E001E4761 /* ImportedBookmarks.swift */; };
		4BB99D0326FE191E001E4761 /* SafariBookmarksReader.swift in Sources */ = {isa = PBXBuildFile; fileRef = 4BB99CFC26FE191E001E4761 /* SafariBookmarksReader.swift */; };
		4BB99D0426FE191E001E4761 /* SafariDataImporter.swift in Sources */ = {isa = PBXBuildFile; fileRef = 4BB99CFD26FE191E001E4761 /* SafariDataImporter.swift */; };
		4BB99D0626FE1979001E4761 /* RequestFilePermissionViewController.swift in Sources */ = {isa = PBXBuildFile; fileRef = 4BB99D0526FE1979001E4761 /* RequestFilePermissionViewController.swift */; };
		4BB99D0F26FE1A84001E4761 /* ChromiumBookmarksReaderTests.swift in Sources */ = {isa = PBXBuildFile; fileRef = 4BB99D0C26FE1A83001E4761 /* ChromiumBookmarksReaderTests.swift */; };
		4BB99D1026FE1A84001E4761 /* FirefoxBookmarksReaderTests.swift in Sources */ = {isa = PBXBuildFile; fileRef = 4BB99D0D26FE1A83001E4761 /* FirefoxBookmarksReaderTests.swift */; };
		4BB99D1126FE1A84001E4761 /* SafariBookmarksReaderTests.swift in Sources */ = {isa = PBXBuildFile; fileRef = 4BB99D0E26FE1A84001E4761 /* SafariBookmarksReaderTests.swift */; };
		4BBC16A027C4859400E00A38 /* DeviceAuthenticationService.swift in Sources */ = {isa = PBXBuildFile; fileRef = 4BBC169F27C4859400E00A38 /* DeviceAuthenticationService.swift */; };
		4BBC16A227C485BC00E00A38 /* DeviceIdleStateDetector.swift in Sources */ = {isa = PBXBuildFile; fileRef = 4BBC16A127C485BC00E00A38 /* DeviceIdleStateDetector.swift */; };
		4BBC16A527C488C900E00A38 /* DeviceAuthenticatorTests.swift in Sources */ = {isa = PBXBuildFile; fileRef = 4BBC16A427C488C900E00A38 /* DeviceAuthenticatorTests.swift */; };
		4BBD3C00285ACE090047A89D /* NSNotificationName+Favicons.swift in Sources */ = {isa = PBXBuildFile; fileRef = 4BBD3BFF285ACE090047A89D /* NSNotificationName+Favicons.swift */; };
		4BBE0AA727B9B027003B37A8 /* PopUpButton.swift in Sources */ = {isa = PBXBuildFile; fileRef = 4BBE0AA627B9B027003B37A8 /* PopUpButton.swift */; };
		4BBF0915282DD40100EE1418 /* TemporaryFileHandler.swift in Sources */ = {isa = PBXBuildFile; fileRef = 4BBF0914282DD40100EE1418 /* TemporaryFileHandler.swift */; };
		4BBF0917282DD6EF00EE1418 /* TemporaryFileHandlerTests.swift in Sources */ = {isa = PBXBuildFile; fileRef = 4BBF0916282DD6EF00EE1418 /* TemporaryFileHandlerTests.swift */; };
		4BBF09232830812900EE1418 /* FileSystemDSL.swift in Sources */ = {isa = PBXBuildFile; fileRef = 4BBF09222830812900EE1418 /* FileSystemDSL.swift */; };
		4BBF0925283083EC00EE1418 /* FileSystemDSLTests.swift in Sources */ = {isa = PBXBuildFile; fileRef = 4BBF0924283083EC00EE1418 /* FileSystemDSLTests.swift */; };
		4BD18F01283F0BC500058124 /* BookmarksBarViewController.swift in Sources */ = {isa = PBXBuildFile; fileRef = 4BD18EFF283F0BC500058124 /* BookmarksBarViewController.swift */; };
		4BD18F05283F151F00058124 /* BookmarksBar.storyboard in Resources */ = {isa = PBXBuildFile; fileRef = 4BD18F04283F151F00058124 /* BookmarksBar.storyboard */; };
		4BDFA4AE27BF19E500648192 /* ToggleableScrollView.swift in Sources */ = {isa = PBXBuildFile; fileRef = 4BDFA4AD27BF19E500648192 /* ToggleableScrollView.swift */; };
		4BE0DF06267819A1006337B7 /* NSStoryboardExtension.swift in Sources */ = {isa = PBXBuildFile; fileRef = 4BE0DF0426781961006337B7 /* NSStoryboardExtension.swift */; };
		4BE4005327CF3DC3007D3161 /* SavePaymentMethodPopover.swift in Sources */ = {isa = PBXBuildFile; fileRef = 4BE4005227CF3DC3007D3161 /* SavePaymentMethodPopover.swift */; };
		4BE4005527CF3F19007D3161 /* SavePaymentMethodViewController.swift in Sources */ = {isa = PBXBuildFile; fileRef = 4BE4005427CF3F19007D3161 /* SavePaymentMethodViewController.swift */; };
		4BE41A5E28446EAD00760399 /* BookmarksBarViewModel.swift in Sources */ = {isa = PBXBuildFile; fileRef = 4BE41A5D28446EAD00760399 /* BookmarksBarViewModel.swift */; };
		4BE5336B286912D40019DBFD /* BookmarksBarCollectionViewItem.xib in Resources */ = {isa = PBXBuildFile; fileRef = 4BE53369286912D40019DBFD /* BookmarksBarCollectionViewItem.xib */; };
		4BE5336C286912D40019DBFD /* BookmarksBarCollectionViewItem.swift in Sources */ = {isa = PBXBuildFile; fileRef = 4BE5336A286912D40019DBFD /* BookmarksBarCollectionViewItem.swift */; };
		4BE5336E286915A10019DBFD /* HorizontallyCenteredLayout.swift in Sources */ = {isa = PBXBuildFile; fileRef = 4BE5336D286915A10019DBFD /* HorizontallyCenteredLayout.swift */; };
		4BE53374286E39F10019DBFD /* ChromiumKeychainPrompt.swift in Sources */ = {isa = PBXBuildFile; fileRef = 4BE53373286E39F10019DBFD /* ChromiumKeychainPrompt.swift */; };
		4BE65474271FCD40008D1D63 /* PasswordManagementIdentityItemView.swift in Sources */ = {isa = PBXBuildFile; fileRef = 4BE6546E271FCD40008D1D63 /* PasswordManagementIdentityItemView.swift */; };
		4BE65476271FCD41008D1D63 /* PasswordManagementCreditCardItemView.swift in Sources */ = {isa = PBXBuildFile; fileRef = 4BE65470271FCD40008D1D63 /* PasswordManagementCreditCardItemView.swift */; };
		4BE65477271FCD41008D1D63 /* PasswordManagementLoginItemView.swift in Sources */ = {isa = PBXBuildFile; fileRef = 4BE65471271FCD40008D1D63 /* PasswordManagementLoginItemView.swift */; };
		4BE65478271FCD41008D1D63 /* PasswordManagementNoteItemView.swift in Sources */ = {isa = PBXBuildFile; fileRef = 4BE65472271FCD40008D1D63 /* PasswordManagementNoteItemView.swift */; };
		4BE65479271FCD41008D1D63 /* EditableTextView.swift in Sources */ = {isa = PBXBuildFile; fileRef = 4BE65473271FCD40008D1D63 /* EditableTextView.swift */; };
		4BE6547E271FCD4D008D1D63 /* PasswordManagementIdentityModel.swift in Sources */ = {isa = PBXBuildFile; fileRef = 4BE6547A271FCD4D008D1D63 /* PasswordManagementIdentityModel.swift */; };
		4BE6547F271FCD4D008D1D63 /* PasswordManagementCreditCardModel.swift in Sources */ = {isa = PBXBuildFile; fileRef = 4BE6547B271FCD4D008D1D63 /* PasswordManagementCreditCardModel.swift */; };
		4BE65480271FCD4D008D1D63 /* PasswordManagementLoginModel.swift in Sources */ = {isa = PBXBuildFile; fileRef = 4BE6547C271FCD4D008D1D63 /* PasswordManagementLoginModel.swift */; };
		4BE65481271FCD4D008D1D63 /* PasswordManagementNoteModel.swift in Sources */ = {isa = PBXBuildFile; fileRef = 4BE6547D271FCD4D008D1D63 /* PasswordManagementNoteModel.swift */; };
		4BE65485271FCD7B008D1D63 /* LoginFaviconView.swift in Sources */ = {isa = PBXBuildFile; fileRef = 4BE65484271FCD7B008D1D63 /* LoginFaviconView.swift */; };
		4BF01C00272AE74C00884A61 /* CountryList.swift in Sources */ = {isa = PBXBuildFile; fileRef = 4BE65482271FCD53008D1D63 /* CountryList.swift */; };
		4BF4951826C08395000547B8 /* ThirdPartyBrowserTests.swift in Sources */ = {isa = PBXBuildFile; fileRef = 4BF4951726C08395000547B8 /* ThirdPartyBrowserTests.swift */; };
		4BF4EA5027C71F26004E57C4 /* PasswordManagementListSectionTests.swift in Sources */ = {isa = PBXBuildFile; fileRef = 4BF4EA4F27C71F26004E57C4 /* PasswordManagementListSectionTests.swift */; };
		4BF6962028BEEE8B00D402D4 /* LocalPinningManagerTests.swift in Sources */ = {isa = PBXBuildFile; fileRef = 4BF6961F28BEEE8B00D402D4 /* LocalPinningManagerTests.swift */; };
		7B1E819E27C8874900FF0E60 /* ContentOverlayPopover.swift in Sources */ = {isa = PBXBuildFile; fileRef = 7B1E819B27C8874900FF0E60 /* ContentOverlayPopover.swift */; };
		7B1E819F27C8874900FF0E60 /* ContentOverlay.storyboard in Resources */ = {isa = PBXBuildFile; fileRef = 7B1E819C27C8874900FF0E60 /* ContentOverlay.storyboard */; };
		7B1E81A027C8874900FF0E60 /* ContentOverlayViewController.swift in Sources */ = {isa = PBXBuildFile; fileRef = 7B1E819D27C8874900FF0E60 /* ContentOverlayViewController.swift */; };
		7B4CE8E726F02135009134B1 /* TabBarTests.swift in Sources */ = {isa = PBXBuildFile; fileRef = 7B4CE8E626F02134009134B1 /* TabBarTests.swift */; };
		7BA4727D26F01BC400EAA165 /* CoreDataTestUtilities.swift in Sources */ = {isa = PBXBuildFile; fileRef = 4B9292C42667104B00AD2C21 /* CoreDataTestUtilities.swift */; };
		85012B0229133F9F003D0DCC /* NavigationBarPopovers.swift in Sources */ = {isa = PBXBuildFile; fileRef = 85012B0129133F9F003D0DCC /* NavigationBarPopovers.swift */; };
		8511E18425F82B34002F516B /* 01_Fire_really_small.json in Resources */ = {isa = PBXBuildFile; fileRef = 8511E18325F82B34002F516B /* 01_Fire_really_small.json */; };
		853014D625E671A000FB8205 /* PageObserverUserScript.swift in Sources */ = {isa = PBXBuildFile; fileRef = 853014D525E671A000FB8205 /* PageObserverUserScript.swift */; };
		85308E25267FC9F2001ABD76 /* NSAlertExtension.swift in Sources */ = {isa = PBXBuildFile; fileRef = 85308E24267FC9F2001ABD76 /* NSAlertExtension.swift */; };
		85378D9C274E61B8007C5CBF /* MessageViews.storyboard in Resources */ = {isa = PBXBuildFile; fileRef = 85378D9B274E61B8007C5CBF /* MessageViews.storyboard */; };
		85378D9E274E664C007C5CBF /* PopoverMessageViewController.swift in Sources */ = {isa = PBXBuildFile; fileRef = 85378D9D274E664C007C5CBF /* PopoverMessageViewController.swift */; };
		85378DA0274E6F42007C5CBF /* NSNotificationName+EmailManager.swift in Sources */ = {isa = PBXBuildFile; fileRef = 85378D9F274E6F42007C5CBF /* NSNotificationName+EmailManager.swift */; };
		85378DA2274E7F25007C5CBF /* EmailManagerRequestDelegate.swift in Sources */ = {isa = PBXBuildFile; fileRef = 85378DA1274E7F25007C5CBF /* EmailManagerRequestDelegate.swift */; };
		8546DE6225C03056000CA5E1 /* UserAgentTests.swift in Sources */ = {isa = PBXBuildFile; fileRef = 8546DE6125C03056000CA5E1 /* UserAgentTests.swift */; };
		85480F8A25CDC360009424E3 /* MainMenu.storyboard in Resources */ = {isa = PBXBuildFile; fileRef = 85480F8925CDC360009424E3 /* MainMenu.storyboard */; };
		85480FBB25D181CB009424E3 /* ConfigurationDownloading.swift in Sources */ = {isa = PBXBuildFile; fileRef = 85480FBA25D181CB009424E3 /* ConfigurationDownloading.swift */; };
		85480FCF25D1AA22009424E3 /* ConfigurationStoring.swift in Sources */ = {isa = PBXBuildFile; fileRef = 85480FCE25D1AA22009424E3 /* ConfigurationStoring.swift */; };
		85589E7F27BBB8630038AD11 /* AddEditFavoriteViewController.swift in Sources */ = {isa = PBXBuildFile; fileRef = 85589E7927BBB8620038AD11 /* AddEditFavoriteViewController.swift */; };
		85589E8027BBB8630038AD11 /* AddEditFavoriteWindow.swift in Sources */ = {isa = PBXBuildFile; fileRef = 85589E7A27BBB8620038AD11 /* AddEditFavoriteWindow.swift */; };
		85589E8127BBB8630038AD11 /* HomePage.storyboard in Resources */ = {isa = PBXBuildFile; fileRef = 85589E7B27BBB8630038AD11 /* HomePage.storyboard */; };
		85589E8227BBB8630038AD11 /* HomePageView.swift in Sources */ = {isa = PBXBuildFile; fileRef = 85589E7C27BBB8630038AD11 /* HomePageView.swift */; };
		85589E8327BBB8630038AD11 /* HomePageViewController.swift in Sources */ = {isa = PBXBuildFile; fileRef = 85589E7D27BBB8630038AD11 /* HomePageViewController.swift */; };
		85589E8727BBB8F20038AD11 /* HomePageFavoritesModel.swift in Sources */ = {isa = PBXBuildFile; fileRef = 85589E8627BBB8F20038AD11 /* HomePageFavoritesModel.swift */; };
		85589E8B27BBBADC0038AD11 /* ColorExtensions.swift in Sources */ = {isa = PBXBuildFile; fileRef = 85589E8A27BBBADC0038AD11 /* ColorExtensions.swift */; };
		85589E8D27BBBB870038AD11 /* NavigationBar.storyboard in Resources */ = {isa = PBXBuildFile; fileRef = 85589E8C27BBBB870038AD11 /* NavigationBar.storyboard */; };
		85589E8F27BBBBF10038AD11 /* Main.storyboard in Resources */ = {isa = PBXBuildFile; fileRef = 85589E8E27BBBBF10038AD11 /* Main.storyboard */; };
		85589E9127BFB9810038AD11 /* HomePageRecentlyVisitedModel.swift in Sources */ = {isa = PBXBuildFile; fileRef = 85589E9027BFB9810038AD11 /* HomePageRecentlyVisitedModel.swift */; };
		85589E9427BFE1E70038AD11 /* FavoritesView.swift in Sources */ = {isa = PBXBuildFile; fileRef = 85589E9327BFE1E70038AD11 /* FavoritesView.swift */; };
		85589E9627BFE25D0038AD11 /* FailedAssertionView.swift in Sources */ = {isa = PBXBuildFile; fileRef = 85589E9527BFE25D0038AD11 /* FailedAssertionView.swift */; };
		85589E9827BFE2DA0038AD11 /* HoverButton.swift in Sources */ = {isa = PBXBuildFile; fileRef = 85589E9727BFE2DA0038AD11 /* HoverButton.swift */; };
		85589E9A27BFE3C30038AD11 /* FaviconView.swift in Sources */ = {isa = PBXBuildFile; fileRef = 85589E9927BFE3C30038AD11 /* FaviconView.swift */; };
		85589E9E27BFE4500038AD11 /* DefaultBrowserPromptView.swift in Sources */ = {isa = PBXBuildFile; fileRef = 85589E9D27BFE4500038AD11 /* DefaultBrowserPromptView.swift */; };
		85589EA027BFE60E0038AD11 /* MoreOrLessView.swift in Sources */ = {isa = PBXBuildFile; fileRef = 85589E9F27BFE60E0038AD11 /* MoreOrLessView.swift */; };
		85625994269C8F9600EE44BC /* PasswordManager.storyboard in Resources */ = {isa = PBXBuildFile; fileRef = 85625993269C8F9600EE44BC /* PasswordManager.storyboard */; };
		85625996269C953C00EE44BC /* PasswordManagementViewController.swift in Sources */ = {isa = PBXBuildFile; fileRef = 85625995269C953C00EE44BC /* PasswordManagementViewController.swift */; };
		85625998269C9C5F00EE44BC /* PasswordManagementPopover.swift in Sources */ = {isa = PBXBuildFile; fileRef = 85625997269C9C5F00EE44BC /* PasswordManagementPopover.swift */; };
		8562599A269CA0A600EE44BC /* NSRectExtension.swift in Sources */ = {isa = PBXBuildFile; fileRef = 85625999269CA0A600EE44BC /* NSRectExtension.swift */; };
		856C98D52570116900A22F1F /* NSWindow+Toast.swift in Sources */ = {isa = PBXBuildFile; fileRef = 856C98D42570116900A22F1F /* NSWindow+Toast.swift */; };
		856C98DF257014BD00A22F1F /* FileDownloadManager.swift in Sources */ = {isa = PBXBuildFile; fileRef = 856C98DE257014BD00A22F1F /* FileDownloadManager.swift */; };
		856CADF0271710F400E79BB0 /* HoverUserScript.swift in Sources */ = {isa = PBXBuildFile; fileRef = 856CADEF271710F400E79BB0 /* HoverUserScript.swift */; };
		85707F22276A32B600DC0649 /* CallToAction.swift in Sources */ = {isa = PBXBuildFile; fileRef = 85707F21276A32B600DC0649 /* CallToAction.swift */; };
		85707F24276A332A00DC0649 /* OnboardingButtonStyles.swift in Sources */ = {isa = PBXBuildFile; fileRef = 85707F23276A332A00DC0649 /* OnboardingButtonStyles.swift */; };
		85707F26276A335700DC0649 /* Onboarding.swift in Sources */ = {isa = PBXBuildFile; fileRef = 85707F25276A335700DC0649 /* Onboarding.swift */; };
		85707F28276A34D900DC0649 /* DaxSpeech.swift in Sources */ = {isa = PBXBuildFile; fileRef = 85707F27276A34D900DC0649 /* DaxSpeech.swift */; };
		85707F2A276A35FE00DC0649 /* ActionSpeech.swift in Sources */ = {isa = PBXBuildFile; fileRef = 85707F29276A35FE00DC0649 /* ActionSpeech.swift */; };
		85707F2C276A364E00DC0649 /* OnboardingFlow.swift in Sources */ = {isa = PBXBuildFile; fileRef = 85707F2B276A364E00DC0649 /* OnboardingFlow.swift */; };
		85707F2E276A394C00DC0649 /* ViewExtensions.swift in Sources */ = {isa = PBXBuildFile; fileRef = 85707F2D276A394C00DC0649 /* ViewExtensions.swift */; };
		85707F31276A7DCA00DC0649 /* OnboardingViewModel.swift in Sources */ = {isa = PBXBuildFile; fileRef = 85707F30276A7DCA00DC0649 /* OnboardingViewModel.swift */; };
		85799C1825DEBB3F0007EC87 /* Logging.swift in Sources */ = {isa = PBXBuildFile; fileRef = 85799C1725DEBB3F0007EC87 /* Logging.swift */; };
		857FFEC027D239DC00415E7A /* HyperLink.swift in Sources */ = {isa = PBXBuildFile; fileRef = 857FFEBF27D239DC00415E7A /* HyperLink.swift */; };
		8585B63826D6E66C00C1416F /* ButtonStyles.swift in Sources */ = {isa = PBXBuildFile; fileRef = 8585B63726D6E66C00C1416F /* ButtonStyles.swift */; };
		8589063A267BCD8E00D23B0D /* SaveCredentialsPopover.swift in Sources */ = {isa = PBXBuildFile; fileRef = 85890639267BCD8E00D23B0D /* SaveCredentialsPopover.swift */; };
		8589063C267BCDC000D23B0D /* SaveCredentialsViewController.swift in Sources */ = {isa = PBXBuildFile; fileRef = 8589063B267BCDC000D23B0D /* SaveCredentialsViewController.swift */; };
		858A797F26A79EAA00A75A42 /* UserText+PasswordManager.swift in Sources */ = {isa = PBXBuildFile; fileRef = 858A797E26A79EAA00A75A42 /* UserText+PasswordManager.swift */; };
		858A798326A8B75F00A75A42 /* CopyHandler.swift in Sources */ = {isa = PBXBuildFile; fileRef = 858A798226A8B75F00A75A42 /* CopyHandler.swift */; };
		858A798526A8BB5D00A75A42 /* NSTextViewExtension.swift in Sources */ = {isa = PBXBuildFile; fileRef = 858A798426A8BB5D00A75A42 /* NSTextViewExtension.swift */; };
		858A798826A99DBE00A75A42 /* PasswordManagementItemListModelTests.swift in Sources */ = {isa = PBXBuildFile; fileRef = 858A798726A99DBE00A75A42 /* PasswordManagementItemListModelTests.swift */; };
		858A798A26A9B35E00A75A42 /* PasswordManagementItemModelTests.swift in Sources */ = {isa = PBXBuildFile; fileRef = 858A798926A9B35E00A75A42 /* PasswordManagementItemModelTests.swift */; };
		859E7D6B27453BF3009C2B69 /* BookmarksExporter.swift in Sources */ = {isa = PBXBuildFile; fileRef = 859E7D6A27453BF3009C2B69 /* BookmarksExporter.swift */; };
		859E7D6D274548F2009C2B69 /* BookmarksExporterTests.swift in Sources */ = {isa = PBXBuildFile; fileRef = 859E7D6C274548F2009C2B69 /* BookmarksExporterTests.swift */; };
		85A0116925AF1D8900FA6A0C /* FindInPageViewController.swift in Sources */ = {isa = PBXBuildFile; fileRef = 85A0116825AF1D8900FA6A0C /* FindInPageViewController.swift */; };
		85A0117425AF2EDF00FA6A0C /* FindInPage.storyboard in Resources */ = {isa = PBXBuildFile; fileRef = 85A0117325AF2EDF00FA6A0C /* FindInPage.storyboard */; };
		85A0118225AF60E700FA6A0C /* FindInPageModel.swift in Sources */ = {isa = PBXBuildFile; fileRef = 85A0118125AF60E700FA6A0C /* FindInPageModel.swift */; };
		85A011EA25B4D4CA00FA6A0C /* FindInPageUserScript.swift in Sources */ = {isa = PBXBuildFile; fileRef = 85A011E925B4D4CA00FA6A0C /* FindInPageUserScript.swift */; };
		85AC3AEF25D5CE9800C7D2AA /* UserScripts.swift in Sources */ = {isa = PBXBuildFile; fileRef = 85AC3AEE25D5CE9800C7D2AA /* UserScripts.swift */; };
		85AC3AF725D5DBFD00C7D2AA /* DataExtension.swift in Sources */ = {isa = PBXBuildFile; fileRef = 85AC3AF625D5DBFD00C7D2AA /* DataExtension.swift */; };
		85AC3B0525D6B1D800C7D2AA /* ScriptSourceProviding.swift in Sources */ = {isa = PBXBuildFile; fileRef = 85AC3B0425D6B1D800C7D2AA /* ScriptSourceProviding.swift */; };
		85AC3B1725D9BC1A00C7D2AA /* ConfigurationDownloaderTests.swift in Sources */ = {isa = PBXBuildFile; fileRef = 85AC3B1625D9BC1A00C7D2AA /* ConfigurationDownloaderTests.swift */; };
		85AC3B3525DA82A600C7D2AA /* DataTaskProviding.swift in Sources */ = {isa = PBXBuildFile; fileRef = 85AC3B3425DA82A600C7D2AA /* DataTaskProviding.swift */; };
		85AC3B4925DAC9BD00C7D2AA /* ConfigurationStorageTests.swift in Sources */ = {isa = PBXBuildFile; fileRef = 85AC3B4825DAC9BD00C7D2AA /* ConfigurationStorageTests.swift */; };
		85AC7AD927BD625000FFB69B /* HomePageAssets.xcassets in Resources */ = {isa = PBXBuildFile; fileRef = 85AC7AD827BD625000FFB69B /* HomePageAssets.xcassets */; };
		85AC7ADB27BD628400FFB69B /* HomePage.swift in Sources */ = {isa = PBXBuildFile; fileRef = 85AC7ADA27BD628400FFB69B /* HomePage.swift */; };
		85AC7ADD27BEB6EE00FFB69B /* HomePageDefaultBrowserModel.swift in Sources */ = {isa = PBXBuildFile; fileRef = 85AC7ADC27BEB6EE00FFB69B /* HomePageDefaultBrowserModel.swift */; };
		85AE2FF224A33A2D002D507F /* WebKit.framework in Frameworks */ = {isa = PBXBuildFile; fileRef = 85AE2FF124A33A2D002D507F /* WebKit.framework */; };
		85B7184A27677C2D00B4277F /* Onboarding.storyboard in Resources */ = {isa = PBXBuildFile; fileRef = 85B7184927677C2D00B4277F /* Onboarding.storyboard */; };
		85B7184C27677C6500B4277F /* OnboardingViewController.swift in Sources */ = {isa = PBXBuildFile; fileRef = 85B7184B27677C6500B4277F /* OnboardingViewController.swift */; };
		85B7184E27677CBB00B4277F /* RootView.swift in Sources */ = {isa = PBXBuildFile; fileRef = 85B7184D27677CBB00B4277F /* RootView.swift */; };
		85C48CCC278D808F00D3263E /* NSAttributedStringExtension.swift in Sources */ = {isa = PBXBuildFile; fileRef = 85C48CCB278D808F00D3263E /* NSAttributedStringExtension.swift */; };
		85C48CD127908C1000D3263E /* BrowserImportMoreInfoViewController.swift in Sources */ = {isa = PBXBuildFile; fileRef = 85C48CD027908C1000D3263E /* BrowserImportMoreInfoViewController.swift */; };
		85C5991B27D10CF000E605B2 /* FireAnimationView.swift in Sources */ = {isa = PBXBuildFile; fileRef = 85C5991A27D10CF000E605B2 /* FireAnimationView.swift */; };
		85C6A29625CC1FFD00EEB5F1 /* UserDefaultsWrapper.swift in Sources */ = {isa = PBXBuildFile; fileRef = 85C6A29525CC1FFD00EEB5F1 /* UserDefaultsWrapper.swift */; };
		85CC1D7B26A05ECF0062F04E /* PasswordManagementItemListModel.swift in Sources */ = {isa = PBXBuildFile; fileRef = 85CC1D7A26A05ECF0062F04E /* PasswordManagementItemListModel.swift */; };
		85CC1D7D26A05F250062F04E /* PasswordManagementItemModel.swift in Sources */ = {isa = PBXBuildFile; fileRef = 85CC1D7C26A05F250062F04E /* PasswordManagementItemModel.swift */; };
		85D33F1225C82EB3002B91A6 /* ConfigurationManager.swift in Sources */ = {isa = PBXBuildFile; fileRef = 85D33F1125C82EB3002B91A6 /* ConfigurationManager.swift */; };
		85D438B6256E7C9E00F3BAF8 /* ContextMenuUserScript.swift in Sources */ = {isa = PBXBuildFile; fileRef = 85D438B5256E7C9E00F3BAF8 /* ContextMenuUserScript.swift */; };
		85D885B026A590A90077C374 /* NSNotificationName+PasswordManager.swift in Sources */ = {isa = PBXBuildFile; fileRef = 85D885AF26A590A90077C374 /* NSNotificationName+PasswordManager.swift */; };
		85D885B326A5A9DE0077C374 /* NSAlert+PasswordManager.swift in Sources */ = {isa = PBXBuildFile; fileRef = 85D885B226A5A9DE0077C374 /* NSAlert+PasswordManager.swift */; };
		85F0FF1327CFAB04001C7C6E /* RecentlyVisitedView.swift in Sources */ = {isa = PBXBuildFile; fileRef = 85F0FF1227CFAB04001C7C6E /* RecentlyVisitedView.swift */; };
		85F1B0C925EF9759004792B6 /* URLEventHandlerTests.swift in Sources */ = {isa = PBXBuildFile; fileRef = 85F1B0C825EF9759004792B6 /* URLEventHandlerTests.swift */; };
		85F487B5276A8F2E003CE668 /* OnboardingTests.swift in Sources */ = {isa = PBXBuildFile; fileRef = 85F487B4276A8F2E003CE668 /* OnboardingTests.swift */; };
		85F69B3C25EDE81F00978E59 /* URLExtensionTests.swift in Sources */ = {isa = PBXBuildFile; fileRef = 85F69B3B25EDE81F00978E59 /* URLExtensionTests.swift */; };
		85FF55C825F82E4F00E2AB99 /* Lottie in Frameworks */ = {isa = PBXBuildFile; productRef = 85FF55C725F82E4F00E2AB99 /* Lottie */; };
		9807F645278CA16F00E1547B /* BrowserServicesKit in Frameworks */ = {isa = PBXBuildFile; productRef = 9807F644278CA16F00E1547B /* BrowserServicesKit */; };
		9812D895276CEDA5004B6181 /* ContentBlockerRulesLists.swift in Sources */ = {isa = PBXBuildFile; fileRef = 9812D894276CEDA5004B6181 /* ContentBlockerRulesLists.swift */; };
		9826B0A02747DF3D0092F683 /* ContentBlocking.swift in Sources */ = {isa = PBXBuildFile; fileRef = 9826B09F2747DF3D0092F683 /* ContentBlocking.swift */; };
		9826B0A22747DFEB0092F683 /* AppPrivacyConfigurationDataProvider.swift in Sources */ = {isa = PBXBuildFile; fileRef = 9826B0A12747DFEB0092F683 /* AppPrivacyConfigurationDataProvider.swift */; };
		9833912F27AAA3CE00DAF119 /* AppTrackerDataSetProvider.swift in Sources */ = {isa = PBXBuildFile; fileRef = 9833912E27AAA3CE00DAF119 /* AppTrackerDataSetProvider.swift */; };
		9833913127AAA4B500DAF119 /* trackerData.json in Resources */ = {isa = PBXBuildFile; fileRef = 9833913027AAA4B500DAF119 /* trackerData.json */; };
		9833913327AAAEEE00DAF119 /* EmbeddedTrackerDataTests.swift in Sources */ = {isa = PBXBuildFile; fileRef = 9833913227AAAEEE00DAF119 /* EmbeddedTrackerDataTests.swift */; };
		983DFB2528B67036006B7E34 /* UserContentUpdating.swift in Sources */ = {isa = PBXBuildFile; fileRef = 983DFB2428B67036006B7E34 /* UserContentUpdating.swift */; };
		98EB5D1027516A4800681FE6 /* AppPrivacyConfigurationTests.swift in Sources */ = {isa = PBXBuildFile; fileRef = 98EB5D0F27516A4800681FE6 /* AppPrivacyConfigurationTests.swift */; };
		AA06B6B72672AF8100F541C5 /* Sparkle in Frameworks */ = {isa = PBXBuildFile; productRef = AA06B6B62672AF8100F541C5 /* Sparkle */; };
		AA0877B826D5160D00B05660 /* SafariVersionReaderTests.swift in Sources */ = {isa = PBXBuildFile; fileRef = AA0877B726D5160D00B05660 /* SafariVersionReaderTests.swift */; };
		AA0877BA26D5161D00B05660 /* WebKitVersionProviderTests.swift in Sources */ = {isa = PBXBuildFile; fileRef = AA0877B926D5161D00B05660 /* WebKitVersionProviderTests.swift */; };
		AA0F3DB7261A566C0077F2D9 /* SuggestionLoadingMock.swift in Sources */ = {isa = PBXBuildFile; fileRef = AA0F3DB6261A566C0077F2D9 /* SuggestionLoadingMock.swift */; };
		AA13DCB4271480B0006D48D3 /* FirePopoverViewModel.swift in Sources */ = {isa = PBXBuildFile; fileRef = AA13DCB3271480B0006D48D3 /* FirePopoverViewModel.swift */; };
		AA222CB92760F74E00321475 /* FaviconReferenceCache.swift in Sources */ = {isa = PBXBuildFile; fileRef = AA222CB82760F74E00321475 /* FaviconReferenceCache.swift */; };
		AA2CB12D2587BB5600AA6FBE /* TabBarFooter.xib in Resources */ = {isa = PBXBuildFile; fileRef = AA2CB12C2587BB5600AA6FBE /* TabBarFooter.xib */; };
		AA2CB1352587C29500AA6FBE /* TabBarFooter.swift in Sources */ = {isa = PBXBuildFile; fileRef = AA2CB1342587C29500AA6FBE /* TabBarFooter.swift */; };
		AA34396C2754D4E300B241FA /* shield.json in Resources */ = {isa = PBXBuildFile; fileRef = AA34396A2754D4E200B241FA /* shield.json */; };
		AA34396D2754D4E300B241FA /* shield-dot.json in Resources */ = {isa = PBXBuildFile; fileRef = AA34396B2754D4E300B241FA /* shield-dot.json */; };
		AA3439702754D4E900B241FA /* dark-shield-dot.json in Resources */ = {isa = PBXBuildFile; fileRef = AA34396E2754D4E900B241FA /* dark-shield-dot.json */; };
		AA3439712754D4E900B241FA /* dark-shield.json in Resources */ = {isa = PBXBuildFile; fileRef = AA34396F2754D4E900B241FA /* dark-shield.json */; };
		AA3439782754D55100B241FA /* dark-trackers-2.json in Resources */ = {isa = PBXBuildFile; fileRef = AA3439722754D55100B241FA /* dark-trackers-2.json */; };
		AA3439792754D55100B241FA /* trackers-1.json in Resources */ = {isa = PBXBuildFile; fileRef = AA3439732754D55100B241FA /* trackers-1.json */; };
		AA34397A2754D55100B241FA /* trackers-2.json in Resources */ = {isa = PBXBuildFile; fileRef = AA3439742754D55100B241FA /* trackers-2.json */; };
		AA34397B2754D55100B241FA /* trackers-3.json in Resources */ = {isa = PBXBuildFile; fileRef = AA3439752754D55100B241FA /* trackers-3.json */; };
		AA34397C2754D55100B241FA /* dark-trackers-1.json in Resources */ = {isa = PBXBuildFile; fileRef = AA3439762754D55100B241FA /* dark-trackers-1.json */; };
		AA34397D2754D55100B241FA /* dark-trackers-3.json in Resources */ = {isa = PBXBuildFile; fileRef = AA3439772754D55100B241FA /* dark-trackers-3.json */; };
		AA3863C527A1E28F00749AB5 /* Feedback.storyboard in Resources */ = {isa = PBXBuildFile; fileRef = AA3863C427A1E28F00749AB5 /* Feedback.storyboard */; };
		AA3D531527A1ED9300074EC1 /* FeedbackWindow.swift in Sources */ = {isa = PBXBuildFile; fileRef = AA3D531427A1ED9300074EC1 /* FeedbackWindow.swift */; };
		AA3D531727A1EEED00074EC1 /* FeedbackViewController.swift in Sources */ = {isa = PBXBuildFile; fileRef = AA3D531627A1EEED00074EC1 /* FeedbackViewController.swift */; };
		AA3D531B27A2F57E00074EC1 /* Feedback.swift in Sources */ = {isa = PBXBuildFile; fileRef = AA3D531A27A2F57E00074EC1 /* Feedback.swift */; };
		AA3D531D27A2F58F00074EC1 /* FeedbackSender.swift in Sources */ = {isa = PBXBuildFile; fileRef = AA3D531C27A2F58F00074EC1 /* FeedbackSender.swift */; };
		AA3F895324C18AD500628DDE /* SuggestionViewModel.swift in Sources */ = {isa = PBXBuildFile; fileRef = AA3F895224C18AD500628DDE /* SuggestionViewModel.swift */; };
		AA4BBA3B25C58FA200C4FB0F /* MainMenu.swift in Sources */ = {isa = PBXBuildFile; fileRef = AA4BBA3A25C58FA200C4FB0F /* MainMenu.swift */; };
		AA4D700725545EF800C3411E /* URLEventHandler.swift in Sources */ = {isa = PBXBuildFile; fileRef = AA4D700625545EF800C3411E /* URLEventHandler.swift */; };
		AA4FF40C2624751A004E2377 /* GrammarFeaturesManager.swift in Sources */ = {isa = PBXBuildFile; fileRef = AA4FF40B2624751A004E2377 /* GrammarFeaturesManager.swift */; };
		AA512D1424D99D9800230283 /* FaviconManager.swift in Sources */ = {isa = PBXBuildFile; fileRef = AA512D1324D99D9800230283 /* FaviconManager.swift */; };
		AA585D82248FD31100E9A3E2 /* AppDelegate.swift in Sources */ = {isa = PBXBuildFile; fileRef = AA585D81248FD31100E9A3E2 /* AppDelegate.swift */; };
		AA585D84248FD31100E9A3E2 /* BrowserTabViewController.swift in Sources */ = {isa = PBXBuildFile; fileRef = AA585D83248FD31100E9A3E2 /* BrowserTabViewController.swift */; };
		AA585D86248FD31400E9A3E2 /* Assets.xcassets in Resources */ = {isa = PBXBuildFile; fileRef = AA585D85248FD31400E9A3E2 /* Assets.xcassets */; };
		AA585DAF2490E6E600E9A3E2 /* MainViewController.swift in Sources */ = {isa = PBXBuildFile; fileRef = AA585DAE2490E6E600E9A3E2 /* MainViewController.swift */; };
		AA5C1DD1285A154E0089850C /* RecentlyClosedMenu.swift in Sources */ = {isa = PBXBuildFile; fileRef = AA5C1DD0285A154E0089850C /* RecentlyClosedMenu.swift */; };
		AA5C1DD3285A217F0089850C /* RecentlyClosedCacheItem.swift in Sources */ = {isa = PBXBuildFile; fileRef = AA5C1DD2285A217F0089850C /* RecentlyClosedCacheItem.swift */; };
		AA5C1DD5285C780C0089850C /* RecentlyClosedCoordinator.swift in Sources */ = {isa = PBXBuildFile; fileRef = AA5C1DD4285C780C0089850C /* RecentlyClosedCoordinator.swift */; };
		AA5C8F59258FE21F00748EB7 /* NSTextFieldExtension.swift in Sources */ = {isa = PBXBuildFile; fileRef = AA5C8F58258FE21F00748EB7 /* NSTextFieldExtension.swift */; };
		AA5C8F5E2590EEE800748EB7 /* NSPointExtension.swift in Sources */ = {isa = PBXBuildFile; fileRef = AA5C8F5D2590EEE800748EB7 /* NSPointExtension.swift */; };
		AA5C8F632591021700748EB7 /* NSApplicationExtension.swift in Sources */ = {isa = PBXBuildFile; fileRef = AA5C8F622591021700748EB7 /* NSApplicationExtension.swift */; };
		AA5D6DAC24A340F700C6FBCE /* WebViewStateObserver.swift in Sources */ = {isa = PBXBuildFile; fileRef = AA5D6DAB24A340F700C6FBCE /* WebViewStateObserver.swift */; };
		AA5FA697275F90C400DCE9C9 /* FaviconImageCache.swift in Sources */ = {isa = PBXBuildFile; fileRef = AA5FA696275F90C400DCE9C9 /* FaviconImageCache.swift */; };
		AA5FA69A275F91C700DCE9C9 /* Favicon.swift in Sources */ = {isa = PBXBuildFile; fileRef = AA5FA699275F91C700DCE9C9 /* Favicon.swift */; };
		AA5FA69D275F945C00DCE9C9 /* FaviconStore.swift in Sources */ = {isa = PBXBuildFile; fileRef = AA5FA69C275F945C00DCE9C9 /* FaviconStore.swift */; };
		AA5FA6A0275F948900DCE9C9 /* Favicons.xcdatamodeld in Sources */ = {isa = PBXBuildFile; fileRef = AA5FA69E275F948900DCE9C9 /* Favicons.xcdatamodeld */; };
		AA6197C4276B314D008396F0 /* FaviconUrlReference.swift in Sources */ = {isa = PBXBuildFile; fileRef = AA6197C3276B314D008396F0 /* FaviconUrlReference.swift */; };
		AA6197C6276B3168008396F0 /* FaviconHostReference.swift in Sources */ = {isa = PBXBuildFile; fileRef = AA6197C5276B3168008396F0 /* FaviconHostReference.swift */; };
		AA61C0D02722159B00E6B681 /* FireInfoViewController.swift in Sources */ = {isa = PBXBuildFile; fileRef = AA61C0CF2722159B00E6B681 /* FireInfoViewController.swift */; };
		AA61C0D22727F59B00E6B681 /* ArrayExtension.swift in Sources */ = {isa = PBXBuildFile; fileRef = AA61C0D12727F59B00E6B681 /* ArrayExtension.swift */; };
		AA63745424C9BF9A00AB2AC4 /* SuggestionContainerTests.swift in Sources */ = {isa = PBXBuildFile; fileRef = AA63745324C9BF9A00AB2AC4 /* SuggestionContainerTests.swift */; };
		AA64777D28E63B1F006C9AF2 /* youtube-inject-bundle.js in Resources */ = {isa = PBXBuildFile; fileRef = AA64777C28E63B1F006C9AF2 /* youtube-inject-bundle.js */; };
		AA652CB125DD825B009059CC /* LocalBookmarkStoreTests.swift in Sources */ = {isa = PBXBuildFile; fileRef = AA652CB025DD825B009059CC /* LocalBookmarkStoreTests.swift */; };
		AA652CCE25DD9071009059CC /* BookmarkListTests.swift in Sources */ = {isa = PBXBuildFile; fileRef = AA652CCD25DD9071009059CC /* BookmarkListTests.swift */; };
		AA652CD325DDA6E9009059CC /* LocalBookmarkManagerTests.swift in Sources */ = {isa = PBXBuildFile; fileRef = AA652CD225DDA6E9009059CC /* LocalBookmarkManagerTests.swift */; };
		AA652CDB25DDAB32009059CC /* BookmarkStoreMock.swift in Sources */ = {isa = PBXBuildFile; fileRef = AA652CDA25DDAB32009059CC /* BookmarkStoreMock.swift */; };
		AA6820E425502F19005ED0D5 /* WebsiteDataStore.swift in Sources */ = {isa = PBXBuildFile; fileRef = AA6820E325502F19005ED0D5 /* WebsiteDataStore.swift */; };
		AA6820EB25503D6A005ED0D5 /* Fire.swift in Sources */ = {isa = PBXBuildFile; fileRef = AA6820EA25503D6A005ED0D5 /* Fire.swift */; };
		AA6820F125503DA9005ED0D5 /* FireViewModel.swift in Sources */ = {isa = PBXBuildFile; fileRef = AA6820F025503DA9005ED0D5 /* FireViewModel.swift */; };
		AA68C3D32490ED62001B8783 /* NavigationBarViewController.swift in Sources */ = {isa = PBXBuildFile; fileRef = AA68C3D22490ED62001B8783 /* NavigationBarViewController.swift */; };
		AA68C3D72490F821001B8783 /* README.md in Resources */ = {isa = PBXBuildFile; fileRef = AA68C3D62490F821001B8783 /* README.md */; };
		AA693E5E2696E5B90007BB78 /* CrashReports.storyboard in Resources */ = {isa = PBXBuildFile; fileRef = AA693E5D2696E5B90007BB78 /* CrashReports.storyboard */; };
		AA6AD95B2704B6DB00159F8A /* FirePopoverViewController.swift in Sources */ = {isa = PBXBuildFile; fileRef = AA6AD95A2704B6DB00159F8A /* FirePopoverViewController.swift */; };
		AA6EF9AD25066F42004754E6 /* WindowsManager.swift in Sources */ = {isa = PBXBuildFile; fileRef = AA6EF9AC25066F42004754E6 /* WindowsManager.swift */; };
		AA6EF9B3250785D5004754E6 /* NSMenuExtension.swift in Sources */ = {isa = PBXBuildFile; fileRef = AA6EF9B2250785D5004754E6 /* NSMenuExtension.swift */; };
		AA6EF9B525081B4C004754E6 /* MainMenuActions.swift in Sources */ = {isa = PBXBuildFile; fileRef = AA6EF9B425081B4C004754E6 /* MainMenuActions.swift */; };
		AA6FFB4424DC33320028F4D0 /* NSViewExtension.swift in Sources */ = {isa = PBXBuildFile; fileRef = AA6FFB4324DC33320028F4D0 /* NSViewExtension.swift */; };
		AA6FFB4624DC3B5A0028F4D0 /* WebView.swift in Sources */ = {isa = PBXBuildFile; fileRef = AA6FFB4524DC3B5A0028F4D0 /* WebView.swift */; };
		AA72D5FE25FFF94E00C77619 /* NSMenuItemExtension.swift in Sources */ = {isa = PBXBuildFile; fileRef = AA72D5FD25FFF94E00C77619 /* NSMenuItemExtension.swift */; };
		AA7412B224D0B3AC00D22FE0 /* TabBarViewItem.swift in Sources */ = {isa = PBXBuildFile; fileRef = AA7412B024D0B3AC00D22FE0 /* TabBarViewItem.swift */; };
		AA7412B324D0B3AC00D22FE0 /* TabBarViewItem.xib in Resources */ = {isa = PBXBuildFile; fileRef = AA7412B124D0B3AC00D22FE0 /* TabBarViewItem.xib */; };
		AA7412B524D1536B00D22FE0 /* MainWindowController.swift in Sources */ = {isa = PBXBuildFile; fileRef = AA7412B424D1536B00D22FE0 /* MainWindowController.swift */; };
		AA7412B724D1687000D22FE0 /* TabBarScrollView.swift in Sources */ = {isa = PBXBuildFile; fileRef = AA7412B624D1687000D22FE0 /* TabBarScrollView.swift */; };
		AA7412BD24D2BEEE00D22FE0 /* MainWindow.swift in Sources */ = {isa = PBXBuildFile; fileRef = AA7412BC24D2BEEE00D22FE0 /* MainWindow.swift */; };
		AA75A0AE26F3500C0086B667 /* PrivacyIconViewModel.swift in Sources */ = {isa = PBXBuildFile; fileRef = AA75A0AD26F3500C0086B667 /* PrivacyIconViewModel.swift */; };
		AA7E9176286DB05D00AB6B62 /* RecentlyClosedCoordinatorMock.swift in Sources */ = {isa = PBXBuildFile; fileRef = AA7E9175286DB05D00AB6B62 /* RecentlyClosedCoordinatorMock.swift */; };
		AA7E919728746BCC00AB6B62 /* HistoryMenu.swift in Sources */ = {isa = PBXBuildFile; fileRef = AA7E919628746BCC00AB6B62 /* HistoryMenu.swift */; };
		AA7E919A2875B39300AB6B62 /* Visit.swift in Sources */ = {isa = PBXBuildFile; fileRef = AA7E91992875B39300AB6B62 /* Visit.swift */; };
		AA7E919C2875C65000AB6B62 /* Stored.swift in Sources */ = {isa = PBXBuildFile; fileRef = AA7E919B2875C65000AB6B62 /* Stored.swift */; };
		AA7E919F287872EA00AB6B62 /* VisitViewModel.swift in Sources */ = {isa = PBXBuildFile; fileRef = AA7E919E287872EA00AB6B62 /* VisitViewModel.swift */; };
		AA7EB6DF27E7C57D00036718 /* MouseOverAnimationButton.swift in Sources */ = {isa = PBXBuildFile; fileRef = AA7EB6DE27E7C57D00036718 /* MouseOverAnimationButton.swift */; };
		AA7EB6E227E7D05500036718 /* flame-mouse-over.json in Resources */ = {isa = PBXBuildFile; fileRef = AA7EB6E027E7D05500036718 /* flame-mouse-over.json */; };
		AA7EB6E327E7D05500036718 /* dark-flame-mouse-over.json in Resources */ = {isa = PBXBuildFile; fileRef = AA7EB6E127E7D05500036718 /* dark-flame-mouse-over.json */; };
		AA7EB6E527E7D6DC00036718 /* AnimationView.swift in Sources */ = {isa = PBXBuildFile; fileRef = AA7EB6E427E7D6DC00036718 /* AnimationView.swift */; };
		AA7EB6E727E8809D00036718 /* shield-mouse-over.json in Resources */ = {isa = PBXBuildFile; fileRef = AA7EB6E627E8809D00036718 /* shield-mouse-over.json */; };
		AA7EB6E927E880A600036718 /* shield-dot-mouse-over.json in Resources */ = {isa = PBXBuildFile; fileRef = AA7EB6E827E880A600036718 /* shield-dot-mouse-over.json */; };
		AA7EB6EB27E880AE00036718 /* dark-shield-mouse-over.json in Resources */ = {isa = PBXBuildFile; fileRef = AA7EB6EA27E880AE00036718 /* dark-shield-mouse-over.json */; };
		AA7EB6ED27E880B600036718 /* dark-shield-dot-mouse-over.json in Resources */ = {isa = PBXBuildFile; fileRef = AA7EB6EC27E880B600036718 /* dark-shield-dot-mouse-over.json */; };
		AA80EC54256BE3BC007083E7 /* UserText.swift in Sources */ = {isa = PBXBuildFile; fileRef = AA80EC53256BE3BC007083E7 /* UserText.swift */; };
		AA80EC67256C4691007083E7 /* BrowserTab.storyboard in Resources */ = {isa = PBXBuildFile; fileRef = AA80EC69256C4691007083E7 /* BrowserTab.storyboard */; };
		AA80EC73256C46A2007083E7 /* Suggestion.storyboard in Resources */ = {isa = PBXBuildFile; fileRef = AA80EC75256C46A2007083E7 /* Suggestion.storyboard */; };
		AA80EC79256C46AA007083E7 /* TabBar.storyboard in Resources */ = {isa = PBXBuildFile; fileRef = AA80EC7B256C46AA007083E7 /* TabBar.storyboard */; };
		AA80EC89256C49B8007083E7 /* Localizable.strings in Resources */ = {isa = PBXBuildFile; fileRef = AA80EC8B256C49B8007083E7 /* Localizable.strings */; };
		AA80EC8F256C49BC007083E7 /* Localizable.stringsdict in Resources */ = {isa = PBXBuildFile; fileRef = AA80EC91256C49BC007083E7 /* Localizable.stringsdict */; };
		AA840A9827319D1600E63CDD /* FirePopoverWrapperViewController.swift in Sources */ = {isa = PBXBuildFile; fileRef = AA840A9727319D1600E63CDD /* FirePopoverWrapperViewController.swift */; };
		AA88D14B252A557100980B4E /* URLRequestExtension.swift in Sources */ = {isa = PBXBuildFile; fileRef = AA88D14A252A557100980B4E /* URLRequestExtension.swift */; };
		AA8EDF2424923E980071C2E8 /* URLExtension.swift in Sources */ = {isa = PBXBuildFile; fileRef = AA8EDF2324923E980071C2E8 /* URLExtension.swift */; };
		AA8EDF2724923EC70071C2E8 /* StringExtension.swift in Sources */ = {isa = PBXBuildFile; fileRef = AA8EDF2624923EC70071C2E8 /* StringExtension.swift */; };
		AA91F83927076F1900771A0D /* PrivacyIconViewModelTests.swift in Sources */ = {isa = PBXBuildFile; fileRef = AA91F83827076F1900771A0D /* PrivacyIconViewModelTests.swift */; };
		AA92126F25ACCB1100600CD4 /* ErrorExtension.swift in Sources */ = {isa = PBXBuildFile; fileRef = AA92126E25ACCB1100600CD4 /* ErrorExtension.swift */; };
		AA92127725ADA07900600CD4 /* WKWebViewExtension.swift in Sources */ = {isa = PBXBuildFile; fileRef = AA92127625ADA07900600CD4 /* WKWebViewExtension.swift */; };
		AA97BF4625135DD30014931A /* ApplicationDockMenu.swift in Sources */ = {isa = PBXBuildFile; fileRef = AA97BF4525135DD30014931A /* ApplicationDockMenu.swift */; };
		AA9C362825518C44004B1BA3 /* WebsiteDataStoreMock.swift in Sources */ = {isa = PBXBuildFile; fileRef = AA9C362725518C44004B1BA3 /* WebsiteDataStoreMock.swift */; };
		AA9C363025518CA9004B1BA3 /* FireTests.swift in Sources */ = {isa = PBXBuildFile; fileRef = AA9C362F25518CA9004B1BA3 /* FireTests.swift */; };
		AA9E9A5625A3AE8400D1959D /* NSWindowExtension.swift in Sources */ = {isa = PBXBuildFile; fileRef = AA9E9A5525A3AE8400D1959D /* NSWindowExtension.swift */; };
		AA9E9A5E25A4867200D1959D /* TabDragAndDropManager.swift in Sources */ = {isa = PBXBuildFile; fileRef = AA9E9A5D25A4867200D1959D /* TabDragAndDropManager.swift */; };
		AA9FF95924A1ECF20039E328 /* Tab.swift in Sources */ = {isa = PBXBuildFile; fileRef = AA9FF95824A1ECF20039E328 /* Tab.swift */; };
		AA9FF95B24A1EFC20039E328 /* TabViewModel.swift in Sources */ = {isa = PBXBuildFile; fileRef = AA9FF95A24A1EFC20039E328 /* TabViewModel.swift */; };
		AA9FF95D24A1FA1C0039E328 /* TabCollection.swift in Sources */ = {isa = PBXBuildFile; fileRef = AA9FF95C24A1FA1C0039E328 /* TabCollection.swift */; };
		AA9FF95F24A1FB690039E328 /* TabCollectionViewModel.swift in Sources */ = {isa = PBXBuildFile; fileRef = AA9FF95E24A1FB680039E328 /* TabCollectionViewModel.swift */; };
		AAA0CC33252F181A0079BC96 /* NavigationButtonMenuDelegate.swift in Sources */ = {isa = PBXBuildFile; fileRef = AAA0CC32252F181A0079BC96 /* NavigationButtonMenuDelegate.swift */; };
		AAA0CC3C25337FAB0079BC96 /* WKBackForwardListItemViewModel.swift in Sources */ = {isa = PBXBuildFile; fileRef = AAA0CC3B25337FAB0079BC96 /* WKBackForwardListItemViewModel.swift */; };
		AAA0CC472533833C0079BC96 /* MoreOptionsMenu.swift in Sources */ = {isa = PBXBuildFile; fileRef = AAA0CC462533833C0079BC96 /* MoreOptionsMenu.swift */; };
		AAA0CC572539EBC90079BC96 /* FaviconUserScript.swift in Sources */ = {isa = PBXBuildFile; fileRef = AAA0CC562539EBC90079BC96 /* FaviconUserScript.swift */; };
		AAA0CC6A253CC43C0079BC96 /* WKUserContentControllerExtension.swift in Sources */ = {isa = PBXBuildFile; fileRef = AAA0CC69253CC43C0079BC96 /* WKUserContentControllerExtension.swift */; };
		AAA892EA250A4CEF005B37B2 /* WindowControllersManager.swift in Sources */ = {isa = PBXBuildFile; fileRef = AAA892E9250A4CEF005B37B2 /* WindowControllersManager.swift */; };
		AAAB9114288EB1D600A057A9 /* CleanThisHistoryMenuItem.swift in Sources */ = {isa = PBXBuildFile; fileRef = AAAB9113288EB1D600A057A9 /* CleanThisHistoryMenuItem.swift */; };
		AAAB9116288EB46B00A057A9 /* VisitMenuItem.swift in Sources */ = {isa = PBXBuildFile; fileRef = AAAB9115288EB46B00A057A9 /* VisitMenuItem.swift */; };
		AAADFD06264AA282001555EA /* TimeIntervalExtension.swift in Sources */ = {isa = PBXBuildFile; fileRef = AAADFD05264AA282001555EA /* TimeIntervalExtension.swift */; };
		AAB549DF25DAB8F80058460B /* BookmarkViewModel.swift in Sources */ = {isa = PBXBuildFile; fileRef = AAB549DE25DAB8F80058460B /* BookmarkViewModel.swift */; };
		AAB7320726DD0C37002FACF9 /* Fire.storyboard in Resources */ = {isa = PBXBuildFile; fileRef = AAB7320626DD0C37002FACF9 /* Fire.storyboard */; };
		AAB7320926DD0CD9002FACF9 /* FireViewController.swift in Sources */ = {isa = PBXBuildFile; fileRef = AAB7320826DD0CD9002FACF9 /* FireViewController.swift */; };
		AAB8203C26B2DE0D00788AC3 /* SuggestionListCharacteristics.swift in Sources */ = {isa = PBXBuildFile; fileRef = AAB8203B26B2DE0D00788AC3 /* SuggestionListCharacteristics.swift */; };
		AABAF59C260A7D130085060C /* FaviconManagerMock.swift in Sources */ = {isa = PBXBuildFile; fileRef = AABAF59B260A7D130085060C /* FaviconManagerMock.swift */; };
		AABEE69A24A902A90043105B /* SuggestionContainerViewModel.swift in Sources */ = {isa = PBXBuildFile; fileRef = AABEE69924A902A90043105B /* SuggestionContainerViewModel.swift */; };
		AABEE69C24A902BB0043105B /* SuggestionContainer.swift in Sources */ = {isa = PBXBuildFile; fileRef = AABEE69B24A902BB0043105B /* SuggestionContainer.swift */; };
		AABEE6A524AA0A7F0043105B /* SuggestionViewController.swift in Sources */ = {isa = PBXBuildFile; fileRef = AABEE6A424AA0A7F0043105B /* SuggestionViewController.swift */; };
		AABEE6A924AB4B910043105B /* SuggestionTableCellView.swift in Sources */ = {isa = PBXBuildFile; fileRef = AABEE6A824AB4B910043105B /* SuggestionTableCellView.swift */; };
		AABEE6AB24ACA0F90043105B /* SuggestionTableRowView.swift in Sources */ = {isa = PBXBuildFile; fileRef = AABEE6AA24ACA0F90043105B /* SuggestionTableRowView.swift */; };
		AABEE6AF24AD22B90043105B /* AddressBarTextField.swift in Sources */ = {isa = PBXBuildFile; fileRef = AABEE6AE24AD22B90043105B /* AddressBarTextField.swift */; };
		AAC30A26268DFEE200D2D9CD /* CrashReporter.swift in Sources */ = {isa = PBXBuildFile; fileRef = AAC30A25268DFEE200D2D9CD /* CrashReporter.swift */; };
		AAC30A28268E045400D2D9CD /* CrashReportReader.swift in Sources */ = {isa = PBXBuildFile; fileRef = AAC30A27268E045400D2D9CD /* CrashReportReader.swift */; };
		AAC30A2A268E239100D2D9CD /* CrashReport.swift in Sources */ = {isa = PBXBuildFile; fileRef = AAC30A29268E239100D2D9CD /* CrashReport.swift */; };
		AAC30A2C268F1ECD00D2D9CD /* CrashReportSender.swift in Sources */ = {isa = PBXBuildFile; fileRef = AAC30A2B268F1ECD00D2D9CD /* CrashReportSender.swift */; };
		AAC30A2E268F1EE300D2D9CD /* CrashReportPromptPresenter.swift in Sources */ = {isa = PBXBuildFile; fileRef = AAC30A2D268F1EE300D2D9CD /* CrashReportPromptPresenter.swift */; };
		AAC5E4C725D6A6E8007F5990 /* BookmarkPopover.swift in Sources */ = {isa = PBXBuildFile; fileRef = AAC5E4C425D6A6E8007F5990 /* BookmarkPopover.swift */; };
		AAC5E4C825D6A6E8007F5990 /* BookmarkPopoverViewController.swift in Sources */ = {isa = PBXBuildFile; fileRef = AAC5E4C525D6A6E8007F5990 /* BookmarkPopoverViewController.swift */; };
		AAC5E4C925D6A6E8007F5990 /* Bookmarks.storyboard in Resources */ = {isa = PBXBuildFile; fileRef = AAC5E4C625D6A6E8007F5990 /* Bookmarks.storyboard */; };
		AAC5E4D025D6A709007F5990 /* Bookmark.swift in Sources */ = {isa = PBXBuildFile; fileRef = AAC5E4CD25D6A709007F5990 /* Bookmark.swift */; };
		AAC5E4D125D6A709007F5990 /* BookmarkManager.swift in Sources */ = {isa = PBXBuildFile; fileRef = AAC5E4CE25D6A709007F5990 /* BookmarkManager.swift */; };
		AAC5E4D225D6A709007F5990 /* BookmarkList.swift in Sources */ = {isa = PBXBuildFile; fileRef = AAC5E4CF25D6A709007F5990 /* BookmarkList.swift */; };
		AAC5E4D925D6A711007F5990 /* BookmarkStore.swift in Sources */ = {isa = PBXBuildFile; fileRef = AAC5E4D625D6A710007F5990 /* BookmarkStore.swift */; };
		AAC5E4E425D6BA9C007F5990 /* NSSizeExtension.swift in Sources */ = {isa = PBXBuildFile; fileRef = AAC5E4E325D6BA9C007F5990 /* NSSizeExtension.swift */; };
		AAC5E4F125D6BF10007F5990 /* AddressBarButton.swift in Sources */ = {isa = PBXBuildFile; fileRef = AAC5E4F025D6BF10007F5990 /* AddressBarButton.swift */; };
		AAC5E4F625D6BF2C007F5990 /* AddressBarButtonsViewController.swift in Sources */ = {isa = PBXBuildFile; fileRef = AAC5E4F525D6BF2C007F5990 /* AddressBarButtonsViewController.swift */; };
		AAC6881928626BF800D54247 /* RecentlyClosedTab.swift in Sources */ = {isa = PBXBuildFile; fileRef = AAC6881828626BF800D54247 /* RecentlyClosedTab.swift */; };
		AAC6881B28626C1900D54247 /* RecentlyClosedWindow.swift in Sources */ = {isa = PBXBuildFile; fileRef = AAC6881A28626C1900D54247 /* RecentlyClosedWindow.swift */; };
		AAC82C60258B6CB5009B6B42 /* TabPreviewWindowController.swift in Sources */ = {isa = PBXBuildFile; fileRef = AAC82C5F258B6CB5009B6B42 /* TabPreviewWindowController.swift */; };
		AAC9C01524CAFBCE00AD1325 /* TabTests.swift in Sources */ = {isa = PBXBuildFile; fileRef = AAC9C01424CAFBCE00AD1325 /* TabTests.swift */; };
		AAC9C01724CAFBDC00AD1325 /* TabCollectionTests.swift in Sources */ = {isa = PBXBuildFile; fileRef = AAC9C01624CAFBDC00AD1325 /* TabCollectionTests.swift */; };
		AAC9C01C24CB594C00AD1325 /* TabViewModelTests.swift in Sources */ = {isa = PBXBuildFile; fileRef = AAC9C01B24CB594C00AD1325 /* TabViewModelTests.swift */; };
		AAC9C01E24CB6BEB00AD1325 /* TabCollectionViewModelTests.swift in Sources */ = {isa = PBXBuildFile; fileRef = AAC9C01D24CB6BEB00AD1325 /* TabCollectionViewModelTests.swift */; };
		AACF6FD626BC366D00CF09F9 /* SafariVersionReader.swift in Sources */ = {isa = PBXBuildFile; fileRef = AACF6FD526BC366D00CF09F9 /* SafariVersionReader.swift */; };
		AAD6D8882696DF6D002393B3 /* CrashReportPromptViewController.swift in Sources */ = {isa = PBXBuildFile; fileRef = AAD6D8862696DF6D002393B3 /* CrashReportPromptViewController.swift */; };
		AAD8078527B3F3BE00CF7703 /* WebsiteBreakageSender.swift in Sources */ = {isa = PBXBuildFile; fileRef = AAD8078427B3F3BE00CF7703 /* WebsiteBreakageSender.swift */; };
		AAD8078727B3F45600CF7703 /* WebsiteBreakage.swift in Sources */ = {isa = PBXBuildFile; fileRef = AAD8078627B3F45600CF7703 /* WebsiteBreakage.swift */; };
		AAD86E52267A0DFF005C11BE /* UpdateController.swift in Sources */ = {isa = PBXBuildFile; fileRef = AAD86E51267A0DFF005C11BE /* UpdateController.swift */; };
		AADCBF3A26F7C2CE00EF67A8 /* LottieAnimationCache.swift in Sources */ = {isa = PBXBuildFile; fileRef = AADCBF3926F7C2CE00EF67A8 /* LottieAnimationCache.swift */; };
		AADE11C026D916D70032D8A7 /* StringExtensionTests.swift in Sources */ = {isa = PBXBuildFile; fileRef = AADE11BF26D916D70032D8A7 /* StringExtensionTests.swift */; };
		AAE246F32709EF3B00BEEAEE /* FirePopoverCollectionViewItem.swift in Sources */ = {isa = PBXBuildFile; fileRef = AAE246F12709EF3B00BEEAEE /* FirePopoverCollectionViewItem.swift */; };
		AAE246F42709EF3B00BEEAEE /* FirePopoverCollectionViewItem.xib in Resources */ = {isa = PBXBuildFile; fileRef = AAE246F22709EF3B00BEEAEE /* FirePopoverCollectionViewItem.xib */; };
		AAE246F6270A3D3000BEEAEE /* FirePopoverCollectionViewHeader.xib in Resources */ = {isa = PBXBuildFile; fileRef = AAE246F5270A3D3000BEEAEE /* FirePopoverCollectionViewHeader.xib */; };
		AAE246F8270A406200BEEAEE /* FirePopoverCollectionViewHeader.swift in Sources */ = {isa = PBXBuildFile; fileRef = AAE246F7270A406200BEEAEE /* FirePopoverCollectionViewHeader.swift */; };
		AAE39D1B24F44885008EF28B /* TabCollectionViewModelDelegateMock.swift in Sources */ = {isa = PBXBuildFile; fileRef = AAE39D1A24F44885008EF28B /* TabCollectionViewModelDelegateMock.swift */; };
		AAE7527A263B046100B973F8 /* History.xcdatamodeld in Sources */ = {isa = PBXBuildFile; fileRef = AAE75278263B046100B973F8 /* History.xcdatamodeld */; };
		AAE7527C263B056C00B973F8 /* HistoryStore.swift in Sources */ = {isa = PBXBuildFile; fileRef = AAE7527B263B056C00B973F8 /* HistoryStore.swift */; };
		AAE7527E263B05C600B973F8 /* HistoryEntry.swift in Sources */ = {isa = PBXBuildFile; fileRef = AAE7527D263B05C600B973F8 /* HistoryEntry.swift */; };
		AAE75280263B0A4D00B973F8 /* HistoryCoordinator.swift in Sources */ = {isa = PBXBuildFile; fileRef = AAE7527F263B0A4D00B973F8 /* HistoryCoordinator.swift */; };
		AAE8B102258A41C000E81239 /* TabPreview.storyboard in Resources */ = {isa = PBXBuildFile; fileRef = AAE8B101258A41C000E81239 /* TabPreview.storyboard */; };
		AAE8B110258A456C00E81239 /* TabPreviewViewController.swift in Sources */ = {isa = PBXBuildFile; fileRef = AAE8B10F258A456C00E81239 /* TabPreviewViewController.swift */; };
		AAE99B8927088A19008B6BD9 /* FirePopover.swift in Sources */ = {isa = PBXBuildFile; fileRef = AAE99B8827088A19008B6BD9 /* FirePopover.swift */; };
		AAEC74B22642C57200C2EFBC /* HistoryCoordinatingMock.swift in Sources */ = {isa = PBXBuildFile; fileRef = AAEC74B12642C57200C2EFBC /* HistoryCoordinatingMock.swift */; };
		AAEC74B42642C69300C2EFBC /* HistoryCoordinatorTests.swift in Sources */ = {isa = PBXBuildFile; fileRef = AAEC74B32642C69300C2EFBC /* HistoryCoordinatorTests.swift */; };
		AAEC74B62642CC6A00C2EFBC /* HistoryStoringMock.swift in Sources */ = {isa = PBXBuildFile; fileRef = AAEC74B52642CC6A00C2EFBC /* HistoryStoringMock.swift */; };
		AAEC74B82642E43800C2EFBC /* HistoryStoreTests.swift in Sources */ = {isa = PBXBuildFile; fileRef = AAEC74B72642E43800C2EFBC /* HistoryStoreTests.swift */; };
		AAEC74BC2642F0F800C2EFBC /* History.xcdatamodeld in Sources */ = {isa = PBXBuildFile; fileRef = AAE75278263B046100B973F8 /* History.xcdatamodeld */; };
		AAECA42024EEA4AC00EFA63A /* IndexPathExtension.swift in Sources */ = {isa = PBXBuildFile; fileRef = AAECA41F24EEA4AC00EFA63A /* IndexPathExtension.swift */; };
		AAEEC6A927088ADB008445F7 /* FireCoordinator.swift in Sources */ = {isa = PBXBuildFile; fileRef = AAEEC6A827088ADB008445F7 /* FireCoordinator.swift */; };
		AAEF6BC8276A081C0024DCF4 /* FaviconSelector.swift in Sources */ = {isa = PBXBuildFile; fileRef = AAEF6BC7276A081C0024DCF4 /* FaviconSelector.swift */; };
		AAFE068326C7082D005434CC /* WebKitVersionProvider.swift in Sources */ = {isa = PBXBuildFile; fileRef = AAFE068226C7082D005434CC /* WebKitVersionProvider.swift */; };
		B31055C427A1BA1D001AC618 /* AutoconsentUserScript.swift in Sources */ = {isa = PBXBuildFile; fileRef = B31055BC27A1BA1D001AC618 /* AutoconsentUserScript.swift */; };
		B31055C627A1BA1D001AC618 /* userscript.js in Resources */ = {isa = PBXBuildFile; fileRef = B31055BE27A1BA1D001AC618 /* userscript.js */; };
		B31055CB27A1BA1D001AC618 /* autoconsent-bundle.js in Resources */ = {isa = PBXBuildFile; fileRef = B31055C327A1BA1D001AC618 /* autoconsent-bundle.js */; };
		B31055CE27A1BA44001AC618 /* AutoconsentBackgroundTests.swift in Sources */ = {isa = PBXBuildFile; fileRef = B31055CD27A1BA44001AC618 /* AutoconsentBackgroundTests.swift */; };
		B3FB198E27BC013C00513DC1 /* autoconsent-test-page.html in Resources */ = {isa = PBXBuildFile; fileRef = B3FB198D27BC013C00513DC1 /* autoconsent-test-page.html */; };
		B3FB199027BC015600513DC1 /* autoconsent-test.js in Resources */ = {isa = PBXBuildFile; fileRef = B3FB198F27BC015600513DC1 /* autoconsent-test.js */; };
		B6040856274B830F00680351 /* DictionaryExtension.swift in Sources */ = {isa = PBXBuildFile; fileRef = B6040855274B830F00680351 /* DictionaryExtension.swift */; };
		B604085C274B8FBA00680351 /* UnprotectedDomains.xcdatamodeld in Sources */ = {isa = PBXBuildFile; fileRef = B604085A274B8CA300680351 /* UnprotectedDomains.xcdatamodeld */; };
		B6085D062743905F00A9C456 /* CoreDataStore.swift in Sources */ = {isa = PBXBuildFile; fileRef = B6085D052743905F00A9C456 /* CoreDataStore.swift */; };
		B6085D092743AAB600A9C456 /* FireproofDomains.xcdatamodeld in Sources */ = {isa = PBXBuildFile; fileRef = B6085D072743993C00A9C456 /* FireproofDomains.xcdatamodeld */; };
		B6106BA026A7BE0B0013B453 /* PermissionManagerTests.swift in Sources */ = {isa = PBXBuildFile; fileRef = B6106B9F26A7BE0B0013B453 /* PermissionManagerTests.swift */; };
		B6106BA726A7BECC0013B453 /* PermissionAuthorizationQuery.swift in Sources */ = {isa = PBXBuildFile; fileRef = B6106BA526A7BEC80013B453 /* PermissionAuthorizationQuery.swift */; };
		B6106BAB26A7BF1D0013B453 /* PermissionType.swift in Sources */ = {isa = PBXBuildFile; fileRef = B6106BAA26A7BF1D0013B453 /* PermissionType.swift */; };
		B6106BAD26A7BF390013B453 /* PermissionState.swift in Sources */ = {isa = PBXBuildFile; fileRef = B6106BAC26A7BF390013B453 /* PermissionState.swift */; };
		B6106BAF26A7C6180013B453 /* PermissionStoreMock.swift in Sources */ = {isa = PBXBuildFile; fileRef = B6106BAE26A7C6180013B453 /* PermissionStoreMock.swift */; };
		B6106BB126A7D8720013B453 /* PermissionStoreTests.swift in Sources */ = {isa = PBXBuildFile; fileRef = B6106BB026A7D8720013B453 /* PermissionStoreTests.swift */; };
		B6106BB326A7F4AA0013B453 /* GeolocationServiceMock.swift in Sources */ = {isa = PBXBuildFile; fileRef = B6106BB226A7F4AA0013B453 /* GeolocationServiceMock.swift */; };
		B6106BB526A809E60013B453 /* GeolocationProviderTests.swift in Sources */ = {isa = PBXBuildFile; fileRef = B6106BB426A809E60013B453 /* GeolocationProviderTests.swift */; };
		B610F2BB27A145C500FCEBE9 /* RulesCompilationMonitor.swift in Sources */ = {isa = PBXBuildFile; fileRef = B610F2BA27A145C500FCEBE9 /* RulesCompilationMonitor.swift */; };
		B610F2E427A8F37A00FCEBE9 /* CBRCompileTimeReporterTests.swift in Sources */ = {isa = PBXBuildFile; fileRef = B610F2E327A8F37A00FCEBE9 /* CBRCompileTimeReporterTests.swift */; };
		B610F2EB27AA8E4500FCEBE9 /* ContentBlockingUpdatingTests.swift in Sources */ = {isa = PBXBuildFile; fileRef = B610F2E527AA388100FCEBE9 /* ContentBlockingUpdatingTests.swift */; };
		B610F2EC27AA8F9400FCEBE9 /* ContentBlockerRulesManagerMock.swift in Sources */ = {isa = PBXBuildFile; fileRef = B610F2E727AA397100FCEBE9 /* ContentBlockerRulesManagerMock.swift */; };
		B61EF3EC266F91E700B4D78F /* WKWebView+Download.swift in Sources */ = {isa = PBXBuildFile; fileRef = B61EF3EB266F91E700B4D78F /* WKWebView+Download.swift */; };
		B61EF3F1266F922200B4D78F /* WKProcessPool+DownloadDelegate.swift in Sources */ = {isa = PBXBuildFile; fileRef = B61EF3F0266F922200B4D78F /* WKProcessPool+DownloadDelegate.swift */; };
		B62EB47C25BAD3BB005745C6 /* WKWebViewPrivateMethodsAvailabilityTests.swift in Sources */ = {isa = PBXBuildFile; fileRef = B62EB47B25BAD3BB005745C6 /* WKWebViewPrivateMethodsAvailabilityTests.swift */; };
		B630793526731BC400DCEE41 /* URLSuggestedFilenameTests.swift in Sources */ = {isa = PBXBuildFile; fileRef = 8553FF51257523760029327F /* URLSuggestedFilenameTests.swift */; };
		B630793A26731F2600DCEE41 /* FileDownloadManagerTests.swift in Sources */ = {isa = PBXBuildFile; fileRef = B630793926731F2600DCEE41 /* FileDownloadManagerTests.swift */; };
		B630794226731F5400DCEE41 /* WKDownloadMock.swift in Sources */ = {isa = PBXBuildFile; fileRef = B630794126731F5400DCEE41 /* WKDownloadMock.swift */; };
		B637273B26CBC8AF00C8CB02 /* AuthenticationAlert.swift in Sources */ = {isa = PBXBuildFile; fileRef = B637273A26CBC8AF00C8CB02 /* AuthenticationAlert.swift */; };
		B637273D26CCF0C200C8CB02 /* OptionalExtension.swift in Sources */ = {isa = PBXBuildFile; fileRef = B637273C26CCF0C200C8CB02 /* OptionalExtension.swift */; };
		B63BDF7E27FDAA640072D75B /* PrivacyDashboardWebView.swift in Sources */ = {isa = PBXBuildFile; fileRef = B63BDF7D27FDAA640072D75B /* PrivacyDashboardWebView.swift */; };
		B63D466925BEB6C200874977 /* WKWebView+SessionState.swift in Sources */ = {isa = PBXBuildFile; fileRef = B63D466825BEB6C200874977 /* WKWebView+SessionState.swift */; };
		B63D467125BFA6C100874977 /* DispatchQueueExtensions.swift in Sources */ = {isa = PBXBuildFile; fileRef = B63D467025BFA6C100874977 /* DispatchQueueExtensions.swift */; };
		B63D467A25BFC3E100874977 /* NSCoderExtensions.swift in Sources */ = {isa = PBXBuildFile; fileRef = B63D467925BFC3E100874977 /* NSCoderExtensions.swift */; };
		B63ED0D826AE729600A9DAD1 /* PermissionModelTests.swift in Sources */ = {isa = PBXBuildFile; fileRef = B63ED0D726AE729600A9DAD1 /* PermissionModelTests.swift */; };
		B63ED0DA26AE7AF400A9DAD1 /* PermissionManagerMock.swift in Sources */ = {isa = PBXBuildFile; fileRef = B63ED0D926AE7AF400A9DAD1 /* PermissionManagerMock.swift */; };
		B63ED0DC26AE7B1E00A9DAD1 /* WebViewMock.swift in Sources */ = {isa = PBXBuildFile; fileRef = B63ED0DB26AE7B1E00A9DAD1 /* WebViewMock.swift */; };
		B63ED0DE26AFD9A300A9DAD1 /* AVCaptureDeviceMock.swift in Sources */ = {isa = PBXBuildFile; fileRef = B63ED0DD26AFD9A300A9DAD1 /* AVCaptureDeviceMock.swift */; };
		B63ED0E026AFE32F00A9DAD1 /* GeolocationProviderMock.swift in Sources */ = {isa = PBXBuildFile; fileRef = B63ED0DF26AFE32F00A9DAD1 /* GeolocationProviderMock.swift */; };
		B63ED0E326B3E7FA00A9DAD1 /* CLLocationManagerMock.swift in Sources */ = {isa = PBXBuildFile; fileRef = B63ED0E226B3E7FA00A9DAD1 /* CLLocationManagerMock.swift */; };
		B63ED0E526BB8FB900A9DAD1 /* SharingMenu.swift in Sources */ = {isa = PBXBuildFile; fileRef = B63ED0E426BB8FB900A9DAD1 /* SharingMenu.swift */; };
		B642738227B65BAC0005DFD1 /* SecureVaultErrorReporter.swift in Sources */ = {isa = PBXBuildFile; fileRef = B642738127B65BAC0005DFD1 /* SecureVaultErrorReporter.swift */; };
		B643BF1427ABF772000BACEC /* NSWorkspaceExtension.swift in Sources */ = {isa = PBXBuildFile; fileRef = B643BF1327ABF772000BACEC /* NSWorkspaceExtension.swift */; };
		B64C84DE2692D7400048FEBE /* PermissionAuthorization.storyboard in Resources */ = {isa = PBXBuildFile; fileRef = B64C84DD2692D7400048FEBE /* PermissionAuthorization.storyboard */; };
		B64C84E32692DC9F0048FEBE /* PermissionAuthorizationViewController.swift in Sources */ = {isa = PBXBuildFile; fileRef = B64C84E22692DC9F0048FEBE /* PermissionAuthorizationViewController.swift */; };
		B64C84EB2692DD650048FEBE /* PermissionAuthorizationPopover.swift in Sources */ = {isa = PBXBuildFile; fileRef = B64C84EA2692DD650048FEBE /* PermissionAuthorizationPopover.swift */; };
		B64C84F1269310120048FEBE /* PermissionManager.swift in Sources */ = {isa = PBXBuildFile; fileRef = B64C84F0269310120048FEBE /* PermissionManager.swift */; };
		B64C852A26942AC90048FEBE /* PermissionContextMenu.swift in Sources */ = {isa = PBXBuildFile; fileRef = B64C852926942AC90048FEBE /* PermissionContextMenu.swift */; };
		B64C853026943BC10048FEBE /* Permissions.xcdatamodeld in Sources */ = {isa = PBXBuildFile; fileRef = B64C852E26943BC10048FEBE /* Permissions.xcdatamodeld */; };
		B64C853826944B880048FEBE /* StoredPermission.swift in Sources */ = {isa = PBXBuildFile; fileRef = B64C853726944B880048FEBE /* StoredPermission.swift */; };
		B64C853D26944B940048FEBE /* PermissionStore.swift in Sources */ = {isa = PBXBuildFile; fileRef = B64C853C26944B940048FEBE /* PermissionStore.swift */; };
		B64C85422694590B0048FEBE /* PermissionButton.swift in Sources */ = {isa = PBXBuildFile; fileRef = B64C85412694590B0048FEBE /* PermissionButton.swift */; };
		B65349AA265CF45000DCC645 /* DispatchQueueExtensionsTests.swift in Sources */ = {isa = PBXBuildFile; fileRef = B65349A9265CF45000DCC645 /* DispatchQueueExtensionsTests.swift */; };
		B6553692268440D700085A79 /* WKProcessPool+GeolocationProvider.swift in Sources */ = {isa = PBXBuildFile; fileRef = B6553691268440D700085A79 /* WKProcessPool+GeolocationProvider.swift */; };
		B655369B268442EE00085A79 /* GeolocationProvider.swift in Sources */ = {isa = PBXBuildFile; fileRef = B655369A268442EE00085A79 /* GeolocationProvider.swift */; };
		B65536A62685B82B00085A79 /* Permissions.swift in Sources */ = {isa = PBXBuildFile; fileRef = B65536A52685B82B00085A79 /* Permissions.swift */; };
		B65536AE2685E17200085A79 /* GeolocationService.swift in Sources */ = {isa = PBXBuildFile; fileRef = B65536AD2685E17100085A79 /* GeolocationService.swift */; };
		B65783E725F8AAFB00D8DB33 /* String+Punycode.swift in Sources */ = {isa = PBXBuildFile; fileRef = B65783E625F8AAFB00D8DB33 /* String+Punycode.swift */; };
		B657841A25FA484B00D8DB33 /* NSException+Catch.m in Sources */ = {isa = PBXBuildFile; fileRef = B657841925FA484B00D8DB33 /* NSException+Catch.m */; };
		B657841F25FA497600D8DB33 /* NSException+Catch.swift in Sources */ = {isa = PBXBuildFile; fileRef = B657841E25FA497600D8DB33 /* NSException+Catch.swift */; };
		B65E6B9E26D9EC0800095F96 /* CircularProgressView.swift in Sources */ = {isa = PBXBuildFile; fileRef = B65E6B9D26D9EC0800095F96 /* CircularProgressView.swift */; };
		B65E6BA026D9F10600095F96 /* NSBezierPathExtension.swift in Sources */ = {isa = PBXBuildFile; fileRef = B65E6B9F26D9F10600095F96 /* NSBezierPathExtension.swift */; };
		B662D3D92755D7AD0035D4D6 /* PixelStoreTests.swift in Sources */ = {isa = PBXBuildFile; fileRef = B662D3D82755D7AD0035D4D6 /* PixelStoreTests.swift */; };
		B662D3DE275613BB0035D4D6 /* EncryptionKeyStoreMock.swift in Sources */ = {isa = PBXBuildFile; fileRef = B662D3DD275613BB0035D4D6 /* EncryptionKeyStoreMock.swift */; };
		B662D3DF275616FF0035D4D6 /* EncryptionKeyStoreMock.swift in Sources */ = {isa = PBXBuildFile; fileRef = B662D3DD275613BB0035D4D6 /* EncryptionKeyStoreMock.swift */; };
		B66E9DD22670EB2A00E53BB5 /* _WKDownload+WebKitDownload.swift in Sources */ = {isa = PBXBuildFile; fileRef = B66E9DD12670EB2A00E53BB5 /* _WKDownload+WebKitDownload.swift */; };
		B66E9DD42670EB4A00E53BB5 /* WKDownload+WebKitDownload.swift in Sources */ = {isa = PBXBuildFile; fileRef = B66E9DD32670EB4A00E53BB5 /* WKDownload+WebKitDownload.swift */; };
		B67C6C3D2654B897006C872E /* WebViewExtensionTests.swift in Sources */ = {isa = PBXBuildFile; fileRef = B67C6C3C2654B897006C872E /* WebViewExtensionTests.swift */; };
		B67C6C422654BF49006C872E /* DuckDuckGo-Symbol.jpg in Resources */ = {isa = PBXBuildFile; fileRef = B67C6C412654BF49006C872E /* DuckDuckGo-Symbol.jpg */; };
		B67C6C472654C643006C872E /* FileManagerExtensionTests.swift in Sources */ = {isa = PBXBuildFile; fileRef = B67C6C462654C643006C872E /* FileManagerExtensionTests.swift */; };
		B68172AE269EB43F006D1092 /* GeolocationServiceTests.swift in Sources */ = {isa = PBXBuildFile; fileRef = B68172AD269EB43F006D1092 /* GeolocationServiceTests.swift */; };
		B6830961274CDE99004B46BB /* FireproofDomainsContainer.swift in Sources */ = {isa = PBXBuildFile; fileRef = B6830960274CDE99004B46BB /* FireproofDomainsContainer.swift */; };
		B6830963274CDEC7004B46BB /* FireproofDomainsStore.swift in Sources */ = {isa = PBXBuildFile; fileRef = B6830962274CDEC7004B46BB /* FireproofDomainsStore.swift */; };
		B68458B025C7E76A00DC17B6 /* WindowManager+StateRestoration.swift in Sources */ = {isa = PBXBuildFile; fileRef = B68458AF25C7E76A00DC17B6 /* WindowManager+StateRestoration.swift */; };
		B68458B825C7E8B200DC17B6 /* Tab+NSSecureCoding.swift in Sources */ = {isa = PBXBuildFile; fileRef = B68458B725C7E8B200DC17B6 /* Tab+NSSecureCoding.swift */; };
		B68458C025C7E9E000DC17B6 /* TabCollectionViewModel+NSSecureCoding.swift in Sources */ = {isa = PBXBuildFile; fileRef = B68458BF25C7E9E000DC17B6 /* TabCollectionViewModel+NSSecureCoding.swift */; };
		B68458C525C7EA0C00DC17B6 /* TabCollection+NSSecureCoding.swift in Sources */ = {isa = PBXBuildFile; fileRef = B68458C425C7EA0C00DC17B6 /* TabCollection+NSSecureCoding.swift */; };
		B68458CD25C7EB9000DC17B6 /* WKWebViewConfigurationExtensions.swift in Sources */ = {isa = PBXBuildFile; fileRef = B68458CC25C7EB9000DC17B6 /* WKWebViewConfigurationExtensions.swift */; };
		B684590825C9027900DC17B6 /* AppStateChangedPublisher.swift in Sources */ = {isa = PBXBuildFile; fileRef = B684590725C9027900DC17B6 /* AppStateChangedPublisher.swift */; };
		B684592225C93BE000DC17B6 /* Publisher.asVoid.swift in Sources */ = {isa = PBXBuildFile; fileRef = B684592125C93BE000DC17B6 /* Publisher.asVoid.swift */; };
		B684592725C93C0500DC17B6 /* Publishers.NestedObjectChanges.swift in Sources */ = {isa = PBXBuildFile; fileRef = B684592625C93C0500DC17B6 /* Publishers.NestedObjectChanges.swift */; };
		B684592F25C93FBF00DC17B6 /* AppStateRestorationManager.swift in Sources */ = {isa = PBXBuildFile; fileRef = B684592E25C93FBF00DC17B6 /* AppStateRestorationManager.swift */; };
		B68503A7279141CD00893A05 /* KeySetDictionary.swift in Sources */ = {isa = PBXBuildFile; fileRef = B68503A6279141CD00893A05 /* KeySetDictionary.swift */; };
		B688B4DA273E6D3B0087BEAF /* MainView.swift in Sources */ = {isa = PBXBuildFile; fileRef = B688B4D9273E6D3B0087BEAF /* MainView.swift */; };
		B688B4DF27420D290087BEAF /* PDFSearchTextMenuItemHandler.swift in Sources */ = {isa = PBXBuildFile; fileRef = B688B4DE27420D290087BEAF /* PDFSearchTextMenuItemHandler.swift */; };
		B689ECD526C247DB006FB0C5 /* BackForwardListItem.swift in Sources */ = {isa = PBXBuildFile; fileRef = B689ECD426C247DB006FB0C5 /* BackForwardListItem.swift */; };
		B68C2FB227706E6A00BF2C7D /* ProcessExtension.swift in Sources */ = {isa = PBXBuildFile; fileRef = B68C2FB127706E6A00BF2C7D /* ProcessExtension.swift */; };
		B68C92C1274E3EF4002AC6B0 /* PopUpWindow.swift in Sources */ = {isa = PBXBuildFile; fileRef = B68C92C0274E3EF4002AC6B0 /* PopUpWindow.swift */; };
		B68C92C42750EF76002AC6B0 /* PixelDataRecord.swift in Sources */ = {isa = PBXBuildFile; fileRef = B68C92C32750EF76002AC6B0 /* PixelDataRecord.swift */; };
		B693954A26F04BEB0015B914 /* NibLoadable.swift in Sources */ = {isa = PBXBuildFile; fileRef = B693953C26F04BE70015B914 /* NibLoadable.swift */; };
		B693954B26F04BEB0015B914 /* MouseOverView.swift in Sources */ = {isa = PBXBuildFile; fileRef = B693953D26F04BE70015B914 /* MouseOverView.swift */; };
		B693954C26F04BEB0015B914 /* FocusRingView.swift in Sources */ = {isa = PBXBuildFile; fileRef = B693953E26F04BE70015B914 /* FocusRingView.swift */; };
		B693954D26F04BEB0015B914 /* MouseClickView.swift in Sources */ = {isa = PBXBuildFile; fileRef = B693953F26F04BE80015B914 /* MouseClickView.swift */; };
		B693954E26F04BEB0015B914 /* ProgressView.swift in Sources */ = {isa = PBXBuildFile; fileRef = B693954026F04BE80015B914 /* ProgressView.swift */; };
		B693954F26F04BEB0015B914 /* PaddedImageButton.swift in Sources */ = {isa = PBXBuildFile; fileRef = B693954126F04BE80015B914 /* PaddedImageButton.swift */; };
		B693955026F04BEB0015B914 /* ShadowView.swift in Sources */ = {isa = PBXBuildFile; fileRef = B693954226F04BE90015B914 /* ShadowView.swift */; };
		B693955126F04BEB0015B914 /* GradientView.swift in Sources */ = {isa = PBXBuildFile; fileRef = B693954326F04BE90015B914 /* GradientView.swift */; };
		B693955226F04BEB0015B914 /* LongPressButton.swift in Sources */ = {isa = PBXBuildFile; fileRef = B693954426F04BE90015B914 /* LongPressButton.swift */; };
		B693955326F04BEC0015B914 /* WindowDraggingView.swift in Sources */ = {isa = PBXBuildFile; fileRef = B693954526F04BEA0015B914 /* WindowDraggingView.swift */; };
		B693955426F04BEC0015B914 /* ColorView.swift in Sources */ = {isa = PBXBuildFile; fileRef = B693954626F04BEA0015B914 /* ColorView.swift */; };
		B693955526F04BEC0015B914 /* NSSavePanelExtension.swift in Sources */ = {isa = PBXBuildFile; fileRef = B693954726F04BEA0015B914 /* NSSavePanelExtension.swift */; };
		B693955626F04BEC0015B914 /* SavePanelAccessoryView.xib in Resources */ = {isa = PBXBuildFile; fileRef = B693954826F04BEB0015B914 /* SavePanelAccessoryView.xib */; };
		B693955726F04BEC0015B914 /* MouseOverButton.swift in Sources */ = {isa = PBXBuildFile; fileRef = B693954926F04BEB0015B914 /* MouseOverButton.swift */; };
		B693955B26F0CE300015B914 /* WebKitDownloadDelegate.swift in Sources */ = {isa = PBXBuildFile; fileRef = B693955A26F0CE300015B914 /* WebKitDownloadDelegate.swift */; };
		B693955D26F19CD70015B914 /* DownloadListStoreTests.swift in Sources */ = {isa = PBXBuildFile; fileRef = B693955C26F19CD70015B914 /* DownloadListStoreTests.swift */; };
		B693955F26F1C17F0015B914 /* DownloadListCoordinatorTests.swift in Sources */ = {isa = PBXBuildFile; fileRef = B693955E26F1C17F0015B914 /* DownloadListCoordinatorTests.swift */; };
		B693956126F1C1BC0015B914 /* DownloadListStoreMock.swift in Sources */ = {isa = PBXBuildFile; fileRef = B693956026F1C1BC0015B914 /* DownloadListStoreMock.swift */; };
		B693956326F1C2A40015B914 /* FileDownloadManagerMock.swift in Sources */ = {isa = PBXBuildFile; fileRef = B693956226F1C2A40015B914 /* FileDownloadManagerMock.swift */; };
		B693956926F352DB0015B914 /* DownloadsWebViewMock.m in Sources */ = {isa = PBXBuildFile; fileRef = B693956826F352DB0015B914 /* DownloadsWebViewMock.m */; };
		B698E5042908011E00A746A8 /* AppKitPrivateMethodsAvailabilityTests.swift in Sources */ = {isa = PBXBuildFile; fileRef = B698E5032908011E00A746A8 /* AppKitPrivateMethodsAvailabilityTests.swift */; };
		B69B503A2726A12500758A2B /* StatisticsLoader.swift in Sources */ = {isa = PBXBuildFile; fileRef = B69B50342726A11F00758A2B /* StatisticsLoader.swift */; };
		B69B503B2726A12500758A2B /* Atb.swift in Sources */ = {isa = PBXBuildFile; fileRef = B69B50352726A11F00758A2B /* Atb.swift */; };
		B69B503C2726A12500758A2B /* StatisticsStore.swift in Sources */ = {isa = PBXBuildFile; fileRef = B69B50362726A12000758A2B /* StatisticsStore.swift */; };
		B69B503D2726A12500758A2B /* VariantManager.swift in Sources */ = {isa = PBXBuildFile; fileRef = B69B50372726A12000758A2B /* VariantManager.swift */; };
		B69B503E2726A12500758A2B /* AtbParser.swift in Sources */ = {isa = PBXBuildFile; fileRef = B69B50382726A12400758A2B /* AtbParser.swift */; };
		B69B503F2726A12500758A2B /* LocalStatisticsStore.swift in Sources */ = {isa = PBXBuildFile; fileRef = B69B50392726A12500758A2B /* LocalStatisticsStore.swift */; };
		B69B50452726C5C200758A2B /* AtbParserTests.swift in Sources */ = {isa = PBXBuildFile; fileRef = B69B50412726C5C100758A2B /* AtbParserTests.swift */; };
		B69B50462726C5C200758A2B /* AtbAndVariantCleanupTests.swift in Sources */ = {isa = PBXBuildFile; fileRef = B69B50422726C5C100758A2B /* AtbAndVariantCleanupTests.swift */; };
		B69B50472726C5C200758A2B /* VariantManagerTests.swift in Sources */ = {isa = PBXBuildFile; fileRef = B69B50432726C5C100758A2B /* VariantManagerTests.swift */; };
		B69B50482726C5C200758A2B /* StatisticsLoaderTests.swift in Sources */ = {isa = PBXBuildFile; fileRef = B69B50442726C5C200758A2B /* StatisticsLoaderTests.swift */; };
		B69B504B2726CA2900758A2B /* MockStatisticsStore.swift in Sources */ = {isa = PBXBuildFile; fileRef = B69B50492726CA2900758A2B /* MockStatisticsStore.swift */; };
		B69B504C2726CA2900758A2B /* MockVariantManager.swift in Sources */ = {isa = PBXBuildFile; fileRef = B69B504A2726CA2900758A2B /* MockVariantManager.swift */; };
		B69B50522726CD8100758A2B /* atb.json in Resources */ = {isa = PBXBuildFile; fileRef = B69B504E2726CD7E00758A2B /* atb.json */; };
		B69B50532726CD8100758A2B /* empty in Resources */ = {isa = PBXBuildFile; fileRef = B69B504F2726CD7F00758A2B /* empty */; };
		B69B50542726CD8100758A2B /* atb-with-update.json in Resources */ = {isa = PBXBuildFile; fileRef = B69B50502726CD7F00758A2B /* atb-with-update.json */; };
		B69B50552726CD8100758A2B /* invalid.json in Resources */ = {isa = PBXBuildFile; fileRef = B69B50512726CD8000758A2B /* invalid.json */; };
		B69B50572727D16900758A2B /* AtbAndVariantCleanup.swift in Sources */ = {isa = PBXBuildFile; fileRef = B69B50562727D16900758A2B /* AtbAndVariantCleanup.swift */; };
		B6A5A27125B9377300AA7ADA /* StatePersistenceService.swift in Sources */ = {isa = PBXBuildFile; fileRef = B6A5A27025B9377300AA7ADA /* StatePersistenceService.swift */; };
		B6A5A27925B93FFF00AA7ADA /* StateRestorationManagerTests.swift in Sources */ = {isa = PBXBuildFile; fileRef = B6A5A27825B93FFE00AA7ADA /* StateRestorationManagerTests.swift */; };
		B6A5A27E25B9403E00AA7ADA /* FileStoreMock.swift in Sources */ = {isa = PBXBuildFile; fileRef = B6A5A27D25B9403E00AA7ADA /* FileStoreMock.swift */; };
		B6A5A2A025B96E8300AA7ADA /* AppStateChangePublisherTests.swift in Sources */ = {isa = PBXBuildFile; fileRef = B6A5A29F25B96E8300AA7ADA /* AppStateChangePublisherTests.swift */; };
		B6A5A2A825BAA35500AA7ADA /* WindowManagerStateRestorationTests.swift in Sources */ = {isa = PBXBuildFile; fileRef = B6A5A2A725BAA35500AA7ADA /* WindowManagerStateRestorationTests.swift */; };
		B6A924D42664BBBB001A28CA /* WKWebViewDownloadDelegate.swift in Sources */ = {isa = PBXBuildFile; fileRef = B6A924D32664BBB9001A28CA /* WKWebViewDownloadDelegate.swift */; };
		B6A924D92664C72E001A28CA /* WebKitDownloadTask.swift in Sources */ = {isa = PBXBuildFile; fileRef = B6A924D82664C72D001A28CA /* WebKitDownloadTask.swift */; };
		B6A924DE2664CA09001A28CA /* LegacyWebKitDownloadDelegate.swift in Sources */ = {isa = PBXBuildFile; fileRef = B6A924DD2664CA08001A28CA /* LegacyWebKitDownloadDelegate.swift */; };
		B6A9E45326142B070067D1B9 /* Pixel.swift in Sources */ = {isa = PBXBuildFile; fileRef = B6A9E45226142B070067D1B9 /* Pixel.swift */; };
		B6A9E45A261460350067D1B9 /* ApiRequestError.swift in Sources */ = {isa = PBXBuildFile; fileRef = B6A9E457261460340067D1B9 /* ApiRequestError.swift */; };
		B6A9E45B261460350067D1B9 /* APIHeaders.swift in Sources */ = {isa = PBXBuildFile; fileRef = B6A9E458261460340067D1B9 /* APIHeaders.swift */; };
		B6A9E45C261460350067D1B9 /* APIRequest.swift in Sources */ = {isa = PBXBuildFile; fileRef = B6A9E459261460350067D1B9 /* APIRequest.swift */; };
		B6A9E4612614608B0067D1B9 /* AppVersion.swift in Sources */ = {isa = PBXBuildFile; fileRef = B6A9E4602614608B0067D1B9 /* AppVersion.swift */; };
		B6A9E46B2614618A0067D1B9 /* OperatingSystemVersionExtension.swift in Sources */ = {isa = PBXBuildFile; fileRef = B6A9E46A2614618A0067D1B9 /* OperatingSystemVersionExtension.swift */; };
		B6A9E47026146A250067D1B9 /* DateExtension.swift in Sources */ = {isa = PBXBuildFile; fileRef = B6A9E46F26146A250067D1B9 /* DateExtension.swift */; };
		B6A9E47726146A570067D1B9 /* PixelEvent.swift in Sources */ = {isa = PBXBuildFile; fileRef = B6A9E47626146A570067D1B9 /* PixelEvent.swift */; };
		B6A9E47F26146A800067D1B9 /* PixelArguments.swift in Sources */ = {isa = PBXBuildFile; fileRef = B6A9E47E26146A800067D1B9 /* PixelArguments.swift */; };
		B6A9E48426146AAB0067D1B9 /* PixelParameters.swift in Sources */ = {isa = PBXBuildFile; fileRef = B6A9E48326146AAB0067D1B9 /* PixelParameters.swift */; };
		B6A9E499261474120067D1B9 /* TimedPixel.swift in Sources */ = {isa = PBXBuildFile; fileRef = B6A9E498261474120067D1B9 /* TimedPixel.swift */; };
		B6A9E4A3261475C70067D1B9 /* AppUsageActivityMonitor.swift in Sources */ = {isa = PBXBuildFile; fileRef = B6A9E4A2261475C70067D1B9 /* AppUsageActivityMonitor.swift */; };
		B6AAAC2D260330580029438D /* PublishedAfter.swift in Sources */ = {isa = PBXBuildFile; fileRef = B6AAAC2C260330580029438D /* PublishedAfter.swift */; };
		B6AAAC3E26048F690029438D /* RandomAccessCollectionExtension.swift in Sources */ = {isa = PBXBuildFile; fileRef = B6AAAC3D26048F690029438D /* RandomAccessCollectionExtension.swift */; };
		B6AE74342609AFCE005B9B1A /* ProgressEstimationTests.swift in Sources */ = {isa = PBXBuildFile; fileRef = B6AE74332609AFCE005B9B1A /* ProgressEstimationTests.swift */; };
		B6B1E87B26D381710062C350 /* DownloadListCoordinator.swift in Sources */ = {isa = PBXBuildFile; fileRef = B6B1E87A26D381710062C350 /* DownloadListCoordinator.swift */; };
		B6B1E87E26D5DA0E0062C350 /* DownloadsPopover.swift in Sources */ = {isa = PBXBuildFile; fileRef = B6B1E87D26D5DA0E0062C350 /* DownloadsPopover.swift */; };
		B6B1E88026D5DA9B0062C350 /* DownloadsViewController.swift in Sources */ = {isa = PBXBuildFile; fileRef = B6B1E87F26D5DA9B0062C350 /* DownloadsViewController.swift */; };
		B6B1E88226D5DAC30062C350 /* Downloads.storyboard in Resources */ = {isa = PBXBuildFile; fileRef = B6B1E88126D5DAC30062C350 /* Downloads.storyboard */; };
		B6B1E88426D5EB570062C350 /* DownloadsCellView.swift in Sources */ = {isa = PBXBuildFile; fileRef = B6B1E88326D5EB570062C350 /* DownloadsCellView.swift */; };
		B6B1E88B26D774090062C350 /* LinkButton.swift in Sources */ = {isa = PBXBuildFile; fileRef = B6B1E88A26D774090062C350 /* LinkButton.swift */; };
		B6B2400E28083B49001B8F3A /* WebViewContainerView.swift in Sources */ = {isa = PBXBuildFile; fileRef = B6B2400D28083B49001B8F3A /* WebViewContainerView.swift */; };
		B6B3E0962654DACD0040E0A2 /* UTTypeTests.swift in Sources */ = {isa = PBXBuildFile; fileRef = B6B3E0952654DACD0040E0A2 /* UTTypeTests.swift */; };
		B6B3E0E12657EA7A0040E0A2 /* NSScreenExtension.swift in Sources */ = {isa = PBXBuildFile; fileRef = B6B3E0DC2657E9CF0040E0A2 /* NSScreenExtension.swift */; };
		B6BBF1702744CDE1004F850E /* CoreDataStoreTests.swift in Sources */ = {isa = PBXBuildFile; fileRef = B6BBF16F2744CDE1004F850E /* CoreDataStoreTests.swift */; };
		B6BBF1722744CE36004F850E /* FireproofDomainsStoreMock.swift in Sources */ = {isa = PBXBuildFile; fileRef = B6BBF1712744CE36004F850E /* FireproofDomainsStoreMock.swift */; };
		B6BBF17427475B15004F850E /* PopupBlockedPopover.swift in Sources */ = {isa = PBXBuildFile; fileRef = B6BBF17327475B15004F850E /* PopupBlockedPopover.swift */; };
		B6C0B22E26E61CE70031CB7F /* DownloadViewModel.swift in Sources */ = {isa = PBXBuildFile; fileRef = B6C0B22D26E61CE70031CB7F /* DownloadViewModel.swift */; };
		B6C0B23026E61D630031CB7F /* DownloadListStore.swift in Sources */ = {isa = PBXBuildFile; fileRef = B6C0B22F26E61D630031CB7F /* DownloadListStore.swift */; };
		B6C0B23426E71BCD0031CB7F /* Downloads.xcdatamodeld in Sources */ = {isa = PBXBuildFile; fileRef = B6C0B23226E71BCD0031CB7F /* Downloads.xcdatamodeld */; };
		B6C0B23626E732000031CB7F /* DownloadListItem.swift in Sources */ = {isa = PBXBuildFile; fileRef = B6C0B23526E732000031CB7F /* DownloadListItem.swift */; };
		B6C0B23926E742610031CB7F /* FileDownloadError.swift in Sources */ = {isa = PBXBuildFile; fileRef = B6C0B23826E742610031CB7F /* FileDownloadError.swift */; };
		B6C0B23C26E87D900031CB7F /* NSAlert+ActiveDownloadsTermination.swift in Sources */ = {isa = PBXBuildFile; fileRef = B6C0B23B26E87D900031CB7F /* NSAlert+ActiveDownloadsTermination.swift */; };
		B6C0B23E26E8BF1F0031CB7F /* DownloadListViewModel.swift in Sources */ = {isa = PBXBuildFile; fileRef = B6C0B23D26E8BF1F0031CB7F /* DownloadListViewModel.swift */; };
		B6C0B24626E9CB190031CB7F /* RunLoopExtensionTests.swift in Sources */ = {isa = PBXBuildFile; fileRef = B6C0B24526E9CB190031CB7F /* RunLoopExtensionTests.swift */; };
		B6C2C9EF276081AB005B7F0A /* DeallocationTests.swift in Sources */ = {isa = PBXBuildFile; fileRef = B6C2C9EE276081AB005B7F0A /* DeallocationTests.swift */; };
		B6C2C9F62760B659005B7F0A /* TestDataModel.xcdatamodeld in Sources */ = {isa = PBXBuildFile; fileRef = B6C2C9F42760B659005B7F0A /* TestDataModel.xcdatamodeld */; };
		B6CF78DE267B099C00CD4F13 /* WKNavigationActionExtension.swift in Sources */ = {isa = PBXBuildFile; fileRef = B6CF78DD267B099C00CD4F13 /* WKNavigationActionExtension.swift */; };
		B6DA06E12913AEDC00225DE2 /* TestNavigationDelegate.swift in Sources */ = {isa = PBXBuildFile; fileRef = B6DA06E02913AEDB00225DE2 /* TestNavigationDelegate.swift */; };
		B6DA06E22913AEDC00225DE2 /* TestNavigationDelegate.swift in Sources */ = {isa = PBXBuildFile; fileRef = B6DA06E02913AEDB00225DE2 /* TestNavigationDelegate.swift */; };
		B6DA06E42913ECEE00225DE2 /* ContextMenuManager.swift in Sources */ = {isa = PBXBuildFile; fileRef = B6DA06E32913ECEE00225DE2 /* ContextMenuManager.swift */; };
		B6DA06E62913F39400225DE2 /* MenuItemSelectors.swift in Sources */ = {isa = PBXBuildFile; fileRef = B6DA06E52913F39400225DE2 /* MenuItemSelectors.swift */; };
		B6DA06E8291401D700225DE2 /* WKMenuItemIdentifier.swift in Sources */ = {isa = PBXBuildFile; fileRef = B6DA06E7291401D700225DE2 /* WKMenuItemIdentifier.swift */; };
		B6DA44022616B28300DD1EC2 /* PixelDataStore.swift in Sources */ = {isa = PBXBuildFile; fileRef = B6DA44012616B28300DD1EC2 /* PixelDataStore.swift */; };
		B6DA44082616B30600DD1EC2 /* PixelDataModel.xcdatamodeld in Sources */ = {isa = PBXBuildFile; fileRef = B6DA44062616B30600DD1EC2 /* PixelDataModel.xcdatamodeld */; };
		B6DA44112616C0FC00DD1EC2 /* PixelTests.swift in Sources */ = {isa = PBXBuildFile; fileRef = B6DA44102616C0FC00DD1EC2 /* PixelTests.swift */; };
		B6DA44172616C13800DD1EC2 /* OHHTTPStubs in Frameworks */ = {isa = PBXBuildFile; productRef = B6DA44162616C13800DD1EC2 /* OHHTTPStubs */; };
		B6DA44192616C13800DD1EC2 /* OHHTTPStubsSwift in Frameworks */ = {isa = PBXBuildFile; productRef = B6DA44182616C13800DD1EC2 /* OHHTTPStubsSwift */; };
		B6DA441E2616C84600DD1EC2 /* PixelStoreMock.swift in Sources */ = {isa = PBXBuildFile; fileRef = B6DA441D2616C84600DD1EC2 /* PixelStoreMock.swift */; };
		B6DA44232616CABC00DD1EC2 /* PixelArgumentsTests.swift in Sources */ = {isa = PBXBuildFile; fileRef = B6DA44222616CABC00DD1EC2 /* PixelArgumentsTests.swift */; };
		B6DA44282616CAE000DD1EC2 /* AppUsageActivityMonitorTests.swift in Sources */ = {isa = PBXBuildFile; fileRef = B6DA44272616CAE000DD1EC2 /* AppUsageActivityMonitorTests.swift */; };
		B6DB3AEF278D5C370024C5C4 /* URLSessionExtension.swift in Sources */ = {isa = PBXBuildFile; fileRef = B6DB3AEE278D5C370024C5C4 /* URLSessionExtension.swift */; };
		B6DB3AF6278EA0130024C5C4 /* BundleExtension.swift in Sources */ = {isa = PBXBuildFile; fileRef = B6106B9D26A565DA0013B453 /* BundleExtension.swift */; };
		B6DB3CF926A00E2D00D459B7 /* AVCaptureDevice+SwizzledAuthState.swift in Sources */ = {isa = PBXBuildFile; fileRef = B6DB3CF826A00E2D00D459B7 /* AVCaptureDevice+SwizzledAuthState.swift */; };
		B6DB3CFB26A17CB800D459B7 /* PermissionModel.swift in Sources */ = {isa = PBXBuildFile; fileRef = B6DB3CFA26A17CB800D459B7 /* PermissionModel.swift */; };
		B6E61EE3263AC0C8004E11AB /* FileManagerExtension.swift in Sources */ = {isa = PBXBuildFile; fileRef = B6E61EE2263AC0C8004E11AB /* FileManagerExtension.swift */; };
		B6E61EE8263ACE16004E11AB /* UTType.swift in Sources */ = {isa = PBXBuildFile; fileRef = B6E61EE7263ACE16004E11AB /* UTType.swift */; };
		B6F1C80B2761C45400334924 /* LocalUnprotectedDomains.swift in Sources */ = {isa = PBXBuildFile; fileRef = 336B39E22726B4B700C417D3 /* LocalUnprotectedDomains.swift */; };
		B6F41031264D2B23003DA42C /* ProgressExtension.swift in Sources */ = {isa = PBXBuildFile; fileRef = B6F41030264D2B23003DA42C /* ProgressExtension.swift */; };
		B6FA893D269C423100588ECD /* PrivacyDashboard.storyboard in Resources */ = {isa = PBXBuildFile; fileRef = B6FA893C269C423100588ECD /* PrivacyDashboard.storyboard */; };
		B6FA893F269C424500588ECD /* PrivacyDashboardViewController.swift in Sources */ = {isa = PBXBuildFile; fileRef = B6FA893E269C424500588ECD /* PrivacyDashboardViewController.swift */; };
		B6FA8941269C425400588ECD /* PrivacyDashboardPopover.swift in Sources */ = {isa = PBXBuildFile; fileRef = B6FA8940269C425400588ECD /* PrivacyDashboardPopover.swift */; };
		CB6BCDF927C6BEFF00CC76DC /* PrivacyFeatures.swift in Sources */ = {isa = PBXBuildFile; fileRef = CB6BCDF827C6BEFF00CC76DC /* PrivacyFeatures.swift */; };
		EA0BA3A9272217E6002A0B6C /* ClickToLoadUserScript.swift in Sources */ = {isa = PBXBuildFile; fileRef = EA0BA3A8272217E6002A0B6C /* ClickToLoadUserScript.swift */; };
		EA18D1CA272F0DC8006DC101 /* social_images in Resources */ = {isa = PBXBuildFile; fileRef = EA18D1C9272F0DC8006DC101 /* social_images */; };
		EA1E52B52798CF98002EC53C /* ClickToLoadModelTests.swift in Sources */ = {isa = PBXBuildFile; fileRef = EA1E52B42798CF98002EC53C /* ClickToLoadModelTests.swift */; };
		EA4617F0273A28A700F110A2 /* fb-tds.json in Resources */ = {isa = PBXBuildFile; fileRef = EA4617EF273A28A700F110A2 /* fb-tds.json */; };
		EA477680272A21B700419EDA /* clickToLoadConfig.json in Resources */ = {isa = PBXBuildFile; fileRef = EA47767F272A21B700419EDA /* clickToLoadConfig.json */; };
		EA8AE76A279FBDB20078943E /* ClickToLoadTDSTests.swift in Sources */ = {isa = PBXBuildFile; fileRef = EA8AE769279FBDB20078943E /* ClickToLoadTDSTests.swift */; };
		EAA29AE9278D2E43007070CF /* ProximaNova-Bold-webfont.woff2 in Resources */ = {isa = PBXBuildFile; fileRef = EAA29AE7278D2E43007070CF /* ProximaNova-Bold-webfont.woff2 */; };
		EAA29AEA278D2E43007070CF /* ProximaNova-Reg-webfont.woff2 in Resources */ = {isa = PBXBuildFile; fileRef = EAA29AE8278D2E43007070CF /* ProximaNova-Reg-webfont.woff2 */; };
		EAC80DE0271F6C0100BBF02D /* fb-sdk.js in Resources */ = {isa = PBXBuildFile; fileRef = EAC80DDF271F6C0100BBF02D /* fb-sdk.js */; };
		EAE42800275D47FA00DAC26B /* ClickToLoadModel.swift in Sources */ = {isa = PBXBuildFile; fileRef = EAE427FF275D47FA00DAC26B /* ClickToLoadModel.swift */; };
		EAFAD6CA2728BD1200F9DF00 /* clickToLoad.js in Resources */ = {isa = PBXBuildFile; fileRef = EAFAD6C92728BD1200F9DF00 /* clickToLoad.js */; };
		F41D174125CB131900472416 /* NSColorExtension.swift in Sources */ = {isa = PBXBuildFile; fileRef = F41D174025CB131900472416 /* NSColorExtension.swift */; };
		F44C130225C2DA0400426E3E /* NSAppearanceExtension.swift in Sources */ = {isa = PBXBuildFile; fileRef = F44C130125C2DA0400426E3E /* NSAppearanceExtension.swift */; };
		F4A6198C283CFFBB007F2080 /* ContentScopeFeatureFlagging.swift in Sources */ = {isa = PBXBuildFile; fileRef = F4A6198B283CFFBB007F2080 /* ContentScopeFeatureFlagging.swift */; };
		FD23FD2B28816606007F6985 /* AutoconsentMessageProtocolTests.swift in Sources */ = {isa = PBXBuildFile; fileRef = FD23FD2A28816606007F6985 /* AutoconsentMessageProtocolTests.swift */; };
		FD23FD2D2886A81D007F6985 /* AutoconsentManagement.swift in Sources */ = {isa = PBXBuildFile; fileRef = FD23FD2C2886A81D007F6985 /* AutoconsentManagement.swift */; };
/* End PBXBuildFile section */

/* Begin PBXContainerItemProxy section */
		4B1AD8A225FC27E200261379 /* PBXContainerItemProxy */ = {
			isa = PBXContainerItemProxy;
			containerPortal = AA585D76248FD31100E9A3E2 /* Project object */;
			proxyType = 1;
			remoteGlobalIDString = AA585D7D248FD31100E9A3E2;
			remoteInfo = "DuckDuckGo Privacy Browser";
		};
		7B4CE8DF26F02108009134B1 /* PBXContainerItemProxy */ = {
			isa = PBXContainerItemProxy;
			containerPortal = AA585D76248FD31100E9A3E2 /* Project object */;
			proxyType = 1;
			remoteGlobalIDString = AA585D7D248FD31100E9A3E2;
			remoteInfo = "DuckDuckGo Privacy Browser";
		};
		AA585D91248FD31400E9A3E2 /* PBXContainerItemProxy */ = {
			isa = PBXContainerItemProxy;
			containerPortal = AA585D76248FD31100E9A3E2 /* Project object */;
			proxyType = 1;
			remoteGlobalIDString = AA585D7D248FD31100E9A3E2;
			remoteInfo = DuckDuckGo;
		};
/* End PBXContainerItemProxy section */

/* Begin PBXFileReference section */
		0230C0A2272080090018F728 /* KeyedCodingExtension.swift */ = {isa = PBXFileReference; lastKnownFileType = sourcecode.swift; path = KeyedCodingExtension.swift; sourceTree = "<group>"; };
		0230C0A42721F3750018F728 /* GPCRequestFactory.swift */ = {isa = PBXFileReference; lastKnownFileType = sourcecode.swift; path = GPCRequestFactory.swift; sourceTree = "<group>"; };
		026ADE1326C3010C002518EE /* macos-config.json */ = {isa = PBXFileReference; fileEncoding = 4; lastKnownFileType = text.json; path = "macos-config.json"; sourceTree = "<group>"; };
		142879D924CE1179005419BB /* SuggestionViewModelTests.swift */ = {isa = PBXFileReference; lastKnownFileType = sourcecode.swift; path = SuggestionViewModelTests.swift; sourceTree = "<group>"; };
		142879DB24CE1185005419BB /* SuggestionContainerViewModelTests.swift */ = {isa = PBXFileReference; lastKnownFileType = sourcecode.swift; path = SuggestionContainerViewModelTests.swift; sourceTree = "<group>"; };
		1430DFF424D0580F00B8978C /* TabBarViewController.swift */ = {isa = PBXFileReference; lastKnownFileType = sourcecode.swift; path = TabBarViewController.swift; sourceTree = "<group>"; };
		14505A07256084EF00272CC6 /* UserAgent.swift */ = {isa = PBXFileReference; lastKnownFileType = sourcecode.swift; path = UserAgent.swift; sourceTree = "<group>"; };
		1456D6E024EFCBC300775049 /* TabBarCollectionView.swift */ = {isa = PBXFileReference; lastKnownFileType = sourcecode.swift; path = TabBarCollectionView.swift; sourceTree = "<group>"; };
		14D9B8F924F7E089000D4D13 /* AddressBarViewController.swift */ = {isa = PBXFileReference; lastKnownFileType = sourcecode.swift; path = AddressBarViewController.swift; sourceTree = "<group>"; };
		1D77921728FDC54C00BE0210 /* FaviconReferenceCacheTests.swift */ = {isa = PBXFileReference; lastKnownFileType = sourcecode.swift; path = FaviconReferenceCacheTests.swift; sourceTree = "<group>"; };
		1D77921928FDC79800BE0210 /* FaviconStoringMock.swift */ = {isa = PBXFileReference; lastKnownFileType = sourcecode.swift; path = FaviconStoringMock.swift; sourceTree = "<group>"; };
		1E7E2E8F29029A2A00C01B54 /* ContentBlockingRulesUpdateObserver.swift */ = {isa = PBXFileReference; lastKnownFileType = sourcecode.swift; path = ContentBlockingRulesUpdateObserver.swift; sourceTree = "<group>"; };
		1E7E2E9129029F9B00C01B54 /* WebsiteBreakageReporter.swift */ = {isa = PBXFileReference; lastKnownFileType = sourcecode.swift; path = WebsiteBreakageReporter.swift; sourceTree = "<group>"; };
		1E7E2E932902AC0E00C01B54 /* PrivacyDashboardPermissionHandler.swift */ = {isa = PBXFileReference; lastKnownFileType = sourcecode.swift; path = PrivacyDashboardPermissionHandler.swift; sourceTree = "<group>"; };
		3106AD75287F000600159FE5 /* CookieConsentUserPermissionViewController.swift */ = {isa = PBXFileReference; lastKnownFileType = sourcecode.swift; path = CookieConsentUserPermissionViewController.swift; sourceTree = "<group>"; };
		311B262628E73E0A00FD181A /* TabShadowConfig.swift */ = {isa = PBXFileReference; lastKnownFileType = sourcecode.swift; path = TabShadowConfig.swift; sourceTree = "<group>"; };
		313AEDA0287CAD1D00E1E8F4 /* CookieConsentUserPermissionView.swift */ = {isa = PBXFileReference; lastKnownFileType = sourcecode.swift; path = CookieConsentUserPermissionView.swift; sourceTree = "<group>"; };
		3154FD1328E6011A00909769 /* TabShadowView.swift */ = {isa = PBXFileReference; lastKnownFileType = sourcecode.swift; path = TabShadowView.swift; sourceTree = "<group>"; };
		315AA06F28CA5CC800200030 /* YoutubePlayerNavigationHandler.swift */ = {isa = PBXFileReference; lastKnownFileType = sourcecode.swift; path = YoutubePlayerNavigationHandler.swift; sourceTree = "<group>"; };
		3171D6B72889849F0068632A /* CookieManagedNotificationView.swift */ = {isa = PBXFileReference; lastKnownFileType = sourcecode.swift; path = CookieManagedNotificationView.swift; sourceTree = "<group>"; };
		3171D6B9288984D00068632A /* BadgeAnimationView.swift */ = {isa = PBXFileReference; lastKnownFileType = sourcecode.swift; path = BadgeAnimationView.swift; sourceTree = "<group>"; };
		3171D6DA2889B64D0068632A /* CookieManagedNotificationContainerView.swift */ = {isa = PBXFileReference; lastKnownFileType = sourcecode.swift; path = CookieManagedNotificationContainerView.swift; sourceTree = "<group>"; };
		3184AC6C288F29D800C35E4B /* BadgeNotificationAnimationModel.swift */ = {isa = PBXFileReference; lastKnownFileType = sourcecode.swift; path = BadgeNotificationAnimationModel.swift; sourceTree = "<group>"; };
		3184AC6E288F2A1100C35E4B /* CookieNotificationAnimationModel.swift */ = {isa = PBXFileReference; lastKnownFileType = sourcecode.swift; path = CookieNotificationAnimationModel.swift; sourceTree = "<group>"; };
		31A031A5288191230090F792 /* CookieConsentAnimationView.swift */ = {isa = PBXFileReference; lastKnownFileType = sourcecode.swift; path = CookieConsentAnimationView.swift; sourceTree = "<group>"; };
		31A031A828819D920090F792 /* CookieConsentAnimationModel.swift */ = {isa = PBXFileReference; lastKnownFileType = sourcecode.swift; path = CookieConsentAnimationModel.swift; sourceTree = "<group>"; };
		31B4AF522901A4F20013585E /* NSEventExtension.swift */ = {isa = PBXFileReference; lastKnownFileType = sourcecode.swift; path = NSEventExtension.swift; sourceTree = "<group>"; };
		31B7C84E288008E00049841F /* CookieConsent.storyboard */ = {isa = PBXFileReference; lastKnownFileType = file.storyboard; path = CookieConsent.storyboard; sourceTree = "<group>"; };
		31B7C85028800A5D0049841F /* CookieConsentPopover.swift */ = {isa = PBXFileReference; lastKnownFileType = sourcecode.swift; path = CookieConsentPopover.swift; sourceTree = "<group>"; };
		31B9226B288054D5001F55B7 /* CookieConsentPopoverManager.swift */ = {isa = PBXFileReference; lastKnownFileType = sourcecode.swift; path = CookieConsentPopoverManager.swift; sourceTree = "<group>"; };
		31C3CE0128EDC1E70002C24A /* CustomRoundedCornersShape.swift */ = {isa = PBXFileReference; lastKnownFileType = sourcecode.swift; path = CustomRoundedCornersShape.swift; sourceTree = "<group>"; };
		31CF3431288B0B1B0087244B /* NavigationBarBadgeAnimator.swift */ = {isa = PBXFileReference; lastKnownFileType = sourcecode.swift; path = NavigationBarBadgeAnimator.swift; sourceTree = "<group>"; };
		31F28C4C28C8EEC500119F70 /* YoutubePlayerUserScript.swift */ = {isa = PBXFileReference; fileEncoding = 4; lastKnownFileType = sourcecode.swift; path = YoutubePlayerUserScript.swift; sourceTree = "<group>"; };
		31F28C4E28C8EEC500119F70 /* YoutubeOverlayUserScript.swift */ = {isa = PBXFileReference; fileEncoding = 4; lastKnownFileType = sourcecode.swift; path = YoutubeOverlayUserScript.swift; sourceTree = "<group>"; };
		31F28C5228C8EECA00119F70 /* PrivatePlayerSchemeHandler.swift */ = {isa = PBXFileReference; fileEncoding = 4; lastKnownFileType = sourcecode.swift; path = PrivatePlayerSchemeHandler.swift; sourceTree = "<group>"; };
		31F28C5528C8EEDB00119F70 /* youtube_player_template.html */ = {isa = PBXFileReference; fileEncoding = 4; lastKnownFileType = text.html; path = youtube_player_template.html; sourceTree = "<group>"; };
		31F7F2A5288AD2CA001C0D64 /* NavigationBarBadgeAnimationView.swift */ = {isa = PBXFileReference; lastKnownFileType = sourcecode.swift; path = NavigationBarBadgeAnimationView.swift; sourceTree = "<group>"; };
		336B39E22726B4B700C417D3 /* LocalUnprotectedDomains.swift */ = {isa = PBXFileReference; lastKnownFileType = sourcecode.swift; path = LocalUnprotectedDomains.swift; sourceTree = "<group>"; };
		336D5AEF262D8D3C0052E0C9 /* findinpage.js */ = {isa = PBXFileReference; fileEncoding = 4; lastKnownFileType = sourcecode.javascript; path = findinpage.js; sourceTree = "<group>"; };
		339A6B5726A044BA00E3DAE8 /* duckduckgo-privacy-dashboard */ = {isa = PBXFileReference; fileEncoding = 4; lastKnownFileType = text; name = "duckduckgo-privacy-dashboard"; path = "Submodules/duckduckgo-privacy-dashboard"; sourceTree = SOURCE_ROOT; };
		37054FC82873301700033B6F /* PinnedTabView.swift */ = {isa = PBXFileReference; lastKnownFileType = sourcecode.swift; path = PinnedTabView.swift; sourceTree = "<group>"; };
		37054FCD2876472D00033B6F /* WebViewSnapshotView.swift */ = {isa = PBXFileReference; lastKnownFileType = sourcecode.swift; path = WebViewSnapshotView.swift; sourceTree = "<group>"; };
		3714B1E628EDB7FA0056C57A /* PrivatePlayerPreferencesTests.swift */ = {isa = PBXFileReference; lastKnownFileType = sourcecode.swift; path = PrivatePlayerPreferencesTests.swift; sourceTree = "<group>"; };
		3714B1E828EDBAAB0056C57A /* PrivatePlayerTests.swift */ = {isa = PBXFileReference; lastKnownFileType = sourcecode.swift; path = PrivatePlayerTests.swift; sourceTree = "<group>"; };
		371C0A2827E33EDC0070591F /* FeedbackPresenter.swift */ = {isa = PBXFileReference; lastKnownFileType = sourcecode.swift; path = FeedbackPresenter.swift; sourceTree = "<group>"; };
		371E141827E92E42009E3B5B /* MultilineScrollableTextFix.swift */ = {isa = PBXFileReference; lastKnownFileType = sourcecode.swift; path = MultilineScrollableTextFix.swift; sourceTree = "<group>"; };
		373A1AA7283ED1B900586521 /* BookmarkHTMLReader.swift */ = {isa = PBXFileReference; lastKnownFileType = sourcecode.swift; path = BookmarkHTMLReader.swift; sourceTree = "<group>"; };
		373A1AA9283ED86C00586521 /* BookmarksHTMLReaderTests.swift */ = {isa = PBXFileReference; lastKnownFileType = sourcecode.swift; path = BookmarksHTMLReaderTests.swift; sourceTree = "<group>"; };
		373A1AAF2842C4EA00586521 /* BookmarkHTMLImporter.swift */ = {isa = PBXFileReference; lastKnownFileType = sourcecode.swift; path = BookmarkHTMLImporter.swift; sourceTree = "<group>"; };
		373A1AB128451ED400586521 /* BookmarksHTMLImporterTests.swift */ = {isa = PBXFileReference; lastKnownFileType = sourcecode.swift; path = BookmarksHTMLImporterTests.swift; sourceTree = "<group>"; };
		37479F142891BC8300302FE2 /* TabCollectionViewModelTests+WithoutPinnedTabsManager.swift */ = {isa = PBXFileReference; fileEncoding = 4; lastKnownFileType = sourcecode.swift; path = "TabCollectionViewModelTests+WithoutPinnedTabsManager.swift"; sourceTree = "<group>"; };
		37534C9D28104D9B002621E7 /* TabLazyLoaderTests.swift */ = {isa = PBXFileReference; lastKnownFileType = sourcecode.swift; path = TabLazyLoaderTests.swift; sourceTree = "<group>"; };
		37534C9F28113101002621E7 /* LazyLoadable.swift */ = {isa = PBXFileReference; lastKnownFileType = sourcecode.swift; path = LazyLoadable.swift; sourceTree = "<group>"; };
		37534CA2281132CB002621E7 /* TabLazyLoaderDataSource.swift */ = {isa = PBXFileReference; lastKnownFileType = sourcecode.swift; path = TabLazyLoaderDataSource.swift; sourceTree = "<group>"; };
		37534CA42811987D002621E7 /* AdjacentItemEnumeratorTests.swift */ = {isa = PBXFileReference; lastKnownFileType = sourcecode.swift; path = AdjacentItemEnumeratorTests.swift; sourceTree = "<group>"; };
		37534CA62811988E002621E7 /* AdjacentItemEnumerator.swift */ = {isa = PBXFileReference; lastKnownFileType = sourcecode.swift; path = AdjacentItemEnumerator.swift; sourceTree = "<group>"; };
		376705B227EC7D4F00DD8D76 /* TextButton.swift */ = {isa = PBXFileReference; lastKnownFileType = sourcecode.swift; path = TextButton.swift; sourceTree = "<group>"; };
		376718FF28E58513003A2A15 /* PrivatePlayerURLExtensionTests.swift */ = {isa = PBXFileReference; lastKnownFileType = sourcecode.swift; path = PrivatePlayerURLExtensionTests.swift; sourceTree = "<group>"; };
		3767190128E724B2003A2A15 /* PrivatePlayerURLExtension.swift */ = {isa = PBXFileReference; lastKnownFileType = sourcecode.swift; path = PrivatePlayerURLExtension.swift; sourceTree = "<group>"; };
		3767FC6E29227B5900D28741 /* Bookmark 3.xcdatamodel */ = {isa = PBXFileReference; lastKnownFileType = wrapper.xcdatamodel; path = "Bookmark 3.xcdatamodel"; sourceTree = "<group>"; };
		376C4DB828A1A48A00CC0F5B /* FirePopoverViewModelTests.swift */ = {isa = PBXFileReference; lastKnownFileType = sourcecode.swift; path = FirePopoverViewModelTests.swift; sourceTree = "<group>"; };
		3776582C27F71652009A6B35 /* WebsiteBreakageReportTests.swift */ = {isa = PBXFileReference; lastKnownFileType = sourcecode.swift; path = WebsiteBreakageReportTests.swift; sourceTree = "<group>"; };
		3776582E27F82E62009A6B35 /* AutofillPreferences.swift */ = {isa = PBXFileReference; fileEncoding = 4; lastKnownFileType = sourcecode.swift; path = AutofillPreferences.swift; sourceTree = "<group>"; };
		3776583027F8325B009A6B35 /* AutofillPreferencesTests.swift */ = {isa = PBXFileReference; lastKnownFileType = sourcecode.swift; path = AutofillPreferencesTests.swift; sourceTree = "<group>"; };
		378205F52837CBA800D1D4AA /* SavedStateMock.swift */ = {isa = PBXFileReference; lastKnownFileType = sourcecode.swift; path = SavedStateMock.swift; sourceTree = "<group>"; };
		378205F7283BC6A600D1D4AA /* StartupPreferencesTests.swift */ = {isa = PBXFileReference; lastKnownFileType = sourcecode.swift; path = StartupPreferencesTests.swift; sourceTree = "<group>"; };
		378205FA283C277800D1D4AA /* MainMenuTests.swift */ = {isa = PBXFileReference; lastKnownFileType = sourcecode.swift; path = MainMenuTests.swift; sourceTree = "<group>"; };
		379DE4BC27EA31AC002CC3DE /* PreferencesAutofillView.swift */ = {isa = PBXFileReference; lastKnownFileType = sourcecode.swift; path = PreferencesAutofillView.swift; sourceTree = "<group>"; };
		37A4CEB9282E992F00D75B89 /* StartupPreferences.swift */ = {isa = PBXFileReference; fileEncoding = 4; lastKnownFileType = sourcecode.swift; path = StartupPreferences.swift; sourceTree = "<group>"; };
		37A803DA27FD69D300052F4C /* Data Import Resources */ = {isa = PBXFileReference; lastKnownFileType = folder; path = "Data Import Resources"; sourceTree = "<group>"; };
		37AFCE8027DA2CA600471A10 /* PreferencesViewController.swift */ = {isa = PBXFileReference; lastKnownFileType = sourcecode.swift; path = PreferencesViewController.swift; sourceTree = "<group>"; };
		37AFCE8427DA2D3900471A10 /* PreferencesSidebar.swift */ = {isa = PBXFileReference; lastKnownFileType = sourcecode.swift; path = PreferencesSidebar.swift; sourceTree = "<group>"; };
		37AFCE8627DA334800471A10 /* PreferencesRootView.swift */ = {isa = PBXFileReference; lastKnownFileType = sourcecode.swift; path = PreferencesRootView.swift; sourceTree = "<group>"; };
		37AFCE8827DA33BA00471A10 /* Preferences.swift */ = {isa = PBXFileReference; lastKnownFileType = sourcecode.swift; path = Preferences.swift; sourceTree = "<group>"; };
		37AFCE8A27DB69BC00471A10 /* PreferencesGeneralView.swift */ = {isa = PBXFileReference; lastKnownFileType = sourcecode.swift; path = PreferencesGeneralView.swift; sourceTree = "<group>"; };
		37AFCE9127DB8CAD00471A10 /* PreferencesAboutView.swift */ = {isa = PBXFileReference; lastKnownFileType = sourcecode.swift; path = PreferencesAboutView.swift; sourceTree = "<group>"; };
		37B11B3828095E6600CBB621 /* TabLazyLoader.swift */ = {isa = PBXFileReference; lastKnownFileType = sourcecode.swift; path = TabLazyLoader.swift; sourceTree = "<group>"; };
		37BF3F13286D8A6500BD9014 /* PinnedTabsManager.swift */ = {isa = PBXFileReference; lastKnownFileType = sourcecode.swift; path = PinnedTabsManager.swift; sourceTree = "<group>"; };
		37BF3F1E286F0A7A00BD9014 /* PinnedTabsViewModel.swift */ = {isa = PBXFileReference; fileEncoding = 4; lastKnownFileType = sourcecode.swift; path = PinnedTabsViewModel.swift; sourceTree = "<group>"; };
		37BF3F1F286F0A7A00BD9014 /* PinnedTabsView.swift */ = {isa = PBXFileReference; fileEncoding = 4; lastKnownFileType = sourcecode.swift; path = PinnedTabsView.swift; sourceTree = "<group>"; };
		37BF3F23286F0AAE00BD9014 /* View+RoundedCorners.swift */ = {isa = PBXFileReference; fileEncoding = 4; lastKnownFileType = sourcecode.swift; path = "View+RoundedCorners.swift"; sourceTree = "<group>"; };
		37CC53EB27E8A4D10028713D /* PreferencesPrivacyView.swift */ = {isa = PBXFileReference; lastKnownFileType = sourcecode.swift; path = PreferencesPrivacyView.swift; sourceTree = "<group>"; };
		37CC53EF27E8D1440028713D /* PreferencesDownloadsView.swift */ = {isa = PBXFileReference; lastKnownFileType = sourcecode.swift; path = PreferencesDownloadsView.swift; sourceTree = "<group>"; };
		37CC53F327E8D4620028713D /* NSPathControlView.swift */ = {isa = PBXFileReference; lastKnownFileType = sourcecode.swift; path = NSPathControlView.swift; sourceTree = "<group>"; };
		37CD54B227EE509700F1F7B9 /* View+Cursor.swift */ = {isa = PBXFileReference; lastKnownFileType = sourcecode.swift; path = "View+Cursor.swift"; sourceTree = "<group>"; };
		37CD54B427F1AC1300F1F7B9 /* PreferencesSidebarModelTests.swift */ = {isa = PBXFileReference; lastKnownFileType = sourcecode.swift; path = PreferencesSidebarModelTests.swift; sourceTree = "<group>"; };
		37CD54B627F1B28A00F1F7B9 /* DefaultBrowserPreferencesTests.swift */ = {isa = PBXFileReference; lastKnownFileType = sourcecode.swift; path = DefaultBrowserPreferencesTests.swift; sourceTree = "<group>"; };
		37CD54B827F1F8AC00F1F7B9 /* AppearancePreferencesTests.swift */ = {isa = PBXFileReference; lastKnownFileType = sourcecode.swift; path = AppearancePreferencesTests.swift; sourceTree = "<group>"; };
		37CD54BA27F25A4000F1F7B9 /* DownloadsPreferencesTests.swift */ = {isa = PBXFileReference; lastKnownFileType = sourcecode.swift; path = DownloadsPreferencesTests.swift; sourceTree = "<group>"; };
		37CD54BC27F2ECAE00F1F7B9 /* AutofillPreferencesModelTests.swift */ = {isa = PBXFileReference; lastKnownFileType = sourcecode.swift; path = AutofillPreferencesModelTests.swift; sourceTree = "<group>"; };
		37CD54C127F2FDD100F1F7B9 /* PrivacyPreferencesModel.swift */ = {isa = PBXFileReference; fileEncoding = 4; lastKnownFileType = sourcecode.swift; path = PrivacyPreferencesModel.swift; sourceTree = "<group>"; };
		37CD54C227F2FDD100F1F7B9 /* AutofillPreferencesModel.swift */ = {isa = PBXFileReference; fileEncoding = 4; lastKnownFileType = sourcecode.swift; path = AutofillPreferencesModel.swift; sourceTree = "<group>"; };
		37CD54C327F2FDD100F1F7B9 /* DownloadsPreferences.swift */ = {isa = PBXFileReference; fileEncoding = 4; lastKnownFileType = sourcecode.swift; path = DownloadsPreferences.swift; sourceTree = "<group>"; };
		37CD54C427F2FDD100F1F7B9 /* PreferencesSection.swift */ = {isa = PBXFileReference; fileEncoding = 4; lastKnownFileType = sourcecode.swift; path = PreferencesSection.swift; sourceTree = "<group>"; };
		37CD54C527F2FDD100F1F7B9 /* AboutModel.swift */ = {isa = PBXFileReference; fileEncoding = 4; lastKnownFileType = sourcecode.swift; path = AboutModel.swift; sourceTree = "<group>"; };
		37CD54C627F2FDD100F1F7B9 /* PreferencesSidebarModel.swift */ = {isa = PBXFileReference; fileEncoding = 4; lastKnownFileType = sourcecode.swift; path = PreferencesSidebarModel.swift; sourceTree = "<group>"; };
		37CD54C727F2FDD100F1F7B9 /* AppearancePreferences.swift */ = {isa = PBXFileReference; fileEncoding = 4; lastKnownFileType = sourcecode.swift; path = AppearancePreferences.swift; sourceTree = "<group>"; };
		37CD54C827F2FDD100F1F7B9 /* DefaultBrowserPreferences.swift */ = {isa = PBXFileReference; fileEncoding = 4; lastKnownFileType = sourcecode.swift; path = DefaultBrowserPreferences.swift; sourceTree = "<group>"; };
		37D23779287EB8CA00BCE03B /* TabIndex.swift */ = {isa = PBXFileReference; lastKnownFileType = sourcecode.swift; path = TabIndex.swift; sourceTree = "<group>"; };
		37D2377B287EBDA300BCE03B /* TabIndexTests.swift */ = {isa = PBXFileReference; lastKnownFileType = sourcecode.swift; path = TabIndexTests.swift; sourceTree = "<group>"; };
		37D2377F287EFEE200BCE03B /* PinnedTabsManagerTests.swift */ = {isa = PBXFileReference; lastKnownFileType = sourcecode.swift; path = PinnedTabsManagerTests.swift; sourceTree = "<group>"; };
		37D23783287F4D6A00BCE03B /* PinnedTabsHostingView.swift */ = {isa = PBXFileReference; lastKnownFileType = sourcecode.swift; path = PinnedTabsHostingView.swift; sourceTree = "<group>"; };
		37D23786287F5C2900BCE03B /* PinnedTabsViewModelTests.swift */ = {isa = PBXFileReference; fileEncoding = 4; lastKnownFileType = sourcecode.swift; path = PinnedTabsViewModelTests.swift; sourceTree = "<group>"; };
		37D23788288009CF00BCE03B /* TabCollectionViewModelTests+PinnedTabs.swift */ = {isa = PBXFileReference; fileEncoding = 4; lastKnownFileType = sourcecode.swift; path = "TabCollectionViewModelTests+PinnedTabs.swift"; sourceTree = "<group>"; };
		37D2771427E870D4003365FD /* PreferencesAppearanceView.swift */ = {isa = PBXFileReference; lastKnownFileType = sourcecode.swift; path = PreferencesAppearanceView.swift; sourceTree = "<group>"; };
		37F19A6428E1B3FB00740DC6 /* PreferencesPrivatePlayerView.swift */ = {isa = PBXFileReference; lastKnownFileType = sourcecode.swift; path = PreferencesPrivatePlayerView.swift; sourceTree = "<group>"; };
		37F19A6628E1B43200740DC6 /* PrivatePlayerPreferences.swift */ = {isa = PBXFileReference; lastKnownFileType = sourcecode.swift; path = PrivatePlayerPreferences.swift; sourceTree = "<group>"; };
		37F19A6928E2F2D000740DC6 /* PrivatePlayer.swift */ = {isa = PBXFileReference; lastKnownFileType = sourcecode.swift; path = PrivatePlayer.swift; sourceTree = "<group>"; };
		4B0135CD2729F1AA00D54834 /* NSPasteboardExtension.swift */ = {isa = PBXFileReference; fileEncoding = 4; lastKnownFileType = sourcecode.swift; path = NSPasteboardExtension.swift; sourceTree = "<group>"; };
		4B02197F25E05FAC00ED7DEA /* FireproofingURLExtensions.swift */ = {isa = PBXFileReference; fileEncoding = 4; lastKnownFileType = sourcecode.swift; path = FireproofingURLExtensions.swift; sourceTree = "<group>"; };
		4B02198125E05FAC00ED7DEA /* FireproofDomains.swift */ = {isa = PBXFileReference; fileEncoding = 4; lastKnownFileType = sourcecode.swift; path = FireproofDomains.swift; sourceTree = "<group>"; };
		4B02198325E05FAC00ED7DEA /* FireproofInfoViewController.swift */ = {isa = PBXFileReference; fileEncoding = 4; lastKnownFileType = sourcecode.swift; path = FireproofInfoViewController.swift; sourceTree = "<group>"; };
		4B02198425E05FAC00ED7DEA /* Fireproofing.storyboard */ = {isa = PBXFileReference; fileEncoding = 4; lastKnownFileType = file.storyboard; path = Fireproofing.storyboard; sourceTree = "<group>"; };
		4B02199925E063DE00ED7DEA /* FireproofDomainsTests.swift */ = {isa = PBXFileReference; fileEncoding = 4; lastKnownFileType = sourcecode.swift; path = FireproofDomainsTests.swift; sourceTree = "<group>"; };
		4B02199A25E063DE00ED7DEA /* FireproofingURLExtensionsTests.swift */ = {isa = PBXFileReference; fileEncoding = 4; lastKnownFileType = sourcecode.swift; path = FireproofingURLExtensionsTests.swift; sourceTree = "<group>"; };
		4B0219A725E0646500ED7DEA /* WebsiteDataStoreTests.swift */ = {isa = PBXFileReference; fileEncoding = 4; lastKnownFileType = sourcecode.swift; path = WebsiteDataStoreTests.swift; sourceTree = "<group>"; };
		4B0511A6262CAA5A00F6079C /* PrivacySecurityPreferences.swift */ = {isa = PBXFileReference; fileEncoding = 4; lastKnownFileType = sourcecode.swift; path = PrivacySecurityPreferences.swift; sourceTree = "<group>"; };
		4B0511AD262CAA5A00F6079C /* FireproofDomains.storyboard */ = {isa = PBXFileReference; fileEncoding = 4; lastKnownFileType = file.storyboard; path = FireproofDomains.storyboard; sourceTree = "<group>"; };
		4B0511B3262CAA5A00F6079C /* RoundedSelectionRowView.swift */ = {isa = PBXFileReference; fileEncoding = 4; lastKnownFileType = sourcecode.swift; path = RoundedSelectionRowView.swift; sourceTree = "<group>"; };
		4B0511B4262CAA5A00F6079C /* FireproofDomainsViewController.swift */ = {isa = PBXFileReference; fileEncoding = 4; lastKnownFileType = sourcecode.swift; path = FireproofDomainsViewController.swift; sourceTree = "<group>"; };
		4B0511DF262CAA8600F6079C /* NSOpenPanelExtensions.swift */ = {isa = PBXFileReference; fileEncoding = 4; lastKnownFileType = sourcecode.swift; path = NSOpenPanelExtensions.swift; sourceTree = "<group>"; };
		4B0511E0262CAA8600F6079C /* NSViewControllerExtension.swift */ = {isa = PBXFileReference; fileEncoding = 4; lastKnownFileType = sourcecode.swift; path = NSViewControllerExtension.swift; sourceTree = "<group>"; };
		4B0511E6262CAB3700F6079C /* UserDefaultsWrapperUtilities.swift */ = {isa = PBXFileReference; lastKnownFileType = sourcecode.swift; path = UserDefaultsWrapperUtilities.swift; sourceTree = "<group>"; };
		4B0A63E7289DB58E00378EF7 /* FirefoxFaviconsReader.swift */ = {isa = PBXFileReference; lastKnownFileType = sourcecode.swift; path = FirefoxFaviconsReader.swift; sourceTree = "<group>"; };
		4B0AACAB28BC63ED001038AC /* ChromiumFaviconsReader.swift */ = {isa = PBXFileReference; lastKnownFileType = sourcecode.swift; path = ChromiumFaviconsReader.swift; sourceTree = "<group>"; };
		4B0AACAD28BC6FD0001038AC /* SafariFaviconsReader.swift */ = {isa = PBXFileReference; lastKnownFileType = sourcecode.swift; path = SafariFaviconsReader.swift; sourceTree = "<group>"; };
		4B0DB5E428BD9D08007DD239 /* PinningManager.swift */ = {isa = PBXFileReference; lastKnownFileType = sourcecode.swift; path = PinningManager.swift; sourceTree = "<group>"; };
		4B11060425903E570039B979 /* CoreDataEncryptionTesting.xcdatamodel */ = {isa = PBXFileReference; lastKnownFileType = wrapper.xcdatamodel; path = CoreDataEncryptionTesting.xcdatamodel; sourceTree = "<group>"; };
		4B11060925903EAC0039B979 /* CoreDataEncryptionTests.swift */ = {isa = PBXFileReference; lastKnownFileType = sourcecode.swift; path = CoreDataEncryptionTests.swift; sourceTree = "<group>"; };
		4B117F7C276C0CB5002F3D8C /* LocalStatisticsStoreTests.swift */ = {isa = PBXFileReference; lastKnownFileType = sourcecode.swift; path = LocalStatisticsStoreTests.swift; sourceTree = "<group>"; };
		4B139AFC26B60BD800894F82 /* NSImageExtensions.swift */ = {isa = PBXFileReference; lastKnownFileType = sourcecode.swift; path = NSImageExtensions.swift; sourceTree = "<group>"; };
		4B17E2D3287380390003BD39 /* PersistentAppInterfaceSettings.swift */ = {isa = PBXFileReference; lastKnownFileType = sourcecode.swift; path = PersistentAppInterfaceSettings.swift; sourceTree = "<group>"; };
		4B1AD89D25FC27E200261379 /* Integration Tests.xctest */ = {isa = PBXFileReference; explicitFileType = wrapper.cfbundle; includeInIndex = 0; path = "Integration Tests.xctest"; sourceTree = BUILT_PRODUCTS_DIR; };
		4B1AD8A125FC27E200261379 /* Info.plist */ = {isa = PBXFileReference; lastKnownFileType = text.plist.xml; path = Info.plist; sourceTree = "<group>"; };
		4B1AD91625FC46FB00261379 /* CoreDataEncryptionTests.swift */ = {isa = PBXFileReference; lastKnownFileType = sourcecode.swift; path = CoreDataEncryptionTests.swift; sourceTree = "<group>"; };
		4B1E6EEB27AB5E5100F51793 /* SecureVaultSorting.swift */ = {isa = PBXFileReference; fileEncoding = 4; lastKnownFileType = sourcecode.swift; path = SecureVaultSorting.swift; sourceTree = "<group>"; };
		4B1E6EEC27AB5E5100F51793 /* PasswordManagementListSection.swift */ = {isa = PBXFileReference; fileEncoding = 4; lastKnownFileType = sourcecode.swift; path = PasswordManagementListSection.swift; sourceTree = "<group>"; };
		4B1E6EEF27AB5E5D00F51793 /* NSPopUpButtonView.swift */ = {isa = PBXFileReference; fileEncoding = 4; lastKnownFileType = sourcecode.swift; path = NSPopUpButtonView.swift; sourceTree = "<group>"; };
		4B1E6EF027AB5E5D00F51793 /* PasswordManagementItemList.swift */ = {isa = PBXFileReference; fileEncoding = 4; lastKnownFileType = sourcecode.swift; path = PasswordManagementItemList.swift; sourceTree = "<group>"; };
		4B29759628281F0900187C4E /* FirefoxEncryptionKeyReader.swift */ = {isa = PBXFileReference; lastKnownFileType = sourcecode.swift; path = FirefoxEncryptionKeyReader.swift; sourceTree = "<group>"; };
		4B2975982828285900187C4E /* FirefoxKeyReaderTests.swift */ = {isa = PBXFileReference; lastKnownFileType = sourcecode.swift; path = FirefoxKeyReaderTests.swift; sourceTree = "<group>"; };
		4B29759A28284DBC00187C4E /* FirefoxBerkeleyDatabaseReader.h */ = {isa = PBXFileReference; lastKnownFileType = sourcecode.c.h; path = FirefoxBerkeleyDatabaseReader.h; sourceTree = "<group>"; };
		4B29759B28284DBC00187C4E /* FirefoxBerkeleyDatabaseReader.m */ = {isa = PBXFileReference; lastKnownFileType = sourcecode.c.objc; path = FirefoxBerkeleyDatabaseReader.m; sourceTree = "<group>"; };
		4B2E7D6226FF9D6500D2DB17 /* PrintingUserScript.swift */ = {isa = PBXFileReference; fileEncoding = 4; lastKnownFileType = sourcecode.swift; path = PrintingUserScript.swift; sourceTree = "<group>"; };
		4B379C1427BD91E3008A968E /* QuartzIdleStateProvider.swift */ = {isa = PBXFileReference; lastKnownFileType = sourcecode.swift; path = QuartzIdleStateProvider.swift; sourceTree = "<group>"; };
		4B379C1D27BDB7FF008A968E /* DeviceAuthenticator.swift */ = {isa = PBXFileReference; lastKnownFileType = sourcecode.swift; path = DeviceAuthenticator.swift; sourceTree = "<group>"; };
		4B379C2127BDBA29008A968E /* LocalAuthenticationService.swift */ = {isa = PBXFileReference; lastKnownFileType = sourcecode.swift; path = LocalAuthenticationService.swift; sourceTree = "<group>"; };
		4B379C2327BDE1B0008A968E /* FlatButton.swift */ = {isa = PBXFileReference; lastKnownFileType = sourcecode.swift; path = FlatButton.swift; sourceTree = "<group>"; };
		4B39AAF527D9B2C700A73FD5 /* NSStackViewExtension.swift */ = {isa = PBXFileReference; lastKnownFileType = sourcecode.swift; path = NSStackViewExtension.swift; sourceTree = "<group>"; };
		4B3F641D27A8D3BD00E0C118 /* BrowserProfileTests.swift */ = {isa = PBXFileReference; lastKnownFileType = sourcecode.swift; path = BrowserProfileTests.swift; sourceTree = "<group>"; };
		4B43468F285ED7A100177407 /* BookmarksBarViewModelTests.swift */ = {isa = PBXFileReference; lastKnownFileType = sourcecode.swift; path = BookmarksBarViewModelTests.swift; sourceTree = "<group>"; };
		4B43469428655D1400177407 /* FirefoxDataImporterTests.swift */ = {isa = PBXFileReference; lastKnownFileType = sourcecode.swift; path = FirefoxDataImporterTests.swift; sourceTree = "<group>"; };
		4B4F72EB266B2ED300814C60 /* CollectionExtension.swift */ = {isa = PBXFileReference; lastKnownFileType = sourcecode.swift; path = CollectionExtension.swift; sourceTree = "<group>"; };
		4B59023826B35F3600489384 /* ChromeDataImporter.swift */ = {isa = PBXFileReference; fileEncoding = 4; lastKnownFileType = sourcecode.swift; path = ChromeDataImporter.swift; sourceTree = "<group>"; };
		4B59023926B35F3600489384 /* ChromiumLoginReader.swift */ = {isa = PBXFileReference; fileEncoding = 4; lastKnownFileType = sourcecode.swift; path = ChromiumLoginReader.swift; sourceTree = "<group>"; };
		4B59023B26B35F3600489384 /* ChromiumDataImporter.swift */ = {isa = PBXFileReference; fileEncoding = 4; lastKnownFileType = sourcecode.swift; path = ChromiumDataImporter.swift; sourceTree = "<group>"; };
		4B59023C26B35F3600489384 /* BraveDataImporter.swift */ = {isa = PBXFileReference; fileEncoding = 4; lastKnownFileType = sourcecode.swift; path = BraveDataImporter.swift; sourceTree = "<group>"; };
		4B59024226B35F7C00489384 /* BrowserImportViewController.swift */ = {isa = PBXFileReference; fileEncoding = 4; lastKnownFileType = sourcecode.swift; path = BrowserImportViewController.swift; sourceTree = "<group>"; };
		4B59024726B3673600489384 /* ThirdPartyBrowser.swift */ = {isa = PBXFileReference; lastKnownFileType = sourcecode.swift; path = ThirdPartyBrowser.swift; sourceTree = "<group>"; };
		4B59024B26B38BB800489384 /* ChromiumLoginReaderTests.swift */ = {isa = PBXFileReference; lastKnownFileType = sourcecode.swift; path = ChromiumLoginReaderTests.swift; sourceTree = "<group>"; };
		4B5A4F4B27F3A5AA008FBD88 /* NSNotificationName+DataImport.swift */ = {isa = PBXFileReference; lastKnownFileType = sourcecode.swift; path = "NSNotificationName+DataImport.swift"; sourceTree = "<group>"; };
		4B5FF67726B602B100D42879 /* FirefoxDataImporter.swift */ = {isa = PBXFileReference; lastKnownFileType = sourcecode.swift; path = FirefoxDataImporter.swift; sourceTree = "<group>"; };
		4B65143D263924B5005B46EB /* EmailUrlExtensions.swift */ = {isa = PBXFileReference; lastKnownFileType = sourcecode.swift; path = EmailUrlExtensions.swift; sourceTree = "<group>"; };
		4B677427255DBEB800025BD8 /* httpsMobileV2BloomSpec.json */ = {isa = PBXFileReference; fileEncoding = 4; lastKnownFileType = text.json; path = httpsMobileV2BloomSpec.json; sourceTree = "<group>"; };
		4B677428255DBEB800025BD8 /* httpsMobileV2Bloom.bin */ = {isa = PBXFileReference; lastKnownFileType = archive.macbinary; path = httpsMobileV2Bloom.bin; sourceTree = "<group>"; };
		4B677429255DBEB800025BD8 /* HTTPSBloomFilterSpecification.swift */ = {isa = PBXFileReference; fileEncoding = 4; lastKnownFileType = sourcecode.swift; path = HTTPSBloomFilterSpecification.swift; sourceTree = "<group>"; };
		4B67742A255DBEB800025BD8 /* httpsMobileV2FalsePositives.json */ = {isa = PBXFileReference; fileEncoding = 4; lastKnownFileType = text.json; path = httpsMobileV2FalsePositives.json; sourceTree = "<group>"; };
		4B67742F255DBEB800025BD8 /* HTTPSUpgrade 3.xcdatamodel */ = {isa = PBXFileReference; lastKnownFileType = wrapper.xcdatamodel; path = "HTTPSUpgrade 3.xcdatamodel"; sourceTree = "<group>"; };
		4B677430255DBEB800025BD8 /* AppHTTPSUpgradeStore.swift */ = {isa = PBXFileReference; fileEncoding = 4; lastKnownFileType = sourcecode.swift; path = AppHTTPSUpgradeStore.swift; sourceTree = "<group>"; };
		4B677440255DBEEA00025BD8 /* Database.swift */ = {isa = PBXFileReference; fileEncoding = 4; lastKnownFileType = sourcecode.swift; path = Database.swift; sourceTree = "<group>"; };
		4B677454255DC18000025BD8 /* Bridging.h */ = {isa = PBXFileReference; fileEncoding = 4; lastKnownFileType = sourcecode.c.h; path = Bridging.h; sourceTree = "<group>"; };
		4B70BFFF27B0793D000386ED /* DuckDuckGo-ExampleCrash.ips */ = {isa = PBXFileReference; fileEncoding = 4; lastKnownFileType = text; path = "DuckDuckGo-ExampleCrash.ips"; sourceTree = "<group>"; };
		4B70C00027B0793D000386ED /* CrashReportTests.swift */ = {isa = PBXFileReference; fileEncoding = 4; lastKnownFileType = sourcecode.swift; path = CrashReportTests.swift; sourceTree = "<group>"; };
		4B723DEB26B0002B00E14D75 /* DataImport.swift */ = {isa = PBXFileReference; lastKnownFileType = sourcecode.swift; path = DataImport.swift; sourceTree = "<group>"; };
		4B723DED26B0002B00E14D75 /* DataImport.storyboard */ = {isa = PBXFileReference; lastKnownFileType = file.storyboard; path = DataImport.storyboard; sourceTree = "<group>"; };
		4B723DEE26B0002B00E14D75 /* DataImportViewController.swift */ = {isa = PBXFileReference; lastKnownFileType = sourcecode.swift; path = DataImportViewController.swift; sourceTree = "<group>"; };
		4B723DEF26B0002B00E14D75 /* FileImportViewController.swift */ = {isa = PBXFileReference; lastKnownFileType = sourcecode.swift; path = FileImportViewController.swift; sourceTree = "<group>"; };
		4B723DF026B0002B00E14D75 /* FileImportSummaryViewController.swift */ = {isa = PBXFileReference; lastKnownFileType = sourcecode.swift; path = FileImportSummaryViewController.swift; sourceTree = "<group>"; };
		4B723DF326B0002B00E14D75 /* SecureVaultLoginImporter.swift */ = {isa = PBXFileReference; lastKnownFileType = sourcecode.swift; path = SecureVaultLoginImporter.swift; sourceTree = "<group>"; };
		4B723DF426B0002B00E14D75 /* LoginImport.swift */ = {isa = PBXFileReference; lastKnownFileType = sourcecode.swift; path = LoginImport.swift; sourceTree = "<group>"; };
		4B723DF626B0002B00E14D75 /* CSVParser.swift */ = {isa = PBXFileReference; lastKnownFileType = sourcecode.swift; path = CSVParser.swift; sourceTree = "<group>"; };
		4B723DF726B0002B00E14D75 /* CSVImporter.swift */ = {isa = PBXFileReference; lastKnownFileType = sourcecode.swift; path = CSVImporter.swift; sourceTree = "<group>"; };
		4B723DFD26B0002B00E14D75 /* CSVLoginExporter.swift */ = {isa = PBXFileReference; lastKnownFileType = sourcecode.swift; path = CSVLoginExporter.swift; sourceTree = "<group>"; };
		4B723DFF26B0003E00E14D75 /* DataImportMocks.swift */ = {isa = PBXFileReference; fileEncoding = 4; lastKnownFileType = sourcecode.swift; path = DataImportMocks.swift; sourceTree = "<group>"; };
		4B723E0026B0003E00E14D75 /* CSVParserTests.swift */ = {isa = PBXFileReference; fileEncoding = 4; lastKnownFileType = sourcecode.swift; path = CSVParserTests.swift; sourceTree = "<group>"; };
		4B723E0126B0003E00E14D75 /* CSVImporterTests.swift */ = {isa = PBXFileReference; fileEncoding = 4; lastKnownFileType = sourcecode.swift; path = CSVImporterTests.swift; sourceTree = "<group>"; };
		4B723E0326B0003E00E14D75 /* MockSecureVault.swift */ = {isa = PBXFileReference; fileEncoding = 4; lastKnownFileType = sourcecode.swift; path = MockSecureVault.swift; sourceTree = "<group>"; };
		4B723E0426B0003E00E14D75 /* CSVLoginExporterTests.swift */ = {isa = PBXFileReference; fileEncoding = 4; lastKnownFileType = sourcecode.swift; path = CSVLoginExporterTests.swift; sourceTree = "<group>"; };
		4B723E1726B000DC00E14D75 /* TemporaryFileCreator.swift */ = {isa = PBXFileReference; fileEncoding = 4; lastKnownFileType = sourcecode.swift; path = TemporaryFileCreator.swift; sourceTree = "<group>"; };
		4B78A86A26BB3ADD0071BB16 /* BrowserImportSummaryViewController.swift */ = {isa = PBXFileReference; lastKnownFileType = sourcecode.swift; path = BrowserImportSummaryViewController.swift; sourceTree = "<group>"; };
		4B7A57CE279A4EF300B1C70E /* ChromePreferences.swift */ = {isa = PBXFileReference; lastKnownFileType = sourcecode.swift; path = ChromePreferences.swift; sourceTree = "<group>"; };
		4B7A60A0273E0BE400BBDFEB /* WKWebsiteDataStoreExtension.swift */ = {isa = PBXFileReference; lastKnownFileType = sourcecode.swift; path = WKWebsiteDataStoreExtension.swift; sourceTree = "<group>"; };
		4B85A47F28821CC500FC4C39 /* NSPasteboardItemExtension.swift */ = {isa = PBXFileReference; lastKnownFileType = sourcecode.swift; path = NSPasteboardItemExtension.swift; sourceTree = "<group>"; };
		4B8A4DFE27C83B29005F40E8 /* SaveIdentityViewController.swift */ = {isa = PBXFileReference; lastKnownFileType = sourcecode.swift; path = SaveIdentityViewController.swift; sourceTree = "<group>"; };
		4B8A4E0027C8447E005F40E8 /* SaveIdentityPopover.swift */ = {isa = PBXFileReference; lastKnownFileType = sourcecode.swift; path = SaveIdentityPopover.swift; sourceTree = "<group>"; };
		4B8AC93226B3B06300879451 /* EdgeDataImporter.swift */ = {isa = PBXFileReference; lastKnownFileType = sourcecode.swift; path = EdgeDataImporter.swift; sourceTree = "<group>"; };
		4B8AC93426B3B2FD00879451 /* NSAlert+DataImport.swift */ = {isa = PBXFileReference; lastKnownFileType = sourcecode.swift; path = "NSAlert+DataImport.swift"; sourceTree = "<group>"; };
		4B8AC93826B48A5100879451 /* FirefoxLoginReader.swift */ = {isa = PBXFileReference; lastKnownFileType = sourcecode.swift; path = FirefoxLoginReader.swift; sourceTree = "<group>"; };
		4B8AC93A26B48ADF00879451 /* ASN1Parser.swift */ = {isa = PBXFileReference; lastKnownFileType = sourcecode.swift; path = ASN1Parser.swift; sourceTree = "<group>"; };
		4B8AC93C26B49BE600879451 /* FirefoxLoginReaderTests.swift */ = {isa = PBXFileReference; lastKnownFileType = sourcecode.swift; path = FirefoxLoginReaderTests.swift; sourceTree = "<group>"; };
		4B8AD0B027A86D9200AE44D6 /* WKWebsiteDataStoreExtensionTests.swift */ = {isa = PBXFileReference; lastKnownFileType = sourcecode.swift; path = WKWebsiteDataStoreExtensionTests.swift; sourceTree = "<group>"; };
		4B8D9061276D1D880078DB17 /* LocaleExtension.swift */ = {isa = PBXFileReference; fileEncoding = 4; lastKnownFileType = sourcecode.swift; path = LocaleExtension.swift; sourceTree = "<group>"; };
		4B92928526670D1600AD2C21 /* BookmarksOutlineView.swift */ = {isa = PBXFileReference; fileEncoding = 4; lastKnownFileType = sourcecode.swift; path = BookmarksOutlineView.swift; sourceTree = "<group>"; };
		4B92928626670D1600AD2C21 /* OutlineSeparatorViewCell.swift */ = {isa = PBXFileReference; fileEncoding = 4; lastKnownFileType = sourcecode.swift; path = OutlineSeparatorViewCell.swift; sourceTree = "<group>"; };
		4B92928726670D1600AD2C21 /* BookmarkOutlineViewCell.swift */ = {isa = PBXFileReference; fileEncoding = 4; lastKnownFileType = sourcecode.swift; path = BookmarkOutlineViewCell.swift; sourceTree = "<group>"; };
		4B92928826670D1600AD2C21 /* BookmarkOutlineViewCell.xib */ = {isa = PBXFileReference; fileEncoding = 4; lastKnownFileType = file.xib; path = BookmarkOutlineViewCell.xib; sourceTree = "<group>"; };
		4B92928926670D1700AD2C21 /* BookmarkTableCellView.swift */ = {isa = PBXFileReference; fileEncoding = 4; lastKnownFileType = sourcecode.swift; path = BookmarkTableCellView.swift; sourceTree = "<group>"; };
		4B92928A26670D1700AD2C21 /* BookmarkTableCellView.xib */ = {isa = PBXFileReference; fileEncoding = 4; lastKnownFileType = file.xib; path = BookmarkTableCellView.xib; sourceTree = "<group>"; };
		4B92929126670D2A00AD2C21 /* BookmarkOutlineViewDataSource.swift */ = {isa = PBXFileReference; fileEncoding = 4; lastKnownFileType = sourcecode.swift; path = BookmarkOutlineViewDataSource.swift; sourceTree = "<group>"; };
		4B92929226670D2A00AD2C21 /* PasteboardFolder.swift */ = {isa = PBXFileReference; fileEncoding = 4; lastKnownFileType = sourcecode.swift; path = PasteboardFolder.swift; sourceTree = "<group>"; };
		4B92929326670D2A00AD2C21 /* BookmarkNode.swift */ = {isa = PBXFileReference; fileEncoding = 4; lastKnownFileType = sourcecode.swift; path = BookmarkNode.swift; sourceTree = "<group>"; };
		4B92929426670D2A00AD2C21 /* BookmarkSidebarTreeController.swift */ = {isa = PBXFileReference; fileEncoding = 4; lastKnownFileType = sourcecode.swift; path = BookmarkSidebarTreeController.swift; sourceTree = "<group>"; };
		4B92929526670D2A00AD2C21 /* PasteboardBookmark.swift */ = {isa = PBXFileReference; fileEncoding = 4; lastKnownFileType = sourcecode.swift; path = PasteboardBookmark.swift; sourceTree = "<group>"; };
		4B92929626670D2A00AD2C21 /* SpacerNode.swift */ = {isa = PBXFileReference; fileEncoding = 4; lastKnownFileType = sourcecode.swift; path = SpacerNode.swift; sourceTree = "<group>"; };
		4B92929726670D2A00AD2C21 /* BookmarkTreeController.swift */ = {isa = PBXFileReference; fileEncoding = 4; lastKnownFileType = sourcecode.swift; path = BookmarkTreeController.swift; sourceTree = "<group>"; };
		4B92929826670D2A00AD2C21 /* PseudoFolder.swift */ = {isa = PBXFileReference; fileEncoding = 4; lastKnownFileType = sourcecode.swift; path = PseudoFolder.swift; sourceTree = "<group>"; };
		4B92929926670D2A00AD2C21 /* BookmarkManagedObject.swift */ = {isa = PBXFileReference; fileEncoding = 4; lastKnownFileType = sourcecode.swift; path = BookmarkManagedObject.swift; sourceTree = "<group>"; };
		4B92929A26670D2A00AD2C21 /* PasteboardWriting.swift */ = {isa = PBXFileReference; fileEncoding = 4; lastKnownFileType = sourcecode.swift; path = PasteboardWriting.swift; sourceTree = "<group>"; };
		4B9292A826670D3700AD2C21 /* Bookmark 2.xcdatamodel */ = {isa = PBXFileReference; lastKnownFileType = wrapper.xcdatamodel; path = "Bookmark 2.xcdatamodel"; sourceTree = "<group>"; };
		4B9292A926670D3700AD2C21 /* Bookmark.xcdatamodel */ = {isa = PBXFileReference; lastKnownFileType = wrapper.xcdatamodel; path = Bookmark.xcdatamodel; sourceTree = "<group>"; };
		4B9292AE26670F5300AD2C21 /* NSOutlineViewExtensions.swift */ = {isa = PBXFileReference; fileEncoding = 4; lastKnownFileType = sourcecode.swift; path = NSOutlineViewExtensions.swift; sourceTree = "<group>"; };
		4B9292B02667103000AD2C21 /* BookmarkNodePathTests.swift */ = {isa = PBXFileReference; fileEncoding = 4; lastKnownFileType = sourcecode.swift; path = BookmarkNodePathTests.swift; sourceTree = "<group>"; };
		4B9292B12667103000AD2C21 /* BookmarkNodeTests.swift */ = {isa = PBXFileReference; fileEncoding = 4; lastKnownFileType = sourcecode.swift; path = BookmarkNodeTests.swift; sourceTree = "<group>"; };
		4B9292B22667103000AD2C21 /* BookmarkSidebarTreeControllerTests.swift */ = {isa = PBXFileReference; fileEncoding = 4; lastKnownFileType = sourcecode.swift; path = BookmarkSidebarTreeControllerTests.swift; sourceTree = "<group>"; };
		4B9292B32667103000AD2C21 /* BookmarkOutlineViewDataSourceTests.swift */ = {isa = PBXFileReference; fileEncoding = 4; lastKnownFileType = sourcecode.swift; path = BookmarkOutlineViewDataSourceTests.swift; sourceTree = "<group>"; };
		4B9292B42667103000AD2C21 /* PasteboardFolderTests.swift */ = {isa = PBXFileReference; fileEncoding = 4; lastKnownFileType = sourcecode.swift; path = PasteboardFolderTests.swift; sourceTree = "<group>"; };
		4B9292B52667103000AD2C21 /* TreeControllerTests.swift */ = {isa = PBXFileReference; fileEncoding = 4; lastKnownFileType = sourcecode.swift; path = TreeControllerTests.swift; sourceTree = "<group>"; };
		4B9292B62667103000AD2C21 /* BookmarkManagedObjectTests.swift */ = {isa = PBXFileReference; fileEncoding = 4; lastKnownFileType = sourcecode.swift; path = BookmarkManagedObjectTests.swift; sourceTree = "<group>"; };
		4B9292B82667103000AD2C21 /* BookmarkTests.swift */ = {isa = PBXFileReference; fileEncoding = 4; lastKnownFileType = sourcecode.swift; path = BookmarkTests.swift; sourceTree = "<group>"; };
		4B9292B92667103100AD2C21 /* PasteboardBookmarkTests.swift */ = {isa = PBXFileReference; fileEncoding = 4; lastKnownFileType = sourcecode.swift; path = PasteboardBookmarkTests.swift; sourceTree = "<group>"; };
		4B9292C42667104B00AD2C21 /* CoreDataTestUtilities.swift */ = {isa = PBXFileReference; fileEncoding = 4; lastKnownFileType = sourcecode.swift; path = CoreDataTestUtilities.swift; sourceTree = "<group>"; };
		4B9292C62667123700AD2C21 /* BrowserTabSelectionDelegate.swift */ = {isa = PBXFileReference; fileEncoding = 4; lastKnownFileType = sourcecode.swift; path = BrowserTabSelectionDelegate.swift; sourceTree = "<group>"; };
		4B9292C72667123700AD2C21 /* BookmarkManagementSidebarViewController.swift */ = {isa = PBXFileReference; fileEncoding = 4; lastKnownFileType = sourcecode.swift; path = BookmarkManagementSidebarViewController.swift; sourceTree = "<group>"; };
		4B9292C82667123700AD2C21 /* BookmarkManagementSplitViewController.swift */ = {isa = PBXFileReference; fileEncoding = 4; lastKnownFileType = sourcecode.swift; path = BookmarkManagementSplitViewController.swift; sourceTree = "<group>"; };
		4B9292C92667123700AD2C21 /* BookmarkTableRowView.swift */ = {isa = PBXFileReference; fileEncoding = 4; lastKnownFileType = sourcecode.swift; path = BookmarkTableRowView.swift; sourceTree = "<group>"; };
		4B9292CA2667123700AD2C21 /* AddFolderModalViewController.swift */ = {isa = PBXFileReference; fileEncoding = 4; lastKnownFileType = sourcecode.swift; path = AddFolderModalViewController.swift; sourceTree = "<group>"; };
		4B9292CB2667123700AD2C21 /* AddBookmarkModalViewController.swift */ = {isa = PBXFileReference; fileEncoding = 4; lastKnownFileType = sourcecode.swift; path = AddBookmarkModalViewController.swift; sourceTree = "<group>"; };
		4B9292CC2667123700AD2C21 /* BookmarkListViewController.swift */ = {isa = PBXFileReference; fileEncoding = 4; lastKnownFileType = sourcecode.swift; path = BookmarkListViewController.swift; sourceTree = "<group>"; };
		4B9292CD2667123700AD2C21 /* BookmarkManagementDetailViewController.swift */ = {isa = PBXFileReference; fileEncoding = 4; lastKnownFileType = sourcecode.swift; path = BookmarkManagementDetailViewController.swift; sourceTree = "<group>"; };
		4B9292D62667124000AD2C21 /* NSPopUpButtonExtension.swift */ = {isa = PBXFileReference; fileEncoding = 4; lastKnownFileType = sourcecode.swift; path = NSPopUpButtonExtension.swift; sourceTree = "<group>"; };
		4B9292D82667124B00AD2C21 /* BookmarkListTreeControllerDataSource.swift */ = {isa = PBXFileReference; fileEncoding = 4; lastKnownFileType = sourcecode.swift; path = BookmarkListTreeControllerDataSource.swift; sourceTree = "<group>"; };
		4B9292DA2667125D00AD2C21 /* ContextualMenu.swift */ = {isa = PBXFileReference; fileEncoding = 4; lastKnownFileType = sourcecode.swift; path = ContextualMenu.swift; sourceTree = "<group>"; };
		4B980E202817604000282EE1 /* NSNotificationName+Debug.swift */ = {isa = PBXFileReference; lastKnownFileType = sourcecode.swift; path = "NSNotificationName+Debug.swift"; sourceTree = "<group>"; };
		4B98D27928D95F1A003C2B6F /* ChromiumFaviconsReaderTests.swift */ = {isa = PBXFileReference; lastKnownFileType = sourcecode.swift; path = ChromiumFaviconsReaderTests.swift; sourceTree = "<group>"; };
		4B98D27B28D960DD003C2B6F /* FirefoxFaviconsReaderTests.swift */ = {isa = PBXFileReference; lastKnownFileType = sourcecode.swift; path = FirefoxFaviconsReaderTests.swift; sourceTree = "<group>"; };
		4B98D27F28D9722A003C2B6F /* RecentlyVisitedSiteModelTests.swift */ = {isa = PBXFileReference; fileEncoding = 4; lastKnownFileType = sourcecode.swift; path = RecentlyVisitedSiteModelTests.swift; sourceTree = "<group>"; };
		4BA1A69A258B076900F6F690 /* FileStore.swift */ = {isa = PBXFileReference; lastKnownFileType = sourcecode.swift; path = FileStore.swift; sourceTree = "<group>"; };
		4BA1A69F258B079600F6F690 /* DataEncryption.swift */ = {isa = PBXFileReference; lastKnownFileType = sourcecode.swift; path = DataEncryption.swift; sourceTree = "<group>"; };
		4BA1A6A4258B07DF00F6F690 /* EncryptedValueTransformer.swift */ = {isa = PBXFileReference; lastKnownFileType = sourcecode.swift; path = EncryptedValueTransformer.swift; sourceTree = "<group>"; };
		4BA1A6B2258B080A00F6F690 /* EncryptionKeyGeneration.swift */ = {isa = PBXFileReference; lastKnownFileType = sourcecode.swift; path = EncryptionKeyGeneration.swift; sourceTree = "<group>"; };
		4BA1A6B7258B081600F6F690 /* EncryptionKeyStoring.swift */ = {isa = PBXFileReference; lastKnownFileType = sourcecode.swift; path = EncryptionKeyStoring.swift; sourceTree = "<group>"; };
		4BA1A6BC258B082300F6F690 /* EncryptionKeyStore.swift */ = {isa = PBXFileReference; lastKnownFileType = sourcecode.swift; path = EncryptionKeyStore.swift; sourceTree = "<group>"; };
		4BA1A6C1258B0A1300F6F690 /* ContiguousBytesExtension.swift */ = {isa = PBXFileReference; lastKnownFileType = sourcecode.swift; path = ContiguousBytesExtension.swift; sourceTree = "<group>"; };
		4BA1A6D8258C0CB300F6F690 /* DataEncryptionTests.swift */ = {isa = PBXFileReference; lastKnownFileType = sourcecode.swift; path = DataEncryptionTests.swift; sourceTree = "<group>"; };
		4BA1A6DD258C100A00F6F690 /* FileStoreTests.swift */ = {isa = PBXFileReference; lastKnownFileType = sourcecode.swift; path = FileStoreTests.swift; sourceTree = "<group>"; };
		4BA1A6E5258C270800F6F690 /* EncryptionKeyGeneratorTests.swift */ = {isa = PBXFileReference; lastKnownFileType = sourcecode.swift; path = EncryptionKeyGeneratorTests.swift; sourceTree = "<group>"; };
		4BA1A6EA258C288C00F6F690 /* EncryptionKeyStoreTests.swift */ = {isa = PBXFileReference; lastKnownFileType = sourcecode.swift; path = EncryptionKeyStoreTests.swift; sourceTree = "<group>"; };
		4BA1A6F5258C4F9600F6F690 /* EncryptionMocks.swift */ = {isa = PBXFileReference; lastKnownFileType = sourcecode.swift; path = EncryptionMocks.swift; sourceTree = "<group>"; };
		4BA1A6FD258C5C1300F6F690 /* EncryptedValueTransformerTests.swift */ = {isa = PBXFileReference; lastKnownFileType = sourcecode.swift; path = EncryptedValueTransformerTests.swift; sourceTree = "<group>"; };
		4BB6CE5E26B77ED000EC5860 /* Cryptography.swift */ = {isa = PBXFileReference; lastKnownFileType = sourcecode.swift; path = Cryptography.swift; sourceTree = "<group>"; };
		4BB88B4425B7B55C006F6B06 /* DebugUserScript.swift */ = {isa = PBXFileReference; lastKnownFileType = sourcecode.swift; path = DebugUserScript.swift; sourceTree = "<group>"; };
		4BB88B4925B7B690006F6B06 /* SequenceExtensions.swift */ = {isa = PBXFileReference; lastKnownFileType = sourcecode.swift; path = SequenceExtensions.swift; sourceTree = "<group>"; };
		4BB88B4F25B7BA2B006F6B06 /* TabInstrumentation.swift */ = {isa = PBXFileReference; lastKnownFileType = sourcecode.swift; path = TabInstrumentation.swift; sourceTree = "<group>"; };
		4BB88B5A25B7BA50006F6B06 /* Instruments.swift */ = {isa = PBXFileReference; lastKnownFileType = sourcecode.swift; path = Instruments.swift; sourceTree = "<group>"; };
		4BB99CF526FE191E001E4761 /* FirefoxBookmarksReader.swift */ = {isa = PBXFileReference; fileEncoding = 4; lastKnownFileType = sourcecode.swift; path = FirefoxBookmarksReader.swift; sourceTree = "<group>"; };
		4BB99CF626FE191E001E4761 /* BookmarkImport.swift */ = {isa = PBXFileReference; fileEncoding = 4; lastKnownFileType = sourcecode.swift; path = BookmarkImport.swift; sourceTree = "<group>"; };
		4BB99CF726FE191E001E4761 /* CoreDataBookmarkImporter.swift */ = {isa = PBXFileReference; fileEncoding = 4; lastKnownFileType = sourcecode.swift; path = CoreDataBookmarkImporter.swift; sourceTree = "<group>"; };
		4BB99CF926FE191E001E4761 /* ChromiumBookmarksReader.swift */ = {isa = PBXFileReference; fileEncoding = 4; lastKnownFileType = sourcecode.swift; path = ChromiumBookmarksReader.swift; sourceTree = "<group>"; };
		4BB99CFA26FE191E001E4761 /* ImportedBookmarks.swift */ = {isa = PBXFileReference; fileEncoding = 4; lastKnownFileType = sourcecode.swift; path = ImportedBookmarks.swift; sourceTree = "<group>"; };
		4BB99CFC26FE191E001E4761 /* SafariBookmarksReader.swift */ = {isa = PBXFileReference; fileEncoding = 4; lastKnownFileType = sourcecode.swift; path = SafariBookmarksReader.swift; sourceTree = "<group>"; };
		4BB99CFD26FE191E001E4761 /* SafariDataImporter.swift */ = {isa = PBXFileReference; fileEncoding = 4; lastKnownFileType = sourcecode.swift; path = SafariDataImporter.swift; sourceTree = "<group>"; };
		4BB99D0526FE1979001E4761 /* RequestFilePermissionViewController.swift */ = {isa = PBXFileReference; fileEncoding = 4; lastKnownFileType = sourcecode.swift; path = RequestFilePermissionViewController.swift; sourceTree = "<group>"; };
		4BB99D0C26FE1A83001E4761 /* ChromiumBookmarksReaderTests.swift */ = {isa = PBXFileReference; fileEncoding = 4; lastKnownFileType = sourcecode.swift; path = ChromiumBookmarksReaderTests.swift; sourceTree = "<group>"; };
		4BB99D0D26FE1A83001E4761 /* FirefoxBookmarksReaderTests.swift */ = {isa = PBXFileReference; fileEncoding = 4; lastKnownFileType = sourcecode.swift; path = FirefoxBookmarksReaderTests.swift; sourceTree = "<group>"; };
		4BB99D0E26FE1A84001E4761 /* SafariBookmarksReaderTests.swift */ = {isa = PBXFileReference; fileEncoding = 4; lastKnownFileType = sourcecode.swift; path = SafariBookmarksReaderTests.swift; sourceTree = "<group>"; };
		4BBC169F27C4859400E00A38 /* DeviceAuthenticationService.swift */ = {isa = PBXFileReference; lastKnownFileType = sourcecode.swift; path = DeviceAuthenticationService.swift; sourceTree = "<group>"; };
		4BBC16A127C485BC00E00A38 /* DeviceIdleStateDetector.swift */ = {isa = PBXFileReference; lastKnownFileType = sourcecode.swift; path = DeviceIdleStateDetector.swift; sourceTree = "<group>"; };
		4BBC16A427C488C900E00A38 /* DeviceAuthenticatorTests.swift */ = {isa = PBXFileReference; lastKnownFileType = sourcecode.swift; path = DeviceAuthenticatorTests.swift; sourceTree = "<group>"; };
		4BBD3BFF285ACE090047A89D /* NSNotificationName+Favicons.swift */ = {isa = PBXFileReference; lastKnownFileType = sourcecode.swift; path = "NSNotificationName+Favicons.swift"; sourceTree = "<group>"; };
		4BBE0AA627B9B027003B37A8 /* PopUpButton.swift */ = {isa = PBXFileReference; lastKnownFileType = sourcecode.swift; path = PopUpButton.swift; sourceTree = "<group>"; };
		4BBF0914282DD40100EE1418 /* TemporaryFileHandler.swift */ = {isa = PBXFileReference; lastKnownFileType = sourcecode.swift; path = TemporaryFileHandler.swift; sourceTree = "<group>"; };
		4BBF0916282DD6EF00EE1418 /* TemporaryFileHandlerTests.swift */ = {isa = PBXFileReference; lastKnownFileType = sourcecode.swift; path = TemporaryFileHandlerTests.swift; sourceTree = "<group>"; };
		4BBF09222830812900EE1418 /* FileSystemDSL.swift */ = {isa = PBXFileReference; lastKnownFileType = sourcecode.swift; path = FileSystemDSL.swift; sourceTree = "<group>"; };
		4BBF0924283083EC00EE1418 /* FileSystemDSLTests.swift */ = {isa = PBXFileReference; lastKnownFileType = sourcecode.swift; path = FileSystemDSLTests.swift; sourceTree = "<group>"; };
		4BD18EFF283F0BC500058124 /* BookmarksBarViewController.swift */ = {isa = PBXFileReference; fileEncoding = 4; lastKnownFileType = sourcecode.swift; path = BookmarksBarViewController.swift; sourceTree = "<group>"; };
		4BD18F04283F151F00058124 /* BookmarksBar.storyboard */ = {isa = PBXFileReference; lastKnownFileType = file.storyboard; path = BookmarksBar.storyboard; sourceTree = "<group>"; };
		4BDFA4AD27BF19E500648192 /* ToggleableScrollView.swift */ = {isa = PBXFileReference; lastKnownFileType = sourcecode.swift; path = ToggleableScrollView.swift; sourceTree = "<group>"; };
		4BE0DF0426781961006337B7 /* NSStoryboardExtension.swift */ = {isa = PBXFileReference; lastKnownFileType = sourcecode.swift; path = NSStoryboardExtension.swift; sourceTree = "<group>"; };
		4BE4005227CF3DC3007D3161 /* SavePaymentMethodPopover.swift */ = {isa = PBXFileReference; lastKnownFileType = sourcecode.swift; path = SavePaymentMethodPopover.swift; sourceTree = "<group>"; };
		4BE4005427CF3F19007D3161 /* SavePaymentMethodViewController.swift */ = {isa = PBXFileReference; lastKnownFileType = sourcecode.swift; path = SavePaymentMethodViewController.swift; sourceTree = "<group>"; };
		4BE41A5D28446EAD00760399 /* BookmarksBarViewModel.swift */ = {isa = PBXFileReference; lastKnownFileType = sourcecode.swift; path = BookmarksBarViewModel.swift; sourceTree = "<group>"; };
		4BE53369286912D40019DBFD /* BookmarksBarCollectionViewItem.xib */ = {isa = PBXFileReference; fileEncoding = 4; lastKnownFileType = file.xib; path = BookmarksBarCollectionViewItem.xib; sourceTree = "<group>"; };
		4BE5336A286912D40019DBFD /* BookmarksBarCollectionViewItem.swift */ = {isa = PBXFileReference; fileEncoding = 4; lastKnownFileType = sourcecode.swift; path = BookmarksBarCollectionViewItem.swift; sourceTree = "<group>"; };
		4BE5336D286915A10019DBFD /* HorizontallyCenteredLayout.swift */ = {isa = PBXFileReference; fileEncoding = 4; lastKnownFileType = sourcecode.swift; path = HorizontallyCenteredLayout.swift; sourceTree = "<group>"; };
		4BE53373286E39F10019DBFD /* ChromiumKeychainPrompt.swift */ = {isa = PBXFileReference; lastKnownFileType = sourcecode.swift; path = ChromiumKeychainPrompt.swift; sourceTree = "<group>"; };
		4BE6546E271FCD40008D1D63 /* PasswordManagementIdentityItemView.swift */ = {isa = PBXFileReference; fileEncoding = 4; lastKnownFileType = sourcecode.swift; path = PasswordManagementIdentityItemView.swift; sourceTree = "<group>"; };
		4BE65470271FCD40008D1D63 /* PasswordManagementCreditCardItemView.swift */ = {isa = PBXFileReference; fileEncoding = 4; lastKnownFileType = sourcecode.swift; path = PasswordManagementCreditCardItemView.swift; sourceTree = "<group>"; };
		4BE65471271FCD40008D1D63 /* PasswordManagementLoginItemView.swift */ = {isa = PBXFileReference; fileEncoding = 4; lastKnownFileType = sourcecode.swift; path = PasswordManagementLoginItemView.swift; sourceTree = "<group>"; };
		4BE65472271FCD40008D1D63 /* PasswordManagementNoteItemView.swift */ = {isa = PBXFileReference; fileEncoding = 4; lastKnownFileType = sourcecode.swift; path = PasswordManagementNoteItemView.swift; sourceTree = "<group>"; };
		4BE65473271FCD40008D1D63 /* EditableTextView.swift */ = {isa = PBXFileReference; fileEncoding = 4; lastKnownFileType = sourcecode.swift; path = EditableTextView.swift; sourceTree = "<group>"; };
		4BE6547A271FCD4D008D1D63 /* PasswordManagementIdentityModel.swift */ = {isa = PBXFileReference; fileEncoding = 4; lastKnownFileType = sourcecode.swift; path = PasswordManagementIdentityModel.swift; sourceTree = "<group>"; };
		4BE6547B271FCD4D008D1D63 /* PasswordManagementCreditCardModel.swift */ = {isa = PBXFileReference; fileEncoding = 4; lastKnownFileType = sourcecode.swift; path = PasswordManagementCreditCardModel.swift; sourceTree = "<group>"; };
		4BE6547C271FCD4D008D1D63 /* PasswordManagementLoginModel.swift */ = {isa = PBXFileReference; fileEncoding = 4; lastKnownFileType = sourcecode.swift; path = PasswordManagementLoginModel.swift; sourceTree = "<group>"; };
		4BE6547D271FCD4D008D1D63 /* PasswordManagementNoteModel.swift */ = {isa = PBXFileReference; fileEncoding = 4; lastKnownFileType = sourcecode.swift; path = PasswordManagementNoteModel.swift; sourceTree = "<group>"; };
		4BE65482271FCD53008D1D63 /* CountryList.swift */ = {isa = PBXFileReference; fileEncoding = 4; lastKnownFileType = sourcecode.swift; path = CountryList.swift; sourceTree = "<group>"; };
		4BE65484271FCD7B008D1D63 /* LoginFaviconView.swift */ = {isa = PBXFileReference; fileEncoding = 4; lastKnownFileType = sourcecode.swift; path = LoginFaviconView.swift; sourceTree = "<group>"; };
		4BF4951726C08395000547B8 /* ThirdPartyBrowserTests.swift */ = {isa = PBXFileReference; lastKnownFileType = sourcecode.swift; path = ThirdPartyBrowserTests.swift; sourceTree = "<group>"; };
		4BF4EA4F27C71F26004E57C4 /* PasswordManagementListSectionTests.swift */ = {isa = PBXFileReference; fileEncoding = 4; lastKnownFileType = sourcecode.swift; path = PasswordManagementListSectionTests.swift; sourceTree = "<group>"; };
		4BF6961F28BEEE8B00D402D4 /* LocalPinningManagerTests.swift */ = {isa = PBXFileReference; lastKnownFileType = sourcecode.swift; path = LocalPinningManagerTests.swift; sourceTree = "<group>"; };
		7B1E819B27C8874900FF0E60 /* ContentOverlayPopover.swift */ = {isa = PBXFileReference; fileEncoding = 4; lastKnownFileType = sourcecode.swift; path = ContentOverlayPopover.swift; sourceTree = "<group>"; };
		7B1E819C27C8874900FF0E60 /* ContentOverlay.storyboard */ = {isa = PBXFileReference; fileEncoding = 4; lastKnownFileType = file.storyboard; path = ContentOverlay.storyboard; sourceTree = "<group>"; };
		7B1E819D27C8874900FF0E60 /* ContentOverlayViewController.swift */ = {isa = PBXFileReference; fileEncoding = 4; lastKnownFileType = sourcecode.swift; path = ContentOverlayViewController.swift; sourceTree = "<group>"; };
		7B4CE8DA26F02108009134B1 /* UI Tests.xctest */ = {isa = PBXFileReference; explicitFileType = wrapper.cfbundle; includeInIndex = 0; path = "UI Tests.xctest"; sourceTree = BUILT_PRODUCTS_DIR; };
		7B4CE8DE26F02108009134B1 /* Info.plist */ = {isa = PBXFileReference; lastKnownFileType = text.plist.xml; path = Info.plist; sourceTree = "<group>"; };
		7B4CE8E626F02134009134B1 /* TabBarTests.swift */ = {isa = PBXFileReference; lastKnownFileType = sourcecode.swift; path = TabBarTests.swift; sourceTree = "<group>"; };
		85012B0129133F9F003D0DCC /* NavigationBarPopovers.swift */ = {isa = PBXFileReference; lastKnownFileType = sourcecode.swift; path = NavigationBarPopovers.swift; sourceTree = "<group>"; };
		8511E18325F82B34002F516B /* 01_Fire_really_small.json */ = {isa = PBXFileReference; fileEncoding = 4; lastKnownFileType = text.json; path = 01_Fire_really_small.json; sourceTree = "<group>"; };
		853014D525E671A000FB8205 /* PageObserverUserScript.swift */ = {isa = PBXFileReference; lastKnownFileType = sourcecode.swift; path = PageObserverUserScript.swift; sourceTree = "<group>"; };
		85308E24267FC9F2001ABD76 /* NSAlertExtension.swift */ = {isa = PBXFileReference; lastKnownFileType = sourcecode.swift; path = NSAlertExtension.swift; sourceTree = "<group>"; };
		85378D9B274E61B8007C5CBF /* MessageViews.storyboard */ = {isa = PBXFileReference; lastKnownFileType = file.storyboard; path = MessageViews.storyboard; sourceTree = "<group>"; };
		85378D9D274E664C007C5CBF /* PopoverMessageViewController.swift */ = {isa = PBXFileReference; lastKnownFileType = sourcecode.swift; path = PopoverMessageViewController.swift; sourceTree = "<group>"; };
		85378D9F274E6F42007C5CBF /* NSNotificationName+EmailManager.swift */ = {isa = PBXFileReference; lastKnownFileType = sourcecode.swift; path = "NSNotificationName+EmailManager.swift"; sourceTree = "<group>"; };
		85378DA1274E7F25007C5CBF /* EmailManagerRequestDelegate.swift */ = {isa = PBXFileReference; lastKnownFileType = sourcecode.swift; path = EmailManagerRequestDelegate.swift; sourceTree = "<group>"; };
		8546DE6125C03056000CA5E1 /* UserAgentTests.swift */ = {isa = PBXFileReference; lastKnownFileType = sourcecode.swift; path = UserAgentTests.swift; sourceTree = "<group>"; };
		85480F8925CDC360009424E3 /* MainMenu.storyboard */ = {isa = PBXFileReference; lastKnownFileType = file.storyboard; path = MainMenu.storyboard; sourceTree = "<group>"; };
		85480FBA25D181CB009424E3 /* ConfigurationDownloading.swift */ = {isa = PBXFileReference; lastKnownFileType = sourcecode.swift; path = ConfigurationDownloading.swift; sourceTree = "<group>"; };
		85480FCE25D1AA22009424E3 /* ConfigurationStoring.swift */ = {isa = PBXFileReference; lastKnownFileType = sourcecode.swift; path = ConfigurationStoring.swift; sourceTree = "<group>"; };
		8553FF51257523760029327F /* URLSuggestedFilenameTests.swift */ = {isa = PBXFileReference; lastKnownFileType = sourcecode.swift; path = URLSuggestedFilenameTests.swift; sourceTree = "<group>"; };
		85589E7927BBB8620038AD11 /* AddEditFavoriteViewController.swift */ = {isa = PBXFileReference; fileEncoding = 4; lastKnownFileType = sourcecode.swift; path = AddEditFavoriteViewController.swift; sourceTree = "<group>"; };
		85589E7A27BBB8620038AD11 /* AddEditFavoriteWindow.swift */ = {isa = PBXFileReference; fileEncoding = 4; lastKnownFileType = sourcecode.swift; path = AddEditFavoriteWindow.swift; sourceTree = "<group>"; };
		85589E7B27BBB8630038AD11 /* HomePage.storyboard */ = {isa = PBXFileReference; fileEncoding = 4; lastKnownFileType = file.storyboard; path = HomePage.storyboard; sourceTree = "<group>"; };
		85589E7C27BBB8630038AD11 /* HomePageView.swift */ = {isa = PBXFileReference; fileEncoding = 4; lastKnownFileType = sourcecode.swift; path = HomePageView.swift; sourceTree = "<group>"; };
		85589E7D27BBB8630038AD11 /* HomePageViewController.swift */ = {isa = PBXFileReference; fileEncoding = 4; lastKnownFileType = sourcecode.swift; path = HomePageViewController.swift; sourceTree = "<group>"; };
		85589E8627BBB8F20038AD11 /* HomePageFavoritesModel.swift */ = {isa = PBXFileReference; fileEncoding = 4; lastKnownFileType = sourcecode.swift; path = HomePageFavoritesModel.swift; sourceTree = "<group>"; };
		85589E8A27BBBADC0038AD11 /* ColorExtensions.swift */ = {isa = PBXFileReference; lastKnownFileType = sourcecode.swift; path = ColorExtensions.swift; sourceTree = "<group>"; };
		85589E8C27BBBB870038AD11 /* NavigationBar.storyboard */ = {isa = PBXFileReference; fileEncoding = 4; lastKnownFileType = file.storyboard; path = NavigationBar.storyboard; sourceTree = "<group>"; };
		85589E8E27BBBBF10038AD11 /* Main.storyboard */ = {isa = PBXFileReference; fileEncoding = 4; lastKnownFileType = file.storyboard; path = Main.storyboard; sourceTree = "<group>"; };
		85589E9027BFB9810038AD11 /* HomePageRecentlyVisitedModel.swift */ = {isa = PBXFileReference; lastKnownFileType = sourcecode.swift; path = HomePageRecentlyVisitedModel.swift; sourceTree = "<group>"; };
		85589E9227BFBBD60038AD11 /* History 4.xcdatamodel */ = {isa = PBXFileReference; lastKnownFileType = wrapper.xcdatamodel; path = "History 4.xcdatamodel"; sourceTree = "<group>"; };
		85589E9327BFE1E70038AD11 /* FavoritesView.swift */ = {isa = PBXFileReference; lastKnownFileType = sourcecode.swift; path = FavoritesView.swift; sourceTree = "<group>"; };
		85589E9527BFE25D0038AD11 /* FailedAssertionView.swift */ = {isa = PBXFileReference; lastKnownFileType = sourcecode.swift; path = FailedAssertionView.swift; sourceTree = "<group>"; };
		85589E9727BFE2DA0038AD11 /* HoverButton.swift */ = {isa = PBXFileReference; lastKnownFileType = sourcecode.swift; path = HoverButton.swift; sourceTree = "<group>"; };
		85589E9927BFE3C30038AD11 /* FaviconView.swift */ = {isa = PBXFileReference; lastKnownFileType = sourcecode.swift; path = FaviconView.swift; sourceTree = "<group>"; };
		85589E9D27BFE4500038AD11 /* DefaultBrowserPromptView.swift */ = {isa = PBXFileReference; lastKnownFileType = sourcecode.swift; path = DefaultBrowserPromptView.swift; sourceTree = "<group>"; };
		85589E9F27BFE60E0038AD11 /* MoreOrLessView.swift */ = {isa = PBXFileReference; lastKnownFileType = sourcecode.swift; path = MoreOrLessView.swift; sourceTree = "<group>"; };
		85625993269C8F9600EE44BC /* PasswordManager.storyboard */ = {isa = PBXFileReference; lastKnownFileType = file.storyboard; path = PasswordManager.storyboard; sourceTree = "<group>"; };
		85625995269C953C00EE44BC /* PasswordManagementViewController.swift */ = {isa = PBXFileReference; lastKnownFileType = sourcecode.swift; path = PasswordManagementViewController.swift; sourceTree = "<group>"; };
		85625997269C9C5F00EE44BC /* PasswordManagementPopover.swift */ = {isa = PBXFileReference; lastKnownFileType = sourcecode.swift; path = PasswordManagementPopover.swift; sourceTree = "<group>"; };
		85625999269CA0A600EE44BC /* NSRectExtension.swift */ = {isa = PBXFileReference; lastKnownFileType = sourcecode.swift; path = NSRectExtension.swift; sourceTree = "<group>"; };
		856C98D42570116900A22F1F /* NSWindow+Toast.swift */ = {isa = PBXFileReference; lastKnownFileType = sourcecode.swift; path = "NSWindow+Toast.swift"; sourceTree = "<group>"; };
		856C98DE257014BD00A22F1F /* FileDownloadManager.swift */ = {isa = PBXFileReference; lastKnownFileType = sourcecode.swift; path = FileDownloadManager.swift; sourceTree = "<group>"; };
		856CADEF271710F400E79BB0 /* HoverUserScript.swift */ = {isa = PBXFileReference; lastKnownFileType = sourcecode.swift; path = HoverUserScript.swift; sourceTree = "<group>"; };
		85707F21276A32B600DC0649 /* CallToAction.swift */ = {isa = PBXFileReference; lastKnownFileType = sourcecode.swift; path = CallToAction.swift; sourceTree = "<group>"; };
		85707F23276A332A00DC0649 /* OnboardingButtonStyles.swift */ = {isa = PBXFileReference; lastKnownFileType = sourcecode.swift; path = OnboardingButtonStyles.swift; sourceTree = "<group>"; };
		85707F25276A335700DC0649 /* Onboarding.swift */ = {isa = PBXFileReference; lastKnownFileType = sourcecode.swift; path = Onboarding.swift; sourceTree = "<group>"; };
		85707F27276A34D900DC0649 /* DaxSpeech.swift */ = {isa = PBXFileReference; lastKnownFileType = sourcecode.swift; path = DaxSpeech.swift; sourceTree = "<group>"; };
		85707F29276A35FE00DC0649 /* ActionSpeech.swift */ = {isa = PBXFileReference; lastKnownFileType = sourcecode.swift; path = ActionSpeech.swift; sourceTree = "<group>"; };
		85707F2B276A364E00DC0649 /* OnboardingFlow.swift */ = {isa = PBXFileReference; lastKnownFileType = sourcecode.swift; path = OnboardingFlow.swift; sourceTree = "<group>"; };
		85707F2D276A394C00DC0649 /* ViewExtensions.swift */ = {isa = PBXFileReference; lastKnownFileType = sourcecode.swift; path = ViewExtensions.swift; sourceTree = "<group>"; };
		85707F30276A7DCA00DC0649 /* OnboardingViewModel.swift */ = {isa = PBXFileReference; lastKnownFileType = sourcecode.swift; path = OnboardingViewModel.swift; sourceTree = "<group>"; };
		85799C1725DEBB3F0007EC87 /* Logging.swift */ = {isa = PBXFileReference; fileEncoding = 4; lastKnownFileType = sourcecode.swift; path = Logging.swift; sourceTree = "<group>"; };
		857FFEBF27D239DC00415E7A /* HyperLink.swift */ = {isa = PBXFileReference; lastKnownFileType = sourcecode.swift; path = HyperLink.swift; sourceTree = "<group>"; };
		8585B63726D6E66C00C1416F /* ButtonStyles.swift */ = {isa = PBXFileReference; lastKnownFileType = sourcecode.swift; path = ButtonStyles.swift; sourceTree = "<group>"; };
		85890639267BCD8E00D23B0D /* SaveCredentialsPopover.swift */ = {isa = PBXFileReference; lastKnownFileType = sourcecode.swift; path = SaveCredentialsPopover.swift; sourceTree = "<group>"; };
		8589063B267BCDC000D23B0D /* SaveCredentialsViewController.swift */ = {isa = PBXFileReference; lastKnownFileType = sourcecode.swift; path = SaveCredentialsViewController.swift; sourceTree = "<group>"; };
		858A797E26A79EAA00A75A42 /* UserText+PasswordManager.swift */ = {isa = PBXFileReference; lastKnownFileType = sourcecode.swift; path = "UserText+PasswordManager.swift"; sourceTree = "<group>"; };
		858A798226A8B75F00A75A42 /* CopyHandler.swift */ = {isa = PBXFileReference; lastKnownFileType = sourcecode.swift; path = CopyHandler.swift; sourceTree = "<group>"; };
		858A798426A8BB5D00A75A42 /* NSTextViewExtension.swift */ = {isa = PBXFileReference; lastKnownFileType = sourcecode.swift; path = NSTextViewExtension.swift; sourceTree = "<group>"; };
		858A798726A99DBE00A75A42 /* PasswordManagementItemListModelTests.swift */ = {isa = PBXFileReference; lastKnownFileType = sourcecode.swift; path = PasswordManagementItemListModelTests.swift; sourceTree = "<group>"; };
		858A798926A9B35E00A75A42 /* PasswordManagementItemModelTests.swift */ = {isa = PBXFileReference; lastKnownFileType = sourcecode.swift; path = PasswordManagementItemModelTests.swift; sourceTree = "<group>"; };
		859E7D6A27453BF3009C2B69 /* BookmarksExporter.swift */ = {isa = PBXFileReference; lastKnownFileType = sourcecode.swift; path = BookmarksExporter.swift; sourceTree = "<group>"; };
		859E7D6C274548F2009C2B69 /* BookmarksExporterTests.swift */ = {isa = PBXFileReference; lastKnownFileType = sourcecode.swift; path = BookmarksExporterTests.swift; sourceTree = "<group>"; };
		85A0116825AF1D8900FA6A0C /* FindInPageViewController.swift */ = {isa = PBXFileReference; lastKnownFileType = sourcecode.swift; path = FindInPageViewController.swift; sourceTree = "<group>"; };
		85A0117325AF2EDF00FA6A0C /* FindInPage.storyboard */ = {isa = PBXFileReference; lastKnownFileType = file.storyboard; path = FindInPage.storyboard; sourceTree = "<group>"; };
		85A0118125AF60E700FA6A0C /* FindInPageModel.swift */ = {isa = PBXFileReference; lastKnownFileType = sourcecode.swift; path = FindInPageModel.swift; sourceTree = "<group>"; };
		85A011E925B4D4CA00FA6A0C /* FindInPageUserScript.swift */ = {isa = PBXFileReference; lastKnownFileType = sourcecode.swift; path = FindInPageUserScript.swift; sourceTree = "<group>"; };
		85AC3AEE25D5CE9800C7D2AA /* UserScripts.swift */ = {isa = PBXFileReference; lastKnownFileType = sourcecode.swift; path = UserScripts.swift; sourceTree = "<group>"; };
		85AC3AF625D5DBFD00C7D2AA /* DataExtension.swift */ = {isa = PBXFileReference; lastKnownFileType = sourcecode.swift; path = DataExtension.swift; sourceTree = "<group>"; };
		85AC3B0425D6B1D800C7D2AA /* ScriptSourceProviding.swift */ = {isa = PBXFileReference; lastKnownFileType = sourcecode.swift; path = ScriptSourceProviding.swift; sourceTree = "<group>"; };
		85AC3B1625D9BC1A00C7D2AA /* ConfigurationDownloaderTests.swift */ = {isa = PBXFileReference; lastKnownFileType = sourcecode.swift; path = ConfigurationDownloaderTests.swift; sourceTree = "<group>"; };
		85AC3B3425DA82A600C7D2AA /* DataTaskProviding.swift */ = {isa = PBXFileReference; lastKnownFileType = sourcecode.swift; path = DataTaskProviding.swift; sourceTree = "<group>"; };
		85AC3B4825DAC9BD00C7D2AA /* ConfigurationStorageTests.swift */ = {isa = PBXFileReference; lastKnownFileType = sourcecode.swift; path = ConfigurationStorageTests.swift; sourceTree = "<group>"; };
		85AC7AD827BD625000FFB69B /* HomePageAssets.xcassets */ = {isa = PBXFileReference; lastKnownFileType = folder.assetcatalog; path = HomePageAssets.xcassets; sourceTree = "<group>"; };
		85AC7ADA27BD628400FFB69B /* HomePage.swift */ = {isa = PBXFileReference; lastKnownFileType = sourcecode.swift; path = HomePage.swift; sourceTree = "<group>"; };
		85AC7ADC27BEB6EE00FFB69B /* HomePageDefaultBrowserModel.swift */ = {isa = PBXFileReference; lastKnownFileType = sourcecode.swift; path = HomePageDefaultBrowserModel.swift; sourceTree = "<group>"; };
		85AE2FF124A33A2D002D507F /* WebKit.framework */ = {isa = PBXFileReference; lastKnownFileType = wrapper.framework; name = WebKit.framework; path = System/Library/Frameworks/WebKit.framework; sourceTree = SDKROOT; };
		85B7184927677C2D00B4277F /* Onboarding.storyboard */ = {isa = PBXFileReference; lastKnownFileType = file.storyboard; path = Onboarding.storyboard; sourceTree = "<group>"; };
		85B7184B27677C6500B4277F /* OnboardingViewController.swift */ = {isa = PBXFileReference; lastKnownFileType = sourcecode.swift; path = OnboardingViewController.swift; sourceTree = "<group>"; };
		85B7184D27677CBB00B4277F /* RootView.swift */ = {isa = PBXFileReference; lastKnownFileType = sourcecode.swift; path = RootView.swift; sourceTree = "<group>"; };
		85B8757E28B903D900D39E04 /* Configuration.xcconfig */ = {isa = PBXFileReference; fileEncoding = 4; lastKnownFileType = text.xcconfig; name = Configuration.xcconfig; path = Configuration/Configuration.xcconfig; sourceTree = "<group>"; };
		85C48CCB278D808F00D3263E /* NSAttributedStringExtension.swift */ = {isa = PBXFileReference; lastKnownFileType = sourcecode.swift; path = NSAttributedStringExtension.swift; sourceTree = "<group>"; };
		85C48CD027908C1000D3263E /* BrowserImportMoreInfoViewController.swift */ = {isa = PBXFileReference; lastKnownFileType = sourcecode.swift; path = BrowserImportMoreInfoViewController.swift; sourceTree = "<group>"; };
		85C5991A27D10CF000E605B2 /* FireAnimationView.swift */ = {isa = PBXFileReference; lastKnownFileType = sourcecode.swift; path = FireAnimationView.swift; sourceTree = "<group>"; };
		85C6A29525CC1FFD00EEB5F1 /* UserDefaultsWrapper.swift */ = {isa = PBXFileReference; lastKnownFileType = sourcecode.swift; path = UserDefaultsWrapper.swift; sourceTree = "<group>"; };
		85CC1D7A26A05ECF0062F04E /* PasswordManagementItemListModel.swift */ = {isa = PBXFileReference; lastKnownFileType = sourcecode.swift; path = PasswordManagementItemListModel.swift; sourceTree = "<group>"; };
		85CC1D7C26A05F250062F04E /* PasswordManagementItemModel.swift */ = {isa = PBXFileReference; lastKnownFileType = sourcecode.swift; path = PasswordManagementItemModel.swift; sourceTree = "<group>"; };
		85D33F1125C82EB3002B91A6 /* ConfigurationManager.swift */ = {isa = PBXFileReference; lastKnownFileType = sourcecode.swift; path = ConfigurationManager.swift; sourceTree = "<group>"; };
		85D438B5256E7C9E00F3BAF8 /* ContextMenuUserScript.swift */ = {isa = PBXFileReference; lastKnownFileType = sourcecode.swift; path = ContextMenuUserScript.swift; sourceTree = "<group>"; };
		85D885AF26A590A90077C374 /* NSNotificationName+PasswordManager.swift */ = {isa = PBXFileReference; lastKnownFileType = sourcecode.swift; path = "NSNotificationName+PasswordManager.swift"; sourceTree = "<group>"; };
		85D885B226A5A9DE0077C374 /* NSAlert+PasswordManager.swift */ = {isa = PBXFileReference; lastKnownFileType = sourcecode.swift; path = "NSAlert+PasswordManager.swift"; sourceTree = "<group>"; };
		85F0FF1227CFAB04001C7C6E /* RecentlyVisitedView.swift */ = {isa = PBXFileReference; lastKnownFileType = sourcecode.swift; path = RecentlyVisitedView.swift; sourceTree = "<group>"; };
		85F1B0C825EF9759004792B6 /* URLEventHandlerTests.swift */ = {isa = PBXFileReference; lastKnownFileType = sourcecode.swift; path = URLEventHandlerTests.swift; sourceTree = "<group>"; };
		85F487B4276A8F2E003CE668 /* OnboardingTests.swift */ = {isa = PBXFileReference; lastKnownFileType = sourcecode.swift; path = OnboardingTests.swift; sourceTree = "<group>"; };
		85F69B3B25EDE81F00978E59 /* URLExtensionTests.swift */ = {isa = PBXFileReference; lastKnownFileType = sourcecode.swift; path = URLExtensionTests.swift; sourceTree = "<group>"; };
		85F91D9327F47BC40096B1C8 /* History 5.xcdatamodel */ = {isa = PBXFileReference; lastKnownFileType = wrapper.xcdatamodel; path = "History 5.xcdatamodel"; sourceTree = "<group>"; };
		9812D894276CEDA5004B6181 /* ContentBlockerRulesLists.swift */ = {isa = PBXFileReference; lastKnownFileType = sourcecode.swift; path = ContentBlockerRulesLists.swift; sourceTree = "<group>"; };
		9826B09F2747DF3D0092F683 /* ContentBlocking.swift */ = {isa = PBXFileReference; lastKnownFileType = sourcecode.swift; path = ContentBlocking.swift; sourceTree = "<group>"; };
		9826B0A12747DFEB0092F683 /* AppPrivacyConfigurationDataProvider.swift */ = {isa = PBXFileReference; lastKnownFileType = sourcecode.swift; path = AppPrivacyConfigurationDataProvider.swift; sourceTree = "<group>"; };
		9833912E27AAA3CE00DAF119 /* AppTrackerDataSetProvider.swift */ = {isa = PBXFileReference; lastKnownFileType = sourcecode.swift; path = AppTrackerDataSetProvider.swift; sourceTree = "<group>"; };
		9833913027AAA4B500DAF119 /* trackerData.json */ = {isa = PBXFileReference; fileEncoding = 4; lastKnownFileType = text.json; path = trackerData.json; sourceTree = "<group>"; };
		9833913227AAAEEE00DAF119 /* EmbeddedTrackerDataTests.swift */ = {isa = PBXFileReference; lastKnownFileType = sourcecode.swift; path = EmbeddedTrackerDataTests.swift; sourceTree = "<group>"; };
		983DFB2428B67036006B7E34 /* UserContentUpdating.swift */ = {isa = PBXFileReference; lastKnownFileType = sourcecode.swift; path = UserContentUpdating.swift; sourceTree = "<group>"; };
		98EB5D0F27516A4800681FE6 /* AppPrivacyConfigurationTests.swift */ = {isa = PBXFileReference; lastKnownFileType = sourcecode.swift; path = AppPrivacyConfigurationTests.swift; sourceTree = "<group>"; };
		AA0877B726D5160D00B05660 /* SafariVersionReaderTests.swift */ = {isa = PBXFileReference; lastKnownFileType = sourcecode.swift; path = SafariVersionReaderTests.swift; sourceTree = "<group>"; };
		AA0877B926D5161D00B05660 /* WebKitVersionProviderTests.swift */ = {isa = PBXFileReference; lastKnownFileType = sourcecode.swift; path = WebKitVersionProviderTests.swift; sourceTree = "<group>"; };
		AA0F3DB6261A566C0077F2D9 /* SuggestionLoadingMock.swift */ = {isa = PBXFileReference; lastKnownFileType = sourcecode.swift; path = SuggestionLoadingMock.swift; sourceTree = "<group>"; };
		AA13DCB3271480B0006D48D3 /* FirePopoverViewModel.swift */ = {isa = PBXFileReference; lastKnownFileType = sourcecode.swift; path = FirePopoverViewModel.swift; sourceTree = "<group>"; };
		AA222CB82760F74E00321475 /* FaviconReferenceCache.swift */ = {isa = PBXFileReference; lastKnownFileType = sourcecode.swift; path = FaviconReferenceCache.swift; sourceTree = "<group>"; };
		AA2CB12C2587BB5600AA6FBE /* TabBarFooter.xib */ = {isa = PBXFileReference; lastKnownFileType = file.xib; path = TabBarFooter.xib; sourceTree = "<group>"; };
		AA2CB1342587C29500AA6FBE /* TabBarFooter.swift */ = {isa = PBXFileReference; lastKnownFileType = sourcecode.swift; path = TabBarFooter.swift; sourceTree = "<group>"; };
		AA34396A2754D4E200B241FA /* shield.json */ = {isa = PBXFileReference; fileEncoding = 4; lastKnownFileType = text.json; path = shield.json; sourceTree = "<group>"; };
		AA34396B2754D4E300B241FA /* shield-dot.json */ = {isa = PBXFileReference; fileEncoding = 4; lastKnownFileType = text.json; path = "shield-dot.json"; sourceTree = "<group>"; };
		AA34396E2754D4E900B241FA /* dark-shield-dot.json */ = {isa = PBXFileReference; fileEncoding = 4; lastKnownFileType = text.json; path = "dark-shield-dot.json"; sourceTree = "<group>"; };
		AA34396F2754D4E900B241FA /* dark-shield.json */ = {isa = PBXFileReference; fileEncoding = 4; lastKnownFileType = text.json; path = "dark-shield.json"; sourceTree = "<group>"; };
		AA3439722754D55100B241FA /* dark-trackers-2.json */ = {isa = PBXFileReference; fileEncoding = 4; lastKnownFileType = text.json; path = "dark-trackers-2.json"; sourceTree = "<group>"; };
		AA3439732754D55100B241FA /* trackers-1.json */ = {isa = PBXFileReference; fileEncoding = 4; lastKnownFileType = text.json; path = "trackers-1.json"; sourceTree = "<group>"; };
		AA3439742754D55100B241FA /* trackers-2.json */ = {isa = PBXFileReference; fileEncoding = 4; lastKnownFileType = text.json; path = "trackers-2.json"; sourceTree = "<group>"; };
		AA3439752754D55100B241FA /* trackers-3.json */ = {isa = PBXFileReference; fileEncoding = 4; lastKnownFileType = text.json; path = "trackers-3.json"; sourceTree = "<group>"; };
		AA3439762754D55100B241FA /* dark-trackers-1.json */ = {isa = PBXFileReference; fileEncoding = 4; lastKnownFileType = text.json; path = "dark-trackers-1.json"; sourceTree = "<group>"; };
		AA3439772754D55100B241FA /* dark-trackers-3.json */ = {isa = PBXFileReference; fileEncoding = 4; lastKnownFileType = text.json; path = "dark-trackers-3.json"; sourceTree = "<group>"; };
		AA3863C427A1E28F00749AB5 /* Feedback.storyboard */ = {isa = PBXFileReference; lastKnownFileType = file.storyboard; path = Feedback.storyboard; sourceTree = "<group>"; };
		AA3D531427A1ED9300074EC1 /* FeedbackWindow.swift */ = {isa = PBXFileReference; lastKnownFileType = sourcecode.swift; path = FeedbackWindow.swift; sourceTree = "<group>"; };
		AA3D531627A1EEED00074EC1 /* FeedbackViewController.swift */ = {isa = PBXFileReference; lastKnownFileType = sourcecode.swift; path = FeedbackViewController.swift; sourceTree = "<group>"; };
		AA3D531A27A2F57E00074EC1 /* Feedback.swift */ = {isa = PBXFileReference; lastKnownFileType = sourcecode.swift; path = Feedback.swift; sourceTree = "<group>"; };
		AA3D531C27A2F58F00074EC1 /* FeedbackSender.swift */ = {isa = PBXFileReference; lastKnownFileType = sourcecode.swift; path = FeedbackSender.swift; sourceTree = "<group>"; };
		AA3F895224C18AD500628DDE /* SuggestionViewModel.swift */ = {isa = PBXFileReference; lastKnownFileType = sourcecode.swift; path = SuggestionViewModel.swift; sourceTree = "<group>"; };
		AA4BBA3A25C58FA200C4FB0F /* MainMenu.swift */ = {isa = PBXFileReference; lastKnownFileType = sourcecode.swift; path = MainMenu.swift; sourceTree = "<group>"; };
		AA4D700625545EF800C3411E /* URLEventHandler.swift */ = {isa = PBXFileReference; lastKnownFileType = sourcecode.swift; path = URLEventHandler.swift; sourceTree = "<group>"; };
		AA4FF40B2624751A004E2377 /* GrammarFeaturesManager.swift */ = {isa = PBXFileReference; lastKnownFileType = sourcecode.swift; path = GrammarFeaturesManager.swift; sourceTree = "<group>"; };
		AA512D1324D99D9800230283 /* FaviconManager.swift */ = {isa = PBXFileReference; lastKnownFileType = sourcecode.swift; path = FaviconManager.swift; sourceTree = "<group>"; };
		AA585D7E248FD31100E9A3E2 /* DuckDuckGo.app */ = {isa = PBXFileReference; explicitFileType = wrapper.application; includeInIndex = 0; path = DuckDuckGo.app; sourceTree = BUILT_PRODUCTS_DIR; };
		AA585D81248FD31100E9A3E2 /* AppDelegate.swift */ = {isa = PBXFileReference; lastKnownFileType = sourcecode.swift; path = AppDelegate.swift; sourceTree = "<group>"; };
		AA585D83248FD31100E9A3E2 /* BrowserTabViewController.swift */ = {isa = PBXFileReference; lastKnownFileType = sourcecode.swift; path = BrowserTabViewController.swift; sourceTree = "<group>"; };
		AA585D85248FD31400E9A3E2 /* Assets.xcassets */ = {isa = PBXFileReference; lastKnownFileType = folder.assetcatalog; path = Assets.xcassets; sourceTree = "<group>"; };
		AA585D8A248FD31400E9A3E2 /* Info.plist */ = {isa = PBXFileReference; lastKnownFileType = text.plist.xml; path = Info.plist; sourceTree = "<group>"; };
		AA585D8B248FD31400E9A3E2 /* DuckDuckGo.entitlements */ = {isa = PBXFileReference; lastKnownFileType = text.plist.entitlements; path = DuckDuckGo.entitlements; sourceTree = "<group>"; };
		AA585D90248FD31400E9A3E2 /* Unit Tests.xctest */ = {isa = PBXFileReference; explicitFileType = wrapper.cfbundle; includeInIndex = 0; path = "Unit Tests.xctest"; sourceTree = BUILT_PRODUCTS_DIR; };
		AA585D96248FD31400E9A3E2 /* Info.plist */ = {isa = PBXFileReference; lastKnownFileType = text.plist.xml; path = Info.plist; sourceTree = "<group>"; };
		AA585DAE2490E6E600E9A3E2 /* MainViewController.swift */ = {isa = PBXFileReference; lastKnownFileType = sourcecode.swift; path = MainViewController.swift; sourceTree = "<group>"; };
		AA5C1DD0285A154E0089850C /* RecentlyClosedMenu.swift */ = {isa = PBXFileReference; lastKnownFileType = sourcecode.swift; path = RecentlyClosedMenu.swift; sourceTree = "<group>"; };
		AA5C1DD2285A217F0089850C /* RecentlyClosedCacheItem.swift */ = {isa = PBXFileReference; lastKnownFileType = sourcecode.swift; path = RecentlyClosedCacheItem.swift; sourceTree = "<group>"; };
		AA5C1DD4285C780C0089850C /* RecentlyClosedCoordinator.swift */ = {isa = PBXFileReference; lastKnownFileType = sourcecode.swift; path = RecentlyClosedCoordinator.swift; sourceTree = "<group>"; };
		AA5C8F58258FE21F00748EB7 /* NSTextFieldExtension.swift */ = {isa = PBXFileReference; lastKnownFileType = sourcecode.swift; path = NSTextFieldExtension.swift; sourceTree = "<group>"; };
		AA5C8F5D2590EEE800748EB7 /* NSPointExtension.swift */ = {isa = PBXFileReference; lastKnownFileType = sourcecode.swift; path = NSPointExtension.swift; sourceTree = "<group>"; };
		AA5C8F622591021700748EB7 /* NSApplicationExtension.swift */ = {isa = PBXFileReference; lastKnownFileType = sourcecode.swift; path = NSApplicationExtension.swift; sourceTree = "<group>"; };
		AA5D6DAB24A340F700C6FBCE /* WebViewStateObserver.swift */ = {isa = PBXFileReference; lastKnownFileType = sourcecode.swift; path = WebViewStateObserver.swift; sourceTree = "<group>"; };
		AA5FA696275F90C400DCE9C9 /* FaviconImageCache.swift */ = {isa = PBXFileReference; lastKnownFileType = sourcecode.swift; path = FaviconImageCache.swift; sourceTree = "<group>"; };
		AA5FA699275F91C700DCE9C9 /* Favicon.swift */ = {isa = PBXFileReference; lastKnownFileType = sourcecode.swift; path = Favicon.swift; sourceTree = "<group>"; };
		AA5FA69C275F945C00DCE9C9 /* FaviconStore.swift */ = {isa = PBXFileReference; lastKnownFileType = sourcecode.swift; path = FaviconStore.swift; sourceTree = "<group>"; };
		AA5FA69F275F948900DCE9C9 /* Favicons.xcdatamodel */ = {isa = PBXFileReference; lastKnownFileType = wrapper.xcdatamodel; path = Favicons.xcdatamodel; sourceTree = "<group>"; };
		AA6197C3276B314D008396F0 /* FaviconUrlReference.swift */ = {isa = PBXFileReference; lastKnownFileType = sourcecode.swift; path = FaviconUrlReference.swift; sourceTree = "<group>"; };
		AA6197C5276B3168008396F0 /* FaviconHostReference.swift */ = {isa = PBXFileReference; lastKnownFileType = sourcecode.swift; path = FaviconHostReference.swift; sourceTree = "<group>"; };
		AA61C0CF2722159B00E6B681 /* FireInfoViewController.swift */ = {isa = PBXFileReference; lastKnownFileType = sourcecode.swift; path = FireInfoViewController.swift; sourceTree = "<group>"; };
		AA61C0D12727F59B00E6B681 /* ArrayExtension.swift */ = {isa = PBXFileReference; lastKnownFileType = sourcecode.swift; path = ArrayExtension.swift; sourceTree = "<group>"; };
		AA63745324C9BF9A00AB2AC4 /* SuggestionContainerTests.swift */ = {isa = PBXFileReference; lastKnownFileType = sourcecode.swift; path = SuggestionContainerTests.swift; sourceTree = "<group>"; };
		AA64777C28E63B1F006C9AF2 /* youtube-inject-bundle.js */ = {isa = PBXFileReference; fileEncoding = 4; lastKnownFileType = sourcecode.javascript; path = "youtube-inject-bundle.js"; sourceTree = "<group>"; };
		AA652CB025DD825B009059CC /* LocalBookmarkStoreTests.swift */ = {isa = PBXFileReference; lastKnownFileType = sourcecode.swift; path = LocalBookmarkStoreTests.swift; sourceTree = "<group>"; };
		AA652CCD25DD9071009059CC /* BookmarkListTests.swift */ = {isa = PBXFileReference; lastKnownFileType = sourcecode.swift; path = BookmarkListTests.swift; sourceTree = "<group>"; };
		AA652CD225DDA6E9009059CC /* LocalBookmarkManagerTests.swift */ = {isa = PBXFileReference; lastKnownFileType = sourcecode.swift; path = LocalBookmarkManagerTests.swift; sourceTree = "<group>"; };
		AA652CDA25DDAB32009059CC /* BookmarkStoreMock.swift */ = {isa = PBXFileReference; lastKnownFileType = sourcecode.swift; path = BookmarkStoreMock.swift; sourceTree = "<group>"; };
		AA6820E325502F19005ED0D5 /* WebsiteDataStore.swift */ = {isa = PBXFileReference; lastKnownFileType = sourcecode.swift; path = WebsiteDataStore.swift; sourceTree = "<group>"; };
		AA6820EA25503D6A005ED0D5 /* Fire.swift */ = {isa = PBXFileReference; lastKnownFileType = sourcecode.swift; path = Fire.swift; sourceTree = "<group>"; };
		AA6820F025503DA9005ED0D5 /* FireViewModel.swift */ = {isa = PBXFileReference; lastKnownFileType = sourcecode.swift; path = FireViewModel.swift; sourceTree = "<group>"; };
		AA68C3D22490ED62001B8783 /* NavigationBarViewController.swift */ = {isa = PBXFileReference; lastKnownFileType = sourcecode.swift; path = NavigationBarViewController.swift; sourceTree = "<group>"; };
		AA68C3D62490F821001B8783 /* README.md */ = {isa = PBXFileReference; lastKnownFileType = net.daringfireball.markdown; path = README.md; sourceTree = "<group>"; };
		AA693E5D2696E5B90007BB78 /* CrashReports.storyboard */ = {isa = PBXFileReference; lastKnownFileType = file.storyboard; path = CrashReports.storyboard; sourceTree = "<group>"; };
		AA6AD95A2704B6DB00159F8A /* FirePopoverViewController.swift */ = {isa = PBXFileReference; lastKnownFileType = sourcecode.swift; path = FirePopoverViewController.swift; sourceTree = "<group>"; };
		AA6EF9AC25066F42004754E6 /* WindowsManager.swift */ = {isa = PBXFileReference; lastKnownFileType = sourcecode.swift; path = WindowsManager.swift; sourceTree = "<group>"; };
		AA6EF9B2250785D5004754E6 /* NSMenuExtension.swift */ = {isa = PBXFileReference; lastKnownFileType = sourcecode.swift; path = NSMenuExtension.swift; sourceTree = "<group>"; };
		AA6EF9B425081B4C004754E6 /* MainMenuActions.swift */ = {isa = PBXFileReference; lastKnownFileType = sourcecode.swift; path = MainMenuActions.swift; sourceTree = "<group>"; };
		AA6FFB4324DC33320028F4D0 /* NSViewExtension.swift */ = {isa = PBXFileReference; lastKnownFileType = sourcecode.swift; path = NSViewExtension.swift; sourceTree = "<group>"; };
		AA6FFB4524DC3B5A0028F4D0 /* WebView.swift */ = {isa = PBXFileReference; lastKnownFileType = sourcecode.swift; path = WebView.swift; sourceTree = "<group>"; };
		AA72D5FD25FFF94E00C77619 /* NSMenuItemExtension.swift */ = {isa = PBXFileReference; lastKnownFileType = sourcecode.swift; path = NSMenuItemExtension.swift; sourceTree = "<group>"; };
		AA7412B024D0B3AC00D22FE0 /* TabBarViewItem.swift */ = {isa = PBXFileReference; lastKnownFileType = sourcecode.swift; path = TabBarViewItem.swift; sourceTree = "<group>"; };
		AA7412B124D0B3AC00D22FE0 /* TabBarViewItem.xib */ = {isa = PBXFileReference; lastKnownFileType = file.xib; path = TabBarViewItem.xib; sourceTree = "<group>"; };
		AA7412B424D1536B00D22FE0 /* MainWindowController.swift */ = {isa = PBXFileReference; lastKnownFileType = sourcecode.swift; path = MainWindowController.swift; sourceTree = "<group>"; };
		AA7412B624D1687000D22FE0 /* TabBarScrollView.swift */ = {isa = PBXFileReference; lastKnownFileType = sourcecode.swift; path = TabBarScrollView.swift; sourceTree = "<group>"; };
		AA7412BC24D2BEEE00D22FE0 /* MainWindow.swift */ = {isa = PBXFileReference; lastKnownFileType = sourcecode.swift; path = MainWindow.swift; sourceTree = "<group>"; };
		AA75A0AD26F3500C0086B667 /* PrivacyIconViewModel.swift */ = {isa = PBXFileReference; lastKnownFileType = sourcecode.swift; path = PrivacyIconViewModel.swift; sourceTree = "<group>"; };
		AA7DE8E026A9BD000012B490 /* History 2.xcdatamodel */ = {isa = PBXFileReference; lastKnownFileType = wrapper.xcdatamodel; path = "History 2.xcdatamodel"; sourceTree = "<group>"; };
		AA7E9175286DB05D00AB6B62 /* RecentlyClosedCoordinatorMock.swift */ = {isa = PBXFileReference; lastKnownFileType = sourcecode.swift; path = RecentlyClosedCoordinatorMock.swift; sourceTree = "<group>"; };
		AA7E919628746BCC00AB6B62 /* HistoryMenu.swift */ = {isa = PBXFileReference; lastKnownFileType = sourcecode.swift; path = HistoryMenu.swift; sourceTree = "<group>"; };
		AA7E91982875AB4700AB6B62 /* History 6.xcdatamodel */ = {isa = PBXFileReference; lastKnownFileType = wrapper.xcdatamodel; path = "History 6.xcdatamodel"; sourceTree = "<group>"; };
		AA7E91992875B39300AB6B62 /* Visit.swift */ = {isa = PBXFileReference; lastKnownFileType = sourcecode.swift; path = Visit.swift; sourceTree = "<group>"; };
		AA7E919B2875C65000AB6B62 /* Stored.swift */ = {isa = PBXFileReference; lastKnownFileType = sourcecode.swift; path = Stored.swift; sourceTree = "<group>"; };
		AA7E919E287872EA00AB6B62 /* VisitViewModel.swift */ = {isa = PBXFileReference; lastKnownFileType = sourcecode.swift; path = VisitViewModel.swift; sourceTree = "<group>"; };
		AA7EB6DE27E7C57D00036718 /* MouseOverAnimationButton.swift */ = {isa = PBXFileReference; lastKnownFileType = sourcecode.swift; path = MouseOverAnimationButton.swift; sourceTree = "<group>"; };
		AA7EB6E027E7D05500036718 /* flame-mouse-over.json */ = {isa = PBXFileReference; fileEncoding = 4; lastKnownFileType = text.json; path = "flame-mouse-over.json"; sourceTree = "<group>"; };
		AA7EB6E127E7D05500036718 /* dark-flame-mouse-over.json */ = {isa = PBXFileReference; fileEncoding = 4; lastKnownFileType = text.json; path = "dark-flame-mouse-over.json"; sourceTree = "<group>"; };
		AA7EB6E427E7D6DC00036718 /* AnimationView.swift */ = {isa = PBXFileReference; lastKnownFileType = sourcecode.swift; path = AnimationView.swift; sourceTree = "<group>"; };
		AA7EB6E627E8809D00036718 /* shield-mouse-over.json */ = {isa = PBXFileReference; fileEncoding = 4; lastKnownFileType = text.json; path = "shield-mouse-over.json"; sourceTree = "<group>"; };
		AA7EB6E827E880A600036718 /* shield-dot-mouse-over.json */ = {isa = PBXFileReference; fileEncoding = 4; lastKnownFileType = text.json; path = "shield-dot-mouse-over.json"; sourceTree = "<group>"; };
		AA7EB6EA27E880AE00036718 /* dark-shield-mouse-over.json */ = {isa = PBXFileReference; fileEncoding = 4; lastKnownFileType = text.json; path = "dark-shield-mouse-over.json"; sourceTree = "<group>"; };
		AA7EB6EC27E880B600036718 /* dark-shield-dot-mouse-over.json */ = {isa = PBXFileReference; fileEncoding = 4; lastKnownFileType = text.json; path = "dark-shield-dot-mouse-over.json"; sourceTree = "<group>"; };
		AA80EC53256BE3BC007083E7 /* UserText.swift */ = {isa = PBXFileReference; lastKnownFileType = sourcecode.swift; path = UserText.swift; sourceTree = "<group>"; };
		AA80EC68256C4691007083E7 /* Base */ = {isa = PBXFileReference; lastKnownFileType = file.storyboard; name = Base; path = Base.lproj/BrowserTab.storyboard; sourceTree = "<group>"; };
		AA80EC74256C46A2007083E7 /* Base */ = {isa = PBXFileReference; lastKnownFileType = file.storyboard; name = Base; path = Base.lproj/Suggestion.storyboard; sourceTree = "<group>"; };
		AA80EC7A256C46AA007083E7 /* Base */ = {isa = PBXFileReference; lastKnownFileType = file.storyboard; name = Base; path = Base.lproj/TabBar.storyboard; sourceTree = "<group>"; };
		AA80EC8A256C49B8007083E7 /* en */ = {isa = PBXFileReference; lastKnownFileType = text.plist.strings; name = en; path = en.lproj/Localizable.strings; sourceTree = "<group>"; };
		AA80EC90256C49BC007083E7 /* en */ = {isa = PBXFileReference; lastKnownFileType = text.plist.stringsdict; name = en; path = en.lproj/Localizable.stringsdict; sourceTree = "<group>"; };
		AA840A9727319D1600E63CDD /* FirePopoverWrapperViewController.swift */ = {isa = PBXFileReference; lastKnownFileType = sourcecode.swift; path = FirePopoverWrapperViewController.swift; sourceTree = "<group>"; };
		AA88D14A252A557100980B4E /* URLRequestExtension.swift */ = {isa = PBXFileReference; lastKnownFileType = sourcecode.swift; path = URLRequestExtension.swift; sourceTree = "<group>"; };
		AA8EDF2324923E980071C2E8 /* URLExtension.swift */ = {isa = PBXFileReference; lastKnownFileType = sourcecode.swift; path = URLExtension.swift; sourceTree = "<group>"; };
		AA8EDF2624923EC70071C2E8 /* StringExtension.swift */ = {isa = PBXFileReference; lastKnownFileType = sourcecode.swift; path = StringExtension.swift; sourceTree = "<group>"; };
		AA91F83827076F1900771A0D /* PrivacyIconViewModelTests.swift */ = {isa = PBXFileReference; lastKnownFileType = sourcecode.swift; path = PrivacyIconViewModelTests.swift; sourceTree = "<group>"; };
		AA92126E25ACCB1100600CD4 /* ErrorExtension.swift */ = {isa = PBXFileReference; lastKnownFileType = sourcecode.swift; path = ErrorExtension.swift; sourceTree = "<group>"; };
		AA92127625ADA07900600CD4 /* WKWebViewExtension.swift */ = {isa = PBXFileReference; lastKnownFileType = sourcecode.swift; path = WKWebViewExtension.swift; sourceTree = "<group>"; };
		AA97BF4525135DD30014931A /* ApplicationDockMenu.swift */ = {isa = PBXFileReference; lastKnownFileType = sourcecode.swift; path = ApplicationDockMenu.swift; sourceTree = "<group>"; };
		AA9C362725518C44004B1BA3 /* WebsiteDataStoreMock.swift */ = {isa = PBXFileReference; lastKnownFileType = sourcecode.swift; path = WebsiteDataStoreMock.swift; sourceTree = "<group>"; };
		AA9C362F25518CA9004B1BA3 /* FireTests.swift */ = {isa = PBXFileReference; lastKnownFileType = sourcecode.swift; path = FireTests.swift; sourceTree = "<group>"; };
		AA9E9A5525A3AE8400D1959D /* NSWindowExtension.swift */ = {isa = PBXFileReference; lastKnownFileType = sourcecode.swift; path = NSWindowExtension.swift; sourceTree = "<group>"; };
		AA9E9A5D25A4867200D1959D /* TabDragAndDropManager.swift */ = {isa = PBXFileReference; lastKnownFileType = sourcecode.swift; path = TabDragAndDropManager.swift; sourceTree = "<group>"; };
		AA9FF95824A1ECF20039E328 /* Tab.swift */ = {isa = PBXFileReference; lastKnownFileType = sourcecode.swift; path = Tab.swift; sourceTree = "<group>"; };
		AA9FF95A24A1EFC20039E328 /* TabViewModel.swift */ = {isa = PBXFileReference; lastKnownFileType = sourcecode.swift; path = TabViewModel.swift; sourceTree = "<group>"; };
		AA9FF95C24A1FA1C0039E328 /* TabCollection.swift */ = {isa = PBXFileReference; lastKnownFileType = sourcecode.swift; path = TabCollection.swift; sourceTree = "<group>"; };
		AA9FF95E24A1FB680039E328 /* TabCollectionViewModel.swift */ = {isa = PBXFileReference; lastKnownFileType = sourcecode.swift; path = TabCollectionViewModel.swift; sourceTree = "<group>"; };
		AAA0CC32252F181A0079BC96 /* NavigationButtonMenuDelegate.swift */ = {isa = PBXFileReference; lastKnownFileType = sourcecode.swift; path = NavigationButtonMenuDelegate.swift; sourceTree = "<group>"; };
		AAA0CC3B25337FAB0079BC96 /* WKBackForwardListItemViewModel.swift */ = {isa = PBXFileReference; lastKnownFileType = sourcecode.swift; path = WKBackForwardListItemViewModel.swift; sourceTree = "<group>"; };
		AAA0CC462533833C0079BC96 /* MoreOptionsMenu.swift */ = {isa = PBXFileReference; lastKnownFileType = sourcecode.swift; path = MoreOptionsMenu.swift; sourceTree = "<group>"; };
		AAA0CC562539EBC90079BC96 /* FaviconUserScript.swift */ = {isa = PBXFileReference; lastKnownFileType = sourcecode.swift; path = FaviconUserScript.swift; sourceTree = "<group>"; };
		AAA0CC69253CC43C0079BC96 /* WKUserContentControllerExtension.swift */ = {isa = PBXFileReference; lastKnownFileType = sourcecode.swift; path = WKUserContentControllerExtension.swift; sourceTree = "<group>"; };
		AAA892E9250A4CEF005B37B2 /* WindowControllersManager.swift */ = {isa = PBXFileReference; lastKnownFileType = sourcecode.swift; path = WindowControllersManager.swift; sourceTree = "<group>"; };
		AAAB9113288EB1D600A057A9 /* CleanThisHistoryMenuItem.swift */ = {isa = PBXFileReference; lastKnownFileType = sourcecode.swift; path = CleanThisHistoryMenuItem.swift; sourceTree = "<group>"; };
		AAAB9115288EB46B00A057A9 /* VisitMenuItem.swift */ = {isa = PBXFileReference; lastKnownFileType = sourcecode.swift; path = VisitMenuItem.swift; sourceTree = "<group>"; };
		AAADFD05264AA282001555EA /* TimeIntervalExtension.swift */ = {isa = PBXFileReference; lastKnownFileType = sourcecode.swift; path = TimeIntervalExtension.swift; sourceTree = "<group>"; };
		AAB549DE25DAB8F80058460B /* BookmarkViewModel.swift */ = {isa = PBXFileReference; lastKnownFileType = sourcecode.swift; path = BookmarkViewModel.swift; sourceTree = "<group>"; };
		AAB7320626DD0C37002FACF9 /* Fire.storyboard */ = {isa = PBXFileReference; lastKnownFileType = file.storyboard; path = Fire.storyboard; sourceTree = "<group>"; };
		AAB7320826DD0CD9002FACF9 /* FireViewController.swift */ = {isa = PBXFileReference; lastKnownFileType = sourcecode.swift; path = FireViewController.swift; sourceTree = "<group>"; };
		AAB8203B26B2DE0D00788AC3 /* SuggestionListCharacteristics.swift */ = {isa = PBXFileReference; lastKnownFileType = sourcecode.swift; path = SuggestionListCharacteristics.swift; sourceTree = "<group>"; };
		AABAF59B260A7D130085060C /* FaviconManagerMock.swift */ = {isa = PBXFileReference; lastKnownFileType = sourcecode.swift; path = FaviconManagerMock.swift; sourceTree = "<group>"; };
		AABEE69924A902A90043105B /* SuggestionContainerViewModel.swift */ = {isa = PBXFileReference; lastKnownFileType = sourcecode.swift; path = SuggestionContainerViewModel.swift; sourceTree = "<group>"; };
		AABEE69B24A902BB0043105B /* SuggestionContainer.swift */ = {isa = PBXFileReference; lastKnownFileType = sourcecode.swift; path = SuggestionContainer.swift; sourceTree = "<group>"; };
		AABEE6A424AA0A7F0043105B /* SuggestionViewController.swift */ = {isa = PBXFileReference; lastKnownFileType = sourcecode.swift; path = SuggestionViewController.swift; sourceTree = "<group>"; };
		AABEE6A824AB4B910043105B /* SuggestionTableCellView.swift */ = {isa = PBXFileReference; lastKnownFileType = sourcecode.swift; path = SuggestionTableCellView.swift; sourceTree = "<group>"; };
		AABEE6AA24ACA0F90043105B /* SuggestionTableRowView.swift */ = {isa = PBXFileReference; lastKnownFileType = sourcecode.swift; path = SuggestionTableRowView.swift; sourceTree = "<group>"; };
		AABEE6AE24AD22B90043105B /* AddressBarTextField.swift */ = {isa = PBXFileReference; lastKnownFileType = sourcecode.swift; path = AddressBarTextField.swift; sourceTree = "<group>"; };
		AAC30A25268DFEE200D2D9CD /* CrashReporter.swift */ = {isa = PBXFileReference; lastKnownFileType = sourcecode.swift; path = CrashReporter.swift; sourceTree = "<group>"; };
		AAC30A27268E045400D2D9CD /* CrashReportReader.swift */ = {isa = PBXFileReference; lastKnownFileType = sourcecode.swift; path = CrashReportReader.swift; sourceTree = "<group>"; };
		AAC30A29268E239100D2D9CD /* CrashReport.swift */ = {isa = PBXFileReference; lastKnownFileType = sourcecode.swift; path = CrashReport.swift; sourceTree = "<group>"; };
		AAC30A2B268F1ECD00D2D9CD /* CrashReportSender.swift */ = {isa = PBXFileReference; lastKnownFileType = sourcecode.swift; path = CrashReportSender.swift; sourceTree = "<group>"; };
		AAC30A2D268F1EE300D2D9CD /* CrashReportPromptPresenter.swift */ = {isa = PBXFileReference; lastKnownFileType = sourcecode.swift; path = CrashReportPromptPresenter.swift; sourceTree = "<group>"; };
		AAC5E4C425D6A6E8007F5990 /* BookmarkPopover.swift */ = {isa = PBXFileReference; fileEncoding = 4; lastKnownFileType = sourcecode.swift; path = BookmarkPopover.swift; sourceTree = "<group>"; };
		AAC5E4C525D6A6E8007F5990 /* BookmarkPopoverViewController.swift */ = {isa = PBXFileReference; fileEncoding = 4; lastKnownFileType = sourcecode.swift; path = BookmarkPopoverViewController.swift; sourceTree = "<group>"; };
		AAC5E4C625D6A6E8007F5990 /* Bookmarks.storyboard */ = {isa = PBXFileReference; fileEncoding = 4; lastKnownFileType = file.storyboard; path = Bookmarks.storyboard; sourceTree = "<group>"; };
		AAC5E4CD25D6A709007F5990 /* Bookmark.swift */ = {isa = PBXFileReference; fileEncoding = 4; lastKnownFileType = sourcecode.swift; path = Bookmark.swift; sourceTree = "<group>"; };
		AAC5E4CE25D6A709007F5990 /* BookmarkManager.swift */ = {isa = PBXFileReference; fileEncoding = 4; lastKnownFileType = sourcecode.swift; path = BookmarkManager.swift; sourceTree = "<group>"; };
		AAC5E4CF25D6A709007F5990 /* BookmarkList.swift */ = {isa = PBXFileReference; fileEncoding = 4; lastKnownFileType = sourcecode.swift; path = BookmarkList.swift; sourceTree = "<group>"; };
		AAC5E4D625D6A710007F5990 /* BookmarkStore.swift */ = {isa = PBXFileReference; fileEncoding = 4; lastKnownFileType = sourcecode.swift; path = BookmarkStore.swift; sourceTree = "<group>"; };
		AAC5E4E325D6BA9C007F5990 /* NSSizeExtension.swift */ = {isa = PBXFileReference; fileEncoding = 4; lastKnownFileType = sourcecode.swift; path = NSSizeExtension.swift; sourceTree = "<group>"; };
		AAC5E4F025D6BF10007F5990 /* AddressBarButton.swift */ = {isa = PBXFileReference; fileEncoding = 4; lastKnownFileType = sourcecode.swift; path = AddressBarButton.swift; sourceTree = "<group>"; };
		AAC5E4F525D6BF2C007F5990 /* AddressBarButtonsViewController.swift */ = {isa = PBXFileReference; fileEncoding = 4; lastKnownFileType = sourcecode.swift; path = AddressBarButtonsViewController.swift; sourceTree = "<group>"; };
		AAC6881828626BF800D54247 /* RecentlyClosedTab.swift */ = {isa = PBXFileReference; lastKnownFileType = sourcecode.swift; path = RecentlyClosedTab.swift; sourceTree = "<group>"; };
		AAC6881A28626C1900D54247 /* RecentlyClosedWindow.swift */ = {isa = PBXFileReference; lastKnownFileType = sourcecode.swift; path = RecentlyClosedWindow.swift; sourceTree = "<group>"; };
		AAC6BBEE27AC151D0006DCC2 /* History 3.xcdatamodel */ = {isa = PBXFileReference; lastKnownFileType = wrapper.xcdatamodel; path = "History 3.xcdatamodel"; sourceTree = "<group>"; };
		AAC82C5F258B6CB5009B6B42 /* TabPreviewWindowController.swift */ = {isa = PBXFileReference; lastKnownFileType = sourcecode.swift; path = TabPreviewWindowController.swift; sourceTree = "<group>"; };
		AAC9C01424CAFBCE00AD1325 /* TabTests.swift */ = {isa = PBXFileReference; lastKnownFileType = sourcecode.swift; path = TabTests.swift; sourceTree = "<group>"; };
		AAC9C01624CAFBDC00AD1325 /* TabCollectionTests.swift */ = {isa = PBXFileReference; lastKnownFileType = sourcecode.swift; path = TabCollectionTests.swift; sourceTree = "<group>"; };
		AAC9C01B24CB594C00AD1325 /* TabViewModelTests.swift */ = {isa = PBXFileReference; lastKnownFileType = sourcecode.swift; path = TabViewModelTests.swift; sourceTree = "<group>"; };
		AAC9C01D24CB6BEB00AD1325 /* TabCollectionViewModelTests.swift */ = {isa = PBXFileReference; lastKnownFileType = sourcecode.swift; path = TabCollectionViewModelTests.swift; sourceTree = "<group>"; };
		AACF6FD526BC366D00CF09F9 /* SafariVersionReader.swift */ = {isa = PBXFileReference; lastKnownFileType = sourcecode.swift; path = SafariVersionReader.swift; sourceTree = "<group>"; };
		AAD6D8862696DF6D002393B3 /* CrashReportPromptViewController.swift */ = {isa = PBXFileReference; lastKnownFileType = sourcecode.swift; path = CrashReportPromptViewController.swift; sourceTree = "<group>"; };
		AAD8078427B3F3BE00CF7703 /* WebsiteBreakageSender.swift */ = {isa = PBXFileReference; lastKnownFileType = sourcecode.swift; path = WebsiteBreakageSender.swift; sourceTree = "<group>"; };
		AAD8078627B3F45600CF7703 /* WebsiteBreakage.swift */ = {isa = PBXFileReference; lastKnownFileType = sourcecode.swift; path = WebsiteBreakage.swift; sourceTree = "<group>"; };
		AAD86E502678D104005C11BE /* DuckDuckGoCI.entitlements */ = {isa = PBXFileReference; lastKnownFileType = text.plist.entitlements; path = DuckDuckGoCI.entitlements; sourceTree = "<group>"; };
		AAD86E51267A0DFF005C11BE /* UpdateController.swift */ = {isa = PBXFileReference; lastKnownFileType = sourcecode.swift; path = UpdateController.swift; sourceTree = "<group>"; };
		AADCBF3926F7C2CE00EF67A8 /* LottieAnimationCache.swift */ = {isa = PBXFileReference; lastKnownFileType = sourcecode.swift; path = LottieAnimationCache.swift; sourceTree = "<group>"; };
		AADE11BF26D916D70032D8A7 /* StringExtensionTests.swift */ = {isa = PBXFileReference; lastKnownFileType = sourcecode.swift; path = StringExtensionTests.swift; sourceTree = "<group>"; };
		AAE246F12709EF3B00BEEAEE /* FirePopoverCollectionViewItem.swift */ = {isa = PBXFileReference; lastKnownFileType = sourcecode.swift; path = FirePopoverCollectionViewItem.swift; sourceTree = "<group>"; };
		AAE246F22709EF3B00BEEAEE /* FirePopoverCollectionViewItem.xib */ = {isa = PBXFileReference; lastKnownFileType = file.xib; path = FirePopoverCollectionViewItem.xib; sourceTree = "<group>"; };
		AAE246F5270A3D3000BEEAEE /* FirePopoverCollectionViewHeader.xib */ = {isa = PBXFileReference; lastKnownFileType = file.xib; path = FirePopoverCollectionViewHeader.xib; sourceTree = "<group>"; };
		AAE246F7270A406200BEEAEE /* FirePopoverCollectionViewHeader.swift */ = {isa = PBXFileReference; lastKnownFileType = sourcecode.swift; path = FirePopoverCollectionViewHeader.swift; sourceTree = "<group>"; };
		AAE39D1A24F44885008EF28B /* TabCollectionViewModelDelegateMock.swift */ = {isa = PBXFileReference; lastKnownFileType = sourcecode.swift; path = TabCollectionViewModelDelegateMock.swift; sourceTree = "<group>"; };
		AAE75279263B046100B973F8 /* History.xcdatamodel */ = {isa = PBXFileReference; lastKnownFileType = wrapper.xcdatamodel; path = History.xcdatamodel; sourceTree = "<group>"; };
		AAE7527B263B056C00B973F8 /* HistoryStore.swift */ = {isa = PBXFileReference; lastKnownFileType = sourcecode.swift; path = HistoryStore.swift; sourceTree = "<group>"; };
		AAE7527D263B05C600B973F8 /* HistoryEntry.swift */ = {isa = PBXFileReference; lastKnownFileType = sourcecode.swift; path = HistoryEntry.swift; sourceTree = "<group>"; };
		AAE7527F263B0A4D00B973F8 /* HistoryCoordinator.swift */ = {isa = PBXFileReference; lastKnownFileType = sourcecode.swift; path = HistoryCoordinator.swift; sourceTree = "<group>"; };
		AAE8B101258A41C000E81239 /* TabPreview.storyboard */ = {isa = PBXFileReference; lastKnownFileType = file.storyboard; path = TabPreview.storyboard; sourceTree = "<group>"; };
		AAE8B10F258A456C00E81239 /* TabPreviewViewController.swift */ = {isa = PBXFileReference; lastKnownFileType = sourcecode.swift; path = TabPreviewViewController.swift; sourceTree = "<group>"; };
		AAE99B8827088A19008B6BD9 /* FirePopover.swift */ = {isa = PBXFileReference; lastKnownFileType = sourcecode.swift; path = FirePopover.swift; sourceTree = "<group>"; };
		AAEC74B12642C57200C2EFBC /* HistoryCoordinatingMock.swift */ = {isa = PBXFileReference; lastKnownFileType = sourcecode.swift; path = HistoryCoordinatingMock.swift; sourceTree = "<group>"; };
		AAEC74B32642C69300C2EFBC /* HistoryCoordinatorTests.swift */ = {isa = PBXFileReference; lastKnownFileType = sourcecode.swift; path = HistoryCoordinatorTests.swift; sourceTree = "<group>"; };
		AAEC74B52642CC6A00C2EFBC /* HistoryStoringMock.swift */ = {isa = PBXFileReference; lastKnownFileType = sourcecode.swift; path = HistoryStoringMock.swift; sourceTree = "<group>"; };
		AAEC74B72642E43800C2EFBC /* HistoryStoreTests.swift */ = {isa = PBXFileReference; lastKnownFileType = sourcecode.swift; path = HistoryStoreTests.swift; sourceTree = "<group>"; };
		AAECA41F24EEA4AC00EFA63A /* IndexPathExtension.swift */ = {isa = PBXFileReference; lastKnownFileType = sourcecode.swift; path = IndexPathExtension.swift; sourceTree = "<group>"; };
		AAEEC6A827088ADB008445F7 /* FireCoordinator.swift */ = {isa = PBXFileReference; fileEncoding = 4; lastKnownFileType = sourcecode.swift; path = FireCoordinator.swift; sourceTree = "<group>"; };
		AAEF6BC7276A081C0024DCF4 /* FaviconSelector.swift */ = {isa = PBXFileReference; lastKnownFileType = sourcecode.swift; path = FaviconSelector.swift; sourceTree = "<group>"; };
		AAFE068226C7082D005434CC /* WebKitVersionProvider.swift */ = {isa = PBXFileReference; lastKnownFileType = sourcecode.swift; path = WebKitVersionProvider.swift; sourceTree = "<group>"; };
		B31055BC27A1BA1D001AC618 /* AutoconsentUserScript.swift */ = {isa = PBXFileReference; fileEncoding = 4; lastKnownFileType = sourcecode.swift; path = AutoconsentUserScript.swift; sourceTree = "<group>"; };
		B31055BE27A1BA1D001AC618 /* userscript.js */ = {isa = PBXFileReference; fileEncoding = 4; lastKnownFileType = sourcecode.javascript; path = userscript.js; sourceTree = "<group>"; };
		B31055C327A1BA1D001AC618 /* autoconsent-bundle.js */ = {isa = PBXFileReference; fileEncoding = 4; lastKnownFileType = sourcecode.javascript; path = "autoconsent-bundle.js"; sourceTree = "<group>"; };
		B31055CD27A1BA44001AC618 /* AutoconsentBackgroundTests.swift */ = {isa = PBXFileReference; fileEncoding = 4; lastKnownFileType = sourcecode.swift; name = AutoconsentBackgroundTests.swift; path = Autoconsent/AutoconsentBackgroundTests.swift; sourceTree = "<group>"; };
		B3FB198D27BC013C00513DC1 /* autoconsent-test-page.html */ = {isa = PBXFileReference; lastKnownFileType = text.html; path = "autoconsent-test-page.html"; sourceTree = "<group>"; };
		B3FB198F27BC015600513DC1 /* autoconsent-test.js */ = {isa = PBXFileReference; lastKnownFileType = sourcecode.javascript; path = "autoconsent-test.js"; sourceTree = "<group>"; };
		B6040855274B830F00680351 /* DictionaryExtension.swift */ = {isa = PBXFileReference; lastKnownFileType = sourcecode.swift; path = DictionaryExtension.swift; sourceTree = "<group>"; };
		B604085B274B8CA400680351 /* Permissions.xcdatamodel */ = {isa = PBXFileReference; lastKnownFileType = wrapper.xcdatamodel; path = Permissions.xcdatamodel; sourceTree = "<group>"; };
		B6085D052743905F00A9C456 /* CoreDataStore.swift */ = {isa = PBXFileReference; lastKnownFileType = sourcecode.swift; path = CoreDataStore.swift; sourceTree = "<group>"; };
		B6085D082743993D00A9C456 /* Permissions.xcdatamodel */ = {isa = PBXFileReference; lastKnownFileType = wrapper.xcdatamodel; path = Permissions.xcdatamodel; sourceTree = "<group>"; };
		B6106B9D26A565DA0013B453 /* BundleExtension.swift */ = {isa = PBXFileReference; lastKnownFileType = sourcecode.swift; path = BundleExtension.swift; sourceTree = "<group>"; };
		B6106B9F26A7BE0B0013B453 /* PermissionManagerTests.swift */ = {isa = PBXFileReference; lastKnownFileType = sourcecode.swift; path = PermissionManagerTests.swift; sourceTree = "<group>"; };
		B6106BA526A7BEC80013B453 /* PermissionAuthorizationQuery.swift */ = {isa = PBXFileReference; lastKnownFileType = sourcecode.swift; path = PermissionAuthorizationQuery.swift; sourceTree = "<group>"; };
		B6106BAA26A7BF1D0013B453 /* PermissionType.swift */ = {isa = PBXFileReference; lastKnownFileType = sourcecode.swift; path = PermissionType.swift; sourceTree = "<group>"; };
		B6106BAC26A7BF390013B453 /* PermissionState.swift */ = {isa = PBXFileReference; lastKnownFileType = sourcecode.swift; path = PermissionState.swift; sourceTree = "<group>"; };
		B6106BAE26A7C6180013B453 /* PermissionStoreMock.swift */ = {isa = PBXFileReference; lastKnownFileType = sourcecode.swift; path = PermissionStoreMock.swift; sourceTree = "<group>"; };
		B6106BB026A7D8720013B453 /* PermissionStoreTests.swift */ = {isa = PBXFileReference; lastKnownFileType = sourcecode.swift; path = PermissionStoreTests.swift; sourceTree = "<group>"; };
		B6106BB226A7F4AA0013B453 /* GeolocationServiceMock.swift */ = {isa = PBXFileReference; lastKnownFileType = sourcecode.swift; path = GeolocationServiceMock.swift; sourceTree = "<group>"; };
		B6106BB426A809E60013B453 /* GeolocationProviderTests.swift */ = {isa = PBXFileReference; lastKnownFileType = sourcecode.swift; path = GeolocationProviderTests.swift; sourceTree = "<group>"; };
		B610F2BA27A145C500FCEBE9 /* RulesCompilationMonitor.swift */ = {isa = PBXFileReference; lastKnownFileType = sourcecode.swift; path = RulesCompilationMonitor.swift; sourceTree = "<group>"; };
		B610F2E327A8F37A00FCEBE9 /* CBRCompileTimeReporterTests.swift */ = {isa = PBXFileReference; lastKnownFileType = sourcecode.swift; path = CBRCompileTimeReporterTests.swift; sourceTree = "<group>"; };
		B610F2E527AA388100FCEBE9 /* ContentBlockingUpdatingTests.swift */ = {isa = PBXFileReference; lastKnownFileType = sourcecode.swift; path = ContentBlockingUpdatingTests.swift; sourceTree = "<group>"; };
		B610F2E727AA397100FCEBE9 /* ContentBlockerRulesManagerMock.swift */ = {isa = PBXFileReference; lastKnownFileType = sourcecode.swift; path = ContentBlockerRulesManagerMock.swift; sourceTree = "<group>"; };
		B61EF3EB266F91E700B4D78F /* WKWebView+Download.swift */ = {isa = PBXFileReference; lastKnownFileType = sourcecode.swift; path = "WKWebView+Download.swift"; sourceTree = "<group>"; };
		B61EF3F0266F922200B4D78F /* WKProcessPool+DownloadDelegate.swift */ = {isa = PBXFileReference; lastKnownFileType = sourcecode.swift; path = "WKProcessPool+DownloadDelegate.swift"; sourceTree = "<group>"; };
		B62EB47B25BAD3BB005745C6 /* WKWebViewPrivateMethodsAvailabilityTests.swift */ = {isa = PBXFileReference; fileEncoding = 4; lastKnownFileType = sourcecode.swift; path = WKWebViewPrivateMethodsAvailabilityTests.swift; sourceTree = "<group>"; };
		B630793926731F2600DCEE41 /* FileDownloadManagerTests.swift */ = {isa = PBXFileReference; fileEncoding = 4; lastKnownFileType = sourcecode.swift; path = FileDownloadManagerTests.swift; sourceTree = "<group>"; };
		B630794126731F5400DCEE41 /* WKDownloadMock.swift */ = {isa = PBXFileReference; lastKnownFileType = sourcecode.swift; path = WKDownloadMock.swift; sourceTree = "<group>"; };
		B637273A26CBC8AF00C8CB02 /* AuthenticationAlert.swift */ = {isa = PBXFileReference; lastKnownFileType = sourcecode.swift; path = AuthenticationAlert.swift; sourceTree = "<group>"; };
		B637273C26CCF0C200C8CB02 /* OptionalExtension.swift */ = {isa = PBXFileReference; lastKnownFileType = sourcecode.swift; path = OptionalExtension.swift; sourceTree = "<group>"; };
		B63B9C502670B2B200C45B91 /* _WKDownload.h */ = {isa = PBXFileReference; lastKnownFileType = sourcecode.c.h; path = _WKDownload.h; sourceTree = "<group>"; };
		B63B9C542670B32000C45B91 /* WKProcessPool+Private.h */ = {isa = PBXFileReference; lastKnownFileType = sourcecode.c.h; path = "WKProcessPool+Private.h"; sourceTree = "<group>"; };
		B63BDF7D27FDAA640072D75B /* PrivacyDashboardWebView.swift */ = {isa = PBXFileReference; lastKnownFileType = sourcecode.swift; path = PrivacyDashboardWebView.swift; sourceTree = "<group>"; };
		B63D466725BEB6C200874977 /* WKWebView+Private.h */ = {isa = PBXFileReference; fileEncoding = 4; lastKnownFileType = sourcecode.c.h; path = "WKWebView+Private.h"; sourceTree = "<group>"; };
		B63D466825BEB6C200874977 /* WKWebView+SessionState.swift */ = {isa = PBXFileReference; fileEncoding = 4; lastKnownFileType = sourcecode.swift; path = "WKWebView+SessionState.swift"; sourceTree = "<group>"; };
		B63D467025BFA6C100874977 /* DispatchQueueExtensions.swift */ = {isa = PBXFileReference; lastKnownFileType = sourcecode.swift; path = DispatchQueueExtensions.swift; sourceTree = "<group>"; };
		B63D467925BFC3E100874977 /* NSCoderExtensions.swift */ = {isa = PBXFileReference; lastKnownFileType = sourcecode.swift; path = NSCoderExtensions.swift; sourceTree = "<group>"; };
		B63ED0D726AE729600A9DAD1 /* PermissionModelTests.swift */ = {isa = PBXFileReference; lastKnownFileType = sourcecode.swift; path = PermissionModelTests.swift; sourceTree = "<group>"; };
		B63ED0D926AE7AF400A9DAD1 /* PermissionManagerMock.swift */ = {isa = PBXFileReference; lastKnownFileType = sourcecode.swift; path = PermissionManagerMock.swift; sourceTree = "<group>"; };
		B63ED0DB26AE7B1E00A9DAD1 /* WebViewMock.swift */ = {isa = PBXFileReference; lastKnownFileType = sourcecode.swift; path = WebViewMock.swift; sourceTree = "<group>"; };
		B63ED0DD26AFD9A300A9DAD1 /* AVCaptureDeviceMock.swift */ = {isa = PBXFileReference; lastKnownFileType = sourcecode.swift; path = AVCaptureDeviceMock.swift; sourceTree = "<group>"; };
		B63ED0DF26AFE32F00A9DAD1 /* GeolocationProviderMock.swift */ = {isa = PBXFileReference; lastKnownFileType = sourcecode.swift; path = GeolocationProviderMock.swift; sourceTree = "<group>"; };
		B63ED0E226B3E7FA00A9DAD1 /* CLLocationManagerMock.swift */ = {isa = PBXFileReference; fileEncoding = 4; lastKnownFileType = sourcecode.swift; path = CLLocationManagerMock.swift; sourceTree = "<group>"; };
		B63ED0E426BB8FB900A9DAD1 /* SharingMenu.swift */ = {isa = PBXFileReference; lastKnownFileType = sourcecode.swift; path = SharingMenu.swift; sourceTree = "<group>"; };
		B642738127B65BAC0005DFD1 /* SecureVaultErrorReporter.swift */ = {isa = PBXFileReference; lastKnownFileType = sourcecode.swift; path = SecureVaultErrorReporter.swift; sourceTree = "<group>"; };
		B643BF1327ABF772000BACEC /* NSWorkspaceExtension.swift */ = {isa = PBXFileReference; lastKnownFileType = sourcecode.swift; path = NSWorkspaceExtension.swift; sourceTree = "<group>"; };
		B64C84DD2692D7400048FEBE /* PermissionAuthorization.storyboard */ = {isa = PBXFileReference; lastKnownFileType = file.storyboard; path = PermissionAuthorization.storyboard; sourceTree = "<group>"; };
		B64C84E22692DC9F0048FEBE /* PermissionAuthorizationViewController.swift */ = {isa = PBXFileReference; lastKnownFileType = sourcecode.swift; path = PermissionAuthorizationViewController.swift; sourceTree = "<group>"; };
		B64C84EA2692DD650048FEBE /* PermissionAuthorizationPopover.swift */ = {isa = PBXFileReference; lastKnownFileType = sourcecode.swift; path = PermissionAuthorizationPopover.swift; sourceTree = "<group>"; };
		B64C84F0269310120048FEBE /* PermissionManager.swift */ = {isa = PBXFileReference; lastKnownFileType = sourcecode.swift; path = PermissionManager.swift; sourceTree = "<group>"; };
		B64C852926942AC90048FEBE /* PermissionContextMenu.swift */ = {isa = PBXFileReference; lastKnownFileType = sourcecode.swift; path = PermissionContextMenu.swift; sourceTree = "<group>"; };
		B64C852F26943BC10048FEBE /* Permissions.xcdatamodel */ = {isa = PBXFileReference; lastKnownFileType = wrapper.xcdatamodel; path = Permissions.xcdatamodel; sourceTree = "<group>"; };
		B64C853726944B880048FEBE /* StoredPermission.swift */ = {isa = PBXFileReference; lastKnownFileType = sourcecode.swift; path = StoredPermission.swift; sourceTree = "<group>"; };
		B64C853C26944B940048FEBE /* PermissionStore.swift */ = {isa = PBXFileReference; lastKnownFileType = sourcecode.swift; path = PermissionStore.swift; sourceTree = "<group>"; };
		B64C85412694590B0048FEBE /* PermissionButton.swift */ = {isa = PBXFileReference; lastKnownFileType = sourcecode.swift; path = PermissionButton.swift; sourceTree = "<group>"; };
		B65349A9265CF45000DCC645 /* DispatchQueueExtensionsTests.swift */ = {isa = PBXFileReference; lastKnownFileType = sourcecode.swift; path = DispatchQueueExtensionsTests.swift; sourceTree = "<group>"; };
		B6553691268440D700085A79 /* WKProcessPool+GeolocationProvider.swift */ = {isa = PBXFileReference; lastKnownFileType = sourcecode.swift; path = "WKProcessPool+GeolocationProvider.swift"; sourceTree = "<group>"; };
		B65536962684413900085A79 /* WKGeolocationProvider.h */ = {isa = PBXFileReference; lastKnownFileType = sourcecode.c.h; path = WKGeolocationProvider.h; sourceTree = "<group>"; };
		B655369A268442EE00085A79 /* GeolocationProvider.swift */ = {isa = PBXFileReference; lastKnownFileType = sourcecode.swift; path = GeolocationProvider.swift; sourceTree = "<group>"; };
		B65536A52685B82B00085A79 /* Permissions.swift */ = {isa = PBXFileReference; lastKnownFileType = sourcecode.swift; path = Permissions.swift; sourceTree = "<group>"; };
		B65536AD2685E17100085A79 /* GeolocationService.swift */ = {isa = PBXFileReference; lastKnownFileType = sourcecode.swift; path = GeolocationService.swift; sourceTree = "<group>"; };
		B65783E625F8AAFB00D8DB33 /* String+Punycode.swift */ = {isa = PBXFileReference; lastKnownFileType = sourcecode.swift; path = "String+Punycode.swift"; sourceTree = "<group>"; };
		B657841825FA484B00D8DB33 /* NSException+Catch.h */ = {isa = PBXFileReference; lastKnownFileType = sourcecode.c.h; path = "NSException+Catch.h"; sourceTree = "<group>"; };
		B657841925FA484B00D8DB33 /* NSException+Catch.m */ = {isa = PBXFileReference; lastKnownFileType = sourcecode.c.objc; path = "NSException+Catch.m"; sourceTree = "<group>"; };
		B657841E25FA497600D8DB33 /* NSException+Catch.swift */ = {isa = PBXFileReference; lastKnownFileType = sourcecode.swift; path = "NSException+Catch.swift"; sourceTree = "<group>"; };
		B65E6B9D26D9EC0800095F96 /* CircularProgressView.swift */ = {isa = PBXFileReference; lastKnownFileType = sourcecode.swift; path = CircularProgressView.swift; sourceTree = "<group>"; };
		B65E6B9F26D9F10600095F96 /* NSBezierPathExtension.swift */ = {isa = PBXFileReference; lastKnownFileType = sourcecode.swift; path = NSBezierPathExtension.swift; sourceTree = "<group>"; };
		B662D3D82755D7AD0035D4D6 /* PixelStoreTests.swift */ = {isa = PBXFileReference; lastKnownFileType = sourcecode.swift; path = PixelStoreTests.swift; sourceTree = "<group>"; };
		B662D3DD275613BB0035D4D6 /* EncryptionKeyStoreMock.swift */ = {isa = PBXFileReference; lastKnownFileType = sourcecode.swift; path = EncryptionKeyStoreMock.swift; sourceTree = "<group>"; };
		B66E9DD12670EB2A00E53BB5 /* _WKDownload+WebKitDownload.swift */ = {isa = PBXFileReference; lastKnownFileType = sourcecode.swift; path = "_WKDownload+WebKitDownload.swift"; sourceTree = "<group>"; };
		B66E9DD32670EB4A00E53BB5 /* WKDownload+WebKitDownload.swift */ = {isa = PBXFileReference; lastKnownFileType = sourcecode.swift; path = "WKDownload+WebKitDownload.swift"; sourceTree = "<group>"; };
		B67C6C3C2654B897006C872E /* WebViewExtensionTests.swift */ = {isa = PBXFileReference; lastKnownFileType = sourcecode.swift; path = WebViewExtensionTests.swift; sourceTree = "<group>"; };
		B67C6C412654BF49006C872E /* DuckDuckGo-Symbol.jpg */ = {isa = PBXFileReference; lastKnownFileType = image.jpeg; path = "DuckDuckGo-Symbol.jpg"; sourceTree = "<group>"; };
		B67C6C462654C643006C872E /* FileManagerExtensionTests.swift */ = {isa = PBXFileReference; lastKnownFileType = sourcecode.swift; path = FileManagerExtensionTests.swift; sourceTree = "<group>"; };
		B68172AD269EB43F006D1092 /* GeolocationServiceTests.swift */ = {isa = PBXFileReference; lastKnownFileType = sourcecode.swift; path = GeolocationServiceTests.swift; sourceTree = "<group>"; };
		B6830960274CDE99004B46BB /* FireproofDomainsContainer.swift */ = {isa = PBXFileReference; lastKnownFileType = sourcecode.swift; path = FireproofDomainsContainer.swift; sourceTree = "<group>"; };
		B6830962274CDEC7004B46BB /* FireproofDomainsStore.swift */ = {isa = PBXFileReference; lastKnownFileType = sourcecode.swift; path = FireproofDomainsStore.swift; sourceTree = "<group>"; };
		B68458AF25C7E76A00DC17B6 /* WindowManager+StateRestoration.swift */ = {isa = PBXFileReference; lastKnownFileType = sourcecode.swift; path = "WindowManager+StateRestoration.swift"; sourceTree = "<group>"; };
		B68458B725C7E8B200DC17B6 /* Tab+NSSecureCoding.swift */ = {isa = PBXFileReference; lastKnownFileType = sourcecode.swift; path = "Tab+NSSecureCoding.swift"; sourceTree = "<group>"; };
		B68458BF25C7E9E000DC17B6 /* TabCollectionViewModel+NSSecureCoding.swift */ = {isa = PBXFileReference; lastKnownFileType = sourcecode.swift; path = "TabCollectionViewModel+NSSecureCoding.swift"; sourceTree = "<group>"; };
		B68458C425C7EA0C00DC17B6 /* TabCollection+NSSecureCoding.swift */ = {isa = PBXFileReference; lastKnownFileType = sourcecode.swift; path = "TabCollection+NSSecureCoding.swift"; sourceTree = "<group>"; };
		B68458CC25C7EB9000DC17B6 /* WKWebViewConfigurationExtensions.swift */ = {isa = PBXFileReference; lastKnownFileType = sourcecode.swift; path = WKWebViewConfigurationExtensions.swift; sourceTree = "<group>"; };
		B684590725C9027900DC17B6 /* AppStateChangedPublisher.swift */ = {isa = PBXFileReference; lastKnownFileType = sourcecode.swift; path = AppStateChangedPublisher.swift; sourceTree = "<group>"; };
		B684592125C93BE000DC17B6 /* Publisher.asVoid.swift */ = {isa = PBXFileReference; lastKnownFileType = sourcecode.swift; path = Publisher.asVoid.swift; sourceTree = "<group>"; };
		B684592625C93C0500DC17B6 /* Publishers.NestedObjectChanges.swift */ = {isa = PBXFileReference; lastKnownFileType = sourcecode.swift; path = Publishers.NestedObjectChanges.swift; sourceTree = "<group>"; };
		B684592E25C93FBF00DC17B6 /* AppStateRestorationManager.swift */ = {isa = PBXFileReference; lastKnownFileType = sourcecode.swift; path = AppStateRestorationManager.swift; sourceTree = "<group>"; };
		B68503A6279141CD00893A05 /* KeySetDictionary.swift */ = {isa = PBXFileReference; lastKnownFileType = sourcecode.swift; path = KeySetDictionary.swift; sourceTree = "<group>"; };
		B688B4D9273E6D3B0087BEAF /* MainView.swift */ = {isa = PBXFileReference; lastKnownFileType = sourcecode.swift; path = MainView.swift; sourceTree = "<group>"; };
		B688B4DE27420D290087BEAF /* PDFSearchTextMenuItemHandler.swift */ = {isa = PBXFileReference; lastKnownFileType = sourcecode.swift; path = PDFSearchTextMenuItemHandler.swift; sourceTree = "<group>"; };
		B689ECD426C247DB006FB0C5 /* BackForwardListItem.swift */ = {isa = PBXFileReference; lastKnownFileType = sourcecode.swift; path = BackForwardListItem.swift; sourceTree = "<group>"; };
		B68C2FB127706E6A00BF2C7D /* ProcessExtension.swift */ = {isa = PBXFileReference; lastKnownFileType = sourcecode.swift; path = ProcessExtension.swift; sourceTree = "<group>"; };
		B68C92C0274E3EF4002AC6B0 /* PopUpWindow.swift */ = {isa = PBXFileReference; lastKnownFileType = sourcecode.swift; path = PopUpWindow.swift; sourceTree = "<group>"; };
		B68C92C32750EF76002AC6B0 /* PixelDataRecord.swift */ = {isa = PBXFileReference; lastKnownFileType = sourcecode.swift; path = PixelDataRecord.swift; sourceTree = "<group>"; };
		B693953C26F04BE70015B914 /* NibLoadable.swift */ = {isa = PBXFileReference; fileEncoding = 4; lastKnownFileType = sourcecode.swift; path = NibLoadable.swift; sourceTree = "<group>"; };
		B693953D26F04BE70015B914 /* MouseOverView.swift */ = {isa = PBXFileReference; fileEncoding = 4; lastKnownFileType = sourcecode.swift; path = MouseOverView.swift; sourceTree = "<group>"; };
		B693953E26F04BE70015B914 /* FocusRingView.swift */ = {isa = PBXFileReference; fileEncoding = 4; lastKnownFileType = sourcecode.swift; path = FocusRingView.swift; sourceTree = "<group>"; };
		B693953F26F04BE80015B914 /* MouseClickView.swift */ = {isa = PBXFileReference; fileEncoding = 4; lastKnownFileType = sourcecode.swift; path = MouseClickView.swift; sourceTree = "<group>"; };
		B693954026F04BE80015B914 /* ProgressView.swift */ = {isa = PBXFileReference; fileEncoding = 4; lastKnownFileType = sourcecode.swift; path = ProgressView.swift; sourceTree = "<group>"; };
		B693954126F04BE80015B914 /* PaddedImageButton.swift */ = {isa = PBXFileReference; fileEncoding = 4; lastKnownFileType = sourcecode.swift; path = PaddedImageButton.swift; sourceTree = "<group>"; };
		B693954226F04BE90015B914 /* ShadowView.swift */ = {isa = PBXFileReference; fileEncoding = 4; lastKnownFileType = sourcecode.swift; path = ShadowView.swift; sourceTree = "<group>"; };
		B693954326F04BE90015B914 /* GradientView.swift */ = {isa = PBXFileReference; fileEncoding = 4; lastKnownFileType = sourcecode.swift; path = GradientView.swift; sourceTree = "<group>"; };
		B693954426F04BE90015B914 /* LongPressButton.swift */ = {isa = PBXFileReference; fileEncoding = 4; lastKnownFileType = sourcecode.swift; path = LongPressButton.swift; sourceTree = "<group>"; };
		B693954526F04BEA0015B914 /* WindowDraggingView.swift */ = {isa = PBXFileReference; fileEncoding = 4; lastKnownFileType = sourcecode.swift; path = WindowDraggingView.swift; sourceTree = "<group>"; };
		B693954626F04BEA0015B914 /* ColorView.swift */ = {isa = PBXFileReference; fileEncoding = 4; lastKnownFileType = sourcecode.swift; path = ColorView.swift; sourceTree = "<group>"; };
		B693954726F04BEA0015B914 /* NSSavePanelExtension.swift */ = {isa = PBXFileReference; fileEncoding = 4; lastKnownFileType = sourcecode.swift; path = NSSavePanelExtension.swift; sourceTree = "<group>"; };
		B693954826F04BEB0015B914 /* SavePanelAccessoryView.xib */ = {isa = PBXFileReference; fileEncoding = 4; lastKnownFileType = file.xib; path = SavePanelAccessoryView.xib; sourceTree = "<group>"; };
		B693954926F04BEB0015B914 /* MouseOverButton.swift */ = {isa = PBXFileReference; fileEncoding = 4; lastKnownFileType = sourcecode.swift; path = MouseOverButton.swift; sourceTree = "<group>"; };
		B693955A26F0CE300015B914 /* WebKitDownloadDelegate.swift */ = {isa = PBXFileReference; lastKnownFileType = sourcecode.swift; path = WebKitDownloadDelegate.swift; sourceTree = "<group>"; };
		B693955C26F19CD70015B914 /* DownloadListStoreTests.swift */ = {isa = PBXFileReference; lastKnownFileType = sourcecode.swift; path = DownloadListStoreTests.swift; sourceTree = "<group>"; };
		B693955E26F1C17F0015B914 /* DownloadListCoordinatorTests.swift */ = {isa = PBXFileReference; lastKnownFileType = sourcecode.swift; path = DownloadListCoordinatorTests.swift; sourceTree = "<group>"; };
		B693956026F1C1BC0015B914 /* DownloadListStoreMock.swift */ = {isa = PBXFileReference; lastKnownFileType = sourcecode.swift; path = DownloadListStoreMock.swift; sourceTree = "<group>"; };
		B693956226F1C2A40015B914 /* FileDownloadManagerMock.swift */ = {isa = PBXFileReference; lastKnownFileType = sourcecode.swift; path = FileDownloadManagerMock.swift; sourceTree = "<group>"; };
		B693956626F352940015B914 /* TestsBridging.h */ = {isa = PBXFileReference; lastKnownFileType = sourcecode.c.h; path = TestsBridging.h; sourceTree = "<group>"; };
		B693956726F352DB0015B914 /* DownloadsWebViewMock.h */ = {isa = PBXFileReference; lastKnownFileType = sourcecode.c.h; path = DownloadsWebViewMock.h; sourceTree = "<group>"; };
		B693956826F352DB0015B914 /* DownloadsWebViewMock.m */ = {isa = PBXFileReference; lastKnownFileType = sourcecode.c.objc; path = DownloadsWebViewMock.m; sourceTree = "<group>"; };
		B698E5032908011E00A746A8 /* AppKitPrivateMethodsAvailabilityTests.swift */ = {isa = PBXFileReference; lastKnownFileType = sourcecode.swift; path = AppKitPrivateMethodsAvailabilityTests.swift; sourceTree = "<group>"; };
		B69B50342726A11F00758A2B /* StatisticsLoader.swift */ = {isa = PBXFileReference; fileEncoding = 4; lastKnownFileType = sourcecode.swift; path = StatisticsLoader.swift; sourceTree = "<group>"; };
		B69B50352726A11F00758A2B /* Atb.swift */ = {isa = PBXFileReference; fileEncoding = 4; lastKnownFileType = sourcecode.swift; path = Atb.swift; sourceTree = "<group>"; };
		B69B50362726A12000758A2B /* StatisticsStore.swift */ = {isa = PBXFileReference; fileEncoding = 4; lastKnownFileType = sourcecode.swift; path = StatisticsStore.swift; sourceTree = "<group>"; };
		B69B50372726A12000758A2B /* VariantManager.swift */ = {isa = PBXFileReference; fileEncoding = 4; lastKnownFileType = sourcecode.swift; path = VariantManager.swift; sourceTree = "<group>"; };
		B69B50382726A12400758A2B /* AtbParser.swift */ = {isa = PBXFileReference; fileEncoding = 4; lastKnownFileType = sourcecode.swift; path = AtbParser.swift; sourceTree = "<group>"; };
		B69B50392726A12500758A2B /* LocalStatisticsStore.swift */ = {isa = PBXFileReference; fileEncoding = 4; lastKnownFileType = sourcecode.swift; path = LocalStatisticsStore.swift; sourceTree = "<group>"; };
		B69B50412726C5C100758A2B /* AtbParserTests.swift */ = {isa = PBXFileReference; fileEncoding = 4; lastKnownFileType = sourcecode.swift; path = AtbParserTests.swift; sourceTree = "<group>"; };
		B69B50422726C5C100758A2B /* AtbAndVariantCleanupTests.swift */ = {isa = PBXFileReference; fileEncoding = 4; lastKnownFileType = sourcecode.swift; path = AtbAndVariantCleanupTests.swift; sourceTree = "<group>"; };
		B69B50432726C5C100758A2B /* VariantManagerTests.swift */ = {isa = PBXFileReference; fileEncoding = 4; lastKnownFileType = sourcecode.swift; path = VariantManagerTests.swift; sourceTree = "<group>"; };
		B69B50442726C5C200758A2B /* StatisticsLoaderTests.swift */ = {isa = PBXFileReference; fileEncoding = 4; lastKnownFileType = sourcecode.swift; path = StatisticsLoaderTests.swift; sourceTree = "<group>"; };
		B69B50492726CA2900758A2B /* MockStatisticsStore.swift */ = {isa = PBXFileReference; fileEncoding = 4; lastKnownFileType = sourcecode.swift; path = MockStatisticsStore.swift; sourceTree = "<group>"; };
		B69B504A2726CA2900758A2B /* MockVariantManager.swift */ = {isa = PBXFileReference; fileEncoding = 4; lastKnownFileType = sourcecode.swift; path = MockVariantManager.swift; sourceTree = "<group>"; };
		B69B504E2726CD7E00758A2B /* atb.json */ = {isa = PBXFileReference; fileEncoding = 4; lastKnownFileType = text.json; path = atb.json; sourceTree = "<group>"; };
		B69B504F2726CD7F00758A2B /* empty */ = {isa = PBXFileReference; fileEncoding = 4; lastKnownFileType = text; path = empty; sourceTree = "<group>"; };
		B69B50502726CD7F00758A2B /* atb-with-update.json */ = {isa = PBXFileReference; fileEncoding = 4; lastKnownFileType = text.json; path = "atb-with-update.json"; sourceTree = "<group>"; };
		B69B50512726CD8000758A2B /* invalid.json */ = {isa = PBXFileReference; fileEncoding = 4; lastKnownFileType = text.json; path = invalid.json; sourceTree = "<group>"; };
		B69B50562727D16900758A2B /* AtbAndVariantCleanup.swift */ = {isa = PBXFileReference; fileEncoding = 4; lastKnownFileType = sourcecode.swift; path = AtbAndVariantCleanup.swift; sourceTree = "<group>"; };
		B6A5A27025B9377300AA7ADA /* StatePersistenceService.swift */ = {isa = PBXFileReference; lastKnownFileType = sourcecode.swift; path = StatePersistenceService.swift; sourceTree = "<group>"; };
		B6A5A27825B93FFE00AA7ADA /* StateRestorationManagerTests.swift */ = {isa = PBXFileReference; lastKnownFileType = sourcecode.swift; path = StateRestorationManagerTests.swift; sourceTree = "<group>"; };
		B6A5A27D25B9403E00AA7ADA /* FileStoreMock.swift */ = {isa = PBXFileReference; lastKnownFileType = sourcecode.swift; path = FileStoreMock.swift; sourceTree = "<group>"; };
		B6A5A29F25B96E8300AA7ADA /* AppStateChangePublisherTests.swift */ = {isa = PBXFileReference; lastKnownFileType = sourcecode.swift; path = AppStateChangePublisherTests.swift; sourceTree = "<group>"; };
		B6A5A2A725BAA35500AA7ADA /* WindowManagerStateRestorationTests.swift */ = {isa = PBXFileReference; lastKnownFileType = sourcecode.swift; path = WindowManagerStateRestorationTests.swift; sourceTree = "<group>"; };
		B6A924D32664BBB9001A28CA /* WKWebViewDownloadDelegate.swift */ = {isa = PBXFileReference; lastKnownFileType = sourcecode.swift; path = WKWebViewDownloadDelegate.swift; sourceTree = "<group>"; };
		B6A924D82664C72D001A28CA /* WebKitDownloadTask.swift */ = {isa = PBXFileReference; lastKnownFileType = sourcecode.swift; path = WebKitDownloadTask.swift; sourceTree = "<group>"; };
		B6A924DD2664CA08001A28CA /* LegacyWebKitDownloadDelegate.swift */ = {isa = PBXFileReference; lastKnownFileType = sourcecode.swift; path = LegacyWebKitDownloadDelegate.swift; sourceTree = "<group>"; };
		B6A9E45226142B070067D1B9 /* Pixel.swift */ = {isa = PBXFileReference; fileEncoding = 4; lastKnownFileType = sourcecode.swift; path = Pixel.swift; sourceTree = "<group>"; };
		B6A9E457261460340067D1B9 /* ApiRequestError.swift */ = {isa = PBXFileReference; fileEncoding = 4; lastKnownFileType = sourcecode.swift; path = ApiRequestError.swift; sourceTree = "<group>"; };
		B6A9E458261460340067D1B9 /* APIHeaders.swift */ = {isa = PBXFileReference; fileEncoding = 4; lastKnownFileType = sourcecode.swift; path = APIHeaders.swift; sourceTree = "<group>"; };
		B6A9E459261460350067D1B9 /* APIRequest.swift */ = {isa = PBXFileReference; fileEncoding = 4; lastKnownFileType = sourcecode.swift; path = APIRequest.swift; sourceTree = "<group>"; };
		B6A9E4602614608B0067D1B9 /* AppVersion.swift */ = {isa = PBXFileReference; fileEncoding = 4; lastKnownFileType = sourcecode.swift; path = AppVersion.swift; sourceTree = "<group>"; };
		B6A9E46A2614618A0067D1B9 /* OperatingSystemVersionExtension.swift */ = {isa = PBXFileReference; lastKnownFileType = sourcecode.swift; path = OperatingSystemVersionExtension.swift; sourceTree = "<group>"; };
		B6A9E46F26146A250067D1B9 /* DateExtension.swift */ = {isa = PBXFileReference; lastKnownFileType = sourcecode.swift; path = DateExtension.swift; sourceTree = "<group>"; };
		B6A9E47626146A570067D1B9 /* PixelEvent.swift */ = {isa = PBXFileReference; lastKnownFileType = sourcecode.swift; path = PixelEvent.swift; sourceTree = "<group>"; };
		B6A9E47E26146A800067D1B9 /* PixelArguments.swift */ = {isa = PBXFileReference; lastKnownFileType = sourcecode.swift; path = PixelArguments.swift; sourceTree = "<group>"; };
		B6A9E48326146AAB0067D1B9 /* PixelParameters.swift */ = {isa = PBXFileReference; lastKnownFileType = sourcecode.swift; path = PixelParameters.swift; sourceTree = "<group>"; };
		B6A9E498261474120067D1B9 /* TimedPixel.swift */ = {isa = PBXFileReference; lastKnownFileType = sourcecode.swift; path = TimedPixel.swift; sourceTree = "<group>"; };
		B6A9E4A2261475C70067D1B9 /* AppUsageActivityMonitor.swift */ = {isa = PBXFileReference; lastKnownFileType = sourcecode.swift; path = AppUsageActivityMonitor.swift; sourceTree = "<group>"; };
		B6AAAC2C260330580029438D /* PublishedAfter.swift */ = {isa = PBXFileReference; lastKnownFileType = sourcecode.swift; path = PublishedAfter.swift; sourceTree = "<group>"; };
		B6AAAC3D26048F690029438D /* RandomAccessCollectionExtension.swift */ = {isa = PBXFileReference; lastKnownFileType = sourcecode.swift; path = RandomAccessCollectionExtension.swift; sourceTree = "<group>"; };
		B6AE74332609AFCE005B9B1A /* ProgressEstimationTests.swift */ = {isa = PBXFileReference; lastKnownFileType = sourcecode.swift; path = ProgressEstimationTests.swift; sourceTree = "<group>"; };
		B6B1E87A26D381710062C350 /* DownloadListCoordinator.swift */ = {isa = PBXFileReference; lastKnownFileType = sourcecode.swift; path = DownloadListCoordinator.swift; sourceTree = "<group>"; };
		B6B1E87D26D5DA0E0062C350 /* DownloadsPopover.swift */ = {isa = PBXFileReference; lastKnownFileType = sourcecode.swift; path = DownloadsPopover.swift; sourceTree = "<group>"; };
		B6B1E87F26D5DA9B0062C350 /* DownloadsViewController.swift */ = {isa = PBXFileReference; lastKnownFileType = sourcecode.swift; path = DownloadsViewController.swift; sourceTree = "<group>"; };
		B6B1E88126D5DAC30062C350 /* Downloads.storyboard */ = {isa = PBXFileReference; lastKnownFileType = file.storyboard; path = Downloads.storyboard; sourceTree = "<group>"; };
		B6B1E88326D5EB570062C350 /* DownloadsCellView.swift */ = {isa = PBXFileReference; lastKnownFileType = sourcecode.swift; path = DownloadsCellView.swift; sourceTree = "<group>"; };
		B6B1E88A26D774090062C350 /* LinkButton.swift */ = {isa = PBXFileReference; lastKnownFileType = sourcecode.swift; path = LinkButton.swift; sourceTree = "<group>"; };
		B6B2400D28083B49001B8F3A /* WebViewContainerView.swift */ = {isa = PBXFileReference; lastKnownFileType = sourcecode.swift; path = WebViewContainerView.swift; sourceTree = "<group>"; };
		B6B3E0952654DACD0040E0A2 /* UTTypeTests.swift */ = {isa = PBXFileReference; lastKnownFileType = sourcecode.swift; path = UTTypeTests.swift; sourceTree = "<group>"; };
		B6B3E0DC2657E9CF0040E0A2 /* NSScreenExtension.swift */ = {isa = PBXFileReference; lastKnownFileType = sourcecode.swift; path = NSScreenExtension.swift; sourceTree = "<group>"; };
		B6BBF16F2744CDE1004F850E /* CoreDataStoreTests.swift */ = {isa = PBXFileReference; lastKnownFileType = sourcecode.swift; path = CoreDataStoreTests.swift; sourceTree = "<group>"; };
		B6BBF1712744CE36004F850E /* FireproofDomainsStoreMock.swift */ = {isa = PBXFileReference; lastKnownFileType = sourcecode.swift; path = FireproofDomainsStoreMock.swift; sourceTree = "<group>"; };
		B6BBF17327475B15004F850E /* PopupBlockedPopover.swift */ = {isa = PBXFileReference; lastKnownFileType = sourcecode.swift; path = PopupBlockedPopover.swift; sourceTree = "<group>"; };
		B6C0B22D26E61CE70031CB7F /* DownloadViewModel.swift */ = {isa = PBXFileReference; lastKnownFileType = sourcecode.swift; path = DownloadViewModel.swift; sourceTree = "<group>"; };
		B6C0B22F26E61D630031CB7F /* DownloadListStore.swift */ = {isa = PBXFileReference; lastKnownFileType = sourcecode.swift; path = DownloadListStore.swift; sourceTree = "<group>"; };
		B6C0B23326E71BCD0031CB7F /* Downloads.xcdatamodel */ = {isa = PBXFileReference; lastKnownFileType = wrapper.xcdatamodel; path = Downloads.xcdatamodel; sourceTree = "<group>"; };
		B6C0B23526E732000031CB7F /* DownloadListItem.swift */ = {isa = PBXFileReference; lastKnownFileType = sourcecode.swift; path = DownloadListItem.swift; sourceTree = "<group>"; };
		B6C0B23826E742610031CB7F /* FileDownloadError.swift */ = {isa = PBXFileReference; lastKnownFileType = sourcecode.swift; path = FileDownloadError.swift; sourceTree = "<group>"; };
		B6C0B23B26E87D900031CB7F /* NSAlert+ActiveDownloadsTermination.swift */ = {isa = PBXFileReference; lastKnownFileType = sourcecode.swift; path = "NSAlert+ActiveDownloadsTermination.swift"; sourceTree = "<group>"; };
		B6C0B23D26E8BF1F0031CB7F /* DownloadListViewModel.swift */ = {isa = PBXFileReference; lastKnownFileType = sourcecode.swift; path = DownloadListViewModel.swift; sourceTree = "<group>"; };
		B6C0B24526E9CB190031CB7F /* RunLoopExtensionTests.swift */ = {isa = PBXFileReference; fileEncoding = 4; lastKnownFileType = sourcecode.swift; path = RunLoopExtensionTests.swift; sourceTree = "<group>"; };
		B6C2C9EE276081AB005B7F0A /* DeallocationTests.swift */ = {isa = PBXFileReference; lastKnownFileType = sourcecode.swift; path = DeallocationTests.swift; sourceTree = "<group>"; };
		B6C2C9F52760B659005B7F0A /* Permissions.xcdatamodel */ = {isa = PBXFileReference; lastKnownFileType = wrapper.xcdatamodel; path = Permissions.xcdatamodel; sourceTree = "<group>"; };
		B6CF78DD267B099C00CD4F13 /* WKNavigationActionExtension.swift */ = {isa = PBXFileReference; lastKnownFileType = sourcecode.swift; path = WKNavigationActionExtension.swift; sourceTree = "<group>"; };
		B6CF78E2267B0A1900CD4F13 /* WKNavigationAction+Private.h */ = {isa = PBXFileReference; lastKnownFileType = sourcecode.c.h; path = "WKNavigationAction+Private.h"; sourceTree = "<group>"; };
		B6DA06E02913AEDB00225DE2 /* TestNavigationDelegate.swift */ = {isa = PBXFileReference; lastKnownFileType = sourcecode.swift; path = TestNavigationDelegate.swift; sourceTree = "<group>"; };
		B6DA06E32913ECEE00225DE2 /* ContextMenuManager.swift */ = {isa = PBXFileReference; lastKnownFileType = sourcecode.swift; path = ContextMenuManager.swift; sourceTree = "<group>"; };
		B6DA06E52913F39400225DE2 /* MenuItemSelectors.swift */ = {isa = PBXFileReference; lastKnownFileType = sourcecode.swift; path = MenuItemSelectors.swift; sourceTree = "<group>"; };
		B6DA06E7291401D700225DE2 /* WKMenuItemIdentifier.swift */ = {isa = PBXFileReference; lastKnownFileType = sourcecode.swift; path = WKMenuItemIdentifier.swift; sourceTree = "<group>"; };
		B6DA44012616B28300DD1EC2 /* PixelDataStore.swift */ = {isa = PBXFileReference; lastKnownFileType = sourcecode.swift; path = PixelDataStore.swift; sourceTree = "<group>"; };
		B6DA44072616B30600DD1EC2 /* PixelDataModel.xcdatamodel */ = {isa = PBXFileReference; lastKnownFileType = wrapper.xcdatamodel; path = PixelDataModel.xcdatamodel; sourceTree = "<group>"; };
		B6DA44102616C0FC00DD1EC2 /* PixelTests.swift */ = {isa = PBXFileReference; fileEncoding = 4; lastKnownFileType = sourcecode.swift; path = PixelTests.swift; sourceTree = "<group>"; };
		B6DA441D2616C84600DD1EC2 /* PixelStoreMock.swift */ = {isa = PBXFileReference; lastKnownFileType = sourcecode.swift; path = PixelStoreMock.swift; sourceTree = "<group>"; };
		B6DA44222616CABC00DD1EC2 /* PixelArgumentsTests.swift */ = {isa = PBXFileReference; lastKnownFileType = sourcecode.swift; path = PixelArgumentsTests.swift; sourceTree = "<group>"; };
		B6DA44272616CAE000DD1EC2 /* AppUsageActivityMonitorTests.swift */ = {isa = PBXFileReference; lastKnownFileType = sourcecode.swift; path = AppUsageActivityMonitorTests.swift; sourceTree = "<group>"; };
		B6DB3AEE278D5C370024C5C4 /* URLSessionExtension.swift */ = {isa = PBXFileReference; lastKnownFileType = sourcecode.swift; path = URLSessionExtension.swift; sourceTree = "<group>"; };
		B6DB3CF826A00E2D00D459B7 /* AVCaptureDevice+SwizzledAuthState.swift */ = {isa = PBXFileReference; lastKnownFileType = sourcecode.swift; path = "AVCaptureDevice+SwizzledAuthState.swift"; sourceTree = "<group>"; };
		B6DB3CFA26A17CB800D459B7 /* PermissionModel.swift */ = {isa = PBXFileReference; lastKnownFileType = sourcecode.swift; path = PermissionModel.swift; sourceTree = "<group>"; };
		B6E61EE2263AC0C8004E11AB /* FileManagerExtension.swift */ = {isa = PBXFileReference; lastKnownFileType = sourcecode.swift; path = FileManagerExtension.swift; sourceTree = "<group>"; };
		B6E61EE7263ACE16004E11AB /* UTType.swift */ = {isa = PBXFileReference; lastKnownFileType = sourcecode.swift; path = UTType.swift; sourceTree = "<group>"; };
		B6F41030264D2B23003DA42C /* ProgressExtension.swift */ = {isa = PBXFileReference; lastKnownFileType = sourcecode.swift; path = ProgressExtension.swift; sourceTree = "<group>"; };
		B6FA893C269C423100588ECD /* PrivacyDashboard.storyboard */ = {isa = PBXFileReference; lastKnownFileType = file.storyboard; path = PrivacyDashboard.storyboard; sourceTree = "<group>"; };
		B6FA893E269C424500588ECD /* PrivacyDashboardViewController.swift */ = {isa = PBXFileReference; lastKnownFileType = sourcecode.swift; path = PrivacyDashboardViewController.swift; sourceTree = "<group>"; };
		B6FA8940269C425400588ECD /* PrivacyDashboardPopover.swift */ = {isa = PBXFileReference; lastKnownFileType = sourcecode.swift; path = PrivacyDashboardPopover.swift; sourceTree = "<group>"; };
		CB6BCDF827C6BEFF00CC76DC /* PrivacyFeatures.swift */ = {isa = PBXFileReference; lastKnownFileType = sourcecode.swift; path = PrivacyFeatures.swift; sourceTree = "<group>"; };
		EA0BA3A8272217E6002A0B6C /* ClickToLoadUserScript.swift */ = {isa = PBXFileReference; fileEncoding = 4; lastKnownFileType = sourcecode.swift; path = ClickToLoadUserScript.swift; sourceTree = "<group>"; };
		EA18D1C9272F0DC8006DC101 /* social_images */ = {isa = PBXFileReference; lastKnownFileType = folder; path = social_images; sourceTree = "<group>"; };
		EA1E52B42798CF98002EC53C /* ClickToLoadModelTests.swift */ = {isa = PBXFileReference; lastKnownFileType = sourcecode.swift; path = ClickToLoadModelTests.swift; sourceTree = "<group>"; };
		EA4617EF273A28A700F110A2 /* fb-tds.json */ = {isa = PBXFileReference; fileEncoding = 4; lastKnownFileType = text.json; path = "fb-tds.json"; sourceTree = "<group>"; };
		EA47767F272A21B700419EDA /* clickToLoadConfig.json */ = {isa = PBXFileReference; fileEncoding = 4; lastKnownFileType = text.json; path = clickToLoadConfig.json; sourceTree = "<group>"; };
		EA8AE769279FBDB20078943E /* ClickToLoadTDSTests.swift */ = {isa = PBXFileReference; lastKnownFileType = sourcecode.swift; path = ClickToLoadTDSTests.swift; sourceTree = "<group>"; };
		EAA29AE7278D2E43007070CF /* ProximaNova-Bold-webfont.woff2 */ = {isa = PBXFileReference; lastKnownFileType = file; path = "ProximaNova-Bold-webfont.woff2"; sourceTree = "<group>"; };
		EAA29AE8278D2E43007070CF /* ProximaNova-Reg-webfont.woff2 */ = {isa = PBXFileReference; lastKnownFileType = file; path = "ProximaNova-Reg-webfont.woff2"; sourceTree = "<group>"; };
		EAC80DDF271F6C0100BBF02D /* fb-sdk.js */ = {isa = PBXFileReference; fileEncoding = 4; lastKnownFileType = sourcecode.javascript; path = "fb-sdk.js"; sourceTree = "<group>"; };
		EAE427FF275D47FA00DAC26B /* ClickToLoadModel.swift */ = {isa = PBXFileReference; fileEncoding = 4; lastKnownFileType = sourcecode.swift; path = ClickToLoadModel.swift; sourceTree = "<group>"; };
		EAFAD6C92728BD1200F9DF00 /* clickToLoad.js */ = {isa = PBXFileReference; fileEncoding = 4; lastKnownFileType = sourcecode.javascript; path = clickToLoad.js; sourceTree = "<group>"; };
		F41D174025CB131900472416 /* NSColorExtension.swift */ = {isa = PBXFileReference; lastKnownFileType = sourcecode.swift; path = NSColorExtension.swift; sourceTree = "<group>"; };
		F44C130125C2DA0400426E3E /* NSAppearanceExtension.swift */ = {isa = PBXFileReference; lastKnownFileType = sourcecode.swift; path = NSAppearanceExtension.swift; sourceTree = "<group>"; };
		F4A6198B283CFFBB007F2080 /* ContentScopeFeatureFlagging.swift */ = {isa = PBXFileReference; lastKnownFileType = sourcecode.swift; path = ContentScopeFeatureFlagging.swift; sourceTree = "<group>"; };
		FD23FD2A28816606007F6985 /* AutoconsentMessageProtocolTests.swift */ = {isa = PBXFileReference; lastKnownFileType = sourcecode.swift; name = AutoconsentMessageProtocolTests.swift; path = "Unit Tests/Autoconsent/AutoconsentMessageProtocolTests.swift"; sourceTree = SOURCE_ROOT; };
		FD23FD2C2886A81D007F6985 /* AutoconsentManagement.swift */ = {isa = PBXFileReference; lastKnownFileType = sourcecode.swift; path = AutoconsentManagement.swift; sourceTree = "<group>"; };
/* End PBXFileReference section */

/* Begin PBXFrameworksBuildPhase section */
		4B1AD89A25FC27E200261379 /* Frameworks */ = {
			isa = PBXFrameworksBuildPhase;
			buildActionMask = 2147483647;
			files = (
			);
			runOnlyForDeploymentPostprocessing = 0;
		};
		7B4CE8D726F02108009134B1 /* Frameworks */ = {
			isa = PBXFrameworksBuildPhase;
			buildActionMask = 2147483647;
			files = (
			);
			runOnlyForDeploymentPostprocessing = 0;
		};
		AA585D7B248FD31100E9A3E2 /* Frameworks */ = {
			isa = PBXFrameworksBuildPhase;
			buildActionMask = 2147483647;
			files = (
				9807F645278CA16F00E1547B /* BrowserServicesKit in Frameworks */,
				85AE2FF224A33A2D002D507F /* WebKit.framework in Frameworks */,
				1E950E3F2912A10D0051A99B /* ContentBlocking in Frameworks */,
				1E950E432912A10D0051A99B /* UserScript in Frameworks */,
				4B82E9B325B69E3E00656FE7 /* TrackerRadarKit in Frameworks */,
				AA06B6B72672AF8100F541C5 /* Sparkle in Frameworks */,
				85FF55C825F82E4F00E2AB99 /* Lottie in Frameworks */,
				1E950E412912A10D0051A99B /* PrivacyDashboard in Frameworks */,
				1E25269C28F8741A00E44DFA /* Common in Frameworks */,
			);
			runOnlyForDeploymentPostprocessing = 0;
		};
		AA585D8D248FD31400E9A3E2 /* Frameworks */ = {
			isa = PBXFrameworksBuildPhase;
			buildActionMask = 2147483647;
			files = (
				B6DA44172616C13800DD1EC2 /* OHHTTPStubs in Frameworks */,
				B6DA44192616C13800DD1EC2 /* OHHTTPStubsSwift in Frameworks */,
			);
			runOnlyForDeploymentPostprocessing = 0;
		};
/* End PBXFrameworksBuildPhase section */

/* Begin PBXGroup section */
		0230C09D271F52D50018F728 /* GPC */ = {
			isa = PBXGroup;
			children = (
				0230C0A42721F3750018F728 /* GPCRequestFactory.swift */,
			);
			path = GPC;
			sourceTree = "<group>";
		};
		142879D824CE1139005419BB /* ViewModel */ = {
			isa = PBXGroup;
			children = (
				142879DB24CE1185005419BB /* SuggestionContainerViewModelTests.swift */,
				142879D924CE1179005419BB /* SuggestionViewModelTests.swift */,
			);
			path = ViewModel;
			sourceTree = "<group>";
		};
		1D77921628FDC51B00BE0210 /* Favicons */ = {
			isa = PBXGroup;
			children = (
				1D77921728FDC54C00BE0210 /* FaviconReferenceCacheTests.swift */,
				1D77921928FDC79800BE0210 /* FaviconStoringMock.swift */,
			);
			path = Favicons;
			sourceTree = "<group>";
		};
		313AED9F287CAC5A00E1E8F4 /* UI */ = {
			isa = PBXGroup;
			children = (
				3171D6DD2889B6860068632A /* Animation */,
				313AEDA0287CAD1D00E1E8F4 /* CookieConsentUserPermissionView.swift */,
				3106AD75287F000600159FE5 /* CookieConsentUserPermissionViewController.swift */,
				31B7C84E288008E00049841F /* CookieConsent.storyboard */,
				31B7C85028800A5D0049841F /* CookieConsentPopover.swift */,
				31B9226B288054D5001F55B7 /* CookieConsentPopoverManager.swift */,
			);
			path = UI;
			sourceTree = "<group>";
		};
		3171D6DC2889B6700068632A /* CookieManaged */ = {
			isa = PBXGroup;
			children = (
				3171D6B72889849F0068632A /* CookieManagedNotificationView.swift */,
				3171D6DA2889B64D0068632A /* CookieManagedNotificationContainerView.swift */,
				3184AC6E288F2A1100C35E4B /* CookieNotificationAnimationModel.swift */,
			);
			path = CookieManaged;
			sourceTree = "<group>";
		};
		3171D6DD2889B6860068632A /* Animation */ = {
			isa = PBXGroup;
			children = (
				31A031A5288191230090F792 /* CookieConsentAnimationView.swift */,
				31A031A828819D920090F792 /* CookieConsentAnimationModel.swift */,
			);
			path = Animation;
			sourceTree = "<group>";
		};
		3184AC6B288F29C600C35E4B /* BadgeAnimationContainer */ = {
			isa = PBXGroup;
			children = (
				3171D6B9288984D00068632A /* BadgeAnimationView.swift */,
				3184AC6C288F29D800C35E4B /* BadgeNotificationAnimationModel.swift */,
			);
			path = BadgeAnimationContainer;
			sourceTree = "<group>";
		};
		31F28C4B28C8EE9000119F70 /* Youtube Player */ = {
			isa = PBXGroup;
			children = (
				31F28C5428C8EED100119F70 /* Resources */,
				37F19A6928E2F2D000740DC6 /* PrivatePlayer.swift */,
				3767190128E724B2003A2A15 /* PrivatePlayerURLExtension.swift */,
				31F28C5228C8EECA00119F70 /* PrivatePlayerSchemeHandler.swift */,
				315AA06F28CA5CC800200030 /* YoutubePlayerNavigationHandler.swift */,
				31F28C4C28C8EEC500119F70 /* YoutubePlayerUserScript.swift */,
				31F28C4E28C8EEC500119F70 /* YoutubeOverlayUserScript.swift */,
			);
			path = "Youtube Player";
			sourceTree = "<group>";
		};
		31F28C5428C8EED100119F70 /* Resources */ = {
			isa = PBXGroup;
			children = (
				31F28C5528C8EEDB00119F70 /* youtube_player_template.html */,
				AA64777C28E63B1F006C9AF2 /* youtube-inject-bundle.js */,
			);
			path = Resources;
			sourceTree = "<group>";
		};
		31F7F2A4288AD299001C0D64 /* BadgeAnimations */ = {
			isa = PBXGroup;
			children = (
				3184AC6B288F29C600C35E4B /* BadgeAnimationContainer */,
				3171D6DC2889B6700068632A /* CookieManaged */,
				31F7F2A5288AD2CA001C0D64 /* NavigationBarBadgeAnimationView.swift */,
				31CF3431288B0B1B0087244B /* NavigationBarBadgeAnimator.swift */,
			);
			path = BadgeAnimations;
			sourceTree = "<group>";
		};
		336D5AEA262D8D3C0052E0C9 /* duckduckgo-find-in-page */ = {
			isa = PBXGroup;
			children = (
				336D5AEE262D8D3C0052E0C9 /* dist */,
			);
			name = "duckduckgo-find-in-page";
			path = "Submodules/duckduckgo-find-in-page";
			sourceTree = SOURCE_ROOT;
		};
		336D5AEE262D8D3C0052E0C9 /* dist */ = {
			isa = PBXGroup;
			children = (
				336D5AEF262D8D3C0052E0C9 /* findinpage.js */,
			);
			path = dist;
			sourceTree = "<group>";
		};
		373A1AA6283ECC8000586521 /* HTML */ = {
			isa = PBXGroup;
			children = (
				373A1AA7283ED1B900586521 /* BookmarkHTMLReader.swift */,
				373A1AAF2842C4EA00586521 /* BookmarkHTMLImporter.swift */,
			);
			path = HTML;
			sourceTree = "<group>";
		};
		37534CA128113277002621E7 /* TabLazyLoader */ = {
			isa = PBXGroup;
			children = (
				37534C9F28113101002621E7 /* LazyLoadable.swift */,
				37534CA2281132CB002621E7 /* TabLazyLoaderDataSource.swift */,
				37B11B3828095E6600CBB621 /* TabLazyLoader.swift */,
			);
			path = TabLazyLoader;
			sourceTree = "<group>";
		};
		376718FE28E58504003A2A15 /* Youtube Player */ = {
			isa = PBXGroup;
			children = (
				3714B1E828EDBAAB0056C57A /* PrivatePlayerTests.swift */,
				376718FF28E58513003A2A15 /* PrivatePlayerURLExtensionTests.swift */,
			);
			path = "Youtube Player";
			sourceTree = "<group>";
		};
		3776582B27F7163B009A6B35 /* Website Breakage Report */ = {
			isa = PBXGroup;
			children = (
				3776582C27F71652009A6B35 /* WebsiteBreakageReportTests.swift */,
			);
			path = "Website Breakage Report";
			sourceTree = "<group>";
		};
		378205F9283C275E00D1D4AA /* Menus */ = {
			isa = PBXGroup;
			children = (
				378205FA283C277800D1D4AA /* MainMenuTests.swift */,
			);
			path = Menus;
			sourceTree = "<group>";
		};
		37BF3F12286D8A4B00BD9014 /* Pinned Tabs */ = {
			isa = PBXGroup;
			children = (
				37D2377D287EFEB300BCE03B /* Model */,
				37BF3F1C286F0A6100BD9014 /* View */,
			);
			path = "Pinned Tabs";
			sourceTree = "<group>";
		};
		37BF3F1C286F0A6100BD9014 /* View */ = {
			isa = PBXGroup;
			children = (
				37D23783287F4D6A00BCE03B /* PinnedTabsHostingView.swift */,
				37BF3F1F286F0A7A00BD9014 /* PinnedTabsView.swift */,
				37054FC82873301700033B6F /* PinnedTabView.swift */,
			);
			path = View;
			sourceTree = "<group>";
		};
		37CD54C027F2FDD100F1F7B9 /* Model */ = {
			isa = PBXGroup;
			children = (
				37CD54C427F2FDD100F1F7B9 /* PreferencesSection.swift */,
				37CD54C627F2FDD100F1F7B9 /* PreferencesSidebarModel.swift */,
				37A4CEB9282E992F00D75B89 /* StartupPreferences.swift */,
				37CD54C827F2FDD100F1F7B9 /* DefaultBrowserPreferences.swift */,
				37CD54C727F2FDD100F1F7B9 /* AppearancePreferences.swift */,
				37CD54C127F2FDD100F1F7B9 /* PrivacyPreferencesModel.swift */,
				4B0511A6262CAA5A00F6079C /* PrivacySecurityPreferences.swift */,
				37F19A6628E1B43200740DC6 /* PrivatePlayerPreferences.swift */,
				37CD54C227F2FDD100F1F7B9 /* AutofillPreferencesModel.swift */,
				3776582E27F82E62009A6B35 /* AutofillPreferences.swift */,
				37CD54C327F2FDD100F1F7B9 /* DownloadsPreferences.swift */,
				37CD54C527F2FDD100F1F7B9 /* AboutModel.swift */,
			);
			path = Model;
			sourceTree = "<group>";
		};
		37D2377D287EFEB300BCE03B /* Model */ = {
			isa = PBXGroup;
			children = (
				37BF3F1E286F0A7A00BD9014 /* PinnedTabsViewModel.swift */,
				37BF3F13286D8A6500BD9014 /* PinnedTabsManager.swift */,
			);
			path = Model;
			sourceTree = "<group>";
		};
		37D2377E287EFECD00BCE03B /* Pinned Tabs */ = {
			isa = PBXGroup;
			children = (
				37D2377F287EFEE200BCE03B /* PinnedTabsManagerTests.swift */,
				37D23786287F5C2900BCE03B /* PinnedTabsViewModelTests.swift */,
			);
			path = "Pinned Tabs";
			sourceTree = "<group>";
		};
		4B02197B25E05FAC00ED7DEA /* Fireproofing */ = {
			isa = PBXGroup;
			children = (
				4B02197E25E05FAC00ED7DEA /* Extensions */,
				4B02198025E05FAC00ED7DEA /* Model */,
				4B02198225E05FAC00ED7DEA /* View */,
			);
			path = Fireproofing;
			sourceTree = "<group>";
		};
		4B02197E25E05FAC00ED7DEA /* Extensions */ = {
			isa = PBXGroup;
			children = (
				4B02197F25E05FAC00ED7DEA /* FireproofingURLExtensions.swift */,
			);
			path = Extensions;
			sourceTree = "<group>";
		};
		4B02198025E05FAC00ED7DEA /* Model */ = {
			isa = PBXGroup;
			children = (
				4B02198125E05FAC00ED7DEA /* FireproofDomains.swift */,
				B6830960274CDE99004B46BB /* FireproofDomainsContainer.swift */,
				B6830962274CDEC7004B46BB /* FireproofDomainsStore.swift */,
				B6085D072743993C00A9C456 /* FireproofDomains.xcdatamodeld */,
			);
			path = Model;
			sourceTree = "<group>";
		};
		4B02198225E05FAC00ED7DEA /* View */ = {
			isa = PBXGroup;
			children = (
				4B02198325E05FAC00ED7DEA /* FireproofInfoViewController.swift */,
				4B02198425E05FAC00ED7DEA /* Fireproofing.storyboard */,
			);
			path = View;
			sourceTree = "<group>";
		};
		4B02199725E063DE00ED7DEA /* Fireproofing */ = {
			isa = PBXGroup;
			children = (
				4B02199925E063DE00ED7DEA /* FireproofDomainsTests.swift */,
				4B02199A25E063DE00ED7DEA /* FireproofingURLExtensionsTests.swift */,
				B6BBF1712744CE36004F850E /* FireproofDomainsStoreMock.swift */,
			);
			path = Fireproofing;
			sourceTree = "<group>";
		};
		4B0511A2262CAA5A00F6079C /* Preferences */ = {
			isa = PBXGroup;
			children = (
				37CD54C027F2FDD100F1F7B9 /* Model */,
				4B0511AA262CAA5A00F6079C /* View */,
			);
			path = Preferences;
			sourceTree = "<group>";
		};
		4B0511AA262CAA5A00F6079C /* View */ = {
			isa = PBXGroup;
			children = (
				4B0511AD262CAA5A00F6079C /* FireproofDomains.storyboard */,
				4B0511B4262CAA5A00F6079C /* FireproofDomainsViewController.swift */,
				37AFCE8027DA2CA600471A10 /* PreferencesViewController.swift */,
				37AFCE8827DA33BA00471A10 /* Preferences.swift */,
				37AFCE8627DA334800471A10 /* PreferencesRootView.swift */,
				37AFCE8427DA2D3900471A10 /* PreferencesSidebar.swift */,
				37AFCE8A27DB69BC00471A10 /* PreferencesGeneralView.swift */,
				37D2771427E870D4003365FD /* PreferencesAppearanceView.swift */,
				37CC53EB27E8A4D10028713D /* PreferencesPrivacyView.swift */,
				37F19A6428E1B3FB00740DC6 /* PreferencesPrivatePlayerView.swift */,
				379DE4BC27EA31AC002CC3DE /* PreferencesAutofillView.swift */,
				37CC53EF27E8D1440028713D /* PreferencesDownloadsView.swift */,
				37AFCE9127DB8CAD00471A10 /* PreferencesAboutView.swift */,
			);
			path = View;
			sourceTree = "<group>";
		};
		4B0511EE262CAEB300F6079C /* Preferences */ = {
			isa = PBXGroup;
			children = (
				37CD54B427F1AC1300F1F7B9 /* PreferencesSidebarModelTests.swift */,
				37CD54B627F1B28A00F1F7B9 /* DefaultBrowserPreferencesTests.swift */,
				37CD54B827F1F8AC00F1F7B9 /* AppearancePreferencesTests.swift */,
				37CD54BA27F25A4000F1F7B9 /* DownloadsPreferencesTests.swift */,
				3776583027F8325B009A6B35 /* AutofillPreferencesTests.swift */,
				37CD54BC27F2ECAE00F1F7B9 /* AutofillPreferencesModelTests.swift */,
				378205F7283BC6A600D1D4AA /* StartupPreferencesTests.swift */,
				3714B1E628EDB7FA0056C57A /* PrivatePlayerPreferencesTests.swift */,
			);
			path = Preferences;
			sourceTree = "<group>";
		};
		4B1AD89E25FC27E200261379 /* Integration Tests */ = {
			isa = PBXGroup;
			children = (
				B31055CC27A1BA39001AC618 /* Autoconsent */,
				4B1AD91625FC46FB00261379 /* CoreDataEncryptionTests.swift */,
				4BA1A6EA258C288C00F6F690 /* EncryptionKeyStoreTests.swift */,
				4B1AD8A125FC27E200261379 /* Info.plist */,
			);
			path = "Integration Tests";
			sourceTree = "<group>";
		};
		4B379C1C27BDB7EA008A968E /* Device Authentication */ = {
			isa = PBXGroup;
			children = (
				4BBC169F27C4859400E00A38 /* DeviceAuthenticationService.swift */,
				4B379C2127BDBA29008A968E /* LocalAuthenticationService.swift */,
				4BBC16A127C485BC00E00A38 /* DeviceIdleStateDetector.swift */,
				4B379C1427BD91E3008A968E /* QuartzIdleStateProvider.swift */,
				4B379C1D27BDB7FF008A968E /* DeviceAuthenticator.swift */,
			);
			path = "Device Authentication";
			sourceTree = "<group>";
		};
		4B43468D285ED6BD00177407 /* Bookmarks Bar */ = {
			isa = PBXGroup;
			children = (
				4B43468E285ED6CB00177407 /* ViewModel */,
			);
			path = "Bookmarks Bar";
			sourceTree = "<group>";
		};
		4B43468E285ED6CB00177407 /* ViewModel */ = {
			isa = PBXGroup;
			children = (
				4B43468F285ED7A100177407 /* BookmarksBarViewModelTests.swift */,
			);
			path = ViewModel;
			sourceTree = "<group>";
		};
		4B59023726B35F3600489384 /* Chromium */ = {
			isa = PBXGroup;
			children = (
				4B59023826B35F3600489384 /* ChromeDataImporter.swift */,
				4B59023926B35F3600489384 /* ChromiumLoginReader.swift */,
				4BE53373286E39F10019DBFD /* ChromiumKeychainPrompt.swift */,
				4B59023B26B35F3600489384 /* ChromiumDataImporter.swift */,
				4B59023C26B35F3600489384 /* BraveDataImporter.swift */,
				4B8AC93226B3B06300879451 /* EdgeDataImporter.swift */,
			);
			path = Chromium;
			sourceTree = "<group>";
		};
		4B6160D125B14E5E007DE5B2 /* Content Blocker */ = {
			isa = PBXGroup;
			children = (
				EAA29AEB278D2E51007070CF /* fonts */,
				026ADE1326C3010C002518EE /* macos-config.json */,
				9833913027AAA4B500DAF119 /* trackerData.json */,
				EAE427FF275D47FA00DAC26B /* ClickToLoadModel.swift */,
				85AC3B0425D6B1D800C7D2AA /* ScriptSourceProviding.swift */,
				9826B09F2747DF3D0092F683 /* ContentBlocking.swift */,
				9812D894276CEDA5004B6181 /* ContentBlockerRulesLists.swift */,
				9833912E27AAA3CE00DAF119 /* AppTrackerDataSetProvider.swift */,
				9826B0A12747DFEB0092F683 /* AppPrivacyConfigurationDataProvider.swift */,
				EA18D1C9272F0DC8006DC101 /* social_images */,
				EA0BA3A8272217E6002A0B6C /* ClickToLoadUserScript.swift */,
				EAFAD6C92728BD1200F9DF00 /* clickToLoad.js */,
				EA47767F272A21B700419EDA /* clickToLoadConfig.json */,
				EA4617EF273A28A700F110A2 /* fb-tds.json */,
				EAC80DDF271F6C0100BBF02D /* fb-sdk.js */,
			);
			path = "Content Blocker";
			sourceTree = "<group>";
		};
		4B65143C26392483005B46EB /* Email */ = {
			isa = PBXGroup;
			children = (
				4B65143D263924B5005B46EB /* EmailUrlExtensions.swift */,
				85378D9F274E6F42007C5CBF /* NSNotificationName+EmailManager.swift */,
				85378DA1274E7F25007C5CBF /* EmailManagerRequestDelegate.swift */,
			);
			path = Email;
			sourceTree = "<group>";
		};
		4B677422255DBEB800025BD8 /* Smarter Encryption */ = {
			isa = PBXGroup;
			children = (
				CB6BCDF827C6BEFF00CC76DC /* PrivacyFeatures.swift */,
				4B677429255DBEB800025BD8 /* HTTPSBloomFilterSpecification.swift */,
				CB6BCDF727C689FE00CC76DC /* Resources */,
				4B67742D255DBEB800025BD8 /* Store */,
			);
			path = "Smarter Encryption";
			sourceTree = "<group>";
		};
		4B67742D255DBEB800025BD8 /* Store */ = {
			isa = PBXGroup;
			children = (
				4B677430255DBEB800025BD8 /* AppHTTPSUpgradeStore.swift */,
				4B67742E255DBEB800025BD8 /* HTTPSUpgrade.xcdatamodeld */,
			);
			path = Store;
			sourceTree = "<group>";
		};
		4B67743D255DBEEA00025BD8 /* Database */ = {
			isa = PBXGroup;
			children = (
				4B677440255DBEEA00025BD8 /* Database.swift */,
				B6085D052743905F00A9C456 /* CoreDataStore.swift */,
				AA7E919B2875C65000AB6B62 /* Stored.swift */,
			);
			path = Database;
			sourceTree = "<group>";
		};
		4B677447255DBF1400025BD8 /* Submodules */ = {
			isa = PBXGroup;
			children = (
				339A6B5726A044BA00E3DAE8 /* duckduckgo-privacy-dashboard */,
				336D5AEA262D8D3C0052E0C9 /* duckduckgo-find-in-page */,
			);
			name = Submodules;
			sourceTree = "<group>";
		};
		4B70BFFD27B0793D000386ED /* Crash Reports */ = {
			isa = PBXGroup;
			children = (
				4B70BFFE27B0793D000386ED /* Example Crash Reports */,
				4B70C00027B0793D000386ED /* CrashReportTests.swift */,
			);
			path = "Crash Reports";
			sourceTree = "<group>";
		};
		4B70BFFE27B0793D000386ED /* Example Crash Reports */ = {
			isa = PBXGroup;
			children = (
				4B70BFFF27B0793D000386ED /* DuckDuckGo-ExampleCrash.ips */,
			);
			path = "Example Crash Reports";
			sourceTree = "<group>";
		};
		4B723DEA26B0002B00E14D75 /* Data Import */ = {
			isa = PBXGroup;
			children = (
				4B723DEB26B0002B00E14D75 /* DataImport.swift */,
				4B5A4F4B27F3A5AA008FBD88 /* NSNotificationName+DataImport.swift */,
				4B59024726B3673600489384 /* ThirdPartyBrowser.swift */,
				4B7A57CE279A4EF300B1C70E /* ChromePreferences.swift */,
				4BB99CF326FE191E001E4761 /* Bookmarks */,
				4B723DF126B0002B00E14D75 /* Logins */,
				4B723DEC26B0002B00E14D75 /* View */,
			);
			path = "Data Import";
			sourceTree = "<group>";
		};
		4B723DEC26B0002B00E14D75 /* View */ = {
			isa = PBXGroup;
			children = (
				85C48CD027908C1000D3263E /* BrowserImportMoreInfoViewController.swift */,
				4B78A86A26BB3ADD0071BB16 /* BrowserImportSummaryViewController.swift */,
				4B59024226B35F7C00489384 /* BrowserImportViewController.swift */,
				4B723DF026B0002B00E14D75 /* FileImportSummaryViewController.swift */,
				4B723DEF26B0002B00E14D75 /* FileImportViewController.swift */,
				4B723DED26B0002B00E14D75 /* DataImport.storyboard */,
				4B723DEE26B0002B00E14D75 /* DataImportViewController.swift */,
				4B8AC93426B3B2FD00879451 /* NSAlert+DataImport.swift */,
				4BB99D0526FE1979001E4761 /* RequestFilePermissionViewController.swift */,
			);
			path = View;
			sourceTree = "<group>";
		};
		4B723DF126B0002B00E14D75 /* Logins */ = {
			isa = PBXGroup;
			children = (
				4B8AC93726B489C500879451 /* Firefox */,
				4B59023726B35F3600489384 /* Chromium */,
				4B723DF426B0002B00E14D75 /* LoginImport.swift */,
				4B723DF226B0002B00E14D75 /* SecureVault */,
				4B723DF526B0002B00E14D75 /* CSV */,
			);
			path = Logins;
			sourceTree = "<group>";
		};
		4B723DF226B0002B00E14D75 /* SecureVault */ = {
			isa = PBXGroup;
			children = (
				4B723DF326B0002B00E14D75 /* SecureVaultLoginImporter.swift */,
			);
			path = SecureVault;
			sourceTree = "<group>";
		};
		4B723DF526B0002B00E14D75 /* CSV */ = {
			isa = PBXGroup;
			children = (
				4B723DF626B0002B00E14D75 /* CSVParser.swift */,
				4B723DF726B0002B00E14D75 /* CSVImporter.swift */,
			);
			path = CSV;
			sourceTree = "<group>";
		};
		4B723DF826B0002B00E14D75 /* Data Export */ = {
			isa = PBXGroup;
			children = (
				859E7D6A27453BF3009C2B69 /* BookmarksExporter.swift */,
				4B723DFD26B0002B00E14D75 /* CSVLoginExporter.swift */,
			);
			path = "Data Export";
			sourceTree = "<group>";
		};
		4B723DFE26B0003E00E14D75 /* Data Import */ = {
			isa = PBXGroup;
			children = (
				373A1AB128451ED400586521 /* BookmarksHTMLImporterTests.swift */,
				373A1AA9283ED86C00586521 /* BookmarksHTMLReaderTests.swift */,
				4B3F641D27A8D3BD00E0C118 /* BrowserProfileTests.swift */,
				4BB99D0C26FE1A83001E4761 /* ChromiumBookmarksReaderTests.swift */,
				4B98D27928D95F1A003C2B6F /* ChromiumFaviconsReaderTests.swift */,
				4B59024B26B38BB800489384 /* ChromiumLoginReaderTests.swift */,
				4B723E0126B0003E00E14D75 /* CSVImporterTests.swift */,
				4B723E0026B0003E00E14D75 /* CSVParserTests.swift */,
				4B723DFF26B0003E00E14D75 /* DataImportMocks.swift */,
				4BB99D0D26FE1A83001E4761 /* FirefoxBookmarksReaderTests.swift */,
				4B98D27B28D960DD003C2B6F /* FirefoxFaviconsReaderTests.swift */,
				4B43469428655D1400177407 /* FirefoxDataImporterTests.swift */,
				4B2975982828285900187C4E /* FirefoxKeyReaderTests.swift */,
				4B8AC93C26B49BE600879451 /* FirefoxLoginReaderTests.swift */,
				4BB99D0E26FE1A84001E4761 /* SafariBookmarksReaderTests.swift */,
				4BF4951726C08395000547B8 /* ThirdPartyBrowserTests.swift */,
				37A803DA27FD69D300052F4C /* Data Import Resources */,
			);
			path = "Data Import";
			sourceTree = "<group>";
		};
		4B723E0226B0003E00E14D75 /* Data Export */ = {
			isa = PBXGroup;
			children = (
				859E7D6C274548F2009C2B69 /* BookmarksExporterTests.swift */,
				4B723E0426B0003E00E14D75 /* CSVLoginExporterTests.swift */,
				4B723E0326B0003E00E14D75 /* MockSecureVault.swift */,
			);
			path = "Data Export";
			sourceTree = "<group>";
		};
		4B82E9B725B6A04B00656FE7 /* Content Blocker */ = {
			isa = PBXGroup;
			children = (
				98EB5D0F27516A4800681FE6 /* AppPrivacyConfigurationTests.swift */,
				9833913227AAAEEE00DAF119 /* EmbeddedTrackerDataTests.swift */,
				EA1E52B42798CF98002EC53C /* ClickToLoadModelTests.swift */,
				EA8AE769279FBDB20078943E /* ClickToLoadTDSTests.swift */,
				B610F2E527AA388100FCEBE9 /* ContentBlockingUpdatingTests.swift */,
				B610F2E727AA397100FCEBE9 /* ContentBlockerRulesManagerMock.swift */,
			);
			path = "Content Blocker";
			sourceTree = "<group>";
		};
		4B8AC93726B489C500879451 /* Firefox */ = {
			isa = PBXGroup;
			children = (
				4B8AC93826B48A5100879451 /* FirefoxLoginReader.swift */,
				4B29759628281F0900187C4E /* FirefoxEncryptionKeyReader.swift */,
				4B5FF67726B602B100D42879 /* FirefoxDataImporter.swift */,
				4B8AC93A26B48ADF00879451 /* ASN1Parser.swift */,
				4B29759A28284DBC00187C4E /* FirefoxBerkeleyDatabaseReader.h */,
				4B29759B28284DBC00187C4E /* FirefoxBerkeleyDatabaseReader.m */,
			);
			path = Firefox;
			sourceTree = "<group>";
		};
		4B9292AD26670F5300AD2C21 /* Extensions */ = {
			isa = PBXGroup;
			children = (
				4B9292D62667124000AD2C21 /* NSPopUpButtonExtension.swift */,
				4B9292AE26670F5300AD2C21 /* NSOutlineViewExtensions.swift */,
			);
			path = Extensions;
			sourceTree = "<group>";
		};
		4B98D27E28D9722A003C2B6F /* Home Page */ = {
			isa = PBXGroup;
			children = (
				4B98D27F28D9722A003C2B6F /* RecentlyVisitedSiteModelTests.swift */,
			);
			path = "Home Page";
			sourceTree = "<group>";
		};
		4BA1A691258B06F600F6F690 /* File System */ = {
			isa = PBXGroup;
			children = (
				4BA1A69A258B076900F6F690 /* FileStore.swift */,
				4BA1A69F258B079600F6F690 /* DataEncryption.swift */,
				4BA1A6A4258B07DF00F6F690 /* EncryptedValueTransformer.swift */,
				4BBF0914282DD40100EE1418 /* TemporaryFileHandler.swift */,
				4BA1A6A9258B07F400F6F690 /* EncryptionKeys */,
			);
			path = "File System";
			sourceTree = "<group>";
		};
		4BA1A6A9258B07F400F6F690 /* EncryptionKeys */ = {
			isa = PBXGroup;
			children = (
				4BA1A6B2258B080A00F6F690 /* EncryptionKeyGeneration.swift */,
				4BA1A6B7258B081600F6F690 /* EncryptionKeyStoring.swift */,
				4BA1A6BC258B082300F6F690 /* EncryptionKeyStore.swift */,
			);
			path = EncryptionKeys;
			sourceTree = "<group>";
		};
		4BA1A6CE258BF58C00F6F690 /* File System */ = {
			isa = PBXGroup;
			children = (
				4BA1A6D8258C0CB300F6F690 /* DataEncryptionTests.swift */,
				4BA1A6FD258C5C1300F6F690 /* EncryptedValueTransformerTests.swift */,
				4BA1A6E5258C270800F6F690 /* EncryptionKeyGeneratorTests.swift */,
				4BA1A6F5258C4F9600F6F690 /* EncryptionMocks.swift */,
				4BA1A6DD258C100A00F6F690 /* FileStoreTests.swift */,
				4B11060925903EAC0039B979 /* CoreDataEncryptionTests.swift */,
				4B11060325903E570039B979 /* CoreDataEncryptionTesting.xcdatamodeld */,
				B662D3DD275613BB0035D4D6 /* EncryptionKeyStoreMock.swift */,
				B6A5A27825B93FFE00AA7ADA /* StateRestorationManagerTests.swift */,
				B6A5A27D25B9403E00AA7ADA /* FileStoreMock.swift */,
				4BBF0916282DD6EF00EE1418 /* TemporaryFileHandlerTests.swift */,
				378205F52837CBA800D1D4AA /* SavedStateMock.swift */,
			);
			path = "File System";
			sourceTree = "<group>";
		};
		4BB88B4E25B7BA20006F6B06 /* Utilities */ = {
			isa = PBXGroup;
			children = (
				4BB88B5A25B7BA50006F6B06 /* Instruments.swift */,
				85799C1725DEBB3F0007EC87 /* Logging.swift */,
				4BB88B4F25B7BA2B006F6B06 /* TabInstrumentation.swift */,
				85C6A29525CC1FFD00EEB5F1 /* UserDefaultsWrapper.swift */,
				B6AAAC2C260330580029438D /* PublishedAfter.swift */,
				4BB6CE5E26B77ED000EC5860 /* Cryptography.swift */,
				37534CA62811988E002621E7 /* AdjacentItemEnumerator.swift */,
			);
			path = Utilities;
			sourceTree = "<group>";
		};
		4BB99CF326FE191E001E4761 /* Bookmarks */ = {
			isa = PBXGroup;
			children = (
				4BB99CF426FE191E001E4761 /* Firefox */,
				4BB99CF626FE191E001E4761 /* BookmarkImport.swift */,
				4BB99CF726FE191E001E4761 /* CoreDataBookmarkImporter.swift */,
				4BB99CF826FE191E001E4761 /* Chromium */,
				4BB99CFB26FE191E001E4761 /* Safari */,
				373A1AA6283ECC8000586521 /* HTML */,
			);
			path = Bookmarks;
			sourceTree = "<group>";
		};
		4BB99CF426FE191E001E4761 /* Firefox */ = {
			isa = PBXGroup;
			children = (
				4BB99CF526FE191E001E4761 /* FirefoxBookmarksReader.swift */,
				4B0A63E7289DB58E00378EF7 /* FirefoxFaviconsReader.swift */,
			);
			path = Firefox;
			sourceTree = "<group>";
		};
		4BB99CF826FE191E001E4761 /* Chromium */ = {
			isa = PBXGroup;
			children = (
				4BB99CF926FE191E001E4761 /* ChromiumBookmarksReader.swift */,
				4B0AACAB28BC63ED001038AC /* ChromiumFaviconsReader.swift */,
				4BB99CFA26FE191E001E4761 /* ImportedBookmarks.swift */,
			);
			path = Chromium;
			sourceTree = "<group>";
		};
		4BB99CFB26FE191E001E4761 /* Safari */ = {
			isa = PBXGroup;
			children = (
				4BB99CFC26FE191E001E4761 /* SafariBookmarksReader.swift */,
				4BB99CFD26FE191E001E4761 /* SafariDataImporter.swift */,
				4B0AACAD28BC6FD0001038AC /* SafariFaviconsReader.swift */,
			);
			path = Safari;
			sourceTree = "<group>";
		};
		4BBC16A327C488B900E00A38 /* Device Authentication */ = {
			isa = PBXGroup;
			children = (
				4BBC16A427C488C900E00A38 /* DeviceAuthenticatorTests.swift */,
			);
			path = "Device Authentication";
			sourceTree = "<group>";
		};
		4BD18F02283F0F1000058124 /* View */ = {
			isa = PBXGroup;
			children = (
				4BD18EFF283F0BC500058124 /* BookmarksBarViewController.swift */,
				4BE41A5D28446EAD00760399 /* BookmarksBarViewModel.swift */,
				4BD18F04283F151F00058124 /* BookmarksBar.storyboard */,
				4BE5336A286912D40019DBFD /* BookmarksBarCollectionViewItem.swift */,
				4BE53369286912D40019DBFD /* BookmarksBarCollectionViewItem.xib */,
				4BE5336D286915A10019DBFD /* HorizontallyCenteredLayout.swift */,
			);
			path = View;
			sourceTree = "<group>";
		};
		4BF6961B28BE90E800D402D4 /* Autoconsent */ = {
			isa = PBXGroup;
			children = (
				FD23FD2A28816606007F6985 /* AutoconsentMessageProtocolTests.swift */,
			);
			path = Autoconsent;
			sourceTree = "<group>";
		};
		4BFD356E283ADE8B00CE9234 /* Bookmarks Bar */ = {
			isa = PBXGroup;
			children = (
				4BD18F02283F0F1000058124 /* View */,
			);
			path = "Bookmarks Bar";
			sourceTree = "<group>";
		};
		7B1E819A27C8874900FF0E60 /* Autofill */ = {
			isa = PBXGroup;
			children = (
				7B1E819B27C8874900FF0E60 /* ContentOverlayPopover.swift */,
				7B1E819C27C8874900FF0E60 /* ContentOverlay.storyboard */,
				7B1E819D27C8874900FF0E60 /* ContentOverlayViewController.swift */,
			);
			path = Autofill;
			sourceTree = "<group>";
		};
		7B4CE8DB26F02108009134B1 /* UI Tests */ = {
			isa = PBXGroup;
			children = (
				7B4CE8E626F02134009134B1 /* TabBarTests.swift */,
				7B4CE8DE26F02108009134B1 /* Info.plist */,
			);
			path = "UI Tests";
			sourceTree = "<group>";
		};
		853014D425E6709500FB8205 /* Support */ = {
			isa = PBXGroup;
			children = (
				853014D525E671A000FB8205 /* PageObserverUserScript.swift */,
			);
			path = Support;
			sourceTree = "<group>";
		};
		85378D9A274E618C007C5CBF /* Message Views */ = {
			isa = PBXGroup;
			children = (
				85378D9B274E61B8007C5CBF /* MessageViews.storyboard */,
				85378D9D274E664C007C5CBF /* PopoverMessageViewController.swift */,
			);
			path = "Message Views";
			sourceTree = "<group>";
		};
		8553FF50257523630029327F /* File Download */ = {
			isa = PBXGroup;
			children = (
				8553FF51257523760029327F /* URLSuggestedFilenameTests.swift */,
				B630793926731F2600DCEE41 /* FileDownloadManagerTests.swift */,
				B630794126731F5400DCEE41 /* WKDownloadMock.swift */,
				B693955C26F19CD70015B914 /* DownloadListStoreTests.swift */,
				B693955E26F1C17F0015B914 /* DownloadListCoordinatorTests.swift */,
				B693956026F1C1BC0015B914 /* DownloadListStoreMock.swift */,
				B693956226F1C2A40015B914 /* FileDownloadManagerMock.swift */,
				B693956726F352DB0015B914 /* DownloadsWebViewMock.h */,
				B693956826F352DB0015B914 /* DownloadsWebViewMock.m */,
			);
			path = "File Download";
			sourceTree = "<group>";
		};
		8556A60C256C15C60092FA9D /* File Download */ = {
			isa = PBXGroup;
			children = (
				B6B1E87C26D5DA020062C350 /* View */,
				B61EF3EA266F91D700B4D78F /* Extensions */,
				8556A615256C15E10092FA9D /* Model */,
				B6C0B23126E71A800031CB7F /* Services */,
			);
			path = "File Download";
			sourceTree = "<group>";
		};
		8556A615256C15E10092FA9D /* Model */ = {
			isa = PBXGroup;
			children = (
				856C98DE257014BD00A22F1F /* FileDownloadManager.swift */,
				B6C0B23526E732000031CB7F /* DownloadListItem.swift */,
				B6A924D82664C72D001A28CA /* WebKitDownloadTask.swift */,
				B6C0B22D26E61CE70031CB7F /* DownloadViewModel.swift */,
				B6C0B23D26E8BF1F0031CB7F /* DownloadListViewModel.swift */,
				B6C0B23826E742610031CB7F /* FileDownloadError.swift */,
				B6A924DD2664CA08001A28CA /* LegacyWebKitDownloadDelegate.swift */,
				B693955A26F0CE300015B914 /* WebKitDownloadDelegate.swift */,
				B6A924D32664BBB9001A28CA /* WKWebViewDownloadDelegate.swift */,
				B6E61EE7263ACE16004E11AB /* UTType.swift */,
			);
			path = Model;
			sourceTree = "<group>";
		};
		85589E8527BBB8DD0038AD11 /* Model */ = {
			isa = PBXGroup;
			children = (
				85589E8627BBB8F20038AD11 /* HomePageFavoritesModel.swift */,
				85AC7ADC27BEB6EE00FFB69B /* HomePageDefaultBrowserModel.swift */,
				85589E9027BFB9810038AD11 /* HomePageRecentlyVisitedModel.swift */,
			);
			path = Model;
			sourceTree = "<group>";
		};
		85707F2F276A7DB000DC0649 /* ViewModel */ = {
			isa = PBXGroup;
			children = (
				85707F30276A7DCA00DC0649 /* OnboardingViewModel.swift */,
			);
			path = ViewModel;
			sourceTree = "<group>";
		};
		8585B63526D6E5F600C1416F /* SwiftUI */ = {
			isa = PBXGroup;
			children = (
				8585B63726D6E66C00C1416F /* ButtonStyles.swift */,
				85589E8A27BBBADC0038AD11 /* ColorExtensions.swift */,
				85589E9527BFE25D0038AD11 /* FailedAssertionView.swift */,
				85589E9927BFE3C30038AD11 /* FaviconView.swift */,
				85C5991A27D10CF000E605B2 /* FireAnimationView.swift */,
				85589E9727BFE2DA0038AD11 /* HoverButton.swift */,
				4BE65484271FCD7B008D1D63 /* LoginFaviconView.swift */,
				85707F2D276A394C00DC0649 /* ViewExtensions.swift */,
				371E141827E92E42009E3B5B /* MultilineScrollableTextFix.swift */,
				37CD54B227EE509700F1F7B9 /* View+Cursor.swift */,
				37BF3F23286F0AAE00BD9014 /* View+RoundedCorners.swift */,
				376705B227EC7D4F00DD8D76 /* TextButton.swift */,
				37CC53F327E8D4620028713D /* NSPathControlView.swift */,
				4B1E6EEF27AB5E5D00F51793 /* NSPopUpButtonView.swift */,
				31C3CE0128EDC1E70002C24A /* CustomRoundedCornersShape.swift */,
			);
			path = SwiftUI;
			sourceTree = "<group>";
		};
		8585B63626D6E61500C1416F /* AppKit */ = {
			isa = PBXGroup;
			children = (
				B65E6B9D26D9EC0800095F96 /* CircularProgressView.swift */,
				B693954626F04BEA0015B914 /* ColorView.swift */,
				B693953E26F04BE70015B914 /* FocusRingView.swift */,
				B693954326F04BE90015B914 /* GradientView.swift */,
				B6B1E88A26D774090062C350 /* LinkButton.swift */,
				B693954426F04BE90015B914 /* LongPressButton.swift */,
				B693953F26F04BE80015B914 /* MouseClickView.swift */,
				B693954926F04BEB0015B914 /* MouseOverButton.swift */,
				AA7EB6DE27E7C57D00036718 /* MouseOverAnimationButton.swift */,
				4B379C2327BDE1B0008A968E /* FlatButton.swift */,
				B693953D26F04BE70015B914 /* MouseOverView.swift */,
				B693953C26F04BE70015B914 /* NibLoadable.swift */,
				B693954726F04BEA0015B914 /* NSSavePanelExtension.swift */,
				B693954126F04BE80015B914 /* PaddedImageButton.swift */,
				B693954026F04BE80015B914 /* ProgressView.swift */,
				B693954826F04BEB0015B914 /* SavePanelAccessoryView.xib */,
				B693954226F04BE90015B914 /* ShadowView.swift */,
				B693954526F04BEA0015B914 /* WindowDraggingView.swift */,
				4BDFA4AD27BF19E500648192 /* ToggleableScrollView.swift */,
				4B17E2D3287380390003BD39 /* PersistentAppInterfaceSettings.swift */,
			);
			path = AppKit;
			sourceTree = "<group>";
		};
		85890634267B6CC500D23B0D /* Secure Vault */ = {
			isa = PBXGroup;
			children = (
				85D885B126A5918E0077C374 /* Extensions */,
				85CC1D7826A05E790062F04E /* Model */,
				85CC1D7F26A05F6C0062F04E /* Services */,
				85CC1D7926A05E820062F04E /* View */,
				B642738127B65BAC0005DFD1 /* SecureVaultErrorReporter.swift */,
			);
			path = "Secure Vault";
			sourceTree = "<group>";
		};
		858A798626A99D9000A75A42 /* Secure Vault */ = {
			isa = PBXGroup;
			children = (
				4BF4EA4F27C71F26004E57C4 /* PasswordManagementListSectionTests.swift */,
				858A798726A99DBE00A75A42 /* PasswordManagementItemListModelTests.swift */,
				858A798926A9B35E00A75A42 /* PasswordManagementItemModelTests.swift */,
			);
			path = "Secure Vault";
			sourceTree = "<group>";
		};
		85A0115D25AF1C4700FA6A0C /* Find In Page */ = {
			isa = PBXGroup;
			children = (
				85A0117325AF2EDF00FA6A0C /* FindInPage.storyboard */,
				85A0118125AF60E700FA6A0C /* FindInPageModel.swift */,
				85A011E925B4D4CA00FA6A0C /* FindInPageUserScript.swift */,
				85A0116825AF1D8900FA6A0C /* FindInPageViewController.swift */,
			);
			path = "Find In Page";
			sourceTree = "<group>";
		};
		85AC3B1525D9BBFA00C7D2AA /* Configuration */ = {
			isa = PBXGroup;
			children = (
				85AC3B1625D9BC1A00C7D2AA /* ConfigurationDownloaderTests.swift */,
				85AC3B4825DAC9BD00C7D2AA /* ConfigurationStorageTests.swift */,
			);
			path = Configuration;
			sourceTree = "<group>";
		};
		85AC3B3325DA828900C7D2AA /* Network */ = {
			isa = PBXGroup;
			children = (
				85AC3B3425DA82A600C7D2AA /* DataTaskProviding.swift */,
			);
			path = Network;
			sourceTree = "<group>";
		};
		85AE2FF024A33A2D002D507F /* Frameworks */ = {
			isa = PBXGroup;
			children = (
				85AE2FF124A33A2D002D507F /* WebKit.framework */,
			);
			name = Frameworks;
			sourceTree = "<group>";
		};
		85B7184727677A7D00B4277F /* Onboarding */ = {
			isa = PBXGroup;
			children = (
				85707F2F276A7DB000DC0649 /* ViewModel */,
				85B7184827677A9200B4277F /* View */,
			);
			path = Onboarding;
			sourceTree = "<group>";
		};
		85B7184827677A9200B4277F /* View */ = {
			isa = PBXGroup;
			children = (
				85707F23276A332A00DC0649 /* OnboardingButtonStyles.swift */,
				85707F29276A35FE00DC0649 /* ActionSpeech.swift */,
				85707F21276A32B600DC0649 /* CallToAction.swift */,
				85707F27276A34D900DC0649 /* DaxSpeech.swift */,
				85B7184927677C2D00B4277F /* Onboarding.storyboard */,
				85707F25276A335700DC0649 /* Onboarding.swift */,
				85707F2B276A364E00DC0649 /* OnboardingFlow.swift */,
				85B7184B27677C6500B4277F /* OnboardingViewController.swift */,
				85B7184D27677CBB00B4277F /* RootView.swift */,
			);
			path = View;
			sourceTree = "<group>";
		};
		85CC1D7826A05E790062F04E /* Model */ = {
			isa = PBXGroup;
			children = (
				4B1E6EEC27AB5E5100F51793 /* PasswordManagementListSection.swift */,
				4B1E6EEB27AB5E5100F51793 /* SecureVaultSorting.swift */,
				85CC1D7A26A05ECF0062F04E /* PasswordManagementItemListModel.swift */,
				85CC1D7C26A05F250062F04E /* PasswordManagementItemModel.swift */,
				4BE6547B271FCD4D008D1D63 /* PasswordManagementCreditCardModel.swift */,
				4BE6547A271FCD4D008D1D63 /* PasswordManagementIdentityModel.swift */,
				4BE6547C271FCD4D008D1D63 /* PasswordManagementLoginModel.swift */,
				4BE6547D271FCD4D008D1D63 /* PasswordManagementNoteModel.swift */,
			);
			path = Model;
			sourceTree = "<group>";
		};
		85CC1D7926A05E820062F04E /* View */ = {
			isa = PBXGroup;
			children = (
				4BBE0AA627B9B027003B37A8 /* PopUpButton.swift */,
				4B1E6EF027AB5E5D00F51793 /* PasswordManagementItemList.swift */,
				4BE65473271FCD40008D1D63 /* EditableTextView.swift */,
				4BE65470271FCD40008D1D63 /* PasswordManagementCreditCardItemView.swift */,
				4BE6546E271FCD40008D1D63 /* PasswordManagementIdentityItemView.swift */,
				4BE65471271FCD40008D1D63 /* PasswordManagementLoginItemView.swift */,
				4BE65472271FCD40008D1D63 /* PasswordManagementNoteItemView.swift */,
				85625997269C9C5F00EE44BC /* PasswordManagementPopover.swift */,
				85625995269C953C00EE44BC /* PasswordManagementViewController.swift */,
				85625993269C8F9600EE44BC /* PasswordManager.storyboard */,
				85890639267BCD8E00D23B0D /* SaveCredentialsPopover.swift */,
				8589063B267BCDC000D23B0D /* SaveCredentialsViewController.swift */,
				4B8A4E0027C8447E005F40E8 /* SaveIdentityPopover.swift */,
				4B8A4DFE27C83B29005F40E8 /* SaveIdentityViewController.swift */,
				4BE4005227CF3DC3007D3161 /* SavePaymentMethodPopover.swift */,
				4BE4005427CF3F19007D3161 /* SavePaymentMethodViewController.swift */,
			);
			path = View;
			sourceTree = "<group>";
		};
		85CC1D7F26A05F6C0062F04E /* Services */ = {
			isa = PBXGroup;
			children = (
				4BE65482271FCD53008D1D63 /* CountryList.swift */,
			);
			path = Services;
			sourceTree = "<group>";
		};
		85D33F1025C82E93002B91A6 /* Configuration */ = {
			isa = PBXGroup;
			children = (
				85480FBA25D181CB009424E3 /* ConfigurationDownloading.swift */,
				85D33F1125C82EB3002B91A6 /* ConfigurationManager.swift */,
				85480FCE25D1AA22009424E3 /* ConfigurationStoring.swift */,
			);
			path = Configuration;
			sourceTree = "<group>";
		};
		85D885B126A5918E0077C374 /* Extensions */ = {
			isa = PBXGroup;
			children = (
				85D885AF26A590A90077C374 /* NSNotificationName+PasswordManager.swift */,
				85D885B226A5A9DE0077C374 /* NSAlert+PasswordManager.swift */,
				858A797E26A79EAA00A75A42 /* UserText+PasswordManager.swift */,
			);
			path = Extensions;
			sourceTree = "<group>";
		};
		85F1B0C725EF9747004792B6 /* App Delegate */ = {
			isa = PBXGroup;
			children = (
				85F1B0C825EF9759004792B6 /* URLEventHandlerTests.swift */,
			);
			path = "App Delegate";
			sourceTree = "<group>";
		};
		85F487B3276A8F1B003CE668 /* Onboarding */ = {
			isa = PBXGroup;
			children = (
				85F487B4276A8F2E003CE668 /* OnboardingTests.swift */,
			);
			path = Onboarding;
			sourceTree = "<group>";
		};
		85F69B3A25EDE7F800978E59 /* Common */ = {
			isa = PBXGroup;
			children = (
				4B723E1726B000DC00E14D75 /* TemporaryFileCreator.swift */,
				4BBF09222830812900EE1418 /* FileSystemDSL.swift */,
				4BBF0924283083EC00EE1418 /* FileSystemDSLTests.swift */,
				4B9292C42667104B00AD2C21 /* CoreDataTestUtilities.swift */,
				B683097A274DCFE3004B46BB /* Database */,
				AAEC74B92642E66600C2EFBC /* Extensions */,
				4BA1A6CE258BF58C00F6F690 /* File System */,
				B6AE74322609AFBB005B9B1A /* Progress */,
				4B0511E6262CAB3700F6079C /* UserDefaultsWrapperUtilities.swift */,
				B698E5032908011E00A746A8 /* AppKitPrivateMethodsAvailabilityTests.swift */,
				B6B3E0952654DACD0040E0A2 /* UTTypeTests.swift */,
				B693956626F352940015B914 /* TestsBridging.h */,
				B6DA06E02913AEDB00225DE2 /* TestNavigationDelegate.swift */,
			);
			path = Common;
			sourceTree = "<group>";
		};
		AA0877B626D515EE00B05660 /* User Agent */ = {
			isa = PBXGroup;
			children = (
				AA0877BC26D660EC00B05660 /* Model */,
				AA0877BB26D660C900B05660 /* Services */,
			);
			path = "User Agent";
			sourceTree = "<group>";
		};
		AA0877BB26D660C900B05660 /* Services */ = {
			isa = PBXGroup;
			children = (
				AA0877B726D5160D00B05660 /* SafariVersionReaderTests.swift */,
				AA0877B926D5161D00B05660 /* WebKitVersionProviderTests.swift */,
			);
			path = Services;
			sourceTree = "<group>";
		};
		AA0877BC26D660EC00B05660 /* Model */ = {
			isa = PBXGroup;
			children = (
				8546DE6125C03056000CA5E1 /* UserAgentTests.swift */,
			);
			path = Model;
			sourceTree = "<group>";
		};
		AA0877BD26D6610B00B05660 /* Services */ = {
			isa = PBXGroup;
			children = (
				AACF6FD526BC366D00CF09F9 /* SafariVersionReader.swift */,
				AAFE068226C7082D005434CC /* WebKitVersionProvider.swift */,
			);
			path = Services;
			sourceTree = "<group>";
		};
		AA0877BE26D6611300B05660 /* Model */ = {
			isa = PBXGroup;
			children = (
				14505A07256084EF00272CC6 /* UserAgent.swift */,
			);
			path = Model;
			sourceTree = "<group>";
		};
		AA3863C227A1E1C000749AB5 /* Feedback and Breakage */ = {
			isa = PBXGroup;
			children = (
				AA3D531827A2F24C00074EC1 /* View */,
				AA3D531927A2F47100074EC1 /* Model */,
			);
			path = "Feedback and Breakage";
			sourceTree = "<group>";
		};
		AA3D531827A2F24C00074EC1 /* View */ = {
			isa = PBXGroup;
			children = (
				AA3863C427A1E28F00749AB5 /* Feedback.storyboard */,
				371C0A2827E33EDC0070591F /* FeedbackPresenter.swift */,
				AA3D531427A1ED9300074EC1 /* FeedbackWindow.swift */,
				AA3D531627A1EEED00074EC1 /* FeedbackViewController.swift */,
			);
			path = View;
			sourceTree = "<group>";
		};
		AA3D531927A2F47100074EC1 /* Model */ = {
			isa = PBXGroup;
			children = (
				AA3D531A27A2F57E00074EC1 /* Feedback.swift */,
				AA3D531C27A2F58F00074EC1 /* FeedbackSender.swift */,
				AAD8078627B3F45600CF7703 /* WebsiteBreakage.swift */,
				AAD8078427B3F3BE00CF7703 /* WebsiteBreakageSender.swift */,
			);
			path = Model;
			sourceTree = "<group>";
		};
		AA4D700525545EDE00C3411E /* App Delegate */ = {
			isa = PBXGroup;
			children = (
				AA585D81248FD31100E9A3E2 /* AppDelegate.swift */,
				AA4D700625545EF800C3411E /* URLEventHandler.swift */,
				AA4FF40B2624751A004E2377 /* GrammarFeaturesManager.swift */,
				AAD86E51267A0DFF005C11BE /* UpdateController.swift */,
				858A798226A8B75F00A75A42 /* CopyHandler.swift */,
			);
			path = "App Delegate";
			sourceTree = "<group>";
		};
		AA512D1224D99D4900230283 /* Services */ = {
			isa = PBXGroup;
			children = (
				AA6820E325502F19005ED0D5 /* WebsiteDataStore.swift */,
			);
			path = Services;
			sourceTree = "<group>";
		};
		AA585D75248FD31100E9A3E2 = {
			isa = PBXGroup;
			children = (
				85B8757E28B903D900D39E04 /* Configuration.xcconfig */,
				AA68C3D62490F821001B8783 /* README.md */,
				AA585D80248FD31100E9A3E2 /* DuckDuckGo */,
				AA585D93248FD31400E9A3E2 /* Unit Tests */,
				4B1AD89E25FC27E200261379 /* Integration Tests */,
				7B4CE8DB26F02108009134B1 /* UI Tests */,
				AA585D7F248FD31100E9A3E2 /* Products */,
				85AE2FF024A33A2D002D507F /* Frameworks */,
			);
			sourceTree = "<group>";
		};
		AA585D7F248FD31100E9A3E2 /* Products */ = {
			isa = PBXGroup;
			children = (
				AA585D7E248FD31100E9A3E2 /* DuckDuckGo.app */,
				AA585D90248FD31400E9A3E2 /* Unit Tests.xctest */,
				4B1AD89D25FC27E200261379 /* Integration Tests.xctest */,
				7B4CE8DA26F02108009134B1 /* UI Tests.xctest */,
			);
			name = Products;
			sourceTree = "<group>";
		};
		AA585D80248FD31100E9A3E2 /* DuckDuckGo */ = {
			isa = PBXGroup;
			children = (
				B31055BB27A1BA0E001AC618 /* Autoconsent */,
				7B1E819A27C8874900FF0E60 /* Autofill */,
				B6A9E47526146A440067D1B9 /* API */,
				AA4D700525545EDE00C3411E /* App Delegate */,
				AAC5E4C025D6A6A9007F5990 /* Bookmarks */,
				4BFD356E283ADE8B00CE9234 /* Bookmarks Bar */,
				AA86491B24D837DE001BABEE /* Browser Tab */,
				AA86491324D831B9001BABEE /* Common */,
				85D33F1025C82E93002B91A6 /* Configuration */,
				4B6160D125B14E5E007DE5B2 /* Content Blocker */,
				AAC30A24268DF93500D2D9CD /* Crash Reports */,
				4B723DEA26B0002B00E14D75 /* Data Import */,
				4B723DF826B0002B00E14D75 /* Data Export */,
				4B379C1C27BDB7EA008A968E /* Device Authentication */,
				4B65143C26392483005B46EB /* Email */,
				AA5FA695275F823900DCE9C9 /* Favicons */,
				AA3863C227A1E1C000749AB5 /* Feedback and Breakage */,
				8556A60C256C15C60092FA9D /* File Download */,
				85A0115D25AF1C4700FA6A0C /* Find In Page */,
				AA6820E825503A21005ED0D5 /* Fire */,
				4B02197B25E05FAC00ED7DEA /* Fireproofing */,
				B65536902684409300085A79 /* Geolocation */,
				0230C09D271F52D50018F728 /* GPC */,
				AAE75275263B036300B973F8 /* History */,
				AA585DB02490E6FA00E9A3E2 /* Main */,
				AAE71DB225F66A0900D74437 /* Home Page */,
				AA97BF4425135CB60014931A /* Menus */,
				85378D9A274E618C007C5CBF /* Message Views */,
				AA86491524D83384001BABEE /* Navigation Bar */,
				85B7184727677A7D00B4277F /* Onboarding */,
				B64C84DB2692D6E80048FEBE /* Permissions */,
				37BF3F12286D8A4B00BD9014 /* Pinned Tabs */,
				4B0511A2262CAA5A00F6079C /* Preferences */,
				B6FA893A269C414900588ECD /* Privacy Dashboard */,
				AAC6881528626B6F00D54247 /* Recently Closed */,
				85890634267B6CC500D23B0D /* Secure Vault */,
				4B677422255DBEB800025BD8 /* Smarter Encryption */,
				B68458AE25C7E75100DC17B6 /* State Restoration */,
				B6A9E44E26142AF90067D1B9 /* Statistics */,
				4B677447255DBF1400025BD8 /* Submodules */,
				AACB8E7224A4C8BC005F2218 /* Suggestions */,
				AA86491124D8318F001BABEE /* Tab Bar */,
				AAE8B0FD258A416F00E81239 /* Tab Preview */,
				B6040859274B8C5200680351 /* Unprotected Domains */,
				AACF6FD426BC35C200CF09F9 /* User Agent */,
				AA6EF9AE25066F99004754E6 /* Windows */,
				31F28C4B28C8EE9000119F70 /* Youtube Player */,
				AA585D85248FD31400E9A3E2 /* Assets.xcassets */,
				4B677454255DC18000025BD8 /* Bridging.h */,
				AAD86E502678D104005C11BE /* DuckDuckGoCI.entitlements */,
				AA585D8B248FD31400E9A3E2 /* DuckDuckGo.entitlements */,
				AA585D8A248FD31400E9A3E2 /* Info.plist */,
			);
			path = DuckDuckGo;
			sourceTree = "<group>";
		};
		AA585D93248FD31400E9A3E2 /* Unit Tests */ = {
			isa = PBXGroup;
			children = (
				376718FE28E58504003A2A15 /* Youtube Player */,
				B6A5A28C25B962CB00AA7ADA /* App */,
				85F1B0C725EF9747004792B6 /* App Delegate */,
				AA652CAB25DD820D009059CC /* Bookmarks */,
				4B43468D285ED6BD00177407 /* Bookmarks Bar */,
				AA92ACAE24EFE1F5005F41C9 /* Browser Tab */,
				85F69B3A25EDE7F800978E59 /* Common */,
				85AC3B1525D9BBFA00C7D2AA /* Configuration */,
				4B82E9B725B6A04B00656FE7 /* Content Blocker */,
				4B70BFFD27B0793D000386ED /* Crash Reports */,
				4B723E0226B0003E00E14D75 /* Data Export */,
				4B723DFE26B0003E00E14D75 /* Data Import */,
				4BBC16A327C488B900E00A38 /* Device Authentication */,
				1D77921628FDC51B00BE0210 /* Favicons */,
				8553FF50257523630029327F /* File Download */,
				AA9C361D25518AAB004B1BA3 /* Fire */,
				4B02199725E063DE00ED7DEA /* Fireproofing */,
				B68172AC269EB415006D1092 /* Geolocation */,
				AAEC74AE2642C47300C2EFBC /* History */,
				4B98D27E28D9722A003C2B6F /* Home Page */,
				4BF6961B28BE90E800D402D4 /* Autoconsent */,
				378205F9283C275E00D1D4AA /* Menus */,
				AA91F83627076ED100771A0D /* Navigation Bar */,
				85F487B3276A8F1B003CE668 /* Onboarding */,
				B6106BA126A7BE430013B453 /* Permissions */,
				37D2377E287EFECD00BCE03B /* Pinned Tabs */,
				4B0511EE262CAEB300F6079C /* Preferences */,
				AA7E9174286DAFB700AB6B62 /* Recently Closed */,
				858A798626A99D9000A75A42 /* Secure Vault */,
				B6DA440F2616C0F200DD1EC2 /* Statistics */,
				AA63744E24C9BB4A00AB2AC4 /* Suggestions */,
				AAC9C01224CAFBB700AD1325 /* Tab Bar */,
				AA0877B626D515EE00B05660 /* User Agent */,
				3776582B27F7163B009A6B35 /* Website Breakage Report */,
				AA585D96248FD31400E9A3E2 /* Info.plist */,
			);
			path = "Unit Tests";
			sourceTree = "<group>";
		};
		AA585DB02490E6FA00E9A3E2 /* Main */ = {
			isa = PBXGroup;
			children = (
				AA68C3D824911D56001B8783 /* View */,
			);
			path = Main;
			sourceTree = "<group>";
		};
		AA5FA695275F823900DCE9C9 /* Favicons */ = {
			isa = PBXGroup;
			children = (
				AA5FA698275F90CD00DCE9C9 /* Model */,
				AA5FA69B275F944500DCE9C9 /* Services */,
				4BBD3BFF285ACE090047A89D /* NSNotificationName+Favicons.swift */,
			);
			path = Favicons;
			sourceTree = "<group>";
		};
		AA5FA698275F90CD00DCE9C9 /* Model */ = {
			isa = PBXGroup;
			children = (
				AAA0CC562539EBC90079BC96 /* FaviconUserScript.swift */,
				AA512D1324D99D9800230283 /* FaviconManager.swift */,
				AAEF6BC7276A081C0024DCF4 /* FaviconSelector.swift */,
				AA5FA696275F90C400DCE9C9 /* FaviconImageCache.swift */,
				AA222CB82760F74E00321475 /* FaviconReferenceCache.swift */,
				AA6197C5276B3168008396F0 /* FaviconHostReference.swift */,
				AA6197C3276B314D008396F0 /* FaviconUrlReference.swift */,
				AA5FA699275F91C700DCE9C9 /* Favicon.swift */,
			);
			path = Model;
			sourceTree = "<group>";
		};
		AA5FA69B275F944500DCE9C9 /* Services */ = {
			isa = PBXGroup;
			children = (
				AA5FA69E275F948900DCE9C9 /* Favicons.xcdatamodeld */,
				AA5FA69C275F945C00DCE9C9 /* FaviconStore.swift */,
			);
			path = Services;
			sourceTree = "<group>";
		};
		AA63744E24C9BB4A00AB2AC4 /* Suggestions */ = {
			isa = PBXGroup;
			children = (
				142879D824CE1139005419BB /* ViewModel */,
				AA63745024C9BB9A00AB2AC4 /* Model */,
			);
			path = Suggestions;
			sourceTree = "<group>";
		};
		AA63745024C9BB9A00AB2AC4 /* Model */ = {
			isa = PBXGroup;
			children = (
				AA63745324C9BF9A00AB2AC4 /* SuggestionContainerTests.swift */,
				AA0F3DB6261A566C0077F2D9 /* SuggestionLoadingMock.swift */,
			);
			path = Model;
			sourceTree = "<group>";
		};
		AA652CAB25DD820D009059CC /* Bookmarks */ = {
			isa = PBXGroup;
			children = (
				AA652CAE25DD8228009059CC /* Model */,
				AA652CAF25DD822C009059CC /* Services */,
			);
			path = Bookmarks;
			sourceTree = "<group>";
		};
		AA652CAE25DD8228009059CC /* Model */ = {
			isa = PBXGroup;
			children = (
				4B9292B62667103000AD2C21 /* BookmarkManagedObjectTests.swift */,
				4B9292B02667103000AD2C21 /* BookmarkNodePathTests.swift */,
				4B9292B12667103000AD2C21 /* BookmarkNodeTests.swift */,
				4B9292B32667103000AD2C21 /* BookmarkOutlineViewDataSourceTests.swift */,
				4B9292B22667103000AD2C21 /* BookmarkSidebarTreeControllerTests.swift */,
				4B9292B82667103000AD2C21 /* BookmarkTests.swift */,
				4B9292B92667103100AD2C21 /* PasteboardBookmarkTests.swift */,
				4B9292B42667103000AD2C21 /* PasteboardFolderTests.swift */,
				4B9292B52667103000AD2C21 /* TreeControllerTests.swift */,
				AA652CCD25DD9071009059CC /* BookmarkListTests.swift */,
				AA652CD225DDA6E9009059CC /* LocalBookmarkManagerTests.swift */,
			);
			path = Model;
			sourceTree = "<group>";
		};
		AA652CAF25DD822C009059CC /* Services */ = {
			isa = PBXGroup;
			children = (
				AA652CB025DD825B009059CC /* LocalBookmarkStoreTests.swift */,
				AA652CDA25DDAB32009059CC /* BookmarkStoreMock.swift */,
			);
			path = Services;
			sourceTree = "<group>";
		};
		AA6820E825503A21005ED0D5 /* Fire */ = {
			isa = PBXGroup;
			children = (
				AAFCB38325E546FF00859DD4 /* View */,
				AA6820EF25503D93005ED0D5 /* ViewModel */,
				AA6820E925503A49005ED0D5 /* Model */,
			);
			path = Fire;
			sourceTree = "<group>";
		};
		AA6820E925503A49005ED0D5 /* Model */ = {
			isa = PBXGroup;
			children = (
				8511E18325F82B34002F516B /* 01_Fire_really_small.json */,
				AA6820EA25503D6A005ED0D5 /* Fire.swift */,
			);
			path = Model;
			sourceTree = "<group>";
		};
		AA6820EF25503D93005ED0D5 /* ViewModel */ = {
			isa = PBXGroup;
			children = (
				AA6820F025503DA9005ED0D5 /* FireViewModel.swift */,
				AA13DCB3271480B0006D48D3 /* FirePopoverViewModel.swift */,
			);
			path = ViewModel;
			sourceTree = "<group>";
		};
		AA68C3D824911D56001B8783 /* View */ = {
			isa = PBXGroup;
			children = (
				85589E8E27BBBBF10038AD11 /* Main.storyboard */,
				AA7412BC24D2BEEE00D22FE0 /* MainWindow.swift */,
				AA7412B424D1536B00D22FE0 /* MainWindowController.swift */,
				AA585DAE2490E6E600E9A3E2 /* MainViewController.swift */,
				B688B4D9273E6D3B0087BEAF /* MainView.swift */,
				B688B4DE27420D290087BEAF /* PDFSearchTextMenuItemHandler.swift */,
				B68C92C0274E3EF4002AC6B0 /* PopUpWindow.swift */,
			);
			path = View;
			sourceTree = "<group>";
		};
		AA6EF9AE25066F99004754E6 /* Windows */ = {
			isa = PBXGroup;
			children = (
				AA6EF9AF25067035004754E6 /* View */,
			);
			path = Windows;
			sourceTree = "<group>";
		};
		AA6EF9AF25067035004754E6 /* View */ = {
			isa = PBXGroup;
			children = (
				AA6EF9AC25066F42004754E6 /* WindowsManager.swift */,
				AAA892E9250A4CEF005B37B2 /* WindowControllersManager.swift */,
				856C98D42570116900A22F1F /* NSWindow+Toast.swift */,
			);
			path = View;
			sourceTree = "<group>";
		};
		AA7E9174286DAFB700AB6B62 /* Recently Closed */ = {
			isa = PBXGroup;
			children = (
				AA7E9175286DB05D00AB6B62 /* RecentlyClosedCoordinatorMock.swift */,
			);
			path = "Recently Closed";
			sourceTree = "<group>";
		};
		AA7E919D287872DB00AB6B62 /* ViewModel */ = {
			isa = PBXGroup;
			children = (
				AA7E919E287872EA00AB6B62 /* VisitViewModel.swift */,
			);
			path = ViewModel;
			sourceTree = "<group>";
		};
		AA7EB6EE27E880EA00036718 /* Animations */ = {
			isa = PBXGroup;
			children = (
				31F7F2A4288AD299001C0D64 /* BadgeAnimations */,
				AA3439732754D55100B241FA /* trackers-1.json */,
				AA3439742754D55100B241FA /* trackers-2.json */,
				AA3439752754D55100B241FA /* trackers-3.json */,
				AA34396A2754D4E200B241FA /* shield.json */,
				AA34396B2754D4E300B241FA /* shield-dot.json */,
				AA7EB6E027E7D05500036718 /* flame-mouse-over.json */,
				AA7EB6E627E8809D00036718 /* shield-mouse-over.json */,
				AA7EB6E827E880A600036718 /* shield-dot-mouse-over.json */,
				AA3439762754D55100B241FA /* dark-trackers-1.json */,
				AA3439722754D55100B241FA /* dark-trackers-2.json */,
				AA3439772754D55100B241FA /* dark-trackers-3.json */,
				AA34396F2754D4E900B241FA /* dark-shield.json */,
				AA34396E2754D4E900B241FA /* dark-shield-dot.json */,
				AA7EB6E127E7D05500036718 /* dark-flame-mouse-over.json */,
				AA7EB6EA27E880AE00036718 /* dark-shield-mouse-over.json */,
				AA7EB6EC27E880B600036718 /* dark-shield-dot-mouse-over.json */,
			);
			path = Animations;
			sourceTree = "<group>";
		};
		AA80EC52256BE33A007083E7 /* Localizables */ = {
			isa = PBXGroup;
			children = (
				AA80EC53256BE3BC007083E7 /* UserText.swift */,
				AA80EC8B256C49B8007083E7 /* Localizable.strings */,
				AA80EC91256C49BC007083E7 /* Localizable.stringsdict */,
			);
			path = Localizables;
			sourceTree = "<group>";
		};
		AA86491124D8318F001BABEE /* Tab Bar */ = {
			isa = PBXGroup;
			children = (
				AA86491224D831A1001BABEE /* View */,
				AA8EDF1F2491FCC10071C2E8 /* ViewModel */,
				AA9FF95724A1ECE20039E328 /* Model */,
			);
			path = "Tab Bar";
			sourceTree = "<group>";
		};
		AA86491224D831A1001BABEE /* View */ = {
			isa = PBXGroup;
			children = (
				AA80EC7B256C46AA007083E7 /* TabBar.storyboard */,
				1430DFF424D0580F00B8978C /* TabBarViewController.swift */,
				1456D6E024EFCBC300775049 /* TabBarCollectionView.swift */,
				AA7412B624D1687000D22FE0 /* TabBarScrollView.swift */,
				AA7412B024D0B3AC00D22FE0 /* TabBarViewItem.swift */,
				AA7412B124D0B3AC00D22FE0 /* TabBarViewItem.xib */,
				AA2CB1342587C29500AA6FBE /* TabBarFooter.swift */,
				AA2CB12C2587BB5600AA6FBE /* TabBarFooter.xib */,
				AA9E9A5D25A4867200D1959D /* TabDragAndDropManager.swift */,
				3154FD1328E6011A00909769 /* TabShadowView.swift */,
				311B262628E73E0A00FD181A /* TabShadowConfig.swift */,
			);
			path = View;
			sourceTree = "<group>";
		};
		AA86491324D831B9001BABEE /* Common */ = {
			isa = PBXGroup;
			children = (
				B6A9E4602614608B0067D1B9 /* AppVersion.swift */,
				4B67743D255DBEEA00025BD8 /* Database */,
				AADC60E92493B305008F8EF7 /* Extensions */,
				4BA1A691258B06F600F6F690 /* File System */,
				AA80EC52256BE33A007083E7 /* Localizables */,
				85AC3B3325DA828900C7D2AA /* Network */,
				4BB88B4E25B7BA20006F6B06 /* Utilities */,
				AA86491424D831C4001BABEE /* View */,
			);
			path = Common;
			sourceTree = "<group>";
		};
		AA86491424D831C4001BABEE /* View */ = {
			isa = PBXGroup;
			children = (
				8585B63626D6E61500C1416F /* AppKit */,
				AADCBF3826F7C28F00EF67A8 /* Lottie */,
				8585B63526D6E5F600C1416F /* SwiftUI */,
			);
			path = View;
			sourceTree = "<group>";
		};
		AA86491524D83384001BABEE /* Navigation Bar */ = {
			isa = PBXGroup;
			children = (
				853014D425E6709500FB8205 /* Support */,
				AA86491624D8339A001BABEE /* View */,
				AAA0CC3A25337F990079BC96 /* ViewModel */,
				4B0DB5E428BD9D08007DD239 /* PinningManager.swift */,
			);
			path = "Navigation Bar";
			sourceTree = "<group>";
		};
		AA86491624D8339A001BABEE /* View */ = {
			isa = PBXGroup;
			children = (
				AA7EB6EE27E880EA00036718 /* Animations */,
				85589E8C27BBBB870038AD11 /* NavigationBar.storyboard */,
				AA68C3D22490ED62001B8783 /* NavigationBarViewController.swift */,
				14D9B8F924F7E089000D4D13 /* AddressBarViewController.swift */,
				AABEE6AE24AD22B90043105B /* AddressBarTextField.swift */,
				AAC5E4F525D6BF2C007F5990 /* AddressBarButtonsViewController.swift */,
				AAC5E4F025D6BF10007F5990 /* AddressBarButton.swift */,
				AAA0CC32252F181A0079BC96 /* NavigationButtonMenuDelegate.swift */,
				AAA0CC462533833C0079BC96 /* MoreOptionsMenu.swift */,
				85012B0129133F9F003D0DCC /* NavigationBarPopovers.swift */,
			);
			path = View;
			sourceTree = "<group>";
		};
		AA86491B24D837DE001BABEE /* Browser Tab */ = {
			isa = PBXGroup;
			children = (
				AA86491C24D83868001BABEE /* View */,
				AA86491D24D83A59001BABEE /* ViewModel */,
				AA86491E24D83A66001BABEE /* Model */,
				AA512D1224D99D4900230283 /* Services */,
			);
			path = "Browser Tab";
			sourceTree = "<group>";
		};
		AA86491C24D83868001BABEE /* View */ = {
			isa = PBXGroup;
			children = (
				AA80EC69256C4691007083E7 /* BrowserTab.storyboard */,
				AA585D83248FD31100E9A3E2 /* BrowserTabViewController.swift */,
				AA6FFB4524DC3B5A0028F4D0 /* WebView.swift */,
				B6B2400D28083B49001B8F3A /* WebViewContainerView.swift */,
				37054FCD2876472D00033B6F /* WebViewSnapshotView.swift */,
				B637273A26CBC8AF00C8CB02 /* AuthenticationAlert.swift */,
			);
			path = View;
			sourceTree = "<group>";
		};
		AA86491D24D83A59001BABEE /* ViewModel */ = {
			isa = PBXGroup;
			children = (
				AA9FF95A24A1EFC20039E328 /* TabViewModel.swift */,
				AA5D6DAB24A340F700C6FBCE /* WebViewStateObserver.swift */,
			);
			path = ViewModel;
			sourceTree = "<group>";
		};
		AA86491E24D83A66001BABEE /* Model */ = {
			isa = PBXGroup;
			children = (
				856CADEF271710F400E79BB0 /* HoverUserScript.swift */,
				4B2E7D6226FF9D6500D2DB17 /* PrintingUserScript.swift */,
				85D438B5256E7C9E00F3BAF8 /* ContextMenuUserScript.swift */,
				4BB88B4425B7B55C006F6B06 /* DebugUserScript.swift */,
				AA9FF95824A1ECF20039E328 /* Tab.swift */,
				85AC3AEE25D5CE9800C7D2AA /* UserScripts.swift */,
				B6DA06E32913ECEE00225DE2 /* ContextMenuManager.swift */,
				F4A6198B283CFFBB007F2080 /* ContentScopeFeatureFlagging.swift */,
				983DFB2428B67036006B7E34 /* UserContentUpdating.swift */,
				B6DA06E7291401D700225DE2 /* WKMenuItemIdentifier.swift */,
			);
			path = Model;
			sourceTree = "<group>";
		};
		AA8EDF1F2491FCC10071C2E8 /* ViewModel */ = {
			isa = PBXGroup;
			children = (
				37D23779287EB8CA00BCE03B /* TabIndex.swift */,
				AA9FF95E24A1FB680039E328 /* TabCollectionViewModel.swift */,
				37534CA128113277002621E7 /* TabLazyLoader */,
			);
			path = ViewModel;
			sourceTree = "<group>";
		};
		AA91F83627076ED100771A0D /* Navigation Bar */ = {
			isa = PBXGroup;
			children = (
				AA91F83727076EEE00771A0D /* ViewModel */,
				4BF6961F28BEEE8B00D402D4 /* LocalPinningManagerTests.swift */,
			);
			path = "Navigation Bar";
			sourceTree = "<group>";
		};
		AA91F83727076EEE00771A0D /* ViewModel */ = {
			isa = PBXGroup;
			children = (
				AA91F83827076F1900771A0D /* PrivacyIconViewModelTests.swift */,
			);
			path = ViewModel;
			sourceTree = "<group>";
		};
		AA92ACAE24EFE1F5005F41C9 /* Browser Tab */ = {
			isa = PBXGroup;
			children = (
				B62EB47B25BAD3BB005745C6 /* WKWebViewPrivateMethodsAvailabilityTests.swift */,
				B67C6C3C2654B897006C872E /* WebViewExtensionTests.swift */,
				B67C6C412654BF49006C872E /* DuckDuckGo-Symbol.jpg */,
				AA92ACAF24EFE209005F41C9 /* ViewModel */,
				AA92ACB024EFE210005F41C9 /* Model */,
				AA9C362625518B61004B1BA3 /* Services */,
			);
			path = "Browser Tab";
			sourceTree = "<group>";
		};
		AA92ACAF24EFE209005F41C9 /* ViewModel */ = {
			isa = PBXGroup;
			children = (
				AAC9C01B24CB594C00AD1325 /* TabViewModelTests.swift */,
			);
			path = ViewModel;
			sourceTree = "<group>";
		};
		AA92ACB024EFE210005F41C9 /* Model */ = {
			isa = PBXGroup;
			children = (
				AAC9C01424CAFBCE00AD1325 /* TabTests.swift */,
			);
			path = Model;
			sourceTree = "<group>";
		};
		AA97BF4425135CB60014931A /* Menus */ = {
			isa = PBXGroup;
			children = (
				AA97BF4525135DD30014931A /* ApplicationDockMenu.swift */,
				85480F8925CDC360009424E3 /* MainMenu.storyboard */,
				AA4BBA3A25C58FA200C4FB0F /* MainMenu.swift */,
				AA6EF9B425081B4C004754E6 /* MainMenuActions.swift */,
				B63ED0E426BB8FB900A9DAD1 /* SharingMenu.swift */,
				AA7E919628746BCC00AB6B62 /* HistoryMenu.swift */,
				AAAB9113288EB1D600A057A9 /* CleanThisHistoryMenuItem.swift */,
				AAAB9115288EB46B00A057A9 /* VisitMenuItem.swift */,
			);
			path = Menus;
			sourceTree = "<group>";
		};
		AA9C361D25518AAB004B1BA3 /* Fire */ = {
			isa = PBXGroup;
			children = (
				AA9C362125518B34004B1BA3 /* Model */,
			);
			path = Fire;
			sourceTree = "<group>";
		};
		AA9C362125518B34004B1BA3 /* Model */ = {
			isa = PBXGroup;
			children = (
				AA9C362F25518CA9004B1BA3 /* FireTests.swift */,
				376C4DB828A1A48A00CC0F5B /* FirePopoverViewModelTests.swift */,
			);
			path = Model;
			sourceTree = "<group>";
		};
		AA9C362625518B61004B1BA3 /* Services */ = {
			isa = PBXGroup;
			children = (
				4B0219A725E0646500ED7DEA /* WebsiteDataStoreTests.swift */,
				AA9C362725518C44004B1BA3 /* WebsiteDataStoreMock.swift */,
				AABAF59B260A7D130085060C /* FaviconManagerMock.swift */,
			);
			path = Services;
			sourceTree = "<group>";
		};
		AA9FF95724A1ECE20039E328 /* Model */ = {
			isa = PBXGroup;
			children = (
				AA9FF95C24A1FA1C0039E328 /* TabCollection.swift */,
			);
			path = Model;
			sourceTree = "<group>";
		};
		AAA0CC3A25337F990079BC96 /* ViewModel */ = {
			isa = PBXGroup;
			children = (
				AAA0CC3B25337FAB0079BC96 /* WKBackForwardListItemViewModel.swift */,
				B689ECD426C247DB006FB0C5 /* BackForwardListItem.swift */,
				AA75A0AD26F3500C0086B667 /* PrivacyIconViewModel.swift */,
			);
			path = ViewModel;
			sourceTree = "<group>";
		};
		AAB549DD25DAB8E90058460B /* ViewModel */ = {
			isa = PBXGroup;
			children = (
				AAB549DE25DAB8F80058460B /* BookmarkViewModel.swift */,
			);
			path = ViewModel;
			sourceTree = "<group>";
		};
		AABEE68F24A4CB290043105B /* Model */ = {
			isa = PBXGroup;
			children = (
				AABEE69B24A902BB0043105B /* SuggestionContainer.swift */,
				AAB8203B26B2DE0D00788AC3 /* SuggestionListCharacteristics.swift */,
			);
			path = Model;
			sourceTree = "<group>";
		};
		AABEE69024A4CB300043105B /* ViewModel */ = {
			isa = PBXGroup;
			children = (
				AABEE69924A902A90043105B /* SuggestionContainerViewModel.swift */,
				AA3F895224C18AD500628DDE /* SuggestionViewModel.swift */,
			);
			path = ViewModel;
			sourceTree = "<group>";
		};
		AABEE6A124A9F3C90043105B /* View */ = {
			isa = PBXGroup;
			children = (
				AA80EC75256C46A2007083E7 /* Suggestion.storyboard */,
				AABEE6A424AA0A7F0043105B /* SuggestionViewController.swift */,
				AABEE6A824AB4B910043105B /* SuggestionTableCellView.swift */,
				AABEE6AA24ACA0F90043105B /* SuggestionTableRowView.swift */,
			);
			path = View;
			sourceTree = "<group>";
		};
		AAC30A24268DF93500D2D9CD /* Crash Reports */ = {
			isa = PBXGroup;
			children = (
				AAD6D8852696DF2A002393B3 /* View */,
				AAC30A2F268F215000D2D9CD /* Model */,
			);
			path = "Crash Reports";
			sourceTree = "<group>";
		};
		AAC30A2F268F215000D2D9CD /* Model */ = {
			isa = PBXGroup;
			children = (
				AAC30A25268DFEE200D2D9CD /* CrashReporter.swift */,
				AAC30A27268E045400D2D9CD /* CrashReportReader.swift */,
				AAC30A2B268F1ECD00D2D9CD /* CrashReportSender.swift */,
				AAC30A2D268F1EE300D2D9CD /* CrashReportPromptPresenter.swift */,
				AAC30A29268E239100D2D9CD /* CrashReport.swift */,
			);
			path = Model;
			sourceTree = "<group>";
		};
		AAC5E4C025D6A6A9007F5990 /* Bookmarks */ = {
			isa = PBXGroup;
			children = (
				4B9292AD26670F5300AD2C21 /* Extensions */,
				AAC5E4C125D6A6C3007F5990 /* View */,
				AAB549DD25DAB8E90058460B /* ViewModel */,
				AAC5E4C225D6A6C7007F5990 /* Model */,
				AAC5E4C325D6A6CC007F5990 /* Services */,
			);
			path = Bookmarks;
			sourceTree = "<group>";
		};
		AAC5E4C125D6A6C3007F5990 /* View */ = {
			isa = PBXGroup;
			children = (
				4B9292CB2667123700AD2C21 /* AddBookmarkModalViewController.swift */,
				4B9292CA2667123700AD2C21 /* AddFolderModalViewController.swift */,
				4B9292CC2667123700AD2C21 /* BookmarkListViewController.swift */,
				4B9292CD2667123700AD2C21 /* BookmarkManagementDetailViewController.swift */,
				4B9292C72667123700AD2C21 /* BookmarkManagementSidebarViewController.swift */,
				4B9292C82667123700AD2C21 /* BookmarkManagementSplitViewController.swift */,
				4B9292C92667123700AD2C21 /* BookmarkTableRowView.swift */,
				4B9292C62667123700AD2C21 /* BrowserTabSelectionDelegate.swift */,
				4B92928726670D1600AD2C21 /* BookmarkOutlineViewCell.swift */,
				4B92928826670D1600AD2C21 /* BookmarkOutlineViewCell.xib */,
				4B92928526670D1600AD2C21 /* BookmarksOutlineView.swift */,
				4B92928926670D1700AD2C21 /* BookmarkTableCellView.swift */,
				4B92928A26670D1700AD2C21 /* BookmarkTableCellView.xib */,
				4B92928626670D1600AD2C21 /* OutlineSeparatorViewCell.swift */,
				AAC5E4C625D6A6E8007F5990 /* Bookmarks.storyboard */,
				AAC5E4C425D6A6E8007F5990 /* BookmarkPopover.swift */,
				AAC5E4C525D6A6E8007F5990 /* BookmarkPopoverViewController.swift */,
				4B0511B3262CAA5A00F6079C /* RoundedSelectionRowView.swift */,
			);
			path = View;
			sourceTree = "<group>";
		};
		AAC5E4C225D6A6C7007F5990 /* Model */ = {
			isa = PBXGroup;
			children = (
				4B9292D82667124B00AD2C21 /* BookmarkListTreeControllerDataSource.swift */,
				4B92929926670D2A00AD2C21 /* BookmarkManagedObject.swift */,
				4B92929326670D2A00AD2C21 /* BookmarkNode.swift */,
				4B92929126670D2A00AD2C21 /* BookmarkOutlineViewDataSource.swift */,
				4B92929426670D2A00AD2C21 /* BookmarkSidebarTreeController.swift */,
				4B92929526670D2A00AD2C21 /* PasteboardBookmark.swift */,
				4B92929226670D2A00AD2C21 /* PasteboardFolder.swift */,
				4B92929A26670D2A00AD2C21 /* PasteboardWriting.swift */,
				4B92929826670D2A00AD2C21 /* PseudoFolder.swift */,
				4B92929626670D2A00AD2C21 /* SpacerNode.swift */,
				4B92929726670D2A00AD2C21 /* BookmarkTreeController.swift */,
				AAC5E4CD25D6A709007F5990 /* Bookmark.swift */,
				AAC5E4CF25D6A709007F5990 /* BookmarkList.swift */,
				AAC5E4CE25D6A709007F5990 /* BookmarkManager.swift */,
			);
			path = Model;
			sourceTree = "<group>";
		};
		AAC5E4C325D6A6CC007F5990 /* Services */ = {
			isa = PBXGroup;
			children = (
				4B9292DA2667125D00AD2C21 /* ContextualMenu.swift */,
				4B9292A726670D3700AD2C21 /* Bookmark.xcdatamodeld */,
				B6DA06E52913F39400225DE2 /* MenuItemSelectors.swift */,
				AAC5E4D625D6A710007F5990 /* BookmarkStore.swift */,
			);
			path = Services;
			sourceTree = "<group>";
		};
		AAC6881528626B6F00D54247 /* Recently Closed */ = {
			isa = PBXGroup;
			children = (
				AAC6881628626BD300D54247 /* View */,
				AAC6881728626BDC00D54247 /* Model */,
			);
			path = "Recently Closed";
			sourceTree = "<group>";
		};
		AAC6881628626BD300D54247 /* View */ = {
			isa = PBXGroup;
			children = (
				AA5C1DD0285A154E0089850C /* RecentlyClosedMenu.swift */,
			);
			path = View;
			sourceTree = "<group>";
		};
		AAC6881728626BDC00D54247 /* Model */ = {
			isa = PBXGroup;
			children = (
				AA5C1DD4285C780C0089850C /* RecentlyClosedCoordinator.swift */,
				AA5C1DD2285A217F0089850C /* RecentlyClosedCacheItem.swift */,
				AAC6881828626BF800D54247 /* RecentlyClosedTab.swift */,
				AAC6881A28626C1900D54247 /* RecentlyClosedWindow.swift */,
			);
			path = Model;
			sourceTree = "<group>";
		};
		AAC9C01224CAFBB700AD1325 /* Tab Bar */ = {
			isa = PBXGroup;
			children = (
				AAC9C01A24CB592E00AD1325 /* ViewModel */,
				AAC9C01324CAFBBE00AD1325 /* Model */,
			);
			path = "Tab Bar";
			sourceTree = "<group>";
		};
		AAC9C01324CAFBBE00AD1325 /* Model */ = {
			isa = PBXGroup;
			children = (
				37D2377B287EBDA300BCE03B /* TabIndexTests.swift */,
				AAC9C01624CAFBDC00AD1325 /* TabCollectionTests.swift */,
			);
			path = Model;
			sourceTree = "<group>";
		};
		AAC9C01A24CB592E00AD1325 /* ViewModel */ = {
			isa = PBXGroup;
			children = (
				AAC9C01D24CB6BEB00AD1325 /* TabCollectionViewModelTests.swift */,
				37D23788288009CF00BCE03B /* TabCollectionViewModelTests+PinnedTabs.swift */,
				37479F142891BC8300302FE2 /* TabCollectionViewModelTests+WithoutPinnedTabsManager.swift */,
				AAE39D1A24F44885008EF28B /* TabCollectionViewModelDelegateMock.swift */,
				37534C9D28104D9B002621E7 /* TabLazyLoaderTests.swift */,
				37534CA42811987D002621E7 /* AdjacentItemEnumeratorTests.swift */,
			);
			path = ViewModel;
			sourceTree = "<group>";
		};
		AACB8E7224A4C8BC005F2218 /* Suggestions */ = {
			isa = PBXGroup;
			children = (
				AABEE6A124A9F3C90043105B /* View */,
				AABEE69024A4CB300043105B /* ViewModel */,
				AABEE68F24A4CB290043105B /* Model */,
			);
			path = Suggestions;
			sourceTree = "<group>";
		};
		AACF6FD426BC35C200CF09F9 /* User Agent */ = {
			isa = PBXGroup;
			children = (
				AA0877BE26D6611300B05660 /* Model */,
				AA0877BD26D6610B00B05660 /* Services */,
			);
			path = "User Agent";
			sourceTree = "<group>";
		};
		AAD6D8852696DF2A002393B3 /* View */ = {
			isa = PBXGroup;
			children = (
				AA693E5D2696E5B90007BB78 /* CrashReports.storyboard */,
				AAD6D8862696DF6D002393B3 /* CrashReportPromptViewController.swift */,
			);
			path = View;
			sourceTree = "<group>";
		};
		AADC60E92493B305008F8EF7 /* Extensions */ = {
			isa = PBXGroup;
			children = (
				B6DB3CF826A00E2D00D459B7 /* AVCaptureDevice+SwizzledAuthState.swift */,
				AA61C0D12727F59B00E6B681 /* ArrayExtension.swift */,
				AA7EB6E427E7D6DC00036718 /* AnimationView.swift */,
				B6106B9D26A565DA0013B453 /* BundleExtension.swift */,
				4BA1A6C1258B0A1300F6F690 /* ContiguousBytesExtension.swift */,
				85AC3AF625D5DBFD00C7D2AA /* DataExtension.swift */,
				B6A9E46F26146A250067D1B9 /* DateExtension.swift */,
				B6040855274B830F00680351 /* DictionaryExtension.swift */,
				B63D467025BFA6C100874977 /* DispatchQueueExtensions.swift */,
				AA92126E25ACCB1100600CD4 /* ErrorExtension.swift */,
				B6E61EE2263AC0C8004E11AB /* FileManagerExtension.swift */,
				AAECA41F24EEA4AC00EFA63A /* IndexPathExtension.swift */,
				0230C0A2272080090018F728 /* KeyedCodingExtension.swift */,
				4B8D9061276D1D880078DB17 /* LocaleExtension.swift */,
				85308E24267FC9F2001ABD76 /* NSAlertExtension.swift */,
				F44C130125C2DA0400426E3E /* NSAppearanceExtension.swift */,
				AA5C8F622591021700748EB7 /* NSApplicationExtension.swift */,
				85C48CCB278D808F00D3263E /* NSAttributedStringExtension.swift */,
				B65E6B9F26D9F10600095F96 /* NSBezierPathExtension.swift */,
				B63D467925BFC3E100874977 /* NSCoderExtensions.swift */,
				F41D174025CB131900472416 /* NSColorExtension.swift */,
				B657841825FA484B00D8DB33 /* NSException+Catch.h */,
				B657841925FA484B00D8DB33 /* NSException+Catch.m */,
				B657841E25FA497600D8DB33 /* NSException+Catch.swift */,
				4B139AFC26B60BD800894F82 /* NSImageExtensions.swift */,
				AA6EF9B2250785D5004754E6 /* NSMenuExtension.swift */,
				AA72D5FD25FFF94E00C77619 /* NSMenuItemExtension.swift */,
				31B4AF522901A4F20013585E /* NSEventExtension.swift */,
				4B0511DF262CAA8600F6079C /* NSOpenPanelExtensions.swift */,
				4B0135CD2729F1AA00D54834 /* NSPasteboardExtension.swift */,
				AA5C8F5D2590EEE800748EB7 /* NSPointExtension.swift */,
				85625999269CA0A600EE44BC /* NSRectExtension.swift */,
				B6B3E0DC2657E9CF0040E0A2 /* NSScreenExtension.swift */,
				AAC5E4E325D6BA9C007F5990 /* NSSizeExtension.swift */,
				4BE0DF0426781961006337B7 /* NSStoryboardExtension.swift */,
				AA5C8F58258FE21F00748EB7 /* NSTextFieldExtension.swift */,
				858A798426A8BB5D00A75A42 /* NSTextViewExtension.swift */,
				4B0511E0262CAA8600F6079C /* NSViewControllerExtension.swift */,
				AA6FFB4324DC33320028F4D0 /* NSViewExtension.swift */,
				AA9E9A5525A3AE8400D1959D /* NSWindowExtension.swift */,
				B643BF1327ABF772000BACEC /* NSWorkspaceExtension.swift */,
				B6A9E46A2614618A0067D1B9 /* OperatingSystemVersionExtension.swift */,
				B637273C26CCF0C200C8CB02 /* OptionalExtension.swift */,
				B684592125C93BE000DC17B6 /* Publisher.asVoid.swift */,
				B68C2FB127706E6A00BF2C7D /* ProcessExtension.swift */,
				B684592625C93C0500DC17B6 /* Publishers.NestedObjectChanges.swift */,
				B6AAAC3D26048F690029438D /* RandomAccessCollectionExtension.swift */,
				4BB88B4925B7B690006F6B06 /* SequenceExtensions.swift */,
				B65783E625F8AAFB00D8DB33 /* String+Punycode.swift */,
				AA8EDF2624923EC70071C2E8 /* StringExtension.swift */,
				AAADFD05264AA282001555EA /* TimeIntervalExtension.swift */,
				AA8EDF2324923E980071C2E8 /* URLExtension.swift */,
				AA88D14A252A557100980B4E /* URLRequestExtension.swift */,
				B6DB3AEE278D5C370024C5C4 /* URLSessionExtension.swift */,
				AAA0CC69253CC43C0079BC96 /* WKUserContentControllerExtension.swift */,
				B63D466725BEB6C200874977 /* WKWebView+Private.h */,
				B63D466825BEB6C200874977 /* WKWebView+SessionState.swift */,
				B68458CC25C7EB9000DC17B6 /* WKWebViewConfigurationExtensions.swift */,
				AA92127625ADA07900600CD4 /* WKWebViewExtension.swift */,
				B6CF78DD267B099C00CD4F13 /* WKNavigationActionExtension.swift */,
				4B7A60A0273E0BE400BBDFEB /* WKWebsiteDataStoreExtension.swift */,
				4B39AAF527D9B2C700A73FD5 /* NSStackViewExtension.swift */,
				4B980E202817604000282EE1 /* NSNotificationName+Debug.swift */,
				4B85A47F28821CC500FC4C39 /* NSPasteboardItemExtension.swift */,
			);
			path = Extensions;
			sourceTree = "<group>";
		};
		AADCBF3826F7C28F00EF67A8 /* Lottie */ = {
			isa = PBXGroup;
			children = (
				AADCBF3926F7C2CE00EF67A8 /* LottieAnimationCache.swift */,
			);
			path = Lottie;
			sourceTree = "<group>";
		};
		AAE71DB225F66A0900D74437 /* Home Page */ = {
			isa = PBXGroup;
			children = (
				85589E8527BBB8DD0038AD11 /* Model */,
				AAE71DB325F66A3F00D74437 /* View */,
				85AC7ADA27BD628400FFB69B /* HomePage.swift */,
			);
			path = "Home Page";
			sourceTree = "<group>";
		};
		AAE71DB325F66A3F00D74437 /* View */ = {
			isa = PBXGroup;
			children = (
				85589E7927BBB8620038AD11 /* AddEditFavoriteViewController.swift */,
				85589E7A27BBB8620038AD11 /* AddEditFavoriteWindow.swift */,
				85589E9D27BFE4500038AD11 /* DefaultBrowserPromptView.swift */,
				85589E9327BFE1E70038AD11 /* FavoritesView.swift */,
				85589E7B27BBB8630038AD11 /* HomePage.storyboard */,
				85AC7AD827BD625000FFB69B /* HomePageAssets.xcassets */,
				85589E7C27BBB8630038AD11 /* HomePageView.swift */,
				85589E7D27BBB8630038AD11 /* HomePageViewController.swift */,
				857FFEBF27D239DC00415E7A /* HyperLink.swift */,
				85589E9F27BFE60E0038AD11 /* MoreOrLessView.swift */,
				85F0FF1227CFAB04001C7C6E /* RecentlyVisitedView.swift */,
			);
			path = View;
			sourceTree = "<group>";
		};
		AAE75275263B036300B973F8 /* History */ = {
			isa = PBXGroup;
			children = (
				AA7E919D287872DB00AB6B62 /* ViewModel */,
				AAE75277263B038F00B973F8 /* Model */,
				AAE75276263B038A00B973F8 /* Services */,
			);
			path = History;
			sourceTree = "<group>";
		};
		AAE75276263B038A00B973F8 /* Services */ = {
			isa = PBXGroup;
			children = (
				AAE75278263B046100B973F8 /* History.xcdatamodeld */,
				AAE7527B263B056C00B973F8 /* HistoryStore.swift */,
			);
			path = Services;
			sourceTree = "<group>";
		};
		AAE75277263B038F00B973F8 /* Model */ = {
			isa = PBXGroup;
			children = (
				AAE7527F263B0A4D00B973F8 /* HistoryCoordinator.swift */,
				AAE7527D263B05C600B973F8 /* HistoryEntry.swift */,
				AA7E91992875B39300AB6B62 /* Visit.swift */,
			);
			path = Model;
			sourceTree = "<group>";
		};
		AAE8B0FD258A416F00E81239 /* Tab Preview */ = {
			isa = PBXGroup;
			children = (
				AAE8B0FE258A417D00E81239 /* View */,
			);
			path = "Tab Preview";
			sourceTree = "<group>";
		};
		AAE8B0FE258A417D00E81239 /* View */ = {
			isa = PBXGroup;
			children = (
				AAE8B101258A41C000E81239 /* TabPreview.storyboard */,
				AAC82C5F258B6CB5009B6B42 /* TabPreviewWindowController.swift */,
				AAE8B10F258A456C00E81239 /* TabPreviewViewController.swift */,
			);
			path = View;
			sourceTree = "<group>";
		};
		AAEC74AE2642C47300C2EFBC /* History */ = {
			isa = PBXGroup;
			children = (
				AAEC74AF2642C48800C2EFBC /* Model */,
				AAEC74B02642C48B00C2EFBC /* Services */,
			);
			path = History;
			sourceTree = "<group>";
		};
		AAEC74AF2642C48800C2EFBC /* Model */ = {
			isa = PBXGroup;
			children = (
				AAEC74B12642C57200C2EFBC /* HistoryCoordinatingMock.swift */,
				AAEC74B32642C69300C2EFBC /* HistoryCoordinatorTests.swift */,
			);
			path = Model;
			sourceTree = "<group>";
		};
		AAEC74B02642C48B00C2EFBC /* Services */ = {
			isa = PBXGroup;
			children = (
				AAEC74B52642CC6A00C2EFBC /* HistoryStoringMock.swift */,
				AAEC74B72642E43800C2EFBC /* HistoryStoreTests.swift */,
			);
			path = Services;
			sourceTree = "<group>";
		};
		AAEC74B92642E66600C2EFBC /* Extensions */ = {
			isa = PBXGroup;
			children = (
				4B4F72EB266B2ED300814C60 /* CollectionExtension.swift */,
				B65349A9265CF45000DCC645 /* DispatchQueueExtensionsTests.swift */,
				B67C6C462654C643006C872E /* FileManagerExtensionTests.swift */,
				B6C0B24526E9CB190031CB7F /* RunLoopExtensionTests.swift */,
				AADE11BF26D916D70032D8A7 /* StringExtensionTests.swift */,
				85F69B3B25EDE81F00978E59 /* URLExtensionTests.swift */,
				4B8AD0B027A86D9200AE44D6 /* WKWebsiteDataStoreExtensionTests.swift */,
			);
			path = Extensions;
			sourceTree = "<group>";
		};
		AAFCB38325E546FF00859DD4 /* View */ = {
			isa = PBXGroup;
			children = (
				AAB7320626DD0C37002FACF9 /* Fire.storyboard */,
				AAEEC6A827088ADB008445F7 /* FireCoordinator.swift */,
				AAB7320826DD0CD9002FACF9 /* FireViewController.swift */,
				AAE99B8827088A19008B6BD9 /* FirePopover.swift */,
				AA840A9727319D1600E63CDD /* FirePopoverWrapperViewController.swift */,
				AA61C0CF2722159B00E6B681 /* FireInfoViewController.swift */,
				AA6AD95A2704B6DB00159F8A /* FirePopoverViewController.swift */,
				AAE246F7270A406200BEEAEE /* FirePopoverCollectionViewHeader.swift */,
				AAE246F5270A3D3000BEEAEE /* FirePopoverCollectionViewHeader.xib */,
				AAE246F12709EF3B00BEEAEE /* FirePopoverCollectionViewItem.swift */,
				AAE246F22709EF3B00BEEAEE /* FirePopoverCollectionViewItem.xib */,
			);
			path = View;
			sourceTree = "<group>";
		};
		B31055BB27A1BA0E001AC618 /* Autoconsent */ = {
			isa = PBXGroup;
			children = (
				313AED9F287CAC5A00E1E8F4 /* UI */,
				B31055C327A1BA1D001AC618 /* autoconsent-bundle.js */,
				B31055BC27A1BA1D001AC618 /* AutoconsentUserScript.swift */,
				B31055BE27A1BA1D001AC618 /* userscript.js */,
				FD23FD2C2886A81D007F6985 /* AutoconsentManagement.swift */,
			);
			path = Autoconsent;
			sourceTree = "<group>";
		};
		B31055CC27A1BA39001AC618 /* Autoconsent */ = {
			isa = PBXGroup;
			children = (
				B31055CD27A1BA44001AC618 /* AutoconsentBackgroundTests.swift */,
				B3FB198D27BC013C00513DC1 /* autoconsent-test-page.html */,
				B3FB198F27BC015600513DC1 /* autoconsent-test.js */,
			);
			name = Autoconsent;
			sourceTree = "<group>";
		};
		B6040859274B8C5200680351 /* Unprotected Domains */ = {
			isa = PBXGroup;
			children = (
				336B39E22726B4B700C417D3 /* LocalUnprotectedDomains.swift */,
				B68503A6279141CD00893A05 /* KeySetDictionary.swift */,
				B604085A274B8CA300680351 /* UnprotectedDomains.xcdatamodeld */,
			);
			path = "Unprotected Domains";
			sourceTree = "<group>";
		};
		B6106BA126A7BE430013B453 /* Permissions */ = {
			isa = PBXGroup;
			children = (
				B6106B9F26A7BE0B0013B453 /* PermissionManagerTests.swift */,
				B6106BB026A7D8720013B453 /* PermissionStoreTests.swift */,
				B63ED0D726AE729600A9DAD1 /* PermissionModelTests.swift */,
				B6106BAE26A7C6180013B453 /* PermissionStoreMock.swift */,
				B63ED0D926AE7AF400A9DAD1 /* PermissionManagerMock.swift */,
				B63ED0DB26AE7B1E00A9DAD1 /* WebViewMock.swift */,
				B63ED0DD26AFD9A300A9DAD1 /* AVCaptureDeviceMock.swift */,
				B63ED0DF26AFE32F00A9DAD1 /* GeolocationProviderMock.swift */,
			);
			path = Permissions;
			sourceTree = "<group>";
		};
		B61EF3EA266F91D700B4D78F /* Extensions */ = {
			isa = PBXGroup;
			children = (
				B6F41030264D2B23003DA42C /* ProgressExtension.swift */,
				B66E9DD12670EB2A00E53BB5 /* _WKDownload+WebKitDownload.swift */,
				B66E9DD32670EB4A00E53BB5 /* WKDownload+WebKitDownload.swift */,
				B61EF3EB266F91E700B4D78F /* WKWebView+Download.swift */,
				B61EF3F0266F922200B4D78F /* WKProcessPool+DownloadDelegate.swift */,
				B63B9C502670B2B200C45B91 /* _WKDownload.h */,
				B63B9C542670B32000C45B91 /* WKProcessPool+Private.h */,
				B6CF78E2267B0A1900CD4F13 /* WKNavigationAction+Private.h */,
			);
			path = Extensions;
			sourceTree = "<group>";
		};
		B64C84DB2692D6E80048FEBE /* Permissions */ = {
			isa = PBXGroup;
			children = (
				B64C84EF269310000048FEBE /* Model */,
				B64C84DC2692D6FC0048FEBE /* View */,
			);
			path = Permissions;
			sourceTree = "<group>";
		};
		B64C84DC2692D6FC0048FEBE /* View */ = {
			isa = PBXGroup;
			children = (
				B64C84DD2692D7400048FEBE /* PermissionAuthorization.storyboard */,
				B64C84E22692DC9F0048FEBE /* PermissionAuthorizationViewController.swift */,
				B64C84EA2692DD650048FEBE /* PermissionAuthorizationPopover.swift */,
				B6BBF17327475B15004F850E /* PopupBlockedPopover.swift */,
				B64C852926942AC90048FEBE /* PermissionContextMenu.swift */,
				B64C85412694590B0048FEBE /* PermissionButton.swift */,
			);
			path = View;
			sourceTree = "<group>";
		};
		B64C84EF269310000048FEBE /* Model */ = {
			isa = PBXGroup;
			children = (
				B6106BAA26A7BF1D0013B453 /* PermissionType.swift */,
				B6106BAC26A7BF390013B453 /* PermissionState.swift */,
				B65536A52685B82B00085A79 /* Permissions.swift */,
				B6106BA526A7BEC80013B453 /* PermissionAuthorizationQuery.swift */,
				B6DB3CFA26A17CB800D459B7 /* PermissionModel.swift */,
				B64C84F0269310120048FEBE /* PermissionManager.swift */,
				B64C853726944B880048FEBE /* StoredPermission.swift */,
				B64C853C26944B940048FEBE /* PermissionStore.swift */,
				B64C852E26943BC10048FEBE /* Permissions.xcdatamodeld */,
			);
			path = Model;
			sourceTree = "<group>";
		};
		B65536902684409300085A79 /* Geolocation */ = {
			isa = PBXGroup;
			children = (
				B65536962684413900085A79 /* WKGeolocationProvider.h */,
				B6553691268440D700085A79 /* WKProcessPool+GeolocationProvider.swift */,
				B655369A268442EE00085A79 /* GeolocationProvider.swift */,
				B65536AD2685E17100085A79 /* GeolocationService.swift */,
			);
			path = Geolocation;
			sourceTree = "<group>";
		};
		B68172AC269EB415006D1092 /* Geolocation */ = {
			isa = PBXGroup;
			children = (
				B68172AD269EB43F006D1092 /* GeolocationServiceTests.swift */,
				B6106BB426A809E60013B453 /* GeolocationProviderTests.swift */,
				B63ED0E226B3E7FA00A9DAD1 /* CLLocationManagerMock.swift */,
				B6106BB226A7F4AA0013B453 /* GeolocationServiceMock.swift */,
			);
			path = Geolocation;
			sourceTree = "<group>";
		};
		B683097A274DCFE3004B46BB /* Database */ = {
			isa = PBXGroup;
			children = (
				B6BBF16F2744CDE1004F850E /* CoreDataStoreTests.swift */,
				B6C2C9F42760B659005B7F0A /* TestDataModel.xcdatamodeld */,
			);
			path = Database;
			sourceTree = "<group>";
		};
		B68458AE25C7E75100DC17B6 /* State Restoration */ = {
			isa = PBXGroup;
			children = (
				B6A5A27025B9377300AA7ADA /* StatePersistenceService.swift */,
				B68458AF25C7E76A00DC17B6 /* WindowManager+StateRestoration.swift */,
				B68458B725C7E8B200DC17B6 /* Tab+NSSecureCoding.swift */,
				B68458C425C7EA0C00DC17B6 /* TabCollection+NSSecureCoding.swift */,
				B68458BF25C7E9E000DC17B6 /* TabCollectionViewModel+NSSecureCoding.swift */,
				B684590725C9027900DC17B6 /* AppStateChangedPublisher.swift */,
				B684592E25C93FBF00DC17B6 /* AppStateRestorationManager.swift */,
			);
			path = "State Restoration";
			sourceTree = "<group>";
		};
		B69B50332726A10700758A2B /* ATB */ = {
			isa = PBXGroup;
			children = (
				B69B50352726A11F00758A2B /* Atb.swift */,
				B69B50382726A12400758A2B /* AtbParser.swift */,
				B69B50342726A11F00758A2B /* StatisticsLoader.swift */,
				B69B50362726A12000758A2B /* StatisticsStore.swift */,
				B69B50392726A12500758A2B /* LocalStatisticsStore.swift */,
				B69B50372726A12000758A2B /* VariantManager.swift */,
				B69B50562727D16900758A2B /* AtbAndVariantCleanup.swift */,
			);
			path = ATB;
			sourceTree = "<group>";
		};
		B69B50402726C3F400758A2B /* ATB */ = {
			isa = PBXGroup;
			children = (
				B69B504D2726CD3900758A2B /* Mock */,
				B69B50422726C5C100758A2B /* AtbAndVariantCleanupTests.swift */,
				B69B50412726C5C100758A2B /* AtbParserTests.swift */,
				B69B50442726C5C200758A2B /* StatisticsLoaderTests.swift */,
				B69B50432726C5C100758A2B /* VariantManagerTests.swift */,
			);
			path = ATB;
			sourceTree = "<group>";
		};
		B69B504D2726CD3900758A2B /* Mock */ = {
			isa = PBXGroup;
			children = (
				B69B50492726CA2900758A2B /* MockStatisticsStore.swift */,
				B69B504A2726CA2900758A2B /* MockVariantManager.swift */,
				B69B50502726CD7F00758A2B /* atb-with-update.json */,
				B69B504E2726CD7E00758A2B /* atb.json */,
				B69B504F2726CD7F00758A2B /* empty */,
				B69B50512726CD8000758A2B /* invalid.json */,
			);
			path = Mock;
			sourceTree = "<group>";
		};
		B6A5A28C25B962CB00AA7ADA /* App */ = {
			isa = PBXGroup;
			children = (
				B6A5A2A725BAA35500AA7ADA /* WindowManagerStateRestorationTests.swift */,
				B6A5A29F25B96E8300AA7ADA /* AppStateChangePublisherTests.swift */,
				B6C2C9EE276081AB005B7F0A /* DeallocationTests.swift */,
			);
			path = App;
			sourceTree = "<group>";
		};
		B6A9E44E26142AF90067D1B9 /* Statistics */ = {
			isa = PBXGroup;
			children = (
				B69B50332726A10700758A2B /* ATB */,
				B6A9E45226142B070067D1B9 /* Pixel.swift */,
				B6A9E498261474120067D1B9 /* TimedPixel.swift */,
				B6A9E47626146A570067D1B9 /* PixelEvent.swift */,
				B6A9E47E26146A800067D1B9 /* PixelArguments.swift */,
				B6A9E48326146AAB0067D1B9 /* PixelParameters.swift */,
				B6A9E4A2261475C70067D1B9 /* AppUsageActivityMonitor.swift */,
				B610F2BA27A145C500FCEBE9 /* RulesCompilationMonitor.swift */,
				B6DA44012616B28300DD1EC2 /* PixelDataStore.swift */,
				B68C92C32750EF76002AC6B0 /* PixelDataRecord.swift */,
				B6DA44062616B30600DD1EC2 /* PixelDataModel.xcdatamodeld */,
			);
			path = Statistics;
			sourceTree = "<group>";
		};
		B6A9E47526146A440067D1B9 /* API */ = {
			isa = PBXGroup;
			children = (
				B6A9E458261460340067D1B9 /* APIHeaders.swift */,
				B6A9E459261460350067D1B9 /* APIRequest.swift */,
				B6A9E457261460340067D1B9 /* ApiRequestError.swift */,
			);
			path = API;
			sourceTree = "<group>";
		};
		B6AE74322609AFBB005B9B1A /* Progress */ = {
			isa = PBXGroup;
			children = (
				B6AE74332609AFCE005B9B1A /* ProgressEstimationTests.swift */,
			);
			path = Progress;
			sourceTree = "<group>";
		};
		B6B1E87C26D5DA020062C350 /* View */ = {
			isa = PBXGroup;
			children = (
				B6B1E87D26D5DA0E0062C350 /* DownloadsPopover.swift */,
				B6B1E87F26D5DA9B0062C350 /* DownloadsViewController.swift */,
				B6B1E88126D5DAC30062C350 /* Downloads.storyboard */,
				B6B1E88326D5EB570062C350 /* DownloadsCellView.swift */,
				B6C0B23B26E87D900031CB7F /* NSAlert+ActiveDownloadsTermination.swift */,
			);
			path = View;
			sourceTree = "<group>";
		};
		B6C0B23126E71A800031CB7F /* Services */ = {
			isa = PBXGroup;
			children = (
				B6C0B23226E71BCD0031CB7F /* Downloads.xcdatamodeld */,
				B6C0B22F26E61D630031CB7F /* DownloadListStore.swift */,
				B6B1E87A26D381710062C350 /* DownloadListCoordinator.swift */,
			);
			path = Services;
			sourceTree = "<group>";
		};
		B6DA440F2616C0F200DD1EC2 /* Statistics */ = {
			isa = PBXGroup;
			children = (
				B69B50402726C3F400758A2B /* ATB */,
				B6DA44102616C0FC00DD1EC2 /* PixelTests.swift */,
				B662D3D82755D7AD0035D4D6 /* PixelStoreTests.swift */,
				B6DA44222616CABC00DD1EC2 /* PixelArgumentsTests.swift */,
				B6DA44272616CAE000DD1EC2 /* AppUsageActivityMonitorTests.swift */,
				B6DA441D2616C84600DD1EC2 /* PixelStoreMock.swift */,
				4B117F7C276C0CB5002F3D8C /* LocalStatisticsStoreTests.swift */,
				B610F2E327A8F37A00FCEBE9 /* CBRCompileTimeReporterTests.swift */,
			);
			path = Statistics;
			sourceTree = "<group>";
		};
		B6FA893A269C414900588ECD /* Privacy Dashboard */ = {
			isa = PBXGroup;
			children = (
				B6FA893B269C41ED00588ECD /* View */,
				1E7E2E8F29029A2A00C01B54 /* ContentBlockingRulesUpdateObserver.swift */,
				1E7E2E9129029F9B00C01B54 /* WebsiteBreakageReporter.swift */,
				1E7E2E932902AC0E00C01B54 /* PrivacyDashboardPermissionHandler.swift */,
			);
			path = "Privacy Dashboard";
			sourceTree = "<group>";
		};
		B6FA893B269C41ED00588ECD /* View */ = {
			isa = PBXGroup;
			children = (
				B6FA893C269C423100588ECD /* PrivacyDashboard.storyboard */,
				B6FA893E269C424500588ECD /* PrivacyDashboardViewController.swift */,
				B63BDF7D27FDAA640072D75B /* PrivacyDashboardWebView.swift */,
				B6FA8940269C425400588ECD /* PrivacyDashboardPopover.swift */,
			);
			path = View;
			sourceTree = "<group>";
		};
		CB6BCDF727C689FE00CC76DC /* Resources */ = {
			isa = PBXGroup;
			children = (
				4B677427255DBEB800025BD8 /* httpsMobileV2BloomSpec.json */,
				4B677428255DBEB800025BD8 /* httpsMobileV2Bloom.bin */,
				4B67742A255DBEB800025BD8 /* httpsMobileV2FalsePositives.json */,
			);
			path = Resources;
			sourceTree = "<group>";
		};
		EAA29AEB278D2E51007070CF /* fonts */ = {
			isa = PBXGroup;
			children = (
				EAA29AE7278D2E43007070CF /* ProximaNova-Bold-webfont.woff2 */,
				EAA29AE8278D2E43007070CF /* ProximaNova-Reg-webfont.woff2 */,
			);
			path = fonts;
			sourceTree = "<group>";
		};
/* End PBXGroup section */

/* Begin PBXNativeTarget section */
		4B1AD89C25FC27E200261379 /* Integration Tests */ = {
			isa = PBXNativeTarget;
			buildConfigurationList = 4B1AD8A625FC27E200261379 /* Build configuration list for PBXNativeTarget "Integration Tests" */;
			buildPhases = (
				4B1AD89925FC27E200261379 /* Sources */,
				4B1AD89A25FC27E200261379 /* Frameworks */,
				4B1AD89B25FC27E200261379 /* Resources */,
			);
			buildRules = (
			);
			dependencies = (
				4B1AD8A325FC27E200261379 /* PBXTargetDependency */,
			);
			name = "Integration Tests";
			productName = "Integration Tests";
			productReference = 4B1AD89D25FC27E200261379 /* Integration Tests.xctest */;
			productType = "com.apple.product-type.bundle.unit-test";
		};
		7B4CE8D926F02108009134B1 /* UI Tests */ = {
			isa = PBXNativeTarget;
			buildConfigurationList = 7B4CE8E526F02108009134B1 /* Build configuration list for PBXNativeTarget "UI Tests" */;
			buildPhases = (
				7B4CE8D626F02108009134B1 /* Sources */,
				7B4CE8D726F02108009134B1 /* Frameworks */,
				7B4CE8D826F02108009134B1 /* Resources */,
			);
			buildRules = (
			);
			dependencies = (
				7B4CE8E026F02108009134B1 /* PBXTargetDependency */,
			);
			name = "UI Tests";
			productName = "UI Tests";
			productReference = 7B4CE8DA26F02108009134B1 /* UI Tests.xctest */;
			productType = "com.apple.product-type.bundle.ui-testing";
		};
		AA585D7D248FD31100E9A3E2 /* DuckDuckGo Privacy Browser */ = {
			isa = PBXNativeTarget;
			buildConfigurationList = AA585DA4248FD31500E9A3E2 /* Build configuration list for PBXNativeTarget "DuckDuckGo Privacy Browser" */;
			buildPhases = (
				3705272528992C8A000C06A2 /* Check Embedded Config URLs */,
				AA585D7A248FD31100E9A3E2 /* Sources */,
				AA8EDF2824925E940071C2E8 /* Swift Lint */,
				AA585D7B248FD31100E9A3E2 /* Frameworks */,
				AA585D7C248FD31100E9A3E2 /* Resources */,
			);
			buildRules = (
			);
			dependencies = (
			);
			name = "DuckDuckGo Privacy Browser";
			packageProductDependencies = (
				4B82E9B225B69E3E00656FE7 /* TrackerRadarKit */,
				85FF55C725F82E4F00E2AB99 /* Lottie */,
				AA06B6B62672AF8100F541C5 /* Sparkle */,
				9807F644278CA16F00E1547B /* BrowserServicesKit */,
				1E25269B28F8741A00E44DFA /* Common */,
				1E950E3E2912A10D0051A99B /* ContentBlocking */,
				1E950E402912A10D0051A99B /* PrivacyDashboard */,
				1E950E422912A10D0051A99B /* UserScript */,
			);
			productName = DuckDuckGo;
			productReference = AA585D7E248FD31100E9A3E2 /* DuckDuckGo.app */;
			productType = "com.apple.product-type.application";
		};
		AA585D8F248FD31400E9A3E2 /* Unit Tests */ = {
			isa = PBXNativeTarget;
			buildConfigurationList = AA585DA7248FD31500E9A3E2 /* Build configuration list for PBXNativeTarget "Unit Tests" */;
			buildPhases = (
				AA585D8C248FD31400E9A3E2 /* Sources */,
				AA585D8D248FD31400E9A3E2 /* Frameworks */,
				AA585D8E248FD31400E9A3E2 /* Resources */,
			);
			buildRules = (
			);
			dependencies = (
				AA585D92248FD31400E9A3E2 /* PBXTargetDependency */,
			);
			name = "Unit Tests";
			packageProductDependencies = (
				B6DA44162616C13800DD1EC2 /* OHHTTPStubs */,
				B6DA44182616C13800DD1EC2 /* OHHTTPStubsSwift */,
			);
			productName = DuckDuckGoTests;
			productReference = AA585D90248FD31400E9A3E2 /* Unit Tests.xctest */;
			productType = "com.apple.product-type.bundle.unit-test";
		};
/* End PBXNativeTarget section */

/* Begin PBXProject section */
		AA585D76248FD31100E9A3E2 /* Project object */ = {
			isa = PBXProject;
			attributes = {
				LastSwiftUpdateCheck = 1250;
				LastUpgradeCheck = 1400;
				ORGANIZATIONNAME = DuckDuckGo;
				TargetAttributes = {
					4B1AD89C25FC27E200261379 = {
						CreatedOnToolsVersion = 12.4;
						TestTargetID = AA585D7D248FD31100E9A3E2;
					};
					7B4CE8D926F02108009134B1 = {
						CreatedOnToolsVersion = 12.5.1;
						TestTargetID = AA585D7D248FD31100E9A3E2;
					};
					AA585D7D248FD31100E9A3E2 = {
						CreatedOnToolsVersion = 11.5;
					};
					AA585D8F248FD31400E9A3E2 = {
						CreatedOnToolsVersion = 11.5;
						TestTargetID = AA585D7D248FD31100E9A3E2;
					};
				};
			};
			buildConfigurationList = AA585D79248FD31100E9A3E2 /* Build configuration list for PBXProject "DuckDuckGo" */;
			compatibilityVersion = "Xcode 9.3";
			developmentRegion = en;
			hasScannedForEncodings = 0;
			knownRegions = (
				en,
				Base,
			);
			mainGroup = AA585D75248FD31100E9A3E2;
			packageReferences = (
				4B82E9B125B69E3E00656FE7 /* XCRemoteSwiftPackageReference "TrackerRadarKit" */,
				85FF55C625F82E4F00E2AB99 /* XCRemoteSwiftPackageReference "lottie-ios" */,
				B6DA44152616C13800DD1EC2 /* XCRemoteSwiftPackageReference "OHHTTPStubs" */,
				AA06B6B52672AF8100F541C5 /* XCRemoteSwiftPackageReference "Sparkle" */,
				9807F643278CA16F00E1547B /* XCRemoteSwiftPackageReference "BrowserServicesKit" */,
			);
			productRefGroup = AA585D7F248FD31100E9A3E2 /* Products */;
			projectDirPath = "";
			projectRoot = "";
			targets = (
				AA585D7D248FD31100E9A3E2 /* DuckDuckGo Privacy Browser */,
				AA585D8F248FD31400E9A3E2 /* Unit Tests */,
				4B1AD89C25FC27E200261379 /* Integration Tests */,
				7B4CE8D926F02108009134B1 /* UI Tests */,
			);
		};
/* End PBXProject section */

/* Begin PBXResourcesBuildPhase section */
		4B1AD89B25FC27E200261379 /* Resources */ = {
			isa = PBXResourcesBuildPhase;
			buildActionMask = 2147483647;
			files = (
				B3FB199027BC015600513DC1 /* autoconsent-test.js in Resources */,
				B3FB198E27BC013C00513DC1 /* autoconsent-test-page.html in Resources */,
			);
			runOnlyForDeploymentPostprocessing = 0;
		};
		7B4CE8D826F02108009134B1 /* Resources */ = {
			isa = PBXResourcesBuildPhase;
			buildActionMask = 2147483647;
			files = (
			);
			runOnlyForDeploymentPostprocessing = 0;
		};
		AA585D7C248FD31100E9A3E2 /* Resources */ = {
			isa = PBXResourcesBuildPhase;
			buildActionMask = 2147483647;
			files = (
				4B02198C25E05FAC00ED7DEA /* Fireproofing.storyboard in Resources */,
				AA80EC73256C46A2007083E7 /* Suggestion.storyboard in Resources */,
				AA693E5E2696E5B90007BB78 /* CrashReports.storyboard in Resources */,
				9833913127AAA4B500DAF119 /* trackerData.json in Resources */,
				AA7EB6ED27E880B600036718 /* dark-shield-dot-mouse-over.json in Resources */,
				8511E18425F82B34002F516B /* 01_Fire_really_small.json in Resources */,
				85B7184A27677C2D00B4277F /* Onboarding.storyboard in Resources */,
				4B0511C3262CAA5A00F6079C /* FireproofDomains.storyboard in Resources */,
				EA477680272A21B700419EDA /* clickToLoadConfig.json in Resources */,
				B6B1E88226D5DAC30062C350 /* Downloads.storyboard in Resources */,
				AA3439712754D4E900B241FA /* dark-shield.json in Resources */,
				AA7EB6EB27E880AE00036718 /* dark-shield-mouse-over.json in Resources */,
				B31055CB27A1BA1D001AC618 /* autoconsent-bundle.js in Resources */,
				7B1E819F27C8874900FF0E60 /* ContentOverlay.storyboard in Resources */,
				85A0117425AF2EDF00FA6A0C /* FindInPage.storyboard in Resources */,
				85589E8127BBB8630038AD11 /* HomePage.storyboard in Resources */,
				AA80EC89256C49B8007083E7 /* Localizable.strings in Resources */,
				B31055C627A1BA1D001AC618 /* userscript.js in Resources */,
				EA4617F0273A28A700F110A2 /* fb-tds.json in Resources */,
				AAE8B102258A41C000E81239 /* TabPreview.storyboard in Resources */,
				AA68C3D72490F821001B8783 /* README.md in Resources */,
				AA64777D28E63B1F006C9AF2 /* youtube-inject-bundle.js in Resources */,
				AA585D86248FD31400E9A3E2 /* Assets.xcassets in Resources */,
				85589E8D27BBBB870038AD11 /* NavigationBar.storyboard in Resources */,
				AAE246F6270A3D3000BEEAEE /* FirePopoverCollectionViewHeader.xib in Resources */,
				85378D9C274E61B8007C5CBF /* MessageViews.storyboard in Resources */,
				AA80EC79256C46AA007083E7 /* TabBar.storyboard in Resources */,
				AA34396D2754D4E300B241FA /* shield-dot.json in Resources */,
				31B7C84F288008E00049841F /* CookieConsent.storyboard in Resources */,
				AAC5E4C925D6A6E8007F5990 /* Bookmarks.storyboard in Resources */,
				4BE5336B286912D40019DBFD /* BookmarksBarCollectionViewItem.xib in Resources */,
				B6FA893D269C423100588ECD /* PrivacyDashboard.storyboard in Resources */,
				AA34396C2754D4E300B241FA /* shield.json in Resources */,
				B693955626F04BEC0015B914 /* SavePanelAccessoryView.xib in Resources */,
				AA7412B324D0B3AC00D22FE0 /* TabBarViewItem.xib in Resources */,
				85480F8A25CDC360009424E3 /* MainMenu.storyboard in Resources */,
				4B677435255DBEB800025BD8 /* httpsMobileV2FalsePositives.json in Resources */,
				31F28C5828C8EEDB00119F70 /* youtube_player_template.html in Resources */,
				4BD18F05283F151F00058124 /* BookmarksBar.storyboard in Resources */,
				AA3439792754D55100B241FA /* trackers-1.json in Resources */,
				AA34397C2754D55100B241FA /* dark-trackers-1.json in Resources */,
				AA3863C527A1E28F00749AB5 /* Feedback.storyboard in Resources */,
				4B723E1126B0006C00E14D75 /* DataImport.storyboard in Resources */,
				4B92929026670D1700AD2C21 /* BookmarkTableCellView.xib in Resources */,
				85AC7AD927BD625000FFB69B /* HomePageAssets.xcassets in Resources */,
				AA7EB6E727E8809D00036718 /* shield-mouse-over.json in Resources */,
				4B92928E26670D1700AD2C21 /* BookmarkOutlineViewCell.xib in Resources */,
				B64C84DE2692D7400048FEBE /* PermissionAuthorization.storyboard in Resources */,
				AA34397D2754D55100B241FA /* dark-trackers-3.json in Resources */,
				AA3439782754D55100B241FA /* dark-trackers-2.json in Resources */,
				AAB7320726DD0C37002FACF9 /* Fire.storyboard in Resources */,
				85589E8F27BBBBF10038AD11 /* Main.storyboard in Resources */,
				EA18D1CA272F0DC8006DC101 /* social_images in Resources */,
				AA7EB6E927E880A600036718 /* shield-dot-mouse-over.json in Resources */,
				AA80EC8F256C49BC007083E7 /* Localizable.stringsdict in Resources */,
				EAC80DE0271F6C0100BBF02D /* fb-sdk.js in Resources */,
				85625994269C8F9600EE44BC /* PasswordManager.storyboard in Resources */,
				AA7EB6E327E7D05500036718 /* dark-flame-mouse-over.json in Resources */,
				AA7EB6E227E7D05500036718 /* flame-mouse-over.json in Resources */,
				4B677433255DBEB800025BD8 /* httpsMobileV2Bloom.bin in Resources */,
				AA34397B2754D55100B241FA /* trackers-3.json in Resources */,
				026ADE1426C3010C002518EE /* macos-config.json in Resources */,
				4B677432255DBEB800025BD8 /* httpsMobileV2BloomSpec.json in Resources */,
				AA2CB12D2587BB5600AA6FBE /* TabBarFooter.xib in Resources */,
				AA80EC67256C4691007083E7 /* BrowserTab.storyboard in Resources */,
				AAE246F42709EF3B00BEEAEE /* FirePopoverCollectionViewItem.xib in Resources */,
				EAA29AE9278D2E43007070CF /* ProximaNova-Bold-webfont.woff2 in Resources */,
				AA3439702754D4E900B241FA /* dark-shield-dot.json in Resources */,
				AA34397A2754D55100B241FA /* trackers-2.json in Resources */,
				EAA29AEA278D2E43007070CF /* ProximaNova-Reg-webfont.woff2 in Resources */,
				EAFAD6CA2728BD1200F9DF00 /* clickToLoad.js in Resources */,
				336D5B18262D8D3C0052E0C9 /* findinpage.js in Resources */,
			);
			runOnlyForDeploymentPostprocessing = 0;
		};
		AA585D8E248FD31400E9A3E2 /* Resources */ = {
			isa = PBXResourcesBuildPhase;
			buildActionMask = 2147483647;
			files = (
				B69B50532726CD8100758A2B /* empty in Resources */,
				B69B50542726CD8100758A2B /* atb-with-update.json in Resources */,
				37A803DB27FD69D300052F4C /* Data Import Resources in Resources */,
				B69B50522726CD8100758A2B /* atb.json in Resources */,
				4B70C00127B0793D000386ED /* DuckDuckGo-ExampleCrash.ips in Resources */,
				B67C6C422654BF49006C872E /* DuckDuckGo-Symbol.jpg in Resources */,
				B69B50552726CD8100758A2B /* invalid.json in Resources */,
			);
			runOnlyForDeploymentPostprocessing = 0;
		};
/* End PBXResourcesBuildPhase section */

/* Begin PBXShellScriptBuildPhase section */
		3705272528992C8A000C06A2 /* Check Embedded Config URLs */ = {
			isa = PBXShellScriptBuildPhase;
			alwaysOutOfDate = 1;
			buildActionMask = 2147483647;
			files = (
			);
			inputFileListPaths = (
			);
			inputPaths = (
			);
			name = "Check Embedded Config URLs";
			outputFileListPaths = (
			);
			outputPaths = (
			);
			runOnlyForDeploymentPostprocessing = 0;
			shellPath = /bin/sh;
			shellScript = "if [ \"$CONFIGURATION\" == \"Release\" ]; then\n   \"${SRCROOT}/scripts/update_embedded.sh\" -c\nfi\n";
		};
		AA8EDF2824925E940071C2E8 /* Swift Lint */ = {
			isa = PBXShellScriptBuildPhase;
			alwaysOutOfDate = 1;
			buildActionMask = 2147483647;
			files = (
			);
			inputFileListPaths = (
			);
			inputPaths = (
			);
			name = "Swift Lint";
			outputFileListPaths = (
			);
			outputPaths = (
			);
			runOnlyForDeploymentPostprocessing = 0;
			shellPath = /bin/zsh;
<<<<<<< HEAD
			shellScript = "# Add brew into PATH\nif [ -f /opt/homebrew/bin/brew ]; then\n    eval $(/opt/homebrew/bin/brew shellenv)\nfi\n\nif which swiftlint >/dev/null; then\n   if [ ! -z \"$BITRISE_PROJECT_PATH\" ] || [ \"$CONFIGURATION\" = \"Release\" ]; then\n       # swiftlint lint --strict\n       if [ $? -ne 0 ]; then\n           echo \"error: SwiftLint validation failed.\"\n           exit 1\n       fi\n   else\n       # swiftlint lint\n   fi\nelse\n   echo \"error: SwiftLint not installed. Install using \\`brew install swiftlint\\`\"\n   exit 1\nfi\n";
=======
			shellScript = "if [[ -n \"$CI\" ]]; then\n    echo \"Skipping SwiftLint run in CI\"\n    exit 0\nfi\n\n# Add brew into PATH\nif [[ -f /opt/homebrew/bin/brew ]]; then\n    eval $(/opt/homebrew/bin/brew shellenv)\nfi\n\nif which swiftlint >/dev/null; then\n   if [ \"$CONFIGURATION\" = \"Release\" ]; then\n       exit 1\n       swiftlint lint --strict\n       if [ $? -ne 0 ]; then\n           echo \"error: SwiftLint validation failed.\"\n           exit 1\n       fi\n   else\n       swiftlint lint\n   fi\nelse\n   echo \"error: SwiftLint not installed. Install using \\`brew install swiftlint\\`\"\n   exit 1\nfi\n";
>>>>>>> e5a28f11
		};
/* End PBXShellScriptBuildPhase section */

/* Begin PBXSourcesBuildPhase section */
		4B1AD89925FC27E200261379 /* Sources */ = {
			isa = PBXSourcesBuildPhase;
			buildActionMask = 2147483647;
			files = (
				B662D3DF275616FF0035D4D6 /* EncryptionKeyStoreMock.swift in Sources */,
				4B1AD8E225FC390B00261379 /* EncryptionMocks.swift in Sources */,
				B6DA06E22913AEDC00225DE2 /* TestNavigationDelegate.swift in Sources */,
				B31055CE27A1BA44001AC618 /* AutoconsentBackgroundTests.swift in Sources */,
				4B1AD91725FC46FB00261379 /* CoreDataEncryptionTests.swift in Sources */,
				7BA4727D26F01BC400EAA165 /* CoreDataTestUtilities.swift in Sources */,
				4B1AD92125FC474E00261379 /* CoreDataEncryptionTesting.xcdatamodeld in Sources */,
				4B1AD8D525FC38DD00261379 /* EncryptionKeyStoreTests.swift in Sources */,
			);
			runOnlyForDeploymentPostprocessing = 0;
		};
		7B4CE8D626F02108009134B1 /* Sources */ = {
			isa = PBXSourcesBuildPhase;
			buildActionMask = 2147483647;
			files = (
				7B4CE8E726F02135009134B1 /* TabBarTests.swift in Sources */,
			);
			runOnlyForDeploymentPostprocessing = 0;
		};
		AA585D7A248FD31100E9A3E2 /* Sources */ = {
			isa = PBXSourcesBuildPhase;
			buildActionMask = 2147483647;
			files = (
				AAA0CC572539EBC90079BC96 /* FaviconUserScript.swift in Sources */,
				B6A9E45A261460350067D1B9 /* ApiRequestError.swift in Sources */,
				AADCBF3A26F7C2CE00EF67A8 /* LottieAnimationCache.swift in Sources */,
				37D2377A287EB8CA00BCE03B /* TabIndex.swift in Sources */,
				37534CA3281132CB002621E7 /* TabLazyLoaderDataSource.swift in Sources */,
				4B723E0E26B0006300E14D75 /* LoginImport.swift in Sources */,
				85589E9627BFE25D0038AD11 /* FailedAssertionView.swift in Sources */,
				37534CA028113101002621E7 /* LazyLoadable.swift in Sources */,
				EAE42800275D47FA00DAC26B /* ClickToLoadModel.swift in Sources */,
				0230C0A3272080090018F728 /* KeyedCodingExtension.swift in Sources */,
				31A031A928819D920090F792 /* CookieConsentAnimationModel.swift in Sources */,
				B6C0B23026E61D630031CB7F /* DownloadListStore.swift in Sources */,
				85799C1825DEBB3F0007EC87 /* Logging.swift in Sources */,
				AAC30A2E268F1EE300D2D9CD /* CrashReportPromptPresenter.swift in Sources */,
				37AFCE8727DA334800471A10 /* PreferencesRootView.swift in Sources */,
				B684590825C9027900DC17B6 /* AppStateChangedPublisher.swift in Sources */,
				4B92928F26670D1700AD2C21 /* BookmarkTableCellView.swift in Sources */,
				4B9292CF2667123700AD2C21 /* BookmarkManagementSidebarViewController.swift in Sources */,
				4B39AAF627D9B2C700A73FD5 /* NSStackViewExtension.swift in Sources */,
				B637273D26CCF0C200C8CB02 /* OptionalExtension.swift in Sources */,
				4BE65477271FCD41008D1D63 /* PasswordManagementLoginItemView.swift in Sources */,
				AA80EC54256BE3BC007083E7 /* UserText.swift in Sources */,
				B61EF3EC266F91E700B4D78F /* WKWebView+Download.swift in Sources */,
				311B262728E73E0A00FD181A /* TabShadowConfig.swift in Sources */,
				B6DB3AEF278D5C370024C5C4 /* URLSessionExtension.swift in Sources */,
				4B7A60A1273E0BE400BBDFEB /* WKWebsiteDataStoreExtension.swift in Sources */,
				B693955326F04BEC0015B914 /* WindowDraggingView.swift in Sources */,
				4B1E6EED27AB5E5100F51793 /* SecureVaultSorting.swift in Sources */,
				37CD54CE27F2FDD100F1F7B9 /* PreferencesSidebarModel.swift in Sources */,
				3767190328E724D8003A2A15 /* PrivatePlayerURLExtension.swift in Sources */,
				B61EF3F1266F922200B4D78F /* WKProcessPool+DownloadDelegate.swift in Sources */,
				B6106BAD26A7BF390013B453 /* PermissionState.swift in Sources */,
				85707F2E276A394C00DC0649 /* ViewExtensions.swift in Sources */,
				371C0A2927E33EDC0070591F /* FeedbackPresenter.swift in Sources */,
				14505A08256084EF00272CC6 /* UserAgent.swift in Sources */,
				4B8AC93526B3B2FD00879451 /* NSAlert+DataImport.swift in Sources */,
				AA7412BD24D2BEEE00D22FE0 /* MainWindow.swift in Sources */,
				AAD6D8882696DF6D002393B3 /* CrashReportPromptViewController.swift in Sources */,
				B6DA06E42913ECEE00225DE2 /* ContextMenuManager.swift in Sources */,
				B693955126F04BEB0015B914 /* GradientView.swift in Sources */,
				37AFCE8527DA2D3900471A10 /* PreferencesSidebar.swift in Sources */,
				AA5C8F5E2590EEE800748EB7 /* NSPointExtension.swift in Sources */,
				AA6EF9AD25066F42004754E6 /* WindowsManager.swift in Sources */,
				B68458CD25C7EB9000DC17B6 /* WKWebViewConfigurationExtensions.swift in Sources */,
				85AC7ADD27BEB6EE00FFB69B /* HomePageDefaultBrowserModel.swift in Sources */,
				AAC30A26268DFEE200D2D9CD /* CrashReporter.swift in Sources */,
				3184AC6D288F29D800C35E4B /* BadgeNotificationAnimationModel.swift in Sources */,
				857FFEC027D239DC00415E7A /* HyperLink.swift in Sources */,
				4B9292A426670D2A00AD2C21 /* PasteboardWriting.swift in Sources */,
				4B92928D26670D1700AD2C21 /* BookmarkOutlineViewCell.swift in Sources */,
				B604085C274B8FBA00680351 /* UnprotectedDomains.xcdatamodeld in Sources */,
				4BB88B5025B7BA2B006F6B06 /* TabInstrumentation.swift in Sources */,
				4B59024326B35F7C00489384 /* BrowserImportViewController.swift in Sources */,
				4B9292D72667124000AD2C21 /* NSPopUpButtonExtension.swift in Sources */,
				85D33F1225C82EB3002B91A6 /* ConfigurationManager.swift in Sources */,
				31F28C4F28C8EEC500119F70 /* YoutubePlayerUserScript.swift in Sources */,
				B6A9E48426146AAB0067D1B9 /* PixelParameters.swift in Sources */,
				AA5FA697275F90C400DCE9C9 /* FaviconImageCache.swift in Sources */,
				1430DFF524D0580F00B8978C /* TabBarViewController.swift in Sources */,
				4B92929B26670D2A00AD2C21 /* BookmarkOutlineViewDataSource.swift in Sources */,
				31B7C85128800A5D0049841F /* CookieConsentPopover.swift in Sources */,
				85D885B026A590A90077C374 /* NSNotificationName+PasswordManager.swift in Sources */,
				B610F2BB27A145C500FCEBE9 /* RulesCompilationMonitor.swift in Sources */,
				AAC30A28268E045400D2D9CD /* CrashReportReader.swift in Sources */,
				85AC3B3525DA82A600C7D2AA /* DataTaskProviding.swift in Sources */,
				AA3D531727A1EEED00074EC1 /* FeedbackViewController.swift in Sources */,
				AAEF6BC8276A081C0024DCF4 /* FaviconSelector.swift in Sources */,
				85589E7F27BBB8630038AD11 /* AddEditFavoriteViewController.swift in Sources */,
				4B2E7D6326FF9D6500D2DB17 /* PrintingUserScript.swift in Sources */,
				0230C0A52721F3750018F728 /* GPCRequestFactory.swift in Sources */,
				9833912F27AAA3CE00DAF119 /* AppTrackerDataSetProvider.swift in Sources */,
				4BA1A6B3258B080A00F6F690 /* EncryptionKeyGeneration.swift in Sources */,
				37B11B3928095E6600CBB621 /* TabLazyLoader.swift in Sources */,
				4B723E0B26B0005B00E14D75 /* FileImportViewController.swift in Sources */,
				8589063C267BCDC000D23B0D /* SaveCredentialsViewController.swift in Sources */,
				4BBE0AA727B9B027003B37A8 /* PopUpButton.swift in Sources */,
				AABEE6A524AA0A7F0043105B /* SuggestionViewController.swift in Sources */,
				85589E8027BBB8630038AD11 /* AddEditFavoriteWindow.swift in Sources */,
				AA7E919F287872EA00AB6B62 /* VisitViewModel.swift in Sources */,
				B69B503B2726A12500758A2B /* Atb.swift in Sources */,
				B6B1E88026D5DA9B0062C350 /* DownloadsViewController.swift in Sources */,
				85AC3AF725D5DBFD00C7D2AA /* DataExtension.swift in Sources */,
				B6A924D42664BBBB001A28CA /* WKWebViewDownloadDelegate.swift in Sources */,
				85480FCF25D1AA22009424E3 /* ConfigurationStoring.swift in Sources */,
				AA3D531B27A2F57E00074EC1 /* Feedback.swift in Sources */,
				4BB99D0626FE1979001E4761 /* RequestFilePermissionViewController.swift in Sources */,
				4B0A63E8289DB58E00378EF7 /* FirefoxFaviconsReader.swift in Sources */,
				858A798326A8B75F00A75A42 /* CopyHandler.swift in Sources */,
				1E7E2E9029029A2A00C01B54 /* ContentBlockingRulesUpdateObserver.swift in Sources */,
				4B8AC93926B48A5100879451 /* FirefoxLoginReader.swift in Sources */,
				B69B503E2726A12500758A2B /* AtbParser.swift in Sources */,
				37F19A6528E1B3FB00740DC6 /* PreferencesPrivatePlayerView.swift in Sources */,
				4B9292D22667123700AD2C21 /* AddFolderModalViewController.swift in Sources */,
				4B92929E26670D2A00AD2C21 /* BookmarkSidebarTreeController.swift in Sources */,
				85589E8727BBB8F20038AD11 /* HomePageFavoritesModel.swift in Sources */,
				4BB88B4A25B7B690006F6B06 /* SequenceExtensions.swift in Sources */,
				4B59024026B35F3600489384 /* ChromiumDataImporter.swift in Sources */,
				B6A924DE2664CA09001A28CA /* LegacyWebKitDownloadDelegate.swift in Sources */,
				AAA0CC3C25337FAB0079BC96 /* WKBackForwardListItemViewModel.swift in Sources */,
				4BB88B4525B7B55C006F6B06 /* DebugUserScript.swift in Sources */,
				AAC6881928626BF800D54247 /* RecentlyClosedTab.swift in Sources */,
				B688B4DF27420D290087BEAF /* PDFSearchTextMenuItemHandler.swift in Sources */,
				4B723E0A26B0005900E14D75 /* DataImportViewController.swift in Sources */,
				AA7E919728746BCC00AB6B62 /* HistoryMenu.swift in Sources */,
				F4A6198C283CFFBB007F2080 /* ContentScopeFeatureFlagging.swift in Sources */,
				85707F24276A332A00DC0649 /* OnboardingButtonStyles.swift in Sources */,
				4B8A4E0127C8447E005F40E8 /* SaveIdentityPopover.swift in Sources */,
				B637273B26CBC8AF00C8CB02 /* AuthenticationAlert.swift in Sources */,
				315AA07028CA5CC800200030 /* YoutubePlayerNavigationHandler.swift in Sources */,
				37AFCE9227DB8CAD00471A10 /* PreferencesAboutView.swift in Sources */,
				9826B0A02747DF3D0092F683 /* ContentBlocking.swift in Sources */,
				4B379C2227BDBA29008A968E /* LocalAuthenticationService.swift in Sources */,
				4BB99D0326FE191E001E4761 /* SafariBookmarksReader.swift in Sources */,
				AACF6FD626BC366D00CF09F9 /* SafariVersionReader.swift in Sources */,
				4BE65485271FCD7B008D1D63 /* LoginFaviconView.swift in Sources */,
				4B0511CA262CAA5A00F6079C /* FireproofDomainsViewController.swift in Sources */,
				AA4D700725545EF800C3411E /* URLEventHandler.swift in Sources */,
				AA92127725ADA07900600CD4 /* WKWebViewExtension.swift in Sources */,
				AAAB9114288EB1D600A057A9 /* CleanThisHistoryMenuItem.swift in Sources */,
				B6A9E499261474120067D1B9 /* TimedPixel.swift in Sources */,
				B6C0B23626E732000031CB7F /* DownloadListItem.swift in Sources */,
				B6B1E87E26D5DA0E0062C350 /* DownloadsPopover.swift in Sources */,
				4B9292A026670D2A00AD2C21 /* SpacerNode.swift in Sources */,
				B6E61EE8263ACE16004E11AB /* UTType.swift in Sources */,
				4BE6547F271FCD4D008D1D63 /* PasswordManagementCreditCardModel.swift in Sources */,
				31B4AF532901A4F20013585E /* NSEventExtension.swift in Sources */,
				85707F26276A335700DC0649 /* Onboarding.swift in Sources */,
				B68C92C1274E3EF4002AC6B0 /* PopUpWindow.swift in Sources */,
				4B17E2D4287380390003BD39 /* PersistentAppInterfaceSettings.swift in Sources */,
				AA5FA6A0275F948900DCE9C9 /* Favicons.xcdatamodeld in Sources */,
				85589E9827BFE2DA0038AD11 /* HoverButton.swift in Sources */,
				B684592225C93BE000DC17B6 /* Publisher.asVoid.swift in Sources */,
				AAA0CC33252F181A0079BC96 /* NavigationButtonMenuDelegate.swift in Sources */,
				AAC30A2A268E239100D2D9CD /* CrashReport.swift in Sources */,
				37CC53F427E8D4620028713D /* NSPathControlView.swift in Sources */,
				85589E9E27BFE4500038AD11 /* DefaultBrowserPromptView.swift in Sources */,
				4B29759C28284DBC00187C4E /* FirefoxBerkeleyDatabaseReader.m in Sources */,
				4B78A86B26BB3ADD0071BB16 /* BrowserImportSummaryViewController.swift in Sources */,
				AA512D1424D99D9800230283 /* FaviconManager.swift in Sources */,
				4B0AACAC28BC63ED001038AC /* ChromiumFaviconsReader.swift in Sources */,
				AABEE6AB24ACA0F90043105B /* SuggestionTableRowView.swift in Sources */,
				37CD54CB27F2FDD100F1F7B9 /* DownloadsPreferences.swift in Sources */,
				4B1E6EF227AB5E5D00F51793 /* PasswordManagementItemList.swift in Sources */,
				AAC5E4D025D6A709007F5990 /* Bookmark.swift in Sources */,
				4B5A4F4C27F3A5AA008FBD88 /* NSNotificationName+DataImport.swift in Sources */,
				B64C853826944B880048FEBE /* StoredPermission.swift in Sources */,
				AAE246F8270A406200BEEAEE /* FirePopoverCollectionViewHeader.swift in Sources */,
				AA5D6DAC24A340F700C6FBCE /* WebViewStateObserver.swift in Sources */,
				AAB7320926DD0CD9002FACF9 /* FireViewController.swift in Sources */,
				4B92928C26670D1700AD2C21 /* OutlineSeparatorViewCell.swift in Sources */,
				4BB99D0426FE191E001E4761 /* SafariDataImporter.swift in Sources */,
				B69B503A2726A12500758A2B /* StatisticsLoader.swift in Sources */,
				1E7E2E9229029F9B00C01B54 /* WebsiteBreakageReporter.swift in Sources */,
				37CD54C927F2FDD100F1F7B9 /* PrivacyPreferencesModel.swift in Sources */,
				B6F1C80B2761C45400334924 /* LocalUnprotectedDomains.swift in Sources */,
				31CF3432288B0B1B0087244B /* NavigationBarBadgeAnimator.swift in Sources */,
				858A798526A8BB5D00A75A42 /* NSTextViewExtension.swift in Sources */,
				B6B1E88426D5EB570062C350 /* DownloadsCellView.swift in Sources */,
				4B723E0C26B0005D00E14D75 /* FileImportSummaryViewController.swift in Sources */,
				B6AAAC2D260330580029438D /* PublishedAfter.swift in Sources */,
				37054FCE2876472D00033B6F /* WebViewSnapshotView.swift in Sources */,
				4BBC16A027C4859400E00A38 /* DeviceAuthenticationService.swift in Sources */,
				3776582F27F82E62009A6B35 /* AutofillPreferences.swift in Sources */,
				AAD8078727B3F45600CF7703 /* WebsiteBreakage.swift in Sources */,
				4BE6547E271FCD4D008D1D63 /* PasswordManagementIdentityModel.swift in Sources */,
				85C6A29625CC1FFD00EEB5F1 /* UserDefaultsWrapper.swift in Sources */,
				85625998269C9C5F00EE44BC /* PasswordManagementPopover.swift in Sources */,
				85589E9127BFB9810038AD11 /* HomePageRecentlyVisitedModel.swift in Sources */,
				85012B0229133F9F003D0DCC /* NavigationBarPopovers.swift in Sources */,
				37D23785287F4E6500BCE03B /* PinnedTabsHostingView.swift in Sources */,
				4BB99CFE26FE191E001E4761 /* FirefoxBookmarksReader.swift in Sources */,
				4BBC16A227C485BC00E00A38 /* DeviceIdleStateDetector.swift in Sources */,
				B6A9E4A3261475C70067D1B9 /* AppUsageActivityMonitor.swift in Sources */,
				4B379C2427BDE1B0008A968E /* FlatButton.swift in Sources */,
				37054FC92873301700033B6F /* PinnedTabView.swift in Sources */,
				4BA1A6A0258B079600F6F690 /* DataEncryption.swift in Sources */,
				371E141927E92E42009E3B5B /* MultilineScrollableTextFix.swift in Sources */,
				B6FA8941269C425400588ECD /* PrivacyDashboardPopover.swift in Sources */,
				85589E8B27BBBADC0038AD11 /* ColorExtensions.swift in Sources */,
				85B7184E27677CBB00B4277F /* RootView.swift in Sources */,
				AABEE6AF24AD22B90043105B /* AddressBarTextField.swift in Sources */,
				B693954C26F04BEB0015B914 /* FocusRingView.swift in Sources */,
				4BE41A5E28446EAD00760399 /* BookmarksBarViewModel.swift in Sources */,
				4B1E6EF127AB5E5D00F51793 /* NSPopUpButtonView.swift in Sources */,
				4B9292DB2667125D00AD2C21 /* ContextualMenu.swift in Sources */,
				AA68C3D32490ED62001B8783 /* NavigationBarViewController.swift in Sources */,
				AA585DAF2490E6E600E9A3E2 /* MainViewController.swift in Sources */,
				37F19A6A28E2F2D000740DC6 /* PrivatePlayer.swift in Sources */,
				AA5FA69A275F91C700DCE9C9 /* Favicon.swift in Sources */,
				AABEE69A24A902A90043105B /* SuggestionContainerViewModel.swift in Sources */,
				AA840A9827319D1600E63CDD /* FirePopoverWrapperViewController.swift in Sources */,
				4B85A48028821CC500FC4C39 /* NSPasteboardItemExtension.swift in Sources */,
				37CD54CA27F2FDD100F1F7B9 /* AutofillPreferencesModel.swift in Sources */,
				B657841F25FA497600D8DB33 /* NSException+Catch.swift in Sources */,
				4BE65481271FCD4D008D1D63 /* PasswordManagementNoteModel.swift in Sources */,
				3184AC6F288F2A1100C35E4B /* CookieNotificationAnimationModel.swift in Sources */,
				B63ED0E526BB8FB900A9DAD1 /* SharingMenu.swift in Sources */,
				AA4FF40C2624751A004E2377 /* GrammarFeaturesManager.swift in Sources */,
				B6DA06E8291401D700225DE2 /* WKMenuItemIdentifier.swift in Sources */,
				B693955B26F0CE300015B914 /* WebKitDownloadDelegate.swift in Sources */,
				4B0AACAE28BC6FD0001038AC /* SafariFaviconsReader.swift in Sources */,
				B6B3E0E12657EA7A0040E0A2 /* NSScreenExtension.swift in Sources */,
				B65E6BA026D9F10600095F96 /* NSBezierPathExtension.swift in Sources */,
				AA6820E425502F19005ED0D5 /* WebsiteDataStore.swift in Sources */,
				B64C852A26942AC90048FEBE /* PermissionContextMenu.swift in Sources */,
				85D438B6256E7C9E00F3BAF8 /* ContextMenuUserScript.swift in Sources */,
				B693955526F04BEC0015B914 /* NSSavePanelExtension.swift in Sources */,
				9826B0A22747DFEB0092F683 /* AppPrivacyConfigurationDataProvider.swift in Sources */,
				B6B1E88B26D774090062C350 /* LinkButton.swift in Sources */,
				4BBF0915282DD40100EE1418 /* TemporaryFileHandler.swift in Sources */,
				CB6BCDF927C6BEFF00CC76DC /* PrivacyFeatures.swift in Sources */,
				B693954D26F04BEB0015B914 /* MouseClickView.swift in Sources */,
				B6DB3CF926A00E2D00D459B7 /* AVCaptureDevice+SwizzledAuthState.swift in Sources */,
				AAAB9116288EB46B00A057A9 /* VisitMenuItem.swift in Sources */,
				4BA1A6BD258B082300F6F690 /* EncryptionKeyStore.swift in Sources */,
				31B9226C288054D5001F55B7 /* CookieConsentPopoverManager.swift in Sources */,
				4BE65474271FCD40008D1D63 /* PasswordManagementIdentityItemView.swift in Sources */,
				B6F41031264D2B23003DA42C /* ProgressExtension.swift in Sources */,
				4B723E0F26B0006500E14D75 /* CSVParser.swift in Sources */,
				376705B327EC7D4F00DD8D76 /* TextButton.swift in Sources */,
				B6DA44082616B30600DD1EC2 /* PixelDataModel.xcdatamodeld in Sources */,
				B63BDF7E27FDAA640072D75B /* PrivacyDashboardWebView.swift in Sources */,
				37CD54CF27F2FDD100F1F7B9 /* AppearancePreferences.swift in Sources */,
				B6B1E87B26D381710062C350 /* DownloadListCoordinator.swift in Sources */,
				4B980E212817604000282EE1 /* NSNotificationName+Debug.swift in Sources */,
				31F7F2A6288AD2CA001C0D64 /* NavigationBarBadgeAnimationView.swift in Sources */,
				AAC5E4F125D6BF10007F5990 /* AddressBarButton.swift in Sources */,
				AAE7527E263B05C600B973F8 /* HistoryEntry.swift in Sources */,
				AA5FA69D275F945C00DCE9C9 /* FaviconStore.swift in Sources */,
				AAB8203C26B2DE0D00788AC3 /* SuggestionListCharacteristics.swift in Sources */,
				AAADFD06264AA282001555EA /* TimeIntervalExtension.swift in Sources */,
				4B9292D42667123700AD2C21 /* BookmarkListViewController.swift in Sources */,
				4B723E0D26B0006100E14D75 /* SecureVaultLoginImporter.swift in Sources */,
				4B9292D32667123700AD2C21 /* AddBookmarkModalViewController.swift in Sources */,
				AA5C1DD5285C780C0089850C /* RecentlyClosedCoordinator.swift in Sources */,
				AA88D14B252A557100980B4E /* URLRequestExtension.swift in Sources */,
				AA6197C6276B3168008396F0 /* FaviconHostReference.swift in Sources */,
				AAD8078527B3F3BE00CF7703 /* WebsiteBreakageSender.swift in Sources */,
				4B8AC93B26B48ADF00879451 /* ASN1Parser.swift in Sources */,
				37CD54B327EE509700F1F7B9 /* View+Cursor.swift in Sources */,
				B66E9DD22670EB2A00E53BB5 /* _WKDownload+WebKitDownload.swift in Sources */,
				B6A9E4612614608B0067D1B9 /* AppVersion.swift in Sources */,
				856C98DF257014BD00A22F1F /* FileDownloadManager.swift in Sources */,
				4BB99CFF26FE191E001E4761 /* BookmarkImport.swift in Sources */,
				B68503A7279141CD00893A05 /* KeySetDictionary.swift in Sources */,
				85480FBB25D181CB009424E3 /* ConfigurationDownloading.swift in Sources */,
				AAEEC6A927088ADB008445F7 /* FireCoordinator.swift in Sources */,
				B655369B268442EE00085A79 /* GeolocationProvider.swift in Sources */,
				B6C0B23C26E87D900031CB7F /* NSAlert+ActiveDownloadsTermination.swift in Sources */,
				AAECA42024EEA4AC00EFA63A /* IndexPathExtension.swift in Sources */,
				4BE65478271FCD41008D1D63 /* PasswordManagementNoteItemView.swift in Sources */,
				AA5C8F632591021700748EB7 /* NSApplicationExtension.swift in Sources */,
				AA9E9A5625A3AE8400D1959D /* NSWindowExtension.swift in Sources */,
				AAC5E4C725D6A6E8007F5990 /* BookmarkPopover.swift in Sources */,
				37CC53F027E8D1440028713D /* PreferencesDownloadsView.swift in Sources */,
				B68C2FB227706E6A00BF2C7D /* ProcessExtension.swift in Sources */,
				B6106BA726A7BECC0013B453 /* PermissionAuthorizationQuery.swift in Sources */,
				3171D6BA288984D00068632A /* BadgeAnimationView.swift in Sources */,
				4B9292CE2667123700AD2C21 /* BrowserTabSelectionDelegate.swift in Sources */,
				4B1E6EEE27AB5E5100F51793 /* PasswordManagementListSection.swift in Sources */,
				AA222CB92760F74E00321475 /* FaviconReferenceCache.swift in Sources */,
				4B9292A126670D2A00AD2C21 /* BookmarkTreeController.swift in Sources */,
				4B29759728281F0900187C4E /* FirefoxEncryptionKeyReader.swift in Sources */,
				4B9292D02667123700AD2C21 /* BookmarkManagementSplitViewController.swift in Sources */,
				3171D6DB2889B64D0068632A /* CookieManagedNotificationContainerView.swift in Sources */,
				B6E61EE3263AC0C8004E11AB /* FileManagerExtension.swift in Sources */,
				B6DB3CFB26A17CB800D459B7 /* PermissionModel.swift in Sources */,
				4B92929C26670D2A00AD2C21 /* PasteboardFolder.swift in Sources */,
				3171D6B82889849F0068632A /* CookieManagedNotificationView.swift in Sources */,
				B6106BAB26A7BF1D0013B453 /* PermissionType.swift in Sources */,
				AAC6881B28626C1900D54247 /* RecentlyClosedWindow.swift in Sources */,
				85707F2A276A35FE00DC0649 /* ActionSpeech.swift in Sources */,
				8585B63826D6E66C00C1416F /* ButtonStyles.swift in Sources */,
				4B0511BD262CAA5A00F6079C /* PrivacySecurityPreferences.swift in Sources */,
				B6830963274CDEC7004B46BB /* FireproofDomainsStore.swift in Sources */,
				1E7E2E942902AC0E00C01B54 /* PrivacyDashboardPermissionHandler.swift in Sources */,
				AA9FF95F24A1FB690039E328 /* TabCollectionViewModel.swift in Sources */,
				AAC5E4D125D6A709007F5990 /* BookmarkManager.swift in Sources */,
				37CD54CD27F2FDD100F1F7B9 /* AboutModel.swift in Sources */,
				4BE65476271FCD41008D1D63 /* PasswordManagementCreditCardItemView.swift in Sources */,
				AA5C8F59258FE21F00748EB7 /* NSTextFieldExtension.swift in Sources */,
				B6830961274CDE99004B46BB /* FireproofDomainsContainer.swift in Sources */,
				B65536AE2685E17200085A79 /* GeolocationService.swift in Sources */,
				4B02198925E05FAC00ED7DEA /* FireproofingURLExtensions.swift in Sources */,
				7B1E819E27C8874900FF0E60 /* ContentOverlayPopover.swift in Sources */,
				3154FD1428E6011A00909769 /* TabShadowView.swift in Sources */,
				4BA1A6A5258B07DF00F6F690 /* EncryptedValueTransformer.swift in Sources */,
				4B92929F26670D2A00AD2C21 /* PasteboardBookmark.swift in Sources */,
				37BF3F14286D8A6500BD9014 /* PinnedTabsManager.swift in Sources */,
				856CADF0271710F400E79BB0 /* HoverUserScript.swift in Sources */,
				4B9292AC26670D3700AD2C21 /* Bookmark.xcdatamodeld in Sources */,
				AA6EF9B525081B4C004754E6 /* MainMenuActions.swift in Sources */,
				B63D466925BEB6C200874977 /* WKWebView+SessionState.swift in Sources */,
				4B723E1226B0006E00E14D75 /* DataImport.swift in Sources */,
				B6085D092743AAB600A9C456 /* FireproofDomains.xcdatamodeld in Sources */,
				3106AD76287F000600159FE5 /* CookieConsentUserPermissionViewController.swift in Sources */,
				85589E8227BBB8630038AD11 /* HomePageView.swift in Sources */,
				B6A924D92664C72E001A28CA /* WebKitDownloadTask.swift in Sources */,
				4B59023E26B35F3600489384 /* ChromiumLoginReader.swift in Sources */,
				85D885B326A5A9DE0077C374 /* NSAlert+PasswordManager.swift in Sources */,
				983DFB2528B67036006B7E34 /* UserContentUpdating.swift in Sources */,
				4B7A57CF279A4EF300B1C70E /* ChromePreferences.swift in Sources */,
				AA6AD95B2704B6DB00159F8A /* FirePopoverViewController.swift in Sources */,
				4BE4005327CF3DC3007D3161 /* SavePaymentMethodPopover.swift in Sources */,
				85A0116925AF1D8900FA6A0C /* FindInPageViewController.swift in Sources */,
				4BB6CE5F26B77ED000EC5860 /* Cryptography.swift in Sources */,
				AA6FFB4424DC33320028F4D0 /* NSViewExtension.swift in Sources */,
				37AFCE8927DA33BA00471A10 /* Preferences.swift in Sources */,
				B6C0B23E26E8BF1F0031CB7F /* DownloadListViewModel.swift in Sources */,
				4B9292D52667123700AD2C21 /* BookmarkManagementDetailViewController.swift in Sources */,
				4B723E1026B0006700E14D75 /* CSVImporter.swift in Sources */,
				37A4CEBA282E992F00D75B89 /* StartupPreferences.swift in Sources */,
				AA4BBA3B25C58FA200C4FB0F /* MainMenu.swift in Sources */,
				4B8AC93326B3B06300879451 /* EdgeDataImporter.swift in Sources */,
				AA585D84248FD31100E9A3E2 /* BrowserTabViewController.swift in Sources */,
				85707F22276A32B600DC0649 /* CallToAction.swift in Sources */,
				B693954B26F04BEB0015B914 /* MouseOverView.swift in Sources */,
				AAE7527C263B056C00B973F8 /* HistoryStore.swift in Sources */,
				AAE246F32709EF3B00BEEAEE /* FirePopoverCollectionViewItem.swift in Sources */,
				AA61C0D22727F59B00E6B681 /* ArrayExtension.swift in Sources */,
				AAC30A2C268F1ECD00D2D9CD /* CrashReportSender.swift in Sources */,
				373A1AB02842C4EA00586521 /* BookmarkHTMLImporter.swift in Sources */,
				31C3CE0228EDC1E70002C24A /* CustomRoundedCornersShape.swift in Sources */,
				4B8D9062276D1D880078DB17 /* LocaleExtension.swift in Sources */,
				4BE4005527CF3F19007D3161 /* SavePaymentMethodViewController.swift in Sources */,
				AAFE068326C7082D005434CC /* WebKitVersionProvider.swift in Sources */,
				B63D467A25BFC3E100874977 /* NSCoderExtensions.swift in Sources */,
				B6A5A27125B9377300AA7ADA /* StatePersistenceService.swift in Sources */,
				B68458B025C7E76A00DC17B6 /* WindowManager+StateRestoration.swift in Sources */,
				B68458C525C7EA0C00DC17B6 /* TabCollection+NSSecureCoding.swift in Sources */,
				4BB88B5B25B7BA50006F6B06 /* Instruments.swift in Sources */,
				9812D895276CEDA5004B6181 /* ContentBlockerRulesLists.swift in Sources */,
				4B0511E2262CAA8600F6079C /* NSViewControllerExtension.swift in Sources */,
				F44C130225C2DA0400426E3E /* NSAppearanceExtension.swift in Sources */,
				B64C84F1269310120048FEBE /* PermissionManager.swift in Sources */,
				37CD54D027F2FDD100F1F7B9 /* DefaultBrowserPreferences.swift in Sources */,
				B64C853026943BC10048FEBE /* Permissions.xcdatamodeld in Sources */,
				B693954F26F04BEB0015B914 /* PaddedImageButton.swift in Sources */,
				4BA1A6B8258B081600F6F690 /* EncryptionKeyStoring.swift in Sources */,
				B65783E725F8AAFB00D8DB33 /* String+Punycode.swift in Sources */,
				B657841A25FA484B00D8DB33 /* NSException+Catch.m in Sources */,
				B684592F25C93FBF00DC17B6 /* AppStateRestorationManager.swift in Sources */,
				EA0BA3A9272217E6002A0B6C /* ClickToLoadUserScript.swift in Sources */,
				AAA892EA250A4CEF005B37B2 /* WindowControllersManager.swift in Sources */,
				85C5991B27D10CF000E605B2 /* FireAnimationView.swift in Sources */,
				AA6197C4276B314D008396F0 /* FaviconUrlReference.swift in Sources */,
				AAC5E4C825D6A6E8007F5990 /* BookmarkPopoverViewController.swift in Sources */,
				85CC1D7B26A05ECF0062F04E /* PasswordManagementItemListModel.swift in Sources */,
				AABEE6A924AB4B910043105B /* SuggestionTableCellView.swift in Sources */,
				AA6820F125503DA9005ED0D5 /* FireViewModel.swift in Sources */,
				AAA0CC6A253CC43C0079BC96 /* WKUserContentControllerExtension.swift in Sources */,
				B6A9E45C261460350067D1B9 /* APIRequest.swift in Sources */,
				4BE65479271FCD41008D1D63 /* EditableTextView.swift in Sources */,
				AA9FF95D24A1FA1C0039E328 /* TabCollection.swift in Sources */,
				B688B4DA273E6D3B0087BEAF /* MainView.swift in Sources */,
				4B65143E263924B5005B46EB /* EmailUrlExtensions.swift in Sources */,
				85CC1D7D26A05F250062F04E /* PasswordManagementItemModel.swift in Sources */,
				AAD86E52267A0DFF005C11BE /* UpdateController.swift in Sources */,
				85A0118225AF60E700FA6A0C /* FindInPageModel.swift in Sources */,
				4B9292A226670D2A00AD2C21 /* PseudoFolder.swift in Sources */,
				AA7E919A2875B39300AB6B62 /* Visit.swift in Sources */,
				B6DA44022616B28300DD1EC2 /* PixelDataStore.swift in Sources */,
				B6A9E45326142B070067D1B9 /* Pixel.swift in Sources */,
				B6A9E47726146A570067D1B9 /* PixelEvent.swift in Sources */,
				AA2CB1352587C29500AA6FBE /* TabBarFooter.swift in Sources */,
				4BE5336C286912D40019DBFD /* BookmarksBarCollectionViewItem.swift in Sources */,
				B6C0B23926E742610031CB7F /* FileDownloadError.swift in Sources */,
				85589EA027BFE60E0038AD11 /* MoreOrLessView.swift in Sources */,
				AA92126F25ACCB1100600CD4 /* ErrorExtension.swift in Sources */,
				B6A9E47026146A250067D1B9 /* DateExtension.swift in Sources */,
				AAE7527A263B046100B973F8 /* History.xcdatamodeld in Sources */,
				B64C853D26944B940048FEBE /* PermissionStore.swift in Sources */,
				AA75A0AE26F3500C0086B667 /* PrivacyIconViewModel.swift in Sources */,
				4BB99D0126FE191E001E4761 /* ChromiumBookmarksReader.swift in Sources */,
				B6C0B23426E71BCD0031CB7F /* Downloads.xcdatamodeld in Sources */,
				AAE8B110258A456C00E81239 /* TabPreviewViewController.swift in Sources */,
				37CC53EC27E8A4D10028713D /* PreferencesPrivacyView.swift in Sources */,
				4B0135CE2729F1AA00D54834 /* NSPasteboardExtension.swift in Sources */,
				85707F31276A7DCA00DC0649 /* OnboardingViewModel.swift in Sources */,
				85AC3B0525D6B1D800C7D2AA /* ScriptSourceProviding.swift in Sources */,
				4BB99D0026FE191E001E4761 /* CoreDataBookmarkImporter.swift in Sources */,
				AA3F895324C18AD500628DDE /* SuggestionViewModel.swift in Sources */,
				4B9292A326670D2A00AD2C21 /* BookmarkManagedObject.swift in Sources */,
				4B723E1326B0007A00E14D75 /* CSVLoginExporter.swift in Sources */,
				85C48CCC278D808F00D3263E /* NSAttributedStringExtension.swift in Sources */,
				AA7EB6E527E7D6DC00036718 /* AnimationView.swift in Sources */,
				8562599A269CA0A600EE44BC /* NSRectExtension.swift in Sources */,
				31F28C5128C8EEC500119F70 /* YoutubeOverlayUserScript.swift in Sources */,
				B6040856274B830F00680351 /* DictionaryExtension.swift in Sources */,
				B684592725C93C0500DC17B6 /* Publishers.NestedObjectChanges.swift in Sources */,
				B6DA06E62913F39400225DE2 /* MenuItemSelectors.swift in Sources */,
				85589E9A27BFE3C30038AD11 /* FaviconView.swift in Sources */,
				85707F2C276A364E00DC0649 /* OnboardingFlow.swift in Sources */,
				85A011EA25B4D4CA00FA6A0C /* FindInPageUserScript.swift in Sources */,
				4BE65480271FCD4D008D1D63 /* PasswordManagementLoginModel.swift in Sources */,
				AA9FF95B24A1EFC20039E328 /* TabViewModel.swift in Sources */,
				AA9E9A5E25A4867200D1959D /* TabDragAndDropManager.swift in Sources */,
				4BBD3C00285ACE090047A89D /* NSNotificationName+Favicons.swift in Sources */,
				4B0DB5E528BD9D08007DD239 /* PinningManager.swift in Sources */,
				B68458C025C7E9E000DC17B6 /* TabCollectionViewModel+NSSecureCoding.swift in Sources */,
				AA8EDF2724923EC70071C2E8 /* StringExtension.swift in Sources */,
				85378DA2274E7F25007C5CBF /* EmailManagerRequestDelegate.swift in Sources */,
				4BD18F01283F0BC500058124 /* BookmarksBarViewController.swift in Sources */,
				379DE4BD27EA31AC002CC3DE /* PreferencesAutofillView.swift in Sources */,
				858A797F26A79EAA00A75A42 /* UserText+PasswordManager.swift in Sources */,
				B693954E26F04BEB0015B914 /* ProgressView.swift in Sources */,
				B69B503C2726A12500758A2B /* StatisticsStore.swift in Sources */,
				B693955426F04BEC0015B914 /* ColorView.swift in Sources */,
				AA5C1DD3285A217F0089850C /* RecentlyClosedCacheItem.swift in Sources */,
				B6BBF17427475B15004F850E /* PopupBlockedPopover.swift in Sources */,
				8589063A267BCD8E00D23B0D /* SaveCredentialsPopover.swift in Sources */,
				4B379C1527BD91E3008A968E /* QuartzIdleStateProvider.swift in Sources */,
				37F19A6728E1B43200740DC6 /* PrivatePlayerPreferences.swift in Sources */,
				B6C0B22E26E61CE70031CB7F /* DownloadViewModel.swift in Sources */,
				373A1AA8283ED1B900586521 /* BookmarkHTMLReader.swift in Sources */,
				B68458B825C7E8B200DC17B6 /* Tab+NSSecureCoding.swift in Sources */,
				85378DA0274E6F42007C5CBF /* NSNotificationName+EmailManager.swift in Sources */,
				B693955726F04BEC0015B914 /* MouseOverButton.swift in Sources */,
				AA61C0D02722159B00E6B681 /* FireInfoViewController.swift in Sources */,
				B64C85422694590B0048FEBE /* PermissionButton.swift in Sources */,
				AAA0CC472533833C0079BC96 /* MoreOptionsMenu.swift in Sources */,
				37BF3F24286F0AAE00BD9014 /* View+RoundedCorners.swift in Sources */,
				B64C84E32692DC9F0048FEBE /* PermissionAuthorizationViewController.swift in Sources */,
				4B92929D26670D2A00AD2C21 /* BookmarkNode.swift in Sources */,
				B693955226F04BEB0015B914 /* LongPressButton.swift in Sources */,
				B6085D062743905F00A9C456 /* CoreDataStore.swift in Sources */,
				B6DB3AF6278EA0130024C5C4 /* BundleExtension.swift in Sources */,
				4B677438255DBEB800025BD8 /* HTTPSUpgrade.xcdatamodeld in Sources */,
				4B0511E1262CAA8600F6079C /* NSOpenPanelExtensions.swift in Sources */,
				AAE99B8927088A19008B6BD9 /* FirePopover.swift in Sources */,
				AAE75280263B0A4D00B973F8 /* HistoryCoordinator.swift in Sources */,
				4B677434255DBEB800025BD8 /* HTTPSBloomFilterSpecification.swift in Sources */,
				B69B503D2726A12500758A2B /* VariantManager.swift in Sources */,
				AA97BF4625135DD30014931A /* ApplicationDockMenu.swift in Sources */,
				4B8A4DFF27C83B29005F40E8 /* SaveIdentityViewController.swift in Sources */,
				4BA1A69B258B076900F6F690 /* FileStore.swift in Sources */,
				B6A9E47F26146A800067D1B9 /* PixelArguments.swift in Sources */,
				37BF3F21286F0A7A00BD9014 /* PinnedTabsViewModel.swift in Sources */,
				AAC5E4D225D6A709007F5990 /* BookmarkList.swift in Sources */,
				4B9292D12667123700AD2C21 /* BookmarkTableRowView.swift in Sources */,
				B66E9DD42670EB4A00E53BB5 /* WKDownload+WebKitDownload.swift in Sources */,
				85589E9427BFE1E70038AD11 /* FavoritesView.swift in Sources */,
				85AC7ADB27BD628400FFB69B /* HomePage.swift in Sources */,
				376705AF27EB488600DD8D76 /* RoundedSelectionRowView.swift in Sources */,
				B69B503F2726A12500758A2B /* LocalStatisticsStore.swift in Sources */,
				B689ECD526C247DB006FB0C5 /* BackForwardListItem.swift in Sources */,
				85C48CD127908C1000D3263E /* BrowserImportMoreInfoViewController.swift in Sources */,
				313AEDA1287CAD1D00E1E8F4 /* CookieConsentUserPermissionView.swift in Sources */,
				B69B50572727D16900758A2B /* AtbAndVariantCleanup.swift in Sources */,
				B693954A26F04BEB0015B914 /* NibLoadable.swift in Sources */,
				AA3D531527A1ED9300074EC1 /* FeedbackWindow.swift in Sources */,
				85F0FF1327CFAB04001C7C6E /* RecentlyVisitedView.swift in Sources */,
				AA7EB6DF27E7C57D00036718 /* MouseOverAnimationButton.swift in Sources */,
				AA7412B724D1687000D22FE0 /* TabBarScrollView.swift in Sources */,
				4B9292D92667124B00AD2C21 /* BookmarkListTreeControllerDataSource.swift in Sources */,
				14D9B8FB24F7E089000D4D13 /* AddressBarViewController.swift in Sources */,
				B65536A62685B82B00085A79 /* Permissions.swift in Sources */,
				AAC82C60258B6CB5009B6B42 /* TabPreviewWindowController.swift in Sources */,
				AAC5E4E425D6BA9C007F5990 /* NSSizeExtension.swift in Sources */,
				AA6820EB25503D6A005ED0D5 /* Fire.swift in Sources */,
				B6AAAC3E26048F690029438D /* RandomAccessCollectionExtension.swift in Sources */,
				4B9292AF26670F5300AD2C21 /* NSOutlineViewExtensions.swift in Sources */,
				AA585D82248FD31100E9A3E2 /* AppDelegate.swift in Sources */,
				7B1E81A027C8874900FF0E60 /* ContentOverlayViewController.swift in Sources */,
				85B7184C27677C6500B4277F /* OnboardingViewController.swift in Sources */,
				4B379C1E27BDB7FF008A968E /* DeviceAuthenticator.swift in Sources */,
				1456D6E124EFCBC300775049 /* TabBarCollectionView.swift in Sources */,
				85308E25267FC9F2001ABD76 /* NSAlertExtension.swift in Sources */,
				4B59024826B3673600489384 /* ThirdPartyBrowser.swift in Sources */,
				B65E6B9E26D9EC0800095F96 /* CircularProgressView.swift in Sources */,
				AABEE69C24A902BB0043105B /* SuggestionContainer.swift in Sources */,
				85589E8327BBB8630038AD11 /* HomePageViewController.swift in Sources */,
				4B59024126B35F3600489384 /* BraveDataImporter.swift in Sources */,
				B6A9E46B2614618A0067D1B9 /* OperatingSystemVersionExtension.swift in Sources */,
				4BDFA4AE27BF19E500648192 /* ToggleableScrollView.swift in Sources */,
				85AC3AEF25D5CE9800C7D2AA /* UserScripts.swift in Sources */,
				B643BF1427ABF772000BACEC /* NSWorkspaceExtension.swift in Sources */,
				4B677439255DBEB800025BD8 /* AppHTTPSUpgradeStore.swift in Sources */,
				AAB549DF25DAB8F80058460B /* BookmarkViewModel.swift in Sources */,
				85707F28276A34D900DC0649 /* DaxSpeech.swift in Sources */,
				31F28C5328C8EECA00119F70 /* PrivatePlayerSchemeHandler.swift in Sources */,
				AA13DCB4271480B0006D48D3 /* FirePopoverViewModel.swift in Sources */,
				F41D174125CB131900472416 /* NSColorExtension.swift in Sources */,
				AA7E919C2875C65000AB6B62 /* Stored.swift in Sources */,
				AAC5E4F625D6BF2C007F5990 /* AddressBarButtonsViewController.swift in Sources */,
				4B59023D26B35F3600489384 /* ChromeDataImporter.swift in Sources */,
				B68C92C42750EF76002AC6B0 /* PixelDataRecord.swift in Sources */,
				853014D625E671A000FB8205 /* PageObserverUserScript.swift in Sources */,
				B642738227B65BAC0005DFD1 /* SecureVaultErrorReporter.swift in Sources */,
				4B139AFD26B60BD800894F82 /* NSImageExtensions.swift in Sources */,
				B6A9E45B261460350067D1B9 /* APIHeaders.swift in Sources */,
				85625996269C953C00EE44BC /* PasswordManagementViewController.swift in Sources */,
				4BB99D0226FE191E001E4761 /* ImportedBookmarks.swift in Sources */,
				AA6EF9B3250785D5004754E6 /* NSMenuExtension.swift in Sources */,
				AA7412B524D1536B00D22FE0 /* MainWindowController.swift in Sources */,
				AA9FF95924A1ECF20039E328 /* Tab.swift in Sources */,
				B63D467125BFA6C100874977 /* DispatchQueueExtensions.swift in Sources */,
				B64C84EB2692DD650048FEBE /* PermissionAuthorizationPopover.swift in Sources */,
				85378D9E274E664C007C5CBF /* PopoverMessageViewController.swift in Sources */,
				AA6FFB4624DC3B5A0028F4D0 /* WebView.swift in Sources */,
				B693955026F04BEB0015B914 /* ShadowView.swift in Sources */,
				AA3D531D27A2F58F00074EC1 /* FeedbackSender.swift in Sources */,
				B6CF78DE267B099C00CD4F13 /* WKNavigationActionExtension.swift in Sources */,
				AA7412B224D0B3AC00D22FE0 /* TabBarViewItem.swift in Sources */,
				856C98D52570116900A22F1F /* NSWindow+Toast.swift in Sources */,
				B31055C427A1BA1D001AC618 /* AutoconsentUserScript.swift in Sources */,
				859E7D6B27453BF3009C2B69 /* BookmarksExporter.swift in Sources */,
				4B5FF67826B602B100D42879 /* FirefoxDataImporter.swift in Sources */,
				37AFCE8B27DB69BC00471A10 /* PreferencesGeneralView.swift in Sources */,
				37BF3F22286F0A7A00BD9014 /* PinnedTabsView.swift in Sources */,
				4B02198B25E05FAC00ED7DEA /* FireproofInfoViewController.swift in Sources */,
				AA8EDF2424923E980071C2E8 /* URLExtension.swift in Sources */,
				31A031A6288191230090F792 /* CookieConsentAnimationView.swift in Sources */,
				4BE0DF06267819A1006337B7 /* NSStoryboardExtension.swift in Sources */,
				37AFCE8127DA2CA600471A10 /* PreferencesViewController.swift in Sources */,
				4B02198A25E05FAC00ED7DEA /* FireproofDomains.swift in Sources */,
				4B677442255DBEEA00025BD8 /* Database.swift in Sources */,
				4BE5336E286915A10019DBFD /* HorizontallyCenteredLayout.swift in Sources */,
				4B92928B26670D1700AD2C21 /* BookmarksOutlineView.swift in Sources */,
				4BF01C00272AE74C00884A61 /* CountryList.swift in Sources */,
				37CD54CC27F2FDD100F1F7B9 /* PreferencesSection.swift in Sources */,
				FD23FD2D2886A81D007F6985 /* AutoconsentManagement.swift in Sources */,
				B6B2400E28083B49001B8F3A /* WebViewContainerView.swift in Sources */,
				AAC5E4D925D6A711007F5990 /* BookmarkStore.swift in Sources */,
				B6FA893F269C424500588ECD /* PrivacyDashboardViewController.swift in Sources */,
				37D2771527E870D4003365FD /* PreferencesAppearanceView.swift in Sources */,
				AA72D5FE25FFF94E00C77619 /* NSMenuItemExtension.swift in Sources */,
				4BA1A6C2258B0A1300F6F690 /* ContiguousBytesExtension.swift in Sources */,
				37534CA8281198CD002621E7 /* AdjacentItemEnumerator.swift in Sources */,
				4BE53374286E39F10019DBFD /* ChromiumKeychainPrompt.swift in Sources */,
				B6553692268440D700085A79 /* WKProcessPool+GeolocationProvider.swift in Sources */,
				AA5C1DD1285A154E0089850C /* RecentlyClosedMenu.swift in Sources */,
			);
			runOnlyForDeploymentPostprocessing = 0;
		};
		AA585D8C248FD31400E9A3E2 /* Sources */ = {
			isa = PBXSourcesBuildPhase;
			buildActionMask = 2147483647;
			files = (
				9833913327AAAEEE00DAF119 /* EmbeddedTrackerDataTests.swift in Sources */,
				3776583127F8325B009A6B35 /* AutofillPreferencesTests.swift in Sources */,
				B67C6C472654C643006C872E /* FileManagerExtensionTests.swift in Sources */,
				B69B50482726C5C200758A2B /* StatisticsLoaderTests.swift in Sources */,
				142879DA24CE1179005419BB /* SuggestionViewModelTests.swift in Sources */,
				4B9292BC2667103100AD2C21 /* BookmarkSidebarTreeControllerTests.swift in Sources */,
				37D2377C287EBDA300BCE03B /* TabIndexTests.swift in Sources */,
				37534CA52811987D002621E7 /* AdjacentItemEnumeratorTests.swift in Sources */,
				B6DA44232616CABC00DD1EC2 /* PixelArgumentsTests.swift in Sources */,
				AAEC74BC2642F0F800C2EFBC /* History.xcdatamodeld in Sources */,
				37534C9E28104D9B002621E7 /* TabLazyLoaderTests.swift in Sources */,
				85F1B0C925EF9759004792B6 /* URLEventHandlerTests.swift in Sources */,
				4B9292BD2667103100AD2C21 /* BookmarkOutlineViewDataSourceTests.swift in Sources */,
				4BBF0917282DD6EF00EE1418 /* TemporaryFileHandlerTests.swift in Sources */,
				B6A5A27925B93FFF00AA7ADA /* StateRestorationManagerTests.swift in Sources */,
				4B9292BB2667103100AD2C21 /* BookmarkNodeTests.swift in Sources */,
				4B0219A825E0646500ED7DEA /* WebsiteDataStoreTests.swift in Sources */,
				AAC9C01E24CB6BEB00AD1325 /* TabCollectionViewModelTests.swift in Sources */,
				B662D3DE275613BB0035D4D6 /* EncryptionKeyStoreMock.swift in Sources */,
				37D23780287EFEE200BCE03B /* PinnedTabsManagerTests.swift in Sources */,
				AA0877BA26D5161D00B05660 /* WebKitVersionProviderTests.swift in Sources */,
				B69B50462726C5C200758A2B /* AtbAndVariantCleanupTests.swift in Sources */,
				B6DA44282616CAE000DD1EC2 /* AppUsageActivityMonitorTests.swift in Sources */,
				4B59024C26B38BB800489384 /* ChromiumLoginReaderTests.swift in Sources */,
				AAC9C01724CAFBDC00AD1325 /* TabCollectionTests.swift in Sources */,
				378205F8283BC6A600D1D4AA /* StartupPreferencesTests.swift in Sources */,
				3714B1E928EDBAAB0056C57A /* PrivatePlayerTests.swift in Sources */,
				B67C6C3D2654B897006C872E /* WebViewExtensionTests.swift in Sources */,
				4BA1A6DE258C100A00F6F690 /* FileStoreTests.swift in Sources */,
				AAC9C01C24CB594C00AD1325 /* TabViewModelTests.swift in Sources */,
				37CD54B727F1B28A00F1F7B9 /* DefaultBrowserPreferencesTests.swift in Sources */,
				B65349AA265CF45000DCC645 /* DispatchQueueExtensionsTests.swift in Sources */,
				858A798A26A9B35E00A75A42 /* PasswordManagementItemModelTests.swift in Sources */,
				1D77921828FDC54C00BE0210 /* FaviconReferenceCacheTests.swift in Sources */,
				FD23FD2B28816606007F6985 /* AutoconsentMessageProtocolTests.swift in Sources */,
				1D77921A28FDC79800BE0210 /* FaviconStoringMock.swift in Sources */,
				B6DA441E2616C84600DD1EC2 /* PixelStoreMock.swift in Sources */,
				4B434690285ED7A100177407 /* BookmarksBarViewModelTests.swift in Sources */,
				B6BBF1702744CDE1004F850E /* CoreDataStoreTests.swift in Sources */,
				4B9292BF2667103100AD2C21 /* TreeControllerTests.swift in Sources */,
				B693956926F352DB0015B914 /* DownloadsWebViewMock.m in Sources */,
				4B11060525903E570039B979 /* CoreDataEncryptionTesting.xcdatamodeld in Sources */,
				858A798826A99DBE00A75A42 /* PasswordManagementItemListModelTests.swift in Sources */,
				4B8AD0B127A86D9200AE44D6 /* WKWebsiteDataStoreExtensionTests.swift in Sources */,
				B69B50472726C5C200758A2B /* VariantManagerTests.swift in Sources */,
				8546DE6225C03056000CA5E1 /* UserAgentTests.swift in Sources */,
				B63ED0DE26AFD9A300A9DAD1 /* AVCaptureDeviceMock.swift in Sources */,
				B63ED0E026AFE32F00A9DAD1 /* GeolocationProviderMock.swift in Sources */,
				378205FB283C277800D1D4AA /* MainMenuTests.swift in Sources */,
				4B43469528655D1400177407 /* FirefoxDataImporterTests.swift in Sources */,
				4B723E0926B0003E00E14D75 /* CSVLoginExporterTests.swift in Sources */,
				B6DA06E12913AEDC00225DE2 /* TestNavigationDelegate.swift in Sources */,
				B630793526731BC400DCEE41 /* URLSuggestedFilenameTests.swift in Sources */,
				AADE11C026D916D70032D8A7 /* StringExtensionTests.swift in Sources */,
				85AC3B4925DAC9BD00C7D2AA /* ConfigurationStorageTests.swift in Sources */,
				B693956126F1C1BC0015B914 /* DownloadListStoreMock.swift in Sources */,
				AA91F83927076F1900771A0D /* PrivacyIconViewModelTests.swift in Sources */,
				4B723E0726B0003E00E14D75 /* CSVImporterTests.swift in Sources */,
				AA652CDB25DDAB32009059CC /* BookmarkStoreMock.swift in Sources */,
				B62EB47C25BAD3BB005745C6 /* WKWebViewPrivateMethodsAvailabilityTests.swift in Sources */,
				4BBC16A527C488C900E00A38 /* DeviceAuthenticatorTests.swift in Sources */,
				4B3F641E27A8D3BD00E0C118 /* BrowserProfileTests.swift in Sources */,
				B6106BA026A7BE0B0013B453 /* PermissionManagerTests.swift in Sources */,
				B662D3D92755D7AD0035D4D6 /* PixelStoreTests.swift in Sources */,
				B6106BB526A809E60013B453 /* GeolocationProviderTests.swift in Sources */,
				B6A5A2A025B96E8300AA7ADA /* AppStateChangePublisherTests.swift in Sources */,
				B63ED0E326B3E7FA00A9DAD1 /* CLLocationManagerMock.swift in Sources */,
				37CD54BB27F25A4000F1F7B9 /* DownloadsPreferencesTests.swift in Sources */,
				4B02199C25E063DE00ED7DEA /* FireproofDomainsTests.swift in Sources */,
				4B98D28028D9722A003C2B6F /* RecentlyVisitedSiteModelTests.swift in Sources */,
				AA0F3DB7261A566C0077F2D9 /* SuggestionLoadingMock.swift in Sources */,
				4B9292BE2667103100AD2C21 /* PasteboardFolderTests.swift in Sources */,
				4B9292C52667104B00AD2C21 /* CoreDataTestUtilities.swift in Sources */,
				4B723E1926B000DC00E14D75 /* TemporaryFileCreator.swift in Sources */,
				98EB5D1027516A4800681FE6 /* AppPrivacyConfigurationTests.swift in Sources */,
				4B9292C22667103100AD2C21 /* BookmarkTests.swift in Sources */,
				142879DC24CE1185005419BB /* SuggestionContainerViewModelTests.swift in Sources */,
				AA0877B826D5160D00B05660 /* SafariVersionReaderTests.swift in Sources */,
				B69B50452726C5C200758A2B /* AtbParserTests.swift in Sources */,
				B6106BAF26A7C6180013B453 /* PermissionStoreMock.swift in Sources */,
				4B98D27A28D95F1A003C2B6F /* ChromiumFaviconsReaderTests.swift in Sources */,
				AA652CD325DDA6E9009059CC /* LocalBookmarkManagerTests.swift in Sources */,
				B63ED0DC26AE7B1E00A9DAD1 /* WebViewMock.swift in Sources */,
				4B4F72EC266B2ED300814C60 /* CollectionExtension.swift in Sources */,
				AAE39D1B24F44885008EF28B /* TabCollectionViewModelDelegateMock.swift in Sources */,
				373A1AAA283ED86C00586521 /* BookmarksHTMLReaderTests.swift in Sources */,
				AA9C363025518CA9004B1BA3 /* FireTests.swift in Sources */,
				B6106BB126A7D8720013B453 /* PermissionStoreTests.swift in Sources */,
				4BF4951826C08395000547B8 /* ThirdPartyBrowserTests.swift in Sources */,
				4B98D27C28D960DD003C2B6F /* FirefoxFaviconsReaderTests.swift in Sources */,
				37479F152891BC8300302FE2 /* TabCollectionViewModelTests+WithoutPinnedTabsManager.swift in Sources */,
				AA63745424C9BF9A00AB2AC4 /* SuggestionContainerTests.swift in Sources */,
				AAC9C01524CAFBCE00AD1325 /* TabTests.swift in Sources */,
				B69B504C2726CA2900758A2B /* MockVariantManager.swift in Sources */,
				B610F2EC27AA8F9400FCEBE9 /* ContentBlockerRulesManagerMock.swift in Sources */,
				B6BBF1722744CE36004F850E /* FireproofDomainsStoreMock.swift in Sources */,
				4BA1A6D9258C0CB300F6F690 /* DataEncryptionTests.swift in Sources */,
				EA1E52B52798CF98002EC53C /* ClickToLoadModelTests.swift in Sources */,
				B6A5A27E25B9403E00AA7ADA /* FileStoreMock.swift in Sources */,
				B693955F26F1C17F0015B914 /* DownloadListCoordinatorTests.swift in Sources */,
				B6C2C9F62760B659005B7F0A /* TestDataModel.xcdatamodeld in Sources */,
				B68172AE269EB43F006D1092 /* GeolocationServiceTests.swift in Sources */,
				B6AE74342609AFCE005B9B1A /* ProgressEstimationTests.swift in Sources */,
				4BA1A6FE258C5C1300F6F690 /* EncryptedValueTransformerTests.swift in Sources */,
				85F69B3C25EDE81F00978E59 /* URLExtensionTests.swift in Sources */,
				B6DA44112616C0FC00DD1EC2 /* PixelTests.swift in Sources */,
				4B9292BA2667103100AD2C21 /* BookmarkNodePathTests.swift in Sources */,
				4B9292C02667103100AD2C21 /* BookmarkManagedObjectTests.swift in Sources */,
				373A1AB228451ED400586521 /* BookmarksHTMLImporterTests.swift in Sources */,
				4B723E0626B0003E00E14D75 /* CSVParserTests.swift in Sources */,
				85F487B5276A8F2E003CE668 /* OnboardingTests.swift in Sources */,
				AA652CCE25DD9071009059CC /* BookmarkListTests.swift in Sources */,
				859E7D6D274548F2009C2B69 /* BookmarksExporterTests.swift in Sources */,
				B6A5A2A825BAA35500AA7ADA /* WindowManagerStateRestorationTests.swift in Sources */,
				4BB99D1126FE1A84001E4761 /* SafariBookmarksReaderTests.swift in Sources */,
				4BBF0925283083EC00EE1418 /* FileSystemDSLTests.swift in Sources */,
				4B11060A25903EAC0039B979 /* CoreDataEncryptionTests.swift in Sources */,
				4B9292C32667103100AD2C21 /* PasteboardBookmarkTests.swift in Sources */,
				B610F2E427A8F37A00FCEBE9 /* CBRCompileTimeReporterTests.swift in Sources */,
				AABAF59C260A7D130085060C /* FaviconManagerMock.swift in Sources */,
				4BF6962028BEEE8B00D402D4 /* LocalPinningManagerTests.swift in Sources */,
				AAEC74B82642E43800C2EFBC /* HistoryStoreTests.swift in Sources */,
				4BA1A6E6258C270800F6F690 /* EncryptionKeyGeneratorTests.swift in Sources */,
				B6106BB326A7F4AA0013B453 /* GeolocationServiceMock.swift in Sources */,
				4B8AC93D26B49BE600879451 /* FirefoxLoginReaderTests.swift in Sources */,
				3714B1E728EDB7FA0056C57A /* PrivatePlayerPreferencesTests.swift in Sources */,
				4BBF09232830812900EE1418 /* FileSystemDSL.swift in Sources */,
				4B723E0526B0003E00E14D75 /* DataImportMocks.swift in Sources */,
				4B70C00227B0793D000386ED /* CrashReportTests.swift in Sources */,
				85AC3B1725D9BC1A00C7D2AA /* ConfigurationDownloaderTests.swift in Sources */,
				37D23787287F5C2900BCE03B /* PinnedTabsViewModelTests.swift in Sources */,
				4BF4EA5027C71F26004E57C4 /* PasswordManagementListSectionTests.swift in Sources */,
				AA7E9176286DB05D00AB6B62 /* RecentlyClosedCoordinatorMock.swift in Sources */,
				B693955D26F19CD70015B914 /* DownloadListStoreTests.swift in Sources */,
				B610F2EB27AA8E4500FCEBE9 /* ContentBlockingUpdatingTests.swift in Sources */,
				4B0511E7262CAB3700F6079C /* UserDefaultsWrapperUtilities.swift in Sources */,
				4BA1A6F6258C4F9600F6F690 /* EncryptionMocks.swift in Sources */,
				3767190028E58513003A2A15 /* PrivatePlayerURLExtensionTests.swift in Sources */,
				B6B3E0962654DACD0040E0A2 /* UTTypeTests.swift in Sources */,
				4B2975992828285900187C4E /* FirefoxKeyReaderTests.swift in Sources */,
				B698E5042908011E00A746A8 /* AppKitPrivateMethodsAvailabilityTests.swift in Sources */,
				4B02199D25E063DE00ED7DEA /* FireproofingURLExtensionsTests.swift in Sources */,
				4BB99D0F26FE1A84001E4761 /* ChromiumBookmarksReaderTests.swift in Sources */,
				4BB99D1026FE1A84001E4761 /* FirefoxBookmarksReaderTests.swift in Sources */,
				4B117F7D276C0CB5002F3D8C /* LocalStatisticsStoreTests.swift in Sources */,
				AAEC74B42642C69300C2EFBC /* HistoryCoordinatorTests.swift in Sources */,
				378205F62837CBA800D1D4AA /* SavedStateMock.swift in Sources */,
				EA8AE76A279FBDB20078943E /* ClickToLoadTDSTests.swift in Sources */,
				B63ED0DA26AE7AF400A9DAD1 /* PermissionManagerMock.swift in Sources */,
				AA9C362825518C44004B1BA3 /* WebsiteDataStoreMock.swift in Sources */,
				3776582D27F71652009A6B35 /* WebsiteBreakageReportTests.swift in Sources */,
				4B723E0826B0003E00E14D75 /* MockSecureVault.swift in Sources */,
				37CD54B527F1AC1300F1F7B9 /* PreferencesSidebarModelTests.swift in Sources */,
				AAEC74B22642C57200C2EFBC /* HistoryCoordinatingMock.swift in Sources */,
				37CD54B927F1F8AC00F1F7B9 /* AppearancePreferencesTests.swift in Sources */,
				376C4DB928A1A48A00CC0F5B /* FirePopoverViewModelTests.swift in Sources */,
				AAEC74B62642CC6A00C2EFBC /* HistoryStoringMock.swift in Sources */,
				AA652CB125DD825B009059CC /* LocalBookmarkStoreTests.swift in Sources */,
				B630794226731F5400DCEE41 /* WKDownloadMock.swift in Sources */,
				B6C0B24626E9CB190031CB7F /* RunLoopExtensionTests.swift in Sources */,
				B693956326F1C2A40015B914 /* FileDownloadManagerMock.swift in Sources */,
				B6C2C9EF276081AB005B7F0A /* DeallocationTests.swift in Sources */,
				B63ED0D826AE729600A9DAD1 /* PermissionModelTests.swift in Sources */,
				B69B504B2726CA2900758A2B /* MockStatisticsStore.swift in Sources */,
				37CD54BD27F2ECAE00F1F7B9 /* AutofillPreferencesModelTests.swift in Sources */,
				37D23789288009CF00BCE03B /* TabCollectionViewModelTests+PinnedTabs.swift in Sources */,
				B630793A26731F2600DCEE41 /* FileDownloadManagerTests.swift in Sources */,
			);
			runOnlyForDeploymentPostprocessing = 0;
		};
/* End PBXSourcesBuildPhase section */

/* Begin PBXTargetDependency section */
		4B1AD8A325FC27E200261379 /* PBXTargetDependency */ = {
			isa = PBXTargetDependency;
			target = AA585D7D248FD31100E9A3E2 /* DuckDuckGo Privacy Browser */;
			targetProxy = 4B1AD8A225FC27E200261379 /* PBXContainerItemProxy */;
		};
		7B4CE8E026F02108009134B1 /* PBXTargetDependency */ = {
			isa = PBXTargetDependency;
			target = AA585D7D248FD31100E9A3E2 /* DuckDuckGo Privacy Browser */;
			targetProxy = 7B4CE8DF26F02108009134B1 /* PBXContainerItemProxy */;
		};
		AA585D92248FD31400E9A3E2 /* PBXTargetDependency */ = {
			isa = PBXTargetDependency;
			target = AA585D7D248FD31100E9A3E2 /* DuckDuckGo Privacy Browser */;
			targetProxy = AA585D91248FD31400E9A3E2 /* PBXContainerItemProxy */;
		};
/* End PBXTargetDependency section */

/* Begin PBXVariantGroup section */
		AA80EC69256C4691007083E7 /* BrowserTab.storyboard */ = {
			isa = PBXVariantGroup;
			children = (
				AA80EC68256C4691007083E7 /* Base */,
			);
			name = BrowserTab.storyboard;
			sourceTree = "<group>";
		};
		AA80EC75256C46A2007083E7 /* Suggestion.storyboard */ = {
			isa = PBXVariantGroup;
			children = (
				AA80EC74256C46A2007083E7 /* Base */,
			);
			name = Suggestion.storyboard;
			sourceTree = "<group>";
		};
		AA80EC7B256C46AA007083E7 /* TabBar.storyboard */ = {
			isa = PBXVariantGroup;
			children = (
				AA80EC7A256C46AA007083E7 /* Base */,
			);
			name = TabBar.storyboard;
			sourceTree = "<group>";
		};
		AA80EC8B256C49B8007083E7 /* Localizable.strings */ = {
			isa = PBXVariantGroup;
			children = (
				AA80EC8A256C49B8007083E7 /* en */,
			);
			name = Localizable.strings;
			sourceTree = "<group>";
		};
		AA80EC91256C49BC007083E7 /* Localizable.stringsdict */ = {
			isa = PBXVariantGroup;
			children = (
				AA80EC90256C49BC007083E7 /* en */,
			);
			name = Localizable.stringsdict;
			sourceTree = "<group>";
		};
/* End PBXVariantGroup section */

/* Begin XCBuildConfiguration section */
		377762422800D59E00250E31 /* CI_Review */ = {
			isa = XCBuildConfiguration;
			baseConfigurationReference = 85B8757E28B903D900D39E04 /* Configuration.xcconfig */;
			buildSettings = {
				ALWAYS_SEARCH_USER_PATHS = NO;
				CLANG_ANALYZER_NONNULL = YES;
				CLANG_ANALYZER_NUMBER_OBJECT_CONVERSION = YES_AGGRESSIVE;
				CLANG_CXX_LANGUAGE_STANDARD = "gnu++14";
				CLANG_CXX_LIBRARY = "libc++";
				CLANG_ENABLE_MODULES = YES;
				CLANG_ENABLE_OBJC_ARC = YES;
				CLANG_ENABLE_OBJC_WEAK = YES;
				CLANG_WARN_BLOCK_CAPTURE_AUTORELEASING = YES;
				CLANG_WARN_BOOL_CONVERSION = YES;
				CLANG_WARN_COMMA = YES;
				CLANG_WARN_CONSTANT_CONVERSION = YES;
				CLANG_WARN_DEPRECATED_OBJC_IMPLEMENTATIONS = YES;
				CLANG_WARN_DIRECT_OBJC_ISA_USAGE = YES_ERROR;
				CLANG_WARN_DOCUMENTATION_COMMENTS = YES;
				CLANG_WARN_EMPTY_BODY = YES;
				CLANG_WARN_ENUM_CONVERSION = YES;
				CLANG_WARN_INFINITE_RECURSION = YES;
				CLANG_WARN_INT_CONVERSION = YES;
				CLANG_WARN_NON_LITERAL_NULL_CONVERSION = YES;
				CLANG_WARN_OBJC_IMPLICIT_RETAIN_SELF = YES;
				CLANG_WARN_OBJC_LITERAL_CONVERSION = YES;
				CLANG_WARN_OBJC_ROOT_CLASS = YES_ERROR;
				CLANG_WARN_QUOTED_INCLUDE_IN_FRAMEWORK_HEADER = YES;
				CLANG_WARN_RANGE_LOOP_ANALYSIS = YES;
				CLANG_WARN_STRICT_PROTOTYPES = YES;
				CLANG_WARN_SUSPICIOUS_MOVE = YES;
				CLANG_WARN_UNGUARDED_AVAILABILITY = YES_AGGRESSIVE;
				CLANG_WARN_UNREACHABLE_CODE = YES;
				CLANG_WARN__DUPLICATE_METHOD_MATCH = YES;
				COPY_PHASE_STRIP = NO;
				DEBUG_INFORMATION_FORMAT = "dwarf-with-dsym";
				ENABLE_NS_ASSERTIONS = NO;
				ENABLE_STRICT_OBJC_MSGSEND = YES;
				GCC_C_LANGUAGE_STANDARD = gnu11;
				GCC_NO_COMMON_BLOCKS = YES;
				GCC_WARN_64_TO_32_BIT_CONVERSION = YES;
				GCC_WARN_ABOUT_RETURN_TYPE = YES_ERROR;
				GCC_WARN_UNDECLARED_SELECTOR = YES;
				GCC_WARN_UNINITIALIZED_AUTOS = YES_AGGRESSIVE;
				GCC_WARN_UNUSED_FUNCTION = YES;
				GCC_WARN_UNUSED_VARIABLE = YES;
				MACOSX_DEPLOYMENT_TARGET = 10.15;
				MTL_ENABLE_DEBUG_INFO = NO;
				MTL_FAST_MATH = YES;
				SDKROOT = macosx;
				SWIFT_COMPILATION_MODE = wholemodule;
				SWIFT_OPTIMIZATION_LEVEL = "-O";
			};
			name = CI_Review;
		};
		377762432800D59E00250E31 /* CI_Review */ = {
			isa = XCBuildConfiguration;
			buildSettings = {
				ASSETCATALOG_COMPILER_APPICON_NAME = "Icon - Review";
				ASSETCATALOG_COMPILER_GLOBAL_ACCENT_COLOR_NAME = GlobalAccentColor;
				CLANG_ANALYZER_LOCALIZABILITY_EMPTY_CONTEXT = YES;
				CLANG_ANALYZER_LOCALIZABILITY_NONLOCALIZED = YES;
				CODE_SIGN_ENTITLEMENTS = DuckDuckGo/DuckDuckGo.entitlements;
				CODE_SIGN_IDENTITY = "Developer ID Application";
				CODE_SIGN_STYLE = Manual;
				COMBINE_HIDPI_IMAGES = YES;
				CURRENT_PROJECT_VERSION = "$(MARKETING_VERSION)";
				DEVELOPMENT_TEAM = HKE973VLUW;
				ENABLE_HARDENED_RUNTIME = YES;
				GCC_PREPROCESSOR_DEFINITIONS = "REVIEW=1";
				INFOPLIST_FILE = DuckDuckGo/Info.plist;
				LD_RUNPATH_SEARCH_PATHS = (
					"$(inherited)",
					"@executable_path/../Frameworks",
				);
				MARKETING_VERSION = "$(MARKETING_VERSION)";
				PRODUCT_BUNDLE_IDENTIFIER = com.duckduckgo.macos.browser.review;
				PRODUCT_MODULE_NAME = "$(TARGET_NAME:c99extidentifier)";
				PRODUCT_NAME = "DuckDuckGo Review";
				PROVISIONING_PROFILE_SPECIFIER = "MacOS Browser Product Review";
				SWIFT_ACTIVE_COMPILATION_CONDITIONS = "FEEDBACK REVIEW";
				SWIFT_OBJC_BRIDGING_HEADER = "$(SRCROOT)/DuckDuckGo/Bridging.h";
				SWIFT_VERSION = 5.0;
			};
			name = CI_Review;
		};
		377762442800D59E00250E31 /* CI_Review */ = {
			isa = XCBuildConfiguration;
			buildSettings = {
				ALWAYS_EMBED_SWIFT_STANDARD_LIBRARIES = YES;
				BUNDLE_LOADER = "$(TEST_HOST)";
				CODE_SIGN_IDENTITY = "Apple Development";
				CODE_SIGN_STYLE = Automatic;
				COMBINE_HIDPI_IMAGES = YES;
				DEAD_CODE_STRIPPING = YES;
				DEVELOPMENT_TEAM = HKE973VLUW;
				INFOPLIST_FILE = "Unit Tests/Info.plist";
				LD_RUNPATH_SEARCH_PATHS = (
					"$(inherited)",
					"@executable_path/../Frameworks",
					"@loader_path/../Frameworks",
				);
				MACOSX_DEPLOYMENT_TARGET = 10.15;
				PRODUCT_BUNDLE_IDENTIFIER = com.duckduckgo.macos.browser.DuckDuckGoTests;
				PRODUCT_NAME = "$(TARGET_NAME)";
				PROVISIONING_PROFILE_SPECIFIER = "";
				SWIFT_OBJC_BRIDGING_HEADER = "$(SRCROOT)/Unit Tests/Common/TestsBridging.h";
				SWIFT_VERSION = 5.0;
				TEST_HOST = "$(BUILT_PRODUCTS_DIR)/DuckDuckGo.app/Contents/MacOS/DuckDuckGo";
			};
			name = CI_Review;
		};
		377762452800D59E00250E31 /* CI_Review */ = {
			isa = XCBuildConfiguration;
			buildSettings = {
				BUNDLE_LOADER = "$(TEST_HOST)";
				CODE_SIGN_STYLE = Automatic;
				COMBINE_HIDPI_IMAGES = YES;
				DEAD_CODE_STRIPPING = YES;
				DEVELOPMENT_TEAM = HKE973VLUW;
				INFOPLIST_FILE = "Integration Tests/Info.plist";
				LD_RUNPATH_SEARCH_PATHS = (
					"$(inherited)",
					"@executable_path/../Frameworks",
					"@loader_path/../Frameworks",
				);
				MACOSX_DEPLOYMENT_TARGET = 11.1;
				PRODUCT_BUNDLE_IDENTIFIER = "com.duckduckgo.Integration-Tests";
				PRODUCT_NAME = "$(TARGET_NAME)";
				SWIFT_VERSION = 5.0;
				TEST_HOST = "$(BUILT_PRODUCTS_DIR)/DuckDuckGo.app/Contents/MacOS/DuckDuckGo";
			};
			name = CI_Review;
		};
		377762462800D59E00250E31 /* CI_Review */ = {
			isa = XCBuildConfiguration;
			buildSettings = {
				CODE_SIGN_STYLE = Automatic;
				COMBINE_HIDPI_IMAGES = YES;
				DEAD_CODE_STRIPPING = YES;
				DEVELOPMENT_TEAM = HKE973VLUW;
				INFOPLIST_FILE = "UI Tests/Info.plist";
				LD_RUNPATH_SEARCH_PATHS = (
					"$(inherited)",
					"@executable_path/../Frameworks",
					"@loader_path/../Frameworks",
				);
				MACOSX_DEPLOYMENT_TARGET = 11.3;
				PRODUCT_BUNDLE_IDENTIFIER = "com.duckduckgo.UI-Tests";
				PRODUCT_NAME = "$(TARGET_NAME)";
				SWIFT_VERSION = 5.0;
				TEST_TARGET_NAME = "DuckDuckGo Privacy Browser";
			};
			name = CI_Review;
		};
		377762472800ECB000250E31 /* CI_Release */ = {
			isa = XCBuildConfiguration;
			baseConfigurationReference = 85B8757E28B903D900D39E04 /* Configuration.xcconfig */;
			buildSettings = {
				ALWAYS_SEARCH_USER_PATHS = NO;
				CLANG_ANALYZER_NONNULL = YES;
				CLANG_ANALYZER_NUMBER_OBJECT_CONVERSION = YES_AGGRESSIVE;
				CLANG_CXX_LANGUAGE_STANDARD = "gnu++14";
				CLANG_CXX_LIBRARY = "libc++";
				CLANG_ENABLE_MODULES = YES;
				CLANG_ENABLE_OBJC_ARC = YES;
				CLANG_ENABLE_OBJC_WEAK = YES;
				CLANG_WARN_BLOCK_CAPTURE_AUTORELEASING = YES;
				CLANG_WARN_BOOL_CONVERSION = YES;
				CLANG_WARN_COMMA = YES;
				CLANG_WARN_CONSTANT_CONVERSION = YES;
				CLANG_WARN_DEPRECATED_OBJC_IMPLEMENTATIONS = YES;
				CLANG_WARN_DIRECT_OBJC_ISA_USAGE = YES_ERROR;
				CLANG_WARN_DOCUMENTATION_COMMENTS = YES;
				CLANG_WARN_EMPTY_BODY = YES;
				CLANG_WARN_ENUM_CONVERSION = YES;
				CLANG_WARN_INFINITE_RECURSION = YES;
				CLANG_WARN_INT_CONVERSION = YES;
				CLANG_WARN_NON_LITERAL_NULL_CONVERSION = YES;
				CLANG_WARN_OBJC_IMPLICIT_RETAIN_SELF = YES;
				CLANG_WARN_OBJC_LITERAL_CONVERSION = YES;
				CLANG_WARN_OBJC_ROOT_CLASS = YES_ERROR;
				CLANG_WARN_QUOTED_INCLUDE_IN_FRAMEWORK_HEADER = YES;
				CLANG_WARN_RANGE_LOOP_ANALYSIS = YES;
				CLANG_WARN_STRICT_PROTOTYPES = YES;
				CLANG_WARN_SUSPICIOUS_MOVE = YES;
				CLANG_WARN_UNGUARDED_AVAILABILITY = YES_AGGRESSIVE;
				CLANG_WARN_UNREACHABLE_CODE = YES;
				CLANG_WARN__DUPLICATE_METHOD_MATCH = YES;
				COPY_PHASE_STRIP = NO;
				DEBUG_INFORMATION_FORMAT = "dwarf-with-dsym";
				ENABLE_NS_ASSERTIONS = NO;
				ENABLE_STRICT_OBJC_MSGSEND = YES;
				GCC_C_LANGUAGE_STANDARD = gnu11;
				GCC_NO_COMMON_BLOCKS = YES;
				GCC_WARN_64_TO_32_BIT_CONVERSION = YES;
				GCC_WARN_ABOUT_RETURN_TYPE = YES_ERROR;
				GCC_WARN_UNDECLARED_SELECTOR = YES;
				GCC_WARN_UNINITIALIZED_AUTOS = YES_AGGRESSIVE;
				GCC_WARN_UNUSED_FUNCTION = YES;
				GCC_WARN_UNUSED_VARIABLE = YES;
				MACOSX_DEPLOYMENT_TARGET = 10.15;
				MTL_ENABLE_DEBUG_INFO = NO;
				MTL_FAST_MATH = YES;
				SDKROOT = macosx;
				SWIFT_COMPILATION_MODE = wholemodule;
				SWIFT_OPTIMIZATION_LEVEL = "-O";
			};
			name = CI_Release;
		};
		377762482800ECB000250E31 /* CI_Release */ = {
			isa = XCBuildConfiguration;
			buildSettings = {
				ASSETCATALOG_COMPILER_APPICON_NAME = AppIcon;
				ASSETCATALOG_COMPILER_GLOBAL_ACCENT_COLOR_NAME = GlobalAccentColor;
				CLANG_ANALYZER_LOCALIZABILITY_EMPTY_CONTEXT = YES;
				CLANG_ANALYZER_LOCALIZABILITY_NONLOCALIZED = YES;
				CODE_SIGN_ENTITLEMENTS = DuckDuckGo/DuckDuckGo.entitlements;
				CODE_SIGN_IDENTITY = "Developer ID Application";
				CODE_SIGN_STYLE = Manual;
				COMBINE_HIDPI_IMAGES = YES;
				CURRENT_PROJECT_VERSION = "$(MARKETING_VERSION)";
				DEVELOPMENT_TEAM = HKE973VLUW;
				ENABLE_HARDENED_RUNTIME = YES;
				INFOPLIST_FILE = DuckDuckGo/Info.plist;
				LD_RUNPATH_SEARCH_PATHS = (
					"$(inherited)",
					"@executable_path/../Frameworks",
				);
				MARKETING_VERSION = "$(MARKETING_VERSION)";
				PRODUCT_BUNDLE_IDENTIFIER = com.duckduckgo.macos.browser;
				PRODUCT_MODULE_NAME = "$(TARGET_NAME:c99extidentifier)";
				PRODUCT_NAME = DuckDuckGo;
				PROVISIONING_PROFILE_SPECIFIER = "MacOS Browser";
				SWIFT_ACTIVE_COMPILATION_CONDITIONS = FEEDBACK;
				SWIFT_OBJC_BRIDGING_HEADER = "$(SRCROOT)/DuckDuckGo/Bridging.h";
				SWIFT_VERSION = 5.0;
			};
			name = CI_Release;
		};
		377762492800ECB000250E31 /* CI_Release */ = {
			isa = XCBuildConfiguration;
			buildSettings = {
				ALWAYS_EMBED_SWIFT_STANDARD_LIBRARIES = YES;
				BUNDLE_LOADER = "$(TEST_HOST)";
				CODE_SIGN_IDENTITY = "Apple Development";
				CODE_SIGN_STYLE = Automatic;
				COMBINE_HIDPI_IMAGES = YES;
				DEAD_CODE_STRIPPING = YES;
				DEVELOPMENT_TEAM = HKE973VLUW;
				INFOPLIST_FILE = "Unit Tests/Info.plist";
				LD_RUNPATH_SEARCH_PATHS = (
					"$(inherited)",
					"@executable_path/../Frameworks",
					"@loader_path/../Frameworks",
				);
				MACOSX_DEPLOYMENT_TARGET = 10.15;
				PRODUCT_BUNDLE_IDENTIFIER = com.duckduckgo.macos.browser.DuckDuckGoTests;
				PRODUCT_NAME = "$(TARGET_NAME)";
				PROVISIONING_PROFILE_SPECIFIER = "";
				SWIFT_OBJC_BRIDGING_HEADER = "$(SRCROOT)/Unit Tests/Common/TestsBridging.h";
				SWIFT_VERSION = 5.0;
				TEST_HOST = "$(BUILT_PRODUCTS_DIR)/DuckDuckGo.app/Contents/MacOS/DuckDuckGo";
			};
			name = CI_Release;
		};
		3777624A2800ECB000250E31 /* CI_Release */ = {
			isa = XCBuildConfiguration;
			buildSettings = {
				BUNDLE_LOADER = "$(TEST_HOST)";
				CODE_SIGN_STYLE = Automatic;
				COMBINE_HIDPI_IMAGES = YES;
				DEAD_CODE_STRIPPING = YES;
				DEVELOPMENT_TEAM = HKE973VLUW;
				INFOPLIST_FILE = "Integration Tests/Info.plist";
				LD_RUNPATH_SEARCH_PATHS = (
					"$(inherited)",
					"@executable_path/../Frameworks",
					"@loader_path/../Frameworks",
				);
				MACOSX_DEPLOYMENT_TARGET = 11.1;
				PRODUCT_BUNDLE_IDENTIFIER = "com.duckduckgo.Integration-Tests";
				PRODUCT_NAME = "$(TARGET_NAME)";
				SWIFT_VERSION = 5.0;
				TEST_HOST = "$(BUILT_PRODUCTS_DIR)/DuckDuckGo.app/Contents/MacOS/DuckDuckGo";
			};
			name = CI_Release;
		};
		3777624B2800ECB000250E31 /* CI_Release */ = {
			isa = XCBuildConfiguration;
			buildSettings = {
				CODE_SIGN_STYLE = Automatic;
				COMBINE_HIDPI_IMAGES = YES;
				DEAD_CODE_STRIPPING = YES;
				DEVELOPMENT_TEAM = HKE973VLUW;
				INFOPLIST_FILE = "UI Tests/Info.plist";
				LD_RUNPATH_SEARCH_PATHS = (
					"$(inherited)",
					"@executable_path/../Frameworks",
					"@loader_path/../Frameworks",
				);
				MACOSX_DEPLOYMENT_TARGET = 11.3;
				PRODUCT_BUNDLE_IDENTIFIER = "com.duckduckgo.UI-Tests";
				PRODUCT_NAME = "$(TARGET_NAME)";
				SWIFT_VERSION = 5.0;
				TEST_TARGET_NAME = "DuckDuckGo Privacy Browser";
			};
			name = CI_Release;
		};
		4B1AD8A425FC27E200261379 /* Debug */ = {
			isa = XCBuildConfiguration;
			buildSettings = {
				BUNDLE_LOADER = "$(TEST_HOST)";
				CODE_SIGN_STYLE = Automatic;
				COMBINE_HIDPI_IMAGES = YES;
				DEAD_CODE_STRIPPING = YES;
				DEVELOPMENT_TEAM = HKE973VLUW;
				INFOPLIST_FILE = "Integration Tests/Info.plist";
				LD_RUNPATH_SEARCH_PATHS = (
					"$(inherited)",
					"@executable_path/../Frameworks",
					"@loader_path/../Frameworks",
				);
				MACOSX_DEPLOYMENT_TARGET = 11.1;
				PRODUCT_BUNDLE_IDENTIFIER = "com.duckduckgo.Integration-Tests";
				PRODUCT_NAME = "$(TARGET_NAME)";
				SWIFT_VERSION = 5.0;
				TEST_HOST = "$(BUILT_PRODUCTS_DIR)/DuckDuckGo.app/Contents/MacOS/DuckDuckGo";
			};
			name = Debug;
		};
		4B1AD8A525FC27E200261379 /* Release */ = {
			isa = XCBuildConfiguration;
			buildSettings = {
				BUNDLE_LOADER = "$(TEST_HOST)";
				CODE_SIGN_STYLE = Automatic;
				COMBINE_HIDPI_IMAGES = YES;
				DEAD_CODE_STRIPPING = YES;
				DEVELOPMENT_TEAM = HKE973VLUW;
				INFOPLIST_FILE = "Integration Tests/Info.plist";
				LD_RUNPATH_SEARCH_PATHS = (
					"$(inherited)",
					"@executable_path/../Frameworks",
					"@loader_path/../Frameworks",
				);
				MACOSX_DEPLOYMENT_TARGET = 11.1;
				PRODUCT_BUNDLE_IDENTIFIER = "com.duckduckgo.Integration-Tests";
				PRODUCT_NAME = "$(TARGET_NAME)";
				SWIFT_VERSION = 5.0;
				TEST_HOST = "$(BUILT_PRODUCTS_DIR)/DuckDuckGo.app/Contents/MacOS/DuckDuckGo";
			};
			name = Release;
		};
		4B1AD8B025FC322600261379 /* CI */ = {
			isa = XCBuildConfiguration;
			baseConfigurationReference = 85B8757E28B903D900D39E04 /* Configuration.xcconfig */;
			buildSettings = {
				ALWAYS_SEARCH_USER_PATHS = NO;
				CLANG_ANALYZER_NONNULL = YES;
				CLANG_ANALYZER_NUMBER_OBJECT_CONVERSION = YES_AGGRESSIVE;
				CLANG_CXX_LANGUAGE_STANDARD = "gnu++14";
				CLANG_CXX_LIBRARY = "libc++";
				CLANG_ENABLE_MODULES = YES;
				CLANG_ENABLE_OBJC_ARC = YES;
				CLANG_ENABLE_OBJC_WEAK = YES;
				CLANG_WARN_BLOCK_CAPTURE_AUTORELEASING = YES;
				CLANG_WARN_BOOL_CONVERSION = YES;
				CLANG_WARN_COMMA = YES;
				CLANG_WARN_CONSTANT_CONVERSION = YES;
				CLANG_WARN_DEPRECATED_OBJC_IMPLEMENTATIONS = YES;
				CLANG_WARN_DIRECT_OBJC_ISA_USAGE = YES_ERROR;
				CLANG_WARN_DOCUMENTATION_COMMENTS = YES;
				CLANG_WARN_EMPTY_BODY = YES;
				CLANG_WARN_ENUM_CONVERSION = YES;
				CLANG_WARN_INFINITE_RECURSION = YES;
				CLANG_WARN_INT_CONVERSION = YES;
				CLANG_WARN_NON_LITERAL_NULL_CONVERSION = YES;
				CLANG_WARN_OBJC_IMPLICIT_RETAIN_SELF = YES;
				CLANG_WARN_OBJC_LITERAL_CONVERSION = YES;
				CLANG_WARN_OBJC_ROOT_CLASS = YES_ERROR;
				CLANG_WARN_QUOTED_INCLUDE_IN_FRAMEWORK_HEADER = YES;
				CLANG_WARN_RANGE_LOOP_ANALYSIS = YES;
				CLANG_WARN_STRICT_PROTOTYPES = YES;
				CLANG_WARN_SUSPICIOUS_MOVE = YES;
				CLANG_WARN_UNGUARDED_AVAILABILITY = YES_AGGRESSIVE;
				CLANG_WARN_UNREACHABLE_CODE = YES;
				CLANG_WARN__DUPLICATE_METHOD_MATCH = YES;
				COPY_PHASE_STRIP = NO;
				DEBUG_INFORMATION_FORMAT = dwarf;
				ENABLE_STRICT_OBJC_MSGSEND = YES;
				ENABLE_TESTABILITY = YES;
				GCC_C_LANGUAGE_STANDARD = gnu11;
				GCC_DYNAMIC_NO_PIC = NO;
				GCC_NO_COMMON_BLOCKS = YES;
				GCC_OPTIMIZATION_LEVEL = 0;
				GCC_PREPROCESSOR_DEFINITIONS = (
					"DEBUG=1",
					"CI=1",
					"$(inherited)",
				);
				GCC_WARN_64_TO_32_BIT_CONVERSION = YES;
				GCC_WARN_ABOUT_RETURN_TYPE = YES_ERROR;
				GCC_WARN_UNDECLARED_SELECTOR = YES;
				GCC_WARN_UNINITIALIZED_AUTOS = YES_AGGRESSIVE;
				GCC_WARN_UNUSED_FUNCTION = YES;
				GCC_WARN_UNUSED_VARIABLE = YES;
				MACOSX_DEPLOYMENT_TARGET = 10.15;
				MTL_ENABLE_DEBUG_INFO = INCLUDE_SOURCE;
				MTL_FAST_MATH = YES;
				ONLY_ACTIVE_ARCH = YES;
				SDKROOT = macosx;
				SWIFT_ACTIVE_COMPILATION_CONDITIONS = "DEBUG CI";
				SWIFT_OPTIMIZATION_LEVEL = "-Onone";
			};
			name = CI;
		};
		4B1AD8B125FC322600261379 /* CI */ = {
			isa = XCBuildConfiguration;
			buildSettings = {
				ASSETCATALOG_COMPILER_APPICON_NAME = "Icon - Debug";
				ASSETCATALOG_COMPILER_GLOBAL_ACCENT_COLOR_NAME = GlobalAccentColor;
				CLANG_ANALYZER_LOCALIZABILITY_EMPTY_CONTEXT = YES;
				CLANG_ANALYZER_LOCALIZABILITY_NONLOCALIZED = YES;
				CODE_SIGN_ENTITLEMENTS = DuckDuckGo/DuckDuckGoCI.entitlements;
				CODE_SIGN_IDENTITY = "";
				CODE_SIGN_STYLE = Manual;
				COMBINE_HIDPI_IMAGES = YES;
				CURRENT_PROJECT_VERSION = "$(MARKETING_VERSION)";
				DEVELOPMENT_TEAM = "";
				ENABLE_HARDENED_RUNTIME = YES;
				INFOPLIST_FILE = DuckDuckGo/Info.plist;
				LD_RUNPATH_SEARCH_PATHS = (
					"$(inherited)",
					"@executable_path/../Frameworks",
				);
				MARKETING_VERSION = "$(MARKETING_VERSION)";
				PRODUCT_BUNDLE_IDENTIFIER = com.duckduckgo.macos.browser.debug;
				PRODUCT_MODULE_NAME = "$(TARGET_NAME:c99extidentifier)";
				PRODUCT_NAME = DuckDuckGo;
				PROVISIONING_PROFILE_SPECIFIER = "";
				SWIFT_ACTIVE_COMPILATION_CONDITIONS = "FEEDBACK $(inherited)";
				SWIFT_OBJC_BRIDGING_HEADER = "$(SRCROOT)/DuckDuckGo/Bridging.h";
				SWIFT_VERSION = 5.0;
			};
			name = CI;
		};
		4B1AD8B225FC322600261379 /* CI */ = {
			isa = XCBuildConfiguration;
			buildSettings = {
				ALWAYS_EMBED_SWIFT_STANDARD_LIBRARIES = YES;
				BUNDLE_LOADER = "$(TEST_HOST)";
				CODE_SIGN_IDENTITY = "-";
				CODE_SIGN_STYLE = Automatic;
				COMBINE_HIDPI_IMAGES = YES;
				DEAD_CODE_STRIPPING = YES;
				DEVELOPMENT_TEAM = "";
				INFOPLIST_FILE = "Unit Tests/Info.plist";
				LD_RUNPATH_SEARCH_PATHS = (
					"$(inherited)",
					"@executable_path/../Frameworks",
					"@loader_path/../Frameworks",
				);
				MACOSX_DEPLOYMENT_TARGET = 10.15;
				PRODUCT_BUNDLE_IDENTIFIER = com.duckduckgo.macos.browser.DuckDuckGoTests;
				PRODUCT_NAME = "$(TARGET_NAME)";
				PROVISIONING_PROFILE_SPECIFIER = "";
				SWIFT_OBJC_BRIDGING_HEADER = "$(SRCROOT)/Unit Tests/Common/TestsBridging.h";
				SWIFT_VERSION = 5.0;
				TEST_HOST = "$(BUILT_PRODUCTS_DIR)/DuckDuckGo.app/Contents/MacOS/DuckDuckGo";
			};
			name = CI;
		};
		4B1AD8B325FC322600261379 /* CI */ = {
			isa = XCBuildConfiguration;
			buildSettings = {
				BUNDLE_LOADER = "$(TEST_HOST)";
				CODE_SIGN_IDENTITY = "-";
				CODE_SIGN_STYLE = Automatic;
				COMBINE_HIDPI_IMAGES = YES;
				DEAD_CODE_STRIPPING = YES;
				DEVELOPMENT_TEAM = HKE973VLUW;
				INFOPLIST_FILE = "Integration Tests/Info.plist";
				LD_RUNPATH_SEARCH_PATHS = (
					"$(inherited)",
					"@executable_path/../Frameworks",
					"@loader_path/../Frameworks",
				);
				MACOSX_DEPLOYMENT_TARGET = 11.1;
				PRODUCT_BUNDLE_IDENTIFIER = "com.duckduckgo.Integration-Tests";
				PRODUCT_NAME = "$(TARGET_NAME)";
				SWIFT_VERSION = 5.0;
				TEST_HOST = "$(BUILT_PRODUCTS_DIR)/DuckDuckGo.app/Contents/MacOS/DuckDuckGo";
			};
			name = CI;
		};
		7B4CE8E126F02108009134B1 /* Debug */ = {
			isa = XCBuildConfiguration;
			buildSettings = {
				CODE_SIGN_STYLE = Automatic;
				COMBINE_HIDPI_IMAGES = YES;
				DEAD_CODE_STRIPPING = YES;
				DEVELOPMENT_TEAM = HKE973VLUW;
				INFOPLIST_FILE = "UI Tests/Info.plist";
				LD_RUNPATH_SEARCH_PATHS = (
					"$(inherited)",
					"@executable_path/../Frameworks",
					"@loader_path/../Frameworks",
				);
				MACOSX_DEPLOYMENT_TARGET = 11.3;
				PRODUCT_BUNDLE_IDENTIFIER = "com.duckduckgo.UI-Tests";
				PRODUCT_NAME = "$(TARGET_NAME)";
				SWIFT_VERSION = 5.0;
				TEST_TARGET_NAME = "DuckDuckGo Privacy Browser";
			};
			name = Debug;
		};
		7B4CE8E226F02108009134B1 /* CI */ = {
			isa = XCBuildConfiguration;
			buildSettings = {
				CODE_SIGN_IDENTITY = "-";
				CODE_SIGN_STYLE = Automatic;
				COMBINE_HIDPI_IMAGES = YES;
				DEAD_CODE_STRIPPING = YES;
				DEVELOPMENT_TEAM = HKE973VLUW;
				INFOPLIST_FILE = "UI Tests/Info.plist";
				LD_RUNPATH_SEARCH_PATHS = (
					"$(inherited)",
					"@executable_path/../Frameworks",
					"@loader_path/../Frameworks",
				);
				MACOSX_DEPLOYMENT_TARGET = 11.3;
				PRODUCT_BUNDLE_IDENTIFIER = "com.duckduckgo.UI-Tests";
				PRODUCT_NAME = "$(TARGET_NAME)";
				SWIFT_VERSION = 5.0;
				TEST_TARGET_NAME = "DuckDuckGo Privacy Browser";
			};
			name = CI;
		};
		7B4CE8E326F02108009134B1 /* Release */ = {
			isa = XCBuildConfiguration;
			buildSettings = {
				CODE_SIGN_STYLE = Automatic;
				COMBINE_HIDPI_IMAGES = YES;
				DEAD_CODE_STRIPPING = YES;
				DEVELOPMENT_TEAM = HKE973VLUW;
				INFOPLIST_FILE = "UI Tests/Info.plist";
				LD_RUNPATH_SEARCH_PATHS = (
					"$(inherited)",
					"@executable_path/../Frameworks",
					"@loader_path/../Frameworks",
				);
				MACOSX_DEPLOYMENT_TARGET = 11.3;
				PRODUCT_BUNDLE_IDENTIFIER = "com.duckduckgo.UI-Tests";
				PRODUCT_NAME = "$(TARGET_NAME)";
				SWIFT_VERSION = 5.0;
				TEST_TARGET_NAME = "DuckDuckGo Privacy Browser";
			};
			name = Release;
		};
		AA585DA2248FD31500E9A3E2 /* Debug */ = {
			isa = XCBuildConfiguration;
			baseConfigurationReference = 85B8757E28B903D900D39E04 /* Configuration.xcconfig */;
			buildSettings = {
				ALWAYS_SEARCH_USER_PATHS = NO;
				CLANG_ANALYZER_NONNULL = YES;
				CLANG_ANALYZER_NUMBER_OBJECT_CONVERSION = YES_AGGRESSIVE;
				CLANG_CXX_LANGUAGE_STANDARD = "gnu++14";
				CLANG_CXX_LIBRARY = "libc++";
				CLANG_ENABLE_MODULES = YES;
				CLANG_ENABLE_OBJC_ARC = YES;
				CLANG_ENABLE_OBJC_WEAK = YES;
				CLANG_WARN_BLOCK_CAPTURE_AUTORELEASING = YES;
				CLANG_WARN_BOOL_CONVERSION = YES;
				CLANG_WARN_COMMA = YES;
				CLANG_WARN_CONSTANT_CONVERSION = YES;
				CLANG_WARN_DEPRECATED_OBJC_IMPLEMENTATIONS = YES;
				CLANG_WARN_DIRECT_OBJC_ISA_USAGE = YES_ERROR;
				CLANG_WARN_DOCUMENTATION_COMMENTS = YES;
				CLANG_WARN_EMPTY_BODY = YES;
				CLANG_WARN_ENUM_CONVERSION = YES;
				CLANG_WARN_INFINITE_RECURSION = YES;
				CLANG_WARN_INT_CONVERSION = YES;
				CLANG_WARN_NON_LITERAL_NULL_CONVERSION = YES;
				CLANG_WARN_OBJC_IMPLICIT_RETAIN_SELF = YES;
				CLANG_WARN_OBJC_LITERAL_CONVERSION = YES;
				CLANG_WARN_OBJC_ROOT_CLASS = YES_ERROR;
				CLANG_WARN_QUOTED_INCLUDE_IN_FRAMEWORK_HEADER = YES;
				CLANG_WARN_RANGE_LOOP_ANALYSIS = YES;
				CLANG_WARN_STRICT_PROTOTYPES = YES;
				CLANG_WARN_SUSPICIOUS_MOVE = YES;
				CLANG_WARN_UNGUARDED_AVAILABILITY = YES_AGGRESSIVE;
				CLANG_WARN_UNREACHABLE_CODE = YES;
				CLANG_WARN__DUPLICATE_METHOD_MATCH = YES;
				COPY_PHASE_STRIP = NO;
				DEBUG_INFORMATION_FORMAT = dwarf;
				ENABLE_STRICT_OBJC_MSGSEND = YES;
				ENABLE_TESTABILITY = YES;
				GCC_C_LANGUAGE_STANDARD = gnu11;
				GCC_DYNAMIC_NO_PIC = NO;
				GCC_NO_COMMON_BLOCKS = YES;
				GCC_OPTIMIZATION_LEVEL = 0;
				GCC_PREPROCESSOR_DEFINITIONS = (
					"DEBUG=1",
					"$(inherited)",
				);
				GCC_WARN_64_TO_32_BIT_CONVERSION = YES;
				GCC_WARN_ABOUT_RETURN_TYPE = YES_ERROR;
				GCC_WARN_UNDECLARED_SELECTOR = YES;
				GCC_WARN_UNINITIALIZED_AUTOS = YES_AGGRESSIVE;
				GCC_WARN_UNUSED_FUNCTION = YES;
				GCC_WARN_UNUSED_VARIABLE = YES;
				MACOSX_DEPLOYMENT_TARGET = 10.15;
				MTL_ENABLE_DEBUG_INFO = INCLUDE_SOURCE;
				MTL_FAST_MATH = YES;
				ONLY_ACTIVE_ARCH = YES;
				SDKROOT = macosx;
				SWIFT_ACTIVE_COMPILATION_CONDITIONS = DEBUG;
				SWIFT_OPTIMIZATION_LEVEL = "-Onone";
			};
			name = Debug;
		};
		AA585DA3248FD31500E9A3E2 /* Release */ = {
			isa = XCBuildConfiguration;
			baseConfigurationReference = 85B8757E28B903D900D39E04 /* Configuration.xcconfig */;
			buildSettings = {
				ALWAYS_SEARCH_USER_PATHS = NO;
				CLANG_ANALYZER_NONNULL = YES;
				CLANG_ANALYZER_NUMBER_OBJECT_CONVERSION = YES_AGGRESSIVE;
				CLANG_CXX_LANGUAGE_STANDARD = "gnu++14";
				CLANG_CXX_LIBRARY = "libc++";
				CLANG_ENABLE_MODULES = YES;
				CLANG_ENABLE_OBJC_ARC = YES;
				CLANG_ENABLE_OBJC_WEAK = YES;
				CLANG_WARN_BLOCK_CAPTURE_AUTORELEASING = YES;
				CLANG_WARN_BOOL_CONVERSION = YES;
				CLANG_WARN_COMMA = YES;
				CLANG_WARN_CONSTANT_CONVERSION = YES;
				CLANG_WARN_DEPRECATED_OBJC_IMPLEMENTATIONS = YES;
				CLANG_WARN_DIRECT_OBJC_ISA_USAGE = YES_ERROR;
				CLANG_WARN_DOCUMENTATION_COMMENTS = YES;
				CLANG_WARN_EMPTY_BODY = YES;
				CLANG_WARN_ENUM_CONVERSION = YES;
				CLANG_WARN_INFINITE_RECURSION = YES;
				CLANG_WARN_INT_CONVERSION = YES;
				CLANG_WARN_NON_LITERAL_NULL_CONVERSION = YES;
				CLANG_WARN_OBJC_IMPLICIT_RETAIN_SELF = YES;
				CLANG_WARN_OBJC_LITERAL_CONVERSION = YES;
				CLANG_WARN_OBJC_ROOT_CLASS = YES_ERROR;
				CLANG_WARN_QUOTED_INCLUDE_IN_FRAMEWORK_HEADER = YES;
				CLANG_WARN_RANGE_LOOP_ANALYSIS = YES;
				CLANG_WARN_STRICT_PROTOTYPES = YES;
				CLANG_WARN_SUSPICIOUS_MOVE = YES;
				CLANG_WARN_UNGUARDED_AVAILABILITY = YES_AGGRESSIVE;
				CLANG_WARN_UNREACHABLE_CODE = YES;
				CLANG_WARN__DUPLICATE_METHOD_MATCH = YES;
				COPY_PHASE_STRIP = NO;
				DEBUG_INFORMATION_FORMAT = "dwarf-with-dsym";
				ENABLE_NS_ASSERTIONS = NO;
				ENABLE_STRICT_OBJC_MSGSEND = YES;
				GCC_C_LANGUAGE_STANDARD = gnu11;
				GCC_NO_COMMON_BLOCKS = YES;
				GCC_WARN_64_TO_32_BIT_CONVERSION = YES;
				GCC_WARN_ABOUT_RETURN_TYPE = YES_ERROR;
				GCC_WARN_UNDECLARED_SELECTOR = YES;
				GCC_WARN_UNINITIALIZED_AUTOS = YES_AGGRESSIVE;
				GCC_WARN_UNUSED_FUNCTION = YES;
				GCC_WARN_UNUSED_VARIABLE = YES;
				MACOSX_DEPLOYMENT_TARGET = 10.15;
				MTL_ENABLE_DEBUG_INFO = NO;
				MTL_FAST_MATH = YES;
				SDKROOT = macosx;
				SWIFT_COMPILATION_MODE = wholemodule;
				SWIFT_OPTIMIZATION_LEVEL = "-O";
			};
			name = Release;
		};
		AA585DA5248FD31500E9A3E2 /* Debug */ = {
			isa = XCBuildConfiguration;
			buildSettings = {
				ASSETCATALOG_COMPILER_APPICON_NAME = "Icon - Debug";
				ASSETCATALOG_COMPILER_GLOBAL_ACCENT_COLOR_NAME = GlobalAccentColor;
				CLANG_ANALYZER_LOCALIZABILITY_EMPTY_CONTEXT = YES;
				CLANG_ANALYZER_LOCALIZABILITY_NONLOCALIZED = YES;
				CODE_SIGN_ENTITLEMENTS = DuckDuckGo/DuckDuckGo.entitlements;
				CODE_SIGN_IDENTITY = "Apple Development";
				CODE_SIGN_STYLE = Automatic;
				COMBINE_HIDPI_IMAGES = YES;
				CURRENT_PROJECT_VERSION = "$(MARKETING_VERSION)";
				DEVELOPMENT_TEAM = HKE973VLUW;
				ENABLE_HARDENED_RUNTIME = YES;
				INFOPLIST_FILE = DuckDuckGo/Info.plist;
				LD_RUNPATH_SEARCH_PATHS = (
					"$(inherited)",
					"@executable_path/../Frameworks",
				);
				MARKETING_VERSION = "$(MARKETING_VERSION)";
				PRODUCT_BUNDLE_IDENTIFIER = com.duckduckgo.macos.browser.debug;
				PRODUCT_MODULE_NAME = "$(TARGET_NAME:c99extidentifier)";
				PRODUCT_NAME = DuckDuckGo;
				SWIFT_ACTIVE_COMPILATION_CONDITIONS = "FEEDBACK $(inherited)";
				SWIFT_OBJC_BRIDGING_HEADER = "$(SRCROOT)/DuckDuckGo/Bridging.h";
				SWIFT_VERSION = 5.0;
			};
			name = Debug;
		};
		AA585DA6248FD31500E9A3E2 /* Release */ = {
			isa = XCBuildConfiguration;
			buildSettings = {
				ASSETCATALOG_COMPILER_APPICON_NAME = AppIcon;
				ASSETCATALOG_COMPILER_GLOBAL_ACCENT_COLOR_NAME = GlobalAccentColor;
				CLANG_ANALYZER_LOCALIZABILITY_EMPTY_CONTEXT = YES;
				CLANG_ANALYZER_LOCALIZABILITY_NONLOCALIZED = YES;
				CODE_SIGN_ENTITLEMENTS = DuckDuckGo/DuckDuckGo.entitlements;
				CODE_SIGN_IDENTITY = "Apple Development";
				CODE_SIGN_STYLE = Automatic;
				COMBINE_HIDPI_IMAGES = YES;
				CURRENT_PROJECT_VERSION = "$(MARKETING_VERSION)";
				DEVELOPMENT_TEAM = HKE973VLUW;
				ENABLE_HARDENED_RUNTIME = YES;
				INFOPLIST_FILE = DuckDuckGo/Info.plist;
				LD_RUNPATH_SEARCH_PATHS = (
					"$(inherited)",
					"@executable_path/../Frameworks",
				);
				MARKETING_VERSION = "$(MARKETING_VERSION)";
				PRODUCT_BUNDLE_IDENTIFIER = com.duckduckgo.macos.browser;
				PRODUCT_MODULE_NAME = "$(TARGET_NAME:c99extidentifier)";
				PRODUCT_NAME = DuckDuckGo;
				SWIFT_ACTIVE_COMPILATION_CONDITIONS = FEEDBACK;
				SWIFT_OBJC_BRIDGING_HEADER = "$(SRCROOT)/DuckDuckGo/Bridging.h";
				SWIFT_VERSION = 5.0;
			};
			name = Release;
		};
		AA585DA8248FD31500E9A3E2 /* Debug */ = {
			isa = XCBuildConfiguration;
			buildSettings = {
				ALWAYS_EMBED_SWIFT_STANDARD_LIBRARIES = YES;
				BUNDLE_LOADER = "$(TEST_HOST)";
				CODE_SIGN_IDENTITY = "Apple Development";
				CODE_SIGN_STYLE = Automatic;
				COMBINE_HIDPI_IMAGES = YES;
				DEAD_CODE_STRIPPING = YES;
				DEVELOPMENT_TEAM = HKE973VLUW;
				INFOPLIST_FILE = "Unit Tests/Info.plist";
				LD_RUNPATH_SEARCH_PATHS = (
					"$(inherited)",
					"@executable_path/../Frameworks",
					"@loader_path/../Frameworks",
				);
				MACOSX_DEPLOYMENT_TARGET = 10.15;
				PRODUCT_BUNDLE_IDENTIFIER = com.duckduckgo.macos.browser.DuckDuckGoTests;
				PRODUCT_NAME = "$(TARGET_NAME)";
				PROVISIONING_PROFILE_SPECIFIER = "";
				SWIFT_OBJC_BRIDGING_HEADER = "$(SRCROOT)/Unit Tests/Common/TestsBridging.h";
				SWIFT_VERSION = 5.0;
				TEST_HOST = "$(BUILT_PRODUCTS_DIR)/DuckDuckGo.app/Contents/MacOS/DuckDuckGo";
			};
			name = Debug;
		};
		AA585DA9248FD31500E9A3E2 /* Release */ = {
			isa = XCBuildConfiguration;
			buildSettings = {
				ALWAYS_EMBED_SWIFT_STANDARD_LIBRARIES = YES;
				BUNDLE_LOADER = "$(TEST_HOST)";
				CODE_SIGN_IDENTITY = "Apple Development";
				CODE_SIGN_STYLE = Automatic;
				COMBINE_HIDPI_IMAGES = YES;
				DEAD_CODE_STRIPPING = YES;
				DEVELOPMENT_TEAM = HKE973VLUW;
				INFOPLIST_FILE = "Unit Tests/Info.plist";
				LD_RUNPATH_SEARCH_PATHS = (
					"$(inherited)",
					"@executable_path/../Frameworks",
					"@loader_path/../Frameworks",
				);
				MACOSX_DEPLOYMENT_TARGET = 10.15;
				PRODUCT_BUNDLE_IDENTIFIER = com.duckduckgo.macos.browser.DuckDuckGoTests;
				PRODUCT_NAME = "$(TARGET_NAME)";
				PROVISIONING_PROFILE_SPECIFIER = "";
				SWIFT_OBJC_BRIDGING_HEADER = "$(SRCROOT)/Unit Tests/Common/TestsBridging.h";
				SWIFT_VERSION = 5.0;
				TEST_HOST = "$(BUILT_PRODUCTS_DIR)/DuckDuckGo.app/Contents/MacOS/DuckDuckGo";
			};
			name = Release;
		};
		AAE814AB2716DFE8009D3531 /* Review */ = {
			isa = XCBuildConfiguration;
			baseConfigurationReference = 85B8757E28B903D900D39E04 /* Configuration.xcconfig */;
			buildSettings = {
				ALWAYS_SEARCH_USER_PATHS = NO;
				CLANG_ANALYZER_NONNULL = YES;
				CLANG_ANALYZER_NUMBER_OBJECT_CONVERSION = YES_AGGRESSIVE;
				CLANG_CXX_LANGUAGE_STANDARD = "gnu++14";
				CLANG_CXX_LIBRARY = "libc++";
				CLANG_ENABLE_MODULES = YES;
				CLANG_ENABLE_OBJC_ARC = YES;
				CLANG_ENABLE_OBJC_WEAK = YES;
				CLANG_WARN_BLOCK_CAPTURE_AUTORELEASING = YES;
				CLANG_WARN_BOOL_CONVERSION = YES;
				CLANG_WARN_COMMA = YES;
				CLANG_WARN_CONSTANT_CONVERSION = YES;
				CLANG_WARN_DEPRECATED_OBJC_IMPLEMENTATIONS = YES;
				CLANG_WARN_DIRECT_OBJC_ISA_USAGE = YES_ERROR;
				CLANG_WARN_DOCUMENTATION_COMMENTS = YES;
				CLANG_WARN_EMPTY_BODY = YES;
				CLANG_WARN_ENUM_CONVERSION = YES;
				CLANG_WARN_INFINITE_RECURSION = YES;
				CLANG_WARN_INT_CONVERSION = YES;
				CLANG_WARN_NON_LITERAL_NULL_CONVERSION = YES;
				CLANG_WARN_OBJC_IMPLICIT_RETAIN_SELF = YES;
				CLANG_WARN_OBJC_LITERAL_CONVERSION = YES;
				CLANG_WARN_OBJC_ROOT_CLASS = YES_ERROR;
				CLANG_WARN_QUOTED_INCLUDE_IN_FRAMEWORK_HEADER = YES;
				CLANG_WARN_RANGE_LOOP_ANALYSIS = YES;
				CLANG_WARN_STRICT_PROTOTYPES = YES;
				CLANG_WARN_SUSPICIOUS_MOVE = YES;
				CLANG_WARN_UNGUARDED_AVAILABILITY = YES_AGGRESSIVE;
				CLANG_WARN_UNREACHABLE_CODE = YES;
				CLANG_WARN__DUPLICATE_METHOD_MATCH = YES;
				COPY_PHASE_STRIP = NO;
				DEBUG_INFORMATION_FORMAT = "dwarf-with-dsym";
				ENABLE_NS_ASSERTIONS = NO;
				ENABLE_STRICT_OBJC_MSGSEND = YES;
				GCC_C_LANGUAGE_STANDARD = gnu11;
				GCC_NO_COMMON_BLOCKS = YES;
				GCC_WARN_64_TO_32_BIT_CONVERSION = YES;
				GCC_WARN_ABOUT_RETURN_TYPE = YES_ERROR;
				GCC_WARN_UNDECLARED_SELECTOR = YES;
				GCC_WARN_UNINITIALIZED_AUTOS = YES_AGGRESSIVE;
				GCC_WARN_UNUSED_FUNCTION = YES;
				GCC_WARN_UNUSED_VARIABLE = YES;
				MACOSX_DEPLOYMENT_TARGET = 10.15;
				MTL_ENABLE_DEBUG_INFO = NO;
				MTL_FAST_MATH = YES;
				SDKROOT = macosx;
				SWIFT_COMPILATION_MODE = wholemodule;
				SWIFT_OPTIMIZATION_LEVEL = "-O";
			};
			name = Review;
		};
		AAE814AC2716DFE8009D3531 /* Review */ = {
			isa = XCBuildConfiguration;
			buildSettings = {
				ASSETCATALOG_COMPILER_APPICON_NAME = "Icon - Review";
				ASSETCATALOG_COMPILER_GLOBAL_ACCENT_COLOR_NAME = GlobalAccentColor;
				CLANG_ANALYZER_LOCALIZABILITY_EMPTY_CONTEXT = YES;
				CLANG_ANALYZER_LOCALIZABILITY_NONLOCALIZED = YES;
				CODE_SIGN_ENTITLEMENTS = DuckDuckGo/DuckDuckGo.entitlements;
				CODE_SIGN_IDENTITY = "Apple Development";
				CODE_SIGN_STYLE = Automatic;
				COMBINE_HIDPI_IMAGES = YES;
				CURRENT_PROJECT_VERSION = "$(MARKETING_VERSION)";
				DEVELOPMENT_TEAM = HKE973VLUW;
				ENABLE_HARDENED_RUNTIME = YES;
				GCC_PREPROCESSOR_DEFINITIONS = "REVIEW=1";
				INFOPLIST_FILE = DuckDuckGo/Info.plist;
				LD_RUNPATH_SEARCH_PATHS = (
					"$(inherited)",
					"@executable_path/../Frameworks",
				);
				MARKETING_VERSION = "$(MARKETING_VERSION)";
				PRODUCT_BUNDLE_IDENTIFIER = com.duckduckgo.macos.browser.review;
				PRODUCT_MODULE_NAME = "$(TARGET_NAME:c99extidentifier)";
				PRODUCT_NAME = "DuckDuckGo Review";
				PROVISIONING_PROFILE_SPECIFIER = "";
				SWIFT_ACTIVE_COMPILATION_CONDITIONS = "FEEDBACK REVIEW";
				SWIFT_OBJC_BRIDGING_HEADER = "$(SRCROOT)/DuckDuckGo/Bridging.h";
				SWIFT_VERSION = 5.0;
			};
			name = Review;
		};
		AAE814AD2716DFE8009D3531 /* Review */ = {
			isa = XCBuildConfiguration;
			buildSettings = {
				ALWAYS_EMBED_SWIFT_STANDARD_LIBRARIES = YES;
				BUNDLE_LOADER = "$(TEST_HOST)";
				CODE_SIGN_IDENTITY = "Apple Development";
				CODE_SIGN_STYLE = Automatic;
				COMBINE_HIDPI_IMAGES = YES;
				DEAD_CODE_STRIPPING = YES;
				DEVELOPMENT_TEAM = HKE973VLUW;
				INFOPLIST_FILE = "Unit Tests/Info.plist";
				LD_RUNPATH_SEARCH_PATHS = (
					"$(inherited)",
					"@executable_path/../Frameworks",
					"@loader_path/../Frameworks",
				);
				MACOSX_DEPLOYMENT_TARGET = 10.15;
				PRODUCT_BUNDLE_IDENTIFIER = com.duckduckgo.macos.browser.DuckDuckGoTests;
				PRODUCT_NAME = "$(TARGET_NAME)";
				PROVISIONING_PROFILE_SPECIFIER = "";
				SWIFT_OBJC_BRIDGING_HEADER = "$(SRCROOT)/Unit Tests/Common/TestsBridging.h";
				SWIFT_VERSION = 5.0;
				TEST_HOST = "$(BUILT_PRODUCTS_DIR)/DuckDuckGo.app/Contents/MacOS/DuckDuckGo";
			};
			name = Review;
		};
		AAE814AE2716DFE8009D3531 /* Review */ = {
			isa = XCBuildConfiguration;
			buildSettings = {
				BUNDLE_LOADER = "$(TEST_HOST)";
				CODE_SIGN_STYLE = Automatic;
				COMBINE_HIDPI_IMAGES = YES;
				DEAD_CODE_STRIPPING = YES;
				DEVELOPMENT_TEAM = HKE973VLUW;
				INFOPLIST_FILE = "Integration Tests/Info.plist";
				LD_RUNPATH_SEARCH_PATHS = (
					"$(inherited)",
					"@executable_path/../Frameworks",
					"@loader_path/../Frameworks",
				);
				MACOSX_DEPLOYMENT_TARGET = 11.1;
				PRODUCT_BUNDLE_IDENTIFIER = "com.duckduckgo.Integration-Tests";
				PRODUCT_NAME = "$(TARGET_NAME)";
				SWIFT_VERSION = 5.0;
				TEST_HOST = "$(BUILT_PRODUCTS_DIR)/DuckDuckGo.app/Contents/MacOS/DuckDuckGo";
			};
			name = Review;
		};
		AAE814AF2716DFE8009D3531 /* Review */ = {
			isa = XCBuildConfiguration;
			buildSettings = {
				CODE_SIGN_STYLE = Automatic;
				COMBINE_HIDPI_IMAGES = YES;
				DEAD_CODE_STRIPPING = YES;
				DEVELOPMENT_TEAM = HKE973VLUW;
				INFOPLIST_FILE = "UI Tests/Info.plist";
				LD_RUNPATH_SEARCH_PATHS = (
					"$(inherited)",
					"@executable_path/../Frameworks",
					"@loader_path/../Frameworks",
				);
				MACOSX_DEPLOYMENT_TARGET = 11.3;
				PRODUCT_BUNDLE_IDENTIFIER = "com.duckduckgo.UI-Tests";
				PRODUCT_NAME = "$(TARGET_NAME)";
				SWIFT_VERSION = 5.0;
				TEST_TARGET_NAME = "DuckDuckGo Privacy Browser";
			};
			name = Review;
		};
/* End XCBuildConfiguration section */

/* Begin XCConfigurationList section */
		4B1AD8A625FC27E200261379 /* Build configuration list for PBXNativeTarget "Integration Tests" */ = {
			isa = XCConfigurationList;
			buildConfigurations = (
				4B1AD8A425FC27E200261379 /* Debug */,
				4B1AD8B325FC322600261379 /* CI */,
				4B1AD8A525FC27E200261379 /* Release */,
				3777624A2800ECB000250E31 /* CI_Release */,
				AAE814AE2716DFE8009D3531 /* Review */,
				377762452800D59E00250E31 /* CI_Review */,
			);
			defaultConfigurationIsVisible = 0;
			defaultConfigurationName = Release;
		};
		7B4CE8E526F02108009134B1 /* Build configuration list for PBXNativeTarget "UI Tests" */ = {
			isa = XCConfigurationList;
			buildConfigurations = (
				7B4CE8E126F02108009134B1 /* Debug */,
				7B4CE8E226F02108009134B1 /* CI */,
				7B4CE8E326F02108009134B1 /* Release */,
				3777624B2800ECB000250E31 /* CI_Release */,
				AAE814AF2716DFE8009D3531 /* Review */,
				377762462800D59E00250E31 /* CI_Review */,
			);
			defaultConfigurationIsVisible = 0;
			defaultConfigurationName = Release;
		};
		AA585D79248FD31100E9A3E2 /* Build configuration list for PBXProject "DuckDuckGo" */ = {
			isa = XCConfigurationList;
			buildConfigurations = (
				AA585DA2248FD31500E9A3E2 /* Debug */,
				4B1AD8B025FC322600261379 /* CI */,
				AA585DA3248FD31500E9A3E2 /* Release */,
				377762472800ECB000250E31 /* CI_Release */,
				AAE814AB2716DFE8009D3531 /* Review */,
				377762422800D59E00250E31 /* CI_Review */,
			);
			defaultConfigurationIsVisible = 0;
			defaultConfigurationName = Release;
		};
		AA585DA4248FD31500E9A3E2 /* Build configuration list for PBXNativeTarget "DuckDuckGo Privacy Browser" */ = {
			isa = XCConfigurationList;
			buildConfigurations = (
				AA585DA5248FD31500E9A3E2 /* Debug */,
				4B1AD8B125FC322600261379 /* CI */,
				AA585DA6248FD31500E9A3E2 /* Release */,
				377762482800ECB000250E31 /* CI_Release */,
				AAE814AC2716DFE8009D3531 /* Review */,
				377762432800D59E00250E31 /* CI_Review */,
			);
			defaultConfigurationIsVisible = 0;
			defaultConfigurationName = Release;
		};
		AA585DA7248FD31500E9A3E2 /* Build configuration list for PBXNativeTarget "Unit Tests" */ = {
			isa = XCConfigurationList;
			buildConfigurations = (
				AA585DA8248FD31500E9A3E2 /* Debug */,
				4B1AD8B225FC322600261379 /* CI */,
				AA585DA9248FD31500E9A3E2 /* Release */,
				377762492800ECB000250E31 /* CI_Release */,
				AAE814AD2716DFE8009D3531 /* Review */,
				377762442800D59E00250E31 /* CI_Review */,
			);
			defaultConfigurationIsVisible = 0;
			defaultConfigurationName = Release;
		};
/* End XCConfigurationList section */

/* Begin XCRemoteSwiftPackageReference section */
		4B82E9B125B69E3E00656FE7 /* XCRemoteSwiftPackageReference "TrackerRadarKit" */ = {
			isa = XCRemoteSwiftPackageReference;
			repositoryURL = "https://github.com/duckduckgo/TrackerRadarKit.git";
			requirement = {
				kind = exactVersion;
				version = 1.1.1;
			};
		};
		85FF55C625F82E4F00E2AB99 /* XCRemoteSwiftPackageReference "lottie-ios" */ = {
			isa = XCRemoteSwiftPackageReference;
			repositoryURL = "https://github.com/airbnb/lottie-ios";
			requirement = {
				kind = exactVersion;
				version = 3.3.0;
			};
		};
		9807F643278CA16F00E1547B /* XCRemoteSwiftPackageReference "BrowserServicesKit" */ = {
			isa = XCRemoteSwiftPackageReference;
			repositoryURL = "https://github.com/duckduckgo/BrowserServicesKit";
			requirement = {
<<<<<<< HEAD
				branch = "sam/support-js-pixels";
				kind = branch;
=======
				kind = exactVersion;
				version = 37.0.0;
>>>>>>> e5a28f11
			};
		};
		AA06B6B52672AF8100F541C5 /* XCRemoteSwiftPackageReference "Sparkle" */ = {
			isa = XCRemoteSwiftPackageReference;
			repositoryURL = "https://github.com/sparkle-project/Sparkle.git";
			requirement = {
				kind = exactVersion;
				version = 1.27.1;
			};
		};
		B6DA44152616C13800DD1EC2 /* XCRemoteSwiftPackageReference "OHHTTPStubs" */ = {
			isa = XCRemoteSwiftPackageReference;
			repositoryURL = "https://github.com/AliSoftware/OHHTTPStubs.git";
			requirement = {
				kind = exactVersion;
				version = 9.1.0;
			};
		};
/* End XCRemoteSwiftPackageReference section */

/* Begin XCSwiftPackageProductDependency section */
		1E25269B28F8741A00E44DFA /* Common */ = {
			isa = XCSwiftPackageProductDependency;
			package = 9807F643278CA16F00E1547B /* XCRemoteSwiftPackageReference "BrowserServicesKit" */;
			productName = Common;
		};
		1E950E3E2912A10D0051A99B /* ContentBlocking */ = {
			isa = XCSwiftPackageProductDependency;
			package = 9807F643278CA16F00E1547B /* XCRemoteSwiftPackageReference "BrowserServicesKit" */;
			productName = ContentBlocking;
		};
		1E950E402912A10D0051A99B /* PrivacyDashboard */ = {
			isa = XCSwiftPackageProductDependency;
			package = 9807F643278CA16F00E1547B /* XCRemoteSwiftPackageReference "BrowserServicesKit" */;
			productName = PrivacyDashboard;
		};
		1E950E422912A10D0051A99B /* UserScript */ = {
			isa = XCSwiftPackageProductDependency;
			package = 9807F643278CA16F00E1547B /* XCRemoteSwiftPackageReference "BrowserServicesKit" */;
			productName = UserScript;
		};
		4B82E9B225B69E3E00656FE7 /* TrackerRadarKit */ = {
			isa = XCSwiftPackageProductDependency;
			package = 4B82E9B125B69E3E00656FE7 /* XCRemoteSwiftPackageReference "TrackerRadarKit" */;
			productName = TrackerRadarKit;
		};
		85FF55C725F82E4F00E2AB99 /* Lottie */ = {
			isa = XCSwiftPackageProductDependency;
			package = 85FF55C625F82E4F00E2AB99 /* XCRemoteSwiftPackageReference "lottie-ios" */;
			productName = Lottie;
		};
		9807F644278CA16F00E1547B /* BrowserServicesKit */ = {
			isa = XCSwiftPackageProductDependency;
			package = 9807F643278CA16F00E1547B /* XCRemoteSwiftPackageReference "BrowserServicesKit" */;
			productName = BrowserServicesKit;
		};
		AA06B6B62672AF8100F541C5 /* Sparkle */ = {
			isa = XCSwiftPackageProductDependency;
			package = AA06B6B52672AF8100F541C5 /* XCRemoteSwiftPackageReference "Sparkle" */;
			productName = Sparkle;
		};
		B6DA44162616C13800DD1EC2 /* OHHTTPStubs */ = {
			isa = XCSwiftPackageProductDependency;
			package = B6DA44152616C13800DD1EC2 /* XCRemoteSwiftPackageReference "OHHTTPStubs" */;
			productName = OHHTTPStubs;
		};
		B6DA44182616C13800DD1EC2 /* OHHTTPStubsSwift */ = {
			isa = XCSwiftPackageProductDependency;
			package = B6DA44152616C13800DD1EC2 /* XCRemoteSwiftPackageReference "OHHTTPStubs" */;
			productName = OHHTTPStubsSwift;
		};
/* End XCSwiftPackageProductDependency section */

/* Begin XCVersionGroup section */
		4B11060325903E570039B979 /* CoreDataEncryptionTesting.xcdatamodeld */ = {
			isa = XCVersionGroup;
			children = (
				4B11060425903E570039B979 /* CoreDataEncryptionTesting.xcdatamodel */,
			);
			currentVersion = 4B11060425903E570039B979 /* CoreDataEncryptionTesting.xcdatamodel */;
			path = CoreDataEncryptionTesting.xcdatamodeld;
			sourceTree = "<group>";
			versionGroupType = wrapper.xcdatamodel;
		};
		4B67742E255DBEB800025BD8 /* HTTPSUpgrade.xcdatamodeld */ = {
			isa = XCVersionGroup;
			children = (
				4B67742F255DBEB800025BD8 /* HTTPSUpgrade 3.xcdatamodel */,
			);
			currentVersion = 4B67742F255DBEB800025BD8 /* HTTPSUpgrade 3.xcdatamodel */;
			path = HTTPSUpgrade.xcdatamodeld;
			sourceTree = "<group>";
			versionGroupType = wrapper.xcdatamodel;
		};
		4B9292A726670D3700AD2C21 /* Bookmark.xcdatamodeld */ = {
			isa = XCVersionGroup;
			children = (
				3767FC6E29227B5900D28741 /* Bookmark 3.xcdatamodel */,
				4B9292A826670D3700AD2C21 /* Bookmark 2.xcdatamodel */,
				4B9292A926670D3700AD2C21 /* Bookmark.xcdatamodel */,
			);
			currentVersion = 3767FC6E29227B5900D28741 /* Bookmark 3.xcdatamodel */;
			path = Bookmark.xcdatamodeld;
			sourceTree = "<group>";
			versionGroupType = wrapper.xcdatamodel;
		};
		AA5FA69E275F948900DCE9C9 /* Favicons.xcdatamodeld */ = {
			isa = XCVersionGroup;
			children = (
				AA5FA69F275F948900DCE9C9 /* Favicons.xcdatamodel */,
			);
			currentVersion = AA5FA69F275F948900DCE9C9 /* Favicons.xcdatamodel */;
			path = Favicons.xcdatamodeld;
			sourceTree = "<group>";
			versionGroupType = wrapper.xcdatamodel;
		};
		AAE75278263B046100B973F8 /* History.xcdatamodeld */ = {
			isa = XCVersionGroup;
			children = (
				AA7E91982875AB4700AB6B62 /* History 6.xcdatamodel */,
				85F91D9327F47BC40096B1C8 /* History 5.xcdatamodel */,
				85589E9227BFBBD60038AD11 /* History 4.xcdatamodel */,
				AAC6BBEE27AC151D0006DCC2 /* History 3.xcdatamodel */,
				AA7DE8E026A9BD000012B490 /* History 2.xcdatamodel */,
				AAE75279263B046100B973F8 /* History.xcdatamodel */,
			);
			currentVersion = AA7E91982875AB4700AB6B62 /* History 6.xcdatamodel */;
			path = History.xcdatamodeld;
			sourceTree = "<group>";
			versionGroupType = wrapper.xcdatamodel;
		};
		B604085A274B8CA300680351 /* UnprotectedDomains.xcdatamodeld */ = {
			isa = XCVersionGroup;
			children = (
				B604085B274B8CA400680351 /* Permissions.xcdatamodel */,
			);
			currentVersion = B604085B274B8CA400680351 /* Permissions.xcdatamodel */;
			path = UnprotectedDomains.xcdatamodeld;
			sourceTree = "<group>";
			versionGroupType = wrapper.xcdatamodel;
		};
		B6085D072743993C00A9C456 /* FireproofDomains.xcdatamodeld */ = {
			isa = XCVersionGroup;
			children = (
				B6085D082743993D00A9C456 /* Permissions.xcdatamodel */,
			);
			currentVersion = B6085D082743993D00A9C456 /* Permissions.xcdatamodel */;
			path = FireproofDomains.xcdatamodeld;
			sourceTree = "<group>";
			versionGroupType = wrapper.xcdatamodel;
		};
		B64C852E26943BC10048FEBE /* Permissions.xcdatamodeld */ = {
			isa = XCVersionGroup;
			children = (
				B64C852F26943BC10048FEBE /* Permissions.xcdatamodel */,
			);
			currentVersion = B64C852F26943BC10048FEBE /* Permissions.xcdatamodel */;
			path = Permissions.xcdatamodeld;
			sourceTree = "<group>";
			versionGroupType = wrapper.xcdatamodel;
		};
		B6C0B23226E71BCD0031CB7F /* Downloads.xcdatamodeld */ = {
			isa = XCVersionGroup;
			children = (
				B6C0B23326E71BCD0031CB7F /* Downloads.xcdatamodel */,
			);
			currentVersion = B6C0B23326E71BCD0031CB7F /* Downloads.xcdatamodel */;
			path = Downloads.xcdatamodeld;
			sourceTree = "<group>";
			versionGroupType = wrapper.xcdatamodel;
		};
		B6C2C9F42760B659005B7F0A /* TestDataModel.xcdatamodeld */ = {
			isa = XCVersionGroup;
			children = (
				B6C2C9F52760B659005B7F0A /* Permissions.xcdatamodel */,
			);
			currentVersion = B6C2C9F52760B659005B7F0A /* Permissions.xcdatamodel */;
			path = TestDataModel.xcdatamodeld;
			sourceTree = "<group>";
			versionGroupType = wrapper.xcdatamodel;
		};
		B6DA44062616B30600DD1EC2 /* PixelDataModel.xcdatamodeld */ = {
			isa = XCVersionGroup;
			children = (
				B6DA44072616B30600DD1EC2 /* PixelDataModel.xcdatamodel */,
			);
			currentVersion = B6DA44072616B30600DD1EC2 /* PixelDataModel.xcdatamodel */;
			path = PixelDataModel.xcdatamodeld;
			sourceTree = "<group>";
			versionGroupType = wrapper.xcdatamodel;
		};
/* End XCVersionGroup section */
	};
	rootObject = AA585D76248FD31100E9A3E2 /* Project object */;
}<|MERGE_RESOLUTION|>--- conflicted
+++ resolved
@@ -4455,11 +4455,7 @@
 			);
 			runOnlyForDeploymentPostprocessing = 0;
 			shellPath = /bin/zsh;
-<<<<<<< HEAD
-			shellScript = "# Add brew into PATH\nif [ -f /opt/homebrew/bin/brew ]; then\n    eval $(/opt/homebrew/bin/brew shellenv)\nfi\n\nif which swiftlint >/dev/null; then\n   if [ ! -z \"$BITRISE_PROJECT_PATH\" ] || [ \"$CONFIGURATION\" = \"Release\" ]; then\n       # swiftlint lint --strict\n       if [ $? -ne 0 ]; then\n           echo \"error: SwiftLint validation failed.\"\n           exit 1\n       fi\n   else\n       # swiftlint lint\n   fi\nelse\n   echo \"error: SwiftLint not installed. Install using \\`brew install swiftlint\\`\"\n   exit 1\nfi\n";
-=======
 			shellScript = "if [[ -n \"$CI\" ]]; then\n    echo \"Skipping SwiftLint run in CI\"\n    exit 0\nfi\n\n# Add brew into PATH\nif [[ -f /opt/homebrew/bin/brew ]]; then\n    eval $(/opt/homebrew/bin/brew shellenv)\nfi\n\nif which swiftlint >/dev/null; then\n   if [ \"$CONFIGURATION\" = \"Release\" ]; then\n       exit 1\n       swiftlint lint --strict\n       if [ $? -ne 0 ]; then\n           echo \"error: SwiftLint validation failed.\"\n           exit 1\n       fi\n   else\n       swiftlint lint\n   fi\nelse\n   echo \"error: SwiftLint not installed. Install using \\`brew install swiftlint\\`\"\n   exit 1\nfi\n";
->>>>>>> e5a28f11
 		};
 /* End PBXShellScriptBuildPhase section */
 
@@ -6296,13 +6292,8 @@
 			isa = XCRemoteSwiftPackageReference;
 			repositoryURL = "https://github.com/duckduckgo/BrowserServicesKit";
 			requirement = {
-<<<<<<< HEAD
-				branch = "sam/support-js-pixels";
-				kind = branch;
-=======
 				kind = exactVersion;
 				version = 37.0.0;
->>>>>>> e5a28f11
 			};
 		};
 		AA06B6B52672AF8100F541C5 /* XCRemoteSwiftPackageReference "Sparkle" */ = {
