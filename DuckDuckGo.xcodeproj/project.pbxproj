--- conflicted
+++ resolved
@@ -215,8 +215,8 @@
 		4BE6547F271FCD4D008D1D63 /* PasswordManagementCreditCardModel.swift in Sources */ = {isa = PBXBuildFile; fileRef = 4BE6547B271FCD4D008D1D63 /* PasswordManagementCreditCardModel.swift */; };
 		4BE65480271FCD4D008D1D63 /* PasswordManagementLoginModel.swift in Sources */ = {isa = PBXBuildFile; fileRef = 4BE6547C271FCD4D008D1D63 /* PasswordManagementLoginModel.swift */; };
 		4BE65481271FCD4D008D1D63 /* PasswordManagementNoteModel.swift in Sources */ = {isa = PBXBuildFile; fileRef = 4BE6547D271FCD4D008D1D63 /* PasswordManagementNoteModel.swift */; };
-		4BE65483271FCD54008D1D63 /* CountryList.swift in Sources */ = {isa = PBXBuildFile; fileRef = 4BE65482271FCD53008D1D63 /* CountryList.swift */; };
 		4BE65485271FCD7B008D1D63 /* LoginFaviconView.swift in Sources */ = {isa = PBXBuildFile; fileRef = 4BE65484271FCD7B008D1D63 /* LoginFaviconView.swift */; };
+		4BF01C00272AE74C00884A61 /* CountryList.swift in Sources */ = {isa = PBXBuildFile; fileRef = 4BE65482271FCD53008D1D63 /* CountryList.swift */; };
 		4BF4951826C08395000547B8 /* ThirdPartyBrowserTests.swift in Sources */ = {isa = PBXBuildFile; fileRef = 4BF4951726C08395000547B8 /* ThirdPartyBrowserTests.swift */; };
 		7B4CE8E726F02135009134B1 /* TabBarTests.swift in Sources */ = {isa = PBXBuildFile; fileRef = 7B4CE8E626F02134009134B1 /* TabBarTests.swift */; };
 		7BA4727D26F01BC400EAA165 /* CoreDataTestUtilities.swift in Sources */ = {isa = PBXBuildFile; fileRef = 4B9292C42667104B00AD2C21 /* CoreDataTestUtilities.swift */; };
@@ -2102,7 +2102,6 @@
 				7B4CE8DB26F02108009134B1 /* UI Tests */,
 				AA585D7F248FD31100E9A3E2 /* Products */,
 				85AE2FF024A33A2D002D507F /* Frameworks */,
-				B633C89425E85C5700E4B352 /* Recovered References */,
 			);
 			sourceTree = "<group>";
 		};
@@ -2984,13 +2983,6 @@
 				B61F012225ECBAE400ABB5A3 /* UserScriptsTest.swift */,
 			);
 			path = UserScripts;
-			sourceTree = "<group>";
-		};
-		B633C89425E85C5700E4B352 /* Recovered References */ = {
-			isa = PBXGroup;
-			children = (
-			);
-			name = "Recovered References";
 			sourceTree = "<group>";
 		};
 		B64C84DB2692D6E80048FEBE /* Permissions */ = {
@@ -3604,11 +3596,7 @@
 				4BB99D0626FE1979001E4761 /* RequestFilePermissionViewController.swift in Sources */,
 				858A798326A8B75F00A75A42 /* CopyHandler.swift in Sources */,
 				4B8AC93926B48A5100879451 /* FirefoxLoginReader.swift in Sources */,
-<<<<<<< HEAD
-				4BE65483271FCD54008D1D63 /* CountryList.swift in Sources */,
-=======
 				B69B503E2726A12500758A2B /* AtbParser.swift in Sources */,
->>>>>>> 381c2d4b
 				4B9292D22667123700AD2C21 /* AddFolderModalViewController.swift in Sources */,
 				4B92929E26670D2A00AD2C21 /* BookmarkSidebarTreeController.swift in Sources */,
 				4BB88B4A25B7B690006F6B06 /* SequenceExtensions.swift in Sources */,
@@ -3915,6 +3903,7 @@
 				AAF7D3862567CED500998667 /* WebViewConfiguration.swift in Sources */,
 				4B6160ED25B15417007DE5B2 /* DetectedTracker.swift in Sources */,
 				B61F015525EDD5A700ABB5A3 /* UserContentController.swift in Sources */,
+				4BF01C00272AE74C00884A61 /* CountryList.swift in Sources */,
 				AAC5E4D925D6A711007F5990 /* BookmarkStore.swift in Sources */,
 				B6FA893F269C424500588ECD /* PrivacyDashboardViewController.swift in Sources */,
 				AA72D5FE25FFF94E00C77619 /* NSMenuItemExtension.swift in Sources */,
@@ -4967,11 +4956,7 @@
 			isa = XCRemoteSwiftPackageReference;
 			repositoryURL = "https://github.com/duckduckgo/BrowserServicesKit.git";
 			requirement = {
-<<<<<<< HEAD
 				branch = "sam/secure-vault-data-types-additions";
-=======
-				branch = "release/friends-and-family";
->>>>>>> 381c2d4b
 				kind = branch;
 			};
 		};
