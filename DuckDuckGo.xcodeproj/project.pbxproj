// !$*UTF8*$!
{
	archiveVersion = 1;
	classes = {
	};
	objectVersion = 52;
	objects = {

/* Begin PBXBuildFile section */
		0230C0A3272080090018F728 /* KeyedCodingExtension.swift in Sources */ = {isa = PBXBuildFile; fileRef = 0230C0A2272080090018F728 /* KeyedCodingExtension.swift */; };
		0230C0A52721F3750018F728 /* GPCRequestFactory.swift in Sources */ = {isa = PBXBuildFile; fileRef = 0230C0A42721F3750018F728 /* GPCRequestFactory.swift */; };
		026ADE1426C3010C002518EE /* macos-config.json in Resources */ = {isa = PBXBuildFile; fileRef = 026ADE1326C3010C002518EE /* macos-config.json */; };
		142879DA24CE1179005419BB /* SuggestionViewModelTests.swift in Sources */ = {isa = PBXBuildFile; fileRef = 142879D924CE1179005419BB /* SuggestionViewModelTests.swift */; };
		142879DC24CE1185005419BB /* SuggestionContainerViewModelTests.swift in Sources */ = {isa = PBXBuildFile; fileRef = 142879DB24CE1185005419BB /* SuggestionContainerViewModelTests.swift */; };
		1430DFF524D0580F00B8978C /* TabBarViewController.swift in Sources */ = {isa = PBXBuildFile; fileRef = 1430DFF424D0580F00B8978C /* TabBarViewController.swift */; };
		14505A08256084EF00272CC6 /* UserAgent.swift in Sources */ = {isa = PBXBuildFile; fileRef = 14505A07256084EF00272CC6 /* UserAgent.swift */; };
		1456D6E124EFCBC300775049 /* TabBarCollectionView.swift in Sources */ = {isa = PBXBuildFile; fileRef = 1456D6E024EFCBC300775049 /* TabBarCollectionView.swift */; };
		14D9B8FB24F7E089000D4D13 /* AddressBarViewController.swift in Sources */ = {isa = PBXBuildFile; fileRef = 14D9B8F924F7E089000D4D13 /* AddressBarViewController.swift */; };
		336D5B18262D8D3C0052E0C9 /* findinpage.js in Resources */ = {isa = PBXBuildFile; fileRef = 336D5AEF262D8D3C0052E0C9 /* findinpage.js */; };
		339A6B5826A044BA00E3DAE8 /* duckduckgo-privacy-dashboard in Resources */ = {isa = PBXBuildFile; fileRef = 339A6B5726A044BA00E3DAE8 /* duckduckgo-privacy-dashboard */; };
		4B0135CE2729F1AA00D54834 /* NSPasteboardExtension.swift in Sources */ = {isa = PBXBuildFile; fileRef = 4B0135CD2729F1AA00D54834 /* NSPasteboardExtension.swift */; };
		4B02198925E05FAC00ED7DEA /* FireproofingURLExtensions.swift in Sources */ = {isa = PBXBuildFile; fileRef = 4B02197F25E05FAC00ED7DEA /* FireproofingURLExtensions.swift */; };
		4B02198A25E05FAC00ED7DEA /* FireproofDomains.swift in Sources */ = {isa = PBXBuildFile; fileRef = 4B02198125E05FAC00ED7DEA /* FireproofDomains.swift */; };
		4B02198B25E05FAC00ED7DEA /* FireproofInfoViewController.swift in Sources */ = {isa = PBXBuildFile; fileRef = 4B02198325E05FAC00ED7DEA /* FireproofInfoViewController.swift */; };
		4B02198C25E05FAC00ED7DEA /* Fireproofing.storyboard in Resources */ = {isa = PBXBuildFile; fileRef = 4B02198425E05FAC00ED7DEA /* Fireproofing.storyboard */; };
		4B02199C25E063DE00ED7DEA /* FireproofDomainsTests.swift in Sources */ = {isa = PBXBuildFile; fileRef = 4B02199925E063DE00ED7DEA /* FireproofDomainsTests.swift */; };
		4B02199D25E063DE00ED7DEA /* FireproofingURLExtensionsTests.swift in Sources */ = {isa = PBXBuildFile; fileRef = 4B02199A25E063DE00ED7DEA /* FireproofingURLExtensionsTests.swift */; };
		4B0219A825E0646500ED7DEA /* WebsiteDataStoreTests.swift in Sources */ = {isa = PBXBuildFile; fileRef = 4B0219A725E0646500ED7DEA /* WebsiteDataStoreTests.swift */; };
		4B0511BB262CAA5A00F6079C /* DefaultBrowserPreferences.swift in Sources */ = {isa = PBXBuildFile; fileRef = 4B0511A4262CAA5A00F6079C /* DefaultBrowserPreferences.swift */; };
		4B0511BC262CAA5A00F6079C /* AppearancePreferences.swift in Sources */ = {isa = PBXBuildFile; fileRef = 4B0511A5262CAA5A00F6079C /* AppearancePreferences.swift */; };
		4B0511BD262CAA5A00F6079C /* PrivacySecurityPreferences.swift in Sources */ = {isa = PBXBuildFile; fileRef = 4B0511A6262CAA5A00F6079C /* PrivacySecurityPreferences.swift */; };
		4B0511BE262CAA5A00F6079C /* DownloadPreferences.swift in Sources */ = {isa = PBXBuildFile; fileRef = 4B0511A7262CAA5A00F6079C /* DownloadPreferences.swift */; };
		4B0511BF262CAA5A00F6079C /* PreferenceSections.swift in Sources */ = {isa = PBXBuildFile; fileRef = 4B0511A8262CAA5A00F6079C /* PreferenceSections.swift */; };
		4B0511C1262CAA5A00F6079C /* PrivacySecurityPreferencesTableCellView.xib in Resources */ = {isa = PBXBuildFile; fileRef = 4B0511AB262CAA5A00F6079C /* PrivacySecurityPreferencesTableCellView.xib */; };
		4B0511C2262CAA5A00F6079C /* PreferencesAboutViewController.swift in Sources */ = {isa = PBXBuildFile; fileRef = 4B0511AC262CAA5A00F6079C /* PreferencesAboutViewController.swift */; };
		4B0511C3262CAA5A00F6079C /* Preferences.storyboard in Resources */ = {isa = PBXBuildFile; fileRef = 4B0511AD262CAA5A00F6079C /* Preferences.storyboard */; };
		4B0511C4262CAA5A00F6079C /* PreferencesSidebarViewController.swift in Sources */ = {isa = PBXBuildFile; fileRef = 4B0511AE262CAA5A00F6079C /* PreferencesSidebarViewController.swift */; };
		4B0511C5262CAA5A00F6079C /* PrivacySecurityPreferencesTableCellView.swift in Sources */ = {isa = PBXBuildFile; fileRef = 4B0511AF262CAA5A00F6079C /* PrivacySecurityPreferencesTableCellView.swift */; };
		4B0511C6262CAA5A00F6079C /* DefaultBrowserTableCellView.xib in Resources */ = {isa = PBXBuildFile; fileRef = 4B0511B0262CAA5A00F6079C /* DefaultBrowserTableCellView.xib */; };
		4B0511C7262CAA5A00F6079C /* PreferenceTableCellView.swift in Sources */ = {isa = PBXBuildFile; fileRef = 4B0511B1262CAA5A00F6079C /* PreferenceTableCellView.swift */; };
		4B0511C8262CAA5A00F6079C /* PreferencesListViewController.swift in Sources */ = {isa = PBXBuildFile; fileRef = 4B0511B2262CAA5A00F6079C /* PreferencesListViewController.swift */; };
		4B0511C9262CAA5A00F6079C /* RoundedSelectionRowView.swift in Sources */ = {isa = PBXBuildFile; fileRef = 4B0511B3262CAA5A00F6079C /* RoundedSelectionRowView.swift */; };
		4B0511CA262CAA5A00F6079C /* FireproofDomainsViewController.swift in Sources */ = {isa = PBXBuildFile; fileRef = 4B0511B4262CAA5A00F6079C /* FireproofDomainsViewController.swift */; };
		4B0511CB262CAA5A00F6079C /* DownloadPreferencesTableCellView.swift in Sources */ = {isa = PBXBuildFile; fileRef = 4B0511B5262CAA5A00F6079C /* DownloadPreferencesTableCellView.swift */; };
		4B0511CC262CAA5A00F6079C /* PreferencesSplitViewController.swift in Sources */ = {isa = PBXBuildFile; fileRef = 4B0511B6262CAA5A00F6079C /* PreferencesSplitViewController.swift */; };
		4B0511CD262CAA5A00F6079C /* DefaultBrowserTableCellView.swift in Sources */ = {isa = PBXBuildFile; fileRef = 4B0511B7262CAA5A00F6079C /* DefaultBrowserTableCellView.swift */; };
		4B0511CE262CAA5A00F6079C /* DownloadPreferencesTableCellView.xib in Resources */ = {isa = PBXBuildFile; fileRef = 4B0511B8262CAA5A00F6079C /* DownloadPreferencesTableCellView.xib */; };
		4B0511CF262CAA5A00F6079C /* AppearancePreferencesTableCellView.swift in Sources */ = {isa = PBXBuildFile; fileRef = 4B0511B9262CAA5A00F6079C /* AppearancePreferencesTableCellView.swift */; };
		4B0511D0262CAA5A00F6079C /* AppearancePreferencesTableCellView.xib in Resources */ = {isa = PBXBuildFile; fileRef = 4B0511BA262CAA5A00F6079C /* AppearancePreferencesTableCellView.xib */; };
		4B0511E1262CAA8600F6079C /* NSOpenPanelExtensions.swift in Sources */ = {isa = PBXBuildFile; fileRef = 4B0511DF262CAA8600F6079C /* NSOpenPanelExtensions.swift */; };
		4B0511E2262CAA8600F6079C /* NSViewControllerExtension.swift in Sources */ = {isa = PBXBuildFile; fileRef = 4B0511E0262CAA8600F6079C /* NSViewControllerExtension.swift */; };
		4B0511E7262CAB3700F6079C /* UserDefaultsWrapperUtilities.swift in Sources */ = {isa = PBXBuildFile; fileRef = 4B0511E6262CAB3700F6079C /* UserDefaultsWrapperUtilities.swift */; };
		4B0511F0262CAEC900F6079C /* AppearancePreferencesTests.swift in Sources */ = {isa = PBXBuildFile; fileRef = 4B0511EF262CAEC900F6079C /* AppearancePreferencesTests.swift */; };
		4B0511F8262CB20F00F6079C /* DownloadPreferencesTests.swift in Sources */ = {isa = PBXBuildFile; fileRef = 4B0511F7262CB20F00F6079C /* DownloadPreferencesTests.swift */; };
		4B11060525903E570039B979 /* CoreDataEncryptionTesting.xcdatamodeld in Sources */ = {isa = PBXBuildFile; fileRef = 4B11060325903E570039B979 /* CoreDataEncryptionTesting.xcdatamodeld */; };
		4B11060A25903EAC0039B979 /* CoreDataEncryptionTests.swift in Sources */ = {isa = PBXBuildFile; fileRef = 4B11060925903EAC0039B979 /* CoreDataEncryptionTests.swift */; };
		4B117F7D276C0CB5002F3D8C /* LocalStatisticsStoreTests.swift in Sources */ = {isa = PBXBuildFile; fileRef = 4B117F7C276C0CB5002F3D8C /* LocalStatisticsStoreTests.swift */; };
		4B139AFD26B60BD800894F82 /* NSImageExtensions.swift in Sources */ = {isa = PBXBuildFile; fileRef = 4B139AFC26B60BD800894F82 /* NSImageExtensions.swift */; };
		4B1AD8D525FC38DD00261379 /* EncryptionKeyStoreTests.swift in Sources */ = {isa = PBXBuildFile; fileRef = 4BA1A6EA258C288C00F6F690 /* EncryptionKeyStoreTests.swift */; };
		4B1AD8E225FC390B00261379 /* EncryptionMocks.swift in Sources */ = {isa = PBXBuildFile; fileRef = 4BA1A6F5258C4F9600F6F690 /* EncryptionMocks.swift */; };
		4B1AD91725FC46FB00261379 /* CoreDataEncryptionTests.swift in Sources */ = {isa = PBXBuildFile; fileRef = 4B1AD91625FC46FB00261379 /* CoreDataEncryptionTests.swift */; };
		4B1AD92125FC474E00261379 /* CoreDataEncryptionTesting.xcdatamodeld in Sources */ = {isa = PBXBuildFile; fileRef = 4B11060325903E570039B979 /* CoreDataEncryptionTesting.xcdatamodeld */; };
		4B1E6EED27AB5E5100F51793 /* SecureVaultSorting.swift in Sources */ = {isa = PBXBuildFile; fileRef = 4B1E6EEB27AB5E5100F51793 /* SecureVaultSorting.swift */; };
		4B1E6EEE27AB5E5100F51793 /* PasswordManagementListSection.swift in Sources */ = {isa = PBXBuildFile; fileRef = 4B1E6EEC27AB5E5100F51793 /* PasswordManagementListSection.swift */; };
		4B1E6EF127AB5E5D00F51793 /* NSPopUpButtonView.swift in Sources */ = {isa = PBXBuildFile; fileRef = 4B1E6EEF27AB5E5D00F51793 /* NSPopUpButtonView.swift */; };
		4B1E6EF227AB5E5D00F51793 /* PasswordManagementItemList.swift in Sources */ = {isa = PBXBuildFile; fileRef = 4B1E6EF027AB5E5D00F51793 /* PasswordManagementItemList.swift */; };
		4B2CBF412767EEC1001DF04B /* MacWaitlistStoreTests.swift in Sources */ = {isa = PBXBuildFile; fileRef = 4B2CBF402767EEC1001DF04B /* MacWaitlistStoreTests.swift */; };
		4B2E7D6326FF9D6500D2DB17 /* PrintingUserScript.swift in Sources */ = {isa = PBXBuildFile; fileRef = 4B2E7D6226FF9D6500D2DB17 /* PrintingUserScript.swift */; };
		4B3F641E27A8D3BD00E0C118 /* BrowserProfileTests.swift in Sources */ = {isa = PBXBuildFile; fileRef = 4B3F641D27A8D3BD00E0C118 /* BrowserProfileTests.swift */; };
		4B4F72EC266B2ED300814C60 /* CollectionExtension.swift in Sources */ = {isa = PBXBuildFile; fileRef = 4B4F72EB266B2ED300814C60 /* CollectionExtension.swift */; };
		4B59023D26B35F3600489384 /* ChromeDataImporter.swift in Sources */ = {isa = PBXBuildFile; fileRef = 4B59023826B35F3600489384 /* ChromeDataImporter.swift */; };
		4B59023E26B35F3600489384 /* ChromiumLoginReader.swift in Sources */ = {isa = PBXBuildFile; fileRef = 4B59023926B35F3600489384 /* ChromiumLoginReader.swift */; };
		4B59024026B35F3600489384 /* ChromiumDataImporter.swift in Sources */ = {isa = PBXBuildFile; fileRef = 4B59023B26B35F3600489384 /* ChromiumDataImporter.swift */; };
		4B59024126B35F3600489384 /* BraveDataImporter.swift in Sources */ = {isa = PBXBuildFile; fileRef = 4B59023C26B35F3600489384 /* BraveDataImporter.swift */; };
		4B59024326B35F7C00489384 /* BrowserImportViewController.swift in Sources */ = {isa = PBXBuildFile; fileRef = 4B59024226B35F7C00489384 /* BrowserImportViewController.swift */; };
		4B59024826B3673600489384 /* ThirdPartyBrowser.swift in Sources */ = {isa = PBXBuildFile; fileRef = 4B59024726B3673600489384 /* ThirdPartyBrowser.swift */; };
		4B59024A26B38B0B00489384 /* Login Data in Resources */ = {isa = PBXBuildFile; fileRef = 4B59024926B38B0B00489384 /* Login Data */; };
		4B59024C26B38BB800489384 /* ChromiumLoginReaderTests.swift in Sources */ = {isa = PBXBuildFile; fileRef = 4B59024B26B38BB800489384 /* ChromiumLoginReaderTests.swift */; };
		4B5FF67826B602B100D42879 /* FirefoxDataImporter.swift in Sources */ = {isa = PBXBuildFile; fileRef = 4B5FF67726B602B100D42879 /* FirefoxDataImporter.swift */; };
		4B65027525E5F2A70054432E /* DefaultBrowserPromptView.xib in Resources */ = {isa = PBXBuildFile; fileRef = 4B65027425E5F2A70054432E /* DefaultBrowserPromptView.xib */; };
		4B65027A25E5F2B10054432E /* DefaultBrowserPromptView.swift in Sources */ = {isa = PBXBuildFile; fileRef = 4B65027925E5F2B10054432E /* DefaultBrowserPromptView.swift */; };
		4B65143E263924B5005B46EB /* EmailUrlExtensions.swift in Sources */ = {isa = PBXBuildFile; fileRef = 4B65143D263924B5005B46EB /* EmailUrlExtensions.swift */; };
		4B677431255DBEB800025BD8 /* BloomFilterWrapper.mm in Sources */ = {isa = PBXBuildFile; fileRef = 4B677424255DBEB800025BD8 /* BloomFilterWrapper.mm */; };
		4B677432255DBEB800025BD8 /* httpsMobileV2BloomSpec.json in Resources */ = {isa = PBXBuildFile; fileRef = 4B677427255DBEB800025BD8 /* httpsMobileV2BloomSpec.json */; };
		4B677433255DBEB800025BD8 /* httpsMobileV2Bloom.bin in Resources */ = {isa = PBXBuildFile; fileRef = 4B677428255DBEB800025BD8 /* httpsMobileV2Bloom.bin */; };
		4B677434255DBEB800025BD8 /* HTTPSBloomFilterSpecification.swift in Sources */ = {isa = PBXBuildFile; fileRef = 4B677429255DBEB800025BD8 /* HTTPSBloomFilterSpecification.swift */; };
		4B677435255DBEB800025BD8 /* httpsMobileV2FalsePositives.json in Resources */ = {isa = PBXBuildFile; fileRef = 4B67742A255DBEB800025BD8 /* httpsMobileV2FalsePositives.json */; };
		4B677436255DBEB800025BD8 /* HTTPSExcludedDomains.swift in Sources */ = {isa = PBXBuildFile; fileRef = 4B67742B255DBEB800025BD8 /* HTTPSExcludedDomains.swift */; };
		4B677437255DBEB800025BD8 /* HTTPSUpgrade.swift in Sources */ = {isa = PBXBuildFile; fileRef = 4B67742C255DBEB800025BD8 /* HTTPSUpgrade.swift */; };
		4B677438255DBEB800025BD8 /* HTTPSUpgrade.xcdatamodeld in Sources */ = {isa = PBXBuildFile; fileRef = 4B67742E255DBEB800025BD8 /* HTTPSUpgrade.xcdatamodeld */; };
		4B677439255DBEB800025BD8 /* HTTPSUpgradeStore.swift in Sources */ = {isa = PBXBuildFile; fileRef = 4B677430255DBEB800025BD8 /* HTTPSUpgradeStore.swift */; };
		4B677442255DBEEA00025BD8 /* Database.swift in Sources */ = {isa = PBXBuildFile; fileRef = 4B677440255DBEEA00025BD8 /* Database.swift */; };
		4B67744B255DBF3A00025BD8 /* BloomFilter.cpp in Sources */ = {isa = PBXBuildFile; fileRef = 4B677449255DBF3A00025BD8 /* BloomFilter.cpp */; };
		4B70C00127B0793D000386ED /* DuckDuckGo-ExampleCrash.ips in Resources */ = {isa = PBXBuildFile; fileRef = 4B70BFFF27B0793D000386ED /* DuckDuckGo-ExampleCrash.ips */; };
		4B70C00227B0793D000386ED /* CrashReportTests.swift in Sources */ = {isa = PBXBuildFile; fileRef = 4B70C00027B0793D000386ED /* CrashReportTests.swift */; };
		4B723E0526B0003E00E14D75 /* DataImportMocks.swift in Sources */ = {isa = PBXBuildFile; fileRef = 4B723DFF26B0003E00E14D75 /* DataImportMocks.swift */; };
		4B723E0626B0003E00E14D75 /* CSVParserTests.swift in Sources */ = {isa = PBXBuildFile; fileRef = 4B723E0026B0003E00E14D75 /* CSVParserTests.swift */; };
		4B723E0726B0003E00E14D75 /* CSVImporterTests.swift in Sources */ = {isa = PBXBuildFile; fileRef = 4B723E0126B0003E00E14D75 /* CSVImporterTests.swift */; };
		4B723E0826B0003E00E14D75 /* MockSecureVault.swift in Sources */ = {isa = PBXBuildFile; fileRef = 4B723E0326B0003E00E14D75 /* MockSecureVault.swift */; };
		4B723E0926B0003E00E14D75 /* CSVLoginExporterTests.swift in Sources */ = {isa = PBXBuildFile; fileRef = 4B723E0426B0003E00E14D75 /* CSVLoginExporterTests.swift */; };
		4B723E0A26B0005900E14D75 /* DataImportViewController.swift in Sources */ = {isa = PBXBuildFile; fileRef = 4B723DEE26B0002B00E14D75 /* DataImportViewController.swift */; };
		4B723E0B26B0005B00E14D75 /* CSVImportViewController.swift in Sources */ = {isa = PBXBuildFile; fileRef = 4B723DEF26B0002B00E14D75 /* CSVImportViewController.swift */; };
		4B723E0C26B0005D00E14D75 /* CSVImportSummaryViewController.swift in Sources */ = {isa = PBXBuildFile; fileRef = 4B723DF026B0002B00E14D75 /* CSVImportSummaryViewController.swift */; };
		4B723E0D26B0006100E14D75 /* SecureVaultLoginImporter.swift in Sources */ = {isa = PBXBuildFile; fileRef = 4B723DF326B0002B00E14D75 /* SecureVaultLoginImporter.swift */; };
		4B723E0E26B0006300E14D75 /* LoginImport.swift in Sources */ = {isa = PBXBuildFile; fileRef = 4B723DF426B0002B00E14D75 /* LoginImport.swift */; };
		4B723E0F26B0006500E14D75 /* CSVParser.swift in Sources */ = {isa = PBXBuildFile; fileRef = 4B723DF626B0002B00E14D75 /* CSVParser.swift */; };
		4B723E1026B0006700E14D75 /* CSVImporter.swift in Sources */ = {isa = PBXBuildFile; fileRef = 4B723DF726B0002B00E14D75 /* CSVImporter.swift */; };
		4B723E1126B0006C00E14D75 /* DataImport.storyboard in Resources */ = {isa = PBXBuildFile; fileRef = 4B723DED26B0002B00E14D75 /* DataImport.storyboard */; };
		4B723E1226B0006E00E14D75 /* DataImport.swift in Sources */ = {isa = PBXBuildFile; fileRef = 4B723DEB26B0002B00E14D75 /* DataImport.swift */; };
		4B723E1326B0007A00E14D75 /* CSVLoginExporter.swift in Sources */ = {isa = PBXBuildFile; fileRef = 4B723DFD26B0002B00E14D75 /* CSVLoginExporter.swift */; };
		4B723E1926B000DC00E14D75 /* TemporaryFileCreator.swift in Sources */ = {isa = PBXBuildFile; fileRef = 4B723E1726B000DC00E14D75 /* TemporaryFileCreator.swift */; };
		4B78A86B26BB3ADD0071BB16 /* BrowserImportSummaryViewController.swift in Sources */ = {isa = PBXBuildFile; fileRef = 4B78A86A26BB3ADD0071BB16 /* BrowserImportSummaryViewController.swift */; };
		4B7A57CF279A4EF300B1C70E /* ChromePreferences.swift in Sources */ = {isa = PBXBuildFile; fileRef = 4B7A57CE279A4EF300B1C70E /* ChromePreferences.swift */; };
		4B7A60A1273E0BE400BBDFEB /* WKWebsiteDataStoreExtension.swift in Sources */ = {isa = PBXBuildFile; fileRef = 4B7A60A0273E0BE400BBDFEB /* WKWebsiteDataStoreExtension.swift */; };
		4B82E9B325B69E3E00656FE7 /* TrackerRadarKit in Frameworks */ = {isa = PBXBuildFile; productRef = 4B82E9B225B69E3E00656FE7 /* TrackerRadarKit */; };
		4B8AC93326B3B06300879451 /* EdgeDataImporter.swift in Sources */ = {isa = PBXBuildFile; fileRef = 4B8AC93226B3B06300879451 /* EdgeDataImporter.swift */; };
		4B8AC93526B3B2FD00879451 /* NSAlert+DataImport.swift in Sources */ = {isa = PBXBuildFile; fileRef = 4B8AC93426B3B2FD00879451 /* NSAlert+DataImport.swift */; };
		4B8AC93926B48A5100879451 /* FirefoxLoginReader.swift in Sources */ = {isa = PBXBuildFile; fileRef = 4B8AC93826B48A5100879451 /* FirefoxLoginReader.swift */; };
		4B8AC93B26B48ADF00879451 /* ASN1Parser.swift in Sources */ = {isa = PBXBuildFile; fileRef = 4B8AC93A26B48ADF00879451 /* ASN1Parser.swift */; };
		4B8AC93D26B49BE600879451 /* FirefoxLoginReaderTests.swift in Sources */ = {isa = PBXBuildFile; fileRef = 4B8AC93C26B49BE600879451 /* FirefoxLoginReaderTests.swift */; };
		4B8AC94026B49BEE00879451 /* logins.json in Resources */ = {isa = PBXBuildFile; fileRef = 4B8AC93E26B49BEE00879451 /* logins.json */; };
		4B8AC94126B49BEE00879451 /* key4.db in Resources */ = {isa = PBXBuildFile; fileRef = 4B8AC93F26B49BEE00879451 /* key4.db */; };
		4B8AD0B127A86D9200AE44D6 /* WKWebsiteDataStoreExtensionTests.swift in Sources */ = {isa = PBXBuildFile; fileRef = 4B8AD0B027A86D9200AE44D6 /* WKWebsiteDataStoreExtensionTests.swift */; };
		4B8D9062276D1D880078DB17 /* LocaleExtension.swift in Sources */ = {isa = PBXBuildFile; fileRef = 4B8D9061276D1D880078DB17 /* LocaleExtension.swift */; };
		4B92928B26670D1700AD2C21 /* BookmarksOutlineView.swift in Sources */ = {isa = PBXBuildFile; fileRef = 4B92928526670D1600AD2C21 /* BookmarksOutlineView.swift */; };
		4B92928C26670D1700AD2C21 /* OutlineSeparatorViewCell.swift in Sources */ = {isa = PBXBuildFile; fileRef = 4B92928626670D1600AD2C21 /* OutlineSeparatorViewCell.swift */; };
		4B92928D26670D1700AD2C21 /* BookmarkOutlineViewCell.swift in Sources */ = {isa = PBXBuildFile; fileRef = 4B92928726670D1600AD2C21 /* BookmarkOutlineViewCell.swift */; };
		4B92928E26670D1700AD2C21 /* BookmarkOutlineViewCell.xib in Resources */ = {isa = PBXBuildFile; fileRef = 4B92928826670D1600AD2C21 /* BookmarkOutlineViewCell.xib */; };
		4B92928F26670D1700AD2C21 /* BookmarkTableCellView.swift in Sources */ = {isa = PBXBuildFile; fileRef = 4B92928926670D1700AD2C21 /* BookmarkTableCellView.swift */; };
		4B92929026670D1700AD2C21 /* BookmarkTableCellView.xib in Resources */ = {isa = PBXBuildFile; fileRef = 4B92928A26670D1700AD2C21 /* BookmarkTableCellView.xib */; };
		4B92929B26670D2A00AD2C21 /* BookmarkOutlineViewDataSource.swift in Sources */ = {isa = PBXBuildFile; fileRef = 4B92929126670D2A00AD2C21 /* BookmarkOutlineViewDataSource.swift */; };
		4B92929C26670D2A00AD2C21 /* PasteboardFolder.swift in Sources */ = {isa = PBXBuildFile; fileRef = 4B92929226670D2A00AD2C21 /* PasteboardFolder.swift */; };
		4B92929D26670D2A00AD2C21 /* BookmarkNode.swift in Sources */ = {isa = PBXBuildFile; fileRef = 4B92929326670D2A00AD2C21 /* BookmarkNode.swift */; };
		4B92929E26670D2A00AD2C21 /* BookmarkSidebarTreeController.swift in Sources */ = {isa = PBXBuildFile; fileRef = 4B92929426670D2A00AD2C21 /* BookmarkSidebarTreeController.swift */; };
		4B92929F26670D2A00AD2C21 /* PasteboardBookmark.swift in Sources */ = {isa = PBXBuildFile; fileRef = 4B92929526670D2A00AD2C21 /* PasteboardBookmark.swift */; };
		4B9292A026670D2A00AD2C21 /* SpacerNode.swift in Sources */ = {isa = PBXBuildFile; fileRef = 4B92929626670D2A00AD2C21 /* SpacerNode.swift */; };
		4B9292A126670D2A00AD2C21 /* BookmarkTreeController.swift in Sources */ = {isa = PBXBuildFile; fileRef = 4B92929726670D2A00AD2C21 /* BookmarkTreeController.swift */; };
		4B9292A226670D2A00AD2C21 /* PseudoFolder.swift in Sources */ = {isa = PBXBuildFile; fileRef = 4B92929826670D2A00AD2C21 /* PseudoFolder.swift */; };
		4B9292A326670D2A00AD2C21 /* BookmarkManagedObject.swift in Sources */ = {isa = PBXBuildFile; fileRef = 4B92929926670D2A00AD2C21 /* BookmarkManagedObject.swift */; };
		4B9292A426670D2A00AD2C21 /* PasteboardWriting.swift in Sources */ = {isa = PBXBuildFile; fileRef = 4B92929A26670D2A00AD2C21 /* PasteboardWriting.swift */; };
		4B9292AA26670D3700AD2C21 /* Bookmark.xcmappingmodel in Sources */ = {isa = PBXBuildFile; fileRef = 4B9292A526670D3700AD2C21 /* Bookmark.xcmappingmodel */; };
		4B9292AB26670D3700AD2C21 /* BookmarkMigrationPolicy.swift in Sources */ = {isa = PBXBuildFile; fileRef = 4B9292A626670D3700AD2C21 /* BookmarkMigrationPolicy.swift */; };
		4B9292AC26670D3700AD2C21 /* Bookmark.xcdatamodeld in Sources */ = {isa = PBXBuildFile; fileRef = 4B9292A726670D3700AD2C21 /* Bookmark.xcdatamodeld */; };
		4B9292AF26670F5300AD2C21 /* NSOutlineViewExtensions.swift in Sources */ = {isa = PBXBuildFile; fileRef = 4B9292AE26670F5300AD2C21 /* NSOutlineViewExtensions.swift */; };
		4B9292BA2667103100AD2C21 /* BookmarkNodePathTests.swift in Sources */ = {isa = PBXBuildFile; fileRef = 4B9292B02667103000AD2C21 /* BookmarkNodePathTests.swift */; };
		4B9292BB2667103100AD2C21 /* BookmarkNodeTests.swift in Sources */ = {isa = PBXBuildFile; fileRef = 4B9292B12667103000AD2C21 /* BookmarkNodeTests.swift */; };
		4B9292BC2667103100AD2C21 /* BookmarkSidebarTreeControllerTests.swift in Sources */ = {isa = PBXBuildFile; fileRef = 4B9292B22667103000AD2C21 /* BookmarkSidebarTreeControllerTests.swift */; };
		4B9292BD2667103100AD2C21 /* BookmarkOutlineViewDataSourceTests.swift in Sources */ = {isa = PBXBuildFile; fileRef = 4B9292B32667103000AD2C21 /* BookmarkOutlineViewDataSourceTests.swift */; };
		4B9292BE2667103100AD2C21 /* PasteboardFolderTests.swift in Sources */ = {isa = PBXBuildFile; fileRef = 4B9292B42667103000AD2C21 /* PasteboardFolderTests.swift */; };
		4B9292BF2667103100AD2C21 /* TreeControllerTests.swift in Sources */ = {isa = PBXBuildFile; fileRef = 4B9292B52667103000AD2C21 /* TreeControllerTests.swift */; };
		4B9292C02667103100AD2C21 /* BookmarkManagedObjectTests.swift in Sources */ = {isa = PBXBuildFile; fileRef = 4B9292B62667103000AD2C21 /* BookmarkManagedObjectTests.swift */; };
		4B9292C12667103100AD2C21 /* BookmarkMigrationTests.swift in Sources */ = {isa = PBXBuildFile; fileRef = 4B9292B72667103000AD2C21 /* BookmarkMigrationTests.swift */; };
		4B9292C22667103100AD2C21 /* BookmarkTests.swift in Sources */ = {isa = PBXBuildFile; fileRef = 4B9292B82667103000AD2C21 /* BookmarkTests.swift */; };
		4B9292C32667103100AD2C21 /* PasteboardBookmarkTests.swift in Sources */ = {isa = PBXBuildFile; fileRef = 4B9292B92667103100AD2C21 /* PasteboardBookmarkTests.swift */; };
		4B9292C52667104B00AD2C21 /* CoreDataTestUtilities.swift in Sources */ = {isa = PBXBuildFile; fileRef = 4B9292C42667104B00AD2C21 /* CoreDataTestUtilities.swift */; };
		4B9292CE2667123700AD2C21 /* BrowserTabSelectionDelegate.swift in Sources */ = {isa = PBXBuildFile; fileRef = 4B9292C62667123700AD2C21 /* BrowserTabSelectionDelegate.swift */; };
		4B9292CF2667123700AD2C21 /* BookmarkManagementSidebarViewController.swift in Sources */ = {isa = PBXBuildFile; fileRef = 4B9292C72667123700AD2C21 /* BookmarkManagementSidebarViewController.swift */; };
		4B9292D02667123700AD2C21 /* BookmarkManagementSplitViewController.swift in Sources */ = {isa = PBXBuildFile; fileRef = 4B9292C82667123700AD2C21 /* BookmarkManagementSplitViewController.swift */; };
		4B9292D12667123700AD2C21 /* BookmarkTableRowView.swift in Sources */ = {isa = PBXBuildFile; fileRef = 4B9292C92667123700AD2C21 /* BookmarkTableRowView.swift */; };
		4B9292D22667123700AD2C21 /* AddFolderModalViewController.swift in Sources */ = {isa = PBXBuildFile; fileRef = 4B9292CA2667123700AD2C21 /* AddFolderModalViewController.swift */; };
		4B9292D32667123700AD2C21 /* AddBookmarkModalViewController.swift in Sources */ = {isa = PBXBuildFile; fileRef = 4B9292CB2667123700AD2C21 /* AddBookmarkModalViewController.swift */; };
		4B9292D42667123700AD2C21 /* BookmarkListViewController.swift in Sources */ = {isa = PBXBuildFile; fileRef = 4B9292CC2667123700AD2C21 /* BookmarkListViewController.swift */; };
		4B9292D52667123700AD2C21 /* BookmarkManagementDetailViewController.swift in Sources */ = {isa = PBXBuildFile; fileRef = 4B9292CD2667123700AD2C21 /* BookmarkManagementDetailViewController.swift */; };
		4B9292D72667124000AD2C21 /* NSPopUpButtonExtension.swift in Sources */ = {isa = PBXBuildFile; fileRef = 4B9292D62667124000AD2C21 /* NSPopUpButtonExtension.swift */; };
		4B9292D92667124B00AD2C21 /* BookmarkListTreeControllerDataSource.swift in Sources */ = {isa = PBXBuildFile; fileRef = 4B9292D82667124B00AD2C21 /* BookmarkListTreeControllerDataSource.swift */; };
		4B9292DB2667125D00AD2C21 /* ContextualMenu.swift in Sources */ = {isa = PBXBuildFile; fileRef = 4B9292DA2667125D00AD2C21 /* ContextualMenu.swift */; };
		4BA1A69B258B076900F6F690 /* FileStore.swift in Sources */ = {isa = PBXBuildFile; fileRef = 4BA1A69A258B076900F6F690 /* FileStore.swift */; };
		4BA1A6A0258B079600F6F690 /* DataEncryption.swift in Sources */ = {isa = PBXBuildFile; fileRef = 4BA1A69F258B079600F6F690 /* DataEncryption.swift */; };
		4BA1A6A5258B07DF00F6F690 /* EncryptedValueTransformer.swift in Sources */ = {isa = PBXBuildFile; fileRef = 4BA1A6A4258B07DF00F6F690 /* EncryptedValueTransformer.swift */; };
		4BA1A6B3258B080A00F6F690 /* EncryptionKeyGeneration.swift in Sources */ = {isa = PBXBuildFile; fileRef = 4BA1A6B2258B080A00F6F690 /* EncryptionKeyGeneration.swift */; };
		4BA1A6B8258B081600F6F690 /* EncryptionKeyStoring.swift in Sources */ = {isa = PBXBuildFile; fileRef = 4BA1A6B7258B081600F6F690 /* EncryptionKeyStoring.swift */; };
		4BA1A6BD258B082300F6F690 /* EncryptionKeyStore.swift in Sources */ = {isa = PBXBuildFile; fileRef = 4BA1A6BC258B082300F6F690 /* EncryptionKeyStore.swift */; };
		4BA1A6C2258B0A1300F6F690 /* ContiguousBytesExtension.swift in Sources */ = {isa = PBXBuildFile; fileRef = 4BA1A6C1258B0A1300F6F690 /* ContiguousBytesExtension.swift */; };
		4BA1A6D9258C0CB300F6F690 /* DataEncryptionTests.swift in Sources */ = {isa = PBXBuildFile; fileRef = 4BA1A6D8258C0CB300F6F690 /* DataEncryptionTests.swift */; };
		4BA1A6DE258C100A00F6F690 /* FileStoreTests.swift in Sources */ = {isa = PBXBuildFile; fileRef = 4BA1A6DD258C100A00F6F690 /* FileStoreTests.swift */; };
		4BA1A6E6258C270800F6F690 /* EncryptionKeyGeneratorTests.swift in Sources */ = {isa = PBXBuildFile; fileRef = 4BA1A6E5258C270800F6F690 /* EncryptionKeyGeneratorTests.swift */; };
		4BA1A6F6258C4F9600F6F690 /* EncryptionMocks.swift in Sources */ = {isa = PBXBuildFile; fileRef = 4BA1A6F5258C4F9600F6F690 /* EncryptionMocks.swift */; };
		4BA1A6FE258C5C1300F6F690 /* EncryptedValueTransformerTests.swift in Sources */ = {isa = PBXBuildFile; fileRef = 4BA1A6FD258C5C1300F6F690 /* EncryptedValueTransformerTests.swift */; };
		4BA7C91627695EA500FEBA8E /* MacWaitlistRequestTests.swift in Sources */ = {isa = PBXBuildFile; fileRef = 4BA7C91527695EA500FEBA8E /* MacWaitlistRequestTests.swift */; };
		4BA7C91B276984AF00FEBA8E /* MacWaitlistLockScreenViewModelTests.swift in Sources */ = {isa = PBXBuildFile; fileRef = 4BA7C91A276984AF00FEBA8E /* MacWaitlistLockScreenViewModelTests.swift */; };
		4BB46EA226B8954500222970 /* logins-encrypted.json in Resources */ = {isa = PBXBuildFile; fileRef = 4BB46EA026B8954500222970 /* logins-encrypted.json */; };
		4BB46EA326B8954500222970 /* key4-encrypted.db in Resources */ = {isa = PBXBuildFile; fileRef = 4BB46EA126B8954500222970 /* key4-encrypted.db */; };
		4BB6CE5F26B77ED000EC5860 /* Cryptography.swift in Sources */ = {isa = PBXBuildFile; fileRef = 4BB6CE5E26B77ED000EC5860 /* Cryptography.swift */; };
		4BB88B4525B7B55C006F6B06 /* DebugUserScript.swift in Sources */ = {isa = PBXBuildFile; fileRef = 4BB88B4425B7B55C006F6B06 /* DebugUserScript.swift */; };
		4BB88B4A25B7B690006F6B06 /* SequenceExtensions.swift in Sources */ = {isa = PBXBuildFile; fileRef = 4BB88B4925B7B690006F6B06 /* SequenceExtensions.swift */; };
		4BB88B5025B7BA2B006F6B06 /* TabInstrumentation.swift in Sources */ = {isa = PBXBuildFile; fileRef = 4BB88B4F25B7BA2B006F6B06 /* TabInstrumentation.swift */; };
		4BB88B5B25B7BA50006F6B06 /* Instruments.swift in Sources */ = {isa = PBXBuildFile; fileRef = 4BB88B5A25B7BA50006F6B06 /* Instruments.swift */; };
		4BB99CFE26FE191E001E4761 /* FirefoxBookmarksReader.swift in Sources */ = {isa = PBXBuildFile; fileRef = 4BB99CF526FE191E001E4761 /* FirefoxBookmarksReader.swift */; };
		4BB99CFF26FE191E001E4761 /* BookmarkImport.swift in Sources */ = {isa = PBXBuildFile; fileRef = 4BB99CF626FE191E001E4761 /* BookmarkImport.swift */; };
		4BB99D0026FE191E001E4761 /* CoreDataBookmarkImporter.swift in Sources */ = {isa = PBXBuildFile; fileRef = 4BB99CF726FE191E001E4761 /* CoreDataBookmarkImporter.swift */; };
		4BB99D0126FE191E001E4761 /* ChromiumBookmarksReader.swift in Sources */ = {isa = PBXBuildFile; fileRef = 4BB99CF926FE191E001E4761 /* ChromiumBookmarksReader.swift */; };
		4BB99D0226FE191E001E4761 /* ImportedBookmarks.swift in Sources */ = {isa = PBXBuildFile; fileRef = 4BB99CFA26FE191E001E4761 /* ImportedBookmarks.swift */; };
		4BB99D0326FE191E001E4761 /* SafariBookmarksReader.swift in Sources */ = {isa = PBXBuildFile; fileRef = 4BB99CFC26FE191E001E4761 /* SafariBookmarksReader.swift */; };
		4BB99D0426FE191E001E4761 /* SafariDataImporter.swift in Sources */ = {isa = PBXBuildFile; fileRef = 4BB99CFD26FE191E001E4761 /* SafariDataImporter.swift */; };
		4BB99D0626FE1979001E4761 /* RequestFilePermissionViewController.swift in Sources */ = {isa = PBXBuildFile; fileRef = 4BB99D0526FE1979001E4761 /* RequestFilePermissionViewController.swift */; };
		4BB99D0926FE1A6D001E4761 /* Bookmarks.plist in Resources */ = {isa = PBXBuildFile; fileRef = 4BB99D0826FE1A6D001E4761 /* Bookmarks.plist */; };
		4BB99D0B26FE1A7B001E4761 /* Bookmarks in Resources */ = {isa = PBXBuildFile; fileRef = 4BB99D0A26FE1A7B001E4761 /* Bookmarks */; };
		4BB99D0F26FE1A84001E4761 /* ChromiumBookmarksReaderTests.swift in Sources */ = {isa = PBXBuildFile; fileRef = 4BB99D0C26FE1A83001E4761 /* ChromiumBookmarksReaderTests.swift */; };
		4BB99D1026FE1A84001E4761 /* FirefoxBookmarksReaderTests.swift in Sources */ = {isa = PBXBuildFile; fileRef = 4BB99D0D26FE1A83001E4761 /* FirefoxBookmarksReaderTests.swift */; };
		4BB99D1126FE1A84001E4761 /* SafariBookmarksReaderTests.swift in Sources */ = {isa = PBXBuildFile; fileRef = 4BB99D0E26FE1A84001E4761 /* SafariBookmarksReaderTests.swift */; };
		4BB99D1326FE1A94001E4761 /* places.sqlite in Resources */ = {isa = PBXBuildFile; fileRef = 4BB99D1226FE1A94001E4761 /* places.sqlite */; };
		4BBE0AA727B9B027003B37A8 /* PopUpButton.swift in Sources */ = {isa = PBXBuildFile; fileRef = 4BBE0AA627B9B027003B37A8 /* PopUpButton.swift */; };
		4BC68A702759AE490029A586 /* Waitlist.storyboard in Resources */ = {isa = PBXBuildFile; fileRef = 4BC68A6F2759AE490029A586 /* Waitlist.storyboard */; };
		4BC68A722759B2140029A586 /* Waitlist.swift in Sources */ = {isa = PBXBuildFile; fileRef = 4BC68A712759B2140029A586 /* Waitlist.swift */; };
		4BE0DF06267819A1006337B7 /* NSStoryboardExtension.swift in Sources */ = {isa = PBXBuildFile; fileRef = 4BE0DF0426781961006337B7 /* NSStoryboardExtension.swift */; };
		4BE65474271FCD40008D1D63 /* PasswordManagementIdentityItemView.swift in Sources */ = {isa = PBXBuildFile; fileRef = 4BE6546E271FCD40008D1D63 /* PasswordManagementIdentityItemView.swift */; };
		4BE65476271FCD41008D1D63 /* PasswordManagementCreditCardItemView.swift in Sources */ = {isa = PBXBuildFile; fileRef = 4BE65470271FCD40008D1D63 /* PasswordManagementCreditCardItemView.swift */; };
		4BE65477271FCD41008D1D63 /* PasswordManagementLoginItemView.swift in Sources */ = {isa = PBXBuildFile; fileRef = 4BE65471271FCD40008D1D63 /* PasswordManagementLoginItemView.swift */; };
		4BE65478271FCD41008D1D63 /* PasswordManagementNoteItemView.swift in Sources */ = {isa = PBXBuildFile; fileRef = 4BE65472271FCD40008D1D63 /* PasswordManagementNoteItemView.swift */; };
		4BE65479271FCD41008D1D63 /* EditableTextView.swift in Sources */ = {isa = PBXBuildFile; fileRef = 4BE65473271FCD40008D1D63 /* EditableTextView.swift */; };
		4BE6547E271FCD4D008D1D63 /* PasswordManagementIdentityModel.swift in Sources */ = {isa = PBXBuildFile; fileRef = 4BE6547A271FCD4D008D1D63 /* PasswordManagementIdentityModel.swift */; };
		4BE6547F271FCD4D008D1D63 /* PasswordManagementCreditCardModel.swift in Sources */ = {isa = PBXBuildFile; fileRef = 4BE6547B271FCD4D008D1D63 /* PasswordManagementCreditCardModel.swift */; };
		4BE65480271FCD4D008D1D63 /* PasswordManagementLoginModel.swift in Sources */ = {isa = PBXBuildFile; fileRef = 4BE6547C271FCD4D008D1D63 /* PasswordManagementLoginModel.swift */; };
		4BE65481271FCD4D008D1D63 /* PasswordManagementNoteModel.swift in Sources */ = {isa = PBXBuildFile; fileRef = 4BE6547D271FCD4D008D1D63 /* PasswordManagementNoteModel.swift */; };
		4BE65485271FCD7B008D1D63 /* LoginFaviconView.swift in Sources */ = {isa = PBXBuildFile; fileRef = 4BE65484271FCD7B008D1D63 /* LoginFaviconView.swift */; };
		4BEF0E6827641A0E00AF7C58 /* MacWaitlistLockScreenViewController.swift in Sources */ = {isa = PBXBuildFile; fileRef = 4BEF0E6627641A0E00AF7C58 /* MacWaitlistLockScreenViewController.swift */; };
		4BEF0E6A276676A500AF7C58 /* WaitlistRequest.swift in Sources */ = {isa = PBXBuildFile; fileRef = 4BEF0E69276676A500AF7C58 /* WaitlistRequest.swift */; };
		4BEF0E6C276676AB00AF7C58 /* MacWaitlistStore.swift in Sources */ = {isa = PBXBuildFile; fileRef = 4BEF0E6B276676AB00AF7C58 /* MacWaitlistStore.swift */; };
		4BEF0E722766B11200AF7C58 /* MacWaitlistLockScreenViewModel.swift in Sources */ = {isa = PBXBuildFile; fileRef = 4BEF0E712766B11200AF7C58 /* MacWaitlistLockScreenViewModel.swift */; };
		4BF01C00272AE74C00884A61 /* CountryList.swift in Sources */ = {isa = PBXBuildFile; fileRef = 4BE65482271FCD53008D1D63 /* CountryList.swift */; };
		4BF4951826C08395000547B8 /* ThirdPartyBrowserTests.swift in Sources */ = {isa = PBXBuildFile; fileRef = 4BF4951726C08395000547B8 /* ThirdPartyBrowserTests.swift */; };
		4BF4EA5027C71F26004E57C4 /* PasswordManagementListSectionTests.swift in Sources */ = {isa = PBXBuildFile; fileRef = 4BF4EA4F27C71F26004E57C4 /* PasswordManagementListSectionTests.swift */; };
		7B4CE8E726F02135009134B1 /* TabBarTests.swift in Sources */ = {isa = PBXBuildFile; fileRef = 7B4CE8E626F02134009134B1 /* TabBarTests.swift */; };
		7BA4727D26F01BC400EAA165 /* CoreDataTestUtilities.swift in Sources */ = {isa = PBXBuildFile; fileRef = 4B9292C42667104B00AD2C21 /* CoreDataTestUtilities.swift */; };
		8511E18425F82B34002F516B /* 01_Fire_really_small.json in Resources */ = {isa = PBXBuildFile; fileRef = 8511E18325F82B34002F516B /* 01_Fire_really_small.json */; };
		853014D625E671A000FB8205 /* PageObserverUserScript.swift in Sources */ = {isa = PBXBuildFile; fileRef = 853014D525E671A000FB8205 /* PageObserverUserScript.swift */; };
		85308E25267FC9F2001ABD76 /* NSAlertExtension.swift in Sources */ = {isa = PBXBuildFile; fileRef = 85308E24267FC9F2001ABD76 /* NSAlertExtension.swift */; };
		85378D9C274E61B8007C5CBF /* MessageViews.storyboard in Resources */ = {isa = PBXBuildFile; fileRef = 85378D9B274E61B8007C5CBF /* MessageViews.storyboard */; };
		85378D9E274E664C007C5CBF /* PopoverMessageViewController.swift in Sources */ = {isa = PBXBuildFile; fileRef = 85378D9D274E664C007C5CBF /* PopoverMessageViewController.swift */; };
		85378DA0274E6F42007C5CBF /* NSNotificationName+EmailManager.swift in Sources */ = {isa = PBXBuildFile; fileRef = 85378D9F274E6F42007C5CBF /* NSNotificationName+EmailManager.swift */; };
		85378DA2274E7F25007C5CBF /* EmailManagerRequestDelegate.swift in Sources */ = {isa = PBXBuildFile; fileRef = 85378DA1274E7F25007C5CBF /* EmailManagerRequestDelegate.swift */; };
		8546DE6225C03056000CA5E1 /* UserAgentTests.swift in Sources */ = {isa = PBXBuildFile; fileRef = 8546DE6125C03056000CA5E1 /* UserAgentTests.swift */; };
		85480F8A25CDC360009424E3 /* MainMenu.storyboard in Resources */ = {isa = PBXBuildFile; fileRef = 85480F8925CDC360009424E3 /* MainMenu.storyboard */; };
		85480FBB25D181CB009424E3 /* ConfigurationDownloading.swift in Sources */ = {isa = PBXBuildFile; fileRef = 85480FBA25D181CB009424E3 /* ConfigurationDownloading.swift */; };
		85480FCF25D1AA22009424E3 /* ConfigurationStoring.swift in Sources */ = {isa = PBXBuildFile; fileRef = 85480FCE25D1AA22009424E3 /* ConfigurationStoring.swift */; };
		85625994269C8F9600EE44BC /* PasswordManager.storyboard in Resources */ = {isa = PBXBuildFile; fileRef = 85625993269C8F9600EE44BC /* PasswordManager.storyboard */; };
		85625996269C953C00EE44BC /* PasswordManagementViewController.swift in Sources */ = {isa = PBXBuildFile; fileRef = 85625995269C953C00EE44BC /* PasswordManagementViewController.swift */; };
		85625998269C9C5F00EE44BC /* PasswordManagementPopover.swift in Sources */ = {isa = PBXBuildFile; fileRef = 85625997269C9C5F00EE44BC /* PasswordManagementPopover.swift */; };
		8562599A269CA0A600EE44BC /* NSRectExtension.swift in Sources */ = {isa = PBXBuildFile; fileRef = 85625999269CA0A600EE44BC /* NSRectExtension.swift */; };
		856C98A6256EB59600A22F1F /* MenuItemSelectors.swift in Sources */ = {isa = PBXBuildFile; fileRef = 856C98A5256EB59600A22F1F /* MenuItemSelectors.swift */; };
		856C98D52570116900A22F1F /* NSWindow+Toast.swift in Sources */ = {isa = PBXBuildFile; fileRef = 856C98D42570116900A22F1F /* NSWindow+Toast.swift */; };
		856C98DF257014BD00A22F1F /* FileDownloadManager.swift in Sources */ = {isa = PBXBuildFile; fileRef = 856C98DE257014BD00A22F1F /* FileDownloadManager.swift */; };
		856CADF0271710F400E79BB0 /* HoverUserScript.swift in Sources */ = {isa = PBXBuildFile; fileRef = 856CADEF271710F400E79BB0 /* HoverUserScript.swift */; };
		85707F22276A32B600DC0649 /* CallToAction.swift in Sources */ = {isa = PBXBuildFile; fileRef = 85707F21276A32B600DC0649 /* CallToAction.swift */; };
		85707F24276A332A00DC0649 /* OnboardingButtonStyles.swift in Sources */ = {isa = PBXBuildFile; fileRef = 85707F23276A332A00DC0649 /* OnboardingButtonStyles.swift */; };
		85707F26276A335700DC0649 /* Onboarding.swift in Sources */ = {isa = PBXBuildFile; fileRef = 85707F25276A335700DC0649 /* Onboarding.swift */; };
		85707F28276A34D900DC0649 /* DaxSpeech.swift in Sources */ = {isa = PBXBuildFile; fileRef = 85707F27276A34D900DC0649 /* DaxSpeech.swift */; };
		85707F2A276A35FE00DC0649 /* ActionSpeech.swift in Sources */ = {isa = PBXBuildFile; fileRef = 85707F29276A35FE00DC0649 /* ActionSpeech.swift */; };
		85707F2C276A364E00DC0649 /* OnboardingFlow.swift in Sources */ = {isa = PBXBuildFile; fileRef = 85707F2B276A364E00DC0649 /* OnboardingFlow.swift */; };
		85707F2E276A394C00DC0649 /* ViewExtensions.swift in Sources */ = {isa = PBXBuildFile; fileRef = 85707F2D276A394C00DC0649 /* ViewExtensions.swift */; };
		85707F31276A7DCA00DC0649 /* OnboardingViewModel.swift in Sources */ = {isa = PBXBuildFile; fileRef = 85707F30276A7DCA00DC0649 /* OnboardingViewModel.swift */; };
		85778E3527142C3000F091CA /* HomepageHeaderView.swift in Sources */ = {isa = PBXBuildFile; fileRef = 85778E3427142C3000F091CA /* HomepageHeaderView.swift */; };
		85799C1825DEBB3F0007EC87 /* Logging.swift in Sources */ = {isa = PBXBuildFile; fileRef = 85799C1725DEBB3F0007EC87 /* Logging.swift */; };
		8585B63826D6E66C00C1416F /* ButtonStyles.swift in Sources */ = {isa = PBXBuildFile; fileRef = 8585B63726D6E66C00C1416F /* ButtonStyles.swift */; };
		8589063A267BCD8E00D23B0D /* SaveCredentialsPopover.swift in Sources */ = {isa = PBXBuildFile; fileRef = 85890639267BCD8E00D23B0D /* SaveCredentialsPopover.swift */; };
		8589063C267BCDC000D23B0D /* SaveCredentialsViewController.swift in Sources */ = {isa = PBXBuildFile; fileRef = 8589063B267BCDC000D23B0D /* SaveCredentialsViewController.swift */; };
		858A797F26A79EAA00A75A42 /* UserText+PasswordManager.swift in Sources */ = {isa = PBXBuildFile; fileRef = 858A797E26A79EAA00A75A42 /* UserText+PasswordManager.swift */; };
		858A798326A8B75F00A75A42 /* CopyHandler.swift in Sources */ = {isa = PBXBuildFile; fileRef = 858A798226A8B75F00A75A42 /* CopyHandler.swift */; };
		858A798526A8BB5D00A75A42 /* NSTextViewExtension.swift in Sources */ = {isa = PBXBuildFile; fileRef = 858A798426A8BB5D00A75A42 /* NSTextViewExtension.swift */; };
		858A798826A99DBE00A75A42 /* PasswordManagementItemListModelTests.swift in Sources */ = {isa = PBXBuildFile; fileRef = 858A798726A99DBE00A75A42 /* PasswordManagementItemListModelTests.swift */; };
		858A798A26A9B35E00A75A42 /* PasswordManagementItemModelTests.swift in Sources */ = {isa = PBXBuildFile; fileRef = 858A798926A9B35E00A75A42 /* PasswordManagementItemModelTests.swift */; };
		858C78FC2705EB5F009B2B44 /* HomepageHeader.xib in Resources */ = {isa = PBXBuildFile; fileRef = 858C78FB2705EB5F009B2B44 /* HomepageHeader.xib */; };
		859E7D6B27453BF3009C2B69 /* BookmarksExporter.swift in Sources */ = {isa = PBXBuildFile; fileRef = 859E7D6A27453BF3009C2B69 /* BookmarksExporter.swift */; };
		859E7D6D274548F2009C2B69 /* BookmarksExporterTests.swift in Sources */ = {isa = PBXBuildFile; fileRef = 859E7D6C274548F2009C2B69 /* BookmarksExporterTests.swift */; };
		85A0116925AF1D8900FA6A0C /* FindInPageViewController.swift in Sources */ = {isa = PBXBuildFile; fileRef = 85A0116825AF1D8900FA6A0C /* FindInPageViewController.swift */; };
		85A0117425AF2EDF00FA6A0C /* FindInPage.storyboard in Resources */ = {isa = PBXBuildFile; fileRef = 85A0117325AF2EDF00FA6A0C /* FindInPage.storyboard */; };
		85A0118225AF60E700FA6A0C /* FindInPageModel.swift in Sources */ = {isa = PBXBuildFile; fileRef = 85A0118125AF60E700FA6A0C /* FindInPageModel.swift */; };
		85A011EA25B4D4CA00FA6A0C /* FindInPageUserScript.swift in Sources */ = {isa = PBXBuildFile; fileRef = 85A011E925B4D4CA00FA6A0C /* FindInPageUserScript.swift */; };
		85AC3AEF25D5CE9800C7D2AA /* UserScripts.swift in Sources */ = {isa = PBXBuildFile; fileRef = 85AC3AEE25D5CE9800C7D2AA /* UserScripts.swift */; };
		85AC3AF725D5DBFD00C7D2AA /* DataExtension.swift in Sources */ = {isa = PBXBuildFile; fileRef = 85AC3AF625D5DBFD00C7D2AA /* DataExtension.swift */; };
		85AC3B0525D6B1D800C7D2AA /* ScriptSourceProviding.swift in Sources */ = {isa = PBXBuildFile; fileRef = 85AC3B0425D6B1D800C7D2AA /* ScriptSourceProviding.swift */; };
		85AC3B1725D9BC1A00C7D2AA /* ConfigurationDownloaderTests.swift in Sources */ = {isa = PBXBuildFile; fileRef = 85AC3B1625D9BC1A00C7D2AA /* ConfigurationDownloaderTests.swift */; };
		85AC3B3525DA82A600C7D2AA /* DataTaskProviding.swift in Sources */ = {isa = PBXBuildFile; fileRef = 85AC3B3425DA82A600C7D2AA /* DataTaskProviding.swift */; };
		85AC3B4925DAC9BD00C7D2AA /* ConfigurationStorageTests.swift in Sources */ = {isa = PBXBuildFile; fileRef = 85AC3B4825DAC9BD00C7D2AA /* ConfigurationStorageTests.swift */; };
		85AE2FF224A33A2D002D507F /* WebKit.framework in Frameworks */ = {isa = PBXBuildFile; fileRef = 85AE2FF124A33A2D002D507F /* WebKit.framework */; };
		85B7184A27677C2D00B4277F /* Onboarding.storyboard in Resources */ = {isa = PBXBuildFile; fileRef = 85B7184927677C2D00B4277F /* Onboarding.storyboard */; };
		85B7184C27677C6500B4277F /* OnboardingViewController.swift in Sources */ = {isa = PBXBuildFile; fileRef = 85B7184B27677C6500B4277F /* OnboardingViewController.swift */; };
		85B7184E27677CBB00B4277F /* RootView.swift in Sources */ = {isa = PBXBuildFile; fileRef = 85B7184D27677CBB00B4277F /* RootView.swift */; };
		85C48CCC278D808F00D3263E /* NSAttributedStringExtension.swift in Sources */ = {isa = PBXBuildFile; fileRef = 85C48CCB278D808F00D3263E /* NSAttributedStringExtension.swift */; };
		85C48CD127908C1000D3263E /* BrowserImportMoreInfoViewController.swift in Sources */ = {isa = PBXBuildFile; fileRef = 85C48CD027908C1000D3263E /* BrowserImportMoreInfoViewController.swift */; };
		85C6A29625CC1FFD00EEB5F1 /* UserDefaultsWrapper.swift in Sources */ = {isa = PBXBuildFile; fileRef = 85C6A29525CC1FFD00EEB5F1 /* UserDefaultsWrapper.swift */; };
		85CC1D7B26A05ECF0062F04E /* PasswordManagementItemListModel.swift in Sources */ = {isa = PBXBuildFile; fileRef = 85CC1D7A26A05ECF0062F04E /* PasswordManagementItemListModel.swift */; };
		85CC1D7D26A05F250062F04E /* PasswordManagementItemModel.swift in Sources */ = {isa = PBXBuildFile; fileRef = 85CC1D7C26A05F250062F04E /* PasswordManagementItemModel.swift */; };
		85D33F1225C82EB3002B91A6 /* ConfigurationManager.swift in Sources */ = {isa = PBXBuildFile; fileRef = 85D33F1125C82EB3002B91A6 /* ConfigurationManager.swift */; };
		85D438B6256E7C9E00F3BAF8 /* ContextMenuUserScript.swift in Sources */ = {isa = PBXBuildFile; fileRef = 85D438B5256E7C9E00F3BAF8 /* ContextMenuUserScript.swift */; };
		85D885B026A590A90077C374 /* NSNotificationName+PasswordManager.swift in Sources */ = {isa = PBXBuildFile; fileRef = 85D885AF26A590A90077C374 /* NSNotificationName+PasswordManager.swift */; };
		85D885B326A5A9DE0077C374 /* NSAlert+PasswordManager.swift in Sources */ = {isa = PBXBuildFile; fileRef = 85D885B226A5A9DE0077C374 /* NSAlert+PasswordManager.swift */; };
		85F1B0C925EF9759004792B6 /* URLEventHandlerTests.swift in Sources */ = {isa = PBXBuildFile; fileRef = 85F1B0C825EF9759004792B6 /* URLEventHandlerTests.swift */; };
		85F487B5276A8F2E003CE668 /* OnboardingTests.swift in Sources */ = {isa = PBXBuildFile; fileRef = 85F487B4276A8F2E003CE668 /* OnboardingTests.swift */; };
		85F69B3C25EDE81F00978E59 /* URLExtensionTests.swift in Sources */ = {isa = PBXBuildFile; fileRef = 85F69B3B25EDE81F00978E59 /* URLExtensionTests.swift */; };
		85FF55C825F82E4F00E2AB99 /* Lottie in Frameworks */ = {isa = PBXBuildFile; productRef = 85FF55C725F82E4F00E2AB99 /* Lottie */; };
		9807F645278CA16F00E1547B /* BrowserServicesKit in Frameworks */ = {isa = PBXBuildFile; productRef = 9807F644278CA16F00E1547B /* BrowserServicesKit */; };
		9812D895276CEDA5004B6181 /* ContentBlockerRulesLists.swift in Sources */ = {isa = PBXBuildFile; fileRef = 9812D894276CEDA5004B6181 /* ContentBlockerRulesLists.swift */; };
		9826B0A02747DF3D0092F683 /* ContentBlocking.swift in Sources */ = {isa = PBXBuildFile; fileRef = 9826B09F2747DF3D0092F683 /* ContentBlocking.swift */; };
		9826B0A22747DFEB0092F683 /* AppPrivacyConfigurationDataProvider.swift in Sources */ = {isa = PBXBuildFile; fileRef = 9826B0A12747DFEB0092F683 /* AppPrivacyConfigurationDataProvider.swift */; };
		9833912F27AAA3CE00DAF119 /* AppTrackerDataSetProvider.swift in Sources */ = {isa = PBXBuildFile; fileRef = 9833912E27AAA3CE00DAF119 /* AppTrackerDataSetProvider.swift */; };
		9833913127AAA4B500DAF119 /* trackerData.json in Resources */ = {isa = PBXBuildFile; fileRef = 9833913027AAA4B500DAF119 /* trackerData.json */; };
		9833913327AAAEEE00DAF119 /* EmbeddedTrackerDataTests.swift in Sources */ = {isa = PBXBuildFile; fileRef = 9833913227AAAEEE00DAF119 /* EmbeddedTrackerDataTests.swift */; };
		98EB5D1027516A4800681FE6 /* AppPrivacyConfigurationTests.swift in Sources */ = {isa = PBXBuildFile; fileRef = 98EB5D0F27516A4800681FE6 /* AppPrivacyConfigurationTests.swift */; };
		AA06B6B72672AF8100F541C5 /* Sparkle in Frameworks */ = {isa = PBXBuildFile; productRef = AA06B6B62672AF8100F541C5 /* Sparkle */; };
		AA0877B826D5160D00B05660 /* SafariVersionReaderTests.swift in Sources */ = {isa = PBXBuildFile; fileRef = AA0877B726D5160D00B05660 /* SafariVersionReaderTests.swift */; };
		AA0877BA26D5161D00B05660 /* WebKitVersionProviderTests.swift in Sources */ = {isa = PBXBuildFile; fileRef = AA0877B926D5161D00B05660 /* WebKitVersionProviderTests.swift */; };
		AA0F3DB7261A566C0077F2D9 /* SuggestionLoadingMock.swift in Sources */ = {isa = PBXBuildFile; fileRef = AA0F3DB6261A566C0077F2D9 /* SuggestionLoadingMock.swift */; };
		AA13DCB4271480B0006D48D3 /* FirePopoverViewModel.swift in Sources */ = {isa = PBXBuildFile; fileRef = AA13DCB3271480B0006D48D3 /* FirePopoverViewModel.swift */; };
		AA222CB92760F74E00321475 /* FaviconReferenceCache.swift in Sources */ = {isa = PBXBuildFile; fileRef = AA222CB82760F74E00321475 /* FaviconReferenceCache.swift */; };
		AA2CB12D2587BB5600AA6FBE /* TabBarFooter.xib in Resources */ = {isa = PBXBuildFile; fileRef = AA2CB12C2587BB5600AA6FBE /* TabBarFooter.xib */; };
		AA2CB1352587C29500AA6FBE /* TabBarFooter.swift in Sources */ = {isa = PBXBuildFile; fileRef = AA2CB1342587C29500AA6FBE /* TabBarFooter.swift */; };
		AA34396C2754D4E300B241FA /* shield.json in Resources */ = {isa = PBXBuildFile; fileRef = AA34396A2754D4E200B241FA /* shield.json */; };
		AA34396D2754D4E300B241FA /* shield-dot.json in Resources */ = {isa = PBXBuildFile; fileRef = AA34396B2754D4E300B241FA /* shield-dot.json */; };
		AA3439702754D4E900B241FA /* dark-shield-dot.json in Resources */ = {isa = PBXBuildFile; fileRef = AA34396E2754D4E900B241FA /* dark-shield-dot.json */; };
		AA3439712754D4E900B241FA /* dark-shield.json in Resources */ = {isa = PBXBuildFile; fileRef = AA34396F2754D4E900B241FA /* dark-shield.json */; };
		AA3439782754D55100B241FA /* dark-trackers-2.json in Resources */ = {isa = PBXBuildFile; fileRef = AA3439722754D55100B241FA /* dark-trackers-2.json */; };
		AA3439792754D55100B241FA /* trackers-1.json in Resources */ = {isa = PBXBuildFile; fileRef = AA3439732754D55100B241FA /* trackers-1.json */; };
		AA34397A2754D55100B241FA /* trackers-2.json in Resources */ = {isa = PBXBuildFile; fileRef = AA3439742754D55100B241FA /* trackers-2.json */; };
		AA34397B2754D55100B241FA /* trackers-3.json in Resources */ = {isa = PBXBuildFile; fileRef = AA3439752754D55100B241FA /* trackers-3.json */; };
		AA34397C2754D55100B241FA /* dark-trackers-1.json in Resources */ = {isa = PBXBuildFile; fileRef = AA3439762754D55100B241FA /* dark-trackers-1.json */; };
		AA34397D2754D55100B241FA /* dark-trackers-3.json in Resources */ = {isa = PBXBuildFile; fileRef = AA3439772754D55100B241FA /* dark-trackers-3.json */; };
		AA3F895324C18AD500628DDE /* SuggestionViewModel.swift in Sources */ = {isa = PBXBuildFile; fileRef = AA3F895224C18AD500628DDE /* SuggestionViewModel.swift */; };
		AA4BBA3B25C58FA200C4FB0F /* MainMenu.swift in Sources */ = {isa = PBXBuildFile; fileRef = AA4BBA3A25C58FA200C4FB0F /* MainMenu.swift */; };
		AA4D700725545EF800C3411E /* URLEventHandler.swift in Sources */ = {isa = PBXBuildFile; fileRef = AA4D700625545EF800C3411E /* URLEventHandler.swift */; };
		AA4FF40C2624751A004E2377 /* GrammarFeaturesManager.swift in Sources */ = {isa = PBXBuildFile; fileRef = AA4FF40B2624751A004E2377 /* GrammarFeaturesManager.swift */; };
		AA512D1424D99D9800230283 /* FaviconManager.swift in Sources */ = {isa = PBXBuildFile; fileRef = AA512D1324D99D9800230283 /* FaviconManager.swift */; };
		AA585D82248FD31100E9A3E2 /* AppDelegate.swift in Sources */ = {isa = PBXBuildFile; fileRef = AA585D81248FD31100E9A3E2 /* AppDelegate.swift */; };
		AA585D84248FD31100E9A3E2 /* BrowserTabViewController.swift in Sources */ = {isa = PBXBuildFile; fileRef = AA585D83248FD31100E9A3E2 /* BrowserTabViewController.swift */; };
		AA585D86248FD31400E9A3E2 /* Assets.xcassets in Resources */ = {isa = PBXBuildFile; fileRef = AA585D85248FD31400E9A3E2 /* Assets.xcassets */; };
		AA585D89248FD31400E9A3E2 /* Main.storyboard in Resources */ = {isa = PBXBuildFile; fileRef = AA585D87248FD31400E9A3E2 /* Main.storyboard */; };
		AA585DAF2490E6E600E9A3E2 /* MainViewController.swift in Sources */ = {isa = PBXBuildFile; fileRef = AA585DAE2490E6E600E9A3E2 /* MainViewController.swift */; };
		AA5C8F59258FE21F00748EB7 /* NSTextFieldExtension.swift in Sources */ = {isa = PBXBuildFile; fileRef = AA5C8F58258FE21F00748EB7 /* NSTextFieldExtension.swift */; };
		AA5C8F5E2590EEE800748EB7 /* NSPointExtension.swift in Sources */ = {isa = PBXBuildFile; fileRef = AA5C8F5D2590EEE800748EB7 /* NSPointExtension.swift */; };
		AA5C8F632591021700748EB7 /* NSApplicationExtension.swift in Sources */ = {isa = PBXBuildFile; fileRef = AA5C8F622591021700748EB7 /* NSApplicationExtension.swift */; };
		AA5D6DAC24A340F700C6FBCE /* WebViewStateObserver.swift in Sources */ = {isa = PBXBuildFile; fileRef = AA5D6DAB24A340F700C6FBCE /* WebViewStateObserver.swift */; };
		AA5FA697275F90C400DCE9C9 /* FaviconImageCache.swift in Sources */ = {isa = PBXBuildFile; fileRef = AA5FA696275F90C400DCE9C9 /* FaviconImageCache.swift */; };
		AA5FA69A275F91C700DCE9C9 /* Favicon.swift in Sources */ = {isa = PBXBuildFile; fileRef = AA5FA699275F91C700DCE9C9 /* Favicon.swift */; };
		AA5FA69D275F945C00DCE9C9 /* FaviconStore.swift in Sources */ = {isa = PBXBuildFile; fileRef = AA5FA69C275F945C00DCE9C9 /* FaviconStore.swift */; };
		AA5FA6A0275F948900DCE9C9 /* Favicons.xcdatamodeld in Sources */ = {isa = PBXBuildFile; fileRef = AA5FA69E275F948900DCE9C9 /* Favicons.xcdatamodeld */; };
		AA6197C4276B314D008396F0 /* FaviconUrlReference.swift in Sources */ = {isa = PBXBuildFile; fileRef = AA6197C3276B314D008396F0 /* FaviconUrlReference.swift */; };
		AA6197C6276B3168008396F0 /* FaviconHostReference.swift in Sources */ = {isa = PBXBuildFile; fileRef = AA6197C5276B3168008396F0 /* FaviconHostReference.swift */; };
		AA61C0D02722159B00E6B681 /* FireInfoViewController.swift in Sources */ = {isa = PBXBuildFile; fileRef = AA61C0CF2722159B00E6B681 /* FireInfoViewController.swift */; };
		AA61C0D22727F59B00E6B681 /* ArrayExtension.swift in Sources */ = {isa = PBXBuildFile; fileRef = AA61C0D12727F59B00E6B681 /* ArrayExtension.swift */; };
		AA63745424C9BF9A00AB2AC4 /* SuggestionContainerTests.swift in Sources */ = {isa = PBXBuildFile; fileRef = AA63745324C9BF9A00AB2AC4 /* SuggestionContainerTests.swift */; };
		AA652CB125DD825B009059CC /* LocalBookmarkStoreTests.swift in Sources */ = {isa = PBXBuildFile; fileRef = AA652CB025DD825B009059CC /* LocalBookmarkStoreTests.swift */; };
		AA652CCE25DD9071009059CC /* BookmarkListTests.swift in Sources */ = {isa = PBXBuildFile; fileRef = AA652CCD25DD9071009059CC /* BookmarkListTests.swift */; };
		AA652CD325DDA6E9009059CC /* LocalBookmarkManagerTests.swift in Sources */ = {isa = PBXBuildFile; fileRef = AA652CD225DDA6E9009059CC /* LocalBookmarkManagerTests.swift */; };
		AA652CDB25DDAB32009059CC /* BookmarkStoreMock.swift in Sources */ = {isa = PBXBuildFile; fileRef = AA652CDA25DDAB32009059CC /* BookmarkStoreMock.swift */; };
		AA6820E425502F19005ED0D5 /* WebsiteDataStore.swift in Sources */ = {isa = PBXBuildFile; fileRef = AA6820E325502F19005ED0D5 /* WebsiteDataStore.swift */; };
		AA6820EB25503D6A005ED0D5 /* Fire.swift in Sources */ = {isa = PBXBuildFile; fileRef = AA6820EA25503D6A005ED0D5 /* Fire.swift */; };
		AA6820F125503DA9005ED0D5 /* FireViewModel.swift in Sources */ = {isa = PBXBuildFile; fileRef = AA6820F025503DA9005ED0D5 /* FireViewModel.swift */; };
		AA68C3D32490ED62001B8783 /* NavigationBarViewController.swift in Sources */ = {isa = PBXBuildFile; fileRef = AA68C3D22490ED62001B8783 /* NavigationBarViewController.swift */; };
		AA68C3D72490F821001B8783 /* README.md in Resources */ = {isa = PBXBuildFile; fileRef = AA68C3D62490F821001B8783 /* README.md */; };
		AA693E5E2696E5B90007BB78 /* CrashReports.storyboard in Resources */ = {isa = PBXBuildFile; fileRef = AA693E5D2696E5B90007BB78 /* CrashReports.storyboard */; };
		AA6AD95B2704B6DB00159F8A /* FirePopoverViewController.swift in Sources */ = {isa = PBXBuildFile; fileRef = AA6AD95A2704B6DB00159F8A /* FirePopoverViewController.swift */; };
		AA6EF9AD25066F42004754E6 /* WindowsManager.swift in Sources */ = {isa = PBXBuildFile; fileRef = AA6EF9AC25066F42004754E6 /* WindowsManager.swift */; };
		AA6EF9B3250785D5004754E6 /* NSMenuExtension.swift in Sources */ = {isa = PBXBuildFile; fileRef = AA6EF9B2250785D5004754E6 /* NSMenuExtension.swift */; };
		AA6EF9B525081B4C004754E6 /* MainMenuActions.swift in Sources */ = {isa = PBXBuildFile; fileRef = AA6EF9B425081B4C004754E6 /* MainMenuActions.swift */; };
		AA6FFB4424DC33320028F4D0 /* NSViewExtension.swift in Sources */ = {isa = PBXBuildFile; fileRef = AA6FFB4324DC33320028F4D0 /* NSViewExtension.swift */; };
		AA6FFB4624DC3B5A0028F4D0 /* WebView.swift in Sources */ = {isa = PBXBuildFile; fileRef = AA6FFB4524DC3B5A0028F4D0 /* WebView.swift */; };
		AA72D5E325FE977F00C77619 /* AddEditFavoriteViewController.swift in Sources */ = {isa = PBXBuildFile; fileRef = AA72D5E225FE977F00C77619 /* AddEditFavoriteViewController.swift */; };
		AA72D5F025FEA49900C77619 /* AddEditFavoriteWindow.swift in Sources */ = {isa = PBXBuildFile; fileRef = AA72D5EF25FEA49900C77619 /* AddEditFavoriteWindow.swift */; };
		AA72D5FE25FFF94E00C77619 /* NSMenuItemExtension.swift in Sources */ = {isa = PBXBuildFile; fileRef = AA72D5FD25FFF94E00C77619 /* NSMenuItemExtension.swift */; };
		AA7412B224D0B3AC00D22FE0 /* TabBarViewItem.swift in Sources */ = {isa = PBXBuildFile; fileRef = AA7412B024D0B3AC00D22FE0 /* TabBarViewItem.swift */; };
		AA7412B324D0B3AC00D22FE0 /* TabBarViewItem.xib in Resources */ = {isa = PBXBuildFile; fileRef = AA7412B124D0B3AC00D22FE0 /* TabBarViewItem.xib */; };
		AA7412B524D1536B00D22FE0 /* MainWindowController.swift in Sources */ = {isa = PBXBuildFile; fileRef = AA7412B424D1536B00D22FE0 /* MainWindowController.swift */; };
		AA7412B724D1687000D22FE0 /* TabBarScrollView.swift in Sources */ = {isa = PBXBuildFile; fileRef = AA7412B624D1687000D22FE0 /* TabBarScrollView.swift */; };
		AA7412BD24D2BEEE00D22FE0 /* MainWindow.swift in Sources */ = {isa = PBXBuildFile; fileRef = AA7412BC24D2BEEE00D22FE0 /* MainWindow.swift */; };
		AA75A0AE26F3500C0086B667 /* PrivacyIconViewModel.swift in Sources */ = {isa = PBXBuildFile; fileRef = AA75A0AD26F3500C0086B667 /* PrivacyIconViewModel.swift */; };
		AA80EC54256BE3BC007083E7 /* UserText.swift in Sources */ = {isa = PBXBuildFile; fileRef = AA80EC53256BE3BC007083E7 /* UserText.swift */; };
		AA80EC67256C4691007083E7 /* BrowserTab.storyboard in Resources */ = {isa = PBXBuildFile; fileRef = AA80EC69256C4691007083E7 /* BrowserTab.storyboard */; };
		AA80EC6D256C469C007083E7 /* NavigationBar.storyboard in Resources */ = {isa = PBXBuildFile; fileRef = AA80EC6F256C469C007083E7 /* NavigationBar.storyboard */; };
		AA80EC73256C46A2007083E7 /* Suggestion.storyboard in Resources */ = {isa = PBXBuildFile; fileRef = AA80EC75256C46A2007083E7 /* Suggestion.storyboard */; };
		AA80EC79256C46AA007083E7 /* TabBar.storyboard in Resources */ = {isa = PBXBuildFile; fileRef = AA80EC7B256C46AA007083E7 /* TabBar.storyboard */; };
		AA80EC89256C49B8007083E7 /* Localizable.strings in Resources */ = {isa = PBXBuildFile; fileRef = AA80EC8B256C49B8007083E7 /* Localizable.strings */; };
		AA80EC8F256C49BC007083E7 /* Localizable.stringsdict in Resources */ = {isa = PBXBuildFile; fileRef = AA80EC91256C49BC007083E7 /* Localizable.stringsdict */; };
		AA840A9827319D1600E63CDD /* FirePopoverWrapperViewController.swift in Sources */ = {isa = PBXBuildFile; fileRef = AA840A9727319D1600E63CDD /* FirePopoverWrapperViewController.swift */; };
		AA88D14B252A557100980B4E /* URLRequestExtension.swift in Sources */ = {isa = PBXBuildFile; fileRef = AA88D14A252A557100980B4E /* URLRequestExtension.swift */; };
		AA8EDF2424923E980071C2E8 /* URLExtension.swift in Sources */ = {isa = PBXBuildFile; fileRef = AA8EDF2324923E980071C2E8 /* URLExtension.swift */; };
		AA8EDF2724923EC70071C2E8 /* StringExtension.swift in Sources */ = {isa = PBXBuildFile; fileRef = AA8EDF2624923EC70071C2E8 /* StringExtension.swift */; };
		AA91F83927076F1900771A0D /* PrivacyIconViewModelTests.swift in Sources */ = {isa = PBXBuildFile; fileRef = AA91F83827076F1900771A0D /* PrivacyIconViewModelTests.swift */; };
		AA92126F25ACCB1100600CD4 /* ErrorExtension.swift in Sources */ = {isa = PBXBuildFile; fileRef = AA92126E25ACCB1100600CD4 /* ErrorExtension.swift */; };
		AA92127725ADA07900600CD4 /* WKWebViewExtension.swift in Sources */ = {isa = PBXBuildFile; fileRef = AA92127625ADA07900600CD4 /* WKWebViewExtension.swift */; };
		AA97BF4625135DD30014931A /* ApplicationDockMenu.swift in Sources */ = {isa = PBXBuildFile; fileRef = AA97BF4525135DD30014931A /* ApplicationDockMenu.swift */; };
		AA9B7C7E26A06E040008D425 /* TrackerInfo.swift in Sources */ = {isa = PBXBuildFile; fileRef = AA9B7C7D26A06E040008D425 /* TrackerInfo.swift */; };
		AA9B7C8326A197A00008D425 /* ServerTrust.swift in Sources */ = {isa = PBXBuildFile; fileRef = AA9B7C8226A197A00008D425 /* ServerTrust.swift */; };
		AA9B7C8526A199B60008D425 /* ServerTrustViewModel.swift in Sources */ = {isa = PBXBuildFile; fileRef = AA9B7C8426A199B60008D425 /* ServerTrustViewModel.swift */; };
		AA9C362825518C44004B1BA3 /* WebsiteDataStoreMock.swift in Sources */ = {isa = PBXBuildFile; fileRef = AA9C362725518C44004B1BA3 /* WebsiteDataStoreMock.swift */; };
		AA9C363025518CA9004B1BA3 /* FireTests.swift in Sources */ = {isa = PBXBuildFile; fileRef = AA9C362F25518CA9004B1BA3 /* FireTests.swift */; };
		AA9E9A5625A3AE8400D1959D /* NSWindowExtension.swift in Sources */ = {isa = PBXBuildFile; fileRef = AA9E9A5525A3AE8400D1959D /* NSWindowExtension.swift */; };
		AA9E9A5E25A4867200D1959D /* TabDragAndDropManager.swift in Sources */ = {isa = PBXBuildFile; fileRef = AA9E9A5D25A4867200D1959D /* TabDragAndDropManager.swift */; };
		AA9FF95924A1ECF20039E328 /* Tab.swift in Sources */ = {isa = PBXBuildFile; fileRef = AA9FF95824A1ECF20039E328 /* Tab.swift */; };
		AA9FF95B24A1EFC20039E328 /* TabViewModel.swift in Sources */ = {isa = PBXBuildFile; fileRef = AA9FF95A24A1EFC20039E328 /* TabViewModel.swift */; };
		AA9FF95D24A1FA1C0039E328 /* TabCollection.swift in Sources */ = {isa = PBXBuildFile; fileRef = AA9FF95C24A1FA1C0039E328 /* TabCollection.swift */; };
		AA9FF95F24A1FB690039E328 /* TabCollectionViewModel.swift in Sources */ = {isa = PBXBuildFile; fileRef = AA9FF95E24A1FB680039E328 /* TabCollectionViewModel.swift */; };
		AAA0CC33252F181A0079BC96 /* NavigationButtonMenuDelegate.swift in Sources */ = {isa = PBXBuildFile; fileRef = AAA0CC32252F181A0079BC96 /* NavigationButtonMenuDelegate.swift */; };
		AAA0CC3C25337FAB0079BC96 /* WKBackForwardListItemViewModel.swift in Sources */ = {isa = PBXBuildFile; fileRef = AAA0CC3B25337FAB0079BC96 /* WKBackForwardListItemViewModel.swift */; };
		AAA0CC472533833C0079BC96 /* MoreOptionsMenu.swift in Sources */ = {isa = PBXBuildFile; fileRef = AAA0CC462533833C0079BC96 /* MoreOptionsMenu.swift */; };
		AAA0CC572539EBC90079BC96 /* FaviconUserScript.swift in Sources */ = {isa = PBXBuildFile; fileRef = AAA0CC562539EBC90079BC96 /* FaviconUserScript.swift */; };
		AAA0CC6A253CC43C0079BC96 /* WKUserContentControllerExtension.swift in Sources */ = {isa = PBXBuildFile; fileRef = AAA0CC69253CC43C0079BC96 /* WKUserContentControllerExtension.swift */; };
		AAA892EA250A4CEF005B37B2 /* WindowControllersManager.swift in Sources */ = {isa = PBXBuildFile; fileRef = AAA892E9250A4CEF005B37B2 /* WindowControllersManager.swift */; };
		AAADFD06264AA282001555EA /* TimeIntervalExtension.swift in Sources */ = {isa = PBXBuildFile; fileRef = AAADFD05264AA282001555EA /* TimeIntervalExtension.swift */; };
		AAB549DF25DAB8F80058460B /* BookmarkViewModel.swift in Sources */ = {isa = PBXBuildFile; fileRef = AAB549DE25DAB8F80058460B /* BookmarkViewModel.swift */; };
		AAB7320726DD0C37002FACF9 /* Fire.storyboard in Resources */ = {isa = PBXBuildFile; fileRef = AAB7320626DD0C37002FACF9 /* Fire.storyboard */; };
		AAB7320926DD0CD9002FACF9 /* FireViewController.swift in Sources */ = {isa = PBXBuildFile; fileRef = AAB7320826DD0CD9002FACF9 /* FireViewController.swift */; };
		AAB8203C26B2DE0D00788AC3 /* SuggestionListCharacteristics.swift in Sources */ = {isa = PBXBuildFile; fileRef = AAB8203B26B2DE0D00788AC3 /* SuggestionListCharacteristics.swift */; };
		AABAF59C260A7D130085060C /* FaviconManagerMock.swift in Sources */ = {isa = PBXBuildFile; fileRef = AABAF59B260A7D130085060C /* FaviconManagerMock.swift */; };
		AABEE69A24A902A90043105B /* SuggestionContainerViewModel.swift in Sources */ = {isa = PBXBuildFile; fileRef = AABEE69924A902A90043105B /* SuggestionContainerViewModel.swift */; };
		AABEE69C24A902BB0043105B /* SuggestionContainer.swift in Sources */ = {isa = PBXBuildFile; fileRef = AABEE69B24A902BB0043105B /* SuggestionContainer.swift */; };
		AABEE6A524AA0A7F0043105B /* SuggestionViewController.swift in Sources */ = {isa = PBXBuildFile; fileRef = AABEE6A424AA0A7F0043105B /* SuggestionViewController.swift */; };
		AABEE6A924AB4B910043105B /* SuggestionTableCellView.swift in Sources */ = {isa = PBXBuildFile; fileRef = AABEE6A824AB4B910043105B /* SuggestionTableCellView.swift */; };
		AABEE6AB24ACA0F90043105B /* SuggestionTableRowView.swift in Sources */ = {isa = PBXBuildFile; fileRef = AABEE6AA24ACA0F90043105B /* SuggestionTableRowView.swift */; };
		AABEE6AF24AD22B90043105B /* AddressBarTextField.swift in Sources */ = {isa = PBXBuildFile; fileRef = AABEE6AE24AD22B90043105B /* AddressBarTextField.swift */; };
		AAC30A26268DFEE200D2D9CD /* CrashReporter.swift in Sources */ = {isa = PBXBuildFile; fileRef = AAC30A25268DFEE200D2D9CD /* CrashReporter.swift */; };
		AAC30A28268E045400D2D9CD /* CrashReportReader.swift in Sources */ = {isa = PBXBuildFile; fileRef = AAC30A27268E045400D2D9CD /* CrashReportReader.swift */; };
		AAC30A2A268E239100D2D9CD /* CrashReport.swift in Sources */ = {isa = PBXBuildFile; fileRef = AAC30A29268E239100D2D9CD /* CrashReport.swift */; };
		AAC30A2C268F1ECD00D2D9CD /* CrashReportSender.swift in Sources */ = {isa = PBXBuildFile; fileRef = AAC30A2B268F1ECD00D2D9CD /* CrashReportSender.swift */; };
		AAC30A2E268F1EE300D2D9CD /* CrashReportPromptPresenter.swift in Sources */ = {isa = PBXBuildFile; fileRef = AAC30A2D268F1EE300D2D9CD /* CrashReportPromptPresenter.swift */; };
		AAC5E4C725D6A6E8007F5990 /* BookmarkPopover.swift in Sources */ = {isa = PBXBuildFile; fileRef = AAC5E4C425D6A6E8007F5990 /* BookmarkPopover.swift */; };
		AAC5E4C825D6A6E8007F5990 /* BookmarkPopoverViewController.swift in Sources */ = {isa = PBXBuildFile; fileRef = AAC5E4C525D6A6E8007F5990 /* BookmarkPopoverViewController.swift */; };
		AAC5E4C925D6A6E8007F5990 /* Bookmarks.storyboard in Resources */ = {isa = PBXBuildFile; fileRef = AAC5E4C625D6A6E8007F5990 /* Bookmarks.storyboard */; };
		AAC5E4D025D6A709007F5990 /* Bookmark.swift in Sources */ = {isa = PBXBuildFile; fileRef = AAC5E4CD25D6A709007F5990 /* Bookmark.swift */; };
		AAC5E4D125D6A709007F5990 /* BookmarkManager.swift in Sources */ = {isa = PBXBuildFile; fileRef = AAC5E4CE25D6A709007F5990 /* BookmarkManager.swift */; };
		AAC5E4D225D6A709007F5990 /* BookmarkList.swift in Sources */ = {isa = PBXBuildFile; fileRef = AAC5E4CF25D6A709007F5990 /* BookmarkList.swift */; };
		AAC5E4D925D6A711007F5990 /* BookmarkStore.swift in Sources */ = {isa = PBXBuildFile; fileRef = AAC5E4D625D6A710007F5990 /* BookmarkStore.swift */; };
		AAC5E4E425D6BA9C007F5990 /* NSSizeExtension.swift in Sources */ = {isa = PBXBuildFile; fileRef = AAC5E4E325D6BA9C007F5990 /* NSSizeExtension.swift */; };
		AAC5E4F125D6BF10007F5990 /* AddressBarButton.swift in Sources */ = {isa = PBXBuildFile; fileRef = AAC5E4F025D6BF10007F5990 /* AddressBarButton.swift */; };
		AAC5E4F625D6BF2C007F5990 /* AddressBarButtonsViewController.swift in Sources */ = {isa = PBXBuildFile; fileRef = AAC5E4F525D6BF2C007F5990 /* AddressBarButtonsViewController.swift */; };
		AAC82C60258B6CB5009B6B42 /* TooltipWindowController.swift in Sources */ = {isa = PBXBuildFile; fileRef = AAC82C5F258B6CB5009B6B42 /* TooltipWindowController.swift */; };
		AAC9C01524CAFBCE00AD1325 /* TabTests.swift in Sources */ = {isa = PBXBuildFile; fileRef = AAC9C01424CAFBCE00AD1325 /* TabTests.swift */; };
		AAC9C01724CAFBDC00AD1325 /* TabCollectionTests.swift in Sources */ = {isa = PBXBuildFile; fileRef = AAC9C01624CAFBDC00AD1325 /* TabCollectionTests.swift */; };
		AAC9C01C24CB594C00AD1325 /* TabViewModelTests.swift in Sources */ = {isa = PBXBuildFile; fileRef = AAC9C01B24CB594C00AD1325 /* TabViewModelTests.swift */; };
		AAC9C01E24CB6BEB00AD1325 /* TabCollectionViewModelTests.swift in Sources */ = {isa = PBXBuildFile; fileRef = AAC9C01D24CB6BEB00AD1325 /* TabCollectionViewModelTests.swift */; };
		AACF6FD626BC366D00CF09F9 /* SafariVersionReader.swift in Sources */ = {isa = PBXBuildFile; fileRef = AACF6FD526BC366D00CF09F9 /* SafariVersionReader.swift */; };
		AAD6D8882696DF6D002393B3 /* CrashReportPromptViewController.swift in Sources */ = {isa = PBXBuildFile; fileRef = AAD6D8862696DF6D002393B3 /* CrashReportPromptViewController.swift */; };
		AAD86E52267A0DFF005C11BE /* UpdateController.swift in Sources */ = {isa = PBXBuildFile; fileRef = AAD86E51267A0DFF005C11BE /* UpdateController.swift */; };
		AADCBF3A26F7C2CE00EF67A8 /* LottieAnimationCache.swift in Sources */ = {isa = PBXBuildFile; fileRef = AADCBF3926F7C2CE00EF67A8 /* LottieAnimationCache.swift */; };
		AADE11C026D916D70032D8A7 /* StringExtensionTests.swift in Sources */ = {isa = PBXBuildFile; fileRef = AADE11BF26D916D70032D8A7 /* StringExtensionTests.swift */; };
		AAE246F32709EF3B00BEEAEE /* FirePopoverCollectionViewItem.swift in Sources */ = {isa = PBXBuildFile; fileRef = AAE246F12709EF3B00BEEAEE /* FirePopoverCollectionViewItem.swift */; };
		AAE246F42709EF3B00BEEAEE /* FirePopoverCollectionViewItem.xib in Resources */ = {isa = PBXBuildFile; fileRef = AAE246F22709EF3B00BEEAEE /* FirePopoverCollectionViewItem.xib */; };
		AAE246F6270A3D3000BEEAEE /* FirePopoverCollectionViewHeader.xib in Resources */ = {isa = PBXBuildFile; fileRef = AAE246F5270A3D3000BEEAEE /* FirePopoverCollectionViewHeader.xib */; };
		AAE246F8270A406200BEEAEE /* FirePopoverCollectionViewHeader.swift in Sources */ = {isa = PBXBuildFile; fileRef = AAE246F7270A406200BEEAEE /* FirePopoverCollectionViewHeader.swift */; };
		AAE39D1B24F44885008EF28B /* TabCollectionViewModelDelegateMock.swift in Sources */ = {isa = PBXBuildFile; fileRef = AAE39D1A24F44885008EF28B /* TabCollectionViewModelDelegateMock.swift */; };
		AAE71E2C25F781EA00D74437 /* Homepage.storyboard in Resources */ = {isa = PBXBuildFile; fileRef = AAE71E2B25F781EA00D74437 /* Homepage.storyboard */; };
		AAE71E3125F7855400D74437 /* HomepageViewController.swift in Sources */ = {isa = PBXBuildFile; fileRef = AAE71E3025F7855400D74437 /* HomepageViewController.swift */; };
		AAE71E3725F7869300D74437 /* HomepageCollectionViewItem.swift in Sources */ = {isa = PBXBuildFile; fileRef = AAE71E3525F7869300D74437 /* HomepageCollectionViewItem.swift */; };
		AAE71E3825F7869300D74437 /* HomepageCollectionViewItem.xib in Resources */ = {isa = PBXBuildFile; fileRef = AAE71E3625F7869300D74437 /* HomepageCollectionViewItem.xib */; };
		AAE7527A263B046100B973F8 /* History.xcdatamodeld in Sources */ = {isa = PBXBuildFile; fileRef = AAE75278263B046100B973F8 /* History.xcdatamodeld */; };
		AAE7527C263B056C00B973F8 /* HistoryStore.swift in Sources */ = {isa = PBXBuildFile; fileRef = AAE7527B263B056C00B973F8 /* HistoryStore.swift */; };
		AAE7527E263B05C600B973F8 /* HistoryEntry.swift in Sources */ = {isa = PBXBuildFile; fileRef = AAE7527D263B05C600B973F8 /* HistoryEntry.swift */; };
		AAE75280263B0A4D00B973F8 /* HistoryCoordinator.swift in Sources */ = {isa = PBXBuildFile; fileRef = AAE7527F263B0A4D00B973F8 /* HistoryCoordinator.swift */; };
		AAE8B102258A41C000E81239 /* Tooltip.storyboard in Resources */ = {isa = PBXBuildFile; fileRef = AAE8B101258A41C000E81239 /* Tooltip.storyboard */; };
		AAE8B110258A456C00E81239 /* TooltipViewController.swift in Sources */ = {isa = PBXBuildFile; fileRef = AAE8B10F258A456C00E81239 /* TooltipViewController.swift */; };
		AAE99B8927088A19008B6BD9 /* FirePopover.swift in Sources */ = {isa = PBXBuildFile; fileRef = AAE99B8827088A19008B6BD9 /* FirePopover.swift */; };
		AAEC74B22642C57200C2EFBC /* HistoryCoordinatingMock.swift in Sources */ = {isa = PBXBuildFile; fileRef = AAEC74B12642C57200C2EFBC /* HistoryCoordinatingMock.swift */; };
		AAEC74B42642C69300C2EFBC /* HistoryCoordinatorTests.swift in Sources */ = {isa = PBXBuildFile; fileRef = AAEC74B32642C69300C2EFBC /* HistoryCoordinatorTests.swift */; };
		AAEC74B62642CC6A00C2EFBC /* HistoryStoringMock.swift in Sources */ = {isa = PBXBuildFile; fileRef = AAEC74B52642CC6A00C2EFBC /* HistoryStoringMock.swift */; };
		AAEC74B82642E43800C2EFBC /* HistoryStoreTests.swift in Sources */ = {isa = PBXBuildFile; fileRef = AAEC74B72642E43800C2EFBC /* HistoryStoreTests.swift */; };
		AAEC74BB2642E67C00C2EFBC /* NSPersistentContainerExtension.swift in Sources */ = {isa = PBXBuildFile; fileRef = AAEC74BA2642E67C00C2EFBC /* NSPersistentContainerExtension.swift */; };
		AAEC74BC2642F0F800C2EFBC /* History.xcdatamodeld in Sources */ = {isa = PBXBuildFile; fileRef = AAE75278263B046100B973F8 /* History.xcdatamodeld */; };
		AAECA42024EEA4AC00EFA63A /* IndexPathExtension.swift in Sources */ = {isa = PBXBuildFile; fileRef = AAECA41F24EEA4AC00EFA63A /* IndexPathExtension.swift */; };
		AAEEC6A927088ADB008445F7 /* FireCoordinator.swift in Sources */ = {isa = PBXBuildFile; fileRef = AAEEC6A827088ADB008445F7 /* FireCoordinator.swift */; };
		AAEF6BC8276A081C0024DCF4 /* FaviconSelector.swift in Sources */ = {isa = PBXBuildFile; fileRef = AAEF6BC7276A081C0024DCF4 /* FaviconSelector.swift */; };
		AAFCB37F25E545D400859DD4 /* PublisherExtension.swift in Sources */ = {isa = PBXBuildFile; fileRef = AAFCB37E25E545D400859DD4 /* PublisherExtension.swift */; };
		AAFE068326C7082D005434CC /* WebKitVersionProvider.swift in Sources */ = {isa = PBXBuildFile; fileRef = AAFE068226C7082D005434CC /* WebKitVersionProvider.swift */; };
		B31055C427A1BA1D001AC618 /* AutoconsentUserScript.swift in Sources */ = {isa = PBXBuildFile; fileRef = B31055BC27A1BA1D001AC618 /* AutoconsentUserScript.swift */; };
		B31055C527A1BA1D001AC618 /* autoconsent.html in Resources */ = {isa = PBXBuildFile; fileRef = B31055BD27A1BA1D001AC618 /* autoconsent.html */; };
		B31055C627A1BA1D001AC618 /* userscript.js in Resources */ = {isa = PBXBuildFile; fileRef = B31055BE27A1BA1D001AC618 /* userscript.js */; };
		B31055C727A1BA1D001AC618 /* browser-shim.js in Resources */ = {isa = PBXBuildFile; fileRef = B31055BF27A1BA1D001AC618 /* browser-shim.js */; };
		B31055C827A1BA1D001AC618 /* background-bundle.js in Resources */ = {isa = PBXBuildFile; fileRef = B31055C027A1BA1D001AC618 /* background-bundle.js */; };
		B31055C927A1BA1D001AC618 /* AutoconsentBackground.swift in Sources */ = {isa = PBXBuildFile; fileRef = B31055C127A1BA1D001AC618 /* AutoconsentBackground.swift */; };
		B31055CA27A1BA1D001AC618 /* background.js in Resources */ = {isa = PBXBuildFile; fileRef = B31055C227A1BA1D001AC618 /* background.js */; };
		B31055CB27A1BA1D001AC618 /* autoconsent-bundle.js in Resources */ = {isa = PBXBuildFile; fileRef = B31055C327A1BA1D001AC618 /* autoconsent-bundle.js */; };
		B31055CE27A1BA44001AC618 /* AutoconsentBackgroundTests.swift in Sources */ = {isa = PBXBuildFile; fileRef = B31055CD27A1BA44001AC618 /* AutoconsentBackgroundTests.swift */; };
		B3FB198E27BC013C00513DC1 /* autoconsent-test-page.html in Resources */ = {isa = PBXBuildFile; fileRef = B3FB198D27BC013C00513DC1 /* autoconsent-test-page.html */; };
		B3FB199027BC015600513DC1 /* autoconsent-test.js in Resources */ = {isa = PBXBuildFile; fileRef = B3FB198F27BC015600513DC1 /* autoconsent-test.js */; };
		B3FB199327BD0AD400513DC1 /* CookieConsentInfo.swift in Sources */ = {isa = PBXBuildFile; fileRef = B3FB199227BD0AD400513DC1 /* CookieConsentInfo.swift */; };
		B6040856274B830F00680351 /* DictionaryExtension.swift in Sources */ = {isa = PBXBuildFile; fileRef = B6040855274B830F00680351 /* DictionaryExtension.swift */; };
		B604085C274B8FBA00680351 /* UnprotectedDomains.xcdatamodeld in Sources */ = {isa = PBXBuildFile; fileRef = B604085A274B8CA300680351 /* UnprotectedDomains.xcdatamodeld */; };
		B6085D062743905F00A9C456 /* CoreDataStore.swift in Sources */ = {isa = PBXBuildFile; fileRef = B6085D052743905F00A9C456 /* CoreDataStore.swift */; };
		B6085D092743AAB600A9C456 /* FireproofDomains.xcdatamodeld in Sources */ = {isa = PBXBuildFile; fileRef = B6085D072743993C00A9C456 /* FireproofDomains.xcdatamodeld */; };
		B6106BA026A7BE0B0013B453 /* PermissionManagerTests.swift in Sources */ = {isa = PBXBuildFile; fileRef = B6106B9F26A7BE0B0013B453 /* PermissionManagerTests.swift */; };
		B6106BA426A7BEA40013B453 /* PermissionAuthorizationState.swift in Sources */ = {isa = PBXBuildFile; fileRef = B6106BA226A7BEA00013B453 /* PermissionAuthorizationState.swift */; };
		B6106BA726A7BECC0013B453 /* PermissionAuthorizationQuery.swift in Sources */ = {isa = PBXBuildFile; fileRef = B6106BA526A7BEC80013B453 /* PermissionAuthorizationQuery.swift */; };
		B6106BAB26A7BF1D0013B453 /* PermissionType.swift in Sources */ = {isa = PBXBuildFile; fileRef = B6106BAA26A7BF1D0013B453 /* PermissionType.swift */; };
		B6106BAD26A7BF390013B453 /* PermissionState.swift in Sources */ = {isa = PBXBuildFile; fileRef = B6106BAC26A7BF390013B453 /* PermissionState.swift */; };
		B6106BAF26A7C6180013B453 /* PermissionStoreMock.swift in Sources */ = {isa = PBXBuildFile; fileRef = B6106BAE26A7C6180013B453 /* PermissionStoreMock.swift */; };
		B6106BB126A7D8720013B453 /* PermissionStoreTests.swift in Sources */ = {isa = PBXBuildFile; fileRef = B6106BB026A7D8720013B453 /* PermissionStoreTests.swift */; };
		B6106BB326A7F4AA0013B453 /* GeolocationServiceMock.swift in Sources */ = {isa = PBXBuildFile; fileRef = B6106BB226A7F4AA0013B453 /* GeolocationServiceMock.swift */; };
		B6106BB526A809E60013B453 /* GeolocationProviderTests.swift in Sources */ = {isa = PBXBuildFile; fileRef = B6106BB426A809E60013B453 /* GeolocationProviderTests.swift */; };
		B610F2BB27A145C500FCEBE9 /* RulesCompilationMonitor.swift in Sources */ = {isa = PBXBuildFile; fileRef = B610F2BA27A145C500FCEBE9 /* RulesCompilationMonitor.swift */; };
		B610F2E427A8F37A00FCEBE9 /* CBRCompileTimeReporterTests.swift in Sources */ = {isa = PBXBuildFile; fileRef = B610F2E327A8F37A00FCEBE9 /* CBRCompileTimeReporterTests.swift */; };
		B610F2EB27AA8E4500FCEBE9 /* ContentBlockingUpdatingTests.swift in Sources */ = {isa = PBXBuildFile; fileRef = B610F2E527AA388100FCEBE9 /* ContentBlockingUpdatingTests.swift */; };
		B610F2EC27AA8F9400FCEBE9 /* ContentBlockerRulesManagerMock.swift in Sources */ = {isa = PBXBuildFile; fileRef = B610F2E727AA397100FCEBE9 /* ContentBlockerRulesManagerMock.swift */; };
		B61EF3EC266F91E700B4D78F /* WKWebView+Download.swift in Sources */ = {isa = PBXBuildFile; fileRef = B61EF3EB266F91E700B4D78F /* WKWebView+Download.swift */; };
		B61EF3F1266F922200B4D78F /* WKProcessPool+DownloadDelegate.swift in Sources */ = {isa = PBXBuildFile; fileRef = B61EF3F0266F922200B4D78F /* WKProcessPool+DownloadDelegate.swift */; };
		B61F015525EDD5A700ABB5A3 /* UserContentController.swift in Sources */ = {isa = PBXBuildFile; fileRef = B61F015425EDD5A700ABB5A3 /* UserContentController.swift */; };
		B62EB47C25BAD3BB005745C6 /* WKWebViewPrivateMethodsAvailabilityTests.swift in Sources */ = {isa = PBXBuildFile; fileRef = B62EB47B25BAD3BB005745C6 /* WKWebViewPrivateMethodsAvailabilityTests.swift */; };
		B630793526731BC400DCEE41 /* URLSuggestedFilenameTests.swift in Sources */ = {isa = PBXBuildFile; fileRef = 8553FF51257523760029327F /* URLSuggestedFilenameTests.swift */; };
		B630793A26731F2600DCEE41 /* FileDownloadManagerTests.swift in Sources */ = {isa = PBXBuildFile; fileRef = B630793926731F2600DCEE41 /* FileDownloadManagerTests.swift */; };
		B630794226731F5400DCEE41 /* WKDownloadMock.swift in Sources */ = {isa = PBXBuildFile; fileRef = B630794126731F5400DCEE41 /* WKDownloadMock.swift */; };
		B637273B26CBC8AF00C8CB02 /* AuthenticationAlert.swift in Sources */ = {isa = PBXBuildFile; fileRef = B637273A26CBC8AF00C8CB02 /* AuthenticationAlert.swift */; };
		B637273D26CCF0C200C8CB02 /* OptionalExtension.swift in Sources */ = {isa = PBXBuildFile; fileRef = B637273C26CCF0C200C8CB02 /* OptionalExtension.swift */; };
		B637274426CE25EF00C8CB02 /* NSApplication+BuildTime.m in Sources */ = {isa = PBXBuildFile; fileRef = B637274326CE25EF00C8CB02 /* NSApplication+BuildTime.m */; };
		B63D466925BEB6C200874977 /* WKWebView+SessionState.swift in Sources */ = {isa = PBXBuildFile; fileRef = B63D466825BEB6C200874977 /* WKWebView+SessionState.swift */; };
		B63D467125BFA6C100874977 /* DispatchQueueExtensions.swift in Sources */ = {isa = PBXBuildFile; fileRef = B63D467025BFA6C100874977 /* DispatchQueueExtensions.swift */; };
		B63D467A25BFC3E100874977 /* NSCoderExtensions.swift in Sources */ = {isa = PBXBuildFile; fileRef = B63D467925BFC3E100874977 /* NSCoderExtensions.swift */; };
		B63ED0D826AE729600A9DAD1 /* PermissionModelTests.swift in Sources */ = {isa = PBXBuildFile; fileRef = B63ED0D726AE729600A9DAD1 /* PermissionModelTests.swift */; };
		B63ED0DA26AE7AF400A9DAD1 /* PermissionManagerMock.swift in Sources */ = {isa = PBXBuildFile; fileRef = B63ED0D926AE7AF400A9DAD1 /* PermissionManagerMock.swift */; };
		B63ED0DC26AE7B1E00A9DAD1 /* WebViewMock.swift in Sources */ = {isa = PBXBuildFile; fileRef = B63ED0DB26AE7B1E00A9DAD1 /* WebViewMock.swift */; };
		B63ED0DE26AFD9A300A9DAD1 /* AVCaptureDeviceMock.swift in Sources */ = {isa = PBXBuildFile; fileRef = B63ED0DD26AFD9A300A9DAD1 /* AVCaptureDeviceMock.swift */; };
		B63ED0E026AFE32F00A9DAD1 /* GeolocationProviderMock.swift in Sources */ = {isa = PBXBuildFile; fileRef = B63ED0DF26AFE32F00A9DAD1 /* GeolocationProviderMock.swift */; };
		B63ED0E326B3E7FA00A9DAD1 /* CLLocationManagerMock.swift in Sources */ = {isa = PBXBuildFile; fileRef = B63ED0E226B3E7FA00A9DAD1 /* CLLocationManagerMock.swift */; };
		B63ED0E526BB8FB900A9DAD1 /* SharingMenu.swift in Sources */ = {isa = PBXBuildFile; fileRef = B63ED0E426BB8FB900A9DAD1 /* SharingMenu.swift */; };
<<<<<<< HEAD
		B643BF1427ABF772000BACEC /* NSWorkspaceExtension.swift in Sources */ = {isa = PBXBuildFile; fileRef = B643BF1327ABF772000BACEC /* NSWorkspaceExtension.swift */; };
=======
		B642738227B65BAC0005DFD1 /* SecureVaultErrorReporter.swift in Sources */ = {isa = PBXBuildFile; fileRef = B642738127B65BAC0005DFD1 /* SecureVaultErrorReporter.swift */; };
>>>>>>> 873a1ce7
		B64C84DE2692D7400048FEBE /* PermissionAuthorization.storyboard in Resources */ = {isa = PBXBuildFile; fileRef = B64C84DD2692D7400048FEBE /* PermissionAuthorization.storyboard */; };
		B64C84E32692DC9F0048FEBE /* PermissionAuthorizationViewController.swift in Sources */ = {isa = PBXBuildFile; fileRef = B64C84E22692DC9F0048FEBE /* PermissionAuthorizationViewController.swift */; };
		B64C84EB2692DD650048FEBE /* PermissionAuthorizationPopover.swift in Sources */ = {isa = PBXBuildFile; fileRef = B64C84EA2692DD650048FEBE /* PermissionAuthorizationPopover.swift */; };
		B64C84F1269310120048FEBE /* PermissionManager.swift in Sources */ = {isa = PBXBuildFile; fileRef = B64C84F0269310120048FEBE /* PermissionManager.swift */; };
		B64C852A26942AC90048FEBE /* PermissionContextMenu.swift in Sources */ = {isa = PBXBuildFile; fileRef = B64C852926942AC90048FEBE /* PermissionContextMenu.swift */; };
		B64C853026943BC10048FEBE /* Permissions.xcdatamodeld in Sources */ = {isa = PBXBuildFile; fileRef = B64C852E26943BC10048FEBE /* Permissions.xcdatamodeld */; };
		B64C853826944B880048FEBE /* StoredPermission.swift in Sources */ = {isa = PBXBuildFile; fileRef = B64C853726944B880048FEBE /* StoredPermission.swift */; };
		B64C853D26944B940048FEBE /* PermissionStore.swift in Sources */ = {isa = PBXBuildFile; fileRef = B64C853C26944B940048FEBE /* PermissionStore.swift */; };
		B64C85422694590B0048FEBE /* PermissionButton.swift in Sources */ = {isa = PBXBuildFile; fileRef = B64C85412694590B0048FEBE /* PermissionButton.swift */; };
		B65349AA265CF45000DCC645 /* DispatchQueueExtensionsTests.swift in Sources */ = {isa = PBXBuildFile; fileRef = B65349A9265CF45000DCC645 /* DispatchQueueExtensionsTests.swift */; };
		B6553692268440D700085A79 /* WKProcessPool+GeolocationProvider.swift in Sources */ = {isa = PBXBuildFile; fileRef = B6553691268440D700085A79 /* WKProcessPool+GeolocationProvider.swift */; };
		B655369B268442EE00085A79 /* GeolocationProvider.swift in Sources */ = {isa = PBXBuildFile; fileRef = B655369A268442EE00085A79 /* GeolocationProvider.swift */; };
		B65536A62685B82B00085A79 /* Permissions.swift in Sources */ = {isa = PBXBuildFile; fileRef = B65536A52685B82B00085A79 /* Permissions.swift */; };
		B65536AE2685E17200085A79 /* GeolocationService.swift in Sources */ = {isa = PBXBuildFile; fileRef = B65536AD2685E17100085A79 /* GeolocationService.swift */; };
		B65783E725F8AAFB00D8DB33 /* String+Punycode.swift in Sources */ = {isa = PBXBuildFile; fileRef = B65783E625F8AAFB00D8DB33 /* String+Punycode.swift */; };
		B65783EC25F8AB9300D8DB33 /* String+PunycodeTests.swift in Sources */ = {isa = PBXBuildFile; fileRef = B65783EB25F8AB9200D8DB33 /* String+PunycodeTests.swift */; };
		B65783F525F8ACA400D8DB33 /* Punnycode in Frameworks */ = {isa = PBXBuildFile; productRef = B65783F425F8ACA400D8DB33 /* Punnycode */; };
		B657841A25FA484B00D8DB33 /* NSException+Catch.m in Sources */ = {isa = PBXBuildFile; fileRef = B657841925FA484B00D8DB33 /* NSException+Catch.m */; };
		B657841F25FA497600D8DB33 /* NSException+Catch.swift in Sources */ = {isa = PBXBuildFile; fileRef = B657841E25FA497600D8DB33 /* NSException+Catch.swift */; };
		B65E6B9E26D9EC0800095F96 /* CircularProgressView.swift in Sources */ = {isa = PBXBuildFile; fileRef = B65E6B9D26D9EC0800095F96 /* CircularProgressView.swift */; };
		B65E6BA026D9F10600095F96 /* NSBezierPathExtension.swift in Sources */ = {isa = PBXBuildFile; fileRef = B65E6B9F26D9F10600095F96 /* NSBezierPathExtension.swift */; };
		B662D3D92755D7AD0035D4D6 /* PixelStoreTests.swift in Sources */ = {isa = PBXBuildFile; fileRef = B662D3D82755D7AD0035D4D6 /* PixelStoreTests.swift */; };
		B662D3DC2755DF670035D4D6 /* OldPixelDataModel.xcdatamodeld in Sources */ = {isa = PBXBuildFile; fileRef = B662D3DA2755D8190035D4D6 /* OldPixelDataModel.xcdatamodeld */; };
		B662D3DE275613BB0035D4D6 /* EncryptionKeyStoreMock.swift in Sources */ = {isa = PBXBuildFile; fileRef = B662D3DD275613BB0035D4D6 /* EncryptionKeyStoreMock.swift */; };
		B662D3DF275616FF0035D4D6 /* EncryptionKeyStoreMock.swift in Sources */ = {isa = PBXBuildFile; fileRef = B662D3DD275613BB0035D4D6 /* EncryptionKeyStoreMock.swift */; };
		B66E9DD22670EB2A00E53BB5 /* _WKDownload+WebKitDownload.swift in Sources */ = {isa = PBXBuildFile; fileRef = B66E9DD12670EB2A00E53BB5 /* _WKDownload+WebKitDownload.swift */; };
		B66E9DD42670EB4A00E53BB5 /* WKDownload+WebKitDownload.swift in Sources */ = {isa = PBXBuildFile; fileRef = B66E9DD32670EB4A00E53BB5 /* WKDownload+WebKitDownload.swift */; };
		B67C6C3D2654B897006C872E /* WebViewExtensionTests.swift in Sources */ = {isa = PBXBuildFile; fileRef = B67C6C3C2654B897006C872E /* WebViewExtensionTests.swift */; };
		B67C6C422654BF49006C872E /* DuckDuckGo-Symbol.jpg in Resources */ = {isa = PBXBuildFile; fileRef = B67C6C412654BF49006C872E /* DuckDuckGo-Symbol.jpg */; };
		B67C6C472654C643006C872E /* FileManagerExtensionTests.swift in Sources */ = {isa = PBXBuildFile; fileRef = B67C6C462654C643006C872E /* FileManagerExtensionTests.swift */; };
		B68172A9269C487D006D1092 /* PrivacyDashboardUserScript.swift in Sources */ = {isa = PBXBuildFile; fileRef = B68172A8269C487D006D1092 /* PrivacyDashboardUserScript.swift */; };
		B68172AE269EB43F006D1092 /* GeolocationServiceTests.swift in Sources */ = {isa = PBXBuildFile; fileRef = B68172AD269EB43F006D1092 /* GeolocationServiceTests.swift */; };
		B6830961274CDE99004B46BB /* FireproofDomainsContainer.swift in Sources */ = {isa = PBXBuildFile; fileRef = B6830960274CDE99004B46BB /* FireproofDomainsContainer.swift */; };
		B6830963274CDEC7004B46BB /* FireproofDomainsStore.swift in Sources */ = {isa = PBXBuildFile; fileRef = B6830962274CDEC7004B46BB /* FireproofDomainsStore.swift */; };
		B68458B025C7E76A00DC17B6 /* WindowManager+StateRestoration.swift in Sources */ = {isa = PBXBuildFile; fileRef = B68458AF25C7E76A00DC17B6 /* WindowManager+StateRestoration.swift */; };
		B68458B825C7E8B200DC17B6 /* Tab+NSSecureCoding.swift in Sources */ = {isa = PBXBuildFile; fileRef = B68458B725C7E8B200DC17B6 /* Tab+NSSecureCoding.swift */; };
		B68458C025C7E9E000DC17B6 /* TabCollectionViewModel+NSSecureCoding.swift in Sources */ = {isa = PBXBuildFile; fileRef = B68458BF25C7E9E000DC17B6 /* TabCollectionViewModel+NSSecureCoding.swift */; };
		B68458C525C7EA0C00DC17B6 /* TabCollection+NSSecureCoding.swift in Sources */ = {isa = PBXBuildFile; fileRef = B68458C425C7EA0C00DC17B6 /* TabCollection+NSSecureCoding.swift */; };
		B68458CD25C7EB9000DC17B6 /* WKWebViewConfigurationExtensions.swift in Sources */ = {isa = PBXBuildFile; fileRef = B68458CC25C7EB9000DC17B6 /* WKWebViewConfigurationExtensions.swift */; };
		B684590825C9027900DC17B6 /* AppStateChangedPublisher.swift in Sources */ = {isa = PBXBuildFile; fileRef = B684590725C9027900DC17B6 /* AppStateChangedPublisher.swift */; };
		B684592225C93BE000DC17B6 /* Publisher.asVoid.swift in Sources */ = {isa = PBXBuildFile; fileRef = B684592125C93BE000DC17B6 /* Publisher.asVoid.swift */; };
		B684592725C93C0500DC17B6 /* Publishers.NestedObjectChanges.swift in Sources */ = {isa = PBXBuildFile; fileRef = B684592625C93C0500DC17B6 /* Publishers.NestedObjectChanges.swift */; };
		B684592F25C93FBF00DC17B6 /* AppStateRestorationManager.swift in Sources */ = {isa = PBXBuildFile; fileRef = B684592E25C93FBF00DC17B6 /* AppStateRestorationManager.swift */; };
		B68503A7279141CD00893A05 /* KeySetDictionary.swift in Sources */ = {isa = PBXBuildFile; fileRef = B68503A6279141CD00893A05 /* KeySetDictionary.swift */; };
		B687260426E215C9008EE860 /* ExpirationChecker.swift in Sources */ = {isa = PBXBuildFile; fileRef = B687260326E215C9008EE860 /* ExpirationChecker.swift */; };
		B688B4DA273E6D3B0087BEAF /* MainView.swift in Sources */ = {isa = PBXBuildFile; fileRef = B688B4D9273E6D3B0087BEAF /* MainView.swift */; };
		B688B4DF27420D290087BEAF /* PDFSearchTextMenuItemHandler.swift in Sources */ = {isa = PBXBuildFile; fileRef = B688B4DE27420D290087BEAF /* PDFSearchTextMenuItemHandler.swift */; };
		B689ECD526C247DB006FB0C5 /* BackForwardListItem.swift in Sources */ = {isa = PBXBuildFile; fileRef = B689ECD426C247DB006FB0C5 /* BackForwardListItem.swift */; };
		B68C2FB227706E6A00BF2C7D /* ProcessExtension.swift in Sources */ = {isa = PBXBuildFile; fileRef = B68C2FB127706E6A00BF2C7D /* ProcessExtension.swift */; };
		B68C92C1274E3EF4002AC6B0 /* PopUpWindow.swift in Sources */ = {isa = PBXBuildFile; fileRef = B68C92C0274E3EF4002AC6B0 /* PopUpWindow.swift */; };
		B68C92C42750EF76002AC6B0 /* PixelDataRecord.swift in Sources */ = {isa = PBXBuildFile; fileRef = B68C92C32750EF76002AC6B0 /* PixelDataRecord.swift */; };
		B693954A26F04BEB0015B914 /* NibLoadable.swift in Sources */ = {isa = PBXBuildFile; fileRef = B693953C26F04BE70015B914 /* NibLoadable.swift */; };
		B693954B26F04BEB0015B914 /* MouseOverView.swift in Sources */ = {isa = PBXBuildFile; fileRef = B693953D26F04BE70015B914 /* MouseOverView.swift */; };
		B693954C26F04BEB0015B914 /* FocusRingView.swift in Sources */ = {isa = PBXBuildFile; fileRef = B693953E26F04BE70015B914 /* FocusRingView.swift */; };
		B693954D26F04BEB0015B914 /* MouseClickView.swift in Sources */ = {isa = PBXBuildFile; fileRef = B693953F26F04BE80015B914 /* MouseClickView.swift */; };
		B693954E26F04BEB0015B914 /* ProgressView.swift in Sources */ = {isa = PBXBuildFile; fileRef = B693954026F04BE80015B914 /* ProgressView.swift */; };
		B693954F26F04BEB0015B914 /* PaddedImageButton.swift in Sources */ = {isa = PBXBuildFile; fileRef = B693954126F04BE80015B914 /* PaddedImageButton.swift */; };
		B693955026F04BEB0015B914 /* ShadowView.swift in Sources */ = {isa = PBXBuildFile; fileRef = B693954226F04BE90015B914 /* ShadowView.swift */; };
		B693955126F04BEB0015B914 /* GradientView.swift in Sources */ = {isa = PBXBuildFile; fileRef = B693954326F04BE90015B914 /* GradientView.swift */; };
		B693955226F04BEB0015B914 /* LongPressButton.swift in Sources */ = {isa = PBXBuildFile; fileRef = B693954426F04BE90015B914 /* LongPressButton.swift */; };
		B693955326F04BEC0015B914 /* WindowDraggingView.swift in Sources */ = {isa = PBXBuildFile; fileRef = B693954526F04BEA0015B914 /* WindowDraggingView.swift */; };
		B693955426F04BEC0015B914 /* ColorView.swift in Sources */ = {isa = PBXBuildFile; fileRef = B693954626F04BEA0015B914 /* ColorView.swift */; };
		B693955526F04BEC0015B914 /* NSSavePanelExtension.swift in Sources */ = {isa = PBXBuildFile; fileRef = B693954726F04BEA0015B914 /* NSSavePanelExtension.swift */; };
		B693955626F04BEC0015B914 /* SavePanelAccessoryView.xib in Resources */ = {isa = PBXBuildFile; fileRef = B693954826F04BEB0015B914 /* SavePanelAccessoryView.xib */; };
		B693955726F04BEC0015B914 /* MouseOverButton.swift in Sources */ = {isa = PBXBuildFile; fileRef = B693954926F04BEB0015B914 /* MouseOverButton.swift */; };
		B693955B26F0CE300015B914 /* WebKitDownloadDelegate.swift in Sources */ = {isa = PBXBuildFile; fileRef = B693955A26F0CE300015B914 /* WebKitDownloadDelegate.swift */; };
		B693955D26F19CD70015B914 /* DownloadListStoreTests.swift in Sources */ = {isa = PBXBuildFile; fileRef = B693955C26F19CD70015B914 /* DownloadListStoreTests.swift */; };
		B693955F26F1C17F0015B914 /* DownloadListCoordinatorTests.swift in Sources */ = {isa = PBXBuildFile; fileRef = B693955E26F1C17F0015B914 /* DownloadListCoordinatorTests.swift */; };
		B693956126F1C1BC0015B914 /* DownloadListStoreMock.swift in Sources */ = {isa = PBXBuildFile; fileRef = B693956026F1C1BC0015B914 /* DownloadListStoreMock.swift */; };
		B693956326F1C2A40015B914 /* FileDownloadManagerMock.swift in Sources */ = {isa = PBXBuildFile; fileRef = B693956226F1C2A40015B914 /* FileDownloadManagerMock.swift */; };
		B693956926F352DB0015B914 /* DownloadsWebViewMock.m in Sources */ = {isa = PBXBuildFile; fileRef = B693956826F352DB0015B914 /* DownloadsWebViewMock.m */; };
		B69B503A2726A12500758A2B /* StatisticsLoader.swift in Sources */ = {isa = PBXBuildFile; fileRef = B69B50342726A11F00758A2B /* StatisticsLoader.swift */; };
		B69B503B2726A12500758A2B /* Atb.swift in Sources */ = {isa = PBXBuildFile; fileRef = B69B50352726A11F00758A2B /* Atb.swift */; };
		B69B503C2726A12500758A2B /* StatisticsStore.swift in Sources */ = {isa = PBXBuildFile; fileRef = B69B50362726A12000758A2B /* StatisticsStore.swift */; };
		B69B503D2726A12500758A2B /* VariantManager.swift in Sources */ = {isa = PBXBuildFile; fileRef = B69B50372726A12000758A2B /* VariantManager.swift */; };
		B69B503E2726A12500758A2B /* AtbParser.swift in Sources */ = {isa = PBXBuildFile; fileRef = B69B50382726A12400758A2B /* AtbParser.swift */; };
		B69B503F2726A12500758A2B /* LocalStatisticsStore.swift in Sources */ = {isa = PBXBuildFile; fileRef = B69B50392726A12500758A2B /* LocalStatisticsStore.swift */; };
		B69B50452726C5C200758A2B /* AtbParserTests.swift in Sources */ = {isa = PBXBuildFile; fileRef = B69B50412726C5C100758A2B /* AtbParserTests.swift */; };
		B69B50462726C5C200758A2B /* AtbAndVariantCleanupTests.swift in Sources */ = {isa = PBXBuildFile; fileRef = B69B50422726C5C100758A2B /* AtbAndVariantCleanupTests.swift */; };
		B69B50472726C5C200758A2B /* VariantManagerTests.swift in Sources */ = {isa = PBXBuildFile; fileRef = B69B50432726C5C100758A2B /* VariantManagerTests.swift */; };
		B69B50482726C5C200758A2B /* StatisticsLoaderTests.swift in Sources */ = {isa = PBXBuildFile; fileRef = B69B50442726C5C200758A2B /* StatisticsLoaderTests.swift */; };
		B69B504B2726CA2900758A2B /* MockStatisticsStore.swift in Sources */ = {isa = PBXBuildFile; fileRef = B69B50492726CA2900758A2B /* MockStatisticsStore.swift */; };
		B69B504C2726CA2900758A2B /* MockVariantManager.swift in Sources */ = {isa = PBXBuildFile; fileRef = B69B504A2726CA2900758A2B /* MockVariantManager.swift */; };
		B69B50522726CD8100758A2B /* atb.json in Resources */ = {isa = PBXBuildFile; fileRef = B69B504E2726CD7E00758A2B /* atb.json */; };
		B69B50532726CD8100758A2B /* empty in Resources */ = {isa = PBXBuildFile; fileRef = B69B504F2726CD7F00758A2B /* empty */; };
		B69B50542726CD8100758A2B /* atb-with-update.json in Resources */ = {isa = PBXBuildFile; fileRef = B69B50502726CD7F00758A2B /* atb-with-update.json */; };
		B69B50552726CD8100758A2B /* invalid.json in Resources */ = {isa = PBXBuildFile; fileRef = B69B50512726CD8000758A2B /* invalid.json */; };
		B69B50572727D16900758A2B /* AtbAndVariantCleanup.swift in Sources */ = {isa = PBXBuildFile; fileRef = B69B50562727D16900758A2B /* AtbAndVariantCleanup.swift */; };
		B6A5A27125B9377300AA7ADA /* StatePersistenceService.swift in Sources */ = {isa = PBXBuildFile; fileRef = B6A5A27025B9377300AA7ADA /* StatePersistenceService.swift */; };
		B6A5A27925B93FFF00AA7ADA /* StateRestorationManagerTests.swift in Sources */ = {isa = PBXBuildFile; fileRef = B6A5A27825B93FFE00AA7ADA /* StateRestorationManagerTests.swift */; };
		B6A5A27E25B9403E00AA7ADA /* FileStoreMock.swift in Sources */ = {isa = PBXBuildFile; fileRef = B6A5A27D25B9403E00AA7ADA /* FileStoreMock.swift */; };
		B6A5A2A025B96E8300AA7ADA /* AppStateChangePublisherTests.swift in Sources */ = {isa = PBXBuildFile; fileRef = B6A5A29F25B96E8300AA7ADA /* AppStateChangePublisherTests.swift */; };
		B6A5A2A825BAA35500AA7ADA /* WindowManagerStateRestorationTests.swift in Sources */ = {isa = PBXBuildFile; fileRef = B6A5A2A725BAA35500AA7ADA /* WindowManagerStateRestorationTests.swift */; };
		B6A924D42664BBBB001A28CA /* WKWebViewDownloadDelegate.swift in Sources */ = {isa = PBXBuildFile; fileRef = B6A924D32664BBB9001A28CA /* WKWebViewDownloadDelegate.swift */; };
		B6A924D92664C72E001A28CA /* WebKitDownloadTask.swift in Sources */ = {isa = PBXBuildFile; fileRef = B6A924D82664C72D001A28CA /* WebKitDownloadTask.swift */; };
		B6A924DE2664CA09001A28CA /* LegacyWebKitDownloadDelegate.swift in Sources */ = {isa = PBXBuildFile; fileRef = B6A924DD2664CA08001A28CA /* LegacyWebKitDownloadDelegate.swift */; };
		B6A9E45326142B070067D1B9 /* Pixel.swift in Sources */ = {isa = PBXBuildFile; fileRef = B6A9E45226142B070067D1B9 /* Pixel.swift */; };
		B6A9E45A261460350067D1B9 /* ApiRequestError.swift in Sources */ = {isa = PBXBuildFile; fileRef = B6A9E457261460340067D1B9 /* ApiRequestError.swift */; };
		B6A9E45B261460350067D1B9 /* APIHeaders.swift in Sources */ = {isa = PBXBuildFile; fileRef = B6A9E458261460340067D1B9 /* APIHeaders.swift */; };
		B6A9E45C261460350067D1B9 /* APIRequest.swift in Sources */ = {isa = PBXBuildFile; fileRef = B6A9E459261460350067D1B9 /* APIRequest.swift */; };
		B6A9E4612614608B0067D1B9 /* AppVersion.swift in Sources */ = {isa = PBXBuildFile; fileRef = B6A9E4602614608B0067D1B9 /* AppVersion.swift */; };
		B6A9E46B2614618A0067D1B9 /* OperatingSystemVersionExtension.swift in Sources */ = {isa = PBXBuildFile; fileRef = B6A9E46A2614618A0067D1B9 /* OperatingSystemVersionExtension.swift */; };
		B6A9E47026146A250067D1B9 /* DateExtension.swift in Sources */ = {isa = PBXBuildFile; fileRef = B6A9E46F26146A250067D1B9 /* DateExtension.swift */; };
		B6A9E47726146A570067D1B9 /* PixelEvent.swift in Sources */ = {isa = PBXBuildFile; fileRef = B6A9E47626146A570067D1B9 /* PixelEvent.swift */; };
		B6A9E47F26146A800067D1B9 /* PixelArguments.swift in Sources */ = {isa = PBXBuildFile; fileRef = B6A9E47E26146A800067D1B9 /* PixelArguments.swift */; };
		B6A9E48426146AAB0067D1B9 /* PixelParameters.swift in Sources */ = {isa = PBXBuildFile; fileRef = B6A9E48326146AAB0067D1B9 /* PixelParameters.swift */; };
		B6A9E499261474120067D1B9 /* TimedPixel.swift in Sources */ = {isa = PBXBuildFile; fileRef = B6A9E498261474120067D1B9 /* TimedPixel.swift */; };
		B6A9E4A3261475C70067D1B9 /* AppUsageActivityMonitor.swift in Sources */ = {isa = PBXBuildFile; fileRef = B6A9E4A2261475C70067D1B9 /* AppUsageActivityMonitor.swift */; };
		B6AAAC2D260330580029438D /* PublishedAfter.swift in Sources */ = {isa = PBXBuildFile; fileRef = B6AAAC2C260330580029438D /* PublishedAfter.swift */; };
		B6AAAC3E26048F690029438D /* RandomAccessCollectionExtension.swift in Sources */ = {isa = PBXBuildFile; fileRef = B6AAAC3D26048F690029438D /* RandomAccessCollectionExtension.swift */; };
		B6AE74342609AFCE005B9B1A /* ProgressEstimationTests.swift in Sources */ = {isa = PBXBuildFile; fileRef = B6AE74332609AFCE005B9B1A /* ProgressEstimationTests.swift */; };
		B6B1E87B26D381710062C350 /* DownloadListCoordinator.swift in Sources */ = {isa = PBXBuildFile; fileRef = B6B1E87A26D381710062C350 /* DownloadListCoordinator.swift */; };
		B6B1E87E26D5DA0E0062C350 /* DownloadsPopover.swift in Sources */ = {isa = PBXBuildFile; fileRef = B6B1E87D26D5DA0E0062C350 /* DownloadsPopover.swift */; };
		B6B1E88026D5DA9B0062C350 /* DownloadsViewController.swift in Sources */ = {isa = PBXBuildFile; fileRef = B6B1E87F26D5DA9B0062C350 /* DownloadsViewController.swift */; };
		B6B1E88226D5DAC30062C350 /* Downloads.storyboard in Resources */ = {isa = PBXBuildFile; fileRef = B6B1E88126D5DAC30062C350 /* Downloads.storyboard */; };
		B6B1E88426D5EB570062C350 /* DownloadsCellView.swift in Sources */ = {isa = PBXBuildFile; fileRef = B6B1E88326D5EB570062C350 /* DownloadsCellView.swift */; };
		B6B1E88B26D774090062C350 /* LinkButton.swift in Sources */ = {isa = PBXBuildFile; fileRef = B6B1E88A26D774090062C350 /* LinkButton.swift */; };
		B6B3E0962654DACD0040E0A2 /* UTTypeTests.swift in Sources */ = {isa = PBXBuildFile; fileRef = B6B3E0952654DACD0040E0A2 /* UTTypeTests.swift */; };
		B6B3E0E12657EA7A0040E0A2 /* NSScreenExtension.swift in Sources */ = {isa = PBXBuildFile; fileRef = B6B3E0DC2657E9CF0040E0A2 /* NSScreenExtension.swift */; };
		B6BBF1702744CDE1004F850E /* CoreDataStoreTests.swift in Sources */ = {isa = PBXBuildFile; fileRef = B6BBF16F2744CDE1004F850E /* CoreDataStoreTests.swift */; };
		B6BBF1722744CE36004F850E /* FireproofDomainsStoreMock.swift in Sources */ = {isa = PBXBuildFile; fileRef = B6BBF1712744CE36004F850E /* FireproofDomainsStoreMock.swift */; };
		B6BBF17427475B15004F850E /* PopupBlockedPopover.swift in Sources */ = {isa = PBXBuildFile; fileRef = B6BBF17327475B15004F850E /* PopupBlockedPopover.swift */; };
		B6C0B22E26E61CE70031CB7F /* DownloadViewModel.swift in Sources */ = {isa = PBXBuildFile; fileRef = B6C0B22D26E61CE70031CB7F /* DownloadViewModel.swift */; };
		B6C0B23026E61D630031CB7F /* DownloadListStore.swift in Sources */ = {isa = PBXBuildFile; fileRef = B6C0B22F26E61D630031CB7F /* DownloadListStore.swift */; };
		B6C0B23426E71BCD0031CB7F /* Downloads.xcdatamodeld in Sources */ = {isa = PBXBuildFile; fileRef = B6C0B23226E71BCD0031CB7F /* Downloads.xcdatamodeld */; };
		B6C0B23626E732000031CB7F /* DownloadListItem.swift in Sources */ = {isa = PBXBuildFile; fileRef = B6C0B23526E732000031CB7F /* DownloadListItem.swift */; };
		B6C0B23926E742610031CB7F /* FileDownloadError.swift in Sources */ = {isa = PBXBuildFile; fileRef = B6C0B23826E742610031CB7F /* FileDownloadError.swift */; };
		B6C0B23C26E87D900031CB7F /* NSAlert+ActiveDownloadsTermination.swift in Sources */ = {isa = PBXBuildFile; fileRef = B6C0B23B26E87D900031CB7F /* NSAlert+ActiveDownloadsTermination.swift */; };
		B6C0B23E26E8BF1F0031CB7F /* DownloadListViewModel.swift in Sources */ = {isa = PBXBuildFile; fileRef = B6C0B23D26E8BF1F0031CB7F /* DownloadListViewModel.swift */; };
		B6C0B24426E9CB080031CB7F /* RunLoopExtension.swift in Sources */ = {isa = PBXBuildFile; fileRef = B6C0B24326E9CB080031CB7F /* RunLoopExtension.swift */; };
		B6C0B24626E9CB190031CB7F /* RunLoopExtensionTests.swift in Sources */ = {isa = PBXBuildFile; fileRef = B6C0B24526E9CB190031CB7F /* RunLoopExtensionTests.swift */; };
		B6C2C9EF276081AB005B7F0A /* DeallocationTests.swift in Sources */ = {isa = PBXBuildFile; fileRef = B6C2C9EE276081AB005B7F0A /* DeallocationTests.swift */; };
		B6C2C9F62760B659005B7F0A /* TestDataModel.xcdatamodeld in Sources */ = {isa = PBXBuildFile; fileRef = B6C2C9F42760B659005B7F0A /* TestDataModel.xcdatamodeld */; };
		B6CF78DE267B099C00CD4F13 /* WKNavigationActionExtension.swift in Sources */ = {isa = PBXBuildFile; fileRef = B6CF78DD267B099C00CD4F13 /* WKNavigationActionExtension.swift */; };
		B6DA44022616B28300DD1EC2 /* PixelDataStore.swift in Sources */ = {isa = PBXBuildFile; fileRef = B6DA44012616B28300DD1EC2 /* PixelDataStore.swift */; };
		B6DA44082616B30600DD1EC2 /* PixelDataModel.xcdatamodeld in Sources */ = {isa = PBXBuildFile; fileRef = B6DA44062616B30600DD1EC2 /* PixelDataModel.xcdatamodeld */; };
		B6DA44112616C0FC00DD1EC2 /* PixelTests.swift in Sources */ = {isa = PBXBuildFile; fileRef = B6DA44102616C0FC00DD1EC2 /* PixelTests.swift */; };
		B6DA44172616C13800DD1EC2 /* OHHTTPStubs in Frameworks */ = {isa = PBXBuildFile; productRef = B6DA44162616C13800DD1EC2 /* OHHTTPStubs */; };
		B6DA44192616C13800DD1EC2 /* OHHTTPStubsSwift in Frameworks */ = {isa = PBXBuildFile; productRef = B6DA44182616C13800DD1EC2 /* OHHTTPStubsSwift */; };
		B6DA441E2616C84600DD1EC2 /* PixelStoreMock.swift in Sources */ = {isa = PBXBuildFile; fileRef = B6DA441D2616C84600DD1EC2 /* PixelStoreMock.swift */; };
		B6DA44232616CABC00DD1EC2 /* PixelArgumentsTests.swift in Sources */ = {isa = PBXBuildFile; fileRef = B6DA44222616CABC00DD1EC2 /* PixelArgumentsTests.swift */; };
		B6DA44282616CAE000DD1EC2 /* AppUsageActivityMonitorTests.swift in Sources */ = {isa = PBXBuildFile; fileRef = B6DA44272616CAE000DD1EC2 /* AppUsageActivityMonitorTests.swift */; };
		B6DB3AEF278D5C370024C5C4 /* URLSessionExtension.swift in Sources */ = {isa = PBXBuildFile; fileRef = B6DB3AEE278D5C370024C5C4 /* URLSessionExtension.swift */; };
		B6DB3AF6278EA0130024C5C4 /* BundleExtension.swift in Sources */ = {isa = PBXBuildFile; fileRef = B6106B9D26A565DA0013B453 /* BundleExtension.swift */; };
		B6DB3CF926A00E2D00D459B7 /* AVCaptureDevice+SwizzledAuthState.swift in Sources */ = {isa = PBXBuildFile; fileRef = B6DB3CF826A00E2D00D459B7 /* AVCaptureDevice+SwizzledAuthState.swift */; };
		B6DB3CFB26A17CB800D459B7 /* PermissionModel.swift in Sources */ = {isa = PBXBuildFile; fileRef = B6DB3CFA26A17CB800D459B7 /* PermissionModel.swift */; };
		B6E53883267C83420010FEA9 /* HomepageBackgroundView.swift in Sources */ = {isa = PBXBuildFile; fileRef = B6E53882267C83420010FEA9 /* HomepageBackgroundView.swift */; };
		B6E53888267C94A00010FEA9 /* HomepageCollectionViewFlowLayout.swift in Sources */ = {isa = PBXBuildFile; fileRef = B6E53887267C94A00010FEA9 /* HomepageCollectionViewFlowLayout.swift */; };
		B6E61EE3263AC0C8004E11AB /* FileManagerExtension.swift in Sources */ = {isa = PBXBuildFile; fileRef = B6E61EE2263AC0C8004E11AB /* FileManagerExtension.swift */; };
		B6E61EE8263ACE16004E11AB /* UTType.swift in Sources */ = {isa = PBXBuildFile; fileRef = B6E61EE7263ACE16004E11AB /* UTType.swift */; };
		B6F1C80B2761C45400334924 /* LocalUnprotectedDomains.swift in Sources */ = {isa = PBXBuildFile; fileRef = 336B39E22726B4B700C417D3 /* LocalUnprotectedDomains.swift */; };
		B6F41031264D2B23003DA42C /* ProgressExtension.swift in Sources */ = {isa = PBXBuildFile; fileRef = B6F41030264D2B23003DA42C /* ProgressExtension.swift */; };
		B6FA893D269C423100588ECD /* PrivacyDashboard.storyboard in Resources */ = {isa = PBXBuildFile; fileRef = B6FA893C269C423100588ECD /* PrivacyDashboard.storyboard */; };
		B6FA893F269C424500588ECD /* PrivacyDashboardViewController.swift in Sources */ = {isa = PBXBuildFile; fileRef = B6FA893E269C424500588ECD /* PrivacyDashboardViewController.swift */; };
		B6FA8941269C425400588ECD /* PrivacyDashboardPopover.swift in Sources */ = {isa = PBXBuildFile; fileRef = B6FA8940269C425400588ECD /* PrivacyDashboardPopover.swift */; };
		EA0BA3A9272217E6002A0B6C /* ClickToLoadUserScript.swift in Sources */ = {isa = PBXBuildFile; fileRef = EA0BA3A8272217E6002A0B6C /* ClickToLoadUserScript.swift */; };
		EA18D1CA272F0DC8006DC101 /* social_images in Resources */ = {isa = PBXBuildFile; fileRef = EA18D1C9272F0DC8006DC101 /* social_images */; };
		EA1E52B52798CF98002EC53C /* ClickToLoadModelTests.swift in Sources */ = {isa = PBXBuildFile; fileRef = EA1E52B42798CF98002EC53C /* ClickToLoadModelTests.swift */; };
		EA4617F0273A28A700F110A2 /* fb-tds.json in Resources */ = {isa = PBXBuildFile; fileRef = EA4617EF273A28A700F110A2 /* fb-tds.json */; };
		EA477680272A21B700419EDA /* clickToLoadConfig.json in Resources */ = {isa = PBXBuildFile; fileRef = EA47767F272A21B700419EDA /* clickToLoadConfig.json */; };
		EA8AE76A279FBDB20078943E /* ClickToLoadTDSTests.swift in Sources */ = {isa = PBXBuildFile; fileRef = EA8AE769279FBDB20078943E /* ClickToLoadTDSTests.swift */; };
		EAA29AE9278D2E43007070CF /* ProximaNova-Bold-webfont.woff2 in Resources */ = {isa = PBXBuildFile; fileRef = EAA29AE7278D2E43007070CF /* ProximaNova-Bold-webfont.woff2 */; };
		EAA29AEA278D2E43007070CF /* ProximaNova-Reg-webfont.woff2 in Resources */ = {isa = PBXBuildFile; fileRef = EAA29AE8278D2E43007070CF /* ProximaNova-Reg-webfont.woff2 */; };
		EAC80DE0271F6C0100BBF02D /* fb-sdk.js in Resources */ = {isa = PBXBuildFile; fileRef = EAC80DDF271F6C0100BBF02D /* fb-sdk.js */; };
		EAE42800275D47FA00DAC26B /* ClickToLoadModel.swift in Sources */ = {isa = PBXBuildFile; fileRef = EAE427FF275D47FA00DAC26B /* ClickToLoadModel.swift */; };
		EAFAD6CA2728BD1200F9DF00 /* clickToLoad.js in Resources */ = {isa = PBXBuildFile; fileRef = EAFAD6C92728BD1200F9DF00 /* clickToLoad.js */; };
		F41D174125CB131900472416 /* NSColorExtension.swift in Sources */ = {isa = PBXBuildFile; fileRef = F41D174025CB131900472416 /* NSColorExtension.swift */; };
		F44C130225C2DA0400426E3E /* NSAppearanceExtension.swift in Sources */ = {isa = PBXBuildFile; fileRef = F44C130125C2DA0400426E3E /* NSAppearanceExtension.swift */; };
/* End PBXBuildFile section */

/* Begin PBXContainerItemProxy section */
		4B1AD8A225FC27E200261379 /* PBXContainerItemProxy */ = {
			isa = PBXContainerItemProxy;
			containerPortal = AA585D76248FD31100E9A3E2 /* Project object */;
			proxyType = 1;
			remoteGlobalIDString = AA585D7D248FD31100E9A3E2;
			remoteInfo = "DuckDuckGo Privacy Browser";
		};
		7B4CE8DF26F02108009134B1 /* PBXContainerItemProxy */ = {
			isa = PBXContainerItemProxy;
			containerPortal = AA585D76248FD31100E9A3E2 /* Project object */;
			proxyType = 1;
			remoteGlobalIDString = AA585D7D248FD31100E9A3E2;
			remoteInfo = "DuckDuckGo Privacy Browser";
		};
		AA585D91248FD31400E9A3E2 /* PBXContainerItemProxy */ = {
			isa = PBXContainerItemProxy;
			containerPortal = AA585D76248FD31100E9A3E2 /* Project object */;
			proxyType = 1;
			remoteGlobalIDString = AA585D7D248FD31100E9A3E2;
			remoteInfo = DuckDuckGo;
		};
/* End PBXContainerItemProxy section */

/* Begin PBXFileReference section */
		0230C0A2272080090018F728 /* KeyedCodingExtension.swift */ = {isa = PBXFileReference; lastKnownFileType = sourcecode.swift; path = KeyedCodingExtension.swift; sourceTree = "<group>"; };
		0230C0A42721F3750018F728 /* GPCRequestFactory.swift */ = {isa = PBXFileReference; lastKnownFileType = sourcecode.swift; path = GPCRequestFactory.swift; sourceTree = "<group>"; };
		026ADE1326C3010C002518EE /* macos-config.json */ = {isa = PBXFileReference; fileEncoding = 4; lastKnownFileType = text.json; path = "macos-config.json"; sourceTree = "<group>"; };
		142879D924CE1179005419BB /* SuggestionViewModelTests.swift */ = {isa = PBXFileReference; lastKnownFileType = sourcecode.swift; path = SuggestionViewModelTests.swift; sourceTree = "<group>"; };
		142879DB24CE1185005419BB /* SuggestionContainerViewModelTests.swift */ = {isa = PBXFileReference; lastKnownFileType = sourcecode.swift; path = SuggestionContainerViewModelTests.swift; sourceTree = "<group>"; };
		1430DFF424D0580F00B8978C /* TabBarViewController.swift */ = {isa = PBXFileReference; lastKnownFileType = sourcecode.swift; path = TabBarViewController.swift; sourceTree = "<group>"; };
		14505A07256084EF00272CC6 /* UserAgent.swift */ = {isa = PBXFileReference; lastKnownFileType = sourcecode.swift; path = UserAgent.swift; sourceTree = "<group>"; };
		1456D6E024EFCBC300775049 /* TabBarCollectionView.swift */ = {isa = PBXFileReference; lastKnownFileType = sourcecode.swift; path = TabBarCollectionView.swift; sourceTree = "<group>"; };
		14D9B8F924F7E089000D4D13 /* AddressBarViewController.swift */ = {isa = PBXFileReference; lastKnownFileType = sourcecode.swift; path = AddressBarViewController.swift; sourceTree = "<group>"; };
		336B39E22726B4B700C417D3 /* LocalUnprotectedDomains.swift */ = {isa = PBXFileReference; lastKnownFileType = sourcecode.swift; path = LocalUnprotectedDomains.swift; sourceTree = "<group>"; };
		336D5AEF262D8D3C0052E0C9 /* findinpage.js */ = {isa = PBXFileReference; fileEncoding = 4; lastKnownFileType = sourcecode.javascript; path = findinpage.js; sourceTree = "<group>"; };
		339A6B5726A044BA00E3DAE8 /* duckduckgo-privacy-dashboard */ = {isa = PBXFileReference; fileEncoding = 4; lastKnownFileType = text; name = "duckduckgo-privacy-dashboard"; path = "Submodules/duckduckgo-privacy-dashboard"; sourceTree = SOURCE_ROOT; };
		4B0135CD2729F1AA00D54834 /* NSPasteboardExtension.swift */ = {isa = PBXFileReference; fileEncoding = 4; lastKnownFileType = sourcecode.swift; path = NSPasteboardExtension.swift; sourceTree = "<group>"; };
		4B02197F25E05FAC00ED7DEA /* FireproofingURLExtensions.swift */ = {isa = PBXFileReference; fileEncoding = 4; lastKnownFileType = sourcecode.swift; path = FireproofingURLExtensions.swift; sourceTree = "<group>"; };
		4B02198125E05FAC00ED7DEA /* FireproofDomains.swift */ = {isa = PBXFileReference; fileEncoding = 4; lastKnownFileType = sourcecode.swift; path = FireproofDomains.swift; sourceTree = "<group>"; };
		4B02198325E05FAC00ED7DEA /* FireproofInfoViewController.swift */ = {isa = PBXFileReference; fileEncoding = 4; lastKnownFileType = sourcecode.swift; path = FireproofInfoViewController.swift; sourceTree = "<group>"; };
		4B02198425E05FAC00ED7DEA /* Fireproofing.storyboard */ = {isa = PBXFileReference; fileEncoding = 4; lastKnownFileType = file.storyboard; path = Fireproofing.storyboard; sourceTree = "<group>"; };
		4B02199925E063DE00ED7DEA /* FireproofDomainsTests.swift */ = {isa = PBXFileReference; fileEncoding = 4; lastKnownFileType = sourcecode.swift; path = FireproofDomainsTests.swift; sourceTree = "<group>"; };
		4B02199A25E063DE00ED7DEA /* FireproofingURLExtensionsTests.swift */ = {isa = PBXFileReference; fileEncoding = 4; lastKnownFileType = sourcecode.swift; path = FireproofingURLExtensionsTests.swift; sourceTree = "<group>"; };
		4B0219A725E0646500ED7DEA /* WebsiteDataStoreTests.swift */ = {isa = PBXFileReference; fileEncoding = 4; lastKnownFileType = sourcecode.swift; path = WebsiteDataStoreTests.swift; sourceTree = "<group>"; };
		4B0511A4262CAA5A00F6079C /* DefaultBrowserPreferences.swift */ = {isa = PBXFileReference; fileEncoding = 4; lastKnownFileType = sourcecode.swift; path = DefaultBrowserPreferences.swift; sourceTree = "<group>"; };
		4B0511A5262CAA5A00F6079C /* AppearancePreferences.swift */ = {isa = PBXFileReference; fileEncoding = 4; lastKnownFileType = sourcecode.swift; path = AppearancePreferences.swift; sourceTree = "<group>"; };
		4B0511A6262CAA5A00F6079C /* PrivacySecurityPreferences.swift */ = {isa = PBXFileReference; fileEncoding = 4; lastKnownFileType = sourcecode.swift; path = PrivacySecurityPreferences.swift; sourceTree = "<group>"; };
		4B0511A7262CAA5A00F6079C /* DownloadPreferences.swift */ = {isa = PBXFileReference; fileEncoding = 4; lastKnownFileType = sourcecode.swift; path = DownloadPreferences.swift; sourceTree = "<group>"; };
		4B0511A8262CAA5A00F6079C /* PreferenceSections.swift */ = {isa = PBXFileReference; fileEncoding = 4; lastKnownFileType = sourcecode.swift; path = PreferenceSections.swift; sourceTree = "<group>"; };
		4B0511AB262CAA5A00F6079C /* PrivacySecurityPreferencesTableCellView.xib */ = {isa = PBXFileReference; fileEncoding = 4; lastKnownFileType = file.xib; path = PrivacySecurityPreferencesTableCellView.xib; sourceTree = "<group>"; };
		4B0511AC262CAA5A00F6079C /* PreferencesAboutViewController.swift */ = {isa = PBXFileReference; fileEncoding = 4; lastKnownFileType = sourcecode.swift; path = PreferencesAboutViewController.swift; sourceTree = "<group>"; };
		4B0511AD262CAA5A00F6079C /* Preferences.storyboard */ = {isa = PBXFileReference; fileEncoding = 4; lastKnownFileType = file.storyboard; path = Preferences.storyboard; sourceTree = "<group>"; };
		4B0511AE262CAA5A00F6079C /* PreferencesSidebarViewController.swift */ = {isa = PBXFileReference; fileEncoding = 4; lastKnownFileType = sourcecode.swift; path = PreferencesSidebarViewController.swift; sourceTree = "<group>"; };
		4B0511AF262CAA5A00F6079C /* PrivacySecurityPreferencesTableCellView.swift */ = {isa = PBXFileReference; fileEncoding = 4; lastKnownFileType = sourcecode.swift; path = PrivacySecurityPreferencesTableCellView.swift; sourceTree = "<group>"; };
		4B0511B0262CAA5A00F6079C /* DefaultBrowserTableCellView.xib */ = {isa = PBXFileReference; fileEncoding = 4; lastKnownFileType = file.xib; path = DefaultBrowserTableCellView.xib; sourceTree = "<group>"; };
		4B0511B1262CAA5A00F6079C /* PreferenceTableCellView.swift */ = {isa = PBXFileReference; fileEncoding = 4; lastKnownFileType = sourcecode.swift; path = PreferenceTableCellView.swift; sourceTree = "<group>"; };
		4B0511B2262CAA5A00F6079C /* PreferencesListViewController.swift */ = {isa = PBXFileReference; fileEncoding = 4; lastKnownFileType = sourcecode.swift; path = PreferencesListViewController.swift; sourceTree = "<group>"; };
		4B0511B3262CAA5A00F6079C /* RoundedSelectionRowView.swift */ = {isa = PBXFileReference; fileEncoding = 4; lastKnownFileType = sourcecode.swift; path = RoundedSelectionRowView.swift; sourceTree = "<group>"; };
		4B0511B4262CAA5A00F6079C /* FireproofDomainsViewController.swift */ = {isa = PBXFileReference; fileEncoding = 4; lastKnownFileType = sourcecode.swift; path = FireproofDomainsViewController.swift; sourceTree = "<group>"; };
		4B0511B5262CAA5A00F6079C /* DownloadPreferencesTableCellView.swift */ = {isa = PBXFileReference; fileEncoding = 4; lastKnownFileType = sourcecode.swift; path = DownloadPreferencesTableCellView.swift; sourceTree = "<group>"; };
		4B0511B6262CAA5A00F6079C /* PreferencesSplitViewController.swift */ = {isa = PBXFileReference; fileEncoding = 4; lastKnownFileType = sourcecode.swift; path = PreferencesSplitViewController.swift; sourceTree = "<group>"; };
		4B0511B7262CAA5A00F6079C /* DefaultBrowserTableCellView.swift */ = {isa = PBXFileReference; fileEncoding = 4; lastKnownFileType = sourcecode.swift; path = DefaultBrowserTableCellView.swift; sourceTree = "<group>"; };
		4B0511B8262CAA5A00F6079C /* DownloadPreferencesTableCellView.xib */ = {isa = PBXFileReference; fileEncoding = 4; lastKnownFileType = file.xib; path = DownloadPreferencesTableCellView.xib; sourceTree = "<group>"; };
		4B0511B9262CAA5A00F6079C /* AppearancePreferencesTableCellView.swift */ = {isa = PBXFileReference; fileEncoding = 4; lastKnownFileType = sourcecode.swift; path = AppearancePreferencesTableCellView.swift; sourceTree = "<group>"; };
		4B0511BA262CAA5A00F6079C /* AppearancePreferencesTableCellView.xib */ = {isa = PBXFileReference; fileEncoding = 4; lastKnownFileType = file.xib; path = AppearancePreferencesTableCellView.xib; sourceTree = "<group>"; };
		4B0511DF262CAA8600F6079C /* NSOpenPanelExtensions.swift */ = {isa = PBXFileReference; fileEncoding = 4; lastKnownFileType = sourcecode.swift; path = NSOpenPanelExtensions.swift; sourceTree = "<group>"; };
		4B0511E0262CAA8600F6079C /* NSViewControllerExtension.swift */ = {isa = PBXFileReference; fileEncoding = 4; lastKnownFileType = sourcecode.swift; path = NSViewControllerExtension.swift; sourceTree = "<group>"; };
		4B0511E6262CAB3700F6079C /* UserDefaultsWrapperUtilities.swift */ = {isa = PBXFileReference; lastKnownFileType = sourcecode.swift; path = UserDefaultsWrapperUtilities.swift; sourceTree = "<group>"; };
		4B0511EF262CAEC900F6079C /* AppearancePreferencesTests.swift */ = {isa = PBXFileReference; lastKnownFileType = sourcecode.swift; path = AppearancePreferencesTests.swift; sourceTree = "<group>"; };
		4B0511F7262CB20F00F6079C /* DownloadPreferencesTests.swift */ = {isa = PBXFileReference; lastKnownFileType = sourcecode.swift; path = DownloadPreferencesTests.swift; sourceTree = "<group>"; };
		4B11060425903E570039B979 /* CoreDataEncryptionTesting.xcdatamodel */ = {isa = PBXFileReference; lastKnownFileType = wrapper.xcdatamodel; path = CoreDataEncryptionTesting.xcdatamodel; sourceTree = "<group>"; };
		4B11060925903EAC0039B979 /* CoreDataEncryptionTests.swift */ = {isa = PBXFileReference; lastKnownFileType = sourcecode.swift; path = CoreDataEncryptionTests.swift; sourceTree = "<group>"; };
		4B117F7C276C0CB5002F3D8C /* LocalStatisticsStoreTests.swift */ = {isa = PBXFileReference; lastKnownFileType = sourcecode.swift; path = LocalStatisticsStoreTests.swift; sourceTree = "<group>"; };
		4B139AFC26B60BD800894F82 /* NSImageExtensions.swift */ = {isa = PBXFileReference; lastKnownFileType = sourcecode.swift; path = NSImageExtensions.swift; sourceTree = "<group>"; };
		4B1AD89D25FC27E200261379 /* Integration Tests.xctest */ = {isa = PBXFileReference; explicitFileType = wrapper.cfbundle; includeInIndex = 0; path = "Integration Tests.xctest"; sourceTree = BUILT_PRODUCTS_DIR; };
		4B1AD8A125FC27E200261379 /* Info.plist */ = {isa = PBXFileReference; lastKnownFileType = text.plist.xml; path = Info.plist; sourceTree = "<group>"; };
		4B1AD91625FC46FB00261379 /* CoreDataEncryptionTests.swift */ = {isa = PBXFileReference; lastKnownFileType = sourcecode.swift; path = CoreDataEncryptionTests.swift; sourceTree = "<group>"; };
		4B1E6EEB27AB5E5100F51793 /* SecureVaultSorting.swift */ = {isa = PBXFileReference; fileEncoding = 4; lastKnownFileType = sourcecode.swift; path = SecureVaultSorting.swift; sourceTree = "<group>"; };
		4B1E6EEC27AB5E5100F51793 /* PasswordManagementListSection.swift */ = {isa = PBXFileReference; fileEncoding = 4; lastKnownFileType = sourcecode.swift; path = PasswordManagementListSection.swift; sourceTree = "<group>"; };
		4B1E6EEF27AB5E5D00F51793 /* NSPopUpButtonView.swift */ = {isa = PBXFileReference; fileEncoding = 4; lastKnownFileType = sourcecode.swift; path = NSPopUpButtonView.swift; sourceTree = "<group>"; };
		4B1E6EF027AB5E5D00F51793 /* PasswordManagementItemList.swift */ = {isa = PBXFileReference; fileEncoding = 4; lastKnownFileType = sourcecode.swift; path = PasswordManagementItemList.swift; sourceTree = "<group>"; };
		4B2CBF402767EEC1001DF04B /* MacWaitlistStoreTests.swift */ = {isa = PBXFileReference; lastKnownFileType = sourcecode.swift; path = MacWaitlistStoreTests.swift; sourceTree = "<group>"; };
		4B2E7D6226FF9D6500D2DB17 /* PrintingUserScript.swift */ = {isa = PBXFileReference; fileEncoding = 4; lastKnownFileType = sourcecode.swift; path = PrintingUserScript.swift; sourceTree = "<group>"; };
		4B3F641D27A8D3BD00E0C118 /* BrowserProfileTests.swift */ = {isa = PBXFileReference; lastKnownFileType = sourcecode.swift; path = BrowserProfileTests.swift; sourceTree = "<group>"; };
		4B4F72EB266B2ED300814C60 /* CollectionExtension.swift */ = {isa = PBXFileReference; lastKnownFileType = sourcecode.swift; path = CollectionExtension.swift; sourceTree = "<group>"; };
		4B59023826B35F3600489384 /* ChromeDataImporter.swift */ = {isa = PBXFileReference; fileEncoding = 4; lastKnownFileType = sourcecode.swift; path = ChromeDataImporter.swift; sourceTree = "<group>"; };
		4B59023926B35F3600489384 /* ChromiumLoginReader.swift */ = {isa = PBXFileReference; fileEncoding = 4; lastKnownFileType = sourcecode.swift; path = ChromiumLoginReader.swift; sourceTree = "<group>"; };
		4B59023B26B35F3600489384 /* ChromiumDataImporter.swift */ = {isa = PBXFileReference; fileEncoding = 4; lastKnownFileType = sourcecode.swift; path = ChromiumDataImporter.swift; sourceTree = "<group>"; };
		4B59023C26B35F3600489384 /* BraveDataImporter.swift */ = {isa = PBXFileReference; fileEncoding = 4; lastKnownFileType = sourcecode.swift; path = BraveDataImporter.swift; sourceTree = "<group>"; };
		4B59024226B35F7C00489384 /* BrowserImportViewController.swift */ = {isa = PBXFileReference; fileEncoding = 4; lastKnownFileType = sourcecode.swift; path = BrowserImportViewController.swift; sourceTree = "<group>"; };
		4B59024726B3673600489384 /* ThirdPartyBrowser.swift */ = {isa = PBXFileReference; lastKnownFileType = sourcecode.swift; path = ThirdPartyBrowser.swift; sourceTree = "<group>"; };
		4B59024926B38B0B00489384 /* Login Data */ = {isa = PBXFileReference; lastKnownFileType = file; path = "Login Data"; sourceTree = "<group>"; };
		4B59024B26B38BB800489384 /* ChromiumLoginReaderTests.swift */ = {isa = PBXFileReference; lastKnownFileType = sourcecode.swift; path = ChromiumLoginReaderTests.swift; sourceTree = "<group>"; };
		4B5FF67726B602B100D42879 /* FirefoxDataImporter.swift */ = {isa = PBXFileReference; lastKnownFileType = sourcecode.swift; path = FirefoxDataImporter.swift; sourceTree = "<group>"; };
		4B65027425E5F2A70054432E /* DefaultBrowserPromptView.xib */ = {isa = PBXFileReference; lastKnownFileType = file.xib; path = DefaultBrowserPromptView.xib; sourceTree = "<group>"; };
		4B65027925E5F2B10054432E /* DefaultBrowserPromptView.swift */ = {isa = PBXFileReference; lastKnownFileType = sourcecode.swift; path = DefaultBrowserPromptView.swift; sourceTree = "<group>"; };
		4B65143D263924B5005B46EB /* EmailUrlExtensions.swift */ = {isa = PBXFileReference; lastKnownFileType = sourcecode.swift; path = EmailUrlExtensions.swift; sourceTree = "<group>"; };
		4B677424255DBEB800025BD8 /* BloomFilterWrapper.mm */ = {isa = PBXFileReference; fileEncoding = 4; lastKnownFileType = sourcecode.cpp.objcpp; path = BloomFilterWrapper.mm; sourceTree = "<group>"; };
		4B677425255DBEB800025BD8 /* BloomFilterWrapper.h */ = {isa = PBXFileReference; fileEncoding = 4; lastKnownFileType = sourcecode.c.h; path = BloomFilterWrapper.h; sourceTree = "<group>"; };
		4B677427255DBEB800025BD8 /* httpsMobileV2BloomSpec.json */ = {isa = PBXFileReference; fileEncoding = 4; lastKnownFileType = text.json; path = httpsMobileV2BloomSpec.json; sourceTree = "<group>"; };
		4B677428255DBEB800025BD8 /* httpsMobileV2Bloom.bin */ = {isa = PBXFileReference; lastKnownFileType = archive.macbinary; path = httpsMobileV2Bloom.bin; sourceTree = "<group>"; };
		4B677429255DBEB800025BD8 /* HTTPSBloomFilterSpecification.swift */ = {isa = PBXFileReference; fileEncoding = 4; lastKnownFileType = sourcecode.swift; path = HTTPSBloomFilterSpecification.swift; sourceTree = "<group>"; };
		4B67742A255DBEB800025BD8 /* httpsMobileV2FalsePositives.json */ = {isa = PBXFileReference; fileEncoding = 4; lastKnownFileType = text.json; path = httpsMobileV2FalsePositives.json; sourceTree = "<group>"; };
		4B67742B255DBEB800025BD8 /* HTTPSExcludedDomains.swift */ = {isa = PBXFileReference; fileEncoding = 4; lastKnownFileType = sourcecode.swift; path = HTTPSExcludedDomains.swift; sourceTree = "<group>"; };
		4B67742C255DBEB800025BD8 /* HTTPSUpgrade.swift */ = {isa = PBXFileReference; fileEncoding = 4; lastKnownFileType = sourcecode.swift; path = HTTPSUpgrade.swift; sourceTree = "<group>"; };
		4B67742F255DBEB800025BD8 /* HTTPSUpgrade 3.xcdatamodel */ = {isa = PBXFileReference; lastKnownFileType = wrapper.xcdatamodel; path = "HTTPSUpgrade 3.xcdatamodel"; sourceTree = "<group>"; };
		4B677430255DBEB800025BD8 /* HTTPSUpgradeStore.swift */ = {isa = PBXFileReference; fileEncoding = 4; lastKnownFileType = sourcecode.swift; path = HTTPSUpgradeStore.swift; sourceTree = "<group>"; };
		4B677440255DBEEA00025BD8 /* Database.swift */ = {isa = PBXFileReference; fileEncoding = 4; lastKnownFileType = sourcecode.swift; path = Database.swift; sourceTree = "<group>"; };
		4B677449255DBF3A00025BD8 /* BloomFilter.cpp */ = {isa = PBXFileReference; fileEncoding = 4; lastKnownFileType = sourcecode.cpp.cpp; name = BloomFilter.cpp; path = Submodules/bloom_cpp/src/BloomFilter.cpp; sourceTree = SOURCE_ROOT; };
		4B67744A255DBF3A00025BD8 /* BloomFilter.hpp */ = {isa = PBXFileReference; fileEncoding = 4; lastKnownFileType = sourcecode.cpp.h; name = BloomFilter.hpp; path = Submodules/bloom_cpp/src/BloomFilter.hpp; sourceTree = SOURCE_ROOT; };
		4B677454255DC18000025BD8 /* Bridging.h */ = {isa = PBXFileReference; fileEncoding = 4; lastKnownFileType = sourcecode.c.h; path = Bridging.h; sourceTree = "<group>"; };
		4B70BFFF27B0793D000386ED /* DuckDuckGo-ExampleCrash.ips */ = {isa = PBXFileReference; fileEncoding = 4; lastKnownFileType = text; path = "DuckDuckGo-ExampleCrash.ips"; sourceTree = "<group>"; };
		4B70C00027B0793D000386ED /* CrashReportTests.swift */ = {isa = PBXFileReference; fileEncoding = 4; lastKnownFileType = sourcecode.swift; path = CrashReportTests.swift; sourceTree = "<group>"; };
		4B723DEB26B0002B00E14D75 /* DataImport.swift */ = {isa = PBXFileReference; lastKnownFileType = sourcecode.swift; path = DataImport.swift; sourceTree = "<group>"; };
		4B723DED26B0002B00E14D75 /* DataImport.storyboard */ = {isa = PBXFileReference; lastKnownFileType = file.storyboard; path = DataImport.storyboard; sourceTree = "<group>"; };
		4B723DEE26B0002B00E14D75 /* DataImportViewController.swift */ = {isa = PBXFileReference; lastKnownFileType = sourcecode.swift; path = DataImportViewController.swift; sourceTree = "<group>"; };
		4B723DEF26B0002B00E14D75 /* CSVImportViewController.swift */ = {isa = PBXFileReference; lastKnownFileType = sourcecode.swift; path = CSVImportViewController.swift; sourceTree = "<group>"; };
		4B723DF026B0002B00E14D75 /* CSVImportSummaryViewController.swift */ = {isa = PBXFileReference; lastKnownFileType = sourcecode.swift; path = CSVImportSummaryViewController.swift; sourceTree = "<group>"; };
		4B723DF326B0002B00E14D75 /* SecureVaultLoginImporter.swift */ = {isa = PBXFileReference; lastKnownFileType = sourcecode.swift; path = SecureVaultLoginImporter.swift; sourceTree = "<group>"; };
		4B723DF426B0002B00E14D75 /* LoginImport.swift */ = {isa = PBXFileReference; lastKnownFileType = sourcecode.swift; path = LoginImport.swift; sourceTree = "<group>"; };
		4B723DF626B0002B00E14D75 /* CSVParser.swift */ = {isa = PBXFileReference; lastKnownFileType = sourcecode.swift; path = CSVParser.swift; sourceTree = "<group>"; };
		4B723DF726B0002B00E14D75 /* CSVImporter.swift */ = {isa = PBXFileReference; lastKnownFileType = sourcecode.swift; path = CSVImporter.swift; sourceTree = "<group>"; };
		4B723DFD26B0002B00E14D75 /* CSVLoginExporter.swift */ = {isa = PBXFileReference; lastKnownFileType = sourcecode.swift; path = CSVLoginExporter.swift; sourceTree = "<group>"; };
		4B723DFF26B0003E00E14D75 /* DataImportMocks.swift */ = {isa = PBXFileReference; fileEncoding = 4; lastKnownFileType = sourcecode.swift; path = DataImportMocks.swift; sourceTree = "<group>"; };
		4B723E0026B0003E00E14D75 /* CSVParserTests.swift */ = {isa = PBXFileReference; fileEncoding = 4; lastKnownFileType = sourcecode.swift; path = CSVParserTests.swift; sourceTree = "<group>"; };
		4B723E0126B0003E00E14D75 /* CSVImporterTests.swift */ = {isa = PBXFileReference; fileEncoding = 4; lastKnownFileType = sourcecode.swift; path = CSVImporterTests.swift; sourceTree = "<group>"; };
		4B723E0326B0003E00E14D75 /* MockSecureVault.swift */ = {isa = PBXFileReference; fileEncoding = 4; lastKnownFileType = sourcecode.swift; path = MockSecureVault.swift; sourceTree = "<group>"; };
		4B723E0426B0003E00E14D75 /* CSVLoginExporterTests.swift */ = {isa = PBXFileReference; fileEncoding = 4; lastKnownFileType = sourcecode.swift; path = CSVLoginExporterTests.swift; sourceTree = "<group>"; };
		4B723E1726B000DC00E14D75 /* TemporaryFileCreator.swift */ = {isa = PBXFileReference; fileEncoding = 4; lastKnownFileType = sourcecode.swift; path = TemporaryFileCreator.swift; sourceTree = "<group>"; };
		4B78A86A26BB3ADD0071BB16 /* BrowserImportSummaryViewController.swift */ = {isa = PBXFileReference; lastKnownFileType = sourcecode.swift; path = BrowserImportSummaryViewController.swift; sourceTree = "<group>"; };
		4B7A57CE279A4EF300B1C70E /* ChromePreferences.swift */ = {isa = PBXFileReference; lastKnownFileType = sourcecode.swift; path = ChromePreferences.swift; sourceTree = "<group>"; };
		4B7A60A0273E0BE400BBDFEB /* WKWebsiteDataStoreExtension.swift */ = {isa = PBXFileReference; lastKnownFileType = sourcecode.swift; path = WKWebsiteDataStoreExtension.swift; sourceTree = "<group>"; };
		4B8AC93226B3B06300879451 /* EdgeDataImporter.swift */ = {isa = PBXFileReference; lastKnownFileType = sourcecode.swift; path = EdgeDataImporter.swift; sourceTree = "<group>"; };
		4B8AC93426B3B2FD00879451 /* NSAlert+DataImport.swift */ = {isa = PBXFileReference; lastKnownFileType = sourcecode.swift; path = "NSAlert+DataImport.swift"; sourceTree = "<group>"; };
		4B8AC93826B48A5100879451 /* FirefoxLoginReader.swift */ = {isa = PBXFileReference; lastKnownFileType = sourcecode.swift; path = FirefoxLoginReader.swift; sourceTree = "<group>"; };
		4B8AC93A26B48ADF00879451 /* ASN1Parser.swift */ = {isa = PBXFileReference; lastKnownFileType = sourcecode.swift; path = ASN1Parser.swift; sourceTree = "<group>"; };
		4B8AC93C26B49BE600879451 /* FirefoxLoginReaderTests.swift */ = {isa = PBXFileReference; lastKnownFileType = sourcecode.swift; path = FirefoxLoginReaderTests.swift; sourceTree = "<group>"; };
		4B8AC93E26B49BEE00879451 /* logins.json */ = {isa = PBXFileReference; fileEncoding = 4; lastKnownFileType = text.json; path = logins.json; sourceTree = "<group>"; };
		4B8AC93F26B49BEE00879451 /* key4.db */ = {isa = PBXFileReference; lastKnownFileType = file; path = key4.db; sourceTree = "<group>"; };
		4B8AD0B027A86D9200AE44D6 /* WKWebsiteDataStoreExtensionTests.swift */ = {isa = PBXFileReference; lastKnownFileType = sourcecode.swift; path = WKWebsiteDataStoreExtensionTests.swift; sourceTree = "<group>"; };
		4B8D9061276D1D880078DB17 /* LocaleExtension.swift */ = {isa = PBXFileReference; fileEncoding = 4; lastKnownFileType = sourcecode.swift; path = LocaleExtension.swift; sourceTree = "<group>"; };
		4B92928526670D1600AD2C21 /* BookmarksOutlineView.swift */ = {isa = PBXFileReference; fileEncoding = 4; lastKnownFileType = sourcecode.swift; path = BookmarksOutlineView.swift; sourceTree = "<group>"; };
		4B92928626670D1600AD2C21 /* OutlineSeparatorViewCell.swift */ = {isa = PBXFileReference; fileEncoding = 4; lastKnownFileType = sourcecode.swift; path = OutlineSeparatorViewCell.swift; sourceTree = "<group>"; };
		4B92928726670D1600AD2C21 /* BookmarkOutlineViewCell.swift */ = {isa = PBXFileReference; fileEncoding = 4; lastKnownFileType = sourcecode.swift; path = BookmarkOutlineViewCell.swift; sourceTree = "<group>"; };
		4B92928826670D1600AD2C21 /* BookmarkOutlineViewCell.xib */ = {isa = PBXFileReference; fileEncoding = 4; lastKnownFileType = file.xib; path = BookmarkOutlineViewCell.xib; sourceTree = "<group>"; };
		4B92928926670D1700AD2C21 /* BookmarkTableCellView.swift */ = {isa = PBXFileReference; fileEncoding = 4; lastKnownFileType = sourcecode.swift; path = BookmarkTableCellView.swift; sourceTree = "<group>"; };
		4B92928A26670D1700AD2C21 /* BookmarkTableCellView.xib */ = {isa = PBXFileReference; fileEncoding = 4; lastKnownFileType = file.xib; path = BookmarkTableCellView.xib; sourceTree = "<group>"; };
		4B92929126670D2A00AD2C21 /* BookmarkOutlineViewDataSource.swift */ = {isa = PBXFileReference; fileEncoding = 4; lastKnownFileType = sourcecode.swift; path = BookmarkOutlineViewDataSource.swift; sourceTree = "<group>"; };
		4B92929226670D2A00AD2C21 /* PasteboardFolder.swift */ = {isa = PBXFileReference; fileEncoding = 4; lastKnownFileType = sourcecode.swift; path = PasteboardFolder.swift; sourceTree = "<group>"; };
		4B92929326670D2A00AD2C21 /* BookmarkNode.swift */ = {isa = PBXFileReference; fileEncoding = 4; lastKnownFileType = sourcecode.swift; path = BookmarkNode.swift; sourceTree = "<group>"; };
		4B92929426670D2A00AD2C21 /* BookmarkSidebarTreeController.swift */ = {isa = PBXFileReference; fileEncoding = 4; lastKnownFileType = sourcecode.swift; path = BookmarkSidebarTreeController.swift; sourceTree = "<group>"; };
		4B92929526670D2A00AD2C21 /* PasteboardBookmark.swift */ = {isa = PBXFileReference; fileEncoding = 4; lastKnownFileType = sourcecode.swift; path = PasteboardBookmark.swift; sourceTree = "<group>"; };
		4B92929626670D2A00AD2C21 /* SpacerNode.swift */ = {isa = PBXFileReference; fileEncoding = 4; lastKnownFileType = sourcecode.swift; path = SpacerNode.swift; sourceTree = "<group>"; };
		4B92929726670D2A00AD2C21 /* BookmarkTreeController.swift */ = {isa = PBXFileReference; fileEncoding = 4; lastKnownFileType = sourcecode.swift; path = BookmarkTreeController.swift; sourceTree = "<group>"; };
		4B92929826670D2A00AD2C21 /* PseudoFolder.swift */ = {isa = PBXFileReference; fileEncoding = 4; lastKnownFileType = sourcecode.swift; path = PseudoFolder.swift; sourceTree = "<group>"; };
		4B92929926670D2A00AD2C21 /* BookmarkManagedObject.swift */ = {isa = PBXFileReference; fileEncoding = 4; lastKnownFileType = sourcecode.swift; path = BookmarkManagedObject.swift; sourceTree = "<group>"; };
		4B92929A26670D2A00AD2C21 /* PasteboardWriting.swift */ = {isa = PBXFileReference; fileEncoding = 4; lastKnownFileType = sourcecode.swift; path = PasteboardWriting.swift; sourceTree = "<group>"; };
		4B9292A526670D3700AD2C21 /* Bookmark.xcmappingmodel */ = {isa = PBXFileReference; lastKnownFileType = wrapper.xcmappingmodel; path = Bookmark.xcmappingmodel; sourceTree = "<group>"; };
		4B9292A626670D3700AD2C21 /* BookmarkMigrationPolicy.swift */ = {isa = PBXFileReference; fileEncoding = 4; lastKnownFileType = sourcecode.swift; path = BookmarkMigrationPolicy.swift; sourceTree = "<group>"; };
		4B9292A826670D3700AD2C21 /* Bookmark 2.xcdatamodel */ = {isa = PBXFileReference; lastKnownFileType = wrapper.xcdatamodel; path = "Bookmark 2.xcdatamodel"; sourceTree = "<group>"; };
		4B9292A926670D3700AD2C21 /* Bookmark.xcdatamodel */ = {isa = PBXFileReference; lastKnownFileType = wrapper.xcdatamodel; path = Bookmark.xcdatamodel; sourceTree = "<group>"; };
		4B9292AE26670F5300AD2C21 /* NSOutlineViewExtensions.swift */ = {isa = PBXFileReference; fileEncoding = 4; lastKnownFileType = sourcecode.swift; path = NSOutlineViewExtensions.swift; sourceTree = "<group>"; };
		4B9292B02667103000AD2C21 /* BookmarkNodePathTests.swift */ = {isa = PBXFileReference; fileEncoding = 4; lastKnownFileType = sourcecode.swift; path = BookmarkNodePathTests.swift; sourceTree = "<group>"; };
		4B9292B12667103000AD2C21 /* BookmarkNodeTests.swift */ = {isa = PBXFileReference; fileEncoding = 4; lastKnownFileType = sourcecode.swift; path = BookmarkNodeTests.swift; sourceTree = "<group>"; };
		4B9292B22667103000AD2C21 /* BookmarkSidebarTreeControllerTests.swift */ = {isa = PBXFileReference; fileEncoding = 4; lastKnownFileType = sourcecode.swift; path = BookmarkSidebarTreeControllerTests.swift; sourceTree = "<group>"; };
		4B9292B32667103000AD2C21 /* BookmarkOutlineViewDataSourceTests.swift */ = {isa = PBXFileReference; fileEncoding = 4; lastKnownFileType = sourcecode.swift; path = BookmarkOutlineViewDataSourceTests.swift; sourceTree = "<group>"; };
		4B9292B42667103000AD2C21 /* PasteboardFolderTests.swift */ = {isa = PBXFileReference; fileEncoding = 4; lastKnownFileType = sourcecode.swift; path = PasteboardFolderTests.swift; sourceTree = "<group>"; };
		4B9292B52667103000AD2C21 /* TreeControllerTests.swift */ = {isa = PBXFileReference; fileEncoding = 4; lastKnownFileType = sourcecode.swift; path = TreeControllerTests.swift; sourceTree = "<group>"; };
		4B9292B62667103000AD2C21 /* BookmarkManagedObjectTests.swift */ = {isa = PBXFileReference; fileEncoding = 4; lastKnownFileType = sourcecode.swift; path = BookmarkManagedObjectTests.swift; sourceTree = "<group>"; };
		4B9292B72667103000AD2C21 /* BookmarkMigrationTests.swift */ = {isa = PBXFileReference; fileEncoding = 4; lastKnownFileType = sourcecode.swift; path = BookmarkMigrationTests.swift; sourceTree = "<group>"; };
		4B9292B82667103000AD2C21 /* BookmarkTests.swift */ = {isa = PBXFileReference; fileEncoding = 4; lastKnownFileType = sourcecode.swift; path = BookmarkTests.swift; sourceTree = "<group>"; };
		4B9292B92667103100AD2C21 /* PasteboardBookmarkTests.swift */ = {isa = PBXFileReference; fileEncoding = 4; lastKnownFileType = sourcecode.swift; path = PasteboardBookmarkTests.swift; sourceTree = "<group>"; };
		4B9292C42667104B00AD2C21 /* CoreDataTestUtilities.swift */ = {isa = PBXFileReference; fileEncoding = 4; lastKnownFileType = sourcecode.swift; path = CoreDataTestUtilities.swift; sourceTree = "<group>"; };
		4B9292C62667123700AD2C21 /* BrowserTabSelectionDelegate.swift */ = {isa = PBXFileReference; fileEncoding = 4; lastKnownFileType = sourcecode.swift; path = BrowserTabSelectionDelegate.swift; sourceTree = "<group>"; };
		4B9292C72667123700AD2C21 /* BookmarkManagementSidebarViewController.swift */ = {isa = PBXFileReference; fileEncoding = 4; lastKnownFileType = sourcecode.swift; path = BookmarkManagementSidebarViewController.swift; sourceTree = "<group>"; };
		4B9292C82667123700AD2C21 /* BookmarkManagementSplitViewController.swift */ = {isa = PBXFileReference; fileEncoding = 4; lastKnownFileType = sourcecode.swift; path = BookmarkManagementSplitViewController.swift; sourceTree = "<group>"; };
		4B9292C92667123700AD2C21 /* BookmarkTableRowView.swift */ = {isa = PBXFileReference; fileEncoding = 4; lastKnownFileType = sourcecode.swift; path = BookmarkTableRowView.swift; sourceTree = "<group>"; };
		4B9292CA2667123700AD2C21 /* AddFolderModalViewController.swift */ = {isa = PBXFileReference; fileEncoding = 4; lastKnownFileType = sourcecode.swift; path = AddFolderModalViewController.swift; sourceTree = "<group>"; };
		4B9292CB2667123700AD2C21 /* AddBookmarkModalViewController.swift */ = {isa = PBXFileReference; fileEncoding = 4; lastKnownFileType = sourcecode.swift; path = AddBookmarkModalViewController.swift; sourceTree = "<group>"; };
		4B9292CC2667123700AD2C21 /* BookmarkListViewController.swift */ = {isa = PBXFileReference; fileEncoding = 4; lastKnownFileType = sourcecode.swift; path = BookmarkListViewController.swift; sourceTree = "<group>"; };
		4B9292CD2667123700AD2C21 /* BookmarkManagementDetailViewController.swift */ = {isa = PBXFileReference; fileEncoding = 4; lastKnownFileType = sourcecode.swift; path = BookmarkManagementDetailViewController.swift; sourceTree = "<group>"; };
		4B9292D62667124000AD2C21 /* NSPopUpButtonExtension.swift */ = {isa = PBXFileReference; fileEncoding = 4; lastKnownFileType = sourcecode.swift; path = NSPopUpButtonExtension.swift; sourceTree = "<group>"; };
		4B9292D82667124B00AD2C21 /* BookmarkListTreeControllerDataSource.swift */ = {isa = PBXFileReference; fileEncoding = 4; lastKnownFileType = sourcecode.swift; path = BookmarkListTreeControllerDataSource.swift; sourceTree = "<group>"; };
		4B9292DA2667125D00AD2C21 /* ContextualMenu.swift */ = {isa = PBXFileReference; fileEncoding = 4; lastKnownFileType = sourcecode.swift; path = ContextualMenu.swift; sourceTree = "<group>"; };
		4BA1A69A258B076900F6F690 /* FileStore.swift */ = {isa = PBXFileReference; lastKnownFileType = sourcecode.swift; path = FileStore.swift; sourceTree = "<group>"; };
		4BA1A69F258B079600F6F690 /* DataEncryption.swift */ = {isa = PBXFileReference; lastKnownFileType = sourcecode.swift; path = DataEncryption.swift; sourceTree = "<group>"; };
		4BA1A6A4258B07DF00F6F690 /* EncryptedValueTransformer.swift */ = {isa = PBXFileReference; lastKnownFileType = sourcecode.swift; path = EncryptedValueTransformer.swift; sourceTree = "<group>"; };
		4BA1A6B2258B080A00F6F690 /* EncryptionKeyGeneration.swift */ = {isa = PBXFileReference; lastKnownFileType = sourcecode.swift; path = EncryptionKeyGeneration.swift; sourceTree = "<group>"; };
		4BA1A6B7258B081600F6F690 /* EncryptionKeyStoring.swift */ = {isa = PBXFileReference; lastKnownFileType = sourcecode.swift; path = EncryptionKeyStoring.swift; sourceTree = "<group>"; };
		4BA1A6BC258B082300F6F690 /* EncryptionKeyStore.swift */ = {isa = PBXFileReference; lastKnownFileType = sourcecode.swift; path = EncryptionKeyStore.swift; sourceTree = "<group>"; };
		4BA1A6C1258B0A1300F6F690 /* ContiguousBytesExtension.swift */ = {isa = PBXFileReference; lastKnownFileType = sourcecode.swift; path = ContiguousBytesExtension.swift; sourceTree = "<group>"; };
		4BA1A6D8258C0CB300F6F690 /* DataEncryptionTests.swift */ = {isa = PBXFileReference; lastKnownFileType = sourcecode.swift; path = DataEncryptionTests.swift; sourceTree = "<group>"; };
		4BA1A6DD258C100A00F6F690 /* FileStoreTests.swift */ = {isa = PBXFileReference; lastKnownFileType = sourcecode.swift; path = FileStoreTests.swift; sourceTree = "<group>"; };
		4BA1A6E5258C270800F6F690 /* EncryptionKeyGeneratorTests.swift */ = {isa = PBXFileReference; lastKnownFileType = sourcecode.swift; path = EncryptionKeyGeneratorTests.swift; sourceTree = "<group>"; };
		4BA1A6EA258C288C00F6F690 /* EncryptionKeyStoreTests.swift */ = {isa = PBXFileReference; lastKnownFileType = sourcecode.swift; path = EncryptionKeyStoreTests.swift; sourceTree = "<group>"; };
		4BA1A6F5258C4F9600F6F690 /* EncryptionMocks.swift */ = {isa = PBXFileReference; lastKnownFileType = sourcecode.swift; path = EncryptionMocks.swift; sourceTree = "<group>"; };
		4BA1A6FD258C5C1300F6F690 /* EncryptedValueTransformerTests.swift */ = {isa = PBXFileReference; lastKnownFileType = sourcecode.swift; path = EncryptedValueTransformerTests.swift; sourceTree = "<group>"; };
		4BA7C91527695EA500FEBA8E /* MacWaitlistRequestTests.swift */ = {isa = PBXFileReference; lastKnownFileType = sourcecode.swift; path = MacWaitlistRequestTests.swift; sourceTree = "<group>"; };
		4BA7C91A276984AF00FEBA8E /* MacWaitlistLockScreenViewModelTests.swift */ = {isa = PBXFileReference; lastKnownFileType = sourcecode.swift; path = MacWaitlistLockScreenViewModelTests.swift; sourceTree = "<group>"; };
		4BB46EA026B8954500222970 /* logins-encrypted.json */ = {isa = PBXFileReference; fileEncoding = 4; lastKnownFileType = text.json; path = "logins-encrypted.json"; sourceTree = "<group>"; };
		4BB46EA126B8954500222970 /* key4-encrypted.db */ = {isa = PBXFileReference; lastKnownFileType = file; path = "key4-encrypted.db"; sourceTree = "<group>"; };
		4BB6CE5E26B77ED000EC5860 /* Cryptography.swift */ = {isa = PBXFileReference; lastKnownFileType = sourcecode.swift; path = Cryptography.swift; sourceTree = "<group>"; };
		4BB88B4425B7B55C006F6B06 /* DebugUserScript.swift */ = {isa = PBXFileReference; lastKnownFileType = sourcecode.swift; path = DebugUserScript.swift; sourceTree = "<group>"; };
		4BB88B4925B7B690006F6B06 /* SequenceExtensions.swift */ = {isa = PBXFileReference; lastKnownFileType = sourcecode.swift; path = SequenceExtensions.swift; sourceTree = "<group>"; };
		4BB88B4F25B7BA2B006F6B06 /* TabInstrumentation.swift */ = {isa = PBXFileReference; lastKnownFileType = sourcecode.swift; path = TabInstrumentation.swift; sourceTree = "<group>"; };
		4BB88B5A25B7BA50006F6B06 /* Instruments.swift */ = {isa = PBXFileReference; lastKnownFileType = sourcecode.swift; path = Instruments.swift; sourceTree = "<group>"; };
		4BB99CF526FE191E001E4761 /* FirefoxBookmarksReader.swift */ = {isa = PBXFileReference; fileEncoding = 4; lastKnownFileType = sourcecode.swift; path = FirefoxBookmarksReader.swift; sourceTree = "<group>"; };
		4BB99CF626FE191E001E4761 /* BookmarkImport.swift */ = {isa = PBXFileReference; fileEncoding = 4; lastKnownFileType = sourcecode.swift; path = BookmarkImport.swift; sourceTree = "<group>"; };
		4BB99CF726FE191E001E4761 /* CoreDataBookmarkImporter.swift */ = {isa = PBXFileReference; fileEncoding = 4; lastKnownFileType = sourcecode.swift; path = CoreDataBookmarkImporter.swift; sourceTree = "<group>"; };
		4BB99CF926FE191E001E4761 /* ChromiumBookmarksReader.swift */ = {isa = PBXFileReference; fileEncoding = 4; lastKnownFileType = sourcecode.swift; path = ChromiumBookmarksReader.swift; sourceTree = "<group>"; };
		4BB99CFA26FE191E001E4761 /* ImportedBookmarks.swift */ = {isa = PBXFileReference; fileEncoding = 4; lastKnownFileType = sourcecode.swift; path = ImportedBookmarks.swift; sourceTree = "<group>"; };
		4BB99CFC26FE191E001E4761 /* SafariBookmarksReader.swift */ = {isa = PBXFileReference; fileEncoding = 4; lastKnownFileType = sourcecode.swift; path = SafariBookmarksReader.swift; sourceTree = "<group>"; };
		4BB99CFD26FE191E001E4761 /* SafariDataImporter.swift */ = {isa = PBXFileReference; fileEncoding = 4; lastKnownFileType = sourcecode.swift; path = SafariDataImporter.swift; sourceTree = "<group>"; };
		4BB99D0526FE1979001E4761 /* RequestFilePermissionViewController.swift */ = {isa = PBXFileReference; fileEncoding = 4; lastKnownFileType = sourcecode.swift; path = RequestFilePermissionViewController.swift; sourceTree = "<group>"; };
		4BB99D0826FE1A6D001E4761 /* Bookmarks.plist */ = {isa = PBXFileReference; lastKnownFileType = file.bplist; path = Bookmarks.plist; sourceTree = "<group>"; };
		4BB99D0A26FE1A7B001E4761 /* Bookmarks */ = {isa = PBXFileReference; fileEncoding = 4; lastKnownFileType = text; path = Bookmarks; sourceTree = "<group>"; };
		4BB99D0C26FE1A83001E4761 /* ChromiumBookmarksReaderTests.swift */ = {isa = PBXFileReference; fileEncoding = 4; lastKnownFileType = sourcecode.swift; path = ChromiumBookmarksReaderTests.swift; sourceTree = "<group>"; };
		4BB99D0D26FE1A83001E4761 /* FirefoxBookmarksReaderTests.swift */ = {isa = PBXFileReference; fileEncoding = 4; lastKnownFileType = sourcecode.swift; path = FirefoxBookmarksReaderTests.swift; sourceTree = "<group>"; };
		4BB99D0E26FE1A84001E4761 /* SafariBookmarksReaderTests.swift */ = {isa = PBXFileReference; fileEncoding = 4; lastKnownFileType = sourcecode.swift; path = SafariBookmarksReaderTests.swift; sourceTree = "<group>"; };
		4BB99D1226FE1A94001E4761 /* places.sqlite */ = {isa = PBXFileReference; lastKnownFileType = file; path = places.sqlite; sourceTree = "<group>"; };
		4BBE0AA627B9B027003B37A8 /* PopUpButton.swift */ = {isa = PBXFileReference; lastKnownFileType = sourcecode.swift; path = PopUpButton.swift; sourceTree = "<group>"; };
		4BC68A6F2759AE490029A586 /* Waitlist.storyboard */ = {isa = PBXFileReference; lastKnownFileType = file.storyboard; path = Waitlist.storyboard; sourceTree = "<group>"; };
		4BC68A712759B2140029A586 /* Waitlist.swift */ = {isa = PBXFileReference; lastKnownFileType = sourcecode.swift; path = Waitlist.swift; sourceTree = "<group>"; };
		4BE0DF0426781961006337B7 /* NSStoryboardExtension.swift */ = {isa = PBXFileReference; lastKnownFileType = sourcecode.swift; path = NSStoryboardExtension.swift; sourceTree = "<group>"; };
		4BE6546E271FCD40008D1D63 /* PasswordManagementIdentityItemView.swift */ = {isa = PBXFileReference; fileEncoding = 4; lastKnownFileType = sourcecode.swift; path = PasswordManagementIdentityItemView.swift; sourceTree = "<group>"; };
		4BE65470271FCD40008D1D63 /* PasswordManagementCreditCardItemView.swift */ = {isa = PBXFileReference; fileEncoding = 4; lastKnownFileType = sourcecode.swift; path = PasswordManagementCreditCardItemView.swift; sourceTree = "<group>"; };
		4BE65471271FCD40008D1D63 /* PasswordManagementLoginItemView.swift */ = {isa = PBXFileReference; fileEncoding = 4; lastKnownFileType = sourcecode.swift; path = PasswordManagementLoginItemView.swift; sourceTree = "<group>"; };
		4BE65472271FCD40008D1D63 /* PasswordManagementNoteItemView.swift */ = {isa = PBXFileReference; fileEncoding = 4; lastKnownFileType = sourcecode.swift; path = PasswordManagementNoteItemView.swift; sourceTree = "<group>"; };
		4BE65473271FCD40008D1D63 /* EditableTextView.swift */ = {isa = PBXFileReference; fileEncoding = 4; lastKnownFileType = sourcecode.swift; path = EditableTextView.swift; sourceTree = "<group>"; };
		4BE6547A271FCD4D008D1D63 /* PasswordManagementIdentityModel.swift */ = {isa = PBXFileReference; fileEncoding = 4; lastKnownFileType = sourcecode.swift; path = PasswordManagementIdentityModel.swift; sourceTree = "<group>"; };
		4BE6547B271FCD4D008D1D63 /* PasswordManagementCreditCardModel.swift */ = {isa = PBXFileReference; fileEncoding = 4; lastKnownFileType = sourcecode.swift; path = PasswordManagementCreditCardModel.swift; sourceTree = "<group>"; };
		4BE6547C271FCD4D008D1D63 /* PasswordManagementLoginModel.swift */ = {isa = PBXFileReference; fileEncoding = 4; lastKnownFileType = sourcecode.swift; path = PasswordManagementLoginModel.swift; sourceTree = "<group>"; };
		4BE6547D271FCD4D008D1D63 /* PasswordManagementNoteModel.swift */ = {isa = PBXFileReference; fileEncoding = 4; lastKnownFileType = sourcecode.swift; path = PasswordManagementNoteModel.swift; sourceTree = "<group>"; };
		4BE65482271FCD53008D1D63 /* CountryList.swift */ = {isa = PBXFileReference; fileEncoding = 4; lastKnownFileType = sourcecode.swift; path = CountryList.swift; sourceTree = "<group>"; };
		4BE65484271FCD7B008D1D63 /* LoginFaviconView.swift */ = {isa = PBXFileReference; fileEncoding = 4; lastKnownFileType = sourcecode.swift; path = LoginFaviconView.swift; sourceTree = "<group>"; };
		4BEF0E6627641A0E00AF7C58 /* MacWaitlistLockScreenViewController.swift */ = {isa = PBXFileReference; fileEncoding = 4; lastKnownFileType = sourcecode.swift; path = MacWaitlistLockScreenViewController.swift; sourceTree = "<group>"; };
		4BEF0E69276676A500AF7C58 /* WaitlistRequest.swift */ = {isa = PBXFileReference; lastKnownFileType = sourcecode.swift; path = WaitlistRequest.swift; sourceTree = "<group>"; };
		4BEF0E6B276676AB00AF7C58 /* MacWaitlistStore.swift */ = {isa = PBXFileReference; lastKnownFileType = sourcecode.swift; path = MacWaitlistStore.swift; sourceTree = "<group>"; };
		4BEF0E712766B11200AF7C58 /* MacWaitlistLockScreenViewModel.swift */ = {isa = PBXFileReference; lastKnownFileType = sourcecode.swift; path = MacWaitlistLockScreenViewModel.swift; sourceTree = "<group>"; };
		4BF4951726C08395000547B8 /* ThirdPartyBrowserTests.swift */ = {isa = PBXFileReference; lastKnownFileType = sourcecode.swift; path = ThirdPartyBrowserTests.swift; sourceTree = "<group>"; };
		4BF4EA4F27C71F26004E57C4 /* PasswordManagementListSectionTests.swift */ = {isa = PBXFileReference; fileEncoding = 4; lastKnownFileType = sourcecode.swift; path = PasswordManagementListSectionTests.swift; sourceTree = "<group>"; };
		7B4CE8DA26F02108009134B1 /* UI Tests.xctest */ = {isa = PBXFileReference; explicitFileType = wrapper.cfbundle; includeInIndex = 0; path = "UI Tests.xctest"; sourceTree = BUILT_PRODUCTS_DIR; };
		7B4CE8DE26F02108009134B1 /* Info.plist */ = {isa = PBXFileReference; lastKnownFileType = text.plist.xml; path = Info.plist; sourceTree = "<group>"; };
		7B4CE8E626F02134009134B1 /* TabBarTests.swift */ = {isa = PBXFileReference; lastKnownFileType = sourcecode.swift; path = TabBarTests.swift; sourceTree = "<group>"; };
		8511E18325F82B34002F516B /* 01_Fire_really_small.json */ = {isa = PBXFileReference; fileEncoding = 4; lastKnownFileType = text.json; path = 01_Fire_really_small.json; sourceTree = "<group>"; };
		853014D525E671A000FB8205 /* PageObserverUserScript.swift */ = {isa = PBXFileReference; lastKnownFileType = sourcecode.swift; path = PageObserverUserScript.swift; sourceTree = "<group>"; };
		85308E24267FC9F2001ABD76 /* NSAlertExtension.swift */ = {isa = PBXFileReference; lastKnownFileType = sourcecode.swift; path = NSAlertExtension.swift; sourceTree = "<group>"; };
		85378D9B274E61B8007C5CBF /* MessageViews.storyboard */ = {isa = PBXFileReference; lastKnownFileType = file.storyboard; path = MessageViews.storyboard; sourceTree = "<group>"; };
		85378D9D274E664C007C5CBF /* PopoverMessageViewController.swift */ = {isa = PBXFileReference; lastKnownFileType = sourcecode.swift; path = PopoverMessageViewController.swift; sourceTree = "<group>"; };
		85378D9F274E6F42007C5CBF /* NSNotificationName+EmailManager.swift */ = {isa = PBXFileReference; lastKnownFileType = sourcecode.swift; path = "NSNotificationName+EmailManager.swift"; sourceTree = "<group>"; };
		85378DA1274E7F25007C5CBF /* EmailManagerRequestDelegate.swift */ = {isa = PBXFileReference; lastKnownFileType = sourcecode.swift; path = EmailManagerRequestDelegate.swift; sourceTree = "<group>"; };
		8546DE6125C03056000CA5E1 /* UserAgentTests.swift */ = {isa = PBXFileReference; lastKnownFileType = sourcecode.swift; path = UserAgentTests.swift; sourceTree = "<group>"; };
		85480F8925CDC360009424E3 /* MainMenu.storyboard */ = {isa = PBXFileReference; lastKnownFileType = file.storyboard; path = MainMenu.storyboard; sourceTree = "<group>"; };
		85480FBA25D181CB009424E3 /* ConfigurationDownloading.swift */ = {isa = PBXFileReference; lastKnownFileType = sourcecode.swift; path = ConfigurationDownloading.swift; sourceTree = "<group>"; };
		85480FCE25D1AA22009424E3 /* ConfigurationStoring.swift */ = {isa = PBXFileReference; lastKnownFileType = sourcecode.swift; path = ConfigurationStoring.swift; sourceTree = "<group>"; };
		8553FF51257523760029327F /* URLSuggestedFilenameTests.swift */ = {isa = PBXFileReference; lastKnownFileType = sourcecode.swift; path = URLSuggestedFilenameTests.swift; sourceTree = "<group>"; };
		85625993269C8F9600EE44BC /* PasswordManager.storyboard */ = {isa = PBXFileReference; lastKnownFileType = file.storyboard; path = PasswordManager.storyboard; sourceTree = "<group>"; };
		85625995269C953C00EE44BC /* PasswordManagementViewController.swift */ = {isa = PBXFileReference; lastKnownFileType = sourcecode.swift; path = PasswordManagementViewController.swift; sourceTree = "<group>"; };
		85625997269C9C5F00EE44BC /* PasswordManagementPopover.swift */ = {isa = PBXFileReference; lastKnownFileType = sourcecode.swift; path = PasswordManagementPopover.swift; sourceTree = "<group>"; };
		85625999269CA0A600EE44BC /* NSRectExtension.swift */ = {isa = PBXFileReference; lastKnownFileType = sourcecode.swift; path = NSRectExtension.swift; sourceTree = "<group>"; };
		856C98A5256EB59600A22F1F /* MenuItemSelectors.swift */ = {isa = PBXFileReference; lastKnownFileType = sourcecode.swift; path = MenuItemSelectors.swift; sourceTree = "<group>"; };
		856C98D42570116900A22F1F /* NSWindow+Toast.swift */ = {isa = PBXFileReference; lastKnownFileType = sourcecode.swift; path = "NSWindow+Toast.swift"; sourceTree = "<group>"; };
		856C98DE257014BD00A22F1F /* FileDownloadManager.swift */ = {isa = PBXFileReference; lastKnownFileType = sourcecode.swift; path = FileDownloadManager.swift; sourceTree = "<group>"; };
		856CADEF271710F400E79BB0 /* HoverUserScript.swift */ = {isa = PBXFileReference; lastKnownFileType = sourcecode.swift; path = HoverUserScript.swift; sourceTree = "<group>"; };
		85707F21276A32B600DC0649 /* CallToAction.swift */ = {isa = PBXFileReference; lastKnownFileType = sourcecode.swift; path = CallToAction.swift; sourceTree = "<group>"; };
		85707F23276A332A00DC0649 /* OnboardingButtonStyles.swift */ = {isa = PBXFileReference; lastKnownFileType = sourcecode.swift; path = OnboardingButtonStyles.swift; sourceTree = "<group>"; };
		85707F25276A335700DC0649 /* Onboarding.swift */ = {isa = PBXFileReference; lastKnownFileType = sourcecode.swift; path = Onboarding.swift; sourceTree = "<group>"; };
		85707F27276A34D900DC0649 /* DaxSpeech.swift */ = {isa = PBXFileReference; lastKnownFileType = sourcecode.swift; path = DaxSpeech.swift; sourceTree = "<group>"; };
		85707F29276A35FE00DC0649 /* ActionSpeech.swift */ = {isa = PBXFileReference; lastKnownFileType = sourcecode.swift; path = ActionSpeech.swift; sourceTree = "<group>"; };
		85707F2B276A364E00DC0649 /* OnboardingFlow.swift */ = {isa = PBXFileReference; lastKnownFileType = sourcecode.swift; path = OnboardingFlow.swift; sourceTree = "<group>"; };
		85707F2D276A394C00DC0649 /* ViewExtensions.swift */ = {isa = PBXFileReference; lastKnownFileType = sourcecode.swift; path = ViewExtensions.swift; sourceTree = "<group>"; };
		85707F30276A7DCA00DC0649 /* OnboardingViewModel.swift */ = {isa = PBXFileReference; lastKnownFileType = sourcecode.swift; path = OnboardingViewModel.swift; sourceTree = "<group>"; };
		85778E3427142C3000F091CA /* HomepageHeaderView.swift */ = {isa = PBXFileReference; lastKnownFileType = sourcecode.swift; path = HomepageHeaderView.swift; sourceTree = "<group>"; };
		85799C1725DEBB3F0007EC87 /* Logging.swift */ = {isa = PBXFileReference; fileEncoding = 4; lastKnownFileType = sourcecode.swift; path = Logging.swift; sourceTree = "<group>"; };
		8585B63726D6E66C00C1416F /* ButtonStyles.swift */ = {isa = PBXFileReference; lastKnownFileType = sourcecode.swift; path = ButtonStyles.swift; sourceTree = "<group>"; };
		85890639267BCD8E00D23B0D /* SaveCredentialsPopover.swift */ = {isa = PBXFileReference; lastKnownFileType = sourcecode.swift; path = SaveCredentialsPopover.swift; sourceTree = "<group>"; };
		8589063B267BCDC000D23B0D /* SaveCredentialsViewController.swift */ = {isa = PBXFileReference; lastKnownFileType = sourcecode.swift; path = SaveCredentialsViewController.swift; sourceTree = "<group>"; };
		858A797E26A79EAA00A75A42 /* UserText+PasswordManager.swift */ = {isa = PBXFileReference; lastKnownFileType = sourcecode.swift; path = "UserText+PasswordManager.swift"; sourceTree = "<group>"; };
		858A798226A8B75F00A75A42 /* CopyHandler.swift */ = {isa = PBXFileReference; lastKnownFileType = sourcecode.swift; path = CopyHandler.swift; sourceTree = "<group>"; };
		858A798426A8BB5D00A75A42 /* NSTextViewExtension.swift */ = {isa = PBXFileReference; lastKnownFileType = sourcecode.swift; path = NSTextViewExtension.swift; sourceTree = "<group>"; };
		858A798726A99DBE00A75A42 /* PasswordManagementItemListModelTests.swift */ = {isa = PBXFileReference; lastKnownFileType = sourcecode.swift; path = PasswordManagementItemListModelTests.swift; sourceTree = "<group>"; };
		858A798926A9B35E00A75A42 /* PasswordManagementItemModelTests.swift */ = {isa = PBXFileReference; lastKnownFileType = sourcecode.swift; path = PasswordManagementItemModelTests.swift; sourceTree = "<group>"; };
		858C78FB2705EB5F009B2B44 /* HomepageHeader.xib */ = {isa = PBXFileReference; lastKnownFileType = file.xib; path = HomepageHeader.xib; sourceTree = "<group>"; };
		859E7D6A27453BF3009C2B69 /* BookmarksExporter.swift */ = {isa = PBXFileReference; lastKnownFileType = sourcecode.swift; path = BookmarksExporter.swift; sourceTree = "<group>"; };
		859E7D6C274548F2009C2B69 /* BookmarksExporterTests.swift */ = {isa = PBXFileReference; lastKnownFileType = sourcecode.swift; path = BookmarksExporterTests.swift; sourceTree = "<group>"; };
		85A0116825AF1D8900FA6A0C /* FindInPageViewController.swift */ = {isa = PBXFileReference; lastKnownFileType = sourcecode.swift; path = FindInPageViewController.swift; sourceTree = "<group>"; };
		85A0117325AF2EDF00FA6A0C /* FindInPage.storyboard */ = {isa = PBXFileReference; lastKnownFileType = file.storyboard; path = FindInPage.storyboard; sourceTree = "<group>"; };
		85A0118125AF60E700FA6A0C /* FindInPageModel.swift */ = {isa = PBXFileReference; lastKnownFileType = sourcecode.swift; path = FindInPageModel.swift; sourceTree = "<group>"; };
		85A011E925B4D4CA00FA6A0C /* FindInPageUserScript.swift */ = {isa = PBXFileReference; lastKnownFileType = sourcecode.swift; path = FindInPageUserScript.swift; sourceTree = "<group>"; };
		85AC3AEE25D5CE9800C7D2AA /* UserScripts.swift */ = {isa = PBXFileReference; lastKnownFileType = sourcecode.swift; path = UserScripts.swift; sourceTree = "<group>"; };
		85AC3AF625D5DBFD00C7D2AA /* DataExtension.swift */ = {isa = PBXFileReference; lastKnownFileType = sourcecode.swift; path = DataExtension.swift; sourceTree = "<group>"; };
		85AC3B0425D6B1D800C7D2AA /* ScriptSourceProviding.swift */ = {isa = PBXFileReference; lastKnownFileType = sourcecode.swift; path = ScriptSourceProviding.swift; sourceTree = "<group>"; };
		85AC3B1625D9BC1A00C7D2AA /* ConfigurationDownloaderTests.swift */ = {isa = PBXFileReference; lastKnownFileType = sourcecode.swift; path = ConfigurationDownloaderTests.swift; sourceTree = "<group>"; };
		85AC3B3425DA82A600C7D2AA /* DataTaskProviding.swift */ = {isa = PBXFileReference; lastKnownFileType = sourcecode.swift; path = DataTaskProviding.swift; sourceTree = "<group>"; };
		85AC3B4825DAC9BD00C7D2AA /* ConfigurationStorageTests.swift */ = {isa = PBXFileReference; lastKnownFileType = sourcecode.swift; path = ConfigurationStorageTests.swift; sourceTree = "<group>"; };
		85AE2FF124A33A2D002D507F /* WebKit.framework */ = {isa = PBXFileReference; lastKnownFileType = wrapper.framework; name = WebKit.framework; path = System/Library/Frameworks/WebKit.framework; sourceTree = SDKROOT; };
		85B7184927677C2D00B4277F /* Onboarding.storyboard */ = {isa = PBXFileReference; lastKnownFileType = file.storyboard; path = Onboarding.storyboard; sourceTree = "<group>"; };
		85B7184B27677C6500B4277F /* OnboardingViewController.swift */ = {isa = PBXFileReference; lastKnownFileType = sourcecode.swift; path = OnboardingViewController.swift; sourceTree = "<group>"; };
		85B7184D27677CBB00B4277F /* RootView.swift */ = {isa = PBXFileReference; lastKnownFileType = sourcecode.swift; path = RootView.swift; sourceTree = "<group>"; };
		85C48CCB278D808F00D3263E /* NSAttributedStringExtension.swift */ = {isa = PBXFileReference; lastKnownFileType = sourcecode.swift; path = NSAttributedStringExtension.swift; sourceTree = "<group>"; };
		85C48CD027908C1000D3263E /* BrowserImportMoreInfoViewController.swift */ = {isa = PBXFileReference; lastKnownFileType = sourcecode.swift; path = BrowserImportMoreInfoViewController.swift; sourceTree = "<group>"; };
		85C6A29525CC1FFD00EEB5F1 /* UserDefaultsWrapper.swift */ = {isa = PBXFileReference; lastKnownFileType = sourcecode.swift; path = UserDefaultsWrapper.swift; sourceTree = "<group>"; };
		85CC1D7A26A05ECF0062F04E /* PasswordManagementItemListModel.swift */ = {isa = PBXFileReference; lastKnownFileType = sourcecode.swift; path = PasswordManagementItemListModel.swift; sourceTree = "<group>"; };
		85CC1D7C26A05F250062F04E /* PasswordManagementItemModel.swift */ = {isa = PBXFileReference; lastKnownFileType = sourcecode.swift; path = PasswordManagementItemModel.swift; sourceTree = "<group>"; };
		85D33F1125C82EB3002B91A6 /* ConfigurationManager.swift */ = {isa = PBXFileReference; lastKnownFileType = sourcecode.swift; path = ConfigurationManager.swift; sourceTree = "<group>"; };
		85D438B5256E7C9E00F3BAF8 /* ContextMenuUserScript.swift */ = {isa = PBXFileReference; lastKnownFileType = sourcecode.swift; path = ContextMenuUserScript.swift; sourceTree = "<group>"; };
		85D885AF26A590A90077C374 /* NSNotificationName+PasswordManager.swift */ = {isa = PBXFileReference; lastKnownFileType = sourcecode.swift; path = "NSNotificationName+PasswordManager.swift"; sourceTree = "<group>"; };
		85D885B226A5A9DE0077C374 /* NSAlert+PasswordManager.swift */ = {isa = PBXFileReference; lastKnownFileType = sourcecode.swift; path = "NSAlert+PasswordManager.swift"; sourceTree = "<group>"; };
		85F1B0C825EF9759004792B6 /* URLEventHandlerTests.swift */ = {isa = PBXFileReference; lastKnownFileType = sourcecode.swift; path = URLEventHandlerTests.swift; sourceTree = "<group>"; };
		85F487B4276A8F2E003CE668 /* OnboardingTests.swift */ = {isa = PBXFileReference; lastKnownFileType = sourcecode.swift; path = OnboardingTests.swift; sourceTree = "<group>"; };
		85F69B3B25EDE81F00978E59 /* URLExtensionTests.swift */ = {isa = PBXFileReference; lastKnownFileType = sourcecode.swift; path = URLExtensionTests.swift; sourceTree = "<group>"; };
		9812D894276CEDA5004B6181 /* ContentBlockerRulesLists.swift */ = {isa = PBXFileReference; lastKnownFileType = sourcecode.swift; path = ContentBlockerRulesLists.swift; sourceTree = "<group>"; };
		9826B09F2747DF3D0092F683 /* ContentBlocking.swift */ = {isa = PBXFileReference; lastKnownFileType = sourcecode.swift; path = ContentBlocking.swift; sourceTree = "<group>"; };
		9826B0A12747DFEB0092F683 /* AppPrivacyConfigurationDataProvider.swift */ = {isa = PBXFileReference; lastKnownFileType = sourcecode.swift; path = AppPrivacyConfigurationDataProvider.swift; sourceTree = "<group>"; };
		9833912E27AAA3CE00DAF119 /* AppTrackerDataSetProvider.swift */ = {isa = PBXFileReference; lastKnownFileType = sourcecode.swift; path = AppTrackerDataSetProvider.swift; sourceTree = "<group>"; };
		9833913027AAA4B500DAF119 /* trackerData.json */ = {isa = PBXFileReference; fileEncoding = 4; lastKnownFileType = text.json; path = trackerData.json; sourceTree = "<group>"; };
		9833913227AAAEEE00DAF119 /* EmbeddedTrackerDataTests.swift */ = {isa = PBXFileReference; lastKnownFileType = sourcecode.swift; path = EmbeddedTrackerDataTests.swift; sourceTree = "<group>"; };
		98EB5D0F27516A4800681FE6 /* AppPrivacyConfigurationTests.swift */ = {isa = PBXFileReference; lastKnownFileType = sourcecode.swift; path = AppPrivacyConfigurationTests.swift; sourceTree = "<group>"; };
		AA0877B726D5160D00B05660 /* SafariVersionReaderTests.swift */ = {isa = PBXFileReference; lastKnownFileType = sourcecode.swift; path = SafariVersionReaderTests.swift; sourceTree = "<group>"; };
		AA0877B926D5161D00B05660 /* WebKitVersionProviderTests.swift */ = {isa = PBXFileReference; lastKnownFileType = sourcecode.swift; path = WebKitVersionProviderTests.swift; sourceTree = "<group>"; };
		AA0F3DB6261A566C0077F2D9 /* SuggestionLoadingMock.swift */ = {isa = PBXFileReference; lastKnownFileType = sourcecode.swift; path = SuggestionLoadingMock.swift; sourceTree = "<group>"; };
		AA13DCB3271480B0006D48D3 /* FirePopoverViewModel.swift */ = {isa = PBXFileReference; lastKnownFileType = sourcecode.swift; path = FirePopoverViewModel.swift; sourceTree = "<group>"; };
		AA222CB82760F74E00321475 /* FaviconReferenceCache.swift */ = {isa = PBXFileReference; lastKnownFileType = sourcecode.swift; path = FaviconReferenceCache.swift; sourceTree = "<group>"; };
		AA2CB12C2587BB5600AA6FBE /* TabBarFooter.xib */ = {isa = PBXFileReference; lastKnownFileType = file.xib; path = TabBarFooter.xib; sourceTree = "<group>"; };
		AA2CB1342587C29500AA6FBE /* TabBarFooter.swift */ = {isa = PBXFileReference; lastKnownFileType = sourcecode.swift; path = TabBarFooter.swift; sourceTree = "<group>"; };
		AA34396A2754D4E200B241FA /* shield.json */ = {isa = PBXFileReference; fileEncoding = 4; lastKnownFileType = text.json; path = shield.json; sourceTree = "<group>"; };
		AA34396B2754D4E300B241FA /* shield-dot.json */ = {isa = PBXFileReference; fileEncoding = 4; lastKnownFileType = text.json; path = "shield-dot.json"; sourceTree = "<group>"; };
		AA34396E2754D4E900B241FA /* dark-shield-dot.json */ = {isa = PBXFileReference; fileEncoding = 4; lastKnownFileType = text.json; path = "dark-shield-dot.json"; sourceTree = "<group>"; };
		AA34396F2754D4E900B241FA /* dark-shield.json */ = {isa = PBXFileReference; fileEncoding = 4; lastKnownFileType = text.json; path = "dark-shield.json"; sourceTree = "<group>"; };
		AA3439722754D55100B241FA /* dark-trackers-2.json */ = {isa = PBXFileReference; fileEncoding = 4; lastKnownFileType = text.json; path = "dark-trackers-2.json"; sourceTree = "<group>"; };
		AA3439732754D55100B241FA /* trackers-1.json */ = {isa = PBXFileReference; fileEncoding = 4; lastKnownFileType = text.json; path = "trackers-1.json"; sourceTree = "<group>"; };
		AA3439742754D55100B241FA /* trackers-2.json */ = {isa = PBXFileReference; fileEncoding = 4; lastKnownFileType = text.json; path = "trackers-2.json"; sourceTree = "<group>"; };
		AA3439752754D55100B241FA /* trackers-3.json */ = {isa = PBXFileReference; fileEncoding = 4; lastKnownFileType = text.json; path = "trackers-3.json"; sourceTree = "<group>"; };
		AA3439762754D55100B241FA /* dark-trackers-1.json */ = {isa = PBXFileReference; fileEncoding = 4; lastKnownFileType = text.json; path = "dark-trackers-1.json"; sourceTree = "<group>"; };
		AA3439772754D55100B241FA /* dark-trackers-3.json */ = {isa = PBXFileReference; fileEncoding = 4; lastKnownFileType = text.json; path = "dark-trackers-3.json"; sourceTree = "<group>"; };
		AA3F895224C18AD500628DDE /* SuggestionViewModel.swift */ = {isa = PBXFileReference; lastKnownFileType = sourcecode.swift; path = SuggestionViewModel.swift; sourceTree = "<group>"; };
		AA4BBA3A25C58FA200C4FB0F /* MainMenu.swift */ = {isa = PBXFileReference; lastKnownFileType = sourcecode.swift; path = MainMenu.swift; sourceTree = "<group>"; };
		AA4D700625545EF800C3411E /* URLEventHandler.swift */ = {isa = PBXFileReference; lastKnownFileType = sourcecode.swift; path = URLEventHandler.swift; sourceTree = "<group>"; };
		AA4FF40B2624751A004E2377 /* GrammarFeaturesManager.swift */ = {isa = PBXFileReference; lastKnownFileType = sourcecode.swift; path = GrammarFeaturesManager.swift; sourceTree = "<group>"; };
		AA512D1324D99D9800230283 /* FaviconManager.swift */ = {isa = PBXFileReference; lastKnownFileType = sourcecode.swift; path = FaviconManager.swift; sourceTree = "<group>"; };
		AA585D7E248FD31100E9A3E2 /* DuckDuckGo.app */ = {isa = PBXFileReference; explicitFileType = wrapper.application; includeInIndex = 0; path = DuckDuckGo.app; sourceTree = BUILT_PRODUCTS_DIR; };
		AA585D81248FD31100E9A3E2 /* AppDelegate.swift */ = {isa = PBXFileReference; lastKnownFileType = sourcecode.swift; path = AppDelegate.swift; sourceTree = "<group>"; };
		AA585D83248FD31100E9A3E2 /* BrowserTabViewController.swift */ = {isa = PBXFileReference; lastKnownFileType = sourcecode.swift; path = BrowserTabViewController.swift; sourceTree = "<group>"; };
		AA585D85248FD31400E9A3E2 /* Assets.xcassets */ = {isa = PBXFileReference; lastKnownFileType = folder.assetcatalog; path = Assets.xcassets; sourceTree = "<group>"; };
		AA585D88248FD31400E9A3E2 /* Base */ = {isa = PBXFileReference; lastKnownFileType = file.storyboard; name = Base; path = Base.lproj/Main.storyboard; sourceTree = "<group>"; };
		AA585D8A248FD31400E9A3E2 /* Info.plist */ = {isa = PBXFileReference; lastKnownFileType = text.plist.xml; path = Info.plist; sourceTree = "<group>"; };
		AA585D8B248FD31400E9A3E2 /* DuckDuckGo.entitlements */ = {isa = PBXFileReference; lastKnownFileType = text.plist.entitlements; path = DuckDuckGo.entitlements; sourceTree = "<group>"; };
		AA585D90248FD31400E9A3E2 /* Unit Tests.xctest */ = {isa = PBXFileReference; explicitFileType = wrapper.cfbundle; includeInIndex = 0; path = "Unit Tests.xctest"; sourceTree = BUILT_PRODUCTS_DIR; };
		AA585D96248FD31400E9A3E2 /* Info.plist */ = {isa = PBXFileReference; lastKnownFileType = text.plist.xml; path = Info.plist; sourceTree = "<group>"; };
		AA585DAE2490E6E600E9A3E2 /* MainViewController.swift */ = {isa = PBXFileReference; lastKnownFileType = sourcecode.swift; path = MainViewController.swift; sourceTree = "<group>"; };
		AA5C8F58258FE21F00748EB7 /* NSTextFieldExtension.swift */ = {isa = PBXFileReference; lastKnownFileType = sourcecode.swift; path = NSTextFieldExtension.swift; sourceTree = "<group>"; };
		AA5C8F5D2590EEE800748EB7 /* NSPointExtension.swift */ = {isa = PBXFileReference; lastKnownFileType = sourcecode.swift; path = NSPointExtension.swift; sourceTree = "<group>"; };
		AA5C8F622591021700748EB7 /* NSApplicationExtension.swift */ = {isa = PBXFileReference; lastKnownFileType = sourcecode.swift; path = NSApplicationExtension.swift; sourceTree = "<group>"; };
		AA5D6DAB24A340F700C6FBCE /* WebViewStateObserver.swift */ = {isa = PBXFileReference; lastKnownFileType = sourcecode.swift; path = WebViewStateObserver.swift; sourceTree = "<group>"; };
		AA5FA696275F90C400DCE9C9 /* FaviconImageCache.swift */ = {isa = PBXFileReference; lastKnownFileType = sourcecode.swift; path = FaviconImageCache.swift; sourceTree = "<group>"; };
		AA5FA699275F91C700DCE9C9 /* Favicon.swift */ = {isa = PBXFileReference; lastKnownFileType = sourcecode.swift; path = Favicon.swift; sourceTree = "<group>"; };
		AA5FA69C275F945C00DCE9C9 /* FaviconStore.swift */ = {isa = PBXFileReference; lastKnownFileType = sourcecode.swift; path = FaviconStore.swift; sourceTree = "<group>"; };
		AA5FA69F275F948900DCE9C9 /* Favicons.xcdatamodel */ = {isa = PBXFileReference; lastKnownFileType = wrapper.xcdatamodel; path = Favicons.xcdatamodel; sourceTree = "<group>"; };
		AA6197C3276B314D008396F0 /* FaviconUrlReference.swift */ = {isa = PBXFileReference; lastKnownFileType = sourcecode.swift; path = FaviconUrlReference.swift; sourceTree = "<group>"; };
		AA6197C5276B3168008396F0 /* FaviconHostReference.swift */ = {isa = PBXFileReference; lastKnownFileType = sourcecode.swift; path = FaviconHostReference.swift; sourceTree = "<group>"; };
		AA61C0CF2722159B00E6B681 /* FireInfoViewController.swift */ = {isa = PBXFileReference; lastKnownFileType = sourcecode.swift; path = FireInfoViewController.swift; sourceTree = "<group>"; };
		AA61C0D12727F59B00E6B681 /* ArrayExtension.swift */ = {isa = PBXFileReference; lastKnownFileType = sourcecode.swift; path = ArrayExtension.swift; sourceTree = "<group>"; };
		AA63745324C9BF9A00AB2AC4 /* SuggestionContainerTests.swift */ = {isa = PBXFileReference; lastKnownFileType = sourcecode.swift; path = SuggestionContainerTests.swift; sourceTree = "<group>"; };
		AA652CB025DD825B009059CC /* LocalBookmarkStoreTests.swift */ = {isa = PBXFileReference; lastKnownFileType = sourcecode.swift; path = LocalBookmarkStoreTests.swift; sourceTree = "<group>"; };
		AA652CCD25DD9071009059CC /* BookmarkListTests.swift */ = {isa = PBXFileReference; lastKnownFileType = sourcecode.swift; path = BookmarkListTests.swift; sourceTree = "<group>"; };
		AA652CD225DDA6E9009059CC /* LocalBookmarkManagerTests.swift */ = {isa = PBXFileReference; lastKnownFileType = sourcecode.swift; path = LocalBookmarkManagerTests.swift; sourceTree = "<group>"; };
		AA652CDA25DDAB32009059CC /* BookmarkStoreMock.swift */ = {isa = PBXFileReference; lastKnownFileType = sourcecode.swift; path = BookmarkStoreMock.swift; sourceTree = "<group>"; };
		AA6820E325502F19005ED0D5 /* WebsiteDataStore.swift */ = {isa = PBXFileReference; lastKnownFileType = sourcecode.swift; path = WebsiteDataStore.swift; sourceTree = "<group>"; };
		AA6820EA25503D6A005ED0D5 /* Fire.swift */ = {isa = PBXFileReference; lastKnownFileType = sourcecode.swift; path = Fire.swift; sourceTree = "<group>"; };
		AA6820F025503DA9005ED0D5 /* FireViewModel.swift */ = {isa = PBXFileReference; lastKnownFileType = sourcecode.swift; path = FireViewModel.swift; sourceTree = "<group>"; };
		AA68C3D22490ED62001B8783 /* NavigationBarViewController.swift */ = {isa = PBXFileReference; lastKnownFileType = sourcecode.swift; path = NavigationBarViewController.swift; sourceTree = "<group>"; };
		AA68C3D62490F821001B8783 /* README.md */ = {isa = PBXFileReference; lastKnownFileType = net.daringfireball.markdown; path = README.md; sourceTree = "<group>"; };
		AA693E5D2696E5B90007BB78 /* CrashReports.storyboard */ = {isa = PBXFileReference; lastKnownFileType = file.storyboard; path = CrashReports.storyboard; sourceTree = "<group>"; };
		AA6AD95A2704B6DB00159F8A /* FirePopoverViewController.swift */ = {isa = PBXFileReference; lastKnownFileType = sourcecode.swift; path = FirePopoverViewController.swift; sourceTree = "<group>"; };
		AA6EF9AC25066F42004754E6 /* WindowsManager.swift */ = {isa = PBXFileReference; lastKnownFileType = sourcecode.swift; path = WindowsManager.swift; sourceTree = "<group>"; };
		AA6EF9B2250785D5004754E6 /* NSMenuExtension.swift */ = {isa = PBXFileReference; lastKnownFileType = sourcecode.swift; path = NSMenuExtension.swift; sourceTree = "<group>"; };
		AA6EF9B425081B4C004754E6 /* MainMenuActions.swift */ = {isa = PBXFileReference; lastKnownFileType = sourcecode.swift; path = MainMenuActions.swift; sourceTree = "<group>"; };
		AA6FFB4324DC33320028F4D0 /* NSViewExtension.swift */ = {isa = PBXFileReference; lastKnownFileType = sourcecode.swift; path = NSViewExtension.swift; sourceTree = "<group>"; };
		AA6FFB4524DC3B5A0028F4D0 /* WebView.swift */ = {isa = PBXFileReference; lastKnownFileType = sourcecode.swift; path = WebView.swift; sourceTree = "<group>"; };
		AA72D5E225FE977F00C77619 /* AddEditFavoriteViewController.swift */ = {isa = PBXFileReference; lastKnownFileType = sourcecode.swift; path = AddEditFavoriteViewController.swift; sourceTree = "<group>"; };
		AA72D5EF25FEA49900C77619 /* AddEditFavoriteWindow.swift */ = {isa = PBXFileReference; lastKnownFileType = sourcecode.swift; path = AddEditFavoriteWindow.swift; sourceTree = "<group>"; };
		AA72D5FD25FFF94E00C77619 /* NSMenuItemExtension.swift */ = {isa = PBXFileReference; lastKnownFileType = sourcecode.swift; path = NSMenuItemExtension.swift; sourceTree = "<group>"; };
		AA7412B024D0B3AC00D22FE0 /* TabBarViewItem.swift */ = {isa = PBXFileReference; lastKnownFileType = sourcecode.swift; path = TabBarViewItem.swift; sourceTree = "<group>"; };
		AA7412B124D0B3AC00D22FE0 /* TabBarViewItem.xib */ = {isa = PBXFileReference; lastKnownFileType = file.xib; path = TabBarViewItem.xib; sourceTree = "<group>"; };
		AA7412B424D1536B00D22FE0 /* MainWindowController.swift */ = {isa = PBXFileReference; lastKnownFileType = sourcecode.swift; path = MainWindowController.swift; sourceTree = "<group>"; };
		AA7412B624D1687000D22FE0 /* TabBarScrollView.swift */ = {isa = PBXFileReference; lastKnownFileType = sourcecode.swift; path = TabBarScrollView.swift; sourceTree = "<group>"; };
		AA7412BC24D2BEEE00D22FE0 /* MainWindow.swift */ = {isa = PBXFileReference; lastKnownFileType = sourcecode.swift; path = MainWindow.swift; sourceTree = "<group>"; };
		AA75A0AD26F3500C0086B667 /* PrivacyIconViewModel.swift */ = {isa = PBXFileReference; lastKnownFileType = sourcecode.swift; path = PrivacyIconViewModel.swift; sourceTree = "<group>"; };
		AA7DE8E026A9BD000012B490 /* History 2.xcdatamodel */ = {isa = PBXFileReference; lastKnownFileType = wrapper.xcdatamodel; path = "History 2.xcdatamodel"; sourceTree = "<group>"; };
		AA80EC53256BE3BC007083E7 /* UserText.swift */ = {isa = PBXFileReference; lastKnownFileType = sourcecode.swift; path = UserText.swift; sourceTree = "<group>"; };
		AA80EC68256C4691007083E7 /* Base */ = {isa = PBXFileReference; lastKnownFileType = file.storyboard; name = Base; path = Base.lproj/BrowserTab.storyboard; sourceTree = "<group>"; };
		AA80EC6E256C469C007083E7 /* Base */ = {isa = PBXFileReference; lastKnownFileType = file.storyboard; name = Base; path = Base.lproj/NavigationBar.storyboard; sourceTree = "<group>"; };
		AA80EC74256C46A2007083E7 /* Base */ = {isa = PBXFileReference; lastKnownFileType = file.storyboard; name = Base; path = Base.lproj/Suggestion.storyboard; sourceTree = "<group>"; };
		AA80EC7A256C46AA007083E7 /* Base */ = {isa = PBXFileReference; lastKnownFileType = file.storyboard; name = Base; path = Base.lproj/TabBar.storyboard; sourceTree = "<group>"; };
		AA80EC8A256C49B8007083E7 /* en */ = {isa = PBXFileReference; lastKnownFileType = text.plist.strings; name = en; path = en.lproj/Localizable.strings; sourceTree = "<group>"; };
		AA80EC90256C49BC007083E7 /* en */ = {isa = PBXFileReference; lastKnownFileType = text.plist.stringsdict; name = en; path = en.lproj/Localizable.stringsdict; sourceTree = "<group>"; };
		AA840A9727319D1600E63CDD /* FirePopoverWrapperViewController.swift */ = {isa = PBXFileReference; lastKnownFileType = sourcecode.swift; path = FirePopoverWrapperViewController.swift; sourceTree = "<group>"; };
		AA88D14A252A557100980B4E /* URLRequestExtension.swift */ = {isa = PBXFileReference; lastKnownFileType = sourcecode.swift; path = URLRequestExtension.swift; sourceTree = "<group>"; };
		AA8EDF2324923E980071C2E8 /* URLExtension.swift */ = {isa = PBXFileReference; lastKnownFileType = sourcecode.swift; path = URLExtension.swift; sourceTree = "<group>"; };
		AA8EDF2624923EC70071C2E8 /* StringExtension.swift */ = {isa = PBXFileReference; lastKnownFileType = sourcecode.swift; path = StringExtension.swift; sourceTree = "<group>"; };
		AA91F83827076F1900771A0D /* PrivacyIconViewModelTests.swift */ = {isa = PBXFileReference; lastKnownFileType = sourcecode.swift; path = PrivacyIconViewModelTests.swift; sourceTree = "<group>"; };
		AA92126E25ACCB1100600CD4 /* ErrorExtension.swift */ = {isa = PBXFileReference; lastKnownFileType = sourcecode.swift; path = ErrorExtension.swift; sourceTree = "<group>"; };
		AA92127625ADA07900600CD4 /* WKWebViewExtension.swift */ = {isa = PBXFileReference; lastKnownFileType = sourcecode.swift; path = WKWebViewExtension.swift; sourceTree = "<group>"; };
		AA97BF4525135DD30014931A /* ApplicationDockMenu.swift */ = {isa = PBXFileReference; lastKnownFileType = sourcecode.swift; path = ApplicationDockMenu.swift; sourceTree = "<group>"; };
		AA9B7C7D26A06E040008D425 /* TrackerInfo.swift */ = {isa = PBXFileReference; lastKnownFileType = sourcecode.swift; path = TrackerInfo.swift; sourceTree = "<group>"; };
		AA9B7C8226A197A00008D425 /* ServerTrust.swift */ = {isa = PBXFileReference; lastKnownFileType = sourcecode.swift; path = ServerTrust.swift; sourceTree = "<group>"; };
		AA9B7C8426A199B60008D425 /* ServerTrustViewModel.swift */ = {isa = PBXFileReference; lastKnownFileType = sourcecode.swift; path = ServerTrustViewModel.swift; sourceTree = "<group>"; };
		AA9C362725518C44004B1BA3 /* WebsiteDataStoreMock.swift */ = {isa = PBXFileReference; lastKnownFileType = sourcecode.swift; path = WebsiteDataStoreMock.swift; sourceTree = "<group>"; };
		AA9C362F25518CA9004B1BA3 /* FireTests.swift */ = {isa = PBXFileReference; lastKnownFileType = sourcecode.swift; path = FireTests.swift; sourceTree = "<group>"; };
		AA9E9A5525A3AE8400D1959D /* NSWindowExtension.swift */ = {isa = PBXFileReference; lastKnownFileType = sourcecode.swift; path = NSWindowExtension.swift; sourceTree = "<group>"; };
		AA9E9A5D25A4867200D1959D /* TabDragAndDropManager.swift */ = {isa = PBXFileReference; lastKnownFileType = sourcecode.swift; path = TabDragAndDropManager.swift; sourceTree = "<group>"; };
		AA9FF95824A1ECF20039E328 /* Tab.swift */ = {isa = PBXFileReference; lastKnownFileType = sourcecode.swift; path = Tab.swift; sourceTree = "<group>"; };
		AA9FF95A24A1EFC20039E328 /* TabViewModel.swift */ = {isa = PBXFileReference; lastKnownFileType = sourcecode.swift; path = TabViewModel.swift; sourceTree = "<group>"; };
		AA9FF95C24A1FA1C0039E328 /* TabCollection.swift */ = {isa = PBXFileReference; lastKnownFileType = sourcecode.swift; path = TabCollection.swift; sourceTree = "<group>"; };
		AA9FF95E24A1FB680039E328 /* TabCollectionViewModel.swift */ = {isa = PBXFileReference; lastKnownFileType = sourcecode.swift; path = TabCollectionViewModel.swift; sourceTree = "<group>"; };
		AAA0CC32252F181A0079BC96 /* NavigationButtonMenuDelegate.swift */ = {isa = PBXFileReference; lastKnownFileType = sourcecode.swift; path = NavigationButtonMenuDelegate.swift; sourceTree = "<group>"; };
		AAA0CC3B25337FAB0079BC96 /* WKBackForwardListItemViewModel.swift */ = {isa = PBXFileReference; lastKnownFileType = sourcecode.swift; path = WKBackForwardListItemViewModel.swift; sourceTree = "<group>"; };
		AAA0CC462533833C0079BC96 /* MoreOptionsMenu.swift */ = {isa = PBXFileReference; lastKnownFileType = sourcecode.swift; path = MoreOptionsMenu.swift; sourceTree = "<group>"; };
		AAA0CC562539EBC90079BC96 /* FaviconUserScript.swift */ = {isa = PBXFileReference; lastKnownFileType = sourcecode.swift; path = FaviconUserScript.swift; sourceTree = "<group>"; };
		AAA0CC69253CC43C0079BC96 /* WKUserContentControllerExtension.swift */ = {isa = PBXFileReference; lastKnownFileType = sourcecode.swift; path = WKUserContentControllerExtension.swift; sourceTree = "<group>"; };
		AAA892E9250A4CEF005B37B2 /* WindowControllersManager.swift */ = {isa = PBXFileReference; lastKnownFileType = sourcecode.swift; path = WindowControllersManager.swift; sourceTree = "<group>"; };
		AAADFD05264AA282001555EA /* TimeIntervalExtension.swift */ = {isa = PBXFileReference; lastKnownFileType = sourcecode.swift; path = TimeIntervalExtension.swift; sourceTree = "<group>"; };
		AAB549DE25DAB8F80058460B /* BookmarkViewModel.swift */ = {isa = PBXFileReference; lastKnownFileType = sourcecode.swift; path = BookmarkViewModel.swift; sourceTree = "<group>"; };
		AAB7320626DD0C37002FACF9 /* Fire.storyboard */ = {isa = PBXFileReference; lastKnownFileType = file.storyboard; path = Fire.storyboard; sourceTree = "<group>"; };
		AAB7320826DD0CD9002FACF9 /* FireViewController.swift */ = {isa = PBXFileReference; lastKnownFileType = sourcecode.swift; path = FireViewController.swift; sourceTree = "<group>"; };
		AAB8203B26B2DE0D00788AC3 /* SuggestionListCharacteristics.swift */ = {isa = PBXFileReference; lastKnownFileType = sourcecode.swift; path = SuggestionListCharacteristics.swift; sourceTree = "<group>"; };
		AABAF59B260A7D130085060C /* FaviconManagerMock.swift */ = {isa = PBXFileReference; lastKnownFileType = sourcecode.swift; path = FaviconManagerMock.swift; sourceTree = "<group>"; };
		AABEE69924A902A90043105B /* SuggestionContainerViewModel.swift */ = {isa = PBXFileReference; lastKnownFileType = sourcecode.swift; path = SuggestionContainerViewModel.swift; sourceTree = "<group>"; };
		AABEE69B24A902BB0043105B /* SuggestionContainer.swift */ = {isa = PBXFileReference; lastKnownFileType = sourcecode.swift; path = SuggestionContainer.swift; sourceTree = "<group>"; };
		AABEE6A424AA0A7F0043105B /* SuggestionViewController.swift */ = {isa = PBXFileReference; lastKnownFileType = sourcecode.swift; path = SuggestionViewController.swift; sourceTree = "<group>"; };
		AABEE6A824AB4B910043105B /* SuggestionTableCellView.swift */ = {isa = PBXFileReference; lastKnownFileType = sourcecode.swift; path = SuggestionTableCellView.swift; sourceTree = "<group>"; };
		AABEE6AA24ACA0F90043105B /* SuggestionTableRowView.swift */ = {isa = PBXFileReference; lastKnownFileType = sourcecode.swift; path = SuggestionTableRowView.swift; sourceTree = "<group>"; };
		AABEE6AE24AD22B90043105B /* AddressBarTextField.swift */ = {isa = PBXFileReference; lastKnownFileType = sourcecode.swift; path = AddressBarTextField.swift; sourceTree = "<group>"; };
		AAC30A25268DFEE200D2D9CD /* CrashReporter.swift */ = {isa = PBXFileReference; lastKnownFileType = sourcecode.swift; path = CrashReporter.swift; sourceTree = "<group>"; };
		AAC30A27268E045400D2D9CD /* CrashReportReader.swift */ = {isa = PBXFileReference; lastKnownFileType = sourcecode.swift; path = CrashReportReader.swift; sourceTree = "<group>"; };
		AAC30A29268E239100D2D9CD /* CrashReport.swift */ = {isa = PBXFileReference; lastKnownFileType = sourcecode.swift; path = CrashReport.swift; sourceTree = "<group>"; };
		AAC30A2B268F1ECD00D2D9CD /* CrashReportSender.swift */ = {isa = PBXFileReference; lastKnownFileType = sourcecode.swift; path = CrashReportSender.swift; sourceTree = "<group>"; };
		AAC30A2D268F1EE300D2D9CD /* CrashReportPromptPresenter.swift */ = {isa = PBXFileReference; lastKnownFileType = sourcecode.swift; path = CrashReportPromptPresenter.swift; sourceTree = "<group>"; };
		AAC5E4C425D6A6E8007F5990 /* BookmarkPopover.swift */ = {isa = PBXFileReference; fileEncoding = 4; lastKnownFileType = sourcecode.swift; path = BookmarkPopover.swift; sourceTree = "<group>"; };
		AAC5E4C525D6A6E8007F5990 /* BookmarkPopoverViewController.swift */ = {isa = PBXFileReference; fileEncoding = 4; lastKnownFileType = sourcecode.swift; path = BookmarkPopoverViewController.swift; sourceTree = "<group>"; };
		AAC5E4C625D6A6E8007F5990 /* Bookmarks.storyboard */ = {isa = PBXFileReference; fileEncoding = 4; lastKnownFileType = file.storyboard; path = Bookmarks.storyboard; sourceTree = "<group>"; };
		AAC5E4CD25D6A709007F5990 /* Bookmark.swift */ = {isa = PBXFileReference; fileEncoding = 4; lastKnownFileType = sourcecode.swift; path = Bookmark.swift; sourceTree = "<group>"; };
		AAC5E4CE25D6A709007F5990 /* BookmarkManager.swift */ = {isa = PBXFileReference; fileEncoding = 4; lastKnownFileType = sourcecode.swift; path = BookmarkManager.swift; sourceTree = "<group>"; };
		AAC5E4CF25D6A709007F5990 /* BookmarkList.swift */ = {isa = PBXFileReference; fileEncoding = 4; lastKnownFileType = sourcecode.swift; path = BookmarkList.swift; sourceTree = "<group>"; };
		AAC5E4D625D6A710007F5990 /* BookmarkStore.swift */ = {isa = PBXFileReference; fileEncoding = 4; lastKnownFileType = sourcecode.swift; path = BookmarkStore.swift; sourceTree = "<group>"; };
		AAC5E4E325D6BA9C007F5990 /* NSSizeExtension.swift */ = {isa = PBXFileReference; fileEncoding = 4; lastKnownFileType = sourcecode.swift; path = NSSizeExtension.swift; sourceTree = "<group>"; };
		AAC5E4F025D6BF10007F5990 /* AddressBarButton.swift */ = {isa = PBXFileReference; fileEncoding = 4; lastKnownFileType = sourcecode.swift; path = AddressBarButton.swift; sourceTree = "<group>"; };
		AAC5E4F525D6BF2C007F5990 /* AddressBarButtonsViewController.swift */ = {isa = PBXFileReference; fileEncoding = 4; lastKnownFileType = sourcecode.swift; path = AddressBarButtonsViewController.swift; sourceTree = "<group>"; };
		AAC6BBEE27AC151D0006DCC2 /* History 3.xcdatamodel */ = {isa = PBXFileReference; lastKnownFileType = wrapper.xcdatamodel; path = "History 3.xcdatamodel"; sourceTree = "<group>"; };
		AAC82C5F258B6CB5009B6B42 /* TooltipWindowController.swift */ = {isa = PBXFileReference; lastKnownFileType = sourcecode.swift; path = TooltipWindowController.swift; sourceTree = "<group>"; };
		AAC9C01424CAFBCE00AD1325 /* TabTests.swift */ = {isa = PBXFileReference; lastKnownFileType = sourcecode.swift; path = TabTests.swift; sourceTree = "<group>"; };
		AAC9C01624CAFBDC00AD1325 /* TabCollectionTests.swift */ = {isa = PBXFileReference; lastKnownFileType = sourcecode.swift; path = TabCollectionTests.swift; sourceTree = "<group>"; };
		AAC9C01B24CB594C00AD1325 /* TabViewModelTests.swift */ = {isa = PBXFileReference; lastKnownFileType = sourcecode.swift; path = TabViewModelTests.swift; sourceTree = "<group>"; };
		AAC9C01D24CB6BEB00AD1325 /* TabCollectionViewModelTests.swift */ = {isa = PBXFileReference; lastKnownFileType = sourcecode.swift; path = TabCollectionViewModelTests.swift; sourceTree = "<group>"; };
		AACF6FD526BC366D00CF09F9 /* SafariVersionReader.swift */ = {isa = PBXFileReference; lastKnownFileType = sourcecode.swift; path = SafariVersionReader.swift; sourceTree = "<group>"; };
		AAD6D8862696DF6D002393B3 /* CrashReportPromptViewController.swift */ = {isa = PBXFileReference; lastKnownFileType = sourcecode.swift; path = CrashReportPromptViewController.swift; sourceTree = "<group>"; };
		AAD86E502678D104005C11BE /* DuckDuckGoCI.entitlements */ = {isa = PBXFileReference; lastKnownFileType = text.plist.entitlements; path = DuckDuckGoCI.entitlements; sourceTree = "<group>"; };
		AAD86E51267A0DFF005C11BE /* UpdateController.swift */ = {isa = PBXFileReference; lastKnownFileType = sourcecode.swift; path = UpdateController.swift; sourceTree = "<group>"; };
		AADCBF3926F7C2CE00EF67A8 /* LottieAnimationCache.swift */ = {isa = PBXFileReference; lastKnownFileType = sourcecode.swift; path = LottieAnimationCache.swift; sourceTree = "<group>"; };
		AADE11BF26D916D70032D8A7 /* StringExtensionTests.swift */ = {isa = PBXFileReference; lastKnownFileType = sourcecode.swift; path = StringExtensionTests.swift; sourceTree = "<group>"; };
		AAE246F12709EF3B00BEEAEE /* FirePopoverCollectionViewItem.swift */ = {isa = PBXFileReference; lastKnownFileType = sourcecode.swift; path = FirePopoverCollectionViewItem.swift; sourceTree = "<group>"; };
		AAE246F22709EF3B00BEEAEE /* FirePopoverCollectionViewItem.xib */ = {isa = PBXFileReference; lastKnownFileType = file.xib; path = FirePopoverCollectionViewItem.xib; sourceTree = "<group>"; };
		AAE246F5270A3D3000BEEAEE /* FirePopoverCollectionViewHeader.xib */ = {isa = PBXFileReference; lastKnownFileType = file.xib; path = FirePopoverCollectionViewHeader.xib; sourceTree = "<group>"; };
		AAE246F7270A406200BEEAEE /* FirePopoverCollectionViewHeader.swift */ = {isa = PBXFileReference; lastKnownFileType = sourcecode.swift; path = FirePopoverCollectionViewHeader.swift; sourceTree = "<group>"; };
		AAE39D1A24F44885008EF28B /* TabCollectionViewModelDelegateMock.swift */ = {isa = PBXFileReference; lastKnownFileType = sourcecode.swift; path = TabCollectionViewModelDelegateMock.swift; sourceTree = "<group>"; };
		AAE71E2B25F781EA00D74437 /* Homepage.storyboard */ = {isa = PBXFileReference; lastKnownFileType = file.storyboard; path = Homepage.storyboard; sourceTree = "<group>"; };
		AAE71E3025F7855400D74437 /* HomepageViewController.swift */ = {isa = PBXFileReference; lastKnownFileType = sourcecode.swift; path = HomepageViewController.swift; sourceTree = "<group>"; };
		AAE71E3525F7869300D74437 /* HomepageCollectionViewItem.swift */ = {isa = PBXFileReference; lastKnownFileType = sourcecode.swift; path = HomepageCollectionViewItem.swift; sourceTree = "<group>"; };
		AAE71E3625F7869300D74437 /* HomepageCollectionViewItem.xib */ = {isa = PBXFileReference; lastKnownFileType = file.xib; path = HomepageCollectionViewItem.xib; sourceTree = "<group>"; };
		AAE75279263B046100B973F8 /* History.xcdatamodel */ = {isa = PBXFileReference; lastKnownFileType = wrapper.xcdatamodel; path = History.xcdatamodel; sourceTree = "<group>"; };
		AAE7527B263B056C00B973F8 /* HistoryStore.swift */ = {isa = PBXFileReference; lastKnownFileType = sourcecode.swift; path = HistoryStore.swift; sourceTree = "<group>"; };
		AAE7527D263B05C600B973F8 /* HistoryEntry.swift */ = {isa = PBXFileReference; lastKnownFileType = sourcecode.swift; path = HistoryEntry.swift; sourceTree = "<group>"; };
		AAE7527F263B0A4D00B973F8 /* HistoryCoordinator.swift */ = {isa = PBXFileReference; lastKnownFileType = sourcecode.swift; path = HistoryCoordinator.swift; sourceTree = "<group>"; };
		AAE8B101258A41C000E81239 /* Tooltip.storyboard */ = {isa = PBXFileReference; lastKnownFileType = file.storyboard; path = Tooltip.storyboard; sourceTree = "<group>"; };
		AAE8B10F258A456C00E81239 /* TooltipViewController.swift */ = {isa = PBXFileReference; lastKnownFileType = sourcecode.swift; path = TooltipViewController.swift; sourceTree = "<group>"; };
		AAE99B8827088A19008B6BD9 /* FirePopover.swift */ = {isa = PBXFileReference; lastKnownFileType = sourcecode.swift; path = FirePopover.swift; sourceTree = "<group>"; };
		AAEC74B12642C57200C2EFBC /* HistoryCoordinatingMock.swift */ = {isa = PBXFileReference; lastKnownFileType = sourcecode.swift; path = HistoryCoordinatingMock.swift; sourceTree = "<group>"; };
		AAEC74B32642C69300C2EFBC /* HistoryCoordinatorTests.swift */ = {isa = PBXFileReference; lastKnownFileType = sourcecode.swift; path = HistoryCoordinatorTests.swift; sourceTree = "<group>"; };
		AAEC74B52642CC6A00C2EFBC /* HistoryStoringMock.swift */ = {isa = PBXFileReference; lastKnownFileType = sourcecode.swift; path = HistoryStoringMock.swift; sourceTree = "<group>"; };
		AAEC74B72642E43800C2EFBC /* HistoryStoreTests.swift */ = {isa = PBXFileReference; lastKnownFileType = sourcecode.swift; path = HistoryStoreTests.swift; sourceTree = "<group>"; };
		AAEC74BA2642E67C00C2EFBC /* NSPersistentContainerExtension.swift */ = {isa = PBXFileReference; lastKnownFileType = sourcecode.swift; path = NSPersistentContainerExtension.swift; sourceTree = "<group>"; };
		AAECA41F24EEA4AC00EFA63A /* IndexPathExtension.swift */ = {isa = PBXFileReference; lastKnownFileType = sourcecode.swift; path = IndexPathExtension.swift; sourceTree = "<group>"; };
		AAEEC6A827088ADB008445F7 /* FireCoordinator.swift */ = {isa = PBXFileReference; fileEncoding = 4; lastKnownFileType = sourcecode.swift; path = FireCoordinator.swift; sourceTree = "<group>"; };
		AAEF6BC7276A081C0024DCF4 /* FaviconSelector.swift */ = {isa = PBXFileReference; lastKnownFileType = sourcecode.swift; path = FaviconSelector.swift; sourceTree = "<group>"; };
		AAFCB37E25E545D400859DD4 /* PublisherExtension.swift */ = {isa = PBXFileReference; lastKnownFileType = sourcecode.swift; path = PublisherExtension.swift; sourceTree = "<group>"; };
		AAFE068226C7082D005434CC /* WebKitVersionProvider.swift */ = {isa = PBXFileReference; lastKnownFileType = sourcecode.swift; path = WebKitVersionProvider.swift; sourceTree = "<group>"; };
		B31055BC27A1BA1D001AC618 /* AutoconsentUserScript.swift */ = {isa = PBXFileReference; fileEncoding = 4; lastKnownFileType = sourcecode.swift; name = AutoconsentUserScript.swift; path = Autoconsent/AutoconsentUserScript.swift; sourceTree = "<group>"; };
		B31055BD27A1BA1D001AC618 /* autoconsent.html */ = {isa = PBXFileReference; fileEncoding = 4; lastKnownFileType = text.html; name = autoconsent.html; path = Autoconsent/autoconsent.html; sourceTree = "<group>"; };
		B31055BE27A1BA1D001AC618 /* userscript.js */ = {isa = PBXFileReference; fileEncoding = 4; lastKnownFileType = sourcecode.javascript; name = userscript.js; path = Autoconsent/userscript.js; sourceTree = "<group>"; };
		B31055BF27A1BA1D001AC618 /* browser-shim.js */ = {isa = PBXFileReference; fileEncoding = 4; lastKnownFileType = sourcecode.javascript; name = "browser-shim.js"; path = "Autoconsent/browser-shim.js"; sourceTree = "<group>"; };
		B31055C027A1BA1D001AC618 /* background-bundle.js */ = {isa = PBXFileReference; fileEncoding = 4; lastKnownFileType = sourcecode.javascript; name = "background-bundle.js"; path = "Autoconsent/background-bundle.js"; sourceTree = "<group>"; };
		B31055C127A1BA1D001AC618 /* AutoconsentBackground.swift */ = {isa = PBXFileReference; fileEncoding = 4; lastKnownFileType = sourcecode.swift; name = AutoconsentBackground.swift; path = Autoconsent/AutoconsentBackground.swift; sourceTree = "<group>"; };
		B31055C227A1BA1D001AC618 /* background.js */ = {isa = PBXFileReference; fileEncoding = 4; lastKnownFileType = sourcecode.javascript; name = background.js; path = Autoconsent/background.js; sourceTree = "<group>"; };
		B31055C327A1BA1D001AC618 /* autoconsent-bundle.js */ = {isa = PBXFileReference; fileEncoding = 4; lastKnownFileType = sourcecode.javascript; name = "autoconsent-bundle.js"; path = "Autoconsent/autoconsent-bundle.js"; sourceTree = "<group>"; };
		B31055CD27A1BA44001AC618 /* AutoconsentBackgroundTests.swift */ = {isa = PBXFileReference; fileEncoding = 4; lastKnownFileType = sourcecode.swift; name = AutoconsentBackgroundTests.swift; path = Autoconsent/AutoconsentBackgroundTests.swift; sourceTree = "<group>"; };
		B3FB198D27BC013C00513DC1 /* autoconsent-test-page.html */ = {isa = PBXFileReference; lastKnownFileType = text.html; path = "autoconsent-test-page.html"; sourceTree = "<group>"; };
		B3FB198F27BC015600513DC1 /* autoconsent-test.js */ = {isa = PBXFileReference; lastKnownFileType = sourcecode.javascript; path = "autoconsent-test.js"; sourceTree = "<group>"; };
		B3FB199227BD0AD400513DC1 /* CookieConsentInfo.swift */ = {isa = PBXFileReference; lastKnownFileType = sourcecode.swift; path = CookieConsentInfo.swift; sourceTree = "<group>"; };
		B6040855274B830F00680351 /* DictionaryExtension.swift */ = {isa = PBXFileReference; lastKnownFileType = sourcecode.swift; path = DictionaryExtension.swift; sourceTree = "<group>"; };
		B604085B274B8CA400680351 /* Permissions.xcdatamodel */ = {isa = PBXFileReference; lastKnownFileType = wrapper.xcdatamodel; path = Permissions.xcdatamodel; sourceTree = "<group>"; };
		B6085D052743905F00A9C456 /* CoreDataStore.swift */ = {isa = PBXFileReference; lastKnownFileType = sourcecode.swift; path = CoreDataStore.swift; sourceTree = "<group>"; };
		B6085D082743993D00A9C456 /* Permissions.xcdatamodel */ = {isa = PBXFileReference; lastKnownFileType = wrapper.xcdatamodel; path = Permissions.xcdatamodel; sourceTree = "<group>"; };
		B6106B9D26A565DA0013B453 /* BundleExtension.swift */ = {isa = PBXFileReference; lastKnownFileType = sourcecode.swift; path = BundleExtension.swift; sourceTree = "<group>"; };
		B6106B9F26A7BE0B0013B453 /* PermissionManagerTests.swift */ = {isa = PBXFileReference; lastKnownFileType = sourcecode.swift; path = PermissionManagerTests.swift; sourceTree = "<group>"; };
		B6106BA226A7BEA00013B453 /* PermissionAuthorizationState.swift */ = {isa = PBXFileReference; lastKnownFileType = sourcecode.swift; path = PermissionAuthorizationState.swift; sourceTree = "<group>"; };
		B6106BA526A7BEC80013B453 /* PermissionAuthorizationQuery.swift */ = {isa = PBXFileReference; lastKnownFileType = sourcecode.swift; path = PermissionAuthorizationQuery.swift; sourceTree = "<group>"; };
		B6106BAA26A7BF1D0013B453 /* PermissionType.swift */ = {isa = PBXFileReference; lastKnownFileType = sourcecode.swift; path = PermissionType.swift; sourceTree = "<group>"; };
		B6106BAC26A7BF390013B453 /* PermissionState.swift */ = {isa = PBXFileReference; lastKnownFileType = sourcecode.swift; path = PermissionState.swift; sourceTree = "<group>"; };
		B6106BAE26A7C6180013B453 /* PermissionStoreMock.swift */ = {isa = PBXFileReference; lastKnownFileType = sourcecode.swift; path = PermissionStoreMock.swift; sourceTree = "<group>"; };
		B6106BB026A7D8720013B453 /* PermissionStoreTests.swift */ = {isa = PBXFileReference; lastKnownFileType = sourcecode.swift; path = PermissionStoreTests.swift; sourceTree = "<group>"; };
		B6106BB226A7F4AA0013B453 /* GeolocationServiceMock.swift */ = {isa = PBXFileReference; lastKnownFileType = sourcecode.swift; path = GeolocationServiceMock.swift; sourceTree = "<group>"; };
		B6106BB426A809E60013B453 /* GeolocationProviderTests.swift */ = {isa = PBXFileReference; lastKnownFileType = sourcecode.swift; path = GeolocationProviderTests.swift; sourceTree = "<group>"; };
		B610F2BA27A145C500FCEBE9 /* RulesCompilationMonitor.swift */ = {isa = PBXFileReference; lastKnownFileType = sourcecode.swift; path = RulesCompilationMonitor.swift; sourceTree = "<group>"; };
		B610F2E327A8F37A00FCEBE9 /* CBRCompileTimeReporterTests.swift */ = {isa = PBXFileReference; lastKnownFileType = sourcecode.swift; path = CBRCompileTimeReporterTests.swift; sourceTree = "<group>"; };
		B610F2E527AA388100FCEBE9 /* ContentBlockingUpdatingTests.swift */ = {isa = PBXFileReference; lastKnownFileType = sourcecode.swift; path = ContentBlockingUpdatingTests.swift; sourceTree = "<group>"; };
		B610F2E727AA397100FCEBE9 /* ContentBlockerRulesManagerMock.swift */ = {isa = PBXFileReference; lastKnownFileType = sourcecode.swift; path = ContentBlockerRulesManagerMock.swift; sourceTree = "<group>"; };
		B61EF3EB266F91E700B4D78F /* WKWebView+Download.swift */ = {isa = PBXFileReference; lastKnownFileType = sourcecode.swift; path = "WKWebView+Download.swift"; sourceTree = "<group>"; };
		B61EF3F0266F922200B4D78F /* WKProcessPool+DownloadDelegate.swift */ = {isa = PBXFileReference; lastKnownFileType = sourcecode.swift; path = "WKProcessPool+DownloadDelegate.swift"; sourceTree = "<group>"; };
		B61F015425EDD5A700ABB5A3 /* UserContentController.swift */ = {isa = PBXFileReference; lastKnownFileType = sourcecode.swift; path = UserContentController.swift; sourceTree = "<group>"; };
		B62EB47B25BAD3BB005745C6 /* WKWebViewPrivateMethodsAvailabilityTests.swift */ = {isa = PBXFileReference; fileEncoding = 4; lastKnownFileType = sourcecode.swift; path = WKWebViewPrivateMethodsAvailabilityTests.swift; sourceTree = "<group>"; };
		B630793926731F2600DCEE41 /* FileDownloadManagerTests.swift */ = {isa = PBXFileReference; fileEncoding = 4; lastKnownFileType = sourcecode.swift; path = FileDownloadManagerTests.swift; sourceTree = "<group>"; };
		B630794126731F5400DCEE41 /* WKDownloadMock.swift */ = {isa = PBXFileReference; lastKnownFileType = sourcecode.swift; path = WKDownloadMock.swift; sourceTree = "<group>"; };
		B637273A26CBC8AF00C8CB02 /* AuthenticationAlert.swift */ = {isa = PBXFileReference; lastKnownFileType = sourcecode.swift; path = AuthenticationAlert.swift; sourceTree = "<group>"; };
		B637273C26CCF0C200C8CB02 /* OptionalExtension.swift */ = {isa = PBXFileReference; lastKnownFileType = sourcecode.swift; path = OptionalExtension.swift; sourceTree = "<group>"; };
		B637274226CE25EF00C8CB02 /* NSApplication+BuildTime.h */ = {isa = PBXFileReference; lastKnownFileType = sourcecode.c.h; path = "NSApplication+BuildTime.h"; sourceTree = "<group>"; };
		B637274326CE25EF00C8CB02 /* NSApplication+BuildTime.m */ = {isa = PBXFileReference; lastKnownFileType = sourcecode.c.objc; path = "NSApplication+BuildTime.m"; sourceTree = "<group>"; };
		B63B9C502670B2B200C45B91 /* _WKDownload.h */ = {isa = PBXFileReference; lastKnownFileType = sourcecode.c.h; path = _WKDownload.h; sourceTree = "<group>"; };
		B63B9C542670B32000C45B91 /* WKProcessPool+Private.h */ = {isa = PBXFileReference; lastKnownFileType = sourcecode.c.h; path = "WKProcessPool+Private.h"; sourceTree = "<group>"; };
		B63D466725BEB6C200874977 /* WKWebView+Private.h */ = {isa = PBXFileReference; fileEncoding = 4; lastKnownFileType = sourcecode.c.h; path = "WKWebView+Private.h"; sourceTree = "<group>"; };
		B63D466825BEB6C200874977 /* WKWebView+SessionState.swift */ = {isa = PBXFileReference; fileEncoding = 4; lastKnownFileType = sourcecode.swift; path = "WKWebView+SessionState.swift"; sourceTree = "<group>"; };
		B63D467025BFA6C100874977 /* DispatchQueueExtensions.swift */ = {isa = PBXFileReference; lastKnownFileType = sourcecode.swift; path = DispatchQueueExtensions.swift; sourceTree = "<group>"; };
		B63D467925BFC3E100874977 /* NSCoderExtensions.swift */ = {isa = PBXFileReference; lastKnownFileType = sourcecode.swift; path = NSCoderExtensions.swift; sourceTree = "<group>"; };
		B63ED0D726AE729600A9DAD1 /* PermissionModelTests.swift */ = {isa = PBXFileReference; lastKnownFileType = sourcecode.swift; path = PermissionModelTests.swift; sourceTree = "<group>"; };
		B63ED0D926AE7AF400A9DAD1 /* PermissionManagerMock.swift */ = {isa = PBXFileReference; lastKnownFileType = sourcecode.swift; path = PermissionManagerMock.swift; sourceTree = "<group>"; };
		B63ED0DB26AE7B1E00A9DAD1 /* WebViewMock.swift */ = {isa = PBXFileReference; lastKnownFileType = sourcecode.swift; path = WebViewMock.swift; sourceTree = "<group>"; };
		B63ED0DD26AFD9A300A9DAD1 /* AVCaptureDeviceMock.swift */ = {isa = PBXFileReference; lastKnownFileType = sourcecode.swift; path = AVCaptureDeviceMock.swift; sourceTree = "<group>"; };
		B63ED0DF26AFE32F00A9DAD1 /* GeolocationProviderMock.swift */ = {isa = PBXFileReference; lastKnownFileType = sourcecode.swift; path = GeolocationProviderMock.swift; sourceTree = "<group>"; };
		B63ED0E226B3E7FA00A9DAD1 /* CLLocationManagerMock.swift */ = {isa = PBXFileReference; fileEncoding = 4; lastKnownFileType = sourcecode.swift; path = CLLocationManagerMock.swift; sourceTree = "<group>"; };
		B63ED0E426BB8FB900A9DAD1 /* SharingMenu.swift */ = {isa = PBXFileReference; lastKnownFileType = sourcecode.swift; path = SharingMenu.swift; sourceTree = "<group>"; };
<<<<<<< HEAD
		B643BF1327ABF772000BACEC /* NSWorkspaceExtension.swift */ = {isa = PBXFileReference; lastKnownFileType = sourcecode.swift; path = NSWorkspaceExtension.swift; sourceTree = "<group>"; };
=======
		B642738127B65BAC0005DFD1 /* SecureVaultErrorReporter.swift */ = {isa = PBXFileReference; lastKnownFileType = sourcecode.swift; path = SecureVaultErrorReporter.swift; sourceTree = "<group>"; };
>>>>>>> 873a1ce7
		B64C84DD2692D7400048FEBE /* PermissionAuthorization.storyboard */ = {isa = PBXFileReference; lastKnownFileType = file.storyboard; path = PermissionAuthorization.storyboard; sourceTree = "<group>"; };
		B64C84E22692DC9F0048FEBE /* PermissionAuthorizationViewController.swift */ = {isa = PBXFileReference; lastKnownFileType = sourcecode.swift; path = PermissionAuthorizationViewController.swift; sourceTree = "<group>"; };
		B64C84EA2692DD650048FEBE /* PermissionAuthorizationPopover.swift */ = {isa = PBXFileReference; lastKnownFileType = sourcecode.swift; path = PermissionAuthorizationPopover.swift; sourceTree = "<group>"; };
		B64C84F0269310120048FEBE /* PermissionManager.swift */ = {isa = PBXFileReference; lastKnownFileType = sourcecode.swift; path = PermissionManager.swift; sourceTree = "<group>"; };
		B64C852926942AC90048FEBE /* PermissionContextMenu.swift */ = {isa = PBXFileReference; lastKnownFileType = sourcecode.swift; path = PermissionContextMenu.swift; sourceTree = "<group>"; };
		B64C852F26943BC10048FEBE /* Permissions.xcdatamodel */ = {isa = PBXFileReference; lastKnownFileType = wrapper.xcdatamodel; path = Permissions.xcdatamodel; sourceTree = "<group>"; };
		B64C853726944B880048FEBE /* StoredPermission.swift */ = {isa = PBXFileReference; lastKnownFileType = sourcecode.swift; path = StoredPermission.swift; sourceTree = "<group>"; };
		B64C853C26944B940048FEBE /* PermissionStore.swift */ = {isa = PBXFileReference; lastKnownFileType = sourcecode.swift; path = PermissionStore.swift; sourceTree = "<group>"; };
		B64C85412694590B0048FEBE /* PermissionButton.swift */ = {isa = PBXFileReference; lastKnownFileType = sourcecode.swift; path = PermissionButton.swift; sourceTree = "<group>"; };
		B65349A9265CF45000DCC645 /* DispatchQueueExtensionsTests.swift */ = {isa = PBXFileReference; lastKnownFileType = sourcecode.swift; path = DispatchQueueExtensionsTests.swift; sourceTree = "<group>"; };
		B6553691268440D700085A79 /* WKProcessPool+GeolocationProvider.swift */ = {isa = PBXFileReference; lastKnownFileType = sourcecode.swift; path = "WKProcessPool+GeolocationProvider.swift"; sourceTree = "<group>"; };
		B65536962684413900085A79 /* WKGeolocationProvider.h */ = {isa = PBXFileReference; lastKnownFileType = sourcecode.c.h; path = WKGeolocationProvider.h; sourceTree = "<group>"; };
		B655369A268442EE00085A79 /* GeolocationProvider.swift */ = {isa = PBXFileReference; lastKnownFileType = sourcecode.swift; path = GeolocationProvider.swift; sourceTree = "<group>"; };
		B65536A52685B82B00085A79 /* Permissions.swift */ = {isa = PBXFileReference; lastKnownFileType = sourcecode.swift; path = Permissions.swift; sourceTree = "<group>"; };
		B65536AD2685E17100085A79 /* GeolocationService.swift */ = {isa = PBXFileReference; lastKnownFileType = sourcecode.swift; path = GeolocationService.swift; sourceTree = "<group>"; };
		B65783E625F8AAFB00D8DB33 /* String+Punycode.swift */ = {isa = PBXFileReference; lastKnownFileType = sourcecode.swift; path = "String+Punycode.swift"; sourceTree = "<group>"; };
		B65783EB25F8AB9200D8DB33 /* String+PunycodeTests.swift */ = {isa = PBXFileReference; fileEncoding = 4; lastKnownFileType = sourcecode.swift; path = "String+PunycodeTests.swift"; sourceTree = "<group>"; };
		B657841825FA484B00D8DB33 /* NSException+Catch.h */ = {isa = PBXFileReference; lastKnownFileType = sourcecode.c.h; path = "NSException+Catch.h"; sourceTree = "<group>"; };
		B657841925FA484B00D8DB33 /* NSException+Catch.m */ = {isa = PBXFileReference; lastKnownFileType = sourcecode.c.objc; path = "NSException+Catch.m"; sourceTree = "<group>"; };
		B657841E25FA497600D8DB33 /* NSException+Catch.swift */ = {isa = PBXFileReference; lastKnownFileType = sourcecode.swift; path = "NSException+Catch.swift"; sourceTree = "<group>"; };
		B65E6B9D26D9EC0800095F96 /* CircularProgressView.swift */ = {isa = PBXFileReference; lastKnownFileType = sourcecode.swift; path = CircularProgressView.swift; sourceTree = "<group>"; };
		B65E6B9F26D9F10600095F96 /* NSBezierPathExtension.swift */ = {isa = PBXFileReference; lastKnownFileType = sourcecode.swift; path = NSBezierPathExtension.swift; sourceTree = "<group>"; };
		B662D3D82755D7AD0035D4D6 /* PixelStoreTests.swift */ = {isa = PBXFileReference; lastKnownFileType = sourcecode.swift; path = PixelStoreTests.swift; sourceTree = "<group>"; };
		B662D3DB2755D81A0035D4D6 /* PixelDataModel.xcdatamodel */ = {isa = PBXFileReference; lastKnownFileType = wrapper.xcdatamodel; path = PixelDataModel.xcdatamodel; sourceTree = "<group>"; };
		B662D3DD275613BB0035D4D6 /* EncryptionKeyStoreMock.swift */ = {isa = PBXFileReference; lastKnownFileType = sourcecode.swift; path = EncryptionKeyStoreMock.swift; sourceTree = "<group>"; };
		B66E9DD12670EB2A00E53BB5 /* _WKDownload+WebKitDownload.swift */ = {isa = PBXFileReference; lastKnownFileType = sourcecode.swift; path = "_WKDownload+WebKitDownload.swift"; sourceTree = "<group>"; };
		B66E9DD32670EB4A00E53BB5 /* WKDownload+WebKitDownload.swift */ = {isa = PBXFileReference; lastKnownFileType = sourcecode.swift; path = "WKDownload+WebKitDownload.swift"; sourceTree = "<group>"; };
		B67C6C3C2654B897006C872E /* WebViewExtensionTests.swift */ = {isa = PBXFileReference; lastKnownFileType = sourcecode.swift; path = WebViewExtensionTests.swift; sourceTree = "<group>"; };
		B67C6C412654BF49006C872E /* DuckDuckGo-Symbol.jpg */ = {isa = PBXFileReference; lastKnownFileType = image.jpeg; path = "DuckDuckGo-Symbol.jpg"; sourceTree = "<group>"; };
		B67C6C462654C643006C872E /* FileManagerExtensionTests.swift */ = {isa = PBXFileReference; lastKnownFileType = sourcecode.swift; path = FileManagerExtensionTests.swift; sourceTree = "<group>"; };
		B68172A8269C487D006D1092 /* PrivacyDashboardUserScript.swift */ = {isa = PBXFileReference; lastKnownFileType = sourcecode.swift; path = PrivacyDashboardUserScript.swift; sourceTree = "<group>"; };
		B68172AD269EB43F006D1092 /* GeolocationServiceTests.swift */ = {isa = PBXFileReference; lastKnownFileType = sourcecode.swift; path = GeolocationServiceTests.swift; sourceTree = "<group>"; };
		B6830960274CDE99004B46BB /* FireproofDomainsContainer.swift */ = {isa = PBXFileReference; lastKnownFileType = sourcecode.swift; path = FireproofDomainsContainer.swift; sourceTree = "<group>"; };
		B6830962274CDEC7004B46BB /* FireproofDomainsStore.swift */ = {isa = PBXFileReference; lastKnownFileType = sourcecode.swift; path = FireproofDomainsStore.swift; sourceTree = "<group>"; };
		B68458AF25C7E76A00DC17B6 /* WindowManager+StateRestoration.swift */ = {isa = PBXFileReference; lastKnownFileType = sourcecode.swift; path = "WindowManager+StateRestoration.swift"; sourceTree = "<group>"; };
		B68458B725C7E8B200DC17B6 /* Tab+NSSecureCoding.swift */ = {isa = PBXFileReference; lastKnownFileType = sourcecode.swift; path = "Tab+NSSecureCoding.swift"; sourceTree = "<group>"; };
		B68458BF25C7E9E000DC17B6 /* TabCollectionViewModel+NSSecureCoding.swift */ = {isa = PBXFileReference; lastKnownFileType = sourcecode.swift; path = "TabCollectionViewModel+NSSecureCoding.swift"; sourceTree = "<group>"; };
		B68458C425C7EA0C00DC17B6 /* TabCollection+NSSecureCoding.swift */ = {isa = PBXFileReference; lastKnownFileType = sourcecode.swift; path = "TabCollection+NSSecureCoding.swift"; sourceTree = "<group>"; };
		B68458CC25C7EB9000DC17B6 /* WKWebViewConfigurationExtensions.swift */ = {isa = PBXFileReference; lastKnownFileType = sourcecode.swift; path = WKWebViewConfigurationExtensions.swift; sourceTree = "<group>"; };
		B684590725C9027900DC17B6 /* AppStateChangedPublisher.swift */ = {isa = PBXFileReference; lastKnownFileType = sourcecode.swift; path = AppStateChangedPublisher.swift; sourceTree = "<group>"; };
		B684592125C93BE000DC17B6 /* Publisher.asVoid.swift */ = {isa = PBXFileReference; lastKnownFileType = sourcecode.swift; path = Publisher.asVoid.swift; sourceTree = "<group>"; };
		B684592625C93C0500DC17B6 /* Publishers.NestedObjectChanges.swift */ = {isa = PBXFileReference; lastKnownFileType = sourcecode.swift; path = Publishers.NestedObjectChanges.swift; sourceTree = "<group>"; };
		B684592E25C93FBF00DC17B6 /* AppStateRestorationManager.swift */ = {isa = PBXFileReference; lastKnownFileType = sourcecode.swift; path = AppStateRestorationManager.swift; sourceTree = "<group>"; };
		B68503A6279141CD00893A05 /* KeySetDictionary.swift */ = {isa = PBXFileReference; lastKnownFileType = sourcecode.swift; path = KeySetDictionary.swift; sourceTree = "<group>"; };
		B687260326E215C9008EE860 /* ExpirationChecker.swift */ = {isa = PBXFileReference; lastKnownFileType = sourcecode.swift; path = ExpirationChecker.swift; sourceTree = "<group>"; };
		B688B4D9273E6D3B0087BEAF /* MainView.swift */ = {isa = PBXFileReference; lastKnownFileType = sourcecode.swift; path = MainView.swift; sourceTree = "<group>"; };
		B688B4DE27420D290087BEAF /* PDFSearchTextMenuItemHandler.swift */ = {isa = PBXFileReference; lastKnownFileType = sourcecode.swift; path = PDFSearchTextMenuItemHandler.swift; sourceTree = "<group>"; };
		B689ECD426C247DB006FB0C5 /* BackForwardListItem.swift */ = {isa = PBXFileReference; lastKnownFileType = sourcecode.swift; path = BackForwardListItem.swift; sourceTree = "<group>"; };
		B68C2FB127706E6A00BF2C7D /* ProcessExtension.swift */ = {isa = PBXFileReference; lastKnownFileType = sourcecode.swift; path = ProcessExtension.swift; sourceTree = "<group>"; };
		B68C92C0274E3EF4002AC6B0 /* PopUpWindow.swift */ = {isa = PBXFileReference; lastKnownFileType = sourcecode.swift; path = PopUpWindow.swift; sourceTree = "<group>"; };
		B68C92C32750EF76002AC6B0 /* PixelDataRecord.swift */ = {isa = PBXFileReference; lastKnownFileType = sourcecode.swift; path = PixelDataRecord.swift; sourceTree = "<group>"; };
		B693953C26F04BE70015B914 /* NibLoadable.swift */ = {isa = PBXFileReference; fileEncoding = 4; lastKnownFileType = sourcecode.swift; path = NibLoadable.swift; sourceTree = "<group>"; };
		B693953D26F04BE70015B914 /* MouseOverView.swift */ = {isa = PBXFileReference; fileEncoding = 4; lastKnownFileType = sourcecode.swift; path = MouseOverView.swift; sourceTree = "<group>"; };
		B693953E26F04BE70015B914 /* FocusRingView.swift */ = {isa = PBXFileReference; fileEncoding = 4; lastKnownFileType = sourcecode.swift; path = FocusRingView.swift; sourceTree = "<group>"; };
		B693953F26F04BE80015B914 /* MouseClickView.swift */ = {isa = PBXFileReference; fileEncoding = 4; lastKnownFileType = sourcecode.swift; path = MouseClickView.swift; sourceTree = "<group>"; };
		B693954026F04BE80015B914 /* ProgressView.swift */ = {isa = PBXFileReference; fileEncoding = 4; lastKnownFileType = sourcecode.swift; path = ProgressView.swift; sourceTree = "<group>"; };
		B693954126F04BE80015B914 /* PaddedImageButton.swift */ = {isa = PBXFileReference; fileEncoding = 4; lastKnownFileType = sourcecode.swift; path = PaddedImageButton.swift; sourceTree = "<group>"; };
		B693954226F04BE90015B914 /* ShadowView.swift */ = {isa = PBXFileReference; fileEncoding = 4; lastKnownFileType = sourcecode.swift; path = ShadowView.swift; sourceTree = "<group>"; };
		B693954326F04BE90015B914 /* GradientView.swift */ = {isa = PBXFileReference; fileEncoding = 4; lastKnownFileType = sourcecode.swift; path = GradientView.swift; sourceTree = "<group>"; };
		B693954426F04BE90015B914 /* LongPressButton.swift */ = {isa = PBXFileReference; fileEncoding = 4; lastKnownFileType = sourcecode.swift; path = LongPressButton.swift; sourceTree = "<group>"; };
		B693954526F04BEA0015B914 /* WindowDraggingView.swift */ = {isa = PBXFileReference; fileEncoding = 4; lastKnownFileType = sourcecode.swift; path = WindowDraggingView.swift; sourceTree = "<group>"; };
		B693954626F04BEA0015B914 /* ColorView.swift */ = {isa = PBXFileReference; fileEncoding = 4; lastKnownFileType = sourcecode.swift; path = ColorView.swift; sourceTree = "<group>"; };
		B693954726F04BEA0015B914 /* NSSavePanelExtension.swift */ = {isa = PBXFileReference; fileEncoding = 4; lastKnownFileType = sourcecode.swift; path = NSSavePanelExtension.swift; sourceTree = "<group>"; };
		B693954826F04BEB0015B914 /* SavePanelAccessoryView.xib */ = {isa = PBXFileReference; fileEncoding = 4; lastKnownFileType = file.xib; path = SavePanelAccessoryView.xib; sourceTree = "<group>"; };
		B693954926F04BEB0015B914 /* MouseOverButton.swift */ = {isa = PBXFileReference; fileEncoding = 4; lastKnownFileType = sourcecode.swift; path = MouseOverButton.swift; sourceTree = "<group>"; };
		B693955A26F0CE300015B914 /* WebKitDownloadDelegate.swift */ = {isa = PBXFileReference; lastKnownFileType = sourcecode.swift; path = WebKitDownloadDelegate.swift; sourceTree = "<group>"; };
		B693955C26F19CD70015B914 /* DownloadListStoreTests.swift */ = {isa = PBXFileReference; lastKnownFileType = sourcecode.swift; path = DownloadListStoreTests.swift; sourceTree = "<group>"; };
		B693955E26F1C17F0015B914 /* DownloadListCoordinatorTests.swift */ = {isa = PBXFileReference; lastKnownFileType = sourcecode.swift; path = DownloadListCoordinatorTests.swift; sourceTree = "<group>"; };
		B693956026F1C1BC0015B914 /* DownloadListStoreMock.swift */ = {isa = PBXFileReference; lastKnownFileType = sourcecode.swift; path = DownloadListStoreMock.swift; sourceTree = "<group>"; };
		B693956226F1C2A40015B914 /* FileDownloadManagerMock.swift */ = {isa = PBXFileReference; lastKnownFileType = sourcecode.swift; path = FileDownloadManagerMock.swift; sourceTree = "<group>"; };
		B693956626F352940015B914 /* TestsBridging.h */ = {isa = PBXFileReference; lastKnownFileType = sourcecode.c.h; path = TestsBridging.h; sourceTree = "<group>"; };
		B693956726F352DB0015B914 /* DownloadsWebViewMock.h */ = {isa = PBXFileReference; lastKnownFileType = sourcecode.c.h; path = DownloadsWebViewMock.h; sourceTree = "<group>"; };
		B693956826F352DB0015B914 /* DownloadsWebViewMock.m */ = {isa = PBXFileReference; lastKnownFileType = sourcecode.c.objc; path = DownloadsWebViewMock.m; sourceTree = "<group>"; };
		B69B50342726A11F00758A2B /* StatisticsLoader.swift */ = {isa = PBXFileReference; fileEncoding = 4; lastKnownFileType = sourcecode.swift; path = StatisticsLoader.swift; sourceTree = "<group>"; };
		B69B50352726A11F00758A2B /* Atb.swift */ = {isa = PBXFileReference; fileEncoding = 4; lastKnownFileType = sourcecode.swift; path = Atb.swift; sourceTree = "<group>"; };
		B69B50362726A12000758A2B /* StatisticsStore.swift */ = {isa = PBXFileReference; fileEncoding = 4; lastKnownFileType = sourcecode.swift; path = StatisticsStore.swift; sourceTree = "<group>"; };
		B69B50372726A12000758A2B /* VariantManager.swift */ = {isa = PBXFileReference; fileEncoding = 4; lastKnownFileType = sourcecode.swift; path = VariantManager.swift; sourceTree = "<group>"; };
		B69B50382726A12400758A2B /* AtbParser.swift */ = {isa = PBXFileReference; fileEncoding = 4; lastKnownFileType = sourcecode.swift; path = AtbParser.swift; sourceTree = "<group>"; };
		B69B50392726A12500758A2B /* LocalStatisticsStore.swift */ = {isa = PBXFileReference; fileEncoding = 4; lastKnownFileType = sourcecode.swift; path = LocalStatisticsStore.swift; sourceTree = "<group>"; };
		B69B50412726C5C100758A2B /* AtbParserTests.swift */ = {isa = PBXFileReference; fileEncoding = 4; lastKnownFileType = sourcecode.swift; path = AtbParserTests.swift; sourceTree = "<group>"; };
		B69B50422726C5C100758A2B /* AtbAndVariantCleanupTests.swift */ = {isa = PBXFileReference; fileEncoding = 4; lastKnownFileType = sourcecode.swift; path = AtbAndVariantCleanupTests.swift; sourceTree = "<group>"; };
		B69B50432726C5C100758A2B /* VariantManagerTests.swift */ = {isa = PBXFileReference; fileEncoding = 4; lastKnownFileType = sourcecode.swift; path = VariantManagerTests.swift; sourceTree = "<group>"; };
		B69B50442726C5C200758A2B /* StatisticsLoaderTests.swift */ = {isa = PBXFileReference; fileEncoding = 4; lastKnownFileType = sourcecode.swift; path = StatisticsLoaderTests.swift; sourceTree = "<group>"; };
		B69B50492726CA2900758A2B /* MockStatisticsStore.swift */ = {isa = PBXFileReference; fileEncoding = 4; lastKnownFileType = sourcecode.swift; path = MockStatisticsStore.swift; sourceTree = "<group>"; };
		B69B504A2726CA2900758A2B /* MockVariantManager.swift */ = {isa = PBXFileReference; fileEncoding = 4; lastKnownFileType = sourcecode.swift; path = MockVariantManager.swift; sourceTree = "<group>"; };
		B69B504E2726CD7E00758A2B /* atb.json */ = {isa = PBXFileReference; fileEncoding = 4; lastKnownFileType = text.json; path = atb.json; sourceTree = "<group>"; };
		B69B504F2726CD7F00758A2B /* empty */ = {isa = PBXFileReference; fileEncoding = 4; lastKnownFileType = text; path = empty; sourceTree = "<group>"; };
		B69B50502726CD7F00758A2B /* atb-with-update.json */ = {isa = PBXFileReference; fileEncoding = 4; lastKnownFileType = text.json; path = "atb-with-update.json"; sourceTree = "<group>"; };
		B69B50512726CD8000758A2B /* invalid.json */ = {isa = PBXFileReference; fileEncoding = 4; lastKnownFileType = text.json; path = invalid.json; sourceTree = "<group>"; };
		B69B50562727D16900758A2B /* AtbAndVariantCleanup.swift */ = {isa = PBXFileReference; fileEncoding = 4; lastKnownFileType = sourcecode.swift; path = AtbAndVariantCleanup.swift; sourceTree = "<group>"; };
		B6A5A27025B9377300AA7ADA /* StatePersistenceService.swift */ = {isa = PBXFileReference; lastKnownFileType = sourcecode.swift; path = StatePersistenceService.swift; sourceTree = "<group>"; };
		B6A5A27825B93FFE00AA7ADA /* StateRestorationManagerTests.swift */ = {isa = PBXFileReference; lastKnownFileType = sourcecode.swift; path = StateRestorationManagerTests.swift; sourceTree = "<group>"; };
		B6A5A27D25B9403E00AA7ADA /* FileStoreMock.swift */ = {isa = PBXFileReference; lastKnownFileType = sourcecode.swift; path = FileStoreMock.swift; sourceTree = "<group>"; };
		B6A5A29F25B96E8300AA7ADA /* AppStateChangePublisherTests.swift */ = {isa = PBXFileReference; lastKnownFileType = sourcecode.swift; path = AppStateChangePublisherTests.swift; sourceTree = "<group>"; };
		B6A5A2A725BAA35500AA7ADA /* WindowManagerStateRestorationTests.swift */ = {isa = PBXFileReference; lastKnownFileType = sourcecode.swift; path = WindowManagerStateRestorationTests.swift; sourceTree = "<group>"; };
		B6A924D32664BBB9001A28CA /* WKWebViewDownloadDelegate.swift */ = {isa = PBXFileReference; lastKnownFileType = sourcecode.swift; path = WKWebViewDownloadDelegate.swift; sourceTree = "<group>"; };
		B6A924D82664C72D001A28CA /* WebKitDownloadTask.swift */ = {isa = PBXFileReference; lastKnownFileType = sourcecode.swift; path = WebKitDownloadTask.swift; sourceTree = "<group>"; };
		B6A924DD2664CA08001A28CA /* LegacyWebKitDownloadDelegate.swift */ = {isa = PBXFileReference; lastKnownFileType = sourcecode.swift; path = LegacyWebKitDownloadDelegate.swift; sourceTree = "<group>"; };
		B6A9E45226142B070067D1B9 /* Pixel.swift */ = {isa = PBXFileReference; fileEncoding = 4; lastKnownFileType = sourcecode.swift; path = Pixel.swift; sourceTree = "<group>"; };
		B6A9E457261460340067D1B9 /* ApiRequestError.swift */ = {isa = PBXFileReference; fileEncoding = 4; lastKnownFileType = sourcecode.swift; path = ApiRequestError.swift; sourceTree = "<group>"; };
		B6A9E458261460340067D1B9 /* APIHeaders.swift */ = {isa = PBXFileReference; fileEncoding = 4; lastKnownFileType = sourcecode.swift; path = APIHeaders.swift; sourceTree = "<group>"; };
		B6A9E459261460350067D1B9 /* APIRequest.swift */ = {isa = PBXFileReference; fileEncoding = 4; lastKnownFileType = sourcecode.swift; path = APIRequest.swift; sourceTree = "<group>"; };
		B6A9E4602614608B0067D1B9 /* AppVersion.swift */ = {isa = PBXFileReference; fileEncoding = 4; lastKnownFileType = sourcecode.swift; path = AppVersion.swift; sourceTree = "<group>"; };
		B6A9E46A2614618A0067D1B9 /* OperatingSystemVersionExtension.swift */ = {isa = PBXFileReference; lastKnownFileType = sourcecode.swift; path = OperatingSystemVersionExtension.swift; sourceTree = "<group>"; };
		B6A9E46F26146A250067D1B9 /* DateExtension.swift */ = {isa = PBXFileReference; lastKnownFileType = sourcecode.swift; path = DateExtension.swift; sourceTree = "<group>"; };
		B6A9E47626146A570067D1B9 /* PixelEvent.swift */ = {isa = PBXFileReference; lastKnownFileType = sourcecode.swift; path = PixelEvent.swift; sourceTree = "<group>"; };
		B6A9E47E26146A800067D1B9 /* PixelArguments.swift */ = {isa = PBXFileReference; lastKnownFileType = sourcecode.swift; path = PixelArguments.swift; sourceTree = "<group>"; };
		B6A9E48326146AAB0067D1B9 /* PixelParameters.swift */ = {isa = PBXFileReference; lastKnownFileType = sourcecode.swift; path = PixelParameters.swift; sourceTree = "<group>"; };
		B6A9E498261474120067D1B9 /* TimedPixel.swift */ = {isa = PBXFileReference; lastKnownFileType = sourcecode.swift; path = TimedPixel.swift; sourceTree = "<group>"; };
		B6A9E4A2261475C70067D1B9 /* AppUsageActivityMonitor.swift */ = {isa = PBXFileReference; lastKnownFileType = sourcecode.swift; path = AppUsageActivityMonitor.swift; sourceTree = "<group>"; };
		B6AAAC2C260330580029438D /* PublishedAfter.swift */ = {isa = PBXFileReference; lastKnownFileType = sourcecode.swift; path = PublishedAfter.swift; sourceTree = "<group>"; };
		B6AAAC3D26048F690029438D /* RandomAccessCollectionExtension.swift */ = {isa = PBXFileReference; lastKnownFileType = sourcecode.swift; path = RandomAccessCollectionExtension.swift; sourceTree = "<group>"; };
		B6AE74332609AFCE005B9B1A /* ProgressEstimationTests.swift */ = {isa = PBXFileReference; lastKnownFileType = sourcecode.swift; path = ProgressEstimationTests.swift; sourceTree = "<group>"; };
		B6B1E87A26D381710062C350 /* DownloadListCoordinator.swift */ = {isa = PBXFileReference; lastKnownFileType = sourcecode.swift; path = DownloadListCoordinator.swift; sourceTree = "<group>"; };
		B6B1E87D26D5DA0E0062C350 /* DownloadsPopover.swift */ = {isa = PBXFileReference; lastKnownFileType = sourcecode.swift; path = DownloadsPopover.swift; sourceTree = "<group>"; };
		B6B1E87F26D5DA9B0062C350 /* DownloadsViewController.swift */ = {isa = PBXFileReference; lastKnownFileType = sourcecode.swift; path = DownloadsViewController.swift; sourceTree = "<group>"; };
		B6B1E88126D5DAC30062C350 /* Downloads.storyboard */ = {isa = PBXFileReference; lastKnownFileType = file.storyboard; path = Downloads.storyboard; sourceTree = "<group>"; };
		B6B1E88326D5EB570062C350 /* DownloadsCellView.swift */ = {isa = PBXFileReference; lastKnownFileType = sourcecode.swift; path = DownloadsCellView.swift; sourceTree = "<group>"; };
		B6B1E88A26D774090062C350 /* LinkButton.swift */ = {isa = PBXFileReference; lastKnownFileType = sourcecode.swift; path = LinkButton.swift; sourceTree = "<group>"; };
		B6B3E0952654DACD0040E0A2 /* UTTypeTests.swift */ = {isa = PBXFileReference; lastKnownFileType = sourcecode.swift; path = UTTypeTests.swift; sourceTree = "<group>"; };
		B6B3E0DC2657E9CF0040E0A2 /* NSScreenExtension.swift */ = {isa = PBXFileReference; lastKnownFileType = sourcecode.swift; path = NSScreenExtension.swift; sourceTree = "<group>"; };
		B6BBF16F2744CDE1004F850E /* CoreDataStoreTests.swift */ = {isa = PBXFileReference; lastKnownFileType = sourcecode.swift; path = CoreDataStoreTests.swift; sourceTree = "<group>"; };
		B6BBF1712744CE36004F850E /* FireproofDomainsStoreMock.swift */ = {isa = PBXFileReference; lastKnownFileType = sourcecode.swift; path = FireproofDomainsStoreMock.swift; sourceTree = "<group>"; };
		B6BBF17327475B15004F850E /* PopupBlockedPopover.swift */ = {isa = PBXFileReference; lastKnownFileType = sourcecode.swift; path = PopupBlockedPopover.swift; sourceTree = "<group>"; };
		B6C0B22D26E61CE70031CB7F /* DownloadViewModel.swift */ = {isa = PBXFileReference; lastKnownFileType = sourcecode.swift; path = DownloadViewModel.swift; sourceTree = "<group>"; };
		B6C0B22F26E61D630031CB7F /* DownloadListStore.swift */ = {isa = PBXFileReference; lastKnownFileType = sourcecode.swift; path = DownloadListStore.swift; sourceTree = "<group>"; };
		B6C0B23326E71BCD0031CB7F /* Downloads.xcdatamodel */ = {isa = PBXFileReference; lastKnownFileType = wrapper.xcdatamodel; path = Downloads.xcdatamodel; sourceTree = "<group>"; };
		B6C0B23526E732000031CB7F /* DownloadListItem.swift */ = {isa = PBXFileReference; lastKnownFileType = sourcecode.swift; path = DownloadListItem.swift; sourceTree = "<group>"; };
		B6C0B23826E742610031CB7F /* FileDownloadError.swift */ = {isa = PBXFileReference; lastKnownFileType = sourcecode.swift; path = FileDownloadError.swift; sourceTree = "<group>"; };
		B6C0B23B26E87D900031CB7F /* NSAlert+ActiveDownloadsTermination.swift */ = {isa = PBXFileReference; lastKnownFileType = sourcecode.swift; path = "NSAlert+ActiveDownloadsTermination.swift"; sourceTree = "<group>"; };
		B6C0B23D26E8BF1F0031CB7F /* DownloadListViewModel.swift */ = {isa = PBXFileReference; lastKnownFileType = sourcecode.swift; path = DownloadListViewModel.swift; sourceTree = "<group>"; };
		B6C0B24326E9CB080031CB7F /* RunLoopExtension.swift */ = {isa = PBXFileReference; fileEncoding = 4; lastKnownFileType = sourcecode.swift; path = RunLoopExtension.swift; sourceTree = "<group>"; };
		B6C0B24526E9CB190031CB7F /* RunLoopExtensionTests.swift */ = {isa = PBXFileReference; fileEncoding = 4; lastKnownFileType = sourcecode.swift; path = RunLoopExtensionTests.swift; sourceTree = "<group>"; };
		B6C2C9EE276081AB005B7F0A /* DeallocationTests.swift */ = {isa = PBXFileReference; lastKnownFileType = sourcecode.swift; path = DeallocationTests.swift; sourceTree = "<group>"; };
		B6C2C9F52760B659005B7F0A /* Permissions.xcdatamodel */ = {isa = PBXFileReference; lastKnownFileType = wrapper.xcdatamodel; path = Permissions.xcdatamodel; sourceTree = "<group>"; };
		B6CF78DD267B099C00CD4F13 /* WKNavigationActionExtension.swift */ = {isa = PBXFileReference; lastKnownFileType = sourcecode.swift; path = WKNavigationActionExtension.swift; sourceTree = "<group>"; };
		B6CF78E2267B0A1900CD4F13 /* WKNavigationAction+Private.h */ = {isa = PBXFileReference; lastKnownFileType = sourcecode.c.h; path = "WKNavigationAction+Private.h"; sourceTree = "<group>"; };
		B6DA44012616B28300DD1EC2 /* PixelDataStore.swift */ = {isa = PBXFileReference; lastKnownFileType = sourcecode.swift; path = PixelDataStore.swift; sourceTree = "<group>"; };
		B6DA44072616B30600DD1EC2 /* PixelDataModel.xcdatamodel */ = {isa = PBXFileReference; lastKnownFileType = wrapper.xcdatamodel; path = PixelDataModel.xcdatamodel; sourceTree = "<group>"; };
		B6DA44102616C0FC00DD1EC2 /* PixelTests.swift */ = {isa = PBXFileReference; fileEncoding = 4; lastKnownFileType = sourcecode.swift; path = PixelTests.swift; sourceTree = "<group>"; };
		B6DA441D2616C84600DD1EC2 /* PixelStoreMock.swift */ = {isa = PBXFileReference; lastKnownFileType = sourcecode.swift; path = PixelStoreMock.swift; sourceTree = "<group>"; };
		B6DA44222616CABC00DD1EC2 /* PixelArgumentsTests.swift */ = {isa = PBXFileReference; lastKnownFileType = sourcecode.swift; path = PixelArgumentsTests.swift; sourceTree = "<group>"; };
		B6DA44272616CAE000DD1EC2 /* AppUsageActivityMonitorTests.swift */ = {isa = PBXFileReference; lastKnownFileType = sourcecode.swift; path = AppUsageActivityMonitorTests.swift; sourceTree = "<group>"; };
		B6DB3AEE278D5C370024C5C4 /* URLSessionExtension.swift */ = {isa = PBXFileReference; lastKnownFileType = sourcecode.swift; path = URLSessionExtension.swift; sourceTree = "<group>"; };
		B6DB3CF826A00E2D00D459B7 /* AVCaptureDevice+SwizzledAuthState.swift */ = {isa = PBXFileReference; lastKnownFileType = sourcecode.swift; path = "AVCaptureDevice+SwizzledAuthState.swift"; sourceTree = "<group>"; };
		B6DB3CFA26A17CB800D459B7 /* PermissionModel.swift */ = {isa = PBXFileReference; lastKnownFileType = sourcecode.swift; path = PermissionModel.swift; sourceTree = "<group>"; };
		B6E53882267C83420010FEA9 /* HomepageBackgroundView.swift */ = {isa = PBXFileReference; lastKnownFileType = sourcecode.swift; path = HomepageBackgroundView.swift; sourceTree = "<group>"; };
		B6E53887267C94A00010FEA9 /* HomepageCollectionViewFlowLayout.swift */ = {isa = PBXFileReference; lastKnownFileType = sourcecode.swift; path = HomepageCollectionViewFlowLayout.swift; sourceTree = "<group>"; };
		B6E61EE2263AC0C8004E11AB /* FileManagerExtension.swift */ = {isa = PBXFileReference; lastKnownFileType = sourcecode.swift; path = FileManagerExtension.swift; sourceTree = "<group>"; };
		B6E61EE7263ACE16004E11AB /* UTType.swift */ = {isa = PBXFileReference; lastKnownFileType = sourcecode.swift; path = UTType.swift; sourceTree = "<group>"; };
		B6F41030264D2B23003DA42C /* ProgressExtension.swift */ = {isa = PBXFileReference; lastKnownFileType = sourcecode.swift; path = ProgressExtension.swift; sourceTree = "<group>"; };
		B6FA893C269C423100588ECD /* PrivacyDashboard.storyboard */ = {isa = PBXFileReference; lastKnownFileType = file.storyboard; path = PrivacyDashboard.storyboard; sourceTree = "<group>"; };
		B6FA893E269C424500588ECD /* PrivacyDashboardViewController.swift */ = {isa = PBXFileReference; lastKnownFileType = sourcecode.swift; path = PrivacyDashboardViewController.swift; sourceTree = "<group>"; };
		B6FA8940269C425400588ECD /* PrivacyDashboardPopover.swift */ = {isa = PBXFileReference; lastKnownFileType = sourcecode.swift; path = PrivacyDashboardPopover.swift; sourceTree = "<group>"; };
		EA0BA3A8272217E6002A0B6C /* ClickToLoadUserScript.swift */ = {isa = PBXFileReference; fileEncoding = 4; lastKnownFileType = sourcecode.swift; path = ClickToLoadUserScript.swift; sourceTree = "<group>"; };
		EA18D1C9272F0DC8006DC101 /* social_images */ = {isa = PBXFileReference; lastKnownFileType = folder; path = social_images; sourceTree = "<group>"; };
		EA1E52B42798CF98002EC53C /* ClickToLoadModelTests.swift */ = {isa = PBXFileReference; lastKnownFileType = sourcecode.swift; path = ClickToLoadModelTests.swift; sourceTree = "<group>"; };
		EA4617EF273A28A700F110A2 /* fb-tds.json */ = {isa = PBXFileReference; fileEncoding = 4; lastKnownFileType = text.json; path = "fb-tds.json"; sourceTree = "<group>"; };
		EA47767F272A21B700419EDA /* clickToLoadConfig.json */ = {isa = PBXFileReference; fileEncoding = 4; lastKnownFileType = text.json; path = clickToLoadConfig.json; sourceTree = "<group>"; };
		EA8AE769279FBDB20078943E /* ClickToLoadTDSTests.swift */ = {isa = PBXFileReference; lastKnownFileType = sourcecode.swift; path = ClickToLoadTDSTests.swift; sourceTree = "<group>"; };
		EAA29AE7278D2E43007070CF /* ProximaNova-Bold-webfont.woff2 */ = {isa = PBXFileReference; lastKnownFileType = file; path = "ProximaNova-Bold-webfont.woff2"; sourceTree = "<group>"; };
		EAA29AE8278D2E43007070CF /* ProximaNova-Reg-webfont.woff2 */ = {isa = PBXFileReference; lastKnownFileType = file; path = "ProximaNova-Reg-webfont.woff2"; sourceTree = "<group>"; };
		EAC80DDF271F6C0100BBF02D /* fb-sdk.js */ = {isa = PBXFileReference; fileEncoding = 4; lastKnownFileType = sourcecode.javascript; path = "fb-sdk.js"; sourceTree = "<group>"; };
		EAE427FF275D47FA00DAC26B /* ClickToLoadModel.swift */ = {isa = PBXFileReference; fileEncoding = 4; lastKnownFileType = sourcecode.swift; path = ClickToLoadModel.swift; sourceTree = "<group>"; };
		EAFAD6C92728BD1200F9DF00 /* clickToLoad.js */ = {isa = PBXFileReference; fileEncoding = 4; lastKnownFileType = sourcecode.javascript; path = clickToLoad.js; sourceTree = "<group>"; };
		F41D174025CB131900472416 /* NSColorExtension.swift */ = {isa = PBXFileReference; lastKnownFileType = sourcecode.swift; path = NSColorExtension.swift; sourceTree = "<group>"; };
		F44C130125C2DA0400426E3E /* NSAppearanceExtension.swift */ = {isa = PBXFileReference; lastKnownFileType = sourcecode.swift; path = NSAppearanceExtension.swift; sourceTree = "<group>"; };
/* End PBXFileReference section */

/* Begin PBXFrameworksBuildPhase section */
		4B1AD89A25FC27E200261379 /* Frameworks */ = {
			isa = PBXFrameworksBuildPhase;
			buildActionMask = 2147483647;
			files = (
			);
			runOnlyForDeploymentPostprocessing = 0;
		};
		7B4CE8D726F02108009134B1 /* Frameworks */ = {
			isa = PBXFrameworksBuildPhase;
			buildActionMask = 2147483647;
			files = (
			);
			runOnlyForDeploymentPostprocessing = 0;
		};
		AA585D7B248FD31100E9A3E2 /* Frameworks */ = {
			isa = PBXFrameworksBuildPhase;
			buildActionMask = 2147483647;
			files = (
				9807F645278CA16F00E1547B /* BrowserServicesKit in Frameworks */,
				85AE2FF224A33A2D002D507F /* WebKit.framework in Frameworks */,
				B65783F525F8ACA400D8DB33 /* Punnycode in Frameworks */,
				4B82E9B325B69E3E00656FE7 /* TrackerRadarKit in Frameworks */,
				AA06B6B72672AF8100F541C5 /* Sparkle in Frameworks */,
				85FF55C825F82E4F00E2AB99 /* Lottie in Frameworks */,
			);
			runOnlyForDeploymentPostprocessing = 0;
		};
		AA585D8D248FD31400E9A3E2 /* Frameworks */ = {
			isa = PBXFrameworksBuildPhase;
			buildActionMask = 2147483647;
			files = (
				B6DA44172616C13800DD1EC2 /* OHHTTPStubs in Frameworks */,
				B6DA44192616C13800DD1EC2 /* OHHTTPStubsSwift in Frameworks */,
			);
			runOnlyForDeploymentPostprocessing = 0;
		};
/* End PBXFrameworksBuildPhase section */

/* Begin PBXGroup section */
		0230C09D271F52D50018F728 /* GPC */ = {
			isa = PBXGroup;
			children = (
				0230C0A42721F3750018F728 /* GPCRequestFactory.swift */,
			);
			path = GPC;
			sourceTree = "<group>";
		};
		142879D824CE1139005419BB /* ViewModel */ = {
			isa = PBXGroup;
			children = (
				142879DB24CE1185005419BB /* SuggestionContainerViewModelTests.swift */,
				142879D924CE1179005419BB /* SuggestionViewModelTests.swift */,
			);
			path = ViewModel;
			sourceTree = "<group>";
		};
		336D5AEA262D8D3C0052E0C9 /* duckduckgo-find-in-page */ = {
			isa = PBXGroup;
			children = (
				336D5AEE262D8D3C0052E0C9 /* dist */,
			);
			name = "duckduckgo-find-in-page";
			path = "Submodules/duckduckgo-find-in-page";
			sourceTree = SOURCE_ROOT;
		};
		336D5AEE262D8D3C0052E0C9 /* dist */ = {
			isa = PBXGroup;
			children = (
				336D5AEF262D8D3C0052E0C9 /* findinpage.js */,
			);
			path = dist;
			sourceTree = "<group>";
		};
		4B02197B25E05FAC00ED7DEA /* Fireproofing */ = {
			isa = PBXGroup;
			children = (
				4B02197E25E05FAC00ED7DEA /* Extensions */,
				4B02198025E05FAC00ED7DEA /* Model */,
				4B02198225E05FAC00ED7DEA /* View */,
			);
			path = Fireproofing;
			sourceTree = "<group>";
		};
		4B02197E25E05FAC00ED7DEA /* Extensions */ = {
			isa = PBXGroup;
			children = (
				4B02197F25E05FAC00ED7DEA /* FireproofingURLExtensions.swift */,
			);
			path = Extensions;
			sourceTree = "<group>";
		};
		4B02198025E05FAC00ED7DEA /* Model */ = {
			isa = PBXGroup;
			children = (
				4B02198125E05FAC00ED7DEA /* FireproofDomains.swift */,
				B6830960274CDE99004B46BB /* FireproofDomainsContainer.swift */,
				B6830962274CDEC7004B46BB /* FireproofDomainsStore.swift */,
				B6085D072743993C00A9C456 /* FireproofDomains.xcdatamodeld */,
			);
			path = Model;
			sourceTree = "<group>";
		};
		4B02198225E05FAC00ED7DEA /* View */ = {
			isa = PBXGroup;
			children = (
				4B02198325E05FAC00ED7DEA /* FireproofInfoViewController.swift */,
				4B02198425E05FAC00ED7DEA /* Fireproofing.storyboard */,
			);
			path = View;
			sourceTree = "<group>";
		};
		4B02199725E063DE00ED7DEA /* Fireproofing */ = {
			isa = PBXGroup;
			children = (
				4B02199925E063DE00ED7DEA /* FireproofDomainsTests.swift */,
				4B02199A25E063DE00ED7DEA /* FireproofingURLExtensionsTests.swift */,
				B6BBF1712744CE36004F850E /* FireproofDomainsStoreMock.swift */,
			);
			path = Fireproofing;
			sourceTree = "<group>";
		};
		4B0511A2262CAA5A00F6079C /* Preferences */ = {
			isa = PBXGroup;
			children = (
				4B0511A3262CAA5A00F6079C /* Model */,
				4B0511AA262CAA5A00F6079C /* View */,
			);
			path = Preferences;
			sourceTree = "<group>";
		};
		4B0511A3262CAA5A00F6079C /* Model */ = {
			isa = PBXGroup;
			children = (
				4B0511A4262CAA5A00F6079C /* DefaultBrowserPreferences.swift */,
				4B0511A5262CAA5A00F6079C /* AppearancePreferences.swift */,
				4B0511A6262CAA5A00F6079C /* PrivacySecurityPreferences.swift */,
				4B0511A7262CAA5A00F6079C /* DownloadPreferences.swift */,
				4B0511A8262CAA5A00F6079C /* PreferenceSections.swift */,
			);
			path = Model;
			sourceTree = "<group>";
		};
		4B0511AA262CAA5A00F6079C /* View */ = {
			isa = PBXGroup;
			children = (
				4B0511AB262CAA5A00F6079C /* PrivacySecurityPreferencesTableCellView.xib */,
				4B0511AC262CAA5A00F6079C /* PreferencesAboutViewController.swift */,
				4B0511AD262CAA5A00F6079C /* Preferences.storyboard */,
				4B0511AE262CAA5A00F6079C /* PreferencesSidebarViewController.swift */,
				4B0511AF262CAA5A00F6079C /* PrivacySecurityPreferencesTableCellView.swift */,
				4B0511B0262CAA5A00F6079C /* DefaultBrowserTableCellView.xib */,
				4B0511B1262CAA5A00F6079C /* PreferenceTableCellView.swift */,
				4B0511B2262CAA5A00F6079C /* PreferencesListViewController.swift */,
				4B0511B3262CAA5A00F6079C /* RoundedSelectionRowView.swift */,
				4B0511B4262CAA5A00F6079C /* FireproofDomainsViewController.swift */,
				4B0511B5262CAA5A00F6079C /* DownloadPreferencesTableCellView.swift */,
				4B0511B6262CAA5A00F6079C /* PreferencesSplitViewController.swift */,
				4B0511B7262CAA5A00F6079C /* DefaultBrowserTableCellView.swift */,
				4B0511B8262CAA5A00F6079C /* DownloadPreferencesTableCellView.xib */,
				4B0511B9262CAA5A00F6079C /* AppearancePreferencesTableCellView.swift */,
				4B0511BA262CAA5A00F6079C /* AppearancePreferencesTableCellView.xib */,
			);
			path = View;
			sourceTree = "<group>";
		};
		4B0511EE262CAEB300F6079C /* Preferences */ = {
			isa = PBXGroup;
			children = (
				4B0511EF262CAEC900F6079C /* AppearancePreferencesTests.swift */,
				4B0511F7262CB20F00F6079C /* DownloadPreferencesTests.swift */,
			);
			path = Preferences;
			sourceTree = "<group>";
		};
		4B1AD89E25FC27E200261379 /* Integration Tests */ = {
			isa = PBXGroup;
			children = (
				B31055CC27A1BA39001AC618 /* Autoconsent */,
				4B1AD91625FC46FB00261379 /* CoreDataEncryptionTests.swift */,
				4BA1A6EA258C288C00F6F690 /* EncryptionKeyStoreTests.swift */,
				4B1AD8A125FC27E200261379 /* Info.plist */,
			);
			path = "Integration Tests";
			sourceTree = "<group>";
		};
		4B2CBF3F2767EEB2001DF04B /* Waitlist */ = {
			isa = PBXGroup;
			children = (
				4B2CBF402767EEC1001DF04B /* MacWaitlistStoreTests.swift */,
				4BA7C91527695EA500FEBA8E /* MacWaitlistRequestTests.swift */,
				4BA7C91A276984AF00FEBA8E /* MacWaitlistLockScreenViewModelTests.swift */,
			);
			path = Waitlist;
			sourceTree = "<group>";
		};
		4B59023726B35F3600489384 /* Chromium */ = {
			isa = PBXGroup;
			children = (
				4B59023826B35F3600489384 /* ChromeDataImporter.swift */,
				4B59023926B35F3600489384 /* ChromiumLoginReader.swift */,
				4B59023B26B35F3600489384 /* ChromiumDataImporter.swift */,
				4B59023C26B35F3600489384 /* BraveDataImporter.swift */,
				4B8AC93226B3B06300879451 /* EdgeDataImporter.swift */,
			);
			path = Chromium;
			sourceTree = "<group>";
		};
		4B5FF67526B5F26D00D42879 /* Test Firefox Data */ = {
			isa = PBXGroup;
			children = (
				4BB99D1226FE1A94001E4761 /* places.sqlite */,
				4BB46E9F26B8953900222970 /* Primary Password */,
				4B5FF67626B5F27800D42879 /* No Primary Password */,
			);
			path = "Test Firefox Data";
			sourceTree = "<group>";
		};
		4B5FF67626B5F27800D42879 /* No Primary Password */ = {
			isa = PBXGroup;
			children = (
				4B8AC93F26B49BEE00879451 /* key4.db */,
				4B8AC93E26B49BEE00879451 /* logins.json */,
			);
			path = "No Primary Password";
			sourceTree = "<group>";
		};
		4B6160D125B14E5E007DE5B2 /* ContentBlocker */ = {
			isa = PBXGroup;
			children = (
				EAA29AEB278D2E51007070CF /* fonts */,
				026ADE1326C3010C002518EE /* macos-config.json */,
				9833913027AAA4B500DAF119 /* trackerData.json */,
				EAE427FF275D47FA00DAC26B /* ClickToLoadModel.swift */,
				85AC3B0425D6B1D800C7D2AA /* ScriptSourceProviding.swift */,
				9826B09F2747DF3D0092F683 /* ContentBlocking.swift */,
				9812D894276CEDA5004B6181 /* ContentBlockerRulesLists.swift */,
				9833912E27AAA3CE00DAF119 /* AppTrackerDataSetProvider.swift */,
				9826B0A12747DFEB0092F683 /* AppPrivacyConfigurationDataProvider.swift */,
				EA18D1C9272F0DC8006DC101 /* social_images */,
				EA0BA3A8272217E6002A0B6C /* ClickToLoadUserScript.swift */,
				EAFAD6C92728BD1200F9DF00 /* clickToLoad.js */,
				EA47767F272A21B700419EDA /* clickToLoadConfig.json */,
				EA4617EF273A28A700F110A2 /* fb-tds.json */,
				EAC80DDF271F6C0100BBF02D /* fb-sdk.js */,
			);
			path = ContentBlocker;
			sourceTree = "<group>";
		};
		4B65143C26392483005B46EB /* Email */ = {
			isa = PBXGroup;
			children = (
				4B65143D263924B5005B46EB /* EmailUrlExtensions.swift */,
				85378D9F274E6F42007C5CBF /* NSNotificationName+EmailManager.swift */,
				85378DA1274E7F25007C5CBF /* EmailManagerRequestDelegate.swift */,
			);
			path = Email;
			sourceTree = "<group>";
		};
		4B677422255DBEB800025BD8 /* Smarter Encryption */ = {
			isa = PBXGroup;
			children = (
				4B67742C255DBEB800025BD8 /* HTTPSUpgrade.swift */,
				4B677423255DBEB800025BD8 /* Bloom Filter */,
				4B677426255DBEB800025BD8 /* Domain */,
				4B67742D255DBEB800025BD8 /* Store */,
			);
			path = "Smarter Encryption";
			sourceTree = "<group>";
		};
		4B677423255DBEB800025BD8 /* Bloom Filter */ = {
			isa = PBXGroup;
			children = (
				4B677425255DBEB800025BD8 /* BloomFilterWrapper.h */,
				4B677424255DBEB800025BD8 /* BloomFilterWrapper.mm */,
			);
			path = "Bloom Filter";
			sourceTree = "<group>";
		};
		4B677426255DBEB800025BD8 /* Domain */ = {
			isa = PBXGroup;
			children = (
				4B677427255DBEB800025BD8 /* httpsMobileV2BloomSpec.json */,
				4B677428255DBEB800025BD8 /* httpsMobileV2Bloom.bin */,
				4B677429255DBEB800025BD8 /* HTTPSBloomFilterSpecification.swift */,
				4B67742A255DBEB800025BD8 /* httpsMobileV2FalsePositives.json */,
				4B67742B255DBEB800025BD8 /* HTTPSExcludedDomains.swift */,
			);
			path = Domain;
			sourceTree = "<group>";
		};
		4B67742D255DBEB800025BD8 /* Store */ = {
			isa = PBXGroup;
			children = (
				4B67742E255DBEB800025BD8 /* HTTPSUpgrade.xcdatamodeld */,
				4B677430255DBEB800025BD8 /* HTTPSUpgradeStore.swift */,
			);
			path = Store;
			sourceTree = "<group>";
		};
		4B67743D255DBEEA00025BD8 /* Database */ = {
			isa = PBXGroup;
			children = (
				4B677440255DBEEA00025BD8 /* Database.swift */,
				B6085D052743905F00A9C456 /* CoreDataStore.swift */,
			);
			path = Database;
			sourceTree = "<group>";
		};
		4B677447255DBF1400025BD8 /* Submodules */ = {
			isa = PBXGroup;
			children = (
				339A6B5726A044BA00E3DAE8 /* duckduckgo-privacy-dashboard */,
				336D5AEA262D8D3C0052E0C9 /* duckduckgo-find-in-page */,
				4B677448255DBF2300025BD8 /* bloom_cpp */,
			);
			name = Submodules;
			sourceTree = "<group>";
		};
		4B677448255DBF2300025BD8 /* bloom_cpp */ = {
			isa = PBXGroup;
			children = (
				4B677449255DBF3A00025BD8 /* BloomFilter.cpp */,
				4B67744A255DBF3A00025BD8 /* BloomFilter.hpp */,
			);
			name = bloom_cpp;
			sourceTree = "<group>";
		};
		4B70BFFD27B0793D000386ED /* Crash Reports */ = {
			isa = PBXGroup;
			children = (
				4B70BFFE27B0793D000386ED /* Example Crash Reports */,
				4B70C00027B0793D000386ED /* CrashReportTests.swift */,
			);
			path = "Crash Reports";
			sourceTree = "<group>";
		};
		4B70BFFE27B0793D000386ED /* Example Crash Reports */ = {
			isa = PBXGroup;
			children = (
				4B70BFFF27B0793D000386ED /* DuckDuckGo-ExampleCrash.ips */,
			);
			path = "Example Crash Reports";
			sourceTree = "<group>";
		};
		4B723DEA26B0002B00E14D75 /* Data Import */ = {
			isa = PBXGroup;
			children = (
				4B723DEB26B0002B00E14D75 /* DataImport.swift */,
				4B59024726B3673600489384 /* ThirdPartyBrowser.swift */,
				4B7A57CE279A4EF300B1C70E /* ChromePreferences.swift */,
				4BB99CF326FE191E001E4761 /* Bookmarks */,
				4B723DF126B0002B00E14D75 /* Logins */,
				4B723DEC26B0002B00E14D75 /* View */,
			);
			path = "Data Import";
			sourceTree = "<group>";
		};
		4B723DEC26B0002B00E14D75 /* View */ = {
			isa = PBXGroup;
			children = (
				85C48CD027908C1000D3263E /* BrowserImportMoreInfoViewController.swift */,
				4B78A86A26BB3ADD0071BB16 /* BrowserImportSummaryViewController.swift */,
				4B59024226B35F7C00489384 /* BrowserImportViewController.swift */,
				4B723DF026B0002B00E14D75 /* CSVImportSummaryViewController.swift */,
				4B723DEF26B0002B00E14D75 /* CSVImportViewController.swift */,
				4B723DED26B0002B00E14D75 /* DataImport.storyboard */,
				4B723DEE26B0002B00E14D75 /* DataImportViewController.swift */,
				4B8AC93426B3B2FD00879451 /* NSAlert+DataImport.swift */,
				4BB99D0526FE1979001E4761 /* RequestFilePermissionViewController.swift */,
			);
			path = View;
			sourceTree = "<group>";
		};
		4B723DF126B0002B00E14D75 /* Logins */ = {
			isa = PBXGroup;
			children = (
				4B8AC93726B489C500879451 /* Firefox */,
				4B59023726B35F3600489384 /* Chromium */,
				4B723DF426B0002B00E14D75 /* LoginImport.swift */,
				4B723DF226B0002B00E14D75 /* SecureVault */,
				4B723DF526B0002B00E14D75 /* CSV */,
			);
			path = Logins;
			sourceTree = "<group>";
		};
		4B723DF226B0002B00E14D75 /* SecureVault */ = {
			isa = PBXGroup;
			children = (
				4B723DF326B0002B00E14D75 /* SecureVaultLoginImporter.swift */,
			);
			path = SecureVault;
			sourceTree = "<group>";
		};
		4B723DF526B0002B00E14D75 /* CSV */ = {
			isa = PBXGroup;
			children = (
				4B723DF626B0002B00E14D75 /* CSVParser.swift */,
				4B723DF726B0002B00E14D75 /* CSVImporter.swift */,
			);
			path = CSV;
			sourceTree = "<group>";
		};
		4B723DF826B0002B00E14D75 /* Data Export */ = {
			isa = PBXGroup;
			children = (
				859E7D6A27453BF3009C2B69 /* BookmarksExporter.swift */,
				4B723DFD26B0002B00E14D75 /* CSVLoginExporter.swift */,
			);
			path = "Data Export";
			sourceTree = "<group>";
		};
		4B723DFE26B0003E00E14D75 /* Data Import */ = {
			isa = PBXGroup;
			children = (
				4B3F641D27A8D3BD00E0C118 /* BrowserProfileTests.swift */,
				4BB99D0C26FE1A83001E4761 /* ChromiumBookmarksReaderTests.swift */,
				4B59024B26B38BB800489384 /* ChromiumLoginReaderTests.swift */,
				4B723E0126B0003E00E14D75 /* CSVImporterTests.swift */,
				4B723E0026B0003E00E14D75 /* CSVParserTests.swift */,
				4B723DFF26B0003E00E14D75 /* DataImportMocks.swift */,
				4BB99D0D26FE1A83001E4761 /* FirefoxBookmarksReaderTests.swift */,
				4B8AC93C26B49BE600879451 /* FirefoxLoginReaderTests.swift */,
				4BB99D0E26FE1A84001E4761 /* SafariBookmarksReaderTests.swift */,
				4BF4951726C08395000547B8 /* ThirdPartyBrowserTests.swift */,
				4BB46EA526B8974500222970 /* Test Chrome Data */,
				4B5FF67526B5F26D00D42879 /* Test Firefox Data */,
				4BB99D0726FE1A6D001E4761 /* Test Safari Data */,
			);
			path = "Data Import";
			sourceTree = "<group>";
		};
		4B723E0226B0003E00E14D75 /* Data Export */ = {
			isa = PBXGroup;
			children = (
				859E7D6C274548F2009C2B69 /* BookmarksExporterTests.swift */,
				4B723E0426B0003E00E14D75 /* CSVLoginExporterTests.swift */,
				4B723E0326B0003E00E14D75 /* MockSecureVault.swift */,
			);
			path = "Data Export";
			sourceTree = "<group>";
		};
		4B82E9B725B6A04B00656FE7 /* ContentBlocker */ = {
			isa = PBXGroup;
			children = (
				98EB5D0F27516A4800681FE6 /* AppPrivacyConfigurationTests.swift */,
				9833913227AAAEEE00DAF119 /* EmbeddedTrackerDataTests.swift */,
				EA1E52B42798CF98002EC53C /* ClickToLoadModelTests.swift */,
				EA8AE769279FBDB20078943E /* ClickToLoadTDSTests.swift */,
				B610F2E527AA388100FCEBE9 /* ContentBlockingUpdatingTests.swift */,
				B610F2E727AA397100FCEBE9 /* ContentBlockerRulesManagerMock.swift */,
			);
			path = ContentBlocker;
			sourceTree = "<group>";
		};
		4B8AC93726B489C500879451 /* Firefox */ = {
			isa = PBXGroup;
			children = (
				4B8AC93826B48A5100879451 /* FirefoxLoginReader.swift */,
				4B5FF67726B602B100D42879 /* FirefoxDataImporter.swift */,
				4B8AC93A26B48ADF00879451 /* ASN1Parser.swift */,
			);
			path = Firefox;
			sourceTree = "<group>";
		};
		4B9292AD26670F5300AD2C21 /* Extensions */ = {
			isa = PBXGroup;
			children = (
				4B9292D62667124000AD2C21 /* NSPopUpButtonExtension.swift */,
				4B9292AE26670F5300AD2C21 /* NSOutlineViewExtensions.swift */,
			);
			path = Extensions;
			sourceTree = "<group>";
		};
		4BA1A691258B06F600F6F690 /* FileSystem */ = {
			isa = PBXGroup;
			children = (
				4BA1A69A258B076900F6F690 /* FileStore.swift */,
				4BA1A69F258B079600F6F690 /* DataEncryption.swift */,
				4BA1A6A4258B07DF00F6F690 /* EncryptedValueTransformer.swift */,
				4BA1A6A9258B07F400F6F690 /* EncryptionKeys */,
			);
			path = FileSystem;
			sourceTree = "<group>";
		};
		4BA1A6A9258B07F400F6F690 /* EncryptionKeys */ = {
			isa = PBXGroup;
			children = (
				4BA1A6B2258B080A00F6F690 /* EncryptionKeyGeneration.swift */,
				4BA1A6B7258B081600F6F690 /* EncryptionKeyStoring.swift */,
				4BA1A6BC258B082300F6F690 /* EncryptionKeyStore.swift */,
			);
			path = EncryptionKeys;
			sourceTree = "<group>";
		};
		4BA1A6CE258BF58C00F6F690 /* FileSystem */ = {
			isa = PBXGroup;
			children = (
				4BA1A6D8258C0CB300F6F690 /* DataEncryptionTests.swift */,
				4BA1A6FD258C5C1300F6F690 /* EncryptedValueTransformerTests.swift */,
				4BA1A6E5258C270800F6F690 /* EncryptionKeyGeneratorTests.swift */,
				4BA1A6F5258C4F9600F6F690 /* EncryptionMocks.swift */,
				4BA1A6DD258C100A00F6F690 /* FileStoreTests.swift */,
				4B11060925903EAC0039B979 /* CoreDataEncryptionTests.swift */,
				4B11060325903E570039B979 /* CoreDataEncryptionTesting.xcdatamodeld */,
				B662D3DD275613BB0035D4D6 /* EncryptionKeyStoreMock.swift */,
				B6A5A27825B93FFE00AA7ADA /* StateRestorationManagerTests.swift */,
				B6A5A27D25B9403E00AA7ADA /* FileStoreMock.swift */,
			);
			path = FileSystem;
			sourceTree = "<group>";
		};
		4BB46E9F26B8953900222970 /* Primary Password */ = {
			isa = PBXGroup;
			children = (
				4BB46EA126B8954500222970 /* key4-encrypted.db */,
				4BB46EA026B8954500222970 /* logins-encrypted.json */,
			);
			path = "Primary Password";
			sourceTree = "<group>";
		};
		4BB46EA526B8974500222970 /* Test Chrome Data */ = {
			isa = PBXGroup;
			children = (
				4BB99D0A26FE1A7B001E4761 /* Bookmarks */,
				4B59024926B38B0B00489384 /* Login Data */,
			);
			path = "Test Chrome Data";
			sourceTree = "<group>";
		};
		4BB88B4E25B7BA20006F6B06 /* Utilities */ = {
			isa = PBXGroup;
			children = (
				4BB88B5A25B7BA50006F6B06 /* Instruments.swift */,
				85799C1725DEBB3F0007EC87 /* Logging.swift */,
				4BB88B4F25B7BA2B006F6B06 /* TabInstrumentation.swift */,
				85C6A29525CC1FFD00EEB5F1 /* UserDefaultsWrapper.swift */,
				B6AAAC2C260330580029438D /* PublishedAfter.swift */,
				4BB6CE5E26B77ED000EC5860 /* Cryptography.swift */,
			);
			path = Utilities;
			sourceTree = "<group>";
		};
		4BB99CF326FE191E001E4761 /* Bookmarks */ = {
			isa = PBXGroup;
			children = (
				4BB99CF426FE191E001E4761 /* Firefox */,
				4BB99CF626FE191E001E4761 /* BookmarkImport.swift */,
				4BB99CF726FE191E001E4761 /* CoreDataBookmarkImporter.swift */,
				4BB99CF826FE191E001E4761 /* Chromium */,
				4BB99CFB26FE191E001E4761 /* Safari */,
			);
			path = Bookmarks;
			sourceTree = "<group>";
		};
		4BB99CF426FE191E001E4761 /* Firefox */ = {
			isa = PBXGroup;
			children = (
				4BB99CF526FE191E001E4761 /* FirefoxBookmarksReader.swift */,
			);
			path = Firefox;
			sourceTree = "<group>";
		};
		4BB99CF826FE191E001E4761 /* Chromium */ = {
			isa = PBXGroup;
			children = (
				4BB99CF926FE191E001E4761 /* ChromiumBookmarksReader.swift */,
				4BB99CFA26FE191E001E4761 /* ImportedBookmarks.swift */,
			);
			path = Chromium;
			sourceTree = "<group>";
		};
		4BB99CFB26FE191E001E4761 /* Safari */ = {
			isa = PBXGroup;
			children = (
				4BB99CFC26FE191E001E4761 /* SafariBookmarksReader.swift */,
				4BB99CFD26FE191E001E4761 /* SafariDataImporter.swift */,
			);
			path = Safari;
			sourceTree = "<group>";
		};
		4BB99D0726FE1A6D001E4761 /* Test Safari Data */ = {
			isa = PBXGroup;
			children = (
				4BB99D0826FE1A6D001E4761 /* Bookmarks.plist */,
			);
			path = "Test Safari Data";
			sourceTree = "<group>";
		};
		4BC68A6C2759ADC20029A586 /* Waitlist */ = {
			isa = PBXGroup;
			children = (
				4BC68A712759B2140029A586 /* Waitlist.swift */,
				4BEF0E6E27667F6E00AF7C58 /* Model */,
				4BEF0E6D27667F6300AF7C58 /* View */,
			);
			path = Waitlist;
			sourceTree = "<group>";
		};
		4BEF0E6D27667F6300AF7C58 /* View */ = {
			isa = PBXGroup;
			children = (
				4BC68A6F2759AE490029A586 /* Waitlist.storyboard */,
				4BEF0E6627641A0E00AF7C58 /* MacWaitlistLockScreenViewController.swift */,
				4BEF0E712766B11200AF7C58 /* MacWaitlistLockScreenViewModel.swift */,
			);
			path = View;
			sourceTree = "<group>";
		};
		4BEF0E6E27667F6E00AF7C58 /* Model */ = {
			isa = PBXGroup;
			children = (
				4BEF0E69276676A500AF7C58 /* WaitlistRequest.swift */,
				4BEF0E6B276676AB00AF7C58 /* MacWaitlistStore.swift */,
			);
			path = Model;
			sourceTree = "<group>";
		};
		7B4CE8DB26F02108009134B1 /* UI Tests */ = {
			isa = PBXGroup;
			children = (
				7B4CE8E626F02134009134B1 /* TabBarTests.swift */,
				7B4CE8DE26F02108009134B1 /* Info.plist */,
			);
			path = "UI Tests";
			sourceTree = "<group>";
		};
		853014D425E6709500FB8205 /* Support */ = {
			isa = PBXGroup;
			children = (
				853014D525E671A000FB8205 /* PageObserverUserScript.swift */,
			);
			path = Support;
			sourceTree = "<group>";
		};
		85378D9A274E618C007C5CBF /* MessageViews */ = {
			isa = PBXGroup;
			children = (
				85378D9B274E61B8007C5CBF /* MessageViews.storyboard */,
				85378D9D274E664C007C5CBF /* PopoverMessageViewController.swift */,
			);
			path = MessageViews;
			sourceTree = "<group>";
		};
		8553FF50257523630029327F /* FileDownload */ = {
			isa = PBXGroup;
			children = (
				8553FF51257523760029327F /* URLSuggestedFilenameTests.swift */,
				B630793926731F2600DCEE41 /* FileDownloadManagerTests.swift */,
				B630794126731F5400DCEE41 /* WKDownloadMock.swift */,
				B693955C26F19CD70015B914 /* DownloadListStoreTests.swift */,
				B693955E26F1C17F0015B914 /* DownloadListCoordinatorTests.swift */,
				B693956026F1C1BC0015B914 /* DownloadListStoreMock.swift */,
				B693956226F1C2A40015B914 /* FileDownloadManagerMock.swift */,
				B693956726F352DB0015B914 /* DownloadsWebViewMock.h */,
				B693956826F352DB0015B914 /* DownloadsWebViewMock.m */,
			);
			path = FileDownload;
			sourceTree = "<group>";
		};
		8556A60C256C15C60092FA9D /* FileDownload */ = {
			isa = PBXGroup;
			children = (
				B6B1E87C26D5DA020062C350 /* View */,
				B61EF3EA266F91D700B4D78F /* Extensions */,
				8556A615256C15E10092FA9D /* Model */,
				B6C0B23126E71A800031CB7F /* Services */,
			);
			path = FileDownload;
			sourceTree = "<group>";
		};
		8556A615256C15E10092FA9D /* Model */ = {
			isa = PBXGroup;
			children = (
				856C98DE257014BD00A22F1F /* FileDownloadManager.swift */,
				B6C0B23526E732000031CB7F /* DownloadListItem.swift */,
				B6A924D82664C72D001A28CA /* WebKitDownloadTask.swift */,
				B6C0B22D26E61CE70031CB7F /* DownloadViewModel.swift */,
				B6C0B23D26E8BF1F0031CB7F /* DownloadListViewModel.swift */,
				B6C0B23826E742610031CB7F /* FileDownloadError.swift */,
				B6A924DD2664CA08001A28CA /* LegacyWebKitDownloadDelegate.swift */,
				B693955A26F0CE300015B914 /* WebKitDownloadDelegate.swift */,
				B6A924D32664BBB9001A28CA /* WKWebViewDownloadDelegate.swift */,
				B6E61EE7263ACE16004E11AB /* UTType.swift */,
			);
			path = Model;
			sourceTree = "<group>";
		};
		85707F2F276A7DB000DC0649 /* ViewModel */ = {
			isa = PBXGroup;
			children = (
				85707F30276A7DCA00DC0649 /* OnboardingViewModel.swift */,
			);
			path = ViewModel;
			sourceTree = "<group>";
		};
		8585B63526D6E5F600C1416F /* SwiftUI */ = {
			isa = PBXGroup;
			children = (
				4BE65484271FCD7B008D1D63 /* LoginFaviconView.swift */,
				8585B63726D6E66C00C1416F /* ButtonStyles.swift */,
				85707F2D276A394C00DC0649 /* ViewExtensions.swift */,
			);
			path = SwiftUI;
			sourceTree = "<group>";
		};
		8585B63626D6E61500C1416F /* AppKit */ = {
			isa = PBXGroup;
			children = (
				B65E6B9D26D9EC0800095F96 /* CircularProgressView.swift */,
				B693954626F04BEA0015B914 /* ColorView.swift */,
				B693953E26F04BE70015B914 /* FocusRingView.swift */,
				B693954326F04BE90015B914 /* GradientView.swift */,
				B6B1E88A26D774090062C350 /* LinkButton.swift */,
				B693954426F04BE90015B914 /* LongPressButton.swift */,
				B693953F26F04BE80015B914 /* MouseClickView.swift */,
				B693954926F04BEB0015B914 /* MouseOverButton.swift */,
				B693953D26F04BE70015B914 /* MouseOverView.swift */,
				B693953C26F04BE70015B914 /* NibLoadable.swift */,
				B693954726F04BEA0015B914 /* NSSavePanelExtension.swift */,
				B693954126F04BE80015B914 /* PaddedImageButton.swift */,
				B693954026F04BE80015B914 /* ProgressView.swift */,
				B693954826F04BEB0015B914 /* SavePanelAccessoryView.xib */,
				B693954226F04BE90015B914 /* ShadowView.swift */,
				B693954526F04BEA0015B914 /* WindowDraggingView.swift */,
			);
			path = AppKit;
			sourceTree = "<group>";
		};
		85890634267B6CC500D23B0D /* SecureVault */ = {
			isa = PBXGroup;
			children = (
				85D885B126A5918E0077C374 /* Extensions */,
				85CC1D7826A05E790062F04E /* Model */,
				85CC1D7F26A05F6C0062F04E /* Services */,
				85CC1D7926A05E820062F04E /* View */,
				B642738127B65BAC0005DFD1 /* SecureVaultErrorReporter.swift */,
			);
			path = SecureVault;
			sourceTree = "<group>";
		};
		858A798626A99D9000A75A42 /* PasswordManager */ = {
			isa = PBXGroup;
			children = (
				4BF4EA4F27C71F26004E57C4 /* PasswordManagementListSectionTests.swift */,
				858A798726A99DBE00A75A42 /* PasswordManagementItemListModelTests.swift */,
				858A798926A9B35E00A75A42 /* PasswordManagementItemModelTests.swift */,
			);
			path = PasswordManager;
			sourceTree = "<group>";
		};
		85A0115D25AF1C4700FA6A0C /* FindInPage */ = {
			isa = PBXGroup;
			children = (
				85A0117325AF2EDF00FA6A0C /* FindInPage.storyboard */,
				85A0118125AF60E700FA6A0C /* FindInPageModel.swift */,
				85A011E925B4D4CA00FA6A0C /* FindInPageUserScript.swift */,
				85A0116825AF1D8900FA6A0C /* FindInPageViewController.swift */,
			);
			path = FindInPage;
			sourceTree = "<group>";
		};
		85AC3B1525D9BBFA00C7D2AA /* Configuration */ = {
			isa = PBXGroup;
			children = (
				85AC3B1625D9BC1A00C7D2AA /* ConfigurationDownloaderTests.swift */,
				85AC3B4825DAC9BD00C7D2AA /* ConfigurationStorageTests.swift */,
			);
			path = Configuration;
			sourceTree = "<group>";
		};
		85AC3B3325DA828900C7D2AA /* Network */ = {
			isa = PBXGroup;
			children = (
				85AC3B3425DA82A600C7D2AA /* DataTaskProviding.swift */,
			);
			path = Network;
			sourceTree = "<group>";
		};
		85AE2FF024A33A2D002D507F /* Frameworks */ = {
			isa = PBXGroup;
			children = (
				85AE2FF124A33A2D002D507F /* WebKit.framework */,
			);
			name = Frameworks;
			sourceTree = "<group>";
		};
		85B7184727677A7D00B4277F /* Onboarding */ = {
			isa = PBXGroup;
			children = (
				85707F2F276A7DB000DC0649 /* ViewModel */,
				85B7184827677A9200B4277F /* View */,
			);
			path = Onboarding;
			sourceTree = "<group>";
		};
		85B7184827677A9200B4277F /* View */ = {
			isa = PBXGroup;
			children = (
				85707F23276A332A00DC0649 /* OnboardingButtonStyles.swift */,
				85707F29276A35FE00DC0649 /* ActionSpeech.swift */,
				85707F21276A32B600DC0649 /* CallToAction.swift */,
				85707F27276A34D900DC0649 /* DaxSpeech.swift */,
				85B7184927677C2D00B4277F /* Onboarding.storyboard */,
				85707F25276A335700DC0649 /* Onboarding.swift */,
				85707F2B276A364E00DC0649 /* OnboardingFlow.swift */,
				85B7184B27677C6500B4277F /* OnboardingViewController.swift */,
				85B7184D27677CBB00B4277F /* RootView.swift */,
			);
			path = View;
			sourceTree = "<group>";
		};
		85CC1D7826A05E790062F04E /* Model */ = {
			isa = PBXGroup;
			children = (
				4B1E6EEC27AB5E5100F51793 /* PasswordManagementListSection.swift */,
				4B1E6EEB27AB5E5100F51793 /* SecureVaultSorting.swift */,
				85CC1D7A26A05ECF0062F04E /* PasswordManagementItemListModel.swift */,
				85CC1D7C26A05F250062F04E /* PasswordManagementItemModel.swift */,
				4BE6547B271FCD4D008D1D63 /* PasswordManagementCreditCardModel.swift */,
				4BE6547A271FCD4D008D1D63 /* PasswordManagementIdentityModel.swift */,
				4BE6547C271FCD4D008D1D63 /* PasswordManagementLoginModel.swift */,
				4BE6547D271FCD4D008D1D63 /* PasswordManagementNoteModel.swift */,
			);
			path = Model;
			sourceTree = "<group>";
		};
		85CC1D7926A05E820062F04E /* View */ = {
			isa = PBXGroup;
			children = (
				4BBE0AA627B9B027003B37A8 /* PopUpButton.swift */,
				4B1E6EEF27AB5E5D00F51793 /* NSPopUpButtonView.swift */,
				4B1E6EF027AB5E5D00F51793 /* PasswordManagementItemList.swift */,
				4BE65473271FCD40008D1D63 /* EditableTextView.swift */,
				4BE65470271FCD40008D1D63 /* PasswordManagementCreditCardItemView.swift */,
				4BE6546E271FCD40008D1D63 /* PasswordManagementIdentityItemView.swift */,
				4BE65471271FCD40008D1D63 /* PasswordManagementLoginItemView.swift */,
				4BE65472271FCD40008D1D63 /* PasswordManagementNoteItemView.swift */,
				85625997269C9C5F00EE44BC /* PasswordManagementPopover.swift */,
				85625995269C953C00EE44BC /* PasswordManagementViewController.swift */,
				85625993269C8F9600EE44BC /* PasswordManager.storyboard */,
				85890639267BCD8E00D23B0D /* SaveCredentialsPopover.swift */,
				8589063B267BCDC000D23B0D /* SaveCredentialsViewController.swift */,
			);
			path = View;
			sourceTree = "<group>";
		};
		85CC1D7F26A05F6C0062F04E /* Services */ = {
			isa = PBXGroup;
			children = (
				4BE65482271FCD53008D1D63 /* CountryList.swift */,
			);
			path = Services;
			sourceTree = "<group>";
		};
		85D33F1025C82E93002B91A6 /* Configuration */ = {
			isa = PBXGroup;
			children = (
				85480FBA25D181CB009424E3 /* ConfigurationDownloading.swift */,
				85D33F1125C82EB3002B91A6 /* ConfigurationManager.swift */,
				85480FCE25D1AA22009424E3 /* ConfigurationStoring.swift */,
			);
			path = Configuration;
			sourceTree = "<group>";
		};
		85D885B126A5918E0077C374 /* Extensions */ = {
			isa = PBXGroup;
			children = (
				85D885AF26A590A90077C374 /* NSNotificationName+PasswordManager.swift */,
				85D885B226A5A9DE0077C374 /* NSAlert+PasswordManager.swift */,
				858A797E26A79EAA00A75A42 /* UserText+PasswordManager.swift */,
			);
			path = Extensions;
			sourceTree = "<group>";
		};
		85F1B0C725EF9747004792B6 /* AppDelegate */ = {
			isa = PBXGroup;
			children = (
				85F1B0C825EF9759004792B6 /* URLEventHandlerTests.swift */,
			);
			path = AppDelegate;
			sourceTree = "<group>";
		};
		85F487B3276A8F1B003CE668 /* Onboarding */ = {
			isa = PBXGroup;
			children = (
				85F487B4276A8F2E003CE668 /* OnboardingTests.swift */,
			);
			path = Onboarding;
			sourceTree = "<group>";
		};
		85F69B3A25EDE7F800978E59 /* Common */ = {
			isa = PBXGroup;
			children = (
				4B723E1726B000DC00E14D75 /* TemporaryFileCreator.swift */,
				4B9292C42667104B00AD2C21 /* CoreDataTestUtilities.swift */,
				AAEC74B92642E66600C2EFBC /* Extensions */,
				B65783EB25F8AB9200D8DB33 /* String+PunycodeTests.swift */,
				85F69B3B25EDE81F00978E59 /* URLExtensionTests.swift */,
				AADE11BF26D916D70032D8A7 /* StringExtensionTests.swift */,
				4B0511E6262CAB3700F6079C /* UserDefaultsWrapperUtilities.swift */,
				B67C6C462654C643006C872E /* FileManagerExtensionTests.swift */,
				B6B3E0952654DACD0040E0A2 /* UTTypeTests.swift */,
				B65349A9265CF45000DCC645 /* DispatchQueueExtensionsTests.swift */,
				B6C0B24526E9CB190031CB7F /* RunLoopExtensionTests.swift */,
				4B8AD0B027A86D9200AE44D6 /* WKWebsiteDataStoreExtensionTests.swift */,
				B693956626F352940015B914 /* TestsBridging.h */,
			);
			path = Common;
			sourceTree = "<group>";
		};
		AA0877B626D515EE00B05660 /* User Agent */ = {
			isa = PBXGroup;
			children = (
				AA0877BC26D660EC00B05660 /* Model */,
				AA0877BB26D660C900B05660 /* Services */,
			);
			path = "User Agent";
			sourceTree = "<group>";
		};
		AA0877BB26D660C900B05660 /* Services */ = {
			isa = PBXGroup;
			children = (
				AA0877B726D5160D00B05660 /* SafariVersionReaderTests.swift */,
				AA0877B926D5161D00B05660 /* WebKitVersionProviderTests.swift */,
			);
			path = Services;
			sourceTree = "<group>";
		};
		AA0877BC26D660EC00B05660 /* Model */ = {
			isa = PBXGroup;
			children = (
				8546DE6125C03056000CA5E1 /* UserAgentTests.swift */,
			);
			path = Model;
			sourceTree = "<group>";
		};
		AA0877BD26D6610B00B05660 /* Services */ = {
			isa = PBXGroup;
			children = (
				AACF6FD526BC366D00CF09F9 /* SafariVersionReader.swift */,
				AAFE068226C7082D005434CC /* WebKitVersionProvider.swift */,
			);
			path = Services;
			sourceTree = "<group>";
		};
		AA0877BE26D6611300B05660 /* Model */ = {
			isa = PBXGroup;
			children = (
				14505A07256084EF00272CC6 /* UserAgent.swift */,
			);
			path = Model;
			sourceTree = "<group>";
		};
		AA4D700525545EDE00C3411E /* AppDelegate */ = {
			isa = PBXGroup;
			children = (
				AA585D81248FD31100E9A3E2 /* AppDelegate.swift */,
				B687260326E215C9008EE860 /* ExpirationChecker.swift */,
				AA4D700625545EF800C3411E /* URLEventHandler.swift */,
				AA4FF40B2624751A004E2377 /* GrammarFeaturesManager.swift */,
				AAD86E51267A0DFF005C11BE /* UpdateController.swift */,
				858A798226A8B75F00A75A42 /* CopyHandler.swift */,
				B637274226CE25EF00C8CB02 /* NSApplication+BuildTime.h */,
				B637274326CE25EF00C8CB02 /* NSApplication+BuildTime.m */,
			);
			path = AppDelegate;
			sourceTree = "<group>";
		};
		AA512D1224D99D4900230283 /* Services */ = {
			isa = PBXGroup;
			children = (
				AA6820E325502F19005ED0D5 /* WebsiteDataStore.swift */,
			);
			path = Services;
			sourceTree = "<group>";
		};
		AA585D75248FD31100E9A3E2 = {
			isa = PBXGroup;
			children = (
				AA68C3D62490F821001B8783 /* README.md */,
				AA585D80248FD31100E9A3E2 /* DuckDuckGo */,
				AA585D93248FD31400E9A3E2 /* Unit Tests */,
				4B1AD89E25FC27E200261379 /* Integration Tests */,
				7B4CE8DB26F02108009134B1 /* UI Tests */,
				AA585D7F248FD31100E9A3E2 /* Products */,
				85AE2FF024A33A2D002D507F /* Frameworks */,
			);
			sourceTree = "<group>";
		};
		AA585D7F248FD31100E9A3E2 /* Products */ = {
			isa = PBXGroup;
			children = (
				AA585D7E248FD31100E9A3E2 /* DuckDuckGo.app */,
				AA585D90248FD31400E9A3E2 /* Unit Tests.xctest */,
				4B1AD89D25FC27E200261379 /* Integration Tests.xctest */,
				7B4CE8DA26F02108009134B1 /* UI Tests.xctest */,
			);
			name = Products;
			sourceTree = "<group>";
		};
		AA585D80248FD31100E9A3E2 /* DuckDuckGo */ = {
			isa = PBXGroup;
			children = (
				B31055BB27A1BA0E001AC618 /* Autoconsent */,
				B6A9E47526146A440067D1B9 /* API */,
				AA4D700525545EDE00C3411E /* AppDelegate */,
				AAC5E4C025D6A6A9007F5990 /* Bookmarks */,
				AA86491B24D837DE001BABEE /* BrowserTab */,
				AA86491324D831B9001BABEE /* Common */,
				85D33F1025C82E93002B91A6 /* Configuration */,
				4B6160D125B14E5E007DE5B2 /* ContentBlocker */,
				AAC30A24268DF93500D2D9CD /* Crash Reports */,
				4B723DEA26B0002B00E14D75 /* Data Import */,
				4B723DF826B0002B00E14D75 /* Data Export */,
				4B65143C26392483005B46EB /* Email */,
				AA5FA695275F823900DCE9C9 /* Favicons */,
				8556A60C256C15C60092FA9D /* FileDownload */,
				85A0115D25AF1C4700FA6A0C /* FindInPage */,
				AA6820E825503A21005ED0D5 /* Fire */,
				4B02197B25E05FAC00ED7DEA /* Fireproofing */,
				B65536902684409300085A79 /* Geolocation */,
				0230C09D271F52D50018F728 /* GPC */,
				AAE75275263B036300B973F8 /* History */,
				AAE71DB225F66A0900D74437 /* Homepage */,
				AA585DB02490E6FA00E9A3E2 /* Main */,
				AA97BF4425135CB60014931A /* Menus */,
				85378D9A274E618C007C5CBF /* MessageViews */,
				AA86491524D83384001BABEE /* NavigationBar */,
				85B7184727677A7D00B4277F /* Onboarding */,
				B64C84DB2692D6E80048FEBE /* Permissions */,
				4B0511A2262CAA5A00F6079C /* Preferences */,
				B6FA893A269C414900588ECD /* Privacy Dashboard */,
				85890634267B6CC500D23B0D /* SecureVault */,
				4B677422255DBEB800025BD8 /* Smarter Encryption */,
				B68458AE25C7E75100DC17B6 /* State Restoration */,
				B6A9E44E26142AF90067D1B9 /* Statistics */,
				4B677447255DBF1400025BD8 /* Submodules */,
				AACB8E7224A4C8BC005F2218 /* Suggestions */,
				AA86491124D8318F001BABEE /* TabBar */,
				AAE8B0FD258A416F00E81239 /* Tooltip */,
				B6040859274B8C5200680351 /* Unprotected Domains */,
				AACF6FD426BC35C200CF09F9 /* User Agent */,
				4BC68A6C2759ADC20029A586 /* Waitlist */,
				AA6EF9AE25066F99004754E6 /* Windows */,
				AA585D85248FD31400E9A3E2 /* Assets.xcassets */,
				4B677454255DC18000025BD8 /* Bridging.h */,
				AAD86E502678D104005C11BE /* DuckDuckGoCI.entitlements */,
				AA585D8B248FD31400E9A3E2 /* DuckDuckGo.entitlements */,
				AA585D8A248FD31400E9A3E2 /* Info.plist */,
			);
			path = DuckDuckGo;
			sourceTree = "<group>";
		};
		AA585D93248FD31400E9A3E2 /* Unit Tests */ = {
			isa = PBXGroup;
			children = (
				4B2CBF3F2767EEB2001DF04B /* Waitlist */,
				B6A5A28C25B962CB00AA7ADA /* App */,
				85F1B0C725EF9747004792B6 /* AppDelegate */,
				AA652CAB25DD820D009059CC /* Bookmarks */,
				AA92ACAE24EFE1F5005F41C9 /* BrowserTab */,
				85F69B3A25EDE7F800978E59 /* Common */,
				85AC3B1525D9BBFA00C7D2AA /* Configuration */,
				4B82E9B725B6A04B00656FE7 /* ContentBlocker */,
				4B70BFFD27B0793D000386ED /* Crash Reports */,
				4B723E0226B0003E00E14D75 /* Data Export */,
				B683097A274DCFE3004B46BB /* Database */,
				4B723DFE26B0003E00E14D75 /* Data Import */,
				8553FF50257523630029327F /* FileDownload */,
				4BA1A6CE258BF58C00F6F690 /* FileSystem */,
				AA9C361D25518AAB004B1BA3 /* Fire */,
				4B02199725E063DE00ED7DEA /* Fireproofing */,
				B68172AC269EB415006D1092 /* Geolocation */,
				AAEC74AE2642C47300C2EFBC /* History */,
				AA585D96248FD31400E9A3E2 /* Info.plist */,
				AA91F83627076ED100771A0D /* NavigationBar */,
				85F487B3276A8F1B003CE668 /* Onboarding */,
				858A798626A99D9000A75A42 /* PasswordManager */,
				B6106BA126A7BE430013B453 /* Permissions */,
				4B0511EE262CAEB300F6079C /* Preferences */,
				B6AE74322609AFBB005B9B1A /* Progress */,
				B6DA440F2616C0F200DD1EC2 /* Statistics */,
				AA63744E24C9BB4A00AB2AC4 /* Suggestions */,
				AAC9C01224CAFBB700AD1325 /* TabBar */,
				AA0877B626D515EE00B05660 /* User Agent */,
			);
			path = "Unit Tests";
			sourceTree = "<group>";
		};
		AA585DB02490E6FA00E9A3E2 /* Main */ = {
			isa = PBXGroup;
			children = (
				AA68C3D824911D56001B8783 /* View */,
			);
			path = Main;
			sourceTree = "<group>";
		};
		AA5FA695275F823900DCE9C9 /* Favicons */ = {
			isa = PBXGroup;
			children = (
				AA5FA698275F90CD00DCE9C9 /* Model */,
				AA5FA69B275F944500DCE9C9 /* Services */,
			);
			path = Favicons;
			sourceTree = "<group>";
		};
		AA5FA698275F90CD00DCE9C9 /* Model */ = {
			isa = PBXGroup;
			children = (
				AAA0CC562539EBC90079BC96 /* FaviconUserScript.swift */,
				AA512D1324D99D9800230283 /* FaviconManager.swift */,
				AAEF6BC7276A081C0024DCF4 /* FaviconSelector.swift */,
				AA5FA696275F90C400DCE9C9 /* FaviconImageCache.swift */,
				AA222CB82760F74E00321475 /* FaviconReferenceCache.swift */,
				AA6197C5276B3168008396F0 /* FaviconHostReference.swift */,
				AA6197C3276B314D008396F0 /* FaviconUrlReference.swift */,
				AA5FA699275F91C700DCE9C9 /* Favicon.swift */,
			);
			path = Model;
			sourceTree = "<group>";
		};
		AA5FA69B275F944500DCE9C9 /* Services */ = {
			isa = PBXGroup;
			children = (
				AA5FA69E275F948900DCE9C9 /* Favicons.xcdatamodeld */,
				AA5FA69C275F945C00DCE9C9 /* FaviconStore.swift */,
			);
			path = Services;
			sourceTree = "<group>";
		};
		AA63744E24C9BB4A00AB2AC4 /* Suggestions */ = {
			isa = PBXGroup;
			children = (
				142879D824CE1139005419BB /* ViewModel */,
				AA63745024C9BB9A00AB2AC4 /* Model */,
			);
			path = Suggestions;
			sourceTree = "<group>";
		};
		AA63745024C9BB9A00AB2AC4 /* Model */ = {
			isa = PBXGroup;
			children = (
				AA63745324C9BF9A00AB2AC4 /* SuggestionContainerTests.swift */,
				AA0F3DB6261A566C0077F2D9 /* SuggestionLoadingMock.swift */,
			);
			path = Model;
			sourceTree = "<group>";
		};
		AA652CAB25DD820D009059CC /* Bookmarks */ = {
			isa = PBXGroup;
			children = (
				AA652CAE25DD8228009059CC /* Model */,
				AA652CAF25DD822C009059CC /* Services */,
			);
			path = Bookmarks;
			sourceTree = "<group>";
		};
		AA652CAE25DD8228009059CC /* Model */ = {
			isa = PBXGroup;
			children = (
				4B9292B62667103000AD2C21 /* BookmarkManagedObjectTests.swift */,
				4B9292B72667103000AD2C21 /* BookmarkMigrationTests.swift */,
				4B9292B02667103000AD2C21 /* BookmarkNodePathTests.swift */,
				4B9292B12667103000AD2C21 /* BookmarkNodeTests.swift */,
				4B9292B32667103000AD2C21 /* BookmarkOutlineViewDataSourceTests.swift */,
				4B9292B22667103000AD2C21 /* BookmarkSidebarTreeControllerTests.swift */,
				4B9292B82667103000AD2C21 /* BookmarkTests.swift */,
				4B9292B92667103100AD2C21 /* PasteboardBookmarkTests.swift */,
				4B9292B42667103000AD2C21 /* PasteboardFolderTests.swift */,
				4B9292B52667103000AD2C21 /* TreeControllerTests.swift */,
				AA652CCD25DD9071009059CC /* BookmarkListTests.swift */,
				AA652CD225DDA6E9009059CC /* LocalBookmarkManagerTests.swift */,
			);
			path = Model;
			sourceTree = "<group>";
		};
		AA652CAF25DD822C009059CC /* Services */ = {
			isa = PBXGroup;
			children = (
				AA652CB025DD825B009059CC /* LocalBookmarkStoreTests.swift */,
				AA652CDA25DDAB32009059CC /* BookmarkStoreMock.swift */,
			);
			path = Services;
			sourceTree = "<group>";
		};
		AA6820E825503A21005ED0D5 /* Fire */ = {
			isa = PBXGroup;
			children = (
				AAFCB38325E546FF00859DD4 /* View */,
				AA6820EF25503D93005ED0D5 /* ViewModel */,
				AA6820E925503A49005ED0D5 /* Model */,
			);
			path = Fire;
			sourceTree = "<group>";
		};
		AA6820E925503A49005ED0D5 /* Model */ = {
			isa = PBXGroup;
			children = (
				8511E18325F82B34002F516B /* 01_Fire_really_small.json */,
				AA6820EA25503D6A005ED0D5 /* Fire.swift */,
			);
			path = Model;
			sourceTree = "<group>";
		};
		AA6820EF25503D93005ED0D5 /* ViewModel */ = {
			isa = PBXGroup;
			children = (
				AA6820F025503DA9005ED0D5 /* FireViewModel.swift */,
				AA13DCB3271480B0006D48D3 /* FirePopoverViewModel.swift */,
			);
			path = ViewModel;
			sourceTree = "<group>";
		};
		AA68C3D824911D56001B8783 /* View */ = {
			isa = PBXGroup;
			children = (
				AA585D87248FD31400E9A3E2 /* Main.storyboard */,
				AA7412BC24D2BEEE00D22FE0 /* MainWindow.swift */,
				AA7412B424D1536B00D22FE0 /* MainWindowController.swift */,
				AA585DAE2490E6E600E9A3E2 /* MainViewController.swift */,
				B688B4D9273E6D3B0087BEAF /* MainView.swift */,
				B688B4DE27420D290087BEAF /* PDFSearchTextMenuItemHandler.swift */,
				B68C92C0274E3EF4002AC6B0 /* PopUpWindow.swift */,
			);
			path = View;
			sourceTree = "<group>";
		};
		AA6EF9AE25066F99004754E6 /* Windows */ = {
			isa = PBXGroup;
			children = (
				AA6EF9AF25067035004754E6 /* View */,
			);
			path = Windows;
			sourceTree = "<group>";
		};
		AA6EF9AF25067035004754E6 /* View */ = {
			isa = PBXGroup;
			children = (
				AA6EF9AC25066F42004754E6 /* WindowsManager.swift */,
				AAA892E9250A4CEF005B37B2 /* WindowControllersManager.swift */,
				856C98D42570116900A22F1F /* NSWindow+Toast.swift */,
			);
			path = View;
			sourceTree = "<group>";
		};
		AA80EC52256BE33A007083E7 /* Localizables */ = {
			isa = PBXGroup;
			children = (
				AA80EC53256BE3BC007083E7 /* UserText.swift */,
				AA80EC8B256C49B8007083E7 /* Localizable.strings */,
				AA80EC91256C49BC007083E7 /* Localizable.stringsdict */,
			);
			path = Localizables;
			sourceTree = "<group>";
		};
		AA86491124D8318F001BABEE /* TabBar */ = {
			isa = PBXGroup;
			children = (
				AA86491224D831A1001BABEE /* View */,
				AA8EDF1F2491FCC10071C2E8 /* ViewModel */,
				AA9FF95724A1ECE20039E328 /* Model */,
			);
			path = TabBar;
			sourceTree = "<group>";
		};
		AA86491224D831A1001BABEE /* View */ = {
			isa = PBXGroup;
			children = (
				AA80EC7B256C46AA007083E7 /* TabBar.storyboard */,
				1430DFF424D0580F00B8978C /* TabBarViewController.swift */,
				1456D6E024EFCBC300775049 /* TabBarCollectionView.swift */,
				AA7412B624D1687000D22FE0 /* TabBarScrollView.swift */,
				AA7412B024D0B3AC00D22FE0 /* TabBarViewItem.swift */,
				AA7412B124D0B3AC00D22FE0 /* TabBarViewItem.xib */,
				AA2CB1342587C29500AA6FBE /* TabBarFooter.swift */,
				AA2CB12C2587BB5600AA6FBE /* TabBarFooter.xib */,
				AA9E9A5D25A4867200D1959D /* TabDragAndDropManager.swift */,
			);
			path = View;
			sourceTree = "<group>";
		};
		AA86491324D831B9001BABEE /* Common */ = {
			isa = PBXGroup;
			children = (
				B6A9E4602614608B0067D1B9 /* AppVersion.swift */,
				4B67743D255DBEEA00025BD8 /* Database */,
				AADC60E92493B305008F8EF7 /* Extensions */,
				4BA1A691258B06F600F6F690 /* FileSystem */,
				AA80EC52256BE33A007083E7 /* Localizables */,
				85AC3B3325DA828900C7D2AA /* Network */,
				4BB88B4E25B7BA20006F6B06 /* Utilities */,
				AA86491424D831C4001BABEE /* View */,
			);
			path = Common;
			sourceTree = "<group>";
		};
		AA86491424D831C4001BABEE /* View */ = {
			isa = PBXGroup;
			children = (
				8585B63626D6E61500C1416F /* AppKit */,
				AADCBF3826F7C28F00EF67A8 /* Lottie */,
				8585B63526D6E5F600C1416F /* SwiftUI */,
			);
			path = View;
			sourceTree = "<group>";
		};
		AA86491524D83384001BABEE /* NavigationBar */ = {
			isa = PBXGroup;
			children = (
				853014D425E6709500FB8205 /* Support */,
				AA86491624D8339A001BABEE /* View */,
				AAA0CC3A25337F990079BC96 /* ViewModel */,
			);
			path = NavigationBar;
			sourceTree = "<group>";
		};
		AA86491624D8339A001BABEE /* View */ = {
			isa = PBXGroup;
			children = (
				AA80EC6F256C469C007083E7 /* NavigationBar.storyboard */,
				AA68C3D22490ED62001B8783 /* NavigationBarViewController.swift */,
				14D9B8F924F7E089000D4D13 /* AddressBarViewController.swift */,
				AABEE6AE24AD22B90043105B /* AddressBarTextField.swift */,
				AAC5E4F525D6BF2C007F5990 /* AddressBarButtonsViewController.swift */,
				AAC5E4F025D6BF10007F5990 /* AddressBarButton.swift */,
				AAA0CC32252F181A0079BC96 /* NavigationButtonMenuDelegate.swift */,
				AAA0CC462533833C0079BC96 /* MoreOptionsMenu.swift */,
				AA3439732754D55100B241FA /* trackers-1.json */,
				AA3439742754D55100B241FA /* trackers-2.json */,
				AA3439752754D55100B241FA /* trackers-3.json */,
				AA34396A2754D4E200B241FA /* shield.json */,
				AA34396B2754D4E300B241FA /* shield-dot.json */,
				AA3439762754D55100B241FA /* dark-trackers-1.json */,
				AA3439722754D55100B241FA /* dark-trackers-2.json */,
				AA3439772754D55100B241FA /* dark-trackers-3.json */,
				AA34396F2754D4E900B241FA /* dark-shield.json */,
				AA34396E2754D4E900B241FA /* dark-shield-dot.json */,
			);
			path = View;
			sourceTree = "<group>";
		};
		AA86491B24D837DE001BABEE /* BrowserTab */ = {
			isa = PBXGroup;
			children = (
				AA86491C24D83868001BABEE /* View */,
				AA86491D24D83A59001BABEE /* ViewModel */,
				AA86491E24D83A66001BABEE /* Model */,
				AA512D1224D99D4900230283 /* Services */,
			);
			path = BrowserTab;
			sourceTree = "<group>";
		};
		AA86491C24D83868001BABEE /* View */ = {
			isa = PBXGroup;
			children = (
				AA80EC69256C4691007083E7 /* BrowserTab.storyboard */,
				AA585D83248FD31100E9A3E2 /* BrowserTabViewController.swift */,
				856C98A5256EB59600A22F1F /* MenuItemSelectors.swift */,
				AA6FFB4524DC3B5A0028F4D0 /* WebView.swift */,
				B637273A26CBC8AF00C8CB02 /* AuthenticationAlert.swift */,
			);
			path = View;
			sourceTree = "<group>";
		};
		AA86491D24D83A59001BABEE /* ViewModel */ = {
			isa = PBXGroup;
			children = (
				AA9FF95A24A1EFC20039E328 /* TabViewModel.swift */,
				AA5D6DAB24A340F700C6FBCE /* WebViewStateObserver.swift */,
			);
			path = ViewModel;
			sourceTree = "<group>";
		};
		AA86491E24D83A66001BABEE /* Model */ = {
			isa = PBXGroup;
			children = (
				856CADEF271710F400E79BB0 /* HoverUserScript.swift */,
				4B2E7D6226FF9D6500D2DB17 /* PrintingUserScript.swift */,
				85D438B5256E7C9E00F3BAF8 /* ContextMenuUserScript.swift */,
				4BB88B4425B7B55C006F6B06 /* DebugUserScript.swift */,
				AA9FF95824A1ECF20039E328 /* Tab.swift */,
				85AC3AEE25D5CE9800C7D2AA /* UserScripts.swift */,
				B61F015425EDD5A700ABB5A3 /* UserContentController.swift */,
			);
			path = Model;
			sourceTree = "<group>";
		};
		AA8EDF1F2491FCC10071C2E8 /* ViewModel */ = {
			isa = PBXGroup;
			children = (
				AA9FF95E24A1FB680039E328 /* TabCollectionViewModel.swift */,
			);
			path = ViewModel;
			sourceTree = "<group>";
		};
		AA91F83627076ED100771A0D /* NavigationBar */ = {
			isa = PBXGroup;
			children = (
				AA91F83727076EEE00771A0D /* ViewModel */,
			);
			path = NavigationBar;
			sourceTree = "<group>";
		};
		AA91F83727076EEE00771A0D /* ViewModel */ = {
			isa = PBXGroup;
			children = (
				AA91F83827076F1900771A0D /* PrivacyIconViewModelTests.swift */,
			);
			path = ViewModel;
			sourceTree = "<group>";
		};
		AA92ACAE24EFE1F5005F41C9 /* BrowserTab */ = {
			isa = PBXGroup;
			children = (
				B62EB47B25BAD3BB005745C6 /* WKWebViewPrivateMethodsAvailabilityTests.swift */,
				B67C6C3C2654B897006C872E /* WebViewExtensionTests.swift */,
				B67C6C412654BF49006C872E /* DuckDuckGo-Symbol.jpg */,
				AA92ACAF24EFE209005F41C9 /* ViewModel */,
				AA92ACB024EFE210005F41C9 /* Model */,
				AA9C362625518B61004B1BA3 /* Services */,
			);
			path = BrowserTab;
			sourceTree = "<group>";
		};
		AA92ACAF24EFE209005F41C9 /* ViewModel */ = {
			isa = PBXGroup;
			children = (
				AAC9C01B24CB594C00AD1325 /* TabViewModelTests.swift */,
			);
			path = ViewModel;
			sourceTree = "<group>";
		};
		AA92ACB024EFE210005F41C9 /* Model */ = {
			isa = PBXGroup;
			children = (
				AAC9C01424CAFBCE00AD1325 /* TabTests.swift */,
			);
			path = Model;
			sourceTree = "<group>";
		};
		AA97BF4425135CB60014931A /* Menus */ = {
			isa = PBXGroup;
			children = (
				85480F8925CDC360009424E3 /* MainMenu.storyboard */,
				AA4BBA3A25C58FA200C4FB0F /* MainMenu.swift */,
				AA6EF9B425081B4C004754E6 /* MainMenuActions.swift */,
				AA97BF4525135DD30014931A /* ApplicationDockMenu.swift */,
				B63ED0E426BB8FB900A9DAD1 /* SharingMenu.swift */,
			);
			path = Menus;
			sourceTree = "<group>";
		};
		AA9B7C7F26A06E130008D425 /* ViewModel */ = {
			isa = PBXGroup;
			children = (
				AA9B7C8426A199B60008D425 /* ServerTrustViewModel.swift */,
			);
			path = ViewModel;
			sourceTree = "<group>";
		};
		AA9C361D25518AAB004B1BA3 /* Fire */ = {
			isa = PBXGroup;
			children = (
				AA9C362125518B34004B1BA3 /* Model */,
			);
			path = Fire;
			sourceTree = "<group>";
		};
		AA9C362125518B34004B1BA3 /* Model */ = {
			isa = PBXGroup;
			children = (
				AA9C362F25518CA9004B1BA3 /* FireTests.swift */,
			);
			path = Model;
			sourceTree = "<group>";
		};
		AA9C362625518B61004B1BA3 /* Services */ = {
			isa = PBXGroup;
			children = (
				4B0219A725E0646500ED7DEA /* WebsiteDataStoreTests.swift */,
				AA9C362725518C44004B1BA3 /* WebsiteDataStoreMock.swift */,
				AABAF59B260A7D130085060C /* FaviconManagerMock.swift */,
			);
			path = Services;
			sourceTree = "<group>";
		};
		AA9FF95724A1ECE20039E328 /* Model */ = {
			isa = PBXGroup;
			children = (
				AA9FF95C24A1FA1C0039E328 /* TabCollection.swift */,
			);
			path = Model;
			sourceTree = "<group>";
		};
		AAA0CC3A25337F990079BC96 /* ViewModel */ = {
			isa = PBXGroup;
			children = (
				AAA0CC3B25337FAB0079BC96 /* WKBackForwardListItemViewModel.swift */,
				B689ECD426C247DB006FB0C5 /* BackForwardListItem.swift */,
				AA75A0AD26F3500C0086B667 /* PrivacyIconViewModel.swift */,
			);
			path = ViewModel;
			sourceTree = "<group>";
		};
		AAB549DD25DAB8E90058460B /* ViewModel */ = {
			isa = PBXGroup;
			children = (
				AAB549DE25DAB8F80058460B /* BookmarkViewModel.swift */,
			);
			path = ViewModel;
			sourceTree = "<group>";
		};
		AABEE68F24A4CB290043105B /* Model */ = {
			isa = PBXGroup;
			children = (
				AABEE69B24A902BB0043105B /* SuggestionContainer.swift */,
				AAB8203B26B2DE0D00788AC3 /* SuggestionListCharacteristics.swift */,
			);
			path = Model;
			sourceTree = "<group>";
		};
		AABEE69024A4CB300043105B /* ViewModel */ = {
			isa = PBXGroup;
			children = (
				AABEE69924A902A90043105B /* SuggestionContainerViewModel.swift */,
				AA3F895224C18AD500628DDE /* SuggestionViewModel.swift */,
			);
			path = ViewModel;
			sourceTree = "<group>";
		};
		AABEE6A124A9F3C90043105B /* View */ = {
			isa = PBXGroup;
			children = (
				AA80EC75256C46A2007083E7 /* Suggestion.storyboard */,
				AABEE6A424AA0A7F0043105B /* SuggestionViewController.swift */,
				AABEE6A824AB4B910043105B /* SuggestionTableCellView.swift */,
				AABEE6AA24ACA0F90043105B /* SuggestionTableRowView.swift */,
			);
			path = View;
			sourceTree = "<group>";
		};
		AAC30A24268DF93500D2D9CD /* Crash Reports */ = {
			isa = PBXGroup;
			children = (
				AAD6D8852696DF2A002393B3 /* View */,
				AAC30A2F268F215000D2D9CD /* Model */,
			);
			path = "Crash Reports";
			sourceTree = "<group>";
		};
		AAC30A2F268F215000D2D9CD /* Model */ = {
			isa = PBXGroup;
			children = (
				AAC30A25268DFEE200D2D9CD /* CrashReporter.swift */,
				AAC30A27268E045400D2D9CD /* CrashReportReader.swift */,
				AAC30A2B268F1ECD00D2D9CD /* CrashReportSender.swift */,
				AAC30A2D268F1EE300D2D9CD /* CrashReportPromptPresenter.swift */,
				AAC30A29268E239100D2D9CD /* CrashReport.swift */,
			);
			path = Model;
			sourceTree = "<group>";
		};
		AAC5E4C025D6A6A9007F5990 /* Bookmarks */ = {
			isa = PBXGroup;
			children = (
				4B9292AD26670F5300AD2C21 /* Extensions */,
				AAC5E4C125D6A6C3007F5990 /* View */,
				AAB549DD25DAB8E90058460B /* ViewModel */,
				AAC5E4C225D6A6C7007F5990 /* Model */,
				AAC5E4C325D6A6CC007F5990 /* Services */,
			);
			path = Bookmarks;
			sourceTree = "<group>";
		};
		AAC5E4C125D6A6C3007F5990 /* View */ = {
			isa = PBXGroup;
			children = (
				4B9292CB2667123700AD2C21 /* AddBookmarkModalViewController.swift */,
				4B9292CA2667123700AD2C21 /* AddFolderModalViewController.swift */,
				4B9292CC2667123700AD2C21 /* BookmarkListViewController.swift */,
				4B9292CD2667123700AD2C21 /* BookmarkManagementDetailViewController.swift */,
				4B9292C72667123700AD2C21 /* BookmarkManagementSidebarViewController.swift */,
				4B9292C82667123700AD2C21 /* BookmarkManagementSplitViewController.swift */,
				4B9292C92667123700AD2C21 /* BookmarkTableRowView.swift */,
				4B9292C62667123700AD2C21 /* BrowserTabSelectionDelegate.swift */,
				4B92928726670D1600AD2C21 /* BookmarkOutlineViewCell.swift */,
				4B92928826670D1600AD2C21 /* BookmarkOutlineViewCell.xib */,
				4B92928526670D1600AD2C21 /* BookmarksOutlineView.swift */,
				4B92928926670D1700AD2C21 /* BookmarkTableCellView.swift */,
				4B92928A26670D1700AD2C21 /* BookmarkTableCellView.xib */,
				4B92928626670D1600AD2C21 /* OutlineSeparatorViewCell.swift */,
				AAC5E4C625D6A6E8007F5990 /* Bookmarks.storyboard */,
				AAC5E4C425D6A6E8007F5990 /* BookmarkPopover.swift */,
				AAC5E4C525D6A6E8007F5990 /* BookmarkPopoverViewController.swift */,
			);
			path = View;
			sourceTree = "<group>";
		};
		AAC5E4C225D6A6C7007F5990 /* Model */ = {
			isa = PBXGroup;
			children = (
				4B9292D82667124B00AD2C21 /* BookmarkListTreeControllerDataSource.swift */,
				4B92929926670D2A00AD2C21 /* BookmarkManagedObject.swift */,
				4B92929326670D2A00AD2C21 /* BookmarkNode.swift */,
				4B92929126670D2A00AD2C21 /* BookmarkOutlineViewDataSource.swift */,
				4B92929426670D2A00AD2C21 /* BookmarkSidebarTreeController.swift */,
				4B92929526670D2A00AD2C21 /* PasteboardBookmark.swift */,
				4B92929226670D2A00AD2C21 /* PasteboardFolder.swift */,
				4B92929A26670D2A00AD2C21 /* PasteboardWriting.swift */,
				4B92929826670D2A00AD2C21 /* PseudoFolder.swift */,
				4B92929626670D2A00AD2C21 /* SpacerNode.swift */,
				4B92929726670D2A00AD2C21 /* BookmarkTreeController.swift */,
				AAC5E4CD25D6A709007F5990 /* Bookmark.swift */,
				AAC5E4CF25D6A709007F5990 /* BookmarkList.swift */,
				AAC5E4CE25D6A709007F5990 /* BookmarkManager.swift */,
			);
			path = Model;
			sourceTree = "<group>";
		};
		AAC5E4C325D6A6CC007F5990 /* Services */ = {
			isa = PBXGroup;
			children = (
				4B9292DA2667125D00AD2C21 /* ContextualMenu.swift */,
				4B9292A726670D3700AD2C21 /* Bookmark.xcdatamodeld */,
				4B9292A526670D3700AD2C21 /* Bookmark.xcmappingmodel */,
				4B9292A626670D3700AD2C21 /* BookmarkMigrationPolicy.swift */,
				AAC5E4D625D6A710007F5990 /* BookmarkStore.swift */,
			);
			path = Services;
			sourceTree = "<group>";
		};
		AAC9C01224CAFBB700AD1325 /* TabBar */ = {
			isa = PBXGroup;
			children = (
				AAC9C01A24CB592E00AD1325 /* ViewModel */,
				AAC9C01324CAFBBE00AD1325 /* Model */,
			);
			path = TabBar;
			sourceTree = "<group>";
		};
		AAC9C01324CAFBBE00AD1325 /* Model */ = {
			isa = PBXGroup;
			children = (
				AAC9C01624CAFBDC00AD1325 /* TabCollectionTests.swift */,
			);
			path = Model;
			sourceTree = "<group>";
		};
		AAC9C01A24CB592E00AD1325 /* ViewModel */ = {
			isa = PBXGroup;
			children = (
				AAC9C01D24CB6BEB00AD1325 /* TabCollectionViewModelTests.swift */,
				AAE39D1A24F44885008EF28B /* TabCollectionViewModelDelegateMock.swift */,
			);
			path = ViewModel;
			sourceTree = "<group>";
		};
		AACB8E7224A4C8BC005F2218 /* Suggestions */ = {
			isa = PBXGroup;
			children = (
				AABEE6A124A9F3C90043105B /* View */,
				AABEE69024A4CB300043105B /* ViewModel */,
				AABEE68F24A4CB290043105B /* Model */,
			);
			path = Suggestions;
			sourceTree = "<group>";
		};
		AACF6FD426BC35C200CF09F9 /* User Agent */ = {
			isa = PBXGroup;
			children = (
				AA0877BE26D6611300B05660 /* Model */,
				AA0877BD26D6610B00B05660 /* Services */,
			);
			path = "User Agent";
			sourceTree = "<group>";
		};
		AAD6D8852696DF2A002393B3 /* View */ = {
			isa = PBXGroup;
			children = (
				AA693E5D2696E5B90007BB78 /* CrashReports.storyboard */,
				AAD6D8862696DF6D002393B3 /* CrashReportPromptViewController.swift */,
			);
			path = View;
			sourceTree = "<group>";
		};
		AADC60E92493B305008F8EF7 /* Extensions */ = {
			isa = PBXGroup;
			children = (
				B6DB3CF826A00E2D00D459B7 /* AVCaptureDevice+SwizzledAuthState.swift */,
				AA61C0D12727F59B00E6B681 /* ArrayExtension.swift */,
				B6106B9D26A565DA0013B453 /* BundleExtension.swift */,
				4BA1A6C1258B0A1300F6F690 /* ContiguousBytesExtension.swift */,
				85AC3AF625D5DBFD00C7D2AA /* DataExtension.swift */,
				B6A9E46F26146A250067D1B9 /* DateExtension.swift */,
				B6040855274B830F00680351 /* DictionaryExtension.swift */,
				B63D467025BFA6C100874977 /* DispatchQueueExtensions.swift */,
				AA92126E25ACCB1100600CD4 /* ErrorExtension.swift */,
				B6E61EE2263AC0C8004E11AB /* FileManagerExtension.swift */,
				AAECA41F24EEA4AC00EFA63A /* IndexPathExtension.swift */,
				0230C0A2272080090018F728 /* KeyedCodingExtension.swift */,
				4B8D9061276D1D880078DB17 /* LocaleExtension.swift */,
				85308E24267FC9F2001ABD76 /* NSAlertExtension.swift */,
				F44C130125C2DA0400426E3E /* NSAppearanceExtension.swift */,
				AA5C8F622591021700748EB7 /* NSApplicationExtension.swift */,
				85C48CCB278D808F00D3263E /* NSAttributedStringExtension.swift */,
				B65E6B9F26D9F10600095F96 /* NSBezierPathExtension.swift */,
				B63D467925BFC3E100874977 /* NSCoderExtensions.swift */,
				F41D174025CB131900472416 /* NSColorExtension.swift */,
				B657841825FA484B00D8DB33 /* NSException+Catch.h */,
				B657841925FA484B00D8DB33 /* NSException+Catch.m */,
				B657841E25FA497600D8DB33 /* NSException+Catch.swift */,
				4B139AFC26B60BD800894F82 /* NSImageExtensions.swift */,
				AA6EF9B2250785D5004754E6 /* NSMenuExtension.swift */,
				AA72D5FD25FFF94E00C77619 /* NSMenuItemExtension.swift */,
				4B0511DF262CAA8600F6079C /* NSOpenPanelExtensions.swift */,
				4B0135CD2729F1AA00D54834 /* NSPasteboardExtension.swift */,
				AA5C8F5D2590EEE800748EB7 /* NSPointExtension.swift */,
				85625999269CA0A600EE44BC /* NSRectExtension.swift */,
				B6B3E0DC2657E9CF0040E0A2 /* NSScreenExtension.swift */,
				AAC5E4E325D6BA9C007F5990 /* NSSizeExtension.swift */,
				4BE0DF0426781961006337B7 /* NSStoryboardExtension.swift */,
				AA5C8F58258FE21F00748EB7 /* NSTextFieldExtension.swift */,
				858A798426A8BB5D00A75A42 /* NSTextViewExtension.swift */,
				4B0511E0262CAA8600F6079C /* NSViewControllerExtension.swift */,
				AA6FFB4324DC33320028F4D0 /* NSViewExtension.swift */,
				AA9E9A5525A3AE8400D1959D /* NSWindowExtension.swift */,
				B643BF1327ABF772000BACEC /* NSWorkspaceExtension.swift */,
				B6A9E46A2614618A0067D1B9 /* OperatingSystemVersionExtension.swift */,
				B637273C26CCF0C200C8CB02 /* OptionalExtension.swift */,
				B684592125C93BE000DC17B6 /* Publisher.asVoid.swift */,
				B68C2FB127706E6A00BF2C7D /* ProcessExtension.swift */,
				AAFCB37E25E545D400859DD4 /* PublisherExtension.swift */,
				B684592625C93C0500DC17B6 /* Publishers.NestedObjectChanges.swift */,
				B6AAAC3D26048F690029438D /* RandomAccessCollectionExtension.swift */,
				B6C0B24326E9CB080031CB7F /* RunLoopExtension.swift */,
				4BB88B4925B7B690006F6B06 /* SequenceExtensions.swift */,
				B65783E625F8AAFB00D8DB33 /* String+Punycode.swift */,
				AA8EDF2624923EC70071C2E8 /* StringExtension.swift */,
				AAADFD05264AA282001555EA /* TimeIntervalExtension.swift */,
				AA8EDF2324923E980071C2E8 /* URLExtension.swift */,
				AA88D14A252A557100980B4E /* URLRequestExtension.swift */,
				B6DB3AEE278D5C370024C5C4 /* URLSessionExtension.swift */,
				AAA0CC69253CC43C0079BC96 /* WKUserContentControllerExtension.swift */,
				B63D466725BEB6C200874977 /* WKWebView+Private.h */,
				B63D466825BEB6C200874977 /* WKWebView+SessionState.swift */,
				B68458CC25C7EB9000DC17B6 /* WKWebViewConfigurationExtensions.swift */,
				AA92127625ADA07900600CD4 /* WKWebViewExtension.swift */,
				B6CF78DD267B099C00CD4F13 /* WKNavigationActionExtension.swift */,
				4B7A60A0273E0BE400BBDFEB /* WKWebsiteDataStoreExtension.swift */,
			);
			path = Extensions;
			sourceTree = "<group>";
		};
		AADCBF3826F7C28F00EF67A8 /* Lottie */ = {
			isa = PBXGroup;
			children = (
				AADCBF3926F7C2CE00EF67A8 /* LottieAnimationCache.swift */,
			);
			path = Lottie;
			sourceTree = "<group>";
		};
		AAE71DB225F66A0900D74437 /* Homepage */ = {
			isa = PBXGroup;
			children = (
				AAE71DB325F66A3F00D74437 /* View */,
			);
			path = Homepage;
			sourceTree = "<group>";
		};
		AAE71DB325F66A3F00D74437 /* View */ = {
			isa = PBXGroup;
			children = (
				AA72D5E225FE977F00C77619 /* AddEditFavoriteViewController.swift */,
				AA72D5EF25FEA49900C77619 /* AddEditFavoriteWindow.swift */,
				4B65027925E5F2B10054432E /* DefaultBrowserPromptView.swift */,
				4B65027425E5F2A70054432E /* DefaultBrowserPromptView.xib */,
				AAE71E2B25F781EA00D74437 /* Homepage.storyboard */,
				B6E53882267C83420010FEA9 /* HomepageBackgroundView.swift */,
				B6E53887267C94A00010FEA9 /* HomepageCollectionViewFlowLayout.swift */,
				AAE71E3525F7869300D74437 /* HomepageCollectionViewItem.swift */,
				AAE71E3625F7869300D74437 /* HomepageCollectionViewItem.xib */,
				858C78FB2705EB5F009B2B44 /* HomepageHeader.xib */,
				85778E3427142C3000F091CA /* HomepageHeaderView.swift */,
				AAE71E3025F7855400D74437 /* HomepageViewController.swift */,
			);
			path = View;
			sourceTree = "<group>";
		};
		AAE75275263B036300B973F8 /* History */ = {
			isa = PBXGroup;
			children = (
				AAE75277263B038F00B973F8 /* Model */,
				AAE75276263B038A00B973F8 /* Services */,
			);
			path = History;
			sourceTree = "<group>";
		};
		AAE75276263B038A00B973F8 /* Services */ = {
			isa = PBXGroup;
			children = (
				AAE75278263B046100B973F8 /* History.xcdatamodeld */,
				AAE7527B263B056C00B973F8 /* HistoryStore.swift */,
			);
			path = Services;
			sourceTree = "<group>";
		};
		AAE75277263B038F00B973F8 /* Model */ = {
			isa = PBXGroup;
			children = (
				AAE7527F263B0A4D00B973F8 /* HistoryCoordinator.swift */,
				AAE7527D263B05C600B973F8 /* HistoryEntry.swift */,
			);
			path = Model;
			sourceTree = "<group>";
		};
		AAE8B0FD258A416F00E81239 /* Tooltip */ = {
			isa = PBXGroup;
			children = (
				AAE8B0FE258A417D00E81239 /* View */,
			);
			path = Tooltip;
			sourceTree = "<group>";
		};
		AAE8B0FE258A417D00E81239 /* View */ = {
			isa = PBXGroup;
			children = (
				AAE8B101258A41C000E81239 /* Tooltip.storyboard */,
				AAC82C5F258B6CB5009B6B42 /* TooltipWindowController.swift */,
				AAE8B10F258A456C00E81239 /* TooltipViewController.swift */,
			);
			path = View;
			sourceTree = "<group>";
		};
		AAEC74AE2642C47300C2EFBC /* History */ = {
			isa = PBXGroup;
			children = (
				AAEC74AF2642C48800C2EFBC /* Model */,
				AAEC74B02642C48B00C2EFBC /* Services */,
			);
			path = History;
			sourceTree = "<group>";
		};
		AAEC74AF2642C48800C2EFBC /* Model */ = {
			isa = PBXGroup;
			children = (
				AAEC74B12642C57200C2EFBC /* HistoryCoordinatingMock.swift */,
				AAEC74B32642C69300C2EFBC /* HistoryCoordinatorTests.swift */,
			);
			path = Model;
			sourceTree = "<group>";
		};
		AAEC74B02642C48B00C2EFBC /* Services */ = {
			isa = PBXGroup;
			children = (
				AAEC74B52642CC6A00C2EFBC /* HistoryStoringMock.swift */,
				AAEC74B72642E43800C2EFBC /* HistoryStoreTests.swift */,
			);
			path = Services;
			sourceTree = "<group>";
		};
		AAEC74B92642E66600C2EFBC /* Extensions */ = {
			isa = PBXGroup;
			children = (
				AAEC74BA2642E67C00C2EFBC /* NSPersistentContainerExtension.swift */,
				4B4F72EB266B2ED300814C60 /* CollectionExtension.swift */,
			);
			path = Extensions;
			sourceTree = "<group>";
		};
		AAFCB38325E546FF00859DD4 /* View */ = {
			isa = PBXGroup;
			children = (
				AAB7320626DD0C37002FACF9 /* Fire.storyboard */,
				AAEEC6A827088ADB008445F7 /* FireCoordinator.swift */,
				AAB7320826DD0CD9002FACF9 /* FireViewController.swift */,
				AAE99B8827088A19008B6BD9 /* FirePopover.swift */,
				AA840A9727319D1600E63CDD /* FirePopoverWrapperViewController.swift */,
				AA61C0CF2722159B00E6B681 /* FireInfoViewController.swift */,
				AA6AD95A2704B6DB00159F8A /* FirePopoverViewController.swift */,
				AAE246F7270A406200BEEAEE /* FirePopoverCollectionViewHeader.swift */,
				AAE246F5270A3D3000BEEAEE /* FirePopoverCollectionViewHeader.xib */,
				AAE246F12709EF3B00BEEAEE /* FirePopoverCollectionViewItem.swift */,
				AAE246F22709EF3B00BEEAEE /* FirePopoverCollectionViewItem.xib */,
			);
			path = View;
			sourceTree = "<group>";
		};
		B31055BB27A1BA0E001AC618 /* Autoconsent */ = {
			isa = PBXGroup;
			children = (
				B31055C327A1BA1D001AC618 /* autoconsent-bundle.js */,
				B31055BD27A1BA1D001AC618 /* autoconsent.html */,
				B31055C127A1BA1D001AC618 /* AutoconsentBackground.swift */,
				B31055BC27A1BA1D001AC618 /* AutoconsentUserScript.swift */,
				B31055C027A1BA1D001AC618 /* background-bundle.js */,
				B31055C227A1BA1D001AC618 /* background.js */,
				B31055BF27A1BA1D001AC618 /* browser-shim.js */,
				B31055BE27A1BA1D001AC618 /* userscript.js */,
			);
			name = Autoconsent;
			sourceTree = "<group>";
		};
		B31055CC27A1BA39001AC618 /* Autoconsent */ = {
			isa = PBXGroup;
			children = (
				B31055CD27A1BA44001AC618 /* AutoconsentBackgroundTests.swift */,
				B3FB198D27BC013C00513DC1 /* autoconsent-test-page.html */,
				B3FB198F27BC015600513DC1 /* autoconsent-test.js */,
			);
			name = Autoconsent;
			sourceTree = "<group>";
		};
		B6040859274B8C5200680351 /* Unprotected Domains */ = {
			isa = PBXGroup;
			children = (
				336B39E22726B4B700C417D3 /* LocalUnprotectedDomains.swift */,
				B68503A6279141CD00893A05 /* KeySetDictionary.swift */,
				B604085A274B8CA300680351 /* UnprotectedDomains.xcdatamodeld */,
			);
			path = "Unprotected Domains";
			sourceTree = "<group>";
		};
		B6106BA126A7BE430013B453 /* Permissions */ = {
			isa = PBXGroup;
			children = (
				B6106B9F26A7BE0B0013B453 /* PermissionManagerTests.swift */,
				B6106BB026A7D8720013B453 /* PermissionStoreTests.swift */,
				B63ED0D726AE729600A9DAD1 /* PermissionModelTests.swift */,
				B6106BAE26A7C6180013B453 /* PermissionStoreMock.swift */,
				B63ED0D926AE7AF400A9DAD1 /* PermissionManagerMock.swift */,
				B63ED0DB26AE7B1E00A9DAD1 /* WebViewMock.swift */,
				B63ED0DD26AFD9A300A9DAD1 /* AVCaptureDeviceMock.swift */,
				B63ED0DF26AFE32F00A9DAD1 /* GeolocationProviderMock.swift */,
			);
			path = Permissions;
			sourceTree = "<group>";
		};
		B61EF3EA266F91D700B4D78F /* Extensions */ = {
			isa = PBXGroup;
			children = (
				B6F41030264D2B23003DA42C /* ProgressExtension.swift */,
				B66E9DD12670EB2A00E53BB5 /* _WKDownload+WebKitDownload.swift */,
				B66E9DD32670EB4A00E53BB5 /* WKDownload+WebKitDownload.swift */,
				B61EF3EB266F91E700B4D78F /* WKWebView+Download.swift */,
				B61EF3F0266F922200B4D78F /* WKProcessPool+DownloadDelegate.swift */,
				B63B9C502670B2B200C45B91 /* _WKDownload.h */,
				B63B9C542670B32000C45B91 /* WKProcessPool+Private.h */,
				B6CF78E2267B0A1900CD4F13 /* WKNavigationAction+Private.h */,
			);
			path = Extensions;
			sourceTree = "<group>";
		};
		B64C84DB2692D6E80048FEBE /* Permissions */ = {
			isa = PBXGroup;
			children = (
				B64C84EF269310000048FEBE /* Model */,
				B64C84DC2692D6FC0048FEBE /* View */,
			);
			path = Permissions;
			sourceTree = "<group>";
		};
		B64C84DC2692D6FC0048FEBE /* View */ = {
			isa = PBXGroup;
			children = (
				B64C84DD2692D7400048FEBE /* PermissionAuthorization.storyboard */,
				B64C84E22692DC9F0048FEBE /* PermissionAuthorizationViewController.swift */,
				B64C84EA2692DD650048FEBE /* PermissionAuthorizationPopover.swift */,
				B6BBF17327475B15004F850E /* PopupBlockedPopover.swift */,
				B64C852926942AC90048FEBE /* PermissionContextMenu.swift */,
				B64C85412694590B0048FEBE /* PermissionButton.swift */,
			);
			path = View;
			sourceTree = "<group>";
		};
		B64C84EF269310000048FEBE /* Model */ = {
			isa = PBXGroup;
			children = (
				B6106BAA26A7BF1D0013B453 /* PermissionType.swift */,
				B6106BAC26A7BF390013B453 /* PermissionState.swift */,
				B65536A52685B82B00085A79 /* Permissions.swift */,
				B6106BA526A7BEC80013B453 /* PermissionAuthorizationQuery.swift */,
				B6DB3CFA26A17CB800D459B7 /* PermissionModel.swift */,
				B64C84F0269310120048FEBE /* PermissionManager.swift */,
				B64C853726944B880048FEBE /* StoredPermission.swift */,
				B64C853C26944B940048FEBE /* PermissionStore.swift */,
				B64C852E26943BC10048FEBE /* Permissions.xcdatamodeld */,
			);
			path = Model;
			sourceTree = "<group>";
		};
		B65536902684409300085A79 /* Geolocation */ = {
			isa = PBXGroup;
			children = (
				B65536962684413900085A79 /* WKGeolocationProvider.h */,
				B6553691268440D700085A79 /* WKProcessPool+GeolocationProvider.swift */,
				B655369A268442EE00085A79 /* GeolocationProvider.swift */,
				B65536AD2685E17100085A79 /* GeolocationService.swift */,
			);
			path = Geolocation;
			sourceTree = "<group>";
		};
		B68172A7269C4334006D1092 /* Model */ = {
			isa = PBXGroup;
			children = (
				B68172A8269C487D006D1092 /* PrivacyDashboardUserScript.swift */,
				B6106BA226A7BEA00013B453 /* PermissionAuthorizationState.swift */,
				AA9B7C7D26A06E040008D425 /* TrackerInfo.swift */,
				AA9B7C8226A197A00008D425 /* ServerTrust.swift */,
				B3FB199227BD0AD400513DC1 /* CookieConsentInfo.swift */,
			);
			path = Model;
			sourceTree = "<group>";
		};
		B68172AC269EB415006D1092 /* Geolocation */ = {
			isa = PBXGroup;
			children = (
				B68172AD269EB43F006D1092 /* GeolocationServiceTests.swift */,
				B6106BB426A809E60013B453 /* GeolocationProviderTests.swift */,
				B63ED0E226B3E7FA00A9DAD1 /* CLLocationManagerMock.swift */,
				B6106BB226A7F4AA0013B453 /* GeolocationServiceMock.swift */,
			);
			path = Geolocation;
			sourceTree = "<group>";
		};
		B683097A274DCFE3004B46BB /* Database */ = {
			isa = PBXGroup;
			children = (
				B6BBF16F2744CDE1004F850E /* CoreDataStoreTests.swift */,
				B6C2C9F42760B659005B7F0A /* TestDataModel.xcdatamodeld */,
			);
			path = Database;
			sourceTree = "<group>";
		};
		B68458AE25C7E75100DC17B6 /* State Restoration */ = {
			isa = PBXGroup;
			children = (
				B6A5A27025B9377300AA7ADA /* StatePersistenceService.swift */,
				B68458AF25C7E76A00DC17B6 /* WindowManager+StateRestoration.swift */,
				B68458B725C7E8B200DC17B6 /* Tab+NSSecureCoding.swift */,
				B68458C425C7EA0C00DC17B6 /* TabCollection+NSSecureCoding.swift */,
				B68458BF25C7E9E000DC17B6 /* TabCollectionViewModel+NSSecureCoding.swift */,
				B684590725C9027900DC17B6 /* AppStateChangedPublisher.swift */,
				B684592E25C93FBF00DC17B6 /* AppStateRestorationManager.swift */,
			);
			path = "State Restoration";
			sourceTree = "<group>";
		};
		B69B50332726A10700758A2B /* ATB */ = {
			isa = PBXGroup;
			children = (
				B69B50352726A11F00758A2B /* Atb.swift */,
				B69B50382726A12400758A2B /* AtbParser.swift */,
				B69B50342726A11F00758A2B /* StatisticsLoader.swift */,
				B69B50362726A12000758A2B /* StatisticsStore.swift */,
				B69B50392726A12500758A2B /* LocalStatisticsStore.swift */,
				B69B50372726A12000758A2B /* VariantManager.swift */,
				B69B50562727D16900758A2B /* AtbAndVariantCleanup.swift */,
			);
			path = ATB;
			sourceTree = "<group>";
		};
		B69B50402726C3F400758A2B /* ATB */ = {
			isa = PBXGroup;
			children = (
				B69B504D2726CD3900758A2B /* Mock */,
				B69B50422726C5C100758A2B /* AtbAndVariantCleanupTests.swift */,
				B69B50412726C5C100758A2B /* AtbParserTests.swift */,
				B69B50442726C5C200758A2B /* StatisticsLoaderTests.swift */,
				B69B50432726C5C100758A2B /* VariantManagerTests.swift */,
			);
			path = ATB;
			sourceTree = "<group>";
		};
		B69B504D2726CD3900758A2B /* Mock */ = {
			isa = PBXGroup;
			children = (
				B69B50492726CA2900758A2B /* MockStatisticsStore.swift */,
				B69B504A2726CA2900758A2B /* MockVariantManager.swift */,
				B69B50502726CD7F00758A2B /* atb-with-update.json */,
				B69B504E2726CD7E00758A2B /* atb.json */,
				B69B504F2726CD7F00758A2B /* empty */,
				B69B50512726CD8000758A2B /* invalid.json */,
			);
			path = Mock;
			sourceTree = "<group>";
		};
		B6A5A28C25B962CB00AA7ADA /* App */ = {
			isa = PBXGroup;
			children = (
				B6A5A2A725BAA35500AA7ADA /* WindowManagerStateRestorationTests.swift */,
				B6A5A29F25B96E8300AA7ADA /* AppStateChangePublisherTests.swift */,
				B6C2C9EE276081AB005B7F0A /* DeallocationTests.swift */,
			);
			path = App;
			sourceTree = "<group>";
		};
		B6A9E44E26142AF90067D1B9 /* Statistics */ = {
			isa = PBXGroup;
			children = (
				B69B50332726A10700758A2B /* ATB */,
				B6A9E45226142B070067D1B9 /* Pixel.swift */,
				B6A9E498261474120067D1B9 /* TimedPixel.swift */,
				B6A9E47626146A570067D1B9 /* PixelEvent.swift */,
				B6A9E47E26146A800067D1B9 /* PixelArguments.swift */,
				B6A9E48326146AAB0067D1B9 /* PixelParameters.swift */,
				B6A9E4A2261475C70067D1B9 /* AppUsageActivityMonitor.swift */,
				B610F2BA27A145C500FCEBE9 /* RulesCompilationMonitor.swift */,
				B6DA44012616B28300DD1EC2 /* PixelDataStore.swift */,
				B68C92C32750EF76002AC6B0 /* PixelDataRecord.swift */,
				B6DA44062616B30600DD1EC2 /* PixelDataModel.xcdatamodeld */,
			);
			path = Statistics;
			sourceTree = "<group>";
		};
		B6A9E47526146A440067D1B9 /* API */ = {
			isa = PBXGroup;
			children = (
				B6A9E458261460340067D1B9 /* APIHeaders.swift */,
				B6A9E459261460350067D1B9 /* APIRequest.swift */,
				B6A9E457261460340067D1B9 /* ApiRequestError.swift */,
			);
			path = API;
			sourceTree = "<group>";
		};
		B6AE74322609AFBB005B9B1A /* Progress */ = {
			isa = PBXGroup;
			children = (
				B6AE74332609AFCE005B9B1A /* ProgressEstimationTests.swift */,
			);
			path = Progress;
			sourceTree = "<group>";
		};
		B6B1E87C26D5DA020062C350 /* View */ = {
			isa = PBXGroup;
			children = (
				B6B1E87D26D5DA0E0062C350 /* DownloadsPopover.swift */,
				B6B1E87F26D5DA9B0062C350 /* DownloadsViewController.swift */,
				B6B1E88126D5DAC30062C350 /* Downloads.storyboard */,
				B6B1E88326D5EB570062C350 /* DownloadsCellView.swift */,
				B6C0B23B26E87D900031CB7F /* NSAlert+ActiveDownloadsTermination.swift */,
			);
			path = View;
			sourceTree = "<group>";
		};
		B6C0B23126E71A800031CB7F /* Services */ = {
			isa = PBXGroup;
			children = (
				B6C0B23226E71BCD0031CB7F /* Downloads.xcdatamodeld */,
				B6C0B22F26E61D630031CB7F /* DownloadListStore.swift */,
				B6B1E87A26D381710062C350 /* DownloadListCoordinator.swift */,
			);
			path = Services;
			sourceTree = "<group>";
		};
		B6DA440F2616C0F200DD1EC2 /* Statistics */ = {
			isa = PBXGroup;
			children = (
				B69B50402726C3F400758A2B /* ATB */,
				B6DA44102616C0FC00DD1EC2 /* PixelTests.swift */,
				B662D3D82755D7AD0035D4D6 /* PixelStoreTests.swift */,
				B662D3DA2755D8190035D4D6 /* OldPixelDataModel.xcdatamodeld */,
				B6DA44222616CABC00DD1EC2 /* PixelArgumentsTests.swift */,
				B6DA44272616CAE000DD1EC2 /* AppUsageActivityMonitorTests.swift */,
				B6DA441D2616C84600DD1EC2 /* PixelStoreMock.swift */,
				4B117F7C276C0CB5002F3D8C /* LocalStatisticsStoreTests.swift */,
				B610F2E327A8F37A00FCEBE9 /* CBRCompileTimeReporterTests.swift */,
			);
			path = Statistics;
			sourceTree = "<group>";
		};
		B6FA893A269C414900588ECD /* Privacy Dashboard */ = {
			isa = PBXGroup;
			children = (
				B68172A7269C4334006D1092 /* Model */,
				AA9B7C7F26A06E130008D425 /* ViewModel */,
				B6FA893B269C41ED00588ECD /* View */,
			);
			path = "Privacy Dashboard";
			sourceTree = "<group>";
		};
		B6FA893B269C41ED00588ECD /* View */ = {
			isa = PBXGroup;
			children = (
				B6FA893C269C423100588ECD /* PrivacyDashboard.storyboard */,
				B6FA893E269C424500588ECD /* PrivacyDashboardViewController.swift */,
				B6FA8940269C425400588ECD /* PrivacyDashboardPopover.swift */,
			);
			path = View;
			sourceTree = "<group>";
		};
		EAA29AEB278D2E51007070CF /* fonts */ = {
			isa = PBXGroup;
			children = (
				EAA29AE7278D2E43007070CF /* ProximaNova-Bold-webfont.woff2 */,
				EAA29AE8278D2E43007070CF /* ProximaNova-Reg-webfont.woff2 */,
			);
			path = fonts;
			sourceTree = "<group>";
		};
/* End PBXGroup section */

/* Begin PBXNativeTarget section */
		4B1AD89C25FC27E200261379 /* Integration Tests */ = {
			isa = PBXNativeTarget;
			buildConfigurationList = 4B1AD8A625FC27E200261379 /* Build configuration list for PBXNativeTarget "Integration Tests" */;
			buildPhases = (
				4B1AD89925FC27E200261379 /* Sources */,
				4B1AD89A25FC27E200261379 /* Frameworks */,
				4B1AD89B25FC27E200261379 /* Resources */,
			);
			buildRules = (
			);
			dependencies = (
				4B1AD8A325FC27E200261379 /* PBXTargetDependency */,
			);
			name = "Integration Tests";
			productName = "Integration Tests";
			productReference = 4B1AD89D25FC27E200261379 /* Integration Tests.xctest */;
			productType = "com.apple.product-type.bundle.unit-test";
		};
		7B4CE8D926F02108009134B1 /* UI Tests */ = {
			isa = PBXNativeTarget;
			buildConfigurationList = 7B4CE8E526F02108009134B1 /* Build configuration list for PBXNativeTarget "UI Tests" */;
			buildPhases = (
				7B4CE8D626F02108009134B1 /* Sources */,
				7B4CE8D726F02108009134B1 /* Frameworks */,
				7B4CE8D826F02108009134B1 /* Resources */,
			);
			buildRules = (
			);
			dependencies = (
				7B4CE8E026F02108009134B1 /* PBXTargetDependency */,
			);
			name = "UI Tests";
			productName = "UI Tests";
			productReference = 7B4CE8DA26F02108009134B1 /* UI Tests.xctest */;
			productType = "com.apple.product-type.bundle.ui-testing";
		};
		AA585D7D248FD31100E9A3E2 /* DuckDuckGo Privacy Browser */ = {
			isa = PBXNativeTarget;
			buildConfigurationList = AA585DA4248FD31500E9A3E2 /* Build configuration list for PBXNativeTarget "DuckDuckGo Privacy Browser" */;
			buildPhases = (
				AA585D7A248FD31100E9A3E2 /* Sources */,
				AA8EDF2824925E940071C2E8 /* Swift Lint */,
				85CA9A2226455B3500145393 /* Check Filename Headers */,
				AA585D7B248FD31100E9A3E2 /* Frameworks */,
				AA585D7C248FD31100E9A3E2 /* Resources */,
				B65EF4C426CE43D600530191 /* Disable Beta App Updates */,
			);
			buildRules = (
			);
			dependencies = (
			);
			name = "DuckDuckGo Privacy Browser";
			packageProductDependencies = (
				4B82E9B225B69E3E00656FE7 /* TrackerRadarKit */,
				85FF55C725F82E4F00E2AB99 /* Lottie */,
				B65783F425F8ACA400D8DB33 /* Punnycode */,
				AA06B6B62672AF8100F541C5 /* Sparkle */,
				9807F644278CA16F00E1547B /* BrowserServicesKit */,
			);
			productName = DuckDuckGo;
			productReference = AA585D7E248FD31100E9A3E2 /* DuckDuckGo.app */;
			productType = "com.apple.product-type.application";
		};
		AA585D8F248FD31400E9A3E2 /* Unit Tests */ = {
			isa = PBXNativeTarget;
			buildConfigurationList = AA585DA7248FD31500E9A3E2 /* Build configuration list for PBXNativeTarget "Unit Tests" */;
			buildPhases = (
				AA585D8C248FD31400E9A3E2 /* Sources */,
				AA585D8D248FD31400E9A3E2 /* Frameworks */,
				AA585D8E248FD31400E9A3E2 /* Resources */,
			);
			buildRules = (
			);
			dependencies = (
				AA585D92248FD31400E9A3E2 /* PBXTargetDependency */,
			);
			name = "Unit Tests";
			packageProductDependencies = (
				B6DA44162616C13800DD1EC2 /* OHHTTPStubs */,
				B6DA44182616C13800DD1EC2 /* OHHTTPStubsSwift */,
			);
			productName = DuckDuckGoTests;
			productReference = AA585D90248FD31400E9A3E2 /* Unit Tests.xctest */;
			productType = "com.apple.product-type.bundle.unit-test";
		};
/* End PBXNativeTarget section */

/* Begin PBXProject section */
		AA585D76248FD31100E9A3E2 /* Project object */ = {
			isa = PBXProject;
			attributes = {
				LastSwiftUpdateCheck = 1250;
				LastUpgradeCheck = 1320;
				ORGANIZATIONNAME = DuckDuckGo;
				TargetAttributes = {
					4B1AD89C25FC27E200261379 = {
						CreatedOnToolsVersion = 12.4;
						TestTargetID = AA585D7D248FD31100E9A3E2;
					};
					7B4CE8D926F02108009134B1 = {
						CreatedOnToolsVersion = 12.5.1;
						TestTargetID = AA585D7D248FD31100E9A3E2;
					};
					AA585D7D248FD31100E9A3E2 = {
						CreatedOnToolsVersion = 11.5;
					};
					AA585D8F248FD31400E9A3E2 = {
						CreatedOnToolsVersion = 11.5;
						TestTargetID = AA585D7D248FD31100E9A3E2;
					};
				};
			};
			buildConfigurationList = AA585D79248FD31100E9A3E2 /* Build configuration list for PBXProject "DuckDuckGo" */;
			compatibilityVersion = "Xcode 9.3";
			developmentRegion = en;
			hasScannedForEncodings = 0;
			knownRegions = (
				en,
				Base,
			);
			mainGroup = AA585D75248FD31100E9A3E2;
			packageReferences = (
				4B82E9B125B69E3E00656FE7 /* XCRemoteSwiftPackageReference "TrackerRadarKit" */,
				85FF55C625F82E4F00E2AB99 /* XCRemoteSwiftPackageReference "lottie-ios" */,
				B65783F325F8ACA400D8DB33 /* XCRemoteSwiftPackageReference "PunycodeSwift" */,
				B6DA44152616C13800DD1EC2 /* XCRemoteSwiftPackageReference "OHHTTPStubs" */,
				AA06B6B52672AF8100F541C5 /* XCRemoteSwiftPackageReference "Sparkle" */,
				9807F643278CA16F00E1547B /* XCRemoteSwiftPackageReference "BrowserServicesKit" */,
			);
			productRefGroup = AA585D7F248FD31100E9A3E2 /* Products */;
			projectDirPath = "";
			projectRoot = "";
			targets = (
				AA585D7D248FD31100E9A3E2 /* DuckDuckGo Privacy Browser */,
				AA585D8F248FD31400E9A3E2 /* Unit Tests */,
				4B1AD89C25FC27E200261379 /* Integration Tests */,
				7B4CE8D926F02108009134B1 /* UI Tests */,
			);
		};
/* End PBXProject section */

/* Begin PBXResourcesBuildPhase section */
		4B1AD89B25FC27E200261379 /* Resources */ = {
			isa = PBXResourcesBuildPhase;
			buildActionMask = 2147483647;
			files = (
				B3FB199027BC015600513DC1 /* autoconsent-test.js in Resources */,
				B3FB198E27BC013C00513DC1 /* autoconsent-test-page.html in Resources */,
			);
			runOnlyForDeploymentPostprocessing = 0;
		};
		7B4CE8D826F02108009134B1 /* Resources */ = {
			isa = PBXResourcesBuildPhase;
			buildActionMask = 2147483647;
			files = (
			);
			runOnlyForDeploymentPostprocessing = 0;
		};
		AA585D7C248FD31100E9A3E2 /* Resources */ = {
			isa = PBXResourcesBuildPhase;
			buildActionMask = 2147483647;
			files = (
				4B02198C25E05FAC00ED7DEA /* Fireproofing.storyboard in Resources */,
				AA80EC73256C46A2007083E7 /* Suggestion.storyboard in Resources */,
				AA693E5E2696E5B90007BB78 /* CrashReports.storyboard in Resources */,
				9833913127AAA4B500DAF119 /* trackerData.json in Resources */,
				4B0511CE262CAA5A00F6079C /* DownloadPreferencesTableCellView.xib in Resources */,
				B31055CA27A1BA1D001AC618 /* background.js in Resources */,
				8511E18425F82B34002F516B /* 01_Fire_really_small.json in Resources */,
				85B7184A27677C2D00B4277F /* Onboarding.storyboard in Resources */,
				4B0511C3262CAA5A00F6079C /* Preferences.storyboard in Resources */,
				EA477680272A21B700419EDA /* clickToLoadConfig.json in Resources */,
				B6B1E88226D5DAC30062C350 /* Downloads.storyboard in Resources */,
				AA3439712754D4E900B241FA /* dark-shield.json in Resources */,
				B31055C827A1BA1D001AC618 /* background-bundle.js in Resources */,
				B31055CB27A1BA1D001AC618 /* autoconsent-bundle.js in Resources */,
				85A0117425AF2EDF00FA6A0C /* FindInPage.storyboard in Resources */,
				AA80EC89256C49B8007083E7 /* Localizable.strings in Resources */,
				B31055C627A1BA1D001AC618 /* userscript.js in Resources */,
				EA4617F0273A28A700F110A2 /* fb-tds.json in Resources */,
				AAE8B102258A41C000E81239 /* Tooltip.storyboard in Resources */,
				AA68C3D72490F821001B8783 /* README.md in Resources */,
				AA585D86248FD31400E9A3E2 /* Assets.xcassets in Resources */,
				AA585D89248FD31400E9A3E2 /* Main.storyboard in Resources */,
				AAE246F6270A3D3000BEEAEE /* FirePopoverCollectionViewHeader.xib in Resources */,
				85378D9C274E61B8007C5CBF /* MessageViews.storyboard in Resources */,
				AA80EC79256C46AA007083E7 /* TabBar.storyboard in Resources */,
				AA34396D2754D4E300B241FA /* shield-dot.json in Resources */,
				AAC5E4C925D6A6E8007F5990 /* Bookmarks.storyboard in Resources */,
				B6FA893D269C423100588ECD /* PrivacyDashboard.storyboard in Resources */,
				AA34396C2754D4E300B241FA /* shield.json in Resources */,
				B693955626F04BEC0015B914 /* SavePanelAccessoryView.xib in Resources */,
				4B65027525E5F2A70054432E /* DefaultBrowserPromptView.xib in Resources */,
				AA7412B324D0B3AC00D22FE0 /* TabBarViewItem.xib in Resources */,
				85480F8A25CDC360009424E3 /* MainMenu.storyboard in Resources */,
				4B677435255DBEB800025BD8 /* httpsMobileV2FalsePositives.json in Resources */,
				AAE71E3825F7869300D74437 /* HomepageCollectionViewItem.xib in Resources */,
				AA3439792754D55100B241FA /* trackers-1.json in Resources */,
				AA34397C2754D55100B241FA /* dark-trackers-1.json in Resources */,
				B31055C527A1BA1D001AC618 /* autoconsent.html in Resources */,
				4B723E1126B0006C00E14D75 /* DataImport.storyboard in Resources */,
				4B92929026670D1700AD2C21 /* BookmarkTableCellView.xib in Resources */,
				339A6B5826A044BA00E3DAE8 /* duckduckgo-privacy-dashboard in Resources */,
				B31055C727A1BA1D001AC618 /* browser-shim.js in Resources */,
				4B92928E26670D1700AD2C21 /* BookmarkOutlineViewCell.xib in Resources */,
				858C78FC2705EB5F009B2B44 /* HomepageHeader.xib in Resources */,
				B64C84DE2692D7400048FEBE /* PermissionAuthorization.storyboard in Resources */,
				4BC68A702759AE490029A586 /* Waitlist.storyboard in Resources */,
				AA34397D2754D55100B241FA /* dark-trackers-3.json in Resources */,
				AA3439782754D55100B241FA /* dark-trackers-2.json in Resources */,
				AAB7320726DD0C37002FACF9 /* Fire.storyboard in Resources */,
				EA18D1CA272F0DC8006DC101 /* social_images in Resources */,
				AA80EC8F256C49BC007083E7 /* Localizable.stringsdict in Resources */,
				EAC80DE0271F6C0100BBF02D /* fb-sdk.js in Resources */,
				AAE71E2C25F781EA00D74437 /* Homepage.storyboard in Resources */,
				85625994269C8F9600EE44BC /* PasswordManager.storyboard in Resources */,
				AA80EC6D256C469C007083E7 /* NavigationBar.storyboard in Resources */,
				4B0511C6262CAA5A00F6079C /* DefaultBrowserTableCellView.xib in Resources */,
				4B677433255DBEB800025BD8 /* httpsMobileV2Bloom.bin in Resources */,
				AA34397B2754D55100B241FA /* trackers-3.json in Resources */,
				026ADE1426C3010C002518EE /* macos-config.json in Resources */,
				4B677432255DBEB800025BD8 /* httpsMobileV2BloomSpec.json in Resources */,
				AA2CB12D2587BB5600AA6FBE /* TabBarFooter.xib in Resources */,
				AA80EC67256C4691007083E7 /* BrowserTab.storyboard in Resources */,
				AAE246F42709EF3B00BEEAEE /* FirePopoverCollectionViewItem.xib in Resources */,
				EAA29AE9278D2E43007070CF /* ProximaNova-Bold-webfont.woff2 in Resources */,
				AA3439702754D4E900B241FA /* dark-shield-dot.json in Resources */,
				4B0511C1262CAA5A00F6079C /* PrivacySecurityPreferencesTableCellView.xib in Resources */,
				AA34397A2754D55100B241FA /* trackers-2.json in Resources */,
				EAA29AEA278D2E43007070CF /* ProximaNova-Reg-webfont.woff2 in Resources */,
				4B0511D0262CAA5A00F6079C /* AppearancePreferencesTableCellView.xib in Resources */,
				EAFAD6CA2728BD1200F9DF00 /* clickToLoad.js in Resources */,
				336D5B18262D8D3C0052E0C9 /* findinpage.js in Resources */,
			);
			runOnlyForDeploymentPostprocessing = 0;
		};
		AA585D8E248FD31400E9A3E2 /* Resources */ = {
			isa = PBXResourcesBuildPhase;
			buildActionMask = 2147483647;
			files = (
				B69B50532726CD8100758A2B /* empty in Resources */,
				4BB46EA326B8954500222970 /* key4-encrypted.db in Resources */,
				4BB99D1326FE1A94001E4761 /* places.sqlite in Resources */,
				4BB99D0926FE1A6D001E4761 /* Bookmarks.plist in Resources */,
				B69B50542726CD8100758A2B /* atb-with-update.json in Resources */,
				B69B50522726CD8100758A2B /* atb.json in Resources */,
				4BB99D0B26FE1A7B001E4761 /* Bookmarks in Resources */,
				4B70C00127B0793D000386ED /* DuckDuckGo-ExampleCrash.ips in Resources */,
				4B8AC94126B49BEE00879451 /* key4.db in Resources */,
				B67C6C422654BF49006C872E /* DuckDuckGo-Symbol.jpg in Resources */,
				B69B50552726CD8100758A2B /* invalid.json in Resources */,
				4B8AC94026B49BEE00879451 /* logins.json in Resources */,
				4B59024A26B38B0B00489384 /* Login Data in Resources */,
				4BB46EA226B8954500222970 /* logins-encrypted.json in Resources */,
			);
			runOnlyForDeploymentPostprocessing = 0;
		};
/* End PBXResourcesBuildPhase section */

/* Begin PBXShellScriptBuildPhase section */
		85CA9A2226455B3500145393 /* Check Filename Headers */ = {
			isa = PBXShellScriptBuildPhase;
			buildActionMask = 2147483647;
			files = (
			);
			inputFileListPaths = (
			);
			inputPaths = (
			);
			name = "Check Filename Headers";
			outputFileListPaths = (
			);
			outputPaths = (
			);
			runOnlyForDeploymentPostprocessing = 0;
			shellPath = /bin/sh;
			shellScript = "function check_filename_matches_header() {\n\n   filename=`basename \"$1\"`\n\n   grep -q $filename \"$1\"\n\n   if [ \"$?\" -ne \"0\" ]; then\n     echo \"$1:2:0: warning: File name does not match header\"\n   fi\n\n}\n\nexport -f check_filename_matches_header\n\nfind . -iname \"*.swift\" -type f -print0 | xargs -0 -I % bash -c 'check_filename_matches_header \"%\"'\n";
		};
		AA8EDF2824925E940071C2E8 /* Swift Lint */ = {
			isa = PBXShellScriptBuildPhase;
			buildActionMask = 2147483647;
			files = (
			);
			inputFileListPaths = (
			);
			inputPaths = (
			);
			name = "Swift Lint";
			outputFileListPaths = (
			);
			outputPaths = (
			);
			runOnlyForDeploymentPostprocessing = 0;
			shellPath = /bin/zsh;
			shellScript = "# Add brew into PATH\nif [ -f /opt/homebrew/bin/brew ]; then\n    eval $(/opt/homebrew/bin/brew shellenv)\nfi\n\nif which swiftlint >/dev/null; then\n   if [ ! -z \"$BITRISE_PROJECT_PATH\" ] || [ \"$CONFIGURATION\" = \"Release\" ]; then\n       swiftlint lint --strict\n       if [ $? -ne 0 ]; then\n           echo \"error: SwiftLint validation failed.\"\n           exit 1\n       fi\n   else\n       swiftlint lint\n   fi\nelse\n   echo \"error: SwiftLint not installed. Install using \\`brew install swiftlint\\`\"\n   exit 1\nfi\n";
		};
		B65EF4C426CE43D600530191 /* Disable Beta App Updates */ = {
			isa = PBXShellScriptBuildPhase;
			buildActionMask = 2147483647;
			files = (
			);
			inputFileListPaths = (
			);
			inputPaths = (
				"${BUILT_PRODUCTS_DIR}/${CONTENTS_FOLDER_PATH}/Info.plist",
			);
			name = "Disable Beta App Updates";
			outputFileListPaths = (
			);
			outputPaths = (
			);
			runOnlyForDeploymentPostprocessing = 0;
			shellPath = /bin/sh;
			shellScript = "if [ \"${CONFIGURATION}\" = \"Beta\" ]; then\n  INFOPLIST_PATH=\"${BUILT_PRODUCTS_DIR}/${CONTENTS_FOLDER_PATH}/Info.plist\"\n  plutil -remove SUEnableAutomaticChecks \"${INFOPLIST_PATH}\"\n  plutil -remove SUFeedURL \"${INFOPLIST_PATH}\"\n  plutil -remove SUScheduledCheckInterval \"${INFOPLIST_PATH}\"\nfi\n";
		};
/* End PBXShellScriptBuildPhase section */

/* Begin PBXSourcesBuildPhase section */
		4B1AD89925FC27E200261379 /* Sources */ = {
			isa = PBXSourcesBuildPhase;
			buildActionMask = 2147483647;
			files = (
				B662D3DF275616FF0035D4D6 /* EncryptionKeyStoreMock.swift in Sources */,
				4B1AD8E225FC390B00261379 /* EncryptionMocks.swift in Sources */,
				B31055CE27A1BA44001AC618 /* AutoconsentBackgroundTests.swift in Sources */,
				4B1AD91725FC46FB00261379 /* CoreDataEncryptionTests.swift in Sources */,
				7BA4727D26F01BC400EAA165 /* CoreDataTestUtilities.swift in Sources */,
				4B1AD92125FC474E00261379 /* CoreDataEncryptionTesting.xcdatamodeld in Sources */,
				4B1AD8D525FC38DD00261379 /* EncryptionKeyStoreTests.swift in Sources */,
			);
			runOnlyForDeploymentPostprocessing = 0;
		};
		7B4CE8D626F02108009134B1 /* Sources */ = {
			isa = PBXSourcesBuildPhase;
			buildActionMask = 2147483647;
			files = (
				7B4CE8E726F02135009134B1 /* TabBarTests.swift in Sources */,
			);
			runOnlyForDeploymentPostprocessing = 0;
		};
		AA585D7A248FD31100E9A3E2 /* Sources */ = {
			isa = PBXSourcesBuildPhase;
			buildActionMask = 2147483647;
			files = (
				AAA0CC572539EBC90079BC96 /* FaviconUserScript.swift in Sources */,
				B6A9E45A261460350067D1B9 /* ApiRequestError.swift in Sources */,
				AADCBF3A26F7C2CE00EF67A8 /* LottieAnimationCache.swift in Sources */,
				4B723E0E26B0006300E14D75 /* LoginImport.swift in Sources */,
				EAE42800275D47FA00DAC26B /* ClickToLoadModel.swift in Sources */,
				0230C0A3272080090018F728 /* KeyedCodingExtension.swift in Sources */,
				B6C0B23026E61D630031CB7F /* DownloadListStore.swift in Sources */,
				85799C1825DEBB3F0007EC87 /* Logging.swift in Sources */,
				AAC30A2E268F1EE300D2D9CD /* CrashReportPromptPresenter.swift in Sources */,
				B684590825C9027900DC17B6 /* AppStateChangedPublisher.swift in Sources */,
				4B92928F26670D1700AD2C21 /* BookmarkTableCellView.swift in Sources */,
				4B9292CF2667123700AD2C21 /* BookmarkManagementSidebarViewController.swift in Sources */,
				B637273D26CCF0C200C8CB02 /* OptionalExtension.swift in Sources */,
				4BE65477271FCD41008D1D63 /* PasswordManagementLoginItemView.swift in Sources */,
				AA80EC54256BE3BC007083E7 /* UserText.swift in Sources */,
				B61EF3EC266F91E700B4D78F /* WKWebView+Download.swift in Sources */,
				B637274426CE25EF00C8CB02 /* NSApplication+BuildTime.m in Sources */,
				B6DB3AEF278D5C370024C5C4 /* URLSessionExtension.swift in Sources */,
				4B7A60A1273E0BE400BBDFEB /* WKWebsiteDataStoreExtension.swift in Sources */,
				B693955326F04BEC0015B914 /* WindowDraggingView.swift in Sources */,
				4B1E6EED27AB5E5100F51793 /* SecureVaultSorting.swift in Sources */,
				4B0511C4262CAA5A00F6079C /* PreferencesSidebarViewController.swift in Sources */,
				B6E53888267C94A00010FEA9 /* HomepageCollectionViewFlowLayout.swift in Sources */,
				B61EF3F1266F922200B4D78F /* WKProcessPool+DownloadDelegate.swift in Sources */,
				B6106BAD26A7BF390013B453 /* PermissionState.swift in Sources */,
				85707F2E276A394C00DC0649 /* ViewExtensions.swift in Sources */,
				14505A08256084EF00272CC6 /* UserAgent.swift in Sources */,
				4B8AC93526B3B2FD00879451 /* NSAlert+DataImport.swift in Sources */,
				AA7412BD24D2BEEE00D22FE0 /* MainWindow.swift in Sources */,
				AAD6D8882696DF6D002393B3 /* CrashReportPromptViewController.swift in Sources */,
				B693955126F04BEB0015B914 /* GradientView.swift in Sources */,
				85778E3527142C3000F091CA /* HomepageHeaderView.swift in Sources */,
				AA5C8F5E2590EEE800748EB7 /* NSPointExtension.swift in Sources */,
				AA6EF9AD25066F42004754E6 /* WindowsManager.swift in Sources */,
				B68458CD25C7EB9000DC17B6 /* WKWebViewConfigurationExtensions.swift in Sources */,
				AAC30A26268DFEE200D2D9CD /* CrashReporter.swift in Sources */,
				4B9292A426670D2A00AD2C21 /* PasteboardWriting.swift in Sources */,
				4B0511BE262CAA5A00F6079C /* DownloadPreferences.swift in Sources */,
				4B0511BC262CAA5A00F6079C /* AppearancePreferences.swift in Sources */,
				4B92928D26670D1700AD2C21 /* BookmarkOutlineViewCell.swift in Sources */,
				B604085C274B8FBA00680351 /* UnprotectedDomains.xcdatamodeld in Sources */,
				4BB88B5025B7BA2B006F6B06 /* TabInstrumentation.swift in Sources */,
				4B59024326B35F7C00489384 /* BrowserImportViewController.swift in Sources */,
				4B9292D72667124000AD2C21 /* NSPopUpButtonExtension.swift in Sources */,
				4B677437255DBEB800025BD8 /* HTTPSUpgrade.swift in Sources */,
				85D33F1225C82EB3002B91A6 /* ConfigurationManager.swift in Sources */,
				B6A9E48426146AAB0067D1B9 /* PixelParameters.swift in Sources */,
				4B0511BF262CAA5A00F6079C /* PreferenceSections.swift in Sources */,
				AA5FA697275F90C400DCE9C9 /* FaviconImageCache.swift in Sources */,
				1430DFF524D0580F00B8978C /* TabBarViewController.swift in Sources */,
				4B92929B26670D2A00AD2C21 /* BookmarkOutlineViewDataSource.swift in Sources */,
				85D885B026A590A90077C374 /* NSNotificationName+PasswordManager.swift in Sources */,
				B610F2BB27A145C500FCEBE9 /* RulesCompilationMonitor.swift in Sources */,
				AAC30A28268E045400D2D9CD /* CrashReportReader.swift in Sources */,
				85AC3B3525DA82A600C7D2AA /* DataTaskProviding.swift in Sources */,
				AAEF6BC8276A081C0024DCF4 /* FaviconSelector.swift in Sources */,
				4B2E7D6326FF9D6500D2DB17 /* PrintingUserScript.swift in Sources */,
				0230C0A52721F3750018F728 /* GPCRequestFactory.swift in Sources */,
				9833912F27AAA3CE00DAF119 /* AppTrackerDataSetProvider.swift in Sources */,
				4BA1A6B3258B080A00F6F690 /* EncryptionKeyGeneration.swift in Sources */,
				4B723E0B26B0005B00E14D75 /* CSVImportViewController.swift in Sources */,
				8589063C267BCDC000D23B0D /* SaveCredentialsViewController.swift in Sources */,
				4BBE0AA727B9B027003B37A8 /* PopUpButton.swift in Sources */,
				AABEE6A524AA0A7F0043105B /* SuggestionViewController.swift in Sources */,
				B69B503B2726A12500758A2B /* Atb.swift in Sources */,
				B6B1E88026D5DA9B0062C350 /* DownloadsViewController.swift in Sources */,
				85AC3AF725D5DBFD00C7D2AA /* DataExtension.swift in Sources */,
				B6A924D42664BBBB001A28CA /* WKWebViewDownloadDelegate.swift in Sources */,
				AA9B7C8526A199B60008D425 /* ServerTrustViewModel.swift in Sources */,
				85480FCF25D1AA22009424E3 /* ConfigurationStoring.swift in Sources */,
				4BB99D0626FE1979001E4761 /* RequestFilePermissionViewController.swift in Sources */,
				858A798326A8B75F00A75A42 /* CopyHandler.swift in Sources */,
				4B8AC93926B48A5100879451 /* FirefoxLoginReader.swift in Sources */,
				B69B503E2726A12500758A2B /* AtbParser.swift in Sources */,
				4B9292D22667123700AD2C21 /* AddFolderModalViewController.swift in Sources */,
				4B92929E26670D2A00AD2C21 /* BookmarkSidebarTreeController.swift in Sources */,
				4BB88B4A25B7B690006F6B06 /* SequenceExtensions.swift in Sources */,
				4B59024026B35F3600489384 /* ChromiumDataImporter.swift in Sources */,
				B6A924DE2664CA09001A28CA /* LegacyWebKitDownloadDelegate.swift in Sources */,
				AAA0CC3C25337FAB0079BC96 /* WKBackForwardListItemViewModel.swift in Sources */,
				AAE71E3125F7855400D74437 /* HomepageViewController.swift in Sources */,
				4BB88B4525B7B55C006F6B06 /* DebugUserScript.swift in Sources */,
				B688B4DF27420D290087BEAF /* PDFSearchTextMenuItemHandler.swift in Sources */,
				4B65027A25E5F2B10054432E /* DefaultBrowserPromptView.swift in Sources */,
				4B723E0A26B0005900E14D75 /* DataImportViewController.swift in Sources */,
				85707F24276A332A00DC0649 /* OnboardingButtonStyles.swift in Sources */,
				B637273B26CBC8AF00C8CB02 /* AuthenticationAlert.swift in Sources */,
				9826B0A02747DF3D0092F683 /* ContentBlocking.swift in Sources */,
				4B0511BB262CAA5A00F6079C /* DefaultBrowserPreferences.swift in Sources */,
				4BB99D0326FE191E001E4761 /* SafariBookmarksReader.swift in Sources */,
				AACF6FD626BC366D00CF09F9 /* SafariVersionReader.swift in Sources */,
				4BE65485271FCD7B008D1D63 /* LoginFaviconView.swift in Sources */,
				4B0511CA262CAA5A00F6079C /* FireproofDomainsViewController.swift in Sources */,
				AA4D700725545EF800C3411E /* URLEventHandler.swift in Sources */,
				AA92127725ADA07900600CD4 /* WKWebViewExtension.swift in Sources */,
				B6106BA426A7BEA40013B453 /* PermissionAuthorizationState.swift in Sources */,
				B6A9E499261474120067D1B9 /* TimedPixel.swift in Sources */,
				B6C0B23626E732000031CB7F /* DownloadListItem.swift in Sources */,
				856C98A6256EB59600A22F1F /* MenuItemSelectors.swift in Sources */,
				B6B1E87E26D5DA0E0062C350 /* DownloadsPopover.swift in Sources */,
				4B9292A026670D2A00AD2C21 /* SpacerNode.swift in Sources */,
				B6E61EE8263ACE16004E11AB /* UTType.swift in Sources */,
				4BE6547F271FCD4D008D1D63 /* PasswordManagementCreditCardModel.swift in Sources */,
				85707F26276A335700DC0649 /* Onboarding.swift in Sources */,
				AAFCB37F25E545D400859DD4 /* PublisherExtension.swift in Sources */,
				B68C92C1274E3EF4002AC6B0 /* PopUpWindow.swift in Sources */,
				AA5FA6A0275F948900DCE9C9 /* Favicons.xcdatamodeld in Sources */,
				B684592225C93BE000DC17B6 /* Publisher.asVoid.swift in Sources */,
				AAA0CC33252F181A0079BC96 /* NavigationButtonMenuDelegate.swift in Sources */,
				AAC30A2A268E239100D2D9CD /* CrashReport.swift in Sources */,
				4B78A86B26BB3ADD0071BB16 /* BrowserImportSummaryViewController.swift in Sources */,
				AA512D1424D99D9800230283 /* FaviconManager.swift in Sources */,
				AABEE6AB24ACA0F90043105B /* SuggestionTableRowView.swift in Sources */,
				4B0511CB262CAA5A00F6079C /* DownloadPreferencesTableCellView.swift in Sources */,
				4B9292AA26670D3700AD2C21 /* Bookmark.xcmappingmodel in Sources */,
				4B1E6EF227AB5E5D00F51793 /* PasswordManagementItemList.swift in Sources */,
				AAC5E4D025D6A709007F5990 /* Bookmark.swift in Sources */,
				AA9B7C8326A197A00008D425 /* ServerTrust.swift in Sources */,
				4BEF0E722766B11200AF7C58 /* MacWaitlistLockScreenViewModel.swift in Sources */,
				B64C853826944B880048FEBE /* StoredPermission.swift in Sources */,
				AAE246F8270A406200BEEAEE /* FirePopoverCollectionViewHeader.swift in Sources */,
				4BEF0E6C276676AB00AF7C58 /* MacWaitlistStore.swift in Sources */,
				AA5D6DAC24A340F700C6FBCE /* WebViewStateObserver.swift in Sources */,
				AAB7320926DD0CD9002FACF9 /* FireViewController.swift in Sources */,
				4B92928C26670D1700AD2C21 /* OutlineSeparatorViewCell.swift in Sources */,
				4BB99D0426FE191E001E4761 /* SafariDataImporter.swift in Sources */,
				4B0511CD262CAA5A00F6079C /* DefaultBrowserTableCellView.swift in Sources */,
				B69B503A2726A12500758A2B /* StatisticsLoader.swift in Sources */,
				B6F1C80B2761C45400334924 /* LocalUnprotectedDomains.swift in Sources */,
				858A798526A8BB5D00A75A42 /* NSTextViewExtension.swift in Sources */,
				B6B1E88426D5EB570062C350 /* DownloadsCellView.swift in Sources */,
				4B723E0C26B0005D00E14D75 /* CSVImportSummaryViewController.swift in Sources */,
				B6AAAC2D260330580029438D /* PublishedAfter.swift in Sources */,
				4BE6547E271FCD4D008D1D63 /* PasswordManagementIdentityModel.swift in Sources */,
				85C6A29625CC1FFD00EEB5F1 /* UserDefaultsWrapper.swift in Sources */,
				85625998269C9C5F00EE44BC /* PasswordManagementPopover.swift in Sources */,
				4BB99CFE26FE191E001E4761 /* FirefoxBookmarksReader.swift in Sources */,
				B6A9E4A3261475C70067D1B9 /* AppUsageActivityMonitor.swift in Sources */,
				4BA1A6A0258B079600F6F690 /* DataEncryption.swift in Sources */,
				B6FA8941269C425400588ECD /* PrivacyDashboardPopover.swift in Sources */,
				85B7184E27677CBB00B4277F /* RootView.swift in Sources */,
				AABEE6AF24AD22B90043105B /* AddressBarTextField.swift in Sources */,
				B693954C26F04BEB0015B914 /* FocusRingView.swift in Sources */,
				4B1E6EF127AB5E5D00F51793 /* NSPopUpButtonView.swift in Sources */,
				4B9292DB2667125D00AD2C21 /* ContextualMenu.swift in Sources */,
				AA68C3D32490ED62001B8783 /* NavigationBarViewController.swift in Sources */,
				AA585DAF2490E6E600E9A3E2 /* MainViewController.swift in Sources */,
				AA5FA69A275F91C700DCE9C9 /* Favicon.swift in Sources */,
				AABEE69A24A902A90043105B /* SuggestionContainerViewModel.swift in Sources */,
				AA840A9827319D1600E63CDD /* FirePopoverWrapperViewController.swift in Sources */,
				B657841F25FA497600D8DB33 /* NSException+Catch.swift in Sources */,
				4BE65481271FCD4D008D1D63 /* PasswordManagementNoteModel.swift in Sources */,
				B63ED0E526BB8FB900A9DAD1 /* SharingMenu.swift in Sources */,
				AA4FF40C2624751A004E2377 /* GrammarFeaturesManager.swift in Sources */,
				B693955B26F0CE300015B914 /* WebKitDownloadDelegate.swift in Sources */,
				B6B3E0E12657EA7A0040E0A2 /* NSScreenExtension.swift in Sources */,
				B65E6BA026D9F10600095F96 /* NSBezierPathExtension.swift in Sources */,
				AA6820E425502F19005ED0D5 /* WebsiteDataStore.swift in Sources */,
				B64C852A26942AC90048FEBE /* PermissionContextMenu.swift in Sources */,
				85D438B6256E7C9E00F3BAF8 /* ContextMenuUserScript.swift in Sources */,
				B693955526F04BEC0015B914 /* NSSavePanelExtension.swift in Sources */,
				9826B0A22747DFEB0092F683 /* AppPrivacyConfigurationDataProvider.swift in Sources */,
				B6B1E88B26D774090062C350 /* LinkButton.swift in Sources */,
				B693954D26F04BEB0015B914 /* MouseClickView.swift in Sources */,
				B6DB3CF926A00E2D00D459B7 /* AVCaptureDevice+SwizzledAuthState.swift in Sources */,
				4BA1A6BD258B082300F6F690 /* EncryptionKeyStore.swift in Sources */,
				4BE65474271FCD40008D1D63 /* PasswordManagementIdentityItemView.swift in Sources */,
				B6F41031264D2B23003DA42C /* ProgressExtension.swift in Sources */,
				4B723E0F26B0006500E14D75 /* CSVParser.swift in Sources */,
				B6DA44082616B30600DD1EC2 /* PixelDataModel.xcdatamodeld in Sources */,
				B6B1E87B26D381710062C350 /* DownloadListCoordinator.swift in Sources */,
				AAC5E4F125D6BF10007F5990 /* AddressBarButton.swift in Sources */,
				AAE7527E263B05C600B973F8 /* HistoryEntry.swift in Sources */,
				AA5FA69D275F945C00DCE9C9 /* FaviconStore.swift in Sources */,
				AAB8203C26B2DE0D00788AC3 /* SuggestionListCharacteristics.swift in Sources */,
				AAADFD06264AA282001555EA /* TimeIntervalExtension.swift in Sources */,
				4B9292D42667123700AD2C21 /* BookmarkListViewController.swift in Sources */,
				4B723E0D26B0006100E14D75 /* SecureVaultLoginImporter.swift in Sources */,
				4B9292D32667123700AD2C21 /* AddBookmarkModalViewController.swift in Sources */,
				AA88D14B252A557100980B4E /* URLRequestExtension.swift in Sources */,
				AA6197C6276B3168008396F0 /* FaviconHostReference.swift in Sources */,
				4B8AC93B26B48ADF00879451 /* ASN1Parser.swift in Sources */,
				B66E9DD22670EB2A00E53BB5 /* _WKDownload+WebKitDownload.swift in Sources */,
				B6A9E4612614608B0067D1B9 /* AppVersion.swift in Sources */,
				856C98DF257014BD00A22F1F /* FileDownloadManager.swift in Sources */,
				4BB99CFF26FE191E001E4761 /* BookmarkImport.swift in Sources */,
				B68503A7279141CD00893A05 /* KeySetDictionary.swift in Sources */,
				85480FBB25D181CB009424E3 /* ConfigurationDownloading.swift in Sources */,
				AAEEC6A927088ADB008445F7 /* FireCoordinator.swift in Sources */,
				B655369B268442EE00085A79 /* GeolocationProvider.swift in Sources */,
				B6C0B23C26E87D900031CB7F /* NSAlert+ActiveDownloadsTermination.swift in Sources */,
				4BEF0E6827641A0E00AF7C58 /* MacWaitlistLockScreenViewController.swift in Sources */,
				AAECA42024EEA4AC00EFA63A /* IndexPathExtension.swift in Sources */,
				4BE65478271FCD41008D1D63 /* PasswordManagementNoteItemView.swift in Sources */,
				AA5C8F632591021700748EB7 /* NSApplicationExtension.swift in Sources */,
				AA9E9A5625A3AE8400D1959D /* NSWindowExtension.swift in Sources */,
				4B0511C9262CAA5A00F6079C /* RoundedSelectionRowView.swift in Sources */,
				AAC5E4C725D6A6E8007F5990 /* BookmarkPopover.swift in Sources */,
				B68C2FB227706E6A00BF2C7D /* ProcessExtension.swift in Sources */,
				B6106BA726A7BECC0013B453 /* PermissionAuthorizationQuery.swift in Sources */,
				4B9292CE2667123700AD2C21 /* BrowserTabSelectionDelegate.swift in Sources */,
				4B1E6EEE27AB5E5100F51793 /* PasswordManagementListSection.swift in Sources */,
				AA222CB92760F74E00321475 /* FaviconReferenceCache.swift in Sources */,
				B6C0B24426E9CB080031CB7F /* RunLoopExtension.swift in Sources */,
				4B9292A126670D2A00AD2C21 /* BookmarkTreeController.swift in Sources */,
				4B9292D02667123700AD2C21 /* BookmarkManagementSplitViewController.swift in Sources */,
				B6E61EE3263AC0C8004E11AB /* FileManagerExtension.swift in Sources */,
				B6DB3CFB26A17CB800D459B7 /* PermissionModel.swift in Sources */,
				4B92929C26670D2A00AD2C21 /* PasteboardFolder.swift in Sources */,
				B6106BAB26A7BF1D0013B453 /* PermissionType.swift in Sources */,
				85707F2A276A35FE00DC0649 /* ActionSpeech.swift in Sources */,
				8585B63826D6E66C00C1416F /* ButtonStyles.swift in Sources */,
				4B0511BD262CAA5A00F6079C /* PrivacySecurityPreferences.swift in Sources */,
				B6830963274CDEC7004B46BB /* FireproofDomainsStore.swift in Sources */,
				AA9FF95F24A1FB690039E328 /* TabCollectionViewModel.swift in Sources */,
				AAC5E4D125D6A709007F5990 /* BookmarkManager.swift in Sources */,
				4BE65476271FCD41008D1D63 /* PasswordManagementCreditCardItemView.swift in Sources */,
				AA5C8F59258FE21F00748EB7 /* NSTextFieldExtension.swift in Sources */,
				B6830961274CDE99004B46BB /* FireproofDomainsContainer.swift in Sources */,
				B65536AE2685E17200085A79 /* GeolocationService.swift in Sources */,
				4B02198925E05FAC00ED7DEA /* FireproofingURLExtensions.swift in Sources */,
				4BA1A6A5258B07DF00F6F690 /* EncryptedValueTransformer.swift in Sources */,
				4B92929F26670D2A00AD2C21 /* PasteboardBookmark.swift in Sources */,
				856CADF0271710F400E79BB0 /* HoverUserScript.swift in Sources */,
				4B9292AC26670D3700AD2C21 /* Bookmark.xcdatamodeld in Sources */,
				AA6EF9B525081B4C004754E6 /* MainMenuActions.swift in Sources */,
				B63D466925BEB6C200874977 /* WKWebView+SessionState.swift in Sources */,
				4B723E1226B0006E00E14D75 /* DataImport.swift in Sources */,
				B6085D092743AAB600A9C456 /* FireproofDomains.xcdatamodeld in Sources */,
				B6A924D92664C72E001A28CA /* WebKitDownloadTask.swift in Sources */,
				4B59023E26B35F3600489384 /* ChromiumLoginReader.swift in Sources */,
				85D885B326A5A9DE0077C374 /* NSAlert+PasswordManager.swift in Sources */,
<<<<<<< HEAD
				85308E27267FCB22001ABD76 /* PasswordManagerSettings.swift in Sources */,
=======
				85E11C2F25E7DC7E00974CAF /* ExternalURLHandler.swift in Sources */,
>>>>>>> 873a1ce7
				4B7A57CF279A4EF300B1C70E /* ChromePreferences.swift in Sources */,
				AA6AD95B2704B6DB00159F8A /* FirePopoverViewController.swift in Sources */,
				85A0116925AF1D8900FA6A0C /* FindInPageViewController.swift in Sources */,
				4BB6CE5F26B77ED000EC5860 /* Cryptography.swift in Sources */,
				AA6FFB4424DC33320028F4D0 /* NSViewExtension.swift in Sources */,
				B6C0B23E26E8BF1F0031CB7F /* DownloadListViewModel.swift in Sources */,
				4B9292D52667123700AD2C21 /* BookmarkManagementDetailViewController.swift in Sources */,
				4B723E1026B0006700E14D75 /* CSVImporter.swift in Sources */,
				AA4BBA3B25C58FA200C4FB0F /* MainMenu.swift in Sources */,
				4B8AC93326B3B06300879451 /* EdgeDataImporter.swift in Sources */,
				AA585D84248FD31100E9A3E2 /* BrowserTabViewController.swift in Sources */,
				85707F22276A32B600DC0649 /* CallToAction.swift in Sources */,
				B693954B26F04BEB0015B914 /* MouseOverView.swift in Sources */,
				AAE7527C263B056C00B973F8 /* HistoryStore.swift in Sources */,
				AAE246F32709EF3B00BEEAEE /* FirePopoverCollectionViewItem.swift in Sources */,
				AA61C0D22727F59B00E6B681 /* ArrayExtension.swift in Sources */,
				AAC30A2C268F1ECD00D2D9CD /* CrashReportSender.swift in Sources */,
				4B8D9062276D1D880078DB17 /* LocaleExtension.swift in Sources */,
				AAFE068326C7082D005434CC /* WebKitVersionProvider.swift in Sources */,
				B63D467A25BFC3E100874977 /* NSCoderExtensions.swift in Sources */,
				B31055C927A1BA1D001AC618 /* AutoconsentBackground.swift in Sources */,
				B3FB199327BD0AD400513DC1 /* CookieConsentInfo.swift in Sources */,
				B6A5A27125B9377300AA7ADA /* StatePersistenceService.swift in Sources */,
				B68458B025C7E76A00DC17B6 /* WindowManager+StateRestoration.swift in Sources */,
				B68458C525C7EA0C00DC17B6 /* TabCollection+NSSecureCoding.swift in Sources */,
				4BB88B5B25B7BA50006F6B06 /* Instruments.swift in Sources */,
				9812D895276CEDA5004B6181 /* ContentBlockerRulesLists.swift in Sources */,
				4B0511E2262CAA8600F6079C /* NSViewControllerExtension.swift in Sources */,
				F44C130225C2DA0400426E3E /* NSAppearanceExtension.swift in Sources */,
				B64C84F1269310120048FEBE /* PermissionManager.swift in Sources */,
				B64C853026943BC10048FEBE /* Permissions.xcdatamodeld in Sources */,
				B693954F26F04BEB0015B914 /* PaddedImageButton.swift in Sources */,
				4BA1A6B8258B081600F6F690 /* EncryptionKeyStoring.swift in Sources */,
				B65783E725F8AAFB00D8DB33 /* String+Punycode.swift in Sources */,
				B657841A25FA484B00D8DB33 /* NSException+Catch.m in Sources */,
				B684592F25C93FBF00DC17B6 /* AppStateRestorationManager.swift in Sources */,
				EA0BA3A9272217E6002A0B6C /* ClickToLoadUserScript.swift in Sources */,
				AAA892EA250A4CEF005B37B2 /* WindowControllersManager.swift in Sources */,
				AA6197C4276B314D008396F0 /* FaviconUrlReference.swift in Sources */,
				AAC5E4C825D6A6E8007F5990 /* BookmarkPopoverViewController.swift in Sources */,
				85CC1D7B26A05ECF0062F04E /* PasswordManagementItemListModel.swift in Sources */,
				AABEE6A924AB4B910043105B /* SuggestionTableCellView.swift in Sources */,
				AA6820F125503DA9005ED0D5 /* FireViewModel.swift in Sources */,
				AAA0CC6A253CC43C0079BC96 /* WKUserContentControllerExtension.swift in Sources */,
				B6A9E45C261460350067D1B9 /* APIRequest.swift in Sources */,
				4BE65479271FCD41008D1D63 /* EditableTextView.swift in Sources */,
				AA9FF95D24A1FA1C0039E328 /* TabCollection.swift in Sources */,
				B688B4DA273E6D3B0087BEAF /* MainView.swift in Sources */,
				4B65143E263924B5005B46EB /* EmailUrlExtensions.swift in Sources */,
				85CC1D7D26A05F250062F04E /* PasswordManagementItemModel.swift in Sources */,
				AAD86E52267A0DFF005C11BE /* UpdateController.swift in Sources */,
				85A0118225AF60E700FA6A0C /* FindInPageModel.swift in Sources */,
				4B9292A226670D2A00AD2C21 /* PseudoFolder.swift in Sources */,
				B6DA44022616B28300DD1EC2 /* PixelDataStore.swift in Sources */,
				B6A9E45326142B070067D1B9 /* Pixel.swift in Sources */,
				B6A9E47726146A570067D1B9 /* PixelEvent.swift in Sources */,
				AA2CB1352587C29500AA6FBE /* TabBarFooter.swift in Sources */,
				B6C0B23926E742610031CB7F /* FileDownloadError.swift in Sources */,
				4B0511C2262CAA5A00F6079C /* PreferencesAboutViewController.swift in Sources */,
				4B9292AB26670D3700AD2C21 /* BookmarkMigrationPolicy.swift in Sources */,
				AA92126F25ACCB1100600CD4 /* ErrorExtension.swift in Sources */,
				B6A9E47026146A250067D1B9 /* DateExtension.swift in Sources */,
				AAE7527A263B046100B973F8 /* History.xcdatamodeld in Sources */,
				B64C853D26944B940048FEBE /* PermissionStore.swift in Sources */,
				AA75A0AE26F3500C0086B667 /* PrivacyIconViewModel.swift in Sources */,
				4BB99D0126FE191E001E4761 /* ChromiumBookmarksReader.swift in Sources */,
				B6C0B23426E71BCD0031CB7F /* Downloads.xcdatamodeld in Sources */,
				B687260426E215C9008EE860 /* ExpirationChecker.swift in Sources */,
				AAE8B110258A456C00E81239 /* TooltipViewController.swift in Sources */,
				4B0135CE2729F1AA00D54834 /* NSPasteboardExtension.swift in Sources */,
				85707F31276A7DCA00DC0649 /* OnboardingViewModel.swift in Sources */,
				85AC3B0525D6B1D800C7D2AA /* ScriptSourceProviding.swift in Sources */,
				4BB99D0026FE191E001E4761 /* CoreDataBookmarkImporter.swift in Sources */,
				AA3F895324C18AD500628DDE /* SuggestionViewModel.swift in Sources */,
				4B9292A326670D2A00AD2C21 /* BookmarkManagedObject.swift in Sources */,
				4B723E1326B0007A00E14D75 /* CSVLoginExporter.swift in Sources */,
				85C48CCC278D808F00D3263E /* NSAttributedStringExtension.swift in Sources */,
				8562599A269CA0A600EE44BC /* NSRectExtension.swift in Sources */,
				4B0511C5262CAA5A00F6079C /* PrivacySecurityPreferencesTableCellView.swift in Sources */,
				B6040856274B830F00680351 /* DictionaryExtension.swift in Sources */,
				4B677431255DBEB800025BD8 /* BloomFilterWrapper.mm in Sources */,
				4B0511C8262CAA5A00F6079C /* PreferencesListViewController.swift in Sources */,
				B684592725C93C0500DC17B6 /* Publishers.NestedObjectChanges.swift in Sources */,
				85707F2C276A364E00DC0649 /* OnboardingFlow.swift in Sources */,
				85A011EA25B4D4CA00FA6A0C /* FindInPageUserScript.swift in Sources */,
				4BE65480271FCD4D008D1D63 /* PasswordManagementLoginModel.swift in Sources */,
				AA9FF95B24A1EFC20039E328 /* TabViewModel.swift in Sources */,
				AA9E9A5E25A4867200D1959D /* TabDragAndDropManager.swift in Sources */,
				B68458C025C7E9E000DC17B6 /* TabCollectionViewModel+NSSecureCoding.swift in Sources */,
				AA8EDF2724923EC70071C2E8 /* StringExtension.swift in Sources */,
				85378DA2274E7F25007C5CBF /* EmailManagerRequestDelegate.swift in Sources */,
				B68172A9269C487D006D1092 /* PrivacyDashboardUserScript.swift in Sources */,
				858A797F26A79EAA00A75A42 /* UserText+PasswordManager.swift in Sources */,
				B693954E26F04BEB0015B914 /* ProgressView.swift in Sources */,
				B69B503C2726A12500758A2B /* StatisticsStore.swift in Sources */,
				B693955426F04BEC0015B914 /* ColorView.swift in Sources */,
				B6BBF17427475B15004F850E /* PopupBlockedPopover.swift in Sources */,
				8589063A267BCD8E00D23B0D /* SaveCredentialsPopover.swift in Sources */,
				AA72D5E325FE977F00C77619 /* AddEditFavoriteViewController.swift in Sources */,
				B6C0B22E26E61CE70031CB7F /* DownloadViewModel.swift in Sources */,
				B68458B825C7E8B200DC17B6 /* Tab+NSSecureCoding.swift in Sources */,
				85378DA0274E6F42007C5CBF /* NSNotificationName+EmailManager.swift in Sources */,
				B693955726F04BEC0015B914 /* MouseOverButton.swift in Sources */,
				AA61C0D02722159B00E6B681 /* FireInfoViewController.swift in Sources */,
				B64C85422694590B0048FEBE /* PermissionButton.swift in Sources */,
				B6E53883267C83420010FEA9 /* HomepageBackgroundView.swift in Sources */,
				AAA0CC472533833C0079BC96 /* MoreOptionsMenu.swift in Sources */,
				B64C84E32692DC9F0048FEBE /* PermissionAuthorizationViewController.swift in Sources */,
				4B92929D26670D2A00AD2C21 /* BookmarkNode.swift in Sources */,
				B693955226F04BEB0015B914 /* LongPressButton.swift in Sources */,
				B6085D062743905F00A9C456 /* CoreDataStore.swift in Sources */,
				B6DB3AF6278EA0130024C5C4 /* BundleExtension.swift in Sources */,
				4B677438255DBEB800025BD8 /* HTTPSUpgrade.xcdatamodeld in Sources */,
				4B0511E1262CAA8600F6079C /* NSOpenPanelExtensions.swift in Sources */,
				AAE99B8927088A19008B6BD9 /* FirePopover.swift in Sources */,
				AAE75280263B0A4D00B973F8 /* HistoryCoordinator.swift in Sources */,
				4B677434255DBEB800025BD8 /* HTTPSBloomFilterSpecification.swift in Sources */,
				B69B503D2726A12500758A2B /* VariantManager.swift in Sources */,
				AA97BF4625135DD30014931A /* ApplicationDockMenu.swift in Sources */,
				4BA1A69B258B076900F6F690 /* FileStore.swift in Sources */,
				4B0511CC262CAA5A00F6079C /* PreferencesSplitViewController.swift in Sources */,
				B6A9E47F26146A800067D1B9 /* PixelArguments.swift in Sources */,
				4B677436255DBEB800025BD8 /* HTTPSExcludedDomains.swift in Sources */,
				AAC5E4D225D6A709007F5990 /* BookmarkList.swift in Sources */,
				4B9292D12667123700AD2C21 /* BookmarkTableRowView.swift in Sources */,
				B66E9DD42670EB4A00E53BB5 /* WKDownload+WebKitDownload.swift in Sources */,
				B69B503F2726A12500758A2B /* LocalStatisticsStore.swift in Sources */,
				B689ECD526C247DB006FB0C5 /* BackForwardListItem.swift in Sources */,
				85C48CD127908C1000D3263E /* BrowserImportMoreInfoViewController.swift in Sources */,
				B69B50572727D16900758A2B /* AtbAndVariantCleanup.swift in Sources */,
				B693954A26F04BEB0015B914 /* NibLoadable.swift in Sources */,
				AA7412B724D1687000D22FE0 /* TabBarScrollView.swift in Sources */,
				4B0511C7262CAA5A00F6079C /* PreferenceTableCellView.swift in Sources */,
				4B9292D92667124B00AD2C21 /* BookmarkListTreeControllerDataSource.swift in Sources */,
				14D9B8FB24F7E089000D4D13 /* AddressBarViewController.swift in Sources */,
				B65536A62685B82B00085A79 /* Permissions.swift in Sources */,
				AAC82C60258B6CB5009B6B42 /* TooltipWindowController.swift in Sources */,
				AAC5E4E425D6BA9C007F5990 /* NSSizeExtension.swift in Sources */,
				AA6820EB25503D6A005ED0D5 /* Fire.swift in Sources */,
				B6AAAC3E26048F690029438D /* RandomAccessCollectionExtension.swift in Sources */,
				4B9292AF26670F5300AD2C21 /* NSOutlineViewExtensions.swift in Sources */,
				AA585D82248FD31100E9A3E2 /* AppDelegate.swift in Sources */,
				85B7184C27677C6500B4277F /* OnboardingViewController.swift in Sources */,
				AA72D5F025FEA49900C77619 /* AddEditFavoriteWindow.swift in Sources */,
				1456D6E124EFCBC300775049 /* TabBarCollectionView.swift in Sources */,
				85308E25267FC9F2001ABD76 /* NSAlertExtension.swift in Sources */,
				4BEF0E6A276676A500AF7C58 /* WaitlistRequest.swift in Sources */,
				4B59024826B3673600489384 /* ThirdPartyBrowser.swift in Sources */,
				B65E6B9E26D9EC0800095F96 /* CircularProgressView.swift in Sources */,
				AABEE69C24A902BB0043105B /* SuggestionContainer.swift in Sources */,
				4B59024126B35F3600489384 /* BraveDataImporter.swift in Sources */,
				B6A9E46B2614618A0067D1B9 /* OperatingSystemVersionExtension.swift in Sources */,
				85AC3AEF25D5CE9800C7D2AA /* UserScripts.swift in Sources */,
				B643BF1427ABF772000BACEC /* NSWorkspaceExtension.swift in Sources */,
				4B677439255DBEB800025BD8 /* HTTPSUpgradeStore.swift in Sources */,
				4BC68A722759B2140029A586 /* Waitlist.swift in Sources */,
				AAB549DF25DAB8F80058460B /* BookmarkViewModel.swift in Sources */,
				85707F28276A34D900DC0649 /* DaxSpeech.swift in Sources */,
				AA13DCB4271480B0006D48D3 /* FirePopoverViewModel.swift in Sources */,
				F41D174125CB131900472416 /* NSColorExtension.swift in Sources */,
				AAE71E3725F7869300D74437 /* HomepageCollectionViewItem.swift in Sources */,
				AAC5E4F625D6BF2C007F5990 /* AddressBarButtonsViewController.swift in Sources */,
				4B59023D26B35F3600489384 /* ChromeDataImporter.swift in Sources */,
				B68C92C42750EF76002AC6B0 /* PixelDataRecord.swift in Sources */,
				853014D625E671A000FB8205 /* PageObserverUserScript.swift in Sources */,
				B642738227B65BAC0005DFD1 /* SecureVaultErrorReporter.swift in Sources */,
				4B139AFD26B60BD800894F82 /* NSImageExtensions.swift in Sources */,
				B6A9E45B261460350067D1B9 /* APIHeaders.swift in Sources */,
				85625996269C953C00EE44BC /* PasswordManagementViewController.swift in Sources */,
				4BB99D0226FE191E001E4761 /* ImportedBookmarks.swift in Sources */,
				AA6EF9B3250785D5004754E6 /* NSMenuExtension.swift in Sources */,
				AA7412B524D1536B00D22FE0 /* MainWindowController.swift in Sources */,
				4B0511CF262CAA5A00F6079C /* AppearancePreferencesTableCellView.swift in Sources */,
				AA9FF95924A1ECF20039E328 /* Tab.swift in Sources */,
				B63D467125BFA6C100874977 /* DispatchQueueExtensions.swift in Sources */,
				B64C84EB2692DD650048FEBE /* PermissionAuthorizationPopover.swift in Sources */,
				85378D9E274E664C007C5CBF /* PopoverMessageViewController.swift in Sources */,
				AA6FFB4624DC3B5A0028F4D0 /* WebView.swift in Sources */,
				B693955026F04BEB0015B914 /* ShadowView.swift in Sources */,
				B6CF78DE267B099C00CD4F13 /* WKNavigationActionExtension.swift in Sources */,
				AA7412B224D0B3AC00D22FE0 /* TabBarViewItem.swift in Sources */,
				856C98D52570116900A22F1F /* NSWindow+Toast.swift in Sources */,
				B31055C427A1BA1D001AC618 /* AutoconsentUserScript.swift in Sources */,
				859E7D6B27453BF3009C2B69 /* BookmarksExporter.swift in Sources */,
				4B5FF67826B602B100D42879 /* FirefoxDataImporter.swift in Sources */,
				4B02198B25E05FAC00ED7DEA /* FireproofInfoViewController.swift in Sources */,
				AA8EDF2424923E980071C2E8 /* URLExtension.swift in Sources */,
				4B67744B255DBF3A00025BD8 /* BloomFilter.cpp in Sources */,
				4BE0DF06267819A1006337B7 /* NSStoryboardExtension.swift in Sources */,
				4B02198A25E05FAC00ED7DEA /* FireproofDomains.swift in Sources */,
				4B677442255DBEEA00025BD8 /* Database.swift in Sources */,
				4B92928B26670D1700AD2C21 /* BookmarksOutlineView.swift in Sources */,
				B61F015525EDD5A700ABB5A3 /* UserContentController.swift in Sources */,
				4BF01C00272AE74C00884A61 /* CountryList.swift in Sources */,
				AAC5E4D925D6A711007F5990 /* BookmarkStore.swift in Sources */,
				B6FA893F269C424500588ECD /* PrivacyDashboardViewController.swift in Sources */,
				AA72D5FE25FFF94E00C77619 /* NSMenuItemExtension.swift in Sources */,
				4BA1A6C2258B0A1300F6F690 /* ContiguousBytesExtension.swift in Sources */,
				AA9B7C7E26A06E040008D425 /* TrackerInfo.swift in Sources */,
				B6553692268440D700085A79 /* WKProcessPool+GeolocationProvider.swift in Sources */,
			);
			runOnlyForDeploymentPostprocessing = 0;
		};
		AA585D8C248FD31400E9A3E2 /* Sources */ = {
			isa = PBXSourcesBuildPhase;
			buildActionMask = 2147483647;
			files = (
				9833913327AAAEEE00DAF119 /* EmbeddedTrackerDataTests.swift in Sources */,
				B67C6C472654C643006C872E /* FileManagerExtensionTests.swift in Sources */,
				B69B50482726C5C200758A2B /* StatisticsLoaderTests.swift in Sources */,
				142879DA24CE1179005419BB /* SuggestionViewModelTests.swift in Sources */,
				4B9292C12667103100AD2C21 /* BookmarkMigrationTests.swift in Sources */,
				4B9292BC2667103100AD2C21 /* BookmarkSidebarTreeControllerTests.swift in Sources */,
				B662D3DC2755DF670035D4D6 /* OldPixelDataModel.xcdatamodeld in Sources */,
				B6DA44232616CABC00DD1EC2 /* PixelArgumentsTests.swift in Sources */,
				AAEC74BC2642F0F800C2EFBC /* History.xcdatamodeld in Sources */,
				85F1B0C925EF9759004792B6 /* URLEventHandlerTests.swift in Sources */,
				4B9292BD2667103100AD2C21 /* BookmarkOutlineViewDataSourceTests.swift in Sources */,
				B6A5A27925B93FFF00AA7ADA /* StateRestorationManagerTests.swift in Sources */,
				4B9292BB2667103100AD2C21 /* BookmarkNodeTests.swift in Sources */,
				4B0219A825E0646500ED7DEA /* WebsiteDataStoreTests.swift in Sources */,
				AAC9C01E24CB6BEB00AD1325 /* TabCollectionViewModelTests.swift in Sources */,
				B662D3DE275613BB0035D4D6 /* EncryptionKeyStoreMock.swift in Sources */,
				AA0877BA26D5161D00B05660 /* WebKitVersionProviderTests.swift in Sources */,
				4BA7C91627695EA500FEBA8E /* MacWaitlistRequestTests.swift in Sources */,
				B69B50462726C5C200758A2B /* AtbAndVariantCleanupTests.swift in Sources */,
				B6DA44282616CAE000DD1EC2 /* AppUsageActivityMonitorTests.swift in Sources */,
				4B59024C26B38BB800489384 /* ChromiumLoginReaderTests.swift in Sources */,
				AAC9C01724CAFBDC00AD1325 /* TabCollectionTests.swift in Sources */,
				B67C6C3D2654B897006C872E /* WebViewExtensionTests.swift in Sources */,
				4BA1A6DE258C100A00F6F690 /* FileStoreTests.swift in Sources */,
				4B0511F0262CAEC900F6079C /* AppearancePreferencesTests.swift in Sources */,
				AAC9C01C24CB594C00AD1325 /* TabViewModelTests.swift in Sources */,
				B65349AA265CF45000DCC645 /* DispatchQueueExtensionsTests.swift in Sources */,
				858A798A26A9B35E00A75A42 /* PasswordManagementItemModelTests.swift in Sources */,
				B6DA441E2616C84600DD1EC2 /* PixelStoreMock.swift in Sources */,
				B6BBF1702744CDE1004F850E /* CoreDataStoreTests.swift in Sources */,
				4B9292BF2667103100AD2C21 /* TreeControllerTests.swift in Sources */,
				B693956926F352DB0015B914 /* DownloadsWebViewMock.m in Sources */,
				4B2CBF412767EEC1001DF04B /* MacWaitlistStoreTests.swift in Sources */,
				4B11060525903E570039B979 /* CoreDataEncryptionTesting.xcdatamodeld in Sources */,
				858A798826A99DBE00A75A42 /* PasswordManagementItemListModelTests.swift in Sources */,
				4B8AD0B127A86D9200AE44D6 /* WKWebsiteDataStoreExtensionTests.swift in Sources */,
				B69B50472726C5C200758A2B /* VariantManagerTests.swift in Sources */,
				8546DE6225C03056000CA5E1 /* UserAgentTests.swift in Sources */,
				B63ED0DE26AFD9A300A9DAD1 /* AVCaptureDeviceMock.swift in Sources */,
				B63ED0E026AFE32F00A9DAD1 /* GeolocationProviderMock.swift in Sources */,
				4B723E0926B0003E00E14D75 /* CSVLoginExporterTests.swift in Sources */,
				B630793526731BC400DCEE41 /* URLSuggestedFilenameTests.swift in Sources */,
				AADE11C026D916D70032D8A7 /* StringExtensionTests.swift in Sources */,
				85AC3B4925DAC9BD00C7D2AA /* ConfigurationStorageTests.swift in Sources */,
				B693956126F1C1BC0015B914 /* DownloadListStoreMock.swift in Sources */,
				AA91F83927076F1900771A0D /* PrivacyIconViewModelTests.swift in Sources */,
				4B723E0726B0003E00E14D75 /* CSVImporterTests.swift in Sources */,
				AA652CDB25DDAB32009059CC /* BookmarkStoreMock.swift in Sources */,
				B62EB47C25BAD3BB005745C6 /* WKWebViewPrivateMethodsAvailabilityTests.swift in Sources */,
				4B3F641E27A8D3BD00E0C118 /* BrowserProfileTests.swift in Sources */,
				B6106BA026A7BE0B0013B453 /* PermissionManagerTests.swift in Sources */,
				B662D3D92755D7AD0035D4D6 /* PixelStoreTests.swift in Sources */,
				B6106BB526A809E60013B453 /* GeolocationProviderTests.swift in Sources */,
				B6A5A2A025B96E8300AA7ADA /* AppStateChangePublisherTests.swift in Sources */,
				B63ED0E326B3E7FA00A9DAD1 /* CLLocationManagerMock.swift in Sources */,
				4B02199C25E063DE00ED7DEA /* FireproofDomainsTests.swift in Sources */,
				B65783EC25F8AB9300D8DB33 /* String+PunycodeTests.swift in Sources */,
				AA0F3DB7261A566C0077F2D9 /* SuggestionLoadingMock.swift in Sources */,
				4B9292BE2667103100AD2C21 /* PasteboardFolderTests.swift in Sources */,
				4B9292C52667104B00AD2C21 /* CoreDataTestUtilities.swift in Sources */,
				4B723E1926B000DC00E14D75 /* TemporaryFileCreator.swift in Sources */,
				98EB5D1027516A4800681FE6 /* AppPrivacyConfigurationTests.swift in Sources */,
				4B9292C22667103100AD2C21 /* BookmarkTests.swift in Sources */,
				4BA7C91B276984AF00FEBA8E /* MacWaitlistLockScreenViewModelTests.swift in Sources */,
				142879DC24CE1185005419BB /* SuggestionContainerViewModelTests.swift in Sources */,
				AA0877B826D5160D00B05660 /* SafariVersionReaderTests.swift in Sources */,
				B69B50452726C5C200758A2B /* AtbParserTests.swift in Sources */,
				B6106BAF26A7C6180013B453 /* PermissionStoreMock.swift in Sources */,
				AA652CD325DDA6E9009059CC /* LocalBookmarkManagerTests.swift in Sources */,
				B63ED0DC26AE7B1E00A9DAD1 /* WebViewMock.swift in Sources */,
				4B4F72EC266B2ED300814C60 /* CollectionExtension.swift in Sources */,
				AAE39D1B24F44885008EF28B /* TabCollectionViewModelDelegateMock.swift in Sources */,
				AA9C363025518CA9004B1BA3 /* FireTests.swift in Sources */,
				B6106BB126A7D8720013B453 /* PermissionStoreTests.swift in Sources */,
				4BF4951826C08395000547B8 /* ThirdPartyBrowserTests.swift in Sources */,
				AA63745424C9BF9A00AB2AC4 /* SuggestionContainerTests.swift in Sources */,
				AAC9C01524CAFBCE00AD1325 /* TabTests.swift in Sources */,
				B69B504C2726CA2900758A2B /* MockVariantManager.swift in Sources */,
				B610F2EC27AA8F9400FCEBE9 /* ContentBlockerRulesManagerMock.swift in Sources */,
				B6BBF1722744CE36004F850E /* FireproofDomainsStoreMock.swift in Sources */,
				4BA1A6D9258C0CB300F6F690 /* DataEncryptionTests.swift in Sources */,
				EA1E52B52798CF98002EC53C /* ClickToLoadModelTests.swift in Sources */,
				B6A5A27E25B9403E00AA7ADA /* FileStoreMock.swift in Sources */,
				B693955F26F1C17F0015B914 /* DownloadListCoordinatorTests.swift in Sources */,
				B6C2C9F62760B659005B7F0A /* TestDataModel.xcdatamodeld in Sources */,
				B68172AE269EB43F006D1092 /* GeolocationServiceTests.swift in Sources */,
				B6AE74342609AFCE005B9B1A /* ProgressEstimationTests.swift in Sources */,
				4BA1A6FE258C5C1300F6F690 /* EncryptedValueTransformerTests.swift in Sources */,
				85F69B3C25EDE81F00978E59 /* URLExtensionTests.swift in Sources */,
				B6DA44112616C0FC00DD1EC2 /* PixelTests.swift in Sources */,
				4B9292BA2667103100AD2C21 /* BookmarkNodePathTests.swift in Sources */,
				4B9292C02667103100AD2C21 /* BookmarkManagedObjectTests.swift in Sources */,
				4B723E0626B0003E00E14D75 /* CSVParserTests.swift in Sources */,
				85F487B5276A8F2E003CE668 /* OnboardingTests.swift in Sources */,
				AA652CCE25DD9071009059CC /* BookmarkListTests.swift in Sources */,
				859E7D6D274548F2009C2B69 /* BookmarksExporterTests.swift in Sources */,
				B6A5A2A825BAA35500AA7ADA /* WindowManagerStateRestorationTests.swift in Sources */,
				4BB99D1126FE1A84001E4761 /* SafariBookmarksReaderTests.swift in Sources */,
				4B11060A25903EAC0039B979 /* CoreDataEncryptionTests.swift in Sources */,
				4B9292C32667103100AD2C21 /* PasteboardBookmarkTests.swift in Sources */,
				B610F2E427A8F37A00FCEBE9 /* CBRCompileTimeReporterTests.swift in Sources */,
				AAEC74BB2642E67C00C2EFBC /* NSPersistentContainerExtension.swift in Sources */,
				AABAF59C260A7D130085060C /* FaviconManagerMock.swift in Sources */,
				AAEC74B82642E43800C2EFBC /* HistoryStoreTests.swift in Sources */,
				4BA1A6E6258C270800F6F690 /* EncryptionKeyGeneratorTests.swift in Sources */,
				B6106BB326A7F4AA0013B453 /* GeolocationServiceMock.swift in Sources */,
				4B8AC93D26B49BE600879451 /* FirefoxLoginReaderTests.swift in Sources */,
				4B723E0526B0003E00E14D75 /* DataImportMocks.swift in Sources */,
				4B70C00227B0793D000386ED /* CrashReportTests.swift in Sources */,
				85AC3B1725D9BC1A00C7D2AA /* ConfigurationDownloaderTests.swift in Sources */,
				4BF4EA5027C71F26004E57C4 /* PasswordManagementListSectionTests.swift in Sources */,
				B693955D26F19CD70015B914 /* DownloadListStoreTests.swift in Sources */,
				B610F2EB27AA8E4500FCEBE9 /* ContentBlockingUpdatingTests.swift in Sources */,
				4B0511E7262CAB3700F6079C /* UserDefaultsWrapperUtilities.swift in Sources */,
				4BA1A6F6258C4F9600F6F690 /* EncryptionMocks.swift in Sources */,
				B6B3E0962654DACD0040E0A2 /* UTTypeTests.swift in Sources */,
				4B02199D25E063DE00ED7DEA /* FireproofingURLExtensionsTests.swift in Sources */,
				4BB99D0F26FE1A84001E4761 /* ChromiumBookmarksReaderTests.swift in Sources */,
				4BB99D1026FE1A84001E4761 /* FirefoxBookmarksReaderTests.swift in Sources */,
				4B117F7D276C0CB5002F3D8C /* LocalStatisticsStoreTests.swift in Sources */,
				AAEC74B42642C69300C2EFBC /* HistoryCoordinatorTests.swift in Sources */,
				EA8AE76A279FBDB20078943E /* ClickToLoadTDSTests.swift in Sources */,
				4B0511F8262CB20F00F6079C /* DownloadPreferencesTests.swift in Sources */,
				B63ED0DA26AE7AF400A9DAD1 /* PermissionManagerMock.swift in Sources */,
				AA9C362825518C44004B1BA3 /* WebsiteDataStoreMock.swift in Sources */,
				4B723E0826B0003E00E14D75 /* MockSecureVault.swift in Sources */,
				AAEC74B22642C57200C2EFBC /* HistoryCoordinatingMock.swift in Sources */,
				AAEC74B62642CC6A00C2EFBC /* HistoryStoringMock.swift in Sources */,
				AA652CB125DD825B009059CC /* LocalBookmarkStoreTests.swift in Sources */,
				B630794226731F5400DCEE41 /* WKDownloadMock.swift in Sources */,
				B6C0B24626E9CB190031CB7F /* RunLoopExtensionTests.swift in Sources */,
				B693956326F1C2A40015B914 /* FileDownloadManagerMock.swift in Sources */,
				B6C2C9EF276081AB005B7F0A /* DeallocationTests.swift in Sources */,
				B63ED0D826AE729600A9DAD1 /* PermissionModelTests.swift in Sources */,
				B69B504B2726CA2900758A2B /* MockStatisticsStore.swift in Sources */,
				B630793A26731F2600DCEE41 /* FileDownloadManagerTests.swift in Sources */,
			);
			runOnlyForDeploymentPostprocessing = 0;
		};
/* End PBXSourcesBuildPhase section */

/* Begin PBXTargetDependency section */
		4B1AD8A325FC27E200261379 /* PBXTargetDependency */ = {
			isa = PBXTargetDependency;
			target = AA585D7D248FD31100E9A3E2 /* DuckDuckGo Privacy Browser */;
			targetProxy = 4B1AD8A225FC27E200261379 /* PBXContainerItemProxy */;
		};
		7B4CE8E026F02108009134B1 /* PBXTargetDependency */ = {
			isa = PBXTargetDependency;
			target = AA585D7D248FD31100E9A3E2 /* DuckDuckGo Privacy Browser */;
			targetProxy = 7B4CE8DF26F02108009134B1 /* PBXContainerItemProxy */;
		};
		AA585D92248FD31400E9A3E2 /* PBXTargetDependency */ = {
			isa = PBXTargetDependency;
			target = AA585D7D248FD31100E9A3E2 /* DuckDuckGo Privacy Browser */;
			targetProxy = AA585D91248FD31400E9A3E2 /* PBXContainerItemProxy */;
		};
/* End PBXTargetDependency section */

/* Begin PBXVariantGroup section */
		AA585D87248FD31400E9A3E2 /* Main.storyboard */ = {
			isa = PBXVariantGroup;
			children = (
				AA585D88248FD31400E9A3E2 /* Base */,
			);
			name = Main.storyboard;
			sourceTree = "<group>";
		};
		AA80EC69256C4691007083E7 /* BrowserTab.storyboard */ = {
			isa = PBXVariantGroup;
			children = (
				AA80EC68256C4691007083E7 /* Base */,
			);
			name = BrowserTab.storyboard;
			sourceTree = "<group>";
		};
		AA80EC6F256C469C007083E7 /* NavigationBar.storyboard */ = {
			isa = PBXVariantGroup;
			children = (
				AA80EC6E256C469C007083E7 /* Base */,
			);
			name = NavigationBar.storyboard;
			sourceTree = "<group>";
		};
		AA80EC75256C46A2007083E7 /* Suggestion.storyboard */ = {
			isa = PBXVariantGroup;
			children = (
				AA80EC74256C46A2007083E7 /* Base */,
			);
			name = Suggestion.storyboard;
			sourceTree = "<group>";
		};
		AA80EC7B256C46AA007083E7 /* TabBar.storyboard */ = {
			isa = PBXVariantGroup;
			children = (
				AA80EC7A256C46AA007083E7 /* Base */,
			);
			name = TabBar.storyboard;
			sourceTree = "<group>";
		};
		AA80EC8B256C49B8007083E7 /* Localizable.strings */ = {
			isa = PBXVariantGroup;
			children = (
				AA80EC8A256C49B8007083E7 /* en */,
			);
			name = Localizable.strings;
			sourceTree = "<group>";
		};
		AA80EC91256C49BC007083E7 /* Localizable.stringsdict */ = {
			isa = PBXVariantGroup;
			children = (
				AA80EC90256C49BC007083E7 /* en */,
			);
			name = Localizable.stringsdict;
			sourceTree = "<group>";
		};
/* End PBXVariantGroup section */

/* Begin XCBuildConfiguration section */
		4B1AD8A425FC27E200261379 /* Debug */ = {
			isa = XCBuildConfiguration;
			buildSettings = {
				BUNDLE_LOADER = "$(TEST_HOST)";
				CODE_SIGN_STYLE = Automatic;
				COMBINE_HIDPI_IMAGES = YES;
				DEVELOPMENT_TEAM = HKE973VLUW;
				INFOPLIST_FILE = "Integration Tests/Info.plist";
				LD_RUNPATH_SEARCH_PATHS = (
					"$(inherited)",
					"@executable_path/../Frameworks",
					"@loader_path/../Frameworks",
				);
				MACOSX_DEPLOYMENT_TARGET = 11.1;
				PRODUCT_BUNDLE_IDENTIFIER = "com.duckduckgo.Integration-Tests";
				PRODUCT_NAME = "$(TARGET_NAME)";
				SWIFT_VERSION = 5.0;
				TEST_HOST = "$(BUILT_PRODUCTS_DIR)/DuckDuckGo.app/Contents/MacOS/DuckDuckGo";
			};
			name = Debug;
		};
		4B1AD8A525FC27E200261379 /* Release */ = {
			isa = XCBuildConfiguration;
			buildSettings = {
				BUNDLE_LOADER = "$(TEST_HOST)";
				CODE_SIGN_STYLE = Automatic;
				COMBINE_HIDPI_IMAGES = YES;
				DEVELOPMENT_TEAM = HKE973VLUW;
				INFOPLIST_FILE = "Integration Tests/Info.plist";
				LD_RUNPATH_SEARCH_PATHS = (
					"$(inherited)",
					"@executable_path/../Frameworks",
					"@loader_path/../Frameworks",
				);
				MACOSX_DEPLOYMENT_TARGET = 11.1;
				PRODUCT_BUNDLE_IDENTIFIER = "com.duckduckgo.Integration-Tests";
				PRODUCT_NAME = "$(TARGET_NAME)";
				SWIFT_VERSION = 5.0;
				TEST_HOST = "$(BUILT_PRODUCTS_DIR)/DuckDuckGo.app/Contents/MacOS/DuckDuckGo";
			};
			name = Release;
		};
		4B1AD8B025FC322600261379 /* CI */ = {
			isa = XCBuildConfiguration;
			buildSettings = {
				ALWAYS_SEARCH_USER_PATHS = NO;
				CLANG_ANALYZER_NONNULL = YES;
				CLANG_ANALYZER_NUMBER_OBJECT_CONVERSION = YES_AGGRESSIVE;
				CLANG_CXX_LANGUAGE_STANDARD = "gnu++14";
				CLANG_CXX_LIBRARY = "libc++";
				CLANG_ENABLE_MODULES = YES;
				CLANG_ENABLE_OBJC_ARC = YES;
				CLANG_ENABLE_OBJC_WEAK = YES;
				CLANG_WARN_BLOCK_CAPTURE_AUTORELEASING = YES;
				CLANG_WARN_BOOL_CONVERSION = YES;
				CLANG_WARN_COMMA = YES;
				CLANG_WARN_CONSTANT_CONVERSION = YES;
				CLANG_WARN_DEPRECATED_OBJC_IMPLEMENTATIONS = YES;
				CLANG_WARN_DIRECT_OBJC_ISA_USAGE = YES_ERROR;
				CLANG_WARN_DOCUMENTATION_COMMENTS = YES;
				CLANG_WARN_EMPTY_BODY = YES;
				CLANG_WARN_ENUM_CONVERSION = YES;
				CLANG_WARN_INFINITE_RECURSION = YES;
				CLANG_WARN_INT_CONVERSION = YES;
				CLANG_WARN_NON_LITERAL_NULL_CONVERSION = YES;
				CLANG_WARN_OBJC_IMPLICIT_RETAIN_SELF = YES;
				CLANG_WARN_OBJC_LITERAL_CONVERSION = YES;
				CLANG_WARN_OBJC_ROOT_CLASS = YES_ERROR;
				CLANG_WARN_QUOTED_INCLUDE_IN_FRAMEWORK_HEADER = YES;
				CLANG_WARN_RANGE_LOOP_ANALYSIS = YES;
				CLANG_WARN_STRICT_PROTOTYPES = YES;
				CLANG_WARN_SUSPICIOUS_MOVE = YES;
				CLANG_WARN_UNGUARDED_AVAILABILITY = YES_AGGRESSIVE;
				CLANG_WARN_UNREACHABLE_CODE = YES;
				CLANG_WARN__DUPLICATE_METHOD_MATCH = YES;
				COPY_PHASE_STRIP = NO;
				DEBUG_INFORMATION_FORMAT = dwarf;
				ENABLE_STRICT_OBJC_MSGSEND = YES;
				ENABLE_TESTABILITY = YES;
				GCC_C_LANGUAGE_STANDARD = gnu11;
				GCC_DYNAMIC_NO_PIC = NO;
				GCC_NO_COMMON_BLOCKS = YES;
				GCC_OPTIMIZATION_LEVEL = 0;
				GCC_PREPROCESSOR_DEFINITIONS = (
					"DEBUG=1",
					"CI=1",
					"$(inherited)",
				);
				GCC_WARN_64_TO_32_BIT_CONVERSION = YES;
				GCC_WARN_ABOUT_RETURN_TYPE = YES_ERROR;
				GCC_WARN_UNDECLARED_SELECTOR = YES;
				GCC_WARN_UNINITIALIZED_AUTOS = YES_AGGRESSIVE;
				GCC_WARN_UNUSED_FUNCTION = YES;
				GCC_WARN_UNUSED_VARIABLE = YES;
				MACOSX_DEPLOYMENT_TARGET = 10.15;
				MTL_ENABLE_DEBUG_INFO = INCLUDE_SOURCE;
				MTL_FAST_MATH = YES;
				ONLY_ACTIVE_ARCH = YES;
				SDKROOT = macosx;
				SWIFT_ACTIVE_COMPILATION_CONDITIONS = "DEBUG CI";
				SWIFT_OPTIMIZATION_LEVEL = "-Onone";
			};
			name = CI;
		};
		4B1AD8B125FC322600261379 /* CI */ = {
			isa = XCBuildConfiguration;
			buildSettings = {
				ASSETCATALOG_COMPILER_APPICON_NAME = "Icon - Debug";
				CLANG_ANALYZER_LOCALIZABILITY_EMPTY_CONTEXT = YES;
				CLANG_ANALYZER_LOCALIZABILITY_NONLOCALIZED = YES;
				CODE_SIGN_ENTITLEMENTS = DuckDuckGo/DuckDuckGoCI.entitlements;
				CODE_SIGN_IDENTITY = "";
				CODE_SIGN_STYLE = Manual;
				COMBINE_HIDPI_IMAGES = YES;
				CURRENT_PROJECT_VERSION = 0.18.7;
				DEVELOPMENT_TEAM = "";
				ENABLE_HARDENED_RUNTIME = YES;
				INFOPLIST_FILE = DuckDuckGo/Info.plist;
				LD_RUNPATH_SEARCH_PATHS = (
					"$(inherited)",
					"@executable_path/../Frameworks",
				);
				MARKETING_VERSION = 0.18.7;
				PRODUCT_BUNDLE_IDENTIFIER = com.duckduckgo.macos.browser.debug;
				PRODUCT_MODULE_NAME = "$(TARGET_NAME:c99extidentifier)";
				PRODUCT_NAME = DuckDuckGo;
				PROVISIONING_PROFILE_SPECIFIER = "";
				SWIFT_ACTIVE_COMPILATION_CONDITIONS = "FEEDBACK OUT_OF_APPSTORE $(inherited)";
				SWIFT_OBJC_BRIDGING_HEADER = "$(SRCROOT)/DuckDuckGo/Bridging.h";
				SWIFT_VERSION = 5.0;
			};
			name = CI;
		};
		4B1AD8B225FC322600261379 /* CI */ = {
			isa = XCBuildConfiguration;
			buildSettings = {
				ALWAYS_EMBED_SWIFT_STANDARD_LIBRARIES = YES;
				BUNDLE_LOADER = "$(TEST_HOST)";
				CODE_SIGN_IDENTITY = "-";
				CODE_SIGN_STYLE = Automatic;
				COMBINE_HIDPI_IMAGES = YES;
				DEVELOPMENT_TEAM = "";
				INFOPLIST_FILE = "Unit Tests/Info.plist";
				LD_RUNPATH_SEARCH_PATHS = (
					"$(inherited)",
					"@executable_path/../Frameworks",
					"@loader_path/../Frameworks",
				);
				MACOSX_DEPLOYMENT_TARGET = 10.15;
				PRODUCT_BUNDLE_IDENTIFIER = com.duckduckgo.macos.browser.DuckDuckGoTests;
				PRODUCT_NAME = "$(TARGET_NAME)";
				PROVISIONING_PROFILE_SPECIFIER = "";
				SWIFT_OBJC_BRIDGING_HEADER = "$(SRCROOT)/Unit Tests/Common/TestsBridging.h";
				SWIFT_VERSION = 5.0;
				TEST_HOST = "$(BUILT_PRODUCTS_DIR)/DuckDuckGo.app/Contents/MacOS/DuckDuckGo";
			};
			name = CI;
		};
		4B1AD8B325FC322600261379 /* CI */ = {
			isa = XCBuildConfiguration;
			buildSettings = {
				BUNDLE_LOADER = "$(TEST_HOST)";
				CODE_SIGN_IDENTITY = "-";
				CODE_SIGN_STYLE = Automatic;
				COMBINE_HIDPI_IMAGES = YES;
				DEVELOPMENT_TEAM = HKE973VLUW;
				INFOPLIST_FILE = "Integration Tests/Info.plist";
				LD_RUNPATH_SEARCH_PATHS = (
					"$(inherited)",
					"@executable_path/../Frameworks",
					"@loader_path/../Frameworks",
				);
				MACOSX_DEPLOYMENT_TARGET = 11.1;
				PRODUCT_BUNDLE_IDENTIFIER = "com.duckduckgo.Integration-Tests";
				PRODUCT_NAME = "$(TARGET_NAME)";
				SWIFT_VERSION = 5.0;
				TEST_HOST = "$(BUILT_PRODUCTS_DIR)/DuckDuckGo.app/Contents/MacOS/DuckDuckGo";
			};
			name = CI;
		};
		7B4CE8E126F02108009134B1 /* Debug */ = {
			isa = XCBuildConfiguration;
			buildSettings = {
				CODE_SIGN_STYLE = Automatic;
				COMBINE_HIDPI_IMAGES = YES;
				DEVELOPMENT_TEAM = HKE973VLUW;
				INFOPLIST_FILE = "UI Tests/Info.plist";
				LD_RUNPATH_SEARCH_PATHS = (
					"$(inherited)",
					"@executable_path/../Frameworks",
					"@loader_path/../Frameworks",
				);
				MACOSX_DEPLOYMENT_TARGET = 11.3;
				PRODUCT_BUNDLE_IDENTIFIER = "com.duckduckgo.UI-Tests";
				PRODUCT_NAME = "$(TARGET_NAME)";
				SWIFT_VERSION = 5.0;
				TEST_TARGET_NAME = "DuckDuckGo Privacy Browser";
			};
			name = Debug;
		};
		7B4CE8E226F02108009134B1 /* CI */ = {
			isa = XCBuildConfiguration;
			buildSettings = {
				CODE_SIGN_IDENTITY = "-";
				CODE_SIGN_STYLE = Automatic;
				COMBINE_HIDPI_IMAGES = YES;
				DEVELOPMENT_TEAM = HKE973VLUW;
				INFOPLIST_FILE = "UI Tests/Info.plist";
				LD_RUNPATH_SEARCH_PATHS = (
					"$(inherited)",
					"@executable_path/../Frameworks",
					"@loader_path/../Frameworks",
				);
				MACOSX_DEPLOYMENT_TARGET = 11.3;
				PRODUCT_BUNDLE_IDENTIFIER = "com.duckduckgo.UI-Tests";
				PRODUCT_NAME = "$(TARGET_NAME)";
				SWIFT_VERSION = 5.0;
				TEST_TARGET_NAME = "DuckDuckGo Privacy Browser";
			};
			name = CI;
		};
		7B4CE8E326F02108009134B1 /* Release */ = {
			isa = XCBuildConfiguration;
			buildSettings = {
				CODE_SIGN_STYLE = Automatic;
				COMBINE_HIDPI_IMAGES = YES;
				DEVELOPMENT_TEAM = HKE973VLUW;
				INFOPLIST_FILE = "UI Tests/Info.plist";
				LD_RUNPATH_SEARCH_PATHS = (
					"$(inherited)",
					"@executable_path/../Frameworks",
					"@loader_path/../Frameworks",
				);
				MACOSX_DEPLOYMENT_TARGET = 11.3;
				PRODUCT_BUNDLE_IDENTIFIER = "com.duckduckgo.UI-Tests";
				PRODUCT_NAME = "$(TARGET_NAME)";
				SWIFT_VERSION = 5.0;
				TEST_TARGET_NAME = "DuckDuckGo Privacy Browser";
			};
			name = Release;
		};
		7B4CE8E426F02108009134B1 /* Beta */ = {
			isa = XCBuildConfiguration;
			buildSettings = {
				CODE_SIGN_STYLE = Automatic;
				COMBINE_HIDPI_IMAGES = YES;
				DEVELOPMENT_TEAM = HKE973VLUW;
				INFOPLIST_FILE = "UI Tests/Info.plist";
				LD_RUNPATH_SEARCH_PATHS = (
					"$(inherited)",
					"@executable_path/../Frameworks",
					"@loader_path/../Frameworks",
				);
				MACOSX_DEPLOYMENT_TARGET = 11.3;
				PRODUCT_BUNDLE_IDENTIFIER = "com.duckduckgo.UI-Tests";
				PRODUCT_NAME = "$(TARGET_NAME)";
				SWIFT_VERSION = 5.0;
				TEST_TARGET_NAME = "DuckDuckGo Privacy Browser";
			};
			name = Beta;
		};
		AA585DA2248FD31500E9A3E2 /* Debug */ = {
			isa = XCBuildConfiguration;
			buildSettings = {
				ALWAYS_SEARCH_USER_PATHS = NO;
				CLANG_ANALYZER_NONNULL = YES;
				CLANG_ANALYZER_NUMBER_OBJECT_CONVERSION = YES_AGGRESSIVE;
				CLANG_CXX_LANGUAGE_STANDARD = "gnu++14";
				CLANG_CXX_LIBRARY = "libc++";
				CLANG_ENABLE_MODULES = YES;
				CLANG_ENABLE_OBJC_ARC = YES;
				CLANG_ENABLE_OBJC_WEAK = YES;
				CLANG_WARN_BLOCK_CAPTURE_AUTORELEASING = YES;
				CLANG_WARN_BOOL_CONVERSION = YES;
				CLANG_WARN_COMMA = YES;
				CLANG_WARN_CONSTANT_CONVERSION = YES;
				CLANG_WARN_DEPRECATED_OBJC_IMPLEMENTATIONS = YES;
				CLANG_WARN_DIRECT_OBJC_ISA_USAGE = YES_ERROR;
				CLANG_WARN_DOCUMENTATION_COMMENTS = YES;
				CLANG_WARN_EMPTY_BODY = YES;
				CLANG_WARN_ENUM_CONVERSION = YES;
				CLANG_WARN_INFINITE_RECURSION = YES;
				CLANG_WARN_INT_CONVERSION = YES;
				CLANG_WARN_NON_LITERAL_NULL_CONVERSION = YES;
				CLANG_WARN_OBJC_IMPLICIT_RETAIN_SELF = YES;
				CLANG_WARN_OBJC_LITERAL_CONVERSION = YES;
				CLANG_WARN_OBJC_ROOT_CLASS = YES_ERROR;
				CLANG_WARN_QUOTED_INCLUDE_IN_FRAMEWORK_HEADER = YES;
				CLANG_WARN_RANGE_LOOP_ANALYSIS = YES;
				CLANG_WARN_STRICT_PROTOTYPES = YES;
				CLANG_WARN_SUSPICIOUS_MOVE = YES;
				CLANG_WARN_UNGUARDED_AVAILABILITY = YES_AGGRESSIVE;
				CLANG_WARN_UNREACHABLE_CODE = YES;
				CLANG_WARN__DUPLICATE_METHOD_MATCH = YES;
				COPY_PHASE_STRIP = NO;
				DEBUG_INFORMATION_FORMAT = dwarf;
				ENABLE_STRICT_OBJC_MSGSEND = YES;
				ENABLE_TESTABILITY = YES;
				GCC_C_LANGUAGE_STANDARD = gnu11;
				GCC_DYNAMIC_NO_PIC = NO;
				GCC_NO_COMMON_BLOCKS = YES;
				GCC_OPTIMIZATION_LEVEL = 0;
				GCC_PREPROCESSOR_DEFINITIONS = (
					"DEBUG=1",
					"$(inherited)",
				);
				GCC_WARN_64_TO_32_BIT_CONVERSION = YES;
				GCC_WARN_ABOUT_RETURN_TYPE = YES_ERROR;
				GCC_WARN_UNDECLARED_SELECTOR = YES;
				GCC_WARN_UNINITIALIZED_AUTOS = YES_AGGRESSIVE;
				GCC_WARN_UNUSED_FUNCTION = YES;
				GCC_WARN_UNUSED_VARIABLE = YES;
				MACOSX_DEPLOYMENT_TARGET = 10.15;
				MTL_ENABLE_DEBUG_INFO = INCLUDE_SOURCE;
				MTL_FAST_MATH = YES;
				ONLY_ACTIVE_ARCH = YES;
				SDKROOT = macosx;
				SWIFT_ACTIVE_COMPILATION_CONDITIONS = DEBUG;
				SWIFT_OPTIMIZATION_LEVEL = "-Onone";
			};
			name = Debug;
		};
		AA585DA3248FD31500E9A3E2 /* Release */ = {
			isa = XCBuildConfiguration;
			buildSettings = {
				ALWAYS_SEARCH_USER_PATHS = NO;
				CLANG_ANALYZER_NONNULL = YES;
				CLANG_ANALYZER_NUMBER_OBJECT_CONVERSION = YES_AGGRESSIVE;
				CLANG_CXX_LANGUAGE_STANDARD = "gnu++14";
				CLANG_CXX_LIBRARY = "libc++";
				CLANG_ENABLE_MODULES = YES;
				CLANG_ENABLE_OBJC_ARC = YES;
				CLANG_ENABLE_OBJC_WEAK = YES;
				CLANG_WARN_BLOCK_CAPTURE_AUTORELEASING = YES;
				CLANG_WARN_BOOL_CONVERSION = YES;
				CLANG_WARN_COMMA = YES;
				CLANG_WARN_CONSTANT_CONVERSION = YES;
				CLANG_WARN_DEPRECATED_OBJC_IMPLEMENTATIONS = YES;
				CLANG_WARN_DIRECT_OBJC_ISA_USAGE = YES_ERROR;
				CLANG_WARN_DOCUMENTATION_COMMENTS = YES;
				CLANG_WARN_EMPTY_BODY = YES;
				CLANG_WARN_ENUM_CONVERSION = YES;
				CLANG_WARN_INFINITE_RECURSION = YES;
				CLANG_WARN_INT_CONVERSION = YES;
				CLANG_WARN_NON_LITERAL_NULL_CONVERSION = YES;
				CLANG_WARN_OBJC_IMPLICIT_RETAIN_SELF = YES;
				CLANG_WARN_OBJC_LITERAL_CONVERSION = YES;
				CLANG_WARN_OBJC_ROOT_CLASS = YES_ERROR;
				CLANG_WARN_QUOTED_INCLUDE_IN_FRAMEWORK_HEADER = YES;
				CLANG_WARN_RANGE_LOOP_ANALYSIS = YES;
				CLANG_WARN_STRICT_PROTOTYPES = YES;
				CLANG_WARN_SUSPICIOUS_MOVE = YES;
				CLANG_WARN_UNGUARDED_AVAILABILITY = YES_AGGRESSIVE;
				CLANG_WARN_UNREACHABLE_CODE = YES;
				CLANG_WARN__DUPLICATE_METHOD_MATCH = YES;
				COPY_PHASE_STRIP = NO;
				DEBUG_INFORMATION_FORMAT = "dwarf-with-dsym";
				ENABLE_NS_ASSERTIONS = NO;
				ENABLE_STRICT_OBJC_MSGSEND = YES;
				GCC_C_LANGUAGE_STANDARD = gnu11;
				GCC_NO_COMMON_BLOCKS = YES;
				GCC_WARN_64_TO_32_BIT_CONVERSION = YES;
				GCC_WARN_ABOUT_RETURN_TYPE = YES_ERROR;
				GCC_WARN_UNDECLARED_SELECTOR = YES;
				GCC_WARN_UNINITIALIZED_AUTOS = YES_AGGRESSIVE;
				GCC_WARN_UNUSED_FUNCTION = YES;
				GCC_WARN_UNUSED_VARIABLE = YES;
				MACOSX_DEPLOYMENT_TARGET = 10.15;
				MTL_ENABLE_DEBUG_INFO = NO;
				MTL_FAST_MATH = YES;
				SDKROOT = macosx;
				SWIFT_COMPILATION_MODE = wholemodule;
				SWIFT_OPTIMIZATION_LEVEL = "-O";
			};
			name = Release;
		};
		AA585DA5248FD31500E9A3E2 /* Debug */ = {
			isa = XCBuildConfiguration;
			buildSettings = {
				ASSETCATALOG_COMPILER_APPICON_NAME = "Icon - Debug";
				CLANG_ANALYZER_LOCALIZABILITY_EMPTY_CONTEXT = YES;
				CLANG_ANALYZER_LOCALIZABILITY_NONLOCALIZED = YES;
				CODE_SIGN_ENTITLEMENTS = DuckDuckGo/DuckDuckGo.entitlements;
				CODE_SIGN_IDENTITY = "Apple Development";
				CODE_SIGN_STYLE = Automatic;
				COMBINE_HIDPI_IMAGES = YES;
				CURRENT_PROJECT_VERSION = 0.18.7;
				DEVELOPMENT_TEAM = HKE973VLUW;
				ENABLE_HARDENED_RUNTIME = YES;
				INFOPLIST_FILE = DuckDuckGo/Info.plist;
				LD_RUNPATH_SEARCH_PATHS = (
					"$(inherited)",
					"@executable_path/../Frameworks",
				);
				MARKETING_VERSION = 0.18.7;
				PRODUCT_BUNDLE_IDENTIFIER = com.duckduckgo.macos.browser.debug;
				PRODUCT_MODULE_NAME = "$(TARGET_NAME:c99extidentifier)";
				PRODUCT_NAME = DuckDuckGo;
				SWIFT_ACTIVE_COMPILATION_CONDITIONS = "FEEDBACK OUT_OF_APPSTORE $(inherited)";
				SWIFT_OBJC_BRIDGING_HEADER = "$(SRCROOT)/DuckDuckGo/Bridging.h";
				SWIFT_VERSION = 5.0;
			};
			name = Debug;
		};
		AA585DA6248FD31500E9A3E2 /* Release */ = {
			isa = XCBuildConfiguration;
			buildSettings = {
				ASSETCATALOG_COMPILER_APPICON_NAME = AppIcon;
				CLANG_ANALYZER_LOCALIZABILITY_EMPTY_CONTEXT = YES;
				CLANG_ANALYZER_LOCALIZABILITY_NONLOCALIZED = YES;
				CODE_SIGN_ENTITLEMENTS = DuckDuckGo/DuckDuckGo.entitlements;
				CODE_SIGN_IDENTITY = "Apple Development";
				CODE_SIGN_STYLE = Automatic;
				COMBINE_HIDPI_IMAGES = YES;
				CURRENT_PROJECT_VERSION = 0.18.7;
				DEVELOPMENT_TEAM = HKE973VLUW;
				ENABLE_HARDENED_RUNTIME = YES;
				INFOPLIST_FILE = DuckDuckGo/Info.plist;
				LD_RUNPATH_SEARCH_PATHS = (
					"$(inherited)",
					"@executable_path/../Frameworks",
				);
				MARKETING_VERSION = 0.18.7;
				PRODUCT_BUNDLE_IDENTIFIER = com.duckduckgo.macos.browser;
				PRODUCT_MODULE_NAME = "$(TARGET_NAME:c99extidentifier)";
				PRODUCT_NAME = DuckDuckGo;
				SWIFT_ACTIVE_COMPILATION_CONDITIONS = "FEEDBACK OUT_OF_APPSTORE";
				SWIFT_OBJC_BRIDGING_HEADER = "$(SRCROOT)/DuckDuckGo/Bridging.h";
				SWIFT_VERSION = 5.0;
			};
			name = Release;
		};
		AA585DA8248FD31500E9A3E2 /* Debug */ = {
			isa = XCBuildConfiguration;
			buildSettings = {
				ALWAYS_EMBED_SWIFT_STANDARD_LIBRARIES = YES;
				BUNDLE_LOADER = "$(TEST_HOST)";
				CODE_SIGN_IDENTITY = "Apple Development";
				CODE_SIGN_STYLE = Automatic;
				COMBINE_HIDPI_IMAGES = YES;
				DEVELOPMENT_TEAM = HKE973VLUW;
				INFOPLIST_FILE = "Unit Tests/Info.plist";
				LD_RUNPATH_SEARCH_PATHS = (
					"$(inherited)",
					"@executable_path/../Frameworks",
					"@loader_path/../Frameworks",
				);
				MACOSX_DEPLOYMENT_TARGET = 10.15;
				PRODUCT_BUNDLE_IDENTIFIER = com.duckduckgo.macos.browser.DuckDuckGoTests;
				PRODUCT_NAME = "$(TARGET_NAME)";
				PROVISIONING_PROFILE_SPECIFIER = "";
				SWIFT_OBJC_BRIDGING_HEADER = "$(SRCROOT)/Unit Tests/Common/TestsBridging.h";
				SWIFT_VERSION = 5.0;
				TEST_HOST = "$(BUILT_PRODUCTS_DIR)/DuckDuckGo.app/Contents/MacOS/DuckDuckGo";
			};
			name = Debug;
		};
		AA585DA9248FD31500E9A3E2 /* Release */ = {
			isa = XCBuildConfiguration;
			buildSettings = {
				ALWAYS_EMBED_SWIFT_STANDARD_LIBRARIES = YES;
				BUNDLE_LOADER = "$(TEST_HOST)";
				CODE_SIGN_IDENTITY = "Apple Development";
				CODE_SIGN_STYLE = Automatic;
				COMBINE_HIDPI_IMAGES = YES;
				DEVELOPMENT_TEAM = HKE973VLUW;
				INFOPLIST_FILE = "Unit Tests/Info.plist";
				LD_RUNPATH_SEARCH_PATHS = (
					"$(inherited)",
					"@executable_path/../Frameworks",
					"@loader_path/../Frameworks",
				);
				MACOSX_DEPLOYMENT_TARGET = 10.15;
				PRODUCT_BUNDLE_IDENTIFIER = com.duckduckgo.macos.browser.DuckDuckGoTests;
				PRODUCT_NAME = "$(TARGET_NAME)";
				PROVISIONING_PROFILE_SPECIFIER = "";
				SWIFT_OBJC_BRIDGING_HEADER = "$(SRCROOT)/Unit Tests/Common/TestsBridging.h";
				SWIFT_VERSION = 5.0;
				TEST_HOST = "$(BUILT_PRODUCTS_DIR)/DuckDuckGo.app/Contents/MacOS/DuckDuckGo";
			};
			name = Release;
		};
		AAE814AB2716DFE8009D3531 /* Review */ = {
			isa = XCBuildConfiguration;
			buildSettings = {
				ALWAYS_SEARCH_USER_PATHS = NO;
				CLANG_ANALYZER_NONNULL = YES;
				CLANG_ANALYZER_NUMBER_OBJECT_CONVERSION = YES_AGGRESSIVE;
				CLANG_CXX_LANGUAGE_STANDARD = "gnu++14";
				CLANG_CXX_LIBRARY = "libc++";
				CLANG_ENABLE_MODULES = YES;
				CLANG_ENABLE_OBJC_ARC = YES;
				CLANG_ENABLE_OBJC_WEAK = YES;
				CLANG_WARN_BLOCK_CAPTURE_AUTORELEASING = YES;
				CLANG_WARN_BOOL_CONVERSION = YES;
				CLANG_WARN_COMMA = YES;
				CLANG_WARN_CONSTANT_CONVERSION = YES;
				CLANG_WARN_DEPRECATED_OBJC_IMPLEMENTATIONS = YES;
				CLANG_WARN_DIRECT_OBJC_ISA_USAGE = YES_ERROR;
				CLANG_WARN_DOCUMENTATION_COMMENTS = YES;
				CLANG_WARN_EMPTY_BODY = YES;
				CLANG_WARN_ENUM_CONVERSION = YES;
				CLANG_WARN_INFINITE_RECURSION = YES;
				CLANG_WARN_INT_CONVERSION = YES;
				CLANG_WARN_NON_LITERAL_NULL_CONVERSION = YES;
				CLANG_WARN_OBJC_IMPLICIT_RETAIN_SELF = YES;
				CLANG_WARN_OBJC_LITERAL_CONVERSION = YES;
				CLANG_WARN_OBJC_ROOT_CLASS = YES_ERROR;
				CLANG_WARN_QUOTED_INCLUDE_IN_FRAMEWORK_HEADER = YES;
				CLANG_WARN_RANGE_LOOP_ANALYSIS = YES;
				CLANG_WARN_STRICT_PROTOTYPES = YES;
				CLANG_WARN_SUSPICIOUS_MOVE = YES;
				CLANG_WARN_UNGUARDED_AVAILABILITY = YES_AGGRESSIVE;
				CLANG_WARN_UNREACHABLE_CODE = YES;
				CLANG_WARN__DUPLICATE_METHOD_MATCH = YES;
				COPY_PHASE_STRIP = NO;
				DEBUG_INFORMATION_FORMAT = "dwarf-with-dsym";
				ENABLE_NS_ASSERTIONS = NO;
				ENABLE_STRICT_OBJC_MSGSEND = YES;
				GCC_C_LANGUAGE_STANDARD = gnu11;
				GCC_NO_COMMON_BLOCKS = YES;
				GCC_WARN_64_TO_32_BIT_CONVERSION = YES;
				GCC_WARN_ABOUT_RETURN_TYPE = YES_ERROR;
				GCC_WARN_UNDECLARED_SELECTOR = YES;
				GCC_WARN_UNINITIALIZED_AUTOS = YES_AGGRESSIVE;
				GCC_WARN_UNUSED_FUNCTION = YES;
				GCC_WARN_UNUSED_VARIABLE = YES;
				MACOSX_DEPLOYMENT_TARGET = 10.15;
				MTL_ENABLE_DEBUG_INFO = NO;
				MTL_FAST_MATH = YES;
				SDKROOT = macosx;
				SWIFT_COMPILATION_MODE = wholemodule;
				SWIFT_OPTIMIZATION_LEVEL = "-O";
			};
			name = Review;
		};
		AAE814AC2716DFE8009D3531 /* Review */ = {
			isa = XCBuildConfiguration;
			buildSettings = {
				ASSETCATALOG_COMPILER_APPICON_NAME = "Icon - Beta";
				CLANG_ANALYZER_LOCALIZABILITY_EMPTY_CONTEXT = YES;
				CLANG_ANALYZER_LOCALIZABILITY_NONLOCALIZED = YES;
				CODE_SIGN_ENTITLEMENTS = DuckDuckGo/DuckDuckGo.entitlements;
				CODE_SIGN_IDENTITY = "Apple Development";
				CODE_SIGN_STYLE = Automatic;
				COMBINE_HIDPI_IMAGES = YES;
				CURRENT_PROJECT_VERSION = 0.18.7;
				DEVELOPMENT_TEAM = HKE973VLUW;
				ENABLE_HARDENED_RUNTIME = YES;
				GCC_PREPROCESSOR_DEFINITIONS = "REVIEW=1";
				INFOPLIST_FILE = DuckDuckGo/Info.plist;
				LD_RUNPATH_SEARCH_PATHS = (
					"$(inherited)",
					"@executable_path/../Frameworks",
				);
				MARKETING_VERSION = 0.18.7;
				PRODUCT_BUNDLE_IDENTIFIER = com.duckduckgo.macos.browser.review;
				PRODUCT_MODULE_NAME = "$(TARGET_NAME:c99extidentifier)";
				PRODUCT_NAME = "DuckDuckGo Review";
				SWIFT_ACTIVE_COMPILATION_CONDITIONS = "FEEDBACK OUT_OF_APPSTORE REVIEW";
				SWIFT_OBJC_BRIDGING_HEADER = "$(SRCROOT)/DuckDuckGo/Bridging.h";
				SWIFT_VERSION = 5.0;
			};
			name = Review;
		};
		AAE814AD2716DFE8009D3531 /* Review */ = {
			isa = XCBuildConfiguration;
			buildSettings = {
				ALWAYS_EMBED_SWIFT_STANDARD_LIBRARIES = YES;
				BUNDLE_LOADER = "$(TEST_HOST)";
				CODE_SIGN_IDENTITY = "Apple Development";
				CODE_SIGN_STYLE = Automatic;
				COMBINE_HIDPI_IMAGES = YES;
				DEVELOPMENT_TEAM = HKE973VLUW;
				INFOPLIST_FILE = "Unit Tests/Info.plist";
				LD_RUNPATH_SEARCH_PATHS = (
					"$(inherited)",
					"@executable_path/../Frameworks",
					"@loader_path/../Frameworks",
				);
				MACOSX_DEPLOYMENT_TARGET = 10.15;
				PRODUCT_BUNDLE_IDENTIFIER = com.duckduckgo.macos.browser.DuckDuckGoTests;
				PRODUCT_NAME = "$(TARGET_NAME)";
				PROVISIONING_PROFILE_SPECIFIER = "";
				SWIFT_OBJC_BRIDGING_HEADER = "$(SRCROOT)/Unit Tests/Common/TestsBridging.h";
				SWIFT_VERSION = 5.0;
				TEST_HOST = "$(BUILT_PRODUCTS_DIR)/DuckDuckGo.app/Contents/MacOS/DuckDuckGo";
			};
			name = Review;
		};
		AAE814AE2716DFE8009D3531 /* Review */ = {
			isa = XCBuildConfiguration;
			buildSettings = {
				BUNDLE_LOADER = "$(TEST_HOST)";
				CODE_SIGN_STYLE = Automatic;
				COMBINE_HIDPI_IMAGES = YES;
				DEVELOPMENT_TEAM = HKE973VLUW;
				INFOPLIST_FILE = "Integration Tests/Info.plist";
				LD_RUNPATH_SEARCH_PATHS = (
					"$(inherited)",
					"@executable_path/../Frameworks",
					"@loader_path/../Frameworks",
				);
				MACOSX_DEPLOYMENT_TARGET = 11.1;
				PRODUCT_BUNDLE_IDENTIFIER = "com.duckduckgo.Integration-Tests";
				PRODUCT_NAME = "$(TARGET_NAME)";
				SWIFT_VERSION = 5.0;
				TEST_HOST = "$(BUILT_PRODUCTS_DIR)/DuckDuckGo.app/Contents/MacOS/DuckDuckGo";
			};
			name = Review;
		};
		AAE814AF2716DFE8009D3531 /* Review */ = {
			isa = XCBuildConfiguration;
			buildSettings = {
				CODE_SIGN_STYLE = Automatic;
				COMBINE_HIDPI_IMAGES = YES;
				DEVELOPMENT_TEAM = HKE973VLUW;
				INFOPLIST_FILE = "UI Tests/Info.plist";
				LD_RUNPATH_SEARCH_PATHS = (
					"$(inherited)",
					"@executable_path/../Frameworks",
					"@loader_path/../Frameworks",
				);
				MACOSX_DEPLOYMENT_TARGET = 11.3;
				PRODUCT_BUNDLE_IDENTIFIER = "com.duckduckgo.UI-Tests";
				PRODUCT_NAME = "$(TARGET_NAME)";
				SWIFT_VERSION = 5.0;
				TEST_TARGET_NAME = "DuckDuckGo Privacy Browser";
			};
			name = Review;
		};
		B637273E26CE1B0700C8CB02 /* Beta */ = {
			isa = XCBuildConfiguration;
			buildSettings = {
				ALWAYS_SEARCH_USER_PATHS = NO;
				CLANG_ANALYZER_NONNULL = YES;
				CLANG_ANALYZER_NUMBER_OBJECT_CONVERSION = YES_AGGRESSIVE;
				CLANG_CXX_LANGUAGE_STANDARD = "gnu++14";
				CLANG_CXX_LIBRARY = "libc++";
				CLANG_ENABLE_MODULES = YES;
				CLANG_ENABLE_OBJC_ARC = YES;
				CLANG_ENABLE_OBJC_WEAK = YES;
				CLANG_WARN_BLOCK_CAPTURE_AUTORELEASING = YES;
				CLANG_WARN_BOOL_CONVERSION = YES;
				CLANG_WARN_COMMA = YES;
				CLANG_WARN_CONSTANT_CONVERSION = YES;
				CLANG_WARN_DEPRECATED_OBJC_IMPLEMENTATIONS = YES;
				CLANG_WARN_DIRECT_OBJC_ISA_USAGE = YES_ERROR;
				CLANG_WARN_DOCUMENTATION_COMMENTS = YES;
				CLANG_WARN_EMPTY_BODY = YES;
				CLANG_WARN_ENUM_CONVERSION = YES;
				CLANG_WARN_INFINITE_RECURSION = YES;
				CLANG_WARN_INT_CONVERSION = YES;
				CLANG_WARN_NON_LITERAL_NULL_CONVERSION = YES;
				CLANG_WARN_OBJC_IMPLICIT_RETAIN_SELF = YES;
				CLANG_WARN_OBJC_LITERAL_CONVERSION = YES;
				CLANG_WARN_OBJC_ROOT_CLASS = YES_ERROR;
				CLANG_WARN_QUOTED_INCLUDE_IN_FRAMEWORK_HEADER = YES;
				CLANG_WARN_RANGE_LOOP_ANALYSIS = YES;
				CLANG_WARN_STRICT_PROTOTYPES = YES;
				CLANG_WARN_SUSPICIOUS_MOVE = YES;
				CLANG_WARN_UNGUARDED_AVAILABILITY = YES_AGGRESSIVE;
				CLANG_WARN_UNREACHABLE_CODE = YES;
				CLANG_WARN__DUPLICATE_METHOD_MATCH = YES;
				COPY_PHASE_STRIP = NO;
				DEBUG_INFORMATION_FORMAT = "dwarf-with-dsym";
				ENABLE_NS_ASSERTIONS = NO;
				ENABLE_STRICT_OBJC_MSGSEND = YES;
				GCC_C_LANGUAGE_STANDARD = gnu11;
				GCC_NO_COMMON_BLOCKS = YES;
				GCC_WARN_64_TO_32_BIT_CONVERSION = YES;
				GCC_WARN_ABOUT_RETURN_TYPE = YES_ERROR;
				GCC_WARN_UNDECLARED_SELECTOR = YES;
				GCC_WARN_UNINITIALIZED_AUTOS = YES_AGGRESSIVE;
				GCC_WARN_UNUSED_FUNCTION = YES;
				GCC_WARN_UNUSED_VARIABLE = YES;
				MACOSX_DEPLOYMENT_TARGET = 10.15;
				MTL_ENABLE_DEBUG_INFO = NO;
				MTL_FAST_MATH = YES;
				SDKROOT = macosx;
				SWIFT_COMPILATION_MODE = wholemodule;
				SWIFT_OPTIMIZATION_LEVEL = "-O";
			};
			name = Beta;
		};
		B637273F26CE1B0700C8CB02 /* Beta */ = {
			isa = XCBuildConfiguration;
			buildSettings = {
				ASSETCATALOG_COMPILER_APPICON_NAME = "Icon - Beta";
				CLANG_ANALYZER_LOCALIZABILITY_EMPTY_CONTEXT = YES;
				CLANG_ANALYZER_LOCALIZABILITY_NONLOCALIZED = YES;
				CODE_SIGN_ENTITLEMENTS = DuckDuckGo/DuckDuckGo.entitlements;
				CODE_SIGN_IDENTITY = "Apple Development";
				CODE_SIGN_STYLE = Automatic;
				COMBINE_HIDPI_IMAGES = YES;
				CURRENT_PROJECT_VERSION = 0.18.7;
				DEVELOPMENT_TEAM = HKE973VLUW;
				ENABLE_HARDENED_RUNTIME = YES;
				GCC_PREPROCESSOR_DEFINITIONS = "BETA=1";
				INFOPLIST_FILE = DuckDuckGo/Info.plist;
				LD_RUNPATH_SEARCH_PATHS = (
					"$(inherited)",
					"@executable_path/../Frameworks",
				);
				MARKETING_VERSION = 0.18.7;
				PRODUCT_BUNDLE_IDENTIFIER = com.duckduckgo.macos.browser;
				PRODUCT_MODULE_NAME = "$(TARGET_NAME:c99extidentifier)";
				PRODUCT_NAME = "DuckDuckGo Non-Production";
				SWIFT_ACTIVE_COMPILATION_CONDITIONS = "FEEDBACK OUT_OF_APPSTORE BETA";
				SWIFT_OBJC_BRIDGING_HEADER = "$(SRCROOT)/DuckDuckGo/Bridging.h";
				SWIFT_VERSION = 5.0;
			};
			name = Beta;
		};
		B637274026CE1B0700C8CB02 /* Beta */ = {
			isa = XCBuildConfiguration;
			buildSettings = {
				ALWAYS_EMBED_SWIFT_STANDARD_LIBRARIES = YES;
				BUNDLE_LOADER = "$(TEST_HOST)";
				CODE_SIGN_IDENTITY = "Apple Development";
				CODE_SIGN_STYLE = Automatic;
				COMBINE_HIDPI_IMAGES = YES;
				DEVELOPMENT_TEAM = HKE973VLUW;
				INFOPLIST_FILE = "Unit Tests/Info.plist";
				LD_RUNPATH_SEARCH_PATHS = (
					"$(inherited)",
					"@executable_path/../Frameworks",
					"@loader_path/../Frameworks",
				);
				MACOSX_DEPLOYMENT_TARGET = 10.15;
				PRODUCT_BUNDLE_IDENTIFIER = com.duckduckgo.macos.browser.DuckDuckGoTests;
				PRODUCT_NAME = "$(TARGET_NAME)";
				PROVISIONING_PROFILE_SPECIFIER = "";
				SWIFT_OBJC_BRIDGING_HEADER = "$(SRCROOT)/Unit Tests/Common/TestsBridging.h";
				SWIFT_VERSION = 5.0;
				TEST_HOST = "$(BUILT_PRODUCTS_DIR)/DuckDuckGo.app/Contents/MacOS/DuckDuckGo";
			};
			name = Beta;
		};
		B637274126CE1B0700C8CB02 /* Beta */ = {
			isa = XCBuildConfiguration;
			buildSettings = {
				BUNDLE_LOADER = "$(TEST_HOST)";
				CODE_SIGN_STYLE = Automatic;
				COMBINE_HIDPI_IMAGES = YES;
				DEVELOPMENT_TEAM = HKE973VLUW;
				INFOPLIST_FILE = "Integration Tests/Info.plist";
				LD_RUNPATH_SEARCH_PATHS = (
					"$(inherited)",
					"@executable_path/../Frameworks",
					"@loader_path/../Frameworks",
				);
				MACOSX_DEPLOYMENT_TARGET = 11.1;
				PRODUCT_BUNDLE_IDENTIFIER = "com.duckduckgo.Integration-Tests";
				PRODUCT_NAME = "$(TARGET_NAME)";
				SWIFT_VERSION = 5.0;
				TEST_HOST = "$(BUILT_PRODUCTS_DIR)/DuckDuckGo.app/Contents/MacOS/DuckDuckGo";
			};
			name = Beta;
		};
/* End XCBuildConfiguration section */

/* Begin XCConfigurationList section */
		4B1AD8A625FC27E200261379 /* Build configuration list for PBXNativeTarget "Integration Tests" */ = {
			isa = XCConfigurationList;
			buildConfigurations = (
				4B1AD8A425FC27E200261379 /* Debug */,
				4B1AD8B325FC322600261379 /* CI */,
				4B1AD8A525FC27E200261379 /* Release */,
				AAE814AE2716DFE8009D3531 /* Review */,
				B637274126CE1B0700C8CB02 /* Beta */,
			);
			defaultConfigurationIsVisible = 0;
			defaultConfigurationName = Release;
		};
		7B4CE8E526F02108009134B1 /* Build configuration list for PBXNativeTarget "UI Tests" */ = {
			isa = XCConfigurationList;
			buildConfigurations = (
				7B4CE8E126F02108009134B1 /* Debug */,
				7B4CE8E226F02108009134B1 /* CI */,
				7B4CE8E326F02108009134B1 /* Release */,
				AAE814AF2716DFE8009D3531 /* Review */,
				7B4CE8E426F02108009134B1 /* Beta */,
			);
			defaultConfigurationIsVisible = 0;
			defaultConfigurationName = Release;
		};
		AA585D79248FD31100E9A3E2 /* Build configuration list for PBXProject "DuckDuckGo" */ = {
			isa = XCConfigurationList;
			buildConfigurations = (
				AA585DA2248FD31500E9A3E2 /* Debug */,
				4B1AD8B025FC322600261379 /* CI */,
				AA585DA3248FD31500E9A3E2 /* Release */,
				AAE814AB2716DFE8009D3531 /* Review */,
				B637273E26CE1B0700C8CB02 /* Beta */,
			);
			defaultConfigurationIsVisible = 0;
			defaultConfigurationName = Release;
		};
		AA585DA4248FD31500E9A3E2 /* Build configuration list for PBXNativeTarget "DuckDuckGo Privacy Browser" */ = {
			isa = XCConfigurationList;
			buildConfigurations = (
				AA585DA5248FD31500E9A3E2 /* Debug */,
				4B1AD8B125FC322600261379 /* CI */,
				AA585DA6248FD31500E9A3E2 /* Release */,
				AAE814AC2716DFE8009D3531 /* Review */,
				B637273F26CE1B0700C8CB02 /* Beta */,
			);
			defaultConfigurationIsVisible = 0;
			defaultConfigurationName = Release;
		};
		AA585DA7248FD31500E9A3E2 /* Build configuration list for PBXNativeTarget "Unit Tests" */ = {
			isa = XCConfigurationList;
			buildConfigurations = (
				AA585DA8248FD31500E9A3E2 /* Debug */,
				4B1AD8B225FC322600261379 /* CI */,
				AA585DA9248FD31500E9A3E2 /* Release */,
				AAE814AD2716DFE8009D3531 /* Review */,
				B637274026CE1B0700C8CB02 /* Beta */,
			);
			defaultConfigurationIsVisible = 0;
			defaultConfigurationName = Release;
		};
/* End XCConfigurationList section */

/* Begin XCRemoteSwiftPackageReference section */
		4B82E9B125B69E3E00656FE7 /* XCRemoteSwiftPackageReference "TrackerRadarKit" */ = {
			isa = XCRemoteSwiftPackageReference;
			repositoryURL = "https://github.com/duckduckgo/TrackerRadarKit.git";
			requirement = {
				kind = exactVersion;
				version = 1.0.3;
			};
		};
		85FF55C625F82E4F00E2AB99 /* XCRemoteSwiftPackageReference "lottie-ios" */ = {
			isa = XCRemoteSwiftPackageReference;
			repositoryURL = "https://github.com/airbnb/lottie-ios";
			requirement = {
				kind = upToNextMajorVersion;
				minimumVersion = 3.3.0;
			};
		};
		9807F643278CA16F00E1547B /* XCRemoteSwiftPackageReference "BrowserServicesKit" */ = {
			isa = XCRemoteSwiftPackageReference;
			repositoryURL = "https://github.com/duckduckgo/BrowserServicesKit";
			requirement = {
				kind = upToNextMajorVersion;
				minimumVersion = 10.0.0;
			};
		};
		AA06B6B52672AF8100F541C5 /* XCRemoteSwiftPackageReference "Sparkle" */ = {
			isa = XCRemoteSwiftPackageReference;
			repositoryURL = "https://github.com/sparkle-project/Sparkle.git";
			requirement = {
				kind = exactVersion;
				version = 1.27.1;
			};
		};
		B65783F325F8ACA400D8DB33 /* XCRemoteSwiftPackageReference "PunycodeSwift" */ = {
			isa = XCRemoteSwiftPackageReference;
			repositoryURL = "https://github.com/gumob/PunycodeSwift.git";
			requirement = {
				kind = upToNextMajorVersion;
				minimumVersion = 2.1.0;
			};
		};
		B6DA44152616C13800DD1EC2 /* XCRemoteSwiftPackageReference "OHHTTPStubs" */ = {
			isa = XCRemoteSwiftPackageReference;
			repositoryURL = "https://github.com/AliSoftware/OHHTTPStubs.git";
			requirement = {
				kind = upToNextMajorVersion;
				minimumVersion = 9.1.0;
			};
		};
/* End XCRemoteSwiftPackageReference section */

/* Begin XCSwiftPackageProductDependency section */
		4B82E9B225B69E3E00656FE7 /* TrackerRadarKit */ = {
			isa = XCSwiftPackageProductDependency;
			package = 4B82E9B125B69E3E00656FE7 /* XCRemoteSwiftPackageReference "TrackerRadarKit" */;
			productName = TrackerRadarKit;
		};
		85FF55C725F82E4F00E2AB99 /* Lottie */ = {
			isa = XCSwiftPackageProductDependency;
			package = 85FF55C625F82E4F00E2AB99 /* XCRemoteSwiftPackageReference "lottie-ios" */;
			productName = Lottie;
		};
		9807F644278CA16F00E1547B /* BrowserServicesKit */ = {
			isa = XCSwiftPackageProductDependency;
			package = 9807F643278CA16F00E1547B /* XCRemoteSwiftPackageReference "BrowserServicesKit" */;
			productName = BrowserServicesKit;
		};
		AA06B6B62672AF8100F541C5 /* Sparkle */ = {
			isa = XCSwiftPackageProductDependency;
			package = AA06B6B52672AF8100F541C5 /* XCRemoteSwiftPackageReference "Sparkle" */;
			productName = Sparkle;
		};
		B65783F425F8ACA400D8DB33 /* Punnycode */ = {
			isa = XCSwiftPackageProductDependency;
			package = B65783F325F8ACA400D8DB33 /* XCRemoteSwiftPackageReference "PunycodeSwift" */;
			productName = Punnycode;
		};
		B6DA44162616C13800DD1EC2 /* OHHTTPStubs */ = {
			isa = XCSwiftPackageProductDependency;
			package = B6DA44152616C13800DD1EC2 /* XCRemoteSwiftPackageReference "OHHTTPStubs" */;
			productName = OHHTTPStubs;
		};
		B6DA44182616C13800DD1EC2 /* OHHTTPStubsSwift */ = {
			isa = XCSwiftPackageProductDependency;
			package = B6DA44152616C13800DD1EC2 /* XCRemoteSwiftPackageReference "OHHTTPStubs" */;
			productName = OHHTTPStubsSwift;
		};
/* End XCSwiftPackageProductDependency section */

/* Begin XCVersionGroup section */
		4B11060325903E570039B979 /* CoreDataEncryptionTesting.xcdatamodeld */ = {
			isa = XCVersionGroup;
			children = (
				4B11060425903E570039B979 /* CoreDataEncryptionTesting.xcdatamodel */,
			);
			currentVersion = 4B11060425903E570039B979 /* CoreDataEncryptionTesting.xcdatamodel */;
			path = CoreDataEncryptionTesting.xcdatamodeld;
			sourceTree = "<group>";
			versionGroupType = wrapper.xcdatamodel;
		};
		4B67742E255DBEB800025BD8 /* HTTPSUpgrade.xcdatamodeld */ = {
			isa = XCVersionGroup;
			children = (
				4B67742F255DBEB800025BD8 /* HTTPSUpgrade 3.xcdatamodel */,
			);
			currentVersion = 4B67742F255DBEB800025BD8 /* HTTPSUpgrade 3.xcdatamodel */;
			path = HTTPSUpgrade.xcdatamodeld;
			sourceTree = "<group>";
			versionGroupType = wrapper.xcdatamodel;
		};
		4B9292A726670D3700AD2C21 /* Bookmark.xcdatamodeld */ = {
			isa = XCVersionGroup;
			children = (
				4B9292A826670D3700AD2C21 /* Bookmark 2.xcdatamodel */,
				4B9292A926670D3700AD2C21 /* Bookmark.xcdatamodel */,
			);
			currentVersion = 4B9292A826670D3700AD2C21 /* Bookmark 2.xcdatamodel */;
			path = Bookmark.xcdatamodeld;
			sourceTree = "<group>";
			versionGroupType = wrapper.xcdatamodel;
		};
		AA5FA69E275F948900DCE9C9 /* Favicons.xcdatamodeld */ = {
			isa = XCVersionGroup;
			children = (
				AA5FA69F275F948900DCE9C9 /* Favicons.xcdatamodel */,
			);
			currentVersion = AA5FA69F275F948900DCE9C9 /* Favicons.xcdatamodel */;
			path = Favicons.xcdatamodeld;
			sourceTree = "<group>";
			versionGroupType = wrapper.xcdatamodel;
		};
		AAE75278263B046100B973F8 /* History.xcdatamodeld */ = {
			isa = XCVersionGroup;
			children = (
				AAC6BBEE27AC151D0006DCC2 /* History 3.xcdatamodel */,
				AA7DE8E026A9BD000012B490 /* History 2.xcdatamodel */,
				AAE75279263B046100B973F8 /* History.xcdatamodel */,
			);
			currentVersion = AAC6BBEE27AC151D0006DCC2 /* History 3.xcdatamodel */;
			path = History.xcdatamodeld;
			sourceTree = "<group>";
			versionGroupType = wrapper.xcdatamodel;
		};
		B604085A274B8CA300680351 /* UnprotectedDomains.xcdatamodeld */ = {
			isa = XCVersionGroup;
			children = (
				B604085B274B8CA400680351 /* Permissions.xcdatamodel */,
			);
			currentVersion = B604085B274B8CA400680351 /* Permissions.xcdatamodel */;
			path = UnprotectedDomains.xcdatamodeld;
			sourceTree = "<group>";
			versionGroupType = wrapper.xcdatamodel;
		};
		B6085D072743993C00A9C456 /* FireproofDomains.xcdatamodeld */ = {
			isa = XCVersionGroup;
			children = (
				B6085D082743993D00A9C456 /* Permissions.xcdatamodel */,
			);
			currentVersion = B6085D082743993D00A9C456 /* Permissions.xcdatamodel */;
			path = FireproofDomains.xcdatamodeld;
			sourceTree = "<group>";
			versionGroupType = wrapper.xcdatamodel;
		};
		B64C852E26943BC10048FEBE /* Permissions.xcdatamodeld */ = {
			isa = XCVersionGroup;
			children = (
				B64C852F26943BC10048FEBE /* Permissions.xcdatamodel */,
			);
			currentVersion = B64C852F26943BC10048FEBE /* Permissions.xcdatamodel */;
			path = Permissions.xcdatamodeld;
			sourceTree = "<group>";
			versionGroupType = wrapper.xcdatamodel;
		};
		B662D3DA2755D8190035D4D6 /* OldPixelDataModel.xcdatamodeld */ = {
			isa = XCVersionGroup;
			children = (
				B662D3DB2755D81A0035D4D6 /* PixelDataModel.xcdatamodel */,
			);
			currentVersion = B662D3DB2755D81A0035D4D6 /* PixelDataModel.xcdatamodel */;
			path = OldPixelDataModel.xcdatamodeld;
			sourceTree = "<group>";
			versionGroupType = wrapper.xcdatamodel;
		};
		B6C0B23226E71BCD0031CB7F /* Downloads.xcdatamodeld */ = {
			isa = XCVersionGroup;
			children = (
				B6C0B23326E71BCD0031CB7F /* Downloads.xcdatamodel */,
			);
			currentVersion = B6C0B23326E71BCD0031CB7F /* Downloads.xcdatamodel */;
			path = Downloads.xcdatamodeld;
			sourceTree = "<group>";
			versionGroupType = wrapper.xcdatamodel;
		};
		B6C2C9F42760B659005B7F0A /* TestDataModel.xcdatamodeld */ = {
			isa = XCVersionGroup;
			children = (
				B6C2C9F52760B659005B7F0A /* Permissions.xcdatamodel */,
			);
			currentVersion = B6C2C9F52760B659005B7F0A /* Permissions.xcdatamodel */;
			path = TestDataModel.xcdatamodeld;
			sourceTree = "<group>";
			versionGroupType = wrapper.xcdatamodel;
		};
		B6DA44062616B30600DD1EC2 /* PixelDataModel.xcdatamodeld */ = {
			isa = XCVersionGroup;
			children = (
				B6DA44072616B30600DD1EC2 /* PixelDataModel.xcdatamodel */,
			);
			currentVersion = B6DA44072616B30600DD1EC2 /* PixelDataModel.xcdatamodel */;
			path = PixelDataModel.xcdatamodeld;
			sourceTree = "<group>";
			versionGroupType = wrapper.xcdatamodel;
		};
/* End XCVersionGroup section */
	};
	rootObject = AA585D76248FD31100E9A3E2 /* Project object */;
}<|MERGE_RESOLUTION|>--- conflicted
+++ resolved
@@ -508,11 +508,8 @@
 		B63ED0E026AFE32F00A9DAD1 /* GeolocationProviderMock.swift in Sources */ = {isa = PBXBuildFile; fileRef = B63ED0DF26AFE32F00A9DAD1 /* GeolocationProviderMock.swift */; };
 		B63ED0E326B3E7FA00A9DAD1 /* CLLocationManagerMock.swift in Sources */ = {isa = PBXBuildFile; fileRef = B63ED0E226B3E7FA00A9DAD1 /* CLLocationManagerMock.swift */; };
 		B63ED0E526BB8FB900A9DAD1 /* SharingMenu.swift in Sources */ = {isa = PBXBuildFile; fileRef = B63ED0E426BB8FB900A9DAD1 /* SharingMenu.swift */; };
-<<<<<<< HEAD
 		B643BF1427ABF772000BACEC /* NSWorkspaceExtension.swift in Sources */ = {isa = PBXBuildFile; fileRef = B643BF1327ABF772000BACEC /* NSWorkspaceExtension.swift */; };
-=======
 		B642738227B65BAC0005DFD1 /* SecureVaultErrorReporter.swift in Sources */ = {isa = PBXBuildFile; fileRef = B642738127B65BAC0005DFD1 /* SecureVaultErrorReporter.swift */; };
->>>>>>> 873a1ce7
 		B64C84DE2692D7400048FEBE /* PermissionAuthorization.storyboard in Resources */ = {isa = PBXBuildFile; fileRef = B64C84DD2692D7400048FEBE /* PermissionAuthorization.storyboard */; };
 		B64C84E32692DC9F0048FEBE /* PermissionAuthorizationViewController.swift in Sources */ = {isa = PBXBuildFile; fileRef = B64C84E22692DC9F0048FEBE /* PermissionAuthorizationViewController.swift */; };
 		B64C84EB2692DD650048FEBE /* PermissionAuthorizationPopover.swift in Sources */ = {isa = PBXBuildFile; fileRef = B64C84EA2692DD650048FEBE /* PermissionAuthorizationPopover.swift */; };
@@ -1223,11 +1220,8 @@
 		B63ED0DF26AFE32F00A9DAD1 /* GeolocationProviderMock.swift */ = {isa = PBXFileReference; lastKnownFileType = sourcecode.swift; path = GeolocationProviderMock.swift; sourceTree = "<group>"; };
 		B63ED0E226B3E7FA00A9DAD1 /* CLLocationManagerMock.swift */ = {isa = PBXFileReference; fileEncoding = 4; lastKnownFileType = sourcecode.swift; path = CLLocationManagerMock.swift; sourceTree = "<group>"; };
 		B63ED0E426BB8FB900A9DAD1 /* SharingMenu.swift */ = {isa = PBXFileReference; lastKnownFileType = sourcecode.swift; path = SharingMenu.swift; sourceTree = "<group>"; };
-<<<<<<< HEAD
 		B643BF1327ABF772000BACEC /* NSWorkspaceExtension.swift */ = {isa = PBXFileReference; lastKnownFileType = sourcecode.swift; path = NSWorkspaceExtension.swift; sourceTree = "<group>"; };
-=======
 		B642738127B65BAC0005DFD1 /* SecureVaultErrorReporter.swift */ = {isa = PBXFileReference; lastKnownFileType = sourcecode.swift; path = SecureVaultErrorReporter.swift; sourceTree = "<group>"; };
->>>>>>> 873a1ce7
 		B64C84DD2692D7400048FEBE /* PermissionAuthorization.storyboard */ = {isa = PBXFileReference; lastKnownFileType = file.storyboard; path = PermissionAuthorization.storyboard; sourceTree = "<group>"; };
 		B64C84E22692DC9F0048FEBE /* PermissionAuthorizationViewController.swift */ = {isa = PBXFileReference; lastKnownFileType = sourcecode.swift; path = PermissionAuthorizationViewController.swift; sourceTree = "<group>"; };
 		B64C84EA2692DD650048FEBE /* PermissionAuthorizationPopover.swift */ = {isa = PBXFileReference; lastKnownFileType = sourcecode.swift; path = PermissionAuthorizationPopover.swift; sourceTree = "<group>"; };
@@ -4176,11 +4170,7 @@
 				B6A924D92664C72E001A28CA /* WebKitDownloadTask.swift in Sources */,
 				4B59023E26B35F3600489384 /* ChromiumLoginReader.swift in Sources */,
 				85D885B326A5A9DE0077C374 /* NSAlert+PasswordManager.swift in Sources */,
-<<<<<<< HEAD
 				85308E27267FCB22001ABD76 /* PasswordManagerSettings.swift in Sources */,
-=======
-				85E11C2F25E7DC7E00974CAF /* ExternalURLHandler.swift in Sources */,
->>>>>>> 873a1ce7
 				4B7A57CF279A4EF300B1C70E /* ChromePreferences.swift in Sources */,
 				AA6AD95B2704B6DB00159F8A /* FirePopoverViewController.swift in Sources */,
 				85A0116925AF1D8900FA6A0C /* FindInPageViewController.swift in Sources */,
