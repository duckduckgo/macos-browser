// !$*UTF8*$!
{
	archiveVersion = 1;
	classes = {
	};
	objectVersion = 52;
	objects = {

/* Begin PBXBuildFile section */
		0230C0A3272080090018F728 /* KeyedCodingExtension.swift in Sources */ = {isa = PBXBuildFile; fileRef = 0230C0A2272080090018F728 /* KeyedCodingExtension.swift */; };
		0230C0A52721F3750018F728 /* GPCRequestFactory.swift in Sources */ = {isa = PBXBuildFile; fileRef = 0230C0A42721F3750018F728 /* GPCRequestFactory.swift */; };
		026ADE1426C3010C002518EE /* macos-config.json in Resources */ = {isa = PBXBuildFile; fileRef = 026ADE1326C3010C002518EE /* macos-config.json */; };
		142879DA24CE1179005419BB /* SuggestionViewModelTests.swift in Sources */ = {isa = PBXBuildFile; fileRef = 142879D924CE1179005419BB /* SuggestionViewModelTests.swift */; };
		142879DC24CE1185005419BB /* SuggestionContainerViewModelTests.swift in Sources */ = {isa = PBXBuildFile; fileRef = 142879DB24CE1185005419BB /* SuggestionContainerViewModelTests.swift */; };
		1430DFF524D0580F00B8978C /* TabBarViewController.swift in Sources */ = {isa = PBXBuildFile; fileRef = 1430DFF424D0580F00B8978C /* TabBarViewController.swift */; };
		14505A08256084EF00272CC6 /* UserAgent.swift in Sources */ = {isa = PBXBuildFile; fileRef = 14505A07256084EF00272CC6 /* UserAgent.swift */; };
		1456D6E124EFCBC300775049 /* TabBarCollectionView.swift in Sources */ = {isa = PBXBuildFile; fileRef = 1456D6E024EFCBC300775049 /* TabBarCollectionView.swift */; };
		14D9B8FB24F7E089000D4D13 /* AddressBarViewController.swift in Sources */ = {isa = PBXBuildFile; fileRef = 14D9B8F924F7E089000D4D13 /* AddressBarViewController.swift */; };
		336D5B18262D8D3C0052E0C9 /* findinpage.js in Resources */ = {isa = PBXBuildFile; fileRef = 336D5AEF262D8D3C0052E0C9 /* findinpage.js */; };
		339A6B5826A044BA00E3DAE8 /* duckduckgo-privacy-dashboard in Resources */ = {isa = PBXBuildFile; fileRef = 339A6B5726A044BA00E3DAE8 /* duckduckgo-privacy-dashboard */; };
		37054FC92873301700033B6F /* PinnedTabView.swift in Sources */ = {isa = PBXBuildFile; fileRef = 37054FC82873301700033B6F /* PinnedTabView.swift */; };
		37054FCE2876472D00033B6F /* WebViewSnapshotView.swift in Sources */ = {isa = PBXBuildFile; fileRef = 37054FCD2876472D00033B6F /* WebViewSnapshotView.swift */; };
		371C0A2927E33EDC0070591F /* FeedbackPresenter.swift in Sources */ = {isa = PBXBuildFile; fileRef = 371C0A2827E33EDC0070591F /* FeedbackPresenter.swift */; };
		371E141927E92E42009E3B5B /* MultilineScrollableTextFix.swift in Sources */ = {isa = PBXBuildFile; fileRef = 371E141827E92E42009E3B5B /* MultilineScrollableTextFix.swift */; };
		373A1AA8283ED1B900586521 /* BookmarkHTMLReader.swift in Sources */ = {isa = PBXBuildFile; fileRef = 373A1AA7283ED1B900586521 /* BookmarkHTMLReader.swift */; };
		373A1AAA283ED86C00586521 /* BookmarksHTMLReaderTests.swift in Sources */ = {isa = PBXBuildFile; fileRef = 373A1AA9283ED86C00586521 /* BookmarksHTMLReaderTests.swift */; };
		373A1AB02842C4EA00586521 /* BookmarkHTMLImporter.swift in Sources */ = {isa = PBXBuildFile; fileRef = 373A1AAF2842C4EA00586521 /* BookmarkHTMLImporter.swift */; };
		373A1AB228451ED400586521 /* BookmarksHTMLImporterTests.swift in Sources */ = {isa = PBXBuildFile; fileRef = 373A1AB128451ED400586521 /* BookmarksHTMLImporterTests.swift */; };
		37479F152891BC8300302FE2 /* TabCollectionViewModelTests+WithoutPinnedTabsManager.swift in Sources */ = {isa = PBXBuildFile; fileRef = 37479F142891BC8300302FE2 /* TabCollectionViewModelTests+WithoutPinnedTabsManager.swift */; };
		37534C9E28104D9B002621E7 /* TabLazyLoaderTests.swift in Sources */ = {isa = PBXBuildFile; fileRef = 37534C9D28104D9B002621E7 /* TabLazyLoaderTests.swift */; };
		37534CA028113101002621E7 /* LazyLoadable.swift in Sources */ = {isa = PBXBuildFile; fileRef = 37534C9F28113101002621E7 /* LazyLoadable.swift */; };
		37534CA3281132CB002621E7 /* TabLazyLoaderDataSource.swift in Sources */ = {isa = PBXBuildFile; fileRef = 37534CA2281132CB002621E7 /* TabLazyLoaderDataSource.swift */; };
		37534CA52811987D002621E7 /* AdjacentItemEnumeratorTests.swift in Sources */ = {isa = PBXBuildFile; fileRef = 37534CA42811987D002621E7 /* AdjacentItemEnumeratorTests.swift */; };
		37534CA8281198CD002621E7 /* AdjacentItemEnumerator.swift in Sources */ = {isa = PBXBuildFile; fileRef = 37534CA62811988E002621E7 /* AdjacentItemEnumerator.swift */; };
		376705AF27EB488600DD8D76 /* RoundedSelectionRowView.swift in Sources */ = {isa = PBXBuildFile; fileRef = 4B0511B3262CAA5A00F6079C /* RoundedSelectionRowView.swift */; };
		376705B327EC7D4F00DD8D76 /* TextButton.swift in Sources */ = {isa = PBXBuildFile; fileRef = 376705B227EC7D4F00DD8D76 /* TextButton.swift */; };
		3776582D27F71652009A6B35 /* WebsiteBreakageReportTests.swift in Sources */ = {isa = PBXBuildFile; fileRef = 3776582C27F71652009A6B35 /* WebsiteBreakageReportTests.swift */; };
		3776582F27F82E62009A6B35 /* AutofillPreferences.swift in Sources */ = {isa = PBXBuildFile; fileRef = 3776582E27F82E62009A6B35 /* AutofillPreferences.swift */; };
		3776583127F8325B009A6B35 /* AutofillPreferencesTests.swift in Sources */ = {isa = PBXBuildFile; fileRef = 3776583027F8325B009A6B35 /* AutofillPreferencesTests.swift */; };
		378205F62837CBA800D1D4AA /* SavedStateMock.swift in Sources */ = {isa = PBXBuildFile; fileRef = 378205F52837CBA800D1D4AA /* SavedStateMock.swift */; };
		378205F8283BC6A600D1D4AA /* StartupPreferencesTests.swift in Sources */ = {isa = PBXBuildFile; fileRef = 378205F7283BC6A600D1D4AA /* StartupPreferencesTests.swift */; };
		378205FB283C277800D1D4AA /* MainMenuTests.swift in Sources */ = {isa = PBXBuildFile; fileRef = 378205FA283C277800D1D4AA /* MainMenuTests.swift */; };
		379DE4BD27EA31AC002CC3DE /* PreferencesAutofillView.swift in Sources */ = {isa = PBXBuildFile; fileRef = 379DE4BC27EA31AC002CC3DE /* PreferencesAutofillView.swift */; };
		37A4CEBA282E992F00D75B89 /* StartupPreferences.swift in Sources */ = {isa = PBXBuildFile; fileRef = 37A4CEB9282E992F00D75B89 /* StartupPreferences.swift */; };
		37A803DB27FD69D300052F4C /* Data Import Resources in Resources */ = {isa = PBXBuildFile; fileRef = 37A803DA27FD69D300052F4C /* Data Import Resources */; };
		37AFCE8127DA2CA600471A10 /* PreferencesViewController.swift in Sources */ = {isa = PBXBuildFile; fileRef = 37AFCE8027DA2CA600471A10 /* PreferencesViewController.swift */; };
		37AFCE8527DA2D3900471A10 /* PreferencesSidebar.swift in Sources */ = {isa = PBXBuildFile; fileRef = 37AFCE8427DA2D3900471A10 /* PreferencesSidebar.swift */; };
		37AFCE8727DA334800471A10 /* PreferencesRootView.swift in Sources */ = {isa = PBXBuildFile; fileRef = 37AFCE8627DA334800471A10 /* PreferencesRootView.swift */; };
		37AFCE8927DA33BA00471A10 /* Preferences.swift in Sources */ = {isa = PBXBuildFile; fileRef = 37AFCE8827DA33BA00471A10 /* Preferences.swift */; };
		37AFCE8B27DB69BC00471A10 /* PreferencesGeneralView.swift in Sources */ = {isa = PBXBuildFile; fileRef = 37AFCE8A27DB69BC00471A10 /* PreferencesGeneralView.swift */; };
		37AFCE9227DB8CAD00471A10 /* PreferencesAboutView.swift in Sources */ = {isa = PBXBuildFile; fileRef = 37AFCE9127DB8CAD00471A10 /* PreferencesAboutView.swift */; };
		37B11B3928095E6600CBB621 /* TabLazyLoader.swift in Sources */ = {isa = PBXBuildFile; fileRef = 37B11B3828095E6600CBB621 /* TabLazyLoader.swift */; };
		37BF3F14286D8A6500BD9014 /* PinnedTabsManager.swift in Sources */ = {isa = PBXBuildFile; fileRef = 37BF3F13286D8A6500BD9014 /* PinnedTabsManager.swift */; };
		37BF3F21286F0A7A00BD9014 /* PinnedTabsViewModel.swift in Sources */ = {isa = PBXBuildFile; fileRef = 37BF3F1E286F0A7A00BD9014 /* PinnedTabsViewModel.swift */; };
		37BF3F22286F0A7A00BD9014 /* PinnedTabsView.swift in Sources */ = {isa = PBXBuildFile; fileRef = 37BF3F1F286F0A7A00BD9014 /* PinnedTabsView.swift */; };
		37BF3F24286F0AAE00BD9014 /* View+RoundedCorners.swift in Sources */ = {isa = PBXBuildFile; fileRef = 37BF3F23286F0AAE00BD9014 /* View+RoundedCorners.swift */; };
		37CC53EC27E8A4D10028713D /* PreferencesPrivacyView.swift in Sources */ = {isa = PBXBuildFile; fileRef = 37CC53EB27E8A4D10028713D /* PreferencesPrivacyView.swift */; };
		37CC53F027E8D1440028713D /* PreferencesDownloadsView.swift in Sources */ = {isa = PBXBuildFile; fileRef = 37CC53EF27E8D1440028713D /* PreferencesDownloadsView.swift */; };
		37CC53F427E8D4620028713D /* NSPathControlView.swift in Sources */ = {isa = PBXBuildFile; fileRef = 37CC53F327E8D4620028713D /* NSPathControlView.swift */; };
		37CD54B327EE509700F1F7B9 /* View+Cursor.swift in Sources */ = {isa = PBXBuildFile; fileRef = 37CD54B227EE509700F1F7B9 /* View+Cursor.swift */; };
		37CD54B527F1AC1300F1F7B9 /* PreferencesSidebarModelTests.swift in Sources */ = {isa = PBXBuildFile; fileRef = 37CD54B427F1AC1300F1F7B9 /* PreferencesSidebarModelTests.swift */; };
		37CD54B727F1B28A00F1F7B9 /* DefaultBrowserPreferencesTests.swift in Sources */ = {isa = PBXBuildFile; fileRef = 37CD54B627F1B28A00F1F7B9 /* DefaultBrowserPreferencesTests.swift */; };
		37CD54B927F1F8AC00F1F7B9 /* AppearancePreferencesTests.swift in Sources */ = {isa = PBXBuildFile; fileRef = 37CD54B827F1F8AC00F1F7B9 /* AppearancePreferencesTests.swift */; };
		37CD54BB27F25A4000F1F7B9 /* DownloadsPreferencesTests.swift in Sources */ = {isa = PBXBuildFile; fileRef = 37CD54BA27F25A4000F1F7B9 /* DownloadsPreferencesTests.swift */; };
		37CD54BD27F2ECAE00F1F7B9 /* AutofillPreferencesModelTests.swift in Sources */ = {isa = PBXBuildFile; fileRef = 37CD54BC27F2ECAE00F1F7B9 /* AutofillPreferencesModelTests.swift */; };
		37CD54C927F2FDD100F1F7B9 /* PrivacyPreferencesModel.swift in Sources */ = {isa = PBXBuildFile; fileRef = 37CD54C127F2FDD100F1F7B9 /* PrivacyPreferencesModel.swift */; };
		37CD54CA27F2FDD100F1F7B9 /* AutofillPreferencesModel.swift in Sources */ = {isa = PBXBuildFile; fileRef = 37CD54C227F2FDD100F1F7B9 /* AutofillPreferencesModel.swift */; };
		37CD54CB27F2FDD100F1F7B9 /* DownloadsPreferences.swift in Sources */ = {isa = PBXBuildFile; fileRef = 37CD54C327F2FDD100F1F7B9 /* DownloadsPreferences.swift */; };
		37CD54CC27F2FDD100F1F7B9 /* PreferencesSection.swift in Sources */ = {isa = PBXBuildFile; fileRef = 37CD54C427F2FDD100F1F7B9 /* PreferencesSection.swift */; };
		37CD54CD27F2FDD100F1F7B9 /* AboutModel.swift in Sources */ = {isa = PBXBuildFile; fileRef = 37CD54C527F2FDD100F1F7B9 /* AboutModel.swift */; };
		37CD54CE27F2FDD100F1F7B9 /* PreferencesSidebarModel.swift in Sources */ = {isa = PBXBuildFile; fileRef = 37CD54C627F2FDD100F1F7B9 /* PreferencesSidebarModel.swift */; };
		37CD54CF27F2FDD100F1F7B9 /* AppearancePreferences.swift in Sources */ = {isa = PBXBuildFile; fileRef = 37CD54C727F2FDD100F1F7B9 /* AppearancePreferences.swift */; };
		37CD54D027F2FDD100F1F7B9 /* DefaultBrowserPreferences.swift in Sources */ = {isa = PBXBuildFile; fileRef = 37CD54C827F2FDD100F1F7B9 /* DefaultBrowserPreferences.swift */; };
		37D2377A287EB8CA00BCE03B /* TabIndex.swift in Sources */ = {isa = PBXBuildFile; fileRef = 37D23779287EB8CA00BCE03B /* TabIndex.swift */; };
		37D2377C287EBDA300BCE03B /* TabIndexTests.swift in Sources */ = {isa = PBXBuildFile; fileRef = 37D2377B287EBDA300BCE03B /* TabIndexTests.swift */; };
		37D23780287EFEE200BCE03B /* PinnedTabsManagerTests.swift in Sources */ = {isa = PBXBuildFile; fileRef = 37D2377F287EFEE200BCE03B /* PinnedTabsManagerTests.swift */; };
		37D23785287F4E6500BCE03B /* PinnedTabsHostingView.swift in Sources */ = {isa = PBXBuildFile; fileRef = 37D23783287F4D6A00BCE03B /* PinnedTabsHostingView.swift */; };
		37D23787287F5C2900BCE03B /* PinnedTabsViewModelTests.swift in Sources */ = {isa = PBXBuildFile; fileRef = 37D23786287F5C2900BCE03B /* PinnedTabsViewModelTests.swift */; };
		37D23789288009CF00BCE03B /* TabCollectionViewModelTests+PinnedTabs.swift in Sources */ = {isa = PBXBuildFile; fileRef = 37D23788288009CF00BCE03B /* TabCollectionViewModelTests+PinnedTabs.swift */; };
		37D2771527E870D4003365FD /* PreferencesAppearanceView.swift in Sources */ = {isa = PBXBuildFile; fileRef = 37D2771427E870D4003365FD /* PreferencesAppearanceView.swift */; };
		4B0135CE2729F1AA00D54834 /* NSPasteboardExtension.swift in Sources */ = {isa = PBXBuildFile; fileRef = 4B0135CD2729F1AA00D54834 /* NSPasteboardExtension.swift */; };
		4B02198925E05FAC00ED7DEA /* FireproofingURLExtensions.swift in Sources */ = {isa = PBXBuildFile; fileRef = 4B02197F25E05FAC00ED7DEA /* FireproofingURLExtensions.swift */; };
		4B02198A25E05FAC00ED7DEA /* FireproofDomains.swift in Sources */ = {isa = PBXBuildFile; fileRef = 4B02198125E05FAC00ED7DEA /* FireproofDomains.swift */; };
		4B02198B25E05FAC00ED7DEA /* FireproofInfoViewController.swift in Sources */ = {isa = PBXBuildFile; fileRef = 4B02198325E05FAC00ED7DEA /* FireproofInfoViewController.swift */; };
		4B02198C25E05FAC00ED7DEA /* Fireproofing.storyboard in Resources */ = {isa = PBXBuildFile; fileRef = 4B02198425E05FAC00ED7DEA /* Fireproofing.storyboard */; };
		4B02199C25E063DE00ED7DEA /* FireproofDomainsTests.swift in Sources */ = {isa = PBXBuildFile; fileRef = 4B02199925E063DE00ED7DEA /* FireproofDomainsTests.swift */; };
		4B02199D25E063DE00ED7DEA /* FireproofingURLExtensionsTests.swift in Sources */ = {isa = PBXBuildFile; fileRef = 4B02199A25E063DE00ED7DEA /* FireproofingURLExtensionsTests.swift */; };
		4B0219A825E0646500ED7DEA /* WebsiteDataStoreTests.swift in Sources */ = {isa = PBXBuildFile; fileRef = 4B0219A725E0646500ED7DEA /* WebsiteDataStoreTests.swift */; };
		4B0511BD262CAA5A00F6079C /* PrivacySecurityPreferences.swift in Sources */ = {isa = PBXBuildFile; fileRef = 4B0511A6262CAA5A00F6079C /* PrivacySecurityPreferences.swift */; };
		4B0511C3262CAA5A00F6079C /* FireproofDomains.storyboard in Resources */ = {isa = PBXBuildFile; fileRef = 4B0511AD262CAA5A00F6079C /* FireproofDomains.storyboard */; };
		4B0511CA262CAA5A00F6079C /* FireproofDomainsViewController.swift in Sources */ = {isa = PBXBuildFile; fileRef = 4B0511B4262CAA5A00F6079C /* FireproofDomainsViewController.swift */; };
		4B0511E1262CAA8600F6079C /* NSOpenPanelExtensions.swift in Sources */ = {isa = PBXBuildFile; fileRef = 4B0511DF262CAA8600F6079C /* NSOpenPanelExtensions.swift */; };
		4B0511E2262CAA8600F6079C /* NSViewControllerExtension.swift in Sources */ = {isa = PBXBuildFile; fileRef = 4B0511E0262CAA8600F6079C /* NSViewControllerExtension.swift */; };
		4B0511E7262CAB3700F6079C /* UserDefaultsWrapperUtilities.swift in Sources */ = {isa = PBXBuildFile; fileRef = 4B0511E6262CAB3700F6079C /* UserDefaultsWrapperUtilities.swift */; };
		4B11060525903E570039B979 /* CoreDataEncryptionTesting.xcdatamodeld in Sources */ = {isa = PBXBuildFile; fileRef = 4B11060325903E570039B979 /* CoreDataEncryptionTesting.xcdatamodeld */; };
		4B11060A25903EAC0039B979 /* CoreDataEncryptionTests.swift in Sources */ = {isa = PBXBuildFile; fileRef = 4B11060925903EAC0039B979 /* CoreDataEncryptionTests.swift */; };
		4B117F7D276C0CB5002F3D8C /* LocalStatisticsStoreTests.swift in Sources */ = {isa = PBXBuildFile; fileRef = 4B117F7C276C0CB5002F3D8C /* LocalStatisticsStoreTests.swift */; };
		4B139AFD26B60BD800894F82 /* NSImageExtensions.swift in Sources */ = {isa = PBXBuildFile; fileRef = 4B139AFC26B60BD800894F82 /* NSImageExtensions.swift */; };
		4B1AD8D525FC38DD00261379 /* EncryptionKeyStoreTests.swift in Sources */ = {isa = PBXBuildFile; fileRef = 4BA1A6EA258C288C00F6F690 /* EncryptionKeyStoreTests.swift */; };
		4B1AD8E225FC390B00261379 /* EncryptionMocks.swift in Sources */ = {isa = PBXBuildFile; fileRef = 4BA1A6F5258C4F9600F6F690 /* EncryptionMocks.swift */; };
		4B1AD91725FC46FB00261379 /* CoreDataEncryptionTests.swift in Sources */ = {isa = PBXBuildFile; fileRef = 4B1AD91625FC46FB00261379 /* CoreDataEncryptionTests.swift */; };
		4B1AD92125FC474E00261379 /* CoreDataEncryptionTesting.xcdatamodeld in Sources */ = {isa = PBXBuildFile; fileRef = 4B11060325903E570039B979 /* CoreDataEncryptionTesting.xcdatamodeld */; };
		4B1E6EED27AB5E5100F51793 /* SecureVaultSorting.swift in Sources */ = {isa = PBXBuildFile; fileRef = 4B1E6EEB27AB5E5100F51793 /* SecureVaultSorting.swift */; };
		4B1E6EEE27AB5E5100F51793 /* PasswordManagementListSection.swift in Sources */ = {isa = PBXBuildFile; fileRef = 4B1E6EEC27AB5E5100F51793 /* PasswordManagementListSection.swift */; };
		4B1E6EF127AB5E5D00F51793 /* NSPopUpButtonView.swift in Sources */ = {isa = PBXBuildFile; fileRef = 4B1E6EEF27AB5E5D00F51793 /* NSPopUpButtonView.swift */; };
		4B1E6EF227AB5E5D00F51793 /* PasswordManagementItemList.swift in Sources */ = {isa = PBXBuildFile; fileRef = 4B1E6EF027AB5E5D00F51793 /* PasswordManagementItemList.swift */; };
		4B29759728281F0900187C4E /* FirefoxEncryptionKeyReader.swift in Sources */ = {isa = PBXBuildFile; fileRef = 4B29759628281F0900187C4E /* FirefoxEncryptionKeyReader.swift */; };
		4B2975992828285900187C4E /* FirefoxKeyReaderTests.swift in Sources */ = {isa = PBXBuildFile; fileRef = 4B2975982828285900187C4E /* FirefoxKeyReaderTests.swift */; };
		4B29759C28284DBC00187C4E /* FirefoxBerkeleyDatabaseReader.m in Sources */ = {isa = PBXBuildFile; fileRef = 4B29759B28284DBC00187C4E /* FirefoxBerkeleyDatabaseReader.m */; };
		4B2CBF412767EEC1001DF04B /* MacWaitlistStoreTests.swift in Sources */ = {isa = PBXBuildFile; fileRef = 4B2CBF402767EEC1001DF04B /* MacWaitlistStoreTests.swift */; };
		4B2E7D6326FF9D6500D2DB17 /* PrintingUserScript.swift in Sources */ = {isa = PBXBuildFile; fileRef = 4B2E7D6226FF9D6500D2DB17 /* PrintingUserScript.swift */; };
		4B379C1527BD91E3008A968E /* QuartzIdleStateProvider.swift in Sources */ = {isa = PBXBuildFile; fileRef = 4B379C1427BD91E3008A968E /* QuartzIdleStateProvider.swift */; };
		4B379C1E27BDB7FF008A968E /* DeviceAuthenticator.swift in Sources */ = {isa = PBXBuildFile; fileRef = 4B379C1D27BDB7FF008A968E /* DeviceAuthenticator.swift */; };
		4B379C2227BDBA29008A968E /* LocalAuthenticationService.swift in Sources */ = {isa = PBXBuildFile; fileRef = 4B379C2127BDBA29008A968E /* LocalAuthenticationService.swift */; };
		4B379C2427BDE1B0008A968E /* FlatButton.swift in Sources */ = {isa = PBXBuildFile; fileRef = 4B379C2327BDE1B0008A968E /* FlatButton.swift */; };
		4B39AAF627D9B2C700A73FD5 /* NSStackViewExtension.swift in Sources */ = {isa = PBXBuildFile; fileRef = 4B39AAF527D9B2C700A73FD5 /* NSStackViewExtension.swift */; };
		4B3F641E27A8D3BD00E0C118 /* BrowserProfileTests.swift in Sources */ = {isa = PBXBuildFile; fileRef = 4B3F641D27A8D3BD00E0C118 /* BrowserProfileTests.swift */; };
		4B43469528655D1400177407 /* FirefoxDataImporterTests.swift in Sources */ = {isa = PBXBuildFile; fileRef = 4B43469428655D1400177407 /* FirefoxDataImporterTests.swift */; };
		4B4F72EC266B2ED300814C60 /* CollectionExtension.swift in Sources */ = {isa = PBXBuildFile; fileRef = 4B4F72EB266B2ED300814C60 /* CollectionExtension.swift */; };
		4B59023D26B35F3600489384 /* ChromeDataImporter.swift in Sources */ = {isa = PBXBuildFile; fileRef = 4B59023826B35F3600489384 /* ChromeDataImporter.swift */; };
		4B59023E26B35F3600489384 /* ChromiumLoginReader.swift in Sources */ = {isa = PBXBuildFile; fileRef = 4B59023926B35F3600489384 /* ChromiumLoginReader.swift */; };
		4B59024026B35F3600489384 /* ChromiumDataImporter.swift in Sources */ = {isa = PBXBuildFile; fileRef = 4B59023B26B35F3600489384 /* ChromiumDataImporter.swift */; };
		4B59024126B35F3600489384 /* BraveDataImporter.swift in Sources */ = {isa = PBXBuildFile; fileRef = 4B59023C26B35F3600489384 /* BraveDataImporter.swift */; };
		4B59024326B35F7C00489384 /* BrowserImportViewController.swift in Sources */ = {isa = PBXBuildFile; fileRef = 4B59024226B35F7C00489384 /* BrowserImportViewController.swift */; };
		4B59024826B3673600489384 /* ThirdPartyBrowser.swift in Sources */ = {isa = PBXBuildFile; fileRef = 4B59024726B3673600489384 /* ThirdPartyBrowser.swift */; };
		4B59024C26B38BB800489384 /* ChromiumLoginReaderTests.swift in Sources */ = {isa = PBXBuildFile; fileRef = 4B59024B26B38BB800489384 /* ChromiumLoginReaderTests.swift */; };
		4B5A4F4C27F3A5AA008FBD88 /* NSNotificationName+DataImport.swift in Sources */ = {isa = PBXBuildFile; fileRef = 4B5A4F4B27F3A5AA008FBD88 /* NSNotificationName+DataImport.swift */; };
		4B5FF67826B602B100D42879 /* FirefoxDataImporter.swift in Sources */ = {isa = PBXBuildFile; fileRef = 4B5FF67726B602B100D42879 /* FirefoxDataImporter.swift */; };
		4B65143E263924B5005B46EB /* EmailUrlExtensions.swift in Sources */ = {isa = PBXBuildFile; fileRef = 4B65143D263924B5005B46EB /* EmailUrlExtensions.swift */; };
		4B677432255DBEB800025BD8 /* httpsMobileV2BloomSpec.json in Resources */ = {isa = PBXBuildFile; fileRef = 4B677427255DBEB800025BD8 /* httpsMobileV2BloomSpec.json */; };
		4B677433255DBEB800025BD8 /* httpsMobileV2Bloom.bin in Resources */ = {isa = PBXBuildFile; fileRef = 4B677428255DBEB800025BD8 /* httpsMobileV2Bloom.bin */; };
		4B677434255DBEB800025BD8 /* HTTPSBloomFilterSpecification.swift in Sources */ = {isa = PBXBuildFile; fileRef = 4B677429255DBEB800025BD8 /* HTTPSBloomFilterSpecification.swift */; };
		4B677435255DBEB800025BD8 /* httpsMobileV2FalsePositives.json in Resources */ = {isa = PBXBuildFile; fileRef = 4B67742A255DBEB800025BD8 /* httpsMobileV2FalsePositives.json */; };
		4B677438255DBEB800025BD8 /* HTTPSUpgrade.xcdatamodeld in Sources */ = {isa = PBXBuildFile; fileRef = 4B67742E255DBEB800025BD8 /* HTTPSUpgrade.xcdatamodeld */; };
		4B677439255DBEB800025BD8 /* AppHTTPSUpgradeStore.swift in Sources */ = {isa = PBXBuildFile; fileRef = 4B677430255DBEB800025BD8 /* AppHTTPSUpgradeStore.swift */; };
		4B677442255DBEEA00025BD8 /* Database.swift in Sources */ = {isa = PBXBuildFile; fileRef = 4B677440255DBEEA00025BD8 /* Database.swift */; };
		4B70C00127B0793D000386ED /* DuckDuckGo-ExampleCrash.ips in Resources */ = {isa = PBXBuildFile; fileRef = 4B70BFFF27B0793D000386ED /* DuckDuckGo-ExampleCrash.ips */; };
		4B70C00227B0793D000386ED /* CrashReportTests.swift in Sources */ = {isa = PBXBuildFile; fileRef = 4B70C00027B0793D000386ED /* CrashReportTests.swift */; };
		4B723E0526B0003E00E14D75 /* DataImportMocks.swift in Sources */ = {isa = PBXBuildFile; fileRef = 4B723DFF26B0003E00E14D75 /* DataImportMocks.swift */; };
		4B723E0626B0003E00E14D75 /* CSVParserTests.swift in Sources */ = {isa = PBXBuildFile; fileRef = 4B723E0026B0003E00E14D75 /* CSVParserTests.swift */; };
		4B723E0726B0003E00E14D75 /* CSVImporterTests.swift in Sources */ = {isa = PBXBuildFile; fileRef = 4B723E0126B0003E00E14D75 /* CSVImporterTests.swift */; };
		4B723E0826B0003E00E14D75 /* MockSecureVault.swift in Sources */ = {isa = PBXBuildFile; fileRef = 4B723E0326B0003E00E14D75 /* MockSecureVault.swift */; };
		4B723E0926B0003E00E14D75 /* CSVLoginExporterTests.swift in Sources */ = {isa = PBXBuildFile; fileRef = 4B723E0426B0003E00E14D75 /* CSVLoginExporterTests.swift */; };
		4B723E0A26B0005900E14D75 /* DataImportViewController.swift in Sources */ = {isa = PBXBuildFile; fileRef = 4B723DEE26B0002B00E14D75 /* DataImportViewController.swift */; };
		4B723E0B26B0005B00E14D75 /* FileImportViewController.swift in Sources */ = {isa = PBXBuildFile; fileRef = 4B723DEF26B0002B00E14D75 /* FileImportViewController.swift */; };
		4B723E0C26B0005D00E14D75 /* FileImportSummaryViewController.swift in Sources */ = {isa = PBXBuildFile; fileRef = 4B723DF026B0002B00E14D75 /* FileImportSummaryViewController.swift */; };
		4B723E0D26B0006100E14D75 /* SecureVaultLoginImporter.swift in Sources */ = {isa = PBXBuildFile; fileRef = 4B723DF326B0002B00E14D75 /* SecureVaultLoginImporter.swift */; };
		4B723E0E26B0006300E14D75 /* LoginImport.swift in Sources */ = {isa = PBXBuildFile; fileRef = 4B723DF426B0002B00E14D75 /* LoginImport.swift */; };
		4B723E0F26B0006500E14D75 /* CSVParser.swift in Sources */ = {isa = PBXBuildFile; fileRef = 4B723DF626B0002B00E14D75 /* CSVParser.swift */; };
		4B723E1026B0006700E14D75 /* CSVImporter.swift in Sources */ = {isa = PBXBuildFile; fileRef = 4B723DF726B0002B00E14D75 /* CSVImporter.swift */; };
		4B723E1126B0006C00E14D75 /* DataImport.storyboard in Resources */ = {isa = PBXBuildFile; fileRef = 4B723DED26B0002B00E14D75 /* DataImport.storyboard */; };
		4B723E1226B0006E00E14D75 /* DataImport.swift in Sources */ = {isa = PBXBuildFile; fileRef = 4B723DEB26B0002B00E14D75 /* DataImport.swift */; };
		4B723E1326B0007A00E14D75 /* CSVLoginExporter.swift in Sources */ = {isa = PBXBuildFile; fileRef = 4B723DFD26B0002B00E14D75 /* CSVLoginExporter.swift */; };
		4B723E1926B000DC00E14D75 /* TemporaryFileCreator.swift in Sources */ = {isa = PBXBuildFile; fileRef = 4B723E1726B000DC00E14D75 /* TemporaryFileCreator.swift */; };
		4B78A86B26BB3ADD0071BB16 /* BrowserImportSummaryViewController.swift in Sources */ = {isa = PBXBuildFile; fileRef = 4B78A86A26BB3ADD0071BB16 /* BrowserImportSummaryViewController.swift */; };
		4B7A57CF279A4EF300B1C70E /* ChromePreferences.swift in Sources */ = {isa = PBXBuildFile; fileRef = 4B7A57CE279A4EF300B1C70E /* ChromePreferences.swift */; };
		4B7A60A1273E0BE400BBDFEB /* WKWebsiteDataStoreExtension.swift in Sources */ = {isa = PBXBuildFile; fileRef = 4B7A60A0273E0BE400BBDFEB /* WKWebsiteDataStoreExtension.swift */; };
		4B82E9B325B69E3E00656FE7 /* TrackerRadarKit in Frameworks */ = {isa = PBXBuildFile; productRef = 4B82E9B225B69E3E00656FE7 /* TrackerRadarKit */; };
		4B8A4DFF27C83B29005F40E8 /* SaveIdentityViewController.swift in Sources */ = {isa = PBXBuildFile; fileRef = 4B8A4DFE27C83B29005F40E8 /* SaveIdentityViewController.swift */; };
		4B8A4E0127C8447E005F40E8 /* SaveIdentityPopover.swift in Sources */ = {isa = PBXBuildFile; fileRef = 4B8A4E0027C8447E005F40E8 /* SaveIdentityPopover.swift */; };
		4B8AC93326B3B06300879451 /* EdgeDataImporter.swift in Sources */ = {isa = PBXBuildFile; fileRef = 4B8AC93226B3B06300879451 /* EdgeDataImporter.swift */; };
		4B8AC93526B3B2FD00879451 /* NSAlert+DataImport.swift in Sources */ = {isa = PBXBuildFile; fileRef = 4B8AC93426B3B2FD00879451 /* NSAlert+DataImport.swift */; };
		4B8AC93926B48A5100879451 /* FirefoxLoginReader.swift in Sources */ = {isa = PBXBuildFile; fileRef = 4B8AC93826B48A5100879451 /* FirefoxLoginReader.swift */; };
		4B8AC93B26B48ADF00879451 /* ASN1Parser.swift in Sources */ = {isa = PBXBuildFile; fileRef = 4B8AC93A26B48ADF00879451 /* ASN1Parser.swift */; };
		4B8AC93D26B49BE600879451 /* FirefoxLoginReaderTests.swift in Sources */ = {isa = PBXBuildFile; fileRef = 4B8AC93C26B49BE600879451 /* FirefoxLoginReaderTests.swift */; };
		4B8AD0B127A86D9200AE44D6 /* WKWebsiteDataStoreExtensionTests.swift in Sources */ = {isa = PBXBuildFile; fileRef = 4B8AD0B027A86D9200AE44D6 /* WKWebsiteDataStoreExtensionTests.swift */; };
		4B8D9062276D1D880078DB17 /* LocaleExtension.swift in Sources */ = {isa = PBXBuildFile; fileRef = 4B8D9061276D1D880078DB17 /* LocaleExtension.swift */; };
		4B92928B26670D1700AD2C21 /* BookmarksOutlineView.swift in Sources */ = {isa = PBXBuildFile; fileRef = 4B92928526670D1600AD2C21 /* BookmarksOutlineView.swift */; };
		4B92928C26670D1700AD2C21 /* OutlineSeparatorViewCell.swift in Sources */ = {isa = PBXBuildFile; fileRef = 4B92928626670D1600AD2C21 /* OutlineSeparatorViewCell.swift */; };
		4B92928D26670D1700AD2C21 /* BookmarkOutlineViewCell.swift in Sources */ = {isa = PBXBuildFile; fileRef = 4B92928726670D1600AD2C21 /* BookmarkOutlineViewCell.swift */; };
		4B92928E26670D1700AD2C21 /* BookmarkOutlineViewCell.xib in Resources */ = {isa = PBXBuildFile; fileRef = 4B92928826670D1600AD2C21 /* BookmarkOutlineViewCell.xib */; };
		4B92928F26670D1700AD2C21 /* BookmarkTableCellView.swift in Sources */ = {isa = PBXBuildFile; fileRef = 4B92928926670D1700AD2C21 /* BookmarkTableCellView.swift */; };
		4B92929026670D1700AD2C21 /* BookmarkTableCellView.xib in Resources */ = {isa = PBXBuildFile; fileRef = 4B92928A26670D1700AD2C21 /* BookmarkTableCellView.xib */; };
		4B92929B26670D2A00AD2C21 /* BookmarkOutlineViewDataSource.swift in Sources */ = {isa = PBXBuildFile; fileRef = 4B92929126670D2A00AD2C21 /* BookmarkOutlineViewDataSource.swift */; };
		4B92929C26670D2A00AD2C21 /* PasteboardFolder.swift in Sources */ = {isa = PBXBuildFile; fileRef = 4B92929226670D2A00AD2C21 /* PasteboardFolder.swift */; };
		4B92929D26670D2A00AD2C21 /* BookmarkNode.swift in Sources */ = {isa = PBXBuildFile; fileRef = 4B92929326670D2A00AD2C21 /* BookmarkNode.swift */; };
		4B92929E26670D2A00AD2C21 /* BookmarkSidebarTreeController.swift in Sources */ = {isa = PBXBuildFile; fileRef = 4B92929426670D2A00AD2C21 /* BookmarkSidebarTreeController.swift */; };
		4B92929F26670D2A00AD2C21 /* PasteboardBookmark.swift in Sources */ = {isa = PBXBuildFile; fileRef = 4B92929526670D2A00AD2C21 /* PasteboardBookmark.swift */; };
		4B9292A026670D2A00AD2C21 /* SpacerNode.swift in Sources */ = {isa = PBXBuildFile; fileRef = 4B92929626670D2A00AD2C21 /* SpacerNode.swift */; };
		4B9292A126670D2A00AD2C21 /* BookmarkTreeController.swift in Sources */ = {isa = PBXBuildFile; fileRef = 4B92929726670D2A00AD2C21 /* BookmarkTreeController.swift */; };
		4B9292A226670D2A00AD2C21 /* PseudoFolder.swift in Sources */ = {isa = PBXBuildFile; fileRef = 4B92929826670D2A00AD2C21 /* PseudoFolder.swift */; };
		4B9292A326670D2A00AD2C21 /* BookmarkManagedObject.swift in Sources */ = {isa = PBXBuildFile; fileRef = 4B92929926670D2A00AD2C21 /* BookmarkManagedObject.swift */; };
		4B9292A426670D2A00AD2C21 /* PasteboardWriting.swift in Sources */ = {isa = PBXBuildFile; fileRef = 4B92929A26670D2A00AD2C21 /* PasteboardWriting.swift */; };
		4B9292AA26670D3700AD2C21 /* Bookmark.xcmappingmodel in Sources */ = {isa = PBXBuildFile; fileRef = 4B9292A526670D3700AD2C21 /* Bookmark.xcmappingmodel */; };
		4B9292AB26670D3700AD2C21 /* BookmarkMigrationPolicy.swift in Sources */ = {isa = PBXBuildFile; fileRef = 4B9292A626670D3700AD2C21 /* BookmarkMigrationPolicy.swift */; };
		4B9292AC26670D3700AD2C21 /* Bookmark.xcdatamodeld in Sources */ = {isa = PBXBuildFile; fileRef = 4B9292A726670D3700AD2C21 /* Bookmark.xcdatamodeld */; };
		4B9292AF26670F5300AD2C21 /* NSOutlineViewExtensions.swift in Sources */ = {isa = PBXBuildFile; fileRef = 4B9292AE26670F5300AD2C21 /* NSOutlineViewExtensions.swift */; };
		4B9292BA2667103100AD2C21 /* BookmarkNodePathTests.swift in Sources */ = {isa = PBXBuildFile; fileRef = 4B9292B02667103000AD2C21 /* BookmarkNodePathTests.swift */; };
		4B9292BB2667103100AD2C21 /* BookmarkNodeTests.swift in Sources */ = {isa = PBXBuildFile; fileRef = 4B9292B12667103000AD2C21 /* BookmarkNodeTests.swift */; };
		4B9292BC2667103100AD2C21 /* BookmarkSidebarTreeControllerTests.swift in Sources */ = {isa = PBXBuildFile; fileRef = 4B9292B22667103000AD2C21 /* BookmarkSidebarTreeControllerTests.swift */; };
		4B9292BD2667103100AD2C21 /* BookmarkOutlineViewDataSourceTests.swift in Sources */ = {isa = PBXBuildFile; fileRef = 4B9292B32667103000AD2C21 /* BookmarkOutlineViewDataSourceTests.swift */; };
		4B9292BE2667103100AD2C21 /* PasteboardFolderTests.swift in Sources */ = {isa = PBXBuildFile; fileRef = 4B9292B42667103000AD2C21 /* PasteboardFolderTests.swift */; };
		4B9292BF2667103100AD2C21 /* TreeControllerTests.swift in Sources */ = {isa = PBXBuildFile; fileRef = 4B9292B52667103000AD2C21 /* TreeControllerTests.swift */; };
		4B9292C02667103100AD2C21 /* BookmarkManagedObjectTests.swift in Sources */ = {isa = PBXBuildFile; fileRef = 4B9292B62667103000AD2C21 /* BookmarkManagedObjectTests.swift */; };
		4B9292C12667103100AD2C21 /* BookmarkMigrationTests.swift in Sources */ = {isa = PBXBuildFile; fileRef = 4B9292B72667103000AD2C21 /* BookmarkMigrationTests.swift */; };
		4B9292C22667103100AD2C21 /* BookmarkTests.swift in Sources */ = {isa = PBXBuildFile; fileRef = 4B9292B82667103000AD2C21 /* BookmarkTests.swift */; };
		4B9292C32667103100AD2C21 /* PasteboardBookmarkTests.swift in Sources */ = {isa = PBXBuildFile; fileRef = 4B9292B92667103100AD2C21 /* PasteboardBookmarkTests.swift */; };
		4B9292C52667104B00AD2C21 /* CoreDataTestUtilities.swift in Sources */ = {isa = PBXBuildFile; fileRef = 4B9292C42667104B00AD2C21 /* CoreDataTestUtilities.swift */; };
		4B9292CE2667123700AD2C21 /* BrowserTabSelectionDelegate.swift in Sources */ = {isa = PBXBuildFile; fileRef = 4B9292C62667123700AD2C21 /* BrowserTabSelectionDelegate.swift */; };
		4B9292CF2667123700AD2C21 /* BookmarkManagementSidebarViewController.swift in Sources */ = {isa = PBXBuildFile; fileRef = 4B9292C72667123700AD2C21 /* BookmarkManagementSidebarViewController.swift */; };
		4B9292D02667123700AD2C21 /* BookmarkManagementSplitViewController.swift in Sources */ = {isa = PBXBuildFile; fileRef = 4B9292C82667123700AD2C21 /* BookmarkManagementSplitViewController.swift */; };
		4B9292D12667123700AD2C21 /* BookmarkTableRowView.swift in Sources */ = {isa = PBXBuildFile; fileRef = 4B9292C92667123700AD2C21 /* BookmarkTableRowView.swift */; };
		4B9292D22667123700AD2C21 /* AddFolderModalViewController.swift in Sources */ = {isa = PBXBuildFile; fileRef = 4B9292CA2667123700AD2C21 /* AddFolderModalViewController.swift */; };
		4B9292D32667123700AD2C21 /* AddBookmarkModalViewController.swift in Sources */ = {isa = PBXBuildFile; fileRef = 4B9292CB2667123700AD2C21 /* AddBookmarkModalViewController.swift */; };
		4B9292D42667123700AD2C21 /* BookmarkListViewController.swift in Sources */ = {isa = PBXBuildFile; fileRef = 4B9292CC2667123700AD2C21 /* BookmarkListViewController.swift */; };
		4B9292D52667123700AD2C21 /* BookmarkManagementDetailViewController.swift in Sources */ = {isa = PBXBuildFile; fileRef = 4B9292CD2667123700AD2C21 /* BookmarkManagementDetailViewController.swift */; };
		4B9292D72667124000AD2C21 /* NSPopUpButtonExtension.swift in Sources */ = {isa = PBXBuildFile; fileRef = 4B9292D62667124000AD2C21 /* NSPopUpButtonExtension.swift */; };
		4B9292D92667124B00AD2C21 /* BookmarkListTreeControllerDataSource.swift in Sources */ = {isa = PBXBuildFile; fileRef = 4B9292D82667124B00AD2C21 /* BookmarkListTreeControllerDataSource.swift */; };
		4B9292DB2667125D00AD2C21 /* ContextualMenu.swift in Sources */ = {isa = PBXBuildFile; fileRef = 4B9292DA2667125D00AD2C21 /* ContextualMenu.swift */; };
		4B980E212817604000282EE1 /* NSNotificationName+Debug.swift in Sources */ = {isa = PBXBuildFile; fileRef = 4B980E202817604000282EE1 /* NSNotificationName+Debug.swift */; };
		4BA1A69B258B076900F6F690 /* FileStore.swift in Sources */ = {isa = PBXBuildFile; fileRef = 4BA1A69A258B076900F6F690 /* FileStore.swift */; };
		4BA1A6A0258B079600F6F690 /* DataEncryption.swift in Sources */ = {isa = PBXBuildFile; fileRef = 4BA1A69F258B079600F6F690 /* DataEncryption.swift */; };
		4BA1A6A5258B07DF00F6F690 /* EncryptedValueTransformer.swift in Sources */ = {isa = PBXBuildFile; fileRef = 4BA1A6A4258B07DF00F6F690 /* EncryptedValueTransformer.swift */; };
		4BA1A6B3258B080A00F6F690 /* EncryptionKeyGeneration.swift in Sources */ = {isa = PBXBuildFile; fileRef = 4BA1A6B2258B080A00F6F690 /* EncryptionKeyGeneration.swift */; };
		4BA1A6B8258B081600F6F690 /* EncryptionKeyStoring.swift in Sources */ = {isa = PBXBuildFile; fileRef = 4BA1A6B7258B081600F6F690 /* EncryptionKeyStoring.swift */; };
		4BA1A6BD258B082300F6F690 /* EncryptionKeyStore.swift in Sources */ = {isa = PBXBuildFile; fileRef = 4BA1A6BC258B082300F6F690 /* EncryptionKeyStore.swift */; };
		4BA1A6C2258B0A1300F6F690 /* ContiguousBytesExtension.swift in Sources */ = {isa = PBXBuildFile; fileRef = 4BA1A6C1258B0A1300F6F690 /* ContiguousBytesExtension.swift */; };
		4BA1A6D9258C0CB300F6F690 /* DataEncryptionTests.swift in Sources */ = {isa = PBXBuildFile; fileRef = 4BA1A6D8258C0CB300F6F690 /* DataEncryptionTests.swift */; };
		4BA1A6DE258C100A00F6F690 /* FileStoreTests.swift in Sources */ = {isa = PBXBuildFile; fileRef = 4BA1A6DD258C100A00F6F690 /* FileStoreTests.swift */; };
		4BA1A6E6258C270800F6F690 /* EncryptionKeyGeneratorTests.swift in Sources */ = {isa = PBXBuildFile; fileRef = 4BA1A6E5258C270800F6F690 /* EncryptionKeyGeneratorTests.swift */; };
		4BA1A6F6258C4F9600F6F690 /* EncryptionMocks.swift in Sources */ = {isa = PBXBuildFile; fileRef = 4BA1A6F5258C4F9600F6F690 /* EncryptionMocks.swift */; };
		4BA1A6FE258C5C1300F6F690 /* EncryptedValueTransformerTests.swift in Sources */ = {isa = PBXBuildFile; fileRef = 4BA1A6FD258C5C1300F6F690 /* EncryptedValueTransformerTests.swift */; };
		4BA7C91627695EA500FEBA8E /* MacWaitlistRequestTests.swift in Sources */ = {isa = PBXBuildFile; fileRef = 4BA7C91527695EA500FEBA8E /* MacWaitlistRequestTests.swift */; };
		4BA7C91B276984AF00FEBA8E /* MacWaitlistLockScreenViewModelTests.swift in Sources */ = {isa = PBXBuildFile; fileRef = 4BA7C91A276984AF00FEBA8E /* MacWaitlistLockScreenViewModelTests.swift */; };
		4BB6CE5F26B77ED000EC5860 /* Cryptography.swift in Sources */ = {isa = PBXBuildFile; fileRef = 4BB6CE5E26B77ED000EC5860 /* Cryptography.swift */; };
		4BB88B4525B7B55C006F6B06 /* DebugUserScript.swift in Sources */ = {isa = PBXBuildFile; fileRef = 4BB88B4425B7B55C006F6B06 /* DebugUserScript.swift */; };
		4BB88B4A25B7B690006F6B06 /* SequenceExtensions.swift in Sources */ = {isa = PBXBuildFile; fileRef = 4BB88B4925B7B690006F6B06 /* SequenceExtensions.swift */; };
		4BB88B5025B7BA2B006F6B06 /* TabInstrumentation.swift in Sources */ = {isa = PBXBuildFile; fileRef = 4BB88B4F25B7BA2B006F6B06 /* TabInstrumentation.swift */; };
		4BB88B5B25B7BA50006F6B06 /* Instruments.swift in Sources */ = {isa = PBXBuildFile; fileRef = 4BB88B5A25B7BA50006F6B06 /* Instruments.swift */; };
		4BB99CFE26FE191E001E4761 /* FirefoxBookmarksReader.swift in Sources */ = {isa = PBXBuildFile; fileRef = 4BB99CF526FE191E001E4761 /* FirefoxBookmarksReader.swift */; };
		4BB99CFF26FE191E001E4761 /* BookmarkImport.swift in Sources */ = {isa = PBXBuildFile; fileRef = 4BB99CF626FE191E001E4761 /* BookmarkImport.swift */; };
		4BB99D0026FE191E001E4761 /* CoreDataBookmarkImporter.swift in Sources */ = {isa = PBXBuildFile; fileRef = 4BB99CF726FE191E001E4761 /* CoreDataBookmarkImporter.swift */; };
		4BB99D0126FE191E001E4761 /* ChromiumBookmarksReader.swift in Sources */ = {isa = PBXBuildFile; fileRef = 4BB99CF926FE191E001E4761 /* ChromiumBookmarksReader.swift */; };
		4BB99D0226FE191E001E4761 /* ImportedBookmarks.swift in Sources */ = {isa = PBXBuildFile; fileRef = 4BB99CFA26FE191E001E4761 /* ImportedBookmarks.swift */; };
		4BB99D0326FE191E001E4761 /* SafariBookmarksReader.swift in Sources */ = {isa = PBXBuildFile; fileRef = 4BB99CFC26FE191E001E4761 /* SafariBookmarksReader.swift */; };
		4BB99D0426FE191E001E4761 /* SafariDataImporter.swift in Sources */ = {isa = PBXBuildFile; fileRef = 4BB99CFD26FE191E001E4761 /* SafariDataImporter.swift */; };
		4BB99D0626FE1979001E4761 /* RequestFilePermissionViewController.swift in Sources */ = {isa = PBXBuildFile; fileRef = 4BB99D0526FE1979001E4761 /* RequestFilePermissionViewController.swift */; };
		4BB99D0F26FE1A84001E4761 /* ChromiumBookmarksReaderTests.swift in Sources */ = {isa = PBXBuildFile; fileRef = 4BB99D0C26FE1A83001E4761 /* ChromiumBookmarksReaderTests.swift */; };
		4BB99D1026FE1A84001E4761 /* FirefoxBookmarksReaderTests.swift in Sources */ = {isa = PBXBuildFile; fileRef = 4BB99D0D26FE1A83001E4761 /* FirefoxBookmarksReaderTests.swift */; };
		4BB99D1126FE1A84001E4761 /* SafariBookmarksReaderTests.swift in Sources */ = {isa = PBXBuildFile; fileRef = 4BB99D0E26FE1A84001E4761 /* SafariBookmarksReaderTests.swift */; };
		4BBC16A027C4859400E00A38 /* DeviceAuthenticationService.swift in Sources */ = {isa = PBXBuildFile; fileRef = 4BBC169F27C4859400E00A38 /* DeviceAuthenticationService.swift */; };
		4BBC16A227C485BC00E00A38 /* DeviceIdleStateDetector.swift in Sources */ = {isa = PBXBuildFile; fileRef = 4BBC16A127C485BC00E00A38 /* DeviceIdleStateDetector.swift */; };
		4BBC16A527C488C900E00A38 /* DeviceAuthenticatorTests.swift in Sources */ = {isa = PBXBuildFile; fileRef = 4BBC16A427C488C900E00A38 /* DeviceAuthenticatorTests.swift */; };
		4BBE0AA727B9B027003B37A8 /* PopUpButton.swift in Sources */ = {isa = PBXBuildFile; fileRef = 4BBE0AA627B9B027003B37A8 /* PopUpButton.swift */; };
		4BBF0915282DD40100EE1418 /* TemporaryFileHandler.swift in Sources */ = {isa = PBXBuildFile; fileRef = 4BBF0914282DD40100EE1418 /* TemporaryFileHandler.swift */; };
		4BBF0917282DD6EF00EE1418 /* TemporaryFileHandlerTests.swift in Sources */ = {isa = PBXBuildFile; fileRef = 4BBF0916282DD6EF00EE1418 /* TemporaryFileHandlerTests.swift */; };
		4BBF09232830812900EE1418 /* FileSystemDSL.swift in Sources */ = {isa = PBXBuildFile; fileRef = 4BBF09222830812900EE1418 /* FileSystemDSL.swift */; };
		4BBF0925283083EC00EE1418 /* FileSystemDSLTests.swift in Sources */ = {isa = PBXBuildFile; fileRef = 4BBF0924283083EC00EE1418 /* FileSystemDSLTests.swift */; };
		4BC68A702759AE490029A586 /* Waitlist.storyboard in Resources */ = {isa = PBXBuildFile; fileRef = 4BC68A6F2759AE490029A586 /* Waitlist.storyboard */; };
		4BC68A722759B2140029A586 /* Waitlist.swift in Sources */ = {isa = PBXBuildFile; fileRef = 4BC68A712759B2140029A586 /* Waitlist.swift */; };
		4BDFA4AE27BF19E500648192 /* ToggleableScrollView.swift in Sources */ = {isa = PBXBuildFile; fileRef = 4BDFA4AD27BF19E500648192 /* ToggleableScrollView.swift */; };
		4BE0DF06267819A1006337B7 /* NSStoryboardExtension.swift in Sources */ = {isa = PBXBuildFile; fileRef = 4BE0DF0426781961006337B7 /* NSStoryboardExtension.swift */; };
		4BE4005327CF3DC3007D3161 /* SavePaymentMethodPopover.swift in Sources */ = {isa = PBXBuildFile; fileRef = 4BE4005227CF3DC3007D3161 /* SavePaymentMethodPopover.swift */; };
		4BE4005527CF3F19007D3161 /* SavePaymentMethodViewController.swift in Sources */ = {isa = PBXBuildFile; fileRef = 4BE4005427CF3F19007D3161 /* SavePaymentMethodViewController.swift */; };
		4BE53374286E39F10019DBFD /* ChromiumKeychainPrompt.swift in Sources */ = {isa = PBXBuildFile; fileRef = 4BE53373286E39F10019DBFD /* ChromiumKeychainPrompt.swift */; };
		4BE65474271FCD40008D1D63 /* PasswordManagementIdentityItemView.swift in Sources */ = {isa = PBXBuildFile; fileRef = 4BE6546E271FCD40008D1D63 /* PasswordManagementIdentityItemView.swift */; };
		4BE65476271FCD41008D1D63 /* PasswordManagementCreditCardItemView.swift in Sources */ = {isa = PBXBuildFile; fileRef = 4BE65470271FCD40008D1D63 /* PasswordManagementCreditCardItemView.swift */; };
		4BE65477271FCD41008D1D63 /* PasswordManagementLoginItemView.swift in Sources */ = {isa = PBXBuildFile; fileRef = 4BE65471271FCD40008D1D63 /* PasswordManagementLoginItemView.swift */; };
		4BE65478271FCD41008D1D63 /* PasswordManagementNoteItemView.swift in Sources */ = {isa = PBXBuildFile; fileRef = 4BE65472271FCD40008D1D63 /* PasswordManagementNoteItemView.swift */; };
		4BE65479271FCD41008D1D63 /* EditableTextView.swift in Sources */ = {isa = PBXBuildFile; fileRef = 4BE65473271FCD40008D1D63 /* EditableTextView.swift */; };
		4BE6547E271FCD4D008D1D63 /* PasswordManagementIdentityModel.swift in Sources */ = {isa = PBXBuildFile; fileRef = 4BE6547A271FCD4D008D1D63 /* PasswordManagementIdentityModel.swift */; };
		4BE6547F271FCD4D008D1D63 /* PasswordManagementCreditCardModel.swift in Sources */ = {isa = PBXBuildFile; fileRef = 4BE6547B271FCD4D008D1D63 /* PasswordManagementCreditCardModel.swift */; };
		4BE65480271FCD4D008D1D63 /* PasswordManagementLoginModel.swift in Sources */ = {isa = PBXBuildFile; fileRef = 4BE6547C271FCD4D008D1D63 /* PasswordManagementLoginModel.swift */; };
		4BE65481271FCD4D008D1D63 /* PasswordManagementNoteModel.swift in Sources */ = {isa = PBXBuildFile; fileRef = 4BE6547D271FCD4D008D1D63 /* PasswordManagementNoteModel.swift */; };
		4BE65485271FCD7B008D1D63 /* LoginFaviconView.swift in Sources */ = {isa = PBXBuildFile; fileRef = 4BE65484271FCD7B008D1D63 /* LoginFaviconView.swift */; };
		4BEF0E6827641A0E00AF7C58 /* MacWaitlistLockScreenViewController.swift in Sources */ = {isa = PBXBuildFile; fileRef = 4BEF0E6627641A0E00AF7C58 /* MacWaitlistLockScreenViewController.swift */; };
		4BEF0E6A276676A500AF7C58 /* WaitlistRequest.swift in Sources */ = {isa = PBXBuildFile; fileRef = 4BEF0E69276676A500AF7C58 /* WaitlistRequest.swift */; };
		4BEF0E6C276676AB00AF7C58 /* MacWaitlistStore.swift in Sources */ = {isa = PBXBuildFile; fileRef = 4BEF0E6B276676AB00AF7C58 /* MacWaitlistStore.swift */; };
		4BEF0E722766B11200AF7C58 /* MacWaitlistLockScreenViewModel.swift in Sources */ = {isa = PBXBuildFile; fileRef = 4BEF0E712766B11200AF7C58 /* MacWaitlistLockScreenViewModel.swift */; };
		4BF01C00272AE74C00884A61 /* CountryList.swift in Sources */ = {isa = PBXBuildFile; fileRef = 4BE65482271FCD53008D1D63 /* CountryList.swift */; };
		4BF4951826C08395000547B8 /* ThirdPartyBrowserTests.swift in Sources */ = {isa = PBXBuildFile; fileRef = 4BF4951726C08395000547B8 /* ThirdPartyBrowserTests.swift */; };
		4BF4EA5027C71F26004E57C4 /* PasswordManagementListSectionTests.swift in Sources */ = {isa = PBXBuildFile; fileRef = 4BF4EA4F27C71F26004E57C4 /* PasswordManagementListSectionTests.swift */; };
		7B1E819E27C8874900FF0E60 /* ContentOverlayPopover.swift in Sources */ = {isa = PBXBuildFile; fileRef = 7B1E819B27C8874900FF0E60 /* ContentOverlayPopover.swift */; };
		7B1E819F27C8874900FF0E60 /* ContentOverlay.storyboard in Resources */ = {isa = PBXBuildFile; fileRef = 7B1E819C27C8874900FF0E60 /* ContentOverlay.storyboard */; };
		7B1E81A027C8874900FF0E60 /* ContentOverlayViewController.swift in Sources */ = {isa = PBXBuildFile; fileRef = 7B1E819D27C8874900FF0E60 /* ContentOverlayViewController.swift */; };
		7B4CE8E726F02135009134B1 /* TabBarTests.swift in Sources */ = {isa = PBXBuildFile; fileRef = 7B4CE8E626F02134009134B1 /* TabBarTests.swift */; };
		7BA4727D26F01BC400EAA165 /* CoreDataTestUtilities.swift in Sources */ = {isa = PBXBuildFile; fileRef = 4B9292C42667104B00AD2C21 /* CoreDataTestUtilities.swift */; };
		8511E18425F82B34002F516B /* 01_Fire_really_small.json in Resources */ = {isa = PBXBuildFile; fileRef = 8511E18325F82B34002F516B /* 01_Fire_really_small.json */; };
		853014D625E671A000FB8205 /* PageObserverUserScript.swift in Sources */ = {isa = PBXBuildFile; fileRef = 853014D525E671A000FB8205 /* PageObserverUserScript.swift */; };
		85308E25267FC9F2001ABD76 /* NSAlertExtension.swift in Sources */ = {isa = PBXBuildFile; fileRef = 85308E24267FC9F2001ABD76 /* NSAlertExtension.swift */; };
		85378D9C274E61B8007C5CBF /* MessageViews.storyboard in Resources */ = {isa = PBXBuildFile; fileRef = 85378D9B274E61B8007C5CBF /* MessageViews.storyboard */; };
		85378D9E274E664C007C5CBF /* PopoverMessageViewController.swift in Sources */ = {isa = PBXBuildFile; fileRef = 85378D9D274E664C007C5CBF /* PopoverMessageViewController.swift */; };
		85378DA0274E6F42007C5CBF /* NSNotificationName+EmailManager.swift in Sources */ = {isa = PBXBuildFile; fileRef = 85378D9F274E6F42007C5CBF /* NSNotificationName+EmailManager.swift */; };
		85378DA2274E7F25007C5CBF /* EmailManagerRequestDelegate.swift in Sources */ = {isa = PBXBuildFile; fileRef = 85378DA1274E7F25007C5CBF /* EmailManagerRequestDelegate.swift */; };
		8546DE6225C03056000CA5E1 /* UserAgentTests.swift in Sources */ = {isa = PBXBuildFile; fileRef = 8546DE6125C03056000CA5E1 /* UserAgentTests.swift */; };
		85480F8A25CDC360009424E3 /* MainMenu.storyboard in Resources */ = {isa = PBXBuildFile; fileRef = 85480F8925CDC360009424E3 /* MainMenu.storyboard */; };
		85480FBB25D181CB009424E3 /* ConfigurationDownloading.swift in Sources */ = {isa = PBXBuildFile; fileRef = 85480FBA25D181CB009424E3 /* ConfigurationDownloading.swift */; };
		85480FCF25D1AA22009424E3 /* ConfigurationStoring.swift in Sources */ = {isa = PBXBuildFile; fileRef = 85480FCE25D1AA22009424E3 /* ConfigurationStoring.swift */; };
		85589E7F27BBB8630038AD11 /* AddEditFavoriteViewController.swift in Sources */ = {isa = PBXBuildFile; fileRef = 85589E7927BBB8620038AD11 /* AddEditFavoriteViewController.swift */; };
		85589E8027BBB8630038AD11 /* AddEditFavoriteWindow.swift in Sources */ = {isa = PBXBuildFile; fileRef = 85589E7A27BBB8620038AD11 /* AddEditFavoriteWindow.swift */; };
		85589E8127BBB8630038AD11 /* HomePage.storyboard in Resources */ = {isa = PBXBuildFile; fileRef = 85589E7B27BBB8630038AD11 /* HomePage.storyboard */; };
		85589E8227BBB8630038AD11 /* HomePageView.swift in Sources */ = {isa = PBXBuildFile; fileRef = 85589E7C27BBB8630038AD11 /* HomePageView.swift */; };
		85589E8327BBB8630038AD11 /* HomePageViewController.swift in Sources */ = {isa = PBXBuildFile; fileRef = 85589E7D27BBB8630038AD11 /* HomePageViewController.swift */; };
		85589E8727BBB8F20038AD11 /* HomePageFavoritesModel.swift in Sources */ = {isa = PBXBuildFile; fileRef = 85589E8627BBB8F20038AD11 /* HomePageFavoritesModel.swift */; };
		85589E8B27BBBADC0038AD11 /* ColorExtensions.swift in Sources */ = {isa = PBXBuildFile; fileRef = 85589E8A27BBBADC0038AD11 /* ColorExtensions.swift */; };
		85589E8D27BBBB870038AD11 /* NavigationBar.storyboard in Resources */ = {isa = PBXBuildFile; fileRef = 85589E8C27BBBB870038AD11 /* NavigationBar.storyboard */; };
		85589E8F27BBBBF10038AD11 /* Main.storyboard in Resources */ = {isa = PBXBuildFile; fileRef = 85589E8E27BBBBF10038AD11 /* Main.storyboard */; };
		85589E9127BFB9810038AD11 /* HomePageRecentlyVisitedModel.swift in Sources */ = {isa = PBXBuildFile; fileRef = 85589E9027BFB9810038AD11 /* HomePageRecentlyVisitedModel.swift */; };
		85589E9427BFE1E70038AD11 /* FavoritesView.swift in Sources */ = {isa = PBXBuildFile; fileRef = 85589E9327BFE1E70038AD11 /* FavoritesView.swift */; };
		85589E9627BFE25D0038AD11 /* FailedAssertionView.swift in Sources */ = {isa = PBXBuildFile; fileRef = 85589E9527BFE25D0038AD11 /* FailedAssertionView.swift */; };
		85589E9827BFE2DA0038AD11 /* HoverButton.swift in Sources */ = {isa = PBXBuildFile; fileRef = 85589E9727BFE2DA0038AD11 /* HoverButton.swift */; };
		85589E9A27BFE3C30038AD11 /* FaviconView.swift in Sources */ = {isa = PBXBuildFile; fileRef = 85589E9927BFE3C30038AD11 /* FaviconView.swift */; };
		85589E9E27BFE4500038AD11 /* DefaultBrowserPromptView.swift in Sources */ = {isa = PBXBuildFile; fileRef = 85589E9D27BFE4500038AD11 /* DefaultBrowserPromptView.swift */; };
		85589EA027BFE60E0038AD11 /* MoreOrLessView.swift in Sources */ = {isa = PBXBuildFile; fileRef = 85589E9F27BFE60E0038AD11 /* MoreOrLessView.swift */; };
		85625994269C8F9600EE44BC /* PasswordManager.storyboard in Resources */ = {isa = PBXBuildFile; fileRef = 85625993269C8F9600EE44BC /* PasswordManager.storyboard */; };
		85625996269C953C00EE44BC /* PasswordManagementViewController.swift in Sources */ = {isa = PBXBuildFile; fileRef = 85625995269C953C00EE44BC /* PasswordManagementViewController.swift */; };
		85625998269C9C5F00EE44BC /* PasswordManagementPopover.swift in Sources */ = {isa = PBXBuildFile; fileRef = 85625997269C9C5F00EE44BC /* PasswordManagementPopover.swift */; };
		8562599A269CA0A600EE44BC /* NSRectExtension.swift in Sources */ = {isa = PBXBuildFile; fileRef = 85625999269CA0A600EE44BC /* NSRectExtension.swift */; };
		856C98A6256EB59600A22F1F /* MenuItemSelectors.swift in Sources */ = {isa = PBXBuildFile; fileRef = 856C98A5256EB59600A22F1F /* MenuItemSelectors.swift */; };
		856C98D52570116900A22F1F /* NSWindow+Toast.swift in Sources */ = {isa = PBXBuildFile; fileRef = 856C98D42570116900A22F1F /* NSWindow+Toast.swift */; };
		856C98DF257014BD00A22F1F /* FileDownloadManager.swift in Sources */ = {isa = PBXBuildFile; fileRef = 856C98DE257014BD00A22F1F /* FileDownloadManager.swift */; };
		856CADF0271710F400E79BB0 /* HoverUserScript.swift in Sources */ = {isa = PBXBuildFile; fileRef = 856CADEF271710F400E79BB0 /* HoverUserScript.swift */; };
		85707F22276A32B600DC0649 /* CallToAction.swift in Sources */ = {isa = PBXBuildFile; fileRef = 85707F21276A32B600DC0649 /* CallToAction.swift */; };
		85707F24276A332A00DC0649 /* OnboardingButtonStyles.swift in Sources */ = {isa = PBXBuildFile; fileRef = 85707F23276A332A00DC0649 /* OnboardingButtonStyles.swift */; };
		85707F26276A335700DC0649 /* Onboarding.swift in Sources */ = {isa = PBXBuildFile; fileRef = 85707F25276A335700DC0649 /* Onboarding.swift */; };
		85707F28276A34D900DC0649 /* DaxSpeech.swift in Sources */ = {isa = PBXBuildFile; fileRef = 85707F27276A34D900DC0649 /* DaxSpeech.swift */; };
		85707F2A276A35FE00DC0649 /* ActionSpeech.swift in Sources */ = {isa = PBXBuildFile; fileRef = 85707F29276A35FE00DC0649 /* ActionSpeech.swift */; };
		85707F2C276A364E00DC0649 /* OnboardingFlow.swift in Sources */ = {isa = PBXBuildFile; fileRef = 85707F2B276A364E00DC0649 /* OnboardingFlow.swift */; };
		85707F2E276A394C00DC0649 /* ViewExtensions.swift in Sources */ = {isa = PBXBuildFile; fileRef = 85707F2D276A394C00DC0649 /* ViewExtensions.swift */; };
		85707F31276A7DCA00DC0649 /* OnboardingViewModel.swift in Sources */ = {isa = PBXBuildFile; fileRef = 85707F30276A7DCA00DC0649 /* OnboardingViewModel.swift */; };
		85799C1825DEBB3F0007EC87 /* Logging.swift in Sources */ = {isa = PBXBuildFile; fileRef = 85799C1725DEBB3F0007EC87 /* Logging.swift */; };
		857FFEC027D239DC00415E7A /* HyperLink.swift in Sources */ = {isa = PBXBuildFile; fileRef = 857FFEBF27D239DC00415E7A /* HyperLink.swift */; };
		8585B63826D6E66C00C1416F /* ButtonStyles.swift in Sources */ = {isa = PBXBuildFile; fileRef = 8585B63726D6E66C00C1416F /* ButtonStyles.swift */; };
		8589063A267BCD8E00D23B0D /* SaveCredentialsPopover.swift in Sources */ = {isa = PBXBuildFile; fileRef = 85890639267BCD8E00D23B0D /* SaveCredentialsPopover.swift */; };
		8589063C267BCDC000D23B0D /* SaveCredentialsViewController.swift in Sources */ = {isa = PBXBuildFile; fileRef = 8589063B267BCDC000D23B0D /* SaveCredentialsViewController.swift */; };
		858A797F26A79EAA00A75A42 /* UserText+PasswordManager.swift in Sources */ = {isa = PBXBuildFile; fileRef = 858A797E26A79EAA00A75A42 /* UserText+PasswordManager.swift */; };
		858A798326A8B75F00A75A42 /* CopyHandler.swift in Sources */ = {isa = PBXBuildFile; fileRef = 858A798226A8B75F00A75A42 /* CopyHandler.swift */; };
		858A798526A8BB5D00A75A42 /* NSTextViewExtension.swift in Sources */ = {isa = PBXBuildFile; fileRef = 858A798426A8BB5D00A75A42 /* NSTextViewExtension.swift */; };
		858A798826A99DBE00A75A42 /* PasswordManagementItemListModelTests.swift in Sources */ = {isa = PBXBuildFile; fileRef = 858A798726A99DBE00A75A42 /* PasswordManagementItemListModelTests.swift */; };
		858A798A26A9B35E00A75A42 /* PasswordManagementItemModelTests.swift in Sources */ = {isa = PBXBuildFile; fileRef = 858A798926A9B35E00A75A42 /* PasswordManagementItemModelTests.swift */; };
		859E7D6B27453BF3009C2B69 /* BookmarksExporter.swift in Sources */ = {isa = PBXBuildFile; fileRef = 859E7D6A27453BF3009C2B69 /* BookmarksExporter.swift */; };
		859E7D6D274548F2009C2B69 /* BookmarksExporterTests.swift in Sources */ = {isa = PBXBuildFile; fileRef = 859E7D6C274548F2009C2B69 /* BookmarksExporterTests.swift */; };
		85A0116925AF1D8900FA6A0C /* FindInPageViewController.swift in Sources */ = {isa = PBXBuildFile; fileRef = 85A0116825AF1D8900FA6A0C /* FindInPageViewController.swift */; };
		85A0117425AF2EDF00FA6A0C /* FindInPage.storyboard in Resources */ = {isa = PBXBuildFile; fileRef = 85A0117325AF2EDF00FA6A0C /* FindInPage.storyboard */; };
		85A0118225AF60E700FA6A0C /* FindInPageModel.swift in Sources */ = {isa = PBXBuildFile; fileRef = 85A0118125AF60E700FA6A0C /* FindInPageModel.swift */; };
		85A011EA25B4D4CA00FA6A0C /* FindInPageUserScript.swift in Sources */ = {isa = PBXBuildFile; fileRef = 85A011E925B4D4CA00FA6A0C /* FindInPageUserScript.swift */; };
		85AC3AEF25D5CE9800C7D2AA /* UserScripts.swift in Sources */ = {isa = PBXBuildFile; fileRef = 85AC3AEE25D5CE9800C7D2AA /* UserScripts.swift */; };
		85AC3AF725D5DBFD00C7D2AA /* DataExtension.swift in Sources */ = {isa = PBXBuildFile; fileRef = 85AC3AF625D5DBFD00C7D2AA /* DataExtension.swift */; };
		85AC3B0525D6B1D800C7D2AA /* ScriptSourceProviding.swift in Sources */ = {isa = PBXBuildFile; fileRef = 85AC3B0425D6B1D800C7D2AA /* ScriptSourceProviding.swift */; };
		85AC3B1725D9BC1A00C7D2AA /* ConfigurationDownloaderTests.swift in Sources */ = {isa = PBXBuildFile; fileRef = 85AC3B1625D9BC1A00C7D2AA /* ConfigurationDownloaderTests.swift */; };
		85AC3B3525DA82A600C7D2AA /* DataTaskProviding.swift in Sources */ = {isa = PBXBuildFile; fileRef = 85AC3B3425DA82A600C7D2AA /* DataTaskProviding.swift */; };
		85AC3B4925DAC9BD00C7D2AA /* ConfigurationStorageTests.swift in Sources */ = {isa = PBXBuildFile; fileRef = 85AC3B4825DAC9BD00C7D2AA /* ConfigurationStorageTests.swift */; };
		85AC7AD927BD625000FFB69B /* HomePageAssets.xcassets in Resources */ = {isa = PBXBuildFile; fileRef = 85AC7AD827BD625000FFB69B /* HomePageAssets.xcassets */; };
		85AC7ADB27BD628400FFB69B /* HomePage.swift in Sources */ = {isa = PBXBuildFile; fileRef = 85AC7ADA27BD628400FFB69B /* HomePage.swift */; };
		85AC7ADD27BEB6EE00FFB69B /* HomePageDefaultBrowserModel.swift in Sources */ = {isa = PBXBuildFile; fileRef = 85AC7ADC27BEB6EE00FFB69B /* HomePageDefaultBrowserModel.swift */; };
		85AE2FF224A33A2D002D507F /* WebKit.framework in Frameworks */ = {isa = PBXBuildFile; fileRef = 85AE2FF124A33A2D002D507F /* WebKit.framework */; };
		85B7184A27677C2D00B4277F /* Onboarding.storyboard in Resources */ = {isa = PBXBuildFile; fileRef = 85B7184927677C2D00B4277F /* Onboarding.storyboard */; };
		85B7184C27677C6500B4277F /* OnboardingViewController.swift in Sources */ = {isa = PBXBuildFile; fileRef = 85B7184B27677C6500B4277F /* OnboardingViewController.swift */; };
		85B7184E27677CBB00B4277F /* RootView.swift in Sources */ = {isa = PBXBuildFile; fileRef = 85B7184D27677CBB00B4277F /* RootView.swift */; };
		85C48CCC278D808F00D3263E /* NSAttributedStringExtension.swift in Sources */ = {isa = PBXBuildFile; fileRef = 85C48CCB278D808F00D3263E /* NSAttributedStringExtension.swift */; };
		85C48CD127908C1000D3263E /* BrowserImportMoreInfoViewController.swift in Sources */ = {isa = PBXBuildFile; fileRef = 85C48CD027908C1000D3263E /* BrowserImportMoreInfoViewController.swift */; };
		85C5991B27D10CF000E605B2 /* FireAnimationView.swift in Sources */ = {isa = PBXBuildFile; fileRef = 85C5991A27D10CF000E605B2 /* FireAnimationView.swift */; };
		85C6A29625CC1FFD00EEB5F1 /* UserDefaultsWrapper.swift in Sources */ = {isa = PBXBuildFile; fileRef = 85C6A29525CC1FFD00EEB5F1 /* UserDefaultsWrapper.swift */; };
		85CC1D7B26A05ECF0062F04E /* PasswordManagementItemListModel.swift in Sources */ = {isa = PBXBuildFile; fileRef = 85CC1D7A26A05ECF0062F04E /* PasswordManagementItemListModel.swift */; };
		85CC1D7D26A05F250062F04E /* PasswordManagementItemModel.swift in Sources */ = {isa = PBXBuildFile; fileRef = 85CC1D7C26A05F250062F04E /* PasswordManagementItemModel.swift */; };
		85D33F1225C82EB3002B91A6 /* ConfigurationManager.swift in Sources */ = {isa = PBXBuildFile; fileRef = 85D33F1125C82EB3002B91A6 /* ConfigurationManager.swift */; };
		85D438B6256E7C9E00F3BAF8 /* ContextMenuUserScript.swift in Sources */ = {isa = PBXBuildFile; fileRef = 85D438B5256E7C9E00F3BAF8 /* ContextMenuUserScript.swift */; };
		85D885B026A590A90077C374 /* NSNotificationName+PasswordManager.swift in Sources */ = {isa = PBXBuildFile; fileRef = 85D885AF26A590A90077C374 /* NSNotificationName+PasswordManager.swift */; };
		85D885B326A5A9DE0077C374 /* NSAlert+PasswordManager.swift in Sources */ = {isa = PBXBuildFile; fileRef = 85D885B226A5A9DE0077C374 /* NSAlert+PasswordManager.swift */; };
		85F0FF1327CFAB04001C7C6E /* RecentlyVisitedView.swift in Sources */ = {isa = PBXBuildFile; fileRef = 85F0FF1227CFAB04001C7C6E /* RecentlyVisitedView.swift */; };
		85F1B0C925EF9759004792B6 /* URLEventHandlerTests.swift in Sources */ = {isa = PBXBuildFile; fileRef = 85F1B0C825EF9759004792B6 /* URLEventHandlerTests.swift */; };
		85F487B5276A8F2E003CE668 /* OnboardingTests.swift in Sources */ = {isa = PBXBuildFile; fileRef = 85F487B4276A8F2E003CE668 /* OnboardingTests.swift */; };
		85F69B3C25EDE81F00978E59 /* URLExtensionTests.swift in Sources */ = {isa = PBXBuildFile; fileRef = 85F69B3B25EDE81F00978E59 /* URLExtensionTests.swift */; };
		85FF55C825F82E4F00E2AB99 /* Lottie in Frameworks */ = {isa = PBXBuildFile; productRef = 85FF55C725F82E4F00E2AB99 /* Lottie */; };
		9807F645278CA16F00E1547B /* BrowserServicesKit in Frameworks */ = {isa = PBXBuildFile; productRef = 9807F644278CA16F00E1547B /* BrowserServicesKit */; };
		9812D895276CEDA5004B6181 /* ContentBlockerRulesLists.swift in Sources */ = {isa = PBXBuildFile; fileRef = 9812D894276CEDA5004B6181 /* ContentBlockerRulesLists.swift */; };
		9826B0A02747DF3D0092F683 /* ContentBlocking.swift in Sources */ = {isa = PBXBuildFile; fileRef = 9826B09F2747DF3D0092F683 /* ContentBlocking.swift */; };
		9826B0A22747DFEB0092F683 /* AppPrivacyConfigurationDataProvider.swift in Sources */ = {isa = PBXBuildFile; fileRef = 9826B0A12747DFEB0092F683 /* AppPrivacyConfigurationDataProvider.swift */; };
		9833912F27AAA3CE00DAF119 /* AppTrackerDataSetProvider.swift in Sources */ = {isa = PBXBuildFile; fileRef = 9833912E27AAA3CE00DAF119 /* AppTrackerDataSetProvider.swift */; };
		9833913127AAA4B500DAF119 /* trackerData.json in Resources */ = {isa = PBXBuildFile; fileRef = 9833913027AAA4B500DAF119 /* trackerData.json */; };
		9833913327AAAEEE00DAF119 /* EmbeddedTrackerDataTests.swift in Sources */ = {isa = PBXBuildFile; fileRef = 9833913227AAAEEE00DAF119 /* EmbeddedTrackerDataTests.swift */; };
		98EB5D1027516A4800681FE6 /* AppPrivacyConfigurationTests.swift in Sources */ = {isa = PBXBuildFile; fileRef = 98EB5D0F27516A4800681FE6 /* AppPrivacyConfigurationTests.swift */; };
		AA06B6B72672AF8100F541C5 /* Sparkle in Frameworks */ = {isa = PBXBuildFile; productRef = AA06B6B62672AF8100F541C5 /* Sparkle */; };
		AA0877B826D5160D00B05660 /* SafariVersionReaderTests.swift in Sources */ = {isa = PBXBuildFile; fileRef = AA0877B726D5160D00B05660 /* SafariVersionReaderTests.swift */; };
		AA0877BA26D5161D00B05660 /* WebKitVersionProviderTests.swift in Sources */ = {isa = PBXBuildFile; fileRef = AA0877B926D5161D00B05660 /* WebKitVersionProviderTests.swift */; };
		AA0F3DB7261A566C0077F2D9 /* SuggestionLoadingMock.swift in Sources */ = {isa = PBXBuildFile; fileRef = AA0F3DB6261A566C0077F2D9 /* SuggestionLoadingMock.swift */; };
		AA13DCB4271480B0006D48D3 /* FirePopoverViewModel.swift in Sources */ = {isa = PBXBuildFile; fileRef = AA13DCB3271480B0006D48D3 /* FirePopoverViewModel.swift */; };
		AA222CB92760F74E00321475 /* FaviconReferenceCache.swift in Sources */ = {isa = PBXBuildFile; fileRef = AA222CB82760F74E00321475 /* FaviconReferenceCache.swift */; };
		AA2CB12D2587BB5600AA6FBE /* TabBarFooter.xib in Resources */ = {isa = PBXBuildFile; fileRef = AA2CB12C2587BB5600AA6FBE /* TabBarFooter.xib */; };
		AA2CB1352587C29500AA6FBE /* TabBarFooter.swift in Sources */ = {isa = PBXBuildFile; fileRef = AA2CB1342587C29500AA6FBE /* TabBarFooter.swift */; };
		AA34396C2754D4E300B241FA /* shield.json in Resources */ = {isa = PBXBuildFile; fileRef = AA34396A2754D4E200B241FA /* shield.json */; };
		AA34396D2754D4E300B241FA /* shield-dot.json in Resources */ = {isa = PBXBuildFile; fileRef = AA34396B2754D4E300B241FA /* shield-dot.json */; };
		AA3439702754D4E900B241FA /* dark-shield-dot.json in Resources */ = {isa = PBXBuildFile; fileRef = AA34396E2754D4E900B241FA /* dark-shield-dot.json */; };
		AA3439712754D4E900B241FA /* dark-shield.json in Resources */ = {isa = PBXBuildFile; fileRef = AA34396F2754D4E900B241FA /* dark-shield.json */; };
		AA3439782754D55100B241FA /* dark-trackers-2.json in Resources */ = {isa = PBXBuildFile; fileRef = AA3439722754D55100B241FA /* dark-trackers-2.json */; };
		AA3439792754D55100B241FA /* trackers-1.json in Resources */ = {isa = PBXBuildFile; fileRef = AA3439732754D55100B241FA /* trackers-1.json */; };
		AA34397A2754D55100B241FA /* trackers-2.json in Resources */ = {isa = PBXBuildFile; fileRef = AA3439742754D55100B241FA /* trackers-2.json */; };
		AA34397B2754D55100B241FA /* trackers-3.json in Resources */ = {isa = PBXBuildFile; fileRef = AA3439752754D55100B241FA /* trackers-3.json */; };
		AA34397C2754D55100B241FA /* dark-trackers-1.json in Resources */ = {isa = PBXBuildFile; fileRef = AA3439762754D55100B241FA /* dark-trackers-1.json */; };
		AA34397D2754D55100B241FA /* dark-trackers-3.json in Resources */ = {isa = PBXBuildFile; fileRef = AA3439772754D55100B241FA /* dark-trackers-3.json */; };
		AA3863C527A1E28F00749AB5 /* Feedback.storyboard in Resources */ = {isa = PBXBuildFile; fileRef = AA3863C427A1E28F00749AB5 /* Feedback.storyboard */; };
		AA3D531527A1ED9300074EC1 /* FeedbackWindow.swift in Sources */ = {isa = PBXBuildFile; fileRef = AA3D531427A1ED9300074EC1 /* FeedbackWindow.swift */; };
		AA3D531727A1EEED00074EC1 /* FeedbackViewController.swift in Sources */ = {isa = PBXBuildFile; fileRef = AA3D531627A1EEED00074EC1 /* FeedbackViewController.swift */; };
		AA3D531B27A2F57E00074EC1 /* Feedback.swift in Sources */ = {isa = PBXBuildFile; fileRef = AA3D531A27A2F57E00074EC1 /* Feedback.swift */; };
		AA3D531D27A2F58F00074EC1 /* FeedbackSender.swift in Sources */ = {isa = PBXBuildFile; fileRef = AA3D531C27A2F58F00074EC1 /* FeedbackSender.swift */; };
		AA3F895324C18AD500628DDE /* SuggestionViewModel.swift in Sources */ = {isa = PBXBuildFile; fileRef = AA3F895224C18AD500628DDE /* SuggestionViewModel.swift */; };
		AA4BBA3B25C58FA200C4FB0F /* MainMenu.swift in Sources */ = {isa = PBXBuildFile; fileRef = AA4BBA3A25C58FA200C4FB0F /* MainMenu.swift */; };
		AA4D700725545EF800C3411E /* URLEventHandler.swift in Sources */ = {isa = PBXBuildFile; fileRef = AA4D700625545EF800C3411E /* URLEventHandler.swift */; };
		AA4FF40C2624751A004E2377 /* GrammarFeaturesManager.swift in Sources */ = {isa = PBXBuildFile; fileRef = AA4FF40B2624751A004E2377 /* GrammarFeaturesManager.swift */; };
		AA512D1424D99D9800230283 /* FaviconManager.swift in Sources */ = {isa = PBXBuildFile; fileRef = AA512D1324D99D9800230283 /* FaviconManager.swift */; };
		AA585D82248FD31100E9A3E2 /* AppDelegate.swift in Sources */ = {isa = PBXBuildFile; fileRef = AA585D81248FD31100E9A3E2 /* AppDelegate.swift */; };
		AA585D84248FD31100E9A3E2 /* BrowserTabViewController.swift in Sources */ = {isa = PBXBuildFile; fileRef = AA585D83248FD31100E9A3E2 /* BrowserTabViewController.swift */; };
		AA585D86248FD31400E9A3E2 /* Assets.xcassets in Resources */ = {isa = PBXBuildFile; fileRef = AA585D85248FD31400E9A3E2 /* Assets.xcassets */; };
		AA585DAF2490E6E600E9A3E2 /* MainViewController.swift in Sources */ = {isa = PBXBuildFile; fileRef = AA585DAE2490E6E600E9A3E2 /* MainViewController.swift */; };
		AA5C1DD1285A154E0089850C /* RecentlyClosedMenu.swift in Sources */ = {isa = PBXBuildFile; fileRef = AA5C1DD0285A154E0089850C /* RecentlyClosedMenu.swift */; };
		AA5C1DD3285A217F0089850C /* RecentlyClosedCacheItem.swift in Sources */ = {isa = PBXBuildFile; fileRef = AA5C1DD2285A217F0089850C /* RecentlyClosedCacheItem.swift */; };
		AA5C1DD5285C780C0089850C /* RecentlyClosedCoordinator.swift in Sources */ = {isa = PBXBuildFile; fileRef = AA5C1DD4285C780C0089850C /* RecentlyClosedCoordinator.swift */; };
		AA5C8F59258FE21F00748EB7 /* NSTextFieldExtension.swift in Sources */ = {isa = PBXBuildFile; fileRef = AA5C8F58258FE21F00748EB7 /* NSTextFieldExtension.swift */; };
		AA5C8F5E2590EEE800748EB7 /* NSPointExtension.swift in Sources */ = {isa = PBXBuildFile; fileRef = AA5C8F5D2590EEE800748EB7 /* NSPointExtension.swift */; };
		AA5C8F632591021700748EB7 /* NSApplicationExtension.swift in Sources */ = {isa = PBXBuildFile; fileRef = AA5C8F622591021700748EB7 /* NSApplicationExtension.swift */; };
		AA5D6DAC24A340F700C6FBCE /* WebViewStateObserver.swift in Sources */ = {isa = PBXBuildFile; fileRef = AA5D6DAB24A340F700C6FBCE /* WebViewStateObserver.swift */; };
		AA5FA697275F90C400DCE9C9 /* FaviconImageCache.swift in Sources */ = {isa = PBXBuildFile; fileRef = AA5FA696275F90C400DCE9C9 /* FaviconImageCache.swift */; };
		AA5FA69A275F91C700DCE9C9 /* Favicon.swift in Sources */ = {isa = PBXBuildFile; fileRef = AA5FA699275F91C700DCE9C9 /* Favicon.swift */; };
		AA5FA69D275F945C00DCE9C9 /* FaviconStore.swift in Sources */ = {isa = PBXBuildFile; fileRef = AA5FA69C275F945C00DCE9C9 /* FaviconStore.swift */; };
		AA5FA6A0275F948900DCE9C9 /* Favicons.xcdatamodeld in Sources */ = {isa = PBXBuildFile; fileRef = AA5FA69E275F948900DCE9C9 /* Favicons.xcdatamodeld */; };
		AA6197C4276B314D008396F0 /* FaviconUrlReference.swift in Sources */ = {isa = PBXBuildFile; fileRef = AA6197C3276B314D008396F0 /* FaviconUrlReference.swift */; };
		AA6197C6276B3168008396F0 /* FaviconHostReference.swift in Sources */ = {isa = PBXBuildFile; fileRef = AA6197C5276B3168008396F0 /* FaviconHostReference.swift */; };
		AA61C0D02722159B00E6B681 /* FireInfoViewController.swift in Sources */ = {isa = PBXBuildFile; fileRef = AA61C0CF2722159B00E6B681 /* FireInfoViewController.swift */; };
		AA61C0D22727F59B00E6B681 /* ArrayExtension.swift in Sources */ = {isa = PBXBuildFile; fileRef = AA61C0D12727F59B00E6B681 /* ArrayExtension.swift */; };
		AA63745424C9BF9A00AB2AC4 /* SuggestionContainerTests.swift in Sources */ = {isa = PBXBuildFile; fileRef = AA63745324C9BF9A00AB2AC4 /* SuggestionContainerTests.swift */; };
		AA652CB125DD825B009059CC /* LocalBookmarkStoreTests.swift in Sources */ = {isa = PBXBuildFile; fileRef = AA652CB025DD825B009059CC /* LocalBookmarkStoreTests.swift */; };
		AA652CCE25DD9071009059CC /* BookmarkListTests.swift in Sources */ = {isa = PBXBuildFile; fileRef = AA652CCD25DD9071009059CC /* BookmarkListTests.swift */; };
		AA652CD325DDA6E9009059CC /* LocalBookmarkManagerTests.swift in Sources */ = {isa = PBXBuildFile; fileRef = AA652CD225DDA6E9009059CC /* LocalBookmarkManagerTests.swift */; };
		AA652CDB25DDAB32009059CC /* BookmarkStoreMock.swift in Sources */ = {isa = PBXBuildFile; fileRef = AA652CDA25DDAB32009059CC /* BookmarkStoreMock.swift */; };
		AA6820E425502F19005ED0D5 /* WebsiteDataStore.swift in Sources */ = {isa = PBXBuildFile; fileRef = AA6820E325502F19005ED0D5 /* WebsiteDataStore.swift */; };
		AA6820EB25503D6A005ED0D5 /* Fire.swift in Sources */ = {isa = PBXBuildFile; fileRef = AA6820EA25503D6A005ED0D5 /* Fire.swift */; };
		AA6820F125503DA9005ED0D5 /* FireViewModel.swift in Sources */ = {isa = PBXBuildFile; fileRef = AA6820F025503DA9005ED0D5 /* FireViewModel.swift */; };
		AA68C3D32490ED62001B8783 /* NavigationBarViewController.swift in Sources */ = {isa = PBXBuildFile; fileRef = AA68C3D22490ED62001B8783 /* NavigationBarViewController.swift */; };
		AA68C3D72490F821001B8783 /* README.md in Resources */ = {isa = PBXBuildFile; fileRef = AA68C3D62490F821001B8783 /* README.md */; };
		AA693E5E2696E5B90007BB78 /* CrashReports.storyboard in Resources */ = {isa = PBXBuildFile; fileRef = AA693E5D2696E5B90007BB78 /* CrashReports.storyboard */; };
		AA6AD95B2704B6DB00159F8A /* FirePopoverViewController.swift in Sources */ = {isa = PBXBuildFile; fileRef = AA6AD95A2704B6DB00159F8A /* FirePopoverViewController.swift */; };
		AA6EF9AD25066F42004754E6 /* WindowsManager.swift in Sources */ = {isa = PBXBuildFile; fileRef = AA6EF9AC25066F42004754E6 /* WindowsManager.swift */; };
		AA6EF9B3250785D5004754E6 /* NSMenuExtension.swift in Sources */ = {isa = PBXBuildFile; fileRef = AA6EF9B2250785D5004754E6 /* NSMenuExtension.swift */; };
		AA6EF9B525081B4C004754E6 /* MainMenuActions.swift in Sources */ = {isa = PBXBuildFile; fileRef = AA6EF9B425081B4C004754E6 /* MainMenuActions.swift */; };
		AA6FFB4424DC33320028F4D0 /* NSViewExtension.swift in Sources */ = {isa = PBXBuildFile; fileRef = AA6FFB4324DC33320028F4D0 /* NSViewExtension.swift */; };
		AA6FFB4624DC3B5A0028F4D0 /* WebView.swift in Sources */ = {isa = PBXBuildFile; fileRef = AA6FFB4524DC3B5A0028F4D0 /* WebView.swift */; };
		AA72D5FE25FFF94E00C77619 /* NSMenuItemExtension.swift in Sources */ = {isa = PBXBuildFile; fileRef = AA72D5FD25FFF94E00C77619 /* NSMenuItemExtension.swift */; };
		AA7412B224D0B3AC00D22FE0 /* TabBarViewItem.swift in Sources */ = {isa = PBXBuildFile; fileRef = AA7412B024D0B3AC00D22FE0 /* TabBarViewItem.swift */; };
		AA7412B324D0B3AC00D22FE0 /* TabBarViewItem.xib in Resources */ = {isa = PBXBuildFile; fileRef = AA7412B124D0B3AC00D22FE0 /* TabBarViewItem.xib */; };
		AA7412B524D1536B00D22FE0 /* MainWindowController.swift in Sources */ = {isa = PBXBuildFile; fileRef = AA7412B424D1536B00D22FE0 /* MainWindowController.swift */; };
		AA7412B724D1687000D22FE0 /* TabBarScrollView.swift in Sources */ = {isa = PBXBuildFile; fileRef = AA7412B624D1687000D22FE0 /* TabBarScrollView.swift */; };
		AA7412BD24D2BEEE00D22FE0 /* MainWindow.swift in Sources */ = {isa = PBXBuildFile; fileRef = AA7412BC24D2BEEE00D22FE0 /* MainWindow.swift */; };
		AA75A0AE26F3500C0086B667 /* PrivacyIconViewModel.swift in Sources */ = {isa = PBXBuildFile; fileRef = AA75A0AD26F3500C0086B667 /* PrivacyIconViewModel.swift */; };
		AA7E9176286DB05D00AB6B62 /* RecentlyClosedCoordinatorMock.swift in Sources */ = {isa = PBXBuildFile; fileRef = AA7E9175286DB05D00AB6B62 /* RecentlyClosedCoordinatorMock.swift */; };
		AA7EB6DF27E7C57D00036718 /* MouseOverAnimationButton.swift in Sources */ = {isa = PBXBuildFile; fileRef = AA7EB6DE27E7C57D00036718 /* MouseOverAnimationButton.swift */; };
		AA7EB6E227E7D05500036718 /* flame-mouse-over.json in Resources */ = {isa = PBXBuildFile; fileRef = AA7EB6E027E7D05500036718 /* flame-mouse-over.json */; };
		AA7EB6E327E7D05500036718 /* dark-flame-mouse-over.json in Resources */ = {isa = PBXBuildFile; fileRef = AA7EB6E127E7D05500036718 /* dark-flame-mouse-over.json */; };
		AA7EB6E527E7D6DC00036718 /* AnimationView.swift in Sources */ = {isa = PBXBuildFile; fileRef = AA7EB6E427E7D6DC00036718 /* AnimationView.swift */; };
		AA7EB6E727E8809D00036718 /* shield-mouse-over.json in Resources */ = {isa = PBXBuildFile; fileRef = AA7EB6E627E8809D00036718 /* shield-mouse-over.json */; };
		AA7EB6E927E880A600036718 /* shield-dot-mouse-over.json in Resources */ = {isa = PBXBuildFile; fileRef = AA7EB6E827E880A600036718 /* shield-dot-mouse-over.json */; };
		AA7EB6EB27E880AE00036718 /* dark-shield-mouse-over.json in Resources */ = {isa = PBXBuildFile; fileRef = AA7EB6EA27E880AE00036718 /* dark-shield-mouse-over.json */; };
		AA7EB6ED27E880B600036718 /* dark-shield-dot-mouse-over.json in Resources */ = {isa = PBXBuildFile; fileRef = AA7EB6EC27E880B600036718 /* dark-shield-dot-mouse-over.json */; };
		AA80EC54256BE3BC007083E7 /* UserText.swift in Sources */ = {isa = PBXBuildFile; fileRef = AA80EC53256BE3BC007083E7 /* UserText.swift */; };
		AA80EC67256C4691007083E7 /* BrowserTab.storyboard in Resources */ = {isa = PBXBuildFile; fileRef = AA80EC69256C4691007083E7 /* BrowserTab.storyboard */; };
		AA80EC73256C46A2007083E7 /* Suggestion.storyboard in Resources */ = {isa = PBXBuildFile; fileRef = AA80EC75256C46A2007083E7 /* Suggestion.storyboard */; };
		AA80EC79256C46AA007083E7 /* TabBar.storyboard in Resources */ = {isa = PBXBuildFile; fileRef = AA80EC7B256C46AA007083E7 /* TabBar.storyboard */; };
		AA80EC89256C49B8007083E7 /* Localizable.strings in Resources */ = {isa = PBXBuildFile; fileRef = AA80EC8B256C49B8007083E7 /* Localizable.strings */; };
		AA80EC8F256C49BC007083E7 /* Localizable.stringsdict in Resources */ = {isa = PBXBuildFile; fileRef = AA80EC91256C49BC007083E7 /* Localizable.stringsdict */; };
		AA840A9827319D1600E63CDD /* FirePopoverWrapperViewController.swift in Sources */ = {isa = PBXBuildFile; fileRef = AA840A9727319D1600E63CDD /* FirePopoverWrapperViewController.swift */; };
		AA88D14B252A557100980B4E /* URLRequestExtension.swift in Sources */ = {isa = PBXBuildFile; fileRef = AA88D14A252A557100980B4E /* URLRequestExtension.swift */; };
		AA8EDF2424923E980071C2E8 /* URLExtension.swift in Sources */ = {isa = PBXBuildFile; fileRef = AA8EDF2324923E980071C2E8 /* URLExtension.swift */; };
		AA8EDF2724923EC70071C2E8 /* StringExtension.swift in Sources */ = {isa = PBXBuildFile; fileRef = AA8EDF2624923EC70071C2E8 /* StringExtension.swift */; };
		AA91F83927076F1900771A0D /* PrivacyIconViewModelTests.swift in Sources */ = {isa = PBXBuildFile; fileRef = AA91F83827076F1900771A0D /* PrivacyIconViewModelTests.swift */; };
		AA92126F25ACCB1100600CD4 /* ErrorExtension.swift in Sources */ = {isa = PBXBuildFile; fileRef = AA92126E25ACCB1100600CD4 /* ErrorExtension.swift */; };
		AA92127725ADA07900600CD4 /* WKWebViewExtension.swift in Sources */ = {isa = PBXBuildFile; fileRef = AA92127625ADA07900600CD4 /* WKWebViewExtension.swift */; };
		AA97BF4625135DD30014931A /* ApplicationDockMenu.swift in Sources */ = {isa = PBXBuildFile; fileRef = AA97BF4525135DD30014931A /* ApplicationDockMenu.swift */; };
		AA9B7C7E26A06E040008D425 /* TrackerInfo.swift in Sources */ = {isa = PBXBuildFile; fileRef = AA9B7C7D26A06E040008D425 /* TrackerInfo.swift */; };
		AA9B7C8326A197A00008D425 /* ServerTrust.swift in Sources */ = {isa = PBXBuildFile; fileRef = AA9B7C8226A197A00008D425 /* ServerTrust.swift */; };
		AA9B7C8526A199B60008D425 /* ServerTrustViewModel.swift in Sources */ = {isa = PBXBuildFile; fileRef = AA9B7C8426A199B60008D425 /* ServerTrustViewModel.swift */; };
		AA9C362825518C44004B1BA3 /* WebsiteDataStoreMock.swift in Sources */ = {isa = PBXBuildFile; fileRef = AA9C362725518C44004B1BA3 /* WebsiteDataStoreMock.swift */; };
		AA9C363025518CA9004B1BA3 /* FireTests.swift in Sources */ = {isa = PBXBuildFile; fileRef = AA9C362F25518CA9004B1BA3 /* FireTests.swift */; };
		AA9E9A5625A3AE8400D1959D /* NSWindowExtension.swift in Sources */ = {isa = PBXBuildFile; fileRef = AA9E9A5525A3AE8400D1959D /* NSWindowExtension.swift */; };
		AA9E9A5E25A4867200D1959D /* TabDragAndDropManager.swift in Sources */ = {isa = PBXBuildFile; fileRef = AA9E9A5D25A4867200D1959D /* TabDragAndDropManager.swift */; };
		AA9FF95924A1ECF20039E328 /* Tab.swift in Sources */ = {isa = PBXBuildFile; fileRef = AA9FF95824A1ECF20039E328 /* Tab.swift */; };
		AA9FF95B24A1EFC20039E328 /* TabViewModel.swift in Sources */ = {isa = PBXBuildFile; fileRef = AA9FF95A24A1EFC20039E328 /* TabViewModel.swift */; };
		AA9FF95D24A1FA1C0039E328 /* TabCollection.swift in Sources */ = {isa = PBXBuildFile; fileRef = AA9FF95C24A1FA1C0039E328 /* TabCollection.swift */; };
		AA9FF95F24A1FB690039E328 /* TabCollectionViewModel.swift in Sources */ = {isa = PBXBuildFile; fileRef = AA9FF95E24A1FB680039E328 /* TabCollectionViewModel.swift */; };
		AAA0CC33252F181A0079BC96 /* NavigationButtonMenuDelegate.swift in Sources */ = {isa = PBXBuildFile; fileRef = AAA0CC32252F181A0079BC96 /* NavigationButtonMenuDelegate.swift */; };
		AAA0CC3C25337FAB0079BC96 /* WKBackForwardListItemViewModel.swift in Sources */ = {isa = PBXBuildFile; fileRef = AAA0CC3B25337FAB0079BC96 /* WKBackForwardListItemViewModel.swift */; };
		AAA0CC472533833C0079BC96 /* MoreOptionsMenu.swift in Sources */ = {isa = PBXBuildFile; fileRef = AAA0CC462533833C0079BC96 /* MoreOptionsMenu.swift */; };
		AAA0CC572539EBC90079BC96 /* FaviconUserScript.swift in Sources */ = {isa = PBXBuildFile; fileRef = AAA0CC562539EBC90079BC96 /* FaviconUserScript.swift */; };
		AAA0CC6A253CC43C0079BC96 /* WKUserContentControllerExtension.swift in Sources */ = {isa = PBXBuildFile; fileRef = AAA0CC69253CC43C0079BC96 /* WKUserContentControllerExtension.swift */; };
		AAA892EA250A4CEF005B37B2 /* WindowControllersManager.swift in Sources */ = {isa = PBXBuildFile; fileRef = AAA892E9250A4CEF005B37B2 /* WindowControllersManager.swift */; };
		AAADFD06264AA282001555EA /* TimeIntervalExtension.swift in Sources */ = {isa = PBXBuildFile; fileRef = AAADFD05264AA282001555EA /* TimeIntervalExtension.swift */; };
		AAB549DF25DAB8F80058460B /* BookmarkViewModel.swift in Sources */ = {isa = PBXBuildFile; fileRef = AAB549DE25DAB8F80058460B /* BookmarkViewModel.swift */; };
		AAB7320726DD0C37002FACF9 /* Fire.storyboard in Resources */ = {isa = PBXBuildFile; fileRef = AAB7320626DD0C37002FACF9 /* Fire.storyboard */; };
		AAB7320926DD0CD9002FACF9 /* FireViewController.swift in Sources */ = {isa = PBXBuildFile; fileRef = AAB7320826DD0CD9002FACF9 /* FireViewController.swift */; };
		AAB8203C26B2DE0D00788AC3 /* SuggestionListCharacteristics.swift in Sources */ = {isa = PBXBuildFile; fileRef = AAB8203B26B2DE0D00788AC3 /* SuggestionListCharacteristics.swift */; };
		AABAF59C260A7D130085060C /* FaviconManagerMock.swift in Sources */ = {isa = PBXBuildFile; fileRef = AABAF59B260A7D130085060C /* FaviconManagerMock.swift */; };
		AABEE69A24A902A90043105B /* SuggestionContainerViewModel.swift in Sources */ = {isa = PBXBuildFile; fileRef = AABEE69924A902A90043105B /* SuggestionContainerViewModel.swift */; };
		AABEE69C24A902BB0043105B /* SuggestionContainer.swift in Sources */ = {isa = PBXBuildFile; fileRef = AABEE69B24A902BB0043105B /* SuggestionContainer.swift */; };
		AABEE6A524AA0A7F0043105B /* SuggestionViewController.swift in Sources */ = {isa = PBXBuildFile; fileRef = AABEE6A424AA0A7F0043105B /* SuggestionViewController.swift */; };
		AABEE6A924AB4B910043105B /* SuggestionTableCellView.swift in Sources */ = {isa = PBXBuildFile; fileRef = AABEE6A824AB4B910043105B /* SuggestionTableCellView.swift */; };
		AABEE6AB24ACA0F90043105B /* SuggestionTableRowView.swift in Sources */ = {isa = PBXBuildFile; fileRef = AABEE6AA24ACA0F90043105B /* SuggestionTableRowView.swift */; };
		AABEE6AF24AD22B90043105B /* AddressBarTextField.swift in Sources */ = {isa = PBXBuildFile; fileRef = AABEE6AE24AD22B90043105B /* AddressBarTextField.swift */; };
		AAC30A26268DFEE200D2D9CD /* CrashReporter.swift in Sources */ = {isa = PBXBuildFile; fileRef = AAC30A25268DFEE200D2D9CD /* CrashReporter.swift */; };
		AAC30A28268E045400D2D9CD /* CrashReportReader.swift in Sources */ = {isa = PBXBuildFile; fileRef = AAC30A27268E045400D2D9CD /* CrashReportReader.swift */; };
		AAC30A2A268E239100D2D9CD /* CrashReport.swift in Sources */ = {isa = PBXBuildFile; fileRef = AAC30A29268E239100D2D9CD /* CrashReport.swift */; };
		AAC30A2C268F1ECD00D2D9CD /* CrashReportSender.swift in Sources */ = {isa = PBXBuildFile; fileRef = AAC30A2B268F1ECD00D2D9CD /* CrashReportSender.swift */; };
		AAC30A2E268F1EE300D2D9CD /* CrashReportPromptPresenter.swift in Sources */ = {isa = PBXBuildFile; fileRef = AAC30A2D268F1EE300D2D9CD /* CrashReportPromptPresenter.swift */; };
		AAC5E4C725D6A6E8007F5990 /* BookmarkPopover.swift in Sources */ = {isa = PBXBuildFile; fileRef = AAC5E4C425D6A6E8007F5990 /* BookmarkPopover.swift */; };
		AAC5E4C825D6A6E8007F5990 /* BookmarkPopoverViewController.swift in Sources */ = {isa = PBXBuildFile; fileRef = AAC5E4C525D6A6E8007F5990 /* BookmarkPopoverViewController.swift */; };
		AAC5E4C925D6A6E8007F5990 /* Bookmarks.storyboard in Resources */ = {isa = PBXBuildFile; fileRef = AAC5E4C625D6A6E8007F5990 /* Bookmarks.storyboard */; };
		AAC5E4D025D6A709007F5990 /* Bookmark.swift in Sources */ = {isa = PBXBuildFile; fileRef = AAC5E4CD25D6A709007F5990 /* Bookmark.swift */; };
		AAC5E4D125D6A709007F5990 /* BookmarkManager.swift in Sources */ = {isa = PBXBuildFile; fileRef = AAC5E4CE25D6A709007F5990 /* BookmarkManager.swift */; };
		AAC5E4D225D6A709007F5990 /* BookmarkList.swift in Sources */ = {isa = PBXBuildFile; fileRef = AAC5E4CF25D6A709007F5990 /* BookmarkList.swift */; };
		AAC5E4D925D6A711007F5990 /* BookmarkStore.swift in Sources */ = {isa = PBXBuildFile; fileRef = AAC5E4D625D6A710007F5990 /* BookmarkStore.swift */; };
		AAC5E4E425D6BA9C007F5990 /* NSSizeExtension.swift in Sources */ = {isa = PBXBuildFile; fileRef = AAC5E4E325D6BA9C007F5990 /* NSSizeExtension.swift */; };
		AAC5E4F125D6BF10007F5990 /* AddressBarButton.swift in Sources */ = {isa = PBXBuildFile; fileRef = AAC5E4F025D6BF10007F5990 /* AddressBarButton.swift */; };
		AAC5E4F625D6BF2C007F5990 /* AddressBarButtonsViewController.swift in Sources */ = {isa = PBXBuildFile; fileRef = AAC5E4F525D6BF2C007F5990 /* AddressBarButtonsViewController.swift */; };
		AAC6881928626BF800D54247 /* RecentlyClosedTab.swift in Sources */ = {isa = PBXBuildFile; fileRef = AAC6881828626BF800D54247 /* RecentlyClosedTab.swift */; };
		AAC6881B28626C1900D54247 /* RecentlyClosedWindow.swift in Sources */ = {isa = PBXBuildFile; fileRef = AAC6881A28626C1900D54247 /* RecentlyClosedWindow.swift */; };
		AAC82C60258B6CB5009B6B42 /* TabPreviewWindowController.swift in Sources */ = {isa = PBXBuildFile; fileRef = AAC82C5F258B6CB5009B6B42 /* TabPreviewWindowController.swift */; };
		AAC9C01524CAFBCE00AD1325 /* TabTests.swift in Sources */ = {isa = PBXBuildFile; fileRef = AAC9C01424CAFBCE00AD1325 /* TabTests.swift */; };
		AAC9C01724CAFBDC00AD1325 /* TabCollectionTests.swift in Sources */ = {isa = PBXBuildFile; fileRef = AAC9C01624CAFBDC00AD1325 /* TabCollectionTests.swift */; };
		AAC9C01C24CB594C00AD1325 /* TabViewModelTests.swift in Sources */ = {isa = PBXBuildFile; fileRef = AAC9C01B24CB594C00AD1325 /* TabViewModelTests.swift */; };
		AAC9C01E24CB6BEB00AD1325 /* TabCollectionViewModelTests.swift in Sources */ = {isa = PBXBuildFile; fileRef = AAC9C01D24CB6BEB00AD1325 /* TabCollectionViewModelTests.swift */; };
		AACF6FD626BC366D00CF09F9 /* SafariVersionReader.swift in Sources */ = {isa = PBXBuildFile; fileRef = AACF6FD526BC366D00CF09F9 /* SafariVersionReader.swift */; };
		AAD6D8882696DF6D002393B3 /* CrashReportPromptViewController.swift in Sources */ = {isa = PBXBuildFile; fileRef = AAD6D8862696DF6D002393B3 /* CrashReportPromptViewController.swift */; };
		AAD8078527B3F3BE00CF7703 /* WebsiteBreakageSender.swift in Sources */ = {isa = PBXBuildFile; fileRef = AAD8078427B3F3BE00CF7703 /* WebsiteBreakageSender.swift */; };
		AAD8078727B3F45600CF7703 /* WebsiteBreakage.swift in Sources */ = {isa = PBXBuildFile; fileRef = AAD8078627B3F45600CF7703 /* WebsiteBreakage.swift */; };
		AAD86E52267A0DFF005C11BE /* UpdateController.swift in Sources */ = {isa = PBXBuildFile; fileRef = AAD86E51267A0DFF005C11BE /* UpdateController.swift */; };
		AADCBF3A26F7C2CE00EF67A8 /* LottieAnimationCache.swift in Sources */ = {isa = PBXBuildFile; fileRef = AADCBF3926F7C2CE00EF67A8 /* LottieAnimationCache.swift */; };
		AADE11C026D916D70032D8A7 /* StringExtensionTests.swift in Sources */ = {isa = PBXBuildFile; fileRef = AADE11BF26D916D70032D8A7 /* StringExtensionTests.swift */; };
		AAE246F32709EF3B00BEEAEE /* FirePopoverCollectionViewItem.swift in Sources */ = {isa = PBXBuildFile; fileRef = AAE246F12709EF3B00BEEAEE /* FirePopoverCollectionViewItem.swift */; };
		AAE246F42709EF3B00BEEAEE /* FirePopoverCollectionViewItem.xib in Resources */ = {isa = PBXBuildFile; fileRef = AAE246F22709EF3B00BEEAEE /* FirePopoverCollectionViewItem.xib */; };
		AAE246F6270A3D3000BEEAEE /* FirePopoverCollectionViewHeader.xib in Resources */ = {isa = PBXBuildFile; fileRef = AAE246F5270A3D3000BEEAEE /* FirePopoverCollectionViewHeader.xib */; };
		AAE246F8270A406200BEEAEE /* FirePopoverCollectionViewHeader.swift in Sources */ = {isa = PBXBuildFile; fileRef = AAE246F7270A406200BEEAEE /* FirePopoverCollectionViewHeader.swift */; };
		AAE39D1B24F44885008EF28B /* TabCollectionViewModelDelegateMock.swift in Sources */ = {isa = PBXBuildFile; fileRef = AAE39D1A24F44885008EF28B /* TabCollectionViewModelDelegateMock.swift */; };
		AAE7527A263B046100B973F8 /* History.xcdatamodeld in Sources */ = {isa = PBXBuildFile; fileRef = AAE75278263B046100B973F8 /* History.xcdatamodeld */; };
		AAE7527C263B056C00B973F8 /* HistoryStore.swift in Sources */ = {isa = PBXBuildFile; fileRef = AAE7527B263B056C00B973F8 /* HistoryStore.swift */; };
		AAE7527E263B05C600B973F8 /* HistoryEntry.swift in Sources */ = {isa = PBXBuildFile; fileRef = AAE7527D263B05C600B973F8 /* HistoryEntry.swift */; };
		AAE75280263B0A4D00B973F8 /* HistoryCoordinator.swift in Sources */ = {isa = PBXBuildFile; fileRef = AAE7527F263B0A4D00B973F8 /* HistoryCoordinator.swift */; };
		AAE8B102258A41C000E81239 /* TabPreview.storyboard in Resources */ = {isa = PBXBuildFile; fileRef = AAE8B101258A41C000E81239 /* TabPreview.storyboard */; };
		AAE8B110258A456C00E81239 /* TabPreviewViewController.swift in Sources */ = {isa = PBXBuildFile; fileRef = AAE8B10F258A456C00E81239 /* TabPreviewViewController.swift */; };
		AAE99B8927088A19008B6BD9 /* FirePopover.swift in Sources */ = {isa = PBXBuildFile; fileRef = AAE99B8827088A19008B6BD9 /* FirePopover.swift */; };
		AAEC74B22642C57200C2EFBC /* HistoryCoordinatingMock.swift in Sources */ = {isa = PBXBuildFile; fileRef = AAEC74B12642C57200C2EFBC /* HistoryCoordinatingMock.swift */; };
		AAEC74B42642C69300C2EFBC /* HistoryCoordinatorTests.swift in Sources */ = {isa = PBXBuildFile; fileRef = AAEC74B32642C69300C2EFBC /* HistoryCoordinatorTests.swift */; };
		AAEC74B62642CC6A00C2EFBC /* HistoryStoringMock.swift in Sources */ = {isa = PBXBuildFile; fileRef = AAEC74B52642CC6A00C2EFBC /* HistoryStoringMock.swift */; };
		AAEC74B82642E43800C2EFBC /* HistoryStoreTests.swift in Sources */ = {isa = PBXBuildFile; fileRef = AAEC74B72642E43800C2EFBC /* HistoryStoreTests.swift */; };
		AAEC74BB2642E67C00C2EFBC /* NSPersistentContainerExtension.swift in Sources */ = {isa = PBXBuildFile; fileRef = AAEC74BA2642E67C00C2EFBC /* NSPersistentContainerExtension.swift */; };
		AAEC74BC2642F0F800C2EFBC /* History.xcdatamodeld in Sources */ = {isa = PBXBuildFile; fileRef = AAE75278263B046100B973F8 /* History.xcdatamodeld */; };
		AAECA42024EEA4AC00EFA63A /* IndexPathExtension.swift in Sources */ = {isa = PBXBuildFile; fileRef = AAECA41F24EEA4AC00EFA63A /* IndexPathExtension.swift */; };
		AAEEC6A927088ADB008445F7 /* FireCoordinator.swift in Sources */ = {isa = PBXBuildFile; fileRef = AAEEC6A827088ADB008445F7 /* FireCoordinator.swift */; };
		AAEF6BC8276A081C0024DCF4 /* FaviconSelector.swift in Sources */ = {isa = PBXBuildFile; fileRef = AAEF6BC7276A081C0024DCF4 /* FaviconSelector.swift */; };
		AAFCB37F25E545D400859DD4 /* PublisherExtension.swift in Sources */ = {isa = PBXBuildFile; fileRef = AAFCB37E25E545D400859DD4 /* PublisherExtension.swift */; };
		AAFE068326C7082D005434CC /* WebKitVersionProvider.swift in Sources */ = {isa = PBXBuildFile; fileRef = AAFE068226C7082D005434CC /* WebKitVersionProvider.swift */; };
		B31055C427A1BA1D001AC618 /* AutoconsentUserScript.swift in Sources */ = {isa = PBXBuildFile; fileRef = B31055BC27A1BA1D001AC618 /* AutoconsentUserScript.swift */; };
		B31055C627A1BA1D001AC618 /* userscript.js in Resources */ = {isa = PBXBuildFile; fileRef = B31055BE27A1BA1D001AC618 /* userscript.js */; };
		B31055CB27A1BA1D001AC618 /* autoconsent-bundle.js in Resources */ = {isa = PBXBuildFile; fileRef = B31055C327A1BA1D001AC618 /* autoconsent-bundle.js */; };
		B31055CE27A1BA44001AC618 /* AutoconsentBackgroundTests.swift in Sources */ = {isa = PBXBuildFile; fileRef = B31055CD27A1BA44001AC618 /* AutoconsentBackgroundTests.swift */; };
		B3FB198E27BC013C00513DC1 /* autoconsent-test-page.html in Resources */ = {isa = PBXBuildFile; fileRef = B3FB198D27BC013C00513DC1 /* autoconsent-test-page.html */; };
		B3FB199027BC015600513DC1 /* autoconsent-test.js in Resources */ = {isa = PBXBuildFile; fileRef = B3FB198F27BC015600513DC1 /* autoconsent-test.js */; };
		B3FB199327BD0AD400513DC1 /* CookieConsentInfo.swift in Sources */ = {isa = PBXBuildFile; fileRef = B3FB199227BD0AD400513DC1 /* CookieConsentInfo.swift */; };
		B6040856274B830F00680351 /* DictionaryExtension.swift in Sources */ = {isa = PBXBuildFile; fileRef = B6040855274B830F00680351 /* DictionaryExtension.swift */; };
		B604085C274B8FBA00680351 /* UnprotectedDomains.xcdatamodeld in Sources */ = {isa = PBXBuildFile; fileRef = B604085A274B8CA300680351 /* UnprotectedDomains.xcdatamodeld */; };
		B6085D062743905F00A9C456 /* CoreDataStore.swift in Sources */ = {isa = PBXBuildFile; fileRef = B6085D052743905F00A9C456 /* CoreDataStore.swift */; };
		B6085D092743AAB600A9C456 /* FireproofDomains.xcdatamodeld in Sources */ = {isa = PBXBuildFile; fileRef = B6085D072743993C00A9C456 /* FireproofDomains.xcdatamodeld */; };
		B6106BA026A7BE0B0013B453 /* PermissionManagerTests.swift in Sources */ = {isa = PBXBuildFile; fileRef = B6106B9F26A7BE0B0013B453 /* PermissionManagerTests.swift */; };
		B6106BA426A7BEA40013B453 /* PermissionAuthorizationState.swift in Sources */ = {isa = PBXBuildFile; fileRef = B6106BA226A7BEA00013B453 /* PermissionAuthorizationState.swift */; };
		B6106BA726A7BECC0013B453 /* PermissionAuthorizationQuery.swift in Sources */ = {isa = PBXBuildFile; fileRef = B6106BA526A7BEC80013B453 /* PermissionAuthorizationQuery.swift */; };
		B6106BAB26A7BF1D0013B453 /* PermissionType.swift in Sources */ = {isa = PBXBuildFile; fileRef = B6106BAA26A7BF1D0013B453 /* PermissionType.swift */; };
		B6106BAD26A7BF390013B453 /* PermissionState.swift in Sources */ = {isa = PBXBuildFile; fileRef = B6106BAC26A7BF390013B453 /* PermissionState.swift */; };
		B6106BAF26A7C6180013B453 /* PermissionStoreMock.swift in Sources */ = {isa = PBXBuildFile; fileRef = B6106BAE26A7C6180013B453 /* PermissionStoreMock.swift */; };
		B6106BB126A7D8720013B453 /* PermissionStoreTests.swift in Sources */ = {isa = PBXBuildFile; fileRef = B6106BB026A7D8720013B453 /* PermissionStoreTests.swift */; };
		B6106BB326A7F4AA0013B453 /* GeolocationServiceMock.swift in Sources */ = {isa = PBXBuildFile; fileRef = B6106BB226A7F4AA0013B453 /* GeolocationServiceMock.swift */; };
		B6106BB526A809E60013B453 /* GeolocationProviderTests.swift in Sources */ = {isa = PBXBuildFile; fileRef = B6106BB426A809E60013B453 /* GeolocationProviderTests.swift */; };
		B610F2BB27A145C500FCEBE9 /* RulesCompilationMonitor.swift in Sources */ = {isa = PBXBuildFile; fileRef = B610F2BA27A145C500FCEBE9 /* RulesCompilationMonitor.swift */; };
		B610F2E427A8F37A00FCEBE9 /* CBRCompileTimeReporterTests.swift in Sources */ = {isa = PBXBuildFile; fileRef = B610F2E327A8F37A00FCEBE9 /* CBRCompileTimeReporterTests.swift */; };
		B610F2EB27AA8E4500FCEBE9 /* ContentBlockingUpdatingTests.swift in Sources */ = {isa = PBXBuildFile; fileRef = B610F2E527AA388100FCEBE9 /* ContentBlockingUpdatingTests.swift */; };
		B610F2EC27AA8F9400FCEBE9 /* ContentBlockerRulesManagerMock.swift in Sources */ = {isa = PBXBuildFile; fileRef = B610F2E727AA397100FCEBE9 /* ContentBlockerRulesManagerMock.swift */; };
		B61EF3EC266F91E700B4D78F /* WKWebView+Download.swift in Sources */ = {isa = PBXBuildFile; fileRef = B61EF3EB266F91E700B4D78F /* WKWebView+Download.swift */; };
		B61EF3F1266F922200B4D78F /* WKProcessPool+DownloadDelegate.swift in Sources */ = {isa = PBXBuildFile; fileRef = B61EF3F0266F922200B4D78F /* WKProcessPool+DownloadDelegate.swift */; };
		B61F015525EDD5A700ABB5A3 /* UserContentController.swift in Sources */ = {isa = PBXBuildFile; fileRef = B61F015425EDD5A700ABB5A3 /* UserContentController.swift */; };
		B62EB47C25BAD3BB005745C6 /* WKWebViewPrivateMethodsAvailabilityTests.swift in Sources */ = {isa = PBXBuildFile; fileRef = B62EB47B25BAD3BB005745C6 /* WKWebViewPrivateMethodsAvailabilityTests.swift */; };
		B630793526731BC400DCEE41 /* URLSuggestedFilenameTests.swift in Sources */ = {isa = PBXBuildFile; fileRef = 8553FF51257523760029327F /* URLSuggestedFilenameTests.swift */; };
		B630793A26731F2600DCEE41 /* FileDownloadManagerTests.swift in Sources */ = {isa = PBXBuildFile; fileRef = B630793926731F2600DCEE41 /* FileDownloadManagerTests.swift */; };
		B630794226731F5400DCEE41 /* WKDownloadMock.swift in Sources */ = {isa = PBXBuildFile; fileRef = B630794126731F5400DCEE41 /* WKDownloadMock.swift */; };
		B637273B26CBC8AF00C8CB02 /* AuthenticationAlert.swift in Sources */ = {isa = PBXBuildFile; fileRef = B637273A26CBC8AF00C8CB02 /* AuthenticationAlert.swift */; };
		B637273D26CCF0C200C8CB02 /* OptionalExtension.swift in Sources */ = {isa = PBXBuildFile; fileRef = B637273C26CCF0C200C8CB02 /* OptionalExtension.swift */; };
		B63BDF7E27FDAA640072D75B /* PrivacyDashboardWebView.swift in Sources */ = {isa = PBXBuildFile; fileRef = B63BDF7D27FDAA640072D75B /* PrivacyDashboardWebView.swift */; };
		B63BDF80280003570072D75B /* WebKitError.swift in Sources */ = {isa = PBXBuildFile; fileRef = B63BDF7F280003570072D75B /* WebKitError.swift */; };
		B63D466925BEB6C200874977 /* WKWebView+SessionState.swift in Sources */ = {isa = PBXBuildFile; fileRef = B63D466825BEB6C200874977 /* WKWebView+SessionState.swift */; };
		B63D467125BFA6C100874977 /* DispatchQueueExtensions.swift in Sources */ = {isa = PBXBuildFile; fileRef = B63D467025BFA6C100874977 /* DispatchQueueExtensions.swift */; };
		B63D467A25BFC3E100874977 /* NSCoderExtensions.swift in Sources */ = {isa = PBXBuildFile; fileRef = B63D467925BFC3E100874977 /* NSCoderExtensions.swift */; };
		B63ED0D826AE729600A9DAD1 /* PermissionModelTests.swift in Sources */ = {isa = PBXBuildFile; fileRef = B63ED0D726AE729600A9DAD1 /* PermissionModelTests.swift */; };
		B63ED0DA26AE7AF400A9DAD1 /* PermissionManagerMock.swift in Sources */ = {isa = PBXBuildFile; fileRef = B63ED0D926AE7AF400A9DAD1 /* PermissionManagerMock.swift */; };
		B63ED0DC26AE7B1E00A9DAD1 /* WebViewMock.swift in Sources */ = {isa = PBXBuildFile; fileRef = B63ED0DB26AE7B1E00A9DAD1 /* WebViewMock.swift */; };
		B63ED0DE26AFD9A300A9DAD1 /* AVCaptureDeviceMock.swift in Sources */ = {isa = PBXBuildFile; fileRef = B63ED0DD26AFD9A300A9DAD1 /* AVCaptureDeviceMock.swift */; };
		B63ED0E026AFE32F00A9DAD1 /* GeolocationProviderMock.swift in Sources */ = {isa = PBXBuildFile; fileRef = B63ED0DF26AFE32F00A9DAD1 /* GeolocationProviderMock.swift */; };
		B63ED0E326B3E7FA00A9DAD1 /* CLLocationManagerMock.swift in Sources */ = {isa = PBXBuildFile; fileRef = B63ED0E226B3E7FA00A9DAD1 /* CLLocationManagerMock.swift */; };
		B63ED0E526BB8FB900A9DAD1 /* SharingMenu.swift in Sources */ = {isa = PBXBuildFile; fileRef = B63ED0E426BB8FB900A9DAD1 /* SharingMenu.swift */; };
		B642738227B65BAC0005DFD1 /* SecureVaultErrorReporter.swift in Sources */ = {isa = PBXBuildFile; fileRef = B642738127B65BAC0005DFD1 /* SecureVaultErrorReporter.swift */; };
		B643BF1427ABF772000BACEC /* NSWorkspaceExtension.swift in Sources */ = {isa = PBXBuildFile; fileRef = B643BF1327ABF772000BACEC /* NSWorkspaceExtension.swift */; };
		B64C84DE2692D7400048FEBE /* PermissionAuthorization.storyboard in Resources */ = {isa = PBXBuildFile; fileRef = B64C84DD2692D7400048FEBE /* PermissionAuthorization.storyboard */; };
		B64C84E32692DC9F0048FEBE /* PermissionAuthorizationViewController.swift in Sources */ = {isa = PBXBuildFile; fileRef = B64C84E22692DC9F0048FEBE /* PermissionAuthorizationViewController.swift */; };
		B64C84EB2692DD650048FEBE /* PermissionAuthorizationPopover.swift in Sources */ = {isa = PBXBuildFile; fileRef = B64C84EA2692DD650048FEBE /* PermissionAuthorizationPopover.swift */; };
		B64C84F1269310120048FEBE /* PermissionManager.swift in Sources */ = {isa = PBXBuildFile; fileRef = B64C84F0269310120048FEBE /* PermissionManager.swift */; };
		B64C852A26942AC90048FEBE /* PermissionContextMenu.swift in Sources */ = {isa = PBXBuildFile; fileRef = B64C852926942AC90048FEBE /* PermissionContextMenu.swift */; };
		B64C853026943BC10048FEBE /* Permissions.xcdatamodeld in Sources */ = {isa = PBXBuildFile; fileRef = B64C852E26943BC10048FEBE /* Permissions.xcdatamodeld */; };
		B64C853826944B880048FEBE /* StoredPermission.swift in Sources */ = {isa = PBXBuildFile; fileRef = B64C853726944B880048FEBE /* StoredPermission.swift */; };
		B64C853D26944B940048FEBE /* PermissionStore.swift in Sources */ = {isa = PBXBuildFile; fileRef = B64C853C26944B940048FEBE /* PermissionStore.swift */; };
		B64C85422694590B0048FEBE /* PermissionButton.swift in Sources */ = {isa = PBXBuildFile; fileRef = B64C85412694590B0048FEBE /* PermissionButton.swift */; };
		B65349AA265CF45000DCC645 /* DispatchQueueExtensionsTests.swift in Sources */ = {isa = PBXBuildFile; fileRef = B65349A9265CF45000DCC645 /* DispatchQueueExtensionsTests.swift */; };
		B6553692268440D700085A79 /* WKProcessPool+GeolocationProvider.swift in Sources */ = {isa = PBXBuildFile; fileRef = B6553691268440D700085A79 /* WKProcessPool+GeolocationProvider.swift */; };
		B655369B268442EE00085A79 /* GeolocationProvider.swift in Sources */ = {isa = PBXBuildFile; fileRef = B655369A268442EE00085A79 /* GeolocationProvider.swift */; };
		B65536A62685B82B00085A79 /* Permissions.swift in Sources */ = {isa = PBXBuildFile; fileRef = B65536A52685B82B00085A79 /* Permissions.swift */; };
		B65536AE2685E17200085A79 /* GeolocationService.swift in Sources */ = {isa = PBXBuildFile; fileRef = B65536AD2685E17100085A79 /* GeolocationService.swift */; };
		B65783E725F8AAFB00D8DB33 /* String+Punycode.swift in Sources */ = {isa = PBXBuildFile; fileRef = B65783E625F8AAFB00D8DB33 /* String+Punycode.swift */; };
		B657841A25FA484B00D8DB33 /* NSException+Catch.m in Sources */ = {isa = PBXBuildFile; fileRef = B657841925FA484B00D8DB33 /* NSException+Catch.m */; };
		B657841F25FA497600D8DB33 /* NSException+Catch.swift in Sources */ = {isa = PBXBuildFile; fileRef = B657841E25FA497600D8DB33 /* NSException+Catch.swift */; };
		B65E6B9E26D9EC0800095F96 /* CircularProgressView.swift in Sources */ = {isa = PBXBuildFile; fileRef = B65E6B9D26D9EC0800095F96 /* CircularProgressView.swift */; };
		B65E6BA026D9F10600095F96 /* NSBezierPathExtension.swift in Sources */ = {isa = PBXBuildFile; fileRef = B65E6B9F26D9F10600095F96 /* NSBezierPathExtension.swift */; };
		B662D3D92755D7AD0035D4D6 /* PixelStoreTests.swift in Sources */ = {isa = PBXBuildFile; fileRef = B662D3D82755D7AD0035D4D6 /* PixelStoreTests.swift */; };
		B662D3DC2755DF670035D4D6 /* OldPixelDataModel.xcdatamodeld in Sources */ = {isa = PBXBuildFile; fileRef = B662D3DA2755D8190035D4D6 /* OldPixelDataModel.xcdatamodeld */; };
		B662D3DE275613BB0035D4D6 /* EncryptionKeyStoreMock.swift in Sources */ = {isa = PBXBuildFile; fileRef = B662D3DD275613BB0035D4D6 /* EncryptionKeyStoreMock.swift */; };
		B662D3DF275616FF0035D4D6 /* EncryptionKeyStoreMock.swift in Sources */ = {isa = PBXBuildFile; fileRef = B662D3DD275613BB0035D4D6 /* EncryptionKeyStoreMock.swift */; };
		B66E9DD22670EB2A00E53BB5 /* _WKDownload+WebKitDownload.swift in Sources */ = {isa = PBXBuildFile; fileRef = B66E9DD12670EB2A00E53BB5 /* _WKDownload+WebKitDownload.swift */; };
		B66E9DD42670EB4A00E53BB5 /* WKDownload+WebKitDownload.swift in Sources */ = {isa = PBXBuildFile; fileRef = B66E9DD32670EB4A00E53BB5 /* WKDownload+WebKitDownload.swift */; };
		B67C6C3D2654B897006C872E /* WebViewExtensionTests.swift in Sources */ = {isa = PBXBuildFile; fileRef = B67C6C3C2654B897006C872E /* WebViewExtensionTests.swift */; };
		B67C6C422654BF49006C872E /* DuckDuckGo-Symbol.jpg in Resources */ = {isa = PBXBuildFile; fileRef = B67C6C412654BF49006C872E /* DuckDuckGo-Symbol.jpg */; };
		B67C6C472654C643006C872E /* FileManagerExtensionTests.swift in Sources */ = {isa = PBXBuildFile; fileRef = B67C6C462654C643006C872E /* FileManagerExtensionTests.swift */; };
		B68172A9269C487D006D1092 /* PrivacyDashboardUserScript.swift in Sources */ = {isa = PBXBuildFile; fileRef = B68172A8269C487D006D1092 /* PrivacyDashboardUserScript.swift */; };
		B68172AE269EB43F006D1092 /* GeolocationServiceTests.swift in Sources */ = {isa = PBXBuildFile; fileRef = B68172AD269EB43F006D1092 /* GeolocationServiceTests.swift */; };
		B6830961274CDE99004B46BB /* FireproofDomainsContainer.swift in Sources */ = {isa = PBXBuildFile; fileRef = B6830960274CDE99004B46BB /* FireproofDomainsContainer.swift */; };
		B6830963274CDEC7004B46BB /* FireproofDomainsStore.swift in Sources */ = {isa = PBXBuildFile; fileRef = B6830962274CDEC7004B46BB /* FireproofDomainsStore.swift */; };
		B68458B025C7E76A00DC17B6 /* WindowManager+StateRestoration.swift in Sources */ = {isa = PBXBuildFile; fileRef = B68458AF25C7E76A00DC17B6 /* WindowManager+StateRestoration.swift */; };
		B68458B825C7E8B200DC17B6 /* Tab+NSSecureCoding.swift in Sources */ = {isa = PBXBuildFile; fileRef = B68458B725C7E8B200DC17B6 /* Tab+NSSecureCoding.swift */; };
		B68458C025C7E9E000DC17B6 /* TabCollectionViewModel+NSSecureCoding.swift in Sources */ = {isa = PBXBuildFile; fileRef = B68458BF25C7E9E000DC17B6 /* TabCollectionViewModel+NSSecureCoding.swift */; };
		B68458C525C7EA0C00DC17B6 /* TabCollection+NSSecureCoding.swift in Sources */ = {isa = PBXBuildFile; fileRef = B68458C425C7EA0C00DC17B6 /* TabCollection+NSSecureCoding.swift */; };
		B68458CD25C7EB9000DC17B6 /* WKWebViewConfigurationExtensions.swift in Sources */ = {isa = PBXBuildFile; fileRef = B68458CC25C7EB9000DC17B6 /* WKWebViewConfigurationExtensions.swift */; };
		B684590825C9027900DC17B6 /* AppStateChangedPublisher.swift in Sources */ = {isa = PBXBuildFile; fileRef = B684590725C9027900DC17B6 /* AppStateChangedPublisher.swift */; };
		B684592225C93BE000DC17B6 /* Publisher.asVoid.swift in Sources */ = {isa = PBXBuildFile; fileRef = B684592125C93BE000DC17B6 /* Publisher.asVoid.swift */; };
		B684592725C93C0500DC17B6 /* Publishers.NestedObjectChanges.swift in Sources */ = {isa = PBXBuildFile; fileRef = B684592625C93C0500DC17B6 /* Publishers.NestedObjectChanges.swift */; };
		B684592F25C93FBF00DC17B6 /* AppStateRestorationManager.swift in Sources */ = {isa = PBXBuildFile; fileRef = B684592E25C93FBF00DC17B6 /* AppStateRestorationManager.swift */; };
		B68503A7279141CD00893A05 /* KeySetDictionary.swift in Sources */ = {isa = PBXBuildFile; fileRef = B68503A6279141CD00893A05 /* KeySetDictionary.swift */; };
		B688B4DA273E6D3B0087BEAF /* MainView.swift in Sources */ = {isa = PBXBuildFile; fileRef = B688B4D9273E6D3B0087BEAF /* MainView.swift */; };
		B688B4DF27420D290087BEAF /* PDFSearchTextMenuItemHandler.swift in Sources */ = {isa = PBXBuildFile; fileRef = B688B4DE27420D290087BEAF /* PDFSearchTextMenuItemHandler.swift */; };
		B689ECD526C247DB006FB0C5 /* BackForwardListItem.swift in Sources */ = {isa = PBXBuildFile; fileRef = B689ECD426C247DB006FB0C5 /* BackForwardListItem.swift */; };
		B68C2FB227706E6A00BF2C7D /* ProcessExtension.swift in Sources */ = {isa = PBXBuildFile; fileRef = B68C2FB127706E6A00BF2C7D /* ProcessExtension.swift */; };
		B68C92C1274E3EF4002AC6B0 /* PopUpWindow.swift in Sources */ = {isa = PBXBuildFile; fileRef = B68C92C0274E3EF4002AC6B0 /* PopUpWindow.swift */; };
		B68C92C42750EF76002AC6B0 /* PixelDataRecord.swift in Sources */ = {isa = PBXBuildFile; fileRef = B68C92C32750EF76002AC6B0 /* PixelDataRecord.swift */; };
		B693954A26F04BEB0015B914 /* NibLoadable.swift in Sources */ = {isa = PBXBuildFile; fileRef = B693953C26F04BE70015B914 /* NibLoadable.swift */; };
		B693954B26F04BEB0015B914 /* MouseOverView.swift in Sources */ = {isa = PBXBuildFile; fileRef = B693953D26F04BE70015B914 /* MouseOverView.swift */; };
		B693954C26F04BEB0015B914 /* FocusRingView.swift in Sources */ = {isa = PBXBuildFile; fileRef = B693953E26F04BE70015B914 /* FocusRingView.swift */; };
		B693954D26F04BEB0015B914 /* MouseClickView.swift in Sources */ = {isa = PBXBuildFile; fileRef = B693953F26F04BE80015B914 /* MouseClickView.swift */; };
		B693954E26F04BEB0015B914 /* ProgressView.swift in Sources */ = {isa = PBXBuildFile; fileRef = B693954026F04BE80015B914 /* ProgressView.swift */; };
		B693954F26F04BEB0015B914 /* PaddedImageButton.swift in Sources */ = {isa = PBXBuildFile; fileRef = B693954126F04BE80015B914 /* PaddedImageButton.swift */; };
		B693955026F04BEB0015B914 /* ShadowView.swift in Sources */ = {isa = PBXBuildFile; fileRef = B693954226F04BE90015B914 /* ShadowView.swift */; };
		B693955126F04BEB0015B914 /* GradientView.swift in Sources */ = {isa = PBXBuildFile; fileRef = B693954326F04BE90015B914 /* GradientView.swift */; };
		B693955226F04BEB0015B914 /* LongPressButton.swift in Sources */ = {isa = PBXBuildFile; fileRef = B693954426F04BE90015B914 /* LongPressButton.swift */; };
		B693955326F04BEC0015B914 /* WindowDraggingView.swift in Sources */ = {isa = PBXBuildFile; fileRef = B693954526F04BEA0015B914 /* WindowDraggingView.swift */; };
		B693955426F04BEC0015B914 /* ColorView.swift in Sources */ = {isa = PBXBuildFile; fileRef = B693954626F04BEA0015B914 /* ColorView.swift */; };
		B693955526F04BEC0015B914 /* NSSavePanelExtension.swift in Sources */ = {isa = PBXBuildFile; fileRef = B693954726F04BEA0015B914 /* NSSavePanelExtension.swift */; };
		B693955626F04BEC0015B914 /* SavePanelAccessoryView.xib in Resources */ = {isa = PBXBuildFile; fileRef = B693954826F04BEB0015B914 /* SavePanelAccessoryView.xib */; };
		B693955726F04BEC0015B914 /* MouseOverButton.swift in Sources */ = {isa = PBXBuildFile; fileRef = B693954926F04BEB0015B914 /* MouseOverButton.swift */; };
		B693955B26F0CE300015B914 /* WebKitDownloadDelegate.swift in Sources */ = {isa = PBXBuildFile; fileRef = B693955A26F0CE300015B914 /* WebKitDownloadDelegate.swift */; };
		B693955D26F19CD70015B914 /* DownloadListStoreTests.swift in Sources */ = {isa = PBXBuildFile; fileRef = B693955C26F19CD70015B914 /* DownloadListStoreTests.swift */; };
		B693955F26F1C17F0015B914 /* DownloadListCoordinatorTests.swift in Sources */ = {isa = PBXBuildFile; fileRef = B693955E26F1C17F0015B914 /* DownloadListCoordinatorTests.swift */; };
		B693956126F1C1BC0015B914 /* DownloadListStoreMock.swift in Sources */ = {isa = PBXBuildFile; fileRef = B693956026F1C1BC0015B914 /* DownloadListStoreMock.swift */; };
		B693956326F1C2A40015B914 /* FileDownloadManagerMock.swift in Sources */ = {isa = PBXBuildFile; fileRef = B693956226F1C2A40015B914 /* FileDownloadManagerMock.swift */; };
		B693956926F352DB0015B914 /* DownloadsWebViewMock.m in Sources */ = {isa = PBXBuildFile; fileRef = B693956826F352DB0015B914 /* DownloadsWebViewMock.m */; };
		B69B503A2726A12500758A2B /* StatisticsLoader.swift in Sources */ = {isa = PBXBuildFile; fileRef = B69B50342726A11F00758A2B /* StatisticsLoader.swift */; };
		B69B503B2726A12500758A2B /* Atb.swift in Sources */ = {isa = PBXBuildFile; fileRef = B69B50352726A11F00758A2B /* Atb.swift */; };
		B69B503C2726A12500758A2B /* StatisticsStore.swift in Sources */ = {isa = PBXBuildFile; fileRef = B69B50362726A12000758A2B /* StatisticsStore.swift */; };
		B69B503D2726A12500758A2B /* VariantManager.swift in Sources */ = {isa = PBXBuildFile; fileRef = B69B50372726A12000758A2B /* VariantManager.swift */; };
		B69B503E2726A12500758A2B /* AtbParser.swift in Sources */ = {isa = PBXBuildFile; fileRef = B69B50382726A12400758A2B /* AtbParser.swift */; };
		B69B503F2726A12500758A2B /* LocalStatisticsStore.swift in Sources */ = {isa = PBXBuildFile; fileRef = B69B50392726A12500758A2B /* LocalStatisticsStore.swift */; };
		B69B50452726C5C200758A2B /* AtbParserTests.swift in Sources */ = {isa = PBXBuildFile; fileRef = B69B50412726C5C100758A2B /* AtbParserTests.swift */; };
		B69B50462726C5C200758A2B /* AtbAndVariantCleanupTests.swift in Sources */ = {isa = PBXBuildFile; fileRef = B69B50422726C5C100758A2B /* AtbAndVariantCleanupTests.swift */; };
		B69B50472726C5C200758A2B /* VariantManagerTests.swift in Sources */ = {isa = PBXBuildFile; fileRef = B69B50432726C5C100758A2B /* VariantManagerTests.swift */; };
		B69B50482726C5C200758A2B /* StatisticsLoaderTests.swift in Sources */ = {isa = PBXBuildFile; fileRef = B69B50442726C5C200758A2B /* StatisticsLoaderTests.swift */; };
		B69B504B2726CA2900758A2B /* MockStatisticsStore.swift in Sources */ = {isa = PBXBuildFile; fileRef = B69B50492726CA2900758A2B /* MockStatisticsStore.swift */; };
		B69B504C2726CA2900758A2B /* MockVariantManager.swift in Sources */ = {isa = PBXBuildFile; fileRef = B69B504A2726CA2900758A2B /* MockVariantManager.swift */; };
		B69B50522726CD8100758A2B /* atb.json in Resources */ = {isa = PBXBuildFile; fileRef = B69B504E2726CD7E00758A2B /* atb.json */; };
		B69B50532726CD8100758A2B /* empty in Resources */ = {isa = PBXBuildFile; fileRef = B69B504F2726CD7F00758A2B /* empty */; };
		B69B50542726CD8100758A2B /* atb-with-update.json in Resources */ = {isa = PBXBuildFile; fileRef = B69B50502726CD7F00758A2B /* atb-with-update.json */; };
		B69B50552726CD8100758A2B /* invalid.json in Resources */ = {isa = PBXBuildFile; fileRef = B69B50512726CD8000758A2B /* invalid.json */; };
		B69B50572727D16900758A2B /* AtbAndVariantCleanup.swift in Sources */ = {isa = PBXBuildFile; fileRef = B69B50562727D16900758A2B /* AtbAndVariantCleanup.swift */; };
		B6A5A27125B9377300AA7ADA /* StatePersistenceService.swift in Sources */ = {isa = PBXBuildFile; fileRef = B6A5A27025B9377300AA7ADA /* StatePersistenceService.swift */; };
		B6A5A27925B93FFF00AA7ADA /* StateRestorationManagerTests.swift in Sources */ = {isa = PBXBuildFile; fileRef = B6A5A27825B93FFE00AA7ADA /* StateRestorationManagerTests.swift */; };
		B6A5A27E25B9403E00AA7ADA /* FileStoreMock.swift in Sources */ = {isa = PBXBuildFile; fileRef = B6A5A27D25B9403E00AA7ADA /* FileStoreMock.swift */; };
		B6A5A2A025B96E8300AA7ADA /* AppStateChangePublisherTests.swift in Sources */ = {isa = PBXBuildFile; fileRef = B6A5A29F25B96E8300AA7ADA /* AppStateChangePublisherTests.swift */; };
		B6A5A2A825BAA35500AA7ADA /* WindowManagerStateRestorationTests.swift in Sources */ = {isa = PBXBuildFile; fileRef = B6A5A2A725BAA35500AA7ADA /* WindowManagerStateRestorationTests.swift */; };
		B6A924D42664BBBB001A28CA /* WKWebViewDownloadDelegate.swift in Sources */ = {isa = PBXBuildFile; fileRef = B6A924D32664BBB9001A28CA /* WKWebViewDownloadDelegate.swift */; };
		B6A924D92664C72E001A28CA /* WebKitDownloadTask.swift in Sources */ = {isa = PBXBuildFile; fileRef = B6A924D82664C72D001A28CA /* WebKitDownloadTask.swift */; };
		B6A924DE2664CA09001A28CA /* LegacyWebKitDownloadDelegate.swift in Sources */ = {isa = PBXBuildFile; fileRef = B6A924DD2664CA08001A28CA /* LegacyWebKitDownloadDelegate.swift */; };
		B6A9E45326142B070067D1B9 /* Pixel.swift in Sources */ = {isa = PBXBuildFile; fileRef = B6A9E45226142B070067D1B9 /* Pixel.swift */; };
		B6A9E45A261460350067D1B9 /* ApiRequestError.swift in Sources */ = {isa = PBXBuildFile; fileRef = B6A9E457261460340067D1B9 /* ApiRequestError.swift */; };
		B6A9E45B261460350067D1B9 /* APIHeaders.swift in Sources */ = {isa = PBXBuildFile; fileRef = B6A9E458261460340067D1B9 /* APIHeaders.swift */; };
		B6A9E45C261460350067D1B9 /* APIRequest.swift in Sources */ = {isa = PBXBuildFile; fileRef = B6A9E459261460350067D1B9 /* APIRequest.swift */; };
		B6A9E4612614608B0067D1B9 /* AppVersion.swift in Sources */ = {isa = PBXBuildFile; fileRef = B6A9E4602614608B0067D1B9 /* AppVersion.swift */; };
		B6A9E46B2614618A0067D1B9 /* OperatingSystemVersionExtension.swift in Sources */ = {isa = PBXBuildFile; fileRef = B6A9E46A2614618A0067D1B9 /* OperatingSystemVersionExtension.swift */; };
		B6A9E47026146A250067D1B9 /* DateExtension.swift in Sources */ = {isa = PBXBuildFile; fileRef = B6A9E46F26146A250067D1B9 /* DateExtension.swift */; };
		B6A9E47726146A570067D1B9 /* PixelEvent.swift in Sources */ = {isa = PBXBuildFile; fileRef = B6A9E47626146A570067D1B9 /* PixelEvent.swift */; };
		B6A9E47F26146A800067D1B9 /* PixelArguments.swift in Sources */ = {isa = PBXBuildFile; fileRef = B6A9E47E26146A800067D1B9 /* PixelArguments.swift */; };
		B6A9E48426146AAB0067D1B9 /* PixelParameters.swift in Sources */ = {isa = PBXBuildFile; fileRef = B6A9E48326146AAB0067D1B9 /* PixelParameters.swift */; };
		B6A9E499261474120067D1B9 /* TimedPixel.swift in Sources */ = {isa = PBXBuildFile; fileRef = B6A9E498261474120067D1B9 /* TimedPixel.swift */; };
		B6A9E4A3261475C70067D1B9 /* AppUsageActivityMonitor.swift in Sources */ = {isa = PBXBuildFile; fileRef = B6A9E4A2261475C70067D1B9 /* AppUsageActivityMonitor.swift */; };
		B6AAAC2D260330580029438D /* PublishedAfter.swift in Sources */ = {isa = PBXBuildFile; fileRef = B6AAAC2C260330580029438D /* PublishedAfter.swift */; };
		B6AAAC3E26048F690029438D /* RandomAccessCollectionExtension.swift in Sources */ = {isa = PBXBuildFile; fileRef = B6AAAC3D26048F690029438D /* RandomAccessCollectionExtension.swift */; };
		B6AE74342609AFCE005B9B1A /* ProgressEstimationTests.swift in Sources */ = {isa = PBXBuildFile; fileRef = B6AE74332609AFCE005B9B1A /* ProgressEstimationTests.swift */; };
		B6B1E87B26D381710062C350 /* DownloadListCoordinator.swift in Sources */ = {isa = PBXBuildFile; fileRef = B6B1E87A26D381710062C350 /* DownloadListCoordinator.swift */; };
		B6B1E87E26D5DA0E0062C350 /* DownloadsPopover.swift in Sources */ = {isa = PBXBuildFile; fileRef = B6B1E87D26D5DA0E0062C350 /* DownloadsPopover.swift */; };
		B6B1E88026D5DA9B0062C350 /* DownloadsViewController.swift in Sources */ = {isa = PBXBuildFile; fileRef = B6B1E87F26D5DA9B0062C350 /* DownloadsViewController.swift */; };
		B6B1E88226D5DAC30062C350 /* Downloads.storyboard in Resources */ = {isa = PBXBuildFile; fileRef = B6B1E88126D5DAC30062C350 /* Downloads.storyboard */; };
		B6B1E88426D5EB570062C350 /* DownloadsCellView.swift in Sources */ = {isa = PBXBuildFile; fileRef = B6B1E88326D5EB570062C350 /* DownloadsCellView.swift */; };
		B6B1E88B26D774090062C350 /* LinkButton.swift in Sources */ = {isa = PBXBuildFile; fileRef = B6B1E88A26D774090062C350 /* LinkButton.swift */; };
		B6B2400E28083B49001B8F3A /* WebViewContainerView.swift in Sources */ = {isa = PBXBuildFile; fileRef = B6B2400D28083B49001B8F3A /* WebViewContainerView.swift */; };
		B6B3E0962654DACD0040E0A2 /* UTTypeTests.swift in Sources */ = {isa = PBXBuildFile; fileRef = B6B3E0952654DACD0040E0A2 /* UTTypeTests.swift */; };
		B6B3E0E12657EA7A0040E0A2 /* NSScreenExtension.swift in Sources */ = {isa = PBXBuildFile; fileRef = B6B3E0DC2657E9CF0040E0A2 /* NSScreenExtension.swift */; };
		B6BBF1702744CDE1004F850E /* CoreDataStoreTests.swift in Sources */ = {isa = PBXBuildFile; fileRef = B6BBF16F2744CDE1004F850E /* CoreDataStoreTests.swift */; };
		B6BBF1722744CE36004F850E /* FireproofDomainsStoreMock.swift in Sources */ = {isa = PBXBuildFile; fileRef = B6BBF1712744CE36004F850E /* FireproofDomainsStoreMock.swift */; };
		B6BBF17427475B15004F850E /* PopupBlockedPopover.swift in Sources */ = {isa = PBXBuildFile; fileRef = B6BBF17327475B15004F850E /* PopupBlockedPopover.swift */; };
		B6C0B22E26E61CE70031CB7F /* DownloadViewModel.swift in Sources */ = {isa = PBXBuildFile; fileRef = B6C0B22D26E61CE70031CB7F /* DownloadViewModel.swift */; };
		B6C0B23026E61D630031CB7F /* DownloadListStore.swift in Sources */ = {isa = PBXBuildFile; fileRef = B6C0B22F26E61D630031CB7F /* DownloadListStore.swift */; };
		B6C0B23426E71BCD0031CB7F /* Downloads.xcdatamodeld in Sources */ = {isa = PBXBuildFile; fileRef = B6C0B23226E71BCD0031CB7F /* Downloads.xcdatamodeld */; };
		B6C0B23626E732000031CB7F /* DownloadListItem.swift in Sources */ = {isa = PBXBuildFile; fileRef = B6C0B23526E732000031CB7F /* DownloadListItem.swift */; };
		B6C0B23926E742610031CB7F /* FileDownloadError.swift in Sources */ = {isa = PBXBuildFile; fileRef = B6C0B23826E742610031CB7F /* FileDownloadError.swift */; };
		B6C0B23C26E87D900031CB7F /* NSAlert+ActiveDownloadsTermination.swift in Sources */ = {isa = PBXBuildFile; fileRef = B6C0B23B26E87D900031CB7F /* NSAlert+ActiveDownloadsTermination.swift */; };
		B6C0B23E26E8BF1F0031CB7F /* DownloadListViewModel.swift in Sources */ = {isa = PBXBuildFile; fileRef = B6C0B23D26E8BF1F0031CB7F /* DownloadListViewModel.swift */; };
		B6C0B24426E9CB080031CB7F /* RunLoopExtension.swift in Sources */ = {isa = PBXBuildFile; fileRef = B6C0B24326E9CB080031CB7F /* RunLoopExtension.swift */; };
		B6C0B24626E9CB190031CB7F /* RunLoopExtensionTests.swift in Sources */ = {isa = PBXBuildFile; fileRef = B6C0B24526E9CB190031CB7F /* RunLoopExtensionTests.swift */; };
		B6C2C9EF276081AB005B7F0A /* DeallocationTests.swift in Sources */ = {isa = PBXBuildFile; fileRef = B6C2C9EE276081AB005B7F0A /* DeallocationTests.swift */; };
		B6C2C9F62760B659005B7F0A /* TestDataModel.xcdatamodeld in Sources */ = {isa = PBXBuildFile; fileRef = B6C2C9F42760B659005B7F0A /* TestDataModel.xcdatamodeld */; };
		B6CF78DE267B099C00CD4F13 /* WKNavigationActionExtension.swift in Sources */ = {isa = PBXBuildFile; fileRef = B6CF78DD267B099C00CD4F13 /* WKNavigationActionExtension.swift */; };
		B6DA44022616B28300DD1EC2 /* PixelDataStore.swift in Sources */ = {isa = PBXBuildFile; fileRef = B6DA44012616B28300DD1EC2 /* PixelDataStore.swift */; };
		B6DA44082616B30600DD1EC2 /* PixelDataModel.xcdatamodeld in Sources */ = {isa = PBXBuildFile; fileRef = B6DA44062616B30600DD1EC2 /* PixelDataModel.xcdatamodeld */; };
		B6DA44112616C0FC00DD1EC2 /* PixelTests.swift in Sources */ = {isa = PBXBuildFile; fileRef = B6DA44102616C0FC00DD1EC2 /* PixelTests.swift */; };
		B6DA44172616C13800DD1EC2 /* OHHTTPStubs in Frameworks */ = {isa = PBXBuildFile; productRef = B6DA44162616C13800DD1EC2 /* OHHTTPStubs */; };
		B6DA44192616C13800DD1EC2 /* OHHTTPStubsSwift in Frameworks */ = {isa = PBXBuildFile; productRef = B6DA44182616C13800DD1EC2 /* OHHTTPStubsSwift */; };
		B6DA441E2616C84600DD1EC2 /* PixelStoreMock.swift in Sources */ = {isa = PBXBuildFile; fileRef = B6DA441D2616C84600DD1EC2 /* PixelStoreMock.swift */; };
		B6DA44232616CABC00DD1EC2 /* PixelArgumentsTests.swift in Sources */ = {isa = PBXBuildFile; fileRef = B6DA44222616CABC00DD1EC2 /* PixelArgumentsTests.swift */; };
		B6DA44282616CAE000DD1EC2 /* AppUsageActivityMonitorTests.swift in Sources */ = {isa = PBXBuildFile; fileRef = B6DA44272616CAE000DD1EC2 /* AppUsageActivityMonitorTests.swift */; };
		B6DB3AEF278D5C370024C5C4 /* URLSessionExtension.swift in Sources */ = {isa = PBXBuildFile; fileRef = B6DB3AEE278D5C370024C5C4 /* URLSessionExtension.swift */; };
		B6DB3AF6278EA0130024C5C4 /* BundleExtension.swift in Sources */ = {isa = PBXBuildFile; fileRef = B6106B9D26A565DA0013B453 /* BundleExtension.swift */; };
		B6DB3CF926A00E2D00D459B7 /* AVCaptureDevice+SwizzledAuthState.swift in Sources */ = {isa = PBXBuildFile; fileRef = B6DB3CF826A00E2D00D459B7 /* AVCaptureDevice+SwizzledAuthState.swift */; };
		B6DB3CFB26A17CB800D459B7 /* PermissionModel.swift in Sources */ = {isa = PBXBuildFile; fileRef = B6DB3CFA26A17CB800D459B7 /* PermissionModel.swift */; };
		B6E61EE3263AC0C8004E11AB /* FileManagerExtension.swift in Sources */ = {isa = PBXBuildFile; fileRef = B6E61EE2263AC0C8004E11AB /* FileManagerExtension.swift */; };
		B6E61EE8263ACE16004E11AB /* UTType.swift in Sources */ = {isa = PBXBuildFile; fileRef = B6E61EE7263ACE16004E11AB /* UTType.swift */; };
		B6F1C80B2761C45400334924 /* LocalUnprotectedDomains.swift in Sources */ = {isa = PBXBuildFile; fileRef = 336B39E22726B4B700C417D3 /* LocalUnprotectedDomains.swift */; };
		B6F41031264D2B23003DA42C /* ProgressExtension.swift in Sources */ = {isa = PBXBuildFile; fileRef = B6F41030264D2B23003DA42C /* ProgressExtension.swift */; };
		B6FA893D269C423100588ECD /* PrivacyDashboard.storyboard in Resources */ = {isa = PBXBuildFile; fileRef = B6FA893C269C423100588ECD /* PrivacyDashboard.storyboard */; };
		B6FA893F269C424500588ECD /* PrivacyDashboardViewController.swift in Sources */ = {isa = PBXBuildFile; fileRef = B6FA893E269C424500588ECD /* PrivacyDashboardViewController.swift */; };
		B6FA8941269C425400588ECD /* PrivacyDashboardPopover.swift in Sources */ = {isa = PBXBuildFile; fileRef = B6FA8940269C425400588ECD /* PrivacyDashboardPopover.swift */; };
		CB6BCDF927C6BEFF00CC76DC /* PrivacyFeatures.swift in Sources */ = {isa = PBXBuildFile; fileRef = CB6BCDF827C6BEFF00CC76DC /* PrivacyFeatures.swift */; };
		EA0BA3A9272217E6002A0B6C /* ClickToLoadUserScript.swift in Sources */ = {isa = PBXBuildFile; fileRef = EA0BA3A8272217E6002A0B6C /* ClickToLoadUserScript.swift */; };
		EA18D1CA272F0DC8006DC101 /* social_images in Resources */ = {isa = PBXBuildFile; fileRef = EA18D1C9272F0DC8006DC101 /* social_images */; };
		EA1E52B52798CF98002EC53C /* ClickToLoadModelTests.swift in Sources */ = {isa = PBXBuildFile; fileRef = EA1E52B42798CF98002EC53C /* ClickToLoadModelTests.swift */; };
		EA4617F0273A28A700F110A2 /* fb-tds.json in Resources */ = {isa = PBXBuildFile; fileRef = EA4617EF273A28A700F110A2 /* fb-tds.json */; };
		EA477680272A21B700419EDA /* clickToLoadConfig.json in Resources */ = {isa = PBXBuildFile; fileRef = EA47767F272A21B700419EDA /* clickToLoadConfig.json */; };
		EA8AE76A279FBDB20078943E /* ClickToLoadTDSTests.swift in Sources */ = {isa = PBXBuildFile; fileRef = EA8AE769279FBDB20078943E /* ClickToLoadTDSTests.swift */; };
		EAA29AE9278D2E43007070CF /* ProximaNova-Bold-webfont.woff2 in Resources */ = {isa = PBXBuildFile; fileRef = EAA29AE7278D2E43007070CF /* ProximaNova-Bold-webfont.woff2 */; };
		EAA29AEA278D2E43007070CF /* ProximaNova-Reg-webfont.woff2 in Resources */ = {isa = PBXBuildFile; fileRef = EAA29AE8278D2E43007070CF /* ProximaNova-Reg-webfont.woff2 */; };
		EAC80DE0271F6C0100BBF02D /* fb-sdk.js in Resources */ = {isa = PBXBuildFile; fileRef = EAC80DDF271F6C0100BBF02D /* fb-sdk.js */; };
		EAE42800275D47FA00DAC26B /* ClickToLoadModel.swift in Sources */ = {isa = PBXBuildFile; fileRef = EAE427FF275D47FA00DAC26B /* ClickToLoadModel.swift */; };
		EAFAD6CA2728BD1200F9DF00 /* clickToLoad.js in Resources */ = {isa = PBXBuildFile; fileRef = EAFAD6C92728BD1200F9DF00 /* clickToLoad.js */; };
		F41D174125CB131900472416 /* NSColorExtension.swift in Sources */ = {isa = PBXBuildFile; fileRef = F41D174025CB131900472416 /* NSColorExtension.swift */; };
		F44C130225C2DA0400426E3E /* NSAppearanceExtension.swift in Sources */ = {isa = PBXBuildFile; fileRef = F44C130125C2DA0400426E3E /* NSAppearanceExtension.swift */; };
		F4A6198C283CFFBB007F2080 /* ContentScopeFeatureFlagging.swift in Sources */ = {isa = PBXBuildFile; fileRef = F4A6198B283CFFBB007F2080 /* ContentScopeFeatureFlagging.swift */; };
		FD23FD2B28816606007F6985 /* AutoconsentMessageProtocolTests.swift in Sources */ = {isa = PBXBuildFile; fileRef = FD23FD2A28816606007F6985 /* AutoconsentMessageProtocolTests.swift */; };
		FD23FD2D2886A81D007F6985 /* AutoconsentManagement.swift in Sources */ = {isa = PBXBuildFile; fileRef = FD23FD2C2886A81D007F6985 /* AutoconsentManagement.swift */; };
/* End PBXBuildFile section */

/* Begin PBXContainerItemProxy section */
		4B1AD8A225FC27E200261379 /* PBXContainerItemProxy */ = {
			isa = PBXContainerItemProxy;
			containerPortal = AA585D76248FD31100E9A3E2 /* Project object */;
			proxyType = 1;
			remoteGlobalIDString = AA585D7D248FD31100E9A3E2;
			remoteInfo = "DuckDuckGo Privacy Browser";
		};
		7B4CE8DF26F02108009134B1 /* PBXContainerItemProxy */ = {
			isa = PBXContainerItemProxy;
			containerPortal = AA585D76248FD31100E9A3E2 /* Project object */;
			proxyType = 1;
			remoteGlobalIDString = AA585D7D248FD31100E9A3E2;
			remoteInfo = "DuckDuckGo Privacy Browser";
		};
		AA585D91248FD31400E9A3E2 /* PBXContainerItemProxy */ = {
			isa = PBXContainerItemProxy;
			containerPortal = AA585D76248FD31100E9A3E2 /* Project object */;
			proxyType = 1;
			remoteGlobalIDString = AA585D7D248FD31100E9A3E2;
			remoteInfo = DuckDuckGo;
		};
/* End PBXContainerItemProxy section */

/* Begin PBXFileReference section */
		0230C0A2272080090018F728 /* KeyedCodingExtension.swift */ = {isa = PBXFileReference; lastKnownFileType = sourcecode.swift; path = KeyedCodingExtension.swift; sourceTree = "<group>"; };
		0230C0A42721F3750018F728 /* GPCRequestFactory.swift */ = {isa = PBXFileReference; lastKnownFileType = sourcecode.swift; path = GPCRequestFactory.swift; sourceTree = "<group>"; };
		026ADE1326C3010C002518EE /* macos-config.json */ = {isa = PBXFileReference; fileEncoding = 4; lastKnownFileType = text.json; path = "macos-config.json"; sourceTree = "<group>"; };
		142879D924CE1179005419BB /* SuggestionViewModelTests.swift */ = {isa = PBXFileReference; lastKnownFileType = sourcecode.swift; path = SuggestionViewModelTests.swift; sourceTree = "<group>"; };
		142879DB24CE1185005419BB /* SuggestionContainerViewModelTests.swift */ = {isa = PBXFileReference; lastKnownFileType = sourcecode.swift; path = SuggestionContainerViewModelTests.swift; sourceTree = "<group>"; };
		1430DFF424D0580F00B8978C /* TabBarViewController.swift */ = {isa = PBXFileReference; lastKnownFileType = sourcecode.swift; path = TabBarViewController.swift; sourceTree = "<group>"; };
		14505A07256084EF00272CC6 /* UserAgent.swift */ = {isa = PBXFileReference; lastKnownFileType = sourcecode.swift; path = UserAgent.swift; sourceTree = "<group>"; };
		1456D6E024EFCBC300775049 /* TabBarCollectionView.swift */ = {isa = PBXFileReference; lastKnownFileType = sourcecode.swift; path = TabBarCollectionView.swift; sourceTree = "<group>"; };
		14D9B8F924F7E089000D4D13 /* AddressBarViewController.swift */ = {isa = PBXFileReference; lastKnownFileType = sourcecode.swift; path = AddressBarViewController.swift; sourceTree = "<group>"; };
		336B39E22726B4B700C417D3 /* LocalUnprotectedDomains.swift */ = {isa = PBXFileReference; lastKnownFileType = sourcecode.swift; path = LocalUnprotectedDomains.swift; sourceTree = "<group>"; };
		336D5AEF262D8D3C0052E0C9 /* findinpage.js */ = {isa = PBXFileReference; fileEncoding = 4; lastKnownFileType = sourcecode.javascript; path = findinpage.js; sourceTree = "<group>"; };
		339A6B5726A044BA00E3DAE8 /* duckduckgo-privacy-dashboard */ = {isa = PBXFileReference; fileEncoding = 4; lastKnownFileType = text; name = "duckduckgo-privacy-dashboard"; path = "Submodules/duckduckgo-privacy-dashboard"; sourceTree = SOURCE_ROOT; };
		37054FC82873301700033B6F /* PinnedTabView.swift */ = {isa = PBXFileReference; lastKnownFileType = sourcecode.swift; path = PinnedTabView.swift; sourceTree = "<group>"; };
		37054FCD2876472D00033B6F /* WebViewSnapshotView.swift */ = {isa = PBXFileReference; lastKnownFileType = sourcecode.swift; path = WebViewSnapshotView.swift; sourceTree = "<group>"; };
		371C0A2827E33EDC0070591F /* FeedbackPresenter.swift */ = {isa = PBXFileReference; lastKnownFileType = sourcecode.swift; path = FeedbackPresenter.swift; sourceTree = "<group>"; };
		371E141827E92E42009E3B5B /* MultilineScrollableTextFix.swift */ = {isa = PBXFileReference; lastKnownFileType = sourcecode.swift; path = MultilineScrollableTextFix.swift; sourceTree = "<group>"; };
		373A1AA7283ED1B900586521 /* BookmarkHTMLReader.swift */ = {isa = PBXFileReference; lastKnownFileType = sourcecode.swift; path = BookmarkHTMLReader.swift; sourceTree = "<group>"; };
		373A1AA9283ED86C00586521 /* BookmarksHTMLReaderTests.swift */ = {isa = PBXFileReference; lastKnownFileType = sourcecode.swift; path = BookmarksHTMLReaderTests.swift; sourceTree = "<group>"; };
		373A1AAF2842C4EA00586521 /* BookmarkHTMLImporter.swift */ = {isa = PBXFileReference; lastKnownFileType = sourcecode.swift; path = BookmarkHTMLImporter.swift; sourceTree = "<group>"; };
		373A1AB128451ED400586521 /* BookmarksHTMLImporterTests.swift */ = {isa = PBXFileReference; lastKnownFileType = sourcecode.swift; path = BookmarksHTMLImporterTests.swift; sourceTree = "<group>"; };
		37479F142891BC8300302FE2 /* TabCollectionViewModelTests+WithoutPinnedTabsManager.swift */ = {isa = PBXFileReference; fileEncoding = 4; lastKnownFileType = sourcecode.swift; path = "TabCollectionViewModelTests+WithoutPinnedTabsManager.swift"; sourceTree = "<group>"; };
		37534C9D28104D9B002621E7 /* TabLazyLoaderTests.swift */ = {isa = PBXFileReference; lastKnownFileType = sourcecode.swift; path = TabLazyLoaderTests.swift; sourceTree = "<group>"; };
		37534C9F28113101002621E7 /* LazyLoadable.swift */ = {isa = PBXFileReference; lastKnownFileType = sourcecode.swift; path = LazyLoadable.swift; sourceTree = "<group>"; };
		37534CA2281132CB002621E7 /* TabLazyLoaderDataSource.swift */ = {isa = PBXFileReference; lastKnownFileType = sourcecode.swift; path = TabLazyLoaderDataSource.swift; sourceTree = "<group>"; };
		37534CA42811987D002621E7 /* AdjacentItemEnumeratorTests.swift */ = {isa = PBXFileReference; lastKnownFileType = sourcecode.swift; path = AdjacentItemEnumeratorTests.swift; sourceTree = "<group>"; };
		37534CA62811988E002621E7 /* AdjacentItemEnumerator.swift */ = {isa = PBXFileReference; lastKnownFileType = sourcecode.swift; path = AdjacentItemEnumerator.swift; sourceTree = "<group>"; };
		376705B227EC7D4F00DD8D76 /* TextButton.swift */ = {isa = PBXFileReference; lastKnownFileType = sourcecode.swift; path = TextButton.swift; sourceTree = "<group>"; };
		3776582C27F71652009A6B35 /* WebsiteBreakageReportTests.swift */ = {isa = PBXFileReference; lastKnownFileType = sourcecode.swift; path = WebsiteBreakageReportTests.swift; sourceTree = "<group>"; };
		3776582E27F82E62009A6B35 /* AutofillPreferences.swift */ = {isa = PBXFileReference; fileEncoding = 4; lastKnownFileType = sourcecode.swift; path = AutofillPreferences.swift; sourceTree = "<group>"; };
		3776583027F8325B009A6B35 /* AutofillPreferencesTests.swift */ = {isa = PBXFileReference; lastKnownFileType = sourcecode.swift; path = AutofillPreferencesTests.swift; sourceTree = "<group>"; };
		378205F52837CBA800D1D4AA /* SavedStateMock.swift */ = {isa = PBXFileReference; lastKnownFileType = sourcecode.swift; path = SavedStateMock.swift; sourceTree = "<group>"; };
		378205F7283BC6A600D1D4AA /* StartupPreferencesTests.swift */ = {isa = PBXFileReference; lastKnownFileType = sourcecode.swift; path = StartupPreferencesTests.swift; sourceTree = "<group>"; };
		378205FA283C277800D1D4AA /* MainMenuTests.swift */ = {isa = PBXFileReference; lastKnownFileType = sourcecode.swift; path = MainMenuTests.swift; sourceTree = "<group>"; };
		379DE4BC27EA31AC002CC3DE /* PreferencesAutofillView.swift */ = {isa = PBXFileReference; lastKnownFileType = sourcecode.swift; path = PreferencesAutofillView.swift; sourceTree = "<group>"; };
		37A4CEB9282E992F00D75B89 /* StartupPreferences.swift */ = {isa = PBXFileReference; fileEncoding = 4; lastKnownFileType = sourcecode.swift; path = StartupPreferences.swift; sourceTree = "<group>"; };
		37A803DA27FD69D300052F4C /* Data Import Resources */ = {isa = PBXFileReference; lastKnownFileType = folder; path = "Data Import Resources"; sourceTree = "<group>"; };
		37AFCE8027DA2CA600471A10 /* PreferencesViewController.swift */ = {isa = PBXFileReference; lastKnownFileType = sourcecode.swift; path = PreferencesViewController.swift; sourceTree = "<group>"; };
		37AFCE8427DA2D3900471A10 /* PreferencesSidebar.swift */ = {isa = PBXFileReference; lastKnownFileType = sourcecode.swift; path = PreferencesSidebar.swift; sourceTree = "<group>"; };
		37AFCE8627DA334800471A10 /* PreferencesRootView.swift */ = {isa = PBXFileReference; lastKnownFileType = sourcecode.swift; path = PreferencesRootView.swift; sourceTree = "<group>"; };
		37AFCE8827DA33BA00471A10 /* Preferences.swift */ = {isa = PBXFileReference; lastKnownFileType = sourcecode.swift; path = Preferences.swift; sourceTree = "<group>"; };
		37AFCE8A27DB69BC00471A10 /* PreferencesGeneralView.swift */ = {isa = PBXFileReference; lastKnownFileType = sourcecode.swift; path = PreferencesGeneralView.swift; sourceTree = "<group>"; };
		37AFCE9127DB8CAD00471A10 /* PreferencesAboutView.swift */ = {isa = PBXFileReference; lastKnownFileType = sourcecode.swift; path = PreferencesAboutView.swift; sourceTree = "<group>"; };
		37B11B3828095E6600CBB621 /* TabLazyLoader.swift */ = {isa = PBXFileReference; lastKnownFileType = sourcecode.swift; path = TabLazyLoader.swift; sourceTree = "<group>"; };
		37BF3F13286D8A6500BD9014 /* PinnedTabsManager.swift */ = {isa = PBXFileReference; lastKnownFileType = sourcecode.swift; path = PinnedTabsManager.swift; sourceTree = "<group>"; };
		37BF3F1E286F0A7A00BD9014 /* PinnedTabsViewModel.swift */ = {isa = PBXFileReference; fileEncoding = 4; lastKnownFileType = sourcecode.swift; path = PinnedTabsViewModel.swift; sourceTree = "<group>"; };
		37BF3F1F286F0A7A00BD9014 /* PinnedTabsView.swift */ = {isa = PBXFileReference; fileEncoding = 4; lastKnownFileType = sourcecode.swift; path = PinnedTabsView.swift; sourceTree = "<group>"; };
		37BF3F23286F0AAE00BD9014 /* View+RoundedCorners.swift */ = {isa = PBXFileReference; fileEncoding = 4; lastKnownFileType = sourcecode.swift; path = "View+RoundedCorners.swift"; sourceTree = "<group>"; };
		37CC53EB27E8A4D10028713D /* PreferencesPrivacyView.swift */ = {isa = PBXFileReference; lastKnownFileType = sourcecode.swift; path = PreferencesPrivacyView.swift; sourceTree = "<group>"; };
		37CC53EF27E8D1440028713D /* PreferencesDownloadsView.swift */ = {isa = PBXFileReference; lastKnownFileType = sourcecode.swift; path = PreferencesDownloadsView.swift; sourceTree = "<group>"; };
		37CC53F327E8D4620028713D /* NSPathControlView.swift */ = {isa = PBXFileReference; lastKnownFileType = sourcecode.swift; path = NSPathControlView.swift; sourceTree = "<group>"; };
		37CD54B227EE509700F1F7B9 /* View+Cursor.swift */ = {isa = PBXFileReference; lastKnownFileType = sourcecode.swift; path = "View+Cursor.swift"; sourceTree = "<group>"; };
		37CD54B427F1AC1300F1F7B9 /* PreferencesSidebarModelTests.swift */ = {isa = PBXFileReference; lastKnownFileType = sourcecode.swift; path = PreferencesSidebarModelTests.swift; sourceTree = "<group>"; };
		37CD54B627F1B28A00F1F7B9 /* DefaultBrowserPreferencesTests.swift */ = {isa = PBXFileReference; lastKnownFileType = sourcecode.swift; path = DefaultBrowserPreferencesTests.swift; sourceTree = "<group>"; };
		37CD54B827F1F8AC00F1F7B9 /* AppearancePreferencesTests.swift */ = {isa = PBXFileReference; lastKnownFileType = sourcecode.swift; path = AppearancePreferencesTests.swift; sourceTree = "<group>"; };
		37CD54BA27F25A4000F1F7B9 /* DownloadsPreferencesTests.swift */ = {isa = PBXFileReference; lastKnownFileType = sourcecode.swift; path = DownloadsPreferencesTests.swift; sourceTree = "<group>"; };
		37CD54BC27F2ECAE00F1F7B9 /* AutofillPreferencesModelTests.swift */ = {isa = PBXFileReference; lastKnownFileType = sourcecode.swift; path = AutofillPreferencesModelTests.swift; sourceTree = "<group>"; };
		37CD54C127F2FDD100F1F7B9 /* PrivacyPreferencesModel.swift */ = {isa = PBXFileReference; fileEncoding = 4; lastKnownFileType = sourcecode.swift; path = PrivacyPreferencesModel.swift; sourceTree = "<group>"; };
		37CD54C227F2FDD100F1F7B9 /* AutofillPreferencesModel.swift */ = {isa = PBXFileReference; fileEncoding = 4; lastKnownFileType = sourcecode.swift; path = AutofillPreferencesModel.swift; sourceTree = "<group>"; };
		37CD54C327F2FDD100F1F7B9 /* DownloadsPreferences.swift */ = {isa = PBXFileReference; fileEncoding = 4; lastKnownFileType = sourcecode.swift; path = DownloadsPreferences.swift; sourceTree = "<group>"; };
		37CD54C427F2FDD100F1F7B9 /* PreferencesSection.swift */ = {isa = PBXFileReference; fileEncoding = 4; lastKnownFileType = sourcecode.swift; path = PreferencesSection.swift; sourceTree = "<group>"; };
		37CD54C527F2FDD100F1F7B9 /* AboutModel.swift */ = {isa = PBXFileReference; fileEncoding = 4; lastKnownFileType = sourcecode.swift; path = AboutModel.swift; sourceTree = "<group>"; };
		37CD54C627F2FDD100F1F7B9 /* PreferencesSidebarModel.swift */ = {isa = PBXFileReference; fileEncoding = 4; lastKnownFileType = sourcecode.swift; path = PreferencesSidebarModel.swift; sourceTree = "<group>"; };
		37CD54C727F2FDD100F1F7B9 /* AppearancePreferences.swift */ = {isa = PBXFileReference; fileEncoding = 4; lastKnownFileType = sourcecode.swift; path = AppearancePreferences.swift; sourceTree = "<group>"; };
		37CD54C827F2FDD100F1F7B9 /* DefaultBrowserPreferences.swift */ = {isa = PBXFileReference; fileEncoding = 4; lastKnownFileType = sourcecode.swift; path = DefaultBrowserPreferences.swift; sourceTree = "<group>"; };
		37D23779287EB8CA00BCE03B /* TabIndex.swift */ = {isa = PBXFileReference; lastKnownFileType = sourcecode.swift; path = TabIndex.swift; sourceTree = "<group>"; };
		37D2377B287EBDA300BCE03B /* TabIndexTests.swift */ = {isa = PBXFileReference; lastKnownFileType = sourcecode.swift; path = TabIndexTests.swift; sourceTree = "<group>"; };
		37D2377F287EFEE200BCE03B /* PinnedTabsManagerTests.swift */ = {isa = PBXFileReference; lastKnownFileType = sourcecode.swift; path = PinnedTabsManagerTests.swift; sourceTree = "<group>"; };
		37D23783287F4D6A00BCE03B /* PinnedTabsHostingView.swift */ = {isa = PBXFileReference; lastKnownFileType = sourcecode.swift; path = PinnedTabsHostingView.swift; sourceTree = "<group>"; };
		37D23786287F5C2900BCE03B /* PinnedTabsViewModelTests.swift */ = {isa = PBXFileReference; fileEncoding = 4; lastKnownFileType = sourcecode.swift; path = PinnedTabsViewModelTests.swift; sourceTree = "<group>"; };
		37D23788288009CF00BCE03B /* TabCollectionViewModelTests+PinnedTabs.swift */ = {isa = PBXFileReference; fileEncoding = 4; lastKnownFileType = sourcecode.swift; path = "TabCollectionViewModelTests+PinnedTabs.swift"; sourceTree = "<group>"; };
		37D2771427E870D4003365FD /* PreferencesAppearanceView.swift */ = {isa = PBXFileReference; lastKnownFileType = sourcecode.swift; path = PreferencesAppearanceView.swift; sourceTree = "<group>"; };
		4B0135CD2729F1AA00D54834 /* NSPasteboardExtension.swift */ = {isa = PBXFileReference; fileEncoding = 4; lastKnownFileType = sourcecode.swift; path = NSPasteboardExtension.swift; sourceTree = "<group>"; };
		4B02197F25E05FAC00ED7DEA /* FireproofingURLExtensions.swift */ = {isa = PBXFileReference; fileEncoding = 4; lastKnownFileType = sourcecode.swift; path = FireproofingURLExtensions.swift; sourceTree = "<group>"; };
		4B02198125E05FAC00ED7DEA /* FireproofDomains.swift */ = {isa = PBXFileReference; fileEncoding = 4; lastKnownFileType = sourcecode.swift; path = FireproofDomains.swift; sourceTree = "<group>"; };
		4B02198325E05FAC00ED7DEA /* FireproofInfoViewController.swift */ = {isa = PBXFileReference; fileEncoding = 4; lastKnownFileType = sourcecode.swift; path = FireproofInfoViewController.swift; sourceTree = "<group>"; };
		4B02198425E05FAC00ED7DEA /* Fireproofing.storyboard */ = {isa = PBXFileReference; fileEncoding = 4; lastKnownFileType = file.storyboard; path = Fireproofing.storyboard; sourceTree = "<group>"; };
		4B02199925E063DE00ED7DEA /* FireproofDomainsTests.swift */ = {isa = PBXFileReference; fileEncoding = 4; lastKnownFileType = sourcecode.swift; path = FireproofDomainsTests.swift; sourceTree = "<group>"; };
		4B02199A25E063DE00ED7DEA /* FireproofingURLExtensionsTests.swift */ = {isa = PBXFileReference; fileEncoding = 4; lastKnownFileType = sourcecode.swift; path = FireproofingURLExtensionsTests.swift; sourceTree = "<group>"; };
		4B0219A725E0646500ED7DEA /* WebsiteDataStoreTests.swift */ = {isa = PBXFileReference; fileEncoding = 4; lastKnownFileType = sourcecode.swift; path = WebsiteDataStoreTests.swift; sourceTree = "<group>"; };
		4B0511A6262CAA5A00F6079C /* PrivacySecurityPreferences.swift */ = {isa = PBXFileReference; fileEncoding = 4; lastKnownFileType = sourcecode.swift; path = PrivacySecurityPreferences.swift; sourceTree = "<group>"; };
		4B0511AD262CAA5A00F6079C /* FireproofDomains.storyboard */ = {isa = PBXFileReference; fileEncoding = 4; lastKnownFileType = file.storyboard; path = FireproofDomains.storyboard; sourceTree = "<group>"; };
		4B0511B3262CAA5A00F6079C /* RoundedSelectionRowView.swift */ = {isa = PBXFileReference; fileEncoding = 4; lastKnownFileType = sourcecode.swift; path = RoundedSelectionRowView.swift; sourceTree = "<group>"; };
		4B0511B4262CAA5A00F6079C /* FireproofDomainsViewController.swift */ = {isa = PBXFileReference; fileEncoding = 4; lastKnownFileType = sourcecode.swift; path = FireproofDomainsViewController.swift; sourceTree = "<group>"; };
		4B0511DF262CAA8600F6079C /* NSOpenPanelExtensions.swift */ = {isa = PBXFileReference; fileEncoding = 4; lastKnownFileType = sourcecode.swift; path = NSOpenPanelExtensions.swift; sourceTree = "<group>"; };
		4B0511E0262CAA8600F6079C /* NSViewControllerExtension.swift */ = {isa = PBXFileReference; fileEncoding = 4; lastKnownFileType = sourcecode.swift; path = NSViewControllerExtension.swift; sourceTree = "<group>"; };
		4B0511E6262CAB3700F6079C /* UserDefaultsWrapperUtilities.swift */ = {isa = PBXFileReference; lastKnownFileType = sourcecode.swift; path = UserDefaultsWrapperUtilities.swift; sourceTree = "<group>"; };
		4B11060425903E570039B979 /* CoreDataEncryptionTesting.xcdatamodel */ = {isa = PBXFileReference; lastKnownFileType = wrapper.xcdatamodel; path = CoreDataEncryptionTesting.xcdatamodel; sourceTree = "<group>"; };
		4B11060925903EAC0039B979 /* CoreDataEncryptionTests.swift */ = {isa = PBXFileReference; lastKnownFileType = sourcecode.swift; path = CoreDataEncryptionTests.swift; sourceTree = "<group>"; };
		4B117F7C276C0CB5002F3D8C /* LocalStatisticsStoreTests.swift */ = {isa = PBXFileReference; lastKnownFileType = sourcecode.swift; path = LocalStatisticsStoreTests.swift; sourceTree = "<group>"; };
		4B139AFC26B60BD800894F82 /* NSImageExtensions.swift */ = {isa = PBXFileReference; lastKnownFileType = sourcecode.swift; path = NSImageExtensions.swift; sourceTree = "<group>"; };
		4B1AD89D25FC27E200261379 /* Integration Tests.xctest */ = {isa = PBXFileReference; explicitFileType = wrapper.cfbundle; includeInIndex = 0; path = "Integration Tests.xctest"; sourceTree = BUILT_PRODUCTS_DIR; };
		4B1AD8A125FC27E200261379 /* Info.plist */ = {isa = PBXFileReference; lastKnownFileType = text.plist.xml; path = Info.plist; sourceTree = "<group>"; };
		4B1AD91625FC46FB00261379 /* CoreDataEncryptionTests.swift */ = {isa = PBXFileReference; lastKnownFileType = sourcecode.swift; path = CoreDataEncryptionTests.swift; sourceTree = "<group>"; };
		4B1E6EEB27AB5E5100F51793 /* SecureVaultSorting.swift */ = {isa = PBXFileReference; fileEncoding = 4; lastKnownFileType = sourcecode.swift; path = SecureVaultSorting.swift; sourceTree = "<group>"; };
		4B1E6EEC27AB5E5100F51793 /* PasswordManagementListSection.swift */ = {isa = PBXFileReference; fileEncoding = 4; lastKnownFileType = sourcecode.swift; path = PasswordManagementListSection.swift; sourceTree = "<group>"; };
		4B1E6EEF27AB5E5D00F51793 /* NSPopUpButtonView.swift */ = {isa = PBXFileReference; fileEncoding = 4; lastKnownFileType = sourcecode.swift; path = NSPopUpButtonView.swift; sourceTree = "<group>"; };
		4B1E6EF027AB5E5D00F51793 /* PasswordManagementItemList.swift */ = {isa = PBXFileReference; fileEncoding = 4; lastKnownFileType = sourcecode.swift; path = PasswordManagementItemList.swift; sourceTree = "<group>"; };
		4B29759628281F0900187C4E /* FirefoxEncryptionKeyReader.swift */ = {isa = PBXFileReference; lastKnownFileType = sourcecode.swift; path = FirefoxEncryptionKeyReader.swift; sourceTree = "<group>"; };
		4B2975982828285900187C4E /* FirefoxKeyReaderTests.swift */ = {isa = PBXFileReference; lastKnownFileType = sourcecode.swift; path = FirefoxKeyReaderTests.swift; sourceTree = "<group>"; };
		4B29759A28284DBC00187C4E /* FirefoxBerkeleyDatabaseReader.h */ = {isa = PBXFileReference; lastKnownFileType = sourcecode.c.h; path = FirefoxBerkeleyDatabaseReader.h; sourceTree = "<group>"; };
		4B29759B28284DBC00187C4E /* FirefoxBerkeleyDatabaseReader.m */ = {isa = PBXFileReference; lastKnownFileType = sourcecode.c.objc; path = FirefoxBerkeleyDatabaseReader.m; sourceTree = "<group>"; };
		4B2CBF402767EEC1001DF04B /* MacWaitlistStoreTests.swift */ = {isa = PBXFileReference; lastKnownFileType = sourcecode.swift; path = MacWaitlistStoreTests.swift; sourceTree = "<group>"; };
		4B2E7D6226FF9D6500D2DB17 /* PrintingUserScript.swift */ = {isa = PBXFileReference; fileEncoding = 4; lastKnownFileType = sourcecode.swift; path = PrintingUserScript.swift; sourceTree = "<group>"; };
		4B379C1427BD91E3008A968E /* QuartzIdleStateProvider.swift */ = {isa = PBXFileReference; lastKnownFileType = sourcecode.swift; path = QuartzIdleStateProvider.swift; sourceTree = "<group>"; };
		4B379C1D27BDB7FF008A968E /* DeviceAuthenticator.swift */ = {isa = PBXFileReference; lastKnownFileType = sourcecode.swift; path = DeviceAuthenticator.swift; sourceTree = "<group>"; };
		4B379C2127BDBA29008A968E /* LocalAuthenticationService.swift */ = {isa = PBXFileReference; lastKnownFileType = sourcecode.swift; path = LocalAuthenticationService.swift; sourceTree = "<group>"; };
		4B379C2327BDE1B0008A968E /* FlatButton.swift */ = {isa = PBXFileReference; lastKnownFileType = sourcecode.swift; path = FlatButton.swift; sourceTree = "<group>"; };
		4B39AAF527D9B2C700A73FD5 /* NSStackViewExtension.swift */ = {isa = PBXFileReference; lastKnownFileType = sourcecode.swift; path = NSStackViewExtension.swift; sourceTree = "<group>"; };
		4B3F641D27A8D3BD00E0C118 /* BrowserProfileTests.swift */ = {isa = PBXFileReference; lastKnownFileType = sourcecode.swift; path = BrowserProfileTests.swift; sourceTree = "<group>"; };
		4B43469428655D1400177407 /* FirefoxDataImporterTests.swift */ = {isa = PBXFileReference; lastKnownFileType = sourcecode.swift; path = FirefoxDataImporterTests.swift; sourceTree = "<group>"; };
		4B4F72EB266B2ED300814C60 /* CollectionExtension.swift */ = {isa = PBXFileReference; lastKnownFileType = sourcecode.swift; path = CollectionExtension.swift; sourceTree = "<group>"; };
		4B59023826B35F3600489384 /* ChromeDataImporter.swift */ = {isa = PBXFileReference; fileEncoding = 4; lastKnownFileType = sourcecode.swift; path = ChromeDataImporter.swift; sourceTree = "<group>"; };
		4B59023926B35F3600489384 /* ChromiumLoginReader.swift */ = {isa = PBXFileReference; fileEncoding = 4; lastKnownFileType = sourcecode.swift; path = ChromiumLoginReader.swift; sourceTree = "<group>"; };
		4B59023B26B35F3600489384 /* ChromiumDataImporter.swift */ = {isa = PBXFileReference; fileEncoding = 4; lastKnownFileType = sourcecode.swift; path = ChromiumDataImporter.swift; sourceTree = "<group>"; };
		4B59023C26B35F3600489384 /* BraveDataImporter.swift */ = {isa = PBXFileReference; fileEncoding = 4; lastKnownFileType = sourcecode.swift; path = BraveDataImporter.swift; sourceTree = "<group>"; };
		4B59024226B35F7C00489384 /* BrowserImportViewController.swift */ = {isa = PBXFileReference; fileEncoding = 4; lastKnownFileType = sourcecode.swift; path = BrowserImportViewController.swift; sourceTree = "<group>"; };
		4B59024726B3673600489384 /* ThirdPartyBrowser.swift */ = {isa = PBXFileReference; lastKnownFileType = sourcecode.swift; path = ThirdPartyBrowser.swift; sourceTree = "<group>"; };
		4B59024B26B38BB800489384 /* ChromiumLoginReaderTests.swift */ = {isa = PBXFileReference; lastKnownFileType = sourcecode.swift; path = ChromiumLoginReaderTests.swift; sourceTree = "<group>"; };
		4B5A4F4B27F3A5AA008FBD88 /* NSNotificationName+DataImport.swift */ = {isa = PBXFileReference; lastKnownFileType = sourcecode.swift; path = "NSNotificationName+DataImport.swift"; sourceTree = "<group>"; };
		4B5FF67726B602B100D42879 /* FirefoxDataImporter.swift */ = {isa = PBXFileReference; lastKnownFileType = sourcecode.swift; path = FirefoxDataImporter.swift; sourceTree = "<group>"; };
		4B65143D263924B5005B46EB /* EmailUrlExtensions.swift */ = {isa = PBXFileReference; lastKnownFileType = sourcecode.swift; path = EmailUrlExtensions.swift; sourceTree = "<group>"; };
		4B677427255DBEB800025BD8 /* httpsMobileV2BloomSpec.json */ = {isa = PBXFileReference; fileEncoding = 4; lastKnownFileType = text.json; path = httpsMobileV2BloomSpec.json; sourceTree = "<group>"; };
		4B677428255DBEB800025BD8 /* httpsMobileV2Bloom.bin */ = {isa = PBXFileReference; lastKnownFileType = archive.macbinary; path = httpsMobileV2Bloom.bin; sourceTree = "<group>"; };
		4B677429255DBEB800025BD8 /* HTTPSBloomFilterSpecification.swift */ = {isa = PBXFileReference; fileEncoding = 4; lastKnownFileType = sourcecode.swift; path = HTTPSBloomFilterSpecification.swift; sourceTree = "<group>"; };
		4B67742A255DBEB800025BD8 /* httpsMobileV2FalsePositives.json */ = {isa = PBXFileReference; fileEncoding = 4; lastKnownFileType = text.json; path = httpsMobileV2FalsePositives.json; sourceTree = "<group>"; };
		4B67742F255DBEB800025BD8 /* HTTPSUpgrade 3.xcdatamodel */ = {isa = PBXFileReference; lastKnownFileType = wrapper.xcdatamodel; path = "HTTPSUpgrade 3.xcdatamodel"; sourceTree = "<group>"; };
		4B677430255DBEB800025BD8 /* AppHTTPSUpgradeStore.swift */ = {isa = PBXFileReference; fileEncoding = 4; lastKnownFileType = sourcecode.swift; path = AppHTTPSUpgradeStore.swift; sourceTree = "<group>"; };
		4B677440255DBEEA00025BD8 /* Database.swift */ = {isa = PBXFileReference; fileEncoding = 4; lastKnownFileType = sourcecode.swift; path = Database.swift; sourceTree = "<group>"; };
		4B677454255DC18000025BD8 /* Bridging.h */ = {isa = PBXFileReference; fileEncoding = 4; lastKnownFileType = sourcecode.c.h; path = Bridging.h; sourceTree = "<group>"; };
		4B70BFFF27B0793D000386ED /* DuckDuckGo-ExampleCrash.ips */ = {isa = PBXFileReference; fileEncoding = 4; lastKnownFileType = text; path = "DuckDuckGo-ExampleCrash.ips"; sourceTree = "<group>"; };
		4B70C00027B0793D000386ED /* CrashReportTests.swift */ = {isa = PBXFileReference; fileEncoding = 4; lastKnownFileType = sourcecode.swift; path = CrashReportTests.swift; sourceTree = "<group>"; };
		4B723DEB26B0002B00E14D75 /* DataImport.swift */ = {isa = PBXFileReference; lastKnownFileType = sourcecode.swift; path = DataImport.swift; sourceTree = "<group>"; };
		4B723DED26B0002B00E14D75 /* DataImport.storyboard */ = {isa = PBXFileReference; lastKnownFileType = file.storyboard; path = DataImport.storyboard; sourceTree = "<group>"; };
		4B723DEE26B0002B00E14D75 /* DataImportViewController.swift */ = {isa = PBXFileReference; lastKnownFileType = sourcecode.swift; path = DataImportViewController.swift; sourceTree = "<group>"; };
		4B723DEF26B0002B00E14D75 /* FileImportViewController.swift */ = {isa = PBXFileReference; lastKnownFileType = sourcecode.swift; path = FileImportViewController.swift; sourceTree = "<group>"; };
		4B723DF026B0002B00E14D75 /* FileImportSummaryViewController.swift */ = {isa = PBXFileReference; lastKnownFileType = sourcecode.swift; path = FileImportSummaryViewController.swift; sourceTree = "<group>"; };
		4B723DF326B0002B00E14D75 /* SecureVaultLoginImporter.swift */ = {isa = PBXFileReference; lastKnownFileType = sourcecode.swift; path = SecureVaultLoginImporter.swift; sourceTree = "<group>"; };
		4B723DF426B0002B00E14D75 /* LoginImport.swift */ = {isa = PBXFileReference; lastKnownFileType = sourcecode.swift; path = LoginImport.swift; sourceTree = "<group>"; };
		4B723DF626B0002B00E14D75 /* CSVParser.swift */ = {isa = PBXFileReference; lastKnownFileType = sourcecode.swift; path = CSVParser.swift; sourceTree = "<group>"; };
		4B723DF726B0002B00E14D75 /* CSVImporter.swift */ = {isa = PBXFileReference; lastKnownFileType = sourcecode.swift; path = CSVImporter.swift; sourceTree = "<group>"; };
		4B723DFD26B0002B00E14D75 /* CSVLoginExporter.swift */ = {isa = PBXFileReference; lastKnownFileType = sourcecode.swift; path = CSVLoginExporter.swift; sourceTree = "<group>"; };
		4B723DFF26B0003E00E14D75 /* DataImportMocks.swift */ = {isa = PBXFileReference; fileEncoding = 4; lastKnownFileType = sourcecode.swift; path = DataImportMocks.swift; sourceTree = "<group>"; };
		4B723E0026B0003E00E14D75 /* CSVParserTests.swift */ = {isa = PBXFileReference; fileEncoding = 4; lastKnownFileType = sourcecode.swift; path = CSVParserTests.swift; sourceTree = "<group>"; };
		4B723E0126B0003E00E14D75 /* CSVImporterTests.swift */ = {isa = PBXFileReference; fileEncoding = 4; lastKnownFileType = sourcecode.swift; path = CSVImporterTests.swift; sourceTree = "<group>"; };
		4B723E0326B0003E00E14D75 /* MockSecureVault.swift */ = {isa = PBXFileReference; fileEncoding = 4; lastKnownFileType = sourcecode.swift; path = MockSecureVault.swift; sourceTree = "<group>"; };
		4B723E0426B0003E00E14D75 /* CSVLoginExporterTests.swift */ = {isa = PBXFileReference; fileEncoding = 4; lastKnownFileType = sourcecode.swift; path = CSVLoginExporterTests.swift; sourceTree = "<group>"; };
		4B723E1726B000DC00E14D75 /* TemporaryFileCreator.swift */ = {isa = PBXFileReference; fileEncoding = 4; lastKnownFileType = sourcecode.swift; path = TemporaryFileCreator.swift; sourceTree = "<group>"; };
		4B78A86A26BB3ADD0071BB16 /* BrowserImportSummaryViewController.swift */ = {isa = PBXFileReference; lastKnownFileType = sourcecode.swift; path = BrowserImportSummaryViewController.swift; sourceTree = "<group>"; };
		4B7A57CE279A4EF300B1C70E /* ChromePreferences.swift */ = {isa = PBXFileReference; lastKnownFileType = sourcecode.swift; path = ChromePreferences.swift; sourceTree = "<group>"; };
		4B7A60A0273E0BE400BBDFEB /* WKWebsiteDataStoreExtension.swift */ = {isa = PBXFileReference; lastKnownFileType = sourcecode.swift; path = WKWebsiteDataStoreExtension.swift; sourceTree = "<group>"; };
		4B8A4DFE27C83B29005F40E8 /* SaveIdentityViewController.swift */ = {isa = PBXFileReference; lastKnownFileType = sourcecode.swift; path = SaveIdentityViewController.swift; sourceTree = "<group>"; };
		4B8A4E0027C8447E005F40E8 /* SaveIdentityPopover.swift */ = {isa = PBXFileReference; lastKnownFileType = sourcecode.swift; path = SaveIdentityPopover.swift; sourceTree = "<group>"; };
		4B8AC93226B3B06300879451 /* EdgeDataImporter.swift */ = {isa = PBXFileReference; lastKnownFileType = sourcecode.swift; path = EdgeDataImporter.swift; sourceTree = "<group>"; };
		4B8AC93426B3B2FD00879451 /* NSAlert+DataImport.swift */ = {isa = PBXFileReference; lastKnownFileType = sourcecode.swift; path = "NSAlert+DataImport.swift"; sourceTree = "<group>"; };
		4B8AC93826B48A5100879451 /* FirefoxLoginReader.swift */ = {isa = PBXFileReference; lastKnownFileType = sourcecode.swift; path = FirefoxLoginReader.swift; sourceTree = "<group>"; };
		4B8AC93A26B48ADF00879451 /* ASN1Parser.swift */ = {isa = PBXFileReference; lastKnownFileType = sourcecode.swift; path = ASN1Parser.swift; sourceTree = "<group>"; };
		4B8AC93C26B49BE600879451 /* FirefoxLoginReaderTests.swift */ = {isa = PBXFileReference; lastKnownFileType = sourcecode.swift; path = FirefoxLoginReaderTests.swift; sourceTree = "<group>"; };
		4B8AD0B027A86D9200AE44D6 /* WKWebsiteDataStoreExtensionTests.swift */ = {isa = PBXFileReference; lastKnownFileType = sourcecode.swift; path = WKWebsiteDataStoreExtensionTests.swift; sourceTree = "<group>"; };
		4B8D9061276D1D880078DB17 /* LocaleExtension.swift */ = {isa = PBXFileReference; fileEncoding = 4; lastKnownFileType = sourcecode.swift; path = LocaleExtension.swift; sourceTree = "<group>"; };
		4B92928526670D1600AD2C21 /* BookmarksOutlineView.swift */ = {isa = PBXFileReference; fileEncoding = 4; lastKnownFileType = sourcecode.swift; path = BookmarksOutlineView.swift; sourceTree = "<group>"; };
		4B92928626670D1600AD2C21 /* OutlineSeparatorViewCell.swift */ = {isa = PBXFileReference; fileEncoding = 4; lastKnownFileType = sourcecode.swift; path = OutlineSeparatorViewCell.swift; sourceTree = "<group>"; };
		4B92928726670D1600AD2C21 /* BookmarkOutlineViewCell.swift */ = {isa = PBXFileReference; fileEncoding = 4; lastKnownFileType = sourcecode.swift; path = BookmarkOutlineViewCell.swift; sourceTree = "<group>"; };
		4B92928826670D1600AD2C21 /* BookmarkOutlineViewCell.xib */ = {isa = PBXFileReference; fileEncoding = 4; lastKnownFileType = file.xib; path = BookmarkOutlineViewCell.xib; sourceTree = "<group>"; };
		4B92928926670D1700AD2C21 /* BookmarkTableCellView.swift */ = {isa = PBXFileReference; fileEncoding = 4; lastKnownFileType = sourcecode.swift; path = BookmarkTableCellView.swift; sourceTree = "<group>"; };
		4B92928A26670D1700AD2C21 /* BookmarkTableCellView.xib */ = {isa = PBXFileReference; fileEncoding = 4; lastKnownFileType = file.xib; path = BookmarkTableCellView.xib; sourceTree = "<group>"; };
		4B92929126670D2A00AD2C21 /* BookmarkOutlineViewDataSource.swift */ = {isa = PBXFileReference; fileEncoding = 4; lastKnownFileType = sourcecode.swift; path = BookmarkOutlineViewDataSource.swift; sourceTree = "<group>"; };
		4B92929226670D2A00AD2C21 /* PasteboardFolder.swift */ = {isa = PBXFileReference; fileEncoding = 4; lastKnownFileType = sourcecode.swift; path = PasteboardFolder.swift; sourceTree = "<group>"; };
		4B92929326670D2A00AD2C21 /* BookmarkNode.swift */ = {isa = PBXFileReference; fileEncoding = 4; lastKnownFileType = sourcecode.swift; path = BookmarkNode.swift; sourceTree = "<group>"; };
		4B92929426670D2A00AD2C21 /* BookmarkSidebarTreeController.swift */ = {isa = PBXFileReference; fileEncoding = 4; lastKnownFileType = sourcecode.swift; path = BookmarkSidebarTreeController.swift; sourceTree = "<group>"; };
		4B92929526670D2A00AD2C21 /* PasteboardBookmark.swift */ = {isa = PBXFileReference; fileEncoding = 4; lastKnownFileType = sourcecode.swift; path = PasteboardBookmark.swift; sourceTree = "<group>"; };
		4B92929626670D2A00AD2C21 /* SpacerNode.swift */ = {isa = PBXFileReference; fileEncoding = 4; lastKnownFileType = sourcecode.swift; path = SpacerNode.swift; sourceTree = "<group>"; };
		4B92929726670D2A00AD2C21 /* BookmarkTreeController.swift */ = {isa = PBXFileReference; fileEncoding = 4; lastKnownFileType = sourcecode.swift; path = BookmarkTreeController.swift; sourceTree = "<group>"; };
		4B92929826670D2A00AD2C21 /* PseudoFolder.swift */ = {isa = PBXFileReference; fileEncoding = 4; lastKnownFileType = sourcecode.swift; path = PseudoFolder.swift; sourceTree = "<group>"; };
		4B92929926670D2A00AD2C21 /* BookmarkManagedObject.swift */ = {isa = PBXFileReference; fileEncoding = 4; lastKnownFileType = sourcecode.swift; path = BookmarkManagedObject.swift; sourceTree = "<group>"; };
		4B92929A26670D2A00AD2C21 /* PasteboardWriting.swift */ = {isa = PBXFileReference; fileEncoding = 4; lastKnownFileType = sourcecode.swift; path = PasteboardWriting.swift; sourceTree = "<group>"; };
		4B9292A526670D3700AD2C21 /* Bookmark.xcmappingmodel */ = {isa = PBXFileReference; lastKnownFileType = wrapper.xcmappingmodel; path = Bookmark.xcmappingmodel; sourceTree = "<group>"; };
		4B9292A626670D3700AD2C21 /* BookmarkMigrationPolicy.swift */ = {isa = PBXFileReference; fileEncoding = 4; lastKnownFileType = sourcecode.swift; path = BookmarkMigrationPolicy.swift; sourceTree = "<group>"; };
		4B9292A826670D3700AD2C21 /* Bookmark 2.xcdatamodel */ = {isa = PBXFileReference; lastKnownFileType = wrapper.xcdatamodel; path = "Bookmark 2.xcdatamodel"; sourceTree = "<group>"; };
		4B9292A926670D3700AD2C21 /* Bookmark.xcdatamodel */ = {isa = PBXFileReference; lastKnownFileType = wrapper.xcdatamodel; path = Bookmark.xcdatamodel; sourceTree = "<group>"; };
		4B9292AE26670F5300AD2C21 /* NSOutlineViewExtensions.swift */ = {isa = PBXFileReference; fileEncoding = 4; lastKnownFileType = sourcecode.swift; path = NSOutlineViewExtensions.swift; sourceTree = "<group>"; };
		4B9292B02667103000AD2C21 /* BookmarkNodePathTests.swift */ = {isa = PBXFileReference; fileEncoding = 4; lastKnownFileType = sourcecode.swift; path = BookmarkNodePathTests.swift; sourceTree = "<group>"; };
		4B9292B12667103000AD2C21 /* BookmarkNodeTests.swift */ = {isa = PBXFileReference; fileEncoding = 4; lastKnownFileType = sourcecode.swift; path = BookmarkNodeTests.swift; sourceTree = "<group>"; };
		4B9292B22667103000AD2C21 /* BookmarkSidebarTreeControllerTests.swift */ = {isa = PBXFileReference; fileEncoding = 4; lastKnownFileType = sourcecode.swift; path = BookmarkSidebarTreeControllerTests.swift; sourceTree = "<group>"; };
		4B9292B32667103000AD2C21 /* BookmarkOutlineViewDataSourceTests.swift */ = {isa = PBXFileReference; fileEncoding = 4; lastKnownFileType = sourcecode.swift; path = BookmarkOutlineViewDataSourceTests.swift; sourceTree = "<group>"; };
		4B9292B42667103000AD2C21 /* PasteboardFolderTests.swift */ = {isa = PBXFileReference; fileEncoding = 4; lastKnownFileType = sourcecode.swift; path = PasteboardFolderTests.swift; sourceTree = "<group>"; };
		4B9292B52667103000AD2C21 /* TreeControllerTests.swift */ = {isa = PBXFileReference; fileEncoding = 4; lastKnownFileType = sourcecode.swift; path = TreeControllerTests.swift; sourceTree = "<group>"; };
		4B9292B62667103000AD2C21 /* BookmarkManagedObjectTests.swift */ = {isa = PBXFileReference; fileEncoding = 4; lastKnownFileType = sourcecode.swift; path = BookmarkManagedObjectTests.swift; sourceTree = "<group>"; };
		4B9292B72667103000AD2C21 /* BookmarkMigrationTests.swift */ = {isa = PBXFileReference; fileEncoding = 4; lastKnownFileType = sourcecode.swift; path = BookmarkMigrationTests.swift; sourceTree = "<group>"; };
		4B9292B82667103000AD2C21 /* BookmarkTests.swift */ = {isa = PBXFileReference; fileEncoding = 4; lastKnownFileType = sourcecode.swift; path = BookmarkTests.swift; sourceTree = "<group>"; };
		4B9292B92667103100AD2C21 /* PasteboardBookmarkTests.swift */ = {isa = PBXFileReference; fileEncoding = 4; lastKnownFileType = sourcecode.swift; path = PasteboardBookmarkTests.swift; sourceTree = "<group>"; };
		4B9292C42667104B00AD2C21 /* CoreDataTestUtilities.swift */ = {isa = PBXFileReference; fileEncoding = 4; lastKnownFileType = sourcecode.swift; path = CoreDataTestUtilities.swift; sourceTree = "<group>"; };
		4B9292C62667123700AD2C21 /* BrowserTabSelectionDelegate.swift */ = {isa = PBXFileReference; fileEncoding = 4; lastKnownFileType = sourcecode.swift; path = BrowserTabSelectionDelegate.swift; sourceTree = "<group>"; };
		4B9292C72667123700AD2C21 /* BookmarkManagementSidebarViewController.swift */ = {isa = PBXFileReference; fileEncoding = 4; lastKnownFileType = sourcecode.swift; path = BookmarkManagementSidebarViewController.swift; sourceTree = "<group>"; };
		4B9292C82667123700AD2C21 /* BookmarkManagementSplitViewController.swift */ = {isa = PBXFileReference; fileEncoding = 4; lastKnownFileType = sourcecode.swift; path = BookmarkManagementSplitViewController.swift; sourceTree = "<group>"; };
		4B9292C92667123700AD2C21 /* BookmarkTableRowView.swift */ = {isa = PBXFileReference; fileEncoding = 4; lastKnownFileType = sourcecode.swift; path = BookmarkTableRowView.swift; sourceTree = "<group>"; };
		4B9292CA2667123700AD2C21 /* AddFolderModalViewController.swift */ = {isa = PBXFileReference; fileEncoding = 4; lastKnownFileType = sourcecode.swift; path = AddFolderModalViewController.swift; sourceTree = "<group>"; };
		4B9292CB2667123700AD2C21 /* AddBookmarkModalViewController.swift */ = {isa = PBXFileReference; fileEncoding = 4; lastKnownFileType = sourcecode.swift; path = AddBookmarkModalViewController.swift; sourceTree = "<group>"; };
		4B9292CC2667123700AD2C21 /* BookmarkListViewController.swift */ = {isa = PBXFileReference; fileEncoding = 4; lastKnownFileType = sourcecode.swift; path = BookmarkListViewController.swift; sourceTree = "<group>"; };
		4B9292CD2667123700AD2C21 /* BookmarkManagementDetailViewController.swift */ = {isa = PBXFileReference; fileEncoding = 4; lastKnownFileType = sourcecode.swift; path = BookmarkManagementDetailViewController.swift; sourceTree = "<group>"; };
		4B9292D62667124000AD2C21 /* NSPopUpButtonExtension.swift */ = {isa = PBXFileReference; fileEncoding = 4; lastKnownFileType = sourcecode.swift; path = NSPopUpButtonExtension.swift; sourceTree = "<group>"; };
		4B9292D82667124B00AD2C21 /* BookmarkListTreeControllerDataSource.swift */ = {isa = PBXFileReference; fileEncoding = 4; lastKnownFileType = sourcecode.swift; path = BookmarkListTreeControllerDataSource.swift; sourceTree = "<group>"; };
		4B9292DA2667125D00AD2C21 /* ContextualMenu.swift */ = {isa = PBXFileReference; fileEncoding = 4; lastKnownFileType = sourcecode.swift; path = ContextualMenu.swift; sourceTree = "<group>"; };
		4B980E202817604000282EE1 /* NSNotificationName+Debug.swift */ = {isa = PBXFileReference; lastKnownFileType = sourcecode.swift; path = "NSNotificationName+Debug.swift"; sourceTree = "<group>"; };
		4BA1A69A258B076900F6F690 /* FileStore.swift */ = {isa = PBXFileReference; lastKnownFileType = sourcecode.swift; path = FileStore.swift; sourceTree = "<group>"; };
		4BA1A69F258B079600F6F690 /* DataEncryption.swift */ = {isa = PBXFileReference; lastKnownFileType = sourcecode.swift; path = DataEncryption.swift; sourceTree = "<group>"; };
		4BA1A6A4258B07DF00F6F690 /* EncryptedValueTransformer.swift */ = {isa = PBXFileReference; lastKnownFileType = sourcecode.swift; path = EncryptedValueTransformer.swift; sourceTree = "<group>"; };
		4BA1A6B2258B080A00F6F690 /* EncryptionKeyGeneration.swift */ = {isa = PBXFileReference; lastKnownFileType = sourcecode.swift; path = EncryptionKeyGeneration.swift; sourceTree = "<group>"; };
		4BA1A6B7258B081600F6F690 /* EncryptionKeyStoring.swift */ = {isa = PBXFileReference; lastKnownFileType = sourcecode.swift; path = EncryptionKeyStoring.swift; sourceTree = "<group>"; };
		4BA1A6BC258B082300F6F690 /* EncryptionKeyStore.swift */ = {isa = PBXFileReference; lastKnownFileType = sourcecode.swift; path = EncryptionKeyStore.swift; sourceTree = "<group>"; };
		4BA1A6C1258B0A1300F6F690 /* ContiguousBytesExtension.swift */ = {isa = PBXFileReference; lastKnownFileType = sourcecode.swift; path = ContiguousBytesExtension.swift; sourceTree = "<group>"; };
		4BA1A6D8258C0CB300F6F690 /* DataEncryptionTests.swift */ = {isa = PBXFileReference; lastKnownFileType = sourcecode.swift; path = DataEncryptionTests.swift; sourceTree = "<group>"; };
		4BA1A6DD258C100A00F6F690 /* FileStoreTests.swift */ = {isa = PBXFileReference; lastKnownFileType = sourcecode.swift; path = FileStoreTests.swift; sourceTree = "<group>"; };
		4BA1A6E5258C270800F6F690 /* EncryptionKeyGeneratorTests.swift */ = {isa = PBXFileReference; lastKnownFileType = sourcecode.swift; path = EncryptionKeyGeneratorTests.swift; sourceTree = "<group>"; };
		4BA1A6EA258C288C00F6F690 /* EncryptionKeyStoreTests.swift */ = {isa = PBXFileReference; lastKnownFileType = sourcecode.swift; path = EncryptionKeyStoreTests.swift; sourceTree = "<group>"; };
		4BA1A6F5258C4F9600F6F690 /* EncryptionMocks.swift */ = {isa = PBXFileReference; lastKnownFileType = sourcecode.swift; path = EncryptionMocks.swift; sourceTree = "<group>"; };
		4BA1A6FD258C5C1300F6F690 /* EncryptedValueTransformerTests.swift */ = {isa = PBXFileReference; lastKnownFileType = sourcecode.swift; path = EncryptedValueTransformerTests.swift; sourceTree = "<group>"; };
		4BA7C91527695EA500FEBA8E /* MacWaitlistRequestTests.swift */ = {isa = PBXFileReference; lastKnownFileType = sourcecode.swift; path = MacWaitlistRequestTests.swift; sourceTree = "<group>"; };
		4BA7C91A276984AF00FEBA8E /* MacWaitlistLockScreenViewModelTests.swift */ = {isa = PBXFileReference; lastKnownFileType = sourcecode.swift; path = MacWaitlistLockScreenViewModelTests.swift; sourceTree = "<group>"; };
		4BB6CE5E26B77ED000EC5860 /* Cryptography.swift */ = {isa = PBXFileReference; lastKnownFileType = sourcecode.swift; path = Cryptography.swift; sourceTree = "<group>"; };
		4BB88B4425B7B55C006F6B06 /* DebugUserScript.swift */ = {isa = PBXFileReference; lastKnownFileType = sourcecode.swift; path = DebugUserScript.swift; sourceTree = "<group>"; };
		4BB88B4925B7B690006F6B06 /* SequenceExtensions.swift */ = {isa = PBXFileReference; lastKnownFileType = sourcecode.swift; path = SequenceExtensions.swift; sourceTree = "<group>"; };
		4BB88B4F25B7BA2B006F6B06 /* TabInstrumentation.swift */ = {isa = PBXFileReference; lastKnownFileType = sourcecode.swift; path = TabInstrumentation.swift; sourceTree = "<group>"; };
		4BB88B5A25B7BA50006F6B06 /* Instruments.swift */ = {isa = PBXFileReference; lastKnownFileType = sourcecode.swift; path = Instruments.swift; sourceTree = "<group>"; };
		4BB99CF526FE191E001E4761 /* FirefoxBookmarksReader.swift */ = {isa = PBXFileReference; fileEncoding = 4; lastKnownFileType = sourcecode.swift; path = FirefoxBookmarksReader.swift; sourceTree = "<group>"; };
		4BB99CF626FE191E001E4761 /* BookmarkImport.swift */ = {isa = PBXFileReference; fileEncoding = 4; lastKnownFileType = sourcecode.swift; path = BookmarkImport.swift; sourceTree = "<group>"; };
		4BB99CF726FE191E001E4761 /* CoreDataBookmarkImporter.swift */ = {isa = PBXFileReference; fileEncoding = 4; lastKnownFileType = sourcecode.swift; path = CoreDataBookmarkImporter.swift; sourceTree = "<group>"; };
		4BB99CF926FE191E001E4761 /* ChromiumBookmarksReader.swift */ = {isa = PBXFileReference; fileEncoding = 4; lastKnownFileType = sourcecode.swift; path = ChromiumBookmarksReader.swift; sourceTree = "<group>"; };
		4BB99CFA26FE191E001E4761 /* ImportedBookmarks.swift */ = {isa = PBXFileReference; fileEncoding = 4; lastKnownFileType = sourcecode.swift; path = ImportedBookmarks.swift; sourceTree = "<group>"; };
		4BB99CFC26FE191E001E4761 /* SafariBookmarksReader.swift */ = {isa = PBXFileReference; fileEncoding = 4; lastKnownFileType = sourcecode.swift; path = SafariBookmarksReader.swift; sourceTree = "<group>"; };
		4BB99CFD26FE191E001E4761 /* SafariDataImporter.swift */ = {isa = PBXFileReference; fileEncoding = 4; lastKnownFileType = sourcecode.swift; path = SafariDataImporter.swift; sourceTree = "<group>"; };
		4BB99D0526FE1979001E4761 /* RequestFilePermissionViewController.swift */ = {isa = PBXFileReference; fileEncoding = 4; lastKnownFileType = sourcecode.swift; path = RequestFilePermissionViewController.swift; sourceTree = "<group>"; };
		4BB99D0C26FE1A83001E4761 /* ChromiumBookmarksReaderTests.swift */ = {isa = PBXFileReference; fileEncoding = 4; lastKnownFileType = sourcecode.swift; path = ChromiumBookmarksReaderTests.swift; sourceTree = "<group>"; };
		4BB99D0D26FE1A83001E4761 /* FirefoxBookmarksReaderTests.swift */ = {isa = PBXFileReference; fileEncoding = 4; lastKnownFileType = sourcecode.swift; path = FirefoxBookmarksReaderTests.swift; sourceTree = "<group>"; };
		4BB99D0E26FE1A84001E4761 /* SafariBookmarksReaderTests.swift */ = {isa = PBXFileReference; fileEncoding = 4; lastKnownFileType = sourcecode.swift; path = SafariBookmarksReaderTests.swift; sourceTree = "<group>"; };
		4BBC169F27C4859400E00A38 /* DeviceAuthenticationService.swift */ = {isa = PBXFileReference; lastKnownFileType = sourcecode.swift; path = DeviceAuthenticationService.swift; sourceTree = "<group>"; };
		4BBC16A127C485BC00E00A38 /* DeviceIdleStateDetector.swift */ = {isa = PBXFileReference; lastKnownFileType = sourcecode.swift; path = DeviceIdleStateDetector.swift; sourceTree = "<group>"; };
		4BBC16A427C488C900E00A38 /* DeviceAuthenticatorTests.swift */ = {isa = PBXFileReference; lastKnownFileType = sourcecode.swift; path = DeviceAuthenticatorTests.swift; sourceTree = "<group>"; };
		4BBE0AA627B9B027003B37A8 /* PopUpButton.swift */ = {isa = PBXFileReference; lastKnownFileType = sourcecode.swift; path = PopUpButton.swift; sourceTree = "<group>"; };
		4BBF0914282DD40100EE1418 /* TemporaryFileHandler.swift */ = {isa = PBXFileReference; lastKnownFileType = sourcecode.swift; path = TemporaryFileHandler.swift; sourceTree = "<group>"; };
		4BBF0916282DD6EF00EE1418 /* TemporaryFileHandlerTests.swift */ = {isa = PBXFileReference; lastKnownFileType = sourcecode.swift; path = TemporaryFileHandlerTests.swift; sourceTree = "<group>"; };
		4BBF09222830812900EE1418 /* FileSystemDSL.swift */ = {isa = PBXFileReference; lastKnownFileType = sourcecode.swift; path = FileSystemDSL.swift; sourceTree = "<group>"; };
		4BBF0924283083EC00EE1418 /* FileSystemDSLTests.swift */ = {isa = PBXFileReference; lastKnownFileType = sourcecode.swift; path = FileSystemDSLTests.swift; sourceTree = "<group>"; };
		4BC68A6F2759AE490029A586 /* Waitlist.storyboard */ = {isa = PBXFileReference; lastKnownFileType = file.storyboard; path = Waitlist.storyboard; sourceTree = "<group>"; };
		4BC68A712759B2140029A586 /* Waitlist.swift */ = {isa = PBXFileReference; lastKnownFileType = sourcecode.swift; path = Waitlist.swift; sourceTree = "<group>"; };
		4BDFA4AD27BF19E500648192 /* ToggleableScrollView.swift */ = {isa = PBXFileReference; lastKnownFileType = sourcecode.swift; path = ToggleableScrollView.swift; sourceTree = "<group>"; };
		4BE0DF0426781961006337B7 /* NSStoryboardExtension.swift */ = {isa = PBXFileReference; lastKnownFileType = sourcecode.swift; path = NSStoryboardExtension.swift; sourceTree = "<group>"; };
		4BE4005227CF3DC3007D3161 /* SavePaymentMethodPopover.swift */ = {isa = PBXFileReference; lastKnownFileType = sourcecode.swift; path = SavePaymentMethodPopover.swift; sourceTree = "<group>"; };
		4BE4005427CF3F19007D3161 /* SavePaymentMethodViewController.swift */ = {isa = PBXFileReference; lastKnownFileType = sourcecode.swift; path = SavePaymentMethodViewController.swift; sourceTree = "<group>"; };
		4BE53373286E39F10019DBFD /* ChromiumKeychainPrompt.swift */ = {isa = PBXFileReference; lastKnownFileType = sourcecode.swift; path = ChromiumKeychainPrompt.swift; sourceTree = "<group>"; };
		4BE6546E271FCD40008D1D63 /* PasswordManagementIdentityItemView.swift */ = {isa = PBXFileReference; fileEncoding = 4; lastKnownFileType = sourcecode.swift; path = PasswordManagementIdentityItemView.swift; sourceTree = "<group>"; };
		4BE65470271FCD40008D1D63 /* PasswordManagementCreditCardItemView.swift */ = {isa = PBXFileReference; fileEncoding = 4; lastKnownFileType = sourcecode.swift; path = PasswordManagementCreditCardItemView.swift; sourceTree = "<group>"; };
		4BE65471271FCD40008D1D63 /* PasswordManagementLoginItemView.swift */ = {isa = PBXFileReference; fileEncoding = 4; lastKnownFileType = sourcecode.swift; path = PasswordManagementLoginItemView.swift; sourceTree = "<group>"; };
		4BE65472271FCD40008D1D63 /* PasswordManagementNoteItemView.swift */ = {isa = PBXFileReference; fileEncoding = 4; lastKnownFileType = sourcecode.swift; path = PasswordManagementNoteItemView.swift; sourceTree = "<group>"; };
		4BE65473271FCD40008D1D63 /* EditableTextView.swift */ = {isa = PBXFileReference; fileEncoding = 4; lastKnownFileType = sourcecode.swift; path = EditableTextView.swift; sourceTree = "<group>"; };
		4BE6547A271FCD4D008D1D63 /* PasswordManagementIdentityModel.swift */ = {isa = PBXFileReference; fileEncoding = 4; lastKnownFileType = sourcecode.swift; path = PasswordManagementIdentityModel.swift; sourceTree = "<group>"; };
		4BE6547B271FCD4D008D1D63 /* PasswordManagementCreditCardModel.swift */ = {isa = PBXFileReference; fileEncoding = 4; lastKnownFileType = sourcecode.swift; path = PasswordManagementCreditCardModel.swift; sourceTree = "<group>"; };
		4BE6547C271FCD4D008D1D63 /* PasswordManagementLoginModel.swift */ = {isa = PBXFileReference; fileEncoding = 4; lastKnownFileType = sourcecode.swift; path = PasswordManagementLoginModel.swift; sourceTree = "<group>"; };
		4BE6547D271FCD4D008D1D63 /* PasswordManagementNoteModel.swift */ = {isa = PBXFileReference; fileEncoding = 4; lastKnownFileType = sourcecode.swift; path = PasswordManagementNoteModel.swift; sourceTree = "<group>"; };
		4BE65482271FCD53008D1D63 /* CountryList.swift */ = {isa = PBXFileReference; fileEncoding = 4; lastKnownFileType = sourcecode.swift; path = CountryList.swift; sourceTree = "<group>"; };
		4BE65484271FCD7B008D1D63 /* LoginFaviconView.swift */ = {isa = PBXFileReference; fileEncoding = 4; lastKnownFileType = sourcecode.swift; path = LoginFaviconView.swift; sourceTree = "<group>"; };
		4BEF0E6627641A0E00AF7C58 /* MacWaitlistLockScreenViewController.swift */ = {isa = PBXFileReference; fileEncoding = 4; lastKnownFileType = sourcecode.swift; path = MacWaitlistLockScreenViewController.swift; sourceTree = "<group>"; };
		4BEF0E69276676A500AF7C58 /* WaitlistRequest.swift */ = {isa = PBXFileReference; lastKnownFileType = sourcecode.swift; path = WaitlistRequest.swift; sourceTree = "<group>"; };
		4BEF0E6B276676AB00AF7C58 /* MacWaitlistStore.swift */ = {isa = PBXFileReference; lastKnownFileType = sourcecode.swift; path = MacWaitlistStore.swift; sourceTree = "<group>"; };
		4BEF0E712766B11200AF7C58 /* MacWaitlistLockScreenViewModel.swift */ = {isa = PBXFileReference; lastKnownFileType = sourcecode.swift; path = MacWaitlistLockScreenViewModel.swift; sourceTree = "<group>"; };
		4BF4951726C08395000547B8 /* ThirdPartyBrowserTests.swift */ = {isa = PBXFileReference; lastKnownFileType = sourcecode.swift; path = ThirdPartyBrowserTests.swift; sourceTree = "<group>"; };
		4BF4EA4F27C71F26004E57C4 /* PasswordManagementListSectionTests.swift */ = {isa = PBXFileReference; fileEncoding = 4; lastKnownFileType = sourcecode.swift; path = PasswordManagementListSectionTests.swift; sourceTree = "<group>"; };
		7B1E819B27C8874900FF0E60 /* ContentOverlayPopover.swift */ = {isa = PBXFileReference; fileEncoding = 4; lastKnownFileType = sourcecode.swift; path = ContentOverlayPopover.swift; sourceTree = "<group>"; };
		7B1E819C27C8874900FF0E60 /* ContentOverlay.storyboard */ = {isa = PBXFileReference; fileEncoding = 4; lastKnownFileType = file.storyboard; path = ContentOverlay.storyboard; sourceTree = "<group>"; };
		7B1E819D27C8874900FF0E60 /* ContentOverlayViewController.swift */ = {isa = PBXFileReference; fileEncoding = 4; lastKnownFileType = sourcecode.swift; path = ContentOverlayViewController.swift; sourceTree = "<group>"; };
		7B4CE8DA26F02108009134B1 /* UI Tests.xctest */ = {isa = PBXFileReference; explicitFileType = wrapper.cfbundle; includeInIndex = 0; path = "UI Tests.xctest"; sourceTree = BUILT_PRODUCTS_DIR; };
		7B4CE8DE26F02108009134B1 /* Info.plist */ = {isa = PBXFileReference; lastKnownFileType = text.plist.xml; path = Info.plist; sourceTree = "<group>"; };
		7B4CE8E626F02134009134B1 /* TabBarTests.swift */ = {isa = PBXFileReference; lastKnownFileType = sourcecode.swift; path = TabBarTests.swift; sourceTree = "<group>"; };
		8511E18325F82B34002F516B /* 01_Fire_really_small.json */ = {isa = PBXFileReference; fileEncoding = 4; lastKnownFileType = text.json; path = 01_Fire_really_small.json; sourceTree = "<group>"; };
		853014D525E671A000FB8205 /* PageObserverUserScript.swift */ = {isa = PBXFileReference; lastKnownFileType = sourcecode.swift; path = PageObserverUserScript.swift; sourceTree = "<group>"; };
		85308E24267FC9F2001ABD76 /* NSAlertExtension.swift */ = {isa = PBXFileReference; lastKnownFileType = sourcecode.swift; path = NSAlertExtension.swift; sourceTree = "<group>"; };
		85378D9B274E61B8007C5CBF /* MessageViews.storyboard */ = {isa = PBXFileReference; lastKnownFileType = file.storyboard; path = MessageViews.storyboard; sourceTree = "<group>"; };
		85378D9D274E664C007C5CBF /* PopoverMessageViewController.swift */ = {isa = PBXFileReference; lastKnownFileType = sourcecode.swift; path = PopoverMessageViewController.swift; sourceTree = "<group>"; };
		85378D9F274E6F42007C5CBF /* NSNotificationName+EmailManager.swift */ = {isa = PBXFileReference; lastKnownFileType = sourcecode.swift; path = "NSNotificationName+EmailManager.swift"; sourceTree = "<group>"; };
		85378DA1274E7F25007C5CBF /* EmailManagerRequestDelegate.swift */ = {isa = PBXFileReference; lastKnownFileType = sourcecode.swift; path = EmailManagerRequestDelegate.swift; sourceTree = "<group>"; };
		8546DE6125C03056000CA5E1 /* UserAgentTests.swift */ = {isa = PBXFileReference; lastKnownFileType = sourcecode.swift; path = UserAgentTests.swift; sourceTree = "<group>"; };
		85480F8925CDC360009424E3 /* MainMenu.storyboard */ = {isa = PBXFileReference; lastKnownFileType = file.storyboard; path = MainMenu.storyboard; sourceTree = "<group>"; };
		85480FBA25D181CB009424E3 /* ConfigurationDownloading.swift */ = {isa = PBXFileReference; lastKnownFileType = sourcecode.swift; path = ConfigurationDownloading.swift; sourceTree = "<group>"; };
		85480FCE25D1AA22009424E3 /* ConfigurationStoring.swift */ = {isa = PBXFileReference; lastKnownFileType = sourcecode.swift; path = ConfigurationStoring.swift; sourceTree = "<group>"; };
		8553FF51257523760029327F /* URLSuggestedFilenameTests.swift */ = {isa = PBXFileReference; lastKnownFileType = sourcecode.swift; path = URLSuggestedFilenameTests.swift; sourceTree = "<group>"; };
		85589E7927BBB8620038AD11 /* AddEditFavoriteViewController.swift */ = {isa = PBXFileReference; fileEncoding = 4; lastKnownFileType = sourcecode.swift; path = AddEditFavoriteViewController.swift; sourceTree = "<group>"; };
		85589E7A27BBB8620038AD11 /* AddEditFavoriteWindow.swift */ = {isa = PBXFileReference; fileEncoding = 4; lastKnownFileType = sourcecode.swift; path = AddEditFavoriteWindow.swift; sourceTree = "<group>"; };
		85589E7B27BBB8630038AD11 /* HomePage.storyboard */ = {isa = PBXFileReference; fileEncoding = 4; lastKnownFileType = file.storyboard; path = HomePage.storyboard; sourceTree = "<group>"; };
		85589E7C27BBB8630038AD11 /* HomePageView.swift */ = {isa = PBXFileReference; fileEncoding = 4; lastKnownFileType = sourcecode.swift; path = HomePageView.swift; sourceTree = "<group>"; };
		85589E7D27BBB8630038AD11 /* HomePageViewController.swift */ = {isa = PBXFileReference; fileEncoding = 4; lastKnownFileType = sourcecode.swift; path = HomePageViewController.swift; sourceTree = "<group>"; };
		85589E8627BBB8F20038AD11 /* HomePageFavoritesModel.swift */ = {isa = PBXFileReference; fileEncoding = 4; lastKnownFileType = sourcecode.swift; path = HomePageFavoritesModel.swift; sourceTree = "<group>"; };
		85589E8A27BBBADC0038AD11 /* ColorExtensions.swift */ = {isa = PBXFileReference; lastKnownFileType = sourcecode.swift; path = ColorExtensions.swift; sourceTree = "<group>"; };
		85589E8C27BBBB870038AD11 /* NavigationBar.storyboard */ = {isa = PBXFileReference; fileEncoding = 4; lastKnownFileType = file.storyboard; path = NavigationBar.storyboard; sourceTree = "<group>"; };
		85589E8E27BBBBF10038AD11 /* Main.storyboard */ = {isa = PBXFileReference; fileEncoding = 4; lastKnownFileType = file.storyboard; path = Main.storyboard; sourceTree = "<group>"; };
		85589E9027BFB9810038AD11 /* HomePageRecentlyVisitedModel.swift */ = {isa = PBXFileReference; lastKnownFileType = sourcecode.swift; path = HomePageRecentlyVisitedModel.swift; sourceTree = "<group>"; };
		85589E9227BFBBD60038AD11 /* History 4.xcdatamodel */ = {isa = PBXFileReference; lastKnownFileType = wrapper.xcdatamodel; path = "History 4.xcdatamodel"; sourceTree = "<group>"; };
		85589E9327BFE1E70038AD11 /* FavoritesView.swift */ = {isa = PBXFileReference; lastKnownFileType = sourcecode.swift; path = FavoritesView.swift; sourceTree = "<group>"; };
		85589E9527BFE25D0038AD11 /* FailedAssertionView.swift */ = {isa = PBXFileReference; lastKnownFileType = sourcecode.swift; path = FailedAssertionView.swift; sourceTree = "<group>"; };
		85589E9727BFE2DA0038AD11 /* HoverButton.swift */ = {isa = PBXFileReference; lastKnownFileType = sourcecode.swift; path = HoverButton.swift; sourceTree = "<group>"; };
		85589E9927BFE3C30038AD11 /* FaviconView.swift */ = {isa = PBXFileReference; lastKnownFileType = sourcecode.swift; path = FaviconView.swift; sourceTree = "<group>"; };
		85589E9D27BFE4500038AD11 /* DefaultBrowserPromptView.swift */ = {isa = PBXFileReference; lastKnownFileType = sourcecode.swift; path = DefaultBrowserPromptView.swift; sourceTree = "<group>"; };
		85589E9F27BFE60E0038AD11 /* MoreOrLessView.swift */ = {isa = PBXFileReference; lastKnownFileType = sourcecode.swift; path = MoreOrLessView.swift; sourceTree = "<group>"; };
		85625993269C8F9600EE44BC /* PasswordManager.storyboard */ = {isa = PBXFileReference; lastKnownFileType = file.storyboard; path = PasswordManager.storyboard; sourceTree = "<group>"; };
		85625995269C953C00EE44BC /* PasswordManagementViewController.swift */ = {isa = PBXFileReference; lastKnownFileType = sourcecode.swift; path = PasswordManagementViewController.swift; sourceTree = "<group>"; };
		85625997269C9C5F00EE44BC /* PasswordManagementPopover.swift */ = {isa = PBXFileReference; lastKnownFileType = sourcecode.swift; path = PasswordManagementPopover.swift; sourceTree = "<group>"; };
		85625999269CA0A600EE44BC /* NSRectExtension.swift */ = {isa = PBXFileReference; lastKnownFileType = sourcecode.swift; path = NSRectExtension.swift; sourceTree = "<group>"; };
		856C98A5256EB59600A22F1F /* MenuItemSelectors.swift */ = {isa = PBXFileReference; lastKnownFileType = sourcecode.swift; path = MenuItemSelectors.swift; sourceTree = "<group>"; };
		856C98D42570116900A22F1F /* NSWindow+Toast.swift */ = {isa = PBXFileReference; lastKnownFileType = sourcecode.swift; path = "NSWindow+Toast.swift"; sourceTree = "<group>"; };
		856C98DE257014BD00A22F1F /* FileDownloadManager.swift */ = {isa = PBXFileReference; lastKnownFileType = sourcecode.swift; path = FileDownloadManager.swift; sourceTree = "<group>"; };
		856CADEF271710F400E79BB0 /* HoverUserScript.swift */ = {isa = PBXFileReference; lastKnownFileType = sourcecode.swift; path = HoverUserScript.swift; sourceTree = "<group>"; };
		85707F21276A32B600DC0649 /* CallToAction.swift */ = {isa = PBXFileReference; lastKnownFileType = sourcecode.swift; path = CallToAction.swift; sourceTree = "<group>"; };
		85707F23276A332A00DC0649 /* OnboardingButtonStyles.swift */ = {isa = PBXFileReference; lastKnownFileType = sourcecode.swift; path = OnboardingButtonStyles.swift; sourceTree = "<group>"; };
		85707F25276A335700DC0649 /* Onboarding.swift */ = {isa = PBXFileReference; lastKnownFileType = sourcecode.swift; path = Onboarding.swift; sourceTree = "<group>"; };
		85707F27276A34D900DC0649 /* DaxSpeech.swift */ = {isa = PBXFileReference; lastKnownFileType = sourcecode.swift; path = DaxSpeech.swift; sourceTree = "<group>"; };
		85707F29276A35FE00DC0649 /* ActionSpeech.swift */ = {isa = PBXFileReference; lastKnownFileType = sourcecode.swift; path = ActionSpeech.swift; sourceTree = "<group>"; };
		85707F2B276A364E00DC0649 /* OnboardingFlow.swift */ = {isa = PBXFileReference; lastKnownFileType = sourcecode.swift; path = OnboardingFlow.swift; sourceTree = "<group>"; };
		85707F2D276A394C00DC0649 /* ViewExtensions.swift */ = {isa = PBXFileReference; lastKnownFileType = sourcecode.swift; path = ViewExtensions.swift; sourceTree = "<group>"; };
		85707F30276A7DCA00DC0649 /* OnboardingViewModel.swift */ = {isa = PBXFileReference; lastKnownFileType = sourcecode.swift; path = OnboardingViewModel.swift; sourceTree = "<group>"; };
		85799C1725DEBB3F0007EC87 /* Logging.swift */ = {isa = PBXFileReference; fileEncoding = 4; lastKnownFileType = sourcecode.swift; path = Logging.swift; sourceTree = "<group>"; };
		857FFEBF27D239DC00415E7A /* HyperLink.swift */ = {isa = PBXFileReference; lastKnownFileType = sourcecode.swift; path = HyperLink.swift; sourceTree = "<group>"; };
		8585B63726D6E66C00C1416F /* ButtonStyles.swift */ = {isa = PBXFileReference; lastKnownFileType = sourcecode.swift; path = ButtonStyles.swift; sourceTree = "<group>"; };
		85890639267BCD8E00D23B0D /* SaveCredentialsPopover.swift */ = {isa = PBXFileReference; lastKnownFileType = sourcecode.swift; path = SaveCredentialsPopover.swift; sourceTree = "<group>"; };
		8589063B267BCDC000D23B0D /* SaveCredentialsViewController.swift */ = {isa = PBXFileReference; lastKnownFileType = sourcecode.swift; path = SaveCredentialsViewController.swift; sourceTree = "<group>"; };
		858A797E26A79EAA00A75A42 /* UserText+PasswordManager.swift */ = {isa = PBXFileReference; lastKnownFileType = sourcecode.swift; path = "UserText+PasswordManager.swift"; sourceTree = "<group>"; };
		858A798226A8B75F00A75A42 /* CopyHandler.swift */ = {isa = PBXFileReference; lastKnownFileType = sourcecode.swift; path = CopyHandler.swift; sourceTree = "<group>"; };
		858A798426A8BB5D00A75A42 /* NSTextViewExtension.swift */ = {isa = PBXFileReference; lastKnownFileType = sourcecode.swift; path = NSTextViewExtension.swift; sourceTree = "<group>"; };
		858A798726A99DBE00A75A42 /* PasswordManagementItemListModelTests.swift */ = {isa = PBXFileReference; lastKnownFileType = sourcecode.swift; path = PasswordManagementItemListModelTests.swift; sourceTree = "<group>"; };
		858A798926A9B35E00A75A42 /* PasswordManagementItemModelTests.swift */ = {isa = PBXFileReference; lastKnownFileType = sourcecode.swift; path = PasswordManagementItemModelTests.swift; sourceTree = "<group>"; };
		859E7D6A27453BF3009C2B69 /* BookmarksExporter.swift */ = {isa = PBXFileReference; lastKnownFileType = sourcecode.swift; path = BookmarksExporter.swift; sourceTree = "<group>"; };
		859E7D6C274548F2009C2B69 /* BookmarksExporterTests.swift */ = {isa = PBXFileReference; lastKnownFileType = sourcecode.swift; path = BookmarksExporterTests.swift; sourceTree = "<group>"; };
		85A0116825AF1D8900FA6A0C /* FindInPageViewController.swift */ = {isa = PBXFileReference; lastKnownFileType = sourcecode.swift; path = FindInPageViewController.swift; sourceTree = "<group>"; };
		85A0117325AF2EDF00FA6A0C /* FindInPage.storyboard */ = {isa = PBXFileReference; lastKnownFileType = file.storyboard; path = FindInPage.storyboard; sourceTree = "<group>"; };
		85A0118125AF60E700FA6A0C /* FindInPageModel.swift */ = {isa = PBXFileReference; lastKnownFileType = sourcecode.swift; path = FindInPageModel.swift; sourceTree = "<group>"; };
		85A011E925B4D4CA00FA6A0C /* FindInPageUserScript.swift */ = {isa = PBXFileReference; lastKnownFileType = sourcecode.swift; path = FindInPageUserScript.swift; sourceTree = "<group>"; };
		85AC3AEE25D5CE9800C7D2AA /* UserScripts.swift */ = {isa = PBXFileReference; lastKnownFileType = sourcecode.swift; path = UserScripts.swift; sourceTree = "<group>"; };
		85AC3AF625D5DBFD00C7D2AA /* DataExtension.swift */ = {isa = PBXFileReference; lastKnownFileType = sourcecode.swift; path = DataExtension.swift; sourceTree = "<group>"; };
		85AC3B0425D6B1D800C7D2AA /* ScriptSourceProviding.swift */ = {isa = PBXFileReference; lastKnownFileType = sourcecode.swift; path = ScriptSourceProviding.swift; sourceTree = "<group>"; };
		85AC3B1625D9BC1A00C7D2AA /* ConfigurationDownloaderTests.swift */ = {isa = PBXFileReference; lastKnownFileType = sourcecode.swift; path = ConfigurationDownloaderTests.swift; sourceTree = "<group>"; };
		85AC3B3425DA82A600C7D2AA /* DataTaskProviding.swift */ = {isa = PBXFileReference; lastKnownFileType = sourcecode.swift; path = DataTaskProviding.swift; sourceTree = "<group>"; };
		85AC3B4825DAC9BD00C7D2AA /* ConfigurationStorageTests.swift */ = {isa = PBXFileReference; lastKnownFileType = sourcecode.swift; path = ConfigurationStorageTests.swift; sourceTree = "<group>"; };
		85AC7AD827BD625000FFB69B /* HomePageAssets.xcassets */ = {isa = PBXFileReference; lastKnownFileType = folder.assetcatalog; path = HomePageAssets.xcassets; sourceTree = "<group>"; };
		85AC7ADA27BD628400FFB69B /* HomePage.swift */ = {isa = PBXFileReference; lastKnownFileType = sourcecode.swift; path = HomePage.swift; sourceTree = "<group>"; };
		85AC7ADC27BEB6EE00FFB69B /* HomePageDefaultBrowserModel.swift */ = {isa = PBXFileReference; lastKnownFileType = sourcecode.swift; path = HomePageDefaultBrowserModel.swift; sourceTree = "<group>"; };
		85AE2FF124A33A2D002D507F /* WebKit.framework */ = {isa = PBXFileReference; lastKnownFileType = wrapper.framework; name = WebKit.framework; path = System/Library/Frameworks/WebKit.framework; sourceTree = SDKROOT; };
		85B7184927677C2D00B4277F /* Onboarding.storyboard */ = {isa = PBXFileReference; lastKnownFileType = file.storyboard; path = Onboarding.storyboard; sourceTree = "<group>"; };
		85B7184B27677C6500B4277F /* OnboardingViewController.swift */ = {isa = PBXFileReference; lastKnownFileType = sourcecode.swift; path = OnboardingViewController.swift; sourceTree = "<group>"; };
		85B7184D27677CBB00B4277F /* RootView.swift */ = {isa = PBXFileReference; lastKnownFileType = sourcecode.swift; path = RootView.swift; sourceTree = "<group>"; };
		85C48CCB278D808F00D3263E /* NSAttributedStringExtension.swift */ = {isa = PBXFileReference; lastKnownFileType = sourcecode.swift; path = NSAttributedStringExtension.swift; sourceTree = "<group>"; };
		85C48CD027908C1000D3263E /* BrowserImportMoreInfoViewController.swift */ = {isa = PBXFileReference; lastKnownFileType = sourcecode.swift; path = BrowserImportMoreInfoViewController.swift; sourceTree = "<group>"; };
		85C5991A27D10CF000E605B2 /* FireAnimationView.swift */ = {isa = PBXFileReference; lastKnownFileType = sourcecode.swift; path = FireAnimationView.swift; sourceTree = "<group>"; };
		85C6A29525CC1FFD00EEB5F1 /* UserDefaultsWrapper.swift */ = {isa = PBXFileReference; lastKnownFileType = sourcecode.swift; path = UserDefaultsWrapper.swift; sourceTree = "<group>"; };
		85CC1D7A26A05ECF0062F04E /* PasswordManagementItemListModel.swift */ = {isa = PBXFileReference; lastKnownFileType = sourcecode.swift; path = PasswordManagementItemListModel.swift; sourceTree = "<group>"; };
		85CC1D7C26A05F250062F04E /* PasswordManagementItemModel.swift */ = {isa = PBXFileReference; lastKnownFileType = sourcecode.swift; path = PasswordManagementItemModel.swift; sourceTree = "<group>"; };
		85D33F1125C82EB3002B91A6 /* ConfigurationManager.swift */ = {isa = PBXFileReference; lastKnownFileType = sourcecode.swift; path = ConfigurationManager.swift; sourceTree = "<group>"; };
		85D438B5256E7C9E00F3BAF8 /* ContextMenuUserScript.swift */ = {isa = PBXFileReference; lastKnownFileType = sourcecode.swift; path = ContextMenuUserScript.swift; sourceTree = "<group>"; };
		85D885AF26A590A90077C374 /* NSNotificationName+PasswordManager.swift */ = {isa = PBXFileReference; lastKnownFileType = sourcecode.swift; path = "NSNotificationName+PasswordManager.swift"; sourceTree = "<group>"; };
		85D885B226A5A9DE0077C374 /* NSAlert+PasswordManager.swift */ = {isa = PBXFileReference; lastKnownFileType = sourcecode.swift; path = "NSAlert+PasswordManager.swift"; sourceTree = "<group>"; };
		85F0FF1227CFAB04001C7C6E /* RecentlyVisitedView.swift */ = {isa = PBXFileReference; lastKnownFileType = sourcecode.swift; path = RecentlyVisitedView.swift; sourceTree = "<group>"; };
		85F1B0C825EF9759004792B6 /* URLEventHandlerTests.swift */ = {isa = PBXFileReference; lastKnownFileType = sourcecode.swift; path = URLEventHandlerTests.swift; sourceTree = "<group>"; };
		85F487B4276A8F2E003CE668 /* OnboardingTests.swift */ = {isa = PBXFileReference; lastKnownFileType = sourcecode.swift; path = OnboardingTests.swift; sourceTree = "<group>"; };
		85F69B3B25EDE81F00978E59 /* URLExtensionTests.swift */ = {isa = PBXFileReference; lastKnownFileType = sourcecode.swift; path = URLExtensionTests.swift; sourceTree = "<group>"; };
		85F91D9327F47BC40096B1C8 /* History 5.xcdatamodel */ = {isa = PBXFileReference; lastKnownFileType = wrapper.xcdatamodel; path = "History 5.xcdatamodel"; sourceTree = "<group>"; };
		9812D894276CEDA5004B6181 /* ContentBlockerRulesLists.swift */ = {isa = PBXFileReference; lastKnownFileType = sourcecode.swift; path = ContentBlockerRulesLists.swift; sourceTree = "<group>"; };
		9826B09F2747DF3D0092F683 /* ContentBlocking.swift */ = {isa = PBXFileReference; lastKnownFileType = sourcecode.swift; path = ContentBlocking.swift; sourceTree = "<group>"; };
		9826B0A12747DFEB0092F683 /* AppPrivacyConfigurationDataProvider.swift */ = {isa = PBXFileReference; lastKnownFileType = sourcecode.swift; path = AppPrivacyConfigurationDataProvider.swift; sourceTree = "<group>"; };
		9833912E27AAA3CE00DAF119 /* AppTrackerDataSetProvider.swift */ = {isa = PBXFileReference; lastKnownFileType = sourcecode.swift; path = AppTrackerDataSetProvider.swift; sourceTree = "<group>"; };
		9833913027AAA4B500DAF119 /* trackerData.json */ = {isa = PBXFileReference; fileEncoding = 4; lastKnownFileType = text.json; path = trackerData.json; sourceTree = "<group>"; };
		9833913227AAAEEE00DAF119 /* EmbeddedTrackerDataTests.swift */ = {isa = PBXFileReference; lastKnownFileType = sourcecode.swift; path = EmbeddedTrackerDataTests.swift; sourceTree = "<group>"; };
		98EB5D0F27516A4800681FE6 /* AppPrivacyConfigurationTests.swift */ = {isa = PBXFileReference; lastKnownFileType = sourcecode.swift; path = AppPrivacyConfigurationTests.swift; sourceTree = "<group>"; };
		AA0877B726D5160D00B05660 /* SafariVersionReaderTests.swift */ = {isa = PBXFileReference; lastKnownFileType = sourcecode.swift; path = SafariVersionReaderTests.swift; sourceTree = "<group>"; };
		AA0877B926D5161D00B05660 /* WebKitVersionProviderTests.swift */ = {isa = PBXFileReference; lastKnownFileType = sourcecode.swift; path = WebKitVersionProviderTests.swift; sourceTree = "<group>"; };
		AA0F3DB6261A566C0077F2D9 /* SuggestionLoadingMock.swift */ = {isa = PBXFileReference; lastKnownFileType = sourcecode.swift; path = SuggestionLoadingMock.swift; sourceTree = "<group>"; };
		AA13DCB3271480B0006D48D3 /* FirePopoverViewModel.swift */ = {isa = PBXFileReference; lastKnownFileType = sourcecode.swift; path = FirePopoverViewModel.swift; sourceTree = "<group>"; };
		AA222CB82760F74E00321475 /* FaviconReferenceCache.swift */ = {isa = PBXFileReference; lastKnownFileType = sourcecode.swift; path = FaviconReferenceCache.swift; sourceTree = "<group>"; };
		AA2CB12C2587BB5600AA6FBE /* TabBarFooter.xib */ = {isa = PBXFileReference; lastKnownFileType = file.xib; path = TabBarFooter.xib; sourceTree = "<group>"; };
		AA2CB1342587C29500AA6FBE /* TabBarFooter.swift */ = {isa = PBXFileReference; lastKnownFileType = sourcecode.swift; path = TabBarFooter.swift; sourceTree = "<group>"; };
		AA34396A2754D4E200B241FA /* shield.json */ = {isa = PBXFileReference; fileEncoding = 4; lastKnownFileType = text.json; path = shield.json; sourceTree = "<group>"; };
		AA34396B2754D4E300B241FA /* shield-dot.json */ = {isa = PBXFileReference; fileEncoding = 4; lastKnownFileType = text.json; path = "shield-dot.json"; sourceTree = "<group>"; };
		AA34396E2754D4E900B241FA /* dark-shield-dot.json */ = {isa = PBXFileReference; fileEncoding = 4; lastKnownFileType = text.json; path = "dark-shield-dot.json"; sourceTree = "<group>"; };
		AA34396F2754D4E900B241FA /* dark-shield.json */ = {isa = PBXFileReference; fileEncoding = 4; lastKnownFileType = text.json; path = "dark-shield.json"; sourceTree = "<group>"; };
		AA3439722754D55100B241FA /* dark-trackers-2.json */ = {isa = PBXFileReference; fileEncoding = 4; lastKnownFileType = text.json; path = "dark-trackers-2.json"; sourceTree = "<group>"; };
		AA3439732754D55100B241FA /* trackers-1.json */ = {isa = PBXFileReference; fileEncoding = 4; lastKnownFileType = text.json; path = "trackers-1.json"; sourceTree = "<group>"; };
		AA3439742754D55100B241FA /* trackers-2.json */ = {isa = PBXFileReference; fileEncoding = 4; lastKnownFileType = text.json; path = "trackers-2.json"; sourceTree = "<group>"; };
		AA3439752754D55100B241FA /* trackers-3.json */ = {isa = PBXFileReference; fileEncoding = 4; lastKnownFileType = text.json; path = "trackers-3.json"; sourceTree = "<group>"; };
		AA3439762754D55100B241FA /* dark-trackers-1.json */ = {isa = PBXFileReference; fileEncoding = 4; lastKnownFileType = text.json; path = "dark-trackers-1.json"; sourceTree = "<group>"; };
		AA3439772754D55100B241FA /* dark-trackers-3.json */ = {isa = PBXFileReference; fileEncoding = 4; lastKnownFileType = text.json; path = "dark-trackers-3.json"; sourceTree = "<group>"; };
		AA3863C427A1E28F00749AB5 /* Feedback.storyboard */ = {isa = PBXFileReference; lastKnownFileType = file.storyboard; path = Feedback.storyboard; sourceTree = "<group>"; };
		AA3D531427A1ED9300074EC1 /* FeedbackWindow.swift */ = {isa = PBXFileReference; lastKnownFileType = sourcecode.swift; path = FeedbackWindow.swift; sourceTree = "<group>"; };
		AA3D531627A1EEED00074EC1 /* FeedbackViewController.swift */ = {isa = PBXFileReference; lastKnownFileType = sourcecode.swift; path = FeedbackViewController.swift; sourceTree = "<group>"; };
		AA3D531A27A2F57E00074EC1 /* Feedback.swift */ = {isa = PBXFileReference; lastKnownFileType = sourcecode.swift; path = Feedback.swift; sourceTree = "<group>"; };
		AA3D531C27A2F58F00074EC1 /* FeedbackSender.swift */ = {isa = PBXFileReference; lastKnownFileType = sourcecode.swift; path = FeedbackSender.swift; sourceTree = "<group>"; };
		AA3F895224C18AD500628DDE /* SuggestionViewModel.swift */ = {isa = PBXFileReference; lastKnownFileType = sourcecode.swift; path = SuggestionViewModel.swift; sourceTree = "<group>"; };
		AA4BBA3A25C58FA200C4FB0F /* MainMenu.swift */ = {isa = PBXFileReference; lastKnownFileType = sourcecode.swift; path = MainMenu.swift; sourceTree = "<group>"; };
		AA4D700625545EF800C3411E /* URLEventHandler.swift */ = {isa = PBXFileReference; lastKnownFileType = sourcecode.swift; path = URLEventHandler.swift; sourceTree = "<group>"; };
		AA4FF40B2624751A004E2377 /* GrammarFeaturesManager.swift */ = {isa = PBXFileReference; lastKnownFileType = sourcecode.swift; path = GrammarFeaturesManager.swift; sourceTree = "<group>"; };
		AA512D1324D99D9800230283 /* FaviconManager.swift */ = {isa = PBXFileReference; lastKnownFileType = sourcecode.swift; path = FaviconManager.swift; sourceTree = "<group>"; };
		AA585D7E248FD31100E9A3E2 /* DuckDuckGo.app */ = {isa = PBXFileReference; explicitFileType = wrapper.application; includeInIndex = 0; path = DuckDuckGo.app; sourceTree = BUILT_PRODUCTS_DIR; };
		AA585D81248FD31100E9A3E2 /* AppDelegate.swift */ = {isa = PBXFileReference; lastKnownFileType = sourcecode.swift; path = AppDelegate.swift; sourceTree = "<group>"; };
		AA585D83248FD31100E9A3E2 /* BrowserTabViewController.swift */ = {isa = PBXFileReference; lastKnownFileType = sourcecode.swift; path = BrowserTabViewController.swift; sourceTree = "<group>"; };
		AA585D85248FD31400E9A3E2 /* Assets.xcassets */ = {isa = PBXFileReference; lastKnownFileType = folder.assetcatalog; path = Assets.xcassets; sourceTree = "<group>"; };
		AA585D8A248FD31400E9A3E2 /* Info.plist */ = {isa = PBXFileReference; lastKnownFileType = text.plist.xml; path = Info.plist; sourceTree = "<group>"; };
		AA585D8B248FD31400E9A3E2 /* DuckDuckGo.entitlements */ = {isa = PBXFileReference; lastKnownFileType = text.plist.entitlements; path = DuckDuckGo.entitlements; sourceTree = "<group>"; };
		AA585D90248FD31400E9A3E2 /* Unit Tests.xctest */ = {isa = PBXFileReference; explicitFileType = wrapper.cfbundle; includeInIndex = 0; path = "Unit Tests.xctest"; sourceTree = BUILT_PRODUCTS_DIR; };
		AA585D96248FD31400E9A3E2 /* Info.plist */ = {isa = PBXFileReference; lastKnownFileType = text.plist.xml; path = Info.plist; sourceTree = "<group>"; };
		AA585DAE2490E6E600E9A3E2 /* MainViewController.swift */ = {isa = PBXFileReference; lastKnownFileType = sourcecode.swift; path = MainViewController.swift; sourceTree = "<group>"; };
		AA5C1DD0285A154E0089850C /* RecentlyClosedMenu.swift */ = {isa = PBXFileReference; lastKnownFileType = sourcecode.swift; path = RecentlyClosedMenu.swift; sourceTree = "<group>"; };
		AA5C1DD2285A217F0089850C /* RecentlyClosedCacheItem.swift */ = {isa = PBXFileReference; lastKnownFileType = sourcecode.swift; path = RecentlyClosedCacheItem.swift; sourceTree = "<group>"; };
		AA5C1DD4285C780C0089850C /* RecentlyClosedCoordinator.swift */ = {isa = PBXFileReference; lastKnownFileType = sourcecode.swift; path = RecentlyClosedCoordinator.swift; sourceTree = "<group>"; };
		AA5C8F58258FE21F00748EB7 /* NSTextFieldExtension.swift */ = {isa = PBXFileReference; lastKnownFileType = sourcecode.swift; path = NSTextFieldExtension.swift; sourceTree = "<group>"; };
		AA5C8F5D2590EEE800748EB7 /* NSPointExtension.swift */ = {isa = PBXFileReference; lastKnownFileType = sourcecode.swift; path = NSPointExtension.swift; sourceTree = "<group>"; };
		AA5C8F622591021700748EB7 /* NSApplicationExtension.swift */ = {isa = PBXFileReference; lastKnownFileType = sourcecode.swift; path = NSApplicationExtension.swift; sourceTree = "<group>"; };
		AA5D6DAB24A340F700C6FBCE /* WebViewStateObserver.swift */ = {isa = PBXFileReference; lastKnownFileType = sourcecode.swift; path = WebViewStateObserver.swift; sourceTree = "<group>"; };
		AA5FA696275F90C400DCE9C9 /* FaviconImageCache.swift */ = {isa = PBXFileReference; lastKnownFileType = sourcecode.swift; path = FaviconImageCache.swift; sourceTree = "<group>"; };
		AA5FA699275F91C700DCE9C9 /* Favicon.swift */ = {isa = PBXFileReference; lastKnownFileType = sourcecode.swift; path = Favicon.swift; sourceTree = "<group>"; };
		AA5FA69C275F945C00DCE9C9 /* FaviconStore.swift */ = {isa = PBXFileReference; lastKnownFileType = sourcecode.swift; path = FaviconStore.swift; sourceTree = "<group>"; };
		AA5FA69F275F948900DCE9C9 /* Favicons.xcdatamodel */ = {isa = PBXFileReference; lastKnownFileType = wrapper.xcdatamodel; path = Favicons.xcdatamodel; sourceTree = "<group>"; };
		AA6197C3276B314D008396F0 /* FaviconUrlReference.swift */ = {isa = PBXFileReference; lastKnownFileType = sourcecode.swift; path = FaviconUrlReference.swift; sourceTree = "<group>"; };
		AA6197C5276B3168008396F0 /* FaviconHostReference.swift */ = {isa = PBXFileReference; lastKnownFileType = sourcecode.swift; path = FaviconHostReference.swift; sourceTree = "<group>"; };
		AA61C0CF2722159B00E6B681 /* FireInfoViewController.swift */ = {isa = PBXFileReference; lastKnownFileType = sourcecode.swift; path = FireInfoViewController.swift; sourceTree = "<group>"; };
		AA61C0D12727F59B00E6B681 /* ArrayExtension.swift */ = {isa = PBXFileReference; lastKnownFileType = sourcecode.swift; path = ArrayExtension.swift; sourceTree = "<group>"; };
		AA63745324C9BF9A00AB2AC4 /* SuggestionContainerTests.swift */ = {isa = PBXFileReference; lastKnownFileType = sourcecode.swift; path = SuggestionContainerTests.swift; sourceTree = "<group>"; };
		AA652CB025DD825B009059CC /* LocalBookmarkStoreTests.swift */ = {isa = PBXFileReference; lastKnownFileType = sourcecode.swift; path = LocalBookmarkStoreTests.swift; sourceTree = "<group>"; };
		AA652CCD25DD9071009059CC /* BookmarkListTests.swift */ = {isa = PBXFileReference; lastKnownFileType = sourcecode.swift; path = BookmarkListTests.swift; sourceTree = "<group>"; };
		AA652CD225DDA6E9009059CC /* LocalBookmarkManagerTests.swift */ = {isa = PBXFileReference; lastKnownFileType = sourcecode.swift; path = LocalBookmarkManagerTests.swift; sourceTree = "<group>"; };
		AA652CDA25DDAB32009059CC /* BookmarkStoreMock.swift */ = {isa = PBXFileReference; lastKnownFileType = sourcecode.swift; path = BookmarkStoreMock.swift; sourceTree = "<group>"; };
		AA6820E325502F19005ED0D5 /* WebsiteDataStore.swift */ = {isa = PBXFileReference; lastKnownFileType = sourcecode.swift; path = WebsiteDataStore.swift; sourceTree = "<group>"; };
		AA6820EA25503D6A005ED0D5 /* Fire.swift */ = {isa = PBXFileReference; lastKnownFileType = sourcecode.swift; path = Fire.swift; sourceTree = "<group>"; };
		AA6820F025503DA9005ED0D5 /* FireViewModel.swift */ = {isa = PBXFileReference; lastKnownFileType = sourcecode.swift; path = FireViewModel.swift; sourceTree = "<group>"; };
		AA68C3D22490ED62001B8783 /* NavigationBarViewController.swift */ = {isa = PBXFileReference; lastKnownFileType = sourcecode.swift; path = NavigationBarViewController.swift; sourceTree = "<group>"; };
		AA68C3D62490F821001B8783 /* README.md */ = {isa = PBXFileReference; lastKnownFileType = net.daringfireball.markdown; path = README.md; sourceTree = "<group>"; };
		AA693E5D2696E5B90007BB78 /* CrashReports.storyboard */ = {isa = PBXFileReference; lastKnownFileType = file.storyboard; path = CrashReports.storyboard; sourceTree = "<group>"; };
		AA6AD95A2704B6DB00159F8A /* FirePopoverViewController.swift */ = {isa = PBXFileReference; lastKnownFileType = sourcecode.swift; path = FirePopoverViewController.swift; sourceTree = "<group>"; };
		AA6EF9AC25066F42004754E6 /* WindowsManager.swift */ = {isa = PBXFileReference; lastKnownFileType = sourcecode.swift; path = WindowsManager.swift; sourceTree = "<group>"; };
		AA6EF9B2250785D5004754E6 /* NSMenuExtension.swift */ = {isa = PBXFileReference; lastKnownFileType = sourcecode.swift; path = NSMenuExtension.swift; sourceTree = "<group>"; };
		AA6EF9B425081B4C004754E6 /* MainMenuActions.swift */ = {isa = PBXFileReference; lastKnownFileType = sourcecode.swift; path = MainMenuActions.swift; sourceTree = "<group>"; };
		AA6FFB4324DC33320028F4D0 /* NSViewExtension.swift */ = {isa = PBXFileReference; lastKnownFileType = sourcecode.swift; path = NSViewExtension.swift; sourceTree = "<group>"; };
		AA6FFB4524DC3B5A0028F4D0 /* WebView.swift */ = {isa = PBXFileReference; lastKnownFileType = sourcecode.swift; path = WebView.swift; sourceTree = "<group>"; };
		AA72D5FD25FFF94E00C77619 /* NSMenuItemExtension.swift */ = {isa = PBXFileReference; lastKnownFileType = sourcecode.swift; path = NSMenuItemExtension.swift; sourceTree = "<group>"; };
		AA7412B024D0B3AC00D22FE0 /* TabBarViewItem.swift */ = {isa = PBXFileReference; lastKnownFileType = sourcecode.swift; path = TabBarViewItem.swift; sourceTree = "<group>"; };
		AA7412B124D0B3AC00D22FE0 /* TabBarViewItem.xib */ = {isa = PBXFileReference; lastKnownFileType = file.xib; path = TabBarViewItem.xib; sourceTree = "<group>"; };
		AA7412B424D1536B00D22FE0 /* MainWindowController.swift */ = {isa = PBXFileReference; lastKnownFileType = sourcecode.swift; path = MainWindowController.swift; sourceTree = "<group>"; };
		AA7412B624D1687000D22FE0 /* TabBarScrollView.swift */ = {isa = PBXFileReference; lastKnownFileType = sourcecode.swift; path = TabBarScrollView.swift; sourceTree = "<group>"; };
		AA7412BC24D2BEEE00D22FE0 /* MainWindow.swift */ = {isa = PBXFileReference; lastKnownFileType = sourcecode.swift; path = MainWindow.swift; sourceTree = "<group>"; };
		AA75A0AD26F3500C0086B667 /* PrivacyIconViewModel.swift */ = {isa = PBXFileReference; lastKnownFileType = sourcecode.swift; path = PrivacyIconViewModel.swift; sourceTree = "<group>"; };
		AA7DE8E026A9BD000012B490 /* History 2.xcdatamodel */ = {isa = PBXFileReference; lastKnownFileType = wrapper.xcdatamodel; path = "History 2.xcdatamodel"; sourceTree = "<group>"; };
		AA7E9175286DB05D00AB6B62 /* RecentlyClosedCoordinatorMock.swift */ = {isa = PBXFileReference; lastKnownFileType = sourcecode.swift; path = RecentlyClosedCoordinatorMock.swift; sourceTree = "<group>"; };
		AA7EB6DE27E7C57D00036718 /* MouseOverAnimationButton.swift */ = {isa = PBXFileReference; lastKnownFileType = sourcecode.swift; path = MouseOverAnimationButton.swift; sourceTree = "<group>"; };
		AA7EB6E027E7D05500036718 /* flame-mouse-over.json */ = {isa = PBXFileReference; fileEncoding = 4; lastKnownFileType = text.json; path = "flame-mouse-over.json"; sourceTree = "<group>"; };
		AA7EB6E127E7D05500036718 /* dark-flame-mouse-over.json */ = {isa = PBXFileReference; fileEncoding = 4; lastKnownFileType = text.json; path = "dark-flame-mouse-over.json"; sourceTree = "<group>"; };
		AA7EB6E427E7D6DC00036718 /* AnimationView.swift */ = {isa = PBXFileReference; lastKnownFileType = sourcecode.swift; path = AnimationView.swift; sourceTree = "<group>"; };
		AA7EB6E627E8809D00036718 /* shield-mouse-over.json */ = {isa = PBXFileReference; fileEncoding = 4; lastKnownFileType = text.json; path = "shield-mouse-over.json"; sourceTree = "<group>"; };
		AA7EB6E827E880A600036718 /* shield-dot-mouse-over.json */ = {isa = PBXFileReference; fileEncoding = 4; lastKnownFileType = text.json; path = "shield-dot-mouse-over.json"; sourceTree = "<group>"; };
		AA7EB6EA27E880AE00036718 /* dark-shield-mouse-over.json */ = {isa = PBXFileReference; fileEncoding = 4; lastKnownFileType = text.json; path = "dark-shield-mouse-over.json"; sourceTree = "<group>"; };
		AA7EB6EC27E880B600036718 /* dark-shield-dot-mouse-over.json */ = {isa = PBXFileReference; fileEncoding = 4; lastKnownFileType = text.json; path = "dark-shield-dot-mouse-over.json"; sourceTree = "<group>"; };
		AA80EC53256BE3BC007083E7 /* UserText.swift */ = {isa = PBXFileReference; lastKnownFileType = sourcecode.swift; path = UserText.swift; sourceTree = "<group>"; };
		AA80EC68256C4691007083E7 /* Base */ = {isa = PBXFileReference; lastKnownFileType = file.storyboard; name = Base; path = Base.lproj/BrowserTab.storyboard; sourceTree = "<group>"; };
		AA80EC74256C46A2007083E7 /* Base */ = {isa = PBXFileReference; lastKnownFileType = file.storyboard; name = Base; path = Base.lproj/Suggestion.storyboard; sourceTree = "<group>"; };
		AA80EC7A256C46AA007083E7 /* Base */ = {isa = PBXFileReference; lastKnownFileType = file.storyboard; name = Base; path = Base.lproj/TabBar.storyboard; sourceTree = "<group>"; };
		AA80EC8A256C49B8007083E7 /* en */ = {isa = PBXFileReference; lastKnownFileType = text.plist.strings; name = en; path = en.lproj/Localizable.strings; sourceTree = "<group>"; };
		AA80EC90256C49BC007083E7 /* en */ = {isa = PBXFileReference; lastKnownFileType = text.plist.stringsdict; name = en; path = en.lproj/Localizable.stringsdict; sourceTree = "<group>"; };
		AA840A9727319D1600E63CDD /* FirePopoverWrapperViewController.swift */ = {isa = PBXFileReference; lastKnownFileType = sourcecode.swift; path = FirePopoverWrapperViewController.swift; sourceTree = "<group>"; };
		AA88D14A252A557100980B4E /* URLRequestExtension.swift */ = {isa = PBXFileReference; lastKnownFileType = sourcecode.swift; path = URLRequestExtension.swift; sourceTree = "<group>"; };
		AA8EDF2324923E980071C2E8 /* URLExtension.swift */ = {isa = PBXFileReference; lastKnownFileType = sourcecode.swift; path = URLExtension.swift; sourceTree = "<group>"; };
		AA8EDF2624923EC70071C2E8 /* StringExtension.swift */ = {isa = PBXFileReference; lastKnownFileType = sourcecode.swift; path = StringExtension.swift; sourceTree = "<group>"; };
		AA91F83827076F1900771A0D /* PrivacyIconViewModelTests.swift */ = {isa = PBXFileReference; lastKnownFileType = sourcecode.swift; path = PrivacyIconViewModelTests.swift; sourceTree = "<group>"; };
		AA92126E25ACCB1100600CD4 /* ErrorExtension.swift */ = {isa = PBXFileReference; lastKnownFileType = sourcecode.swift; path = ErrorExtension.swift; sourceTree = "<group>"; };
		AA92127625ADA07900600CD4 /* WKWebViewExtension.swift */ = {isa = PBXFileReference; lastKnownFileType = sourcecode.swift; path = WKWebViewExtension.swift; sourceTree = "<group>"; };
		AA97BF4525135DD30014931A /* ApplicationDockMenu.swift */ = {isa = PBXFileReference; lastKnownFileType = sourcecode.swift; path = ApplicationDockMenu.swift; sourceTree = "<group>"; };
		AA9B7C7D26A06E040008D425 /* TrackerInfo.swift */ = {isa = PBXFileReference; lastKnownFileType = sourcecode.swift; path = TrackerInfo.swift; sourceTree = "<group>"; };
		AA9B7C8226A197A00008D425 /* ServerTrust.swift */ = {isa = PBXFileReference; lastKnownFileType = sourcecode.swift; path = ServerTrust.swift; sourceTree = "<group>"; };
		AA9B7C8426A199B60008D425 /* ServerTrustViewModel.swift */ = {isa = PBXFileReference; lastKnownFileType = sourcecode.swift; path = ServerTrustViewModel.swift; sourceTree = "<group>"; };
		AA9C362725518C44004B1BA3 /* WebsiteDataStoreMock.swift */ = {isa = PBXFileReference; lastKnownFileType = sourcecode.swift; path = WebsiteDataStoreMock.swift; sourceTree = "<group>"; };
		AA9C362F25518CA9004B1BA3 /* FireTests.swift */ = {isa = PBXFileReference; lastKnownFileType = sourcecode.swift; path = FireTests.swift; sourceTree = "<group>"; };
		AA9E9A5525A3AE8400D1959D /* NSWindowExtension.swift */ = {isa = PBXFileReference; lastKnownFileType = sourcecode.swift; path = NSWindowExtension.swift; sourceTree = "<group>"; };
		AA9E9A5D25A4867200D1959D /* TabDragAndDropManager.swift */ = {isa = PBXFileReference; lastKnownFileType = sourcecode.swift; path = TabDragAndDropManager.swift; sourceTree = "<group>"; };
		AA9FF95824A1ECF20039E328 /* Tab.swift */ = {isa = PBXFileReference; lastKnownFileType = sourcecode.swift; path = Tab.swift; sourceTree = "<group>"; };
		AA9FF95A24A1EFC20039E328 /* TabViewModel.swift */ = {isa = PBXFileReference; lastKnownFileType = sourcecode.swift; path = TabViewModel.swift; sourceTree = "<group>"; };
		AA9FF95C24A1FA1C0039E328 /* TabCollection.swift */ = {isa = PBXFileReference; lastKnownFileType = sourcecode.swift; path = TabCollection.swift; sourceTree = "<group>"; };
		AA9FF95E24A1FB680039E328 /* TabCollectionViewModel.swift */ = {isa = PBXFileReference; lastKnownFileType = sourcecode.swift; path = TabCollectionViewModel.swift; sourceTree = "<group>"; };
		AAA0CC32252F181A0079BC96 /* NavigationButtonMenuDelegate.swift */ = {isa = PBXFileReference; lastKnownFileType = sourcecode.swift; path = NavigationButtonMenuDelegate.swift; sourceTree = "<group>"; };
		AAA0CC3B25337FAB0079BC96 /* WKBackForwardListItemViewModel.swift */ = {isa = PBXFileReference; lastKnownFileType = sourcecode.swift; path = WKBackForwardListItemViewModel.swift; sourceTree = "<group>"; };
		AAA0CC462533833C0079BC96 /* MoreOptionsMenu.swift */ = {isa = PBXFileReference; lastKnownFileType = sourcecode.swift; path = MoreOptionsMenu.swift; sourceTree = "<group>"; };
		AAA0CC562539EBC90079BC96 /* FaviconUserScript.swift */ = {isa = PBXFileReference; lastKnownFileType = sourcecode.swift; path = FaviconUserScript.swift; sourceTree = "<group>"; };
		AAA0CC69253CC43C0079BC96 /* WKUserContentControllerExtension.swift */ = {isa = PBXFileReference; lastKnownFileType = sourcecode.swift; path = WKUserContentControllerExtension.swift; sourceTree = "<group>"; };
		AAA892E9250A4CEF005B37B2 /* WindowControllersManager.swift */ = {isa = PBXFileReference; lastKnownFileType = sourcecode.swift; path = WindowControllersManager.swift; sourceTree = "<group>"; };
		AAADFD05264AA282001555EA /* TimeIntervalExtension.swift */ = {isa = PBXFileReference; lastKnownFileType = sourcecode.swift; path = TimeIntervalExtension.swift; sourceTree = "<group>"; };
		AAB549DE25DAB8F80058460B /* BookmarkViewModel.swift */ = {isa = PBXFileReference; lastKnownFileType = sourcecode.swift; path = BookmarkViewModel.swift; sourceTree = "<group>"; };
		AAB7320626DD0C37002FACF9 /* Fire.storyboard */ = {isa = PBXFileReference; lastKnownFileType = file.storyboard; path = Fire.storyboard; sourceTree = "<group>"; };
		AAB7320826DD0CD9002FACF9 /* FireViewController.swift */ = {isa = PBXFileReference; lastKnownFileType = sourcecode.swift; path = FireViewController.swift; sourceTree = "<group>"; };
		AAB8203B26B2DE0D00788AC3 /* SuggestionListCharacteristics.swift */ = {isa = PBXFileReference; lastKnownFileType = sourcecode.swift; path = SuggestionListCharacteristics.swift; sourceTree = "<group>"; };
		AABAF59B260A7D130085060C /* FaviconManagerMock.swift */ = {isa = PBXFileReference; lastKnownFileType = sourcecode.swift; path = FaviconManagerMock.swift; sourceTree = "<group>"; };
		AABEE69924A902A90043105B /* SuggestionContainerViewModel.swift */ = {isa = PBXFileReference; lastKnownFileType = sourcecode.swift; path = SuggestionContainerViewModel.swift; sourceTree = "<group>"; };
		AABEE69B24A902BB0043105B /* SuggestionContainer.swift */ = {isa = PBXFileReference; lastKnownFileType = sourcecode.swift; path = SuggestionContainer.swift; sourceTree = "<group>"; };
		AABEE6A424AA0A7F0043105B /* SuggestionViewController.swift */ = {isa = PBXFileReference; lastKnownFileType = sourcecode.swift; path = SuggestionViewController.swift; sourceTree = "<group>"; };
		AABEE6A824AB4B910043105B /* SuggestionTableCellView.swift */ = {isa = PBXFileReference; lastKnownFileType = sourcecode.swift; path = SuggestionTableCellView.swift; sourceTree = "<group>"; };
		AABEE6AA24ACA0F90043105B /* SuggestionTableRowView.swift */ = {isa = PBXFileReference; lastKnownFileType = sourcecode.swift; path = SuggestionTableRowView.swift; sourceTree = "<group>"; };
		AABEE6AE24AD22B90043105B /* AddressBarTextField.swift */ = {isa = PBXFileReference; lastKnownFileType = sourcecode.swift; path = AddressBarTextField.swift; sourceTree = "<group>"; };
		AAC30A25268DFEE200D2D9CD /* CrashReporter.swift */ = {isa = PBXFileReference; lastKnownFileType = sourcecode.swift; path = CrashReporter.swift; sourceTree = "<group>"; };
		AAC30A27268E045400D2D9CD /* CrashReportReader.swift */ = {isa = PBXFileReference; lastKnownFileType = sourcecode.swift; path = CrashReportReader.swift; sourceTree = "<group>"; };
		AAC30A29268E239100D2D9CD /* CrashReport.swift */ = {isa = PBXFileReference; lastKnownFileType = sourcecode.swift; path = CrashReport.swift; sourceTree = "<group>"; };
		AAC30A2B268F1ECD00D2D9CD /* CrashReportSender.swift */ = {isa = PBXFileReference; lastKnownFileType = sourcecode.swift; path = CrashReportSender.swift; sourceTree = "<group>"; };
		AAC30A2D268F1EE300D2D9CD /* CrashReportPromptPresenter.swift */ = {isa = PBXFileReference; lastKnownFileType = sourcecode.swift; path = CrashReportPromptPresenter.swift; sourceTree = "<group>"; };
		AAC5E4C425D6A6E8007F5990 /* BookmarkPopover.swift */ = {isa = PBXFileReference; fileEncoding = 4; lastKnownFileType = sourcecode.swift; path = BookmarkPopover.swift; sourceTree = "<group>"; };
		AAC5E4C525D6A6E8007F5990 /* BookmarkPopoverViewController.swift */ = {isa = PBXFileReference; fileEncoding = 4; lastKnownFileType = sourcecode.swift; path = BookmarkPopoverViewController.swift; sourceTree = "<group>"; };
		AAC5E4C625D6A6E8007F5990 /* Bookmarks.storyboard */ = {isa = PBXFileReference; fileEncoding = 4; lastKnownFileType = file.storyboard; path = Bookmarks.storyboard; sourceTree = "<group>"; };
		AAC5E4CD25D6A709007F5990 /* Bookmark.swift */ = {isa = PBXFileReference; fileEncoding = 4; lastKnownFileType = sourcecode.swift; path = Bookmark.swift; sourceTree = "<group>"; };
		AAC5E4CE25D6A709007F5990 /* BookmarkManager.swift */ = {isa = PBXFileReference; fileEncoding = 4; lastKnownFileType = sourcecode.swift; path = BookmarkManager.swift; sourceTree = "<group>"; };
		AAC5E4CF25D6A709007F5990 /* BookmarkList.swift */ = {isa = PBXFileReference; fileEncoding = 4; lastKnownFileType = sourcecode.swift; path = BookmarkList.swift; sourceTree = "<group>"; };
		AAC5E4D625D6A710007F5990 /* BookmarkStore.swift */ = {isa = PBXFileReference; fileEncoding = 4; lastKnownFileType = sourcecode.swift; path = BookmarkStore.swift; sourceTree = "<group>"; };
		AAC5E4E325D6BA9C007F5990 /* NSSizeExtension.swift */ = {isa = PBXFileReference; fileEncoding = 4; lastKnownFileType = sourcecode.swift; path = NSSizeExtension.swift; sourceTree = "<group>"; };
		AAC5E4F025D6BF10007F5990 /* AddressBarButton.swift */ = {isa = PBXFileReference; fileEncoding = 4; lastKnownFileType = sourcecode.swift; path = AddressBarButton.swift; sourceTree = "<group>"; };
		AAC5E4F525D6BF2C007F5990 /* AddressBarButtonsViewController.swift */ = {isa = PBXFileReference; fileEncoding = 4; lastKnownFileType = sourcecode.swift; path = AddressBarButtonsViewController.swift; sourceTree = "<group>"; };
		AAC6881828626BF800D54247 /* RecentlyClosedTab.swift */ = {isa = PBXFileReference; lastKnownFileType = sourcecode.swift; path = RecentlyClosedTab.swift; sourceTree = "<group>"; };
		AAC6881A28626C1900D54247 /* RecentlyClosedWindow.swift */ = {isa = PBXFileReference; lastKnownFileType = sourcecode.swift; path = RecentlyClosedWindow.swift; sourceTree = "<group>"; };
		AAC6BBEE27AC151D0006DCC2 /* History 3.xcdatamodel */ = {isa = PBXFileReference; lastKnownFileType = wrapper.xcdatamodel; path = "History 3.xcdatamodel"; sourceTree = "<group>"; };
		AAC82C5F258B6CB5009B6B42 /* TabPreviewWindowController.swift */ = {isa = PBXFileReference; lastKnownFileType = sourcecode.swift; path = TabPreviewWindowController.swift; sourceTree = "<group>"; };
		AAC9C01424CAFBCE00AD1325 /* TabTests.swift */ = {isa = PBXFileReference; lastKnownFileType = sourcecode.swift; path = TabTests.swift; sourceTree = "<group>"; };
		AAC9C01624CAFBDC00AD1325 /* TabCollectionTests.swift */ = {isa = PBXFileReference; lastKnownFileType = sourcecode.swift; path = TabCollectionTests.swift; sourceTree = "<group>"; };
		AAC9C01B24CB594C00AD1325 /* TabViewModelTests.swift */ = {isa = PBXFileReference; lastKnownFileType = sourcecode.swift; path = TabViewModelTests.swift; sourceTree = "<group>"; };
		AAC9C01D24CB6BEB00AD1325 /* TabCollectionViewModelTests.swift */ = {isa = PBXFileReference; lastKnownFileType = sourcecode.swift; path = TabCollectionViewModelTests.swift; sourceTree = "<group>"; };
		AACF6FD526BC366D00CF09F9 /* SafariVersionReader.swift */ = {isa = PBXFileReference; lastKnownFileType = sourcecode.swift; path = SafariVersionReader.swift; sourceTree = "<group>"; };
		AAD6D8862696DF6D002393B3 /* CrashReportPromptViewController.swift */ = {isa = PBXFileReference; lastKnownFileType = sourcecode.swift; path = CrashReportPromptViewController.swift; sourceTree = "<group>"; };
		AAD8078427B3F3BE00CF7703 /* WebsiteBreakageSender.swift */ = {isa = PBXFileReference; lastKnownFileType = sourcecode.swift; path = WebsiteBreakageSender.swift; sourceTree = "<group>"; };
		AAD8078627B3F45600CF7703 /* WebsiteBreakage.swift */ = {isa = PBXFileReference; lastKnownFileType = sourcecode.swift; path = WebsiteBreakage.swift; sourceTree = "<group>"; };
		AAD86E502678D104005C11BE /* DuckDuckGoCI.entitlements */ = {isa = PBXFileReference; lastKnownFileType = text.plist.entitlements; path = DuckDuckGoCI.entitlements; sourceTree = "<group>"; };
		AAD86E51267A0DFF005C11BE /* UpdateController.swift */ = {isa = PBXFileReference; lastKnownFileType = sourcecode.swift; path = UpdateController.swift; sourceTree = "<group>"; };
		AADCBF3926F7C2CE00EF67A8 /* LottieAnimationCache.swift */ = {isa = PBXFileReference; lastKnownFileType = sourcecode.swift; path = LottieAnimationCache.swift; sourceTree = "<group>"; };
		AADE11BF26D916D70032D8A7 /* StringExtensionTests.swift */ = {isa = PBXFileReference; lastKnownFileType = sourcecode.swift; path = StringExtensionTests.swift; sourceTree = "<group>"; };
		AAE246F12709EF3B00BEEAEE /* FirePopoverCollectionViewItem.swift */ = {isa = PBXFileReference; lastKnownFileType = sourcecode.swift; path = FirePopoverCollectionViewItem.swift; sourceTree = "<group>"; };
		AAE246F22709EF3B00BEEAEE /* FirePopoverCollectionViewItem.xib */ = {isa = PBXFileReference; lastKnownFileType = file.xib; path = FirePopoverCollectionViewItem.xib; sourceTree = "<group>"; };
		AAE246F5270A3D3000BEEAEE /* FirePopoverCollectionViewHeader.xib */ = {isa = PBXFileReference; lastKnownFileType = file.xib; path = FirePopoverCollectionViewHeader.xib; sourceTree = "<group>"; };
		AAE246F7270A406200BEEAEE /* FirePopoverCollectionViewHeader.swift */ = {isa = PBXFileReference; lastKnownFileType = sourcecode.swift; path = FirePopoverCollectionViewHeader.swift; sourceTree = "<group>"; };
		AAE39D1A24F44885008EF28B /* TabCollectionViewModelDelegateMock.swift */ = {isa = PBXFileReference; lastKnownFileType = sourcecode.swift; path = TabCollectionViewModelDelegateMock.swift; sourceTree = "<group>"; };
		AAE75279263B046100B973F8 /* History.xcdatamodel */ = {isa = PBXFileReference; lastKnownFileType = wrapper.xcdatamodel; path = History.xcdatamodel; sourceTree = "<group>"; };
		AAE7527B263B056C00B973F8 /* HistoryStore.swift */ = {isa = PBXFileReference; lastKnownFileType = sourcecode.swift; path = HistoryStore.swift; sourceTree = "<group>"; };
		AAE7527D263B05C600B973F8 /* HistoryEntry.swift */ = {isa = PBXFileReference; lastKnownFileType = sourcecode.swift; path = HistoryEntry.swift; sourceTree = "<group>"; };
		AAE7527F263B0A4D00B973F8 /* HistoryCoordinator.swift */ = {isa = PBXFileReference; lastKnownFileType = sourcecode.swift; path = HistoryCoordinator.swift; sourceTree = "<group>"; };
		AAE8B101258A41C000E81239 /* TabPreview.storyboard */ = {isa = PBXFileReference; lastKnownFileType = file.storyboard; path = TabPreview.storyboard; sourceTree = "<group>"; };
		AAE8B10F258A456C00E81239 /* TabPreviewViewController.swift */ = {isa = PBXFileReference; lastKnownFileType = sourcecode.swift; path = TabPreviewViewController.swift; sourceTree = "<group>"; };
		AAE99B8827088A19008B6BD9 /* FirePopover.swift */ = {isa = PBXFileReference; lastKnownFileType = sourcecode.swift; path = FirePopover.swift; sourceTree = "<group>"; };
		AAEC74B12642C57200C2EFBC /* HistoryCoordinatingMock.swift */ = {isa = PBXFileReference; lastKnownFileType = sourcecode.swift; path = HistoryCoordinatingMock.swift; sourceTree = "<group>"; };
		AAEC74B32642C69300C2EFBC /* HistoryCoordinatorTests.swift */ = {isa = PBXFileReference; lastKnownFileType = sourcecode.swift; path = HistoryCoordinatorTests.swift; sourceTree = "<group>"; };
		AAEC74B52642CC6A00C2EFBC /* HistoryStoringMock.swift */ = {isa = PBXFileReference; lastKnownFileType = sourcecode.swift; path = HistoryStoringMock.swift; sourceTree = "<group>"; };
		AAEC74B72642E43800C2EFBC /* HistoryStoreTests.swift */ = {isa = PBXFileReference; lastKnownFileType = sourcecode.swift; path = HistoryStoreTests.swift; sourceTree = "<group>"; };
		AAEC74BA2642E67C00C2EFBC /* NSPersistentContainerExtension.swift */ = {isa = PBXFileReference; lastKnownFileType = sourcecode.swift; path = NSPersistentContainerExtension.swift; sourceTree = "<group>"; };
		AAECA41F24EEA4AC00EFA63A /* IndexPathExtension.swift */ = {isa = PBXFileReference; lastKnownFileType = sourcecode.swift; path = IndexPathExtension.swift; sourceTree = "<group>"; };
		AAEEC6A827088ADB008445F7 /* FireCoordinator.swift */ = {isa = PBXFileReference; fileEncoding = 4; lastKnownFileType = sourcecode.swift; path = FireCoordinator.swift; sourceTree = "<group>"; };
		AAEF6BC7276A081C0024DCF4 /* FaviconSelector.swift */ = {isa = PBXFileReference; lastKnownFileType = sourcecode.swift; path = FaviconSelector.swift; sourceTree = "<group>"; };
		AAFCB37E25E545D400859DD4 /* PublisherExtension.swift */ = {isa = PBXFileReference; lastKnownFileType = sourcecode.swift; path = PublisherExtension.swift; sourceTree = "<group>"; };
		AAFE068226C7082D005434CC /* WebKitVersionProvider.swift */ = {isa = PBXFileReference; lastKnownFileType = sourcecode.swift; path = WebKitVersionProvider.swift; sourceTree = "<group>"; };
		B31055BC27A1BA1D001AC618 /* AutoconsentUserScript.swift */ = {isa = PBXFileReference; fileEncoding = 4; lastKnownFileType = sourcecode.swift; path = AutoconsentUserScript.swift; sourceTree = "<group>"; };
		B31055BE27A1BA1D001AC618 /* userscript.js */ = {isa = PBXFileReference; fileEncoding = 4; lastKnownFileType = sourcecode.javascript; path = userscript.js; sourceTree = "<group>"; };
		B31055C327A1BA1D001AC618 /* autoconsent-bundle.js */ = {isa = PBXFileReference; fileEncoding = 4; lastKnownFileType = sourcecode.javascript; path = "autoconsent-bundle.js"; sourceTree = "<group>"; };
		B31055CD27A1BA44001AC618 /* AutoconsentBackgroundTests.swift */ = {isa = PBXFileReference; fileEncoding = 4; lastKnownFileType = sourcecode.swift; name = AutoconsentBackgroundTests.swift; path = Autoconsent/AutoconsentBackgroundTests.swift; sourceTree = "<group>"; };
		B3FB198D27BC013C00513DC1 /* autoconsent-test-page.html */ = {isa = PBXFileReference; lastKnownFileType = text.html; path = "autoconsent-test-page.html"; sourceTree = "<group>"; };
		B3FB198F27BC015600513DC1 /* autoconsent-test.js */ = {isa = PBXFileReference; lastKnownFileType = sourcecode.javascript; path = "autoconsent-test.js"; sourceTree = "<group>"; };
		B3FB199227BD0AD400513DC1 /* CookieConsentInfo.swift */ = {isa = PBXFileReference; lastKnownFileType = sourcecode.swift; path = CookieConsentInfo.swift; sourceTree = "<group>"; };
		B6040855274B830F00680351 /* DictionaryExtension.swift */ = {isa = PBXFileReference; lastKnownFileType = sourcecode.swift; path = DictionaryExtension.swift; sourceTree = "<group>"; };
		B604085B274B8CA400680351 /* Permissions.xcdatamodel */ = {isa = PBXFileReference; lastKnownFileType = wrapper.xcdatamodel; path = Permissions.xcdatamodel; sourceTree = "<group>"; };
		B6085D052743905F00A9C456 /* CoreDataStore.swift */ = {isa = PBXFileReference; lastKnownFileType = sourcecode.swift; path = CoreDataStore.swift; sourceTree = "<group>"; };
		B6085D082743993D00A9C456 /* Permissions.xcdatamodel */ = {isa = PBXFileReference; lastKnownFileType = wrapper.xcdatamodel; path = Permissions.xcdatamodel; sourceTree = "<group>"; };
		B6106B9D26A565DA0013B453 /* BundleExtension.swift */ = {isa = PBXFileReference; lastKnownFileType = sourcecode.swift; path = BundleExtension.swift; sourceTree = "<group>"; };
		B6106B9F26A7BE0B0013B453 /* PermissionManagerTests.swift */ = {isa = PBXFileReference; lastKnownFileType = sourcecode.swift; path = PermissionManagerTests.swift; sourceTree = "<group>"; };
		B6106BA226A7BEA00013B453 /* PermissionAuthorizationState.swift */ = {isa = PBXFileReference; lastKnownFileType = sourcecode.swift; path = PermissionAuthorizationState.swift; sourceTree = "<group>"; };
		B6106BA526A7BEC80013B453 /* PermissionAuthorizationQuery.swift */ = {isa = PBXFileReference; lastKnownFileType = sourcecode.swift; path = PermissionAuthorizationQuery.swift; sourceTree = "<group>"; };
		B6106BAA26A7BF1D0013B453 /* PermissionType.swift */ = {isa = PBXFileReference; lastKnownFileType = sourcecode.swift; path = PermissionType.swift; sourceTree = "<group>"; };
		B6106BAC26A7BF390013B453 /* PermissionState.swift */ = {isa = PBXFileReference; lastKnownFileType = sourcecode.swift; path = PermissionState.swift; sourceTree = "<group>"; };
		B6106BAE26A7C6180013B453 /* PermissionStoreMock.swift */ = {isa = PBXFileReference; lastKnownFileType = sourcecode.swift; path = PermissionStoreMock.swift; sourceTree = "<group>"; };
		B6106BB026A7D8720013B453 /* PermissionStoreTests.swift */ = {isa = PBXFileReference; lastKnownFileType = sourcecode.swift; path = PermissionStoreTests.swift; sourceTree = "<group>"; };
		B6106BB226A7F4AA0013B453 /* GeolocationServiceMock.swift */ = {isa = PBXFileReference; lastKnownFileType = sourcecode.swift; path = GeolocationServiceMock.swift; sourceTree = "<group>"; };
		B6106BB426A809E60013B453 /* GeolocationProviderTests.swift */ = {isa = PBXFileReference; lastKnownFileType = sourcecode.swift; path = GeolocationProviderTests.swift; sourceTree = "<group>"; };
		B610F2BA27A145C500FCEBE9 /* RulesCompilationMonitor.swift */ = {isa = PBXFileReference; lastKnownFileType = sourcecode.swift; path = RulesCompilationMonitor.swift; sourceTree = "<group>"; };
		B610F2E327A8F37A00FCEBE9 /* CBRCompileTimeReporterTests.swift */ = {isa = PBXFileReference; lastKnownFileType = sourcecode.swift; path = CBRCompileTimeReporterTests.swift; sourceTree = "<group>"; };
		B610F2E527AA388100FCEBE9 /* ContentBlockingUpdatingTests.swift */ = {isa = PBXFileReference; lastKnownFileType = sourcecode.swift; path = ContentBlockingUpdatingTests.swift; sourceTree = "<group>"; };
		B610F2E727AA397100FCEBE9 /* ContentBlockerRulesManagerMock.swift */ = {isa = PBXFileReference; lastKnownFileType = sourcecode.swift; path = ContentBlockerRulesManagerMock.swift; sourceTree = "<group>"; };
		B61EF3EB266F91E700B4D78F /* WKWebView+Download.swift */ = {isa = PBXFileReference; lastKnownFileType = sourcecode.swift; path = "WKWebView+Download.swift"; sourceTree = "<group>"; };
		B61EF3F0266F922200B4D78F /* WKProcessPool+DownloadDelegate.swift */ = {isa = PBXFileReference; lastKnownFileType = sourcecode.swift; path = "WKProcessPool+DownloadDelegate.swift"; sourceTree = "<group>"; };
		B61F015425EDD5A700ABB5A3 /* UserContentController.swift */ = {isa = PBXFileReference; lastKnownFileType = sourcecode.swift; path = UserContentController.swift; sourceTree = "<group>"; };
		B62EB47B25BAD3BB005745C6 /* WKWebViewPrivateMethodsAvailabilityTests.swift */ = {isa = PBXFileReference; fileEncoding = 4; lastKnownFileType = sourcecode.swift; path = WKWebViewPrivateMethodsAvailabilityTests.swift; sourceTree = "<group>"; };
		B630793926731F2600DCEE41 /* FileDownloadManagerTests.swift */ = {isa = PBXFileReference; fileEncoding = 4; lastKnownFileType = sourcecode.swift; path = FileDownloadManagerTests.swift; sourceTree = "<group>"; };
		B630794126731F5400DCEE41 /* WKDownloadMock.swift */ = {isa = PBXFileReference; lastKnownFileType = sourcecode.swift; path = WKDownloadMock.swift; sourceTree = "<group>"; };
		B637273A26CBC8AF00C8CB02 /* AuthenticationAlert.swift */ = {isa = PBXFileReference; lastKnownFileType = sourcecode.swift; path = AuthenticationAlert.swift; sourceTree = "<group>"; };
		B637273C26CCF0C200C8CB02 /* OptionalExtension.swift */ = {isa = PBXFileReference; lastKnownFileType = sourcecode.swift; path = OptionalExtension.swift; sourceTree = "<group>"; };
		B63B9C502670B2B200C45B91 /* _WKDownload.h */ = {isa = PBXFileReference; lastKnownFileType = sourcecode.c.h; path = _WKDownload.h; sourceTree = "<group>"; };
		B63B9C542670B32000C45B91 /* WKProcessPool+Private.h */ = {isa = PBXFileReference; lastKnownFileType = sourcecode.c.h; path = "WKProcessPool+Private.h"; sourceTree = "<group>"; };
		B63BDF7D27FDAA640072D75B /* PrivacyDashboardWebView.swift */ = {isa = PBXFileReference; lastKnownFileType = sourcecode.swift; path = PrivacyDashboardWebView.swift; sourceTree = "<group>"; };
		B63BDF7F280003570072D75B /* WebKitError.swift */ = {isa = PBXFileReference; lastKnownFileType = sourcecode.swift; path = WebKitError.swift; sourceTree = "<group>"; };
		B63D466725BEB6C200874977 /* WKWebView+Private.h */ = {isa = PBXFileReference; fileEncoding = 4; lastKnownFileType = sourcecode.c.h; path = "WKWebView+Private.h"; sourceTree = "<group>"; };
		B63D466825BEB6C200874977 /* WKWebView+SessionState.swift */ = {isa = PBXFileReference; fileEncoding = 4; lastKnownFileType = sourcecode.swift; path = "WKWebView+SessionState.swift"; sourceTree = "<group>"; };
		B63D467025BFA6C100874977 /* DispatchQueueExtensions.swift */ = {isa = PBXFileReference; lastKnownFileType = sourcecode.swift; path = DispatchQueueExtensions.swift; sourceTree = "<group>"; };
		B63D467925BFC3E100874977 /* NSCoderExtensions.swift */ = {isa = PBXFileReference; lastKnownFileType = sourcecode.swift; path = NSCoderExtensions.swift; sourceTree = "<group>"; };
		B63ED0D726AE729600A9DAD1 /* PermissionModelTests.swift */ = {isa = PBXFileReference; lastKnownFileType = sourcecode.swift; path = PermissionModelTests.swift; sourceTree = "<group>"; };
		B63ED0D926AE7AF400A9DAD1 /* PermissionManagerMock.swift */ = {isa = PBXFileReference; lastKnownFileType = sourcecode.swift; path = PermissionManagerMock.swift; sourceTree = "<group>"; };
		B63ED0DB26AE7B1E00A9DAD1 /* WebViewMock.swift */ = {isa = PBXFileReference; lastKnownFileType = sourcecode.swift; path = WebViewMock.swift; sourceTree = "<group>"; };
		B63ED0DD26AFD9A300A9DAD1 /* AVCaptureDeviceMock.swift */ = {isa = PBXFileReference; lastKnownFileType = sourcecode.swift; path = AVCaptureDeviceMock.swift; sourceTree = "<group>"; };
		B63ED0DF26AFE32F00A9DAD1 /* GeolocationProviderMock.swift */ = {isa = PBXFileReference; lastKnownFileType = sourcecode.swift; path = GeolocationProviderMock.swift; sourceTree = "<group>"; };
		B63ED0E226B3E7FA00A9DAD1 /* CLLocationManagerMock.swift */ = {isa = PBXFileReference; fileEncoding = 4; lastKnownFileType = sourcecode.swift; path = CLLocationManagerMock.swift; sourceTree = "<group>"; };
		B63ED0E426BB8FB900A9DAD1 /* SharingMenu.swift */ = {isa = PBXFileReference; lastKnownFileType = sourcecode.swift; path = SharingMenu.swift; sourceTree = "<group>"; };
		B642738127B65BAC0005DFD1 /* SecureVaultErrorReporter.swift */ = {isa = PBXFileReference; lastKnownFileType = sourcecode.swift; path = SecureVaultErrorReporter.swift; sourceTree = "<group>"; };
		B643BF1327ABF772000BACEC /* NSWorkspaceExtension.swift */ = {isa = PBXFileReference; lastKnownFileType = sourcecode.swift; path = NSWorkspaceExtension.swift; sourceTree = "<group>"; };
		B64C84DD2692D7400048FEBE /* PermissionAuthorization.storyboard */ = {isa = PBXFileReference; lastKnownFileType = file.storyboard; path = PermissionAuthorization.storyboard; sourceTree = "<group>"; };
		B64C84E22692DC9F0048FEBE /* PermissionAuthorizationViewController.swift */ = {isa = PBXFileReference; lastKnownFileType = sourcecode.swift; path = PermissionAuthorizationViewController.swift; sourceTree = "<group>"; };
		B64C84EA2692DD650048FEBE /* PermissionAuthorizationPopover.swift */ = {isa = PBXFileReference; lastKnownFileType = sourcecode.swift; path = PermissionAuthorizationPopover.swift; sourceTree = "<group>"; };
		B64C84F0269310120048FEBE /* PermissionManager.swift */ = {isa = PBXFileReference; lastKnownFileType = sourcecode.swift; path = PermissionManager.swift; sourceTree = "<group>"; };
		B64C852926942AC90048FEBE /* PermissionContextMenu.swift */ = {isa = PBXFileReference; lastKnownFileType = sourcecode.swift; path = PermissionContextMenu.swift; sourceTree = "<group>"; };
		B64C852F26943BC10048FEBE /* Permissions.xcdatamodel */ = {isa = PBXFileReference; lastKnownFileType = wrapper.xcdatamodel; path = Permissions.xcdatamodel; sourceTree = "<group>"; };
		B64C853726944B880048FEBE /* StoredPermission.swift */ = {isa = PBXFileReference; lastKnownFileType = sourcecode.swift; path = StoredPermission.swift; sourceTree = "<group>"; };
		B64C853C26944B940048FEBE /* PermissionStore.swift */ = {isa = PBXFileReference; lastKnownFileType = sourcecode.swift; path = PermissionStore.swift; sourceTree = "<group>"; };
		B64C85412694590B0048FEBE /* PermissionButton.swift */ = {isa = PBXFileReference; lastKnownFileType = sourcecode.swift; path = PermissionButton.swift; sourceTree = "<group>"; };
		B65349A9265CF45000DCC645 /* DispatchQueueExtensionsTests.swift */ = {isa = PBXFileReference; lastKnownFileType = sourcecode.swift; path = DispatchQueueExtensionsTests.swift; sourceTree = "<group>"; };
		B6553691268440D700085A79 /* WKProcessPool+GeolocationProvider.swift */ = {isa = PBXFileReference; lastKnownFileType = sourcecode.swift; path = "WKProcessPool+GeolocationProvider.swift"; sourceTree = "<group>"; };
		B65536962684413900085A79 /* WKGeolocationProvider.h */ = {isa = PBXFileReference; lastKnownFileType = sourcecode.c.h; path = WKGeolocationProvider.h; sourceTree = "<group>"; };
		B655369A268442EE00085A79 /* GeolocationProvider.swift */ = {isa = PBXFileReference; lastKnownFileType = sourcecode.swift; path = GeolocationProvider.swift; sourceTree = "<group>"; };
		B65536A52685B82B00085A79 /* Permissions.swift */ = {isa = PBXFileReference; lastKnownFileType = sourcecode.swift; path = Permissions.swift; sourceTree = "<group>"; };
		B65536AD2685E17100085A79 /* GeolocationService.swift */ = {isa = PBXFileReference; lastKnownFileType = sourcecode.swift; path = GeolocationService.swift; sourceTree = "<group>"; };
		B65783E625F8AAFB00D8DB33 /* String+Punycode.swift */ = {isa = PBXFileReference; lastKnownFileType = sourcecode.swift; path = "String+Punycode.swift"; sourceTree = "<group>"; };
		B657841825FA484B00D8DB33 /* NSException+Catch.h */ = {isa = PBXFileReference; lastKnownFileType = sourcecode.c.h; path = "NSException+Catch.h"; sourceTree = "<group>"; };
		B657841925FA484B00D8DB33 /* NSException+Catch.m */ = {isa = PBXFileReference; lastKnownFileType = sourcecode.c.objc; path = "NSException+Catch.m"; sourceTree = "<group>"; };
		B657841E25FA497600D8DB33 /* NSException+Catch.swift */ = {isa = PBXFileReference; lastKnownFileType = sourcecode.swift; path = "NSException+Catch.swift"; sourceTree = "<group>"; };
		B65E6B9D26D9EC0800095F96 /* CircularProgressView.swift */ = {isa = PBXFileReference; lastKnownFileType = sourcecode.swift; path = CircularProgressView.swift; sourceTree = "<group>"; };
		B65E6B9F26D9F10600095F96 /* NSBezierPathExtension.swift */ = {isa = PBXFileReference; lastKnownFileType = sourcecode.swift; path = NSBezierPathExtension.swift; sourceTree = "<group>"; };
		B662D3D82755D7AD0035D4D6 /* PixelStoreTests.swift */ = {isa = PBXFileReference; lastKnownFileType = sourcecode.swift; path = PixelStoreTests.swift; sourceTree = "<group>"; };
		B662D3DB2755D81A0035D4D6 /* PixelDataModel.xcdatamodel */ = {isa = PBXFileReference; lastKnownFileType = wrapper.xcdatamodel; path = PixelDataModel.xcdatamodel; sourceTree = "<group>"; };
		B662D3DD275613BB0035D4D6 /* EncryptionKeyStoreMock.swift */ = {isa = PBXFileReference; lastKnownFileType = sourcecode.swift; path = EncryptionKeyStoreMock.swift; sourceTree = "<group>"; };
		B66E9DD12670EB2A00E53BB5 /* _WKDownload+WebKitDownload.swift */ = {isa = PBXFileReference; lastKnownFileType = sourcecode.swift; path = "_WKDownload+WebKitDownload.swift"; sourceTree = "<group>"; };
		B66E9DD32670EB4A00E53BB5 /* WKDownload+WebKitDownload.swift */ = {isa = PBXFileReference; lastKnownFileType = sourcecode.swift; path = "WKDownload+WebKitDownload.swift"; sourceTree = "<group>"; };
		B67C6C3C2654B897006C872E /* WebViewExtensionTests.swift */ = {isa = PBXFileReference; lastKnownFileType = sourcecode.swift; path = WebViewExtensionTests.swift; sourceTree = "<group>"; };
		B67C6C412654BF49006C872E /* DuckDuckGo-Symbol.jpg */ = {isa = PBXFileReference; lastKnownFileType = image.jpeg; path = "DuckDuckGo-Symbol.jpg"; sourceTree = "<group>"; };
		B67C6C462654C643006C872E /* FileManagerExtensionTests.swift */ = {isa = PBXFileReference; lastKnownFileType = sourcecode.swift; path = FileManagerExtensionTests.swift; sourceTree = "<group>"; };
		B68172A8269C487D006D1092 /* PrivacyDashboardUserScript.swift */ = {isa = PBXFileReference; lastKnownFileType = sourcecode.swift; path = PrivacyDashboardUserScript.swift; sourceTree = "<group>"; };
		B68172AD269EB43F006D1092 /* GeolocationServiceTests.swift */ = {isa = PBXFileReference; lastKnownFileType = sourcecode.swift; path = GeolocationServiceTests.swift; sourceTree = "<group>"; };
		B6830960274CDE99004B46BB /* FireproofDomainsContainer.swift */ = {isa = PBXFileReference; lastKnownFileType = sourcecode.swift; path = FireproofDomainsContainer.swift; sourceTree = "<group>"; };
		B6830962274CDEC7004B46BB /* FireproofDomainsStore.swift */ = {isa = PBXFileReference; lastKnownFileType = sourcecode.swift; path = FireproofDomainsStore.swift; sourceTree = "<group>"; };
		B68458AF25C7E76A00DC17B6 /* WindowManager+StateRestoration.swift */ = {isa = PBXFileReference; lastKnownFileType = sourcecode.swift; path = "WindowManager+StateRestoration.swift"; sourceTree = "<group>"; };
		B68458B725C7E8B200DC17B6 /* Tab+NSSecureCoding.swift */ = {isa = PBXFileReference; lastKnownFileType = sourcecode.swift; path = "Tab+NSSecureCoding.swift"; sourceTree = "<group>"; };
		B68458BF25C7E9E000DC17B6 /* TabCollectionViewModel+NSSecureCoding.swift */ = {isa = PBXFileReference; lastKnownFileType = sourcecode.swift; path = "TabCollectionViewModel+NSSecureCoding.swift"; sourceTree = "<group>"; };
		B68458C425C7EA0C00DC17B6 /* TabCollection+NSSecureCoding.swift */ = {isa = PBXFileReference; lastKnownFileType = sourcecode.swift; path = "TabCollection+NSSecureCoding.swift"; sourceTree = "<group>"; };
		B68458CC25C7EB9000DC17B6 /* WKWebViewConfigurationExtensions.swift */ = {isa = PBXFileReference; lastKnownFileType = sourcecode.swift; path = WKWebViewConfigurationExtensions.swift; sourceTree = "<group>"; };
		B684590725C9027900DC17B6 /* AppStateChangedPublisher.swift */ = {isa = PBXFileReference; lastKnownFileType = sourcecode.swift; path = AppStateChangedPublisher.swift; sourceTree = "<group>"; };
		B684592125C93BE000DC17B6 /* Publisher.asVoid.swift */ = {isa = PBXFileReference; lastKnownFileType = sourcecode.swift; path = Publisher.asVoid.swift; sourceTree = "<group>"; };
		B684592625C93C0500DC17B6 /* Publishers.NestedObjectChanges.swift */ = {isa = PBXFileReference; lastKnownFileType = sourcecode.swift; path = Publishers.NestedObjectChanges.swift; sourceTree = "<group>"; };
		B684592E25C93FBF00DC17B6 /* AppStateRestorationManager.swift */ = {isa = PBXFileReference; lastKnownFileType = sourcecode.swift; path = AppStateRestorationManager.swift; sourceTree = "<group>"; };
		B68503A6279141CD00893A05 /* KeySetDictionary.swift */ = {isa = PBXFileReference; lastKnownFileType = sourcecode.swift; path = KeySetDictionary.swift; sourceTree = "<group>"; };
		B688B4D9273E6D3B0087BEAF /* MainView.swift */ = {isa = PBXFileReference; lastKnownFileType = sourcecode.swift; path = MainView.swift; sourceTree = "<group>"; };
		B688B4DE27420D290087BEAF /* PDFSearchTextMenuItemHandler.swift */ = {isa = PBXFileReference; lastKnownFileType = sourcecode.swift; path = PDFSearchTextMenuItemHandler.swift; sourceTree = "<group>"; };
		B689ECD426C247DB006FB0C5 /* BackForwardListItem.swift */ = {isa = PBXFileReference; lastKnownFileType = sourcecode.swift; path = BackForwardListItem.swift; sourceTree = "<group>"; };
		B68C2FB127706E6A00BF2C7D /* ProcessExtension.swift */ = {isa = PBXFileReference; lastKnownFileType = sourcecode.swift; path = ProcessExtension.swift; sourceTree = "<group>"; };
		B68C92C0274E3EF4002AC6B0 /* PopUpWindow.swift */ = {isa = PBXFileReference; lastKnownFileType = sourcecode.swift; path = PopUpWindow.swift; sourceTree = "<group>"; };
		B68C92C32750EF76002AC6B0 /* PixelDataRecord.swift */ = {isa = PBXFileReference; lastKnownFileType = sourcecode.swift; path = PixelDataRecord.swift; sourceTree = "<group>"; };
		B693953C26F04BE70015B914 /* NibLoadable.swift */ = {isa = PBXFileReference; fileEncoding = 4; lastKnownFileType = sourcecode.swift; path = NibLoadable.swift; sourceTree = "<group>"; };
		B693953D26F04BE70015B914 /* MouseOverView.swift */ = {isa = PBXFileReference; fileEncoding = 4; lastKnownFileType = sourcecode.swift; path = MouseOverView.swift; sourceTree = "<group>"; };
		B693953E26F04BE70015B914 /* FocusRingView.swift */ = {isa = PBXFileReference; fileEncoding = 4; lastKnownFileType = sourcecode.swift; path = FocusRingView.swift; sourceTree = "<group>"; };
		B693953F26F04BE80015B914 /* MouseClickView.swift */ = {isa = PBXFileReference; fileEncoding = 4; lastKnownFileType = sourcecode.swift; path = MouseClickView.swift; sourceTree = "<group>"; };
		B693954026F04BE80015B914 /* ProgressView.swift */ = {isa = PBXFileReference; fileEncoding = 4; lastKnownFileType = sourcecode.swift; path = ProgressView.swift; sourceTree = "<group>"; };
		B693954126F04BE80015B914 /* PaddedImageButton.swift */ = {isa = PBXFileReference; fileEncoding = 4; lastKnownFileType = sourcecode.swift; path = PaddedImageButton.swift; sourceTree = "<group>"; };
		B693954226F04BE90015B914 /* ShadowView.swift */ = {isa = PBXFileReference; fileEncoding = 4; lastKnownFileType = sourcecode.swift; path = ShadowView.swift; sourceTree = "<group>"; };
		B693954326F04BE90015B914 /* GradientView.swift */ = {isa = PBXFileReference; fileEncoding = 4; lastKnownFileType = sourcecode.swift; path = GradientView.swift; sourceTree = "<group>"; };
		B693954426F04BE90015B914 /* LongPressButton.swift */ = {isa = PBXFileReference; fileEncoding = 4; lastKnownFileType = sourcecode.swift; path = LongPressButton.swift; sourceTree = "<group>"; };
		B693954526F04BEA0015B914 /* WindowDraggingView.swift */ = {isa = PBXFileReference; fileEncoding = 4; lastKnownFileType = sourcecode.swift; path = WindowDraggingView.swift; sourceTree = "<group>"; };
		B693954626F04BEA0015B914 /* ColorView.swift */ = {isa = PBXFileReference; fileEncoding = 4; lastKnownFileType = sourcecode.swift; path = ColorView.swift; sourceTree = "<group>"; };
		B693954726F04BEA0015B914 /* NSSavePanelExtension.swift */ = {isa = PBXFileReference; fileEncoding = 4; lastKnownFileType = sourcecode.swift; path = NSSavePanelExtension.swift; sourceTree = "<group>"; };
		B693954826F04BEB0015B914 /* SavePanelAccessoryView.xib */ = {isa = PBXFileReference; fileEncoding = 4; lastKnownFileType = file.xib; path = SavePanelAccessoryView.xib; sourceTree = "<group>"; };
		B693954926F04BEB0015B914 /* MouseOverButton.swift */ = {isa = PBXFileReference; fileEncoding = 4; lastKnownFileType = sourcecode.swift; path = MouseOverButton.swift; sourceTree = "<group>"; };
		B693955A26F0CE300015B914 /* WebKitDownloadDelegate.swift */ = {isa = PBXFileReference; lastKnownFileType = sourcecode.swift; path = WebKitDownloadDelegate.swift; sourceTree = "<group>"; };
		B693955C26F19CD70015B914 /* DownloadListStoreTests.swift */ = {isa = PBXFileReference; lastKnownFileType = sourcecode.swift; path = DownloadListStoreTests.swift; sourceTree = "<group>"; };
		B693955E26F1C17F0015B914 /* DownloadListCoordinatorTests.swift */ = {isa = PBXFileReference; lastKnownFileType = sourcecode.swift; path = DownloadListCoordinatorTests.swift; sourceTree = "<group>"; };
		B693956026F1C1BC0015B914 /* DownloadListStoreMock.swift */ = {isa = PBXFileReference; lastKnownFileType = sourcecode.swift; path = DownloadListStoreMock.swift; sourceTree = "<group>"; };
		B693956226F1C2A40015B914 /* FileDownloadManagerMock.swift */ = {isa = PBXFileReference; lastKnownFileType = sourcecode.swift; path = FileDownloadManagerMock.swift; sourceTree = "<group>"; };
		B693956626F352940015B914 /* TestsBridging.h */ = {isa = PBXFileReference; lastKnownFileType = sourcecode.c.h; path = TestsBridging.h; sourceTree = "<group>"; };
		B693956726F352DB0015B914 /* DownloadsWebViewMock.h */ = {isa = PBXFileReference; lastKnownFileType = sourcecode.c.h; path = DownloadsWebViewMock.h; sourceTree = "<group>"; };
		B693956826F352DB0015B914 /* DownloadsWebViewMock.m */ = {isa = PBXFileReference; lastKnownFileType = sourcecode.c.objc; path = DownloadsWebViewMock.m; sourceTree = "<group>"; };
		B69B50342726A11F00758A2B /* StatisticsLoader.swift */ = {isa = PBXFileReference; fileEncoding = 4; lastKnownFileType = sourcecode.swift; path = StatisticsLoader.swift; sourceTree = "<group>"; };
		B69B50352726A11F00758A2B /* Atb.swift */ = {isa = PBXFileReference; fileEncoding = 4; lastKnownFileType = sourcecode.swift; path = Atb.swift; sourceTree = "<group>"; };
		B69B50362726A12000758A2B /* StatisticsStore.swift */ = {isa = PBXFileReference; fileEncoding = 4; lastKnownFileType = sourcecode.swift; path = StatisticsStore.swift; sourceTree = "<group>"; };
		B69B50372726A12000758A2B /* VariantManager.swift */ = {isa = PBXFileReference; fileEncoding = 4; lastKnownFileType = sourcecode.swift; path = VariantManager.swift; sourceTree = "<group>"; };
		B69B50382726A12400758A2B /* AtbParser.swift */ = {isa = PBXFileReference; fileEncoding = 4; lastKnownFileType = sourcecode.swift; path = AtbParser.swift; sourceTree = "<group>"; };
		B69B50392726A12500758A2B /* LocalStatisticsStore.swift */ = {isa = PBXFileReference; fileEncoding = 4; lastKnownFileType = sourcecode.swift; path = LocalStatisticsStore.swift; sourceTree = "<group>"; };
		B69B50412726C5C100758A2B /* AtbParserTests.swift */ = {isa = PBXFileReference; fileEncoding = 4; lastKnownFileType = sourcecode.swift; path = AtbParserTests.swift; sourceTree = "<group>"; };
		B69B50422726C5C100758A2B /* AtbAndVariantCleanupTests.swift */ = {isa = PBXFileReference; fileEncoding = 4; lastKnownFileType = sourcecode.swift; path = AtbAndVariantCleanupTests.swift; sourceTree = "<group>"; };
		B69B50432726C5C100758A2B /* VariantManagerTests.swift */ = {isa = PBXFileReference; fileEncoding = 4; lastKnownFileType = sourcecode.swift; path = VariantManagerTests.swift; sourceTree = "<group>"; };
		B69B50442726C5C200758A2B /* StatisticsLoaderTests.swift */ = {isa = PBXFileReference; fileEncoding = 4; lastKnownFileType = sourcecode.swift; path = StatisticsLoaderTests.swift; sourceTree = "<group>"; };
		B69B50492726CA2900758A2B /* MockStatisticsStore.swift */ = {isa = PBXFileReference; fileEncoding = 4; lastKnownFileType = sourcecode.swift; path = MockStatisticsStore.swift; sourceTree = "<group>"; };
		B69B504A2726CA2900758A2B /* MockVariantManager.swift */ = {isa = PBXFileReference; fileEncoding = 4; lastKnownFileType = sourcecode.swift; path = MockVariantManager.swift; sourceTree = "<group>"; };
		B69B504E2726CD7E00758A2B /* atb.json */ = {isa = PBXFileReference; fileEncoding = 4; lastKnownFileType = text.json; path = atb.json; sourceTree = "<group>"; };
		B69B504F2726CD7F00758A2B /* empty */ = {isa = PBXFileReference; fileEncoding = 4; lastKnownFileType = text; path = empty; sourceTree = "<group>"; };
		B69B50502726CD7F00758A2B /* atb-with-update.json */ = {isa = PBXFileReference; fileEncoding = 4; lastKnownFileType = text.json; path = "atb-with-update.json"; sourceTree = "<group>"; };
		B69B50512726CD8000758A2B /* invalid.json */ = {isa = PBXFileReference; fileEncoding = 4; lastKnownFileType = text.json; path = invalid.json; sourceTree = "<group>"; };
		B69B50562727D16900758A2B /* AtbAndVariantCleanup.swift */ = {isa = PBXFileReference; fileEncoding = 4; lastKnownFileType = sourcecode.swift; path = AtbAndVariantCleanup.swift; sourceTree = "<group>"; };
		B6A5A27025B9377300AA7ADA /* StatePersistenceService.swift */ = {isa = PBXFileReference; lastKnownFileType = sourcecode.swift; path = StatePersistenceService.swift; sourceTree = "<group>"; };
		B6A5A27825B93FFE00AA7ADA /* StateRestorationManagerTests.swift */ = {isa = PBXFileReference; lastKnownFileType = sourcecode.swift; path = StateRestorationManagerTests.swift; sourceTree = "<group>"; };
		B6A5A27D25B9403E00AA7ADA /* FileStoreMock.swift */ = {isa = PBXFileReference; lastKnownFileType = sourcecode.swift; path = FileStoreMock.swift; sourceTree = "<group>"; };
		B6A5A29F25B96E8300AA7ADA /* AppStateChangePublisherTests.swift */ = {isa = PBXFileReference; lastKnownFileType = sourcecode.swift; path = AppStateChangePublisherTests.swift; sourceTree = "<group>"; };
		B6A5A2A725BAA35500AA7ADA /* WindowManagerStateRestorationTests.swift */ = {isa = PBXFileReference; lastKnownFileType = sourcecode.swift; path = WindowManagerStateRestorationTests.swift; sourceTree = "<group>"; };
		B6A924D32664BBB9001A28CA /* WKWebViewDownloadDelegate.swift */ = {isa = PBXFileReference; lastKnownFileType = sourcecode.swift; path = WKWebViewDownloadDelegate.swift; sourceTree = "<group>"; };
		B6A924D82664C72D001A28CA /* WebKitDownloadTask.swift */ = {isa = PBXFileReference; lastKnownFileType = sourcecode.swift; path = WebKitDownloadTask.swift; sourceTree = "<group>"; };
		B6A924DD2664CA08001A28CA /* LegacyWebKitDownloadDelegate.swift */ = {isa = PBXFileReference; lastKnownFileType = sourcecode.swift; path = LegacyWebKitDownloadDelegate.swift; sourceTree = "<group>"; };
		B6A9E45226142B070067D1B9 /* Pixel.swift */ = {isa = PBXFileReference; fileEncoding = 4; lastKnownFileType = sourcecode.swift; path = Pixel.swift; sourceTree = "<group>"; };
		B6A9E457261460340067D1B9 /* ApiRequestError.swift */ = {isa = PBXFileReference; fileEncoding = 4; lastKnownFileType = sourcecode.swift; path = ApiRequestError.swift; sourceTree = "<group>"; };
		B6A9E458261460340067D1B9 /* APIHeaders.swift */ = {isa = PBXFileReference; fileEncoding = 4; lastKnownFileType = sourcecode.swift; path = APIHeaders.swift; sourceTree = "<group>"; };
		B6A9E459261460350067D1B9 /* APIRequest.swift */ = {isa = PBXFileReference; fileEncoding = 4; lastKnownFileType = sourcecode.swift; path = APIRequest.swift; sourceTree = "<group>"; };
		B6A9E4602614608B0067D1B9 /* AppVersion.swift */ = {isa = PBXFileReference; fileEncoding = 4; lastKnownFileType = sourcecode.swift; path = AppVersion.swift; sourceTree = "<group>"; };
		B6A9E46A2614618A0067D1B9 /* OperatingSystemVersionExtension.swift */ = {isa = PBXFileReference; lastKnownFileType = sourcecode.swift; path = OperatingSystemVersionExtension.swift; sourceTree = "<group>"; };
		B6A9E46F26146A250067D1B9 /* DateExtension.swift */ = {isa = PBXFileReference; lastKnownFileType = sourcecode.swift; path = DateExtension.swift; sourceTree = "<group>"; };
		B6A9E47626146A570067D1B9 /* PixelEvent.swift */ = {isa = PBXFileReference; lastKnownFileType = sourcecode.swift; path = PixelEvent.swift; sourceTree = "<group>"; };
		B6A9E47E26146A800067D1B9 /* PixelArguments.swift */ = {isa = PBXFileReference; lastKnownFileType = sourcecode.swift; path = PixelArguments.swift; sourceTree = "<group>"; };
		B6A9E48326146AAB0067D1B9 /* PixelParameters.swift */ = {isa = PBXFileReference; lastKnownFileType = sourcecode.swift; path = PixelParameters.swift; sourceTree = "<group>"; };
		B6A9E498261474120067D1B9 /* TimedPixel.swift */ = {isa = PBXFileReference; lastKnownFileType = sourcecode.swift; path = TimedPixel.swift; sourceTree = "<group>"; };
		B6A9E4A2261475C70067D1B9 /* AppUsageActivityMonitor.swift */ = {isa = PBXFileReference; lastKnownFileType = sourcecode.swift; path = AppUsageActivityMonitor.swift; sourceTree = "<group>"; };
		B6AAAC2C260330580029438D /* PublishedAfter.swift */ = {isa = PBXFileReference; lastKnownFileType = sourcecode.swift; path = PublishedAfter.swift; sourceTree = "<group>"; };
		B6AAAC3D26048F690029438D /* RandomAccessCollectionExtension.swift */ = {isa = PBXFileReference; lastKnownFileType = sourcecode.swift; path = RandomAccessCollectionExtension.swift; sourceTree = "<group>"; };
		B6AE74332609AFCE005B9B1A /* ProgressEstimationTests.swift */ = {isa = PBXFileReference; lastKnownFileType = sourcecode.swift; path = ProgressEstimationTests.swift; sourceTree = "<group>"; };
		B6B1E87A26D381710062C350 /* DownloadListCoordinator.swift */ = {isa = PBXFileReference; lastKnownFileType = sourcecode.swift; path = DownloadListCoordinator.swift; sourceTree = "<group>"; };
		B6B1E87D26D5DA0E0062C350 /* DownloadsPopover.swift */ = {isa = PBXFileReference; lastKnownFileType = sourcecode.swift; path = DownloadsPopover.swift; sourceTree = "<group>"; };
		B6B1E87F26D5DA9B0062C350 /* DownloadsViewController.swift */ = {isa = PBXFileReference; lastKnownFileType = sourcecode.swift; path = DownloadsViewController.swift; sourceTree = "<group>"; };
		B6B1E88126D5DAC30062C350 /* Downloads.storyboard */ = {isa = PBXFileReference; lastKnownFileType = file.storyboard; path = Downloads.storyboard; sourceTree = "<group>"; };
		B6B1E88326D5EB570062C350 /* DownloadsCellView.swift */ = {isa = PBXFileReference; lastKnownFileType = sourcecode.swift; path = DownloadsCellView.swift; sourceTree = "<group>"; };
		B6B1E88A26D774090062C350 /* LinkButton.swift */ = {isa = PBXFileReference; lastKnownFileType = sourcecode.swift; path = LinkButton.swift; sourceTree = "<group>"; };
		B6B2400D28083B49001B8F3A /* WebViewContainerView.swift */ = {isa = PBXFileReference; lastKnownFileType = sourcecode.swift; path = WebViewContainerView.swift; sourceTree = "<group>"; };
		B6B3E0952654DACD0040E0A2 /* UTTypeTests.swift */ = {isa = PBXFileReference; lastKnownFileType = sourcecode.swift; path = UTTypeTests.swift; sourceTree = "<group>"; };
		B6B3E0DC2657E9CF0040E0A2 /* NSScreenExtension.swift */ = {isa = PBXFileReference; lastKnownFileType = sourcecode.swift; path = NSScreenExtension.swift; sourceTree = "<group>"; };
		B6BBF16F2744CDE1004F850E /* CoreDataStoreTests.swift */ = {isa = PBXFileReference; lastKnownFileType = sourcecode.swift; path = CoreDataStoreTests.swift; sourceTree = "<group>"; };
		B6BBF1712744CE36004F850E /* FireproofDomainsStoreMock.swift */ = {isa = PBXFileReference; lastKnownFileType = sourcecode.swift; path = FireproofDomainsStoreMock.swift; sourceTree = "<group>"; };
		B6BBF17327475B15004F850E /* PopupBlockedPopover.swift */ = {isa = PBXFileReference; lastKnownFileType = sourcecode.swift; path = PopupBlockedPopover.swift; sourceTree = "<group>"; };
		B6C0B22D26E61CE70031CB7F /* DownloadViewModel.swift */ = {isa = PBXFileReference; lastKnownFileType = sourcecode.swift; path = DownloadViewModel.swift; sourceTree = "<group>"; };
		B6C0B22F26E61D630031CB7F /* DownloadListStore.swift */ = {isa = PBXFileReference; lastKnownFileType = sourcecode.swift; path = DownloadListStore.swift; sourceTree = "<group>"; };
		B6C0B23326E71BCD0031CB7F /* Downloads.xcdatamodel */ = {isa = PBXFileReference; lastKnownFileType = wrapper.xcdatamodel; path = Downloads.xcdatamodel; sourceTree = "<group>"; };
		B6C0B23526E732000031CB7F /* DownloadListItem.swift */ = {isa = PBXFileReference; lastKnownFileType = sourcecode.swift; path = DownloadListItem.swift; sourceTree = "<group>"; };
		B6C0B23826E742610031CB7F /* FileDownloadError.swift */ = {isa = PBXFileReference; lastKnownFileType = sourcecode.swift; path = FileDownloadError.swift; sourceTree = "<group>"; };
		B6C0B23B26E87D900031CB7F /* NSAlert+ActiveDownloadsTermination.swift */ = {isa = PBXFileReference; lastKnownFileType = sourcecode.swift; path = "NSAlert+ActiveDownloadsTermination.swift"; sourceTree = "<group>"; };
		B6C0B23D26E8BF1F0031CB7F /* DownloadListViewModel.swift */ = {isa = PBXFileReference; lastKnownFileType = sourcecode.swift; path = DownloadListViewModel.swift; sourceTree = "<group>"; };
		B6C0B24326E9CB080031CB7F /* RunLoopExtension.swift */ = {isa = PBXFileReference; fileEncoding = 4; lastKnownFileType = sourcecode.swift; path = RunLoopExtension.swift; sourceTree = "<group>"; };
		B6C0B24526E9CB190031CB7F /* RunLoopExtensionTests.swift */ = {isa = PBXFileReference; fileEncoding = 4; lastKnownFileType = sourcecode.swift; path = RunLoopExtensionTests.swift; sourceTree = "<group>"; };
		B6C2C9EE276081AB005B7F0A /* DeallocationTests.swift */ = {isa = PBXFileReference; lastKnownFileType = sourcecode.swift; path = DeallocationTests.swift; sourceTree = "<group>"; };
		B6C2C9F52760B659005B7F0A /* Permissions.xcdatamodel */ = {isa = PBXFileReference; lastKnownFileType = wrapper.xcdatamodel; path = Permissions.xcdatamodel; sourceTree = "<group>"; };
		B6CF78DD267B099C00CD4F13 /* WKNavigationActionExtension.swift */ = {isa = PBXFileReference; lastKnownFileType = sourcecode.swift; path = WKNavigationActionExtension.swift; sourceTree = "<group>"; };
		B6CF78E2267B0A1900CD4F13 /* WKNavigationAction+Private.h */ = {isa = PBXFileReference; lastKnownFileType = sourcecode.c.h; path = "WKNavigationAction+Private.h"; sourceTree = "<group>"; };
		B6DA44012616B28300DD1EC2 /* PixelDataStore.swift */ = {isa = PBXFileReference; lastKnownFileType = sourcecode.swift; path = PixelDataStore.swift; sourceTree = "<group>"; };
		B6DA44072616B30600DD1EC2 /* PixelDataModel.xcdatamodel */ = {isa = PBXFileReference; lastKnownFileType = wrapper.xcdatamodel; path = PixelDataModel.xcdatamodel; sourceTree = "<group>"; };
		B6DA44102616C0FC00DD1EC2 /* PixelTests.swift */ = {isa = PBXFileReference; fileEncoding = 4; lastKnownFileType = sourcecode.swift; path = PixelTests.swift; sourceTree = "<group>"; };
		B6DA441D2616C84600DD1EC2 /* PixelStoreMock.swift */ = {isa = PBXFileReference; lastKnownFileType = sourcecode.swift; path = PixelStoreMock.swift; sourceTree = "<group>"; };
		B6DA44222616CABC00DD1EC2 /* PixelArgumentsTests.swift */ = {isa = PBXFileReference; lastKnownFileType = sourcecode.swift; path = PixelArgumentsTests.swift; sourceTree = "<group>"; };
		B6DA44272616CAE000DD1EC2 /* AppUsageActivityMonitorTests.swift */ = {isa = PBXFileReference; lastKnownFileType = sourcecode.swift; path = AppUsageActivityMonitorTests.swift; sourceTree = "<group>"; };
		B6DB3AEE278D5C370024C5C4 /* URLSessionExtension.swift */ = {isa = PBXFileReference; lastKnownFileType = sourcecode.swift; path = URLSessionExtension.swift; sourceTree = "<group>"; };
		B6DB3CF826A00E2D00D459B7 /* AVCaptureDevice+SwizzledAuthState.swift */ = {isa = PBXFileReference; lastKnownFileType = sourcecode.swift; path = "AVCaptureDevice+SwizzledAuthState.swift"; sourceTree = "<group>"; };
		B6DB3CFA26A17CB800D459B7 /* PermissionModel.swift */ = {isa = PBXFileReference; lastKnownFileType = sourcecode.swift; path = PermissionModel.swift; sourceTree = "<group>"; };
		B6E61EE2263AC0C8004E11AB /* FileManagerExtension.swift */ = {isa = PBXFileReference; lastKnownFileType = sourcecode.swift; path = FileManagerExtension.swift; sourceTree = "<group>"; };
		B6E61EE7263ACE16004E11AB /* UTType.swift */ = {isa = PBXFileReference; lastKnownFileType = sourcecode.swift; path = UTType.swift; sourceTree = "<group>"; };
		B6F41030264D2B23003DA42C /* ProgressExtension.swift */ = {isa = PBXFileReference; lastKnownFileType = sourcecode.swift; path = ProgressExtension.swift; sourceTree = "<group>"; };
		B6FA893C269C423100588ECD /* PrivacyDashboard.storyboard */ = {isa = PBXFileReference; lastKnownFileType = file.storyboard; path = PrivacyDashboard.storyboard; sourceTree = "<group>"; };
		B6FA893E269C424500588ECD /* PrivacyDashboardViewController.swift */ = {isa = PBXFileReference; lastKnownFileType = sourcecode.swift; path = PrivacyDashboardViewController.swift; sourceTree = "<group>"; };
		B6FA8940269C425400588ECD /* PrivacyDashboardPopover.swift */ = {isa = PBXFileReference; lastKnownFileType = sourcecode.swift; path = PrivacyDashboardPopover.swift; sourceTree = "<group>"; };
		CB6BCDF827C6BEFF00CC76DC /* PrivacyFeatures.swift */ = {isa = PBXFileReference; lastKnownFileType = sourcecode.swift; path = PrivacyFeatures.swift; sourceTree = "<group>"; };
		EA0BA3A8272217E6002A0B6C /* ClickToLoadUserScript.swift */ = {isa = PBXFileReference; fileEncoding = 4; lastKnownFileType = sourcecode.swift; path = ClickToLoadUserScript.swift; sourceTree = "<group>"; };
		EA18D1C9272F0DC8006DC101 /* social_images */ = {isa = PBXFileReference; lastKnownFileType = folder; path = social_images; sourceTree = "<group>"; };
		EA1E52B42798CF98002EC53C /* ClickToLoadModelTests.swift */ = {isa = PBXFileReference; lastKnownFileType = sourcecode.swift; path = ClickToLoadModelTests.swift; sourceTree = "<group>"; };
		EA4617EF273A28A700F110A2 /* fb-tds.json */ = {isa = PBXFileReference; fileEncoding = 4; lastKnownFileType = text.json; path = "fb-tds.json"; sourceTree = "<group>"; };
		EA47767F272A21B700419EDA /* clickToLoadConfig.json */ = {isa = PBXFileReference; fileEncoding = 4; lastKnownFileType = text.json; path = clickToLoadConfig.json; sourceTree = "<group>"; };
		EA8AE769279FBDB20078943E /* ClickToLoadTDSTests.swift */ = {isa = PBXFileReference; lastKnownFileType = sourcecode.swift; path = ClickToLoadTDSTests.swift; sourceTree = "<group>"; };
		EAA29AE7278D2E43007070CF /* ProximaNova-Bold-webfont.woff2 */ = {isa = PBXFileReference; lastKnownFileType = file; path = "ProximaNova-Bold-webfont.woff2"; sourceTree = "<group>"; };
		EAA29AE8278D2E43007070CF /* ProximaNova-Reg-webfont.woff2 */ = {isa = PBXFileReference; lastKnownFileType = file; path = "ProximaNova-Reg-webfont.woff2"; sourceTree = "<group>"; };
		EAC80DDF271F6C0100BBF02D /* fb-sdk.js */ = {isa = PBXFileReference; fileEncoding = 4; lastKnownFileType = sourcecode.javascript; path = "fb-sdk.js"; sourceTree = "<group>"; };
		EAE427FF275D47FA00DAC26B /* ClickToLoadModel.swift */ = {isa = PBXFileReference; fileEncoding = 4; lastKnownFileType = sourcecode.swift; path = ClickToLoadModel.swift; sourceTree = "<group>"; };
		EAFAD6C92728BD1200F9DF00 /* clickToLoad.js */ = {isa = PBXFileReference; fileEncoding = 4; lastKnownFileType = sourcecode.javascript; path = clickToLoad.js; sourceTree = "<group>"; };
		F41D174025CB131900472416 /* NSColorExtension.swift */ = {isa = PBXFileReference; lastKnownFileType = sourcecode.swift; path = NSColorExtension.swift; sourceTree = "<group>"; };
		F44C130125C2DA0400426E3E /* NSAppearanceExtension.swift */ = {isa = PBXFileReference; lastKnownFileType = sourcecode.swift; path = NSAppearanceExtension.swift; sourceTree = "<group>"; };
		F4A6198B283CFFBB007F2080 /* ContentScopeFeatureFlagging.swift */ = {isa = PBXFileReference; lastKnownFileType = sourcecode.swift; path = ContentScopeFeatureFlagging.swift; sourceTree = "<group>"; };
		FD23FD2A28816606007F6985 /* AutoconsentMessageProtocolTests.swift */ = {isa = PBXFileReference; lastKnownFileType = sourcecode.swift; name = AutoconsentMessageProtocolTests.swift; path = "Unit Tests/AutoconsentMessageProtocolTests.swift"; sourceTree = SOURCE_ROOT; };
		FD23FD2C2886A81D007F6985 /* AutoconsentManagement.swift */ = {isa = PBXFileReference; lastKnownFileType = sourcecode.swift; path = AutoconsentManagement.swift; sourceTree = "<group>"; };
/* End PBXFileReference section */

/* Begin PBXFrameworksBuildPhase section */
		4B1AD89A25FC27E200261379 /* Frameworks */ = {
			isa = PBXFrameworksBuildPhase;
			buildActionMask = 2147483647;
			files = (
			);
			runOnlyForDeploymentPostprocessing = 0;
		};
		7B4CE8D726F02108009134B1 /* Frameworks */ = {
			isa = PBXFrameworksBuildPhase;
			buildActionMask = 2147483647;
			files = (
			);
			runOnlyForDeploymentPostprocessing = 0;
		};
		AA585D7B248FD31100E9A3E2 /* Frameworks */ = {
			isa = PBXFrameworksBuildPhase;
			buildActionMask = 2147483647;
			files = (
				9807F645278CA16F00E1547B /* BrowserServicesKit in Frameworks */,
				85AE2FF224A33A2D002D507F /* WebKit.framework in Frameworks */,
				4B82E9B325B69E3E00656FE7 /* TrackerRadarKit in Frameworks */,
				AA06B6B72672AF8100F541C5 /* Sparkle in Frameworks */,
				85FF55C825F82E4F00E2AB99 /* Lottie in Frameworks */,
			);
			runOnlyForDeploymentPostprocessing = 0;
		};
		AA585D8D248FD31400E9A3E2 /* Frameworks */ = {
			isa = PBXFrameworksBuildPhase;
			buildActionMask = 2147483647;
			files = (
				B6DA44172616C13800DD1EC2 /* OHHTTPStubs in Frameworks */,
				B6DA44192616C13800DD1EC2 /* OHHTTPStubsSwift in Frameworks */,
			);
			runOnlyForDeploymentPostprocessing = 0;
		};
/* End PBXFrameworksBuildPhase section */

/* Begin PBXGroup section */
		0230C09D271F52D50018F728 /* GPC */ = {
			isa = PBXGroup;
			children = (
				0230C0A42721F3750018F728 /* GPCRequestFactory.swift */,
			);
			path = GPC;
			sourceTree = "<group>";
		};
		142879D824CE1139005419BB /* ViewModel */ = {
			isa = PBXGroup;
			children = (
				142879DB24CE1185005419BB /* SuggestionContainerViewModelTests.swift */,
				142879D924CE1179005419BB /* SuggestionViewModelTests.swift */,
			);
			path = ViewModel;
			sourceTree = "<group>";
		};
		336D5AEA262D8D3C0052E0C9 /* duckduckgo-find-in-page */ = {
			isa = PBXGroup;
			children = (
				336D5AEE262D8D3C0052E0C9 /* dist */,
			);
			name = "duckduckgo-find-in-page";
			path = "Submodules/duckduckgo-find-in-page";
			sourceTree = SOURCE_ROOT;
		};
		336D5AEE262D8D3C0052E0C9 /* dist */ = {
			isa = PBXGroup;
			children = (
				336D5AEF262D8D3C0052E0C9 /* findinpage.js */,
			);
			path = dist;
			sourceTree = "<group>";
		};
		373A1AA6283ECC8000586521 /* HTML */ = {
			isa = PBXGroup;
			children = (
				373A1AA7283ED1B900586521 /* BookmarkHTMLReader.swift */,
				373A1AAF2842C4EA00586521 /* BookmarkHTMLImporter.swift */,
			);
			path = HTML;
			sourceTree = "<group>";
		};
		37534CA128113277002621E7 /* TabLazyLoader */ = {
			isa = PBXGroup;
			children = (
				37534C9F28113101002621E7 /* LazyLoadable.swift */,
				37534CA2281132CB002621E7 /* TabLazyLoaderDataSource.swift */,
				37B11B3828095E6600CBB621 /* TabLazyLoader.swift */,
			);
			path = TabLazyLoader;
			sourceTree = "<group>";
		};
		3776582B27F7163B009A6B35 /* Website Breakage Report */ = {
			isa = PBXGroup;
			children = (
				3776582C27F71652009A6B35 /* WebsiteBreakageReportTests.swift */,
			);
			path = "Website Breakage Report";
			sourceTree = "<group>";
		};
		378205F9283C275E00D1D4AA /* Menus */ = {
			isa = PBXGroup;
			children = (
				378205FA283C277800D1D4AA /* MainMenuTests.swift */,
			);
			path = Menus;
			sourceTree = "<group>";
		};
		37BF3F12286D8A4B00BD9014 /* Pinned Tabs */ = {
			isa = PBXGroup;
			children = (
				37D2377D287EFEB300BCE03B /* Model */,
				37BF3F1C286F0A6100BD9014 /* View */,
			);
			path = "Pinned Tabs";
			sourceTree = "<group>";
		};
		37BF3F1C286F0A6100BD9014 /* View */ = {
			isa = PBXGroup;
			children = (
				37D23783287F4D6A00BCE03B /* PinnedTabsHostingView.swift */,
				37BF3F1F286F0A7A00BD9014 /* PinnedTabsView.swift */,
				37054FC82873301700033B6F /* PinnedTabView.swift */,
			);
			path = View;
			sourceTree = "<group>";
		};
		37CD54C027F2FDD100F1F7B9 /* Model */ = {
			isa = PBXGroup;
			children = (
				37CD54C427F2FDD100F1F7B9 /* PreferencesSection.swift */,
				37CD54C627F2FDD100F1F7B9 /* PreferencesSidebarModel.swift */,
				37A4CEB9282E992F00D75B89 /* StartupPreferences.swift */,
				37CD54C827F2FDD100F1F7B9 /* DefaultBrowserPreferences.swift */,
				37CD54C727F2FDD100F1F7B9 /* AppearancePreferences.swift */,
				37CD54C127F2FDD100F1F7B9 /* PrivacyPreferencesModel.swift */,
				4B0511A6262CAA5A00F6079C /* PrivacySecurityPreferences.swift */,
				37CD54C227F2FDD100F1F7B9 /* AutofillPreferencesModel.swift */,
				3776582E27F82E62009A6B35 /* AutofillPreferences.swift */,
				37CD54C327F2FDD100F1F7B9 /* DownloadsPreferences.swift */,
				37CD54C527F2FDD100F1F7B9 /* AboutModel.swift */,
			);
			path = Model;
			sourceTree = "<group>";
		};
		37D2377D287EFEB300BCE03B /* Model */ = {
			isa = PBXGroup;
			children = (
				37BF3F1E286F0A7A00BD9014 /* PinnedTabsViewModel.swift */,
				37BF3F13286D8A6500BD9014 /* PinnedTabsManager.swift */,
			);
			path = Model;
			sourceTree = "<group>";
		};
		37D2377E287EFECD00BCE03B /* Pinned Tabs */ = {
			isa = PBXGroup;
			children = (
				37D2377F287EFEE200BCE03B /* PinnedTabsManagerTests.swift */,
				37D23786287F5C2900BCE03B /* PinnedTabsViewModelTests.swift */,
			);
			path = "Pinned Tabs";
			sourceTree = "<group>";
		};
		4B02197B25E05FAC00ED7DEA /* Fireproofing */ = {
			isa = PBXGroup;
			children = (
				4B02197E25E05FAC00ED7DEA /* Extensions */,
				4B02198025E05FAC00ED7DEA /* Model */,
				4B02198225E05FAC00ED7DEA /* View */,
			);
			path = Fireproofing;
			sourceTree = "<group>";
		};
		4B02197E25E05FAC00ED7DEA /* Extensions */ = {
			isa = PBXGroup;
			children = (
				4B02197F25E05FAC00ED7DEA /* FireproofingURLExtensions.swift */,
			);
			path = Extensions;
			sourceTree = "<group>";
		};
		4B02198025E05FAC00ED7DEA /* Model */ = {
			isa = PBXGroup;
			children = (
				4B02198125E05FAC00ED7DEA /* FireproofDomains.swift */,
				B6830960274CDE99004B46BB /* FireproofDomainsContainer.swift */,
				B6830962274CDEC7004B46BB /* FireproofDomainsStore.swift */,
				B6085D072743993C00A9C456 /* FireproofDomains.xcdatamodeld */,
			);
			path = Model;
			sourceTree = "<group>";
		};
		4B02198225E05FAC00ED7DEA /* View */ = {
			isa = PBXGroup;
			children = (
				4B02198325E05FAC00ED7DEA /* FireproofInfoViewController.swift */,
				4B02198425E05FAC00ED7DEA /* Fireproofing.storyboard */,
			);
			path = View;
			sourceTree = "<group>";
		};
		4B02199725E063DE00ED7DEA /* Fireproofing */ = {
			isa = PBXGroup;
			children = (
				4B02199925E063DE00ED7DEA /* FireproofDomainsTests.swift */,
				4B02199A25E063DE00ED7DEA /* FireproofingURLExtensionsTests.swift */,
				B6BBF1712744CE36004F850E /* FireproofDomainsStoreMock.swift */,
			);
			path = Fireproofing;
			sourceTree = "<group>";
		};
		4B0511A2262CAA5A00F6079C /* Preferences */ = {
			isa = PBXGroup;
			children = (
				37CD54C027F2FDD100F1F7B9 /* Model */,
				4B0511AA262CAA5A00F6079C /* View */,
			);
			path = Preferences;
			sourceTree = "<group>";
		};
		4B0511AA262CAA5A00F6079C /* View */ = {
			isa = PBXGroup;
			children = (
				4B0511AD262CAA5A00F6079C /* FireproofDomains.storyboard */,
				4B0511B4262CAA5A00F6079C /* FireproofDomainsViewController.swift */,
				37AFCE8027DA2CA600471A10 /* PreferencesViewController.swift */,
				37AFCE8827DA33BA00471A10 /* Preferences.swift */,
				37AFCE8627DA334800471A10 /* PreferencesRootView.swift */,
				37AFCE8427DA2D3900471A10 /* PreferencesSidebar.swift */,
				37AFCE8A27DB69BC00471A10 /* PreferencesGeneralView.swift */,
				37D2771427E870D4003365FD /* PreferencesAppearanceView.swift */,
				37CC53EB27E8A4D10028713D /* PreferencesPrivacyView.swift */,
				379DE4BC27EA31AC002CC3DE /* PreferencesAutofillView.swift */,
				37CC53EF27E8D1440028713D /* PreferencesDownloadsView.swift */,
				37AFCE9127DB8CAD00471A10 /* PreferencesAboutView.swift */,
			);
			path = View;
			sourceTree = "<group>";
		};
		4B0511EE262CAEB300F6079C /* Preferences */ = {
			isa = PBXGroup;
			children = (
				37CD54B427F1AC1300F1F7B9 /* PreferencesSidebarModelTests.swift */,
				37CD54B627F1B28A00F1F7B9 /* DefaultBrowserPreferencesTests.swift */,
				37CD54B827F1F8AC00F1F7B9 /* AppearancePreferencesTests.swift */,
				37CD54BA27F25A4000F1F7B9 /* DownloadsPreferencesTests.swift */,
				3776583027F8325B009A6B35 /* AutofillPreferencesTests.swift */,
				37CD54BC27F2ECAE00F1F7B9 /* AutofillPreferencesModelTests.swift */,
				378205F7283BC6A600D1D4AA /* StartupPreferencesTests.swift */,
			);
			path = Preferences;
			sourceTree = "<group>";
		};
		4B1AD89E25FC27E200261379 /* Integration Tests */ = {
			isa = PBXGroup;
			children = (
				B31055CC27A1BA39001AC618 /* Autoconsent */,
				4B1AD91625FC46FB00261379 /* CoreDataEncryptionTests.swift */,
				4BA1A6EA258C288C00F6F690 /* EncryptionKeyStoreTests.swift */,
				4B1AD8A125FC27E200261379 /* Info.plist */,
			);
			path = "Integration Tests";
			sourceTree = "<group>";
		};
		4B2CBF3F2767EEB2001DF04B /* Waitlist */ = {
			isa = PBXGroup;
			children = (
				4B2CBF402767EEC1001DF04B /* MacWaitlistStoreTests.swift */,
				4BA7C91527695EA500FEBA8E /* MacWaitlistRequestTests.swift */,
				4BA7C91A276984AF00FEBA8E /* MacWaitlistLockScreenViewModelTests.swift */,
			);
			path = Waitlist;
			sourceTree = "<group>";
		};
		4B379C1C27BDB7EA008A968E /* Device Authentication */ = {
			isa = PBXGroup;
			children = (
				4BBC169F27C4859400E00A38 /* DeviceAuthenticationService.swift */,
				4B379C2127BDBA29008A968E /* LocalAuthenticationService.swift */,
				4BBC16A127C485BC00E00A38 /* DeviceIdleStateDetector.swift */,
				4B379C1427BD91E3008A968E /* QuartzIdleStateProvider.swift */,
				4B379C1D27BDB7FF008A968E /* DeviceAuthenticator.swift */,
			);
			path = "Device Authentication";
			sourceTree = "<group>";
		};
		4B59023726B35F3600489384 /* Chromium */ = {
			isa = PBXGroup;
			children = (
				4B59023826B35F3600489384 /* ChromeDataImporter.swift */,
				4B59023926B35F3600489384 /* ChromiumLoginReader.swift */,
				4BE53373286E39F10019DBFD /* ChromiumKeychainPrompt.swift */,
				4B59023B26B35F3600489384 /* ChromiumDataImporter.swift */,
				4B59023C26B35F3600489384 /* BraveDataImporter.swift */,
				4B8AC93226B3B06300879451 /* EdgeDataImporter.swift */,
			);
			path = Chromium;
			sourceTree = "<group>";
		};
		4B6160D125B14E5E007DE5B2 /* Content Blocker */ = {
			isa = PBXGroup;
			children = (
				EAA29AEB278D2E51007070CF /* fonts */,
				026ADE1326C3010C002518EE /* macos-config.json */,
				9833913027AAA4B500DAF119 /* trackerData.json */,
				EAE427FF275D47FA00DAC26B /* ClickToLoadModel.swift */,
				85AC3B0425D6B1D800C7D2AA /* ScriptSourceProviding.swift */,
				9826B09F2747DF3D0092F683 /* ContentBlocking.swift */,
				9812D894276CEDA5004B6181 /* ContentBlockerRulesLists.swift */,
				9833912E27AAA3CE00DAF119 /* AppTrackerDataSetProvider.swift */,
				9826B0A12747DFEB0092F683 /* AppPrivacyConfigurationDataProvider.swift */,
				EA18D1C9272F0DC8006DC101 /* social_images */,
				EA0BA3A8272217E6002A0B6C /* ClickToLoadUserScript.swift */,
				EAFAD6C92728BD1200F9DF00 /* clickToLoad.js */,
				EA47767F272A21B700419EDA /* clickToLoadConfig.json */,
				EA4617EF273A28A700F110A2 /* fb-tds.json */,
				EAC80DDF271F6C0100BBF02D /* fb-sdk.js */,
			);
			path = "Content Blocker";
			sourceTree = "<group>";
		};
		4B65143C26392483005B46EB /* Email */ = {
			isa = PBXGroup;
			children = (
				4B65143D263924B5005B46EB /* EmailUrlExtensions.swift */,
				85378D9F274E6F42007C5CBF /* NSNotificationName+EmailManager.swift */,
				85378DA1274E7F25007C5CBF /* EmailManagerRequestDelegate.swift */,
			);
			path = Email;
			sourceTree = "<group>";
		};
		4B677422255DBEB800025BD8 /* Smarter Encryption */ = {
			isa = PBXGroup;
			children = (
				CB6BCDF827C6BEFF00CC76DC /* PrivacyFeatures.swift */,
				4B677429255DBEB800025BD8 /* HTTPSBloomFilterSpecification.swift */,
				CB6BCDF727C689FE00CC76DC /* Resources */,
				4B67742D255DBEB800025BD8 /* Store */,
			);
			path = "Smarter Encryption";
			sourceTree = "<group>";
		};
		4B67742D255DBEB800025BD8 /* Store */ = {
			isa = PBXGroup;
			children = (
				4B677430255DBEB800025BD8 /* AppHTTPSUpgradeStore.swift */,
				4B67742E255DBEB800025BD8 /* HTTPSUpgrade.xcdatamodeld */,
			);
			path = Store;
			sourceTree = "<group>";
		};
		4B67743D255DBEEA00025BD8 /* Database */ = {
			isa = PBXGroup;
			children = (
				4B677440255DBEEA00025BD8 /* Database.swift */,
				B6085D052743905F00A9C456 /* CoreDataStore.swift */,
			);
			path = Database;
			sourceTree = "<group>";
		};
		4B677447255DBF1400025BD8 /* Submodules */ = {
			isa = PBXGroup;
			children = (
				339A6B5726A044BA00E3DAE8 /* duckduckgo-privacy-dashboard */,
				336D5AEA262D8D3C0052E0C9 /* duckduckgo-find-in-page */,
			);
			name = Submodules;
			sourceTree = "<group>";
		};
		4B70BFFD27B0793D000386ED /* Crash Reports */ = {
			isa = PBXGroup;
			children = (
				4B70BFFE27B0793D000386ED /* Example Crash Reports */,
				4B70C00027B0793D000386ED /* CrashReportTests.swift */,
			);
			path = "Crash Reports";
			sourceTree = "<group>";
		};
		4B70BFFE27B0793D000386ED /* Example Crash Reports */ = {
			isa = PBXGroup;
			children = (
				4B70BFFF27B0793D000386ED /* DuckDuckGo-ExampleCrash.ips */,
			);
			path = "Example Crash Reports";
			sourceTree = "<group>";
		};
		4B723DEA26B0002B00E14D75 /* Data Import */ = {
			isa = PBXGroup;
			children = (
				4B723DEB26B0002B00E14D75 /* DataImport.swift */,
				4B5A4F4B27F3A5AA008FBD88 /* NSNotificationName+DataImport.swift */,
				4B59024726B3673600489384 /* ThirdPartyBrowser.swift */,
				4B7A57CE279A4EF300B1C70E /* ChromePreferences.swift */,
				4BB99CF326FE191E001E4761 /* Bookmarks */,
				4B723DF126B0002B00E14D75 /* Logins */,
				4B723DEC26B0002B00E14D75 /* View */,
			);
			path = "Data Import";
			sourceTree = "<group>";
		};
		4B723DEC26B0002B00E14D75 /* View */ = {
			isa = PBXGroup;
			children = (
				85C48CD027908C1000D3263E /* BrowserImportMoreInfoViewController.swift */,
				4B78A86A26BB3ADD0071BB16 /* BrowserImportSummaryViewController.swift */,
				4B59024226B35F7C00489384 /* BrowserImportViewController.swift */,
				4B723DF026B0002B00E14D75 /* FileImportSummaryViewController.swift */,
				4B723DEF26B0002B00E14D75 /* FileImportViewController.swift */,
				4B723DED26B0002B00E14D75 /* DataImport.storyboard */,
				4B723DEE26B0002B00E14D75 /* DataImportViewController.swift */,
				4B8AC93426B3B2FD00879451 /* NSAlert+DataImport.swift */,
				4BB99D0526FE1979001E4761 /* RequestFilePermissionViewController.swift */,
			);
			path = View;
			sourceTree = "<group>";
		};
		4B723DF126B0002B00E14D75 /* Logins */ = {
			isa = PBXGroup;
			children = (
				4B8AC93726B489C500879451 /* Firefox */,
				4B59023726B35F3600489384 /* Chromium */,
				4B723DF426B0002B00E14D75 /* LoginImport.swift */,
				4B723DF226B0002B00E14D75 /* SecureVault */,
				4B723DF526B0002B00E14D75 /* CSV */,
			);
			path = Logins;
			sourceTree = "<group>";
		};
		4B723DF226B0002B00E14D75 /* SecureVault */ = {
			isa = PBXGroup;
			children = (
				4B723DF326B0002B00E14D75 /* SecureVaultLoginImporter.swift */,
			);
			path = SecureVault;
			sourceTree = "<group>";
		};
		4B723DF526B0002B00E14D75 /* CSV */ = {
			isa = PBXGroup;
			children = (
				4B723DF626B0002B00E14D75 /* CSVParser.swift */,
				4B723DF726B0002B00E14D75 /* CSVImporter.swift */,
			);
			path = CSV;
			sourceTree = "<group>";
		};
		4B723DF826B0002B00E14D75 /* Data Export */ = {
			isa = PBXGroup;
			children = (
				859E7D6A27453BF3009C2B69 /* BookmarksExporter.swift */,
				4B723DFD26B0002B00E14D75 /* CSVLoginExporter.swift */,
			);
			path = "Data Export";
			sourceTree = "<group>";
		};
		4B723DFE26B0003E00E14D75 /* Data Import */ = {
			isa = PBXGroup;
			children = (
				373A1AB128451ED400586521 /* BookmarksHTMLImporterTests.swift */,
				373A1AA9283ED86C00586521 /* BookmarksHTMLReaderTests.swift */,
				4B3F641D27A8D3BD00E0C118 /* BrowserProfileTests.swift */,
				4BB99D0C26FE1A83001E4761 /* ChromiumBookmarksReaderTests.swift */,
				4B59024B26B38BB800489384 /* ChromiumLoginReaderTests.swift */,
				4B723E0126B0003E00E14D75 /* CSVImporterTests.swift */,
				4B723E0026B0003E00E14D75 /* CSVParserTests.swift */,
				4B723DFF26B0003E00E14D75 /* DataImportMocks.swift */,
				4BB99D0D26FE1A83001E4761 /* FirefoxBookmarksReaderTests.swift */,
				4B43469428655D1400177407 /* FirefoxDataImporterTests.swift */,
				4B2975982828285900187C4E /* FirefoxKeyReaderTests.swift */,
				4B8AC93C26B49BE600879451 /* FirefoxLoginReaderTests.swift */,
				4BB99D0E26FE1A84001E4761 /* SafariBookmarksReaderTests.swift */,
				4BF4951726C08395000547B8 /* ThirdPartyBrowserTests.swift */,
				37A803DA27FD69D300052F4C /* Data Import Resources */,
			);
			path = "Data Import";
			sourceTree = "<group>";
		};
		4B723E0226B0003E00E14D75 /* Data Export */ = {
			isa = PBXGroup;
			children = (
				859E7D6C274548F2009C2B69 /* BookmarksExporterTests.swift */,
				4B723E0426B0003E00E14D75 /* CSVLoginExporterTests.swift */,
				4B723E0326B0003E00E14D75 /* MockSecureVault.swift */,
			);
			path = "Data Export";
			sourceTree = "<group>";
		};
		4B82E9B725B6A04B00656FE7 /* Content Blocker */ = {
			isa = PBXGroup;
			children = (
				98EB5D0F27516A4800681FE6 /* AppPrivacyConfigurationTests.swift */,
				9833913227AAAEEE00DAF119 /* EmbeddedTrackerDataTests.swift */,
				EA1E52B42798CF98002EC53C /* ClickToLoadModelTests.swift */,
				EA8AE769279FBDB20078943E /* ClickToLoadTDSTests.swift */,
				B610F2E527AA388100FCEBE9 /* ContentBlockingUpdatingTests.swift */,
				B610F2E727AA397100FCEBE9 /* ContentBlockerRulesManagerMock.swift */,
			);
			path = "Content Blocker";
			sourceTree = "<group>";
		};
		4B8AC93726B489C500879451 /* Firefox */ = {
			isa = PBXGroup;
			children = (
				4B8AC93826B48A5100879451 /* FirefoxLoginReader.swift */,
				4B29759628281F0900187C4E /* FirefoxEncryptionKeyReader.swift */,
				4B5FF67726B602B100D42879 /* FirefoxDataImporter.swift */,
				4B8AC93A26B48ADF00879451 /* ASN1Parser.swift */,
				4B29759A28284DBC00187C4E /* FirefoxBerkeleyDatabaseReader.h */,
				4B29759B28284DBC00187C4E /* FirefoxBerkeleyDatabaseReader.m */,
			);
			path = Firefox;
			sourceTree = "<group>";
		};
		4B9292AD26670F5300AD2C21 /* Extensions */ = {
			isa = PBXGroup;
			children = (
				4B9292D62667124000AD2C21 /* NSPopUpButtonExtension.swift */,
				4B9292AE26670F5300AD2C21 /* NSOutlineViewExtensions.swift */,
			);
			path = Extensions;
			sourceTree = "<group>";
		};
		4BA1A691258B06F600F6F690 /* File System */ = {
			isa = PBXGroup;
			children = (
				4BA1A69A258B076900F6F690 /* FileStore.swift */,
				4BA1A69F258B079600F6F690 /* DataEncryption.swift */,
				4BA1A6A4258B07DF00F6F690 /* EncryptedValueTransformer.swift */,
				4BBF0914282DD40100EE1418 /* TemporaryFileHandler.swift */,
				4BA1A6A9258B07F400F6F690 /* EncryptionKeys */,
			);
			path = "File System";
			sourceTree = "<group>";
		};
		4BA1A6A9258B07F400F6F690 /* EncryptionKeys */ = {
			isa = PBXGroup;
			children = (
				4BA1A6B2258B080A00F6F690 /* EncryptionKeyGeneration.swift */,
				4BA1A6B7258B081600F6F690 /* EncryptionKeyStoring.swift */,
				4BA1A6BC258B082300F6F690 /* EncryptionKeyStore.swift */,
			);
			path = EncryptionKeys;
			sourceTree = "<group>";
		};
		4BA1A6CE258BF58C00F6F690 /* File System */ = {
			isa = PBXGroup;
			children = (
				4BA1A6D8258C0CB300F6F690 /* DataEncryptionTests.swift */,
				4BA1A6FD258C5C1300F6F690 /* EncryptedValueTransformerTests.swift */,
				4BA1A6E5258C270800F6F690 /* EncryptionKeyGeneratorTests.swift */,
				4BA1A6F5258C4F9600F6F690 /* EncryptionMocks.swift */,
				4BA1A6DD258C100A00F6F690 /* FileStoreTests.swift */,
				4B11060925903EAC0039B979 /* CoreDataEncryptionTests.swift */,
				4B11060325903E570039B979 /* CoreDataEncryptionTesting.xcdatamodeld */,
				B662D3DD275613BB0035D4D6 /* EncryptionKeyStoreMock.swift */,
				B6A5A27825B93FFE00AA7ADA /* StateRestorationManagerTests.swift */,
				B6A5A27D25B9403E00AA7ADA /* FileStoreMock.swift */,
				4BBF0916282DD6EF00EE1418 /* TemporaryFileHandlerTests.swift */,
				378205F52837CBA800D1D4AA /* SavedStateMock.swift */,
			);
			path = "File System";
			sourceTree = "<group>";
		};
		4BB88B4E25B7BA20006F6B06 /* Utilities */ = {
			isa = PBXGroup;
			children = (
				4BB88B5A25B7BA50006F6B06 /* Instruments.swift */,
				85799C1725DEBB3F0007EC87 /* Logging.swift */,
				4BB88B4F25B7BA2B006F6B06 /* TabInstrumentation.swift */,
				85C6A29525CC1FFD00EEB5F1 /* UserDefaultsWrapper.swift */,
				B6AAAC2C260330580029438D /* PublishedAfter.swift */,
				4BB6CE5E26B77ED000EC5860 /* Cryptography.swift */,
				37534CA62811988E002621E7 /* AdjacentItemEnumerator.swift */,
			);
			path = Utilities;
			sourceTree = "<group>";
		};
		4BB99CF326FE191E001E4761 /* Bookmarks */ = {
			isa = PBXGroup;
			children = (
				4BB99CF426FE191E001E4761 /* Firefox */,
				4BB99CF626FE191E001E4761 /* BookmarkImport.swift */,
				4BB99CF726FE191E001E4761 /* CoreDataBookmarkImporter.swift */,
				4BB99CF826FE191E001E4761 /* Chromium */,
				4BB99CFB26FE191E001E4761 /* Safari */,
				373A1AA6283ECC8000586521 /* HTML */,
			);
			path = Bookmarks;
			sourceTree = "<group>";
		};
		4BB99CF426FE191E001E4761 /* Firefox */ = {
			isa = PBXGroup;
			children = (
				4BB99CF526FE191E001E4761 /* FirefoxBookmarksReader.swift */,
			);
			path = Firefox;
			sourceTree = "<group>";
		};
		4BB99CF826FE191E001E4761 /* Chromium */ = {
			isa = PBXGroup;
			children = (
				4BB99CF926FE191E001E4761 /* ChromiumBookmarksReader.swift */,
				4BB99CFA26FE191E001E4761 /* ImportedBookmarks.swift */,
			);
			path = Chromium;
			sourceTree = "<group>";
		};
		4BB99CFB26FE191E001E4761 /* Safari */ = {
			isa = PBXGroup;
			children = (
				4BB99CFC26FE191E001E4761 /* SafariBookmarksReader.swift */,
				4BB99CFD26FE191E001E4761 /* SafariDataImporter.swift */,
			);
			path = Safari;
			sourceTree = "<group>";
		};
		4BBC16A327C488B900E00A38 /* Device Authentication */ = {
			isa = PBXGroup;
			children = (
				4BBC16A427C488C900E00A38 /* DeviceAuthenticatorTests.swift */,
			);
			path = "Device Authentication";
			sourceTree = "<group>";
		};
		4BC68A6C2759ADC20029A586 /* Waitlist */ = {
			isa = PBXGroup;
			children = (
				4BC68A712759B2140029A586 /* Waitlist.swift */,
				4BEF0E6E27667F6E00AF7C58 /* Model */,
				4BEF0E6D27667F6300AF7C58 /* View */,
			);
			path = Waitlist;
			sourceTree = "<group>";
		};
		4BEF0E6D27667F6300AF7C58 /* View */ = {
			isa = PBXGroup;
			children = (
				4BC68A6F2759AE490029A586 /* Waitlist.storyboard */,
				4BEF0E6627641A0E00AF7C58 /* MacWaitlistLockScreenViewController.swift */,
				4BEF0E712766B11200AF7C58 /* MacWaitlistLockScreenViewModel.swift */,
			);
			path = View;
			sourceTree = "<group>";
		};
		4BEF0E6E27667F6E00AF7C58 /* Model */ = {
			isa = PBXGroup;
			children = (
				4BEF0E69276676A500AF7C58 /* WaitlistRequest.swift */,
				4BEF0E6B276676AB00AF7C58 /* MacWaitlistStore.swift */,
			);
			path = Model;
			sourceTree = "<group>";
		};
		7B1E819A27C8874900FF0E60 /* Autofill */ = {
			isa = PBXGroup;
			children = (
				7B1E819B27C8874900FF0E60 /* ContentOverlayPopover.swift */,
				7B1E819C27C8874900FF0E60 /* ContentOverlay.storyboard */,
				7B1E819D27C8874900FF0E60 /* ContentOverlayViewController.swift */,
			);
			path = Autofill;
			sourceTree = "<group>";
		};
		7B4CE8DB26F02108009134B1 /* UI Tests */ = {
			isa = PBXGroup;
			children = (
				7B4CE8E626F02134009134B1 /* TabBarTests.swift */,
				7B4CE8DE26F02108009134B1 /* Info.plist */,
			);
			path = "UI Tests";
			sourceTree = "<group>";
		};
		853014D425E6709500FB8205 /* Support */ = {
			isa = PBXGroup;
			children = (
				853014D525E671A000FB8205 /* PageObserverUserScript.swift */,
			);
			path = Support;
			sourceTree = "<group>";
		};
		85378D9A274E618C007C5CBF /* Message Views */ = {
			isa = PBXGroup;
			children = (
				85378D9B274E61B8007C5CBF /* MessageViews.storyboard */,
				85378D9D274E664C007C5CBF /* PopoverMessageViewController.swift */,
			);
			path = "Message Views";
			sourceTree = "<group>";
		};
		8553FF50257523630029327F /* File Download */ = {
			isa = PBXGroup;
			children = (
				8553FF51257523760029327F /* URLSuggestedFilenameTests.swift */,
				B630793926731F2600DCEE41 /* FileDownloadManagerTests.swift */,
				B630794126731F5400DCEE41 /* WKDownloadMock.swift */,
				B693955C26F19CD70015B914 /* DownloadListStoreTests.swift */,
				B693955E26F1C17F0015B914 /* DownloadListCoordinatorTests.swift */,
				B693956026F1C1BC0015B914 /* DownloadListStoreMock.swift */,
				B693956226F1C2A40015B914 /* FileDownloadManagerMock.swift */,
				B693956726F352DB0015B914 /* DownloadsWebViewMock.h */,
				B693956826F352DB0015B914 /* DownloadsWebViewMock.m */,
			);
			path = "File Download";
			sourceTree = "<group>";
		};
		8556A60C256C15C60092FA9D /* File Download */ = {
			isa = PBXGroup;
			children = (
				B6B1E87C26D5DA020062C350 /* View */,
				B61EF3EA266F91D700B4D78F /* Extensions */,
				8556A615256C15E10092FA9D /* Model */,
				B6C0B23126E71A800031CB7F /* Services */,
			);
			path = "File Download";
			sourceTree = "<group>";
		};
		8556A615256C15E10092FA9D /* Model */ = {
			isa = PBXGroup;
			children = (
				856C98DE257014BD00A22F1F /* FileDownloadManager.swift */,
				B6C0B23526E732000031CB7F /* DownloadListItem.swift */,
				B6A924D82664C72D001A28CA /* WebKitDownloadTask.swift */,
				B6C0B22D26E61CE70031CB7F /* DownloadViewModel.swift */,
				B6C0B23D26E8BF1F0031CB7F /* DownloadListViewModel.swift */,
				B6C0B23826E742610031CB7F /* FileDownloadError.swift */,
				B6A924DD2664CA08001A28CA /* LegacyWebKitDownloadDelegate.swift */,
				B693955A26F0CE300015B914 /* WebKitDownloadDelegate.swift */,
				B6A924D32664BBB9001A28CA /* WKWebViewDownloadDelegate.swift */,
				B6E61EE7263ACE16004E11AB /* UTType.swift */,
			);
			path = Model;
			sourceTree = "<group>";
		};
		85589E8527BBB8DD0038AD11 /* Model */ = {
			isa = PBXGroup;
			children = (
				85589E8627BBB8F20038AD11 /* HomePageFavoritesModel.swift */,
				85AC7ADC27BEB6EE00FFB69B /* HomePageDefaultBrowserModel.swift */,
				85589E9027BFB9810038AD11 /* HomePageRecentlyVisitedModel.swift */,
			);
			path = Model;
			sourceTree = "<group>";
		};
		85707F2F276A7DB000DC0649 /* ViewModel */ = {
			isa = PBXGroup;
			children = (
				85707F30276A7DCA00DC0649 /* OnboardingViewModel.swift */,
			);
			path = ViewModel;
			sourceTree = "<group>";
		};
		8585B63526D6E5F600C1416F /* SwiftUI */ = {
			isa = PBXGroup;
			children = (
				8585B63726D6E66C00C1416F /* ButtonStyles.swift */,
				85589E8A27BBBADC0038AD11 /* ColorExtensions.swift */,
				85589E9527BFE25D0038AD11 /* FailedAssertionView.swift */,
				85589E9927BFE3C30038AD11 /* FaviconView.swift */,
				85C5991A27D10CF000E605B2 /* FireAnimationView.swift */,
				85589E9727BFE2DA0038AD11 /* HoverButton.swift */,
				4BE65484271FCD7B008D1D63 /* LoginFaviconView.swift */,
				85707F2D276A394C00DC0649 /* ViewExtensions.swift */,
				371E141827E92E42009E3B5B /* MultilineScrollableTextFix.swift */,
				37CD54B227EE509700F1F7B9 /* View+Cursor.swift */,
				37BF3F23286F0AAE00BD9014 /* View+RoundedCorners.swift */,
				376705B227EC7D4F00DD8D76 /* TextButton.swift */,
				37CC53F327E8D4620028713D /* NSPathControlView.swift */,
				4B1E6EEF27AB5E5D00F51793 /* NSPopUpButtonView.swift */,
			);
			path = SwiftUI;
			sourceTree = "<group>";
		};
		8585B63626D6E61500C1416F /* AppKit */ = {
			isa = PBXGroup;
			children = (
				B65E6B9D26D9EC0800095F96 /* CircularProgressView.swift */,
				B693954626F04BEA0015B914 /* ColorView.swift */,
				B693953E26F04BE70015B914 /* FocusRingView.swift */,
				B693954326F04BE90015B914 /* GradientView.swift */,
				B6B1E88A26D774090062C350 /* LinkButton.swift */,
				B693954426F04BE90015B914 /* LongPressButton.swift */,
				B693953F26F04BE80015B914 /* MouseClickView.swift */,
				B693954926F04BEB0015B914 /* MouseOverButton.swift */,
				AA7EB6DE27E7C57D00036718 /* MouseOverAnimationButton.swift */,
				4B379C2327BDE1B0008A968E /* FlatButton.swift */,
				B693953D26F04BE70015B914 /* MouseOverView.swift */,
				B693953C26F04BE70015B914 /* NibLoadable.swift */,
				B693954726F04BEA0015B914 /* NSSavePanelExtension.swift */,
				B693954126F04BE80015B914 /* PaddedImageButton.swift */,
				B693954026F04BE80015B914 /* ProgressView.swift */,
				B693954826F04BEB0015B914 /* SavePanelAccessoryView.xib */,
				B693954226F04BE90015B914 /* ShadowView.swift */,
				B693954526F04BEA0015B914 /* WindowDraggingView.swift */,
				4BDFA4AD27BF19E500648192 /* ToggleableScrollView.swift */,
			);
			path = AppKit;
			sourceTree = "<group>";
		};
		85890634267B6CC500D23B0D /* Secure Vault */ = {
			isa = PBXGroup;
			children = (
				85D885B126A5918E0077C374 /* Extensions */,
				85CC1D7826A05E790062F04E /* Model */,
				85CC1D7F26A05F6C0062F04E /* Services */,
				85CC1D7926A05E820062F04E /* View */,
				B642738127B65BAC0005DFD1 /* SecureVaultErrorReporter.swift */,
			);
			path = "Secure Vault";
			sourceTree = "<group>";
		};
		858A798626A99D9000A75A42 /* Secure Vault */ = {
			isa = PBXGroup;
			children = (
				4BF4EA4F27C71F26004E57C4 /* PasswordManagementListSectionTests.swift */,
				858A798726A99DBE00A75A42 /* PasswordManagementItemListModelTests.swift */,
				858A798926A9B35E00A75A42 /* PasswordManagementItemModelTests.swift */,
			);
			path = "Secure Vault";
			sourceTree = "<group>";
		};
		85A0115D25AF1C4700FA6A0C /* Find In Page */ = {
			isa = PBXGroup;
			children = (
				85A0117325AF2EDF00FA6A0C /* FindInPage.storyboard */,
				85A0118125AF60E700FA6A0C /* FindInPageModel.swift */,
				85A011E925B4D4CA00FA6A0C /* FindInPageUserScript.swift */,
				85A0116825AF1D8900FA6A0C /* FindInPageViewController.swift */,
			);
			path = "Find In Page";
			sourceTree = "<group>";
		};
		85AC3B1525D9BBFA00C7D2AA /* Configuration */ = {
			isa = PBXGroup;
			children = (
				85AC3B1625D9BC1A00C7D2AA /* ConfigurationDownloaderTests.swift */,
				85AC3B4825DAC9BD00C7D2AA /* ConfigurationStorageTests.swift */,
			);
			path = Configuration;
			sourceTree = "<group>";
		};
		85AC3B3325DA828900C7D2AA /* Network */ = {
			isa = PBXGroup;
			children = (
				85AC3B3425DA82A600C7D2AA /* DataTaskProviding.swift */,
				B63BDF7F280003570072D75B /* WebKitError.swift */,
			);
			path = Network;
			sourceTree = "<group>";
		};
		85AE2FF024A33A2D002D507F /* Frameworks */ = {
			isa = PBXGroup;
			children = (
				85AE2FF124A33A2D002D507F /* WebKit.framework */,
			);
			name = Frameworks;
			sourceTree = "<group>";
		};
		85B7184727677A7D00B4277F /* Onboarding */ = {
			isa = PBXGroup;
			children = (
				85707F2F276A7DB000DC0649 /* ViewModel */,
				85B7184827677A9200B4277F /* View */,
			);
			path = Onboarding;
			sourceTree = "<group>";
		};
		85B7184827677A9200B4277F /* View */ = {
			isa = PBXGroup;
			children = (
				85707F23276A332A00DC0649 /* OnboardingButtonStyles.swift */,
				85707F29276A35FE00DC0649 /* ActionSpeech.swift */,
				85707F21276A32B600DC0649 /* CallToAction.swift */,
				85707F27276A34D900DC0649 /* DaxSpeech.swift */,
				85B7184927677C2D00B4277F /* Onboarding.storyboard */,
				85707F25276A335700DC0649 /* Onboarding.swift */,
				85707F2B276A364E00DC0649 /* OnboardingFlow.swift */,
				85B7184B27677C6500B4277F /* OnboardingViewController.swift */,
				85B7184D27677CBB00B4277F /* RootView.swift */,
			);
			path = View;
			sourceTree = "<group>";
		};
		85CC1D7826A05E790062F04E /* Model */ = {
			isa = PBXGroup;
			children = (
				4B1E6EEC27AB5E5100F51793 /* PasswordManagementListSection.swift */,
				4B1E6EEB27AB5E5100F51793 /* SecureVaultSorting.swift */,
				85CC1D7A26A05ECF0062F04E /* PasswordManagementItemListModel.swift */,
				85CC1D7C26A05F250062F04E /* PasswordManagementItemModel.swift */,
				4BE6547B271FCD4D008D1D63 /* PasswordManagementCreditCardModel.swift */,
				4BE6547A271FCD4D008D1D63 /* PasswordManagementIdentityModel.swift */,
				4BE6547C271FCD4D008D1D63 /* PasswordManagementLoginModel.swift */,
				4BE6547D271FCD4D008D1D63 /* PasswordManagementNoteModel.swift */,
			);
			path = Model;
			sourceTree = "<group>";
		};
		85CC1D7926A05E820062F04E /* View */ = {
			isa = PBXGroup;
			children = (
				4BBE0AA627B9B027003B37A8 /* PopUpButton.swift */,
				4B1E6EF027AB5E5D00F51793 /* PasswordManagementItemList.swift */,
				4BE65473271FCD40008D1D63 /* EditableTextView.swift */,
				4BE65470271FCD40008D1D63 /* PasswordManagementCreditCardItemView.swift */,
				4BE6546E271FCD40008D1D63 /* PasswordManagementIdentityItemView.swift */,
				4BE65471271FCD40008D1D63 /* PasswordManagementLoginItemView.swift */,
				4BE65472271FCD40008D1D63 /* PasswordManagementNoteItemView.swift */,
				85625997269C9C5F00EE44BC /* PasswordManagementPopover.swift */,
				85625995269C953C00EE44BC /* PasswordManagementViewController.swift */,
				85625993269C8F9600EE44BC /* PasswordManager.storyboard */,
				85890639267BCD8E00D23B0D /* SaveCredentialsPopover.swift */,
				8589063B267BCDC000D23B0D /* SaveCredentialsViewController.swift */,
				4B8A4E0027C8447E005F40E8 /* SaveIdentityPopover.swift */,
				4B8A4DFE27C83B29005F40E8 /* SaveIdentityViewController.swift */,
				4BE4005227CF3DC3007D3161 /* SavePaymentMethodPopover.swift */,
				4BE4005427CF3F19007D3161 /* SavePaymentMethodViewController.swift */,
			);
			path = View;
			sourceTree = "<group>";
		};
		85CC1D7F26A05F6C0062F04E /* Services */ = {
			isa = PBXGroup;
			children = (
				4BE65482271FCD53008D1D63 /* CountryList.swift */,
			);
			path = Services;
			sourceTree = "<group>";
		};
		85D33F1025C82E93002B91A6 /* Configuration */ = {
			isa = PBXGroup;
			children = (
				85480FBA25D181CB009424E3 /* ConfigurationDownloading.swift */,
				85D33F1125C82EB3002B91A6 /* ConfigurationManager.swift */,
				85480FCE25D1AA22009424E3 /* ConfigurationStoring.swift */,
			);
			path = Configuration;
			sourceTree = "<group>";
		};
		85D885B126A5918E0077C374 /* Extensions */ = {
			isa = PBXGroup;
			children = (
				85D885AF26A590A90077C374 /* NSNotificationName+PasswordManager.swift */,
				85D885B226A5A9DE0077C374 /* NSAlert+PasswordManager.swift */,
				858A797E26A79EAA00A75A42 /* UserText+PasswordManager.swift */,
			);
			path = Extensions;
			sourceTree = "<group>";
		};
		85F1B0C725EF9747004792B6 /* App Delegate */ = {
			isa = PBXGroup;
			children = (
				85F1B0C825EF9759004792B6 /* URLEventHandlerTests.swift */,
			);
			path = "App Delegate";
			sourceTree = "<group>";
		};
		85F487B3276A8F1B003CE668 /* Onboarding */ = {
			isa = PBXGroup;
			children = (
				85F487B4276A8F2E003CE668 /* OnboardingTests.swift */,
			);
			path = Onboarding;
			sourceTree = "<group>";
		};
		85F69B3A25EDE7F800978E59 /* Common */ = {
			isa = PBXGroup;
			children = (
				4B723E1726B000DC00E14D75 /* TemporaryFileCreator.swift */,
				4BBF09222830812900EE1418 /* FileSystemDSL.swift */,
				4BBF0924283083EC00EE1418 /* FileSystemDSLTests.swift */,
				4B9292C42667104B00AD2C21 /* CoreDataTestUtilities.swift */,
				B683097A274DCFE3004B46BB /* Database */,
				AAEC74B92642E66600C2EFBC /* Extensions */,
				4BA1A6CE258BF58C00F6F690 /* File System */,
				B6AE74322609AFBB005B9B1A /* Progress */,
				4B0511E6262CAB3700F6079C /* UserDefaultsWrapperUtilities.swift */,
				B6B3E0952654DACD0040E0A2 /* UTTypeTests.swift */,
				B693956626F352940015B914 /* TestsBridging.h */,
			);
			path = Common;
			sourceTree = "<group>";
		};
		AA0877B626D515EE00B05660 /* User Agent */ = {
			isa = PBXGroup;
			children = (
				AA0877BC26D660EC00B05660 /* Model */,
				AA0877BB26D660C900B05660 /* Services */,
			);
			path = "User Agent";
			sourceTree = "<group>";
		};
		AA0877BB26D660C900B05660 /* Services */ = {
			isa = PBXGroup;
			children = (
				AA0877B726D5160D00B05660 /* SafariVersionReaderTests.swift */,
				AA0877B926D5161D00B05660 /* WebKitVersionProviderTests.swift */,
			);
			path = Services;
			sourceTree = "<group>";
		};
		AA0877BC26D660EC00B05660 /* Model */ = {
			isa = PBXGroup;
			children = (
				8546DE6125C03056000CA5E1 /* UserAgentTests.swift */,
			);
			path = Model;
			sourceTree = "<group>";
		};
		AA0877BD26D6610B00B05660 /* Services */ = {
			isa = PBXGroup;
			children = (
				AACF6FD526BC366D00CF09F9 /* SafariVersionReader.swift */,
				AAFE068226C7082D005434CC /* WebKitVersionProvider.swift */,
			);
			path = Services;
			sourceTree = "<group>";
		};
		AA0877BE26D6611300B05660 /* Model */ = {
			isa = PBXGroup;
			children = (
				14505A07256084EF00272CC6 /* UserAgent.swift */,
			);
			path = Model;
			sourceTree = "<group>";
		};
		AA3863C227A1E1C000749AB5 /* Feedback and Breakage */ = {
			isa = PBXGroup;
			children = (
				AA3D531827A2F24C00074EC1 /* View */,
				AA3D531927A2F47100074EC1 /* Model */,
			);
			path = "Feedback and Breakage";
			sourceTree = "<group>";
		};
		AA3D531827A2F24C00074EC1 /* View */ = {
			isa = PBXGroup;
			children = (
				AA3863C427A1E28F00749AB5 /* Feedback.storyboard */,
				371C0A2827E33EDC0070591F /* FeedbackPresenter.swift */,
				AA3D531427A1ED9300074EC1 /* FeedbackWindow.swift */,
				AA3D531627A1EEED00074EC1 /* FeedbackViewController.swift */,
			);
			path = View;
			sourceTree = "<group>";
		};
		AA3D531927A2F47100074EC1 /* Model */ = {
			isa = PBXGroup;
			children = (
				AA3D531A27A2F57E00074EC1 /* Feedback.swift */,
				AA3D531C27A2F58F00074EC1 /* FeedbackSender.swift */,
				AAD8078627B3F45600CF7703 /* WebsiteBreakage.swift */,
				AAD8078427B3F3BE00CF7703 /* WebsiteBreakageSender.swift */,
			);
			path = Model;
			sourceTree = "<group>";
		};
		AA4D700525545EDE00C3411E /* App Delegate */ = {
			isa = PBXGroup;
			children = (
				AA585D81248FD31100E9A3E2 /* AppDelegate.swift */,
				AA4D700625545EF800C3411E /* URLEventHandler.swift */,
				AA4FF40B2624751A004E2377 /* GrammarFeaturesManager.swift */,
				AAD86E51267A0DFF005C11BE /* UpdateController.swift */,
				858A798226A8B75F00A75A42 /* CopyHandler.swift */,
			);
			path = "App Delegate";
			sourceTree = "<group>";
		};
		AA512D1224D99D4900230283 /* Services */ = {
			isa = PBXGroup;
			children = (
				AA6820E325502F19005ED0D5 /* WebsiteDataStore.swift */,
			);
			path = Services;
			sourceTree = "<group>";
		};
		AA585D75248FD31100E9A3E2 = {
			isa = PBXGroup;
			children = (
				AA68C3D62490F821001B8783 /* README.md */,
				AA585D80248FD31100E9A3E2 /* DuckDuckGo */,
				AA585D93248FD31400E9A3E2 /* Unit Tests */,
				4B1AD89E25FC27E200261379 /* Integration Tests */,
				7B4CE8DB26F02108009134B1 /* UI Tests */,
				AA585D7F248FD31100E9A3E2 /* Products */,
				85AE2FF024A33A2D002D507F /* Frameworks */,
			);
			sourceTree = "<group>";
		};
		AA585D7F248FD31100E9A3E2 /* Products */ = {
			isa = PBXGroup;
			children = (
				AA585D7E248FD31100E9A3E2 /* DuckDuckGo.app */,
				AA585D90248FD31400E9A3E2 /* Unit Tests.xctest */,
				4B1AD89D25FC27E200261379 /* Integration Tests.xctest */,
				7B4CE8DA26F02108009134B1 /* UI Tests.xctest */,
			);
			name = Products;
			sourceTree = "<group>";
		};
		AA585D80248FD31100E9A3E2 /* DuckDuckGo */ = {
			isa = PBXGroup;
			children = (
				B31055BB27A1BA0E001AC618 /* Autoconsent */,
				7B1E819A27C8874900FF0E60 /* Autofill */,
				B6A9E47526146A440067D1B9 /* API */,
				AA4D700525545EDE00C3411E /* App Delegate */,
				AAC5E4C025D6A6A9007F5990 /* Bookmarks */,
				AA86491B24D837DE001BABEE /* Browser Tab */,
				AA86491324D831B9001BABEE /* Common */,
				85D33F1025C82E93002B91A6 /* Configuration */,
				4B6160D125B14E5E007DE5B2 /* Content Blocker */,
				AAC30A24268DF93500D2D9CD /* Crash Reports */,
				4B723DEA26B0002B00E14D75 /* Data Import */,
				4B723DF826B0002B00E14D75 /* Data Export */,
				4B379C1C27BDB7EA008A968E /* Device Authentication */,
				4B65143C26392483005B46EB /* Email */,
				AA5FA695275F823900DCE9C9 /* Favicons */,
				AA3863C227A1E1C000749AB5 /* Feedback and Breakage */,
				8556A60C256C15C60092FA9D /* File Download */,
				85A0115D25AF1C4700FA6A0C /* Find In Page */,
				AA6820E825503A21005ED0D5 /* Fire */,
				4B02197B25E05FAC00ED7DEA /* Fireproofing */,
				B65536902684409300085A79 /* Geolocation */,
				0230C09D271F52D50018F728 /* GPC */,
				AAE75275263B036300B973F8 /* History */,
				AA585DB02490E6FA00E9A3E2 /* Main */,
				AAE71DB225F66A0900D74437 /* Home Page */,
				AA97BF4425135CB60014931A /* Menus */,
				85378D9A274E618C007C5CBF /* Message Views */,
				AA86491524D83384001BABEE /* Navigation Bar */,
				85B7184727677A7D00B4277F /* Onboarding */,
				B64C84DB2692D6E80048FEBE /* Permissions */,
				37BF3F12286D8A4B00BD9014 /* Pinned Tabs */,
				4B0511A2262CAA5A00F6079C /* Preferences */,
				B6FA893A269C414900588ECD /* Privacy Dashboard */,
				AAC6881528626B6F00D54247 /* Recently Closed */,
				85890634267B6CC500D23B0D /* Secure Vault */,
				4B677422255DBEB800025BD8 /* Smarter Encryption */,
				B68458AE25C7E75100DC17B6 /* State Restoration */,
				B6A9E44E26142AF90067D1B9 /* Statistics */,
				4B677447255DBF1400025BD8 /* Submodules */,
				AACB8E7224A4C8BC005F2218 /* Suggestions */,
				AA86491124D8318F001BABEE /* Tab Bar */,
				AAE8B0FD258A416F00E81239 /* Tab Preview */,
				B6040859274B8C5200680351 /* Unprotected Domains */,
				AACF6FD426BC35C200CF09F9 /* User Agent */,
				4BC68A6C2759ADC20029A586 /* Waitlist */,
				AA6EF9AE25066F99004754E6 /* Windows */,
				AA585D85248FD31400E9A3E2 /* Assets.xcassets */,
				4B677454255DC18000025BD8 /* Bridging.h */,
				AAD86E502678D104005C11BE /* DuckDuckGoCI.entitlements */,
				AA585D8B248FD31400E9A3E2 /* DuckDuckGo.entitlements */,
				AA585D8A248FD31400E9A3E2 /* Info.plist */,
			);
			path = DuckDuckGo;
			sourceTree = "<group>";
		};
		AA585D93248FD31400E9A3E2 /* Unit Tests */ = {
			isa = PBXGroup;
			children = (
				FD23FD29288165A8007F6985 /* Autoconsent */,
				4B2CBF3F2767EEB2001DF04B /* Waitlist */,
				B6A5A28C25B962CB00AA7ADA /* App */,
				85F1B0C725EF9747004792B6 /* App Delegate */,
				AA652CAB25DD820D009059CC /* Bookmarks */,
				AA92ACAE24EFE1F5005F41C9 /* Browser Tab */,
				85F69B3A25EDE7F800978E59 /* Common */,
				85AC3B1525D9BBFA00C7D2AA /* Configuration */,
				4B82E9B725B6A04B00656FE7 /* Content Blocker */,
				4B70BFFD27B0793D000386ED /* Crash Reports */,
				4B723E0226B0003E00E14D75 /* Data Export */,
				4B723DFE26B0003E00E14D75 /* Data Import */,
				4BBC16A327C488B900E00A38 /* Device Authentication */,
				8553FF50257523630029327F /* File Download */,
				AA9C361D25518AAB004B1BA3 /* Fire */,
				4B02199725E063DE00ED7DEA /* Fireproofing */,
				B68172AC269EB415006D1092 /* Geolocation */,
				AAEC74AE2642C47300C2EFBC /* History */,
				378205F9283C275E00D1D4AA /* Menus */,
				AA91F83627076ED100771A0D /* Navigation Bar */,
				85F487B3276A8F1B003CE668 /* Onboarding */,
				B6106BA126A7BE430013B453 /* Permissions */,
				37D2377E287EFECD00BCE03B /* Pinned Tabs */,
				4B0511EE262CAEB300F6079C /* Preferences */,
				AA7E9174286DAFB700AB6B62 /* Recently Closed */,
				858A798626A99D9000A75A42 /* Secure Vault */,
				3776582B27F7163B009A6B35 /* Website Breakage Report */,
				B6DA440F2616C0F200DD1EC2 /* Statistics */,
				AA63744E24C9BB4A00AB2AC4 /* Suggestions */,
				AAC9C01224CAFBB700AD1325 /* Tab Bar */,
				AA0877B626D515EE00B05660 /* User Agent */,
				AA585D96248FD31400E9A3E2 /* Info.plist */,
			);
			path = "Unit Tests";
			sourceTree = "<group>";
		};
		AA585DB02490E6FA00E9A3E2 /* Main */ = {
			isa = PBXGroup;
			children = (
				AA68C3D824911D56001B8783 /* View */,
			);
			path = Main;
			sourceTree = "<group>";
		};
		AA5FA695275F823900DCE9C9 /* Favicons */ = {
			isa = PBXGroup;
			children = (
				AA5FA698275F90CD00DCE9C9 /* Model */,
				AA5FA69B275F944500DCE9C9 /* Services */,
			);
			path = Favicons;
			sourceTree = "<group>";
		};
		AA5FA698275F90CD00DCE9C9 /* Model */ = {
			isa = PBXGroup;
			children = (
				AAA0CC562539EBC90079BC96 /* FaviconUserScript.swift */,
				AA512D1324D99D9800230283 /* FaviconManager.swift */,
				AAEF6BC7276A081C0024DCF4 /* FaviconSelector.swift */,
				AA5FA696275F90C400DCE9C9 /* FaviconImageCache.swift */,
				AA222CB82760F74E00321475 /* FaviconReferenceCache.swift */,
				AA6197C5276B3168008396F0 /* FaviconHostReference.swift */,
				AA6197C3276B314D008396F0 /* FaviconUrlReference.swift */,
				AA5FA699275F91C700DCE9C9 /* Favicon.swift */,
			);
			path = Model;
			sourceTree = "<group>";
		};
		AA5FA69B275F944500DCE9C9 /* Services */ = {
			isa = PBXGroup;
			children = (
				AA5FA69E275F948900DCE9C9 /* Favicons.xcdatamodeld */,
				AA5FA69C275F945C00DCE9C9 /* FaviconStore.swift */,
			);
			path = Services;
			sourceTree = "<group>";
		};
		AA63744E24C9BB4A00AB2AC4 /* Suggestions */ = {
			isa = PBXGroup;
			children = (
				142879D824CE1139005419BB /* ViewModel */,
				AA63745024C9BB9A00AB2AC4 /* Model */,
			);
			path = Suggestions;
			sourceTree = "<group>";
		};
		AA63745024C9BB9A00AB2AC4 /* Model */ = {
			isa = PBXGroup;
			children = (
				AA63745324C9BF9A00AB2AC4 /* SuggestionContainerTests.swift */,
				AA0F3DB6261A566C0077F2D9 /* SuggestionLoadingMock.swift */,
			);
			path = Model;
			sourceTree = "<group>";
		};
		AA652CAB25DD820D009059CC /* Bookmarks */ = {
			isa = PBXGroup;
			children = (
				AA652CAE25DD8228009059CC /* Model */,
				AA652CAF25DD822C009059CC /* Services */,
			);
			path = Bookmarks;
			sourceTree = "<group>";
		};
		AA652CAE25DD8228009059CC /* Model */ = {
			isa = PBXGroup;
			children = (
				4B9292B62667103000AD2C21 /* BookmarkManagedObjectTests.swift */,
				4B9292B72667103000AD2C21 /* BookmarkMigrationTests.swift */,
				4B9292B02667103000AD2C21 /* BookmarkNodePathTests.swift */,
				4B9292B12667103000AD2C21 /* BookmarkNodeTests.swift */,
				4B9292B32667103000AD2C21 /* BookmarkOutlineViewDataSourceTests.swift */,
				4B9292B22667103000AD2C21 /* BookmarkSidebarTreeControllerTests.swift */,
				4B9292B82667103000AD2C21 /* BookmarkTests.swift */,
				4B9292B92667103100AD2C21 /* PasteboardBookmarkTests.swift */,
				4B9292B42667103000AD2C21 /* PasteboardFolderTests.swift */,
				4B9292B52667103000AD2C21 /* TreeControllerTests.swift */,
				AA652CCD25DD9071009059CC /* BookmarkListTests.swift */,
				AA652CD225DDA6E9009059CC /* LocalBookmarkManagerTests.swift */,
			);
			path = Model;
			sourceTree = "<group>";
		};
		AA652CAF25DD822C009059CC /* Services */ = {
			isa = PBXGroup;
			children = (
				AA652CB025DD825B009059CC /* LocalBookmarkStoreTests.swift */,
				AA652CDA25DDAB32009059CC /* BookmarkStoreMock.swift */,
			);
			path = Services;
			sourceTree = "<group>";
		};
		AA6820E825503A21005ED0D5 /* Fire */ = {
			isa = PBXGroup;
			children = (
				AAFCB38325E546FF00859DD4 /* View */,
				AA6820EF25503D93005ED0D5 /* ViewModel */,
				AA6820E925503A49005ED0D5 /* Model */,
			);
			path = Fire;
			sourceTree = "<group>";
		};
		AA6820E925503A49005ED0D5 /* Model */ = {
			isa = PBXGroup;
			children = (
				8511E18325F82B34002F516B /* 01_Fire_really_small.json */,
				AA6820EA25503D6A005ED0D5 /* Fire.swift */,
			);
			path = Model;
			sourceTree = "<group>";
		};
		AA6820EF25503D93005ED0D5 /* ViewModel */ = {
			isa = PBXGroup;
			children = (
				AA6820F025503DA9005ED0D5 /* FireViewModel.swift */,
				AA13DCB3271480B0006D48D3 /* FirePopoverViewModel.swift */,
			);
			path = ViewModel;
			sourceTree = "<group>";
		};
		AA68C3D824911D56001B8783 /* View */ = {
			isa = PBXGroup;
			children = (
				85589E8E27BBBBF10038AD11 /* Main.storyboard */,
				AA7412BC24D2BEEE00D22FE0 /* MainWindow.swift */,
				AA7412B424D1536B00D22FE0 /* MainWindowController.swift */,
				AA585DAE2490E6E600E9A3E2 /* MainViewController.swift */,
				B688B4D9273E6D3B0087BEAF /* MainView.swift */,
				B688B4DE27420D290087BEAF /* PDFSearchTextMenuItemHandler.swift */,
				B68C92C0274E3EF4002AC6B0 /* PopUpWindow.swift */,
			);
			path = View;
			sourceTree = "<group>";
		};
		AA6EF9AE25066F99004754E6 /* Windows */ = {
			isa = PBXGroup;
			children = (
				AA6EF9AF25067035004754E6 /* View */,
			);
			path = Windows;
			sourceTree = "<group>";
		};
		AA6EF9AF25067035004754E6 /* View */ = {
			isa = PBXGroup;
			children = (
				AA6EF9AC25066F42004754E6 /* WindowsManager.swift */,
				AAA892E9250A4CEF005B37B2 /* WindowControllersManager.swift */,
				856C98D42570116900A22F1F /* NSWindow+Toast.swift */,
			);
			path = View;
			sourceTree = "<group>";
		};
		AA7E9174286DAFB700AB6B62 /* Recently Closed */ = {
			isa = PBXGroup;
			children = (
				AA7E9175286DB05D00AB6B62 /* RecentlyClosedCoordinatorMock.swift */,
			);
			path = "Recently Closed";
			sourceTree = "<group>";
		};
		AA7EB6EE27E880EA00036718 /* Animations */ = {
			isa = PBXGroup;
			children = (
				AA3439732754D55100B241FA /* trackers-1.json */,
				AA3439742754D55100B241FA /* trackers-2.json */,
				AA3439752754D55100B241FA /* trackers-3.json */,
				AA34396A2754D4E200B241FA /* shield.json */,
				AA34396B2754D4E300B241FA /* shield-dot.json */,
				AA7EB6E027E7D05500036718 /* flame-mouse-over.json */,
				AA7EB6E627E8809D00036718 /* shield-mouse-over.json */,
				AA7EB6E827E880A600036718 /* shield-dot-mouse-over.json */,
				AA3439762754D55100B241FA /* dark-trackers-1.json */,
				AA3439722754D55100B241FA /* dark-trackers-2.json */,
				AA3439772754D55100B241FA /* dark-trackers-3.json */,
				AA34396F2754D4E900B241FA /* dark-shield.json */,
				AA34396E2754D4E900B241FA /* dark-shield-dot.json */,
				AA7EB6E127E7D05500036718 /* dark-flame-mouse-over.json */,
				AA7EB6EA27E880AE00036718 /* dark-shield-mouse-over.json */,
				AA7EB6EC27E880B600036718 /* dark-shield-dot-mouse-over.json */,
			);
			path = Animations;
			sourceTree = "<group>";
		};
		AA80EC52256BE33A007083E7 /* Localizables */ = {
			isa = PBXGroup;
			children = (
				AA80EC53256BE3BC007083E7 /* UserText.swift */,
				AA80EC8B256C49B8007083E7 /* Localizable.strings */,
				AA80EC91256C49BC007083E7 /* Localizable.stringsdict */,
			);
			path = Localizables;
			sourceTree = "<group>";
		};
		AA86491124D8318F001BABEE /* Tab Bar */ = {
			isa = PBXGroup;
			children = (
				AA86491224D831A1001BABEE /* View */,
				AA8EDF1F2491FCC10071C2E8 /* ViewModel */,
				AA9FF95724A1ECE20039E328 /* Model */,
			);
			path = "Tab Bar";
			sourceTree = "<group>";
		};
		AA86491224D831A1001BABEE /* View */ = {
			isa = PBXGroup;
			children = (
				AA80EC7B256C46AA007083E7 /* TabBar.storyboard */,
				1430DFF424D0580F00B8978C /* TabBarViewController.swift */,
				1456D6E024EFCBC300775049 /* TabBarCollectionView.swift */,
				AA7412B624D1687000D22FE0 /* TabBarScrollView.swift */,
				AA7412B024D0B3AC00D22FE0 /* TabBarViewItem.swift */,
				AA7412B124D0B3AC00D22FE0 /* TabBarViewItem.xib */,
				AA2CB1342587C29500AA6FBE /* TabBarFooter.swift */,
				AA2CB12C2587BB5600AA6FBE /* TabBarFooter.xib */,
				AA9E9A5D25A4867200D1959D /* TabDragAndDropManager.swift */,
			);
			path = View;
			sourceTree = "<group>";
		};
		AA86491324D831B9001BABEE /* Common */ = {
			isa = PBXGroup;
			children = (
				B6A9E4602614608B0067D1B9 /* AppVersion.swift */,
				4B67743D255DBEEA00025BD8 /* Database */,
				AADC60E92493B305008F8EF7 /* Extensions */,
				4BA1A691258B06F600F6F690 /* File System */,
				AA80EC52256BE33A007083E7 /* Localizables */,
				85AC3B3325DA828900C7D2AA /* Network */,
				4BB88B4E25B7BA20006F6B06 /* Utilities */,
				AA86491424D831C4001BABEE /* View */,
			);
			path = Common;
			sourceTree = "<group>";
		};
		AA86491424D831C4001BABEE /* View */ = {
			isa = PBXGroup;
			children = (
				8585B63626D6E61500C1416F /* AppKit */,
				AADCBF3826F7C28F00EF67A8 /* Lottie */,
				8585B63526D6E5F600C1416F /* SwiftUI */,
			);
			path = View;
			sourceTree = "<group>";
		};
		AA86491524D83384001BABEE /* Navigation Bar */ = {
			isa = PBXGroup;
			children = (
				853014D425E6709500FB8205 /* Support */,
				AA86491624D8339A001BABEE /* View */,
				AAA0CC3A25337F990079BC96 /* ViewModel */,
			);
			path = "Navigation Bar";
			sourceTree = "<group>";
		};
		AA86491624D8339A001BABEE /* View */ = {
			isa = PBXGroup;
			children = (
				AA7EB6EE27E880EA00036718 /* Animations */,
				85589E8C27BBBB870038AD11 /* NavigationBar.storyboard */,
				AA68C3D22490ED62001B8783 /* NavigationBarViewController.swift */,
				14D9B8F924F7E089000D4D13 /* AddressBarViewController.swift */,
				AABEE6AE24AD22B90043105B /* AddressBarTextField.swift */,
				AAC5E4F525D6BF2C007F5990 /* AddressBarButtonsViewController.swift */,
				AAC5E4F025D6BF10007F5990 /* AddressBarButton.swift */,
				AAA0CC32252F181A0079BC96 /* NavigationButtonMenuDelegate.swift */,
				AAA0CC462533833C0079BC96 /* MoreOptionsMenu.swift */,
			);
			path = View;
			sourceTree = "<group>";
		};
		AA86491B24D837DE001BABEE /* Browser Tab */ = {
			isa = PBXGroup;
			children = (
				AA86491C24D83868001BABEE /* View */,
				AA86491D24D83A59001BABEE /* ViewModel */,
				AA86491E24D83A66001BABEE /* Model */,
				AA512D1224D99D4900230283 /* Services */,
			);
			path = "Browser Tab";
			sourceTree = "<group>";
		};
		AA86491C24D83868001BABEE /* View */ = {
			isa = PBXGroup;
			children = (
				AA80EC69256C4691007083E7 /* BrowserTab.storyboard */,
				AA585D83248FD31100E9A3E2 /* BrowserTabViewController.swift */,
				856C98A5256EB59600A22F1F /* MenuItemSelectors.swift */,
				AA6FFB4524DC3B5A0028F4D0 /* WebView.swift */,
				B6B2400D28083B49001B8F3A /* WebViewContainerView.swift */,
				37054FCD2876472D00033B6F /* WebViewSnapshotView.swift */,
				B637273A26CBC8AF00C8CB02 /* AuthenticationAlert.swift */,
			);
			path = View;
			sourceTree = "<group>";
		};
		AA86491D24D83A59001BABEE /* ViewModel */ = {
			isa = PBXGroup;
			children = (
				AA9FF95A24A1EFC20039E328 /* TabViewModel.swift */,
				AA5D6DAB24A340F700C6FBCE /* WebViewStateObserver.swift */,
			);
			path = ViewModel;
			sourceTree = "<group>";
		};
		AA86491E24D83A66001BABEE /* Model */ = {
			isa = PBXGroup;
			children = (
				856CADEF271710F400E79BB0 /* HoverUserScript.swift */,
				4B2E7D6226FF9D6500D2DB17 /* PrintingUserScript.swift */,
				85D438B5256E7C9E00F3BAF8 /* ContextMenuUserScript.swift */,
				4BB88B4425B7B55C006F6B06 /* DebugUserScript.swift */,
				AA9FF95824A1ECF20039E328 /* Tab.swift */,
				85AC3AEE25D5CE9800C7D2AA /* UserScripts.swift */,
				F4A6198B283CFFBB007F2080 /* ContentScopeFeatureFlagging.swift */,
				B61F015425EDD5A700ABB5A3 /* UserContentController.swift */,
			);
			path = Model;
			sourceTree = "<group>";
		};
		AA8EDF1F2491FCC10071C2E8 /* ViewModel */ = {
			isa = PBXGroup;
			children = (
				37D23779287EB8CA00BCE03B /* TabIndex.swift */,
				AA9FF95E24A1FB680039E328 /* TabCollectionViewModel.swift */,
				37534CA128113277002621E7 /* TabLazyLoader */,
			);
			path = ViewModel;
			sourceTree = "<group>";
		};
		AA91F83627076ED100771A0D /* Navigation Bar */ = {
			isa = PBXGroup;
			children = (
				AA91F83727076EEE00771A0D /* ViewModel */,
			);
			path = "Navigation Bar";
			sourceTree = "<group>";
		};
		AA91F83727076EEE00771A0D /* ViewModel */ = {
			isa = PBXGroup;
			children = (
				AA91F83827076F1900771A0D /* PrivacyIconViewModelTests.swift */,
			);
			path = ViewModel;
			sourceTree = "<group>";
		};
		AA92ACAE24EFE1F5005F41C9 /* Browser Tab */ = {
			isa = PBXGroup;
			children = (
				B62EB47B25BAD3BB005745C6 /* WKWebViewPrivateMethodsAvailabilityTests.swift */,
				B67C6C3C2654B897006C872E /* WebViewExtensionTests.swift */,
				B67C6C412654BF49006C872E /* DuckDuckGo-Symbol.jpg */,
				AA92ACAF24EFE209005F41C9 /* ViewModel */,
				AA92ACB024EFE210005F41C9 /* Model */,
				AA9C362625518B61004B1BA3 /* Services */,
			);
			path = "Browser Tab";
			sourceTree = "<group>";
		};
		AA92ACAF24EFE209005F41C9 /* ViewModel */ = {
			isa = PBXGroup;
			children = (
				AAC9C01B24CB594C00AD1325 /* TabViewModelTests.swift */,
			);
			path = ViewModel;
			sourceTree = "<group>";
		};
		AA92ACB024EFE210005F41C9 /* Model */ = {
			isa = PBXGroup;
			children = (
				AAC9C01424CAFBCE00AD1325 /* TabTests.swift */,
			);
			path = Model;
			sourceTree = "<group>";
		};
		AA97BF4425135CB60014931A /* Menus */ = {
			isa = PBXGroup;
			children = (
				85480F8925CDC360009424E3 /* MainMenu.storyboard */,
				AA4BBA3A25C58FA200C4FB0F /* MainMenu.swift */,
				AA6EF9B425081B4C004754E6 /* MainMenuActions.swift */,
				AA97BF4525135DD30014931A /* ApplicationDockMenu.swift */,
				B63ED0E426BB8FB900A9DAD1 /* SharingMenu.swift */,
			);
			path = Menus;
			sourceTree = "<group>";
		};
		AA9B7C7F26A06E130008D425 /* ViewModel */ = {
			isa = PBXGroup;
			children = (
				AA9B7C8426A199B60008D425 /* ServerTrustViewModel.swift */,
			);
			path = ViewModel;
			sourceTree = "<group>";
		};
		AA9C361D25518AAB004B1BA3 /* Fire */ = {
			isa = PBXGroup;
			children = (
				AA9C362125518B34004B1BA3 /* Model */,
			);
			path = Fire;
			sourceTree = "<group>";
		};
		AA9C362125518B34004B1BA3 /* Model */ = {
			isa = PBXGroup;
			children = (
				AA9C362F25518CA9004B1BA3 /* FireTests.swift */,
			);
			path = Model;
			sourceTree = "<group>";
		};
		AA9C362625518B61004B1BA3 /* Services */ = {
			isa = PBXGroup;
			children = (
				4B0219A725E0646500ED7DEA /* WebsiteDataStoreTests.swift */,
				AA9C362725518C44004B1BA3 /* WebsiteDataStoreMock.swift */,
				AABAF59B260A7D130085060C /* FaviconManagerMock.swift */,
			);
			path = Services;
			sourceTree = "<group>";
		};
		AA9FF95724A1ECE20039E328 /* Model */ = {
			isa = PBXGroup;
			children = (
				AA9FF95C24A1FA1C0039E328 /* TabCollection.swift */,
			);
			path = Model;
			sourceTree = "<group>";
		};
		AAA0CC3A25337F990079BC96 /* ViewModel */ = {
			isa = PBXGroup;
			children = (
				AAA0CC3B25337FAB0079BC96 /* WKBackForwardListItemViewModel.swift */,
				B689ECD426C247DB006FB0C5 /* BackForwardListItem.swift */,
				AA75A0AD26F3500C0086B667 /* PrivacyIconViewModel.swift */,
			);
			path = ViewModel;
			sourceTree = "<group>";
		};
		AAB549DD25DAB8E90058460B /* ViewModel */ = {
			isa = PBXGroup;
			children = (
				AAB549DE25DAB8F80058460B /* BookmarkViewModel.swift */,
			);
			path = ViewModel;
			sourceTree = "<group>";
		};
		AABEE68F24A4CB290043105B /* Model */ = {
			isa = PBXGroup;
			children = (
				AABEE69B24A902BB0043105B /* SuggestionContainer.swift */,
				AAB8203B26B2DE0D00788AC3 /* SuggestionListCharacteristics.swift */,
			);
			path = Model;
			sourceTree = "<group>";
		};
		AABEE69024A4CB300043105B /* ViewModel */ = {
			isa = PBXGroup;
			children = (
				AABEE69924A902A90043105B /* SuggestionContainerViewModel.swift */,
				AA3F895224C18AD500628DDE /* SuggestionViewModel.swift */,
			);
			path = ViewModel;
			sourceTree = "<group>";
		};
		AABEE6A124A9F3C90043105B /* View */ = {
			isa = PBXGroup;
			children = (
				AA80EC75256C46A2007083E7 /* Suggestion.storyboard */,
				AABEE6A424AA0A7F0043105B /* SuggestionViewController.swift */,
				AABEE6A824AB4B910043105B /* SuggestionTableCellView.swift */,
				AABEE6AA24ACA0F90043105B /* SuggestionTableRowView.swift */,
			);
			path = View;
			sourceTree = "<group>";
		};
		AAC30A24268DF93500D2D9CD /* Crash Reports */ = {
			isa = PBXGroup;
			children = (
				AAD6D8852696DF2A002393B3 /* View */,
				AAC30A2F268F215000D2D9CD /* Model */,
			);
			path = "Crash Reports";
			sourceTree = "<group>";
		};
		AAC30A2F268F215000D2D9CD /* Model */ = {
			isa = PBXGroup;
			children = (
				AAC30A25268DFEE200D2D9CD /* CrashReporter.swift */,
				AAC30A27268E045400D2D9CD /* CrashReportReader.swift */,
				AAC30A2B268F1ECD00D2D9CD /* CrashReportSender.swift */,
				AAC30A2D268F1EE300D2D9CD /* CrashReportPromptPresenter.swift */,
				AAC30A29268E239100D2D9CD /* CrashReport.swift */,
			);
			path = Model;
			sourceTree = "<group>";
		};
		AAC5E4C025D6A6A9007F5990 /* Bookmarks */ = {
			isa = PBXGroup;
			children = (
				4B9292AD26670F5300AD2C21 /* Extensions */,
				AAC5E4C125D6A6C3007F5990 /* View */,
				AAB549DD25DAB8E90058460B /* ViewModel */,
				AAC5E4C225D6A6C7007F5990 /* Model */,
				AAC5E4C325D6A6CC007F5990 /* Services */,
			);
			path = Bookmarks;
			sourceTree = "<group>";
		};
		AAC5E4C125D6A6C3007F5990 /* View */ = {
			isa = PBXGroup;
			children = (
				4B9292CB2667123700AD2C21 /* AddBookmarkModalViewController.swift */,
				4B9292CA2667123700AD2C21 /* AddFolderModalViewController.swift */,
				4B9292CC2667123700AD2C21 /* BookmarkListViewController.swift */,
				4B9292CD2667123700AD2C21 /* BookmarkManagementDetailViewController.swift */,
				4B9292C72667123700AD2C21 /* BookmarkManagementSidebarViewController.swift */,
				4B9292C82667123700AD2C21 /* BookmarkManagementSplitViewController.swift */,
				4B9292C92667123700AD2C21 /* BookmarkTableRowView.swift */,
				4B9292C62667123700AD2C21 /* BrowserTabSelectionDelegate.swift */,
				4B92928726670D1600AD2C21 /* BookmarkOutlineViewCell.swift */,
				4B92928826670D1600AD2C21 /* BookmarkOutlineViewCell.xib */,
				4B92928526670D1600AD2C21 /* BookmarksOutlineView.swift */,
				4B92928926670D1700AD2C21 /* BookmarkTableCellView.swift */,
				4B92928A26670D1700AD2C21 /* BookmarkTableCellView.xib */,
				4B92928626670D1600AD2C21 /* OutlineSeparatorViewCell.swift */,
				AAC5E4C625D6A6E8007F5990 /* Bookmarks.storyboard */,
				AAC5E4C425D6A6E8007F5990 /* BookmarkPopover.swift */,
				AAC5E4C525D6A6E8007F5990 /* BookmarkPopoverViewController.swift */,
				4B0511B3262CAA5A00F6079C /* RoundedSelectionRowView.swift */,
			);
			path = View;
			sourceTree = "<group>";
		};
		AAC5E4C225D6A6C7007F5990 /* Model */ = {
			isa = PBXGroup;
			children = (
				4B9292D82667124B00AD2C21 /* BookmarkListTreeControllerDataSource.swift */,
				4B92929926670D2A00AD2C21 /* BookmarkManagedObject.swift */,
				4B92929326670D2A00AD2C21 /* BookmarkNode.swift */,
				4B92929126670D2A00AD2C21 /* BookmarkOutlineViewDataSource.swift */,
				4B92929426670D2A00AD2C21 /* BookmarkSidebarTreeController.swift */,
				4B92929526670D2A00AD2C21 /* PasteboardBookmark.swift */,
				4B92929226670D2A00AD2C21 /* PasteboardFolder.swift */,
				4B92929A26670D2A00AD2C21 /* PasteboardWriting.swift */,
				4B92929826670D2A00AD2C21 /* PseudoFolder.swift */,
				4B92929626670D2A00AD2C21 /* SpacerNode.swift */,
				4B92929726670D2A00AD2C21 /* BookmarkTreeController.swift */,
				AAC5E4CD25D6A709007F5990 /* Bookmark.swift */,
				AAC5E4CF25D6A709007F5990 /* BookmarkList.swift */,
				AAC5E4CE25D6A709007F5990 /* BookmarkManager.swift */,
			);
			path = Model;
			sourceTree = "<group>";
		};
		AAC5E4C325D6A6CC007F5990 /* Services */ = {
			isa = PBXGroup;
			children = (
				4B9292DA2667125D00AD2C21 /* ContextualMenu.swift */,
				4B9292A726670D3700AD2C21 /* Bookmark.xcdatamodeld */,
				4B9292A526670D3700AD2C21 /* Bookmark.xcmappingmodel */,
				4B9292A626670D3700AD2C21 /* BookmarkMigrationPolicy.swift */,
				AAC5E4D625D6A710007F5990 /* BookmarkStore.swift */,
			);
			path = Services;
			sourceTree = "<group>";
		};
		AAC6881528626B6F00D54247 /* Recently Closed */ = {
			isa = PBXGroup;
			children = (
				AAC6881628626BD300D54247 /* View */,
				AAC6881728626BDC00D54247 /* Model */,
			);
			path = "Recently Closed";
			sourceTree = "<group>";
		};
		AAC6881628626BD300D54247 /* View */ = {
			isa = PBXGroup;
			children = (
				AA5C1DD0285A154E0089850C /* RecentlyClosedMenu.swift */,
			);
			path = View;
			sourceTree = "<group>";
		};
		AAC6881728626BDC00D54247 /* Model */ = {
			isa = PBXGroup;
			children = (
				AA5C1DD4285C780C0089850C /* RecentlyClosedCoordinator.swift */,
				AA5C1DD2285A217F0089850C /* RecentlyClosedCacheItem.swift */,
				AAC6881828626BF800D54247 /* RecentlyClosedTab.swift */,
				AAC6881A28626C1900D54247 /* RecentlyClosedWindow.swift */,
			);
			path = Model;
			sourceTree = "<group>";
		};
		AAC9C01224CAFBB700AD1325 /* Tab Bar */ = {
			isa = PBXGroup;
			children = (
				AAC9C01A24CB592E00AD1325 /* ViewModel */,
				AAC9C01324CAFBBE00AD1325 /* Model */,
			);
			path = "Tab Bar";
			sourceTree = "<group>";
		};
		AAC9C01324CAFBBE00AD1325 /* Model */ = {
			isa = PBXGroup;
			children = (
				37D2377B287EBDA300BCE03B /* TabIndexTests.swift */,
				AAC9C01624CAFBDC00AD1325 /* TabCollectionTests.swift */,
			);
			path = Model;
			sourceTree = "<group>";
		};
		AAC9C01A24CB592E00AD1325 /* ViewModel */ = {
			isa = PBXGroup;
			children = (
				AAC9C01D24CB6BEB00AD1325 /* TabCollectionViewModelTests.swift */,
				37D23788288009CF00BCE03B /* TabCollectionViewModelTests+PinnedTabs.swift */,
				37479F142891BC8300302FE2 /* TabCollectionViewModelTests+WithoutPinnedTabsManager.swift */,
				AAE39D1A24F44885008EF28B /* TabCollectionViewModelDelegateMock.swift */,
				37534C9D28104D9B002621E7 /* TabLazyLoaderTests.swift */,
				37534CA42811987D002621E7 /* AdjacentItemEnumeratorTests.swift */,
			);
			path = ViewModel;
			sourceTree = "<group>";
		};
		AACB8E7224A4C8BC005F2218 /* Suggestions */ = {
			isa = PBXGroup;
			children = (
				AABEE6A124A9F3C90043105B /* View */,
				AABEE69024A4CB300043105B /* ViewModel */,
				AABEE68F24A4CB290043105B /* Model */,
			);
			path = Suggestions;
			sourceTree = "<group>";
		};
		AACF6FD426BC35C200CF09F9 /* User Agent */ = {
			isa = PBXGroup;
			children = (
				AA0877BE26D6611300B05660 /* Model */,
				AA0877BD26D6610B00B05660 /* Services */,
			);
			path = "User Agent";
			sourceTree = "<group>";
		};
		AAD6D8852696DF2A002393B3 /* View */ = {
			isa = PBXGroup;
			children = (
				AA693E5D2696E5B90007BB78 /* CrashReports.storyboard */,
				AAD6D8862696DF6D002393B3 /* CrashReportPromptViewController.swift */,
			);
			path = View;
			sourceTree = "<group>";
		};
		AADC60E92493B305008F8EF7 /* Extensions */ = {
			isa = PBXGroup;
			children = (
				B6DB3CF826A00E2D00D459B7 /* AVCaptureDevice+SwizzledAuthState.swift */,
				AA61C0D12727F59B00E6B681 /* ArrayExtension.swift */,
				AA7EB6E427E7D6DC00036718 /* AnimationView.swift */,
				B6106B9D26A565DA0013B453 /* BundleExtension.swift */,
				4BA1A6C1258B0A1300F6F690 /* ContiguousBytesExtension.swift */,
				85AC3AF625D5DBFD00C7D2AA /* DataExtension.swift */,
				B6A9E46F26146A250067D1B9 /* DateExtension.swift */,
				B6040855274B830F00680351 /* DictionaryExtension.swift */,
				B63D467025BFA6C100874977 /* DispatchQueueExtensions.swift */,
				AA92126E25ACCB1100600CD4 /* ErrorExtension.swift */,
				B6E61EE2263AC0C8004E11AB /* FileManagerExtension.swift */,
				AAECA41F24EEA4AC00EFA63A /* IndexPathExtension.swift */,
				0230C0A2272080090018F728 /* KeyedCodingExtension.swift */,
				4B8D9061276D1D880078DB17 /* LocaleExtension.swift */,
				85308E24267FC9F2001ABD76 /* NSAlertExtension.swift */,
				F44C130125C2DA0400426E3E /* NSAppearanceExtension.swift */,
				AA5C8F622591021700748EB7 /* NSApplicationExtension.swift */,
				85C48CCB278D808F00D3263E /* NSAttributedStringExtension.swift */,
				B65E6B9F26D9F10600095F96 /* NSBezierPathExtension.swift */,
				B63D467925BFC3E100874977 /* NSCoderExtensions.swift */,
				F41D174025CB131900472416 /* NSColorExtension.swift */,
				B657841825FA484B00D8DB33 /* NSException+Catch.h */,
				B657841925FA484B00D8DB33 /* NSException+Catch.m */,
				B657841E25FA497600D8DB33 /* NSException+Catch.swift */,
				4B139AFC26B60BD800894F82 /* NSImageExtensions.swift */,
				AA6EF9B2250785D5004754E6 /* NSMenuExtension.swift */,
				AA72D5FD25FFF94E00C77619 /* NSMenuItemExtension.swift */,
				4B0511DF262CAA8600F6079C /* NSOpenPanelExtensions.swift */,
				4B0135CD2729F1AA00D54834 /* NSPasteboardExtension.swift */,
				AA5C8F5D2590EEE800748EB7 /* NSPointExtension.swift */,
				85625999269CA0A600EE44BC /* NSRectExtension.swift */,
				B6B3E0DC2657E9CF0040E0A2 /* NSScreenExtension.swift */,
				AAC5E4E325D6BA9C007F5990 /* NSSizeExtension.swift */,
				4BE0DF0426781961006337B7 /* NSStoryboardExtension.swift */,
				AA5C8F58258FE21F00748EB7 /* NSTextFieldExtension.swift */,
				858A798426A8BB5D00A75A42 /* NSTextViewExtension.swift */,
				4B0511E0262CAA8600F6079C /* NSViewControllerExtension.swift */,
				AA6FFB4324DC33320028F4D0 /* NSViewExtension.swift */,
				AA9E9A5525A3AE8400D1959D /* NSWindowExtension.swift */,
				B643BF1327ABF772000BACEC /* NSWorkspaceExtension.swift */,
				B6A9E46A2614618A0067D1B9 /* OperatingSystemVersionExtension.swift */,
				B637273C26CCF0C200C8CB02 /* OptionalExtension.swift */,
				B684592125C93BE000DC17B6 /* Publisher.asVoid.swift */,
				B68C2FB127706E6A00BF2C7D /* ProcessExtension.swift */,
				AAFCB37E25E545D400859DD4 /* PublisherExtension.swift */,
				B684592625C93C0500DC17B6 /* Publishers.NestedObjectChanges.swift */,
				B6AAAC3D26048F690029438D /* RandomAccessCollectionExtension.swift */,
				B6C0B24326E9CB080031CB7F /* RunLoopExtension.swift */,
				4BB88B4925B7B690006F6B06 /* SequenceExtensions.swift */,
				B65783E625F8AAFB00D8DB33 /* String+Punycode.swift */,
				AA8EDF2624923EC70071C2E8 /* StringExtension.swift */,
				AAADFD05264AA282001555EA /* TimeIntervalExtension.swift */,
				AA8EDF2324923E980071C2E8 /* URLExtension.swift */,
				AA88D14A252A557100980B4E /* URLRequestExtension.swift */,
				B6DB3AEE278D5C370024C5C4 /* URLSessionExtension.swift */,
				AAA0CC69253CC43C0079BC96 /* WKUserContentControllerExtension.swift */,
				B63D466725BEB6C200874977 /* WKWebView+Private.h */,
				B63D466825BEB6C200874977 /* WKWebView+SessionState.swift */,
				B68458CC25C7EB9000DC17B6 /* WKWebViewConfigurationExtensions.swift */,
				AA92127625ADA07900600CD4 /* WKWebViewExtension.swift */,
				B6CF78DD267B099C00CD4F13 /* WKNavigationActionExtension.swift */,
				4B7A60A0273E0BE400BBDFEB /* WKWebsiteDataStoreExtension.swift */,
				4B39AAF527D9B2C700A73FD5 /* NSStackViewExtension.swift */,
				4B980E202817604000282EE1 /* NSNotificationName+Debug.swift */,
			);
			path = Extensions;
			sourceTree = "<group>";
		};
		AADCBF3826F7C28F00EF67A8 /* Lottie */ = {
			isa = PBXGroup;
			children = (
				AADCBF3926F7C2CE00EF67A8 /* LottieAnimationCache.swift */,
			);
			path = Lottie;
			sourceTree = "<group>";
		};
		AAE71DB225F66A0900D74437 /* Home Page */ = {
			isa = PBXGroup;
			children = (
				85589E8527BBB8DD0038AD11 /* Model */,
				AAE71DB325F66A3F00D74437 /* View */,
				85AC7ADA27BD628400FFB69B /* HomePage.swift */,
			);
			path = "Home Page";
			sourceTree = "<group>";
		};
		AAE71DB325F66A3F00D74437 /* View */ = {
			isa = PBXGroup;
			children = (
				85589E7927BBB8620038AD11 /* AddEditFavoriteViewController.swift */,
				85589E7A27BBB8620038AD11 /* AddEditFavoriteWindow.swift */,
				85589E9D27BFE4500038AD11 /* DefaultBrowserPromptView.swift */,
				85589E9327BFE1E70038AD11 /* FavoritesView.swift */,
				85589E7B27BBB8630038AD11 /* HomePage.storyboard */,
				85AC7AD827BD625000FFB69B /* HomePageAssets.xcassets */,
				85589E7C27BBB8630038AD11 /* HomePageView.swift */,
				85589E7D27BBB8630038AD11 /* HomePageViewController.swift */,
				857FFEBF27D239DC00415E7A /* HyperLink.swift */,
				85589E9F27BFE60E0038AD11 /* MoreOrLessView.swift */,
				85F0FF1227CFAB04001C7C6E /* RecentlyVisitedView.swift */,
			);
			path = View;
			sourceTree = "<group>";
		};
		AAE75275263B036300B973F8 /* History */ = {
			isa = PBXGroup;
			children = (
				AAE75277263B038F00B973F8 /* Model */,
				AAE75276263B038A00B973F8 /* Services */,
			);
			path = History;
			sourceTree = "<group>";
		};
		AAE75276263B038A00B973F8 /* Services */ = {
			isa = PBXGroup;
			children = (
				AAE75278263B046100B973F8 /* History.xcdatamodeld */,
				AAE7527B263B056C00B973F8 /* HistoryStore.swift */,
			);
			path = Services;
			sourceTree = "<group>";
		};
		AAE75277263B038F00B973F8 /* Model */ = {
			isa = PBXGroup;
			children = (
				AAE7527F263B0A4D00B973F8 /* HistoryCoordinator.swift */,
				AAE7527D263B05C600B973F8 /* HistoryEntry.swift */,
			);
			path = Model;
			sourceTree = "<group>";
		};
		AAE8B0FD258A416F00E81239 /* Tab Preview */ = {
			isa = PBXGroup;
			children = (
				AAE8B0FE258A417D00E81239 /* View */,
			);
			path = "Tab Preview";
			sourceTree = "<group>";
		};
		AAE8B0FE258A417D00E81239 /* View */ = {
			isa = PBXGroup;
			children = (
				AAE8B101258A41C000E81239 /* TabPreview.storyboard */,
				AAC82C5F258B6CB5009B6B42 /* TabPreviewWindowController.swift */,
				AAE8B10F258A456C00E81239 /* TabPreviewViewController.swift */,
			);
			path = View;
			sourceTree = "<group>";
		};
		AAEC74AE2642C47300C2EFBC /* History */ = {
			isa = PBXGroup;
			children = (
				AAEC74AF2642C48800C2EFBC /* Model */,
				AAEC74B02642C48B00C2EFBC /* Services */,
			);
			path = History;
			sourceTree = "<group>";
		};
		AAEC74AF2642C48800C2EFBC /* Model */ = {
			isa = PBXGroup;
			children = (
				AAEC74B12642C57200C2EFBC /* HistoryCoordinatingMock.swift */,
				AAEC74B32642C69300C2EFBC /* HistoryCoordinatorTests.swift */,
			);
			path = Model;
			sourceTree = "<group>";
		};
		AAEC74B02642C48B00C2EFBC /* Services */ = {
			isa = PBXGroup;
			children = (
				AAEC74B52642CC6A00C2EFBC /* HistoryStoringMock.swift */,
				AAEC74B72642E43800C2EFBC /* HistoryStoreTests.swift */,
			);
			path = Services;
			sourceTree = "<group>";
		};
		AAEC74B92642E66600C2EFBC /* Extensions */ = {
			isa = PBXGroup;
			children = (
				4B4F72EB266B2ED300814C60 /* CollectionExtension.swift */,
				B65349A9265CF45000DCC645 /* DispatchQueueExtensionsTests.swift */,
				B67C6C462654C643006C872E /* FileManagerExtensionTests.swift */,
				AAEC74BA2642E67C00C2EFBC /* NSPersistentContainerExtension.swift */,
				B6C0B24526E9CB190031CB7F /* RunLoopExtensionTests.swift */,
				AADE11BF26D916D70032D8A7 /* StringExtensionTests.swift */,
				85F69B3B25EDE81F00978E59 /* URLExtensionTests.swift */,
				4B8AD0B027A86D9200AE44D6 /* WKWebsiteDataStoreExtensionTests.swift */,
			);
			path = Extensions;
			sourceTree = "<group>";
		};
		AAFCB38325E546FF00859DD4 /* View */ = {
			isa = PBXGroup;
			children = (
				AAB7320626DD0C37002FACF9 /* Fire.storyboard */,
				AAEEC6A827088ADB008445F7 /* FireCoordinator.swift */,
				AAB7320826DD0CD9002FACF9 /* FireViewController.swift */,
				AAE99B8827088A19008B6BD9 /* FirePopover.swift */,
				AA840A9727319D1600E63CDD /* FirePopoverWrapperViewController.swift */,
				AA61C0CF2722159B00E6B681 /* FireInfoViewController.swift */,
				AA6AD95A2704B6DB00159F8A /* FirePopoverViewController.swift */,
				AAE246F7270A406200BEEAEE /* FirePopoverCollectionViewHeader.swift */,
				AAE246F5270A3D3000BEEAEE /* FirePopoverCollectionViewHeader.xib */,
				AAE246F12709EF3B00BEEAEE /* FirePopoverCollectionViewItem.swift */,
				AAE246F22709EF3B00BEEAEE /* FirePopoverCollectionViewItem.xib */,
			);
			path = View;
			sourceTree = "<group>";
		};
		B31055BB27A1BA0E001AC618 /* Autoconsent */ = {
			isa = PBXGroup;
			children = (
				B31055C327A1BA1D001AC618 /* autoconsent-bundle.js */,
				B31055BC27A1BA1D001AC618 /* AutoconsentUserScript.swift */,
				B31055BE27A1BA1D001AC618 /* userscript.js */,
				FD23FD2C2886A81D007F6985 /* AutoconsentManagement.swift */,
			);
			path = Autoconsent;
			sourceTree = "<group>";
		};
		B31055CC27A1BA39001AC618 /* Autoconsent */ = {
			isa = PBXGroup;
			children = (
				B31055CD27A1BA44001AC618 /* AutoconsentBackgroundTests.swift */,
				B3FB198D27BC013C00513DC1 /* autoconsent-test-page.html */,
				B3FB198F27BC015600513DC1 /* autoconsent-test.js */,
			);
			name = Autoconsent;
			sourceTree = "<group>";
		};
		B6040859274B8C5200680351 /* Unprotected Domains */ = {
			isa = PBXGroup;
			children = (
				336B39E22726B4B700C417D3 /* LocalUnprotectedDomains.swift */,
				B68503A6279141CD00893A05 /* KeySetDictionary.swift */,
				B604085A274B8CA300680351 /* UnprotectedDomains.xcdatamodeld */,
			);
			path = "Unprotected Domains";
			sourceTree = "<group>";
		};
		B6106BA126A7BE430013B453 /* Permissions */ = {
			isa = PBXGroup;
			children = (
				B6106B9F26A7BE0B0013B453 /* PermissionManagerTests.swift */,
				B6106BB026A7D8720013B453 /* PermissionStoreTests.swift */,
				B63ED0D726AE729600A9DAD1 /* PermissionModelTests.swift */,
				B6106BAE26A7C6180013B453 /* PermissionStoreMock.swift */,
				B63ED0D926AE7AF400A9DAD1 /* PermissionManagerMock.swift */,
				B63ED0DB26AE7B1E00A9DAD1 /* WebViewMock.swift */,
				B63ED0DD26AFD9A300A9DAD1 /* AVCaptureDeviceMock.swift */,
				B63ED0DF26AFE32F00A9DAD1 /* GeolocationProviderMock.swift */,
			);
			path = Permissions;
			sourceTree = "<group>";
		};
		B61EF3EA266F91D700B4D78F /* Extensions */ = {
			isa = PBXGroup;
			children = (
				B6F41030264D2B23003DA42C /* ProgressExtension.swift */,
				B66E9DD12670EB2A00E53BB5 /* _WKDownload+WebKitDownload.swift */,
				B66E9DD32670EB4A00E53BB5 /* WKDownload+WebKitDownload.swift */,
				B61EF3EB266F91E700B4D78F /* WKWebView+Download.swift */,
				B61EF3F0266F922200B4D78F /* WKProcessPool+DownloadDelegate.swift */,
				B63B9C502670B2B200C45B91 /* _WKDownload.h */,
				B63B9C542670B32000C45B91 /* WKProcessPool+Private.h */,
				B6CF78E2267B0A1900CD4F13 /* WKNavigationAction+Private.h */,
			);
			path = Extensions;
			sourceTree = "<group>";
		};
		B64C84DB2692D6E80048FEBE /* Permissions */ = {
			isa = PBXGroup;
			children = (
				B64C84EF269310000048FEBE /* Model */,
				B64C84DC2692D6FC0048FEBE /* View */,
			);
			path = Permissions;
			sourceTree = "<group>";
		};
		B64C84DC2692D6FC0048FEBE /* View */ = {
			isa = PBXGroup;
			children = (
				B64C84DD2692D7400048FEBE /* PermissionAuthorization.storyboard */,
				B64C84E22692DC9F0048FEBE /* PermissionAuthorizationViewController.swift */,
				B64C84EA2692DD650048FEBE /* PermissionAuthorizationPopover.swift */,
				B6BBF17327475B15004F850E /* PopupBlockedPopover.swift */,
				B64C852926942AC90048FEBE /* PermissionContextMenu.swift */,
				B64C85412694590B0048FEBE /* PermissionButton.swift */,
			);
			path = View;
			sourceTree = "<group>";
		};
		B64C84EF269310000048FEBE /* Model */ = {
			isa = PBXGroup;
			children = (
				B6106BAA26A7BF1D0013B453 /* PermissionType.swift */,
				B6106BAC26A7BF390013B453 /* PermissionState.swift */,
				B65536A52685B82B00085A79 /* Permissions.swift */,
				B6106BA526A7BEC80013B453 /* PermissionAuthorizationQuery.swift */,
				B6DB3CFA26A17CB800D459B7 /* PermissionModel.swift */,
				B64C84F0269310120048FEBE /* PermissionManager.swift */,
				B64C853726944B880048FEBE /* StoredPermission.swift */,
				B64C853C26944B940048FEBE /* PermissionStore.swift */,
				B64C852E26943BC10048FEBE /* Permissions.xcdatamodeld */,
			);
			path = Model;
			sourceTree = "<group>";
		};
		B65536902684409300085A79 /* Geolocation */ = {
			isa = PBXGroup;
			children = (
				B65536962684413900085A79 /* WKGeolocationProvider.h */,
				B6553691268440D700085A79 /* WKProcessPool+GeolocationProvider.swift */,
				B655369A268442EE00085A79 /* GeolocationProvider.swift */,
				B65536AD2685E17100085A79 /* GeolocationService.swift */,
			);
			path = Geolocation;
			sourceTree = "<group>";
		};
		B68172A7269C4334006D1092 /* Model */ = {
			isa = PBXGroup;
			children = (
				B68172A8269C487D006D1092 /* PrivacyDashboardUserScript.swift */,
				B6106BA226A7BEA00013B453 /* PermissionAuthorizationState.swift */,
				AA9B7C7D26A06E040008D425 /* TrackerInfo.swift */,
				AA9B7C8226A197A00008D425 /* ServerTrust.swift */,
				B3FB199227BD0AD400513DC1 /* CookieConsentInfo.swift */,
			);
			path = Model;
			sourceTree = "<group>";
		};
		B68172AC269EB415006D1092 /* Geolocation */ = {
			isa = PBXGroup;
			children = (
				B68172AD269EB43F006D1092 /* GeolocationServiceTests.swift */,
				B6106BB426A809E60013B453 /* GeolocationProviderTests.swift */,
				B63ED0E226B3E7FA00A9DAD1 /* CLLocationManagerMock.swift */,
				B6106BB226A7F4AA0013B453 /* GeolocationServiceMock.swift */,
			);
			path = Geolocation;
			sourceTree = "<group>";
		};
		B683097A274DCFE3004B46BB /* Database */ = {
			isa = PBXGroup;
			children = (
				B6BBF16F2744CDE1004F850E /* CoreDataStoreTests.swift */,
				B6C2C9F42760B659005B7F0A /* TestDataModel.xcdatamodeld */,
			);
			path = Database;
			sourceTree = "<group>";
		};
		B68458AE25C7E75100DC17B6 /* State Restoration */ = {
			isa = PBXGroup;
			children = (
				B6A5A27025B9377300AA7ADA /* StatePersistenceService.swift */,
				B68458AF25C7E76A00DC17B6 /* WindowManager+StateRestoration.swift */,
				B68458B725C7E8B200DC17B6 /* Tab+NSSecureCoding.swift */,
				B68458C425C7EA0C00DC17B6 /* TabCollection+NSSecureCoding.swift */,
				B68458BF25C7E9E000DC17B6 /* TabCollectionViewModel+NSSecureCoding.swift */,
				B684590725C9027900DC17B6 /* AppStateChangedPublisher.swift */,
				B684592E25C93FBF00DC17B6 /* AppStateRestorationManager.swift */,
			);
			path = "State Restoration";
			sourceTree = "<group>";
		};
		B69B50332726A10700758A2B /* ATB */ = {
			isa = PBXGroup;
			children = (
				B69B50352726A11F00758A2B /* Atb.swift */,
				B69B50382726A12400758A2B /* AtbParser.swift */,
				B69B50342726A11F00758A2B /* StatisticsLoader.swift */,
				B69B50362726A12000758A2B /* StatisticsStore.swift */,
				B69B50392726A12500758A2B /* LocalStatisticsStore.swift */,
				B69B50372726A12000758A2B /* VariantManager.swift */,
				B69B50562727D16900758A2B /* AtbAndVariantCleanup.swift */,
			);
			path = ATB;
			sourceTree = "<group>";
		};
		B69B50402726C3F400758A2B /* ATB */ = {
			isa = PBXGroup;
			children = (
				B69B504D2726CD3900758A2B /* Mock */,
				B69B50422726C5C100758A2B /* AtbAndVariantCleanupTests.swift */,
				B69B50412726C5C100758A2B /* AtbParserTests.swift */,
				B69B50442726C5C200758A2B /* StatisticsLoaderTests.swift */,
				B69B50432726C5C100758A2B /* VariantManagerTests.swift */,
			);
			path = ATB;
			sourceTree = "<group>";
		};
		B69B504D2726CD3900758A2B /* Mock */ = {
			isa = PBXGroup;
			children = (
				B69B50492726CA2900758A2B /* MockStatisticsStore.swift */,
				B69B504A2726CA2900758A2B /* MockVariantManager.swift */,
				B69B50502726CD7F00758A2B /* atb-with-update.json */,
				B69B504E2726CD7E00758A2B /* atb.json */,
				B69B504F2726CD7F00758A2B /* empty */,
				B69B50512726CD8000758A2B /* invalid.json */,
			);
			path = Mock;
			sourceTree = "<group>";
		};
		B6A5A28C25B962CB00AA7ADA /* App */ = {
			isa = PBXGroup;
			children = (
				B6A5A2A725BAA35500AA7ADA /* WindowManagerStateRestorationTests.swift */,
				B6A5A29F25B96E8300AA7ADA /* AppStateChangePublisherTests.swift */,
				B6C2C9EE276081AB005B7F0A /* DeallocationTests.swift */,
			);
			path = App;
			sourceTree = "<group>";
		};
		B6A9E44E26142AF90067D1B9 /* Statistics */ = {
			isa = PBXGroup;
			children = (
				B69B50332726A10700758A2B /* ATB */,
				B6A9E45226142B070067D1B9 /* Pixel.swift */,
				B6A9E498261474120067D1B9 /* TimedPixel.swift */,
				B6A9E47626146A570067D1B9 /* PixelEvent.swift */,
				B6A9E47E26146A800067D1B9 /* PixelArguments.swift */,
				B6A9E48326146AAB0067D1B9 /* PixelParameters.swift */,
				B6A9E4A2261475C70067D1B9 /* AppUsageActivityMonitor.swift */,
				B610F2BA27A145C500FCEBE9 /* RulesCompilationMonitor.swift */,
				B6DA44012616B28300DD1EC2 /* PixelDataStore.swift */,
				B68C92C32750EF76002AC6B0 /* PixelDataRecord.swift */,
				B6DA44062616B30600DD1EC2 /* PixelDataModel.xcdatamodeld */,
			);
			path = Statistics;
			sourceTree = "<group>";
		};
		B6A9E47526146A440067D1B9 /* API */ = {
			isa = PBXGroup;
			children = (
				B6A9E458261460340067D1B9 /* APIHeaders.swift */,
				B6A9E459261460350067D1B9 /* APIRequest.swift */,
				B6A9E457261460340067D1B9 /* ApiRequestError.swift */,
			);
			path = API;
			sourceTree = "<group>";
		};
		B6AE74322609AFBB005B9B1A /* Progress */ = {
			isa = PBXGroup;
			children = (
				B6AE74332609AFCE005B9B1A /* ProgressEstimationTests.swift */,
			);
			path = Progress;
			sourceTree = "<group>";
		};
		B6B1E87C26D5DA020062C350 /* View */ = {
			isa = PBXGroup;
			children = (
				B6B1E87D26D5DA0E0062C350 /* DownloadsPopover.swift */,
				B6B1E87F26D5DA9B0062C350 /* DownloadsViewController.swift */,
				B6B1E88126D5DAC30062C350 /* Downloads.storyboard */,
				B6B1E88326D5EB570062C350 /* DownloadsCellView.swift */,
				B6C0B23B26E87D900031CB7F /* NSAlert+ActiveDownloadsTermination.swift */,
			);
			path = View;
			sourceTree = "<group>";
		};
		B6C0B23126E71A800031CB7F /* Services */ = {
			isa = PBXGroup;
			children = (
				B6C0B23226E71BCD0031CB7F /* Downloads.xcdatamodeld */,
				B6C0B22F26E61D630031CB7F /* DownloadListStore.swift */,
				B6B1E87A26D381710062C350 /* DownloadListCoordinator.swift */,
			);
			path = Services;
			sourceTree = "<group>";
		};
		B6DA440F2616C0F200DD1EC2 /* Statistics */ = {
			isa = PBXGroup;
			children = (
				B69B50402726C3F400758A2B /* ATB */,
				B6DA44102616C0FC00DD1EC2 /* PixelTests.swift */,
				B662D3D82755D7AD0035D4D6 /* PixelStoreTests.swift */,
				B662D3DA2755D8190035D4D6 /* OldPixelDataModel.xcdatamodeld */,
				B6DA44222616CABC00DD1EC2 /* PixelArgumentsTests.swift */,
				B6DA44272616CAE000DD1EC2 /* AppUsageActivityMonitorTests.swift */,
				B6DA441D2616C84600DD1EC2 /* PixelStoreMock.swift */,
				4B117F7C276C0CB5002F3D8C /* LocalStatisticsStoreTests.swift */,
				B610F2E327A8F37A00FCEBE9 /* CBRCompileTimeReporterTests.swift */,
			);
			path = Statistics;
			sourceTree = "<group>";
		};
		B6FA893A269C414900588ECD /* Privacy Dashboard */ = {
			isa = PBXGroup;
			children = (
				B68172A7269C4334006D1092 /* Model */,
				AA9B7C7F26A06E130008D425 /* ViewModel */,
				B6FA893B269C41ED00588ECD /* View */,
			);
			path = "Privacy Dashboard";
			sourceTree = "<group>";
		};
		B6FA893B269C41ED00588ECD /* View */ = {
			isa = PBXGroup;
			children = (
				B6FA893C269C423100588ECD /* PrivacyDashboard.storyboard */,
				B6FA893E269C424500588ECD /* PrivacyDashboardViewController.swift */,
				B63BDF7D27FDAA640072D75B /* PrivacyDashboardWebView.swift */,
				B6FA8940269C425400588ECD /* PrivacyDashboardPopover.swift */,
			);
			path = View;
			sourceTree = "<group>";
		};
		CB6BCDF727C689FE00CC76DC /* Resources */ = {
			isa = PBXGroup;
			children = (
				4B677427255DBEB800025BD8 /* httpsMobileV2BloomSpec.json */,
				4B677428255DBEB800025BD8 /* httpsMobileV2Bloom.bin */,
				4B67742A255DBEB800025BD8 /* httpsMobileV2FalsePositives.json */,
			);
			path = Resources;
			sourceTree = "<group>";
		};
		EAA29AEB278D2E51007070CF /* fonts */ = {
			isa = PBXGroup;
			children = (
				EAA29AE7278D2E43007070CF /* ProximaNova-Bold-webfont.woff2 */,
				EAA29AE8278D2E43007070CF /* ProximaNova-Reg-webfont.woff2 */,
			);
			path = fonts;
			sourceTree = "<group>";
		};
		FD23FD29288165A8007F6985 /* Autoconsent */ = {
			isa = PBXGroup;
			children = (
				FD23FD2A28816606007F6985 /* AutoconsentMessageProtocolTests.swift */,
			);
			path = Autoconsent;
			sourceTree = "<group>";
		};
/* End PBXGroup section */

/* Begin PBXNativeTarget section */
		4B1AD89C25FC27E200261379 /* Integration Tests */ = {
			isa = PBXNativeTarget;
			buildConfigurationList = 4B1AD8A625FC27E200261379 /* Build configuration list for PBXNativeTarget "Integration Tests" */;
			buildPhases = (
				4B1AD89925FC27E200261379 /* Sources */,
				4B1AD89A25FC27E200261379 /* Frameworks */,
				4B1AD89B25FC27E200261379 /* Resources */,
			);
			buildRules = (
			);
			dependencies = (
				4B1AD8A325FC27E200261379 /* PBXTargetDependency */,
			);
			name = "Integration Tests";
			productName = "Integration Tests";
			productReference = 4B1AD89D25FC27E200261379 /* Integration Tests.xctest */;
			productType = "com.apple.product-type.bundle.unit-test";
		};
		7B4CE8D926F02108009134B1 /* UI Tests */ = {
			isa = PBXNativeTarget;
			buildConfigurationList = 7B4CE8E526F02108009134B1 /* Build configuration list for PBXNativeTarget "UI Tests" */;
			buildPhases = (
				7B4CE8D626F02108009134B1 /* Sources */,
				7B4CE8D726F02108009134B1 /* Frameworks */,
				7B4CE8D826F02108009134B1 /* Resources */,
			);
			buildRules = (
			);
			dependencies = (
				7B4CE8E026F02108009134B1 /* PBXTargetDependency */,
			);
			name = "UI Tests";
			productName = "UI Tests";
			productReference = 7B4CE8DA26F02108009134B1 /* UI Tests.xctest */;
			productType = "com.apple.product-type.bundle.ui-testing";
		};
		AA585D7D248FD31100E9A3E2 /* DuckDuckGo Privacy Browser */ = {
			isa = PBXNativeTarget;
			buildConfigurationList = AA585DA4248FD31500E9A3E2 /* Build configuration list for PBXNativeTarget "DuckDuckGo Privacy Browser" */;
			buildPhases = (
				AA585D7A248FD31100E9A3E2 /* Sources */,
				AA8EDF2824925E940071C2E8 /* Swift Lint */,
				AA585D7B248FD31100E9A3E2 /* Frameworks */,
				AA585D7C248FD31100E9A3E2 /* Resources */,
			);
			buildRules = (
			);
			dependencies = (
			);
			name = "DuckDuckGo Privacy Browser";
			packageProductDependencies = (
				4B82E9B225B69E3E00656FE7 /* TrackerRadarKit */,
				85FF55C725F82E4F00E2AB99 /* Lottie */,
				AA06B6B62672AF8100F541C5 /* Sparkle */,
				9807F644278CA16F00E1547B /* BrowserServicesKit */,
			);
			productName = DuckDuckGo;
			productReference = AA585D7E248FD31100E9A3E2 /* DuckDuckGo.app */;
			productType = "com.apple.product-type.application";
		};
		AA585D8F248FD31400E9A3E2 /* Unit Tests */ = {
			isa = PBXNativeTarget;
			buildConfigurationList = AA585DA7248FD31500E9A3E2 /* Build configuration list for PBXNativeTarget "Unit Tests" */;
			buildPhases = (
				AA585D8C248FD31400E9A3E2 /* Sources */,
				AA585D8D248FD31400E9A3E2 /* Frameworks */,
				AA585D8E248FD31400E9A3E2 /* Resources */,
			);
			buildRules = (
			);
			dependencies = (
				AA585D92248FD31400E9A3E2 /* PBXTargetDependency */,
			);
			name = "Unit Tests";
			packageProductDependencies = (
				B6DA44162616C13800DD1EC2 /* OHHTTPStubs */,
				B6DA44182616C13800DD1EC2 /* OHHTTPStubsSwift */,
			);
			productName = DuckDuckGoTests;
			productReference = AA585D90248FD31400E9A3E2 /* Unit Tests.xctest */;
			productType = "com.apple.product-type.bundle.unit-test";
		};
/* End PBXNativeTarget section */

/* Begin PBXProject section */
		AA585D76248FD31100E9A3E2 /* Project object */ = {
			isa = PBXProject;
			attributes = {
				LastSwiftUpdateCheck = 1250;
				LastUpgradeCheck = 1320;
				ORGANIZATIONNAME = DuckDuckGo;
				TargetAttributes = {
					4B1AD89C25FC27E200261379 = {
						CreatedOnToolsVersion = 12.4;
						TestTargetID = AA585D7D248FD31100E9A3E2;
					};
					7B4CE8D926F02108009134B1 = {
						CreatedOnToolsVersion = 12.5.1;
						TestTargetID = AA585D7D248FD31100E9A3E2;
					};
					AA585D7D248FD31100E9A3E2 = {
						CreatedOnToolsVersion = 11.5;
					};
					AA585D8F248FD31400E9A3E2 = {
						CreatedOnToolsVersion = 11.5;
						TestTargetID = AA585D7D248FD31100E9A3E2;
					};
				};
			};
			buildConfigurationList = AA585D79248FD31100E9A3E2 /* Build configuration list for PBXProject "DuckDuckGo" */;
			compatibilityVersion = "Xcode 9.3";
			developmentRegion = en;
			hasScannedForEncodings = 0;
			knownRegions = (
				en,
				Base,
			);
			mainGroup = AA585D75248FD31100E9A3E2;
			packageReferences = (
				4B82E9B125B69E3E00656FE7 /* XCRemoteSwiftPackageReference "TrackerRadarKit" */,
				85FF55C625F82E4F00E2AB99 /* XCRemoteSwiftPackageReference "lottie-ios" */,
				B6DA44152616C13800DD1EC2 /* XCRemoteSwiftPackageReference "OHHTTPStubs" */,
				AA06B6B52672AF8100F541C5 /* XCRemoteSwiftPackageReference "Sparkle" */,
				9807F643278CA16F00E1547B /* XCRemoteSwiftPackageReference "BrowserServicesKit" */,
			);
			productRefGroup = AA585D7F248FD31100E9A3E2 /* Products */;
			projectDirPath = "";
			projectRoot = "";
			targets = (
				AA585D7D248FD31100E9A3E2 /* DuckDuckGo Privacy Browser */,
				AA585D8F248FD31400E9A3E2 /* Unit Tests */,
				4B1AD89C25FC27E200261379 /* Integration Tests */,
				7B4CE8D926F02108009134B1 /* UI Tests */,
			);
		};
/* End PBXProject section */

/* Begin PBXResourcesBuildPhase section */
		4B1AD89B25FC27E200261379 /* Resources */ = {
			isa = PBXResourcesBuildPhase;
			buildActionMask = 2147483647;
			files = (
				B3FB199027BC015600513DC1 /* autoconsent-test.js in Resources */,
				B3FB198E27BC013C00513DC1 /* autoconsent-test-page.html in Resources */,
			);
			runOnlyForDeploymentPostprocessing = 0;
		};
		7B4CE8D826F02108009134B1 /* Resources */ = {
			isa = PBXResourcesBuildPhase;
			buildActionMask = 2147483647;
			files = (
			);
			runOnlyForDeploymentPostprocessing = 0;
		};
		AA585D7C248FD31100E9A3E2 /* Resources */ = {
			isa = PBXResourcesBuildPhase;
			buildActionMask = 2147483647;
			files = (
				4B02198C25E05FAC00ED7DEA /* Fireproofing.storyboard in Resources */,
				AA80EC73256C46A2007083E7 /* Suggestion.storyboard in Resources */,
				AA693E5E2696E5B90007BB78 /* CrashReports.storyboard in Resources */,
				9833913127AAA4B500DAF119 /* trackerData.json in Resources */,
				AA7EB6ED27E880B600036718 /* dark-shield-dot-mouse-over.json in Resources */,
				8511E18425F82B34002F516B /* 01_Fire_really_small.json in Resources */,
				85B7184A27677C2D00B4277F /* Onboarding.storyboard in Resources */,
				4B0511C3262CAA5A00F6079C /* FireproofDomains.storyboard in Resources */,
				EA477680272A21B700419EDA /* clickToLoadConfig.json in Resources */,
				B6B1E88226D5DAC30062C350 /* Downloads.storyboard in Resources */,
				AA3439712754D4E900B241FA /* dark-shield.json in Resources */,
				AA7EB6EB27E880AE00036718 /* dark-shield-mouse-over.json in Resources */,
				B31055CB27A1BA1D001AC618 /* autoconsent-bundle.js in Resources */,
				7B1E819F27C8874900FF0E60 /* ContentOverlay.storyboard in Resources */,
				85A0117425AF2EDF00FA6A0C /* FindInPage.storyboard in Resources */,
				85589E8127BBB8630038AD11 /* HomePage.storyboard in Resources */,
				AA80EC89256C49B8007083E7 /* Localizable.strings in Resources */,
				B31055C627A1BA1D001AC618 /* userscript.js in Resources */,
				EA4617F0273A28A700F110A2 /* fb-tds.json in Resources */,
				AAE8B102258A41C000E81239 /* TabPreview.storyboard in Resources */,
				AA68C3D72490F821001B8783 /* README.md in Resources */,
				AA585D86248FD31400E9A3E2 /* Assets.xcassets in Resources */,
				85589E8D27BBBB870038AD11 /* NavigationBar.storyboard in Resources */,
				AAE246F6270A3D3000BEEAEE /* FirePopoverCollectionViewHeader.xib in Resources */,
				85378D9C274E61B8007C5CBF /* MessageViews.storyboard in Resources */,
				AA80EC79256C46AA007083E7 /* TabBar.storyboard in Resources */,
				AA34396D2754D4E300B241FA /* shield-dot.json in Resources */,
				AAC5E4C925D6A6E8007F5990 /* Bookmarks.storyboard in Resources */,
				B6FA893D269C423100588ECD /* PrivacyDashboard.storyboard in Resources */,
				AA34396C2754D4E300B241FA /* shield.json in Resources */,
				B693955626F04BEC0015B914 /* SavePanelAccessoryView.xib in Resources */,
				AA7412B324D0B3AC00D22FE0 /* TabBarViewItem.xib in Resources */,
				85480F8A25CDC360009424E3 /* MainMenu.storyboard in Resources */,
				4B677435255DBEB800025BD8 /* httpsMobileV2FalsePositives.json in Resources */,
				AA3439792754D55100B241FA /* trackers-1.json in Resources */,
				AA34397C2754D55100B241FA /* dark-trackers-1.json in Resources */,
				AA3863C527A1E28F00749AB5 /* Feedback.storyboard in Resources */,
				4B723E1126B0006C00E14D75 /* DataImport.storyboard in Resources */,
				4B92929026670D1700AD2C21 /* BookmarkTableCellView.xib in Resources */,
				85AC7AD927BD625000FFB69B /* HomePageAssets.xcassets in Resources */,
				339A6B5826A044BA00E3DAE8 /* duckduckgo-privacy-dashboard in Resources */,
				AA7EB6E727E8809D00036718 /* shield-mouse-over.json in Resources */,
				4B92928E26670D1700AD2C21 /* BookmarkOutlineViewCell.xib in Resources */,
				B64C84DE2692D7400048FEBE /* PermissionAuthorization.storyboard in Resources */,
				4BC68A702759AE490029A586 /* Waitlist.storyboard in Resources */,
				AA34397D2754D55100B241FA /* dark-trackers-3.json in Resources */,
				AA3439782754D55100B241FA /* dark-trackers-2.json in Resources */,
				AAB7320726DD0C37002FACF9 /* Fire.storyboard in Resources */,
				85589E8F27BBBBF10038AD11 /* Main.storyboard in Resources */,
				EA18D1CA272F0DC8006DC101 /* social_images in Resources */,
				AA7EB6E927E880A600036718 /* shield-dot-mouse-over.json in Resources */,
				AA80EC8F256C49BC007083E7 /* Localizable.stringsdict in Resources */,
				EAC80DE0271F6C0100BBF02D /* fb-sdk.js in Resources */,
				85625994269C8F9600EE44BC /* PasswordManager.storyboard in Resources */,
				AA7EB6E327E7D05500036718 /* dark-flame-mouse-over.json in Resources */,
				AA7EB6E227E7D05500036718 /* flame-mouse-over.json in Resources */,
				4B677433255DBEB800025BD8 /* httpsMobileV2Bloom.bin in Resources */,
				AA34397B2754D55100B241FA /* trackers-3.json in Resources */,
				026ADE1426C3010C002518EE /* macos-config.json in Resources */,
				4B677432255DBEB800025BD8 /* httpsMobileV2BloomSpec.json in Resources */,
				AA2CB12D2587BB5600AA6FBE /* TabBarFooter.xib in Resources */,
				AA80EC67256C4691007083E7 /* BrowserTab.storyboard in Resources */,
				AAE246F42709EF3B00BEEAEE /* FirePopoverCollectionViewItem.xib in Resources */,
				EAA29AE9278D2E43007070CF /* ProximaNova-Bold-webfont.woff2 in Resources */,
				AA3439702754D4E900B241FA /* dark-shield-dot.json in Resources */,
				AA34397A2754D55100B241FA /* trackers-2.json in Resources */,
				EAA29AEA278D2E43007070CF /* ProximaNova-Reg-webfont.woff2 in Resources */,
				EAFAD6CA2728BD1200F9DF00 /* clickToLoad.js in Resources */,
				336D5B18262D8D3C0052E0C9 /* findinpage.js in Resources */,
			);
			runOnlyForDeploymentPostprocessing = 0;
		};
		AA585D8E248FD31400E9A3E2 /* Resources */ = {
			isa = PBXResourcesBuildPhase;
			buildActionMask = 2147483647;
			files = (
				B69B50532726CD8100758A2B /* empty in Resources */,
				B69B50542726CD8100758A2B /* atb-with-update.json in Resources */,
				37A803DB27FD69D300052F4C /* Data Import Resources in Resources */,
				B69B50522726CD8100758A2B /* atb.json in Resources */,
				4B70C00127B0793D000386ED /* DuckDuckGo-ExampleCrash.ips in Resources */,
				B67C6C422654BF49006C872E /* DuckDuckGo-Symbol.jpg in Resources */,
				B69B50552726CD8100758A2B /* invalid.json in Resources */,
			);
			runOnlyForDeploymentPostprocessing = 0;
		};
/* End PBXResourcesBuildPhase section */

/* Begin PBXShellScriptBuildPhase section */
		AA8EDF2824925E940071C2E8 /* Swift Lint */ = {
			isa = PBXShellScriptBuildPhase;
			buildActionMask = 2147483647;
			files = (
			);
			inputFileListPaths = (
			);
			inputPaths = (
			);
			name = "Swift Lint";
			outputFileListPaths = (
			);
			outputPaths = (
			);
			runOnlyForDeploymentPostprocessing = 0;
			shellPath = /bin/zsh;
			shellScript = "# Add brew into PATH\nif [ -f /opt/homebrew/bin/brew ]; then\n    eval $(/opt/homebrew/bin/brew shellenv)\nfi\n\nif which swiftlint >/dev/null; then\n   if [ ! -z \"$BITRISE_PROJECT_PATH\" ] || [ \"$CONFIGURATION\" = \"Release\" ]; then\n       swiftlint lint --strict\n       if [ $? -ne 0 ]; then\n           echo \"error: SwiftLint validation failed.\"\n           exit 1\n       fi\n   else\n       swiftlint lint\n   fi\nelse\n   echo \"error: SwiftLint not installed. Install using \\`brew install swiftlint\\`\"\n   exit 1\nfi\n";
		};
/* End PBXShellScriptBuildPhase section */

/* Begin PBXSourcesBuildPhase section */
		4B1AD89925FC27E200261379 /* Sources */ = {
			isa = PBXSourcesBuildPhase;
			buildActionMask = 2147483647;
			files = (
				B662D3DF275616FF0035D4D6 /* EncryptionKeyStoreMock.swift in Sources */,
				4B1AD8E225FC390B00261379 /* EncryptionMocks.swift in Sources */,
				B31055CE27A1BA44001AC618 /* AutoconsentBackgroundTests.swift in Sources */,
				4B1AD91725FC46FB00261379 /* CoreDataEncryptionTests.swift in Sources */,
				7BA4727D26F01BC400EAA165 /* CoreDataTestUtilities.swift in Sources */,
				4B1AD92125FC474E00261379 /* CoreDataEncryptionTesting.xcdatamodeld in Sources */,
				4B1AD8D525FC38DD00261379 /* EncryptionKeyStoreTests.swift in Sources */,
			);
			runOnlyForDeploymentPostprocessing = 0;
		};
		7B4CE8D626F02108009134B1 /* Sources */ = {
			isa = PBXSourcesBuildPhase;
			buildActionMask = 2147483647;
			files = (
				7B4CE8E726F02135009134B1 /* TabBarTests.swift in Sources */,
			);
			runOnlyForDeploymentPostprocessing = 0;
		};
		AA585D7A248FD31100E9A3E2 /* Sources */ = {
			isa = PBXSourcesBuildPhase;
			buildActionMask = 2147483647;
			files = (
				AAA0CC572539EBC90079BC96 /* FaviconUserScript.swift in Sources */,
				B6A9E45A261460350067D1B9 /* ApiRequestError.swift in Sources */,
				AADCBF3A26F7C2CE00EF67A8 /* LottieAnimationCache.swift in Sources */,
				37D2377A287EB8CA00BCE03B /* TabIndex.swift in Sources */,
				37534CA3281132CB002621E7 /* TabLazyLoaderDataSource.swift in Sources */,
				4B723E0E26B0006300E14D75 /* LoginImport.swift in Sources */,
				85589E9627BFE25D0038AD11 /* FailedAssertionView.swift in Sources */,
				37534CA028113101002621E7 /* LazyLoadable.swift in Sources */,
				EAE42800275D47FA00DAC26B /* ClickToLoadModel.swift in Sources */,
				0230C0A3272080090018F728 /* KeyedCodingExtension.swift in Sources */,
				B6C0B23026E61D630031CB7F /* DownloadListStore.swift in Sources */,
				85799C1825DEBB3F0007EC87 /* Logging.swift in Sources */,
				AAC30A2E268F1EE300D2D9CD /* CrashReportPromptPresenter.swift in Sources */,
				37AFCE8727DA334800471A10 /* PreferencesRootView.swift in Sources */,
				B684590825C9027900DC17B6 /* AppStateChangedPublisher.swift in Sources */,
				4B92928F26670D1700AD2C21 /* BookmarkTableCellView.swift in Sources */,
				4B9292CF2667123700AD2C21 /* BookmarkManagementSidebarViewController.swift in Sources */,
				4B39AAF627D9B2C700A73FD5 /* NSStackViewExtension.swift in Sources */,
				B637273D26CCF0C200C8CB02 /* OptionalExtension.swift in Sources */,
				4BE65477271FCD41008D1D63 /* PasswordManagementLoginItemView.swift in Sources */,
				AA80EC54256BE3BC007083E7 /* UserText.swift in Sources */,
				B61EF3EC266F91E700B4D78F /* WKWebView+Download.swift in Sources */,
				B6DB3AEF278D5C370024C5C4 /* URLSessionExtension.swift in Sources */,
				4B7A60A1273E0BE400BBDFEB /* WKWebsiteDataStoreExtension.swift in Sources */,
				B693955326F04BEC0015B914 /* WindowDraggingView.swift in Sources */,
				4B1E6EED27AB5E5100F51793 /* SecureVaultSorting.swift in Sources */,
				37CD54CE27F2FDD100F1F7B9 /* PreferencesSidebarModel.swift in Sources */,
				B61EF3F1266F922200B4D78F /* WKProcessPool+DownloadDelegate.swift in Sources */,
				B6106BAD26A7BF390013B453 /* PermissionState.swift in Sources */,
				85707F2E276A394C00DC0649 /* ViewExtensions.swift in Sources */,
				371C0A2927E33EDC0070591F /* FeedbackPresenter.swift in Sources */,
				14505A08256084EF00272CC6 /* UserAgent.swift in Sources */,
				4B8AC93526B3B2FD00879451 /* NSAlert+DataImport.swift in Sources */,
				AA7412BD24D2BEEE00D22FE0 /* MainWindow.swift in Sources */,
				AAD6D8882696DF6D002393B3 /* CrashReportPromptViewController.swift in Sources */,
				B693955126F04BEB0015B914 /* GradientView.swift in Sources */,
				37AFCE8527DA2D3900471A10 /* PreferencesSidebar.swift in Sources */,
				AA5C8F5E2590EEE800748EB7 /* NSPointExtension.swift in Sources */,
				AA6EF9AD25066F42004754E6 /* WindowsManager.swift in Sources */,
				B68458CD25C7EB9000DC17B6 /* WKWebViewConfigurationExtensions.swift in Sources */,
				85AC7ADD27BEB6EE00FFB69B /* HomePageDefaultBrowserModel.swift in Sources */,
				AAC30A26268DFEE200D2D9CD /* CrashReporter.swift in Sources */,
				857FFEC027D239DC00415E7A /* HyperLink.swift in Sources */,
				4B9292A426670D2A00AD2C21 /* PasteboardWriting.swift in Sources */,
				4B92928D26670D1700AD2C21 /* BookmarkOutlineViewCell.swift in Sources */,
				B604085C274B8FBA00680351 /* UnprotectedDomains.xcdatamodeld in Sources */,
				4BB88B5025B7BA2B006F6B06 /* TabInstrumentation.swift in Sources */,
				4B59024326B35F7C00489384 /* BrowserImportViewController.swift in Sources */,
				4B9292D72667124000AD2C21 /* NSPopUpButtonExtension.swift in Sources */,
				85D33F1225C82EB3002B91A6 /* ConfigurationManager.swift in Sources */,
				B6A9E48426146AAB0067D1B9 /* PixelParameters.swift in Sources */,
				AA5FA697275F90C400DCE9C9 /* FaviconImageCache.swift in Sources */,
				1430DFF524D0580F00B8978C /* TabBarViewController.swift in Sources */,
				4B92929B26670D2A00AD2C21 /* BookmarkOutlineViewDataSource.swift in Sources */,
				85D885B026A590A90077C374 /* NSNotificationName+PasswordManager.swift in Sources */,
				B610F2BB27A145C500FCEBE9 /* RulesCompilationMonitor.swift in Sources */,
				AAC30A28268E045400D2D9CD /* CrashReportReader.swift in Sources */,
				85AC3B3525DA82A600C7D2AA /* DataTaskProviding.swift in Sources */,
				AA3D531727A1EEED00074EC1 /* FeedbackViewController.swift in Sources */,
				AAEF6BC8276A081C0024DCF4 /* FaviconSelector.swift in Sources */,
				85589E7F27BBB8630038AD11 /* AddEditFavoriteViewController.swift in Sources */,
				4B2E7D6326FF9D6500D2DB17 /* PrintingUserScript.swift in Sources */,
				0230C0A52721F3750018F728 /* GPCRequestFactory.swift in Sources */,
				9833912F27AAA3CE00DAF119 /* AppTrackerDataSetProvider.swift in Sources */,
				4BA1A6B3258B080A00F6F690 /* EncryptionKeyGeneration.swift in Sources */,
				37B11B3928095E6600CBB621 /* TabLazyLoader.swift in Sources */,
				4B723E0B26B0005B00E14D75 /* FileImportViewController.swift in Sources */,
				8589063C267BCDC000D23B0D /* SaveCredentialsViewController.swift in Sources */,
				4BBE0AA727B9B027003B37A8 /* PopUpButton.swift in Sources */,
				AABEE6A524AA0A7F0043105B /* SuggestionViewController.swift in Sources */,
				85589E8027BBB8630038AD11 /* AddEditFavoriteWindow.swift in Sources */,
				B69B503B2726A12500758A2B /* Atb.swift in Sources */,
				B6B1E88026D5DA9B0062C350 /* DownloadsViewController.swift in Sources */,
				85AC3AF725D5DBFD00C7D2AA /* DataExtension.swift in Sources */,
				B6A924D42664BBBB001A28CA /* WKWebViewDownloadDelegate.swift in Sources */,
				AA9B7C8526A199B60008D425 /* ServerTrustViewModel.swift in Sources */,
				85480FCF25D1AA22009424E3 /* ConfigurationStoring.swift in Sources */,
				AA3D531B27A2F57E00074EC1 /* Feedback.swift in Sources */,
				4BB99D0626FE1979001E4761 /* RequestFilePermissionViewController.swift in Sources */,
				858A798326A8B75F00A75A42 /* CopyHandler.swift in Sources */,
				4B8AC93926B48A5100879451 /* FirefoxLoginReader.swift in Sources */,
				B69B503E2726A12500758A2B /* AtbParser.swift in Sources */,
				4B9292D22667123700AD2C21 /* AddFolderModalViewController.swift in Sources */,
				4B92929E26670D2A00AD2C21 /* BookmarkSidebarTreeController.swift in Sources */,
				85589E8727BBB8F20038AD11 /* HomePageFavoritesModel.swift in Sources */,
				4BB88B4A25B7B690006F6B06 /* SequenceExtensions.swift in Sources */,
				4B59024026B35F3600489384 /* ChromiumDataImporter.swift in Sources */,
				B6A924DE2664CA09001A28CA /* LegacyWebKitDownloadDelegate.swift in Sources */,
				AAA0CC3C25337FAB0079BC96 /* WKBackForwardListItemViewModel.swift in Sources */,
				4BB88B4525B7B55C006F6B06 /* DebugUserScript.swift in Sources */,
				AAC6881928626BF800D54247 /* RecentlyClosedTab.swift in Sources */,
				B688B4DF27420D290087BEAF /* PDFSearchTextMenuItemHandler.swift in Sources */,
				4B723E0A26B0005900E14D75 /* DataImportViewController.swift in Sources */,
				F4A6198C283CFFBB007F2080 /* ContentScopeFeatureFlagging.swift in Sources */,
				85707F24276A332A00DC0649 /* OnboardingButtonStyles.swift in Sources */,
				4B8A4E0127C8447E005F40E8 /* SaveIdentityPopover.swift in Sources */,
				B637273B26CBC8AF00C8CB02 /* AuthenticationAlert.swift in Sources */,
				37AFCE9227DB8CAD00471A10 /* PreferencesAboutView.swift in Sources */,
				9826B0A02747DF3D0092F683 /* ContentBlocking.swift in Sources */,
				4B379C2227BDBA29008A968E /* LocalAuthenticationService.swift in Sources */,
				4BB99D0326FE191E001E4761 /* SafariBookmarksReader.swift in Sources */,
				AACF6FD626BC366D00CF09F9 /* SafariVersionReader.swift in Sources */,
				4BE65485271FCD7B008D1D63 /* LoginFaviconView.swift in Sources */,
				4B0511CA262CAA5A00F6079C /* FireproofDomainsViewController.swift in Sources */,
				AA4D700725545EF800C3411E /* URLEventHandler.swift in Sources */,
				AA92127725ADA07900600CD4 /* WKWebViewExtension.swift in Sources */,
				B6106BA426A7BEA40013B453 /* PermissionAuthorizationState.swift in Sources */,
				B6A9E499261474120067D1B9 /* TimedPixel.swift in Sources */,
				B6C0B23626E732000031CB7F /* DownloadListItem.swift in Sources */,
				856C98A6256EB59600A22F1F /* MenuItemSelectors.swift in Sources */,
				B6B1E87E26D5DA0E0062C350 /* DownloadsPopover.swift in Sources */,
				4B9292A026670D2A00AD2C21 /* SpacerNode.swift in Sources */,
				B6E61EE8263ACE16004E11AB /* UTType.swift in Sources */,
				4BE6547F271FCD4D008D1D63 /* PasswordManagementCreditCardModel.swift in Sources */,
				85707F26276A335700DC0649 /* Onboarding.swift in Sources */,
				AAFCB37F25E545D400859DD4 /* PublisherExtension.swift in Sources */,
				B68C92C1274E3EF4002AC6B0 /* PopUpWindow.swift in Sources */,
				AA5FA6A0275F948900DCE9C9 /* Favicons.xcdatamodeld in Sources */,
				85589E9827BFE2DA0038AD11 /* HoverButton.swift in Sources */,
				B684592225C93BE000DC17B6 /* Publisher.asVoid.swift in Sources */,
				AAA0CC33252F181A0079BC96 /* NavigationButtonMenuDelegate.swift in Sources */,
				AAC30A2A268E239100D2D9CD /* CrashReport.swift in Sources */,
				37CC53F427E8D4620028713D /* NSPathControlView.swift in Sources */,
				85589E9E27BFE4500038AD11 /* DefaultBrowserPromptView.swift in Sources */,
				4B29759C28284DBC00187C4E /* FirefoxBerkeleyDatabaseReader.m in Sources */,
				4B78A86B26BB3ADD0071BB16 /* BrowserImportSummaryViewController.swift in Sources */,
				AA512D1424D99D9800230283 /* FaviconManager.swift in Sources */,
				AABEE6AB24ACA0F90043105B /* SuggestionTableRowView.swift in Sources */,
				37CD54CB27F2FDD100F1F7B9 /* DownloadsPreferences.swift in Sources */,
				4B9292AA26670D3700AD2C21 /* Bookmark.xcmappingmodel in Sources */,
				4B1E6EF227AB5E5D00F51793 /* PasswordManagementItemList.swift in Sources */,
				AAC5E4D025D6A709007F5990 /* Bookmark.swift in Sources */,
				AA9B7C8326A197A00008D425 /* ServerTrust.swift in Sources */,
				4B5A4F4C27F3A5AA008FBD88 /* NSNotificationName+DataImport.swift in Sources */,
				4BEF0E722766B11200AF7C58 /* MacWaitlistLockScreenViewModel.swift in Sources */,
				B64C853826944B880048FEBE /* StoredPermission.swift in Sources */,
				AAE246F8270A406200BEEAEE /* FirePopoverCollectionViewHeader.swift in Sources */,
				4BEF0E6C276676AB00AF7C58 /* MacWaitlistStore.swift in Sources */,
				AA5D6DAC24A340F700C6FBCE /* WebViewStateObserver.swift in Sources */,
				AAB7320926DD0CD9002FACF9 /* FireViewController.swift in Sources */,
				4B92928C26670D1700AD2C21 /* OutlineSeparatorViewCell.swift in Sources */,
				4BB99D0426FE191E001E4761 /* SafariDataImporter.swift in Sources */,
				B69B503A2726A12500758A2B /* StatisticsLoader.swift in Sources */,
				37CD54C927F2FDD100F1F7B9 /* PrivacyPreferencesModel.swift in Sources */,
				B6F1C80B2761C45400334924 /* LocalUnprotectedDomains.swift in Sources */,
				858A798526A8BB5D00A75A42 /* NSTextViewExtension.swift in Sources */,
				B6B1E88426D5EB570062C350 /* DownloadsCellView.swift in Sources */,
				4B723E0C26B0005D00E14D75 /* FileImportSummaryViewController.swift in Sources */,
				B6AAAC2D260330580029438D /* PublishedAfter.swift in Sources */,
				37054FCE2876472D00033B6F /* WebViewSnapshotView.swift in Sources */,
				4BBC16A027C4859400E00A38 /* DeviceAuthenticationService.swift in Sources */,
				3776582F27F82E62009A6B35 /* AutofillPreferences.swift in Sources */,
				AAD8078727B3F45600CF7703 /* WebsiteBreakage.swift in Sources */,
				4BE6547E271FCD4D008D1D63 /* PasswordManagementIdentityModel.swift in Sources */,
				85C6A29625CC1FFD00EEB5F1 /* UserDefaultsWrapper.swift in Sources */,
				85625998269C9C5F00EE44BC /* PasswordManagementPopover.swift in Sources */,
				85589E9127BFB9810038AD11 /* HomePageRecentlyVisitedModel.swift in Sources */,
				37D23785287F4E6500BCE03B /* PinnedTabsHostingView.swift in Sources */,
				4BB99CFE26FE191E001E4761 /* FirefoxBookmarksReader.swift in Sources */,
				4BBC16A227C485BC00E00A38 /* DeviceIdleStateDetector.swift in Sources */,
				B6A9E4A3261475C70067D1B9 /* AppUsageActivityMonitor.swift in Sources */,
				4B379C2427BDE1B0008A968E /* FlatButton.swift in Sources */,
				37054FC92873301700033B6F /* PinnedTabView.swift in Sources */,
				4BA1A6A0258B079600F6F690 /* DataEncryption.swift in Sources */,
				371E141927E92E42009E3B5B /* MultilineScrollableTextFix.swift in Sources */,
				B6FA8941269C425400588ECD /* PrivacyDashboardPopover.swift in Sources */,
				85589E8B27BBBADC0038AD11 /* ColorExtensions.swift in Sources */,
				85B7184E27677CBB00B4277F /* RootView.swift in Sources */,
				AABEE6AF24AD22B90043105B /* AddressBarTextField.swift in Sources */,
				B693954C26F04BEB0015B914 /* FocusRingView.swift in Sources */,
				4B1E6EF127AB5E5D00F51793 /* NSPopUpButtonView.swift in Sources */,
				4B9292DB2667125D00AD2C21 /* ContextualMenu.swift in Sources */,
				AA68C3D32490ED62001B8783 /* NavigationBarViewController.swift in Sources */,
				AA585DAF2490E6E600E9A3E2 /* MainViewController.swift in Sources */,
				AA5FA69A275F91C700DCE9C9 /* Favicon.swift in Sources */,
				AABEE69A24A902A90043105B /* SuggestionContainerViewModel.swift in Sources */,
				AA840A9827319D1600E63CDD /* FirePopoverWrapperViewController.swift in Sources */,
				37CD54CA27F2FDD100F1F7B9 /* AutofillPreferencesModel.swift in Sources */,
				B657841F25FA497600D8DB33 /* NSException+Catch.swift in Sources */,
				4BE65481271FCD4D008D1D63 /* PasswordManagementNoteModel.swift in Sources */,
				B63ED0E526BB8FB900A9DAD1 /* SharingMenu.swift in Sources */,
				AA4FF40C2624751A004E2377 /* GrammarFeaturesManager.swift in Sources */,
				B693955B26F0CE300015B914 /* WebKitDownloadDelegate.swift in Sources */,
				B6B3E0E12657EA7A0040E0A2 /* NSScreenExtension.swift in Sources */,
				B65E6BA026D9F10600095F96 /* NSBezierPathExtension.swift in Sources */,
				AA6820E425502F19005ED0D5 /* WebsiteDataStore.swift in Sources */,
				B64C852A26942AC90048FEBE /* PermissionContextMenu.swift in Sources */,
				85D438B6256E7C9E00F3BAF8 /* ContextMenuUserScript.swift in Sources */,
				B693955526F04BEC0015B914 /* NSSavePanelExtension.swift in Sources */,
				9826B0A22747DFEB0092F683 /* AppPrivacyConfigurationDataProvider.swift in Sources */,
				B63BDF80280003570072D75B /* WebKitError.swift in Sources */,
				B6B1E88B26D774090062C350 /* LinkButton.swift in Sources */,
				4BBF0915282DD40100EE1418 /* TemporaryFileHandler.swift in Sources */,
				CB6BCDF927C6BEFF00CC76DC /* PrivacyFeatures.swift in Sources */,
				B693954D26F04BEB0015B914 /* MouseClickView.swift in Sources */,
				B6DB3CF926A00E2D00D459B7 /* AVCaptureDevice+SwizzledAuthState.swift in Sources */,
				4BA1A6BD258B082300F6F690 /* EncryptionKeyStore.swift in Sources */,
				4BE65474271FCD40008D1D63 /* PasswordManagementIdentityItemView.swift in Sources */,
				B6F41031264D2B23003DA42C /* ProgressExtension.swift in Sources */,
				4B723E0F26B0006500E14D75 /* CSVParser.swift in Sources */,
				376705B327EC7D4F00DD8D76 /* TextButton.swift in Sources */,
				B6DA44082616B30600DD1EC2 /* PixelDataModel.xcdatamodeld in Sources */,
				B63BDF7E27FDAA640072D75B /* PrivacyDashboardWebView.swift in Sources */,
				37CD54CF27F2FDD100F1F7B9 /* AppearancePreferences.swift in Sources */,
				B6B1E87B26D381710062C350 /* DownloadListCoordinator.swift in Sources */,
				4B980E212817604000282EE1 /* NSNotificationName+Debug.swift in Sources */,
				AAC5E4F125D6BF10007F5990 /* AddressBarButton.swift in Sources */,
				AAE7527E263B05C600B973F8 /* HistoryEntry.swift in Sources */,
				AA5FA69D275F945C00DCE9C9 /* FaviconStore.swift in Sources */,
				AAB8203C26B2DE0D00788AC3 /* SuggestionListCharacteristics.swift in Sources */,
				AAADFD06264AA282001555EA /* TimeIntervalExtension.swift in Sources */,
				4B9292D42667123700AD2C21 /* BookmarkListViewController.swift in Sources */,
				4B723E0D26B0006100E14D75 /* SecureVaultLoginImporter.swift in Sources */,
				4B9292D32667123700AD2C21 /* AddBookmarkModalViewController.swift in Sources */,
				AA5C1DD5285C780C0089850C /* RecentlyClosedCoordinator.swift in Sources */,
				AA88D14B252A557100980B4E /* URLRequestExtension.swift in Sources */,
				AA6197C6276B3168008396F0 /* FaviconHostReference.swift in Sources */,
				AAD8078527B3F3BE00CF7703 /* WebsiteBreakageSender.swift in Sources */,
				4B8AC93B26B48ADF00879451 /* ASN1Parser.swift in Sources */,
				37CD54B327EE509700F1F7B9 /* View+Cursor.swift in Sources */,
				B66E9DD22670EB2A00E53BB5 /* _WKDownload+WebKitDownload.swift in Sources */,
				B6A9E4612614608B0067D1B9 /* AppVersion.swift in Sources */,
				856C98DF257014BD00A22F1F /* FileDownloadManager.swift in Sources */,
				4BB99CFF26FE191E001E4761 /* BookmarkImport.swift in Sources */,
				B68503A7279141CD00893A05 /* KeySetDictionary.swift in Sources */,
				85480FBB25D181CB009424E3 /* ConfigurationDownloading.swift in Sources */,
				AAEEC6A927088ADB008445F7 /* FireCoordinator.swift in Sources */,
				B655369B268442EE00085A79 /* GeolocationProvider.swift in Sources */,
				B6C0B23C26E87D900031CB7F /* NSAlert+ActiveDownloadsTermination.swift in Sources */,
				4BEF0E6827641A0E00AF7C58 /* MacWaitlistLockScreenViewController.swift in Sources */,
				AAECA42024EEA4AC00EFA63A /* IndexPathExtension.swift in Sources */,
				4BE65478271FCD41008D1D63 /* PasswordManagementNoteItemView.swift in Sources */,
				AA5C8F632591021700748EB7 /* NSApplicationExtension.swift in Sources */,
				AA9E9A5625A3AE8400D1959D /* NSWindowExtension.swift in Sources */,
				AAC5E4C725D6A6E8007F5990 /* BookmarkPopover.swift in Sources */,
				37CC53F027E8D1440028713D /* PreferencesDownloadsView.swift in Sources */,
				B68C2FB227706E6A00BF2C7D /* ProcessExtension.swift in Sources */,
				B6106BA726A7BECC0013B453 /* PermissionAuthorizationQuery.swift in Sources */,
				4B9292CE2667123700AD2C21 /* BrowserTabSelectionDelegate.swift in Sources */,
				4B1E6EEE27AB5E5100F51793 /* PasswordManagementListSection.swift in Sources */,
				AA222CB92760F74E00321475 /* FaviconReferenceCache.swift in Sources */,
				B6C0B24426E9CB080031CB7F /* RunLoopExtension.swift in Sources */,
				4B9292A126670D2A00AD2C21 /* BookmarkTreeController.swift in Sources */,
				4B29759728281F0900187C4E /* FirefoxEncryptionKeyReader.swift in Sources */,
				4B9292D02667123700AD2C21 /* BookmarkManagementSplitViewController.swift in Sources */,
				B6E61EE3263AC0C8004E11AB /* FileManagerExtension.swift in Sources */,
				B6DB3CFB26A17CB800D459B7 /* PermissionModel.swift in Sources */,
				4B92929C26670D2A00AD2C21 /* PasteboardFolder.swift in Sources */,
				B6106BAB26A7BF1D0013B453 /* PermissionType.swift in Sources */,
				AAC6881B28626C1900D54247 /* RecentlyClosedWindow.swift in Sources */,
				85707F2A276A35FE00DC0649 /* ActionSpeech.swift in Sources */,
				8585B63826D6E66C00C1416F /* ButtonStyles.swift in Sources */,
				4B0511BD262CAA5A00F6079C /* PrivacySecurityPreferences.swift in Sources */,
				B6830963274CDEC7004B46BB /* FireproofDomainsStore.swift in Sources */,
				AA9FF95F24A1FB690039E328 /* TabCollectionViewModel.swift in Sources */,
				AAC5E4D125D6A709007F5990 /* BookmarkManager.swift in Sources */,
				37CD54CD27F2FDD100F1F7B9 /* AboutModel.swift in Sources */,
				4BE65476271FCD41008D1D63 /* PasswordManagementCreditCardItemView.swift in Sources */,
				AA5C8F59258FE21F00748EB7 /* NSTextFieldExtension.swift in Sources */,
				B6830961274CDE99004B46BB /* FireproofDomainsContainer.swift in Sources */,
				B65536AE2685E17200085A79 /* GeolocationService.swift in Sources */,
				4B02198925E05FAC00ED7DEA /* FireproofingURLExtensions.swift in Sources */,
				7B1E819E27C8874900FF0E60 /* ContentOverlayPopover.swift in Sources */,
				4BA1A6A5258B07DF00F6F690 /* EncryptedValueTransformer.swift in Sources */,
				4B92929F26670D2A00AD2C21 /* PasteboardBookmark.swift in Sources */,
				37BF3F14286D8A6500BD9014 /* PinnedTabsManager.swift in Sources */,
				856CADF0271710F400E79BB0 /* HoverUserScript.swift in Sources */,
				4B9292AC26670D3700AD2C21 /* Bookmark.xcdatamodeld in Sources */,
				AA6EF9B525081B4C004754E6 /* MainMenuActions.swift in Sources */,
				B63D466925BEB6C200874977 /* WKWebView+SessionState.swift in Sources */,
				4B723E1226B0006E00E14D75 /* DataImport.swift in Sources */,
				B6085D092743AAB600A9C456 /* FireproofDomains.xcdatamodeld in Sources */,
				85589E8227BBB8630038AD11 /* HomePageView.swift in Sources */,
				B6A924D92664C72E001A28CA /* WebKitDownloadTask.swift in Sources */,
				4B59023E26B35F3600489384 /* ChromiumLoginReader.swift in Sources */,
				85D885B326A5A9DE0077C374 /* NSAlert+PasswordManager.swift in Sources */,
				4B7A57CF279A4EF300B1C70E /* ChromePreferences.swift in Sources */,
				AA6AD95B2704B6DB00159F8A /* FirePopoverViewController.swift in Sources */,
				4BE4005327CF3DC3007D3161 /* SavePaymentMethodPopover.swift in Sources */,
				85A0116925AF1D8900FA6A0C /* FindInPageViewController.swift in Sources */,
				4BB6CE5F26B77ED000EC5860 /* Cryptography.swift in Sources */,
				AA6FFB4424DC33320028F4D0 /* NSViewExtension.swift in Sources */,
				37AFCE8927DA33BA00471A10 /* Preferences.swift in Sources */,
				B6C0B23E26E8BF1F0031CB7F /* DownloadListViewModel.swift in Sources */,
				4B9292D52667123700AD2C21 /* BookmarkManagementDetailViewController.swift in Sources */,
				4B723E1026B0006700E14D75 /* CSVImporter.swift in Sources */,
				37A4CEBA282E992F00D75B89 /* StartupPreferences.swift in Sources */,
				AA4BBA3B25C58FA200C4FB0F /* MainMenu.swift in Sources */,
				4B8AC93326B3B06300879451 /* EdgeDataImporter.swift in Sources */,
				AA585D84248FD31100E9A3E2 /* BrowserTabViewController.swift in Sources */,
				85707F22276A32B600DC0649 /* CallToAction.swift in Sources */,
				B693954B26F04BEB0015B914 /* MouseOverView.swift in Sources */,
				AAE7527C263B056C00B973F8 /* HistoryStore.swift in Sources */,
				AAE246F32709EF3B00BEEAEE /* FirePopoverCollectionViewItem.swift in Sources */,
				AA61C0D22727F59B00E6B681 /* ArrayExtension.swift in Sources */,
				AAC30A2C268F1ECD00D2D9CD /* CrashReportSender.swift in Sources */,
				373A1AB02842C4EA00586521 /* BookmarkHTMLImporter.swift in Sources */,
				4B8D9062276D1D880078DB17 /* LocaleExtension.swift in Sources */,
				4BE4005527CF3F19007D3161 /* SavePaymentMethodViewController.swift in Sources */,
				AAFE068326C7082D005434CC /* WebKitVersionProvider.swift in Sources */,
				B63D467A25BFC3E100874977 /* NSCoderExtensions.swift in Sources */,
				B3FB199327BD0AD400513DC1 /* CookieConsentInfo.swift in Sources */,
				B6A5A27125B9377300AA7ADA /* StatePersistenceService.swift in Sources */,
				B68458B025C7E76A00DC17B6 /* WindowManager+StateRestoration.swift in Sources */,
				B68458C525C7EA0C00DC17B6 /* TabCollection+NSSecureCoding.swift in Sources */,
				4BB88B5B25B7BA50006F6B06 /* Instruments.swift in Sources */,
				9812D895276CEDA5004B6181 /* ContentBlockerRulesLists.swift in Sources */,
				4B0511E2262CAA8600F6079C /* NSViewControllerExtension.swift in Sources */,
				F44C130225C2DA0400426E3E /* NSAppearanceExtension.swift in Sources */,
				B64C84F1269310120048FEBE /* PermissionManager.swift in Sources */,
				37CD54D027F2FDD100F1F7B9 /* DefaultBrowserPreferences.swift in Sources */,
				B64C853026943BC10048FEBE /* Permissions.xcdatamodeld in Sources */,
				B693954F26F04BEB0015B914 /* PaddedImageButton.swift in Sources */,
				4BA1A6B8258B081600F6F690 /* EncryptionKeyStoring.swift in Sources */,
				B65783E725F8AAFB00D8DB33 /* String+Punycode.swift in Sources */,
				B657841A25FA484B00D8DB33 /* NSException+Catch.m in Sources */,
				B684592F25C93FBF00DC17B6 /* AppStateRestorationManager.swift in Sources */,
				EA0BA3A9272217E6002A0B6C /* ClickToLoadUserScript.swift in Sources */,
				AAA892EA250A4CEF005B37B2 /* WindowControllersManager.swift in Sources */,
				85C5991B27D10CF000E605B2 /* FireAnimationView.swift in Sources */,
				AA6197C4276B314D008396F0 /* FaviconUrlReference.swift in Sources */,
				AAC5E4C825D6A6E8007F5990 /* BookmarkPopoverViewController.swift in Sources */,
				85CC1D7B26A05ECF0062F04E /* PasswordManagementItemListModel.swift in Sources */,
				AABEE6A924AB4B910043105B /* SuggestionTableCellView.swift in Sources */,
				AA6820F125503DA9005ED0D5 /* FireViewModel.swift in Sources */,
				AAA0CC6A253CC43C0079BC96 /* WKUserContentControllerExtension.swift in Sources */,
				B6A9E45C261460350067D1B9 /* APIRequest.swift in Sources */,
				4BE65479271FCD41008D1D63 /* EditableTextView.swift in Sources */,
				AA9FF95D24A1FA1C0039E328 /* TabCollection.swift in Sources */,
				B688B4DA273E6D3B0087BEAF /* MainView.swift in Sources */,
				4B65143E263924B5005B46EB /* EmailUrlExtensions.swift in Sources */,
				85CC1D7D26A05F250062F04E /* PasswordManagementItemModel.swift in Sources */,
				AAD86E52267A0DFF005C11BE /* UpdateController.swift in Sources */,
				85A0118225AF60E700FA6A0C /* FindInPageModel.swift in Sources */,
				4B9292A226670D2A00AD2C21 /* PseudoFolder.swift in Sources */,
				B6DA44022616B28300DD1EC2 /* PixelDataStore.swift in Sources */,
				B6A9E45326142B070067D1B9 /* Pixel.swift in Sources */,
				B6A9E47726146A570067D1B9 /* PixelEvent.swift in Sources */,
				AA2CB1352587C29500AA6FBE /* TabBarFooter.swift in Sources */,
				B6C0B23926E742610031CB7F /* FileDownloadError.swift in Sources */,
				4B9292AB26670D3700AD2C21 /* BookmarkMigrationPolicy.swift in Sources */,
				85589EA027BFE60E0038AD11 /* MoreOrLessView.swift in Sources */,
				AA92126F25ACCB1100600CD4 /* ErrorExtension.swift in Sources */,
				B6A9E47026146A250067D1B9 /* DateExtension.swift in Sources */,
				AAE7527A263B046100B973F8 /* History.xcdatamodeld in Sources */,
				B64C853D26944B940048FEBE /* PermissionStore.swift in Sources */,
				AA75A0AE26F3500C0086B667 /* PrivacyIconViewModel.swift in Sources */,
				4BB99D0126FE191E001E4761 /* ChromiumBookmarksReader.swift in Sources */,
				B6C0B23426E71BCD0031CB7F /* Downloads.xcdatamodeld in Sources */,
				AAE8B110258A456C00E81239 /* TabPreviewViewController.swift in Sources */,
				37CC53EC27E8A4D10028713D /* PreferencesPrivacyView.swift in Sources */,
				4B0135CE2729F1AA00D54834 /* NSPasteboardExtension.swift in Sources */,
				85707F31276A7DCA00DC0649 /* OnboardingViewModel.swift in Sources */,
				85AC3B0525D6B1D800C7D2AA /* ScriptSourceProviding.swift in Sources */,
				4BB99D0026FE191E001E4761 /* CoreDataBookmarkImporter.swift in Sources */,
				AA3F895324C18AD500628DDE /* SuggestionViewModel.swift in Sources */,
				4B9292A326670D2A00AD2C21 /* BookmarkManagedObject.swift in Sources */,
				4B723E1326B0007A00E14D75 /* CSVLoginExporter.swift in Sources */,
				85C48CCC278D808F00D3263E /* NSAttributedStringExtension.swift in Sources */,
				AA7EB6E527E7D6DC00036718 /* AnimationView.swift in Sources */,
				8562599A269CA0A600EE44BC /* NSRectExtension.swift in Sources */,
				B6040856274B830F00680351 /* DictionaryExtension.swift in Sources */,
				B684592725C93C0500DC17B6 /* Publishers.NestedObjectChanges.swift in Sources */,
				85589E9A27BFE3C30038AD11 /* FaviconView.swift in Sources */,
				85707F2C276A364E00DC0649 /* OnboardingFlow.swift in Sources */,
				85A011EA25B4D4CA00FA6A0C /* FindInPageUserScript.swift in Sources */,
				4BE65480271FCD4D008D1D63 /* PasswordManagementLoginModel.swift in Sources */,
				AA9FF95B24A1EFC20039E328 /* TabViewModel.swift in Sources */,
				AA9E9A5E25A4867200D1959D /* TabDragAndDropManager.swift in Sources */,
				B68458C025C7E9E000DC17B6 /* TabCollectionViewModel+NSSecureCoding.swift in Sources */,
				AA8EDF2724923EC70071C2E8 /* StringExtension.swift in Sources */,
				85378DA2274E7F25007C5CBF /* EmailManagerRequestDelegate.swift in Sources */,
				B68172A9269C487D006D1092 /* PrivacyDashboardUserScript.swift in Sources */,
				379DE4BD27EA31AC002CC3DE /* PreferencesAutofillView.swift in Sources */,
				858A797F26A79EAA00A75A42 /* UserText+PasswordManager.swift in Sources */,
				B693954E26F04BEB0015B914 /* ProgressView.swift in Sources */,
				B69B503C2726A12500758A2B /* StatisticsStore.swift in Sources */,
				B693955426F04BEC0015B914 /* ColorView.swift in Sources */,
				AA5C1DD3285A217F0089850C /* RecentlyClosedCacheItem.swift in Sources */,
				B6BBF17427475B15004F850E /* PopupBlockedPopover.swift in Sources */,
				8589063A267BCD8E00D23B0D /* SaveCredentialsPopover.swift in Sources */,
				4B379C1527BD91E3008A968E /* QuartzIdleStateProvider.swift in Sources */,
				B6C0B22E26E61CE70031CB7F /* DownloadViewModel.swift in Sources */,
				373A1AA8283ED1B900586521 /* BookmarkHTMLReader.swift in Sources */,
				B68458B825C7E8B200DC17B6 /* Tab+NSSecureCoding.swift in Sources */,
				85378DA0274E6F42007C5CBF /* NSNotificationName+EmailManager.swift in Sources */,
				B693955726F04BEC0015B914 /* MouseOverButton.swift in Sources */,
				AA61C0D02722159B00E6B681 /* FireInfoViewController.swift in Sources */,
				B64C85422694590B0048FEBE /* PermissionButton.swift in Sources */,
				AAA0CC472533833C0079BC96 /* MoreOptionsMenu.swift in Sources */,
				37BF3F24286F0AAE00BD9014 /* View+RoundedCorners.swift in Sources */,
				B64C84E32692DC9F0048FEBE /* PermissionAuthorizationViewController.swift in Sources */,
				4B92929D26670D2A00AD2C21 /* BookmarkNode.swift in Sources */,
				B693955226F04BEB0015B914 /* LongPressButton.swift in Sources */,
				B6085D062743905F00A9C456 /* CoreDataStore.swift in Sources */,
				B6DB3AF6278EA0130024C5C4 /* BundleExtension.swift in Sources */,
				4B677438255DBEB800025BD8 /* HTTPSUpgrade.xcdatamodeld in Sources */,
				4B0511E1262CAA8600F6079C /* NSOpenPanelExtensions.swift in Sources */,
				AAE99B8927088A19008B6BD9 /* FirePopover.swift in Sources */,
				AAE75280263B0A4D00B973F8 /* HistoryCoordinator.swift in Sources */,
				4B677434255DBEB800025BD8 /* HTTPSBloomFilterSpecification.swift in Sources */,
				B69B503D2726A12500758A2B /* VariantManager.swift in Sources */,
				AA97BF4625135DD30014931A /* ApplicationDockMenu.swift in Sources */,
				4B8A4DFF27C83B29005F40E8 /* SaveIdentityViewController.swift in Sources */,
				4BA1A69B258B076900F6F690 /* FileStore.swift in Sources */,
				B6A9E47F26146A800067D1B9 /* PixelArguments.swift in Sources */,
				37BF3F21286F0A7A00BD9014 /* PinnedTabsViewModel.swift in Sources */,
				AAC5E4D225D6A709007F5990 /* BookmarkList.swift in Sources */,
				4B9292D12667123700AD2C21 /* BookmarkTableRowView.swift in Sources */,
				B66E9DD42670EB4A00E53BB5 /* WKDownload+WebKitDownload.swift in Sources */,
				85589E9427BFE1E70038AD11 /* FavoritesView.swift in Sources */,
				85AC7ADB27BD628400FFB69B /* HomePage.swift in Sources */,
				376705AF27EB488600DD8D76 /* RoundedSelectionRowView.swift in Sources */,
				B69B503F2726A12500758A2B /* LocalStatisticsStore.swift in Sources */,
				B689ECD526C247DB006FB0C5 /* BackForwardListItem.swift in Sources */,
				85C48CD127908C1000D3263E /* BrowserImportMoreInfoViewController.swift in Sources */,
				B69B50572727D16900758A2B /* AtbAndVariantCleanup.swift in Sources */,
				B693954A26F04BEB0015B914 /* NibLoadable.swift in Sources */,
				AA3D531527A1ED9300074EC1 /* FeedbackWindow.swift in Sources */,
				85F0FF1327CFAB04001C7C6E /* RecentlyVisitedView.swift in Sources */,
				AA7EB6DF27E7C57D00036718 /* MouseOverAnimationButton.swift in Sources */,
				AA7412B724D1687000D22FE0 /* TabBarScrollView.swift in Sources */,
				4B9292D92667124B00AD2C21 /* BookmarkListTreeControllerDataSource.swift in Sources */,
				14D9B8FB24F7E089000D4D13 /* AddressBarViewController.swift in Sources */,
				B65536A62685B82B00085A79 /* Permissions.swift in Sources */,
				AAC82C60258B6CB5009B6B42 /* TabPreviewWindowController.swift in Sources */,
				AAC5E4E425D6BA9C007F5990 /* NSSizeExtension.swift in Sources */,
				AA6820EB25503D6A005ED0D5 /* Fire.swift in Sources */,
				B6AAAC3E26048F690029438D /* RandomAccessCollectionExtension.swift in Sources */,
				4B9292AF26670F5300AD2C21 /* NSOutlineViewExtensions.swift in Sources */,
				AA585D82248FD31100E9A3E2 /* AppDelegate.swift in Sources */,
				7B1E81A027C8874900FF0E60 /* ContentOverlayViewController.swift in Sources */,
				85B7184C27677C6500B4277F /* OnboardingViewController.swift in Sources */,
				4B379C1E27BDB7FF008A968E /* DeviceAuthenticator.swift in Sources */,
				1456D6E124EFCBC300775049 /* TabBarCollectionView.swift in Sources */,
				85308E25267FC9F2001ABD76 /* NSAlertExtension.swift in Sources */,
				4BEF0E6A276676A500AF7C58 /* WaitlistRequest.swift in Sources */,
				4B59024826B3673600489384 /* ThirdPartyBrowser.swift in Sources */,
				B65E6B9E26D9EC0800095F96 /* CircularProgressView.swift in Sources */,
				AABEE69C24A902BB0043105B /* SuggestionContainer.swift in Sources */,
				85589E8327BBB8630038AD11 /* HomePageViewController.swift in Sources */,
				4B59024126B35F3600489384 /* BraveDataImporter.swift in Sources */,
				B6A9E46B2614618A0067D1B9 /* OperatingSystemVersionExtension.swift in Sources */,
				4BDFA4AE27BF19E500648192 /* ToggleableScrollView.swift in Sources */,
				85AC3AEF25D5CE9800C7D2AA /* UserScripts.swift in Sources */,
				B643BF1427ABF772000BACEC /* NSWorkspaceExtension.swift in Sources */,
				4B677439255DBEB800025BD8 /* AppHTTPSUpgradeStore.swift in Sources */,
				4BC68A722759B2140029A586 /* Waitlist.swift in Sources */,
				AAB549DF25DAB8F80058460B /* BookmarkViewModel.swift in Sources */,
				85707F28276A34D900DC0649 /* DaxSpeech.swift in Sources */,
				AA13DCB4271480B0006D48D3 /* FirePopoverViewModel.swift in Sources */,
				F41D174125CB131900472416 /* NSColorExtension.swift in Sources */,
				AAC5E4F625D6BF2C007F5990 /* AddressBarButtonsViewController.swift in Sources */,
				4B59023D26B35F3600489384 /* ChromeDataImporter.swift in Sources */,
				B68C92C42750EF76002AC6B0 /* PixelDataRecord.swift in Sources */,
				853014D625E671A000FB8205 /* PageObserverUserScript.swift in Sources */,
				B642738227B65BAC0005DFD1 /* SecureVaultErrorReporter.swift in Sources */,
				4B139AFD26B60BD800894F82 /* NSImageExtensions.swift in Sources */,
				B6A9E45B261460350067D1B9 /* APIHeaders.swift in Sources */,
				85625996269C953C00EE44BC /* PasswordManagementViewController.swift in Sources */,
				4BB99D0226FE191E001E4761 /* ImportedBookmarks.swift in Sources */,
				AA6EF9B3250785D5004754E6 /* NSMenuExtension.swift in Sources */,
				AA7412B524D1536B00D22FE0 /* MainWindowController.swift in Sources */,
				AA9FF95924A1ECF20039E328 /* Tab.swift in Sources */,
				B63D467125BFA6C100874977 /* DispatchQueueExtensions.swift in Sources */,
				B64C84EB2692DD650048FEBE /* PermissionAuthorizationPopover.swift in Sources */,
				85378D9E274E664C007C5CBF /* PopoverMessageViewController.swift in Sources */,
				AA6FFB4624DC3B5A0028F4D0 /* WebView.swift in Sources */,
				B693955026F04BEB0015B914 /* ShadowView.swift in Sources */,
				AA3D531D27A2F58F00074EC1 /* FeedbackSender.swift in Sources */,
				B6CF78DE267B099C00CD4F13 /* WKNavigationActionExtension.swift in Sources */,
				AA7412B224D0B3AC00D22FE0 /* TabBarViewItem.swift in Sources */,
				856C98D52570116900A22F1F /* NSWindow+Toast.swift in Sources */,
				B31055C427A1BA1D001AC618 /* AutoconsentUserScript.swift in Sources */,
				859E7D6B27453BF3009C2B69 /* BookmarksExporter.swift in Sources */,
				4B5FF67826B602B100D42879 /* FirefoxDataImporter.swift in Sources */,
				37AFCE8B27DB69BC00471A10 /* PreferencesGeneralView.swift in Sources */,
				37BF3F22286F0A7A00BD9014 /* PinnedTabsView.swift in Sources */,
				4B02198B25E05FAC00ED7DEA /* FireproofInfoViewController.swift in Sources */,
				AA8EDF2424923E980071C2E8 /* URLExtension.swift in Sources */,
				4BE0DF06267819A1006337B7 /* NSStoryboardExtension.swift in Sources */,
				37AFCE8127DA2CA600471A10 /* PreferencesViewController.swift in Sources */,
				4B02198A25E05FAC00ED7DEA /* FireproofDomains.swift in Sources */,
				4B677442255DBEEA00025BD8 /* Database.swift in Sources */,
				4B92928B26670D1700AD2C21 /* BookmarksOutlineView.swift in Sources */,
				B61F015525EDD5A700ABB5A3 /* UserContentController.swift in Sources */,
				4BF01C00272AE74C00884A61 /* CountryList.swift in Sources */,
				37CD54CC27F2FDD100F1F7B9 /* PreferencesSection.swift in Sources */,
				FD23FD2D2886A81D007F6985 /* AutoconsentManagement.swift in Sources */,
				B6B2400E28083B49001B8F3A /* WebViewContainerView.swift in Sources */,
				AAC5E4D925D6A711007F5990 /* BookmarkStore.swift in Sources */,
				B6FA893F269C424500588ECD /* PrivacyDashboardViewController.swift in Sources */,
				37D2771527E870D4003365FD /* PreferencesAppearanceView.swift in Sources */,
				AA72D5FE25FFF94E00C77619 /* NSMenuItemExtension.swift in Sources */,
				4BA1A6C2258B0A1300F6F690 /* ContiguousBytesExtension.swift in Sources */,
				37534CA8281198CD002621E7 /* AdjacentItemEnumerator.swift in Sources */,
				AA9B7C7E26A06E040008D425 /* TrackerInfo.swift in Sources */,
				4BE53374286E39F10019DBFD /* ChromiumKeychainPrompt.swift in Sources */,
				B6553692268440D700085A79 /* WKProcessPool+GeolocationProvider.swift in Sources */,
				AA5C1DD1285A154E0089850C /* RecentlyClosedMenu.swift in Sources */,
			);
			runOnlyForDeploymentPostprocessing = 0;
		};
		AA585D8C248FD31400E9A3E2 /* Sources */ = {
			isa = PBXSourcesBuildPhase;
			buildActionMask = 2147483647;
			files = (
				9833913327AAAEEE00DAF119 /* EmbeddedTrackerDataTests.swift in Sources */,
				3776583127F8325B009A6B35 /* AutofillPreferencesTests.swift in Sources */,
				B67C6C472654C643006C872E /* FileManagerExtensionTests.swift in Sources */,
				B69B50482726C5C200758A2B /* StatisticsLoaderTests.swift in Sources */,
				142879DA24CE1179005419BB /* SuggestionViewModelTests.swift in Sources */,
				4B9292C12667103100AD2C21 /* BookmarkMigrationTests.swift in Sources */,
				4B9292BC2667103100AD2C21 /* BookmarkSidebarTreeControllerTests.swift in Sources */,
				37D2377C287EBDA300BCE03B /* TabIndexTests.swift in Sources */,
				37534CA52811987D002621E7 /* AdjacentItemEnumeratorTests.swift in Sources */,
				B662D3DC2755DF670035D4D6 /* OldPixelDataModel.xcdatamodeld in Sources */,
				B6DA44232616CABC00DD1EC2 /* PixelArgumentsTests.swift in Sources */,
				AAEC74BC2642F0F800C2EFBC /* History.xcdatamodeld in Sources */,
				37534C9E28104D9B002621E7 /* TabLazyLoaderTests.swift in Sources */,
				85F1B0C925EF9759004792B6 /* URLEventHandlerTests.swift in Sources */,
				4B9292BD2667103100AD2C21 /* BookmarkOutlineViewDataSourceTests.swift in Sources */,
				4BBF0917282DD6EF00EE1418 /* TemporaryFileHandlerTests.swift in Sources */,
				B6A5A27925B93FFF00AA7ADA /* StateRestorationManagerTests.swift in Sources */,
				4B9292BB2667103100AD2C21 /* BookmarkNodeTests.swift in Sources */,
				4B0219A825E0646500ED7DEA /* WebsiteDataStoreTests.swift in Sources */,
				AAC9C01E24CB6BEB00AD1325 /* TabCollectionViewModelTests.swift in Sources */,
				B662D3DE275613BB0035D4D6 /* EncryptionKeyStoreMock.swift in Sources */,
				37D23780287EFEE200BCE03B /* PinnedTabsManagerTests.swift in Sources */,
				AA0877BA26D5161D00B05660 /* WebKitVersionProviderTests.swift in Sources */,
				4BA7C91627695EA500FEBA8E /* MacWaitlistRequestTests.swift in Sources */,
				B69B50462726C5C200758A2B /* AtbAndVariantCleanupTests.swift in Sources */,
				B6DA44282616CAE000DD1EC2 /* AppUsageActivityMonitorTests.swift in Sources */,
				4B59024C26B38BB800489384 /* ChromiumLoginReaderTests.swift in Sources */,
				AAC9C01724CAFBDC00AD1325 /* TabCollectionTests.swift in Sources */,
				378205F8283BC6A600D1D4AA /* StartupPreferencesTests.swift in Sources */,
				B67C6C3D2654B897006C872E /* WebViewExtensionTests.swift in Sources */,
				4BA1A6DE258C100A00F6F690 /* FileStoreTests.swift in Sources */,
				AAC9C01C24CB594C00AD1325 /* TabViewModelTests.swift in Sources */,
				37CD54B727F1B28A00F1F7B9 /* DefaultBrowserPreferencesTests.swift in Sources */,
				B65349AA265CF45000DCC645 /* DispatchQueueExtensionsTests.swift in Sources */,
				858A798A26A9B35E00A75A42 /* PasswordManagementItemModelTests.swift in Sources */,
				FD23FD2B28816606007F6985 /* AutoconsentMessageProtocolTests.swift in Sources */,
				B6DA441E2616C84600DD1EC2 /* PixelStoreMock.swift in Sources */,
				B6BBF1702744CDE1004F850E /* CoreDataStoreTests.swift in Sources */,
				4B9292BF2667103100AD2C21 /* TreeControllerTests.swift in Sources */,
				B693956926F352DB0015B914 /* DownloadsWebViewMock.m in Sources */,
				4B2CBF412767EEC1001DF04B /* MacWaitlistStoreTests.swift in Sources */,
				4B11060525903E570039B979 /* CoreDataEncryptionTesting.xcdatamodeld in Sources */,
				858A798826A99DBE00A75A42 /* PasswordManagementItemListModelTests.swift in Sources */,
				4B8AD0B127A86D9200AE44D6 /* WKWebsiteDataStoreExtensionTests.swift in Sources */,
				B69B50472726C5C200758A2B /* VariantManagerTests.swift in Sources */,
				8546DE6225C03056000CA5E1 /* UserAgentTests.swift in Sources */,
				B63ED0DE26AFD9A300A9DAD1 /* AVCaptureDeviceMock.swift in Sources */,
				B63ED0E026AFE32F00A9DAD1 /* GeolocationProviderMock.swift in Sources */,
				378205FB283C277800D1D4AA /* MainMenuTests.swift in Sources */,
				4B43469528655D1400177407 /* FirefoxDataImporterTests.swift in Sources */,
				4B723E0926B0003E00E14D75 /* CSVLoginExporterTests.swift in Sources */,
				B630793526731BC400DCEE41 /* URLSuggestedFilenameTests.swift in Sources */,
				AADE11C026D916D70032D8A7 /* StringExtensionTests.swift in Sources */,
				85AC3B4925DAC9BD00C7D2AA /* ConfigurationStorageTests.swift in Sources */,
				B693956126F1C1BC0015B914 /* DownloadListStoreMock.swift in Sources */,
				AA91F83927076F1900771A0D /* PrivacyIconViewModelTests.swift in Sources */,
				4B723E0726B0003E00E14D75 /* CSVImporterTests.swift in Sources */,
				AA652CDB25DDAB32009059CC /* BookmarkStoreMock.swift in Sources */,
				B62EB47C25BAD3BB005745C6 /* WKWebViewPrivateMethodsAvailabilityTests.swift in Sources */,
				4BBC16A527C488C900E00A38 /* DeviceAuthenticatorTests.swift in Sources */,
				4B3F641E27A8D3BD00E0C118 /* BrowserProfileTests.swift in Sources */,
				B6106BA026A7BE0B0013B453 /* PermissionManagerTests.swift in Sources */,
				B662D3D92755D7AD0035D4D6 /* PixelStoreTests.swift in Sources */,
				B6106BB526A809E60013B453 /* GeolocationProviderTests.swift in Sources */,
				B6A5A2A025B96E8300AA7ADA /* AppStateChangePublisherTests.swift in Sources */,
				B63ED0E326B3E7FA00A9DAD1 /* CLLocationManagerMock.swift in Sources */,
				37CD54BB27F25A4000F1F7B9 /* DownloadsPreferencesTests.swift in Sources */,
				4B02199C25E063DE00ED7DEA /* FireproofDomainsTests.swift in Sources */,
				AA0F3DB7261A566C0077F2D9 /* SuggestionLoadingMock.swift in Sources */,
				4B9292BE2667103100AD2C21 /* PasteboardFolderTests.swift in Sources */,
				4B9292C52667104B00AD2C21 /* CoreDataTestUtilities.swift in Sources */,
				4B723E1926B000DC00E14D75 /* TemporaryFileCreator.swift in Sources */,
				98EB5D1027516A4800681FE6 /* AppPrivacyConfigurationTests.swift in Sources */,
				4B9292C22667103100AD2C21 /* BookmarkTests.swift in Sources */,
				4BA7C91B276984AF00FEBA8E /* MacWaitlistLockScreenViewModelTests.swift in Sources */,
				142879DC24CE1185005419BB /* SuggestionContainerViewModelTests.swift in Sources */,
				AA0877B826D5160D00B05660 /* SafariVersionReaderTests.swift in Sources */,
				B69B50452726C5C200758A2B /* AtbParserTests.swift in Sources */,
				B6106BAF26A7C6180013B453 /* PermissionStoreMock.swift in Sources */,
				AA652CD325DDA6E9009059CC /* LocalBookmarkManagerTests.swift in Sources */,
				B63ED0DC26AE7B1E00A9DAD1 /* WebViewMock.swift in Sources */,
				4B4F72EC266B2ED300814C60 /* CollectionExtension.swift in Sources */,
				AAE39D1B24F44885008EF28B /* TabCollectionViewModelDelegateMock.swift in Sources */,
				373A1AAA283ED86C00586521 /* BookmarksHTMLReaderTests.swift in Sources */,
				AA9C363025518CA9004B1BA3 /* FireTests.swift in Sources */,
				B6106BB126A7D8720013B453 /* PermissionStoreTests.swift in Sources */,
				4BF4951826C08395000547B8 /* ThirdPartyBrowserTests.swift in Sources */,
				37479F152891BC8300302FE2 /* TabCollectionViewModelTests+WithoutPinnedTabsManager.swift in Sources */,
				AA63745424C9BF9A00AB2AC4 /* SuggestionContainerTests.swift in Sources */,
				AAC9C01524CAFBCE00AD1325 /* TabTests.swift in Sources */,
				B69B504C2726CA2900758A2B /* MockVariantManager.swift in Sources */,
				B610F2EC27AA8F9400FCEBE9 /* ContentBlockerRulesManagerMock.swift in Sources */,
				B6BBF1722744CE36004F850E /* FireproofDomainsStoreMock.swift in Sources */,
				4BA1A6D9258C0CB300F6F690 /* DataEncryptionTests.swift in Sources */,
				EA1E52B52798CF98002EC53C /* ClickToLoadModelTests.swift in Sources */,
				B6A5A27E25B9403E00AA7ADA /* FileStoreMock.swift in Sources */,
				B693955F26F1C17F0015B914 /* DownloadListCoordinatorTests.swift in Sources */,
				B6C2C9F62760B659005B7F0A /* TestDataModel.xcdatamodeld in Sources */,
				B68172AE269EB43F006D1092 /* GeolocationServiceTests.swift in Sources */,
				B6AE74342609AFCE005B9B1A /* ProgressEstimationTests.swift in Sources */,
				4BA1A6FE258C5C1300F6F690 /* EncryptedValueTransformerTests.swift in Sources */,
				85F69B3C25EDE81F00978E59 /* URLExtensionTests.swift in Sources */,
				B6DA44112616C0FC00DD1EC2 /* PixelTests.swift in Sources */,
				4B9292BA2667103100AD2C21 /* BookmarkNodePathTests.swift in Sources */,
				4B9292C02667103100AD2C21 /* BookmarkManagedObjectTests.swift in Sources */,
				373A1AB228451ED400586521 /* BookmarksHTMLImporterTests.swift in Sources */,
				4B723E0626B0003E00E14D75 /* CSVParserTests.swift in Sources */,
				85F487B5276A8F2E003CE668 /* OnboardingTests.swift in Sources */,
				AA652CCE25DD9071009059CC /* BookmarkListTests.swift in Sources */,
				859E7D6D274548F2009C2B69 /* BookmarksExporterTests.swift in Sources */,
				B6A5A2A825BAA35500AA7ADA /* WindowManagerStateRestorationTests.swift in Sources */,
				4BB99D1126FE1A84001E4761 /* SafariBookmarksReaderTests.swift in Sources */,
				4BBF0925283083EC00EE1418 /* FileSystemDSLTests.swift in Sources */,
				4B11060A25903EAC0039B979 /* CoreDataEncryptionTests.swift in Sources */,
				4B9292C32667103100AD2C21 /* PasteboardBookmarkTests.swift in Sources */,
				B610F2E427A8F37A00FCEBE9 /* CBRCompileTimeReporterTests.swift in Sources */,
				AAEC74BB2642E67C00C2EFBC /* NSPersistentContainerExtension.swift in Sources */,
				AABAF59C260A7D130085060C /* FaviconManagerMock.swift in Sources */,
				AAEC74B82642E43800C2EFBC /* HistoryStoreTests.swift in Sources */,
				4BA1A6E6258C270800F6F690 /* EncryptionKeyGeneratorTests.swift in Sources */,
				B6106BB326A7F4AA0013B453 /* GeolocationServiceMock.swift in Sources */,
				4B8AC93D26B49BE600879451 /* FirefoxLoginReaderTests.swift in Sources */,
				4BBF09232830812900EE1418 /* FileSystemDSL.swift in Sources */,
				4B723E0526B0003E00E14D75 /* DataImportMocks.swift in Sources */,
				4B70C00227B0793D000386ED /* CrashReportTests.swift in Sources */,
				85AC3B1725D9BC1A00C7D2AA /* ConfigurationDownloaderTests.swift in Sources */,
				37D23787287F5C2900BCE03B /* PinnedTabsViewModelTests.swift in Sources */,
				4BF4EA5027C71F26004E57C4 /* PasswordManagementListSectionTests.swift in Sources */,
				AA7E9176286DB05D00AB6B62 /* RecentlyClosedCoordinatorMock.swift in Sources */,
				B693955D26F19CD70015B914 /* DownloadListStoreTests.swift in Sources */,
				B610F2EB27AA8E4500FCEBE9 /* ContentBlockingUpdatingTests.swift in Sources */,
				4B0511E7262CAB3700F6079C /* UserDefaultsWrapperUtilities.swift in Sources */,
				4BA1A6F6258C4F9600F6F690 /* EncryptionMocks.swift in Sources */,
				B6B3E0962654DACD0040E0A2 /* UTTypeTests.swift in Sources */,
				4B2975992828285900187C4E /* FirefoxKeyReaderTests.swift in Sources */,
				4B02199D25E063DE00ED7DEA /* FireproofingURLExtensionsTests.swift in Sources */,
				4BB99D0F26FE1A84001E4761 /* ChromiumBookmarksReaderTests.swift in Sources */,
				4BB99D1026FE1A84001E4761 /* FirefoxBookmarksReaderTests.swift in Sources */,
				4B117F7D276C0CB5002F3D8C /* LocalStatisticsStoreTests.swift in Sources */,
				AAEC74B42642C69300C2EFBC /* HistoryCoordinatorTests.swift in Sources */,
				378205F62837CBA800D1D4AA /* SavedStateMock.swift in Sources */,
				EA8AE76A279FBDB20078943E /* ClickToLoadTDSTests.swift in Sources */,
				B63ED0DA26AE7AF400A9DAD1 /* PermissionManagerMock.swift in Sources */,
				AA9C362825518C44004B1BA3 /* WebsiteDataStoreMock.swift in Sources */,
				3776582D27F71652009A6B35 /* WebsiteBreakageReportTests.swift in Sources */,
				4B723E0826B0003E00E14D75 /* MockSecureVault.swift in Sources */,
				37CD54B527F1AC1300F1F7B9 /* PreferencesSidebarModelTests.swift in Sources */,
				AAEC74B22642C57200C2EFBC /* HistoryCoordinatingMock.swift in Sources */,
				37CD54B927F1F8AC00F1F7B9 /* AppearancePreferencesTests.swift in Sources */,
				AAEC74B62642CC6A00C2EFBC /* HistoryStoringMock.swift in Sources */,
				AA652CB125DD825B009059CC /* LocalBookmarkStoreTests.swift in Sources */,
				B630794226731F5400DCEE41 /* WKDownloadMock.swift in Sources */,
				B6C0B24626E9CB190031CB7F /* RunLoopExtensionTests.swift in Sources */,
				B693956326F1C2A40015B914 /* FileDownloadManagerMock.swift in Sources */,
				B6C2C9EF276081AB005B7F0A /* DeallocationTests.swift in Sources */,
				B63ED0D826AE729600A9DAD1 /* PermissionModelTests.swift in Sources */,
				B69B504B2726CA2900758A2B /* MockStatisticsStore.swift in Sources */,
				37CD54BD27F2ECAE00F1F7B9 /* AutofillPreferencesModelTests.swift in Sources */,
				37D23789288009CF00BCE03B /* TabCollectionViewModelTests+PinnedTabs.swift in Sources */,
				B630793A26731F2600DCEE41 /* FileDownloadManagerTests.swift in Sources */,
			);
			runOnlyForDeploymentPostprocessing = 0;
		};
/* End PBXSourcesBuildPhase section */

/* Begin PBXTargetDependency section */
		4B1AD8A325FC27E200261379 /* PBXTargetDependency */ = {
			isa = PBXTargetDependency;
			target = AA585D7D248FD31100E9A3E2 /* DuckDuckGo Privacy Browser */;
			targetProxy = 4B1AD8A225FC27E200261379 /* PBXContainerItemProxy */;
		};
		7B4CE8E026F02108009134B1 /* PBXTargetDependency */ = {
			isa = PBXTargetDependency;
			target = AA585D7D248FD31100E9A3E2 /* DuckDuckGo Privacy Browser */;
			targetProxy = 7B4CE8DF26F02108009134B1 /* PBXContainerItemProxy */;
		};
		AA585D92248FD31400E9A3E2 /* PBXTargetDependency */ = {
			isa = PBXTargetDependency;
			target = AA585D7D248FD31100E9A3E2 /* DuckDuckGo Privacy Browser */;
			targetProxy = AA585D91248FD31400E9A3E2 /* PBXContainerItemProxy */;
		};
/* End PBXTargetDependency section */

/* Begin PBXVariantGroup section */
		AA80EC69256C4691007083E7 /* BrowserTab.storyboard */ = {
			isa = PBXVariantGroup;
			children = (
				AA80EC68256C4691007083E7 /* Base */,
			);
			name = BrowserTab.storyboard;
			sourceTree = "<group>";
		};
		AA80EC75256C46A2007083E7 /* Suggestion.storyboard */ = {
			isa = PBXVariantGroup;
			children = (
				AA80EC74256C46A2007083E7 /* Base */,
			);
			name = Suggestion.storyboard;
			sourceTree = "<group>";
		};
		AA80EC7B256C46AA007083E7 /* TabBar.storyboard */ = {
			isa = PBXVariantGroup;
			children = (
				AA80EC7A256C46AA007083E7 /* Base */,
			);
			name = TabBar.storyboard;
			sourceTree = "<group>";
		};
		AA80EC8B256C49B8007083E7 /* Localizable.strings */ = {
			isa = PBXVariantGroup;
			children = (
				AA80EC8A256C49B8007083E7 /* en */,
			);
			name = Localizable.strings;
			sourceTree = "<group>";
		};
		AA80EC91256C49BC007083E7 /* Localizable.stringsdict */ = {
			isa = PBXVariantGroup;
			children = (
				AA80EC90256C49BC007083E7 /* en */,
			);
			name = Localizable.stringsdict;
			sourceTree = "<group>";
		};
/* End PBXVariantGroup section */

/* Begin XCBuildConfiguration section */
		377762422800D59E00250E31 /* CI_Review */ = {
			isa = XCBuildConfiguration;
			buildSettings = {
				ALWAYS_SEARCH_USER_PATHS = NO;
				CLANG_ANALYZER_NONNULL = YES;
				CLANG_ANALYZER_NUMBER_OBJECT_CONVERSION = YES_AGGRESSIVE;
				CLANG_CXX_LANGUAGE_STANDARD = "gnu++14";
				CLANG_CXX_LIBRARY = "libc++";
				CLANG_ENABLE_MODULES = YES;
				CLANG_ENABLE_OBJC_ARC = YES;
				CLANG_ENABLE_OBJC_WEAK = YES;
				CLANG_WARN_BLOCK_CAPTURE_AUTORELEASING = YES;
				CLANG_WARN_BOOL_CONVERSION = YES;
				CLANG_WARN_COMMA = YES;
				CLANG_WARN_CONSTANT_CONVERSION = YES;
				CLANG_WARN_DEPRECATED_OBJC_IMPLEMENTATIONS = YES;
				CLANG_WARN_DIRECT_OBJC_ISA_USAGE = YES_ERROR;
				CLANG_WARN_DOCUMENTATION_COMMENTS = YES;
				CLANG_WARN_EMPTY_BODY = YES;
				CLANG_WARN_ENUM_CONVERSION = YES;
				CLANG_WARN_INFINITE_RECURSION = YES;
				CLANG_WARN_INT_CONVERSION = YES;
				CLANG_WARN_NON_LITERAL_NULL_CONVERSION = YES;
				CLANG_WARN_OBJC_IMPLICIT_RETAIN_SELF = YES;
				CLANG_WARN_OBJC_LITERAL_CONVERSION = YES;
				CLANG_WARN_OBJC_ROOT_CLASS = YES_ERROR;
				CLANG_WARN_QUOTED_INCLUDE_IN_FRAMEWORK_HEADER = YES;
				CLANG_WARN_RANGE_LOOP_ANALYSIS = YES;
				CLANG_WARN_STRICT_PROTOTYPES = YES;
				CLANG_WARN_SUSPICIOUS_MOVE = YES;
				CLANG_WARN_UNGUARDED_AVAILABILITY = YES_AGGRESSIVE;
				CLANG_WARN_UNREACHABLE_CODE = YES;
				CLANG_WARN__DUPLICATE_METHOD_MATCH = YES;
				COPY_PHASE_STRIP = NO;
				DEBUG_INFORMATION_FORMAT = "dwarf-with-dsym";
				ENABLE_NS_ASSERTIONS = NO;
				ENABLE_STRICT_OBJC_MSGSEND = YES;
				GCC_C_LANGUAGE_STANDARD = gnu11;
				GCC_NO_COMMON_BLOCKS = YES;
				GCC_WARN_64_TO_32_BIT_CONVERSION = YES;
				GCC_WARN_ABOUT_RETURN_TYPE = YES_ERROR;
				GCC_WARN_UNDECLARED_SELECTOR = YES;
				GCC_WARN_UNINITIALIZED_AUTOS = YES_AGGRESSIVE;
				GCC_WARN_UNUSED_FUNCTION = YES;
				GCC_WARN_UNUSED_VARIABLE = YES;
				MACOSX_DEPLOYMENT_TARGET = 10.15;
				MTL_ENABLE_DEBUG_INFO = NO;
				MTL_FAST_MATH = YES;
				SDKROOT = macosx;
				SWIFT_COMPILATION_MODE = wholemodule;
				SWIFT_OPTIMIZATION_LEVEL = "-O";
			};
			name = CI_Review;
		};
		377762432800D59E00250E31 /* CI_Review */ = {
			isa = XCBuildConfiguration;
			buildSettings = {
				ASSETCATALOG_COMPILER_APPICON_NAME = "Icon - Review";
				ASSETCATALOG_COMPILER_GLOBAL_ACCENT_COLOR_NAME = GlobaAccentColor;
				CLANG_ANALYZER_LOCALIZABILITY_EMPTY_CONTEXT = YES;
				CLANG_ANALYZER_LOCALIZABILITY_NONLOCALIZED = YES;
				CODE_SIGN_ENTITLEMENTS = DuckDuckGo/DuckDuckGo.entitlements;
				CODE_SIGN_IDENTITY = "Developer ID Application";
				CODE_SIGN_STYLE = Manual;
				COMBINE_HIDPI_IMAGES = YES;
				CURRENT_PROJECT_VERSION = 0.27.1;
				DEVELOPMENT_TEAM = HKE973VLUW;
				ENABLE_HARDENED_RUNTIME = YES;
				GCC_PREPROCESSOR_DEFINITIONS = "REVIEW=1";
				INFOPLIST_FILE = DuckDuckGo/Info.plist;
				LD_RUNPATH_SEARCH_PATHS = (
					"$(inherited)",
					"@executable_path/../Frameworks",
				);
				MARKETING_VERSION = 0.27.1;
				PRODUCT_BUNDLE_IDENTIFIER = com.duckduckgo.macos.browser.review;
				PRODUCT_MODULE_NAME = "$(TARGET_NAME:c99extidentifier)";
				PRODUCT_NAME = "DuckDuckGo Review";
				PROVISIONING_PROFILE_SPECIFIER = "MacOS Browser Product Review";
				SWIFT_ACTIVE_COMPILATION_CONDITIONS = "FEEDBACK REVIEW";
				SWIFT_OBJC_BRIDGING_HEADER = "$(SRCROOT)/DuckDuckGo/Bridging.h";
				SWIFT_VERSION = 5.0;
			};
			name = CI_Review;
		};
		377762442800D59E00250E31 /* CI_Review */ = {
			isa = XCBuildConfiguration;
			buildSettings = {
				ALWAYS_EMBED_SWIFT_STANDARD_LIBRARIES = YES;
				BUNDLE_LOADER = "$(TEST_HOST)";
				CODE_SIGN_IDENTITY = "Apple Development";
				CODE_SIGN_STYLE = Automatic;
				COMBINE_HIDPI_IMAGES = YES;
				DEVELOPMENT_TEAM = HKE973VLUW;
				INFOPLIST_FILE = "Unit Tests/Info.plist";
				LD_RUNPATH_SEARCH_PATHS = (
					"$(inherited)",
					"@executable_path/../Frameworks",
					"@loader_path/../Frameworks",
				);
				MACOSX_DEPLOYMENT_TARGET = 10.15;
				PRODUCT_BUNDLE_IDENTIFIER = com.duckduckgo.macos.browser.DuckDuckGoTests;
				PRODUCT_NAME = "$(TARGET_NAME)";
				PROVISIONING_PROFILE_SPECIFIER = "";
				SWIFT_OBJC_BRIDGING_HEADER = "$(SRCROOT)/Unit Tests/Common/TestsBridging.h";
				SWIFT_VERSION = 5.0;
				TEST_HOST = "$(BUILT_PRODUCTS_DIR)/DuckDuckGo.app/Contents/MacOS/DuckDuckGo";
			};
			name = CI_Review;
		};
		377762452800D59E00250E31 /* CI_Review */ = {
			isa = XCBuildConfiguration;
			buildSettings = {
				BUNDLE_LOADER = "$(TEST_HOST)";
				CODE_SIGN_STYLE = Automatic;
				COMBINE_HIDPI_IMAGES = YES;
				DEVELOPMENT_TEAM = HKE973VLUW;
				INFOPLIST_FILE = "Integration Tests/Info.plist";
				LD_RUNPATH_SEARCH_PATHS = (
					"$(inherited)",
					"@executable_path/../Frameworks",
					"@loader_path/../Frameworks",
				);
				MACOSX_DEPLOYMENT_TARGET = 11.1;
				PRODUCT_BUNDLE_IDENTIFIER = "com.duckduckgo.Integration-Tests";
				PRODUCT_NAME = "$(TARGET_NAME)";
				SWIFT_VERSION = 5.0;
				TEST_HOST = "$(BUILT_PRODUCTS_DIR)/DuckDuckGo.app/Contents/MacOS/DuckDuckGo";
			};
			name = CI_Review;
		};
		377762462800D59E00250E31 /* CI_Review */ = {
			isa = XCBuildConfiguration;
			buildSettings = {
				CODE_SIGN_STYLE = Automatic;
				COMBINE_HIDPI_IMAGES = YES;
				DEVELOPMENT_TEAM = HKE973VLUW;
				INFOPLIST_FILE = "UI Tests/Info.plist";
				LD_RUNPATH_SEARCH_PATHS = (
					"$(inherited)",
					"@executable_path/../Frameworks",
					"@loader_path/../Frameworks",
				);
				MACOSX_DEPLOYMENT_TARGET = 11.3;
				PRODUCT_BUNDLE_IDENTIFIER = "com.duckduckgo.UI-Tests";
				PRODUCT_NAME = "$(TARGET_NAME)";
				SWIFT_VERSION = 5.0;
				TEST_TARGET_NAME = "DuckDuckGo Privacy Browser";
			};
			name = CI_Review;
		};
		377762472800ECB000250E31 /* CI_Release */ = {
			isa = XCBuildConfiguration;
			buildSettings = {
				ALWAYS_SEARCH_USER_PATHS = NO;
				CLANG_ANALYZER_NONNULL = YES;
				CLANG_ANALYZER_NUMBER_OBJECT_CONVERSION = YES_AGGRESSIVE;
				CLANG_CXX_LANGUAGE_STANDARD = "gnu++14";
				CLANG_CXX_LIBRARY = "libc++";
				CLANG_ENABLE_MODULES = YES;
				CLANG_ENABLE_OBJC_ARC = YES;
				CLANG_ENABLE_OBJC_WEAK = YES;
				CLANG_WARN_BLOCK_CAPTURE_AUTORELEASING = YES;
				CLANG_WARN_BOOL_CONVERSION = YES;
				CLANG_WARN_COMMA = YES;
				CLANG_WARN_CONSTANT_CONVERSION = YES;
				CLANG_WARN_DEPRECATED_OBJC_IMPLEMENTATIONS = YES;
				CLANG_WARN_DIRECT_OBJC_ISA_USAGE = YES_ERROR;
				CLANG_WARN_DOCUMENTATION_COMMENTS = YES;
				CLANG_WARN_EMPTY_BODY = YES;
				CLANG_WARN_ENUM_CONVERSION = YES;
				CLANG_WARN_INFINITE_RECURSION = YES;
				CLANG_WARN_INT_CONVERSION = YES;
				CLANG_WARN_NON_LITERAL_NULL_CONVERSION = YES;
				CLANG_WARN_OBJC_IMPLICIT_RETAIN_SELF = YES;
				CLANG_WARN_OBJC_LITERAL_CONVERSION = YES;
				CLANG_WARN_OBJC_ROOT_CLASS = YES_ERROR;
				CLANG_WARN_QUOTED_INCLUDE_IN_FRAMEWORK_HEADER = YES;
				CLANG_WARN_RANGE_LOOP_ANALYSIS = YES;
				CLANG_WARN_STRICT_PROTOTYPES = YES;
				CLANG_WARN_SUSPICIOUS_MOVE = YES;
				CLANG_WARN_UNGUARDED_AVAILABILITY = YES_AGGRESSIVE;
				CLANG_WARN_UNREACHABLE_CODE = YES;
				CLANG_WARN__DUPLICATE_METHOD_MATCH = YES;
				COPY_PHASE_STRIP = NO;
				DEBUG_INFORMATION_FORMAT = "dwarf-with-dsym";
				ENABLE_NS_ASSERTIONS = NO;
				ENABLE_STRICT_OBJC_MSGSEND = YES;
				GCC_C_LANGUAGE_STANDARD = gnu11;
				GCC_NO_COMMON_BLOCKS = YES;
				GCC_WARN_64_TO_32_BIT_CONVERSION = YES;
				GCC_WARN_ABOUT_RETURN_TYPE = YES_ERROR;
				GCC_WARN_UNDECLARED_SELECTOR = YES;
				GCC_WARN_UNINITIALIZED_AUTOS = YES_AGGRESSIVE;
				GCC_WARN_UNUSED_FUNCTION = YES;
				GCC_WARN_UNUSED_VARIABLE = YES;
				MACOSX_DEPLOYMENT_TARGET = 10.15;
				MTL_ENABLE_DEBUG_INFO = NO;
				MTL_FAST_MATH = YES;
				SDKROOT = macosx;
				SWIFT_COMPILATION_MODE = wholemodule;
				SWIFT_OPTIMIZATION_LEVEL = "-O";
			};
			name = CI_Release;
		};
		377762482800ECB000250E31 /* CI_Release */ = {
			isa = XCBuildConfiguration;
			buildSettings = {
				ASSETCATALOG_COMPILER_APPICON_NAME = AppIcon;
				ASSETCATALOG_COMPILER_GLOBAL_ACCENT_COLOR_NAME = GlobaAccentColor;
				CLANG_ANALYZER_LOCALIZABILITY_EMPTY_CONTEXT = YES;
				CLANG_ANALYZER_LOCALIZABILITY_NONLOCALIZED = YES;
				CODE_SIGN_ENTITLEMENTS = DuckDuckGo/DuckDuckGo.entitlements;
				CODE_SIGN_IDENTITY = "Developer ID Application";
				CODE_SIGN_STYLE = Manual;
				COMBINE_HIDPI_IMAGES = YES;
				CURRENT_PROJECT_VERSION = 0.27.1;
				DEVELOPMENT_TEAM = HKE973VLUW;
				ENABLE_HARDENED_RUNTIME = YES;
				INFOPLIST_FILE = DuckDuckGo/Info.plist;
				LD_RUNPATH_SEARCH_PATHS = (
					"$(inherited)",
					"@executable_path/../Frameworks",
				);
				MARKETING_VERSION = 0.27.1;
				PRODUCT_BUNDLE_IDENTIFIER = com.duckduckgo.macos.browser;
				PRODUCT_MODULE_NAME = "$(TARGET_NAME:c99extidentifier)";
				PRODUCT_NAME = DuckDuckGo;
				PROVISIONING_PROFILE_SPECIFIER = "MacOS Browser";
				SWIFT_ACTIVE_COMPILATION_CONDITIONS = FEEDBACK;
				SWIFT_OBJC_BRIDGING_HEADER = "$(SRCROOT)/DuckDuckGo/Bridging.h";
				SWIFT_VERSION = 5.0;
			};
			name = CI_Release;
		};
		377762492800ECB000250E31 /* CI_Release */ = {
			isa = XCBuildConfiguration;
			buildSettings = {
				ALWAYS_EMBED_SWIFT_STANDARD_LIBRARIES = YES;
				BUNDLE_LOADER = "$(TEST_HOST)";
				CODE_SIGN_IDENTITY = "Apple Development";
				CODE_SIGN_STYLE = Automatic;
				COMBINE_HIDPI_IMAGES = YES;
				DEVELOPMENT_TEAM = HKE973VLUW;
				INFOPLIST_FILE = "Unit Tests/Info.plist";
				LD_RUNPATH_SEARCH_PATHS = (
					"$(inherited)",
					"@executable_path/../Frameworks",
					"@loader_path/../Frameworks",
				);
				MACOSX_DEPLOYMENT_TARGET = 10.15;
				PRODUCT_BUNDLE_IDENTIFIER = com.duckduckgo.macos.browser.DuckDuckGoTests;
				PRODUCT_NAME = "$(TARGET_NAME)";
				PROVISIONING_PROFILE_SPECIFIER = "";
				SWIFT_OBJC_BRIDGING_HEADER = "$(SRCROOT)/Unit Tests/Common/TestsBridging.h";
				SWIFT_VERSION = 5.0;
				TEST_HOST = "$(BUILT_PRODUCTS_DIR)/DuckDuckGo.app/Contents/MacOS/DuckDuckGo";
			};
			name = CI_Release;
		};
		3777624A2800ECB000250E31 /* CI_Release */ = {
			isa = XCBuildConfiguration;
			buildSettings = {
				BUNDLE_LOADER = "$(TEST_HOST)";
				CODE_SIGN_STYLE = Automatic;
				COMBINE_HIDPI_IMAGES = YES;
				DEVELOPMENT_TEAM = HKE973VLUW;
				INFOPLIST_FILE = "Integration Tests/Info.plist";
				LD_RUNPATH_SEARCH_PATHS = (
					"$(inherited)",
					"@executable_path/../Frameworks",
					"@loader_path/../Frameworks",
				);
				MACOSX_DEPLOYMENT_TARGET = 11.1;
				PRODUCT_BUNDLE_IDENTIFIER = "com.duckduckgo.Integration-Tests";
				PRODUCT_NAME = "$(TARGET_NAME)";
				SWIFT_VERSION = 5.0;
				TEST_HOST = "$(BUILT_PRODUCTS_DIR)/DuckDuckGo.app/Contents/MacOS/DuckDuckGo";
			};
			name = CI_Release;
		};
		3777624B2800ECB000250E31 /* CI_Release */ = {
			isa = XCBuildConfiguration;
			buildSettings = {
				CODE_SIGN_STYLE = Automatic;
				COMBINE_HIDPI_IMAGES = YES;
				DEVELOPMENT_TEAM = HKE973VLUW;
				INFOPLIST_FILE = "UI Tests/Info.plist";
				LD_RUNPATH_SEARCH_PATHS = (
					"$(inherited)",
					"@executable_path/../Frameworks",
					"@loader_path/../Frameworks",
				);
				MACOSX_DEPLOYMENT_TARGET = 11.3;
				PRODUCT_BUNDLE_IDENTIFIER = "com.duckduckgo.UI-Tests";
				PRODUCT_NAME = "$(TARGET_NAME)";
				SWIFT_VERSION = 5.0;
				TEST_TARGET_NAME = "DuckDuckGo Privacy Browser";
			};
			name = CI_Release;
		};
		4B1AD8A425FC27E200261379 /* Debug */ = {
			isa = XCBuildConfiguration;
			buildSettings = {
				BUNDLE_LOADER = "$(TEST_HOST)";
				CODE_SIGN_STYLE = Automatic;
				COMBINE_HIDPI_IMAGES = YES;
				DEVELOPMENT_TEAM = HKE973VLUW;
				INFOPLIST_FILE = "Integration Tests/Info.plist";
				LD_RUNPATH_SEARCH_PATHS = (
					"$(inherited)",
					"@executable_path/../Frameworks",
					"@loader_path/../Frameworks",
				);
				MACOSX_DEPLOYMENT_TARGET = 11.1;
				PRODUCT_BUNDLE_IDENTIFIER = "com.duckduckgo.Integration-Tests";
				PRODUCT_NAME = "$(TARGET_NAME)";
				SWIFT_VERSION = 5.0;
				TEST_HOST = "$(BUILT_PRODUCTS_DIR)/DuckDuckGo.app/Contents/MacOS/DuckDuckGo";
			};
			name = Debug;
		};
		4B1AD8A525FC27E200261379 /* Release */ = {
			isa = XCBuildConfiguration;
			buildSettings = {
				BUNDLE_LOADER = "$(TEST_HOST)";
				CODE_SIGN_STYLE = Automatic;
				COMBINE_HIDPI_IMAGES = YES;
				DEVELOPMENT_TEAM = HKE973VLUW;
				INFOPLIST_FILE = "Integration Tests/Info.plist";
				LD_RUNPATH_SEARCH_PATHS = (
					"$(inherited)",
					"@executable_path/../Frameworks",
					"@loader_path/../Frameworks",
				);
				MACOSX_DEPLOYMENT_TARGET = 11.1;
				PRODUCT_BUNDLE_IDENTIFIER = "com.duckduckgo.Integration-Tests";
				PRODUCT_NAME = "$(TARGET_NAME)";
				SWIFT_VERSION = 5.0;
				TEST_HOST = "$(BUILT_PRODUCTS_DIR)/DuckDuckGo.app/Contents/MacOS/DuckDuckGo";
			};
			name = Release;
		};
		4B1AD8B025FC322600261379 /* CI */ = {
			isa = XCBuildConfiguration;
			buildSettings = {
				ALWAYS_SEARCH_USER_PATHS = NO;
				CLANG_ANALYZER_NONNULL = YES;
				CLANG_ANALYZER_NUMBER_OBJECT_CONVERSION = YES_AGGRESSIVE;
				CLANG_CXX_LANGUAGE_STANDARD = "gnu++14";
				CLANG_CXX_LIBRARY = "libc++";
				CLANG_ENABLE_MODULES = YES;
				CLANG_ENABLE_OBJC_ARC = YES;
				CLANG_ENABLE_OBJC_WEAK = YES;
				CLANG_WARN_BLOCK_CAPTURE_AUTORELEASING = YES;
				CLANG_WARN_BOOL_CONVERSION = YES;
				CLANG_WARN_COMMA = YES;
				CLANG_WARN_CONSTANT_CONVERSION = YES;
				CLANG_WARN_DEPRECATED_OBJC_IMPLEMENTATIONS = YES;
				CLANG_WARN_DIRECT_OBJC_ISA_USAGE = YES_ERROR;
				CLANG_WARN_DOCUMENTATION_COMMENTS = YES;
				CLANG_WARN_EMPTY_BODY = YES;
				CLANG_WARN_ENUM_CONVERSION = YES;
				CLANG_WARN_INFINITE_RECURSION = YES;
				CLANG_WARN_INT_CONVERSION = YES;
				CLANG_WARN_NON_LITERAL_NULL_CONVERSION = YES;
				CLANG_WARN_OBJC_IMPLICIT_RETAIN_SELF = YES;
				CLANG_WARN_OBJC_LITERAL_CONVERSION = YES;
				CLANG_WARN_OBJC_ROOT_CLASS = YES_ERROR;
				CLANG_WARN_QUOTED_INCLUDE_IN_FRAMEWORK_HEADER = YES;
				CLANG_WARN_RANGE_LOOP_ANALYSIS = YES;
				CLANG_WARN_STRICT_PROTOTYPES = YES;
				CLANG_WARN_SUSPICIOUS_MOVE = YES;
				CLANG_WARN_UNGUARDED_AVAILABILITY = YES_AGGRESSIVE;
				CLANG_WARN_UNREACHABLE_CODE = YES;
				CLANG_WARN__DUPLICATE_METHOD_MATCH = YES;
				COPY_PHASE_STRIP = NO;
				DEBUG_INFORMATION_FORMAT = dwarf;
				ENABLE_STRICT_OBJC_MSGSEND = YES;
				ENABLE_TESTABILITY = YES;
				GCC_C_LANGUAGE_STANDARD = gnu11;
				GCC_DYNAMIC_NO_PIC = NO;
				GCC_NO_COMMON_BLOCKS = YES;
				GCC_OPTIMIZATION_LEVEL = 0;
				GCC_PREPROCESSOR_DEFINITIONS = (
					"DEBUG=1",
					"CI=1",
					"$(inherited)",
				);
				GCC_WARN_64_TO_32_BIT_CONVERSION = YES;
				GCC_WARN_ABOUT_RETURN_TYPE = YES_ERROR;
				GCC_WARN_UNDECLARED_SELECTOR = YES;
				GCC_WARN_UNINITIALIZED_AUTOS = YES_AGGRESSIVE;
				GCC_WARN_UNUSED_FUNCTION = YES;
				GCC_WARN_UNUSED_VARIABLE = YES;
				MACOSX_DEPLOYMENT_TARGET = 10.15;
				MTL_ENABLE_DEBUG_INFO = INCLUDE_SOURCE;
				MTL_FAST_MATH = YES;
				ONLY_ACTIVE_ARCH = YES;
				SDKROOT = macosx;
				SWIFT_ACTIVE_COMPILATION_CONDITIONS = "DEBUG CI";
				SWIFT_OPTIMIZATION_LEVEL = "-Onone";
			};
			name = CI;
		};
		4B1AD8B125FC322600261379 /* CI */ = {
			isa = XCBuildConfiguration;
			buildSettings = {
				ASSETCATALOG_COMPILER_APPICON_NAME = "Icon - Debug";
				ASSETCATALOG_COMPILER_GLOBAL_ACCENT_COLOR_NAME = GlobaAccentColor;
				CLANG_ANALYZER_LOCALIZABILITY_EMPTY_CONTEXT = YES;
				CLANG_ANALYZER_LOCALIZABILITY_NONLOCALIZED = YES;
				CODE_SIGN_ENTITLEMENTS = DuckDuckGo/DuckDuckGoCI.entitlements;
				CODE_SIGN_IDENTITY = "";
				CODE_SIGN_STYLE = Manual;
				COMBINE_HIDPI_IMAGES = YES;
				CURRENT_PROJECT_VERSION = 0.27.1;
				DEVELOPMENT_TEAM = "";
				ENABLE_HARDENED_RUNTIME = YES;
				INFOPLIST_FILE = DuckDuckGo/Info.plist;
				LD_RUNPATH_SEARCH_PATHS = (
					"$(inherited)",
					"@executable_path/../Frameworks",
				);
				MARKETING_VERSION = 0.27.1;
				PRODUCT_BUNDLE_IDENTIFIER = com.duckduckgo.macos.browser.debug;
				PRODUCT_MODULE_NAME = "$(TARGET_NAME:c99extidentifier)";
				PRODUCT_NAME = DuckDuckGo;
				PROVISIONING_PROFILE_SPECIFIER = "";
				SWIFT_ACTIVE_COMPILATION_CONDITIONS = "FEEDBACK $(inherited)";
				SWIFT_OBJC_BRIDGING_HEADER = "$(SRCROOT)/DuckDuckGo/Bridging.h";
				SWIFT_VERSION = 5.0;
			};
			name = CI;
		};
		4B1AD8B225FC322600261379 /* CI */ = {
			isa = XCBuildConfiguration;
			buildSettings = {
				ALWAYS_EMBED_SWIFT_STANDARD_LIBRARIES = YES;
				BUNDLE_LOADER = "$(TEST_HOST)";
				CODE_SIGN_IDENTITY = "-";
				CODE_SIGN_STYLE = Automatic;
				COMBINE_HIDPI_IMAGES = YES;
				DEVELOPMENT_TEAM = "";
				INFOPLIST_FILE = "Unit Tests/Info.plist";
				LD_RUNPATH_SEARCH_PATHS = (
					"$(inherited)",
					"@executable_path/../Frameworks",
					"@loader_path/../Frameworks",
				);
				MACOSX_DEPLOYMENT_TARGET = 10.15;
				PRODUCT_BUNDLE_IDENTIFIER = com.duckduckgo.macos.browser.DuckDuckGoTests;
				PRODUCT_NAME = "$(TARGET_NAME)";
				PROVISIONING_PROFILE_SPECIFIER = "";
				SWIFT_OBJC_BRIDGING_HEADER = "$(SRCROOT)/Unit Tests/Common/TestsBridging.h";
				SWIFT_VERSION = 5.0;
				TEST_HOST = "$(BUILT_PRODUCTS_DIR)/DuckDuckGo.app/Contents/MacOS/DuckDuckGo";
			};
			name = CI;
		};
		4B1AD8B325FC322600261379 /* CI */ = {
			isa = XCBuildConfiguration;
			buildSettings = {
				BUNDLE_LOADER = "$(TEST_HOST)";
				CODE_SIGN_IDENTITY = "-";
				CODE_SIGN_STYLE = Automatic;
				COMBINE_HIDPI_IMAGES = YES;
				DEVELOPMENT_TEAM = HKE973VLUW;
				INFOPLIST_FILE = "Integration Tests/Info.plist";
				LD_RUNPATH_SEARCH_PATHS = (
					"$(inherited)",
					"@executable_path/../Frameworks",
					"@loader_path/../Frameworks",
				);
				MACOSX_DEPLOYMENT_TARGET = 11.1;
				PRODUCT_BUNDLE_IDENTIFIER = "com.duckduckgo.Integration-Tests";
				PRODUCT_NAME = "$(TARGET_NAME)";
				SWIFT_VERSION = 5.0;
				TEST_HOST = "$(BUILT_PRODUCTS_DIR)/DuckDuckGo.app/Contents/MacOS/DuckDuckGo";
			};
			name = CI;
		};
		7B4CE8E126F02108009134B1 /* Debug */ = {
			isa = XCBuildConfiguration;
			buildSettings = {
				CODE_SIGN_STYLE = Automatic;
				COMBINE_HIDPI_IMAGES = YES;
				DEVELOPMENT_TEAM = HKE973VLUW;
				INFOPLIST_FILE = "UI Tests/Info.plist";
				LD_RUNPATH_SEARCH_PATHS = (
					"$(inherited)",
					"@executable_path/../Frameworks",
					"@loader_path/../Frameworks",
				);
				MACOSX_DEPLOYMENT_TARGET = 11.3;
				PRODUCT_BUNDLE_IDENTIFIER = "com.duckduckgo.UI-Tests";
				PRODUCT_NAME = "$(TARGET_NAME)";
				SWIFT_VERSION = 5.0;
				TEST_TARGET_NAME = "DuckDuckGo Privacy Browser";
			};
			name = Debug;
		};
		7B4CE8E226F02108009134B1 /* CI */ = {
			isa = XCBuildConfiguration;
			buildSettings = {
				CODE_SIGN_IDENTITY = "-";
				CODE_SIGN_STYLE = Automatic;
				COMBINE_HIDPI_IMAGES = YES;
				DEVELOPMENT_TEAM = HKE973VLUW;
				INFOPLIST_FILE = "UI Tests/Info.plist";
				LD_RUNPATH_SEARCH_PATHS = (
					"$(inherited)",
					"@executable_path/../Frameworks",
					"@loader_path/../Frameworks",
				);
				MACOSX_DEPLOYMENT_TARGET = 11.3;
				PRODUCT_BUNDLE_IDENTIFIER = "com.duckduckgo.UI-Tests";
				PRODUCT_NAME = "$(TARGET_NAME)";
				SWIFT_VERSION = 5.0;
				TEST_TARGET_NAME = "DuckDuckGo Privacy Browser";
			};
			name = CI;
		};
		7B4CE8E326F02108009134B1 /* Release */ = {
			isa = XCBuildConfiguration;
			buildSettings = {
				CODE_SIGN_STYLE = Automatic;
				COMBINE_HIDPI_IMAGES = YES;
				DEVELOPMENT_TEAM = HKE973VLUW;
				INFOPLIST_FILE = "UI Tests/Info.plist";
				LD_RUNPATH_SEARCH_PATHS = (
					"$(inherited)",
					"@executable_path/../Frameworks",
					"@loader_path/../Frameworks",
				);
				MACOSX_DEPLOYMENT_TARGET = 11.3;
				PRODUCT_BUNDLE_IDENTIFIER = "com.duckduckgo.UI-Tests";
				PRODUCT_NAME = "$(TARGET_NAME)";
				SWIFT_VERSION = 5.0;
				TEST_TARGET_NAME = "DuckDuckGo Privacy Browser";
			};
			name = Release;
		};
		AA585DA2248FD31500E9A3E2 /* Debug */ = {
			isa = XCBuildConfiguration;
			buildSettings = {
				ALWAYS_SEARCH_USER_PATHS = NO;
				CLANG_ANALYZER_NONNULL = YES;
				CLANG_ANALYZER_NUMBER_OBJECT_CONVERSION = YES_AGGRESSIVE;
				CLANG_CXX_LANGUAGE_STANDARD = "gnu++14";
				CLANG_CXX_LIBRARY = "libc++";
				CLANG_ENABLE_MODULES = YES;
				CLANG_ENABLE_OBJC_ARC = YES;
				CLANG_ENABLE_OBJC_WEAK = YES;
				CLANG_WARN_BLOCK_CAPTURE_AUTORELEASING = YES;
				CLANG_WARN_BOOL_CONVERSION = YES;
				CLANG_WARN_COMMA = YES;
				CLANG_WARN_CONSTANT_CONVERSION = YES;
				CLANG_WARN_DEPRECATED_OBJC_IMPLEMENTATIONS = YES;
				CLANG_WARN_DIRECT_OBJC_ISA_USAGE = YES_ERROR;
				CLANG_WARN_DOCUMENTATION_COMMENTS = YES;
				CLANG_WARN_EMPTY_BODY = YES;
				CLANG_WARN_ENUM_CONVERSION = YES;
				CLANG_WARN_INFINITE_RECURSION = YES;
				CLANG_WARN_INT_CONVERSION = YES;
				CLANG_WARN_NON_LITERAL_NULL_CONVERSION = YES;
				CLANG_WARN_OBJC_IMPLICIT_RETAIN_SELF = YES;
				CLANG_WARN_OBJC_LITERAL_CONVERSION = YES;
				CLANG_WARN_OBJC_ROOT_CLASS = YES_ERROR;
				CLANG_WARN_QUOTED_INCLUDE_IN_FRAMEWORK_HEADER = YES;
				CLANG_WARN_RANGE_LOOP_ANALYSIS = YES;
				CLANG_WARN_STRICT_PROTOTYPES = YES;
				CLANG_WARN_SUSPICIOUS_MOVE = YES;
				CLANG_WARN_UNGUARDED_AVAILABILITY = YES_AGGRESSIVE;
				CLANG_WARN_UNREACHABLE_CODE = YES;
				CLANG_WARN__DUPLICATE_METHOD_MATCH = YES;
				COPY_PHASE_STRIP = NO;
				DEBUG_INFORMATION_FORMAT = dwarf;
				ENABLE_STRICT_OBJC_MSGSEND = YES;
				ENABLE_TESTABILITY = YES;
				GCC_C_LANGUAGE_STANDARD = gnu11;
				GCC_DYNAMIC_NO_PIC = NO;
				GCC_NO_COMMON_BLOCKS = YES;
				GCC_OPTIMIZATION_LEVEL = 0;
				GCC_PREPROCESSOR_DEFINITIONS = (
					"DEBUG=1",
					"$(inherited)",
				);
				GCC_WARN_64_TO_32_BIT_CONVERSION = YES;
				GCC_WARN_ABOUT_RETURN_TYPE = YES_ERROR;
				GCC_WARN_UNDECLARED_SELECTOR = YES;
				GCC_WARN_UNINITIALIZED_AUTOS = YES_AGGRESSIVE;
				GCC_WARN_UNUSED_FUNCTION = YES;
				GCC_WARN_UNUSED_VARIABLE = YES;
				MACOSX_DEPLOYMENT_TARGET = 10.15;
				MTL_ENABLE_DEBUG_INFO = INCLUDE_SOURCE;
				MTL_FAST_MATH = YES;
				ONLY_ACTIVE_ARCH = YES;
				SDKROOT = macosx;
				SWIFT_ACTIVE_COMPILATION_CONDITIONS = DEBUG;
				SWIFT_OPTIMIZATION_LEVEL = "-Onone";
			};
			name = Debug;
		};
		AA585DA3248FD31500E9A3E2 /* Release */ = {
			isa = XCBuildConfiguration;
			buildSettings = {
				ALWAYS_SEARCH_USER_PATHS = NO;
				CLANG_ANALYZER_NONNULL = YES;
				CLANG_ANALYZER_NUMBER_OBJECT_CONVERSION = YES_AGGRESSIVE;
				CLANG_CXX_LANGUAGE_STANDARD = "gnu++14";
				CLANG_CXX_LIBRARY = "libc++";
				CLANG_ENABLE_MODULES = YES;
				CLANG_ENABLE_OBJC_ARC = YES;
				CLANG_ENABLE_OBJC_WEAK = YES;
				CLANG_WARN_BLOCK_CAPTURE_AUTORELEASING = YES;
				CLANG_WARN_BOOL_CONVERSION = YES;
				CLANG_WARN_COMMA = YES;
				CLANG_WARN_CONSTANT_CONVERSION = YES;
				CLANG_WARN_DEPRECATED_OBJC_IMPLEMENTATIONS = YES;
				CLANG_WARN_DIRECT_OBJC_ISA_USAGE = YES_ERROR;
				CLANG_WARN_DOCUMENTATION_COMMENTS = YES;
				CLANG_WARN_EMPTY_BODY = YES;
				CLANG_WARN_ENUM_CONVERSION = YES;
				CLANG_WARN_INFINITE_RECURSION = YES;
				CLANG_WARN_INT_CONVERSION = YES;
				CLANG_WARN_NON_LITERAL_NULL_CONVERSION = YES;
				CLANG_WARN_OBJC_IMPLICIT_RETAIN_SELF = YES;
				CLANG_WARN_OBJC_LITERAL_CONVERSION = YES;
				CLANG_WARN_OBJC_ROOT_CLASS = YES_ERROR;
				CLANG_WARN_QUOTED_INCLUDE_IN_FRAMEWORK_HEADER = YES;
				CLANG_WARN_RANGE_LOOP_ANALYSIS = YES;
				CLANG_WARN_STRICT_PROTOTYPES = YES;
				CLANG_WARN_SUSPICIOUS_MOVE = YES;
				CLANG_WARN_UNGUARDED_AVAILABILITY = YES_AGGRESSIVE;
				CLANG_WARN_UNREACHABLE_CODE = YES;
				CLANG_WARN__DUPLICATE_METHOD_MATCH = YES;
				COPY_PHASE_STRIP = NO;
				DEBUG_INFORMATION_FORMAT = "dwarf-with-dsym";
				ENABLE_NS_ASSERTIONS = NO;
				ENABLE_STRICT_OBJC_MSGSEND = YES;
				GCC_C_LANGUAGE_STANDARD = gnu11;
				GCC_NO_COMMON_BLOCKS = YES;
				GCC_WARN_64_TO_32_BIT_CONVERSION = YES;
				GCC_WARN_ABOUT_RETURN_TYPE = YES_ERROR;
				GCC_WARN_UNDECLARED_SELECTOR = YES;
				GCC_WARN_UNINITIALIZED_AUTOS = YES_AGGRESSIVE;
				GCC_WARN_UNUSED_FUNCTION = YES;
				GCC_WARN_UNUSED_VARIABLE = YES;
				MACOSX_DEPLOYMENT_TARGET = 10.15;
				MTL_ENABLE_DEBUG_INFO = NO;
				MTL_FAST_MATH = YES;
				SDKROOT = macosx;
				SWIFT_COMPILATION_MODE = wholemodule;
				SWIFT_OPTIMIZATION_LEVEL = "-O";
			};
			name = Release;
		};
		AA585DA5248FD31500E9A3E2 /* Debug */ = {
			isa = XCBuildConfiguration;
			buildSettings = {
				ASSETCATALOG_COMPILER_APPICON_NAME = "Icon - Debug";
				ASSETCATALOG_COMPILER_GLOBAL_ACCENT_COLOR_NAME = GlobaAccentColor;
				CLANG_ANALYZER_LOCALIZABILITY_EMPTY_CONTEXT = YES;
				CLANG_ANALYZER_LOCALIZABILITY_NONLOCALIZED = YES;
				CODE_SIGN_ENTITLEMENTS = DuckDuckGo/DuckDuckGo.entitlements;
				CODE_SIGN_IDENTITY = "Apple Development";
				CODE_SIGN_STYLE = Automatic;
				COMBINE_HIDPI_IMAGES = YES;
				CURRENT_PROJECT_VERSION = 0.27.1;
				DEVELOPMENT_TEAM = HKE973VLUW;
				ENABLE_HARDENED_RUNTIME = YES;
				INFOPLIST_FILE = DuckDuckGo/Info.plist;
				LD_RUNPATH_SEARCH_PATHS = (
					"$(inherited)",
					"@executable_path/../Frameworks",
				);
				MARKETING_VERSION = 0.27.1;
				PRODUCT_BUNDLE_IDENTIFIER = com.duckduckgo.macos.browser.debug;
				PRODUCT_MODULE_NAME = "$(TARGET_NAME:c99extidentifier)";
				PRODUCT_NAME = DuckDuckGo;
				SWIFT_ACTIVE_COMPILATION_CONDITIONS = "FEEDBACK $(inherited)";
				SWIFT_OBJC_BRIDGING_HEADER = "$(SRCROOT)/DuckDuckGo/Bridging.h";
				SWIFT_VERSION = 5.0;
			};
			name = Debug;
		};
		AA585DA6248FD31500E9A3E2 /* Release */ = {
			isa = XCBuildConfiguration;
			buildSettings = {
				ASSETCATALOG_COMPILER_APPICON_NAME = AppIcon;
				ASSETCATALOG_COMPILER_GLOBAL_ACCENT_COLOR_NAME = GlobaAccentColor;
				CLANG_ANALYZER_LOCALIZABILITY_EMPTY_CONTEXT = YES;
				CLANG_ANALYZER_LOCALIZABILITY_NONLOCALIZED = YES;
				CODE_SIGN_ENTITLEMENTS = DuckDuckGo/DuckDuckGo.entitlements;
				CODE_SIGN_IDENTITY = "Apple Development";
				CODE_SIGN_STYLE = Automatic;
				COMBINE_HIDPI_IMAGES = YES;
				CURRENT_PROJECT_VERSION = 0.27.1;
				DEVELOPMENT_TEAM = HKE973VLUW;
				ENABLE_HARDENED_RUNTIME = YES;
				INFOPLIST_FILE = DuckDuckGo/Info.plist;
				LD_RUNPATH_SEARCH_PATHS = (
					"$(inherited)",
					"@executable_path/../Frameworks",
				);
				MARKETING_VERSION = 0.27.1;
				PRODUCT_BUNDLE_IDENTIFIER = com.duckduckgo.macos.browser;
				PRODUCT_MODULE_NAME = "$(TARGET_NAME:c99extidentifier)";
				PRODUCT_NAME = DuckDuckGo;
				SWIFT_ACTIVE_COMPILATION_CONDITIONS = FEEDBACK;
				SWIFT_OBJC_BRIDGING_HEADER = "$(SRCROOT)/DuckDuckGo/Bridging.h";
				SWIFT_VERSION = 5.0;
			};
			name = Release;
		};
		AA585DA8248FD31500E9A3E2 /* Debug */ = {
			isa = XCBuildConfiguration;
			buildSettings = {
				ALWAYS_EMBED_SWIFT_STANDARD_LIBRARIES = YES;
				BUNDLE_LOADER = "$(TEST_HOST)";
				CODE_SIGN_IDENTITY = "Apple Development";
				CODE_SIGN_STYLE = Automatic;
				COMBINE_HIDPI_IMAGES = YES;
				DEVELOPMENT_TEAM = HKE973VLUW;
				INFOPLIST_FILE = "Unit Tests/Info.plist";
				LD_RUNPATH_SEARCH_PATHS = (
					"$(inherited)",
					"@executable_path/../Frameworks",
					"@loader_path/../Frameworks",
				);
				MACOSX_DEPLOYMENT_TARGET = 10.15;
				PRODUCT_BUNDLE_IDENTIFIER = com.duckduckgo.macos.browser.DuckDuckGoTests;
				PRODUCT_NAME = "$(TARGET_NAME)";
				PROVISIONING_PROFILE_SPECIFIER = "";
				SWIFT_OBJC_BRIDGING_HEADER = "$(SRCROOT)/Unit Tests/Common/TestsBridging.h";
				SWIFT_VERSION = 5.0;
				TEST_HOST = "$(BUILT_PRODUCTS_DIR)/DuckDuckGo.app/Contents/MacOS/DuckDuckGo";
			};
			name = Debug;
		};
		AA585DA9248FD31500E9A3E2 /* Release */ = {
			isa = XCBuildConfiguration;
			buildSettings = {
				ALWAYS_EMBED_SWIFT_STANDARD_LIBRARIES = YES;
				BUNDLE_LOADER = "$(TEST_HOST)";
				CODE_SIGN_IDENTITY = "Apple Development";
				CODE_SIGN_STYLE = Automatic;
				COMBINE_HIDPI_IMAGES = YES;
				DEVELOPMENT_TEAM = HKE973VLUW;
				INFOPLIST_FILE = "Unit Tests/Info.plist";
				LD_RUNPATH_SEARCH_PATHS = (
					"$(inherited)",
					"@executable_path/../Frameworks",
					"@loader_path/../Frameworks",
				);
				MACOSX_DEPLOYMENT_TARGET = 10.15;
				PRODUCT_BUNDLE_IDENTIFIER = com.duckduckgo.macos.browser.DuckDuckGoTests;
				PRODUCT_NAME = "$(TARGET_NAME)";
				PROVISIONING_PROFILE_SPECIFIER = "";
				SWIFT_OBJC_BRIDGING_HEADER = "$(SRCROOT)/Unit Tests/Common/TestsBridging.h";
				SWIFT_VERSION = 5.0;
				TEST_HOST = "$(BUILT_PRODUCTS_DIR)/DuckDuckGo.app/Contents/MacOS/DuckDuckGo";
			};
			name = Release;
		};
		AAE814AB2716DFE8009D3531 /* Review */ = {
			isa = XCBuildConfiguration;
			buildSettings = {
				ALWAYS_SEARCH_USER_PATHS = NO;
				CLANG_ANALYZER_NONNULL = YES;
				CLANG_ANALYZER_NUMBER_OBJECT_CONVERSION = YES_AGGRESSIVE;
				CLANG_CXX_LANGUAGE_STANDARD = "gnu++14";
				CLANG_CXX_LIBRARY = "libc++";
				CLANG_ENABLE_MODULES = YES;
				CLANG_ENABLE_OBJC_ARC = YES;
				CLANG_ENABLE_OBJC_WEAK = YES;
				CLANG_WARN_BLOCK_CAPTURE_AUTORELEASING = YES;
				CLANG_WARN_BOOL_CONVERSION = YES;
				CLANG_WARN_COMMA = YES;
				CLANG_WARN_CONSTANT_CONVERSION = YES;
				CLANG_WARN_DEPRECATED_OBJC_IMPLEMENTATIONS = YES;
				CLANG_WARN_DIRECT_OBJC_ISA_USAGE = YES_ERROR;
				CLANG_WARN_DOCUMENTATION_COMMENTS = YES;
				CLANG_WARN_EMPTY_BODY = YES;
				CLANG_WARN_ENUM_CONVERSION = YES;
				CLANG_WARN_INFINITE_RECURSION = YES;
				CLANG_WARN_INT_CONVERSION = YES;
				CLANG_WARN_NON_LITERAL_NULL_CONVERSION = YES;
				CLANG_WARN_OBJC_IMPLICIT_RETAIN_SELF = YES;
				CLANG_WARN_OBJC_LITERAL_CONVERSION = YES;
				CLANG_WARN_OBJC_ROOT_CLASS = YES_ERROR;
				CLANG_WARN_QUOTED_INCLUDE_IN_FRAMEWORK_HEADER = YES;
				CLANG_WARN_RANGE_LOOP_ANALYSIS = YES;
				CLANG_WARN_STRICT_PROTOTYPES = YES;
				CLANG_WARN_SUSPICIOUS_MOVE = YES;
				CLANG_WARN_UNGUARDED_AVAILABILITY = YES_AGGRESSIVE;
				CLANG_WARN_UNREACHABLE_CODE = YES;
				CLANG_WARN__DUPLICATE_METHOD_MATCH = YES;
				COPY_PHASE_STRIP = NO;
				DEBUG_INFORMATION_FORMAT = "dwarf-with-dsym";
				ENABLE_NS_ASSERTIONS = NO;
				ENABLE_STRICT_OBJC_MSGSEND = YES;
				GCC_C_LANGUAGE_STANDARD = gnu11;
				GCC_NO_COMMON_BLOCKS = YES;
				GCC_WARN_64_TO_32_BIT_CONVERSION = YES;
				GCC_WARN_ABOUT_RETURN_TYPE = YES_ERROR;
				GCC_WARN_UNDECLARED_SELECTOR = YES;
				GCC_WARN_UNINITIALIZED_AUTOS = YES_AGGRESSIVE;
				GCC_WARN_UNUSED_FUNCTION = YES;
				GCC_WARN_UNUSED_VARIABLE = YES;
				MACOSX_DEPLOYMENT_TARGET = 10.15;
				MTL_ENABLE_DEBUG_INFO = NO;
				MTL_FAST_MATH = YES;
				SDKROOT = macosx;
				SWIFT_COMPILATION_MODE = wholemodule;
				SWIFT_OPTIMIZATION_LEVEL = "-O";
			};
			name = Review;
		};
		AAE814AC2716DFE8009D3531 /* Review */ = {
			isa = XCBuildConfiguration;
			buildSettings = {
				ASSETCATALOG_COMPILER_APPICON_NAME = "Icon - Review";
				ASSETCATALOG_COMPILER_GLOBAL_ACCENT_COLOR_NAME = GlobaAccentColor;
				CLANG_ANALYZER_LOCALIZABILITY_EMPTY_CONTEXT = YES;
				CLANG_ANALYZER_LOCALIZABILITY_NONLOCALIZED = YES;
				CODE_SIGN_ENTITLEMENTS = DuckDuckGo/DuckDuckGo.entitlements;
				CODE_SIGN_IDENTITY = "Apple Development";
				CODE_SIGN_STYLE = Automatic;
				COMBINE_HIDPI_IMAGES = YES;
				CURRENT_PROJECT_VERSION = 0.27.1;
				DEVELOPMENT_TEAM = HKE973VLUW;
				ENABLE_HARDENED_RUNTIME = YES;
				GCC_PREPROCESSOR_DEFINITIONS = "REVIEW=1";
				INFOPLIST_FILE = DuckDuckGo/Info.plist;
				LD_RUNPATH_SEARCH_PATHS = (
					"$(inherited)",
					"@executable_path/../Frameworks",
				);
				MARKETING_VERSION = 0.27.1;
				PRODUCT_BUNDLE_IDENTIFIER = com.duckduckgo.macos.browser.review;
				PRODUCT_MODULE_NAME = "$(TARGET_NAME:c99extidentifier)";
				PRODUCT_NAME = "DuckDuckGo Review";
				PROVISIONING_PROFILE_SPECIFIER = "";
				SWIFT_ACTIVE_COMPILATION_CONDITIONS = "FEEDBACK REVIEW";
				SWIFT_OBJC_BRIDGING_HEADER = "$(SRCROOT)/DuckDuckGo/Bridging.h";
				SWIFT_VERSION = 5.0;
			};
			name = Review;
		};
		AAE814AD2716DFE8009D3531 /* Review */ = {
			isa = XCBuildConfiguration;
			buildSettings = {
				ALWAYS_EMBED_SWIFT_STANDARD_LIBRARIES = YES;
				BUNDLE_LOADER = "$(TEST_HOST)";
				CODE_SIGN_IDENTITY = "Apple Development";
				CODE_SIGN_STYLE = Automatic;
				COMBINE_HIDPI_IMAGES = YES;
				DEVELOPMENT_TEAM = HKE973VLUW;
				INFOPLIST_FILE = "Unit Tests/Info.plist";
				LD_RUNPATH_SEARCH_PATHS = (
					"$(inherited)",
					"@executable_path/../Frameworks",
					"@loader_path/../Frameworks",
				);
				MACOSX_DEPLOYMENT_TARGET = 10.15;
				PRODUCT_BUNDLE_IDENTIFIER = com.duckduckgo.macos.browser.DuckDuckGoTests;
				PRODUCT_NAME = "$(TARGET_NAME)";
				PROVISIONING_PROFILE_SPECIFIER = "";
				SWIFT_OBJC_BRIDGING_HEADER = "$(SRCROOT)/Unit Tests/Common/TestsBridging.h";
				SWIFT_VERSION = 5.0;
				TEST_HOST = "$(BUILT_PRODUCTS_DIR)/DuckDuckGo.app/Contents/MacOS/DuckDuckGo";
			};
			name = Review;
		};
		AAE814AE2716DFE8009D3531 /* Review */ = {
			isa = XCBuildConfiguration;
			buildSettings = {
				BUNDLE_LOADER = "$(TEST_HOST)";
				CODE_SIGN_STYLE = Automatic;
				COMBINE_HIDPI_IMAGES = YES;
				DEVELOPMENT_TEAM = HKE973VLUW;
				INFOPLIST_FILE = "Integration Tests/Info.plist";
				LD_RUNPATH_SEARCH_PATHS = (
					"$(inherited)",
					"@executable_path/../Frameworks",
					"@loader_path/../Frameworks",
				);
				MACOSX_DEPLOYMENT_TARGET = 11.1;
				PRODUCT_BUNDLE_IDENTIFIER = "com.duckduckgo.Integration-Tests";
				PRODUCT_NAME = "$(TARGET_NAME)";
				SWIFT_VERSION = 5.0;
				TEST_HOST = "$(BUILT_PRODUCTS_DIR)/DuckDuckGo.app/Contents/MacOS/DuckDuckGo";
			};
			name = Review;
		};
		AAE814AF2716DFE8009D3531 /* Review */ = {
			isa = XCBuildConfiguration;
			buildSettings = {
				CODE_SIGN_STYLE = Automatic;
				COMBINE_HIDPI_IMAGES = YES;
				DEVELOPMENT_TEAM = HKE973VLUW;
				INFOPLIST_FILE = "UI Tests/Info.plist";
				LD_RUNPATH_SEARCH_PATHS = (
					"$(inherited)",
					"@executable_path/../Frameworks",
					"@loader_path/../Frameworks",
				);
				MACOSX_DEPLOYMENT_TARGET = 11.3;
				PRODUCT_BUNDLE_IDENTIFIER = "com.duckduckgo.UI-Tests";
				PRODUCT_NAME = "$(TARGET_NAME)";
				SWIFT_VERSION = 5.0;
				TEST_TARGET_NAME = "DuckDuckGo Privacy Browser";
			};
			name = Review;
		};
/* End XCBuildConfiguration section */

/* Begin XCConfigurationList section */
		4B1AD8A625FC27E200261379 /* Build configuration list for PBXNativeTarget "Integration Tests" */ = {
			isa = XCConfigurationList;
			buildConfigurations = (
				4B1AD8A425FC27E200261379 /* Debug */,
				4B1AD8B325FC322600261379 /* CI */,
				4B1AD8A525FC27E200261379 /* Release */,
				3777624A2800ECB000250E31 /* CI_Release */,
				AAE814AE2716DFE8009D3531 /* Review */,
				377762452800D59E00250E31 /* CI_Review */,
			);
			defaultConfigurationIsVisible = 0;
			defaultConfigurationName = Release;
		};
		7B4CE8E526F02108009134B1 /* Build configuration list for PBXNativeTarget "UI Tests" */ = {
			isa = XCConfigurationList;
			buildConfigurations = (
				7B4CE8E126F02108009134B1 /* Debug */,
				7B4CE8E226F02108009134B1 /* CI */,
				7B4CE8E326F02108009134B1 /* Release */,
				3777624B2800ECB000250E31 /* CI_Release */,
				AAE814AF2716DFE8009D3531 /* Review */,
				377762462800D59E00250E31 /* CI_Review */,
			);
			defaultConfigurationIsVisible = 0;
			defaultConfigurationName = Release;
		};
		AA585D79248FD31100E9A3E2 /* Build configuration list for PBXProject "DuckDuckGo" */ = {
			isa = XCConfigurationList;
			buildConfigurations = (
				AA585DA2248FD31500E9A3E2 /* Debug */,
				4B1AD8B025FC322600261379 /* CI */,
				AA585DA3248FD31500E9A3E2 /* Release */,
				377762472800ECB000250E31 /* CI_Release */,
				AAE814AB2716DFE8009D3531 /* Review */,
				377762422800D59E00250E31 /* CI_Review */,
			);
			defaultConfigurationIsVisible = 0;
			defaultConfigurationName = Release;
		};
		AA585DA4248FD31500E9A3E2 /* Build configuration list for PBXNativeTarget "DuckDuckGo Privacy Browser" */ = {
			isa = XCConfigurationList;
			buildConfigurations = (
				AA585DA5248FD31500E9A3E2 /* Debug */,
				4B1AD8B125FC322600261379 /* CI */,
				AA585DA6248FD31500E9A3E2 /* Release */,
				377762482800ECB000250E31 /* CI_Release */,
				AAE814AC2716DFE8009D3531 /* Review */,
				377762432800D59E00250E31 /* CI_Review */,
			);
			defaultConfigurationIsVisible = 0;
			defaultConfigurationName = Release;
		};
		AA585DA7248FD31500E9A3E2 /* Build configuration list for PBXNativeTarget "Unit Tests" */ = {
			isa = XCConfigurationList;
			buildConfigurations = (
				AA585DA8248FD31500E9A3E2 /* Debug */,
				4B1AD8B225FC322600261379 /* CI */,
				AA585DA9248FD31500E9A3E2 /* Release */,
				377762492800ECB000250E31 /* CI_Release */,
				AAE814AD2716DFE8009D3531 /* Review */,
				377762442800D59E00250E31 /* CI_Review */,
			);
			defaultConfigurationIsVisible = 0;
			defaultConfigurationName = Release;
		};
/* End XCConfigurationList section */

/* Begin XCRemoteSwiftPackageReference section */
		4B82E9B125B69E3E00656FE7 /* XCRemoteSwiftPackageReference "TrackerRadarKit" */ = {
			isa = XCRemoteSwiftPackageReference;
			repositoryURL = "https://github.com/duckduckgo/TrackerRadarKit.git";
			requirement = {
				kind = exactVersion;
				version = 1.0.4;
			};
		};
		85FF55C625F82E4F00E2AB99 /* XCRemoteSwiftPackageReference "lottie-ios" */ = {
			isa = XCRemoteSwiftPackageReference;
			repositoryURL = "https://github.com/airbnb/lottie-ios";
			requirement = {
				kind = exactVersion;
				version = 3.3.0;
			};
		};
		9807F643278CA16F00E1547B /* XCRemoteSwiftPackageReference "BrowserServicesKit" */ = {
			isa = XCRemoteSwiftPackageReference;
			repositoryURL = "https://github.com/duckduckgo/BrowserServicesKit";
			requirement = {
				kind = exactVersion;
<<<<<<< HEAD
				version = 18.0.5;
=======
				version = 19.0.0;
>>>>>>> 8de1c6c4
			};
		};
		AA06B6B52672AF8100F541C5 /* XCRemoteSwiftPackageReference "Sparkle" */ = {
			isa = XCRemoteSwiftPackageReference;
			repositoryURL = "https://github.com/sparkle-project/Sparkle.git";
			requirement = {
				kind = exactVersion;
				version = 1.27.1;
			};
		};
		B6DA44152616C13800DD1EC2 /* XCRemoteSwiftPackageReference "OHHTTPStubs" */ = {
			isa = XCRemoteSwiftPackageReference;
			repositoryURL = "https://github.com/AliSoftware/OHHTTPStubs.git";
			requirement = {
				kind = exactVersion;
				version = 9.1.0;
			};
		};
/* End XCRemoteSwiftPackageReference section */

/* Begin XCSwiftPackageProductDependency section */
		4B82E9B225B69E3E00656FE7 /* TrackerRadarKit */ = {
			isa = XCSwiftPackageProductDependency;
			package = 4B82E9B125B69E3E00656FE7 /* XCRemoteSwiftPackageReference "TrackerRadarKit" */;
			productName = TrackerRadarKit;
		};
		85FF55C725F82E4F00E2AB99 /* Lottie */ = {
			isa = XCSwiftPackageProductDependency;
			package = 85FF55C625F82E4F00E2AB99 /* XCRemoteSwiftPackageReference "lottie-ios" */;
			productName = Lottie;
		};
		9807F644278CA16F00E1547B /* BrowserServicesKit */ = {
			isa = XCSwiftPackageProductDependency;
			package = 9807F643278CA16F00E1547B /* XCRemoteSwiftPackageReference "BrowserServicesKit" */;
			productName = BrowserServicesKit;
		};
		AA06B6B62672AF8100F541C5 /* Sparkle */ = {
			isa = XCSwiftPackageProductDependency;
			package = AA06B6B52672AF8100F541C5 /* XCRemoteSwiftPackageReference "Sparkle" */;
			productName = Sparkle;
		};
		B6DA44162616C13800DD1EC2 /* OHHTTPStubs */ = {
			isa = XCSwiftPackageProductDependency;
			package = B6DA44152616C13800DD1EC2 /* XCRemoteSwiftPackageReference "OHHTTPStubs" */;
			productName = OHHTTPStubs;
		};
		B6DA44182616C13800DD1EC2 /* OHHTTPStubsSwift */ = {
			isa = XCSwiftPackageProductDependency;
			package = B6DA44152616C13800DD1EC2 /* XCRemoteSwiftPackageReference "OHHTTPStubs" */;
			productName = OHHTTPStubsSwift;
		};
/* End XCSwiftPackageProductDependency section */

/* Begin XCVersionGroup section */
		4B11060325903E570039B979 /* CoreDataEncryptionTesting.xcdatamodeld */ = {
			isa = XCVersionGroup;
			children = (
				4B11060425903E570039B979 /* CoreDataEncryptionTesting.xcdatamodel */,
			);
			currentVersion = 4B11060425903E570039B979 /* CoreDataEncryptionTesting.xcdatamodel */;
			path = CoreDataEncryptionTesting.xcdatamodeld;
			sourceTree = "<group>";
			versionGroupType = wrapper.xcdatamodel;
		};
		4B67742E255DBEB800025BD8 /* HTTPSUpgrade.xcdatamodeld */ = {
			isa = XCVersionGroup;
			children = (
				4B67742F255DBEB800025BD8 /* HTTPSUpgrade 3.xcdatamodel */,
			);
			currentVersion = 4B67742F255DBEB800025BD8 /* HTTPSUpgrade 3.xcdatamodel */;
			path = HTTPSUpgrade.xcdatamodeld;
			sourceTree = "<group>";
			versionGroupType = wrapper.xcdatamodel;
		};
		4B9292A726670D3700AD2C21 /* Bookmark.xcdatamodeld */ = {
			isa = XCVersionGroup;
			children = (
				4B9292A826670D3700AD2C21 /* Bookmark 2.xcdatamodel */,
				4B9292A926670D3700AD2C21 /* Bookmark.xcdatamodel */,
			);
			currentVersion = 4B9292A826670D3700AD2C21 /* Bookmark 2.xcdatamodel */;
			path = Bookmark.xcdatamodeld;
			sourceTree = "<group>";
			versionGroupType = wrapper.xcdatamodel;
		};
		AA5FA69E275F948900DCE9C9 /* Favicons.xcdatamodeld */ = {
			isa = XCVersionGroup;
			children = (
				AA5FA69F275F948900DCE9C9 /* Favicons.xcdatamodel */,
			);
			currentVersion = AA5FA69F275F948900DCE9C9 /* Favicons.xcdatamodel */;
			path = Favicons.xcdatamodeld;
			sourceTree = "<group>";
			versionGroupType = wrapper.xcdatamodel;
		};
		AAE75278263B046100B973F8 /* History.xcdatamodeld */ = {
			isa = XCVersionGroup;
			children = (
				85F91D9327F47BC40096B1C8 /* History 5.xcdatamodel */,
				85589E9227BFBBD60038AD11 /* History 4.xcdatamodel */,
				AAC6BBEE27AC151D0006DCC2 /* History 3.xcdatamodel */,
				AA7DE8E026A9BD000012B490 /* History 2.xcdatamodel */,
				AAE75279263B046100B973F8 /* History.xcdatamodel */,
			);
			currentVersion = 85F91D9327F47BC40096B1C8 /* History 5.xcdatamodel */;
			path = History.xcdatamodeld;
			sourceTree = "<group>";
			versionGroupType = wrapper.xcdatamodel;
		};
		B604085A274B8CA300680351 /* UnprotectedDomains.xcdatamodeld */ = {
			isa = XCVersionGroup;
			children = (
				B604085B274B8CA400680351 /* Permissions.xcdatamodel */,
			);
			currentVersion = B604085B274B8CA400680351 /* Permissions.xcdatamodel */;
			path = UnprotectedDomains.xcdatamodeld;
			sourceTree = "<group>";
			versionGroupType = wrapper.xcdatamodel;
		};
		B6085D072743993C00A9C456 /* FireproofDomains.xcdatamodeld */ = {
			isa = XCVersionGroup;
			children = (
				B6085D082743993D00A9C456 /* Permissions.xcdatamodel */,
			);
			currentVersion = B6085D082743993D00A9C456 /* Permissions.xcdatamodel */;
			path = FireproofDomains.xcdatamodeld;
			sourceTree = "<group>";
			versionGroupType = wrapper.xcdatamodel;
		};
		B64C852E26943BC10048FEBE /* Permissions.xcdatamodeld */ = {
			isa = XCVersionGroup;
			children = (
				B64C852F26943BC10048FEBE /* Permissions.xcdatamodel */,
			);
			currentVersion = B64C852F26943BC10048FEBE /* Permissions.xcdatamodel */;
			path = Permissions.xcdatamodeld;
			sourceTree = "<group>";
			versionGroupType = wrapper.xcdatamodel;
		};
		B662D3DA2755D8190035D4D6 /* OldPixelDataModel.xcdatamodeld */ = {
			isa = XCVersionGroup;
			children = (
				B662D3DB2755D81A0035D4D6 /* PixelDataModel.xcdatamodel */,
			);
			currentVersion = B662D3DB2755D81A0035D4D6 /* PixelDataModel.xcdatamodel */;
			path = OldPixelDataModel.xcdatamodeld;
			sourceTree = "<group>";
			versionGroupType = wrapper.xcdatamodel;
		};
		B6C0B23226E71BCD0031CB7F /* Downloads.xcdatamodeld */ = {
			isa = XCVersionGroup;
			children = (
				B6C0B23326E71BCD0031CB7F /* Downloads.xcdatamodel */,
			);
			currentVersion = B6C0B23326E71BCD0031CB7F /* Downloads.xcdatamodel */;
			path = Downloads.xcdatamodeld;
			sourceTree = "<group>";
			versionGroupType = wrapper.xcdatamodel;
		};
		B6C2C9F42760B659005B7F0A /* TestDataModel.xcdatamodeld */ = {
			isa = XCVersionGroup;
			children = (
				B6C2C9F52760B659005B7F0A /* Permissions.xcdatamodel */,
			);
			currentVersion = B6C2C9F52760B659005B7F0A /* Permissions.xcdatamodel */;
			path = TestDataModel.xcdatamodeld;
			sourceTree = "<group>";
			versionGroupType = wrapper.xcdatamodel;
		};
		B6DA44062616B30600DD1EC2 /* PixelDataModel.xcdatamodeld */ = {
			isa = XCVersionGroup;
			children = (
				B6DA44072616B30600DD1EC2 /* PixelDataModel.xcdatamodel */,
			);
			currentVersion = B6DA44072616B30600DD1EC2 /* PixelDataModel.xcdatamodel */;
			path = PixelDataModel.xcdatamodeld;
			sourceTree = "<group>";
			versionGroupType = wrapper.xcdatamodel;
		};
/* End XCVersionGroup section */
	};
	rootObject = AA585D76248FD31100E9A3E2 /* Project object */;
}<|MERGE_RESOLUTION|>--- conflicted
+++ resolved
@@ -5988,11 +5988,7 @@
 			repositoryURL = "https://github.com/duckduckgo/BrowserServicesKit";
 			requirement = {
 				kind = exactVersion;
-<<<<<<< HEAD
-				version = 18.0.5;
-=======
 				version = 19.0.0;
->>>>>>> 8de1c6c4
 			};
 		};
 		AA06B6B52672AF8100F541C5 /* XCRemoteSwiftPackageReference "Sparkle" */ = {
