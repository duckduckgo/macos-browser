// !$*UTF8*$!
{
	archiveVersion = 1;
	classes = {
	};
	objectVersion = 52;
	objects = {

/* Begin PBXBuildFile section */
		142879DA24CE1179005419BB /* SuggestionViewModelTests.swift in Sources */ = {isa = PBXBuildFile; fileRef = 142879D924CE1179005419BB /* SuggestionViewModelTests.swift */; };
		142879DC24CE1185005419BB /* SuggestionContainerViewModelTests.swift in Sources */ = {isa = PBXBuildFile; fileRef = 142879DB24CE1185005419BB /* SuggestionContainerViewModelTests.swift */; };
		1430DFF524D0580F00B8978C /* TabBarViewController.swift in Sources */ = {isa = PBXBuildFile; fileRef = 1430DFF424D0580F00B8978C /* TabBarViewController.swift */; };
		14505A08256084EF00272CC6 /* UserAgent.swift in Sources */ = {isa = PBXBuildFile; fileRef = 14505A07256084EF00272CC6 /* UserAgent.swift */; };
		1456D6E124EFCBC300775049 /* TabBarCollectionView.swift in Sources */ = {isa = PBXBuildFile; fileRef = 1456D6E024EFCBC300775049 /* TabBarCollectionView.swift */; };
		14D9B8FB24F7E089000D4D13 /* AddressBarViewController.swift in Sources */ = {isa = PBXBuildFile; fileRef = 14D9B8F924F7E089000D4D13 /* AddressBarViewController.swift */; };
		14D9B90224F91316000D4D13 /* FocusRingView.swift in Sources */ = {isa = PBXBuildFile; fileRef = 14D9B90124F91316000D4D13 /* FocusRingView.swift */; };
		336D5B18262D8D3C0052E0C9 /* findinpage.js in Resources */ = {isa = PBXBuildFile; fileRef = 336D5AEF262D8D3C0052E0C9 /* findinpage.js */; };
		4B02198825E05FAC00ED7DEA /* login-detection.js in Resources */ = {isa = PBXBuildFile; fileRef = 4B02197D25E05FAC00ED7DEA /* login-detection.js */; };
		4B02198925E05FAC00ED7DEA /* FireproofingURLExtensions.swift in Sources */ = {isa = PBXBuildFile; fileRef = 4B02197F25E05FAC00ED7DEA /* FireproofingURLExtensions.swift */; };
		4B02198A25E05FAC00ED7DEA /* FireproofDomains.swift in Sources */ = {isa = PBXBuildFile; fileRef = 4B02198125E05FAC00ED7DEA /* FireproofDomains.swift */; };
		4B02198B25E05FAC00ED7DEA /* FireproofInfoViewController.swift in Sources */ = {isa = PBXBuildFile; fileRef = 4B02198325E05FAC00ED7DEA /* FireproofInfoViewController.swift */; };
		4B02198C25E05FAC00ED7DEA /* Fireproofing.storyboard in Resources */ = {isa = PBXBuildFile; fileRef = 4B02198425E05FAC00ED7DEA /* Fireproofing.storyboard */; };
		4B02198D25E05FAC00ED7DEA /* UndoFireproofingViewController.swift in Sources */ = {isa = PBXBuildFile; fileRef = 4B02198525E05FAC00ED7DEA /* UndoFireproofingViewController.swift */; };
		4B02198E25E05FAC00ED7DEA /* LoginDetectionService.swift in Sources */ = {isa = PBXBuildFile; fileRef = 4B02198725E05FAC00ED7DEA /* LoginDetectionService.swift */; };
		4B02199325E060C600ED7DEA /* LoginDetectionUserScript.swift in Sources */ = {isa = PBXBuildFile; fileRef = 4B02199225E060C600ED7DEA /* LoginDetectionUserScript.swift */; };
		4B02199B25E063DE00ED7DEA /* LoginDetectionServiceTests.swift in Sources */ = {isa = PBXBuildFile; fileRef = 4B02199825E063DE00ED7DEA /* LoginDetectionServiceTests.swift */; };
		4B02199C25E063DE00ED7DEA /* FireproofDomainsTests.swift in Sources */ = {isa = PBXBuildFile; fileRef = 4B02199925E063DE00ED7DEA /* FireproofDomainsTests.swift */; };
		4B02199D25E063DE00ED7DEA /* FireproofingURLExtensionsTests.swift in Sources */ = {isa = PBXBuildFile; fileRef = 4B02199A25E063DE00ED7DEA /* FireproofingURLExtensionsTests.swift */; };
		4B0219A825E0646500ED7DEA /* WebsiteDataStoreTests.swift in Sources */ = {isa = PBXBuildFile; fileRef = 4B0219A725E0646500ED7DEA /* WebsiteDataStoreTests.swift */; };
		4B0511BB262CAA5A00F6079C /* DefaultBrowserPreferences.swift in Sources */ = {isa = PBXBuildFile; fileRef = 4B0511A4262CAA5A00F6079C /* DefaultBrowserPreferences.swift */; };
		4B0511BC262CAA5A00F6079C /* AppearancePreferences.swift in Sources */ = {isa = PBXBuildFile; fileRef = 4B0511A5262CAA5A00F6079C /* AppearancePreferences.swift */; };
		4B0511BD262CAA5A00F6079C /* PrivacySecurityPreferences.swift in Sources */ = {isa = PBXBuildFile; fileRef = 4B0511A6262CAA5A00F6079C /* PrivacySecurityPreferences.swift */; };
		4B0511BE262CAA5A00F6079C /* DownloadPreferences.swift in Sources */ = {isa = PBXBuildFile; fileRef = 4B0511A7262CAA5A00F6079C /* DownloadPreferences.swift */; };
		4B0511BF262CAA5A00F6079C /* PreferenceSections.swift in Sources */ = {isa = PBXBuildFile; fileRef = 4B0511A8262CAA5A00F6079C /* PreferenceSections.swift */; };
		4B0511C1262CAA5A00F6079C /* PrivacySecurityPreferencesTableCellView.xib in Resources */ = {isa = PBXBuildFile; fileRef = 4B0511AB262CAA5A00F6079C /* PrivacySecurityPreferencesTableCellView.xib */; };
		4B0511C2262CAA5A00F6079C /* PreferencesAboutViewController.swift in Sources */ = {isa = PBXBuildFile; fileRef = 4B0511AC262CAA5A00F6079C /* PreferencesAboutViewController.swift */; };
		4B0511C3262CAA5A00F6079C /* Preferences.storyboard in Resources */ = {isa = PBXBuildFile; fileRef = 4B0511AD262CAA5A00F6079C /* Preferences.storyboard */; };
		4B0511C4262CAA5A00F6079C /* PreferencesSidebarViewController.swift in Sources */ = {isa = PBXBuildFile; fileRef = 4B0511AE262CAA5A00F6079C /* PreferencesSidebarViewController.swift */; };
		4B0511C5262CAA5A00F6079C /* PrivacySecurityPreferencesTableCellView.swift in Sources */ = {isa = PBXBuildFile; fileRef = 4B0511AF262CAA5A00F6079C /* PrivacySecurityPreferencesTableCellView.swift */; };
		4B0511C6262CAA5A00F6079C /* DefaultBrowserTableCellView.xib in Resources */ = {isa = PBXBuildFile; fileRef = 4B0511B0262CAA5A00F6079C /* DefaultBrowserTableCellView.xib */; };
		4B0511C7262CAA5A00F6079C /* PreferenceTableCellView.swift in Sources */ = {isa = PBXBuildFile; fileRef = 4B0511B1262CAA5A00F6079C /* PreferenceTableCellView.swift */; };
		4B0511C8262CAA5A00F6079C /* PreferencesListViewController.swift in Sources */ = {isa = PBXBuildFile; fileRef = 4B0511B2262CAA5A00F6079C /* PreferencesListViewController.swift */; };
		4B0511C9262CAA5A00F6079C /* RoundedSelectionRowView.swift in Sources */ = {isa = PBXBuildFile; fileRef = 4B0511B3262CAA5A00F6079C /* RoundedSelectionRowView.swift */; };
		4B0511CA262CAA5A00F6079C /* FireproofDomainsViewController.swift in Sources */ = {isa = PBXBuildFile; fileRef = 4B0511B4262CAA5A00F6079C /* FireproofDomainsViewController.swift */; };
		4B0511CB262CAA5A00F6079C /* DownloadPreferencesTableCellView.swift in Sources */ = {isa = PBXBuildFile; fileRef = 4B0511B5262CAA5A00F6079C /* DownloadPreferencesTableCellView.swift */; };
		4B0511CC262CAA5A00F6079C /* PreferencesSplitViewController.swift in Sources */ = {isa = PBXBuildFile; fileRef = 4B0511B6262CAA5A00F6079C /* PreferencesSplitViewController.swift */; };
		4B0511CD262CAA5A00F6079C /* DefaultBrowserTableCellView.swift in Sources */ = {isa = PBXBuildFile; fileRef = 4B0511B7262CAA5A00F6079C /* DefaultBrowserTableCellView.swift */; };
		4B0511CE262CAA5A00F6079C /* DownloadPreferencesTableCellView.xib in Resources */ = {isa = PBXBuildFile; fileRef = 4B0511B8262CAA5A00F6079C /* DownloadPreferencesTableCellView.xib */; };
		4B0511CF262CAA5A00F6079C /* AppearancePreferencesTableCellView.swift in Sources */ = {isa = PBXBuildFile; fileRef = 4B0511B9262CAA5A00F6079C /* AppearancePreferencesTableCellView.swift */; };
		4B0511D0262CAA5A00F6079C /* AppearancePreferencesTableCellView.xib in Resources */ = {isa = PBXBuildFile; fileRef = 4B0511BA262CAA5A00F6079C /* AppearancePreferencesTableCellView.xib */; };
		4B0511D8262CAA7000F6079C /* PaddedImageButton.swift in Sources */ = {isa = PBXBuildFile; fileRef = 4B0511D7262CAA7000F6079C /* PaddedImageButton.swift */; };
		4B0511E1262CAA8600F6079C /* NSOpenPanelExtensions.swift in Sources */ = {isa = PBXBuildFile; fileRef = 4B0511DF262CAA8600F6079C /* NSOpenPanelExtensions.swift */; };
		4B0511E2262CAA8600F6079C /* NSViewControllerExtension.swift in Sources */ = {isa = PBXBuildFile; fileRef = 4B0511E0262CAA8600F6079C /* NSViewControllerExtension.swift */; };
		4B0511E7262CAB3700F6079C /* UserDefaultsWrapperUtilities.swift in Sources */ = {isa = PBXBuildFile; fileRef = 4B0511E6262CAB3700F6079C /* UserDefaultsWrapperUtilities.swift */; };
		4B0511F0262CAEC900F6079C /* AppearancePreferencesTests.swift in Sources */ = {isa = PBXBuildFile; fileRef = 4B0511EF262CAEC900F6079C /* AppearancePreferencesTests.swift */; };
		4B0511F8262CB20F00F6079C /* DownloadPreferencesTests.swift in Sources */ = {isa = PBXBuildFile; fileRef = 4B0511F7262CB20F00F6079C /* DownloadPreferencesTests.swift */; };
		4B051207262CD24400F6079C /* NSImageViewExtension.swift in Sources */ = {isa = PBXBuildFile; fileRef = 4B0511FC262CD20D00F6079C /* NSImageViewExtension.swift */; };
		4B11060525903E570039B979 /* CoreDataEncryptionTesting.xcdatamodeld in Sources */ = {isa = PBXBuildFile; fileRef = 4B11060325903E570039B979 /* CoreDataEncryptionTesting.xcdatamodeld */; };
		4B11060A25903EAC0039B979 /* CoreDataEncryptionTests.swift in Sources */ = {isa = PBXBuildFile; fileRef = 4B11060925903EAC0039B979 /* CoreDataEncryptionTests.swift */; };
		4B1AD8D525FC38DD00261379 /* EncryptionKeyStoreTests.swift in Sources */ = {isa = PBXBuildFile; fileRef = 4BA1A6EA258C288C00F6F690 /* EncryptionKeyStoreTests.swift */; };
		4B1AD8E225FC390B00261379 /* EncryptionMocks.swift in Sources */ = {isa = PBXBuildFile; fileRef = 4BA1A6F5258C4F9600F6F690 /* EncryptionMocks.swift */; };
		4B1AD91725FC46FB00261379 /* CoreDataEncryptionTests.swift in Sources */ = {isa = PBXBuildFile; fileRef = 4B1AD91625FC46FB00261379 /* CoreDataEncryptionTests.swift */; };
		4B1AD92125FC474E00261379 /* CoreDataEncryptionTesting.xcdatamodeld in Sources */ = {isa = PBXBuildFile; fileRef = 4B11060325903E570039B979 /* CoreDataEncryptionTesting.xcdatamodeld */; };
		4B6160D825B150E4007DE5B2 /* trackerData.json in Resources */ = {isa = PBXBuildFile; fileRef = 4B6160D725B150E4007DE5B2 /* trackerData.json */; };
		4B6160DD25B152C5007DE5B2 /* ContentBlockerRulesUserScript.swift in Sources */ = {isa = PBXBuildFile; fileRef = 4B6160DC25B152C5007DE5B2 /* ContentBlockerRulesUserScript.swift */; };
		4B6160E525B152FA007DE5B2 /* ContentBlockerUserScript.swift in Sources */ = {isa = PBXBuildFile; fileRef = 4B6160E425B152FA007DE5B2 /* ContentBlockerUserScript.swift */; };
		4B6160ED25B15417007DE5B2 /* DetectedTracker.swift in Sources */ = {isa = PBXBuildFile; fileRef = 4B6160EC25B15417007DE5B2 /* DetectedTracker.swift */; };
		4B6160F225B15792007DE5B2 /* contentblockerrules.js in Resources */ = {isa = PBXBuildFile; fileRef = 4B6160F125B15792007DE5B2 /* contentblockerrules.js */; };
		4B6160F725B157BB007DE5B2 /* contentblocker.js in Resources */ = {isa = PBXBuildFile; fileRef = 4B6160F625B157BB007DE5B2 /* contentblocker.js */; };
		4B6160FF25B15BB1007DE5B2 /* ContentBlockerRulesManager.swift in Sources */ = {isa = PBXBuildFile; fileRef = 4B6160FE25B15BB1007DE5B2 /* ContentBlockerRulesManager.swift */; };
		4B65027525E5F2A70054432E /* DefaultBrowserPromptView.xib in Resources */ = {isa = PBXBuildFile; fileRef = 4B65027425E5F2A70054432E /* DefaultBrowserPromptView.xib */; };
		4B65027A25E5F2B10054432E /* DefaultBrowserPromptView.swift in Sources */ = {isa = PBXBuildFile; fileRef = 4B65027925E5F2B10054432E /* DefaultBrowserPromptView.swift */; };
		4B65028A25E6CBF40054432E /* NibLoadable.swift in Sources */ = {isa = PBXBuildFile; fileRef = 4B65028925E6CBF40054432E /* NibLoadable.swift */; };
		4B65143E263924B5005B46EB /* EmailUrlExtensions.swift in Sources */ = {isa = PBXBuildFile; fileRef = 4B65143D263924B5005B46EB /* EmailUrlExtensions.swift */; };
		4B677431255DBEB800025BD8 /* BloomFilterWrapper.mm in Sources */ = {isa = PBXBuildFile; fileRef = 4B677424255DBEB800025BD8 /* BloomFilterWrapper.mm */; };
		4B677432255DBEB800025BD8 /* httpsMobileV2BloomSpec.json in Resources */ = {isa = PBXBuildFile; fileRef = 4B677427255DBEB800025BD8 /* httpsMobileV2BloomSpec.json */; };
		4B677433255DBEB800025BD8 /* httpsMobileV2Bloom.bin in Resources */ = {isa = PBXBuildFile; fileRef = 4B677428255DBEB800025BD8 /* httpsMobileV2Bloom.bin */; };
		4B677434255DBEB800025BD8 /* HTTPSBloomFilterSpecification.swift in Sources */ = {isa = PBXBuildFile; fileRef = 4B677429255DBEB800025BD8 /* HTTPSBloomFilterSpecification.swift */; };
		4B677435255DBEB800025BD8 /* httpsMobileV2FalsePositives.json in Resources */ = {isa = PBXBuildFile; fileRef = 4B67742A255DBEB800025BD8 /* httpsMobileV2FalsePositives.json */; };
		4B677436255DBEB800025BD8 /* HTTPSExcludedDomains.swift in Sources */ = {isa = PBXBuildFile; fileRef = 4B67742B255DBEB800025BD8 /* HTTPSExcludedDomains.swift */; };
		4B677437255DBEB800025BD8 /* HTTPSUpgrade.swift in Sources */ = {isa = PBXBuildFile; fileRef = 4B67742C255DBEB800025BD8 /* HTTPSUpgrade.swift */; };
		4B677438255DBEB800025BD8 /* HTTPSUpgrade.xcdatamodeld in Sources */ = {isa = PBXBuildFile; fileRef = 4B67742E255DBEB800025BD8 /* HTTPSUpgrade.xcdatamodeld */; };
		4B677439255DBEB800025BD8 /* HTTPSUpgradeStore.swift in Sources */ = {isa = PBXBuildFile; fileRef = 4B677430255DBEB800025BD8 /* HTTPSUpgradeStore.swift */; };
		4B677442255DBEEA00025BD8 /* Database.swift in Sources */ = {isa = PBXBuildFile; fileRef = 4B677440255DBEEA00025BD8 /* Database.swift */; };
		4B67744B255DBF3A00025BD8 /* BloomFilter.cpp in Sources */ = {isa = PBXBuildFile; fileRef = 4B677449255DBF3A00025BD8 /* BloomFilter.cpp */; };
		4B677450255DBFA300025BD8 /* HashExtension.swift in Sources */ = {isa = PBXBuildFile; fileRef = 4B67744F255DBFA300025BD8 /* HashExtension.swift */; };
		4B82E9B325B69E3E00656FE7 /* TrackerRadarKit in Frameworks */ = {isa = PBXBuildFile; productRef = 4B82E9B225B69E3E00656FE7 /* TrackerRadarKit */; };
		4B82E9B925B6A05800656FE7 /* DetectedTrackerTests.swift in Sources */ = {isa = PBXBuildFile; fileRef = 4B82E9B825B6A05800656FE7 /* DetectedTrackerTests.swift */; };
		4B82E9C125B6A1CD00656FE7 /* TrackerRadarManagerTests.swift in Sources */ = {isa = PBXBuildFile; fileRef = 4B82E9C025B6A1CD00656FE7 /* TrackerRadarManagerTests.swift */; };
		4BA1A69B258B076900F6F690 /* FileStore.swift in Sources */ = {isa = PBXBuildFile; fileRef = 4BA1A69A258B076900F6F690 /* FileStore.swift */; };
		4BA1A6A0258B079600F6F690 /* DataEncryption.swift in Sources */ = {isa = PBXBuildFile; fileRef = 4BA1A69F258B079600F6F690 /* DataEncryption.swift */; };
		4BA1A6A5258B07DF00F6F690 /* EncryptedValueTransformer.swift in Sources */ = {isa = PBXBuildFile; fileRef = 4BA1A6A4258B07DF00F6F690 /* EncryptedValueTransformer.swift */; };
		4BA1A6B3258B080A00F6F690 /* EncryptionKeyGeneration.swift in Sources */ = {isa = PBXBuildFile; fileRef = 4BA1A6B2258B080A00F6F690 /* EncryptionKeyGeneration.swift */; };
		4BA1A6B8258B081600F6F690 /* EncryptionKeyStoring.swift in Sources */ = {isa = PBXBuildFile; fileRef = 4BA1A6B7258B081600F6F690 /* EncryptionKeyStoring.swift */; };
		4BA1A6BD258B082300F6F690 /* EncryptionKeyStore.swift in Sources */ = {isa = PBXBuildFile; fileRef = 4BA1A6BC258B082300F6F690 /* EncryptionKeyStore.swift */; };
		4BA1A6C2258B0A1300F6F690 /* ContiguousBytesExtension.swift in Sources */ = {isa = PBXBuildFile; fileRef = 4BA1A6C1258B0A1300F6F690 /* ContiguousBytesExtension.swift */; };
		4BA1A6D9258C0CB300F6F690 /* DataEncryptionTests.swift in Sources */ = {isa = PBXBuildFile; fileRef = 4BA1A6D8258C0CB300F6F690 /* DataEncryptionTests.swift */; };
		4BA1A6DE258C100A00F6F690 /* FileStoreTests.swift in Sources */ = {isa = PBXBuildFile; fileRef = 4BA1A6DD258C100A00F6F690 /* FileStoreTests.swift */; };
		4BA1A6E6258C270800F6F690 /* EncryptionKeyGeneratorTests.swift in Sources */ = {isa = PBXBuildFile; fileRef = 4BA1A6E5258C270800F6F690 /* EncryptionKeyGeneratorTests.swift */; };
		4BA1A6F6258C4F9600F6F690 /* EncryptionMocks.swift in Sources */ = {isa = PBXBuildFile; fileRef = 4BA1A6F5258C4F9600F6F690 /* EncryptionMocks.swift */; };
		4BA1A6FE258C5C1300F6F690 /* EncryptedValueTransformerTests.swift in Sources */ = {isa = PBXBuildFile; fileRef = 4BA1A6FD258C5C1300F6F690 /* EncryptedValueTransformerTests.swift */; };
		4BB88B4525B7B55C006F6B06 /* DebugUserScript.swift in Sources */ = {isa = PBXBuildFile; fileRef = 4BB88B4425B7B55C006F6B06 /* DebugUserScript.swift */; };
		4BB88B4A25B7B690006F6B06 /* SequenceExtensions.swift in Sources */ = {isa = PBXBuildFile; fileRef = 4BB88B4925B7B690006F6B06 /* SequenceExtensions.swift */; };
		4BB88B5025B7BA2B006F6B06 /* TabInstrumentation.swift in Sources */ = {isa = PBXBuildFile; fileRef = 4BB88B4F25B7BA2B006F6B06 /* TabInstrumentation.swift */; };
		4BB88B5B25B7BA50006F6B06 /* Instruments.swift in Sources */ = {isa = PBXBuildFile; fileRef = 4BB88B5A25B7BA50006F6B06 /* Instruments.swift */; };
		8511E18425F82B34002F516B /* 01_Fire_really_small.json in Resources */ = {isa = PBXBuildFile; fileRef = 8511E18325F82B34002F516B /* 01_Fire_really_small.json */; };
		853014D625E671A000FB8205 /* PageObserverUserScript.swift in Sources */ = {isa = PBXBuildFile; fileRef = 853014D525E671A000FB8205 /* PageObserverUserScript.swift */; };
		8546DE6225C03056000CA5E1 /* UserAgentTests.swift in Sources */ = {isa = PBXBuildFile; fileRef = 8546DE6125C03056000CA5E1 /* UserAgentTests.swift */; };
		85480F8A25CDC360009424E3 /* Launch.storyboard in Resources */ = {isa = PBXBuildFile; fileRef = 85480F8925CDC360009424E3 /* Launch.storyboard */; };
		85480FBB25D181CB009424E3 /* ConfigurationDownloading.swift in Sources */ = {isa = PBXBuildFile; fileRef = 85480FBA25D181CB009424E3 /* ConfigurationDownloading.swift */; };
		85480FCF25D1AA22009424E3 /* ConfigurationStoring.swift in Sources */ = {isa = PBXBuildFile; fileRef = 85480FCE25D1AA22009424E3 /* ConfigurationStoring.swift */; };
		8556A602256BDDD30092FA9D /* HTML5DownloadUserScript.swift in Sources */ = {isa = PBXBuildFile; fileRef = 8556A601256BDDD30092FA9D /* HTML5DownloadUserScript.swift */; };
		8556A60E256C15DD0092FA9D /* FileDownload.swift in Sources */ = {isa = PBXBuildFile; fileRef = 8556A60D256C15DD0092FA9D /* FileDownload.swift */; };
		856C98A6256EB59600A22F1F /* MenuItemSelectors.swift in Sources */ = {isa = PBXBuildFile; fileRef = 856C98A5256EB59600A22F1F /* MenuItemSelectors.swift */; };
		856C98D52570116900A22F1F /* NSWindow+Toast.swift in Sources */ = {isa = PBXBuildFile; fileRef = 856C98D42570116900A22F1F /* NSWindow+Toast.swift */; };
		856C98DA2570149800A22F1F /* FileDownloadTask.swift in Sources */ = {isa = PBXBuildFile; fileRef = 856C98D92570149800A22F1F /* FileDownloadTask.swift */; };
		856C98DF257014BD00A22F1F /* FileDownloadManager.swift in Sources */ = {isa = PBXBuildFile; fileRef = 856C98DE257014BD00A22F1F /* FileDownloadManager.swift */; };
		85799C1825DEBB3F0007EC87 /* Logging.swift in Sources */ = {isa = PBXBuildFile; fileRef = 85799C1725DEBB3F0007EC87 /* Logging.swift */; };
		85799C3425DFCD1B0007EC87 /* TrackerRadarManager.swift in Sources */ = {isa = PBXBuildFile; fileRef = 4B6160D225B14E6E007DE5B2 /* TrackerRadarManager.swift */; };
		85A0116925AF1D8900FA6A0C /* FindInPageViewController.swift in Sources */ = {isa = PBXBuildFile; fileRef = 85A0116825AF1D8900FA6A0C /* FindInPageViewController.swift */; };
		85A0117425AF2EDF00FA6A0C /* FindInPage.storyboard in Resources */ = {isa = PBXBuildFile; fileRef = 85A0117325AF2EDF00FA6A0C /* FindInPage.storyboard */; };
		85A0118225AF60E700FA6A0C /* FindInPageModel.swift in Sources */ = {isa = PBXBuildFile; fileRef = 85A0118125AF60E700FA6A0C /* FindInPageModel.swift */; };
		85A011EA25B4D4CA00FA6A0C /* FindInPageUserScript.swift in Sources */ = {isa = PBXBuildFile; fileRef = 85A011E925B4D4CA00FA6A0C /* FindInPageUserScript.swift */; };
		85AC3AEF25D5CE9800C7D2AA /* UserScripts.swift in Sources */ = {isa = PBXBuildFile; fileRef = 85AC3AEE25D5CE9800C7D2AA /* UserScripts.swift */; };
		85AC3AF725D5DBFD00C7D2AA /* DataExtension.swift in Sources */ = {isa = PBXBuildFile; fileRef = 85AC3AF625D5DBFD00C7D2AA /* DataExtension.swift */; };
		85AC3B0525D6B1D800C7D2AA /* ScriptSourceProviding.swift in Sources */ = {isa = PBXBuildFile; fileRef = 85AC3B0425D6B1D800C7D2AA /* ScriptSourceProviding.swift */; };
		85AC3B1725D9BC1A00C7D2AA /* ConfigurationDownloaderTests.swift in Sources */ = {isa = PBXBuildFile; fileRef = 85AC3B1625D9BC1A00C7D2AA /* ConfigurationDownloaderTests.swift */; };
		85AC3B3525DA82A600C7D2AA /* DataTaskProviding.swift in Sources */ = {isa = PBXBuildFile; fileRef = 85AC3B3425DA82A600C7D2AA /* DataTaskProviding.swift */; };
		85AC3B4925DAC9BD00C7D2AA /* ConfigurationStorageTests.swift in Sources */ = {isa = PBXBuildFile; fileRef = 85AC3B4825DAC9BD00C7D2AA /* ConfigurationStorageTests.swift */; };
		85ACCEA026650FBF00CFAE75 /* BrowserServicesKit in Frameworks */ = {isa = PBXBuildFile; productRef = 85ACCE9F26650FBF00CFAE75 /* BrowserServicesKit */; };
		85AE2FF224A33A2D002D507F /* WebKit.framework in Frameworks */ = {isa = PBXBuildFile; fileRef = 85AE2FF124A33A2D002D507F /* WebKit.framework */; };
		85C6A29625CC1FFD00EEB5F1 /* UserDefaultsWrapper.swift in Sources */ = {isa = PBXBuildFile; fileRef = 85C6A29525CC1FFD00EEB5F1 /* UserDefaultsWrapper.swift */; };
		85D33F1225C82EB3002B91A6 /* ConfigurationManager.swift in Sources */ = {isa = PBXBuildFile; fileRef = 85D33F1125C82EB3002B91A6 /* ConfigurationManager.swift */; };
		85D438B6256E7C9E00F3BAF8 /* ContextMenuUserScript.swift in Sources */ = {isa = PBXBuildFile; fileRef = 85D438B5256E7C9E00F3BAF8 /* ContextMenuUserScript.swift */; };
		85E11C2F25E7DC7E00974CAF /* ExternalURLHandler.swift in Sources */ = {isa = PBXBuildFile; fileRef = 85E11C2E25E7DC7E00974CAF /* ExternalURLHandler.swift */; };
		85E11C3725E7F1E100974CAF /* ExternalURLHandlerTests.swift in Sources */ = {isa = PBXBuildFile; fileRef = 85E11C3625E7F1E100974CAF /* ExternalURLHandlerTests.swift */; };
		85F1B0C925EF9759004792B6 /* URLEventListenerTests.swift in Sources */ = {isa = PBXBuildFile; fileRef = 85F1B0C825EF9759004792B6 /* URLEventListenerTests.swift */; };
		85F69B3C25EDE81F00978E59 /* URLExtensionTests.swift in Sources */ = {isa = PBXBuildFile; fileRef = 85F69B3B25EDE81F00978E59 /* URLExtensionTests.swift */; };
		85FF55C825F82E4F00E2AB99 /* Lottie in Frameworks */ = {isa = PBXBuildFile; productRef = 85FF55C725F82E4F00E2AB99 /* Lottie */; };
		AA0F3DB7261A566C0077F2D9 /* SuggestionLoadingMock.swift in Sources */ = {isa = PBXBuildFile; fileRef = AA0F3DB6261A566C0077F2D9 /* SuggestionLoadingMock.swift */; };
		AA2CB12D2587BB5600AA6FBE /* TabBarFooter.xib in Resources */ = {isa = PBXBuildFile; fileRef = AA2CB12C2587BB5600AA6FBE /* TabBarFooter.xib */; };
		AA2CB1352587C29500AA6FBE /* TabBarFooter.swift in Sources */ = {isa = PBXBuildFile; fileRef = AA2CB1342587C29500AA6FBE /* TabBarFooter.swift */; };
		AA2E423424C8A2270048C0D5 /* ColorView.swift in Sources */ = {isa = PBXBuildFile; fileRef = AA2E423324C8A2270048C0D5 /* ColorView.swift */; };
		AA361A3624EBF0B500EEC649 /* WindowDraggingView.swift in Sources */ = {isa = PBXBuildFile; fileRef = AA361A3524EBF0B500EEC649 /* WindowDraggingView.swift */; };
		AA3F895324C18AD500628DDE /* SuggestionViewModel.swift in Sources */ = {isa = PBXBuildFile; fileRef = AA3F895224C18AD500628DDE /* SuggestionViewModel.swift */; };
		AA4BBA3B25C58FA200C4FB0F /* MainMenu.swift in Sources */ = {isa = PBXBuildFile; fileRef = AA4BBA3A25C58FA200C4FB0F /* MainMenu.swift */; };
		AA4D700725545EF800C3411E /* UrlEventListener.swift in Sources */ = {isa = PBXBuildFile; fileRef = AA4D700625545EF800C3411E /* UrlEventListener.swift */; };
		AA4E633A25E79C0A00134434 /* MouseClickView.swift in Sources */ = {isa = PBXBuildFile; fileRef = AA4E633925E79C0A00134434 /* MouseClickView.swift */; };
		AA4FF40C2624751A004E2377 /* GrammarCheckEnabler.swift in Sources */ = {isa = PBXBuildFile; fileRef = AA4FF40B2624751A004E2377 /* GrammarCheckEnabler.swift */; };
		AA512D1424D99D9800230283 /* FaviconService.swift in Sources */ = {isa = PBXBuildFile; fileRef = AA512D1324D99D9800230283 /* FaviconService.swift */; };
		AA585D82248FD31100E9A3E2 /* AppDelegate.swift in Sources */ = {isa = PBXBuildFile; fileRef = AA585D81248FD31100E9A3E2 /* AppDelegate.swift */; };
		AA585D84248FD31100E9A3E2 /* BrowserTabViewController.swift in Sources */ = {isa = PBXBuildFile; fileRef = AA585D83248FD31100E9A3E2 /* BrowserTabViewController.swift */; };
		AA585D86248FD31400E9A3E2 /* Assets.xcassets in Resources */ = {isa = PBXBuildFile; fileRef = AA585D85248FD31400E9A3E2 /* Assets.xcassets */; };
		AA585D89248FD31400E9A3E2 /* Main.storyboard in Resources */ = {isa = PBXBuildFile; fileRef = AA585D87248FD31400E9A3E2 /* Main.storyboard */; };
		AA585DAF2490E6E600E9A3E2 /* MainViewController.swift in Sources */ = {isa = PBXBuildFile; fileRef = AA585DAE2490E6E600E9A3E2 /* MainViewController.swift */; };
		AA5C8F59258FE21F00748EB7 /* NSTextFieldExtension.swift in Sources */ = {isa = PBXBuildFile; fileRef = AA5C8F58258FE21F00748EB7 /* NSTextFieldExtension.swift */; };
		AA5C8F5E2590EEE800748EB7 /* NSPointExtension.swift in Sources */ = {isa = PBXBuildFile; fileRef = AA5C8F5D2590EEE800748EB7 /* NSPointExtension.swift */; };
		AA5C8F632591021700748EB7 /* NSApplicationExtension.swift in Sources */ = {isa = PBXBuildFile; fileRef = AA5C8F622591021700748EB7 /* NSApplicationExtension.swift */; };
		AA5D6DAC24A340F700C6FBCE /* WebViewStateObserver.swift in Sources */ = {isa = PBXBuildFile; fileRef = AA5D6DAB24A340F700C6FBCE /* WebViewStateObserver.swift */; };
		AA63745424C9BF9A00AB2AC4 /* SuggestionContainerTests.swift in Sources */ = {isa = PBXBuildFile; fileRef = AA63745324C9BF9A00AB2AC4 /* SuggestionContainerTests.swift */; };
		AA652CB125DD825B009059CC /* LocalBookmarkStoreTests.swift in Sources */ = {isa = PBXBuildFile; fileRef = AA652CB025DD825B009059CC /* LocalBookmarkStoreTests.swift */; };
		AA652CC925DD8981009059CC /* Bookmark.xcdatamodeld in Sources */ = {isa = PBXBuildFile; fileRef = AAC5E4D725D6A710007F5990 /* Bookmark.xcdatamodeld */; };
		AA652CCE25DD9071009059CC /* BookmarkListTests.swift in Sources */ = {isa = PBXBuildFile; fileRef = AA652CCD25DD9071009059CC /* BookmarkListTests.swift */; };
		AA652CD325DDA6E9009059CC /* LocalBookmarkManagerTests.swift in Sources */ = {isa = PBXBuildFile; fileRef = AA652CD225DDA6E9009059CC /* LocalBookmarkManagerTests.swift */; };
		AA652CDB25DDAB32009059CC /* BookmarkStoreMock.swift in Sources */ = {isa = PBXBuildFile; fileRef = AA652CDA25DDAB32009059CC /* BookmarkStoreMock.swift */; };
		AA6820E425502F19005ED0D5 /* WebsiteDataStore.swift in Sources */ = {isa = PBXBuildFile; fileRef = AA6820E325502F19005ED0D5 /* WebsiteDataStore.swift */; };
		AA6820EB25503D6A005ED0D5 /* Fire.swift in Sources */ = {isa = PBXBuildFile; fileRef = AA6820EA25503D6A005ED0D5 /* Fire.swift */; };
		AA6820F125503DA9005ED0D5 /* FireViewModel.swift in Sources */ = {isa = PBXBuildFile; fileRef = AA6820F025503DA9005ED0D5 /* FireViewModel.swift */; };
		AA68C3D32490ED62001B8783 /* NavigationBarViewController.swift in Sources */ = {isa = PBXBuildFile; fileRef = AA68C3D22490ED62001B8783 /* NavigationBarViewController.swift */; };
		AA68C3D72490F821001B8783 /* README.md in Resources */ = {isa = PBXBuildFile; fileRef = AA68C3D62490F821001B8783 /* README.md */; };
		AA6EF9AD25066F42004754E6 /* WindowsManager.swift in Sources */ = {isa = PBXBuildFile; fileRef = AA6EF9AC25066F42004754E6 /* WindowsManager.swift */; };
		AA6EF9B3250785D5004754E6 /* NSMenuExtension.swift in Sources */ = {isa = PBXBuildFile; fileRef = AA6EF9B2250785D5004754E6 /* NSMenuExtension.swift */; };
		AA6EF9B525081B4C004754E6 /* MainMenuActions.swift in Sources */ = {isa = PBXBuildFile; fileRef = AA6EF9B425081B4C004754E6 /* MainMenuActions.swift */; };
		AA6FFB4424DC33320028F4D0 /* NSViewExtension.swift in Sources */ = {isa = PBXBuildFile; fileRef = AA6FFB4324DC33320028F4D0 /* NSViewExtension.swift */; };
		AA6FFB4624DC3B5A0028F4D0 /* WebView.swift in Sources */ = {isa = PBXBuildFile; fileRef = AA6FFB4524DC3B5A0028F4D0 /* WebView.swift */; };
		AA72D5E325FE977F00C77619 /* AddEditFavoriteViewController.swift in Sources */ = {isa = PBXBuildFile; fileRef = AA72D5E225FE977F00C77619 /* AddEditFavoriteViewController.swift */; };
		AA72D5F025FEA49900C77619 /* AddEditFavoriteWindow.swift in Sources */ = {isa = PBXBuildFile; fileRef = AA72D5EF25FEA49900C77619 /* AddEditFavoriteWindow.swift */; };
		AA72D5FE25FFF94E00C77619 /* NSMenuItemExtension.swift in Sources */ = {isa = PBXBuildFile; fileRef = AA72D5FD25FFF94E00C77619 /* NSMenuItemExtension.swift */; };
		AA7412B224D0B3AC00D22FE0 /* TabBarViewItem.swift in Sources */ = {isa = PBXBuildFile; fileRef = AA7412B024D0B3AC00D22FE0 /* TabBarViewItem.swift */; };
		AA7412B324D0B3AC00D22FE0 /* TabBarViewItem.xib in Resources */ = {isa = PBXBuildFile; fileRef = AA7412B124D0B3AC00D22FE0 /* TabBarViewItem.xib */; };
		AA7412B524D1536B00D22FE0 /* MainWindowController.swift in Sources */ = {isa = PBXBuildFile; fileRef = AA7412B424D1536B00D22FE0 /* MainWindowController.swift */; };
		AA7412B724D1687000D22FE0 /* TabBarScrollView.swift in Sources */ = {isa = PBXBuildFile; fileRef = AA7412B624D1687000D22FE0 /* TabBarScrollView.swift */; };
		AA7412BD24D2BEEE00D22FE0 /* MainWindow.swift in Sources */ = {isa = PBXBuildFile; fileRef = AA7412BC24D2BEEE00D22FE0 /* MainWindow.swift */; };
		AA80EC54256BE3BC007083E7 /* UserText.swift in Sources */ = {isa = PBXBuildFile; fileRef = AA80EC53256BE3BC007083E7 /* UserText.swift */; };
		AA80EC67256C4691007083E7 /* BrowserTab.storyboard in Resources */ = {isa = PBXBuildFile; fileRef = AA80EC69256C4691007083E7 /* BrowserTab.storyboard */; };
		AA80EC6D256C469C007083E7 /* NavigationBar.storyboard in Resources */ = {isa = PBXBuildFile; fileRef = AA80EC6F256C469C007083E7 /* NavigationBar.storyboard */; };
		AA80EC73256C46A2007083E7 /* Suggestion.storyboard in Resources */ = {isa = PBXBuildFile; fileRef = AA80EC75256C46A2007083E7 /* Suggestion.storyboard */; };
		AA80EC79256C46AA007083E7 /* TabBar.storyboard in Resources */ = {isa = PBXBuildFile; fileRef = AA80EC7B256C46AA007083E7 /* TabBar.storyboard */; };
		AA80EC89256C49B8007083E7 /* Localizable.strings in Resources */ = {isa = PBXBuildFile; fileRef = AA80EC8B256C49B8007083E7 /* Localizable.strings */; };
		AA80EC8F256C49BC007083E7 /* Localizable.stringsdict in Resources */ = {isa = PBXBuildFile; fileRef = AA80EC91256C49BC007083E7 /* Localizable.stringsdict */; };
		AA86490C24D3494C001BABEE /* GradientView.swift in Sources */ = {isa = PBXBuildFile; fileRef = AA86490B24D3494C001BABEE /* GradientView.swift */; };
		AA86490E24D49B54001BABEE /* TabLoadingView.swift in Sources */ = {isa = PBXBuildFile; fileRef = AA86490D24D49B54001BABEE /* TabLoadingView.swift */; };
		AA88D14B252A557100980B4E /* URLRequestExtension.swift in Sources */ = {isa = PBXBuildFile; fileRef = AA88D14A252A557100980B4E /* URLRequestExtension.swift */; };
		AA8EDF2424923E980071C2E8 /* URLExtension.swift in Sources */ = {isa = PBXBuildFile; fileRef = AA8EDF2324923E980071C2E8 /* URLExtension.swift */; };
		AA8EDF2724923EC70071C2E8 /* StringExtension.swift in Sources */ = {isa = PBXBuildFile; fileRef = AA8EDF2624923EC70071C2E8 /* StringExtension.swift */; };
		AA92126F25ACCB1100600CD4 /* ErrorExtension.swift in Sources */ = {isa = PBXBuildFile; fileRef = AA92126E25ACCB1100600CD4 /* ErrorExtension.swift */; };
		AA92127725ADA07900600CD4 /* WKWebViewExtension.swift in Sources */ = {isa = PBXBuildFile; fileRef = AA92127625ADA07900600CD4 /* WKWebViewExtension.swift */; };
		AA97BF4625135DD30014931A /* ApplicationDockMenu.swift in Sources */ = {isa = PBXBuildFile; fileRef = AA97BF4525135DD30014931A /* ApplicationDockMenu.swift */; };
		AA9C362825518C44004B1BA3 /* WebsiteDataStoreMock.swift in Sources */ = {isa = PBXBuildFile; fileRef = AA9C362725518C44004B1BA3 /* WebsiteDataStoreMock.swift */; };
		AA9C363025518CA9004B1BA3 /* FireTests.swift in Sources */ = {isa = PBXBuildFile; fileRef = AA9C362F25518CA9004B1BA3 /* FireTests.swift */; };
		AA9E9A5625A3AE8400D1959D /* NSWindowExtension.swift in Sources */ = {isa = PBXBuildFile; fileRef = AA9E9A5525A3AE8400D1959D /* NSWindowExtension.swift */; };
		AA9E9A5E25A4867200D1959D /* TabDragAndDropManager.swift in Sources */ = {isa = PBXBuildFile; fileRef = AA9E9A5D25A4867200D1959D /* TabDragAndDropManager.swift */; };
		AA9FF95924A1ECF20039E328 /* Tab.swift in Sources */ = {isa = PBXBuildFile; fileRef = AA9FF95824A1ECF20039E328 /* Tab.swift */; };
		AA9FF95B24A1EFC20039E328 /* TabViewModel.swift in Sources */ = {isa = PBXBuildFile; fileRef = AA9FF95A24A1EFC20039E328 /* TabViewModel.swift */; };
		AA9FF95D24A1FA1C0039E328 /* TabCollection.swift in Sources */ = {isa = PBXBuildFile; fileRef = AA9FF95C24A1FA1C0039E328 /* TabCollection.swift */; };
		AA9FF95F24A1FB690039E328 /* TabCollectionViewModel.swift in Sources */ = {isa = PBXBuildFile; fileRef = AA9FF95E24A1FB680039E328 /* TabCollectionViewModel.swift */; };
		AAA0CC33252F181A0079BC96 /* NavigationButtonMenuDelegate.swift in Sources */ = {isa = PBXBuildFile; fileRef = AAA0CC32252F181A0079BC96 /* NavigationButtonMenuDelegate.swift */; };
		AAA0CC3C25337FAB0079BC96 /* WKBackForwardListItemViewModel.swift in Sources */ = {isa = PBXBuildFile; fileRef = AAA0CC3B25337FAB0079BC96 /* WKBackForwardListItemViewModel.swift */; };
		AAA0CC472533833C0079BC96 /* OptionsButtonMenu.swift in Sources */ = {isa = PBXBuildFile; fileRef = AAA0CC462533833C0079BC96 /* OptionsButtonMenu.swift */; };
		AAA0CC572539EBC90079BC96 /* FaviconUserScript.swift in Sources */ = {isa = PBXBuildFile; fileRef = AAA0CC562539EBC90079BC96 /* FaviconUserScript.swift */; };
		AAA0CC6A253CC43C0079BC96 /* WKUserContentControllerExtension.swift in Sources */ = {isa = PBXBuildFile; fileRef = AAA0CC69253CC43C0079BC96 /* WKUserContentControllerExtension.swift */; };
		AAA892EA250A4CEF005B37B2 /* WindowControllersManager.swift in Sources */ = {isa = PBXBuildFile; fileRef = AAA892E9250A4CEF005B37B2 /* WindowControllersManager.swift */; };
		AAA8E8BF24EA8A0A0055E685 /* MouseOverButton.swift in Sources */ = {isa = PBXBuildFile; fileRef = AAA8E8BE24EA8A0A0055E685 /* MouseOverButton.swift */; };
		AAA8E8C124EACA700055E685 /* MouseOverView.swift in Sources */ = {isa = PBXBuildFile; fileRef = AAA8E8C024EACA700055E685 /* MouseOverView.swift */; };
		AAADFD06264AA282001555EA /* TimeIntervalExtension.swift in Sources */ = {isa = PBXBuildFile; fileRef = AAADFD05264AA282001555EA /* TimeIntervalExtension.swift */; };
		AAB549DF25DAB8F80058460B /* BookmarkViewModel.swift in Sources */ = {isa = PBXBuildFile; fileRef = AAB549DE25DAB8F80058460B /* BookmarkViewModel.swift */; };
		AABAF59C260A7D130085060C /* FaviconServiceMock.swift in Sources */ = {isa = PBXBuildFile; fileRef = AABAF59B260A7D130085060C /* FaviconServiceMock.swift */; };
		AABEE69A24A902A90043105B /* SuggestionContainerViewModel.swift in Sources */ = {isa = PBXBuildFile; fileRef = AABEE69924A902A90043105B /* SuggestionContainerViewModel.swift */; };
		AABEE69C24A902BB0043105B /* SuggestionContainer.swift in Sources */ = {isa = PBXBuildFile; fileRef = AABEE69B24A902BB0043105B /* SuggestionContainer.swift */; };
		AABEE6A524AA0A7F0043105B /* SuggestionViewController.swift in Sources */ = {isa = PBXBuildFile; fileRef = AABEE6A424AA0A7F0043105B /* SuggestionViewController.swift */; };
		AABEE6A924AB4B910043105B /* SuggestionTableCellView.swift in Sources */ = {isa = PBXBuildFile; fileRef = AABEE6A824AB4B910043105B /* SuggestionTableCellView.swift */; };
		AABEE6AB24ACA0F90043105B /* SuggestionTableRowView.swift in Sources */ = {isa = PBXBuildFile; fileRef = AABEE6AA24ACA0F90043105B /* SuggestionTableRowView.swift */; };
		AABEE6AF24AD22B90043105B /* AddressBarTextField.swift in Sources */ = {isa = PBXBuildFile; fileRef = AABEE6AE24AD22B90043105B /* AddressBarTextField.swift */; };
		AAC5E4C725D6A6E8007F5990 /* BookmarkPopover.swift in Sources */ = {isa = PBXBuildFile; fileRef = AAC5E4C425D6A6E8007F5990 /* BookmarkPopover.swift */; };
		AAC5E4C825D6A6E8007F5990 /* BookmarkPopoverViewController.swift in Sources */ = {isa = PBXBuildFile; fileRef = AAC5E4C525D6A6E8007F5990 /* BookmarkPopoverViewController.swift */; };
		AAC5E4C925D6A6E8007F5990 /* Bookmarks.storyboard in Resources */ = {isa = PBXBuildFile; fileRef = AAC5E4C625D6A6E8007F5990 /* Bookmarks.storyboard */; };
		AAC5E4D025D6A709007F5990 /* Bookmark.swift in Sources */ = {isa = PBXBuildFile; fileRef = AAC5E4CD25D6A709007F5990 /* Bookmark.swift */; };
		AAC5E4D125D6A709007F5990 /* BookmarkManager.swift in Sources */ = {isa = PBXBuildFile; fileRef = AAC5E4CE25D6A709007F5990 /* BookmarkManager.swift */; };
		AAC5E4D225D6A709007F5990 /* BookmarkList.swift in Sources */ = {isa = PBXBuildFile; fileRef = AAC5E4CF25D6A709007F5990 /* BookmarkList.swift */; };
		AAC5E4D925D6A711007F5990 /* BookmarkStore.swift in Sources */ = {isa = PBXBuildFile; fileRef = AAC5E4D625D6A710007F5990 /* BookmarkStore.swift */; };
		AAC5E4DA25D6A711007F5990 /* Bookmark.xcdatamodeld in Sources */ = {isa = PBXBuildFile; fileRef = AAC5E4D725D6A710007F5990 /* Bookmark.xcdatamodeld */; };
		AAC5E4E425D6BA9C007F5990 /* NSSizeExtension.swift in Sources */ = {isa = PBXBuildFile; fileRef = AAC5E4E325D6BA9C007F5990 /* NSSizeExtension.swift */; };
		AAC5E4F125D6BF10007F5990 /* AddressBarButton.swift in Sources */ = {isa = PBXBuildFile; fileRef = AAC5E4F025D6BF10007F5990 /* AddressBarButton.swift */; };
		AAC5E4F625D6BF2C007F5990 /* AddressBarButtonsViewController.swift in Sources */ = {isa = PBXBuildFile; fileRef = AAC5E4F525D6BF2C007F5990 /* AddressBarButtonsViewController.swift */; };
		AAC82C60258B6CB5009B6B42 /* TooltipWindowController.swift in Sources */ = {isa = PBXBuildFile; fileRef = AAC82C5F258B6CB5009B6B42 /* TooltipWindowController.swift */; };
		AAC9C01524CAFBCE00AD1325 /* TabTests.swift in Sources */ = {isa = PBXBuildFile; fileRef = AAC9C01424CAFBCE00AD1325 /* TabTests.swift */; };
		AAC9C01724CAFBDC00AD1325 /* TabCollectionTests.swift in Sources */ = {isa = PBXBuildFile; fileRef = AAC9C01624CAFBDC00AD1325 /* TabCollectionTests.swift */; };
		AAC9C01C24CB594C00AD1325 /* TabViewModelTests.swift in Sources */ = {isa = PBXBuildFile; fileRef = AAC9C01B24CB594C00AD1325 /* TabViewModelTests.swift */; };
		AAC9C01E24CB6BEB00AD1325 /* TabCollectionViewModelTests.swift in Sources */ = {isa = PBXBuildFile; fileRef = AAC9C01D24CB6BEB00AD1325 /* TabCollectionViewModelTests.swift */; };
		AAE39D1B24F44885008EF28B /* TabCollectionViewModelDelegateMock.swift in Sources */ = {isa = PBXBuildFile; fileRef = AAE39D1A24F44885008EF28B /* TabCollectionViewModelDelegateMock.swift */; };
		AAE71E2C25F781EA00D74437 /* Homepage.storyboard in Resources */ = {isa = PBXBuildFile; fileRef = AAE71E2B25F781EA00D74437 /* Homepage.storyboard */; };
		AAE71E3125F7855400D74437 /* HomepageViewController.swift in Sources */ = {isa = PBXBuildFile; fileRef = AAE71E3025F7855400D74437 /* HomepageViewController.swift */; };
		AAE71E3725F7869300D74437 /* HomepageCollectionViewItem.swift in Sources */ = {isa = PBXBuildFile; fileRef = AAE71E3525F7869300D74437 /* HomepageCollectionViewItem.swift */; };
		AAE71E3825F7869300D74437 /* HomepageCollectionViewItem.xib in Resources */ = {isa = PBXBuildFile; fileRef = AAE71E3625F7869300D74437 /* HomepageCollectionViewItem.xib */; };
		AAE7527A263B046100B973F8 /* History.xcdatamodeld in Sources */ = {isa = PBXBuildFile; fileRef = AAE75278263B046100B973F8 /* History.xcdatamodeld */; };
		AAE7527C263B056C00B973F8 /* HistoryStore.swift in Sources */ = {isa = PBXBuildFile; fileRef = AAE7527B263B056C00B973F8 /* HistoryStore.swift */; };
		AAE7527E263B05C600B973F8 /* HistoryEntry.swift in Sources */ = {isa = PBXBuildFile; fileRef = AAE7527D263B05C600B973F8 /* HistoryEntry.swift */; };
		AAE75280263B0A4D00B973F8 /* HistoryCoordinator.swift in Sources */ = {isa = PBXBuildFile; fileRef = AAE7527F263B0A4D00B973F8 /* HistoryCoordinator.swift */; };
		AAE8B102258A41C000E81239 /* Tooltip.storyboard in Resources */ = {isa = PBXBuildFile; fileRef = AAE8B101258A41C000E81239 /* Tooltip.storyboard */; };
		AAE8B110258A456C00E81239 /* TooltipViewController.swift in Sources */ = {isa = PBXBuildFile; fileRef = AAE8B10F258A456C00E81239 /* TooltipViewController.swift */; };
		AAEC74B22642C57200C2EFBC /* HistoryCoordinatingMock.swift in Sources */ = {isa = PBXBuildFile; fileRef = AAEC74B12642C57200C2EFBC /* HistoryCoordinatingMock.swift */; };
		AAEC74B42642C69300C2EFBC /* HistoryCoordinatorTests.swift in Sources */ = {isa = PBXBuildFile; fileRef = AAEC74B32642C69300C2EFBC /* HistoryCoordinatorTests.swift */; };
		AAEC74B62642CC6A00C2EFBC /* HistoryStoringMock.swift in Sources */ = {isa = PBXBuildFile; fileRef = AAEC74B52642CC6A00C2EFBC /* HistoryStoringMock.swift */; };
		AAEC74B82642E43800C2EFBC /* HistoryStoreTests.swift in Sources */ = {isa = PBXBuildFile; fileRef = AAEC74B72642E43800C2EFBC /* HistoryStoreTests.swift */; };
		AAEC74BB2642E67C00C2EFBC /* NSPersistentContainerExtension.swift in Sources */ = {isa = PBXBuildFile; fileRef = AAEC74BA2642E67C00C2EFBC /* NSPersistentContainerExtension.swift */; };
		AAEC74BC2642F0F800C2EFBC /* History.xcdatamodeld in Sources */ = {isa = PBXBuildFile; fileRef = AAE75278263B046100B973F8 /* History.xcdatamodeld */; };
		AAECA42024EEA4AC00EFA63A /* IndexPathExtension.swift in Sources */ = {isa = PBXBuildFile; fileRef = AAECA41F24EEA4AC00EFA63A /* IndexPathExtension.swift */; };
		AAF7D3862567CED500998667 /* WebViewConfiguration.swift in Sources */ = {isa = PBXBuildFile; fileRef = AAF7D3852567CED500998667 /* WebViewConfiguration.swift */; };
		AAFCB37A25E5403A00859DD4 /* BurnButton.swift in Sources */ = {isa = PBXBuildFile; fileRef = AAFCB37925E5403A00859DD4 /* BurnButton.swift */; };
		AAFCB37F25E545D400859DD4 /* PublisherExtension.swift in Sources */ = {isa = PBXBuildFile; fileRef = AAFCB37E25E545D400859DD4 /* PublisherExtension.swift */; };
		B6075C7B263E82C20038F8AE /* DownloadedFile.swift in Sources */ = {isa = PBXBuildFile; fileRef = B6075C7A263E82C20038F8AE /* DownloadedFile.swift */; };
		B61F012325ECBAE400ABB5A3 /* UserScriptsTest.swift in Sources */ = {isa = PBXBuildFile; fileRef = B61F012225ECBAE400ABB5A3 /* UserScriptsTest.swift */; };
		B61F012B25ECBB1700ABB5A3 /* UserScriptsManagerTests.swift in Sources */ = {isa = PBXBuildFile; fileRef = B61F012A25ECBB1700ABB5A3 /* UserScriptsManagerTests.swift */; };
		B61F015525EDD5A700ABB5A3 /* UserContentController.swift in Sources */ = {isa = PBXBuildFile; fileRef = B61F015425EDD5A700ABB5A3 /* UserContentController.swift */; };
		B62EB47C25BAD3BB005745C6 /* WKWebViewSessionDataTests.swift in Sources */ = {isa = PBXBuildFile; fileRef = B62EB47B25BAD3BB005745C6 /* WKWebViewSessionDataTests.swift */; };
		B633C86D25E797D800E4B352 /* UserScriptsManager.swift in Sources */ = {isa = PBXBuildFile; fileRef = B633C86C25E797D800E4B352 /* UserScriptsManager.swift */; };
		B63D466925BEB6C200874977 /* WKWebView+SessionState.swift in Sources */ = {isa = PBXBuildFile; fileRef = B63D466825BEB6C200874977 /* WKWebView+SessionState.swift */; };
		B63D467125BFA6C100874977 /* DispatchQueueExtensions.swift in Sources */ = {isa = PBXBuildFile; fileRef = B63D467025BFA6C100874977 /* DispatchQueueExtensions.swift */; };
		B63D467A25BFC3E100874977 /* NSCoderExtensions.swift in Sources */ = {isa = PBXBuildFile; fileRef = B63D467925BFC3E100874977 /* NSCoderExtensions.swift */; };
		B65349AA265CF45000DCC645 /* DispatchQueueExtensionsTests.swift in Sources */ = {isa = PBXBuildFile; fileRef = B65349A9265CF45000DCC645 /* DispatchQueueExtensionsTests.swift */; };
		B65783E725F8AAFB00D8DB33 /* String+Punycode.swift in Sources */ = {isa = PBXBuildFile; fileRef = B65783E625F8AAFB00D8DB33 /* String+Punycode.swift */; };
		B65783EC25F8AB9300D8DB33 /* String+PunycodeTests.swift in Sources */ = {isa = PBXBuildFile; fileRef = B65783EB25F8AB9200D8DB33 /* String+PunycodeTests.swift */; };
		B65783F525F8ACA400D8DB33 /* Punnycode in Frameworks */ = {isa = PBXBuildFile; productRef = B65783F425F8ACA400D8DB33 /* Punnycode */; };
		B657841A25FA484B00D8DB33 /* NSException+Catch.m in Sources */ = {isa = PBXBuildFile; fileRef = B657841925FA484B00D8DB33 /* NSException+Catch.m */; };
		B657841F25FA497600D8DB33 /* NSException+Catch.swift in Sources */ = {isa = PBXBuildFile; fileRef = B657841E25FA497600D8DB33 /* NSException+Catch.swift */; };
		B67C6C3D2654B897006C872E /* WebViewExtensionTests.swift in Sources */ = {isa = PBXBuildFile; fileRef = B67C6C3C2654B897006C872E /* WebViewExtensionTests.swift */; };
		B67C6C422654BF49006C872E /* DuckDuckGo-Symbol.jpg in Resources */ = {isa = PBXBuildFile; fileRef = B67C6C412654BF49006C872E /* DuckDuckGo-Symbol.jpg */; };
		B67C6C472654C643006C872E /* FileManagerExtensionTests.swift in Sources */ = {isa = PBXBuildFile; fileRef = B67C6C462654C643006C872E /* FileManagerExtensionTests.swift */; };
		B68458B025C7E76A00DC17B6 /* WindowManager+StateRestoration.swift in Sources */ = {isa = PBXBuildFile; fileRef = B68458AF25C7E76A00DC17B6 /* WindowManager+StateRestoration.swift */; };
		B68458B825C7E8B200DC17B6 /* Tab+NSSecureCoding.swift in Sources */ = {isa = PBXBuildFile; fileRef = B68458B725C7E8B200DC17B6 /* Tab+NSSecureCoding.swift */; };
		B68458C025C7E9E000DC17B6 /* TabCollectionViewModel+NSSecureCoding.swift in Sources */ = {isa = PBXBuildFile; fileRef = B68458BF25C7E9E000DC17B6 /* TabCollectionViewModel+NSSecureCoding.swift */; };
		B68458C525C7EA0C00DC17B6 /* TabCollection+NSSecureCoding.swift in Sources */ = {isa = PBXBuildFile; fileRef = B68458C425C7EA0C00DC17B6 /* TabCollection+NSSecureCoding.swift */; };
		B68458CD25C7EB9000DC17B6 /* WKWebViewConfigurationExtensions.swift in Sources */ = {isa = PBXBuildFile; fileRef = B68458CC25C7EB9000DC17B6 /* WKWebViewConfigurationExtensions.swift */; };
		B684590825C9027900DC17B6 /* AppStateChangedPublisher.swift in Sources */ = {isa = PBXBuildFile; fileRef = B684590725C9027900DC17B6 /* AppStateChangedPublisher.swift */; };
		B684592225C93BE000DC17B6 /* Publisher.asVoid.swift in Sources */ = {isa = PBXBuildFile; fileRef = B684592125C93BE000DC17B6 /* Publisher.asVoid.swift */; };
		B684592725C93C0500DC17B6 /* Publishers.NestedObjectChanges.swift in Sources */ = {isa = PBXBuildFile; fileRef = B684592625C93C0500DC17B6 /* Publishers.NestedObjectChanges.swift */; };
		B684592F25C93FBF00DC17B6 /* AppStateRestorationManager.swift in Sources */ = {isa = PBXBuildFile; fileRef = B684592E25C93FBF00DC17B6 /* AppStateRestorationManager.swift */; };
		B6A5A27125B9377300AA7ADA /* StatePersistenceService.swift in Sources */ = {isa = PBXBuildFile; fileRef = B6A5A27025B9377300AA7ADA /* StatePersistenceService.swift */; };
		B6A5A27925B93FFF00AA7ADA /* StateRestorationManagerTests.swift in Sources */ = {isa = PBXBuildFile; fileRef = B6A5A27825B93FFE00AA7ADA /* StateRestorationManagerTests.swift */; };
		B6A5A27E25B9403E00AA7ADA /* FileStoreMock.swift in Sources */ = {isa = PBXBuildFile; fileRef = B6A5A27D25B9403E00AA7ADA /* FileStoreMock.swift */; };
		B6A5A2A025B96E8300AA7ADA /* AppStateChangePublisherTests.swift in Sources */ = {isa = PBXBuildFile; fileRef = B6A5A29F25B96E8300AA7ADA /* AppStateChangePublisherTests.swift */; };
		B6A5A2A825BAA35500AA7ADA /* WindowManagerStateRestorationTests.swift in Sources */ = {isa = PBXBuildFile; fileRef = B6A5A2A725BAA35500AA7ADA /* WindowManagerStateRestorationTests.swift */; };
		B6A9E45326142B070067D1B9 /* Pixel.swift in Sources */ = {isa = PBXBuildFile; fileRef = B6A9E45226142B070067D1B9 /* Pixel.swift */; };
		B6A9E45A261460350067D1B9 /* ApiRequestError.swift in Sources */ = {isa = PBXBuildFile; fileRef = B6A9E457261460340067D1B9 /* ApiRequestError.swift */; };
		B6A9E45B261460350067D1B9 /* APIHeaders.swift in Sources */ = {isa = PBXBuildFile; fileRef = B6A9E458261460340067D1B9 /* APIHeaders.swift */; };
		B6A9E45C261460350067D1B9 /* APIRequest.swift in Sources */ = {isa = PBXBuildFile; fileRef = B6A9E459261460350067D1B9 /* APIRequest.swift */; };
		B6A9E4612614608B0067D1B9 /* AppVersion.swift in Sources */ = {isa = PBXBuildFile; fileRef = B6A9E4602614608B0067D1B9 /* AppVersion.swift */; };
		B6A9E46B2614618A0067D1B9 /* OperatingSystemVersionExtension.swift in Sources */ = {isa = PBXBuildFile; fileRef = B6A9E46A2614618A0067D1B9 /* OperatingSystemVersionExtension.swift */; };
		B6A9E47026146A250067D1B9 /* DateExtension.swift in Sources */ = {isa = PBXBuildFile; fileRef = B6A9E46F26146A250067D1B9 /* DateExtension.swift */; };
		B6A9E47726146A570067D1B9 /* PixelEvent.swift in Sources */ = {isa = PBXBuildFile; fileRef = B6A9E47626146A570067D1B9 /* PixelEvent.swift */; };
		B6A9E47F26146A800067D1B9 /* PixelArguments.swift in Sources */ = {isa = PBXBuildFile; fileRef = B6A9E47E26146A800067D1B9 /* PixelArguments.swift */; };
		B6A9E48426146AAB0067D1B9 /* PixelParameters.swift in Sources */ = {isa = PBXBuildFile; fileRef = B6A9E48326146AAB0067D1B9 /* PixelParameters.swift */; };
		B6A9E48926146ABF0067D1B9 /* PixelCounter.swift in Sources */ = {isa = PBXBuildFile; fileRef = B6A9E48826146ABF0067D1B9 /* PixelCounter.swift */; };
		B6A9E499261474120067D1B9 /* TimedPixel.swift in Sources */ = {isa = PBXBuildFile; fileRef = B6A9E498261474120067D1B9 /* TimedPixel.swift */; };
		B6A9E4A3261475C70067D1B9 /* AppUsageActivityMonitor.swift in Sources */ = {isa = PBXBuildFile; fileRef = B6A9E4A2261475C70067D1B9 /* AppUsageActivityMonitor.swift */; };
		B6AAAC24260328950029438D /* ProgressView.swift in Sources */ = {isa = PBXBuildFile; fileRef = B6AAAC23260328950029438D /* ProgressView.swift */; };
		B6AAAC2D260330580029438D /* PublishedAfter.swift in Sources */ = {isa = PBXBuildFile; fileRef = B6AAAC2C260330580029438D /* PublishedAfter.swift */; };
		B6AAAC3E26048F690029438D /* RandomAccessCollectionExtension.swift in Sources */ = {isa = PBXBuildFile; fileRef = B6AAAC3D26048F690029438D /* RandomAccessCollectionExtension.swift */; };
		B6AE74342609AFCE005B9B1A /* ProgressEstimationTests.swift in Sources */ = {isa = PBXBuildFile; fileRef = B6AE74332609AFCE005B9B1A /* ProgressEstimationTests.swift */; };
		B6B3E0962654DACD0040E0A2 /* UTTypeTests.swift in Sources */ = {isa = PBXBuildFile; fileRef = B6B3E0952654DACD0040E0A2 /* UTTypeTests.swift */; };
		B6B3E09E2654FF9C0040E0A2 /* DownloadedFileTests.swift in Sources */ = {isa = PBXBuildFile; fileRef = B6B3E09D2654FF9C0040E0A2 /* DownloadedFileTests.swift */; };
		B6B3E0AA2655F9CB0040E0A2 /* FileDownloadManagerTests.swift in Sources */ = {isa = PBXBuildFile; fileRef = B6B3E0A92655F9CB0040E0A2 /* FileDownloadManagerTests.swift */; };
		B6B3E0B2265749D30040E0A2 /* LocalFileSaveTaskTests.swift in Sources */ = {isa = PBXBuildFile; fileRef = B6B3E0B1265749D20040E0A2 /* LocalFileSaveTaskTests.swift */; };
		B6B3E0B726574BF80040E0A2 /* FileDownloadTaskDelegateMock.swift in Sources */ = {isa = PBXBuildFile; fileRef = B6B3E0B626574BF80040E0A2 /* FileDownloadTaskDelegateMock.swift */; };
		B6B3E0BC2657537D0040E0A2 /* FileDownloadTaskMock.swift in Sources */ = {isa = PBXBuildFile; fileRef = B6B3E0BB2657537D0040E0A2 /* FileDownloadTaskMock.swift */; };
		B6B3E0C12657599D0040E0A2 /* DataSaveTaskTests.swift in Sources */ = {isa = PBXBuildFile; fileRef = B6B3E0C02657599D0040E0A2 /* DataSaveTaskTests.swift */; };
		B6B3E0C626575BBB0040E0A2 /* WebContentDownloadTaskTests.swift in Sources */ = {isa = PBXBuildFile; fileRef = B6B3E0C526575BBB0040E0A2 /* WebContentDownloadTaskTests.swift */; };
		B6B3E0CB265764730040E0A2 /* URLRequestDownloadTaskTests.swift in Sources */ = {isa = PBXBuildFile; fileRef = B6B3E0CA265764730040E0A2 /* URLRequestDownloadTaskTests.swift */; };
		B6B3E0E12657EA7A0040E0A2 /* NSScreenExtension.swift in Sources */ = {isa = PBXBuildFile; fileRef = B6B3E0DC2657E9CF0040E0A2 /* NSScreenExtension.swift */; };
		B6D7A2EE25D2418B002B2AE1 /* ShadowView.swift in Sources */ = {isa = PBXBuildFile; fileRef = B6D7A2ED25D2418B002B2AE1 /* ShadowView.swift */; };
		B6DA44022616B28300DD1EC2 /* PixelDataStore.swift in Sources */ = {isa = PBXBuildFile; fileRef = B6DA44012616B28300DD1EC2 /* PixelDataStore.swift */; };
		B6DA44082616B30600DD1EC2 /* PixelDataModel.xcdatamodeld in Sources */ = {isa = PBXBuildFile; fileRef = B6DA44062616B30600DD1EC2 /* PixelDataModel.xcdatamodeld */; };
		B6DA44112616C0FC00DD1EC2 /* PixelTests.swift in Sources */ = {isa = PBXBuildFile; fileRef = B6DA44102616C0FC00DD1EC2 /* PixelTests.swift */; };
		B6DA44172616C13800DD1EC2 /* OHHTTPStubs in Frameworks */ = {isa = PBXBuildFile; productRef = B6DA44162616C13800DD1EC2 /* OHHTTPStubs */; };
		B6DA44192616C13800DD1EC2 /* OHHTTPStubsSwift in Frameworks */ = {isa = PBXBuildFile; productRef = B6DA44182616C13800DD1EC2 /* OHHTTPStubsSwift */; };
		B6DA441E2616C84600DD1EC2 /* PixelStoreMock.swift in Sources */ = {isa = PBXBuildFile; fileRef = B6DA441D2616C84600DD1EC2 /* PixelStoreMock.swift */; };
		B6DA44232616CABC00DD1EC2 /* PixelArgumentsTests.swift in Sources */ = {isa = PBXBuildFile; fileRef = B6DA44222616CABC00DD1EC2 /* PixelArgumentsTests.swift */; };
		B6DA44282616CAE000DD1EC2 /* AppUsageActivityMonitorTests.swift in Sources */ = {isa = PBXBuildFile; fileRef = B6DA44272616CAE000DD1EC2 /* AppUsageActivityMonitorTests.swift */; };
		B6E61EC1263A5664004E11AB /* LocalFileSaveTask.swift in Sources */ = {isa = PBXBuildFile; fileRef = B6E61EC0263A5664004E11AB /* LocalFileSaveTask.swift */; };
		B6E61EC6263A569B004E11AB /* WebContentDownloadTask.swift in Sources */ = {isa = PBXBuildFile; fileRef = B6E61EC5263A569B004E11AB /* WebContentDownloadTask.swift */; };
		B6E61ECB263A5722004E11AB /* DataSaveTask.swift in Sources */ = {isa = PBXBuildFile; fileRef = B6E61ECA263A5722004E11AB /* DataSaveTask.swift */; };
		B6E61ED0263A6F97004E11AB /* NSSavePanelExtension.swift in Sources */ = {isa = PBXBuildFile; fileRef = B6E61ECF263A6F97004E11AB /* NSSavePanelExtension.swift */; };
		B6E61ED5263A6FC4004E11AB /* SavePanelAccessoryView.xib in Resources */ = {isa = PBXBuildFile; fileRef = B6E61ED4263A6FC4004E11AB /* SavePanelAccessoryView.xib */; };
		B6E61EE3263AC0C8004E11AB /* FileManagerExtension.swift in Sources */ = {isa = PBXBuildFile; fileRef = B6E61EE2263AC0C8004E11AB /* FileManagerExtension.swift */; };
		B6E61EE8263ACE16004E11AB /* UTType.swift in Sources */ = {isa = PBXBuildFile; fileRef = B6E61EE7263ACE16004E11AB /* UTType.swift */; };
		B6E61EED263ACE58004E11AB /* URLRequestDownloadTask.swift in Sources */ = {isa = PBXBuildFile; fileRef = B6E61EEC263ACE58004E11AB /* URLRequestDownloadTask.swift */; };
		B6F41031264D2B23003DA42C /* ProgressExtension.swift in Sources */ = {isa = PBXBuildFile; fileRef = B6F41030264D2B23003DA42C /* ProgressExtension.swift */; };
		F41D174125CB131900472416 /* NSColorExtension.swift in Sources */ = {isa = PBXBuildFile; fileRef = F41D174025CB131900472416 /* NSColorExtension.swift */; };
		F44C130225C2DA0400426E3E /* NSAppearanceExtension.swift in Sources */ = {isa = PBXBuildFile; fileRef = F44C130125C2DA0400426E3E /* NSAppearanceExtension.swift */; };
/* End PBXBuildFile section */

/* Begin PBXContainerItemProxy section */
		4B1AD8A225FC27E200261379 /* PBXContainerItemProxy */ = {
			isa = PBXContainerItemProxy;
			containerPortal = AA585D76248FD31100E9A3E2 /* Project object */;
			proxyType = 1;
			remoteGlobalIDString = AA585D7D248FD31100E9A3E2;
			remoteInfo = "DuckDuckGo Privacy Browser";
		};
		AA585D91248FD31400E9A3E2 /* PBXContainerItemProxy */ = {
			isa = PBXContainerItemProxy;
			containerPortal = AA585D76248FD31100E9A3E2 /* Project object */;
			proxyType = 1;
			remoteGlobalIDString = AA585D7D248FD31100E9A3E2;
			remoteInfo = DuckDuckGo;
		};
/* End PBXContainerItemProxy section */

/* Begin PBXFileReference section */
		142879D924CE1179005419BB /* SuggestionViewModelTests.swift */ = {isa = PBXFileReference; lastKnownFileType = sourcecode.swift; path = SuggestionViewModelTests.swift; sourceTree = "<group>"; };
		142879DB24CE1185005419BB /* SuggestionContainerViewModelTests.swift */ = {isa = PBXFileReference; lastKnownFileType = sourcecode.swift; path = SuggestionContainerViewModelTests.swift; sourceTree = "<group>"; };
		1430DFF424D0580F00B8978C /* TabBarViewController.swift */ = {isa = PBXFileReference; lastKnownFileType = sourcecode.swift; path = TabBarViewController.swift; sourceTree = "<group>"; };
		14505A07256084EF00272CC6 /* UserAgent.swift */ = {isa = PBXFileReference; lastKnownFileType = sourcecode.swift; path = UserAgent.swift; sourceTree = "<group>"; };
		1456D6E024EFCBC300775049 /* TabBarCollectionView.swift */ = {isa = PBXFileReference; lastKnownFileType = sourcecode.swift; path = TabBarCollectionView.swift; sourceTree = "<group>"; };
		14D9B8F924F7E089000D4D13 /* AddressBarViewController.swift */ = {isa = PBXFileReference; lastKnownFileType = sourcecode.swift; path = AddressBarViewController.swift; sourceTree = "<group>"; };
		14D9B90124F91316000D4D13 /* FocusRingView.swift */ = {isa = PBXFileReference; lastKnownFileType = sourcecode.swift; path = FocusRingView.swift; sourceTree = "<group>"; };
		336D5AEF262D8D3C0052E0C9 /* findinpage.js */ = {isa = PBXFileReference; fileEncoding = 4; lastKnownFileType = sourcecode.javascript; path = findinpage.js; sourceTree = "<group>"; };
		4B02197D25E05FAC00ED7DEA /* login-detection.js */ = {isa = PBXFileReference; fileEncoding = 4; lastKnownFileType = sourcecode.javascript; path = "login-detection.js"; sourceTree = "<group>"; };
		4B02197F25E05FAC00ED7DEA /* FireproofingURLExtensions.swift */ = {isa = PBXFileReference; fileEncoding = 4; lastKnownFileType = sourcecode.swift; path = FireproofingURLExtensions.swift; sourceTree = "<group>"; };
		4B02198125E05FAC00ED7DEA /* FireproofDomains.swift */ = {isa = PBXFileReference; fileEncoding = 4; lastKnownFileType = sourcecode.swift; path = FireproofDomains.swift; sourceTree = "<group>"; };
		4B02198325E05FAC00ED7DEA /* FireproofInfoViewController.swift */ = {isa = PBXFileReference; fileEncoding = 4; lastKnownFileType = sourcecode.swift; path = FireproofInfoViewController.swift; sourceTree = "<group>"; };
		4B02198425E05FAC00ED7DEA /* Fireproofing.storyboard */ = {isa = PBXFileReference; fileEncoding = 4; lastKnownFileType = file.storyboard; path = Fireproofing.storyboard; sourceTree = "<group>"; };
		4B02198525E05FAC00ED7DEA /* UndoFireproofingViewController.swift */ = {isa = PBXFileReference; fileEncoding = 4; lastKnownFileType = sourcecode.swift; path = UndoFireproofingViewController.swift; sourceTree = "<group>"; };
		4B02198725E05FAC00ED7DEA /* LoginDetectionService.swift */ = {isa = PBXFileReference; fileEncoding = 4; lastKnownFileType = sourcecode.swift; path = LoginDetectionService.swift; sourceTree = "<group>"; };
		4B02199225E060C600ED7DEA /* LoginDetectionUserScript.swift */ = {isa = PBXFileReference; fileEncoding = 4; lastKnownFileType = sourcecode.swift; path = LoginDetectionUserScript.swift; sourceTree = "<group>"; };
		4B02199825E063DE00ED7DEA /* LoginDetectionServiceTests.swift */ = {isa = PBXFileReference; fileEncoding = 4; lastKnownFileType = sourcecode.swift; path = LoginDetectionServiceTests.swift; sourceTree = "<group>"; };
		4B02199925E063DE00ED7DEA /* FireproofDomainsTests.swift */ = {isa = PBXFileReference; fileEncoding = 4; lastKnownFileType = sourcecode.swift; path = FireproofDomainsTests.swift; sourceTree = "<group>"; };
		4B02199A25E063DE00ED7DEA /* FireproofingURLExtensionsTests.swift */ = {isa = PBXFileReference; fileEncoding = 4; lastKnownFileType = sourcecode.swift; path = FireproofingURLExtensionsTests.swift; sourceTree = "<group>"; };
		4B0219A725E0646500ED7DEA /* WebsiteDataStoreTests.swift */ = {isa = PBXFileReference; fileEncoding = 4; lastKnownFileType = sourcecode.swift; path = WebsiteDataStoreTests.swift; sourceTree = "<group>"; };
		4B0511A4262CAA5A00F6079C /* DefaultBrowserPreferences.swift */ = {isa = PBXFileReference; fileEncoding = 4; lastKnownFileType = sourcecode.swift; path = DefaultBrowserPreferences.swift; sourceTree = "<group>"; };
		4B0511A5262CAA5A00F6079C /* AppearancePreferences.swift */ = {isa = PBXFileReference; fileEncoding = 4; lastKnownFileType = sourcecode.swift; path = AppearancePreferences.swift; sourceTree = "<group>"; };
		4B0511A6262CAA5A00F6079C /* PrivacySecurityPreferences.swift */ = {isa = PBXFileReference; fileEncoding = 4; lastKnownFileType = sourcecode.swift; path = PrivacySecurityPreferences.swift; sourceTree = "<group>"; };
		4B0511A7262CAA5A00F6079C /* DownloadPreferences.swift */ = {isa = PBXFileReference; fileEncoding = 4; lastKnownFileType = sourcecode.swift; path = DownloadPreferences.swift; sourceTree = "<group>"; };
		4B0511A8262CAA5A00F6079C /* PreferenceSections.swift */ = {isa = PBXFileReference; fileEncoding = 4; lastKnownFileType = sourcecode.swift; path = PreferenceSections.swift; sourceTree = "<group>"; };
		4B0511AB262CAA5A00F6079C /* PrivacySecurityPreferencesTableCellView.xib */ = {isa = PBXFileReference; fileEncoding = 4; lastKnownFileType = file.xib; path = PrivacySecurityPreferencesTableCellView.xib; sourceTree = "<group>"; };
		4B0511AC262CAA5A00F6079C /* PreferencesAboutViewController.swift */ = {isa = PBXFileReference; fileEncoding = 4; lastKnownFileType = sourcecode.swift; path = PreferencesAboutViewController.swift; sourceTree = "<group>"; };
		4B0511AD262CAA5A00F6079C /* Preferences.storyboard */ = {isa = PBXFileReference; fileEncoding = 4; lastKnownFileType = file.storyboard; path = Preferences.storyboard; sourceTree = "<group>"; };
		4B0511AE262CAA5A00F6079C /* PreferencesSidebarViewController.swift */ = {isa = PBXFileReference; fileEncoding = 4; lastKnownFileType = sourcecode.swift; path = PreferencesSidebarViewController.swift; sourceTree = "<group>"; };
		4B0511AF262CAA5A00F6079C /* PrivacySecurityPreferencesTableCellView.swift */ = {isa = PBXFileReference; fileEncoding = 4; lastKnownFileType = sourcecode.swift; path = PrivacySecurityPreferencesTableCellView.swift; sourceTree = "<group>"; };
		4B0511B0262CAA5A00F6079C /* DefaultBrowserTableCellView.xib */ = {isa = PBXFileReference; fileEncoding = 4; lastKnownFileType = file.xib; path = DefaultBrowserTableCellView.xib; sourceTree = "<group>"; };
		4B0511B1262CAA5A00F6079C /* PreferenceTableCellView.swift */ = {isa = PBXFileReference; fileEncoding = 4; lastKnownFileType = sourcecode.swift; path = PreferenceTableCellView.swift; sourceTree = "<group>"; };
		4B0511B2262CAA5A00F6079C /* PreferencesListViewController.swift */ = {isa = PBXFileReference; fileEncoding = 4; lastKnownFileType = sourcecode.swift; path = PreferencesListViewController.swift; sourceTree = "<group>"; };
		4B0511B3262CAA5A00F6079C /* RoundedSelectionRowView.swift */ = {isa = PBXFileReference; fileEncoding = 4; lastKnownFileType = sourcecode.swift; path = RoundedSelectionRowView.swift; sourceTree = "<group>"; };
		4B0511B4262CAA5A00F6079C /* FireproofDomainsViewController.swift */ = {isa = PBXFileReference; fileEncoding = 4; lastKnownFileType = sourcecode.swift; path = FireproofDomainsViewController.swift; sourceTree = "<group>"; };
		4B0511B5262CAA5A00F6079C /* DownloadPreferencesTableCellView.swift */ = {isa = PBXFileReference; fileEncoding = 4; lastKnownFileType = sourcecode.swift; path = DownloadPreferencesTableCellView.swift; sourceTree = "<group>"; };
		4B0511B6262CAA5A00F6079C /* PreferencesSplitViewController.swift */ = {isa = PBXFileReference; fileEncoding = 4; lastKnownFileType = sourcecode.swift; path = PreferencesSplitViewController.swift; sourceTree = "<group>"; };
		4B0511B7262CAA5A00F6079C /* DefaultBrowserTableCellView.swift */ = {isa = PBXFileReference; fileEncoding = 4; lastKnownFileType = sourcecode.swift; path = DefaultBrowserTableCellView.swift; sourceTree = "<group>"; };
		4B0511B8262CAA5A00F6079C /* DownloadPreferencesTableCellView.xib */ = {isa = PBXFileReference; fileEncoding = 4; lastKnownFileType = file.xib; path = DownloadPreferencesTableCellView.xib; sourceTree = "<group>"; };
		4B0511B9262CAA5A00F6079C /* AppearancePreferencesTableCellView.swift */ = {isa = PBXFileReference; fileEncoding = 4; lastKnownFileType = sourcecode.swift; path = AppearancePreferencesTableCellView.swift; sourceTree = "<group>"; };
		4B0511BA262CAA5A00F6079C /* AppearancePreferencesTableCellView.xib */ = {isa = PBXFileReference; fileEncoding = 4; lastKnownFileType = file.xib; path = AppearancePreferencesTableCellView.xib; sourceTree = "<group>"; };
		4B0511D7262CAA7000F6079C /* PaddedImageButton.swift */ = {isa = PBXFileReference; fileEncoding = 4; lastKnownFileType = sourcecode.swift; path = PaddedImageButton.swift; sourceTree = "<group>"; };
		4B0511DF262CAA8600F6079C /* NSOpenPanelExtensions.swift */ = {isa = PBXFileReference; fileEncoding = 4; lastKnownFileType = sourcecode.swift; path = NSOpenPanelExtensions.swift; sourceTree = "<group>"; };
		4B0511E0262CAA8600F6079C /* NSViewControllerExtension.swift */ = {isa = PBXFileReference; fileEncoding = 4; lastKnownFileType = sourcecode.swift; path = NSViewControllerExtension.swift; sourceTree = "<group>"; };
		4B0511E6262CAB3700F6079C /* UserDefaultsWrapperUtilities.swift */ = {isa = PBXFileReference; lastKnownFileType = sourcecode.swift; path = UserDefaultsWrapperUtilities.swift; sourceTree = "<group>"; };
		4B0511EF262CAEC900F6079C /* AppearancePreferencesTests.swift */ = {isa = PBXFileReference; lastKnownFileType = sourcecode.swift; path = AppearancePreferencesTests.swift; sourceTree = "<group>"; };
		4B0511F7262CB20F00F6079C /* DownloadPreferencesTests.swift */ = {isa = PBXFileReference; lastKnownFileType = sourcecode.swift; path = DownloadPreferencesTests.swift; sourceTree = "<group>"; };
		4B0511FC262CD20D00F6079C /* NSImageViewExtension.swift */ = {isa = PBXFileReference; lastKnownFileType = sourcecode.swift; path = NSImageViewExtension.swift; sourceTree = "<group>"; };
		4B11060425903E570039B979 /* CoreDataEncryptionTesting.xcdatamodel */ = {isa = PBXFileReference; lastKnownFileType = wrapper.xcdatamodel; path = CoreDataEncryptionTesting.xcdatamodel; sourceTree = "<group>"; };
		4B11060925903EAC0039B979 /* CoreDataEncryptionTests.swift */ = {isa = PBXFileReference; lastKnownFileType = sourcecode.swift; path = CoreDataEncryptionTests.swift; sourceTree = "<group>"; };
		4B1AD89D25FC27E200261379 /* Integration Tests.xctest */ = {isa = PBXFileReference; explicitFileType = wrapper.cfbundle; includeInIndex = 0; path = "Integration Tests.xctest"; sourceTree = BUILT_PRODUCTS_DIR; };
		4B1AD8A125FC27E200261379 /* Info.plist */ = {isa = PBXFileReference; lastKnownFileType = text.plist.xml; path = Info.plist; sourceTree = "<group>"; };
		4B1AD91625FC46FB00261379 /* CoreDataEncryptionTests.swift */ = {isa = PBXFileReference; lastKnownFileType = sourcecode.swift; path = CoreDataEncryptionTests.swift; sourceTree = "<group>"; };
		4B6160D225B14E6E007DE5B2 /* TrackerRadarManager.swift */ = {isa = PBXFileReference; lastKnownFileType = sourcecode.swift; path = TrackerRadarManager.swift; sourceTree = "<group>"; };
		4B6160D725B150E4007DE5B2 /* trackerData.json */ = {isa = PBXFileReference; lastKnownFileType = text.json; path = trackerData.json; sourceTree = "<group>"; };
		4B6160DC25B152C5007DE5B2 /* ContentBlockerRulesUserScript.swift */ = {isa = PBXFileReference; lastKnownFileType = sourcecode.swift; path = ContentBlockerRulesUserScript.swift; sourceTree = "<group>"; };
		4B6160E425B152FA007DE5B2 /* ContentBlockerUserScript.swift */ = {isa = PBXFileReference; lastKnownFileType = sourcecode.swift; path = ContentBlockerUserScript.swift; sourceTree = "<group>"; };
		4B6160EC25B15417007DE5B2 /* DetectedTracker.swift */ = {isa = PBXFileReference; lastKnownFileType = sourcecode.swift; path = DetectedTracker.swift; sourceTree = "<group>"; };
		4B6160F125B15792007DE5B2 /* contentblockerrules.js */ = {isa = PBXFileReference; lastKnownFileType = sourcecode.javascript; path = contentblockerrules.js; sourceTree = "<group>"; };
		4B6160F625B157BB007DE5B2 /* contentblocker.js */ = {isa = PBXFileReference; lastKnownFileType = sourcecode.javascript; path = contentblocker.js; sourceTree = "<group>"; };
		4B6160FE25B15BB1007DE5B2 /* ContentBlockerRulesManager.swift */ = {isa = PBXFileReference; lastKnownFileType = sourcecode.swift; path = ContentBlockerRulesManager.swift; sourceTree = "<group>"; };
		4B65027425E5F2A70054432E /* DefaultBrowserPromptView.xib */ = {isa = PBXFileReference; lastKnownFileType = file.xib; path = DefaultBrowserPromptView.xib; sourceTree = "<group>"; };
		4B65027925E5F2B10054432E /* DefaultBrowserPromptView.swift */ = {isa = PBXFileReference; lastKnownFileType = sourcecode.swift; path = DefaultBrowserPromptView.swift; sourceTree = "<group>"; };
		4B65028925E6CBF40054432E /* NibLoadable.swift */ = {isa = PBXFileReference; lastKnownFileType = sourcecode.swift; path = NibLoadable.swift; sourceTree = "<group>"; };
		4B65143D263924B5005B46EB /* EmailUrlExtensions.swift */ = {isa = PBXFileReference; lastKnownFileType = sourcecode.swift; path = EmailUrlExtensions.swift; sourceTree = "<group>"; };
		4B677424255DBEB800025BD8 /* BloomFilterWrapper.mm */ = {isa = PBXFileReference; fileEncoding = 4; lastKnownFileType = sourcecode.cpp.objcpp; path = BloomFilterWrapper.mm; sourceTree = "<group>"; };
		4B677425255DBEB800025BD8 /* BloomFilterWrapper.h */ = {isa = PBXFileReference; fileEncoding = 4; lastKnownFileType = sourcecode.c.h; path = BloomFilterWrapper.h; sourceTree = "<group>"; };
		4B677427255DBEB800025BD8 /* httpsMobileV2BloomSpec.json */ = {isa = PBXFileReference; fileEncoding = 4; lastKnownFileType = text.json; path = httpsMobileV2BloomSpec.json; sourceTree = "<group>"; };
		4B677428255DBEB800025BD8 /* httpsMobileV2Bloom.bin */ = {isa = PBXFileReference; lastKnownFileType = archive.macbinary; path = httpsMobileV2Bloom.bin; sourceTree = "<group>"; };
		4B677429255DBEB800025BD8 /* HTTPSBloomFilterSpecification.swift */ = {isa = PBXFileReference; fileEncoding = 4; lastKnownFileType = sourcecode.swift; path = HTTPSBloomFilterSpecification.swift; sourceTree = "<group>"; };
		4B67742A255DBEB800025BD8 /* httpsMobileV2FalsePositives.json */ = {isa = PBXFileReference; fileEncoding = 4; lastKnownFileType = text.json; path = httpsMobileV2FalsePositives.json; sourceTree = "<group>"; };
		4B67742B255DBEB800025BD8 /* HTTPSExcludedDomains.swift */ = {isa = PBXFileReference; fileEncoding = 4; lastKnownFileType = sourcecode.swift; path = HTTPSExcludedDomains.swift; sourceTree = "<group>"; };
		4B67742C255DBEB800025BD8 /* HTTPSUpgrade.swift */ = {isa = PBXFileReference; fileEncoding = 4; lastKnownFileType = sourcecode.swift; path = HTTPSUpgrade.swift; sourceTree = "<group>"; };
		4B67742F255DBEB800025BD8 /* HTTPSUpgrade 3.xcdatamodel */ = {isa = PBXFileReference; lastKnownFileType = wrapper.xcdatamodel; path = "HTTPSUpgrade 3.xcdatamodel"; sourceTree = "<group>"; };
		4B677430255DBEB800025BD8 /* HTTPSUpgradeStore.swift */ = {isa = PBXFileReference; fileEncoding = 4; lastKnownFileType = sourcecode.swift; path = HTTPSUpgradeStore.swift; sourceTree = "<group>"; };
		4B677440255DBEEA00025BD8 /* Database.swift */ = {isa = PBXFileReference; fileEncoding = 4; lastKnownFileType = sourcecode.swift; path = Database.swift; sourceTree = "<group>"; };
		4B677449255DBF3A00025BD8 /* BloomFilter.cpp */ = {isa = PBXFileReference; fileEncoding = 4; lastKnownFileType = sourcecode.cpp.cpp; name = BloomFilter.cpp; path = Submodules/bloom_cpp/src/BloomFilter.cpp; sourceTree = SOURCE_ROOT; };
		4B67744A255DBF3A00025BD8 /* BloomFilter.hpp */ = {isa = PBXFileReference; fileEncoding = 4; lastKnownFileType = sourcecode.cpp.h; name = BloomFilter.hpp; path = Submodules/bloom_cpp/src/BloomFilter.hpp; sourceTree = SOURCE_ROOT; };
		4B67744F255DBFA300025BD8 /* HashExtension.swift */ = {isa = PBXFileReference; fileEncoding = 4; lastKnownFileType = sourcecode.swift; path = HashExtension.swift; sourceTree = "<group>"; };
		4B677454255DC18000025BD8 /* Bridging.h */ = {isa = PBXFileReference; fileEncoding = 4; lastKnownFileType = sourcecode.c.h; path = Bridging.h; sourceTree = "<group>"; };
		4B82E9B825B6A05800656FE7 /* DetectedTrackerTests.swift */ = {isa = PBXFileReference; lastKnownFileType = sourcecode.swift; path = DetectedTrackerTests.swift; sourceTree = "<group>"; };
		4B82E9C025B6A1CD00656FE7 /* TrackerRadarManagerTests.swift */ = {isa = PBXFileReference; lastKnownFileType = sourcecode.swift; path = TrackerRadarManagerTests.swift; sourceTree = "<group>"; };
		4BA1A69A258B076900F6F690 /* FileStore.swift */ = {isa = PBXFileReference; lastKnownFileType = sourcecode.swift; path = FileStore.swift; sourceTree = "<group>"; };
		4BA1A69F258B079600F6F690 /* DataEncryption.swift */ = {isa = PBXFileReference; lastKnownFileType = sourcecode.swift; path = DataEncryption.swift; sourceTree = "<group>"; };
		4BA1A6A4258B07DF00F6F690 /* EncryptedValueTransformer.swift */ = {isa = PBXFileReference; lastKnownFileType = sourcecode.swift; path = EncryptedValueTransformer.swift; sourceTree = "<group>"; };
		4BA1A6B2258B080A00F6F690 /* EncryptionKeyGeneration.swift */ = {isa = PBXFileReference; lastKnownFileType = sourcecode.swift; path = EncryptionKeyGeneration.swift; sourceTree = "<group>"; };
		4BA1A6B7258B081600F6F690 /* EncryptionKeyStoring.swift */ = {isa = PBXFileReference; lastKnownFileType = sourcecode.swift; path = EncryptionKeyStoring.swift; sourceTree = "<group>"; };
		4BA1A6BC258B082300F6F690 /* EncryptionKeyStore.swift */ = {isa = PBXFileReference; lastKnownFileType = sourcecode.swift; path = EncryptionKeyStore.swift; sourceTree = "<group>"; };
		4BA1A6C1258B0A1300F6F690 /* ContiguousBytesExtension.swift */ = {isa = PBXFileReference; lastKnownFileType = sourcecode.swift; path = ContiguousBytesExtension.swift; sourceTree = "<group>"; };
		4BA1A6D8258C0CB300F6F690 /* DataEncryptionTests.swift */ = {isa = PBXFileReference; lastKnownFileType = sourcecode.swift; path = DataEncryptionTests.swift; sourceTree = "<group>"; };
		4BA1A6DD258C100A00F6F690 /* FileStoreTests.swift */ = {isa = PBXFileReference; lastKnownFileType = sourcecode.swift; path = FileStoreTests.swift; sourceTree = "<group>"; };
		4BA1A6E5258C270800F6F690 /* EncryptionKeyGeneratorTests.swift */ = {isa = PBXFileReference; lastKnownFileType = sourcecode.swift; path = EncryptionKeyGeneratorTests.swift; sourceTree = "<group>"; };
		4BA1A6EA258C288C00F6F690 /* EncryptionKeyStoreTests.swift */ = {isa = PBXFileReference; lastKnownFileType = sourcecode.swift; path = EncryptionKeyStoreTests.swift; sourceTree = "<group>"; };
		4BA1A6F5258C4F9600F6F690 /* EncryptionMocks.swift */ = {isa = PBXFileReference; lastKnownFileType = sourcecode.swift; path = EncryptionMocks.swift; sourceTree = "<group>"; };
		4BA1A6FD258C5C1300F6F690 /* EncryptedValueTransformerTests.swift */ = {isa = PBXFileReference; lastKnownFileType = sourcecode.swift; path = EncryptedValueTransformerTests.swift; sourceTree = "<group>"; };
		4BB88B4425B7B55C006F6B06 /* DebugUserScript.swift */ = {isa = PBXFileReference; lastKnownFileType = sourcecode.swift; path = DebugUserScript.swift; sourceTree = "<group>"; };
		4BB88B4925B7B690006F6B06 /* SequenceExtensions.swift */ = {isa = PBXFileReference; lastKnownFileType = sourcecode.swift; path = SequenceExtensions.swift; sourceTree = "<group>"; };
		4BB88B4F25B7BA2B006F6B06 /* TabInstrumentation.swift */ = {isa = PBXFileReference; lastKnownFileType = sourcecode.swift; path = TabInstrumentation.swift; sourceTree = "<group>"; };
		4BB88B5A25B7BA50006F6B06 /* Instruments.swift */ = {isa = PBXFileReference; lastKnownFileType = sourcecode.swift; path = Instruments.swift; sourceTree = "<group>"; };
		8511E18325F82B34002F516B /* 01_Fire_really_small.json */ = {isa = PBXFileReference; fileEncoding = 4; lastKnownFileType = text.json; path = 01_Fire_really_small.json; sourceTree = "<group>"; };
		853014D525E671A000FB8205 /* PageObserverUserScript.swift */ = {isa = PBXFileReference; lastKnownFileType = sourcecode.swift; path = PageObserverUserScript.swift; sourceTree = "<group>"; };
		8546DE6125C03056000CA5E1 /* UserAgentTests.swift */ = {isa = PBXFileReference; lastKnownFileType = sourcecode.swift; path = UserAgentTests.swift; sourceTree = "<group>"; };
		85480F8925CDC360009424E3 /* Launch.storyboard */ = {isa = PBXFileReference; lastKnownFileType = file.storyboard; path = Launch.storyboard; sourceTree = "<group>"; };
		85480FBA25D181CB009424E3 /* ConfigurationDownloading.swift */ = {isa = PBXFileReference; lastKnownFileType = sourcecode.swift; path = ConfigurationDownloading.swift; sourceTree = "<group>"; };
		85480FCE25D1AA22009424E3 /* ConfigurationStoring.swift */ = {isa = PBXFileReference; lastKnownFileType = sourcecode.swift; path = ConfigurationStoring.swift; sourceTree = "<group>"; };
		8553FF51257523760029327F /* DownloadSuggestedFilenameTests.swift */ = {isa = PBXFileReference; lastKnownFileType = sourcecode.swift; path = DownloadSuggestedFilenameTests.swift; sourceTree = "<group>"; };
		8556A601256BDDD30092FA9D /* HTML5DownloadUserScript.swift */ = {isa = PBXFileReference; lastKnownFileType = sourcecode.swift; path = HTML5DownloadUserScript.swift; sourceTree = "<group>"; };
		8556A60D256C15DD0092FA9D /* FileDownload.swift */ = {isa = PBXFileReference; lastKnownFileType = sourcecode.swift; path = FileDownload.swift; sourceTree = "<group>"; };
		856C98A5256EB59600A22F1F /* MenuItemSelectors.swift */ = {isa = PBXFileReference; lastKnownFileType = sourcecode.swift; path = MenuItemSelectors.swift; sourceTree = "<group>"; };
		856C98D42570116900A22F1F /* NSWindow+Toast.swift */ = {isa = PBXFileReference; lastKnownFileType = sourcecode.swift; path = "NSWindow+Toast.swift"; sourceTree = "<group>"; };
		856C98D92570149800A22F1F /* FileDownloadTask.swift */ = {isa = PBXFileReference; lastKnownFileType = sourcecode.swift; path = FileDownloadTask.swift; sourceTree = "<group>"; };
		856C98DE257014BD00A22F1F /* FileDownloadManager.swift */ = {isa = PBXFileReference; lastKnownFileType = sourcecode.swift; path = FileDownloadManager.swift; sourceTree = "<group>"; };
		85799C1725DEBB3F0007EC87 /* Logging.swift */ = {isa = PBXFileReference; fileEncoding = 4; lastKnownFileType = sourcecode.swift; path = Logging.swift; sourceTree = "<group>"; };
		85A0116825AF1D8900FA6A0C /* FindInPageViewController.swift */ = {isa = PBXFileReference; lastKnownFileType = sourcecode.swift; path = FindInPageViewController.swift; sourceTree = "<group>"; };
		85A0117325AF2EDF00FA6A0C /* FindInPage.storyboard */ = {isa = PBXFileReference; lastKnownFileType = file.storyboard; path = FindInPage.storyboard; sourceTree = "<group>"; };
		85A0118125AF60E700FA6A0C /* FindInPageModel.swift */ = {isa = PBXFileReference; lastKnownFileType = sourcecode.swift; path = FindInPageModel.swift; sourceTree = "<group>"; };
		85A011E925B4D4CA00FA6A0C /* FindInPageUserScript.swift */ = {isa = PBXFileReference; lastKnownFileType = sourcecode.swift; path = FindInPageUserScript.swift; sourceTree = "<group>"; };
		85AC3AEE25D5CE9800C7D2AA /* UserScripts.swift */ = {isa = PBXFileReference; lastKnownFileType = sourcecode.swift; path = UserScripts.swift; sourceTree = "<group>"; };
		85AC3AF625D5DBFD00C7D2AA /* DataExtension.swift */ = {isa = PBXFileReference; lastKnownFileType = sourcecode.swift; path = DataExtension.swift; sourceTree = "<group>"; };
		85AC3B0425D6B1D800C7D2AA /* ScriptSourceProviding.swift */ = {isa = PBXFileReference; lastKnownFileType = sourcecode.swift; path = ScriptSourceProviding.swift; sourceTree = "<group>"; };
		85AC3B1625D9BC1A00C7D2AA /* ConfigurationDownloaderTests.swift */ = {isa = PBXFileReference; lastKnownFileType = sourcecode.swift; path = ConfigurationDownloaderTests.swift; sourceTree = "<group>"; };
		85AC3B3425DA82A600C7D2AA /* DataTaskProviding.swift */ = {isa = PBXFileReference; lastKnownFileType = sourcecode.swift; path = DataTaskProviding.swift; sourceTree = "<group>"; };
		85AC3B4825DAC9BD00C7D2AA /* ConfigurationStorageTests.swift */ = {isa = PBXFileReference; lastKnownFileType = sourcecode.swift; path = ConfigurationStorageTests.swift; sourceTree = "<group>"; };
		85AE2FF124A33A2D002D507F /* WebKit.framework */ = {isa = PBXFileReference; lastKnownFileType = wrapper.framework; name = WebKit.framework; path = System/Library/Frameworks/WebKit.framework; sourceTree = SDKROOT; };
		85C6A29525CC1FFD00EEB5F1 /* UserDefaultsWrapper.swift */ = {isa = PBXFileReference; lastKnownFileType = sourcecode.swift; path = UserDefaultsWrapper.swift; sourceTree = "<group>"; };
		85D33F1125C82EB3002B91A6 /* ConfigurationManager.swift */ = {isa = PBXFileReference; lastKnownFileType = sourcecode.swift; path = ConfigurationManager.swift; sourceTree = "<group>"; };
		85D438B5256E7C9E00F3BAF8 /* ContextMenuUserScript.swift */ = {isa = PBXFileReference; lastKnownFileType = sourcecode.swift; path = ContextMenuUserScript.swift; sourceTree = "<group>"; };
		85E11C2E25E7DC7E00974CAF /* ExternalURLHandler.swift */ = {isa = PBXFileReference; lastKnownFileType = sourcecode.swift; path = ExternalURLHandler.swift; sourceTree = "<group>"; };
		85E11C3625E7F1E100974CAF /* ExternalURLHandlerTests.swift */ = {isa = PBXFileReference; lastKnownFileType = sourcecode.swift; path = ExternalURLHandlerTests.swift; sourceTree = "<group>"; };
		85F1B0C825EF9759004792B6 /* URLEventListenerTests.swift */ = {isa = PBXFileReference; lastKnownFileType = sourcecode.swift; path = URLEventListenerTests.swift; sourceTree = "<group>"; };
		85F69B3B25EDE81F00978E59 /* URLExtensionTests.swift */ = {isa = PBXFileReference; lastKnownFileType = sourcecode.swift; path = URLExtensionTests.swift; sourceTree = "<group>"; };
		AA0F3DB6261A566C0077F2D9 /* SuggestionLoadingMock.swift */ = {isa = PBXFileReference; lastKnownFileType = sourcecode.swift; path = SuggestionLoadingMock.swift; sourceTree = "<group>"; };
		AA2CB12C2587BB5600AA6FBE /* TabBarFooter.xib */ = {isa = PBXFileReference; lastKnownFileType = file.xib; path = TabBarFooter.xib; sourceTree = "<group>"; };
		AA2CB1342587C29500AA6FBE /* TabBarFooter.swift */ = {isa = PBXFileReference; lastKnownFileType = sourcecode.swift; path = TabBarFooter.swift; sourceTree = "<group>"; };
		AA2E423324C8A2270048C0D5 /* ColorView.swift */ = {isa = PBXFileReference; fileEncoding = 4; lastKnownFileType = sourcecode.swift; path = ColorView.swift; sourceTree = "<group>"; };
		AA361A3524EBF0B500EEC649 /* WindowDraggingView.swift */ = {isa = PBXFileReference; lastKnownFileType = sourcecode.swift; path = WindowDraggingView.swift; sourceTree = "<group>"; };
		AA3F895224C18AD500628DDE /* SuggestionViewModel.swift */ = {isa = PBXFileReference; lastKnownFileType = sourcecode.swift; path = SuggestionViewModel.swift; sourceTree = "<group>"; };
		AA4BBA3A25C58FA200C4FB0F /* MainMenu.swift */ = {isa = PBXFileReference; lastKnownFileType = sourcecode.swift; path = MainMenu.swift; sourceTree = "<group>"; };
		AA4D700625545EF800C3411E /* UrlEventListener.swift */ = {isa = PBXFileReference; lastKnownFileType = sourcecode.swift; path = UrlEventListener.swift; sourceTree = "<group>"; };
		AA4E633925E79C0A00134434 /* MouseClickView.swift */ = {isa = PBXFileReference; lastKnownFileType = sourcecode.swift; path = MouseClickView.swift; sourceTree = "<group>"; };
		AA4FF40B2624751A004E2377 /* GrammarCheckEnabler.swift */ = {isa = PBXFileReference; lastKnownFileType = sourcecode.swift; path = GrammarCheckEnabler.swift; sourceTree = "<group>"; };
		AA512D1324D99D9800230283 /* FaviconService.swift */ = {isa = PBXFileReference; lastKnownFileType = sourcecode.swift; path = FaviconService.swift; sourceTree = "<group>"; };
		AA585D7E248FD31100E9A3E2 /* DuckDuckGo Privacy Browser.app */ = {isa = PBXFileReference; explicitFileType = wrapper.application; includeInIndex = 0; path = "DuckDuckGo Privacy Browser.app"; sourceTree = BUILT_PRODUCTS_DIR; };
		AA585D81248FD31100E9A3E2 /* AppDelegate.swift */ = {isa = PBXFileReference; lastKnownFileType = sourcecode.swift; path = AppDelegate.swift; sourceTree = "<group>"; };
		AA585D83248FD31100E9A3E2 /* BrowserTabViewController.swift */ = {isa = PBXFileReference; lastKnownFileType = sourcecode.swift; path = BrowserTabViewController.swift; sourceTree = "<group>"; };
		AA585D85248FD31400E9A3E2 /* Assets.xcassets */ = {isa = PBXFileReference; lastKnownFileType = folder.assetcatalog; path = Assets.xcassets; sourceTree = "<group>"; };
		AA585D88248FD31400E9A3E2 /* Base */ = {isa = PBXFileReference; lastKnownFileType = file.storyboard; name = Base; path = Base.lproj/Main.storyboard; sourceTree = "<group>"; };
		AA585D8A248FD31400E9A3E2 /* Info.plist */ = {isa = PBXFileReference; lastKnownFileType = text.plist.xml; path = Info.plist; sourceTree = "<group>"; };
		AA585D8B248FD31400E9A3E2 /* DuckDuckGo.entitlements */ = {isa = PBXFileReference; lastKnownFileType = text.plist.entitlements; path = DuckDuckGo.entitlements; sourceTree = "<group>"; };
		AA585D90248FD31400E9A3E2 /* Unit Tests.xctest */ = {isa = PBXFileReference; explicitFileType = wrapper.cfbundle; includeInIndex = 0; path = "Unit Tests.xctest"; sourceTree = BUILT_PRODUCTS_DIR; };
		AA585D96248FD31400E9A3E2 /* Info.plist */ = {isa = PBXFileReference; lastKnownFileType = text.plist.xml; path = Info.plist; sourceTree = "<group>"; };
		AA585DAE2490E6E600E9A3E2 /* MainViewController.swift */ = {isa = PBXFileReference; lastKnownFileType = sourcecode.swift; name = MainViewController.swift; path = ../MainViewController.swift; sourceTree = "<group>"; };
		AA5C8F58258FE21F00748EB7 /* NSTextFieldExtension.swift */ = {isa = PBXFileReference; lastKnownFileType = sourcecode.swift; path = NSTextFieldExtension.swift; sourceTree = "<group>"; };
		AA5C8F5D2590EEE800748EB7 /* NSPointExtension.swift */ = {isa = PBXFileReference; lastKnownFileType = sourcecode.swift; path = NSPointExtension.swift; sourceTree = "<group>"; };
		AA5C8F622591021700748EB7 /* NSApplicationExtension.swift */ = {isa = PBXFileReference; lastKnownFileType = sourcecode.swift; path = NSApplicationExtension.swift; sourceTree = "<group>"; };
		AA5D6DAB24A340F700C6FBCE /* WebViewStateObserver.swift */ = {isa = PBXFileReference; lastKnownFileType = sourcecode.swift; path = WebViewStateObserver.swift; sourceTree = "<group>"; };
		AA63745324C9BF9A00AB2AC4 /* SuggestionContainerTests.swift */ = {isa = PBXFileReference; lastKnownFileType = sourcecode.swift; path = SuggestionContainerTests.swift; sourceTree = "<group>"; };
		AA652CB025DD825B009059CC /* LocalBookmarkStoreTests.swift */ = {isa = PBXFileReference; lastKnownFileType = sourcecode.swift; path = LocalBookmarkStoreTests.swift; sourceTree = "<group>"; };
		AA652CCD25DD9071009059CC /* BookmarkListTests.swift */ = {isa = PBXFileReference; lastKnownFileType = sourcecode.swift; path = BookmarkListTests.swift; sourceTree = "<group>"; };
		AA652CD225DDA6E9009059CC /* LocalBookmarkManagerTests.swift */ = {isa = PBXFileReference; lastKnownFileType = sourcecode.swift; path = LocalBookmarkManagerTests.swift; sourceTree = "<group>"; };
		AA652CDA25DDAB32009059CC /* BookmarkStoreMock.swift */ = {isa = PBXFileReference; lastKnownFileType = sourcecode.swift; path = BookmarkStoreMock.swift; sourceTree = "<group>"; };
		AA6820E325502F19005ED0D5 /* WebsiteDataStore.swift */ = {isa = PBXFileReference; lastKnownFileType = sourcecode.swift; path = WebsiteDataStore.swift; sourceTree = "<group>"; };
		AA6820EA25503D6A005ED0D5 /* Fire.swift */ = {isa = PBXFileReference; lastKnownFileType = sourcecode.swift; path = Fire.swift; sourceTree = "<group>"; };
		AA6820F025503DA9005ED0D5 /* FireViewModel.swift */ = {isa = PBXFileReference; lastKnownFileType = sourcecode.swift; path = FireViewModel.swift; sourceTree = "<group>"; };
		AA68C3D22490ED62001B8783 /* NavigationBarViewController.swift */ = {isa = PBXFileReference; lastKnownFileType = sourcecode.swift; path = NavigationBarViewController.swift; sourceTree = "<group>"; };
		AA68C3D62490F821001B8783 /* README.md */ = {isa = PBXFileReference; lastKnownFileType = net.daringfireball.markdown; path = README.md; sourceTree = "<group>"; };
		AA6EF9AC25066F42004754E6 /* WindowsManager.swift */ = {isa = PBXFileReference; lastKnownFileType = sourcecode.swift; path = WindowsManager.swift; sourceTree = "<group>"; };
		AA6EF9B2250785D5004754E6 /* NSMenuExtension.swift */ = {isa = PBXFileReference; lastKnownFileType = sourcecode.swift; path = NSMenuExtension.swift; sourceTree = "<group>"; };
		AA6EF9B425081B4C004754E6 /* MainMenuActions.swift */ = {isa = PBXFileReference; lastKnownFileType = sourcecode.swift; path = MainMenuActions.swift; sourceTree = "<group>"; };
		AA6FFB4324DC33320028F4D0 /* NSViewExtension.swift */ = {isa = PBXFileReference; lastKnownFileType = sourcecode.swift; path = NSViewExtension.swift; sourceTree = "<group>"; };
		AA6FFB4524DC3B5A0028F4D0 /* WebView.swift */ = {isa = PBXFileReference; lastKnownFileType = sourcecode.swift; path = WebView.swift; sourceTree = "<group>"; };
		AA72D5E225FE977F00C77619 /* AddEditFavoriteViewController.swift */ = {isa = PBXFileReference; lastKnownFileType = sourcecode.swift; path = AddEditFavoriteViewController.swift; sourceTree = "<group>"; };
		AA72D5EF25FEA49900C77619 /* AddEditFavoriteWindow.swift */ = {isa = PBXFileReference; lastKnownFileType = sourcecode.swift; path = AddEditFavoriteWindow.swift; sourceTree = "<group>"; };
		AA72D5FD25FFF94E00C77619 /* NSMenuItemExtension.swift */ = {isa = PBXFileReference; lastKnownFileType = sourcecode.swift; path = NSMenuItemExtension.swift; sourceTree = "<group>"; };
		AA7412B024D0B3AC00D22FE0 /* TabBarViewItem.swift */ = {isa = PBXFileReference; lastKnownFileType = sourcecode.swift; path = TabBarViewItem.swift; sourceTree = "<group>"; };
		AA7412B124D0B3AC00D22FE0 /* TabBarViewItem.xib */ = {isa = PBXFileReference; lastKnownFileType = file.xib; path = TabBarViewItem.xib; sourceTree = "<group>"; };
		AA7412B424D1536B00D22FE0 /* MainWindowController.swift */ = {isa = PBXFileReference; lastKnownFileType = sourcecode.swift; path = MainWindowController.swift; sourceTree = "<group>"; };
		AA7412B624D1687000D22FE0 /* TabBarScrollView.swift */ = {isa = PBXFileReference; lastKnownFileType = sourcecode.swift; path = TabBarScrollView.swift; sourceTree = "<group>"; };
		AA7412BC24D2BEEE00D22FE0 /* MainWindow.swift */ = {isa = PBXFileReference; lastKnownFileType = sourcecode.swift; path = MainWindow.swift; sourceTree = "<group>"; };
		AA80EC53256BE3BC007083E7 /* UserText.swift */ = {isa = PBXFileReference; lastKnownFileType = sourcecode.swift; path = UserText.swift; sourceTree = "<group>"; };
		AA80EC68256C4691007083E7 /* Base */ = {isa = PBXFileReference; lastKnownFileType = file.storyboard; name = Base; path = Base.lproj/BrowserTab.storyboard; sourceTree = "<group>"; };
		AA80EC6E256C469C007083E7 /* Base */ = {isa = PBXFileReference; lastKnownFileType = file.storyboard; name = Base; path = Base.lproj/NavigationBar.storyboard; sourceTree = "<group>"; };
		AA80EC74256C46A2007083E7 /* Base */ = {isa = PBXFileReference; lastKnownFileType = file.storyboard; name = Base; path = Base.lproj/Suggestion.storyboard; sourceTree = "<group>"; };
		AA80EC7A256C46AA007083E7 /* Base */ = {isa = PBXFileReference; lastKnownFileType = file.storyboard; name = Base; path = Base.lproj/TabBar.storyboard; sourceTree = "<group>"; };
		AA80EC8A256C49B8007083E7 /* en */ = {isa = PBXFileReference; lastKnownFileType = text.plist.strings; name = en; path = en.lproj/Localizable.strings; sourceTree = "<group>"; };
		AA80EC90256C49BC007083E7 /* en */ = {isa = PBXFileReference; lastKnownFileType = text.plist.stringsdict; name = en; path = en.lproj/Localizable.stringsdict; sourceTree = "<group>"; };
		AA86490B24D3494C001BABEE /* GradientView.swift */ = {isa = PBXFileReference; lastKnownFileType = sourcecode.swift; path = GradientView.swift; sourceTree = "<group>"; };
		AA86490D24D49B54001BABEE /* TabLoadingView.swift */ = {isa = PBXFileReference; lastKnownFileType = sourcecode.swift; path = TabLoadingView.swift; sourceTree = "<group>"; };
		AA88D14A252A557100980B4E /* URLRequestExtension.swift */ = {isa = PBXFileReference; lastKnownFileType = sourcecode.swift; path = URLRequestExtension.swift; sourceTree = "<group>"; };
		AA8EDF2324923E980071C2E8 /* URLExtension.swift */ = {isa = PBXFileReference; lastKnownFileType = sourcecode.swift; path = URLExtension.swift; sourceTree = "<group>"; };
		AA8EDF2624923EC70071C2E8 /* StringExtension.swift */ = {isa = PBXFileReference; lastKnownFileType = sourcecode.swift; path = StringExtension.swift; sourceTree = "<group>"; };
		AA92126E25ACCB1100600CD4 /* ErrorExtension.swift */ = {isa = PBXFileReference; lastKnownFileType = sourcecode.swift; path = ErrorExtension.swift; sourceTree = "<group>"; };
		AA92127625ADA07900600CD4 /* WKWebViewExtension.swift */ = {isa = PBXFileReference; lastKnownFileType = sourcecode.swift; path = WKWebViewExtension.swift; sourceTree = "<group>"; };
		AA97BF4525135DD30014931A /* ApplicationDockMenu.swift */ = {isa = PBXFileReference; lastKnownFileType = sourcecode.swift; path = ApplicationDockMenu.swift; sourceTree = "<group>"; };
		AA9C362725518C44004B1BA3 /* WebsiteDataStoreMock.swift */ = {isa = PBXFileReference; lastKnownFileType = sourcecode.swift; path = WebsiteDataStoreMock.swift; sourceTree = "<group>"; };
		AA9C362F25518CA9004B1BA3 /* FireTests.swift */ = {isa = PBXFileReference; lastKnownFileType = sourcecode.swift; path = FireTests.swift; sourceTree = "<group>"; };
		AA9E9A5525A3AE8400D1959D /* NSWindowExtension.swift */ = {isa = PBXFileReference; lastKnownFileType = sourcecode.swift; path = NSWindowExtension.swift; sourceTree = "<group>"; };
		AA9E9A5D25A4867200D1959D /* TabDragAndDropManager.swift */ = {isa = PBXFileReference; lastKnownFileType = sourcecode.swift; path = TabDragAndDropManager.swift; sourceTree = "<group>"; };
		AA9FF95824A1ECF20039E328 /* Tab.swift */ = {isa = PBXFileReference; lastKnownFileType = sourcecode.swift; path = Tab.swift; sourceTree = "<group>"; };
		AA9FF95A24A1EFC20039E328 /* TabViewModel.swift */ = {isa = PBXFileReference; lastKnownFileType = sourcecode.swift; path = TabViewModel.swift; sourceTree = "<group>"; };
		AA9FF95C24A1FA1C0039E328 /* TabCollection.swift */ = {isa = PBXFileReference; lastKnownFileType = sourcecode.swift; path = TabCollection.swift; sourceTree = "<group>"; };
		AA9FF95E24A1FB680039E328 /* TabCollectionViewModel.swift */ = {isa = PBXFileReference; lastKnownFileType = sourcecode.swift; path = TabCollectionViewModel.swift; sourceTree = "<group>"; };
		AAA0CC32252F181A0079BC96 /* NavigationButtonMenuDelegate.swift */ = {isa = PBXFileReference; lastKnownFileType = sourcecode.swift; path = NavigationButtonMenuDelegate.swift; sourceTree = "<group>"; };
		AAA0CC3B25337FAB0079BC96 /* WKBackForwardListItemViewModel.swift */ = {isa = PBXFileReference; lastKnownFileType = sourcecode.swift; path = WKBackForwardListItemViewModel.swift; sourceTree = "<group>"; };
		AAA0CC462533833C0079BC96 /* OptionsButtonMenu.swift */ = {isa = PBXFileReference; lastKnownFileType = sourcecode.swift; path = OptionsButtonMenu.swift; sourceTree = "<group>"; };
		AAA0CC562539EBC90079BC96 /* FaviconUserScript.swift */ = {isa = PBXFileReference; lastKnownFileType = sourcecode.swift; path = FaviconUserScript.swift; sourceTree = "<group>"; };
		AAA0CC69253CC43C0079BC96 /* WKUserContentControllerExtension.swift */ = {isa = PBXFileReference; lastKnownFileType = sourcecode.swift; path = WKUserContentControllerExtension.swift; sourceTree = "<group>"; };
		AAA892E9250A4CEF005B37B2 /* WindowControllersManager.swift */ = {isa = PBXFileReference; lastKnownFileType = sourcecode.swift; path = WindowControllersManager.swift; sourceTree = "<group>"; };
		AAA8E8BE24EA8A0A0055E685 /* MouseOverButton.swift */ = {isa = PBXFileReference; lastKnownFileType = sourcecode.swift; path = MouseOverButton.swift; sourceTree = "<group>"; };
		AAA8E8C024EACA700055E685 /* MouseOverView.swift */ = {isa = PBXFileReference; lastKnownFileType = sourcecode.swift; path = MouseOverView.swift; sourceTree = "<group>"; };
		AAADFD05264AA282001555EA /* TimeIntervalExtension.swift */ = {isa = PBXFileReference; lastKnownFileType = sourcecode.swift; path = TimeIntervalExtension.swift; sourceTree = "<group>"; };
		AAB549DE25DAB8F80058460B /* BookmarkViewModel.swift */ = {isa = PBXFileReference; lastKnownFileType = sourcecode.swift; path = BookmarkViewModel.swift; sourceTree = "<group>"; };
		AABAF59B260A7D130085060C /* FaviconServiceMock.swift */ = {isa = PBXFileReference; lastKnownFileType = sourcecode.swift; path = FaviconServiceMock.swift; sourceTree = "<group>"; };
		AABEE69924A902A90043105B /* SuggestionContainerViewModel.swift */ = {isa = PBXFileReference; lastKnownFileType = sourcecode.swift; path = SuggestionContainerViewModel.swift; sourceTree = "<group>"; };
		AABEE69B24A902BB0043105B /* SuggestionContainer.swift */ = {isa = PBXFileReference; lastKnownFileType = sourcecode.swift; path = SuggestionContainer.swift; sourceTree = "<group>"; };
		AABEE6A424AA0A7F0043105B /* SuggestionViewController.swift */ = {isa = PBXFileReference; lastKnownFileType = sourcecode.swift; path = SuggestionViewController.swift; sourceTree = "<group>"; };
		AABEE6A824AB4B910043105B /* SuggestionTableCellView.swift */ = {isa = PBXFileReference; lastKnownFileType = sourcecode.swift; path = SuggestionTableCellView.swift; sourceTree = "<group>"; };
		AABEE6AA24ACA0F90043105B /* SuggestionTableRowView.swift */ = {isa = PBXFileReference; lastKnownFileType = sourcecode.swift; path = SuggestionTableRowView.swift; sourceTree = "<group>"; };
		AABEE6AE24AD22B90043105B /* AddressBarTextField.swift */ = {isa = PBXFileReference; lastKnownFileType = sourcecode.swift; path = AddressBarTextField.swift; sourceTree = "<group>"; };
		AAC5E4C425D6A6E8007F5990 /* BookmarkPopover.swift */ = {isa = PBXFileReference; fileEncoding = 4; lastKnownFileType = sourcecode.swift; path = BookmarkPopover.swift; sourceTree = "<group>"; };
		AAC5E4C525D6A6E8007F5990 /* BookmarkPopoverViewController.swift */ = {isa = PBXFileReference; fileEncoding = 4; lastKnownFileType = sourcecode.swift; path = BookmarkPopoverViewController.swift; sourceTree = "<group>"; };
		AAC5E4C625D6A6E8007F5990 /* Bookmarks.storyboard */ = {isa = PBXFileReference; fileEncoding = 4; lastKnownFileType = file.storyboard; path = Bookmarks.storyboard; sourceTree = "<group>"; };
		AAC5E4CD25D6A709007F5990 /* Bookmark.swift */ = {isa = PBXFileReference; fileEncoding = 4; lastKnownFileType = sourcecode.swift; path = Bookmark.swift; sourceTree = "<group>"; };
		AAC5E4CE25D6A709007F5990 /* BookmarkManager.swift */ = {isa = PBXFileReference; fileEncoding = 4; lastKnownFileType = sourcecode.swift; path = BookmarkManager.swift; sourceTree = "<group>"; };
		AAC5E4CF25D6A709007F5990 /* BookmarkList.swift */ = {isa = PBXFileReference; fileEncoding = 4; lastKnownFileType = sourcecode.swift; path = BookmarkList.swift; sourceTree = "<group>"; };
		AAC5E4D625D6A710007F5990 /* BookmarkStore.swift */ = {isa = PBXFileReference; fileEncoding = 4; lastKnownFileType = sourcecode.swift; path = BookmarkStore.swift; sourceTree = "<group>"; };
		AAC5E4D825D6A710007F5990 /* Bookmark.xcdatamodel */ = {isa = PBXFileReference; lastKnownFileType = wrapper.xcdatamodel; path = Bookmark.xcdatamodel; sourceTree = "<group>"; };
		AAC5E4E325D6BA9C007F5990 /* NSSizeExtension.swift */ = {isa = PBXFileReference; fileEncoding = 4; lastKnownFileType = sourcecode.swift; path = NSSizeExtension.swift; sourceTree = "<group>"; };
		AAC5E4F025D6BF10007F5990 /* AddressBarButton.swift */ = {isa = PBXFileReference; fileEncoding = 4; lastKnownFileType = sourcecode.swift; path = AddressBarButton.swift; sourceTree = "<group>"; };
		AAC5E4F525D6BF2C007F5990 /* AddressBarButtonsViewController.swift */ = {isa = PBXFileReference; fileEncoding = 4; lastKnownFileType = sourcecode.swift; path = AddressBarButtonsViewController.swift; sourceTree = "<group>"; };
		AAC82C5F258B6CB5009B6B42 /* TooltipWindowController.swift */ = {isa = PBXFileReference; lastKnownFileType = sourcecode.swift; path = TooltipWindowController.swift; sourceTree = "<group>"; };
		AAC9C01424CAFBCE00AD1325 /* TabTests.swift */ = {isa = PBXFileReference; lastKnownFileType = sourcecode.swift; path = TabTests.swift; sourceTree = "<group>"; };
		AAC9C01624CAFBDC00AD1325 /* TabCollectionTests.swift */ = {isa = PBXFileReference; lastKnownFileType = sourcecode.swift; path = TabCollectionTests.swift; sourceTree = "<group>"; };
		AAC9C01B24CB594C00AD1325 /* TabViewModelTests.swift */ = {isa = PBXFileReference; lastKnownFileType = sourcecode.swift; path = TabViewModelTests.swift; sourceTree = "<group>"; };
		AAC9C01D24CB6BEB00AD1325 /* TabCollectionViewModelTests.swift */ = {isa = PBXFileReference; lastKnownFileType = sourcecode.swift; path = TabCollectionViewModelTests.swift; sourceTree = "<group>"; };
		AAE39D1A24F44885008EF28B /* TabCollectionViewModelDelegateMock.swift */ = {isa = PBXFileReference; lastKnownFileType = sourcecode.swift; path = TabCollectionViewModelDelegateMock.swift; sourceTree = "<group>"; };
		AAE71E2B25F781EA00D74437 /* Homepage.storyboard */ = {isa = PBXFileReference; lastKnownFileType = file.storyboard; path = Homepage.storyboard; sourceTree = "<group>"; };
		AAE71E3025F7855400D74437 /* HomepageViewController.swift */ = {isa = PBXFileReference; lastKnownFileType = sourcecode.swift; path = HomepageViewController.swift; sourceTree = "<group>"; };
		AAE71E3525F7869300D74437 /* HomepageCollectionViewItem.swift */ = {isa = PBXFileReference; lastKnownFileType = sourcecode.swift; path = HomepageCollectionViewItem.swift; sourceTree = "<group>"; };
		AAE71E3625F7869300D74437 /* HomepageCollectionViewItem.xib */ = {isa = PBXFileReference; lastKnownFileType = file.xib; path = HomepageCollectionViewItem.xib; sourceTree = "<group>"; };
		AAE75279263B046100B973F8 /* History.xcdatamodel */ = {isa = PBXFileReference; lastKnownFileType = wrapper.xcdatamodel; path = History.xcdatamodel; sourceTree = "<group>"; };
		AAE7527B263B056C00B973F8 /* HistoryStore.swift */ = {isa = PBXFileReference; lastKnownFileType = sourcecode.swift; path = HistoryStore.swift; sourceTree = "<group>"; };
		AAE7527D263B05C600B973F8 /* HistoryEntry.swift */ = {isa = PBXFileReference; lastKnownFileType = sourcecode.swift; path = HistoryEntry.swift; sourceTree = "<group>"; };
		AAE7527F263B0A4D00B973F8 /* HistoryCoordinator.swift */ = {isa = PBXFileReference; lastKnownFileType = sourcecode.swift; path = HistoryCoordinator.swift; sourceTree = "<group>"; };
		AAE8B101258A41C000E81239 /* Tooltip.storyboard */ = {isa = PBXFileReference; lastKnownFileType = file.storyboard; path = Tooltip.storyboard; sourceTree = "<group>"; };
		AAE8B10F258A456C00E81239 /* TooltipViewController.swift */ = {isa = PBXFileReference; lastKnownFileType = sourcecode.swift; path = TooltipViewController.swift; sourceTree = "<group>"; };
		AAEC74B12642C57200C2EFBC /* HistoryCoordinatingMock.swift */ = {isa = PBXFileReference; lastKnownFileType = sourcecode.swift; path = HistoryCoordinatingMock.swift; sourceTree = "<group>"; };
		AAEC74B32642C69300C2EFBC /* HistoryCoordinatorTests.swift */ = {isa = PBXFileReference; lastKnownFileType = sourcecode.swift; path = HistoryCoordinatorTests.swift; sourceTree = "<group>"; };
		AAEC74B52642CC6A00C2EFBC /* HistoryStoringMock.swift */ = {isa = PBXFileReference; lastKnownFileType = sourcecode.swift; path = HistoryStoringMock.swift; sourceTree = "<group>"; };
		AAEC74B72642E43800C2EFBC /* HistoryStoreTests.swift */ = {isa = PBXFileReference; lastKnownFileType = sourcecode.swift; path = HistoryStoreTests.swift; sourceTree = "<group>"; };
		AAEC74BA2642E67C00C2EFBC /* NSPersistentContainerExtension.swift */ = {isa = PBXFileReference; lastKnownFileType = sourcecode.swift; path = NSPersistentContainerExtension.swift; sourceTree = "<group>"; };
		AAECA41F24EEA4AC00EFA63A /* IndexPathExtension.swift */ = {isa = PBXFileReference; lastKnownFileType = sourcecode.swift; path = IndexPathExtension.swift; sourceTree = "<group>"; };
		AAF7D3852567CED500998667 /* WebViewConfiguration.swift */ = {isa = PBXFileReference; lastKnownFileType = sourcecode.swift; path = WebViewConfiguration.swift; sourceTree = "<group>"; };
		AAFCB37925E5403A00859DD4 /* BurnButton.swift */ = {isa = PBXFileReference; lastKnownFileType = sourcecode.swift; path = BurnButton.swift; sourceTree = "<group>"; };
		AAFCB37E25E545D400859DD4 /* PublisherExtension.swift */ = {isa = PBXFileReference; lastKnownFileType = sourcecode.swift; path = PublisherExtension.swift; sourceTree = "<group>"; };
		B6075C7A263E82C20038F8AE /* DownloadedFile.swift */ = {isa = PBXFileReference; lastKnownFileType = sourcecode.swift; path = DownloadedFile.swift; sourceTree = "<group>"; };
		B61F012225ECBAE400ABB5A3 /* UserScriptsTest.swift */ = {isa = PBXFileReference; lastKnownFileType = sourcecode.swift; path = UserScriptsTest.swift; sourceTree = "<group>"; };
		B61F012A25ECBB1700ABB5A3 /* UserScriptsManagerTests.swift */ = {isa = PBXFileReference; lastKnownFileType = sourcecode.swift; path = UserScriptsManagerTests.swift; sourceTree = "<group>"; };
		B61F015425EDD5A700ABB5A3 /* UserContentController.swift */ = {isa = PBXFileReference; lastKnownFileType = sourcecode.swift; path = UserContentController.swift; sourceTree = "<group>"; };
		B62EB47B25BAD3BB005745C6 /* WKWebViewSessionDataTests.swift */ = {isa = PBXFileReference; fileEncoding = 4; lastKnownFileType = sourcecode.swift; path = WKWebViewSessionDataTests.swift; sourceTree = "<group>"; };
		B633C86C25E797D800E4B352 /* UserScriptsManager.swift */ = {isa = PBXFileReference; lastKnownFileType = sourcecode.swift; path = UserScriptsManager.swift; sourceTree = "<group>"; };
		B63D466725BEB6C200874977 /* WKWebView+Private.h */ = {isa = PBXFileReference; fileEncoding = 4; lastKnownFileType = sourcecode.c.h; path = "WKWebView+Private.h"; sourceTree = "<group>"; };
		B63D466825BEB6C200874977 /* WKWebView+SessionState.swift */ = {isa = PBXFileReference; fileEncoding = 4; lastKnownFileType = sourcecode.swift; path = "WKWebView+SessionState.swift"; sourceTree = "<group>"; };
		B63D467025BFA6C100874977 /* DispatchQueueExtensions.swift */ = {isa = PBXFileReference; lastKnownFileType = sourcecode.swift; path = DispatchQueueExtensions.swift; sourceTree = "<group>"; };
		B63D467925BFC3E100874977 /* NSCoderExtensions.swift */ = {isa = PBXFileReference; lastKnownFileType = sourcecode.swift; path = NSCoderExtensions.swift; sourceTree = "<group>"; };
		B65349A9265CF45000DCC645 /* DispatchQueueExtensionsTests.swift */ = {isa = PBXFileReference; lastKnownFileType = sourcecode.swift; path = DispatchQueueExtensionsTests.swift; sourceTree = "<group>"; };
		B65783E625F8AAFB00D8DB33 /* String+Punycode.swift */ = {isa = PBXFileReference; lastKnownFileType = sourcecode.swift; path = "String+Punycode.swift"; sourceTree = "<group>"; };
		B65783EB25F8AB9200D8DB33 /* String+PunycodeTests.swift */ = {isa = PBXFileReference; fileEncoding = 4; lastKnownFileType = sourcecode.swift; path = "String+PunycodeTests.swift"; sourceTree = "<group>"; };
		B657841825FA484B00D8DB33 /* NSException+Catch.h */ = {isa = PBXFileReference; lastKnownFileType = sourcecode.c.h; path = "NSException+Catch.h"; sourceTree = "<group>"; };
		B657841925FA484B00D8DB33 /* NSException+Catch.m */ = {isa = PBXFileReference; lastKnownFileType = sourcecode.c.objc; path = "NSException+Catch.m"; sourceTree = "<group>"; };
		B657841E25FA497600D8DB33 /* NSException+Catch.swift */ = {isa = PBXFileReference; lastKnownFileType = sourcecode.swift; path = "NSException+Catch.swift"; sourceTree = "<group>"; };
		B67C6C3C2654B897006C872E /* WebViewExtensionTests.swift */ = {isa = PBXFileReference; lastKnownFileType = sourcecode.swift; path = WebViewExtensionTests.swift; sourceTree = "<group>"; };
		B67C6C412654BF49006C872E /* DuckDuckGo-Symbol.jpg */ = {isa = PBXFileReference; lastKnownFileType = image.jpeg; path = "DuckDuckGo-Symbol.jpg"; sourceTree = "<group>"; };
		B67C6C462654C643006C872E /* FileManagerExtensionTests.swift */ = {isa = PBXFileReference; lastKnownFileType = sourcecode.swift; path = FileManagerExtensionTests.swift; sourceTree = "<group>"; };
		B68458AF25C7E76A00DC17B6 /* WindowManager+StateRestoration.swift */ = {isa = PBXFileReference; lastKnownFileType = sourcecode.swift; path = "WindowManager+StateRestoration.swift"; sourceTree = "<group>"; };
		B68458B725C7E8B200DC17B6 /* Tab+NSSecureCoding.swift */ = {isa = PBXFileReference; lastKnownFileType = sourcecode.swift; path = "Tab+NSSecureCoding.swift"; sourceTree = "<group>"; };
		B68458BF25C7E9E000DC17B6 /* TabCollectionViewModel+NSSecureCoding.swift */ = {isa = PBXFileReference; lastKnownFileType = sourcecode.swift; path = "TabCollectionViewModel+NSSecureCoding.swift"; sourceTree = "<group>"; };
		B68458C425C7EA0C00DC17B6 /* TabCollection+NSSecureCoding.swift */ = {isa = PBXFileReference; lastKnownFileType = sourcecode.swift; path = "TabCollection+NSSecureCoding.swift"; sourceTree = "<group>"; };
		B68458CC25C7EB9000DC17B6 /* WKWebViewConfigurationExtensions.swift */ = {isa = PBXFileReference; lastKnownFileType = sourcecode.swift; path = WKWebViewConfigurationExtensions.swift; sourceTree = "<group>"; };
		B684590725C9027900DC17B6 /* AppStateChangedPublisher.swift */ = {isa = PBXFileReference; lastKnownFileType = sourcecode.swift; path = AppStateChangedPublisher.swift; sourceTree = "<group>"; };
		B684592125C93BE000DC17B6 /* Publisher.asVoid.swift */ = {isa = PBXFileReference; lastKnownFileType = sourcecode.swift; path = Publisher.asVoid.swift; sourceTree = "<group>"; };
		B684592625C93C0500DC17B6 /* Publishers.NestedObjectChanges.swift */ = {isa = PBXFileReference; lastKnownFileType = sourcecode.swift; path = Publishers.NestedObjectChanges.swift; sourceTree = "<group>"; };
		B684592E25C93FBF00DC17B6 /* AppStateRestorationManager.swift */ = {isa = PBXFileReference; lastKnownFileType = sourcecode.swift; path = AppStateRestorationManager.swift; sourceTree = "<group>"; };
		B6A5A27025B9377300AA7ADA /* StatePersistenceService.swift */ = {isa = PBXFileReference; lastKnownFileType = sourcecode.swift; path = StatePersistenceService.swift; sourceTree = "<group>"; };
		B6A5A27825B93FFE00AA7ADA /* StateRestorationManagerTests.swift */ = {isa = PBXFileReference; lastKnownFileType = sourcecode.swift; path = StateRestorationManagerTests.swift; sourceTree = "<group>"; };
		B6A5A27D25B9403E00AA7ADA /* FileStoreMock.swift */ = {isa = PBXFileReference; lastKnownFileType = sourcecode.swift; path = FileStoreMock.swift; sourceTree = "<group>"; };
		B6A5A29F25B96E8300AA7ADA /* AppStateChangePublisherTests.swift */ = {isa = PBXFileReference; lastKnownFileType = sourcecode.swift; path = AppStateChangePublisherTests.swift; sourceTree = "<group>"; };
		B6A5A2A725BAA35500AA7ADA /* WindowManagerStateRestorationTests.swift */ = {isa = PBXFileReference; lastKnownFileType = sourcecode.swift; path = WindowManagerStateRestorationTests.swift; sourceTree = "<group>"; };
		B6A9E45226142B070067D1B9 /* Pixel.swift */ = {isa = PBXFileReference; fileEncoding = 4; lastKnownFileType = sourcecode.swift; path = Pixel.swift; sourceTree = "<group>"; };
		B6A9E457261460340067D1B9 /* ApiRequestError.swift */ = {isa = PBXFileReference; fileEncoding = 4; lastKnownFileType = sourcecode.swift; path = ApiRequestError.swift; sourceTree = "<group>"; };
		B6A9E458261460340067D1B9 /* APIHeaders.swift */ = {isa = PBXFileReference; fileEncoding = 4; lastKnownFileType = sourcecode.swift; path = APIHeaders.swift; sourceTree = "<group>"; };
		B6A9E459261460350067D1B9 /* APIRequest.swift */ = {isa = PBXFileReference; fileEncoding = 4; lastKnownFileType = sourcecode.swift; path = APIRequest.swift; sourceTree = "<group>"; };
		B6A9E4602614608B0067D1B9 /* AppVersion.swift */ = {isa = PBXFileReference; fileEncoding = 4; lastKnownFileType = sourcecode.swift; path = AppVersion.swift; sourceTree = "<group>"; };
		B6A9E46A2614618A0067D1B9 /* OperatingSystemVersionExtension.swift */ = {isa = PBXFileReference; lastKnownFileType = sourcecode.swift; path = OperatingSystemVersionExtension.swift; sourceTree = "<group>"; };
		B6A9E46F26146A250067D1B9 /* DateExtension.swift */ = {isa = PBXFileReference; lastKnownFileType = sourcecode.swift; path = DateExtension.swift; sourceTree = "<group>"; };
		B6A9E47626146A570067D1B9 /* PixelEvent.swift */ = {isa = PBXFileReference; lastKnownFileType = sourcecode.swift; path = PixelEvent.swift; sourceTree = "<group>"; };
		B6A9E47E26146A800067D1B9 /* PixelArguments.swift */ = {isa = PBXFileReference; lastKnownFileType = sourcecode.swift; path = PixelArguments.swift; sourceTree = "<group>"; };
		B6A9E48326146AAB0067D1B9 /* PixelParameters.swift */ = {isa = PBXFileReference; lastKnownFileType = sourcecode.swift; path = PixelParameters.swift; sourceTree = "<group>"; };
		B6A9E48826146ABF0067D1B9 /* PixelCounter.swift */ = {isa = PBXFileReference; lastKnownFileType = sourcecode.swift; path = PixelCounter.swift; sourceTree = "<group>"; };
		B6A9E498261474120067D1B9 /* TimedPixel.swift */ = {isa = PBXFileReference; lastKnownFileType = sourcecode.swift; path = TimedPixel.swift; sourceTree = "<group>"; };
		B6A9E4A2261475C70067D1B9 /* AppUsageActivityMonitor.swift */ = {isa = PBXFileReference; lastKnownFileType = sourcecode.swift; path = AppUsageActivityMonitor.swift; sourceTree = "<group>"; };
		B6AAAC23260328950029438D /* ProgressView.swift */ = {isa = PBXFileReference; lastKnownFileType = sourcecode.swift; path = ProgressView.swift; sourceTree = "<group>"; };
		B6AAAC2C260330580029438D /* PublishedAfter.swift */ = {isa = PBXFileReference; lastKnownFileType = sourcecode.swift; path = PublishedAfter.swift; sourceTree = "<group>"; };
		B6AAAC3D26048F690029438D /* RandomAccessCollectionExtension.swift */ = {isa = PBXFileReference; lastKnownFileType = sourcecode.swift; path = RandomAccessCollectionExtension.swift; sourceTree = "<group>"; };
		B6AE74332609AFCE005B9B1A /* ProgressEstimationTests.swift */ = {isa = PBXFileReference; lastKnownFileType = sourcecode.swift; path = ProgressEstimationTests.swift; sourceTree = "<group>"; };
		B6B3E0952654DACD0040E0A2 /* UTTypeTests.swift */ = {isa = PBXFileReference; lastKnownFileType = sourcecode.swift; path = UTTypeTests.swift; sourceTree = "<group>"; };
		B6B3E09D2654FF9C0040E0A2 /* DownloadedFileTests.swift */ = {isa = PBXFileReference; lastKnownFileType = sourcecode.swift; path = DownloadedFileTests.swift; sourceTree = "<group>"; };
		B6B3E0A92655F9CB0040E0A2 /* FileDownloadManagerTests.swift */ = {isa = PBXFileReference; lastKnownFileType = sourcecode.swift; path = FileDownloadManagerTests.swift; sourceTree = "<group>"; };
		B6B3E0B1265749D20040E0A2 /* LocalFileSaveTaskTests.swift */ = {isa = PBXFileReference; lastKnownFileType = sourcecode.swift; path = LocalFileSaveTaskTests.swift; sourceTree = "<group>"; };
		B6B3E0B626574BF80040E0A2 /* FileDownloadTaskDelegateMock.swift */ = {isa = PBXFileReference; lastKnownFileType = sourcecode.swift; path = FileDownloadTaskDelegateMock.swift; sourceTree = "<group>"; };
		B6B3E0BB2657537D0040E0A2 /* FileDownloadTaskMock.swift */ = {isa = PBXFileReference; lastKnownFileType = sourcecode.swift; path = FileDownloadTaskMock.swift; sourceTree = "<group>"; };
		B6B3E0C02657599D0040E0A2 /* DataSaveTaskTests.swift */ = {isa = PBXFileReference; lastKnownFileType = sourcecode.swift; path = DataSaveTaskTests.swift; sourceTree = "<group>"; };
		B6B3E0C526575BBB0040E0A2 /* WebContentDownloadTaskTests.swift */ = {isa = PBXFileReference; lastKnownFileType = sourcecode.swift; path = WebContentDownloadTaskTests.swift; sourceTree = "<group>"; };
		B6B3E0CA265764730040E0A2 /* URLRequestDownloadTaskTests.swift */ = {isa = PBXFileReference; lastKnownFileType = sourcecode.swift; path = URLRequestDownloadTaskTests.swift; sourceTree = "<group>"; };
		B6B3E0DC2657E9CF0040E0A2 /* NSScreenExtension.swift */ = {isa = PBXFileReference; lastKnownFileType = sourcecode.swift; path = NSScreenExtension.swift; sourceTree = "<group>"; };
		B6D7A2ED25D2418B002B2AE1 /* ShadowView.swift */ = {isa = PBXFileReference; fileEncoding = 4; lastKnownFileType = sourcecode.swift; path = ShadowView.swift; sourceTree = "<group>"; };
		B6DA44012616B28300DD1EC2 /* PixelDataStore.swift */ = {isa = PBXFileReference; lastKnownFileType = sourcecode.swift; path = PixelDataStore.swift; sourceTree = "<group>"; };
		B6DA44072616B30600DD1EC2 /* PixelDataModel.xcdatamodel */ = {isa = PBXFileReference; lastKnownFileType = wrapper.xcdatamodel; path = PixelDataModel.xcdatamodel; sourceTree = "<group>"; };
		B6DA44102616C0FC00DD1EC2 /* PixelTests.swift */ = {isa = PBXFileReference; fileEncoding = 4; lastKnownFileType = sourcecode.swift; path = PixelTests.swift; sourceTree = "<group>"; };
		B6DA441D2616C84600DD1EC2 /* PixelStoreMock.swift */ = {isa = PBXFileReference; lastKnownFileType = sourcecode.swift; path = PixelStoreMock.swift; sourceTree = "<group>"; };
		B6DA44222616CABC00DD1EC2 /* PixelArgumentsTests.swift */ = {isa = PBXFileReference; lastKnownFileType = sourcecode.swift; path = PixelArgumentsTests.swift; sourceTree = "<group>"; };
		B6DA44272616CAE000DD1EC2 /* AppUsageActivityMonitorTests.swift */ = {isa = PBXFileReference; lastKnownFileType = sourcecode.swift; path = AppUsageActivityMonitorTests.swift; sourceTree = "<group>"; };
		B6E61EC0263A5664004E11AB /* LocalFileSaveTask.swift */ = {isa = PBXFileReference; lastKnownFileType = sourcecode.swift; path = LocalFileSaveTask.swift; sourceTree = "<group>"; };
		B6E61EC5263A569B004E11AB /* WebContentDownloadTask.swift */ = {isa = PBXFileReference; lastKnownFileType = sourcecode.swift; path = WebContentDownloadTask.swift; sourceTree = "<group>"; };
		B6E61ECA263A5722004E11AB /* DataSaveTask.swift */ = {isa = PBXFileReference; lastKnownFileType = sourcecode.swift; path = DataSaveTask.swift; sourceTree = "<group>"; };
		B6E61ECF263A6F97004E11AB /* NSSavePanelExtension.swift */ = {isa = PBXFileReference; lastKnownFileType = sourcecode.swift; path = NSSavePanelExtension.swift; sourceTree = "<group>"; };
		B6E61ED4263A6FC4004E11AB /* SavePanelAccessoryView.xib */ = {isa = PBXFileReference; lastKnownFileType = file.xib; path = SavePanelAccessoryView.xib; sourceTree = "<group>"; };
		B6E61EE2263AC0C8004E11AB /* FileManagerExtension.swift */ = {isa = PBXFileReference; lastKnownFileType = sourcecode.swift; path = FileManagerExtension.swift; sourceTree = "<group>"; };
		B6E61EE7263ACE16004E11AB /* UTType.swift */ = {isa = PBXFileReference; lastKnownFileType = sourcecode.swift; path = UTType.swift; sourceTree = "<group>"; };
		B6E61EEC263ACE58004E11AB /* URLRequestDownloadTask.swift */ = {isa = PBXFileReference; lastKnownFileType = sourcecode.swift; path = URLRequestDownloadTask.swift; sourceTree = "<group>"; };
		B6F41030264D2B23003DA42C /* ProgressExtension.swift */ = {isa = PBXFileReference; lastKnownFileType = sourcecode.swift; path = ProgressExtension.swift; sourceTree = "<group>"; };
		F41D174025CB131900472416 /* NSColorExtension.swift */ = {isa = PBXFileReference; lastKnownFileType = sourcecode.swift; path = NSColorExtension.swift; sourceTree = "<group>"; };
		F44C130125C2DA0400426E3E /* NSAppearanceExtension.swift */ = {isa = PBXFileReference; lastKnownFileType = sourcecode.swift; path = NSAppearanceExtension.swift; sourceTree = "<group>"; };
/* End PBXFileReference section */

/* Begin PBXFrameworksBuildPhase section */
		4B1AD89A25FC27E200261379 /* Frameworks */ = {
			isa = PBXFrameworksBuildPhase;
			buildActionMask = 2147483647;
			files = (
			);
			runOnlyForDeploymentPostprocessing = 0;
		};
		AA585D7B248FD31100E9A3E2 /* Frameworks */ = {
			isa = PBXFrameworksBuildPhase;
			buildActionMask = 2147483647;
			files = (
				85AE2FF224A33A2D002D507F /* WebKit.framework in Frameworks */,
				B65783F525F8ACA400D8DB33 /* Punnycode in Frameworks */,
				4B82E9B325B69E3E00656FE7 /* TrackerRadarKit in Frameworks */,
				85ACCEA026650FBF00CFAE75 /* BrowserServicesKit in Frameworks */,
				85FF55C825F82E4F00E2AB99 /* Lottie in Frameworks */,
			);
			runOnlyForDeploymentPostprocessing = 0;
		};
		AA585D8D248FD31400E9A3E2 /* Frameworks */ = {
			isa = PBXFrameworksBuildPhase;
			buildActionMask = 2147483647;
			files = (
				B6DA44172616C13800DD1EC2 /* OHHTTPStubs in Frameworks */,
				B6DA44192616C13800DD1EC2 /* OHHTTPStubsSwift in Frameworks */,
			);
			runOnlyForDeploymentPostprocessing = 0;
		};
/* End PBXFrameworksBuildPhase section */

/* Begin PBXGroup section */
		142879D824CE1139005419BB /* ViewModel */ = {
			isa = PBXGroup;
			children = (
				142879DB24CE1185005419BB /* SuggestionContainerViewModelTests.swift */,
				142879D924CE1179005419BB /* SuggestionViewModelTests.swift */,
			);
			path = ViewModel;
			sourceTree = "<group>";
		};
		336D5AEA262D8D3C0052E0C9 /* duckduckgo-find-in-page */ = {
			isa = PBXGroup;
			children = (
				336D5AEE262D8D3C0052E0C9 /* dist */,
			);
			name = "duckduckgo-find-in-page";
			path = "Submodules/duckduckgo-find-in-page";
			sourceTree = SOURCE_ROOT;
		};
		336D5AEE262D8D3C0052E0C9 /* dist */ = {
			isa = PBXGroup;
			children = (
				336D5AEF262D8D3C0052E0C9 /* findinpage.js */,
			);
			path = dist;
			sourceTree = "<group>";
		};
		4B02197B25E05FAC00ED7DEA /* Fireproofing */ = {
			isa = PBXGroup;
			children = (
				4B02197C25E05FAC00ED7DEA /* Resources */,
				4B02197E25E05FAC00ED7DEA /* Extensions */,
				4B02198025E05FAC00ED7DEA /* Model */,
				4B02198225E05FAC00ED7DEA /* View */,
				4B02198625E05FAC00ED7DEA /* Services */,
			);
			path = Fireproofing;
			sourceTree = "<group>";
		};
		4B02197C25E05FAC00ED7DEA /* Resources */ = {
			isa = PBXGroup;
			children = (
				4B02197D25E05FAC00ED7DEA /* login-detection.js */,
			);
			path = Resources;
			sourceTree = "<group>";
		};
		4B02197E25E05FAC00ED7DEA /* Extensions */ = {
			isa = PBXGroup;
			children = (
				4B02197F25E05FAC00ED7DEA /* FireproofingURLExtensions.swift */,
			);
			path = Extensions;
			sourceTree = "<group>";
		};
		4B02198025E05FAC00ED7DEA /* Model */ = {
			isa = PBXGroup;
			children = (
				4B02198125E05FAC00ED7DEA /* FireproofDomains.swift */,
			);
			path = Model;
			sourceTree = "<group>";
		};
		4B02198225E05FAC00ED7DEA /* View */ = {
			isa = PBXGroup;
			children = (
				4B02198325E05FAC00ED7DEA /* FireproofInfoViewController.swift */,
				4B02198425E05FAC00ED7DEA /* Fireproofing.storyboard */,
				4B02198525E05FAC00ED7DEA /* UndoFireproofingViewController.swift */,
			);
			path = View;
			sourceTree = "<group>";
		};
		4B02198625E05FAC00ED7DEA /* Services */ = {
			isa = PBXGroup;
			children = (
				4B02198725E05FAC00ED7DEA /* LoginDetectionService.swift */,
			);
			path = Services;
			sourceTree = "<group>";
		};
		4B02199725E063DE00ED7DEA /* Fireproofing */ = {
			isa = PBXGroup;
			children = (
				4B02199825E063DE00ED7DEA /* LoginDetectionServiceTests.swift */,
				4B02199925E063DE00ED7DEA /* FireproofDomainsTests.swift */,
				4B02199A25E063DE00ED7DEA /* FireproofingURLExtensionsTests.swift */,
			);
			path = Fireproofing;
			sourceTree = "<group>";
		};
		4B0511A2262CAA5A00F6079C /* Preferences */ = {
			isa = PBXGroup;
			children = (
				4B0511A3262CAA5A00F6079C /* Model */,
				4B0511AA262CAA5A00F6079C /* View */,
			);
			path = Preferences;
			sourceTree = "<group>";
		};
		4B0511A3262CAA5A00F6079C /* Model */ = {
			isa = PBXGroup;
			children = (
				4B0511A4262CAA5A00F6079C /* DefaultBrowserPreferences.swift */,
				4B0511A5262CAA5A00F6079C /* AppearancePreferences.swift */,
				4B0511A6262CAA5A00F6079C /* PrivacySecurityPreferences.swift */,
				4B0511A7262CAA5A00F6079C /* DownloadPreferences.swift */,
				4B0511A8262CAA5A00F6079C /* PreferenceSections.swift */,
			);
			path = Model;
			sourceTree = "<group>";
		};
		4B0511AA262CAA5A00F6079C /* View */ = {
			isa = PBXGroup;
			children = (
				4B0511AB262CAA5A00F6079C /* PrivacySecurityPreferencesTableCellView.xib */,
				4B0511AC262CAA5A00F6079C /* PreferencesAboutViewController.swift */,
				4B0511AD262CAA5A00F6079C /* Preferences.storyboard */,
				4B0511AE262CAA5A00F6079C /* PreferencesSidebarViewController.swift */,
				4B0511AF262CAA5A00F6079C /* PrivacySecurityPreferencesTableCellView.swift */,
				4B0511B0262CAA5A00F6079C /* DefaultBrowserTableCellView.xib */,
				4B0511B1262CAA5A00F6079C /* PreferenceTableCellView.swift */,
				4B0511B2262CAA5A00F6079C /* PreferencesListViewController.swift */,
				4B0511B3262CAA5A00F6079C /* RoundedSelectionRowView.swift */,
				4B0511B4262CAA5A00F6079C /* FireproofDomainsViewController.swift */,
				4B0511B5262CAA5A00F6079C /* DownloadPreferencesTableCellView.swift */,
				4B0511B6262CAA5A00F6079C /* PreferencesSplitViewController.swift */,
				4B0511B7262CAA5A00F6079C /* DefaultBrowserTableCellView.swift */,
				4B0511B8262CAA5A00F6079C /* DownloadPreferencesTableCellView.xib */,
				4B0511B9262CAA5A00F6079C /* AppearancePreferencesTableCellView.swift */,
				4B0511BA262CAA5A00F6079C /* AppearancePreferencesTableCellView.xib */,
			);
			path = View;
			sourceTree = "<group>";
		};
		4B0511EE262CAEB300F6079C /* Preferences */ = {
			isa = PBXGroup;
			children = (
				4B0511EF262CAEC900F6079C /* AppearancePreferencesTests.swift */,
				4B0511F7262CB20F00F6079C /* DownloadPreferencesTests.swift */,
			);
			path = Preferences;
			sourceTree = "<group>";
		};
		4B1AD89E25FC27E200261379 /* Integration Tests */ = {
			isa = PBXGroup;
			children = (
				4B1AD91625FC46FB00261379 /* CoreDataEncryptionTests.swift */,
				4BA1A6EA258C288C00F6F690 /* EncryptionKeyStoreTests.swift */,
				4B1AD8A125FC27E200261379 /* Info.plist */,
			);
			path = "Integration Tests";
			sourceTree = "<group>";
		};
		4B6160D125B14E5E007DE5B2 /* ContentBlocker */ = {
			isa = PBXGroup;
			children = (
				4B6160FE25B15BB1007DE5B2 /* ContentBlockerRulesManager.swift */,
				4B6160DC25B152C5007DE5B2 /* ContentBlockerRulesUserScript.swift */,
				4B6160E425B152FA007DE5B2 /* ContentBlockerUserScript.swift */,
				4B6160D225B14E6E007DE5B2 /* TrackerRadarManager.swift */,
				4B6160EC25B15417007DE5B2 /* DetectedTracker.swift */,
				4B6160F125B15792007DE5B2 /* contentblockerrules.js */,
				4B6160F625B157BB007DE5B2 /* contentblocker.js */,
				4B6160D725B150E4007DE5B2 /* trackerData.json */,
				85AC3B0425D6B1D800C7D2AA /* ScriptSourceProviding.swift */,
			);
			path = ContentBlocker;
			sourceTree = "<group>";
		};
		4B65143C26392483005B46EB /* Email */ = {
			isa = PBXGroup;
			children = (
				4B65143D263924B5005B46EB /* EmailUrlExtensions.swift */,
			);
			path = Email;
			sourceTree = "<group>";
		};
		4B677422255DBEB800025BD8 /* Smarter Encryption */ = {
			isa = PBXGroup;
			children = (
				4B67742C255DBEB800025BD8 /* HTTPSUpgrade.swift */,
				4B677423255DBEB800025BD8 /* Bloom Filter */,
				4B677426255DBEB800025BD8 /* Domain */,
				4B67742D255DBEB800025BD8 /* Store */,
			);
			path = "Smarter Encryption";
			sourceTree = "<group>";
		};
		4B677423255DBEB800025BD8 /* Bloom Filter */ = {
			isa = PBXGroup;
			children = (
				4B677425255DBEB800025BD8 /* BloomFilterWrapper.h */,
				4B677424255DBEB800025BD8 /* BloomFilterWrapper.mm */,
			);
			path = "Bloom Filter";
			sourceTree = "<group>";
		};
		4B677426255DBEB800025BD8 /* Domain */ = {
			isa = PBXGroup;
			children = (
				4B677427255DBEB800025BD8 /* httpsMobileV2BloomSpec.json */,
				4B677428255DBEB800025BD8 /* httpsMobileV2Bloom.bin */,
				4B677429255DBEB800025BD8 /* HTTPSBloomFilterSpecification.swift */,
				4B67742A255DBEB800025BD8 /* httpsMobileV2FalsePositives.json */,
				4B67742B255DBEB800025BD8 /* HTTPSExcludedDomains.swift */,
			);
			path = Domain;
			sourceTree = "<group>";
		};
		4B67742D255DBEB800025BD8 /* Store */ = {
			isa = PBXGroup;
			children = (
				4B67742E255DBEB800025BD8 /* HTTPSUpgrade.xcdatamodeld */,
				4B677430255DBEB800025BD8 /* HTTPSUpgradeStore.swift */,
			);
			path = Store;
			sourceTree = "<group>";
		};
		4B67743D255DBEEA00025BD8 /* Database */ = {
			isa = PBXGroup;
			children = (
				4B677440255DBEEA00025BD8 /* Database.swift */,
			);
			path = Database;
			sourceTree = "<group>";
		};
		4B677447255DBF1400025BD8 /* Submodules */ = {
			isa = PBXGroup;
			children = (
				336D5AEA262D8D3C0052E0C9 /* duckduckgo-find-in-page */,
				4B677448255DBF2300025BD8 /* bloom_cpp */,
			);
			name = Submodules;
			sourceTree = "<group>";
		};
		4B677448255DBF2300025BD8 /* bloom_cpp */ = {
			isa = PBXGroup;
			children = (
				4B677449255DBF3A00025BD8 /* BloomFilter.cpp */,
				4B67744A255DBF3A00025BD8 /* BloomFilter.hpp */,
			);
			name = bloom_cpp;
			sourceTree = "<group>";
		};
		4B82E9B725B6A04B00656FE7 /* ContentBlocker */ = {
			isa = PBXGroup;
			children = (
				4B82E9B825B6A05800656FE7 /* DetectedTrackerTests.swift */,
				4B82E9C025B6A1CD00656FE7 /* TrackerRadarManagerTests.swift */,
			);
			path = ContentBlocker;
			sourceTree = "<group>";
		};
		4BA1A691258B06F600F6F690 /* FileSystem */ = {
			isa = PBXGroup;
			children = (
				4BA1A69A258B076900F6F690 /* FileStore.swift */,
				4BA1A69F258B079600F6F690 /* DataEncryption.swift */,
				4BA1A6A4258B07DF00F6F690 /* EncryptedValueTransformer.swift */,
				4BA1A6A9258B07F400F6F690 /* EncryptionKeys */,
			);
			path = FileSystem;
			sourceTree = "<group>";
		};
		4BA1A6A9258B07F400F6F690 /* EncryptionKeys */ = {
			isa = PBXGroup;
			children = (
				4BA1A6B2258B080A00F6F690 /* EncryptionKeyGeneration.swift */,
				4BA1A6B7258B081600F6F690 /* EncryptionKeyStoring.swift */,
				4BA1A6BC258B082300F6F690 /* EncryptionKeyStore.swift */,
			);
			path = EncryptionKeys;
			sourceTree = "<group>";
		};
		4BA1A6CE258BF58C00F6F690 /* FileSystem */ = {
			isa = PBXGroup;
			children = (
				4BA1A6D8258C0CB300F6F690 /* DataEncryptionTests.swift */,
				4BA1A6FD258C5C1300F6F690 /* EncryptedValueTransformerTests.swift */,
				4BA1A6E5258C270800F6F690 /* EncryptionKeyGeneratorTests.swift */,
				4BA1A6F5258C4F9600F6F690 /* EncryptionMocks.swift */,
				4BA1A6DD258C100A00F6F690 /* FileStoreTests.swift */,
				4B11060925903EAC0039B979 /* CoreDataEncryptionTests.swift */,
				4B11060325903E570039B979 /* CoreDataEncryptionTesting.xcdatamodeld */,
				B6A5A27825B93FFE00AA7ADA /* StateRestorationManagerTests.swift */,
				B6A5A27D25B9403E00AA7ADA /* FileStoreMock.swift */,
			);
			path = FileSystem;
			sourceTree = "<group>";
		};
		4BB88B4E25B7BA20006F6B06 /* Utilities */ = {
			isa = PBXGroup;
			children = (
				4BB88B5A25B7BA50006F6B06 /* Instruments.swift */,
				85799C1725DEBB3F0007EC87 /* Logging.swift */,
				4BB88B4F25B7BA2B006F6B06 /* TabInstrumentation.swift */,
				85C6A29525CC1FFD00EEB5F1 /* UserDefaultsWrapper.swift */,
				B6AAAC2C260330580029438D /* PublishedAfter.swift */,
			);
			path = Utilities;
			sourceTree = "<group>";
		};
		853014D425E6709500FB8205 /* Support */ = {
			isa = PBXGroup;
			children = (
				853014D525E671A000FB8205 /* PageObserverUserScript.swift */,
			);
			path = Support;
			sourceTree = "<group>";
		};
		8553FF50257523630029327F /* FileDownload */ = {
			isa = PBXGroup;
			children = (
				B6B3E09D2654FF9C0040E0A2 /* DownloadedFileTests.swift */,
				B6B3E0A92655F9CB0040E0A2 /* FileDownloadManagerTests.swift */,
				B6B3E0B1265749D20040E0A2 /* LocalFileSaveTaskTests.swift */,
				B6B3E0C02657599D0040E0A2 /* DataSaveTaskTests.swift */,
				B6B3E0C526575BBB0040E0A2 /* WebContentDownloadTaskTests.swift */,
				B6B3E0CA265764730040E0A2 /* URLRequestDownloadTaskTests.swift */,
				8553FF51257523760029327F /* DownloadSuggestedFilenameTests.swift */,
				B6B3E0B626574BF80040E0A2 /* FileDownloadTaskDelegateMock.swift */,
				B6B3E0BB2657537D0040E0A2 /* FileDownloadTaskMock.swift */,
			);
			path = FileDownload;
			sourceTree = "<group>";
		};
		8556A60C256C15C60092FA9D /* FileDownload */ = {
			isa = PBXGroup;
			children = (
				8556A615256C15E10092FA9D /* Model */,
			);
			path = FileDownload;
			sourceTree = "<group>";
		};
		8556A615256C15E10092FA9D /* Model */ = {
			isa = PBXGroup;
			children = (
				856C98DE257014BD00A22F1F /* FileDownloadManager.swift */,
				8556A60D256C15DD0092FA9D /* FileDownload.swift */,
				856C98D92570149800A22F1F /* FileDownloadTask.swift */,
				B6E61EEC263ACE58004E11AB /* URLRequestDownloadTask.swift */,
				B6E61EC0263A5664004E11AB /* LocalFileSaveTask.swift */,
				B6E61ECA263A5722004E11AB /* DataSaveTask.swift */,
				B6E61EC5263A569B004E11AB /* WebContentDownloadTask.swift */,
				B6E61EE7263ACE16004E11AB /* UTType.swift */,
				B6075C7A263E82C20038F8AE /* DownloadedFile.swift */,
			);
			path = Model;
			sourceTree = "<group>";
		};
		85A0115D25AF1C4700FA6A0C /* FindInPage */ = {
			isa = PBXGroup;
			children = (
				85A0117325AF2EDF00FA6A0C /* FindInPage.storyboard */,
				85A0118125AF60E700FA6A0C /* FindInPageModel.swift */,
				85A011E925B4D4CA00FA6A0C /* FindInPageUserScript.swift */,
				85A0116825AF1D8900FA6A0C /* FindInPageViewController.swift */,
			);
			path = FindInPage;
			sourceTree = "<group>";
		};
		85AC3B1525D9BBFA00C7D2AA /* Configuration */ = {
			isa = PBXGroup;
			children = (
				85AC3B1625D9BC1A00C7D2AA /* ConfigurationDownloaderTests.swift */,
				85AC3B4825DAC9BD00C7D2AA /* ConfigurationStorageTests.swift */,
			);
			path = Configuration;
			sourceTree = "<group>";
		};
		85AC3B3325DA828900C7D2AA /* Network */ = {
			isa = PBXGroup;
			children = (
				85AC3B3425DA82A600C7D2AA /* DataTaskProviding.swift */,
			);
			path = Network;
			sourceTree = "<group>";
		};
		85AE2FF024A33A2D002D507F /* Frameworks */ = {
			isa = PBXGroup;
			children = (
				85AE2FF124A33A2D002D507F /* WebKit.framework */,
			);
			name = Frameworks;
			sourceTree = "<group>";
		};
		85D33F1025C82E93002B91A6 /* Configuration */ = {
			isa = PBXGroup;
			children = (
				85480FBA25D181CB009424E3 /* ConfigurationDownloading.swift */,
				85D33F1125C82EB3002B91A6 /* ConfigurationManager.swift */,
				85480FCE25D1AA22009424E3 /* ConfigurationStoring.swift */,
			);
			path = Configuration;
			sourceTree = "<group>";
		};
		85F1B0C725EF9747004792B6 /* AppDelegate */ = {
			isa = PBXGroup;
			children = (
				85F1B0C825EF9759004792B6 /* URLEventListenerTests.swift */,
			);
			path = AppDelegate;
			sourceTree = "<group>";
		};
		85F69B3A25EDE7F800978E59 /* Common */ = {
			isa = PBXGroup;
			children = (
				AAEC74B92642E66600C2EFBC /* Extensions */,
				B65783EB25F8AB9200D8DB33 /* String+PunycodeTests.swift */,
				85F69B3B25EDE81F00978E59 /* URLExtensionTests.swift */,
				4B0511E6262CAB3700F6079C /* UserDefaultsWrapperUtilities.swift */,
				B67C6C462654C643006C872E /* FileManagerExtensionTests.swift */,
				B6B3E0952654DACD0040E0A2 /* UTTypeTests.swift */,
				B65349A9265CF45000DCC645 /* DispatchQueueExtensionsTests.swift */,
			);
			path = Common;
			sourceTree = "<group>";
		};
		AA4D700525545EDE00C3411E /* AppDelegate */ = {
			isa = PBXGroup;
			children = (
				AA585D81248FD31100E9A3E2 /* AppDelegate.swift */,
				AA4D700625545EF800C3411E /* UrlEventListener.swift */,
				AA4FF40B2624751A004E2377 /* GrammarCheckEnabler.swift */,
			);
			path = AppDelegate;
			sourceTree = "<group>";
		};
		AA512D1224D99D4900230283 /* Services */ = {
			isa = PBXGroup;
			children = (
				AA512D1324D99D9800230283 /* FaviconService.swift */,
				AA6820E325502F19005ED0D5 /* WebsiteDataStore.swift */,
			);
			path = Services;
			sourceTree = "<group>";
		};
		AA585D75248FD31100E9A3E2 = {
			isa = PBXGroup;
			children = (
				AA68C3D62490F821001B8783 /* README.md */,
				AA585D80248FD31100E9A3E2 /* DuckDuckGo */,
				AA585D93248FD31400E9A3E2 /* Unit Tests */,
				4B1AD89E25FC27E200261379 /* Integration Tests */,
				AA585D7F248FD31100E9A3E2 /* Products */,
				85AE2FF024A33A2D002D507F /* Frameworks */,
				B633C89425E85C5700E4B352 /* Recovered References */,
			);
			sourceTree = "<group>";
		};
		AA585D7F248FD31100E9A3E2 /* Products */ = {
			isa = PBXGroup;
			children = (
				AA585D7E248FD31100E9A3E2 /* DuckDuckGo Privacy Browser.app */,
				AA585D90248FD31400E9A3E2 /* Unit Tests.xctest */,
				4B1AD89D25FC27E200261379 /* Integration Tests.xctest */,
			);
			name = Products;
			sourceTree = "<group>";
		};
		AA585D80248FD31100E9A3E2 /* DuckDuckGo */ = {
			isa = PBXGroup;
			children = (
				B6A9E47526146A440067D1B9 /* API */,
				AA4D700525545EDE00C3411E /* AppDelegate */,
				AAC5E4C025D6A6A9007F5990 /* Bookmarks */,
				AA86491B24D837DE001BABEE /* BrowserTab */,
				AA6820E825503A21005ED0D5 /* Burning */,
				AA86491324D831B9001BABEE /* Common */,
				85D33F1025C82E93002B91A6 /* Configuration */,
				4B6160D125B14E5E007DE5B2 /* ContentBlocker */,
				4B65143C26392483005B46EB /* Email */,
				8556A60C256C15C60092FA9D /* FileDownload */,
				85A0115D25AF1C4700FA6A0C /* FindInPage */,
				4B02197B25E05FAC00ED7DEA /* Fireproofing */,
				AAE75275263B036300B973F8 /* History */,
				AAE71DB225F66A0900D74437 /* Homepage */,
				AA585DB02490E6FA00E9A3E2 /* Main */,
				AA97BF4425135CB60014931A /* Menus */,
				AA86491524D83384001BABEE /* NavigationBar */,
				4B0511A2262CAA5A00F6079C /* Preferences */,
				4B677422255DBEB800025BD8 /* Smarter Encryption */,
				B68458AE25C7E75100DC17B6 /* State Restoration */,
				B6A9E44E26142AF90067D1B9 /* Statistics */,
				4B677447255DBF1400025BD8 /* Submodules */,
				AACB8E7224A4C8BC005F2218 /* Suggestions */,
				AA86491124D8318F001BABEE /* TabBar */,
				AAE8B0FD258A416F00E81239 /* Tooltip */,
				AA6EF9AE25066F99004754E6 /* Windows */,
				AA585D85248FD31400E9A3E2 /* Assets.xcassets */,
				4B677454255DC18000025BD8 /* Bridging.h */,
				AA585D8B248FD31400E9A3E2 /* DuckDuckGo.entitlements */,
				AA585D8A248FD31400E9A3E2 /* Info.plist */,
			);
			path = DuckDuckGo;
			sourceTree = "<group>";
		};
		AA585D93248FD31400E9A3E2 /* Unit Tests */ = {
			isa = PBXGroup;
			children = (
				B6A5A28C25B962CB00AA7ADA /* App */,
				85F1B0C725EF9747004792B6 /* AppDelegate */,
				AA652CAB25DD820D009059CC /* Bookmarks */,
				AA92ACAE24EFE1F5005F41C9 /* BrowserTab */,
				AA9C361D25518AAB004B1BA3 /* Burning */,
				85F69B3A25EDE7F800978E59 /* Common */,
				85AC3B1525D9BBFA00C7D2AA /* Configuration */,
				4B82E9B725B6A04B00656FE7 /* ContentBlocker */,
				8553FF50257523630029327F /* FileDownload */,
				4BA1A6CE258BF58C00F6F690 /* FileSystem */,
				4B02199725E063DE00ED7DEA /* Fireproofing */,
				AAEC74AE2642C47300C2EFBC /* History */,
				4B0511EE262CAEB300F6079C /* Preferences */,
				AA63744E24C9BB4A00AB2AC4 /* Suggestions */,
				AAC9C01224CAFBB700AD1325 /* TabBar */,
				B61F012125ECBACE00ABB5A3 /* UserScripts */,
				B6AE74322609AFBB005B9B1A /* Progress */,
				B6DA440F2616C0F200DD1EC2 /* Statistics */,
				AA585D96248FD31400E9A3E2 /* Info.plist */,
			);
			path = "Unit Tests";
			sourceTree = "<group>";
		};
		AA585DB02490E6FA00E9A3E2 /* Main */ = {
			isa = PBXGroup;
			children = (
				AA68C3D824911D56001B8783 /* View */,
			);
			path = Main;
			sourceTree = "<group>";
		};
		AA63744E24C9BB4A00AB2AC4 /* Suggestions */ = {
			isa = PBXGroup;
			children = (
				142879D824CE1139005419BB /* ViewModel */,
				AA63745024C9BB9A00AB2AC4 /* Model */,
			);
			path = Suggestions;
			sourceTree = "<group>";
		};
		AA63745024C9BB9A00AB2AC4 /* Model */ = {
			isa = PBXGroup;
			children = (
				AA63745324C9BF9A00AB2AC4 /* SuggestionContainerTests.swift */,
				AA0F3DB6261A566C0077F2D9 /* SuggestionLoadingMock.swift */,
			);
			path = Model;
			sourceTree = "<group>";
		};
		AA652CAB25DD820D009059CC /* Bookmarks */ = {
			isa = PBXGroup;
			children = (
				AA652CAE25DD8228009059CC /* Model */,
				AA652CAF25DD822C009059CC /* Services */,
			);
			path = Bookmarks;
			sourceTree = "<group>";
		};
		AA652CAE25DD8228009059CC /* Model */ = {
			isa = PBXGroup;
			children = (
				AA652CCD25DD9071009059CC /* BookmarkListTests.swift */,
				AA652CD225DDA6E9009059CC /* LocalBookmarkManagerTests.swift */,
			);
			path = Model;
			sourceTree = "<group>";
		};
		AA652CAF25DD822C009059CC /* Services */ = {
			isa = PBXGroup;
			children = (
				AA652CB025DD825B009059CC /* LocalBookmarkStoreTests.swift */,
				AA652CDA25DDAB32009059CC /* BookmarkStoreMock.swift */,
			);
			path = Services;
			sourceTree = "<group>";
		};
		AA6820E825503A21005ED0D5 /* Burning */ = {
			isa = PBXGroup;
			children = (
				AAFCB38325E546FF00859DD4 /* View */,
				AA6820EF25503D93005ED0D5 /* ViewModel */,
				AA6820E925503A49005ED0D5 /* Model */,
			);
			path = Burning;
			sourceTree = "<group>";
		};
		AA6820E925503A49005ED0D5 /* Model */ = {
			isa = PBXGroup;
			children = (
				8511E18325F82B34002F516B /* 01_Fire_really_small.json */,
				AA6820EA25503D6A005ED0D5 /* Fire.swift */,
			);
			path = Model;
			sourceTree = "<group>";
		};
		AA6820EF25503D93005ED0D5 /* ViewModel */ = {
			isa = PBXGroup;
			children = (
				AA6820F025503DA9005ED0D5 /* FireViewModel.swift */,
			);
			path = ViewModel;
			sourceTree = "<group>";
		};
		AA68C3D824911D56001B8783 /* View */ = {
			isa = PBXGroup;
			children = (
				AA585D87248FD31400E9A3E2 /* Main.storyboard */,
				AA7412BC24D2BEEE00D22FE0 /* MainWindow.swift */,
				AA7412B424D1536B00D22FE0 /* MainWindowController.swift */,
				AA585DAE2490E6E600E9A3E2 /* MainViewController.swift */,
				85480F8925CDC360009424E3 /* Launch.storyboard */,
			);
			path = View;
			sourceTree = "<group>";
		};
		AA6EF9AE25066F99004754E6 /* Windows */ = {
			isa = PBXGroup;
			children = (
				AA6EF9AF25067035004754E6 /* View */,
			);
			path = Windows;
			sourceTree = "<group>";
		};
		AA6EF9AF25067035004754E6 /* View */ = {
			isa = PBXGroup;
			children = (
				AA6EF9AC25066F42004754E6 /* WindowsManager.swift */,
				AAA892E9250A4CEF005B37B2 /* WindowControllersManager.swift */,
				856C98D42570116900A22F1F /* NSWindow+Toast.swift */,
			);
			path = View;
			sourceTree = "<group>";
		};
		AA80EC52256BE33A007083E7 /* Localizables */ = {
			isa = PBXGroup;
			children = (
				AA80EC53256BE3BC007083E7 /* UserText.swift */,
				AA80EC8B256C49B8007083E7 /* Localizable.strings */,
				AA80EC91256C49BC007083E7 /* Localizable.stringsdict */,
			);
			path = Localizables;
			sourceTree = "<group>";
		};
		AA86491124D8318F001BABEE /* TabBar */ = {
			isa = PBXGroup;
			children = (
				AA86491224D831A1001BABEE /* View */,
				AA8EDF1F2491FCC10071C2E8 /* ViewModel */,
				AA9FF95724A1ECE20039E328 /* Model */,
			);
			path = TabBar;
			sourceTree = "<group>";
		};
		AA86491224D831A1001BABEE /* View */ = {
			isa = PBXGroup;
			children = (
				AA80EC7B256C46AA007083E7 /* TabBar.storyboard */,
				1430DFF424D0580F00B8978C /* TabBarViewController.swift */,
				1456D6E024EFCBC300775049 /* TabBarCollectionView.swift */,
				AA7412B624D1687000D22FE0 /* TabBarScrollView.swift */,
				AA7412B024D0B3AC00D22FE0 /* TabBarViewItem.swift */,
				AA7412B124D0B3AC00D22FE0 /* TabBarViewItem.xib */,
				AA2CB1342587C29500AA6FBE /* TabBarFooter.swift */,
				AA2CB12C2587BB5600AA6FBE /* TabBarFooter.xib */,
				AA86490D24D49B54001BABEE /* TabLoadingView.swift */,
				AA9E9A5D25A4867200D1959D /* TabDragAndDropManager.swift */,
			);
			path = View;
			sourceTree = "<group>";
		};
		AA86491324D831B9001BABEE /* Common */ = {
			isa = PBXGroup;
			children = (
				B6A9E4602614608B0067D1B9 /* AppVersion.swift */,
				4B67743D255DBEEA00025BD8 /* Database */,
				AADC60E92493B305008F8EF7 /* Extensions */,
				4BA1A691258B06F600F6F690 /* FileSystem */,
				AA80EC52256BE33A007083E7 /* Localizables */,
				85AC3B3325DA828900C7D2AA /* Network */,
				4BB88B4E25B7BA20006F6B06 /* Utilities */,
				AA86491424D831C4001BABEE /* View */,
			);
			path = Common;
			sourceTree = "<group>";
		};
		AA86491424D831C4001BABEE /* View */ = {
			isa = PBXGroup;
			children = (
				AA2E423324C8A2270048C0D5 /* ColorView.swift */,
				14D9B90124F91316000D4D13 /* FocusRingView.swift */,
				AA86490B24D3494C001BABEE /* GradientView.swift */,
				AA4E633925E79C0A00134434 /* MouseClickView.swift */,
				AAA8E8BE24EA8A0A0055E685 /* MouseOverButton.swift */,
				AAA8E8C024EACA700055E685 /* MouseOverView.swift */,
				4B65028925E6CBF40054432E /* NibLoadable.swift */,
				4B0511D7262CAA7000F6079C /* PaddedImageButton.swift */,
				B6AAAC23260328950029438D /* ProgressView.swift */,
				B6D7A2ED25D2418B002B2AE1 /* ShadowView.swift */,
				AA361A3524EBF0B500EEC649 /* WindowDraggingView.swift */,
				B6E61ECF263A6F97004E11AB /* NSSavePanelExtension.swift */,
				B6E61ED4263A6FC4004E11AB /* SavePanelAccessoryView.xib */,
			);
			path = View;
			sourceTree = "<group>";
		};
		AA86491524D83384001BABEE /* NavigationBar */ = {
			isa = PBXGroup;
			children = (
				853014D425E6709500FB8205 /* Support */,
				AA86491624D8339A001BABEE /* View */,
				AAA0CC3A25337F990079BC96 /* ViewModel */,
			);
			path = NavigationBar;
			sourceTree = "<group>";
		};
		AA86491624D8339A001BABEE /* View */ = {
			isa = PBXGroup;
			children = (
				AA80EC6F256C469C007083E7 /* NavigationBar.storyboard */,
				AA68C3D22490ED62001B8783 /* NavigationBarViewController.swift */,
				14D9B8F924F7E089000D4D13 /* AddressBarViewController.swift */,
				AABEE6AE24AD22B90043105B /* AddressBarTextField.swift */,
				AAC5E4F525D6BF2C007F5990 /* AddressBarButtonsViewController.swift */,
				AAC5E4F025D6BF10007F5990 /* AddressBarButton.swift */,
				AAA0CC32252F181A0079BC96 /* NavigationButtonMenuDelegate.swift */,
				AAA0CC462533833C0079BC96 /* OptionsButtonMenu.swift */,
			);
			path = View;
			sourceTree = "<group>";
		};
		AA86491B24D837DE001BABEE /* BrowserTab */ = {
			isa = PBXGroup;
			children = (
				AA86491C24D83868001BABEE /* View */,
				AA86491D24D83A59001BABEE /* ViewModel */,
				AA86491E24D83A66001BABEE /* Model */,
				AA512D1224D99D4900230283 /* Services */,
			);
			path = BrowserTab;
			sourceTree = "<group>";
		};
		AA86491C24D83868001BABEE /* View */ = {
			isa = PBXGroup;
			children = (
				AA80EC69256C4691007083E7 /* BrowserTab.storyboard */,
				AA585D83248FD31100E9A3E2 /* BrowserTabViewController.swift */,
				856C98A5256EB59600A22F1F /* MenuItemSelectors.swift */,
				AA6FFB4524DC3B5A0028F4D0 /* WebView.swift */,
			);
			path = View;
			sourceTree = "<group>";
		};
		AA86491D24D83A59001BABEE /* ViewModel */ = {
			isa = PBXGroup;
			children = (
				AA9FF95A24A1EFC20039E328 /* TabViewModel.swift */,
				AA5D6DAB24A340F700C6FBCE /* WebViewStateObserver.swift */,
			);
			path = ViewModel;
			sourceTree = "<group>";
		};
		AA86491E24D83A66001BABEE /* Model */ = {
			isa = PBXGroup;
			children = (
				85D438B5256E7C9E00F3BAF8 /* ContextMenuUserScript.swift */,
				4BB88B4425B7B55C006F6B06 /* DebugUserScript.swift */,
				85E11C2E25E7DC7E00974CAF /* ExternalURLHandler.swift */,
				AAA0CC562539EBC90079BC96 /* FaviconUserScript.swift */,
				8556A601256BDDD30092FA9D /* HTML5DownloadUserScript.swift */,
				4B02199225E060C600ED7DEA /* LoginDetectionUserScript.swift */,
				AA9FF95824A1ECF20039E328 /* Tab.swift */,
				14505A07256084EF00272CC6 /* UserAgent.swift */,
				85AC3AEE25D5CE9800C7D2AA /* UserScripts.swift */,
				B633C86C25E797D800E4B352 /* UserScriptsManager.swift */,
				AAF7D3852567CED500998667 /* WebViewConfiguration.swift */,
				B61F015425EDD5A700ABB5A3 /* UserContentController.swift */,
			);
			path = Model;
			sourceTree = "<group>";
		};
		AA8EDF1F2491FCC10071C2E8 /* ViewModel */ = {
			isa = PBXGroup;
			children = (
				AA9FF95E24A1FB680039E328 /* TabCollectionViewModel.swift */,
			);
			path = ViewModel;
			sourceTree = "<group>";
		};
		AA92ACAE24EFE1F5005F41C9 /* BrowserTab */ = {
			isa = PBXGroup;
			children = (
				B62EB47B25BAD3BB005745C6 /* WKWebViewSessionDataTests.swift */,
				B67C6C3C2654B897006C872E /* WebViewExtensionTests.swift */,
				B67C6C412654BF49006C872E /* DuckDuckGo-Symbol.jpg */,
				AA92ACAF24EFE209005F41C9 /* ViewModel */,
				AA92ACB024EFE210005F41C9 /* Model */,
				AA9C362625518B61004B1BA3 /* Services */,
			);
			path = BrowserTab;
			sourceTree = "<group>";
		};
		AA92ACAF24EFE209005F41C9 /* ViewModel */ = {
			isa = PBXGroup;
			children = (
				AAC9C01B24CB594C00AD1325 /* TabViewModelTests.swift */,
			);
			path = ViewModel;
			sourceTree = "<group>";
		};
		AA92ACB024EFE210005F41C9 /* Model */ = {
			isa = PBXGroup;
			children = (
				AAC9C01424CAFBCE00AD1325 /* TabTests.swift */,
				8546DE6125C03056000CA5E1 /* UserAgentTests.swift */,
				85E11C3625E7F1E100974CAF /* ExternalURLHandlerTests.swift */,
			);
			path = Model;
			sourceTree = "<group>";
		};
		AA97BF4425135CB60014931A /* Menus */ = {
			isa = PBXGroup;
			children = (
				AA4BBA3A25C58FA200C4FB0F /* MainMenu.swift */,
				AA6EF9B425081B4C004754E6 /* MainMenuActions.swift */,
				AA97BF4525135DD30014931A /* ApplicationDockMenu.swift */,
			);
			path = Menus;
			sourceTree = "<group>";
		};
		AA9C361D25518AAB004B1BA3 /* Burning */ = {
			isa = PBXGroup;
			children = (
				AA9C362125518B34004B1BA3 /* Model */,
			);
			path = Burning;
			sourceTree = "<group>";
		};
		AA9C362125518B34004B1BA3 /* Model */ = {
			isa = PBXGroup;
			children = (
				AA9C362F25518CA9004B1BA3 /* FireTests.swift */,
			);
			path = Model;
			sourceTree = "<group>";
		};
		AA9C362625518B61004B1BA3 /* Services */ = {
			isa = PBXGroup;
			children = (
				4B0219A725E0646500ED7DEA /* WebsiteDataStoreTests.swift */,
				AA9C362725518C44004B1BA3 /* WebsiteDataStoreMock.swift */,
				AABAF59B260A7D130085060C /* FaviconServiceMock.swift */,
			);
			path = Services;
			sourceTree = "<group>";
		};
		AA9FF95724A1ECE20039E328 /* Model */ = {
			isa = PBXGroup;
			children = (
				AA9FF95C24A1FA1C0039E328 /* TabCollection.swift */,
			);
			path = Model;
			sourceTree = "<group>";
		};
		AAA0CC3A25337F990079BC96 /* ViewModel */ = {
			isa = PBXGroup;
			children = (
				AAA0CC3B25337FAB0079BC96 /* WKBackForwardListItemViewModel.swift */,
			);
			path = ViewModel;
			sourceTree = "<group>";
		};
		AAB549DD25DAB8E90058460B /* ViewModel */ = {
			isa = PBXGroup;
			children = (
				AAB549DE25DAB8F80058460B /* BookmarkViewModel.swift */,
			);
			path = ViewModel;
			sourceTree = "<group>";
		};
		AABEE68F24A4CB290043105B /* Model */ = {
			isa = PBXGroup;
			children = (
				AABEE69B24A902BB0043105B /* SuggestionContainer.swift */,
			);
			path = Model;
			sourceTree = "<group>";
		};
		AABEE69024A4CB300043105B /* ViewModel */ = {
			isa = PBXGroup;
			children = (
				AABEE69924A902A90043105B /* SuggestionContainerViewModel.swift */,
				AA3F895224C18AD500628DDE /* SuggestionViewModel.swift */,
			);
			path = ViewModel;
			sourceTree = "<group>";
		};
		AABEE6A124A9F3C90043105B /* View */ = {
			isa = PBXGroup;
			children = (
				AA80EC75256C46A2007083E7 /* Suggestion.storyboard */,
				AABEE6A424AA0A7F0043105B /* SuggestionViewController.swift */,
				AABEE6A824AB4B910043105B /* SuggestionTableCellView.swift */,
				AABEE6AA24ACA0F90043105B /* SuggestionTableRowView.swift */,
			);
			path = View;
			sourceTree = "<group>";
		};
		AAC5E4C025D6A6A9007F5990 /* Bookmarks */ = {
			isa = PBXGroup;
			children = (
				AAC5E4C125D6A6C3007F5990 /* View */,
				AAB549DD25DAB8E90058460B /* ViewModel */,
				AAC5E4C225D6A6C7007F5990 /* Model */,
				AAC5E4C325D6A6CC007F5990 /* Services */,
			);
			path = Bookmarks;
			sourceTree = "<group>";
		};
		AAC5E4C125D6A6C3007F5990 /* View */ = {
			isa = PBXGroup;
			children = (
				AAC5E4C625D6A6E8007F5990 /* Bookmarks.storyboard */,
				AAC5E4C425D6A6E8007F5990 /* BookmarkPopover.swift */,
				AAC5E4C525D6A6E8007F5990 /* BookmarkPopoverViewController.swift */,
			);
			path = View;
			sourceTree = "<group>";
		};
		AAC5E4C225D6A6C7007F5990 /* Model */ = {
			isa = PBXGroup;
			children = (
				AAC5E4CD25D6A709007F5990 /* Bookmark.swift */,
				AAC5E4CF25D6A709007F5990 /* BookmarkList.swift */,
				AAC5E4CE25D6A709007F5990 /* BookmarkManager.swift */,
			);
			path = Model;
			sourceTree = "<group>";
		};
		AAC5E4C325D6A6CC007F5990 /* Services */ = {
			isa = PBXGroup;
			children = (
				AAC5E4D725D6A710007F5990 /* Bookmark.xcdatamodeld */,
				AAC5E4D625D6A710007F5990 /* BookmarkStore.swift */,
			);
			path = Services;
			sourceTree = "<group>";
		};
		AAC9C01224CAFBB700AD1325 /* TabBar */ = {
			isa = PBXGroup;
			children = (
				AAC9C01A24CB592E00AD1325 /* ViewModel */,
				AAC9C01324CAFBBE00AD1325 /* Model */,
			);
			path = TabBar;
			sourceTree = "<group>";
		};
		AAC9C01324CAFBBE00AD1325 /* Model */ = {
			isa = PBXGroup;
			children = (
				AAC9C01624CAFBDC00AD1325 /* TabCollectionTests.swift */,
			);
			path = Model;
			sourceTree = "<group>";
		};
		AAC9C01A24CB592E00AD1325 /* ViewModel */ = {
			isa = PBXGroup;
			children = (
				AAC9C01D24CB6BEB00AD1325 /* TabCollectionViewModelTests.swift */,
				AAE39D1A24F44885008EF28B /* TabCollectionViewModelDelegateMock.swift */,
			);
			path = ViewModel;
			sourceTree = "<group>";
		};
		AACB8E7224A4C8BC005F2218 /* Suggestions */ = {
			isa = PBXGroup;
			children = (
				AABEE6A124A9F3C90043105B /* View */,
				AABEE69024A4CB300043105B /* ViewModel */,
				AABEE68F24A4CB290043105B /* Model */,
			);
			path = Suggestions;
			sourceTree = "<group>";
		};
		AADC60E92493B305008F8EF7 /* Extensions */ = {
			isa = PBXGroup;
			children = (
				4B0511DF262CAA8600F6079C /* NSOpenPanelExtensions.swift */,
				4B0511E0262CAA8600F6079C /* NSViewControllerExtension.swift */,
				4BA1A6C1258B0A1300F6F690 /* ContiguousBytesExtension.swift */,
				85AC3AF625D5DBFD00C7D2AA /* DataExtension.swift */,
				B6A9E46F26146A250067D1B9 /* DateExtension.swift */,
				B63D467025BFA6C100874977 /* DispatchQueueExtensions.swift */,
				AA92126E25ACCB1100600CD4 /* ErrorExtension.swift */,
				4B67744F255DBFA300025BD8 /* HashExtension.swift */,
				AAECA41F24EEA4AC00EFA63A /* IndexPathExtension.swift */,
				F44C130125C2DA0400426E3E /* NSAppearanceExtension.swift */,
				AA5C8F622591021700748EB7 /* NSApplicationExtension.swift */,
				B63D467925BFC3E100874977 /* NSCoderExtensions.swift */,
				F41D174025CB131900472416 /* NSColorExtension.swift */,
				AA6EF9B2250785D5004754E6 /* NSMenuExtension.swift */,
				AA72D5FD25FFF94E00C77619 /* NSMenuItemExtension.swift */,
				AA5C8F5D2590EEE800748EB7 /* NSPointExtension.swift */,
				AAC5E4E325D6BA9C007F5990 /* NSSizeExtension.swift */,
				AA5C8F58258FE21F00748EB7 /* NSTextFieldExtension.swift */,
				AA6FFB4324DC33320028F4D0 /* NSViewExtension.swift */,
				AA9E9A5525A3AE8400D1959D /* NSWindowExtension.swift */,
				B6B3E0DC2657E9CF0040E0A2 /* NSScreenExtension.swift */,
				B684592125C93BE000DC17B6 /* Publisher.asVoid.swift */,
				B684592625C93C0500DC17B6 /* Publishers.NestedObjectChanges.swift */,
				4BB88B4925B7B690006F6B06 /* SequenceExtensions.swift */,
				AA8EDF2624923EC70071C2E8 /* StringExtension.swift */,
				B6AAAC3D26048F690029438D /* RandomAccessCollectionExtension.swift */,
				B65783E625F8AAFB00D8DB33 /* String+Punycode.swift */,
				AA8EDF2324923E980071C2E8 /* URLExtension.swift */,
				AA88D14A252A557100980B4E /* URLRequestExtension.swift */,
				AAA0CC69253CC43C0079BC96 /* WKUserContentControllerExtension.swift */,
				B63D466725BEB6C200874977 /* WKWebView+Private.h */,
				B63D466825BEB6C200874977 /* WKWebView+SessionState.swift */,
				B68458CC25C7EB9000DC17B6 /* WKWebViewConfigurationExtensions.swift */,
				AA92127625ADA07900600CD4 /* WKWebViewExtension.swift */,
				AAFCB37E25E545D400859DD4 /* PublisherExtension.swift */,
				B657841825FA484B00D8DB33 /* NSException+Catch.h */,
				B657841925FA484B00D8DB33 /* NSException+Catch.m */,
				B657841E25FA497600D8DB33 /* NSException+Catch.swift */,
				B6A9E46A2614618A0067D1B9 /* OperatingSystemVersionExtension.swift */,
				4B0511FC262CD20D00F6079C /* NSImageViewExtension.swift */,
				B6E61EE2263AC0C8004E11AB /* FileManagerExtension.swift */,
				B6F41030264D2B23003DA42C /* ProgressExtension.swift */,
				AAADFD05264AA282001555EA /* TimeIntervalExtension.swift */,
			);
			path = Extensions;
			sourceTree = "<group>";
		};
		AAE71DB225F66A0900D74437 /* Homepage */ = {
			isa = PBXGroup;
			children = (
				AAE71DB325F66A3F00D74437 /* View */,
			);
			path = Homepage;
			sourceTree = "<group>";
		};
		AAE71DB325F66A3F00D74437 /* View */ = {
			isa = PBXGroup;
			children = (
				AAE71E2B25F781EA00D74437 /* Homepage.storyboard */,
				AAE71E3025F7855400D74437 /* HomepageViewController.swift */,
				4B65027925E5F2B10054432E /* DefaultBrowserPromptView.swift */,
				4B65027425E5F2A70054432E /* DefaultBrowserPromptView.xib */,
				AAE71E3525F7869300D74437 /* HomepageCollectionViewItem.swift */,
				AAE71E3625F7869300D74437 /* HomepageCollectionViewItem.xib */,
				AA72D5E225FE977F00C77619 /* AddEditFavoriteViewController.swift */,
				AA72D5EF25FEA49900C77619 /* AddEditFavoriteWindow.swift */,
			);
			path = View;
			sourceTree = "<group>";
		};
		AAE75275263B036300B973F8 /* History */ = {
			isa = PBXGroup;
			children = (
				AAE75277263B038F00B973F8 /* Model */,
				AAE75276263B038A00B973F8 /* Services */,
			);
			path = History;
			sourceTree = "<group>";
		};
		AAE75276263B038A00B973F8 /* Services */ = {
			isa = PBXGroup;
			children = (
				AAE75278263B046100B973F8 /* History.xcdatamodeld */,
				AAE7527B263B056C00B973F8 /* HistoryStore.swift */,
			);
			path = Services;
			sourceTree = "<group>";
		};
		AAE75277263B038F00B973F8 /* Model */ = {
			isa = PBXGroup;
			children = (
				AAE7527F263B0A4D00B973F8 /* HistoryCoordinator.swift */,
				AAE7527D263B05C600B973F8 /* HistoryEntry.swift */,
			);
			path = Model;
			sourceTree = "<group>";
		};
		AAE8B0FD258A416F00E81239 /* Tooltip */ = {
			isa = PBXGroup;
			children = (
				AAE8B0FE258A417D00E81239 /* View */,
			);
			path = Tooltip;
			sourceTree = "<group>";
		};
		AAE8B0FE258A417D00E81239 /* View */ = {
			isa = PBXGroup;
			children = (
				AAE8B101258A41C000E81239 /* Tooltip.storyboard */,
				AAC82C5F258B6CB5009B6B42 /* TooltipWindowController.swift */,
				AAE8B10F258A456C00E81239 /* TooltipViewController.swift */,
			);
			path = View;
			sourceTree = "<group>";
		};
		AAEC74AE2642C47300C2EFBC /* History */ = {
			isa = PBXGroup;
			children = (
				AAEC74AF2642C48800C2EFBC /* Model */,
				AAEC74B02642C48B00C2EFBC /* Services */,
			);
			path = History;
			sourceTree = "<group>";
		};
		AAEC74AF2642C48800C2EFBC /* Model */ = {
			isa = PBXGroup;
			children = (
				AAEC74B12642C57200C2EFBC /* HistoryCoordinatingMock.swift */,
				AAEC74B32642C69300C2EFBC /* HistoryCoordinatorTests.swift */,
			);
			path = Model;
			sourceTree = "<group>";
		};
		AAEC74B02642C48B00C2EFBC /* Services */ = {
			isa = PBXGroup;
			children = (
				AAEC74B52642CC6A00C2EFBC /* HistoryStoringMock.swift */,
				AAEC74B72642E43800C2EFBC /* HistoryStoreTests.swift */,
			);
			path = Services;
			sourceTree = "<group>";
		};
		AAEC74B92642E66600C2EFBC /* Extensions */ = {
			isa = PBXGroup;
			children = (
				AAEC74BA2642E67C00C2EFBC /* NSPersistentContainerExtension.swift */,
			);
			path = Extensions;
			sourceTree = "<group>";
		};
		AAFCB38325E546FF00859DD4 /* View */ = {
			isa = PBXGroup;
			children = (
				AAFCB37925E5403A00859DD4 /* BurnButton.swift */,
			);
			path = View;
			sourceTree = "<group>";
		};
		B61F012125ECBACE00ABB5A3 /* UserScripts */ = {
			isa = PBXGroup;
			children = (
				B61F012A25ECBB1700ABB5A3 /* UserScriptsManagerTests.swift */,
				B61F012225ECBAE400ABB5A3 /* UserScriptsTest.swift */,
			);
			path = UserScripts;
			sourceTree = "<group>";
		};
		B633C89425E85C5700E4B352 /* Recovered References */ = {
			isa = PBXGroup;
			children = (
			);
			name = "Recovered References";
			sourceTree = "<group>";
		};
		B68458AE25C7E75100DC17B6 /* State Restoration */ = {
			isa = PBXGroup;
			children = (
				B6A5A27025B9377300AA7ADA /* StatePersistenceService.swift */,
				B68458AF25C7E76A00DC17B6 /* WindowManager+StateRestoration.swift */,
				B68458B725C7E8B200DC17B6 /* Tab+NSSecureCoding.swift */,
				B68458C425C7EA0C00DC17B6 /* TabCollection+NSSecureCoding.swift */,
				B68458BF25C7E9E000DC17B6 /* TabCollectionViewModel+NSSecureCoding.swift */,
				B684590725C9027900DC17B6 /* AppStateChangedPublisher.swift */,
				B684592E25C93FBF00DC17B6 /* AppStateRestorationManager.swift */,
			);
			path = "State Restoration";
			sourceTree = "<group>";
		};
		B6A5A28C25B962CB00AA7ADA /* App */ = {
			isa = PBXGroup;
			children = (
				B6A5A2A725BAA35500AA7ADA /* WindowManagerStateRestorationTests.swift */,
				B6A5A29F25B96E8300AA7ADA /* AppStateChangePublisherTests.swift */,
			);
			path = App;
			sourceTree = "<group>";
		};
		B6A9E44E26142AF90067D1B9 /* Statistics */ = {
			isa = PBXGroup;
			children = (
				B6A9E45226142B070067D1B9 /* Pixel.swift */,
				B6A9E498261474120067D1B9 /* TimedPixel.swift */,
				B6A9E47626146A570067D1B9 /* PixelEvent.swift */,
				B6A9E47E26146A800067D1B9 /* PixelArguments.swift */,
				B6A9E48326146AAB0067D1B9 /* PixelParameters.swift */,
				B6A9E48826146ABF0067D1B9 /* PixelCounter.swift */,
				B6A9E4A2261475C70067D1B9 /* AppUsageActivityMonitor.swift */,
				B6DA44012616B28300DD1EC2 /* PixelDataStore.swift */,
				B6DA44062616B30600DD1EC2 /* PixelDataModel.xcdatamodeld */,
			);
			path = Statistics;
			sourceTree = "<group>";
		};
		B6A9E47526146A440067D1B9 /* API */ = {
			isa = PBXGroup;
			children = (
				B6A9E458261460340067D1B9 /* APIHeaders.swift */,
				B6A9E459261460350067D1B9 /* APIRequest.swift */,
				B6A9E457261460340067D1B9 /* ApiRequestError.swift */,
			);
			path = API;
			sourceTree = "<group>";
		};
		B6AE74322609AFBB005B9B1A /* Progress */ = {
			isa = PBXGroup;
			children = (
				B6AE74332609AFCE005B9B1A /* ProgressEstimationTests.swift */,
			);
			path = Progress;
			sourceTree = "<group>";
		};
		B6DA440F2616C0F200DD1EC2 /* Statistics */ = {
			isa = PBXGroup;
			children = (
				B6DA44102616C0FC00DD1EC2 /* PixelTests.swift */,
				B6DA44222616CABC00DD1EC2 /* PixelArgumentsTests.swift */,
				B6DA44272616CAE000DD1EC2 /* AppUsageActivityMonitorTests.swift */,
				B6DA441D2616C84600DD1EC2 /* PixelStoreMock.swift */,
			);
			path = Statistics;
			sourceTree = "<group>";
		};
/* End PBXGroup section */

/* Begin PBXNativeTarget section */
		4B1AD89C25FC27E200261379 /* Integration Tests */ = {
			isa = PBXNativeTarget;
			buildConfigurationList = 4B1AD8A625FC27E200261379 /* Build configuration list for PBXNativeTarget "Integration Tests" */;
			buildPhases = (
				4B1AD89925FC27E200261379 /* Sources */,
				4B1AD89A25FC27E200261379 /* Frameworks */,
				4B1AD89B25FC27E200261379 /* Resources */,
			);
			buildRules = (
			);
			dependencies = (
				4B1AD8A325FC27E200261379 /* PBXTargetDependency */,
			);
			name = "Integration Tests";
			productName = "Integration Tests";
			productReference = 4B1AD89D25FC27E200261379 /* Integration Tests.xctest */;
			productType = "com.apple.product-type.bundle.unit-test";
		};
		AA585D7D248FD31100E9A3E2 /* DuckDuckGo Privacy Browser */ = {
			isa = PBXNativeTarget;
			buildConfigurationList = AA585DA4248FD31500E9A3E2 /* Build configuration list for PBXNativeTarget "DuckDuckGo Privacy Browser" */;
			buildPhases = (
				AA585D7A248FD31100E9A3E2 /* Sources */,
				AA8EDF2824925E940071C2E8 /* Swift Lint */,
				85CA9A2226455B3500145393 /* Check Filename Headers */,
				AA585D7B248FD31100E9A3E2 /* Frameworks */,
				AA585D7C248FD31100E9A3E2 /* Resources */,
			);
			buildRules = (
			);
			dependencies = (
			);
			name = "DuckDuckGo Privacy Browser";
			packageProductDependencies = (
				4B82E9B225B69E3E00656FE7 /* TrackerRadarKit */,
				85FF55C725F82E4F00E2AB99 /* Lottie */,
				B65783F425F8ACA400D8DB33 /* Punnycode */,
				85ACCE9F26650FBF00CFAE75 /* BrowserServicesKit */,
			);
			productName = DuckDuckGo;
			productReference = AA585D7E248FD31100E9A3E2 /* DuckDuckGo Privacy Browser.app */;
			productType = "com.apple.product-type.application";
		};
		AA585D8F248FD31400E9A3E2 /* Unit Tests */ = {
			isa = PBXNativeTarget;
			buildConfigurationList = AA585DA7248FD31500E9A3E2 /* Build configuration list for PBXNativeTarget "Unit Tests" */;
			buildPhases = (
				AA585D8C248FD31400E9A3E2 /* Sources */,
				AA585D8D248FD31400E9A3E2 /* Frameworks */,
				AA585D8E248FD31400E9A3E2 /* Resources */,
			);
			buildRules = (
			);
			dependencies = (
				AA585D92248FD31400E9A3E2 /* PBXTargetDependency */,
			);
			name = "Unit Tests";
			packageProductDependencies = (
				B6DA44162616C13800DD1EC2 /* OHHTTPStubs */,
				B6DA44182616C13800DD1EC2 /* OHHTTPStubsSwift */,
			);
			productName = DuckDuckGoTests;
			productReference = AA585D90248FD31400E9A3E2 /* Unit Tests.xctest */;
			productType = "com.apple.product-type.bundle.unit-test";
		};
/* End PBXNativeTarget section */

/* Begin PBXProject section */
		AA585D76248FD31100E9A3E2 /* Project object */ = {
			isa = PBXProject;
			attributes = {
				LastSwiftUpdateCheck = 1240;
				LastUpgradeCheck = 1200;
				ORGANIZATIONNAME = DuckDuckGo;
				TargetAttributes = {
					4B1AD89C25FC27E200261379 = {
						CreatedOnToolsVersion = 12.4;
						TestTargetID = AA585D7D248FD31100E9A3E2;
					};
					AA585D7D248FD31100E9A3E2 = {
						CreatedOnToolsVersion = 11.5;
					};
					AA585D8F248FD31400E9A3E2 = {
						CreatedOnToolsVersion = 11.5;
						TestTargetID = AA585D7D248FD31100E9A3E2;
					};
				};
			};
			buildConfigurationList = AA585D79248FD31100E9A3E2 /* Build configuration list for PBXProject "DuckDuckGo" */;
			compatibilityVersion = "Xcode 9.3";
			developmentRegion = en;
			hasScannedForEncodings = 0;
			knownRegions = (
				en,
				Base,
			);
			mainGroup = AA585D75248FD31100E9A3E2;
			packageReferences = (
				4B82E9B125B69E3E00656FE7 /* XCRemoteSwiftPackageReference "TrackerRadarKit" */,
				85FF55C625F82E4F00E2AB99 /* XCRemoteSwiftPackageReference "lottie-ios" */,
				B65783F325F8ACA400D8DB33 /* XCRemoteSwiftPackageReference "PunycodeSwift" */,
				B6DA44152616C13800DD1EC2 /* XCRemoteSwiftPackageReference "OHHTTPStubs" */,
				85ACCE9E26650FBF00CFAE75 /* XCRemoteSwiftPackageReference "BrowserServicesKit" */,
			);
			productRefGroup = AA585D7F248FD31100E9A3E2 /* Products */;
			projectDirPath = "";
			projectRoot = "";
			targets = (
				AA585D7D248FD31100E9A3E2 /* DuckDuckGo Privacy Browser */,
				AA585D8F248FD31400E9A3E2 /* Unit Tests */,
				4B1AD89C25FC27E200261379 /* Integration Tests */,
			);
		};
/* End PBXProject section */

/* Begin PBXResourcesBuildPhase section */
		4B1AD89B25FC27E200261379 /* Resources */ = {
			isa = PBXResourcesBuildPhase;
			buildActionMask = 2147483647;
			files = (
			);
			runOnlyForDeploymentPostprocessing = 0;
		};
		AA585D7C248FD31100E9A3E2 /* Resources */ = {
			isa = PBXResourcesBuildPhase;
			buildActionMask = 2147483647;
			files = (
				4B02198C25E05FAC00ED7DEA /* Fireproofing.storyboard in Resources */,
				AA80EC73256C46A2007083E7 /* Suggestion.storyboard in Resources */,
				4B0511CE262CAA5A00F6079C /* DownloadPreferencesTableCellView.xib in Resources */,
				8511E18425F82B34002F516B /* 01_Fire_really_small.json in Resources */,
				4B0511C3262CAA5A00F6079C /* Preferences.storyboard in Resources */,
				85A0117425AF2EDF00FA6A0C /* FindInPage.storyboard in Resources */,
				AA80EC89256C49B8007083E7 /* Localizable.strings in Resources */,
				AAE8B102258A41C000E81239 /* Tooltip.storyboard in Resources */,
				AA68C3D72490F821001B8783 /* README.md in Resources */,
				AA585D86248FD31400E9A3E2 /* Assets.xcassets in Resources */,
				AA585D89248FD31400E9A3E2 /* Main.storyboard in Resources */,
				4B6160F225B15792007DE5B2 /* contentblockerrules.js in Resources */,
				AA80EC79256C46AA007083E7 /* TabBar.storyboard in Resources */,
				AAC5E4C925D6A6E8007F5990 /* Bookmarks.storyboard in Resources */,
				4B65027525E5F2A70054432E /* DefaultBrowserPromptView.xib in Resources */,
				AA7412B324D0B3AC00D22FE0 /* TabBarViewItem.xib in Resources */,
				85480F8A25CDC360009424E3 /* Launch.storyboard in Resources */,
				4B677435255DBEB800025BD8 /* httpsMobileV2FalsePositives.json in Resources */,
				AAE71E3825F7869300D74437 /* HomepageCollectionViewItem.xib in Resources */,
				4B02198825E05FAC00ED7DEA /* login-detection.js in Resources */,
				B6E61ED5263A6FC4004E11AB /* SavePanelAccessoryView.xib in Resources */,
				AA80EC8F256C49BC007083E7 /* Localizable.stringsdict in Resources */,
				AAE71E2C25F781EA00D74437 /* Homepage.storyboard in Resources */,
				AA80EC6D256C469C007083E7 /* NavigationBar.storyboard in Resources */,
				4B0511C6262CAA5A00F6079C /* DefaultBrowserTableCellView.xib in Resources */,
				4B677433255DBEB800025BD8 /* httpsMobileV2Bloom.bin in Resources */,
				4B677432255DBEB800025BD8 /* httpsMobileV2BloomSpec.json in Resources */,
				AA2CB12D2587BB5600AA6FBE /* TabBarFooter.xib in Resources */,
				4B6160D825B150E4007DE5B2 /* trackerData.json in Resources */,
				AA80EC67256C4691007083E7 /* BrowserTab.storyboard in Resources */,
				4B0511C1262CAA5A00F6079C /* PrivacySecurityPreferencesTableCellView.xib in Resources */,
				4B0511D0262CAA5A00F6079C /* AppearancePreferencesTableCellView.xib in Resources */,
				4B6160F725B157BB007DE5B2 /* contentblocker.js in Resources */,
				336D5B18262D8D3C0052E0C9 /* findinpage.js in Resources */,
			);
			runOnlyForDeploymentPostprocessing = 0;
		};
		AA585D8E248FD31400E9A3E2 /* Resources */ = {
			isa = PBXResourcesBuildPhase;
			buildActionMask = 2147483647;
			files = (
				B67C6C422654BF49006C872E /* DuckDuckGo-Symbol.jpg in Resources */,
			);
			runOnlyForDeploymentPostprocessing = 0;
		};
/* End PBXResourcesBuildPhase section */

/* Begin PBXShellScriptBuildPhase section */
		85CA9A2226455B3500145393 /* Check Filename Headers */ = {
			isa = PBXShellScriptBuildPhase;
			buildActionMask = 2147483647;
			files = (
			);
			inputFileListPaths = (
			);
			inputPaths = (
			);
			name = "Check Filename Headers";
			outputFileListPaths = (
			);
			outputPaths = (
			);
			runOnlyForDeploymentPostprocessing = 0;
			shellPath = /bin/sh;
			shellScript = "function check_filename_matches_header() {\n\n   filename=`basename \"$1\"`\n\n   grep -q $filename \"$1\"\n\n   if [ \"$?\" -ne \"0\" ]; then\n     echo \"$1:2:0: warning: File name does not match header\"\n   fi\n\n}\n\nexport -f check_filename_matches_header\n\nfind . -iname \"*.swift\" -type f -print0 | xargs -0 -I % bash -c 'check_filename_matches_header \"%\"'\n";
		};
		AA8EDF2824925E940071C2E8 /* Swift Lint */ = {
			isa = PBXShellScriptBuildPhase;
			buildActionMask = 2147483647;
			files = (
			);
			inputFileListPaths = (
			);
			inputPaths = (
			);
			name = "Swift Lint";
			outputFileListPaths = (
			);
			outputPaths = (
			);
			runOnlyForDeploymentPostprocessing = 0;
			shellPath = /bin/sh;
			shellScript = "if which swiftlint >/dev/null; then\n   if [ ! -z \"$BITRISE_PROJECT_PATH\" ] || [ \"$CONFIGURATION\" = \"Release\" ]; then\n       swiftlint lint --strict\n       if [ $? -ne 0 ]; then\n           echo \"error: SwiftLint validation failed.\"\n           exit 1\n       fi\n   else\n       swiftlint lint\n   fi\nelse\n   echo \"error: SwiftLint not installed. Install using \\`brew install swiftlint\\`\"\n   exit 1\nfi\n";
		};
/* End PBXShellScriptBuildPhase section */

/* Begin PBXSourcesBuildPhase section */
		4B1AD89925FC27E200261379 /* Sources */ = {
			isa = PBXSourcesBuildPhase;
			buildActionMask = 2147483647;
			files = (
				4B1AD8E225FC390B00261379 /* EncryptionMocks.swift in Sources */,
				4B1AD91725FC46FB00261379 /* CoreDataEncryptionTests.swift in Sources */,
				4B1AD92125FC474E00261379 /* CoreDataEncryptionTesting.xcdatamodeld in Sources */,
				4B1AD8D525FC38DD00261379 /* EncryptionKeyStoreTests.swift in Sources */,
			);
			runOnlyForDeploymentPostprocessing = 0;
		};
		AA585D7A248FD31100E9A3E2 /* Sources */ = {
			isa = PBXSourcesBuildPhase;
			buildActionMask = 2147483647;
			files = (
				AAA0CC572539EBC90079BC96 /* FaviconUserScript.swift in Sources */,
				B6A9E45A261460350067D1B9 /* ApiRequestError.swift in Sources */,
				85799C1825DEBB3F0007EC87 /* Logging.swift in Sources */,
				AA86490C24D3494C001BABEE /* GradientView.swift in Sources */,
				B684590825C9027900DC17B6 /* AppStateChangedPublisher.swift in Sources */,
				AA80EC54256BE3BC007083E7 /* UserText.swift in Sources */,
				4B0511C4262CAA5A00F6079C /* PreferencesSidebarViewController.swift in Sources */,
				14505A08256084EF00272CC6 /* UserAgent.swift in Sources */,
				AA7412BD24D2BEEE00D22FE0 /* MainWindow.swift in Sources */,
				4B6160FF25B15BB1007DE5B2 /* ContentBlockerRulesManager.swift in Sources */,
				AA5C8F5E2590EEE800748EB7 /* NSPointExtension.swift in Sources */,
				AA6EF9AD25066F42004754E6 /* WindowsManager.swift in Sources */,
				B68458CD25C7EB9000DC17B6 /* WKWebViewConfigurationExtensions.swift in Sources */,
				B6E61ED0263A6F97004E11AB /* NSSavePanelExtension.swift in Sources */,
				4B0511BE262CAA5A00F6079C /* DownloadPreferences.swift in Sources */,
				4B0511BC262CAA5A00F6079C /* AppearancePreferences.swift in Sources */,
				4BB88B5025B7BA2B006F6B06 /* TabInstrumentation.swift in Sources */,
				4B677437255DBEB800025BD8 /* HTTPSUpgrade.swift in Sources */,
				85D33F1225C82EB3002B91A6 /* ConfigurationManager.swift in Sources */,
				B6A9E48426146AAB0067D1B9 /* PixelParameters.swift in Sources */,
				B633C86D25E797D800E4B352 /* UserScriptsManager.swift in Sources */,
				4B0511BF262CAA5A00F6079C /* PreferenceSections.swift in Sources */,
				1430DFF524D0580F00B8978C /* TabBarViewController.swift in Sources */,
				4B6160DD25B152C5007DE5B2 /* ContentBlockerRulesUserScript.swift in Sources */,
				85AC3B3525DA82A600C7D2AA /* DataTaskProviding.swift in Sources */,
				4BA1A6B3258B080A00F6F690 /* EncryptionKeyGeneration.swift in Sources */,
				AABEE6A524AA0A7F0043105B /* SuggestionViewController.swift in Sources */,
				85AC3AF725D5DBFD00C7D2AA /* DataExtension.swift in Sources */,
				85480FCF25D1AA22009424E3 /* ConfigurationStoring.swift in Sources */,
				4BB88B4A25B7B690006F6B06 /* SequenceExtensions.swift in Sources */,
				AAA0CC3C25337FAB0079BC96 /* WKBackForwardListItemViewModel.swift in Sources */,
				AAE71E3125F7855400D74437 /* HomepageViewController.swift in Sources */,
				B6075C7B263E82C20038F8AE /* DownloadedFile.swift in Sources */,
				4BB88B4525B7B55C006F6B06 /* DebugUserScript.swift in Sources */,
				4B65027A25E5F2B10054432E /* DefaultBrowserPromptView.swift in Sources */,
				4B0511BB262CAA5A00F6079C /* DefaultBrowserPreferences.swift in Sources */,
				4B0511CA262CAA5A00F6079C /* FireproofDomainsViewController.swift in Sources */,
				8556A602256BDDD30092FA9D /* HTML5DownloadUserScript.swift in Sources */,
				AA4D700725545EF800C3411E /* UrlEventListener.swift in Sources */,
				AA92127725ADA07900600CD4 /* WKWebViewExtension.swift in Sources */,
				B6A9E499261474120067D1B9 /* TimedPixel.swift in Sources */,
				B6AAAC24260328950029438D /* ProgressView.swift in Sources */,
				856C98A6256EB59600A22F1F /* MenuItemSelectors.swift in Sources */,
				B6E61EE8263ACE16004E11AB /* UTType.swift in Sources */,
				AAFCB37F25E545D400859DD4 /* PublisherExtension.swift in Sources */,
				B684592225C93BE000DC17B6 /* Publisher.asVoid.swift in Sources */,
				AAA0CC33252F181A0079BC96 /* NavigationButtonMenuDelegate.swift in Sources */,
				AA512D1424D99D9800230283 /* FaviconService.swift in Sources */,
				AABEE6AB24ACA0F90043105B /* SuggestionTableRowView.swift in Sources */,
				4B0511CB262CAA5A00F6079C /* DownloadPreferencesTableCellView.swift in Sources */,
				AAC5E4D025D6A709007F5990 /* Bookmark.swift in Sources */,
				856C98DA2570149800A22F1F /* FileDownloadTask.swift in Sources */,
				AA5D6DAC24A340F700C6FBCE /* WebViewStateObserver.swift in Sources */,
				4B0511CD262CAA5A00F6079C /* DefaultBrowserTableCellView.swift in Sources */,
				B6E61EC6263A569B004E11AB /* WebContentDownloadTask.swift in Sources */,
				B6AAAC2D260330580029438D /* PublishedAfter.swift in Sources */,
				85C6A29625CC1FFD00EEB5F1 /* UserDefaultsWrapper.swift in Sources */,
				B6A9E4A3261475C70067D1B9 /* AppUsageActivityMonitor.swift in Sources */,
				4BA1A6A0258B079600F6F690 /* DataEncryption.swift in Sources */,
				AABEE6AF24AD22B90043105B /* AddressBarTextField.swift in Sources */,
				AA68C3D32490ED62001B8783 /* NavigationBarViewController.swift in Sources */,
				AA585DAF2490E6E600E9A3E2 /* MainViewController.swift in Sources */,
				AABEE69A24A902A90043105B /* SuggestionContainerViewModel.swift in Sources */,
				B657841F25FA497600D8DB33 /* NSException+Catch.swift in Sources */,
				AA4FF40C2624751A004E2377 /* GrammarCheckEnabler.swift in Sources */,
				B6B3E0E12657EA7A0040E0A2 /* NSScreenExtension.swift in Sources */,
				AA6820E425502F19005ED0D5 /* WebsiteDataStore.swift in Sources */,
				85D438B6256E7C9E00F3BAF8 /* ContextMenuUserScript.swift in Sources */,
				4BA1A6BD258B082300F6F690 /* EncryptionKeyStore.swift in Sources */,
				B6F41031264D2B23003DA42C /* ProgressExtension.swift in Sources */,
				B6DA44082616B30600DD1EC2 /* PixelDataModel.xcdatamodeld in Sources */,
				AAC5E4F125D6BF10007F5990 /* AddressBarButton.swift in Sources */,
				AAE7527E263B05C600B973F8 /* HistoryEntry.swift in Sources */,
				AAADFD06264AA282001555EA /* TimeIntervalExtension.swift in Sources */,
				B6D7A2EE25D2418B002B2AE1 /* ShadowView.swift in Sources */,
				AA88D14B252A557100980B4E /* URLRequestExtension.swift in Sources */,
				B6A9E4612614608B0067D1B9 /* AppVersion.swift in Sources */,
				856C98DF257014BD00A22F1F /* FileDownloadManager.swift in Sources */,
				85480FBB25D181CB009424E3 /* ConfigurationDownloading.swift in Sources */,
				AA2E423424C8A2270048C0D5 /* ColorView.swift in Sources */,
				AAECA42024EEA4AC00EFA63A /* IndexPathExtension.swift in Sources */,
				AA5C8F632591021700748EB7 /* NSApplicationExtension.swift in Sources */,
				AA9E9A5625A3AE8400D1959D /* NSWindowExtension.swift in Sources */,
				4B0511C9262CAA5A00F6079C /* RoundedSelectionRowView.swift in Sources */,
				AAC5E4C725D6A6E8007F5990 /* BookmarkPopover.swift in Sources */,
				B6E61EE3263AC0C8004E11AB /* FileManagerExtension.swift in Sources */,
				4B677450255DBFA300025BD8 /* HashExtension.swift in Sources */,
				4B0511BD262CAA5A00F6079C /* PrivacySecurityPreferences.swift in Sources */,
				AA9FF95F24A1FB690039E328 /* TabCollectionViewModel.swift in Sources */,
				B6E61ECB263A5722004E11AB /* DataSaveTask.swift in Sources */,
				AAC5E4D125D6A709007F5990 /* BookmarkManager.swift in Sources */,
				AA5C8F59258FE21F00748EB7 /* NSTextFieldExtension.swift in Sources */,
				4B02198925E05FAC00ED7DEA /* FireproofingURLExtensions.swift in Sources */,
				4BA1A6A5258B07DF00F6F690 /* EncryptedValueTransformer.swift in Sources */,
				AA6EF9B525081B4C004754E6 /* MainMenuActions.swift in Sources */,
				B63D466925BEB6C200874977 /* WKWebView+SessionState.swift in Sources */,
				85E11C2F25E7DC7E00974CAF /* ExternalURLHandler.swift in Sources */,
				85A0116925AF1D8900FA6A0C /* FindInPageViewController.swift in Sources */,
				AA6FFB4424DC33320028F4D0 /* NSViewExtension.swift in Sources */,
				AA4BBA3B25C58FA200C4FB0F /* MainMenu.swift in Sources */,
				AA585D84248FD31100E9A3E2 /* BrowserTabViewController.swift in Sources */,
				B6A9E48926146ABF0067D1B9 /* PixelCounter.swift in Sources */,
				AAE7527C263B056C00B973F8 /* HistoryStore.swift in Sources */,
				B63D467A25BFC3E100874977 /* NSCoderExtensions.swift in Sources */,
				B6A5A27125B9377300AA7ADA /* StatePersistenceService.swift in Sources */,
				B68458B025C7E76A00DC17B6 /* WindowManager+StateRestoration.swift in Sources */,
				B68458C525C7EA0C00DC17B6 /* TabCollection+NSSecureCoding.swift in Sources */,
				4BB88B5B25B7BA50006F6B06 /* Instruments.swift in Sources */,
				4B0511E2262CAA8600F6079C /* NSViewControllerExtension.swift in Sources */,
				F44C130225C2DA0400426E3E /* NSAppearanceExtension.swift in Sources */,
				B6E61EED263ACE58004E11AB /* URLRequestDownloadTask.swift in Sources */,
				4BA1A6B8258B081600F6F690 /* EncryptionKeyStoring.swift in Sources */,
				B65783E725F8AAFB00D8DB33 /* String+Punycode.swift in Sources */,
				B657841A25FA484B00D8DB33 /* NSException+Catch.m in Sources */,
				B684592F25C93FBF00DC17B6 /* AppStateRestorationManager.swift in Sources */,
				AAA892EA250A4CEF005B37B2 /* WindowControllersManager.swift in Sources */,
				AAC5E4C825D6A6E8007F5990 /* BookmarkPopoverViewController.swift in Sources */,
				AABEE6A924AB4B910043105B /* SuggestionTableCellView.swift in Sources */,
				AA6820F125503DA9005ED0D5 /* FireViewModel.swift in Sources */,
				AAA0CC6A253CC43C0079BC96 /* WKUserContentControllerExtension.swift in Sources */,
				B6A9E45C261460350067D1B9 /* APIRequest.swift in Sources */,
				AA9FF95D24A1FA1C0039E328 /* TabCollection.swift in Sources */,
				4B65143E263924B5005B46EB /* EmailUrlExtensions.swift in Sources */,
				85A0118225AF60E700FA6A0C /* FindInPageModel.swift in Sources */,
				B6DA44022616B28300DD1EC2 /* PixelDataStore.swift in Sources */,
				B6A9E45326142B070067D1B9 /* Pixel.swift in Sources */,
				B6A9E47726146A570067D1B9 /* PixelEvent.swift in Sources */,
				85799C3425DFCD1B0007EC87 /* TrackerRadarManager.swift in Sources */,
				AA86490E24D49B54001BABEE /* TabLoadingView.swift in Sources */,
				AA2CB1352587C29500AA6FBE /* TabBarFooter.swift in Sources */,
				4B0511C2262CAA5A00F6079C /* PreferencesAboutViewController.swift in Sources */,
				14D9B90224F91316000D4D13 /* FocusRingView.swift in Sources */,
				AA92126F25ACCB1100600CD4 /* ErrorExtension.swift in Sources */,
				B6A9E47026146A250067D1B9 /* DateExtension.swift in Sources */,
				AAE7527A263B046100B973F8 /* History.xcdatamodeld in Sources */,
				AAA8E8C124EACA700055E685 /* MouseOverView.swift in Sources */,
				AAE8B110258A456C00E81239 /* TooltipViewController.swift in Sources */,
				85AC3B0525D6B1D800C7D2AA /* ScriptSourceProviding.swift in Sources */,
				4B02198E25E05FAC00ED7DEA /* LoginDetectionService.swift in Sources */,
				B6E61EC1263A5664004E11AB /* LocalFileSaveTask.swift in Sources */,
				AA3F895324C18AD500628DDE /* SuggestionViewModel.swift in Sources */,
				4B0511C5262CAA5A00F6079C /* PrivacySecurityPreferencesTableCellView.swift in Sources */,
				4B677431255DBEB800025BD8 /* BloomFilterWrapper.mm in Sources */,
				4B0511C8262CAA5A00F6079C /* PreferencesListViewController.swift in Sources */,
				B684592725C93C0500DC17B6 /* Publishers.NestedObjectChanges.swift in Sources */,
				85A011EA25B4D4CA00FA6A0C /* FindInPageUserScript.swift in Sources */,
				AA9FF95B24A1EFC20039E328 /* TabViewModel.swift in Sources */,
				AA9E9A5E25A4867200D1959D /* TabDragAndDropManager.swift in Sources */,
				B68458C025C7E9E000DC17B6 /* TabCollectionViewModel+NSSecureCoding.swift in Sources */,
				AA8EDF2724923EC70071C2E8 /* StringExtension.swift in Sources */,
				AA72D5E325FE977F00C77619 /* AddEditFavoriteViewController.swift in Sources */,
				AA361A3624EBF0B500EEC649 /* WindowDraggingView.swift in Sources */,
				B68458B825C7E8B200DC17B6 /* Tab+NSSecureCoding.swift in Sources */,
				4B65028A25E6CBF40054432E /* NibLoadable.swift in Sources */,
				AAA0CC472533833C0079BC96 /* OptionsButtonMenu.swift in Sources */,
				4B677438255DBEB800025BD8 /* HTTPSUpgrade.xcdatamodeld in Sources */,
				4B0511E1262CAA8600F6079C /* NSOpenPanelExtensions.swift in Sources */,
				AAE75280263B0A4D00B973F8 /* HistoryCoordinator.swift in Sources */,
				4B677434255DBEB800025BD8 /* HTTPSBloomFilterSpecification.swift in Sources */,
				AA97BF4625135DD30014931A /* ApplicationDockMenu.swift in Sources */,
				4BA1A69B258B076900F6F690 /* FileStore.swift in Sources */,
				4B0511CC262CAA5A00F6079C /* PreferencesSplitViewController.swift in Sources */,
				AAFCB37A25E5403A00859DD4 /* BurnButton.swift in Sources */,
				B6A9E47F26146A800067D1B9 /* PixelArguments.swift in Sources */,
				4B677436255DBEB800025BD8 /* HTTPSExcludedDomains.swift in Sources */,
				AAC5E4DA25D6A711007F5990 /* Bookmark.xcdatamodeld in Sources */,
				AAC5E4D225D6A709007F5990 /* BookmarkList.swift in Sources */,
				4B6160E525B152FA007DE5B2 /* ContentBlockerUserScript.swift in Sources */,
				AA7412B724D1687000D22FE0 /* TabBarScrollView.swift in Sources */,
				4B0511C7262CAA5A00F6079C /* PreferenceTableCellView.swift in Sources */,
				14D9B8FB24F7E089000D4D13 /* AddressBarViewController.swift in Sources */,
				4B051207262CD24400F6079C /* NSImageViewExtension.swift in Sources */,
				AAC82C60258B6CB5009B6B42 /* TooltipWindowController.swift in Sources */,
				AAC5E4E425D6BA9C007F5990 /* NSSizeExtension.swift in Sources */,
				AAA8E8BF24EA8A0A0055E685 /* MouseOverButton.swift in Sources */,
				AA6820EB25503D6A005ED0D5 /* Fire.swift in Sources */,
				B6AAAC3E26048F690029438D /* RandomAccessCollectionExtension.swift in Sources */,
				8556A60E256C15DD0092FA9D /* FileDownload.swift in Sources */,
				AA585D82248FD31100E9A3E2 /* AppDelegate.swift in Sources */,
				AA72D5F025FEA49900C77619 /* AddEditFavoriteWindow.swift in Sources */,
				1456D6E124EFCBC300775049 /* TabBarCollectionView.swift in Sources */,
				4B0511D8262CAA7000F6079C /* PaddedImageButton.swift in Sources */,
				AABEE69C24A902BB0043105B /* SuggestionContainer.swift in Sources */,
				B6A9E46B2614618A0067D1B9 /* OperatingSystemVersionExtension.swift in Sources */,
				85AC3AEF25D5CE9800C7D2AA /* UserScripts.swift in Sources */,
				4B677439255DBEB800025BD8 /* HTTPSUpgradeStore.swift in Sources */,
				4B02199325E060C600ED7DEA /* LoginDetectionUserScript.swift in Sources */,
				AAB549DF25DAB8F80058460B /* BookmarkViewModel.swift in Sources */,
				F41D174125CB131900472416 /* NSColorExtension.swift in Sources */,
				4B02198D25E05FAC00ED7DEA /* UndoFireproofingViewController.swift in Sources */,
				AAE71E3725F7869300D74437 /* HomepageCollectionViewItem.swift in Sources */,
				AAC5E4F625D6BF2C007F5990 /* AddressBarButtonsViewController.swift in Sources */,
				853014D625E671A000FB8205 /* PageObserverUserScript.swift in Sources */,
				B6A9E45B261460350067D1B9 /* APIHeaders.swift in Sources */,
				AA6EF9B3250785D5004754E6 /* NSMenuExtension.swift in Sources */,
				AA7412B524D1536B00D22FE0 /* MainWindowController.swift in Sources */,
				4B0511CF262CAA5A00F6079C /* AppearancePreferencesTableCellView.swift in Sources */,
				AA9FF95924A1ECF20039E328 /* Tab.swift in Sources */,
				B63D467125BFA6C100874977 /* DispatchQueueExtensions.swift in Sources */,
				AA6FFB4624DC3B5A0028F4D0 /* WebView.swift in Sources */,
				AA7412B224D0B3AC00D22FE0 /* TabBarViewItem.swift in Sources */,
				856C98D52570116900A22F1F /* NSWindow+Toast.swift in Sources */,
				4B02198B25E05FAC00ED7DEA /* FireproofInfoViewController.swift in Sources */,
				AA8EDF2424923E980071C2E8 /* URLExtension.swift in Sources */,
				4B67744B255DBF3A00025BD8 /* BloomFilter.cpp in Sources */,
				4B02198A25E05FAC00ED7DEA /* FireproofDomains.swift in Sources */,
				4B677442255DBEEA00025BD8 /* Database.swift in Sources */,
				AAF7D3862567CED500998667 /* WebViewConfiguration.swift in Sources */,
				AA4E633A25E79C0A00134434 /* MouseClickView.swift in Sources */,
				4B6160ED25B15417007DE5B2 /* DetectedTracker.swift in Sources */,
				B61F015525EDD5A700ABB5A3 /* UserContentController.swift in Sources */,
				AAC5E4D925D6A711007F5990 /* BookmarkStore.swift in Sources */,
				AA72D5FE25FFF94E00C77619 /* NSMenuItemExtension.swift in Sources */,
				4BA1A6C2258B0A1300F6F690 /* ContiguousBytesExtension.swift in Sources */,
			);
			runOnlyForDeploymentPostprocessing = 0;
		};
		AA585D8C248FD31400E9A3E2 /* Sources */ = {
			isa = PBXSourcesBuildPhase;
			buildActionMask = 2147483647;
			files = (
				B67C6C472654C643006C872E /* FileManagerExtensionTests.swift in Sources */,
				142879DA24CE1179005419BB /* SuggestionViewModelTests.swift in Sources */,
				B6DA44232616CABC00DD1EC2 /* PixelArgumentsTests.swift in Sources */,
				AAEC74BC2642F0F800C2EFBC /* History.xcdatamodeld in Sources */,
				85F1B0C925EF9759004792B6 /* URLEventListenerTests.swift in Sources */,
				B6A5A27925B93FFF00AA7ADA /* StateRestorationManagerTests.swift in Sources */,
				B6B3E0B726574BF80040E0A2 /* FileDownloadTaskDelegateMock.swift in Sources */,
				4B0219A825E0646500ED7DEA /* WebsiteDataStoreTests.swift in Sources */,
				AAC9C01E24CB6BEB00AD1325 /* TabCollectionViewModelTests.swift in Sources */,
				85E11C3725E7F1E100974CAF /* ExternalURLHandlerTests.swift in Sources */,
				B6B3E09E2654FF9C0040E0A2 /* DownloadedFileTests.swift in Sources */,
				4B02199B25E063DE00ED7DEA /* LoginDetectionServiceTests.swift in Sources */,
				B6DA44282616CAE000DD1EC2 /* AppUsageActivityMonitorTests.swift in Sources */,
				AAC9C01724CAFBDC00AD1325 /* TabCollectionTests.swift in Sources */,
				4B82E9B925B6A05800656FE7 /* DetectedTrackerTests.swift in Sources */,
				B67C6C3D2654B897006C872E /* WebViewExtensionTests.swift in Sources */,
				4BA1A6DE258C100A00F6F690 /* FileStoreTests.swift in Sources */,
				4B0511F0262CAEC900F6079C /* AppearancePreferencesTests.swift in Sources */,
				AAC9C01C24CB594C00AD1325 /* TabViewModelTests.swift in Sources */,
				B65349AA265CF45000DCC645 /* DispatchQueueExtensionsTests.swift in Sources */,
				B6DA441E2616C84600DD1EC2 /* PixelStoreMock.swift in Sources */,
				4B11060525903E570039B979 /* CoreDataEncryptionTesting.xcdatamodeld in Sources */,
				8546DE6225C03056000CA5E1 /* UserAgentTests.swift in Sources */,
				4B82E9C125B6A1CD00656FE7 /* TrackerRadarManagerTests.swift in Sources */,
				85AC3B4925DAC9BD00C7D2AA /* ConfigurationStorageTests.swift in Sources */,
				AA652CDB25DDAB32009059CC /* BookmarkStoreMock.swift in Sources */,
				B62EB47C25BAD3BB005745C6 /* WKWebViewSessionDataTests.swift in Sources */,
				B6A5A2A025B96E8300AA7ADA /* AppStateChangePublisherTests.swift in Sources */,
				4B02199C25E063DE00ED7DEA /* FireproofDomainsTests.swift in Sources */,
				B65783EC25F8AB9300D8DB33 /* String+PunycodeTests.swift in Sources */,
				AA0F3DB7261A566C0077F2D9 /* SuggestionLoadingMock.swift in Sources */,
				142879DC24CE1185005419BB /* SuggestionContainerViewModelTests.swift in Sources */,
				AA652CD325DDA6E9009059CC /* LocalBookmarkManagerTests.swift in Sources */,
				AAE39D1B24F44885008EF28B /* TabCollectionViewModelDelegateMock.swift in Sources */,
				AA9C363025518CA9004B1BA3 /* FireTests.swift in Sources */,
				AA63745424C9BF9A00AB2AC4 /* SuggestionContainerTests.swift in Sources */,
				B6B3E0CB265764730040E0A2 /* URLRequestDownloadTaskTests.swift in Sources */,
				B6B3E0AA2655F9CB0040E0A2 /* FileDownloadManagerTests.swift in Sources */,
				B6B3E0C12657599D0040E0A2 /* DataSaveTaskTests.swift in Sources */,
				AAC9C01524CAFBCE00AD1325 /* TabTests.swift in Sources */,
				4BA1A6D9258C0CB300F6F690 /* DataEncryptionTests.swift in Sources */,
				B6A5A27E25B9403E00AA7ADA /* FileStoreMock.swift in Sources */,
				B6AE74342609AFCE005B9B1A /* ProgressEstimationTests.swift in Sources */,
				4BA1A6FE258C5C1300F6F690 /* EncryptedValueTransformerTests.swift in Sources */,
				85F69B3C25EDE81F00978E59 /* URLExtensionTests.swift in Sources */,
				B6DA44112616C0FC00DD1EC2 /* PixelTests.swift in Sources */,
				AA652CCE25DD9071009059CC /* BookmarkListTests.swift in Sources */,
				B6A5A2A825BAA35500AA7ADA /* WindowManagerStateRestorationTests.swift in Sources */,
				B61F012325ECBAE400ABB5A3 /* UserScriptsTest.swift in Sources */,
				4B11060A25903EAC0039B979 /* CoreDataEncryptionTests.swift in Sources */,
				AAEC74BB2642E67C00C2EFBC /* NSPersistentContainerExtension.swift in Sources */,
				AABAF59C260A7D130085060C /* FaviconServiceMock.swift in Sources */,
				AAEC74B82642E43800C2EFBC /* HistoryStoreTests.swift in Sources */,
				4BA1A6E6258C270800F6F690 /* EncryptionKeyGeneratorTests.swift in Sources */,
				B61F012B25ECBB1700ABB5A3 /* UserScriptsManagerTests.swift in Sources */,
				85AC3B1725D9BC1A00C7D2AA /* ConfigurationDownloaderTests.swift in Sources */,
				4B0511E7262CAB3700F6079C /* UserDefaultsWrapperUtilities.swift in Sources */,
				4BA1A6F6258C4F9600F6F690 /* EncryptionMocks.swift in Sources */,
				B6B3E0BC2657537D0040E0A2 /* FileDownloadTaskMock.swift in Sources */,
				B6B3E0962654DACD0040E0A2 /* UTTypeTests.swift in Sources */,
				B6B3E0C626575BBB0040E0A2 /* WebContentDownloadTaskTests.swift in Sources */,
				4B02199D25E063DE00ED7DEA /* FireproofingURLExtensionsTests.swift in Sources */,
				AAEC74B42642C69300C2EFBC /* HistoryCoordinatorTests.swift in Sources */,
				4B0511F8262CB20F00F6079C /* DownloadPreferencesTests.swift in Sources */,
				B6B3E0B2265749D30040E0A2 /* LocalFileSaveTaskTests.swift in Sources */,
				AA9C362825518C44004B1BA3 /* WebsiteDataStoreMock.swift in Sources */,
				AAEC74B22642C57200C2EFBC /* HistoryCoordinatingMock.swift in Sources */,
				AAEC74B62642CC6A00C2EFBC /* HistoryStoringMock.swift in Sources */,
				AA652CB125DD825B009059CC /* LocalBookmarkStoreTests.swift in Sources */,
				AA652CC925DD8981009059CC /* Bookmark.xcdatamodeld in Sources */,
			);
			runOnlyForDeploymentPostprocessing = 0;
		};
/* End PBXSourcesBuildPhase section */

/* Begin PBXTargetDependency section */
		4B1AD8A325FC27E200261379 /* PBXTargetDependency */ = {
			isa = PBXTargetDependency;
			target = AA585D7D248FD31100E9A3E2 /* DuckDuckGo Privacy Browser */;
			targetProxy = 4B1AD8A225FC27E200261379 /* PBXContainerItemProxy */;
		};
		AA585D92248FD31400E9A3E2 /* PBXTargetDependency */ = {
			isa = PBXTargetDependency;
			target = AA585D7D248FD31100E9A3E2 /* DuckDuckGo Privacy Browser */;
			targetProxy = AA585D91248FD31400E9A3E2 /* PBXContainerItemProxy */;
		};
/* End PBXTargetDependency section */

/* Begin PBXVariantGroup section */
		AA585D87248FD31400E9A3E2 /* Main.storyboard */ = {
			isa = PBXVariantGroup;
			children = (
				AA585D88248FD31400E9A3E2 /* Base */,
			);
			name = Main.storyboard;
			sourceTree = "<group>";
		};
		AA80EC69256C4691007083E7 /* BrowserTab.storyboard */ = {
			isa = PBXVariantGroup;
			children = (
				AA80EC68256C4691007083E7 /* Base */,
			);
			name = BrowserTab.storyboard;
			sourceTree = "<group>";
		};
		AA80EC6F256C469C007083E7 /* NavigationBar.storyboard */ = {
			isa = PBXVariantGroup;
			children = (
				AA80EC6E256C469C007083E7 /* Base */,
			);
			name = NavigationBar.storyboard;
			sourceTree = "<group>";
		};
		AA80EC75256C46A2007083E7 /* Suggestion.storyboard */ = {
			isa = PBXVariantGroup;
			children = (
				AA80EC74256C46A2007083E7 /* Base */,
			);
			name = Suggestion.storyboard;
			sourceTree = "<group>";
		};
		AA80EC7B256C46AA007083E7 /* TabBar.storyboard */ = {
			isa = PBXVariantGroup;
			children = (
				AA80EC7A256C46AA007083E7 /* Base */,
			);
			name = TabBar.storyboard;
			sourceTree = "<group>";
		};
		AA80EC8B256C49B8007083E7 /* Localizable.strings */ = {
			isa = PBXVariantGroup;
			children = (
				AA80EC8A256C49B8007083E7 /* en */,
			);
			name = Localizable.strings;
			sourceTree = "<group>";
		};
		AA80EC91256C49BC007083E7 /* Localizable.stringsdict */ = {
			isa = PBXVariantGroup;
			children = (
				AA80EC90256C49BC007083E7 /* en */,
			);
			name = Localizable.stringsdict;
			sourceTree = "<group>";
		};
/* End PBXVariantGroup section */

/* Begin XCBuildConfiguration section */
		4B1AD8A425FC27E200261379 /* Debug */ = {
			isa = XCBuildConfiguration;
			buildSettings = {
				BUNDLE_LOADER = "$(TEST_HOST)";
				CODE_SIGN_STYLE = Automatic;
				COMBINE_HIDPI_IMAGES = YES;
				DEVELOPMENT_TEAM = HKE973VLUW;
				INFOPLIST_FILE = "Integration Tests/Info.plist";
				LD_RUNPATH_SEARCH_PATHS = (
					"$(inherited)",
					"@executable_path/../Frameworks",
					"@loader_path/../Frameworks",
				);
				MACOSX_DEPLOYMENT_TARGET = 11.1;
				PRODUCT_BUNDLE_IDENTIFIER = "com.duckduckgo.Integration-Tests";
				PRODUCT_NAME = "$(TARGET_NAME)";
				SWIFT_VERSION = 5.0;
				TEST_HOST = "$(BUILT_PRODUCTS_DIR)/DuckDuckGo Privacy Browser.app/Contents/MacOS/DuckDuckGo Privacy Browser";
			};
			name = Debug;
		};
		4B1AD8A525FC27E200261379 /* Release */ = {
			isa = XCBuildConfiguration;
			buildSettings = {
				BUNDLE_LOADER = "$(TEST_HOST)";
				CODE_SIGN_STYLE = Automatic;
				COMBINE_HIDPI_IMAGES = YES;
				DEVELOPMENT_TEAM = HKE973VLUW;
				INFOPLIST_FILE = "Integration Tests/Info.plist";
				LD_RUNPATH_SEARCH_PATHS = (
					"$(inherited)",
					"@executable_path/../Frameworks",
					"@loader_path/../Frameworks",
				);
				MACOSX_DEPLOYMENT_TARGET = 11.1;
				PRODUCT_BUNDLE_IDENTIFIER = "com.duckduckgo.Integration-Tests";
				PRODUCT_NAME = "$(TARGET_NAME)";
				SWIFT_VERSION = 5.0;
				TEST_HOST = "$(BUILT_PRODUCTS_DIR)/DuckDuckGo Privacy Browser.app/Contents/MacOS/DuckDuckGo Privacy Browser";
			};
			name = Release;
		};
		4B1AD8B025FC322600261379 /* CI */ = {
			isa = XCBuildConfiguration;
			buildSettings = {
				ALWAYS_SEARCH_USER_PATHS = NO;
				CLANG_ANALYZER_NONNULL = YES;
				CLANG_ANALYZER_NUMBER_OBJECT_CONVERSION = YES_AGGRESSIVE;
				CLANG_CXX_LANGUAGE_STANDARD = "gnu++14";
				CLANG_CXX_LIBRARY = "libc++";
				CLANG_ENABLE_MODULES = YES;
				CLANG_ENABLE_OBJC_ARC = YES;
				CLANG_ENABLE_OBJC_WEAK = YES;
				CLANG_WARN_BLOCK_CAPTURE_AUTORELEASING = YES;
				CLANG_WARN_BOOL_CONVERSION = YES;
				CLANG_WARN_COMMA = YES;
				CLANG_WARN_CONSTANT_CONVERSION = YES;
				CLANG_WARN_DEPRECATED_OBJC_IMPLEMENTATIONS = YES;
				CLANG_WARN_DIRECT_OBJC_ISA_USAGE = YES_ERROR;
				CLANG_WARN_DOCUMENTATION_COMMENTS = YES;
				CLANG_WARN_EMPTY_BODY = YES;
				CLANG_WARN_ENUM_CONVERSION = YES;
				CLANG_WARN_INFINITE_RECURSION = YES;
				CLANG_WARN_INT_CONVERSION = YES;
				CLANG_WARN_NON_LITERAL_NULL_CONVERSION = YES;
				CLANG_WARN_OBJC_IMPLICIT_RETAIN_SELF = YES;
				CLANG_WARN_OBJC_LITERAL_CONVERSION = YES;
				CLANG_WARN_OBJC_ROOT_CLASS = YES_ERROR;
				CLANG_WARN_QUOTED_INCLUDE_IN_FRAMEWORK_HEADER = YES;
				CLANG_WARN_RANGE_LOOP_ANALYSIS = YES;
				CLANG_WARN_STRICT_PROTOTYPES = YES;
				CLANG_WARN_SUSPICIOUS_MOVE = YES;
				CLANG_WARN_UNGUARDED_AVAILABILITY = YES_AGGRESSIVE;
				CLANG_WARN_UNREACHABLE_CODE = YES;
				CLANG_WARN__DUPLICATE_METHOD_MATCH = YES;
				COPY_PHASE_STRIP = NO;
				DEBUG_INFORMATION_FORMAT = dwarf;
				ENABLE_STRICT_OBJC_MSGSEND = YES;
				ENABLE_TESTABILITY = YES;
				GCC_C_LANGUAGE_STANDARD = gnu11;
				GCC_DYNAMIC_NO_PIC = NO;
				GCC_NO_COMMON_BLOCKS = YES;
				GCC_OPTIMIZATION_LEVEL = 0;
				GCC_PREPROCESSOR_DEFINITIONS = (
					"DEBUG=1",
					"CI=1",
					"$(inherited)",
				);
				GCC_WARN_64_TO_32_BIT_CONVERSION = YES;
				GCC_WARN_ABOUT_RETURN_TYPE = YES_ERROR;
				GCC_WARN_UNDECLARED_SELECTOR = YES;
				GCC_WARN_UNINITIALIZED_AUTOS = YES_AGGRESSIVE;
				GCC_WARN_UNUSED_FUNCTION = YES;
				GCC_WARN_UNUSED_VARIABLE = YES;
				MACOSX_DEPLOYMENT_TARGET = 10.15;
				MTL_ENABLE_DEBUG_INFO = INCLUDE_SOURCE;
				MTL_FAST_MATH = YES;
				ONLY_ACTIVE_ARCH = YES;
				SDKROOT = macosx;
				SWIFT_ACTIVE_COMPILATION_CONDITIONS = "DEBUG CI";
				SWIFT_OPTIMIZATION_LEVEL = "-Onone";
			};
			name = CI;
		};
		4B1AD8B125FC322600261379 /* CI */ = {
			isa = XCBuildConfiguration;
			buildSettings = {
				ASSETCATALOG_COMPILER_APPICON_NAME = "AppIcon - Debug";
				CLANG_ANALYZER_LOCALIZABILITY_EMPTY_CONTEXT = YES;
				CLANG_ANALYZER_LOCALIZABILITY_NONLOCALIZED = YES;
				CODE_SIGN_ENTITLEMENTS = "";
				CODE_SIGN_IDENTITY = "";
				CODE_SIGN_STYLE = Manual;
				COMBINE_HIDPI_IMAGES = YES;
				DEVELOPMENT_TEAM = "";
				ENABLE_HARDENED_RUNTIME = YES;
				INFOPLIST_FILE = DuckDuckGo/Info.plist;
				LD_RUNPATH_SEARCH_PATHS = (
					"$(inherited)",
					"@executable_path/../Frameworks",
				);
				MARKETING_VERSION = 0.6.17;
				PRODUCT_BUNDLE_IDENTIFIER = com.duckduckgo.macos.browser.debug;
				PRODUCT_NAME = "$(TARGET_NAME)";
				PROVISIONING_PROFILE_SPECIFIER = "";
				SWIFT_ACTIVE_COMPILATION_CONDITIONS = "FEEDBACK $(inherited)";
				SWIFT_OBJC_BRIDGING_HEADER = "$(SRCROOT)/DuckDuckGo/Bridging.h";
				SWIFT_VERSION = 5.0;
			};
			name = CI;
		};
		4B1AD8B225FC322600261379 /* CI */ = {
			isa = XCBuildConfiguration;
			buildSettings = {
				ALWAYS_EMBED_SWIFT_STANDARD_LIBRARIES = YES;
				BUNDLE_LOADER = "$(TEST_HOST)";
				CODE_SIGN_IDENTITY = "-";
				CODE_SIGN_STYLE = Automatic;
				COMBINE_HIDPI_IMAGES = YES;
				DEVELOPMENT_TEAM = "";
				INFOPLIST_FILE = "Unit Tests/Info.plist";
				LD_RUNPATH_SEARCH_PATHS = (
					"$(inherited)",
					"@executable_path/../Frameworks",
					"@loader_path/../Frameworks",
				);
				MACOSX_DEPLOYMENT_TARGET = 10.15;
				PRODUCT_BUNDLE_IDENTIFIER = com.duckduckgo.macos.browser.DuckDuckGoTests;
				PRODUCT_NAME = "$(TARGET_NAME)";
				PROVISIONING_PROFILE_SPECIFIER = "";
				SWIFT_VERSION = 5.0;
				TEST_HOST = "$(BUILT_PRODUCTS_DIR)/DuckDuckGo Privacy Browser.app/Contents/MacOS/DuckDuckGo Privacy Browser";
			};
			name = CI;
		};
		4B1AD8B325FC322600261379 /* CI */ = {
			isa = XCBuildConfiguration;
			buildSettings = {
				BUNDLE_LOADER = "$(TEST_HOST)";
				CODE_SIGN_STYLE = Automatic;
				COMBINE_HIDPI_IMAGES = YES;
				DEVELOPMENT_TEAM = HKE973VLUW;
				INFOPLIST_FILE = "Integration Tests/Info.plist";
				LD_RUNPATH_SEARCH_PATHS = (
					"$(inherited)",
					"@executable_path/../Frameworks",
					"@loader_path/../Frameworks",
				);
				MACOSX_DEPLOYMENT_TARGET = 11.1;
				PRODUCT_BUNDLE_IDENTIFIER = "com.duckduckgo.Integration-Tests";
				PRODUCT_NAME = "$(TARGET_NAME)";
				SWIFT_VERSION = 5.0;
				TEST_HOST = "$(BUILT_PRODUCTS_DIR)/DuckDuckGo Privacy Browser.app/Contents/MacOS/DuckDuckGo Privacy Browser";
			};
			name = CI;
		};
		AA585DA2248FD31500E9A3E2 /* Debug */ = {
			isa = XCBuildConfiguration;
			buildSettings = {
				ALWAYS_SEARCH_USER_PATHS = NO;
				CLANG_ANALYZER_NONNULL = YES;
				CLANG_ANALYZER_NUMBER_OBJECT_CONVERSION = YES_AGGRESSIVE;
				CLANG_CXX_LANGUAGE_STANDARD = "gnu++14";
				CLANG_CXX_LIBRARY = "libc++";
				CLANG_ENABLE_MODULES = YES;
				CLANG_ENABLE_OBJC_ARC = YES;
				CLANG_ENABLE_OBJC_WEAK = YES;
				CLANG_WARN_BLOCK_CAPTURE_AUTORELEASING = YES;
				CLANG_WARN_BOOL_CONVERSION = YES;
				CLANG_WARN_COMMA = YES;
				CLANG_WARN_CONSTANT_CONVERSION = YES;
				CLANG_WARN_DEPRECATED_OBJC_IMPLEMENTATIONS = YES;
				CLANG_WARN_DIRECT_OBJC_ISA_USAGE = YES_ERROR;
				CLANG_WARN_DOCUMENTATION_COMMENTS = YES;
				CLANG_WARN_EMPTY_BODY = YES;
				CLANG_WARN_ENUM_CONVERSION = YES;
				CLANG_WARN_INFINITE_RECURSION = YES;
				CLANG_WARN_INT_CONVERSION = YES;
				CLANG_WARN_NON_LITERAL_NULL_CONVERSION = YES;
				CLANG_WARN_OBJC_IMPLICIT_RETAIN_SELF = YES;
				CLANG_WARN_OBJC_LITERAL_CONVERSION = YES;
				CLANG_WARN_OBJC_ROOT_CLASS = YES_ERROR;
				CLANG_WARN_QUOTED_INCLUDE_IN_FRAMEWORK_HEADER = YES;
				CLANG_WARN_RANGE_LOOP_ANALYSIS = YES;
				CLANG_WARN_STRICT_PROTOTYPES = YES;
				CLANG_WARN_SUSPICIOUS_MOVE = YES;
				CLANG_WARN_UNGUARDED_AVAILABILITY = YES_AGGRESSIVE;
				CLANG_WARN_UNREACHABLE_CODE = YES;
				CLANG_WARN__DUPLICATE_METHOD_MATCH = YES;
				COPY_PHASE_STRIP = NO;
				DEBUG_INFORMATION_FORMAT = dwarf;
				ENABLE_STRICT_OBJC_MSGSEND = YES;
				ENABLE_TESTABILITY = YES;
				GCC_C_LANGUAGE_STANDARD = gnu11;
				GCC_DYNAMIC_NO_PIC = NO;
				GCC_NO_COMMON_BLOCKS = YES;
				GCC_OPTIMIZATION_LEVEL = 0;
				GCC_PREPROCESSOR_DEFINITIONS = (
					"DEBUG=1",
					"$(inherited)",
				);
				GCC_WARN_64_TO_32_BIT_CONVERSION = YES;
				GCC_WARN_ABOUT_RETURN_TYPE = YES_ERROR;
				GCC_WARN_UNDECLARED_SELECTOR = YES;
				GCC_WARN_UNINITIALIZED_AUTOS = YES_AGGRESSIVE;
				GCC_WARN_UNUSED_FUNCTION = YES;
				GCC_WARN_UNUSED_VARIABLE = YES;
				MACOSX_DEPLOYMENT_TARGET = 10.15;
				MTL_ENABLE_DEBUG_INFO = INCLUDE_SOURCE;
				MTL_FAST_MATH = YES;
				ONLY_ACTIVE_ARCH = YES;
				SDKROOT = macosx;
				SWIFT_ACTIVE_COMPILATION_CONDITIONS = DEBUG;
				SWIFT_OPTIMIZATION_LEVEL = "-Onone";
			};
			name = Debug;
		};
		AA585DA3248FD31500E9A3E2 /* Release */ = {
			isa = XCBuildConfiguration;
			buildSettings = {
				ALWAYS_SEARCH_USER_PATHS = NO;
				CLANG_ANALYZER_NONNULL = YES;
				CLANG_ANALYZER_NUMBER_OBJECT_CONVERSION = YES_AGGRESSIVE;
				CLANG_CXX_LANGUAGE_STANDARD = "gnu++14";
				CLANG_CXX_LIBRARY = "libc++";
				CLANG_ENABLE_MODULES = YES;
				CLANG_ENABLE_OBJC_ARC = YES;
				CLANG_ENABLE_OBJC_WEAK = YES;
				CLANG_WARN_BLOCK_CAPTURE_AUTORELEASING = YES;
				CLANG_WARN_BOOL_CONVERSION = YES;
				CLANG_WARN_COMMA = YES;
				CLANG_WARN_CONSTANT_CONVERSION = YES;
				CLANG_WARN_DEPRECATED_OBJC_IMPLEMENTATIONS = YES;
				CLANG_WARN_DIRECT_OBJC_ISA_USAGE = YES_ERROR;
				CLANG_WARN_DOCUMENTATION_COMMENTS = YES;
				CLANG_WARN_EMPTY_BODY = YES;
				CLANG_WARN_ENUM_CONVERSION = YES;
				CLANG_WARN_INFINITE_RECURSION = YES;
				CLANG_WARN_INT_CONVERSION = YES;
				CLANG_WARN_NON_LITERAL_NULL_CONVERSION = YES;
				CLANG_WARN_OBJC_IMPLICIT_RETAIN_SELF = YES;
				CLANG_WARN_OBJC_LITERAL_CONVERSION = YES;
				CLANG_WARN_OBJC_ROOT_CLASS = YES_ERROR;
				CLANG_WARN_QUOTED_INCLUDE_IN_FRAMEWORK_HEADER = YES;
				CLANG_WARN_RANGE_LOOP_ANALYSIS = YES;
				CLANG_WARN_STRICT_PROTOTYPES = YES;
				CLANG_WARN_SUSPICIOUS_MOVE = YES;
				CLANG_WARN_UNGUARDED_AVAILABILITY = YES_AGGRESSIVE;
				CLANG_WARN_UNREACHABLE_CODE = YES;
				CLANG_WARN__DUPLICATE_METHOD_MATCH = YES;
				COPY_PHASE_STRIP = NO;
				DEBUG_INFORMATION_FORMAT = "dwarf-with-dsym";
				ENABLE_NS_ASSERTIONS = NO;
				ENABLE_STRICT_OBJC_MSGSEND = YES;
				GCC_C_LANGUAGE_STANDARD = gnu11;
				GCC_NO_COMMON_BLOCKS = YES;
				GCC_WARN_64_TO_32_BIT_CONVERSION = YES;
				GCC_WARN_ABOUT_RETURN_TYPE = YES_ERROR;
				GCC_WARN_UNDECLARED_SELECTOR = YES;
				GCC_WARN_UNINITIALIZED_AUTOS = YES_AGGRESSIVE;
				GCC_WARN_UNUSED_FUNCTION = YES;
				GCC_WARN_UNUSED_VARIABLE = YES;
				MACOSX_DEPLOYMENT_TARGET = 10.15;
				MTL_ENABLE_DEBUG_INFO = NO;
				MTL_FAST_MATH = YES;
				SDKROOT = macosx;
				SWIFT_COMPILATION_MODE = wholemodule;
				SWIFT_OPTIMIZATION_LEVEL = "-O";
			};
			name = Release;
		};
		AA585DA5248FD31500E9A3E2 /* Debug */ = {
			isa = XCBuildConfiguration;
			buildSettings = {
				ASSETCATALOG_COMPILER_APPICON_NAME = "AppIcon - Debug";
				CLANG_ANALYZER_LOCALIZABILITY_EMPTY_CONTEXT = YES;
				CLANG_ANALYZER_LOCALIZABILITY_NONLOCALIZED = YES;
				CODE_SIGN_ENTITLEMENTS = DuckDuckGo/DuckDuckGo.entitlements;
				CODE_SIGN_IDENTITY = "Apple Development";
				CODE_SIGN_STYLE = Automatic;
				COMBINE_HIDPI_IMAGES = YES;
				DEVELOPMENT_TEAM = HKE973VLUW;
				ENABLE_HARDENED_RUNTIME = YES;
				INFOPLIST_FILE = DuckDuckGo/Info.plist;
				LD_RUNPATH_SEARCH_PATHS = (
					"$(inherited)",
					"@executable_path/../Frameworks",
				);
				MARKETING_VERSION = 0.6.17;
				PRODUCT_BUNDLE_IDENTIFIER = com.duckduckgo.macos.browser.debug;
				PRODUCT_NAME = "$(TARGET_NAME)";
				SWIFT_ACTIVE_COMPILATION_CONDITIONS = "FEEDBACK $(inherited)";
				SWIFT_OBJC_BRIDGING_HEADER = "$(SRCROOT)/DuckDuckGo/Bridging.h";
				SWIFT_VERSION = 5.0;
			};
			name = Debug;
		};
		AA585DA6248FD31500E9A3E2 /* Release */ = {
			isa = XCBuildConfiguration;
			buildSettings = {
				ASSETCATALOG_COMPILER_APPICON_NAME = AppIcon;
				CLANG_ANALYZER_LOCALIZABILITY_EMPTY_CONTEXT = YES;
				CLANG_ANALYZER_LOCALIZABILITY_NONLOCALIZED = YES;
				CODE_SIGN_ENTITLEMENTS = DuckDuckGo/DuckDuckGo.entitlements;
				CODE_SIGN_IDENTITY = "Apple Development";
				CODE_SIGN_STYLE = Automatic;
				COMBINE_HIDPI_IMAGES = YES;
				DEVELOPMENT_TEAM = HKE973VLUW;
				ENABLE_HARDENED_RUNTIME = YES;
				INFOPLIST_FILE = DuckDuckGo/Info.plist;
				LD_RUNPATH_SEARCH_PATHS = (
					"$(inherited)",
					"@executable_path/../Frameworks",
				);
				MARKETING_VERSION = 0.6.17;
				PRODUCT_BUNDLE_IDENTIFIER = com.duckduckgo.macos.browser;
				PRODUCT_NAME = "$(TARGET_NAME)";
				SWIFT_ACTIVE_COMPILATION_CONDITIONS = FEEDBACK;
				SWIFT_OBJC_BRIDGING_HEADER = "$(SRCROOT)/DuckDuckGo/Bridging.h";
				SWIFT_VERSION = 5.0;
			};
			name = Release;
		};
		AA585DA8248FD31500E9A3E2 /* Debug */ = {
			isa = XCBuildConfiguration;
			buildSettings = {
				ALWAYS_EMBED_SWIFT_STANDARD_LIBRARIES = YES;
				BUNDLE_LOADER = "$(TEST_HOST)";
				CODE_SIGN_IDENTITY = "Apple Development";
				CODE_SIGN_STYLE = Automatic;
				COMBINE_HIDPI_IMAGES = YES;
				DEVELOPMENT_TEAM = HKE973VLUW;
				INFOPLIST_FILE = "Unit Tests/Info.plist";
				LD_RUNPATH_SEARCH_PATHS = (
					"$(inherited)",
					"@executable_path/../Frameworks",
					"@loader_path/../Frameworks",
				);
				MACOSX_DEPLOYMENT_TARGET = 10.15;
				PRODUCT_BUNDLE_IDENTIFIER = com.duckduckgo.macos.browser.DuckDuckGoTests;
				PRODUCT_NAME = "$(TARGET_NAME)";
				PROVISIONING_PROFILE_SPECIFIER = "";
				SWIFT_VERSION = 5.0;
				TEST_HOST = "$(BUILT_PRODUCTS_DIR)/DuckDuckGo Privacy Browser.app/Contents/MacOS/DuckDuckGo Privacy Browser";
			};
			name = Debug;
		};
		AA585DA9248FD31500E9A3E2 /* Release */ = {
			isa = XCBuildConfiguration;
			buildSettings = {
				ALWAYS_EMBED_SWIFT_STANDARD_LIBRARIES = YES;
				BUNDLE_LOADER = "$(TEST_HOST)";
				CODE_SIGN_IDENTITY = "Apple Development";
				CODE_SIGN_STYLE = Automatic;
				COMBINE_HIDPI_IMAGES = YES;
				DEVELOPMENT_TEAM = HKE973VLUW;
				INFOPLIST_FILE = "Unit Tests/Info.plist";
				LD_RUNPATH_SEARCH_PATHS = (
					"$(inherited)",
					"@executable_path/../Frameworks",
					"@loader_path/../Frameworks",
				);
				MACOSX_DEPLOYMENT_TARGET = 10.15;
				PRODUCT_BUNDLE_IDENTIFIER = com.duckduckgo.macos.browser.DuckDuckGoTests;
				PRODUCT_NAME = "$(TARGET_NAME)";
				PROVISIONING_PROFILE_SPECIFIER = "";
				SWIFT_VERSION = 5.0;
				TEST_HOST = "$(BUILT_PRODUCTS_DIR)/DuckDuckGo Privacy Browser.app/Contents/MacOS/DuckDuckGo Privacy Browser";
			};
			name = Release;
		};
/* End XCBuildConfiguration section */

/* Begin XCConfigurationList section */
		4B1AD8A625FC27E200261379 /* Build configuration list for PBXNativeTarget "Integration Tests" */ = {
			isa = XCConfigurationList;
			buildConfigurations = (
				4B1AD8A425FC27E200261379 /* Debug */,
				4B1AD8B325FC322600261379 /* CI */,
				4B1AD8A525FC27E200261379 /* Release */,
			);
			defaultConfigurationIsVisible = 0;
			defaultConfigurationName = Release;
		};
		AA585D79248FD31100E9A3E2 /* Build configuration list for PBXProject "DuckDuckGo" */ = {
			isa = XCConfigurationList;
			buildConfigurations = (
				AA585DA2248FD31500E9A3E2 /* Debug */,
				4B1AD8B025FC322600261379 /* CI */,
				AA585DA3248FD31500E9A3E2 /* Release */,
			);
			defaultConfigurationIsVisible = 0;
			defaultConfigurationName = Release;
		};
		AA585DA4248FD31500E9A3E2 /* Build configuration list for PBXNativeTarget "DuckDuckGo Privacy Browser" */ = {
			isa = XCConfigurationList;
			buildConfigurations = (
				AA585DA5248FD31500E9A3E2 /* Debug */,
				4B1AD8B125FC322600261379 /* CI */,
				AA585DA6248FD31500E9A3E2 /* Release */,
			);
			defaultConfigurationIsVisible = 0;
			defaultConfigurationName = Release;
		};
		AA585DA7248FD31500E9A3E2 /* Build configuration list for PBXNativeTarget "Unit Tests" */ = {
			isa = XCConfigurationList;
			buildConfigurations = (
				AA585DA8248FD31500E9A3E2 /* Debug */,
				4B1AD8B225FC322600261379 /* CI */,
				AA585DA9248FD31500E9A3E2 /* Release */,
			);
			defaultConfigurationIsVisible = 0;
			defaultConfigurationName = Release;
		};
/* End XCConfigurationList section */

/* Begin XCRemoteSwiftPackageReference section */
		4B82E9B125B69E3E00656FE7 /* XCRemoteSwiftPackageReference "TrackerRadarKit" */ = {
			isa = XCRemoteSwiftPackageReference;
			repositoryURL = "https://github.com/duckduckgo/TrackerRadarKit.git";
			requirement = {
				kind = upToNextMajorVersion;
<<<<<<< HEAD
				minimumVersion = 1.0.2;
=======
				minimumVersion = 3.1.0;
>>>>>>> 8415c5ae
			};
		};
		85ACCE9E26650FBF00CFAE75 /* XCRemoteSwiftPackageReference "BrowserServicesKit" */ = {
			isa = XCRemoteSwiftPackageReference;
			repositoryURL = "file:///Users/brindy/Projects/DuckDuckGo/BrowserServicesKit";
			requirement = {
				kind = revision;
				revision = 844d77d8dc92a35841b83d3d428122d679356030;
			};
		};
		85FF55C625F82E4F00E2AB99 /* XCRemoteSwiftPackageReference "lottie-ios" */ = {
			isa = XCRemoteSwiftPackageReference;
			repositoryURL = "https://github.com/airbnb/lottie-ios";
			requirement = {
				branch = "lottie/macos-spm";
				kind = branch;
			};
		};
		B65783F325F8ACA400D8DB33 /* XCRemoteSwiftPackageReference "PunycodeSwift" */ = {
			isa = XCRemoteSwiftPackageReference;
			repositoryURL = "https://github.com/gumob/PunycodeSwift.git";
			requirement = {
				kind = upToNextMajorVersion;
				minimumVersion = 2.1.0;
			};
		};
		B6DA44152616C13800DD1EC2 /* XCRemoteSwiftPackageReference "OHHTTPStubs" */ = {
			isa = XCRemoteSwiftPackageReference;
			repositoryURL = "https://github.com/AliSoftware/OHHTTPStubs.git";
			requirement = {
				kind = upToNextMajorVersion;
				minimumVersion = 9.1.0;
			};
		};
/* End XCRemoteSwiftPackageReference section */

/* Begin XCSwiftPackageProductDependency section */
		4B82E9B225B69E3E00656FE7 /* TrackerRadarKit */ = {
			isa = XCSwiftPackageProductDependency;
			package = 4B82E9B125B69E3E00656FE7 /* XCRemoteSwiftPackageReference "TrackerRadarKit" */;
			productName = TrackerRadarKit;
		};
		85ACCE9F26650FBF00CFAE75 /* BrowserServicesKit */ = {
			isa = XCSwiftPackageProductDependency;
			package = 85ACCE9E26650FBF00CFAE75 /* XCRemoteSwiftPackageReference "BrowserServicesKit" */;
			productName = BrowserServicesKit;
		};
		85FF55C725F82E4F00E2AB99 /* Lottie */ = {
			isa = XCSwiftPackageProductDependency;
			package = 85FF55C625F82E4F00E2AB99 /* XCRemoteSwiftPackageReference "lottie-ios" */;
			productName = Lottie;
		};
		B65783F425F8ACA400D8DB33 /* Punnycode */ = {
			isa = XCSwiftPackageProductDependency;
			package = B65783F325F8ACA400D8DB33 /* XCRemoteSwiftPackageReference "PunycodeSwift" */;
			productName = Punnycode;
		};
		B6DA44162616C13800DD1EC2 /* OHHTTPStubs */ = {
			isa = XCSwiftPackageProductDependency;
			package = B6DA44152616C13800DD1EC2 /* XCRemoteSwiftPackageReference "OHHTTPStubs" */;
			productName = OHHTTPStubs;
		};
		B6DA44182616C13800DD1EC2 /* OHHTTPStubsSwift */ = {
			isa = XCSwiftPackageProductDependency;
			package = B6DA44152616C13800DD1EC2 /* XCRemoteSwiftPackageReference "OHHTTPStubs" */;
			productName = OHHTTPStubsSwift;
		};
/* End XCSwiftPackageProductDependency section */

/* Begin XCVersionGroup section */
		4B11060325903E570039B979 /* CoreDataEncryptionTesting.xcdatamodeld */ = {
			isa = XCVersionGroup;
			children = (
				4B11060425903E570039B979 /* CoreDataEncryptionTesting.xcdatamodel */,
			);
			currentVersion = 4B11060425903E570039B979 /* CoreDataEncryptionTesting.xcdatamodel */;
			path = CoreDataEncryptionTesting.xcdatamodeld;
			sourceTree = "<group>";
			versionGroupType = wrapper.xcdatamodel;
		};
		4B67742E255DBEB800025BD8 /* HTTPSUpgrade.xcdatamodeld */ = {
			isa = XCVersionGroup;
			children = (
				4B67742F255DBEB800025BD8 /* HTTPSUpgrade 3.xcdatamodel */,
			);
			currentVersion = 4B67742F255DBEB800025BD8 /* HTTPSUpgrade 3.xcdatamodel */;
			path = HTTPSUpgrade.xcdatamodeld;
			sourceTree = "<group>";
			versionGroupType = wrapper.xcdatamodel;
		};
		AAC5E4D725D6A710007F5990 /* Bookmark.xcdatamodeld */ = {
			isa = XCVersionGroup;
			children = (
				AAC5E4D825D6A710007F5990 /* Bookmark.xcdatamodel */,
			);
			currentVersion = AAC5E4D825D6A710007F5990 /* Bookmark.xcdatamodel */;
			path = Bookmark.xcdatamodeld;
			sourceTree = "<group>";
			versionGroupType = wrapper.xcdatamodel;
		};
		AAE75278263B046100B973F8 /* History.xcdatamodeld */ = {
			isa = XCVersionGroup;
			children = (
				AAE75279263B046100B973F8 /* History.xcdatamodel */,
			);
			currentVersion = AAE75279263B046100B973F8 /* History.xcdatamodel */;
			path = History.xcdatamodeld;
			sourceTree = "<group>";
			versionGroupType = wrapper.xcdatamodel;
		};
		B6DA44062616B30600DD1EC2 /* PixelDataModel.xcdatamodeld */ = {
			isa = XCVersionGroup;
			children = (
				B6DA44072616B30600DD1EC2 /* PixelDataModel.xcdatamodel */,
			);
			currentVersion = B6DA44072616B30600DD1EC2 /* PixelDataModel.xcdatamodel */;
			path = PixelDataModel.xcdatamodeld;
			sourceTree = "<group>";
			versionGroupType = wrapper.xcdatamodel;
		};
/* End XCVersionGroup section */
	};
	rootObject = AA585D76248FD31100E9A3E2 /* Project object */;
}<|MERGE_RESOLUTION|>--- conflicted
+++ resolved
@@ -2995,11 +2995,7 @@
 			repositoryURL = "https://github.com/duckduckgo/TrackerRadarKit.git";
 			requirement = {
 				kind = upToNextMajorVersion;
-<<<<<<< HEAD
-				minimumVersion = 1.0.2;
-=======
 				minimumVersion = 3.1.0;
->>>>>>> 8415c5ae
 			};
 		};
 		85ACCE9E26650FBF00CFAE75 /* XCRemoteSwiftPackageReference "BrowserServicesKit" */ = {
