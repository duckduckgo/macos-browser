// !$*UTF8*$!
{
	archiveVersion = 1;
	classes = {
	};
	objectVersion = 52;
	objects = {

/* Begin PBXBuildFile section */
		142879DA24CE1179005419BB /* SuggestionViewModelTests.swift in Sources */ = {isa = PBXBuildFile; fileRef = 142879D924CE1179005419BB /* SuggestionViewModelTests.swift */; };
		142879DC24CE1185005419BB /* SuggestionContainerViewModelTests.swift in Sources */ = {isa = PBXBuildFile; fileRef = 142879DB24CE1185005419BB /* SuggestionContainerViewModelTests.swift */; };
		1430DFF524D0580F00B8978C /* TabBarViewController.swift in Sources */ = {isa = PBXBuildFile; fileRef = 1430DFF424D0580F00B8978C /* TabBarViewController.swift */; };
		14505A08256084EF00272CC6 /* UserAgent.swift in Sources */ = {isa = PBXBuildFile; fileRef = 14505A07256084EF00272CC6 /* UserAgent.swift */; };
		1456D6E124EFCBC300775049 /* TabBarCollectionView.swift in Sources */ = {isa = PBXBuildFile; fileRef = 1456D6E024EFCBC300775049 /* TabBarCollectionView.swift */; };
		14D9B8FB24F7E089000D4D13 /* AddressBarViewController.swift in Sources */ = {isa = PBXBuildFile; fileRef = 14D9B8F924F7E089000D4D13 /* AddressBarViewController.swift */; };
		14D9B90224F91316000D4D13 /* FocusRingView.swift in Sources */ = {isa = PBXBuildFile; fileRef = 14D9B90124F91316000D4D13 /* FocusRingView.swift */; };
		336D5B18262D8D3C0052E0C9 /* findinpage.js in Resources */ = {isa = PBXBuildFile; fileRef = 336D5AEF262D8D3C0052E0C9 /* findinpage.js */; };
		4B02198825E05FAC00ED7DEA /* login-detection.js in Resources */ = {isa = PBXBuildFile; fileRef = 4B02197D25E05FAC00ED7DEA /* login-detection.js */; };
		4B02198925E05FAC00ED7DEA /* FireproofingURLExtensions.swift in Sources */ = {isa = PBXBuildFile; fileRef = 4B02197F25E05FAC00ED7DEA /* FireproofingURLExtensions.swift */; };
		4B02198A25E05FAC00ED7DEA /* FireproofDomains.swift in Sources */ = {isa = PBXBuildFile; fileRef = 4B02198125E05FAC00ED7DEA /* FireproofDomains.swift */; };
		4B02198B25E05FAC00ED7DEA /* FireproofInfoViewController.swift in Sources */ = {isa = PBXBuildFile; fileRef = 4B02198325E05FAC00ED7DEA /* FireproofInfoViewController.swift */; };
		4B02198C25E05FAC00ED7DEA /* Fireproofing.storyboard in Resources */ = {isa = PBXBuildFile; fileRef = 4B02198425E05FAC00ED7DEA /* Fireproofing.storyboard */; };
		4B02198D25E05FAC00ED7DEA /* UndoFireproofingViewController.swift in Sources */ = {isa = PBXBuildFile; fileRef = 4B02198525E05FAC00ED7DEA /* UndoFireproofingViewController.swift */; };
		4B02198E25E05FAC00ED7DEA /* LoginDetectionService.swift in Sources */ = {isa = PBXBuildFile; fileRef = 4B02198725E05FAC00ED7DEA /* LoginDetectionService.swift */; };
		4B02199325E060C600ED7DEA /* LoginDetectionUserScript.swift in Sources */ = {isa = PBXBuildFile; fileRef = 4B02199225E060C600ED7DEA /* LoginDetectionUserScript.swift */; };
		4B02199B25E063DE00ED7DEA /* LoginDetectionServiceTests.swift in Sources */ = {isa = PBXBuildFile; fileRef = 4B02199825E063DE00ED7DEA /* LoginDetectionServiceTests.swift */; };
		4B02199C25E063DE00ED7DEA /* FireproofDomainsTests.swift in Sources */ = {isa = PBXBuildFile; fileRef = 4B02199925E063DE00ED7DEA /* FireproofDomainsTests.swift */; };
		4B02199D25E063DE00ED7DEA /* FireproofingURLExtensionsTests.swift in Sources */ = {isa = PBXBuildFile; fileRef = 4B02199A25E063DE00ED7DEA /* FireproofingURLExtensionsTests.swift */; };
		4B0219A825E0646500ED7DEA /* WebsiteDataStoreTests.swift in Sources */ = {isa = PBXBuildFile; fileRef = 4B0219A725E0646500ED7DEA /* WebsiteDataStoreTests.swift */; };
		4B0511BB262CAA5A00F6079C /* DefaultBrowserPreferences.swift in Sources */ = {isa = PBXBuildFile; fileRef = 4B0511A4262CAA5A00F6079C /* DefaultBrowserPreferences.swift */; };
		4B0511BC262CAA5A00F6079C /* AppearancePreferences.swift in Sources */ = {isa = PBXBuildFile; fileRef = 4B0511A5262CAA5A00F6079C /* AppearancePreferences.swift */; };
		4B0511BD262CAA5A00F6079C /* PrivacySecurityPreferences.swift in Sources */ = {isa = PBXBuildFile; fileRef = 4B0511A6262CAA5A00F6079C /* PrivacySecurityPreferences.swift */; };
		4B0511BE262CAA5A00F6079C /* DownloadPreferences.swift in Sources */ = {isa = PBXBuildFile; fileRef = 4B0511A7262CAA5A00F6079C /* DownloadPreferences.swift */; };
		4B0511BF262CAA5A00F6079C /* PreferenceSections.swift in Sources */ = {isa = PBXBuildFile; fileRef = 4B0511A8262CAA5A00F6079C /* PreferenceSections.swift */; };
		4B0511C1262CAA5A00F6079C /* PrivacySecurityPreferencesTableCellView.xib in Resources */ = {isa = PBXBuildFile; fileRef = 4B0511AB262CAA5A00F6079C /* PrivacySecurityPreferencesTableCellView.xib */; };
		4B0511C2262CAA5A00F6079C /* PreferencesAboutViewController.swift in Sources */ = {isa = PBXBuildFile; fileRef = 4B0511AC262CAA5A00F6079C /* PreferencesAboutViewController.swift */; };
		4B0511C3262CAA5A00F6079C /* Preferences.storyboard in Resources */ = {isa = PBXBuildFile; fileRef = 4B0511AD262CAA5A00F6079C /* Preferences.storyboard */; };
		4B0511C4262CAA5A00F6079C /* PreferencesSidebarViewController.swift in Sources */ = {isa = PBXBuildFile; fileRef = 4B0511AE262CAA5A00F6079C /* PreferencesSidebarViewController.swift */; };
		4B0511C5262CAA5A00F6079C /* PrivacySecurityPreferencesTableCellView.swift in Sources */ = {isa = PBXBuildFile; fileRef = 4B0511AF262CAA5A00F6079C /* PrivacySecurityPreferencesTableCellView.swift */; };
		4B0511C6262CAA5A00F6079C /* DefaultBrowserTableCellView.xib in Resources */ = {isa = PBXBuildFile; fileRef = 4B0511B0262CAA5A00F6079C /* DefaultBrowserTableCellView.xib */; };
		4B0511C7262CAA5A00F6079C /* PreferenceTableCellView.swift in Sources */ = {isa = PBXBuildFile; fileRef = 4B0511B1262CAA5A00F6079C /* PreferenceTableCellView.swift */; };
		4B0511C8262CAA5A00F6079C /* PreferencesListViewController.swift in Sources */ = {isa = PBXBuildFile; fileRef = 4B0511B2262CAA5A00F6079C /* PreferencesListViewController.swift */; };
		4B0511C9262CAA5A00F6079C /* RoundedSelectionRowView.swift in Sources */ = {isa = PBXBuildFile; fileRef = 4B0511B3262CAA5A00F6079C /* RoundedSelectionRowView.swift */; };
		4B0511CA262CAA5A00F6079C /* FireproofDomainsViewController.swift in Sources */ = {isa = PBXBuildFile; fileRef = 4B0511B4262CAA5A00F6079C /* FireproofDomainsViewController.swift */; };
		4B0511CB262CAA5A00F6079C /* DownloadPreferencesTableCellView.swift in Sources */ = {isa = PBXBuildFile; fileRef = 4B0511B5262CAA5A00F6079C /* DownloadPreferencesTableCellView.swift */; };
		4B0511CC262CAA5A00F6079C /* PreferencesSplitViewController.swift in Sources */ = {isa = PBXBuildFile; fileRef = 4B0511B6262CAA5A00F6079C /* PreferencesSplitViewController.swift */; };
		4B0511CD262CAA5A00F6079C /* DefaultBrowserTableCellView.swift in Sources */ = {isa = PBXBuildFile; fileRef = 4B0511B7262CAA5A00F6079C /* DefaultBrowserTableCellView.swift */; };
		4B0511CE262CAA5A00F6079C /* DownloadPreferencesTableCellView.xib in Resources */ = {isa = PBXBuildFile; fileRef = 4B0511B8262CAA5A00F6079C /* DownloadPreferencesTableCellView.xib */; };
		4B0511CF262CAA5A00F6079C /* AppearancePreferencesTableCellView.swift in Sources */ = {isa = PBXBuildFile; fileRef = 4B0511B9262CAA5A00F6079C /* AppearancePreferencesTableCellView.swift */; };
		4B0511D0262CAA5A00F6079C /* AppearancePreferencesTableCellView.xib in Resources */ = {isa = PBXBuildFile; fileRef = 4B0511BA262CAA5A00F6079C /* AppearancePreferencesTableCellView.xib */; };
		4B0511D8262CAA7000F6079C /* PaddedImageButton.swift in Sources */ = {isa = PBXBuildFile; fileRef = 4B0511D7262CAA7000F6079C /* PaddedImageButton.swift */; };
		4B0511E1262CAA8600F6079C /* NSOpenPanelExtensions.swift in Sources */ = {isa = PBXBuildFile; fileRef = 4B0511DF262CAA8600F6079C /* NSOpenPanelExtensions.swift */; };
		4B0511E2262CAA8600F6079C /* NSViewControllerExtension.swift in Sources */ = {isa = PBXBuildFile; fileRef = 4B0511E0262CAA8600F6079C /* NSViewControllerExtension.swift */; };
		4B0511E7262CAB3700F6079C /* UserDefaultsWrapperUtilities.swift in Sources */ = {isa = PBXBuildFile; fileRef = 4B0511E6262CAB3700F6079C /* UserDefaultsWrapperUtilities.swift */; };
		4B0511F0262CAEC900F6079C /* AppearancePreferencesTests.swift in Sources */ = {isa = PBXBuildFile; fileRef = 4B0511EF262CAEC900F6079C /* AppearancePreferencesTests.swift */; };
		4B0511F8262CB20F00F6079C /* DownloadPreferencesTests.swift in Sources */ = {isa = PBXBuildFile; fileRef = 4B0511F7262CB20F00F6079C /* DownloadPreferencesTests.swift */; };
		4B051207262CD24400F6079C /* NSImageViewExtension.swift in Sources */ = {isa = PBXBuildFile; fileRef = 4B0511FC262CD20D00F6079C /* NSImageViewExtension.swift */; };
		4B11060525903E570039B979 /* CoreDataEncryptionTesting.xcdatamodeld in Sources */ = {isa = PBXBuildFile; fileRef = 4B11060325903E570039B979 /* CoreDataEncryptionTesting.xcdatamodeld */; };
		4B11060A25903EAC0039B979 /* CoreDataEncryptionTests.swift in Sources */ = {isa = PBXBuildFile; fileRef = 4B11060925903EAC0039B979 /* CoreDataEncryptionTests.swift */; };
		4B1AD8D525FC38DD00261379 /* EncryptionKeyStoreTests.swift in Sources */ = {isa = PBXBuildFile; fileRef = 4BA1A6EA258C288C00F6F690 /* EncryptionKeyStoreTests.swift */; };
		4B1AD8E225FC390B00261379 /* EncryptionMocks.swift in Sources */ = {isa = PBXBuildFile; fileRef = 4BA1A6F5258C4F9600F6F690 /* EncryptionMocks.swift */; };
		4B1AD91725FC46FB00261379 /* CoreDataEncryptionTests.swift in Sources */ = {isa = PBXBuildFile; fileRef = 4B1AD91625FC46FB00261379 /* CoreDataEncryptionTests.swift */; };
		4B1AD92125FC474E00261379 /* CoreDataEncryptionTesting.xcdatamodeld in Sources */ = {isa = PBXBuildFile; fileRef = 4B11060325903E570039B979 /* CoreDataEncryptionTesting.xcdatamodeld */; };
		4B4F72EC266B2ED300814C60 /* CollectionExtension.swift in Sources */ = {isa = PBXBuildFile; fileRef = 4B4F72EB266B2ED300814C60 /* CollectionExtension.swift */; };
		4B6160D825B150E4007DE5B2 /* trackerData.json in Resources */ = {isa = PBXBuildFile; fileRef = 4B6160D725B150E4007DE5B2 /* trackerData.json */; };
		4B6160DD25B152C5007DE5B2 /* ContentBlockerRulesUserScript.swift in Sources */ = {isa = PBXBuildFile; fileRef = 4B6160DC25B152C5007DE5B2 /* ContentBlockerRulesUserScript.swift */; };
		4B6160E525B152FA007DE5B2 /* ContentBlockerUserScript.swift in Sources */ = {isa = PBXBuildFile; fileRef = 4B6160E425B152FA007DE5B2 /* ContentBlockerUserScript.swift */; };
		4B6160ED25B15417007DE5B2 /* DetectedTracker.swift in Sources */ = {isa = PBXBuildFile; fileRef = 4B6160EC25B15417007DE5B2 /* DetectedTracker.swift */; };
		4B6160F225B15792007DE5B2 /* contentblockerrules.js in Resources */ = {isa = PBXBuildFile; fileRef = 4B6160F125B15792007DE5B2 /* contentblockerrules.js */; };
		4B6160F725B157BB007DE5B2 /* contentblocker.js in Resources */ = {isa = PBXBuildFile; fileRef = 4B6160F625B157BB007DE5B2 /* contentblocker.js */; };
		4B6160FF25B15BB1007DE5B2 /* ContentBlockerRulesManager.swift in Sources */ = {isa = PBXBuildFile; fileRef = 4B6160FE25B15BB1007DE5B2 /* ContentBlockerRulesManager.swift */; };
		4B65027525E5F2A70054432E /* DefaultBrowserPromptView.xib in Resources */ = {isa = PBXBuildFile; fileRef = 4B65027425E5F2A70054432E /* DefaultBrowserPromptView.xib */; };
		4B65027A25E5F2B10054432E /* DefaultBrowserPromptView.swift in Sources */ = {isa = PBXBuildFile; fileRef = 4B65027925E5F2B10054432E /* DefaultBrowserPromptView.swift */; };
		4B65028A25E6CBF40054432E /* NibLoadable.swift in Sources */ = {isa = PBXBuildFile; fileRef = 4B65028925E6CBF40054432E /* NibLoadable.swift */; };
		4B65143E263924B5005B46EB /* EmailUrlExtensions.swift in Sources */ = {isa = PBXBuildFile; fileRef = 4B65143D263924B5005B46EB /* EmailUrlExtensions.swift */; };
		4B677431255DBEB800025BD8 /* BloomFilterWrapper.mm in Sources */ = {isa = PBXBuildFile; fileRef = 4B677424255DBEB800025BD8 /* BloomFilterWrapper.mm */; };
		4B677432255DBEB800025BD8 /* httpsMobileV2BloomSpec.json in Resources */ = {isa = PBXBuildFile; fileRef = 4B677427255DBEB800025BD8 /* httpsMobileV2BloomSpec.json */; };
		4B677433255DBEB800025BD8 /* httpsMobileV2Bloom.bin in Resources */ = {isa = PBXBuildFile; fileRef = 4B677428255DBEB800025BD8 /* httpsMobileV2Bloom.bin */; };
		4B677434255DBEB800025BD8 /* HTTPSBloomFilterSpecification.swift in Sources */ = {isa = PBXBuildFile; fileRef = 4B677429255DBEB800025BD8 /* HTTPSBloomFilterSpecification.swift */; };
		4B677435255DBEB800025BD8 /* httpsMobileV2FalsePositives.json in Resources */ = {isa = PBXBuildFile; fileRef = 4B67742A255DBEB800025BD8 /* httpsMobileV2FalsePositives.json */; };
		4B677436255DBEB800025BD8 /* HTTPSExcludedDomains.swift in Sources */ = {isa = PBXBuildFile; fileRef = 4B67742B255DBEB800025BD8 /* HTTPSExcludedDomains.swift */; };
		4B677437255DBEB800025BD8 /* HTTPSUpgrade.swift in Sources */ = {isa = PBXBuildFile; fileRef = 4B67742C255DBEB800025BD8 /* HTTPSUpgrade.swift */; };
		4B677438255DBEB800025BD8 /* HTTPSUpgrade.xcdatamodeld in Sources */ = {isa = PBXBuildFile; fileRef = 4B67742E255DBEB800025BD8 /* HTTPSUpgrade.xcdatamodeld */; };
		4B677439255DBEB800025BD8 /* HTTPSUpgradeStore.swift in Sources */ = {isa = PBXBuildFile; fileRef = 4B677430255DBEB800025BD8 /* HTTPSUpgradeStore.swift */; };
		4B677442255DBEEA00025BD8 /* Database.swift in Sources */ = {isa = PBXBuildFile; fileRef = 4B677440255DBEEA00025BD8 /* Database.swift */; };
		4B67744B255DBF3A00025BD8 /* BloomFilter.cpp in Sources */ = {isa = PBXBuildFile; fileRef = 4B677449255DBF3A00025BD8 /* BloomFilter.cpp */; };
		4B677450255DBFA300025BD8 /* HashExtension.swift in Sources */ = {isa = PBXBuildFile; fileRef = 4B67744F255DBFA300025BD8 /* HashExtension.swift */; };
		4B82E9B325B69E3E00656FE7 /* TrackerRadarKit in Frameworks */ = {isa = PBXBuildFile; productRef = 4B82E9B225B69E3E00656FE7 /* TrackerRadarKit */; };
		4B82E9B925B6A05800656FE7 /* DetectedTrackerTests.swift in Sources */ = {isa = PBXBuildFile; fileRef = 4B82E9B825B6A05800656FE7 /* DetectedTrackerTests.swift */; };
		4B82E9C125B6A1CD00656FE7 /* TrackerRadarManagerTests.swift in Sources */ = {isa = PBXBuildFile; fileRef = 4B82E9C025B6A1CD00656FE7 /* TrackerRadarManagerTests.swift */; };
		4B92928B26670D1700AD2C21 /* BookmarksOutlineView.swift in Sources */ = {isa = PBXBuildFile; fileRef = 4B92928526670D1600AD2C21 /* BookmarksOutlineView.swift */; };
		4B92928C26670D1700AD2C21 /* OutlineSeparatorViewCell.swift in Sources */ = {isa = PBXBuildFile; fileRef = 4B92928626670D1600AD2C21 /* OutlineSeparatorViewCell.swift */; };
		4B92928D26670D1700AD2C21 /* BookmarkOutlineViewCell.swift in Sources */ = {isa = PBXBuildFile; fileRef = 4B92928726670D1600AD2C21 /* BookmarkOutlineViewCell.swift */; };
		4B92928E26670D1700AD2C21 /* BookmarkOutlineViewCell.xib in Resources */ = {isa = PBXBuildFile; fileRef = 4B92928826670D1600AD2C21 /* BookmarkOutlineViewCell.xib */; };
		4B92928F26670D1700AD2C21 /* BookmarkTableCellView.swift in Sources */ = {isa = PBXBuildFile; fileRef = 4B92928926670D1700AD2C21 /* BookmarkTableCellView.swift */; };
		4B92929026670D1700AD2C21 /* BookmarkTableCellView.xib in Resources */ = {isa = PBXBuildFile; fileRef = 4B92928A26670D1700AD2C21 /* BookmarkTableCellView.xib */; };
		4B92929B26670D2A00AD2C21 /* BookmarkOutlineViewDataSource.swift in Sources */ = {isa = PBXBuildFile; fileRef = 4B92929126670D2A00AD2C21 /* BookmarkOutlineViewDataSource.swift */; };
		4B92929C26670D2A00AD2C21 /* PasteboardFolder.swift in Sources */ = {isa = PBXBuildFile; fileRef = 4B92929226670D2A00AD2C21 /* PasteboardFolder.swift */; };
		4B92929D26670D2A00AD2C21 /* BookmarkNode.swift in Sources */ = {isa = PBXBuildFile; fileRef = 4B92929326670D2A00AD2C21 /* BookmarkNode.swift */; };
		4B92929E26670D2A00AD2C21 /* BookmarkSidebarTreeController.swift in Sources */ = {isa = PBXBuildFile; fileRef = 4B92929426670D2A00AD2C21 /* BookmarkSidebarTreeController.swift */; };
		4B92929F26670D2A00AD2C21 /* PasteboardBookmark.swift in Sources */ = {isa = PBXBuildFile; fileRef = 4B92929526670D2A00AD2C21 /* PasteboardBookmark.swift */; };
		4B9292A026670D2A00AD2C21 /* SpacerNode.swift in Sources */ = {isa = PBXBuildFile; fileRef = 4B92929626670D2A00AD2C21 /* SpacerNode.swift */; };
		4B9292A126670D2A00AD2C21 /* TreeController.swift in Sources */ = {isa = PBXBuildFile; fileRef = 4B92929726670D2A00AD2C21 /* TreeController.swift */; };
		4B9292A226670D2A00AD2C21 /* PseudoFolder.swift in Sources */ = {isa = PBXBuildFile; fileRef = 4B92929826670D2A00AD2C21 /* PseudoFolder.swift */; };
		4B9292A326670D2A00AD2C21 /* BookmarkManagedObject.swift in Sources */ = {isa = PBXBuildFile; fileRef = 4B92929926670D2A00AD2C21 /* BookmarkManagedObject.swift */; };
		4B9292A426670D2A00AD2C21 /* PasteboardWriting.swift in Sources */ = {isa = PBXBuildFile; fileRef = 4B92929A26670D2A00AD2C21 /* PasteboardWriting.swift */; };
		4B9292AA26670D3700AD2C21 /* Bookmark.xcmappingmodel in Sources */ = {isa = PBXBuildFile; fileRef = 4B9292A526670D3700AD2C21 /* Bookmark.xcmappingmodel */; };
		4B9292AB26670D3700AD2C21 /* BookmarkMigrationPolicy.swift in Sources */ = {isa = PBXBuildFile; fileRef = 4B9292A626670D3700AD2C21 /* BookmarkMigrationPolicy.swift */; };
		4B9292AC26670D3700AD2C21 /* Bookmark.xcdatamodeld in Sources */ = {isa = PBXBuildFile; fileRef = 4B9292A726670D3700AD2C21 /* Bookmark.xcdatamodeld */; };
		4B9292AF26670F5300AD2C21 /* NSOutlineViewExtensions.swift in Sources */ = {isa = PBXBuildFile; fileRef = 4B9292AE26670F5300AD2C21 /* NSOutlineViewExtensions.swift */; };
		4B9292BA2667103100AD2C21 /* BookmarkNodePathTests.swift in Sources */ = {isa = PBXBuildFile; fileRef = 4B9292B02667103000AD2C21 /* BookmarkNodePathTests.swift */; };
		4B9292BB2667103100AD2C21 /* BookmarkNodeTests.swift in Sources */ = {isa = PBXBuildFile; fileRef = 4B9292B12667103000AD2C21 /* BookmarkNodeTests.swift */; };
		4B9292BC2667103100AD2C21 /* BookmarkSidebarTreeControllerTests.swift in Sources */ = {isa = PBXBuildFile; fileRef = 4B9292B22667103000AD2C21 /* BookmarkSidebarTreeControllerTests.swift */; };
		4B9292BD2667103100AD2C21 /* BookmarkOutlineViewDataSourceTests.swift in Sources */ = {isa = PBXBuildFile; fileRef = 4B9292B32667103000AD2C21 /* BookmarkOutlineViewDataSourceTests.swift */; };
		4B9292BE2667103100AD2C21 /* PasteboardFolderTests.swift in Sources */ = {isa = PBXBuildFile; fileRef = 4B9292B42667103000AD2C21 /* PasteboardFolderTests.swift */; };
		4B9292BF2667103100AD2C21 /* TreeControllerTests.swift in Sources */ = {isa = PBXBuildFile; fileRef = 4B9292B52667103000AD2C21 /* TreeControllerTests.swift */; };
		4B9292C02667103100AD2C21 /* BookmarkManagedObjectTests.swift in Sources */ = {isa = PBXBuildFile; fileRef = 4B9292B62667103000AD2C21 /* BookmarkManagedObjectTests.swift */; };
		4B9292C12667103100AD2C21 /* BookmarkMigrationTests.swift in Sources */ = {isa = PBXBuildFile; fileRef = 4B9292B72667103000AD2C21 /* BookmarkMigrationTests.swift */; };
		4B9292C22667103100AD2C21 /* BookmarkTests.swift in Sources */ = {isa = PBXBuildFile; fileRef = 4B9292B82667103000AD2C21 /* BookmarkTests.swift */; };
		4B9292C32667103100AD2C21 /* PasteboardBookmarkTests.swift in Sources */ = {isa = PBXBuildFile; fileRef = 4B9292B92667103100AD2C21 /* PasteboardBookmarkTests.swift */; };
		4B9292C52667104B00AD2C21 /* CoreDataTestUtilities.swift in Sources */ = {isa = PBXBuildFile; fileRef = 4B9292C42667104B00AD2C21 /* CoreDataTestUtilities.swift */; };
		4B9292CE2667123700AD2C21 /* BrowserTabEmbeddable.swift in Sources */ = {isa = PBXBuildFile; fileRef = 4B9292C62667123700AD2C21 /* BrowserTabEmbeddable.swift */; };
		4B9292CF2667123700AD2C21 /* BookmarkManagementSidebarViewController.swift in Sources */ = {isa = PBXBuildFile; fileRef = 4B9292C72667123700AD2C21 /* BookmarkManagementSidebarViewController.swift */; };
		4B9292D02667123700AD2C21 /* BookmarkManagementSplitViewController.swift in Sources */ = {isa = PBXBuildFile; fileRef = 4B9292C82667123700AD2C21 /* BookmarkManagementSplitViewController.swift */; };
		4B9292D12667123700AD2C21 /* BookmarkTableRowView.swift in Sources */ = {isa = PBXBuildFile; fileRef = 4B9292C92667123700AD2C21 /* BookmarkTableRowView.swift */; };
		4B9292D22667123700AD2C21 /* AddFolderModalViewController.swift in Sources */ = {isa = PBXBuildFile; fileRef = 4B9292CA2667123700AD2C21 /* AddFolderModalViewController.swift */; };
		4B9292D32667123700AD2C21 /* AddBookmarkModalViewController.swift in Sources */ = {isa = PBXBuildFile; fileRef = 4B9292CB2667123700AD2C21 /* AddBookmarkModalViewController.swift */; };
		4B9292D42667123700AD2C21 /* BookmarkListViewController.swift in Sources */ = {isa = PBXBuildFile; fileRef = 4B9292CC2667123700AD2C21 /* BookmarkListViewController.swift */; };
		4B9292D52667123700AD2C21 /* BookmarkManagementDetailViewController.swift in Sources */ = {isa = PBXBuildFile; fileRef = 4B9292CD2667123700AD2C21 /* BookmarkManagementDetailViewController.swift */; };
		4B9292D72667124000AD2C21 /* NSPopUpButtonExtension.swift in Sources */ = {isa = PBXBuildFile; fileRef = 4B9292D62667124000AD2C21 /* NSPopUpButtonExtension.swift */; };
		4B9292D92667124B00AD2C21 /* BookmarkListTreeControllerDataSource.swift in Sources */ = {isa = PBXBuildFile; fileRef = 4B9292D82667124B00AD2C21 /* BookmarkListTreeControllerDataSource.swift */; };
		4B9292DB2667125D00AD2C21 /* ContextualMenu.swift in Sources */ = {isa = PBXBuildFile; fileRef = 4B9292DA2667125D00AD2C21 /* ContextualMenu.swift */; };
		4BA1A69B258B076900F6F690 /* FileStore.swift in Sources */ = {isa = PBXBuildFile; fileRef = 4BA1A69A258B076900F6F690 /* FileStore.swift */; };
		4BA1A6A0258B079600F6F690 /* DataEncryption.swift in Sources */ = {isa = PBXBuildFile; fileRef = 4BA1A69F258B079600F6F690 /* DataEncryption.swift */; };
		4BA1A6A5258B07DF00F6F690 /* EncryptedValueTransformer.swift in Sources */ = {isa = PBXBuildFile; fileRef = 4BA1A6A4258B07DF00F6F690 /* EncryptedValueTransformer.swift */; };
		4BA1A6B3258B080A00F6F690 /* EncryptionKeyGeneration.swift in Sources */ = {isa = PBXBuildFile; fileRef = 4BA1A6B2258B080A00F6F690 /* EncryptionKeyGeneration.swift */; };
		4BA1A6B8258B081600F6F690 /* EncryptionKeyStoring.swift in Sources */ = {isa = PBXBuildFile; fileRef = 4BA1A6B7258B081600F6F690 /* EncryptionKeyStoring.swift */; };
		4BA1A6BD258B082300F6F690 /* EncryptionKeyStore.swift in Sources */ = {isa = PBXBuildFile; fileRef = 4BA1A6BC258B082300F6F690 /* EncryptionKeyStore.swift */; };
		4BA1A6C2258B0A1300F6F690 /* ContiguousBytesExtension.swift in Sources */ = {isa = PBXBuildFile; fileRef = 4BA1A6C1258B0A1300F6F690 /* ContiguousBytesExtension.swift */; };
		4BA1A6D9258C0CB300F6F690 /* DataEncryptionTests.swift in Sources */ = {isa = PBXBuildFile; fileRef = 4BA1A6D8258C0CB300F6F690 /* DataEncryptionTests.swift */; };
		4BA1A6DE258C100A00F6F690 /* FileStoreTests.swift in Sources */ = {isa = PBXBuildFile; fileRef = 4BA1A6DD258C100A00F6F690 /* FileStoreTests.swift */; };
		4BA1A6E6258C270800F6F690 /* EncryptionKeyGeneratorTests.swift in Sources */ = {isa = PBXBuildFile; fileRef = 4BA1A6E5258C270800F6F690 /* EncryptionKeyGeneratorTests.swift */; };
		4BA1A6F6258C4F9600F6F690 /* EncryptionMocks.swift in Sources */ = {isa = PBXBuildFile; fileRef = 4BA1A6F5258C4F9600F6F690 /* EncryptionMocks.swift */; };
		4BA1A6FE258C5C1300F6F690 /* EncryptedValueTransformerTests.swift in Sources */ = {isa = PBXBuildFile; fileRef = 4BA1A6FD258C5C1300F6F690 /* EncryptedValueTransformerTests.swift */; };
		4BB88B4525B7B55C006F6B06 /* DebugUserScript.swift in Sources */ = {isa = PBXBuildFile; fileRef = 4BB88B4425B7B55C006F6B06 /* DebugUserScript.swift */; };
		4BB88B4A25B7B690006F6B06 /* SequenceExtensions.swift in Sources */ = {isa = PBXBuildFile; fileRef = 4BB88B4925B7B690006F6B06 /* SequenceExtensions.swift */; };
		4BB88B5025B7BA2B006F6B06 /* TabInstrumentation.swift in Sources */ = {isa = PBXBuildFile; fileRef = 4BB88B4F25B7BA2B006F6B06 /* TabInstrumentation.swift */; };
		4BB88B5B25B7BA50006F6B06 /* Instruments.swift in Sources */ = {isa = PBXBuildFile; fileRef = 4BB88B5A25B7BA50006F6B06 /* Instruments.swift */; };
		4BE0DF06267819A1006337B7 /* NSStoryboardExtension.swift in Sources */ = {isa = PBXBuildFile; fileRef = 4BE0DF0426781961006337B7 /* NSStoryboardExtension.swift */; };
		8511E18425F82B34002F516B /* 01_Fire_really_small.json in Resources */ = {isa = PBXBuildFile; fileRef = 8511E18325F82B34002F516B /* 01_Fire_really_small.json */; };
		853014D625E671A000FB8205 /* PageObserverUserScript.swift in Sources */ = {isa = PBXBuildFile; fileRef = 853014D525E671A000FB8205 /* PageObserverUserScript.swift */; };
		8546DE6225C03056000CA5E1 /* UserAgentTests.swift in Sources */ = {isa = PBXBuildFile; fileRef = 8546DE6125C03056000CA5E1 /* UserAgentTests.swift */; };
		85480F8A25CDC360009424E3 /* Launch.storyboard in Resources */ = {isa = PBXBuildFile; fileRef = 85480F8925CDC360009424E3 /* Launch.storyboard */; };
		85480FBB25D181CB009424E3 /* ConfigurationDownloading.swift in Sources */ = {isa = PBXBuildFile; fileRef = 85480FBA25D181CB009424E3 /* ConfigurationDownloading.swift */; };
		85480FCF25D1AA22009424E3 /* ConfigurationStoring.swift in Sources */ = {isa = PBXBuildFile; fileRef = 85480FCE25D1AA22009424E3 /* ConfigurationStoring.swift */; };
		856C98A6256EB59600A22F1F /* MenuItemSelectors.swift in Sources */ = {isa = PBXBuildFile; fileRef = 856C98A5256EB59600A22F1F /* MenuItemSelectors.swift */; };
		856C98D52570116900A22F1F /* NSWindow+Toast.swift in Sources */ = {isa = PBXBuildFile; fileRef = 856C98D42570116900A22F1F /* NSWindow+Toast.swift */; };
		856C98DF257014BD00A22F1F /* FileDownloadManager.swift in Sources */ = {isa = PBXBuildFile; fileRef = 856C98DE257014BD00A22F1F /* FileDownloadManager.swift */; };
		85799C1825DEBB3F0007EC87 /* Logging.swift in Sources */ = {isa = PBXBuildFile; fileRef = 85799C1725DEBB3F0007EC87 /* Logging.swift */; };
		85799C3425DFCD1B0007EC87 /* TrackerRadarManager.swift in Sources */ = {isa = PBXBuildFile; fileRef = 4B6160D225B14E6E007DE5B2 /* TrackerRadarManager.swift */; };
		85A0116925AF1D8900FA6A0C /* FindInPageViewController.swift in Sources */ = {isa = PBXBuildFile; fileRef = 85A0116825AF1D8900FA6A0C /* FindInPageViewController.swift */; };
		85A0117425AF2EDF00FA6A0C /* FindInPage.storyboard in Resources */ = {isa = PBXBuildFile; fileRef = 85A0117325AF2EDF00FA6A0C /* FindInPage.storyboard */; };
		85A0118225AF60E700FA6A0C /* FindInPageModel.swift in Sources */ = {isa = PBXBuildFile; fileRef = 85A0118125AF60E700FA6A0C /* FindInPageModel.swift */; };
		85A011EA25B4D4CA00FA6A0C /* FindInPageUserScript.swift in Sources */ = {isa = PBXBuildFile; fileRef = 85A011E925B4D4CA00FA6A0C /* FindInPageUserScript.swift */; };
		85AC3AEF25D5CE9800C7D2AA /* UserScripts.swift in Sources */ = {isa = PBXBuildFile; fileRef = 85AC3AEE25D5CE9800C7D2AA /* UserScripts.swift */; };
		85AC3AF725D5DBFD00C7D2AA /* DataExtension.swift in Sources */ = {isa = PBXBuildFile; fileRef = 85AC3AF625D5DBFD00C7D2AA /* DataExtension.swift */; };
		85AC3B0525D6B1D800C7D2AA /* ScriptSourceProviding.swift in Sources */ = {isa = PBXBuildFile; fileRef = 85AC3B0425D6B1D800C7D2AA /* ScriptSourceProviding.swift */; };
		85AC3B1725D9BC1A00C7D2AA /* ConfigurationDownloaderTests.swift in Sources */ = {isa = PBXBuildFile; fileRef = 85AC3B1625D9BC1A00C7D2AA /* ConfigurationDownloaderTests.swift */; };
		85AC3B3525DA82A600C7D2AA /* DataTaskProviding.swift in Sources */ = {isa = PBXBuildFile; fileRef = 85AC3B3425DA82A600C7D2AA /* DataTaskProviding.swift */; };
		85AC3B4925DAC9BD00C7D2AA /* ConfigurationStorageTests.swift in Sources */ = {isa = PBXBuildFile; fileRef = 85AC3B4825DAC9BD00C7D2AA /* ConfigurationStorageTests.swift */; };
		85AE2FF224A33A2D002D507F /* WebKit.framework in Frameworks */ = {isa = PBXBuildFile; fileRef = 85AE2FF124A33A2D002D507F /* WebKit.framework */; };
		85C6A29625CC1FFD00EEB5F1 /* UserDefaultsWrapper.swift in Sources */ = {isa = PBXBuildFile; fileRef = 85C6A29525CC1FFD00EEB5F1 /* UserDefaultsWrapper.swift */; };
		85D33F1225C82EB3002B91A6 /* ConfigurationManager.swift in Sources */ = {isa = PBXBuildFile; fileRef = 85D33F1125C82EB3002B91A6 /* ConfigurationManager.swift */; };
		85D438B6256E7C9E00F3BAF8 /* ContextMenuUserScript.swift in Sources */ = {isa = PBXBuildFile; fileRef = 85D438B5256E7C9E00F3BAF8 /* ContextMenuUserScript.swift */; };
		85E11C2F25E7DC7E00974CAF /* ExternalURLHandler.swift in Sources */ = {isa = PBXBuildFile; fileRef = 85E11C2E25E7DC7E00974CAF /* ExternalURLHandler.swift */; };
		85E11C3725E7F1E100974CAF /* ExternalURLHandlerTests.swift in Sources */ = {isa = PBXBuildFile; fileRef = 85E11C3625E7F1E100974CAF /* ExternalURLHandlerTests.swift */; };
		85F1B0C925EF9759004792B6 /* URLEventListenerTests.swift in Sources */ = {isa = PBXBuildFile; fileRef = 85F1B0C825EF9759004792B6 /* URLEventListenerTests.swift */; };
		85F4D1C4266695C9002DD869 /* BrowserServicesKit in Frameworks */ = {isa = PBXBuildFile; productRef = 85F4D1C3266695C9002DD869 /* BrowserServicesKit */; };
		85F69B3C25EDE81F00978E59 /* URLExtensionTests.swift in Sources */ = {isa = PBXBuildFile; fileRef = 85F69B3B25EDE81F00978E59 /* URLExtensionTests.swift */; };
		85FF55C825F82E4F00E2AB99 /* Lottie in Frameworks */ = {isa = PBXBuildFile; productRef = 85FF55C725F82E4F00E2AB99 /* Lottie */; };
		AA0F3DB7261A566C0077F2D9 /* SuggestionLoadingMock.swift in Sources */ = {isa = PBXBuildFile; fileRef = AA0F3DB6261A566C0077F2D9 /* SuggestionLoadingMock.swift */; };
		AA2CB12D2587BB5600AA6FBE /* TabBarFooter.xib in Resources */ = {isa = PBXBuildFile; fileRef = AA2CB12C2587BB5600AA6FBE /* TabBarFooter.xib */; };
		AA2CB1352587C29500AA6FBE /* TabBarFooter.swift in Sources */ = {isa = PBXBuildFile; fileRef = AA2CB1342587C29500AA6FBE /* TabBarFooter.swift */; };
		AA2E423424C8A2270048C0D5 /* ColorView.swift in Sources */ = {isa = PBXBuildFile; fileRef = AA2E423324C8A2270048C0D5 /* ColorView.swift */; };
		AA361A3624EBF0B500EEC649 /* WindowDraggingView.swift in Sources */ = {isa = PBXBuildFile; fileRef = AA361A3524EBF0B500EEC649 /* WindowDraggingView.swift */; };
		AA3F895324C18AD500628DDE /* SuggestionViewModel.swift in Sources */ = {isa = PBXBuildFile; fileRef = AA3F895224C18AD500628DDE /* SuggestionViewModel.swift */; };
		AA4BBA3B25C58FA200C4FB0F /* MainMenu.swift in Sources */ = {isa = PBXBuildFile; fileRef = AA4BBA3A25C58FA200C4FB0F /* MainMenu.swift */; };
		AA4D700725545EF800C3411E /* UrlEventListener.swift in Sources */ = {isa = PBXBuildFile; fileRef = AA4D700625545EF800C3411E /* UrlEventListener.swift */; };
		AA4E633A25E79C0A00134434 /* MouseClickView.swift in Sources */ = {isa = PBXBuildFile; fileRef = AA4E633925E79C0A00134434 /* MouseClickView.swift */; };
		AA4FF40C2624751A004E2377 /* GrammarCheckEnabler.swift in Sources */ = {isa = PBXBuildFile; fileRef = AA4FF40B2624751A004E2377 /* GrammarCheckEnabler.swift */; };
		AA512D1424D99D9800230283 /* FaviconService.swift in Sources */ = {isa = PBXBuildFile; fileRef = AA512D1324D99D9800230283 /* FaviconService.swift */; };
		AA585D82248FD31100E9A3E2 /* AppDelegate.swift in Sources */ = {isa = PBXBuildFile; fileRef = AA585D81248FD31100E9A3E2 /* AppDelegate.swift */; };
		AA585D84248FD31100E9A3E2 /* BrowserTabViewController.swift in Sources */ = {isa = PBXBuildFile; fileRef = AA585D83248FD31100E9A3E2 /* BrowserTabViewController.swift */; };
		AA585D86248FD31400E9A3E2 /* Assets.xcassets in Resources */ = {isa = PBXBuildFile; fileRef = AA585D85248FD31400E9A3E2 /* Assets.xcassets */; };
		AA585D89248FD31400E9A3E2 /* Main.storyboard in Resources */ = {isa = PBXBuildFile; fileRef = AA585D87248FD31400E9A3E2 /* Main.storyboard */; };
		AA585DAF2490E6E600E9A3E2 /* MainViewController.swift in Sources */ = {isa = PBXBuildFile; fileRef = AA585DAE2490E6E600E9A3E2 /* MainViewController.swift */; };
		AA5C8F59258FE21F00748EB7 /* NSTextFieldExtension.swift in Sources */ = {isa = PBXBuildFile; fileRef = AA5C8F58258FE21F00748EB7 /* NSTextFieldExtension.swift */; };
		AA5C8F5E2590EEE800748EB7 /* NSPointExtension.swift in Sources */ = {isa = PBXBuildFile; fileRef = AA5C8F5D2590EEE800748EB7 /* NSPointExtension.swift */; };
		AA5C8F632591021700748EB7 /* NSApplicationExtension.swift in Sources */ = {isa = PBXBuildFile; fileRef = AA5C8F622591021700748EB7 /* NSApplicationExtension.swift */; };
		AA5D6DAC24A340F700C6FBCE /* WebViewStateObserver.swift in Sources */ = {isa = PBXBuildFile; fileRef = AA5D6DAB24A340F700C6FBCE /* WebViewStateObserver.swift */; };
		AA63745424C9BF9A00AB2AC4 /* SuggestionContainerTests.swift in Sources */ = {isa = PBXBuildFile; fileRef = AA63745324C9BF9A00AB2AC4 /* SuggestionContainerTests.swift */; };
		AA652CB125DD825B009059CC /* LocalBookmarkStoreTests.swift in Sources */ = {isa = PBXBuildFile; fileRef = AA652CB025DD825B009059CC /* LocalBookmarkStoreTests.swift */; };
		AA652CCE25DD9071009059CC /* BookmarkListTests.swift in Sources */ = {isa = PBXBuildFile; fileRef = AA652CCD25DD9071009059CC /* BookmarkListTests.swift */; };
		AA652CD325DDA6E9009059CC /* LocalBookmarkManagerTests.swift in Sources */ = {isa = PBXBuildFile; fileRef = AA652CD225DDA6E9009059CC /* LocalBookmarkManagerTests.swift */; };
		AA652CDB25DDAB32009059CC /* BookmarkStoreMock.swift in Sources */ = {isa = PBXBuildFile; fileRef = AA652CDA25DDAB32009059CC /* BookmarkStoreMock.swift */; };
		AA6820E425502F19005ED0D5 /* WebsiteDataStore.swift in Sources */ = {isa = PBXBuildFile; fileRef = AA6820E325502F19005ED0D5 /* WebsiteDataStore.swift */; };
		AA6820EB25503D6A005ED0D5 /* Fire.swift in Sources */ = {isa = PBXBuildFile; fileRef = AA6820EA25503D6A005ED0D5 /* Fire.swift */; };
		AA6820F125503DA9005ED0D5 /* FireViewModel.swift in Sources */ = {isa = PBXBuildFile; fileRef = AA6820F025503DA9005ED0D5 /* FireViewModel.swift */; };
		AA68C3D32490ED62001B8783 /* NavigationBarViewController.swift in Sources */ = {isa = PBXBuildFile; fileRef = AA68C3D22490ED62001B8783 /* NavigationBarViewController.swift */; };
		AA68C3D72490F821001B8783 /* README.md in Resources */ = {isa = PBXBuildFile; fileRef = AA68C3D62490F821001B8783 /* README.md */; };
		AA6EF9AD25066F42004754E6 /* WindowsManager.swift in Sources */ = {isa = PBXBuildFile; fileRef = AA6EF9AC25066F42004754E6 /* WindowsManager.swift */; };
		AA6EF9B3250785D5004754E6 /* NSMenuExtension.swift in Sources */ = {isa = PBXBuildFile; fileRef = AA6EF9B2250785D5004754E6 /* NSMenuExtension.swift */; };
		AA6EF9B525081B4C004754E6 /* MainMenuActions.swift in Sources */ = {isa = PBXBuildFile; fileRef = AA6EF9B425081B4C004754E6 /* MainMenuActions.swift */; };
		AA6FFB4424DC33320028F4D0 /* NSViewExtension.swift in Sources */ = {isa = PBXBuildFile; fileRef = AA6FFB4324DC33320028F4D0 /* NSViewExtension.swift */; };
		AA6FFB4624DC3B5A0028F4D0 /* WebView.swift in Sources */ = {isa = PBXBuildFile; fileRef = AA6FFB4524DC3B5A0028F4D0 /* WebView.swift */; };
		AA72D5E325FE977F00C77619 /* AddEditFavoriteViewController.swift in Sources */ = {isa = PBXBuildFile; fileRef = AA72D5E225FE977F00C77619 /* AddEditFavoriteViewController.swift */; };
		AA72D5F025FEA49900C77619 /* AddEditFavoriteWindow.swift in Sources */ = {isa = PBXBuildFile; fileRef = AA72D5EF25FEA49900C77619 /* AddEditFavoriteWindow.swift */; };
		AA72D5FE25FFF94E00C77619 /* NSMenuItemExtension.swift in Sources */ = {isa = PBXBuildFile; fileRef = AA72D5FD25FFF94E00C77619 /* NSMenuItemExtension.swift */; };
		AA7412B224D0B3AC00D22FE0 /* TabBarViewItem.swift in Sources */ = {isa = PBXBuildFile; fileRef = AA7412B024D0B3AC00D22FE0 /* TabBarViewItem.swift */; };
		AA7412B324D0B3AC00D22FE0 /* TabBarViewItem.xib in Resources */ = {isa = PBXBuildFile; fileRef = AA7412B124D0B3AC00D22FE0 /* TabBarViewItem.xib */; };
		AA7412B524D1536B00D22FE0 /* MainWindowController.swift in Sources */ = {isa = PBXBuildFile; fileRef = AA7412B424D1536B00D22FE0 /* MainWindowController.swift */; };
		AA7412B724D1687000D22FE0 /* TabBarScrollView.swift in Sources */ = {isa = PBXBuildFile; fileRef = AA7412B624D1687000D22FE0 /* TabBarScrollView.swift */; };
		AA7412BD24D2BEEE00D22FE0 /* MainWindow.swift in Sources */ = {isa = PBXBuildFile; fileRef = AA7412BC24D2BEEE00D22FE0 /* MainWindow.swift */; };
		AA80EC54256BE3BC007083E7 /* UserText.swift in Sources */ = {isa = PBXBuildFile; fileRef = AA80EC53256BE3BC007083E7 /* UserText.swift */; };
		AA80EC67256C4691007083E7 /* BrowserTab.storyboard in Resources */ = {isa = PBXBuildFile; fileRef = AA80EC69256C4691007083E7 /* BrowserTab.storyboard */; };
		AA80EC6D256C469C007083E7 /* NavigationBar.storyboard in Resources */ = {isa = PBXBuildFile; fileRef = AA80EC6F256C469C007083E7 /* NavigationBar.storyboard */; };
		AA80EC73256C46A2007083E7 /* Suggestion.storyboard in Resources */ = {isa = PBXBuildFile; fileRef = AA80EC75256C46A2007083E7 /* Suggestion.storyboard */; };
		AA80EC79256C46AA007083E7 /* TabBar.storyboard in Resources */ = {isa = PBXBuildFile; fileRef = AA80EC7B256C46AA007083E7 /* TabBar.storyboard */; };
		AA80EC89256C49B8007083E7 /* Localizable.strings in Resources */ = {isa = PBXBuildFile; fileRef = AA80EC8B256C49B8007083E7 /* Localizable.strings */; };
		AA80EC8F256C49BC007083E7 /* Localizable.stringsdict in Resources */ = {isa = PBXBuildFile; fileRef = AA80EC91256C49BC007083E7 /* Localizable.stringsdict */; };
		AA86490C24D3494C001BABEE /* GradientView.swift in Sources */ = {isa = PBXBuildFile; fileRef = AA86490B24D3494C001BABEE /* GradientView.swift */; };
		AA86490E24D49B54001BABEE /* TabLoadingView.swift in Sources */ = {isa = PBXBuildFile; fileRef = AA86490D24D49B54001BABEE /* TabLoadingView.swift */; };
		AA88D14B252A557100980B4E /* URLRequestExtension.swift in Sources */ = {isa = PBXBuildFile; fileRef = AA88D14A252A557100980B4E /* URLRequestExtension.swift */; };
		AA8EDF2424923E980071C2E8 /* URLExtension.swift in Sources */ = {isa = PBXBuildFile; fileRef = AA8EDF2324923E980071C2E8 /* URLExtension.swift */; };
		AA8EDF2724923EC70071C2E8 /* StringExtension.swift in Sources */ = {isa = PBXBuildFile; fileRef = AA8EDF2624923EC70071C2E8 /* StringExtension.swift */; };
		AA92126F25ACCB1100600CD4 /* ErrorExtension.swift in Sources */ = {isa = PBXBuildFile; fileRef = AA92126E25ACCB1100600CD4 /* ErrorExtension.swift */; };
		AA92127725ADA07900600CD4 /* WKWebViewExtension.swift in Sources */ = {isa = PBXBuildFile; fileRef = AA92127625ADA07900600CD4 /* WKWebViewExtension.swift */; };
		AA97BF4625135DD30014931A /* ApplicationDockMenu.swift in Sources */ = {isa = PBXBuildFile; fileRef = AA97BF4525135DD30014931A /* ApplicationDockMenu.swift */; };
		AA9C362825518C44004B1BA3 /* WebsiteDataStoreMock.swift in Sources */ = {isa = PBXBuildFile; fileRef = AA9C362725518C44004B1BA3 /* WebsiteDataStoreMock.swift */; };
		AA9C363025518CA9004B1BA3 /* FireTests.swift in Sources */ = {isa = PBXBuildFile; fileRef = AA9C362F25518CA9004B1BA3 /* FireTests.swift */; };
		AA9E9A5625A3AE8400D1959D /* NSWindowExtension.swift in Sources */ = {isa = PBXBuildFile; fileRef = AA9E9A5525A3AE8400D1959D /* NSWindowExtension.swift */; };
		AA9E9A5E25A4867200D1959D /* TabDragAndDropManager.swift in Sources */ = {isa = PBXBuildFile; fileRef = AA9E9A5D25A4867200D1959D /* TabDragAndDropManager.swift */; };
		AA9FF95924A1ECF20039E328 /* Tab.swift in Sources */ = {isa = PBXBuildFile; fileRef = AA9FF95824A1ECF20039E328 /* Tab.swift */; };
		AA9FF95B24A1EFC20039E328 /* TabViewModel.swift in Sources */ = {isa = PBXBuildFile; fileRef = AA9FF95A24A1EFC20039E328 /* TabViewModel.swift */; };
		AA9FF95D24A1FA1C0039E328 /* TabCollection.swift in Sources */ = {isa = PBXBuildFile; fileRef = AA9FF95C24A1FA1C0039E328 /* TabCollection.swift */; };
		AA9FF95F24A1FB690039E328 /* TabCollectionViewModel.swift in Sources */ = {isa = PBXBuildFile; fileRef = AA9FF95E24A1FB680039E328 /* TabCollectionViewModel.swift */; };
		AAA0CC33252F181A0079BC96 /* NavigationButtonMenuDelegate.swift in Sources */ = {isa = PBXBuildFile; fileRef = AAA0CC32252F181A0079BC96 /* NavigationButtonMenuDelegate.swift */; };
		AAA0CC3C25337FAB0079BC96 /* WKBackForwardListItemViewModel.swift in Sources */ = {isa = PBXBuildFile; fileRef = AAA0CC3B25337FAB0079BC96 /* WKBackForwardListItemViewModel.swift */; };
		AAA0CC472533833C0079BC96 /* OptionsButtonMenu.swift in Sources */ = {isa = PBXBuildFile; fileRef = AAA0CC462533833C0079BC96 /* OptionsButtonMenu.swift */; };
		AAA0CC572539EBC90079BC96 /* FaviconUserScript.swift in Sources */ = {isa = PBXBuildFile; fileRef = AAA0CC562539EBC90079BC96 /* FaviconUserScript.swift */; };
		AAA0CC6A253CC43C0079BC96 /* WKUserContentControllerExtension.swift in Sources */ = {isa = PBXBuildFile; fileRef = AAA0CC69253CC43C0079BC96 /* WKUserContentControllerExtension.swift */; };
		AAA892EA250A4CEF005B37B2 /* WindowControllersManager.swift in Sources */ = {isa = PBXBuildFile; fileRef = AAA892E9250A4CEF005B37B2 /* WindowControllersManager.swift */; };
		AAA8E8BF24EA8A0A0055E685 /* MouseOverButton.swift in Sources */ = {isa = PBXBuildFile; fileRef = AAA8E8BE24EA8A0A0055E685 /* MouseOverButton.swift */; };
		AAA8E8C124EACA700055E685 /* MouseOverView.swift in Sources */ = {isa = PBXBuildFile; fileRef = AAA8E8C024EACA700055E685 /* MouseOverView.swift */; };
		AAADFD06264AA282001555EA /* TimeIntervalExtension.swift in Sources */ = {isa = PBXBuildFile; fileRef = AAADFD05264AA282001555EA /* TimeIntervalExtension.swift */; };
		AAB549DF25DAB8F80058460B /* BookmarkViewModel.swift in Sources */ = {isa = PBXBuildFile; fileRef = AAB549DE25DAB8F80058460B /* BookmarkViewModel.swift */; };
		AABAF59C260A7D130085060C /* FaviconServiceMock.swift in Sources */ = {isa = PBXBuildFile; fileRef = AABAF59B260A7D130085060C /* FaviconServiceMock.swift */; };
		AABEE69A24A902A90043105B /* SuggestionContainerViewModel.swift in Sources */ = {isa = PBXBuildFile; fileRef = AABEE69924A902A90043105B /* SuggestionContainerViewModel.swift */; };
		AABEE69C24A902BB0043105B /* SuggestionContainer.swift in Sources */ = {isa = PBXBuildFile; fileRef = AABEE69B24A902BB0043105B /* SuggestionContainer.swift */; };
		AABEE6A524AA0A7F0043105B /* SuggestionViewController.swift in Sources */ = {isa = PBXBuildFile; fileRef = AABEE6A424AA0A7F0043105B /* SuggestionViewController.swift */; };
		AABEE6A924AB4B910043105B /* SuggestionTableCellView.swift in Sources */ = {isa = PBXBuildFile; fileRef = AABEE6A824AB4B910043105B /* SuggestionTableCellView.swift */; };
		AABEE6AB24ACA0F90043105B /* SuggestionTableRowView.swift in Sources */ = {isa = PBXBuildFile; fileRef = AABEE6AA24ACA0F90043105B /* SuggestionTableRowView.swift */; };
		AABEE6AF24AD22B90043105B /* AddressBarTextField.swift in Sources */ = {isa = PBXBuildFile; fileRef = AABEE6AE24AD22B90043105B /* AddressBarTextField.swift */; };
		AAC5E4C725D6A6E8007F5990 /* BookmarkPopover.swift in Sources */ = {isa = PBXBuildFile; fileRef = AAC5E4C425D6A6E8007F5990 /* BookmarkPopover.swift */; };
		AAC5E4C825D6A6E8007F5990 /* BookmarkPopoverViewController.swift in Sources */ = {isa = PBXBuildFile; fileRef = AAC5E4C525D6A6E8007F5990 /* BookmarkPopoverViewController.swift */; };
		AAC5E4C925D6A6E8007F5990 /* Bookmarks.storyboard in Resources */ = {isa = PBXBuildFile; fileRef = AAC5E4C625D6A6E8007F5990 /* Bookmarks.storyboard */; };
		AAC5E4D025D6A709007F5990 /* Bookmark.swift in Sources */ = {isa = PBXBuildFile; fileRef = AAC5E4CD25D6A709007F5990 /* Bookmark.swift */; };
		AAC5E4D125D6A709007F5990 /* BookmarkManager.swift in Sources */ = {isa = PBXBuildFile; fileRef = AAC5E4CE25D6A709007F5990 /* BookmarkManager.swift */; };
		AAC5E4D225D6A709007F5990 /* BookmarkList.swift in Sources */ = {isa = PBXBuildFile; fileRef = AAC5E4CF25D6A709007F5990 /* BookmarkList.swift */; };
		AAC5E4D925D6A711007F5990 /* BookmarkStore.swift in Sources */ = {isa = PBXBuildFile; fileRef = AAC5E4D625D6A710007F5990 /* BookmarkStore.swift */; };
		AAC5E4E425D6BA9C007F5990 /* NSSizeExtension.swift in Sources */ = {isa = PBXBuildFile; fileRef = AAC5E4E325D6BA9C007F5990 /* NSSizeExtension.swift */; };
		AAC5E4F125D6BF10007F5990 /* AddressBarButton.swift in Sources */ = {isa = PBXBuildFile; fileRef = AAC5E4F025D6BF10007F5990 /* AddressBarButton.swift */; };
		AAC5E4F625D6BF2C007F5990 /* AddressBarButtonsViewController.swift in Sources */ = {isa = PBXBuildFile; fileRef = AAC5E4F525D6BF2C007F5990 /* AddressBarButtonsViewController.swift */; };
		AAC82C60258B6CB5009B6B42 /* TooltipWindowController.swift in Sources */ = {isa = PBXBuildFile; fileRef = AAC82C5F258B6CB5009B6B42 /* TooltipWindowController.swift */; };
		AAC9C01524CAFBCE00AD1325 /* TabTests.swift in Sources */ = {isa = PBXBuildFile; fileRef = AAC9C01424CAFBCE00AD1325 /* TabTests.swift */; };
		AAC9C01724CAFBDC00AD1325 /* TabCollectionTests.swift in Sources */ = {isa = PBXBuildFile; fileRef = AAC9C01624CAFBDC00AD1325 /* TabCollectionTests.swift */; };
		AAC9C01C24CB594C00AD1325 /* TabViewModelTests.swift in Sources */ = {isa = PBXBuildFile; fileRef = AAC9C01B24CB594C00AD1325 /* TabViewModelTests.swift */; };
		AAC9C01E24CB6BEB00AD1325 /* TabCollectionViewModelTests.swift in Sources */ = {isa = PBXBuildFile; fileRef = AAC9C01D24CB6BEB00AD1325 /* TabCollectionViewModelTests.swift */; };
		AAE39D1B24F44885008EF28B /* TabCollectionViewModelDelegateMock.swift in Sources */ = {isa = PBXBuildFile; fileRef = AAE39D1A24F44885008EF28B /* TabCollectionViewModelDelegateMock.swift */; };
		AAE71E2C25F781EA00D74437 /* Homepage.storyboard in Resources */ = {isa = PBXBuildFile; fileRef = AAE71E2B25F781EA00D74437 /* Homepage.storyboard */; };
		AAE71E3125F7855400D74437 /* HomepageViewController.swift in Sources */ = {isa = PBXBuildFile; fileRef = AAE71E3025F7855400D74437 /* HomepageViewController.swift */; };
		AAE71E3725F7869300D74437 /* HomepageCollectionViewItem.swift in Sources */ = {isa = PBXBuildFile; fileRef = AAE71E3525F7869300D74437 /* HomepageCollectionViewItem.swift */; };
		AAE71E3825F7869300D74437 /* HomepageCollectionViewItem.xib in Resources */ = {isa = PBXBuildFile; fileRef = AAE71E3625F7869300D74437 /* HomepageCollectionViewItem.xib */; };
		AAE7527A263B046100B973F8 /* History.xcdatamodeld in Sources */ = {isa = PBXBuildFile; fileRef = AAE75278263B046100B973F8 /* History.xcdatamodeld */; };
		AAE7527C263B056C00B973F8 /* HistoryStore.swift in Sources */ = {isa = PBXBuildFile; fileRef = AAE7527B263B056C00B973F8 /* HistoryStore.swift */; };
		AAE7527E263B05C600B973F8 /* HistoryEntry.swift in Sources */ = {isa = PBXBuildFile; fileRef = AAE7527D263B05C600B973F8 /* HistoryEntry.swift */; };
		AAE75280263B0A4D00B973F8 /* HistoryCoordinator.swift in Sources */ = {isa = PBXBuildFile; fileRef = AAE7527F263B0A4D00B973F8 /* HistoryCoordinator.swift */; };
		AAE8B102258A41C000E81239 /* Tooltip.storyboard in Resources */ = {isa = PBXBuildFile; fileRef = AAE8B101258A41C000E81239 /* Tooltip.storyboard */; };
		AAE8B110258A456C00E81239 /* TooltipViewController.swift in Sources */ = {isa = PBXBuildFile; fileRef = AAE8B10F258A456C00E81239 /* TooltipViewController.swift */; };
		AAEC74B22642C57200C2EFBC /* HistoryCoordinatingMock.swift in Sources */ = {isa = PBXBuildFile; fileRef = AAEC74B12642C57200C2EFBC /* HistoryCoordinatingMock.swift */; };
		AAEC74B42642C69300C2EFBC /* HistoryCoordinatorTests.swift in Sources */ = {isa = PBXBuildFile; fileRef = AAEC74B32642C69300C2EFBC /* HistoryCoordinatorTests.swift */; };
		AAEC74B62642CC6A00C2EFBC /* HistoryStoringMock.swift in Sources */ = {isa = PBXBuildFile; fileRef = AAEC74B52642CC6A00C2EFBC /* HistoryStoringMock.swift */; };
		AAEC74B82642E43800C2EFBC /* HistoryStoreTests.swift in Sources */ = {isa = PBXBuildFile; fileRef = AAEC74B72642E43800C2EFBC /* HistoryStoreTests.swift */; };
		AAEC74BB2642E67C00C2EFBC /* NSPersistentContainerExtension.swift in Sources */ = {isa = PBXBuildFile; fileRef = AAEC74BA2642E67C00C2EFBC /* NSPersistentContainerExtension.swift */; };
		AAEC74BC2642F0F800C2EFBC /* History.xcdatamodeld in Sources */ = {isa = PBXBuildFile; fileRef = AAE75278263B046100B973F8 /* History.xcdatamodeld */; };
		AAECA42024EEA4AC00EFA63A /* IndexPathExtension.swift in Sources */ = {isa = PBXBuildFile; fileRef = AAECA41F24EEA4AC00EFA63A /* IndexPathExtension.swift */; };
		AAF7D3862567CED500998667 /* WebViewConfiguration.swift in Sources */ = {isa = PBXBuildFile; fileRef = AAF7D3852567CED500998667 /* WebViewConfiguration.swift */; };
		AAFCB37A25E5403A00859DD4 /* BurnButton.swift in Sources */ = {isa = PBXBuildFile; fileRef = AAFCB37925E5403A00859DD4 /* BurnButton.swift */; };
		AAFCB37F25E545D400859DD4 /* PublisherExtension.swift in Sources */ = {isa = PBXBuildFile; fileRef = AAFCB37E25E545D400859DD4 /* PublisherExtension.swift */; };
		B61EF3EC266F91E700B4D78F /* WKWebView+Download.swift in Sources */ = {isa = PBXBuildFile; fileRef = B61EF3EB266F91E700B4D78F /* WKWebView+Download.swift */; };
		B61EF3F1266F922200B4D78F /* WKProcessPool+DownloadDelegate.swift in Sources */ = {isa = PBXBuildFile; fileRef = B61EF3F0266F922200B4D78F /* WKProcessPool+DownloadDelegate.swift */; };
		B61F012325ECBAE400ABB5A3 /* UserScriptsTest.swift in Sources */ = {isa = PBXBuildFile; fileRef = B61F012225ECBAE400ABB5A3 /* UserScriptsTest.swift */; };
		B61F012B25ECBB1700ABB5A3 /* UserScriptsManagerTests.swift in Sources */ = {isa = PBXBuildFile; fileRef = B61F012A25ECBB1700ABB5A3 /* UserScriptsManagerTests.swift */; };
		B61F015525EDD5A700ABB5A3 /* UserContentController.swift in Sources */ = {isa = PBXBuildFile; fileRef = B61F015425EDD5A700ABB5A3 /* UserContentController.swift */; };
		B62EB47C25BAD3BB005745C6 /* WKWebViewPrivateMethodsAvailabilityTests.swift in Sources */ = {isa = PBXBuildFile; fileRef = B62EB47B25BAD3BB005745C6 /* WKWebViewPrivateMethodsAvailabilityTests.swift */; };
		B630793526731BC400DCEE41 /* URLSuggestedFilenameTests.swift in Sources */ = {isa = PBXBuildFile; fileRef = 8553FF51257523760029327F /* URLSuggestedFilenameTests.swift */; };
		B630793A26731F2600DCEE41 /* FileDownloadManagerTests.swift in Sources */ = {isa = PBXBuildFile; fileRef = B630793926731F2600DCEE41 /* FileDownloadManagerTests.swift */; };
		B630794226731F5400DCEE41 /* WKDownloadMock.swift in Sources */ = {isa = PBXBuildFile; fileRef = B630794126731F5400DCEE41 /* WKDownloadMock.swift */; };
		B633C86D25E797D800E4B352 /* UserScriptsManager.swift in Sources */ = {isa = PBXBuildFile; fileRef = B633C86C25E797D800E4B352 /* UserScriptsManager.swift */; };
		B63D466925BEB6C200874977 /* WKWebView+SessionState.swift in Sources */ = {isa = PBXBuildFile; fileRef = B63D466825BEB6C200874977 /* WKWebView+SessionState.swift */; };
		B63D467125BFA6C100874977 /* DispatchQueueExtensions.swift in Sources */ = {isa = PBXBuildFile; fileRef = B63D467025BFA6C100874977 /* DispatchQueueExtensions.swift */; };
		B63D467A25BFC3E100874977 /* NSCoderExtensions.swift in Sources */ = {isa = PBXBuildFile; fileRef = B63D467925BFC3E100874977 /* NSCoderExtensions.swift */; };
		B65349AA265CF45000DCC645 /* DispatchQueueExtensionsTests.swift in Sources */ = {isa = PBXBuildFile; fileRef = B65349A9265CF45000DCC645 /* DispatchQueueExtensionsTests.swift */; };
		B65783E725F8AAFB00D8DB33 /* String+Punycode.swift in Sources */ = {isa = PBXBuildFile; fileRef = B65783E625F8AAFB00D8DB33 /* String+Punycode.swift */; };
		B65783EC25F8AB9300D8DB33 /* String+PunycodeTests.swift in Sources */ = {isa = PBXBuildFile; fileRef = B65783EB25F8AB9200D8DB33 /* String+PunycodeTests.swift */; };
		B65783F525F8ACA400D8DB33 /* Punnycode in Frameworks */ = {isa = PBXBuildFile; productRef = B65783F425F8ACA400D8DB33 /* Punnycode */; };
		B657841A25FA484B00D8DB33 /* NSException+Catch.m in Sources */ = {isa = PBXBuildFile; fileRef = B657841925FA484B00D8DB33 /* NSException+Catch.m */; };
		B657841F25FA497600D8DB33 /* NSException+Catch.swift in Sources */ = {isa = PBXBuildFile; fileRef = B657841E25FA497600D8DB33 /* NSException+Catch.swift */; };
		B66E9DD22670EB2A00E53BB5 /* _WKDownload+WebKitDownload.swift in Sources */ = {isa = PBXBuildFile; fileRef = B66E9DD12670EB2A00E53BB5 /* _WKDownload+WebKitDownload.swift */; };
		B66E9DD42670EB4A00E53BB5 /* WKDownload+WebKitDownload.swift in Sources */ = {isa = PBXBuildFile; fileRef = B66E9DD32670EB4A00E53BB5 /* WKDownload+WebKitDownload.swift */; };
		B67C6C3D2654B897006C872E /* WebViewExtensionTests.swift in Sources */ = {isa = PBXBuildFile; fileRef = B67C6C3C2654B897006C872E /* WebViewExtensionTests.swift */; };
		B67C6C422654BF49006C872E /* DuckDuckGo-Symbol.jpg in Resources */ = {isa = PBXBuildFile; fileRef = B67C6C412654BF49006C872E /* DuckDuckGo-Symbol.jpg */; };
		B67C6C472654C643006C872E /* FileManagerExtensionTests.swift in Sources */ = {isa = PBXBuildFile; fileRef = B67C6C462654C643006C872E /* FileManagerExtensionTests.swift */; };
		B68458B025C7E76A00DC17B6 /* WindowManager+StateRestoration.swift in Sources */ = {isa = PBXBuildFile; fileRef = B68458AF25C7E76A00DC17B6 /* WindowManager+StateRestoration.swift */; };
		B68458B825C7E8B200DC17B6 /* Tab+NSSecureCoding.swift in Sources */ = {isa = PBXBuildFile; fileRef = B68458B725C7E8B200DC17B6 /* Tab+NSSecureCoding.swift */; };
		B68458C025C7E9E000DC17B6 /* TabCollectionViewModel+NSSecureCoding.swift in Sources */ = {isa = PBXBuildFile; fileRef = B68458BF25C7E9E000DC17B6 /* TabCollectionViewModel+NSSecureCoding.swift */; };
		B68458C525C7EA0C00DC17B6 /* TabCollection+NSSecureCoding.swift in Sources */ = {isa = PBXBuildFile; fileRef = B68458C425C7EA0C00DC17B6 /* TabCollection+NSSecureCoding.swift */; };
		B68458CD25C7EB9000DC17B6 /* WKWebViewConfigurationExtensions.swift in Sources */ = {isa = PBXBuildFile; fileRef = B68458CC25C7EB9000DC17B6 /* WKWebViewConfigurationExtensions.swift */; };
		B684590825C9027900DC17B6 /* AppStateChangedPublisher.swift in Sources */ = {isa = PBXBuildFile; fileRef = B684590725C9027900DC17B6 /* AppStateChangedPublisher.swift */; };
		B684592225C93BE000DC17B6 /* Publisher.asVoid.swift in Sources */ = {isa = PBXBuildFile; fileRef = B684592125C93BE000DC17B6 /* Publisher.asVoid.swift */; };
		B684592725C93C0500DC17B6 /* Publishers.NestedObjectChanges.swift in Sources */ = {isa = PBXBuildFile; fileRef = B684592625C93C0500DC17B6 /* Publishers.NestedObjectChanges.swift */; };
		B684592F25C93FBF00DC17B6 /* AppStateRestorationManager.swift in Sources */ = {isa = PBXBuildFile; fileRef = B684592E25C93FBF00DC17B6 /* AppStateRestorationManager.swift */; };
		B6A5A27125B9377300AA7ADA /* StatePersistenceService.swift in Sources */ = {isa = PBXBuildFile; fileRef = B6A5A27025B9377300AA7ADA /* StatePersistenceService.swift */; };
		B6A5A27925B93FFF00AA7ADA /* StateRestorationManagerTests.swift in Sources */ = {isa = PBXBuildFile; fileRef = B6A5A27825B93FFE00AA7ADA /* StateRestorationManagerTests.swift */; };
		B6A5A27E25B9403E00AA7ADA /* FileStoreMock.swift in Sources */ = {isa = PBXBuildFile; fileRef = B6A5A27D25B9403E00AA7ADA /* FileStoreMock.swift */; };
		B6A5A2A025B96E8300AA7ADA /* AppStateChangePublisherTests.swift in Sources */ = {isa = PBXBuildFile; fileRef = B6A5A29F25B96E8300AA7ADA /* AppStateChangePublisherTests.swift */; };
		B6A5A2A825BAA35500AA7ADA /* WindowManagerStateRestorationTests.swift in Sources */ = {isa = PBXBuildFile; fileRef = B6A5A2A725BAA35500AA7ADA /* WindowManagerStateRestorationTests.swift */; };
		B6A924D42664BBBB001A28CA /* WKWebViewDownloadDelegate.swift in Sources */ = {isa = PBXBuildFile; fileRef = B6A924D32664BBB9001A28CA /* WKWebViewDownloadDelegate.swift */; };
		B6A924D92664C72E001A28CA /* WebKitDownloadTask.swift in Sources */ = {isa = PBXBuildFile; fileRef = B6A924D82664C72D001A28CA /* WebKitDownloadTask.swift */; };
		B6A924DE2664CA09001A28CA /* LegacyWebKitDownloadDelegate.swift in Sources */ = {isa = PBXBuildFile; fileRef = B6A924DD2664CA08001A28CA /* LegacyWebKitDownloadDelegate.swift */; };
		B6A9E45326142B070067D1B9 /* Pixel.swift in Sources */ = {isa = PBXBuildFile; fileRef = B6A9E45226142B070067D1B9 /* Pixel.swift */; };
		B6A9E45A261460350067D1B9 /* ApiRequestError.swift in Sources */ = {isa = PBXBuildFile; fileRef = B6A9E457261460340067D1B9 /* ApiRequestError.swift */; };
		B6A9E45B261460350067D1B9 /* APIHeaders.swift in Sources */ = {isa = PBXBuildFile; fileRef = B6A9E458261460340067D1B9 /* APIHeaders.swift */; };
		B6A9E45C261460350067D1B9 /* APIRequest.swift in Sources */ = {isa = PBXBuildFile; fileRef = B6A9E459261460350067D1B9 /* APIRequest.swift */; };
		B6A9E4612614608B0067D1B9 /* AppVersion.swift in Sources */ = {isa = PBXBuildFile; fileRef = B6A9E4602614608B0067D1B9 /* AppVersion.swift */; };
		B6A9E46B2614618A0067D1B9 /* OperatingSystemVersionExtension.swift in Sources */ = {isa = PBXBuildFile; fileRef = B6A9E46A2614618A0067D1B9 /* OperatingSystemVersionExtension.swift */; };
		B6A9E47026146A250067D1B9 /* DateExtension.swift in Sources */ = {isa = PBXBuildFile; fileRef = B6A9E46F26146A250067D1B9 /* DateExtension.swift */; };
		B6A9E47726146A570067D1B9 /* PixelEvent.swift in Sources */ = {isa = PBXBuildFile; fileRef = B6A9E47626146A570067D1B9 /* PixelEvent.swift */; };
		B6A9E47F26146A800067D1B9 /* PixelArguments.swift in Sources */ = {isa = PBXBuildFile; fileRef = B6A9E47E26146A800067D1B9 /* PixelArguments.swift */; };
		B6A9E48426146AAB0067D1B9 /* PixelParameters.swift in Sources */ = {isa = PBXBuildFile; fileRef = B6A9E48326146AAB0067D1B9 /* PixelParameters.swift */; };
		B6A9E48926146ABF0067D1B9 /* PixelCounter.swift in Sources */ = {isa = PBXBuildFile; fileRef = B6A9E48826146ABF0067D1B9 /* PixelCounter.swift */; };
		B6A9E499261474120067D1B9 /* TimedPixel.swift in Sources */ = {isa = PBXBuildFile; fileRef = B6A9E498261474120067D1B9 /* TimedPixel.swift */; };
		B6A9E4A3261475C70067D1B9 /* AppUsageActivityMonitor.swift in Sources */ = {isa = PBXBuildFile; fileRef = B6A9E4A2261475C70067D1B9 /* AppUsageActivityMonitor.swift */; };
		B6AAAC24260328950029438D /* ProgressView.swift in Sources */ = {isa = PBXBuildFile; fileRef = B6AAAC23260328950029438D /* ProgressView.swift */; };
		B6AAAC2D260330580029438D /* PublishedAfter.swift in Sources */ = {isa = PBXBuildFile; fileRef = B6AAAC2C260330580029438D /* PublishedAfter.swift */; };
		B6AAAC3E26048F690029438D /* RandomAccessCollectionExtension.swift in Sources */ = {isa = PBXBuildFile; fileRef = B6AAAC3D26048F690029438D /* RandomAccessCollectionExtension.swift */; };
		B6AE74342609AFCE005B9B1A /* ProgressEstimationTests.swift in Sources */ = {isa = PBXBuildFile; fileRef = B6AE74332609AFCE005B9B1A /* ProgressEstimationTests.swift */; };
		B6B3E0962654DACD0040E0A2 /* UTTypeTests.swift in Sources */ = {isa = PBXBuildFile; fileRef = B6B3E0952654DACD0040E0A2 /* UTTypeTests.swift */; };
		B6B3E0E12657EA7A0040E0A2 /* NSScreenExtension.swift in Sources */ = {isa = PBXBuildFile; fileRef = B6B3E0DC2657E9CF0040E0A2 /* NSScreenExtension.swift */; };
		B6D7A2EE25D2418B002B2AE1 /* ShadowView.swift in Sources */ = {isa = PBXBuildFile; fileRef = B6D7A2ED25D2418B002B2AE1 /* ShadowView.swift */; };
		B6DA44022616B28300DD1EC2 /* PixelDataStore.swift in Sources */ = {isa = PBXBuildFile; fileRef = B6DA44012616B28300DD1EC2 /* PixelDataStore.swift */; };
		B6DA44082616B30600DD1EC2 /* PixelDataModel.xcdatamodeld in Sources */ = {isa = PBXBuildFile; fileRef = B6DA44062616B30600DD1EC2 /* PixelDataModel.xcdatamodeld */; };
		B6DA44112616C0FC00DD1EC2 /* PixelTests.swift in Sources */ = {isa = PBXBuildFile; fileRef = B6DA44102616C0FC00DD1EC2 /* PixelTests.swift */; };
		B6DA44172616C13800DD1EC2 /* OHHTTPStubs in Frameworks */ = {isa = PBXBuildFile; productRef = B6DA44162616C13800DD1EC2 /* OHHTTPStubs */; };
		B6DA44192616C13800DD1EC2 /* OHHTTPStubsSwift in Frameworks */ = {isa = PBXBuildFile; productRef = B6DA44182616C13800DD1EC2 /* OHHTTPStubsSwift */; };
		B6DA441E2616C84600DD1EC2 /* PixelStoreMock.swift in Sources */ = {isa = PBXBuildFile; fileRef = B6DA441D2616C84600DD1EC2 /* PixelStoreMock.swift */; };
		B6DA44232616CABC00DD1EC2 /* PixelArgumentsTests.swift in Sources */ = {isa = PBXBuildFile; fileRef = B6DA44222616CABC00DD1EC2 /* PixelArgumentsTests.swift */; };
		B6DA44282616CAE000DD1EC2 /* AppUsageActivityMonitorTests.swift in Sources */ = {isa = PBXBuildFile; fileRef = B6DA44272616CAE000DD1EC2 /* AppUsageActivityMonitorTests.swift */; };
		B6E61ED0263A6F97004E11AB /* NSSavePanelExtension.swift in Sources */ = {isa = PBXBuildFile; fileRef = B6E61ECF263A6F97004E11AB /* NSSavePanelExtension.swift */; };
		B6E61ED5263A6FC4004E11AB /* SavePanelAccessoryView.xib in Resources */ = {isa = PBXBuildFile; fileRef = B6E61ED4263A6FC4004E11AB /* SavePanelAccessoryView.xib */; };
		B6E61EE3263AC0C8004E11AB /* FileManagerExtension.swift in Sources */ = {isa = PBXBuildFile; fileRef = B6E61EE2263AC0C8004E11AB /* FileManagerExtension.swift */; };
		B6E61EE8263ACE16004E11AB /* UTType.swift in Sources */ = {isa = PBXBuildFile; fileRef = B6E61EE7263ACE16004E11AB /* UTType.swift */; };
		B6F41031264D2B23003DA42C /* ProgressExtension.swift in Sources */ = {isa = PBXBuildFile; fileRef = B6F41030264D2B23003DA42C /* ProgressExtension.swift */; };
		F41D174125CB131900472416 /* NSColorExtension.swift in Sources */ = {isa = PBXBuildFile; fileRef = F41D174025CB131900472416 /* NSColorExtension.swift */; };
		F44C130225C2DA0400426E3E /* NSAppearanceExtension.swift in Sources */ = {isa = PBXBuildFile; fileRef = F44C130125C2DA0400426E3E /* NSAppearanceExtension.swift */; };
/* End PBXBuildFile section */

/* Begin PBXContainerItemProxy section */
		4B1AD8A225FC27E200261379 /* PBXContainerItemProxy */ = {
			isa = PBXContainerItemProxy;
			containerPortal = AA585D76248FD31100E9A3E2 /* Project object */;
			proxyType = 1;
			remoteGlobalIDString = AA585D7D248FD31100E9A3E2;
			remoteInfo = "DuckDuckGo Privacy Browser";
		};
		AA585D91248FD31400E9A3E2 /* PBXContainerItemProxy */ = {
			isa = PBXContainerItemProxy;
			containerPortal = AA585D76248FD31100E9A3E2 /* Project object */;
			proxyType = 1;
			remoteGlobalIDString = AA585D7D248FD31100E9A3E2;
			remoteInfo = DuckDuckGo;
		};
/* End PBXContainerItemProxy section */

/* Begin PBXFileReference section */
		142879D924CE1179005419BB /* SuggestionViewModelTests.swift */ = {isa = PBXFileReference; lastKnownFileType = sourcecode.swift; path = SuggestionViewModelTests.swift; sourceTree = "<group>"; };
		142879DB24CE1185005419BB /* SuggestionContainerViewModelTests.swift */ = {isa = PBXFileReference; lastKnownFileType = sourcecode.swift; path = SuggestionContainerViewModelTests.swift; sourceTree = "<group>"; };
		1430DFF424D0580F00B8978C /* TabBarViewController.swift */ = {isa = PBXFileReference; lastKnownFileType = sourcecode.swift; path = TabBarViewController.swift; sourceTree = "<group>"; };
		14505A07256084EF00272CC6 /* UserAgent.swift */ = {isa = PBXFileReference; lastKnownFileType = sourcecode.swift; path = UserAgent.swift; sourceTree = "<group>"; };
		1456D6E024EFCBC300775049 /* TabBarCollectionView.swift */ = {isa = PBXFileReference; lastKnownFileType = sourcecode.swift; path = TabBarCollectionView.swift; sourceTree = "<group>"; };
		14D9B8F924F7E089000D4D13 /* AddressBarViewController.swift */ = {isa = PBXFileReference; lastKnownFileType = sourcecode.swift; path = AddressBarViewController.swift; sourceTree = "<group>"; };
		14D9B90124F91316000D4D13 /* FocusRingView.swift */ = {isa = PBXFileReference; lastKnownFileType = sourcecode.swift; path = FocusRingView.swift; sourceTree = "<group>"; };
		336D5AEF262D8D3C0052E0C9 /* findinpage.js */ = {isa = PBXFileReference; fileEncoding = 4; lastKnownFileType = sourcecode.javascript; path = findinpage.js; sourceTree = "<group>"; };
		4B02197D25E05FAC00ED7DEA /* login-detection.js */ = {isa = PBXFileReference; fileEncoding = 4; lastKnownFileType = sourcecode.javascript; path = "login-detection.js"; sourceTree = "<group>"; };
		4B02197F25E05FAC00ED7DEA /* FireproofingURLExtensions.swift */ = {isa = PBXFileReference; fileEncoding = 4; lastKnownFileType = sourcecode.swift; path = FireproofingURLExtensions.swift; sourceTree = "<group>"; };
		4B02198125E05FAC00ED7DEA /* FireproofDomains.swift */ = {isa = PBXFileReference; fileEncoding = 4; lastKnownFileType = sourcecode.swift; path = FireproofDomains.swift; sourceTree = "<group>"; };
		4B02198325E05FAC00ED7DEA /* FireproofInfoViewController.swift */ = {isa = PBXFileReference; fileEncoding = 4; lastKnownFileType = sourcecode.swift; path = FireproofInfoViewController.swift; sourceTree = "<group>"; };
		4B02198425E05FAC00ED7DEA /* Fireproofing.storyboard */ = {isa = PBXFileReference; fileEncoding = 4; lastKnownFileType = file.storyboard; path = Fireproofing.storyboard; sourceTree = "<group>"; };
		4B02198525E05FAC00ED7DEA /* UndoFireproofingViewController.swift */ = {isa = PBXFileReference; fileEncoding = 4; lastKnownFileType = sourcecode.swift; path = UndoFireproofingViewController.swift; sourceTree = "<group>"; };
		4B02198725E05FAC00ED7DEA /* LoginDetectionService.swift */ = {isa = PBXFileReference; fileEncoding = 4; lastKnownFileType = sourcecode.swift; path = LoginDetectionService.swift; sourceTree = "<group>"; };
		4B02199225E060C600ED7DEA /* LoginDetectionUserScript.swift */ = {isa = PBXFileReference; fileEncoding = 4; lastKnownFileType = sourcecode.swift; path = LoginDetectionUserScript.swift; sourceTree = "<group>"; };
		4B02199825E063DE00ED7DEA /* LoginDetectionServiceTests.swift */ = {isa = PBXFileReference; fileEncoding = 4; lastKnownFileType = sourcecode.swift; path = LoginDetectionServiceTests.swift; sourceTree = "<group>"; };
		4B02199925E063DE00ED7DEA /* FireproofDomainsTests.swift */ = {isa = PBXFileReference; fileEncoding = 4; lastKnownFileType = sourcecode.swift; path = FireproofDomainsTests.swift; sourceTree = "<group>"; };
		4B02199A25E063DE00ED7DEA /* FireproofingURLExtensionsTests.swift */ = {isa = PBXFileReference; fileEncoding = 4; lastKnownFileType = sourcecode.swift; path = FireproofingURLExtensionsTests.swift; sourceTree = "<group>"; };
		4B0219A725E0646500ED7DEA /* WebsiteDataStoreTests.swift */ = {isa = PBXFileReference; fileEncoding = 4; lastKnownFileType = sourcecode.swift; path = WebsiteDataStoreTests.swift; sourceTree = "<group>"; };
		4B0511A4262CAA5A00F6079C /* DefaultBrowserPreferences.swift */ = {isa = PBXFileReference; fileEncoding = 4; lastKnownFileType = sourcecode.swift; path = DefaultBrowserPreferences.swift; sourceTree = "<group>"; };
		4B0511A5262CAA5A00F6079C /* AppearancePreferences.swift */ = {isa = PBXFileReference; fileEncoding = 4; lastKnownFileType = sourcecode.swift; path = AppearancePreferences.swift; sourceTree = "<group>"; };
		4B0511A6262CAA5A00F6079C /* PrivacySecurityPreferences.swift */ = {isa = PBXFileReference; fileEncoding = 4; lastKnownFileType = sourcecode.swift; path = PrivacySecurityPreferences.swift; sourceTree = "<group>"; };
		4B0511A7262CAA5A00F6079C /* DownloadPreferences.swift */ = {isa = PBXFileReference; fileEncoding = 4; lastKnownFileType = sourcecode.swift; path = DownloadPreferences.swift; sourceTree = "<group>"; };
		4B0511A8262CAA5A00F6079C /* PreferenceSections.swift */ = {isa = PBXFileReference; fileEncoding = 4; lastKnownFileType = sourcecode.swift; path = PreferenceSections.swift; sourceTree = "<group>"; };
		4B0511AB262CAA5A00F6079C /* PrivacySecurityPreferencesTableCellView.xib */ = {isa = PBXFileReference; fileEncoding = 4; lastKnownFileType = file.xib; path = PrivacySecurityPreferencesTableCellView.xib; sourceTree = "<group>"; };
		4B0511AC262CAA5A00F6079C /* PreferencesAboutViewController.swift */ = {isa = PBXFileReference; fileEncoding = 4; lastKnownFileType = sourcecode.swift; path = PreferencesAboutViewController.swift; sourceTree = "<group>"; };
		4B0511AD262CAA5A00F6079C /* Preferences.storyboard */ = {isa = PBXFileReference; fileEncoding = 4; lastKnownFileType = file.storyboard; path = Preferences.storyboard; sourceTree = "<group>"; };
		4B0511AE262CAA5A00F6079C /* PreferencesSidebarViewController.swift */ = {isa = PBXFileReference; fileEncoding = 4; lastKnownFileType = sourcecode.swift; path = PreferencesSidebarViewController.swift; sourceTree = "<group>"; };
		4B0511AF262CAA5A00F6079C /* PrivacySecurityPreferencesTableCellView.swift */ = {isa = PBXFileReference; fileEncoding = 4; lastKnownFileType = sourcecode.swift; path = PrivacySecurityPreferencesTableCellView.swift; sourceTree = "<group>"; };
		4B0511B0262CAA5A00F6079C /* DefaultBrowserTableCellView.xib */ = {isa = PBXFileReference; fileEncoding = 4; lastKnownFileType = file.xib; path = DefaultBrowserTableCellView.xib; sourceTree = "<group>"; };
		4B0511B1262CAA5A00F6079C /* PreferenceTableCellView.swift */ = {isa = PBXFileReference; fileEncoding = 4; lastKnownFileType = sourcecode.swift; path = PreferenceTableCellView.swift; sourceTree = "<group>"; };
		4B0511B2262CAA5A00F6079C /* PreferencesListViewController.swift */ = {isa = PBXFileReference; fileEncoding = 4; lastKnownFileType = sourcecode.swift; path = PreferencesListViewController.swift; sourceTree = "<group>"; };
		4B0511B3262CAA5A00F6079C /* RoundedSelectionRowView.swift */ = {isa = PBXFileReference; fileEncoding = 4; lastKnownFileType = sourcecode.swift; path = RoundedSelectionRowView.swift; sourceTree = "<group>"; };
		4B0511B4262CAA5A00F6079C /* FireproofDomainsViewController.swift */ = {isa = PBXFileReference; fileEncoding = 4; lastKnownFileType = sourcecode.swift; path = FireproofDomainsViewController.swift; sourceTree = "<group>"; };
		4B0511B5262CAA5A00F6079C /* DownloadPreferencesTableCellView.swift */ = {isa = PBXFileReference; fileEncoding = 4; lastKnownFileType = sourcecode.swift; path = DownloadPreferencesTableCellView.swift; sourceTree = "<group>"; };
		4B0511B6262CAA5A00F6079C /* PreferencesSplitViewController.swift */ = {isa = PBXFileReference; fileEncoding = 4; lastKnownFileType = sourcecode.swift; path = PreferencesSplitViewController.swift; sourceTree = "<group>"; };
		4B0511B7262CAA5A00F6079C /* DefaultBrowserTableCellView.swift */ = {isa = PBXFileReference; fileEncoding = 4; lastKnownFileType = sourcecode.swift; path = DefaultBrowserTableCellView.swift; sourceTree = "<group>"; };
		4B0511B8262CAA5A00F6079C /* DownloadPreferencesTableCellView.xib */ = {isa = PBXFileReference; fileEncoding = 4; lastKnownFileType = file.xib; path = DownloadPreferencesTableCellView.xib; sourceTree = "<group>"; };
		4B0511B9262CAA5A00F6079C /* AppearancePreferencesTableCellView.swift */ = {isa = PBXFileReference; fileEncoding = 4; lastKnownFileType = sourcecode.swift; path = AppearancePreferencesTableCellView.swift; sourceTree = "<group>"; };
		4B0511BA262CAA5A00F6079C /* AppearancePreferencesTableCellView.xib */ = {isa = PBXFileReference; fileEncoding = 4; lastKnownFileType = file.xib; path = AppearancePreferencesTableCellView.xib; sourceTree = "<group>"; };
		4B0511D7262CAA7000F6079C /* PaddedImageButton.swift */ = {isa = PBXFileReference; fileEncoding = 4; lastKnownFileType = sourcecode.swift; path = PaddedImageButton.swift; sourceTree = "<group>"; };
		4B0511DF262CAA8600F6079C /* NSOpenPanelExtensions.swift */ = {isa = PBXFileReference; fileEncoding = 4; lastKnownFileType = sourcecode.swift; path = NSOpenPanelExtensions.swift; sourceTree = "<group>"; };
		4B0511E0262CAA8600F6079C /* NSViewControllerExtension.swift */ = {isa = PBXFileReference; fileEncoding = 4; lastKnownFileType = sourcecode.swift; path = NSViewControllerExtension.swift; sourceTree = "<group>"; };
		4B0511E6262CAB3700F6079C /* UserDefaultsWrapperUtilities.swift */ = {isa = PBXFileReference; lastKnownFileType = sourcecode.swift; path = UserDefaultsWrapperUtilities.swift; sourceTree = "<group>"; };
		4B0511EF262CAEC900F6079C /* AppearancePreferencesTests.swift */ = {isa = PBXFileReference; lastKnownFileType = sourcecode.swift; path = AppearancePreferencesTests.swift; sourceTree = "<group>"; };
		4B0511F7262CB20F00F6079C /* DownloadPreferencesTests.swift */ = {isa = PBXFileReference; lastKnownFileType = sourcecode.swift; path = DownloadPreferencesTests.swift; sourceTree = "<group>"; };
		4B0511FC262CD20D00F6079C /* NSImageViewExtension.swift */ = {isa = PBXFileReference; lastKnownFileType = sourcecode.swift; path = NSImageViewExtension.swift; sourceTree = "<group>"; };
		4B11060425903E570039B979 /* CoreDataEncryptionTesting.xcdatamodel */ = {isa = PBXFileReference; lastKnownFileType = wrapper.xcdatamodel; path = CoreDataEncryptionTesting.xcdatamodel; sourceTree = "<group>"; };
		4B11060925903EAC0039B979 /* CoreDataEncryptionTests.swift */ = {isa = PBXFileReference; lastKnownFileType = sourcecode.swift; path = CoreDataEncryptionTests.swift; sourceTree = "<group>"; };
		4B1AD89D25FC27E200261379 /* Integration Tests.xctest */ = {isa = PBXFileReference; explicitFileType = wrapper.cfbundle; includeInIndex = 0; path = "Integration Tests.xctest"; sourceTree = BUILT_PRODUCTS_DIR; };
		4B1AD8A125FC27E200261379 /* Info.plist */ = {isa = PBXFileReference; lastKnownFileType = text.plist.xml; path = Info.plist; sourceTree = "<group>"; };
		4B1AD91625FC46FB00261379 /* CoreDataEncryptionTests.swift */ = {isa = PBXFileReference; lastKnownFileType = sourcecode.swift; path = CoreDataEncryptionTests.swift; sourceTree = "<group>"; };
		4B4F72EB266B2ED300814C60 /* CollectionExtension.swift */ = {isa = PBXFileReference; lastKnownFileType = sourcecode.swift; path = CollectionExtension.swift; sourceTree = "<group>"; };
		4B6160D225B14E6E007DE5B2 /* TrackerRadarManager.swift */ = {isa = PBXFileReference; lastKnownFileType = sourcecode.swift; path = TrackerRadarManager.swift; sourceTree = "<group>"; };
		4B6160D725B150E4007DE5B2 /* trackerData.json */ = {isa = PBXFileReference; lastKnownFileType = text.json; path = trackerData.json; sourceTree = "<group>"; };
		4B6160DC25B152C5007DE5B2 /* ContentBlockerRulesUserScript.swift */ = {isa = PBXFileReference; lastKnownFileType = sourcecode.swift; path = ContentBlockerRulesUserScript.swift; sourceTree = "<group>"; };
		4B6160E425B152FA007DE5B2 /* ContentBlockerUserScript.swift */ = {isa = PBXFileReference; lastKnownFileType = sourcecode.swift; path = ContentBlockerUserScript.swift; sourceTree = "<group>"; };
		4B6160EC25B15417007DE5B2 /* DetectedTracker.swift */ = {isa = PBXFileReference; lastKnownFileType = sourcecode.swift; path = DetectedTracker.swift; sourceTree = "<group>"; };
		4B6160F125B15792007DE5B2 /* contentblockerrules.js */ = {isa = PBXFileReference; lastKnownFileType = sourcecode.javascript; path = contentblockerrules.js; sourceTree = "<group>"; };
		4B6160F625B157BB007DE5B2 /* contentblocker.js */ = {isa = PBXFileReference; lastKnownFileType = sourcecode.javascript; path = contentblocker.js; sourceTree = "<group>"; };
		4B6160FE25B15BB1007DE5B2 /* ContentBlockerRulesManager.swift */ = {isa = PBXFileReference; lastKnownFileType = sourcecode.swift; path = ContentBlockerRulesManager.swift; sourceTree = "<group>"; };
		4B65027425E5F2A70054432E /* DefaultBrowserPromptView.xib */ = {isa = PBXFileReference; lastKnownFileType = file.xib; path = DefaultBrowserPromptView.xib; sourceTree = "<group>"; };
		4B65027925E5F2B10054432E /* DefaultBrowserPromptView.swift */ = {isa = PBXFileReference; lastKnownFileType = sourcecode.swift; path = DefaultBrowserPromptView.swift; sourceTree = "<group>"; };
		4B65028925E6CBF40054432E /* NibLoadable.swift */ = {isa = PBXFileReference; lastKnownFileType = sourcecode.swift; path = NibLoadable.swift; sourceTree = "<group>"; };
		4B65143D263924B5005B46EB /* EmailUrlExtensions.swift */ = {isa = PBXFileReference; lastKnownFileType = sourcecode.swift; path = EmailUrlExtensions.swift; sourceTree = "<group>"; };
		4B677424255DBEB800025BD8 /* BloomFilterWrapper.mm */ = {isa = PBXFileReference; fileEncoding = 4; lastKnownFileType = sourcecode.cpp.objcpp; path = BloomFilterWrapper.mm; sourceTree = "<group>"; };
		4B677425255DBEB800025BD8 /* BloomFilterWrapper.h */ = {isa = PBXFileReference; fileEncoding = 4; lastKnownFileType = sourcecode.c.h; path = BloomFilterWrapper.h; sourceTree = "<group>"; };
		4B677427255DBEB800025BD8 /* httpsMobileV2BloomSpec.json */ = {isa = PBXFileReference; fileEncoding = 4; lastKnownFileType = text.json; path = httpsMobileV2BloomSpec.json; sourceTree = "<group>"; };
		4B677428255DBEB800025BD8 /* httpsMobileV2Bloom.bin */ = {isa = PBXFileReference; lastKnownFileType = archive.macbinary; path = httpsMobileV2Bloom.bin; sourceTree = "<group>"; };
		4B677429255DBEB800025BD8 /* HTTPSBloomFilterSpecification.swift */ = {isa = PBXFileReference; fileEncoding = 4; lastKnownFileType = sourcecode.swift; path = HTTPSBloomFilterSpecification.swift; sourceTree = "<group>"; };
		4B67742A255DBEB800025BD8 /* httpsMobileV2FalsePositives.json */ = {isa = PBXFileReference; fileEncoding = 4; lastKnownFileType = text.json; path = httpsMobileV2FalsePositives.json; sourceTree = "<group>"; };
		4B67742B255DBEB800025BD8 /* HTTPSExcludedDomains.swift */ = {isa = PBXFileReference; fileEncoding = 4; lastKnownFileType = sourcecode.swift; path = HTTPSExcludedDomains.swift; sourceTree = "<group>"; };
		4B67742C255DBEB800025BD8 /* HTTPSUpgrade.swift */ = {isa = PBXFileReference; fileEncoding = 4; lastKnownFileType = sourcecode.swift; path = HTTPSUpgrade.swift; sourceTree = "<group>"; };
		4B67742F255DBEB800025BD8 /* HTTPSUpgrade 3.xcdatamodel */ = {isa = PBXFileReference; lastKnownFileType = wrapper.xcdatamodel; path = "HTTPSUpgrade 3.xcdatamodel"; sourceTree = "<group>"; };
		4B677430255DBEB800025BD8 /* HTTPSUpgradeStore.swift */ = {isa = PBXFileReference; fileEncoding = 4; lastKnownFileType = sourcecode.swift; path = HTTPSUpgradeStore.swift; sourceTree = "<group>"; };
		4B677440255DBEEA00025BD8 /* Database.swift */ = {isa = PBXFileReference; fileEncoding = 4; lastKnownFileType = sourcecode.swift; path = Database.swift; sourceTree = "<group>"; };
		4B677449255DBF3A00025BD8 /* BloomFilter.cpp */ = {isa = PBXFileReference; fileEncoding = 4; lastKnownFileType = sourcecode.cpp.cpp; name = BloomFilter.cpp; path = Submodules/bloom_cpp/src/BloomFilter.cpp; sourceTree = SOURCE_ROOT; };
		4B67744A255DBF3A00025BD8 /* BloomFilter.hpp */ = {isa = PBXFileReference; fileEncoding = 4; lastKnownFileType = sourcecode.cpp.h; name = BloomFilter.hpp; path = Submodules/bloom_cpp/src/BloomFilter.hpp; sourceTree = SOURCE_ROOT; };
		4B67744F255DBFA300025BD8 /* HashExtension.swift */ = {isa = PBXFileReference; fileEncoding = 4; lastKnownFileType = sourcecode.swift; path = HashExtension.swift; sourceTree = "<group>"; };
		4B677454255DC18000025BD8 /* Bridging.h */ = {isa = PBXFileReference; fileEncoding = 4; lastKnownFileType = sourcecode.c.h; path = Bridging.h; sourceTree = "<group>"; };
		4B82E9B825B6A05800656FE7 /* DetectedTrackerTests.swift */ = {isa = PBXFileReference; lastKnownFileType = sourcecode.swift; path = DetectedTrackerTests.swift; sourceTree = "<group>"; };
		4B82E9C025B6A1CD00656FE7 /* TrackerRadarManagerTests.swift */ = {isa = PBXFileReference; lastKnownFileType = sourcecode.swift; path = TrackerRadarManagerTests.swift; sourceTree = "<group>"; };
		4B92928526670D1600AD2C21 /* BookmarksOutlineView.swift */ = {isa = PBXFileReference; fileEncoding = 4; lastKnownFileType = sourcecode.swift; path = BookmarksOutlineView.swift; sourceTree = "<group>"; };
		4B92928626670D1600AD2C21 /* OutlineSeparatorViewCell.swift */ = {isa = PBXFileReference; fileEncoding = 4; lastKnownFileType = sourcecode.swift; path = OutlineSeparatorViewCell.swift; sourceTree = "<group>"; };
		4B92928726670D1600AD2C21 /* BookmarkOutlineViewCell.swift */ = {isa = PBXFileReference; fileEncoding = 4; lastKnownFileType = sourcecode.swift; path = BookmarkOutlineViewCell.swift; sourceTree = "<group>"; };
		4B92928826670D1600AD2C21 /* BookmarkOutlineViewCell.xib */ = {isa = PBXFileReference; fileEncoding = 4; lastKnownFileType = file.xib; path = BookmarkOutlineViewCell.xib; sourceTree = "<group>"; };
		4B92928926670D1700AD2C21 /* BookmarkTableCellView.swift */ = {isa = PBXFileReference; fileEncoding = 4; lastKnownFileType = sourcecode.swift; path = BookmarkTableCellView.swift; sourceTree = "<group>"; };
		4B92928A26670D1700AD2C21 /* BookmarkTableCellView.xib */ = {isa = PBXFileReference; fileEncoding = 4; lastKnownFileType = file.xib; path = BookmarkTableCellView.xib; sourceTree = "<group>"; };
		4B92929126670D2A00AD2C21 /* BookmarkOutlineViewDataSource.swift */ = {isa = PBXFileReference; fileEncoding = 4; lastKnownFileType = sourcecode.swift; path = BookmarkOutlineViewDataSource.swift; sourceTree = "<group>"; };
		4B92929226670D2A00AD2C21 /* PasteboardFolder.swift */ = {isa = PBXFileReference; fileEncoding = 4; lastKnownFileType = sourcecode.swift; path = PasteboardFolder.swift; sourceTree = "<group>"; };
		4B92929326670D2A00AD2C21 /* BookmarkNode.swift */ = {isa = PBXFileReference; fileEncoding = 4; lastKnownFileType = sourcecode.swift; path = BookmarkNode.swift; sourceTree = "<group>"; };
		4B92929426670D2A00AD2C21 /* BookmarkSidebarTreeController.swift */ = {isa = PBXFileReference; fileEncoding = 4; lastKnownFileType = sourcecode.swift; path = BookmarkSidebarTreeController.swift; sourceTree = "<group>"; };
		4B92929526670D2A00AD2C21 /* PasteboardBookmark.swift */ = {isa = PBXFileReference; fileEncoding = 4; lastKnownFileType = sourcecode.swift; path = PasteboardBookmark.swift; sourceTree = "<group>"; };
		4B92929626670D2A00AD2C21 /* SpacerNode.swift */ = {isa = PBXFileReference; fileEncoding = 4; lastKnownFileType = sourcecode.swift; path = SpacerNode.swift; sourceTree = "<group>"; };
		4B92929726670D2A00AD2C21 /* TreeController.swift */ = {isa = PBXFileReference; fileEncoding = 4; lastKnownFileType = sourcecode.swift; path = TreeController.swift; sourceTree = "<group>"; };
		4B92929826670D2A00AD2C21 /* PseudoFolder.swift */ = {isa = PBXFileReference; fileEncoding = 4; lastKnownFileType = sourcecode.swift; path = PseudoFolder.swift; sourceTree = "<group>"; };
		4B92929926670D2A00AD2C21 /* BookmarkManagedObject.swift */ = {isa = PBXFileReference; fileEncoding = 4; lastKnownFileType = sourcecode.swift; path = BookmarkManagedObject.swift; sourceTree = "<group>"; };
		4B92929A26670D2A00AD2C21 /* PasteboardWriting.swift */ = {isa = PBXFileReference; fileEncoding = 4; lastKnownFileType = sourcecode.swift; path = PasteboardWriting.swift; sourceTree = "<group>"; };
		4B9292A526670D3700AD2C21 /* Bookmark.xcmappingmodel */ = {isa = PBXFileReference; lastKnownFileType = wrapper.xcmappingmodel; path = Bookmark.xcmappingmodel; sourceTree = "<group>"; };
		4B9292A626670D3700AD2C21 /* BookmarkMigrationPolicy.swift */ = {isa = PBXFileReference; fileEncoding = 4; lastKnownFileType = sourcecode.swift; path = BookmarkMigrationPolicy.swift; sourceTree = "<group>"; };
		4B9292A826670D3700AD2C21 /* Bookmark 2.xcdatamodel */ = {isa = PBXFileReference; lastKnownFileType = wrapper.xcdatamodel; path = "Bookmark 2.xcdatamodel"; sourceTree = "<group>"; };
		4B9292A926670D3700AD2C21 /* Bookmark.xcdatamodel */ = {isa = PBXFileReference; lastKnownFileType = wrapper.xcdatamodel; path = Bookmark.xcdatamodel; sourceTree = "<group>"; };
		4B9292AE26670F5300AD2C21 /* NSOutlineViewExtensions.swift */ = {isa = PBXFileReference; fileEncoding = 4; lastKnownFileType = sourcecode.swift; path = NSOutlineViewExtensions.swift; sourceTree = "<group>"; };
		4B9292B02667103000AD2C21 /* BookmarkNodePathTests.swift */ = {isa = PBXFileReference; fileEncoding = 4; lastKnownFileType = sourcecode.swift; path = BookmarkNodePathTests.swift; sourceTree = "<group>"; };
		4B9292B12667103000AD2C21 /* BookmarkNodeTests.swift */ = {isa = PBXFileReference; fileEncoding = 4; lastKnownFileType = sourcecode.swift; path = BookmarkNodeTests.swift; sourceTree = "<group>"; };
		4B9292B22667103000AD2C21 /* BookmarkSidebarTreeControllerTests.swift */ = {isa = PBXFileReference; fileEncoding = 4; lastKnownFileType = sourcecode.swift; path = BookmarkSidebarTreeControllerTests.swift; sourceTree = "<group>"; };
		4B9292B32667103000AD2C21 /* BookmarkOutlineViewDataSourceTests.swift */ = {isa = PBXFileReference; fileEncoding = 4; lastKnownFileType = sourcecode.swift; path = BookmarkOutlineViewDataSourceTests.swift; sourceTree = "<group>"; };
		4B9292B42667103000AD2C21 /* PasteboardFolderTests.swift */ = {isa = PBXFileReference; fileEncoding = 4; lastKnownFileType = sourcecode.swift; path = PasteboardFolderTests.swift; sourceTree = "<group>"; };
		4B9292B52667103000AD2C21 /* TreeControllerTests.swift */ = {isa = PBXFileReference; fileEncoding = 4; lastKnownFileType = sourcecode.swift; path = TreeControllerTests.swift; sourceTree = "<group>"; };
		4B9292B62667103000AD2C21 /* BookmarkManagedObjectTests.swift */ = {isa = PBXFileReference; fileEncoding = 4; lastKnownFileType = sourcecode.swift; path = BookmarkManagedObjectTests.swift; sourceTree = "<group>"; };
		4B9292B72667103000AD2C21 /* BookmarkMigrationTests.swift */ = {isa = PBXFileReference; fileEncoding = 4; lastKnownFileType = sourcecode.swift; path = BookmarkMigrationTests.swift; sourceTree = "<group>"; };
		4B9292B82667103000AD2C21 /* BookmarkTests.swift */ = {isa = PBXFileReference; fileEncoding = 4; lastKnownFileType = sourcecode.swift; path = BookmarkTests.swift; sourceTree = "<group>"; };
		4B9292B92667103100AD2C21 /* PasteboardBookmarkTests.swift */ = {isa = PBXFileReference; fileEncoding = 4; lastKnownFileType = sourcecode.swift; path = PasteboardBookmarkTests.swift; sourceTree = "<group>"; };
		4B9292C42667104B00AD2C21 /* CoreDataTestUtilities.swift */ = {isa = PBXFileReference; fileEncoding = 4; lastKnownFileType = sourcecode.swift; path = CoreDataTestUtilities.swift; sourceTree = "<group>"; };
		4B9292C62667123700AD2C21 /* BrowserTabEmbeddable.swift */ = {isa = PBXFileReference; fileEncoding = 4; lastKnownFileType = sourcecode.swift; path = BrowserTabEmbeddable.swift; sourceTree = "<group>"; };
		4B9292C72667123700AD2C21 /* BookmarkManagementSidebarViewController.swift */ = {isa = PBXFileReference; fileEncoding = 4; lastKnownFileType = sourcecode.swift; path = BookmarkManagementSidebarViewController.swift; sourceTree = "<group>"; };
		4B9292C82667123700AD2C21 /* BookmarkManagementSplitViewController.swift */ = {isa = PBXFileReference; fileEncoding = 4; lastKnownFileType = sourcecode.swift; path = BookmarkManagementSplitViewController.swift; sourceTree = "<group>"; };
		4B9292C92667123700AD2C21 /* BookmarkTableRowView.swift */ = {isa = PBXFileReference; fileEncoding = 4; lastKnownFileType = sourcecode.swift; path = BookmarkTableRowView.swift; sourceTree = "<group>"; };
		4B9292CA2667123700AD2C21 /* AddFolderModalViewController.swift */ = {isa = PBXFileReference; fileEncoding = 4; lastKnownFileType = sourcecode.swift; path = AddFolderModalViewController.swift; sourceTree = "<group>"; };
		4B9292CB2667123700AD2C21 /* AddBookmarkModalViewController.swift */ = {isa = PBXFileReference; fileEncoding = 4; lastKnownFileType = sourcecode.swift; path = AddBookmarkModalViewController.swift; sourceTree = "<group>"; };
		4B9292CC2667123700AD2C21 /* BookmarkListViewController.swift */ = {isa = PBXFileReference; fileEncoding = 4; lastKnownFileType = sourcecode.swift; path = BookmarkListViewController.swift; sourceTree = "<group>"; };
		4B9292CD2667123700AD2C21 /* BookmarkManagementDetailViewController.swift */ = {isa = PBXFileReference; fileEncoding = 4; lastKnownFileType = sourcecode.swift; path = BookmarkManagementDetailViewController.swift; sourceTree = "<group>"; };
		4B9292D62667124000AD2C21 /* NSPopUpButtonExtension.swift */ = {isa = PBXFileReference; fileEncoding = 4; lastKnownFileType = sourcecode.swift; path = NSPopUpButtonExtension.swift; sourceTree = "<group>"; };
		4B9292D82667124B00AD2C21 /* BookmarkListTreeControllerDataSource.swift */ = {isa = PBXFileReference; fileEncoding = 4; lastKnownFileType = sourcecode.swift; path = BookmarkListTreeControllerDataSource.swift; sourceTree = "<group>"; };
		4B9292DA2667125D00AD2C21 /* ContextualMenu.swift */ = {isa = PBXFileReference; fileEncoding = 4; lastKnownFileType = sourcecode.swift; path = ContextualMenu.swift; sourceTree = "<group>"; };
		4BA1A69A258B076900F6F690 /* FileStore.swift */ = {isa = PBXFileReference; lastKnownFileType = sourcecode.swift; path = FileStore.swift; sourceTree = "<group>"; };
		4BA1A69F258B079600F6F690 /* DataEncryption.swift */ = {isa = PBXFileReference; lastKnownFileType = sourcecode.swift; path = DataEncryption.swift; sourceTree = "<group>"; };
		4BA1A6A4258B07DF00F6F690 /* EncryptedValueTransformer.swift */ = {isa = PBXFileReference; lastKnownFileType = sourcecode.swift; path = EncryptedValueTransformer.swift; sourceTree = "<group>"; };
		4BA1A6B2258B080A00F6F690 /* EncryptionKeyGeneration.swift */ = {isa = PBXFileReference; lastKnownFileType = sourcecode.swift; path = EncryptionKeyGeneration.swift; sourceTree = "<group>"; };
		4BA1A6B7258B081600F6F690 /* EncryptionKeyStoring.swift */ = {isa = PBXFileReference; lastKnownFileType = sourcecode.swift; path = EncryptionKeyStoring.swift; sourceTree = "<group>"; };
		4BA1A6BC258B082300F6F690 /* EncryptionKeyStore.swift */ = {isa = PBXFileReference; lastKnownFileType = sourcecode.swift; path = EncryptionKeyStore.swift; sourceTree = "<group>"; };
		4BA1A6C1258B0A1300F6F690 /* ContiguousBytesExtension.swift */ = {isa = PBXFileReference; lastKnownFileType = sourcecode.swift; path = ContiguousBytesExtension.swift; sourceTree = "<group>"; };
		4BA1A6D8258C0CB300F6F690 /* DataEncryptionTests.swift */ = {isa = PBXFileReference; lastKnownFileType = sourcecode.swift; path = DataEncryptionTests.swift; sourceTree = "<group>"; };
		4BA1A6DD258C100A00F6F690 /* FileStoreTests.swift */ = {isa = PBXFileReference; lastKnownFileType = sourcecode.swift; path = FileStoreTests.swift; sourceTree = "<group>"; };
		4BA1A6E5258C270800F6F690 /* EncryptionKeyGeneratorTests.swift */ = {isa = PBXFileReference; lastKnownFileType = sourcecode.swift; path = EncryptionKeyGeneratorTests.swift; sourceTree = "<group>"; };
		4BA1A6EA258C288C00F6F690 /* EncryptionKeyStoreTests.swift */ = {isa = PBXFileReference; lastKnownFileType = sourcecode.swift; path = EncryptionKeyStoreTests.swift; sourceTree = "<group>"; };
		4BA1A6F5258C4F9600F6F690 /* EncryptionMocks.swift */ = {isa = PBXFileReference; lastKnownFileType = sourcecode.swift; path = EncryptionMocks.swift; sourceTree = "<group>"; };
		4BA1A6FD258C5C1300F6F690 /* EncryptedValueTransformerTests.swift */ = {isa = PBXFileReference; lastKnownFileType = sourcecode.swift; path = EncryptedValueTransformerTests.swift; sourceTree = "<group>"; };
		4BB88B4425B7B55C006F6B06 /* DebugUserScript.swift */ = {isa = PBXFileReference; lastKnownFileType = sourcecode.swift; path = DebugUserScript.swift; sourceTree = "<group>"; };
		4BB88B4925B7B690006F6B06 /* SequenceExtensions.swift */ = {isa = PBXFileReference; lastKnownFileType = sourcecode.swift; path = SequenceExtensions.swift; sourceTree = "<group>"; };
		4BB88B4F25B7BA2B006F6B06 /* TabInstrumentation.swift */ = {isa = PBXFileReference; lastKnownFileType = sourcecode.swift; path = TabInstrumentation.swift; sourceTree = "<group>"; };
		4BB88B5A25B7BA50006F6B06 /* Instruments.swift */ = {isa = PBXFileReference; lastKnownFileType = sourcecode.swift; path = Instruments.swift; sourceTree = "<group>"; };
		4BE0DF0426781961006337B7 /* NSStoryboardExtension.swift */ = {isa = PBXFileReference; lastKnownFileType = sourcecode.swift; path = NSStoryboardExtension.swift; sourceTree = "<group>"; };
		8511E18325F82B34002F516B /* 01_Fire_really_small.json */ = {isa = PBXFileReference; fileEncoding = 4; lastKnownFileType = text.json; path = 01_Fire_really_small.json; sourceTree = "<group>"; };
		853014D525E671A000FB8205 /* PageObserverUserScript.swift */ = {isa = PBXFileReference; lastKnownFileType = sourcecode.swift; path = PageObserverUserScript.swift; sourceTree = "<group>"; };
		8546DE6125C03056000CA5E1 /* UserAgentTests.swift */ = {isa = PBXFileReference; lastKnownFileType = sourcecode.swift; path = UserAgentTests.swift; sourceTree = "<group>"; };
		85480F8925CDC360009424E3 /* Launch.storyboard */ = {isa = PBXFileReference; lastKnownFileType = file.storyboard; path = Launch.storyboard; sourceTree = "<group>"; };
		85480FBA25D181CB009424E3 /* ConfigurationDownloading.swift */ = {isa = PBXFileReference; lastKnownFileType = sourcecode.swift; path = ConfigurationDownloading.swift; sourceTree = "<group>"; };
		85480FCE25D1AA22009424E3 /* ConfigurationStoring.swift */ = {isa = PBXFileReference; lastKnownFileType = sourcecode.swift; path = ConfigurationStoring.swift; sourceTree = "<group>"; };
		8553FF51257523760029327F /* URLSuggestedFilenameTests.swift */ = {isa = PBXFileReference; lastKnownFileType = sourcecode.swift; path = URLSuggestedFilenameTests.swift; sourceTree = "<group>"; };
		856C98A5256EB59600A22F1F /* MenuItemSelectors.swift */ = {isa = PBXFileReference; lastKnownFileType = sourcecode.swift; path = MenuItemSelectors.swift; sourceTree = "<group>"; };
		856C98D42570116900A22F1F /* NSWindow+Toast.swift */ = {isa = PBXFileReference; lastKnownFileType = sourcecode.swift; path = "NSWindow+Toast.swift"; sourceTree = "<group>"; };
		856C98DE257014BD00A22F1F /* FileDownloadManager.swift */ = {isa = PBXFileReference; lastKnownFileType = sourcecode.swift; path = FileDownloadManager.swift; sourceTree = "<group>"; };
		85799C1725DEBB3F0007EC87 /* Logging.swift */ = {isa = PBXFileReference; fileEncoding = 4; lastKnownFileType = sourcecode.swift; path = Logging.swift; sourceTree = "<group>"; };
		85A0116825AF1D8900FA6A0C /* FindInPageViewController.swift */ = {isa = PBXFileReference; lastKnownFileType = sourcecode.swift; path = FindInPageViewController.swift; sourceTree = "<group>"; };
		85A0117325AF2EDF00FA6A0C /* FindInPage.storyboard */ = {isa = PBXFileReference; lastKnownFileType = file.storyboard; path = FindInPage.storyboard; sourceTree = "<group>"; };
		85A0118125AF60E700FA6A0C /* FindInPageModel.swift */ = {isa = PBXFileReference; lastKnownFileType = sourcecode.swift; path = FindInPageModel.swift; sourceTree = "<group>"; };
		85A011E925B4D4CA00FA6A0C /* FindInPageUserScript.swift */ = {isa = PBXFileReference; lastKnownFileType = sourcecode.swift; path = FindInPageUserScript.swift; sourceTree = "<group>"; };
		85AC3AEE25D5CE9800C7D2AA /* UserScripts.swift */ = {isa = PBXFileReference; lastKnownFileType = sourcecode.swift; path = UserScripts.swift; sourceTree = "<group>"; };
		85AC3AF625D5DBFD00C7D2AA /* DataExtension.swift */ = {isa = PBXFileReference; lastKnownFileType = sourcecode.swift; path = DataExtension.swift; sourceTree = "<group>"; };
		85AC3B0425D6B1D800C7D2AA /* ScriptSourceProviding.swift */ = {isa = PBXFileReference; lastKnownFileType = sourcecode.swift; path = ScriptSourceProviding.swift; sourceTree = "<group>"; };
		85AC3B1625D9BC1A00C7D2AA /* ConfigurationDownloaderTests.swift */ = {isa = PBXFileReference; lastKnownFileType = sourcecode.swift; path = ConfigurationDownloaderTests.swift; sourceTree = "<group>"; };
		85AC3B3425DA82A600C7D2AA /* DataTaskProviding.swift */ = {isa = PBXFileReference; lastKnownFileType = sourcecode.swift; path = DataTaskProviding.swift; sourceTree = "<group>"; };
		85AC3B4825DAC9BD00C7D2AA /* ConfigurationStorageTests.swift */ = {isa = PBXFileReference; lastKnownFileType = sourcecode.swift; path = ConfigurationStorageTests.swift; sourceTree = "<group>"; };
		85AE2FF124A33A2D002D507F /* WebKit.framework */ = {isa = PBXFileReference; lastKnownFileType = wrapper.framework; name = WebKit.framework; path = System/Library/Frameworks/WebKit.framework; sourceTree = SDKROOT; };
		85C6A29525CC1FFD00EEB5F1 /* UserDefaultsWrapper.swift */ = {isa = PBXFileReference; lastKnownFileType = sourcecode.swift; path = UserDefaultsWrapper.swift; sourceTree = "<group>"; };
		85D33F1125C82EB3002B91A6 /* ConfigurationManager.swift */ = {isa = PBXFileReference; lastKnownFileType = sourcecode.swift; path = ConfigurationManager.swift; sourceTree = "<group>"; };
		85D438B5256E7C9E00F3BAF8 /* ContextMenuUserScript.swift */ = {isa = PBXFileReference; lastKnownFileType = sourcecode.swift; path = ContextMenuUserScript.swift; sourceTree = "<group>"; };
		85E11C2E25E7DC7E00974CAF /* ExternalURLHandler.swift */ = {isa = PBXFileReference; lastKnownFileType = sourcecode.swift; path = ExternalURLHandler.swift; sourceTree = "<group>"; };
		85E11C3625E7F1E100974CAF /* ExternalURLHandlerTests.swift */ = {isa = PBXFileReference; lastKnownFileType = sourcecode.swift; path = ExternalURLHandlerTests.swift; sourceTree = "<group>"; };
		85F1B0C825EF9759004792B6 /* URLEventListenerTests.swift */ = {isa = PBXFileReference; lastKnownFileType = sourcecode.swift; path = URLEventListenerTests.swift; sourceTree = "<group>"; };
		85F69B3B25EDE81F00978E59 /* URLExtensionTests.swift */ = {isa = PBXFileReference; lastKnownFileType = sourcecode.swift; path = URLExtensionTests.swift; sourceTree = "<group>"; };
		AA0F3DB6261A566C0077F2D9 /* SuggestionLoadingMock.swift */ = {isa = PBXFileReference; lastKnownFileType = sourcecode.swift; path = SuggestionLoadingMock.swift; sourceTree = "<group>"; };
		AA2CB12C2587BB5600AA6FBE /* TabBarFooter.xib */ = {isa = PBXFileReference; lastKnownFileType = file.xib; path = TabBarFooter.xib; sourceTree = "<group>"; };
		AA2CB1342587C29500AA6FBE /* TabBarFooter.swift */ = {isa = PBXFileReference; lastKnownFileType = sourcecode.swift; path = TabBarFooter.swift; sourceTree = "<group>"; };
		AA2E423324C8A2270048C0D5 /* ColorView.swift */ = {isa = PBXFileReference; fileEncoding = 4; lastKnownFileType = sourcecode.swift; path = ColorView.swift; sourceTree = "<group>"; };
		AA361A3524EBF0B500EEC649 /* WindowDraggingView.swift */ = {isa = PBXFileReference; lastKnownFileType = sourcecode.swift; path = WindowDraggingView.swift; sourceTree = "<group>"; };
		AA3F895224C18AD500628DDE /* SuggestionViewModel.swift */ = {isa = PBXFileReference; lastKnownFileType = sourcecode.swift; path = SuggestionViewModel.swift; sourceTree = "<group>"; };
		AA4BBA3A25C58FA200C4FB0F /* MainMenu.swift */ = {isa = PBXFileReference; lastKnownFileType = sourcecode.swift; path = MainMenu.swift; sourceTree = "<group>"; };
		AA4D700625545EF800C3411E /* UrlEventListener.swift */ = {isa = PBXFileReference; lastKnownFileType = sourcecode.swift; path = UrlEventListener.swift; sourceTree = "<group>"; };
		AA4E633925E79C0A00134434 /* MouseClickView.swift */ = {isa = PBXFileReference; lastKnownFileType = sourcecode.swift; path = MouseClickView.swift; sourceTree = "<group>"; };
		AA4FF40B2624751A004E2377 /* GrammarCheckEnabler.swift */ = {isa = PBXFileReference; lastKnownFileType = sourcecode.swift; path = GrammarCheckEnabler.swift; sourceTree = "<group>"; };
		AA512D1324D99D9800230283 /* FaviconService.swift */ = {isa = PBXFileReference; lastKnownFileType = sourcecode.swift; path = FaviconService.swift; sourceTree = "<group>"; };
		AA585D7E248FD31100E9A3E2 /* DuckDuckGo Privacy Browser.app */ = {isa = PBXFileReference; explicitFileType = wrapper.application; includeInIndex = 0; path = "DuckDuckGo Privacy Browser.app"; sourceTree = BUILT_PRODUCTS_DIR; };
		AA585D81248FD31100E9A3E2 /* AppDelegate.swift */ = {isa = PBXFileReference; lastKnownFileType = sourcecode.swift; path = AppDelegate.swift; sourceTree = "<group>"; };
		AA585D83248FD31100E9A3E2 /* BrowserTabViewController.swift */ = {isa = PBXFileReference; lastKnownFileType = sourcecode.swift; path = BrowserTabViewController.swift; sourceTree = "<group>"; };
		AA585D85248FD31400E9A3E2 /* Assets.xcassets */ = {isa = PBXFileReference; lastKnownFileType = folder.assetcatalog; path = Assets.xcassets; sourceTree = "<group>"; };
		AA585D88248FD31400E9A3E2 /* Base */ = {isa = PBXFileReference; lastKnownFileType = file.storyboard; name = Base; path = Base.lproj/Main.storyboard; sourceTree = "<group>"; };
		AA585D8A248FD31400E9A3E2 /* Info.plist */ = {isa = PBXFileReference; lastKnownFileType = text.plist.xml; path = Info.plist; sourceTree = "<group>"; };
		AA585D8B248FD31400E9A3E2 /* DuckDuckGo.entitlements */ = {isa = PBXFileReference; lastKnownFileType = text.plist.entitlements; path = DuckDuckGo.entitlements; sourceTree = "<group>"; };
		AA585D90248FD31400E9A3E2 /* Unit Tests.xctest */ = {isa = PBXFileReference; explicitFileType = wrapper.cfbundle; includeInIndex = 0; path = "Unit Tests.xctest"; sourceTree = BUILT_PRODUCTS_DIR; };
		AA585D96248FD31400E9A3E2 /* Info.plist */ = {isa = PBXFileReference; lastKnownFileType = text.plist.xml; path = Info.plist; sourceTree = "<group>"; };
		AA585DAE2490E6E600E9A3E2 /* MainViewController.swift */ = {isa = PBXFileReference; lastKnownFileType = sourcecode.swift; name = MainViewController.swift; path = ../MainViewController.swift; sourceTree = "<group>"; };
		AA5C8F58258FE21F00748EB7 /* NSTextFieldExtension.swift */ = {isa = PBXFileReference; lastKnownFileType = sourcecode.swift; path = NSTextFieldExtension.swift; sourceTree = "<group>"; };
		AA5C8F5D2590EEE800748EB7 /* NSPointExtension.swift */ = {isa = PBXFileReference; lastKnownFileType = sourcecode.swift; path = NSPointExtension.swift; sourceTree = "<group>"; };
		AA5C8F622591021700748EB7 /* NSApplicationExtension.swift */ = {isa = PBXFileReference; lastKnownFileType = sourcecode.swift; path = NSApplicationExtension.swift; sourceTree = "<group>"; };
		AA5D6DAB24A340F700C6FBCE /* WebViewStateObserver.swift */ = {isa = PBXFileReference; lastKnownFileType = sourcecode.swift; path = WebViewStateObserver.swift; sourceTree = "<group>"; };
		AA63745324C9BF9A00AB2AC4 /* SuggestionContainerTests.swift */ = {isa = PBXFileReference; lastKnownFileType = sourcecode.swift; path = SuggestionContainerTests.swift; sourceTree = "<group>"; };
		AA652CB025DD825B009059CC /* LocalBookmarkStoreTests.swift */ = {isa = PBXFileReference; lastKnownFileType = sourcecode.swift; path = LocalBookmarkStoreTests.swift; sourceTree = "<group>"; };
		AA652CCD25DD9071009059CC /* BookmarkListTests.swift */ = {isa = PBXFileReference; lastKnownFileType = sourcecode.swift; path = BookmarkListTests.swift; sourceTree = "<group>"; };
		AA652CD225DDA6E9009059CC /* LocalBookmarkManagerTests.swift */ = {isa = PBXFileReference; lastKnownFileType = sourcecode.swift; path = LocalBookmarkManagerTests.swift; sourceTree = "<group>"; };
		AA652CDA25DDAB32009059CC /* BookmarkStoreMock.swift */ = {isa = PBXFileReference; lastKnownFileType = sourcecode.swift; path = BookmarkStoreMock.swift; sourceTree = "<group>"; };
		AA6820E325502F19005ED0D5 /* WebsiteDataStore.swift */ = {isa = PBXFileReference; lastKnownFileType = sourcecode.swift; path = WebsiteDataStore.swift; sourceTree = "<group>"; };
		AA6820EA25503D6A005ED0D5 /* Fire.swift */ = {isa = PBXFileReference; lastKnownFileType = sourcecode.swift; path = Fire.swift; sourceTree = "<group>"; };
		AA6820F025503DA9005ED0D5 /* FireViewModel.swift */ = {isa = PBXFileReference; lastKnownFileType = sourcecode.swift; path = FireViewModel.swift; sourceTree = "<group>"; };
		AA68C3D22490ED62001B8783 /* NavigationBarViewController.swift */ = {isa = PBXFileReference; lastKnownFileType = sourcecode.swift; path = NavigationBarViewController.swift; sourceTree = "<group>"; };
		AA68C3D62490F821001B8783 /* README.md */ = {isa = PBXFileReference; lastKnownFileType = net.daringfireball.markdown; path = README.md; sourceTree = "<group>"; };
		AA6EF9AC25066F42004754E6 /* WindowsManager.swift */ = {isa = PBXFileReference; lastKnownFileType = sourcecode.swift; path = WindowsManager.swift; sourceTree = "<group>"; };
		AA6EF9B2250785D5004754E6 /* NSMenuExtension.swift */ = {isa = PBXFileReference; lastKnownFileType = sourcecode.swift; path = NSMenuExtension.swift; sourceTree = "<group>"; };
		AA6EF9B425081B4C004754E6 /* MainMenuActions.swift */ = {isa = PBXFileReference; lastKnownFileType = sourcecode.swift; path = MainMenuActions.swift; sourceTree = "<group>"; };
		AA6FFB4324DC33320028F4D0 /* NSViewExtension.swift */ = {isa = PBXFileReference; lastKnownFileType = sourcecode.swift; path = NSViewExtension.swift; sourceTree = "<group>"; };
		AA6FFB4524DC3B5A0028F4D0 /* WebView.swift */ = {isa = PBXFileReference; lastKnownFileType = sourcecode.swift; path = WebView.swift; sourceTree = "<group>"; };
		AA72D5E225FE977F00C77619 /* AddEditFavoriteViewController.swift */ = {isa = PBXFileReference; lastKnownFileType = sourcecode.swift; path = AddEditFavoriteViewController.swift; sourceTree = "<group>"; };
		AA72D5EF25FEA49900C77619 /* AddEditFavoriteWindow.swift */ = {isa = PBXFileReference; lastKnownFileType = sourcecode.swift; path = AddEditFavoriteWindow.swift; sourceTree = "<group>"; };
		AA72D5FD25FFF94E00C77619 /* NSMenuItemExtension.swift */ = {isa = PBXFileReference; lastKnownFileType = sourcecode.swift; path = NSMenuItemExtension.swift; sourceTree = "<group>"; };
		AA7412B024D0B3AC00D22FE0 /* TabBarViewItem.swift */ = {isa = PBXFileReference; lastKnownFileType = sourcecode.swift; path = TabBarViewItem.swift; sourceTree = "<group>"; };
		AA7412B124D0B3AC00D22FE0 /* TabBarViewItem.xib */ = {isa = PBXFileReference; lastKnownFileType = file.xib; path = TabBarViewItem.xib; sourceTree = "<group>"; };
		AA7412B424D1536B00D22FE0 /* MainWindowController.swift */ = {isa = PBXFileReference; lastKnownFileType = sourcecode.swift; path = MainWindowController.swift; sourceTree = "<group>"; };
		AA7412B624D1687000D22FE0 /* TabBarScrollView.swift */ = {isa = PBXFileReference; lastKnownFileType = sourcecode.swift; path = TabBarScrollView.swift; sourceTree = "<group>"; };
		AA7412BC24D2BEEE00D22FE0 /* MainWindow.swift */ = {isa = PBXFileReference; lastKnownFileType = sourcecode.swift; path = MainWindow.swift; sourceTree = "<group>"; };
		AA80EC53256BE3BC007083E7 /* UserText.swift */ = {isa = PBXFileReference; lastKnownFileType = sourcecode.swift; path = UserText.swift; sourceTree = "<group>"; };
		AA80EC68256C4691007083E7 /* Base */ = {isa = PBXFileReference; lastKnownFileType = file.storyboard; name = Base; path = Base.lproj/BrowserTab.storyboard; sourceTree = "<group>"; };
		AA80EC6E256C469C007083E7 /* Base */ = {isa = PBXFileReference; lastKnownFileType = file.storyboard; name = Base; path = Base.lproj/NavigationBar.storyboard; sourceTree = "<group>"; };
		AA80EC74256C46A2007083E7 /* Base */ = {isa = PBXFileReference; lastKnownFileType = file.storyboard; name = Base; path = Base.lproj/Suggestion.storyboard; sourceTree = "<group>"; };
		AA80EC7A256C46AA007083E7 /* Base */ = {isa = PBXFileReference; lastKnownFileType = file.storyboard; name = Base; path = Base.lproj/TabBar.storyboard; sourceTree = "<group>"; };
		AA80EC8A256C49B8007083E7 /* en */ = {isa = PBXFileReference; lastKnownFileType = text.plist.strings; name = en; path = en.lproj/Localizable.strings; sourceTree = "<group>"; };
		AA80EC90256C49BC007083E7 /* en */ = {isa = PBXFileReference; lastKnownFileType = text.plist.stringsdict; name = en; path = en.lproj/Localizable.stringsdict; sourceTree = "<group>"; };
		AA86490B24D3494C001BABEE /* GradientView.swift */ = {isa = PBXFileReference; lastKnownFileType = sourcecode.swift; path = GradientView.swift; sourceTree = "<group>"; };
		AA86490D24D49B54001BABEE /* TabLoadingView.swift */ = {isa = PBXFileReference; lastKnownFileType = sourcecode.swift; path = TabLoadingView.swift; sourceTree = "<group>"; };
		AA88D14A252A557100980B4E /* URLRequestExtension.swift */ = {isa = PBXFileReference; lastKnownFileType = sourcecode.swift; path = URLRequestExtension.swift; sourceTree = "<group>"; };
		AA8EDF2324923E980071C2E8 /* URLExtension.swift */ = {isa = PBXFileReference; lastKnownFileType = sourcecode.swift; path = URLExtension.swift; sourceTree = "<group>"; };
		AA8EDF2624923EC70071C2E8 /* StringExtension.swift */ = {isa = PBXFileReference; lastKnownFileType = sourcecode.swift; path = StringExtension.swift; sourceTree = "<group>"; };
		AA92126E25ACCB1100600CD4 /* ErrorExtension.swift */ = {isa = PBXFileReference; lastKnownFileType = sourcecode.swift; path = ErrorExtension.swift; sourceTree = "<group>"; };
		AA92127625ADA07900600CD4 /* WKWebViewExtension.swift */ = {isa = PBXFileReference; lastKnownFileType = sourcecode.swift; path = WKWebViewExtension.swift; sourceTree = "<group>"; };
		AA97BF4525135DD30014931A /* ApplicationDockMenu.swift */ = {isa = PBXFileReference; lastKnownFileType = sourcecode.swift; path = ApplicationDockMenu.swift; sourceTree = "<group>"; };
		AA9C362725518C44004B1BA3 /* WebsiteDataStoreMock.swift */ = {isa = PBXFileReference; lastKnownFileType = sourcecode.swift; path = WebsiteDataStoreMock.swift; sourceTree = "<group>"; };
		AA9C362F25518CA9004B1BA3 /* FireTests.swift */ = {isa = PBXFileReference; lastKnownFileType = sourcecode.swift; path = FireTests.swift; sourceTree = "<group>"; };
		AA9E9A5525A3AE8400D1959D /* NSWindowExtension.swift */ = {isa = PBXFileReference; lastKnownFileType = sourcecode.swift; path = NSWindowExtension.swift; sourceTree = "<group>"; };
		AA9E9A5D25A4867200D1959D /* TabDragAndDropManager.swift */ = {isa = PBXFileReference; lastKnownFileType = sourcecode.swift; path = TabDragAndDropManager.swift; sourceTree = "<group>"; };
		AA9FF95824A1ECF20039E328 /* Tab.swift */ = {isa = PBXFileReference; lastKnownFileType = sourcecode.swift; path = Tab.swift; sourceTree = "<group>"; };
		AA9FF95A24A1EFC20039E328 /* TabViewModel.swift */ = {isa = PBXFileReference; lastKnownFileType = sourcecode.swift; path = TabViewModel.swift; sourceTree = "<group>"; };
		AA9FF95C24A1FA1C0039E328 /* TabCollection.swift */ = {isa = PBXFileReference; lastKnownFileType = sourcecode.swift; path = TabCollection.swift; sourceTree = "<group>"; };
		AA9FF95E24A1FB680039E328 /* TabCollectionViewModel.swift */ = {isa = PBXFileReference; lastKnownFileType = sourcecode.swift; path = TabCollectionViewModel.swift; sourceTree = "<group>"; };
		AAA0CC32252F181A0079BC96 /* NavigationButtonMenuDelegate.swift */ = {isa = PBXFileReference; lastKnownFileType = sourcecode.swift; path = NavigationButtonMenuDelegate.swift; sourceTree = "<group>"; };
		AAA0CC3B25337FAB0079BC96 /* WKBackForwardListItemViewModel.swift */ = {isa = PBXFileReference; lastKnownFileType = sourcecode.swift; path = WKBackForwardListItemViewModel.swift; sourceTree = "<group>"; };
		AAA0CC462533833C0079BC96 /* OptionsButtonMenu.swift */ = {isa = PBXFileReference; lastKnownFileType = sourcecode.swift; path = OptionsButtonMenu.swift; sourceTree = "<group>"; };
		AAA0CC562539EBC90079BC96 /* FaviconUserScript.swift */ = {isa = PBXFileReference; lastKnownFileType = sourcecode.swift; path = FaviconUserScript.swift; sourceTree = "<group>"; };
		AAA0CC69253CC43C0079BC96 /* WKUserContentControllerExtension.swift */ = {isa = PBXFileReference; lastKnownFileType = sourcecode.swift; path = WKUserContentControllerExtension.swift; sourceTree = "<group>"; };
		AAA892E9250A4CEF005B37B2 /* WindowControllersManager.swift */ = {isa = PBXFileReference; lastKnownFileType = sourcecode.swift; path = WindowControllersManager.swift; sourceTree = "<group>"; };
		AAA8E8BE24EA8A0A0055E685 /* MouseOverButton.swift */ = {isa = PBXFileReference; lastKnownFileType = sourcecode.swift; path = MouseOverButton.swift; sourceTree = "<group>"; };
		AAA8E8C024EACA700055E685 /* MouseOverView.swift */ = {isa = PBXFileReference; lastKnownFileType = sourcecode.swift; path = MouseOverView.swift; sourceTree = "<group>"; };
		AAADFD05264AA282001555EA /* TimeIntervalExtension.swift */ = {isa = PBXFileReference; lastKnownFileType = sourcecode.swift; path = TimeIntervalExtension.swift; sourceTree = "<group>"; };
		AAB549DE25DAB8F80058460B /* BookmarkViewModel.swift */ = {isa = PBXFileReference; lastKnownFileType = sourcecode.swift; path = BookmarkViewModel.swift; sourceTree = "<group>"; };
		AABAF59B260A7D130085060C /* FaviconServiceMock.swift */ = {isa = PBXFileReference; lastKnownFileType = sourcecode.swift; path = FaviconServiceMock.swift; sourceTree = "<group>"; };
		AABEE69924A902A90043105B /* SuggestionContainerViewModel.swift */ = {isa = PBXFileReference; lastKnownFileType = sourcecode.swift; path = SuggestionContainerViewModel.swift; sourceTree = "<group>"; };
		AABEE69B24A902BB0043105B /* SuggestionContainer.swift */ = {isa = PBXFileReference; lastKnownFileType = sourcecode.swift; path = SuggestionContainer.swift; sourceTree = "<group>"; };
		AABEE6A424AA0A7F0043105B /* SuggestionViewController.swift */ = {isa = PBXFileReference; lastKnownFileType = sourcecode.swift; path = SuggestionViewController.swift; sourceTree = "<group>"; };
		AABEE6A824AB4B910043105B /* SuggestionTableCellView.swift */ = {isa = PBXFileReference; lastKnownFileType = sourcecode.swift; path = SuggestionTableCellView.swift; sourceTree = "<group>"; };
		AABEE6AA24ACA0F90043105B /* SuggestionTableRowView.swift */ = {isa = PBXFileReference; lastKnownFileType = sourcecode.swift; path = SuggestionTableRowView.swift; sourceTree = "<group>"; };
		AABEE6AE24AD22B90043105B /* AddressBarTextField.swift */ = {isa = PBXFileReference; lastKnownFileType = sourcecode.swift; path = AddressBarTextField.swift; sourceTree = "<group>"; };
		AAC5E4C425D6A6E8007F5990 /* BookmarkPopover.swift */ = {isa = PBXFileReference; fileEncoding = 4; lastKnownFileType = sourcecode.swift; path = BookmarkPopover.swift; sourceTree = "<group>"; };
		AAC5E4C525D6A6E8007F5990 /* BookmarkPopoverViewController.swift */ = {isa = PBXFileReference; fileEncoding = 4; lastKnownFileType = sourcecode.swift; path = BookmarkPopoverViewController.swift; sourceTree = "<group>"; };
		AAC5E4C625D6A6E8007F5990 /* Bookmarks.storyboard */ = {isa = PBXFileReference; fileEncoding = 4; lastKnownFileType = file.storyboard; path = Bookmarks.storyboard; sourceTree = "<group>"; };
		AAC5E4CD25D6A709007F5990 /* Bookmark.swift */ = {isa = PBXFileReference; fileEncoding = 4; lastKnownFileType = sourcecode.swift; path = Bookmark.swift; sourceTree = "<group>"; };
		AAC5E4CE25D6A709007F5990 /* BookmarkManager.swift */ = {isa = PBXFileReference; fileEncoding = 4; lastKnownFileType = sourcecode.swift; path = BookmarkManager.swift; sourceTree = "<group>"; };
		AAC5E4CF25D6A709007F5990 /* BookmarkList.swift */ = {isa = PBXFileReference; fileEncoding = 4; lastKnownFileType = sourcecode.swift; path = BookmarkList.swift; sourceTree = "<group>"; };
		AAC5E4D625D6A710007F5990 /* BookmarkStore.swift */ = {isa = PBXFileReference; fileEncoding = 4; lastKnownFileType = sourcecode.swift; path = BookmarkStore.swift; sourceTree = "<group>"; };
		AAC5E4E325D6BA9C007F5990 /* NSSizeExtension.swift */ = {isa = PBXFileReference; fileEncoding = 4; lastKnownFileType = sourcecode.swift; path = NSSizeExtension.swift; sourceTree = "<group>"; };
		AAC5E4F025D6BF10007F5990 /* AddressBarButton.swift */ = {isa = PBXFileReference; fileEncoding = 4; lastKnownFileType = sourcecode.swift; path = AddressBarButton.swift; sourceTree = "<group>"; };
		AAC5E4F525D6BF2C007F5990 /* AddressBarButtonsViewController.swift */ = {isa = PBXFileReference; fileEncoding = 4; lastKnownFileType = sourcecode.swift; path = AddressBarButtonsViewController.swift; sourceTree = "<group>"; };
		AAC82C5F258B6CB5009B6B42 /* TooltipWindowController.swift */ = {isa = PBXFileReference; lastKnownFileType = sourcecode.swift; path = TooltipWindowController.swift; sourceTree = "<group>"; };
		AAC9C01424CAFBCE00AD1325 /* TabTests.swift */ = {isa = PBXFileReference; lastKnownFileType = sourcecode.swift; path = TabTests.swift; sourceTree = "<group>"; };
		AAC9C01624CAFBDC00AD1325 /* TabCollectionTests.swift */ = {isa = PBXFileReference; lastKnownFileType = sourcecode.swift; path = TabCollectionTests.swift; sourceTree = "<group>"; };
		AAC9C01B24CB594C00AD1325 /* TabViewModelTests.swift */ = {isa = PBXFileReference; lastKnownFileType = sourcecode.swift; path = TabViewModelTests.swift; sourceTree = "<group>"; };
		AAC9C01D24CB6BEB00AD1325 /* TabCollectionViewModelTests.swift */ = {isa = PBXFileReference; lastKnownFileType = sourcecode.swift; path = TabCollectionViewModelTests.swift; sourceTree = "<group>"; };
		AAE39D1A24F44885008EF28B /* TabCollectionViewModelDelegateMock.swift */ = {isa = PBXFileReference; lastKnownFileType = sourcecode.swift; path = TabCollectionViewModelDelegateMock.swift; sourceTree = "<group>"; };
		AAE71E2B25F781EA00D74437 /* Homepage.storyboard */ = {isa = PBXFileReference; lastKnownFileType = file.storyboard; path = Homepage.storyboard; sourceTree = "<group>"; };
		AAE71E3025F7855400D74437 /* HomepageViewController.swift */ = {isa = PBXFileReference; lastKnownFileType = sourcecode.swift; path = HomepageViewController.swift; sourceTree = "<group>"; };
		AAE71E3525F7869300D74437 /* HomepageCollectionViewItem.swift */ = {isa = PBXFileReference; lastKnownFileType = sourcecode.swift; path = HomepageCollectionViewItem.swift; sourceTree = "<group>"; };
		AAE71E3625F7869300D74437 /* HomepageCollectionViewItem.xib */ = {isa = PBXFileReference; lastKnownFileType = file.xib; path = HomepageCollectionViewItem.xib; sourceTree = "<group>"; };
		AAE75279263B046100B973F8 /* History.xcdatamodel */ = {isa = PBXFileReference; lastKnownFileType = wrapper.xcdatamodel; path = History.xcdatamodel; sourceTree = "<group>"; };
		AAE7527B263B056C00B973F8 /* HistoryStore.swift */ = {isa = PBXFileReference; lastKnownFileType = sourcecode.swift; path = HistoryStore.swift; sourceTree = "<group>"; };
		AAE7527D263B05C600B973F8 /* HistoryEntry.swift */ = {isa = PBXFileReference; lastKnownFileType = sourcecode.swift; path = HistoryEntry.swift; sourceTree = "<group>"; };
		AAE7527F263B0A4D00B973F8 /* HistoryCoordinator.swift */ = {isa = PBXFileReference; lastKnownFileType = sourcecode.swift; path = HistoryCoordinator.swift; sourceTree = "<group>"; };
		AAE8B101258A41C000E81239 /* Tooltip.storyboard */ = {isa = PBXFileReference; lastKnownFileType = file.storyboard; path = Tooltip.storyboard; sourceTree = "<group>"; };
		AAE8B10F258A456C00E81239 /* TooltipViewController.swift */ = {isa = PBXFileReference; lastKnownFileType = sourcecode.swift; path = TooltipViewController.swift; sourceTree = "<group>"; };
		AAEC74B12642C57200C2EFBC /* HistoryCoordinatingMock.swift */ = {isa = PBXFileReference; lastKnownFileType = sourcecode.swift; path = HistoryCoordinatingMock.swift; sourceTree = "<group>"; };
		AAEC74B32642C69300C2EFBC /* HistoryCoordinatorTests.swift */ = {isa = PBXFileReference; lastKnownFileType = sourcecode.swift; path = HistoryCoordinatorTests.swift; sourceTree = "<group>"; };
		AAEC74B52642CC6A00C2EFBC /* HistoryStoringMock.swift */ = {isa = PBXFileReference; lastKnownFileType = sourcecode.swift; path = HistoryStoringMock.swift; sourceTree = "<group>"; };
		AAEC74B72642E43800C2EFBC /* HistoryStoreTests.swift */ = {isa = PBXFileReference; lastKnownFileType = sourcecode.swift; path = HistoryStoreTests.swift; sourceTree = "<group>"; };
		AAEC74BA2642E67C00C2EFBC /* NSPersistentContainerExtension.swift */ = {isa = PBXFileReference; lastKnownFileType = sourcecode.swift; path = NSPersistentContainerExtension.swift; sourceTree = "<group>"; };
		AAECA41F24EEA4AC00EFA63A /* IndexPathExtension.swift */ = {isa = PBXFileReference; lastKnownFileType = sourcecode.swift; path = IndexPathExtension.swift; sourceTree = "<group>"; };
		AAF7D3852567CED500998667 /* WebViewConfiguration.swift */ = {isa = PBXFileReference; lastKnownFileType = sourcecode.swift; path = WebViewConfiguration.swift; sourceTree = "<group>"; };
		AAFCB37925E5403A00859DD4 /* BurnButton.swift */ = {isa = PBXFileReference; lastKnownFileType = sourcecode.swift; path = BurnButton.swift; sourceTree = "<group>"; };
		AAFCB37E25E545D400859DD4 /* PublisherExtension.swift */ = {isa = PBXFileReference; lastKnownFileType = sourcecode.swift; path = PublisherExtension.swift; sourceTree = "<group>"; };
		B61EF3EB266F91E700B4D78F /* WKWebView+Download.swift */ = {isa = PBXFileReference; lastKnownFileType = sourcecode.swift; path = "WKWebView+Download.swift"; sourceTree = "<group>"; };
		B61EF3F0266F922200B4D78F /* WKProcessPool+DownloadDelegate.swift */ = {isa = PBXFileReference; lastKnownFileType = sourcecode.swift; path = "WKProcessPool+DownloadDelegate.swift"; sourceTree = "<group>"; };
		B61F012225ECBAE400ABB5A3 /* UserScriptsTest.swift */ = {isa = PBXFileReference; lastKnownFileType = sourcecode.swift; path = UserScriptsTest.swift; sourceTree = "<group>"; };
		B61F012A25ECBB1700ABB5A3 /* UserScriptsManagerTests.swift */ = {isa = PBXFileReference; lastKnownFileType = sourcecode.swift; path = UserScriptsManagerTests.swift; sourceTree = "<group>"; };
		B61F015425EDD5A700ABB5A3 /* UserContentController.swift */ = {isa = PBXFileReference; lastKnownFileType = sourcecode.swift; path = UserContentController.swift; sourceTree = "<group>"; };
		B62EB47B25BAD3BB005745C6 /* WKWebViewPrivateMethodsAvailabilityTests.swift */ = {isa = PBXFileReference; fileEncoding = 4; lastKnownFileType = sourcecode.swift; path = WKWebViewPrivateMethodsAvailabilityTests.swift; sourceTree = "<group>"; };
		B630793926731F2600DCEE41 /* FileDownloadManagerTests.swift */ = {isa = PBXFileReference; fileEncoding = 4; lastKnownFileType = sourcecode.swift; path = FileDownloadManagerTests.swift; sourceTree = "<group>"; };
		B630794126731F5400DCEE41 /* WKDownloadMock.swift */ = {isa = PBXFileReference; lastKnownFileType = sourcecode.swift; path = WKDownloadMock.swift; sourceTree = "<group>"; };
		B630794F2673491500DCEE41 /* WebKitDownloadDelegate.h */ = {isa = PBXFileReference; lastKnownFileType = sourcecode.c.h; path = WebKitDownloadDelegate.h; sourceTree = "<group>"; };
		B633C86C25E797D800E4B352 /* UserScriptsManager.swift */ = {isa = PBXFileReference; lastKnownFileType = sourcecode.swift; path = UserScriptsManager.swift; sourceTree = "<group>"; };
		B63B9C4A2670B24300C45B91 /* WKDownload.h */ = {isa = PBXFileReference; lastKnownFileType = sourcecode.c.h; path = WKDownload.h; sourceTree = "<group>"; };
		B63B9C502670B2B200C45B91 /* _WKDownload.h */ = {isa = PBXFileReference; lastKnownFileType = sourcecode.c.h; path = _WKDownload.h; sourceTree = "<group>"; };
		B63B9C542670B32000C45B91 /* WKProcessPool+Private.h */ = {isa = PBXFileReference; lastKnownFileType = sourcecode.c.h; path = "WKProcessPool+Private.h"; sourceTree = "<group>"; };
		B63D466725BEB6C200874977 /* WKWebView+Private.h */ = {isa = PBXFileReference; fileEncoding = 4; lastKnownFileType = sourcecode.c.h; path = "WKWebView+Private.h"; sourceTree = "<group>"; };
		B63D466825BEB6C200874977 /* WKWebView+SessionState.swift */ = {isa = PBXFileReference; fileEncoding = 4; lastKnownFileType = sourcecode.swift; path = "WKWebView+SessionState.swift"; sourceTree = "<group>"; };
		B63D467025BFA6C100874977 /* DispatchQueueExtensions.swift */ = {isa = PBXFileReference; lastKnownFileType = sourcecode.swift; path = DispatchQueueExtensions.swift; sourceTree = "<group>"; };
		B63D467925BFC3E100874977 /* NSCoderExtensions.swift */ = {isa = PBXFileReference; lastKnownFileType = sourcecode.swift; path = NSCoderExtensions.swift; sourceTree = "<group>"; };
		B65349A9265CF45000DCC645 /* DispatchQueueExtensionsTests.swift */ = {isa = PBXFileReference; lastKnownFileType = sourcecode.swift; path = DispatchQueueExtensionsTests.swift; sourceTree = "<group>"; };
		B65783E625F8AAFB00D8DB33 /* String+Punycode.swift */ = {isa = PBXFileReference; lastKnownFileType = sourcecode.swift; path = "String+Punycode.swift"; sourceTree = "<group>"; };
		B65783EB25F8AB9200D8DB33 /* String+PunycodeTests.swift */ = {isa = PBXFileReference; fileEncoding = 4; lastKnownFileType = sourcecode.swift; path = "String+PunycodeTests.swift"; sourceTree = "<group>"; };
		B657841825FA484B00D8DB33 /* NSException+Catch.h */ = {isa = PBXFileReference; lastKnownFileType = sourcecode.c.h; path = "NSException+Catch.h"; sourceTree = "<group>"; };
		B657841925FA484B00D8DB33 /* NSException+Catch.m */ = {isa = PBXFileReference; lastKnownFileType = sourcecode.c.objc; path = "NSException+Catch.m"; sourceTree = "<group>"; };
		B657841E25FA497600D8DB33 /* NSException+Catch.swift */ = {isa = PBXFileReference; lastKnownFileType = sourcecode.swift; path = "NSException+Catch.swift"; sourceTree = "<group>"; };
		B66E9DD12670EB2A00E53BB5 /* _WKDownload+WebKitDownload.swift */ = {isa = PBXFileReference; lastKnownFileType = sourcecode.swift; path = "_WKDownload+WebKitDownload.swift"; sourceTree = "<group>"; };
		B66E9DD32670EB4A00E53BB5 /* WKDownload+WebKitDownload.swift */ = {isa = PBXFileReference; lastKnownFileType = sourcecode.swift; path = "WKDownload+WebKitDownload.swift"; sourceTree = "<group>"; };
		B67C6C3C2654B897006C872E /* WebViewExtensionTests.swift */ = {isa = PBXFileReference; lastKnownFileType = sourcecode.swift; path = WebViewExtensionTests.swift; sourceTree = "<group>"; };
		B67C6C412654BF49006C872E /* DuckDuckGo-Symbol.jpg */ = {isa = PBXFileReference; lastKnownFileType = image.jpeg; path = "DuckDuckGo-Symbol.jpg"; sourceTree = "<group>"; };
		B67C6C462654C643006C872E /* FileManagerExtensionTests.swift */ = {isa = PBXFileReference; lastKnownFileType = sourcecode.swift; path = FileManagerExtensionTests.swift; sourceTree = "<group>"; };
		B68458AF25C7E76A00DC17B6 /* WindowManager+StateRestoration.swift */ = {isa = PBXFileReference; lastKnownFileType = sourcecode.swift; path = "WindowManager+StateRestoration.swift"; sourceTree = "<group>"; };
		B68458B725C7E8B200DC17B6 /* Tab+NSSecureCoding.swift */ = {isa = PBXFileReference; lastKnownFileType = sourcecode.swift; path = "Tab+NSSecureCoding.swift"; sourceTree = "<group>"; };
		B68458BF25C7E9E000DC17B6 /* TabCollectionViewModel+NSSecureCoding.swift */ = {isa = PBXFileReference; lastKnownFileType = sourcecode.swift; path = "TabCollectionViewModel+NSSecureCoding.swift"; sourceTree = "<group>"; };
		B68458C425C7EA0C00DC17B6 /* TabCollection+NSSecureCoding.swift */ = {isa = PBXFileReference; lastKnownFileType = sourcecode.swift; path = "TabCollection+NSSecureCoding.swift"; sourceTree = "<group>"; };
		B68458CC25C7EB9000DC17B6 /* WKWebViewConfigurationExtensions.swift */ = {isa = PBXFileReference; lastKnownFileType = sourcecode.swift; path = WKWebViewConfigurationExtensions.swift; sourceTree = "<group>"; };
		B684590725C9027900DC17B6 /* AppStateChangedPublisher.swift */ = {isa = PBXFileReference; lastKnownFileType = sourcecode.swift; path = AppStateChangedPublisher.swift; sourceTree = "<group>"; };
		B684592125C93BE000DC17B6 /* Publisher.asVoid.swift */ = {isa = PBXFileReference; lastKnownFileType = sourcecode.swift; path = Publisher.asVoid.swift; sourceTree = "<group>"; };
		B684592625C93C0500DC17B6 /* Publishers.NestedObjectChanges.swift */ = {isa = PBXFileReference; lastKnownFileType = sourcecode.swift; path = Publishers.NestedObjectChanges.swift; sourceTree = "<group>"; };
		B684592E25C93FBF00DC17B6 /* AppStateRestorationManager.swift */ = {isa = PBXFileReference; lastKnownFileType = sourcecode.swift; path = AppStateRestorationManager.swift; sourceTree = "<group>"; };
		B6A5A27025B9377300AA7ADA /* StatePersistenceService.swift */ = {isa = PBXFileReference; lastKnownFileType = sourcecode.swift; path = StatePersistenceService.swift; sourceTree = "<group>"; };
		B6A5A27825B93FFE00AA7ADA /* StateRestorationManagerTests.swift */ = {isa = PBXFileReference; lastKnownFileType = sourcecode.swift; path = StateRestorationManagerTests.swift; sourceTree = "<group>"; };
		B6A5A27D25B9403E00AA7ADA /* FileStoreMock.swift */ = {isa = PBXFileReference; lastKnownFileType = sourcecode.swift; path = FileStoreMock.swift; sourceTree = "<group>"; };
		B6A5A29F25B96E8300AA7ADA /* AppStateChangePublisherTests.swift */ = {isa = PBXFileReference; lastKnownFileType = sourcecode.swift; path = AppStateChangePublisherTests.swift; sourceTree = "<group>"; };
		B6A5A2A725BAA35500AA7ADA /* WindowManagerStateRestorationTests.swift */ = {isa = PBXFileReference; lastKnownFileType = sourcecode.swift; path = WindowManagerStateRestorationTests.swift; sourceTree = "<group>"; };
		B6A924D32664BBB9001A28CA /* WKWebViewDownloadDelegate.swift */ = {isa = PBXFileReference; lastKnownFileType = sourcecode.swift; path = WKWebViewDownloadDelegate.swift; sourceTree = "<group>"; };
		B6A924D82664C72D001A28CA /* WebKitDownloadTask.swift */ = {isa = PBXFileReference; lastKnownFileType = sourcecode.swift; path = WebKitDownloadTask.swift; sourceTree = "<group>"; };
		B6A924DD2664CA08001A28CA /* LegacyWebKitDownloadDelegate.swift */ = {isa = PBXFileReference; lastKnownFileType = sourcecode.swift; path = LegacyWebKitDownloadDelegate.swift; sourceTree = "<group>"; };
		B6A9E45226142B070067D1B9 /* Pixel.swift */ = {isa = PBXFileReference; fileEncoding = 4; lastKnownFileType = sourcecode.swift; path = Pixel.swift; sourceTree = "<group>"; };
		B6A9E457261460340067D1B9 /* ApiRequestError.swift */ = {isa = PBXFileReference; fileEncoding = 4; lastKnownFileType = sourcecode.swift; path = ApiRequestError.swift; sourceTree = "<group>"; };
		B6A9E458261460340067D1B9 /* APIHeaders.swift */ = {isa = PBXFileReference; fileEncoding = 4; lastKnownFileType = sourcecode.swift; path = APIHeaders.swift; sourceTree = "<group>"; };
		B6A9E459261460350067D1B9 /* APIRequest.swift */ = {isa = PBXFileReference; fileEncoding = 4; lastKnownFileType = sourcecode.swift; path = APIRequest.swift; sourceTree = "<group>"; };
		B6A9E4602614608B0067D1B9 /* AppVersion.swift */ = {isa = PBXFileReference; fileEncoding = 4; lastKnownFileType = sourcecode.swift; path = AppVersion.swift; sourceTree = "<group>"; };
		B6A9E46A2614618A0067D1B9 /* OperatingSystemVersionExtension.swift */ = {isa = PBXFileReference; lastKnownFileType = sourcecode.swift; path = OperatingSystemVersionExtension.swift; sourceTree = "<group>"; };
		B6A9E46F26146A250067D1B9 /* DateExtension.swift */ = {isa = PBXFileReference; lastKnownFileType = sourcecode.swift; path = DateExtension.swift; sourceTree = "<group>"; };
		B6A9E47626146A570067D1B9 /* PixelEvent.swift */ = {isa = PBXFileReference; lastKnownFileType = sourcecode.swift; path = PixelEvent.swift; sourceTree = "<group>"; };
		B6A9E47E26146A800067D1B9 /* PixelArguments.swift */ = {isa = PBXFileReference; lastKnownFileType = sourcecode.swift; path = PixelArguments.swift; sourceTree = "<group>"; };
		B6A9E48326146AAB0067D1B9 /* PixelParameters.swift */ = {isa = PBXFileReference; lastKnownFileType = sourcecode.swift; path = PixelParameters.swift; sourceTree = "<group>"; };
		B6A9E48826146ABF0067D1B9 /* PixelCounter.swift */ = {isa = PBXFileReference; lastKnownFileType = sourcecode.swift; path = PixelCounter.swift; sourceTree = "<group>"; };
		B6A9E498261474120067D1B9 /* TimedPixel.swift */ = {isa = PBXFileReference; lastKnownFileType = sourcecode.swift; path = TimedPixel.swift; sourceTree = "<group>"; };
		B6A9E4A2261475C70067D1B9 /* AppUsageActivityMonitor.swift */ = {isa = PBXFileReference; lastKnownFileType = sourcecode.swift; path = AppUsageActivityMonitor.swift; sourceTree = "<group>"; };
		B6AAAC23260328950029438D /* ProgressView.swift */ = {isa = PBXFileReference; lastKnownFileType = sourcecode.swift; path = ProgressView.swift; sourceTree = "<group>"; };
		B6AAAC2C260330580029438D /* PublishedAfter.swift */ = {isa = PBXFileReference; lastKnownFileType = sourcecode.swift; path = PublishedAfter.swift; sourceTree = "<group>"; };
		B6AAAC3D26048F690029438D /* RandomAccessCollectionExtension.swift */ = {isa = PBXFileReference; lastKnownFileType = sourcecode.swift; path = RandomAccessCollectionExtension.swift; sourceTree = "<group>"; };
		B6AE74332609AFCE005B9B1A /* ProgressEstimationTests.swift */ = {isa = PBXFileReference; lastKnownFileType = sourcecode.swift; path = ProgressEstimationTests.swift; sourceTree = "<group>"; };
		B6B3E0952654DACD0040E0A2 /* UTTypeTests.swift */ = {isa = PBXFileReference; lastKnownFileType = sourcecode.swift; path = UTTypeTests.swift; sourceTree = "<group>"; };
		B6B3E0DC2657E9CF0040E0A2 /* NSScreenExtension.swift */ = {isa = PBXFileReference; lastKnownFileType = sourcecode.swift; path = NSScreenExtension.swift; sourceTree = "<group>"; };
		B6D7A2ED25D2418B002B2AE1 /* ShadowView.swift */ = {isa = PBXFileReference; fileEncoding = 4; lastKnownFileType = sourcecode.swift; path = ShadowView.swift; sourceTree = "<group>"; };
		B6DA44012616B28300DD1EC2 /* PixelDataStore.swift */ = {isa = PBXFileReference; lastKnownFileType = sourcecode.swift; path = PixelDataStore.swift; sourceTree = "<group>"; };
		B6DA44072616B30600DD1EC2 /* PixelDataModel.xcdatamodel */ = {isa = PBXFileReference; lastKnownFileType = wrapper.xcdatamodel; path = PixelDataModel.xcdatamodel; sourceTree = "<group>"; };
		B6DA44102616C0FC00DD1EC2 /* PixelTests.swift */ = {isa = PBXFileReference; fileEncoding = 4; lastKnownFileType = sourcecode.swift; path = PixelTests.swift; sourceTree = "<group>"; };
		B6DA441D2616C84600DD1EC2 /* PixelStoreMock.swift */ = {isa = PBXFileReference; lastKnownFileType = sourcecode.swift; path = PixelStoreMock.swift; sourceTree = "<group>"; };
		B6DA44222616CABC00DD1EC2 /* PixelArgumentsTests.swift */ = {isa = PBXFileReference; lastKnownFileType = sourcecode.swift; path = PixelArgumentsTests.swift; sourceTree = "<group>"; };
		B6DA44272616CAE000DD1EC2 /* AppUsageActivityMonitorTests.swift */ = {isa = PBXFileReference; lastKnownFileType = sourcecode.swift; path = AppUsageActivityMonitorTests.swift; sourceTree = "<group>"; };
		B6E61ECF263A6F97004E11AB /* NSSavePanelExtension.swift */ = {isa = PBXFileReference; lastKnownFileType = sourcecode.swift; path = NSSavePanelExtension.swift; sourceTree = "<group>"; };
		B6E61ED4263A6FC4004E11AB /* SavePanelAccessoryView.xib */ = {isa = PBXFileReference; lastKnownFileType = file.xib; path = SavePanelAccessoryView.xib; sourceTree = "<group>"; };
		B6E61EE2263AC0C8004E11AB /* FileManagerExtension.swift */ = {isa = PBXFileReference; lastKnownFileType = sourcecode.swift; path = FileManagerExtension.swift; sourceTree = "<group>"; };
		B6E61EE7263ACE16004E11AB /* UTType.swift */ = {isa = PBXFileReference; lastKnownFileType = sourcecode.swift; path = UTType.swift; sourceTree = "<group>"; };
		B6F41030264D2B23003DA42C /* ProgressExtension.swift */ = {isa = PBXFileReference; lastKnownFileType = sourcecode.swift; path = ProgressExtension.swift; sourceTree = "<group>"; };
		F41D174025CB131900472416 /* NSColorExtension.swift */ = {isa = PBXFileReference; lastKnownFileType = sourcecode.swift; path = NSColorExtension.swift; sourceTree = "<group>"; };
		F44C130125C2DA0400426E3E /* NSAppearanceExtension.swift */ = {isa = PBXFileReference; lastKnownFileType = sourcecode.swift; path = NSAppearanceExtension.swift; sourceTree = "<group>"; };
/* End PBXFileReference section */

/* Begin PBXFrameworksBuildPhase section */
		4B1AD89A25FC27E200261379 /* Frameworks */ = {
			isa = PBXFrameworksBuildPhase;
			buildActionMask = 2147483647;
			files = (
			);
			runOnlyForDeploymentPostprocessing = 0;
		};
		AA585D7B248FD31100E9A3E2 /* Frameworks */ = {
			isa = PBXFrameworksBuildPhase;
			buildActionMask = 2147483647;
			files = (
				85AE2FF224A33A2D002D507F /* WebKit.framework in Frameworks */,
				B65783F525F8ACA400D8DB33 /* Punnycode in Frameworks */,
				4B82E9B325B69E3E00656FE7 /* TrackerRadarKit in Frameworks */,
				85F4D1C4266695C9002DD869 /* BrowserServicesKit in Frameworks */,
				85FF55C825F82E4F00E2AB99 /* Lottie in Frameworks */,
			);
			runOnlyForDeploymentPostprocessing = 0;
		};
		AA585D8D248FD31400E9A3E2 /* Frameworks */ = {
			isa = PBXFrameworksBuildPhase;
			buildActionMask = 2147483647;
			files = (
				B6DA44172616C13800DD1EC2 /* OHHTTPStubs in Frameworks */,
				B6DA44192616C13800DD1EC2 /* OHHTTPStubsSwift in Frameworks */,
			);
			runOnlyForDeploymentPostprocessing = 0;
		};
/* End PBXFrameworksBuildPhase section */

/* Begin PBXGroup section */
		142879D824CE1139005419BB /* ViewModel */ = {
			isa = PBXGroup;
			children = (
				142879DB24CE1185005419BB /* SuggestionContainerViewModelTests.swift */,
				142879D924CE1179005419BB /* SuggestionViewModelTests.swift */,
			);
			path = ViewModel;
			sourceTree = "<group>";
		};
		336D5AEA262D8D3C0052E0C9 /* duckduckgo-find-in-page */ = {
			isa = PBXGroup;
			children = (
				336D5AEE262D8D3C0052E0C9 /* dist */,
			);
			name = "duckduckgo-find-in-page";
			path = "Submodules/duckduckgo-find-in-page";
			sourceTree = SOURCE_ROOT;
		};
		336D5AEE262D8D3C0052E0C9 /* dist */ = {
			isa = PBXGroup;
			children = (
				336D5AEF262D8D3C0052E0C9 /* findinpage.js */,
			);
			path = dist;
			sourceTree = "<group>";
		};
		4B02197B25E05FAC00ED7DEA /* Fireproofing */ = {
			isa = PBXGroup;
			children = (
				4B02197C25E05FAC00ED7DEA /* Resources */,
				4B02197E25E05FAC00ED7DEA /* Extensions */,
				4B02198025E05FAC00ED7DEA /* Model */,
				4B02198225E05FAC00ED7DEA /* View */,
				4B02198625E05FAC00ED7DEA /* Services */,
			);
			path = Fireproofing;
			sourceTree = "<group>";
		};
		4B02197C25E05FAC00ED7DEA /* Resources */ = {
			isa = PBXGroup;
			children = (
				4B02197D25E05FAC00ED7DEA /* login-detection.js */,
			);
			path = Resources;
			sourceTree = "<group>";
		};
		4B02197E25E05FAC00ED7DEA /* Extensions */ = {
			isa = PBXGroup;
			children = (
				4B02197F25E05FAC00ED7DEA /* FireproofingURLExtensions.swift */,
			);
			path = Extensions;
			sourceTree = "<group>";
		};
		4B02198025E05FAC00ED7DEA /* Model */ = {
			isa = PBXGroup;
			children = (
				4B02198125E05FAC00ED7DEA /* FireproofDomains.swift */,
			);
			path = Model;
			sourceTree = "<group>";
		};
		4B02198225E05FAC00ED7DEA /* View */ = {
			isa = PBXGroup;
			children = (
				4B02198325E05FAC00ED7DEA /* FireproofInfoViewController.swift */,
				4B02198425E05FAC00ED7DEA /* Fireproofing.storyboard */,
				4B02198525E05FAC00ED7DEA /* UndoFireproofingViewController.swift */,
			);
			path = View;
			sourceTree = "<group>";
		};
		4B02198625E05FAC00ED7DEA /* Services */ = {
			isa = PBXGroup;
			children = (
				4B02198725E05FAC00ED7DEA /* LoginDetectionService.swift */,
			);
			path = Services;
			sourceTree = "<group>";
		};
		4B02199725E063DE00ED7DEA /* Fireproofing */ = {
			isa = PBXGroup;
			children = (
				4B02199825E063DE00ED7DEA /* LoginDetectionServiceTests.swift */,
				4B02199925E063DE00ED7DEA /* FireproofDomainsTests.swift */,
				4B02199A25E063DE00ED7DEA /* FireproofingURLExtensionsTests.swift */,
			);
			path = Fireproofing;
			sourceTree = "<group>";
		};
		4B0511A2262CAA5A00F6079C /* Preferences */ = {
			isa = PBXGroup;
			children = (
				4B0511A3262CAA5A00F6079C /* Model */,
				4B0511AA262CAA5A00F6079C /* View */,
			);
			path = Preferences;
			sourceTree = "<group>";
		};
		4B0511A3262CAA5A00F6079C /* Model */ = {
			isa = PBXGroup;
			children = (
				4B0511A4262CAA5A00F6079C /* DefaultBrowserPreferences.swift */,
				4B0511A5262CAA5A00F6079C /* AppearancePreferences.swift */,
				4B0511A6262CAA5A00F6079C /* PrivacySecurityPreferences.swift */,
				4B0511A7262CAA5A00F6079C /* DownloadPreferences.swift */,
				4B0511A8262CAA5A00F6079C /* PreferenceSections.swift */,
			);
			path = Model;
			sourceTree = "<group>";
		};
		4B0511AA262CAA5A00F6079C /* View */ = {
			isa = PBXGroup;
			children = (
				4B0511AB262CAA5A00F6079C /* PrivacySecurityPreferencesTableCellView.xib */,
				4B0511AC262CAA5A00F6079C /* PreferencesAboutViewController.swift */,
				4B0511AD262CAA5A00F6079C /* Preferences.storyboard */,
				4B0511AE262CAA5A00F6079C /* PreferencesSidebarViewController.swift */,
				4B0511AF262CAA5A00F6079C /* PrivacySecurityPreferencesTableCellView.swift */,
				4B0511B0262CAA5A00F6079C /* DefaultBrowserTableCellView.xib */,
				4B0511B1262CAA5A00F6079C /* PreferenceTableCellView.swift */,
				4B0511B2262CAA5A00F6079C /* PreferencesListViewController.swift */,
				4B0511B3262CAA5A00F6079C /* RoundedSelectionRowView.swift */,
				4B0511B4262CAA5A00F6079C /* FireproofDomainsViewController.swift */,
				4B0511B5262CAA5A00F6079C /* DownloadPreferencesTableCellView.swift */,
				4B0511B6262CAA5A00F6079C /* PreferencesSplitViewController.swift */,
				4B0511B7262CAA5A00F6079C /* DefaultBrowserTableCellView.swift */,
				4B0511B8262CAA5A00F6079C /* DownloadPreferencesTableCellView.xib */,
				4B0511B9262CAA5A00F6079C /* AppearancePreferencesTableCellView.swift */,
				4B0511BA262CAA5A00F6079C /* AppearancePreferencesTableCellView.xib */,
			);
			path = View;
			sourceTree = "<group>";
		};
		4B0511EE262CAEB300F6079C /* Preferences */ = {
			isa = PBXGroup;
			children = (
				4B0511EF262CAEC900F6079C /* AppearancePreferencesTests.swift */,
				4B0511F7262CB20F00F6079C /* DownloadPreferencesTests.swift */,
			);
			path = Preferences;
			sourceTree = "<group>";
		};
		4B1AD89E25FC27E200261379 /* Integration Tests */ = {
			isa = PBXGroup;
			children = (
				4B1AD91625FC46FB00261379 /* CoreDataEncryptionTests.swift */,
				4BA1A6EA258C288C00F6F690 /* EncryptionKeyStoreTests.swift */,
				4B1AD8A125FC27E200261379 /* Info.plist */,
			);
			path = "Integration Tests";
			sourceTree = "<group>";
		};
		4B6160D125B14E5E007DE5B2 /* ContentBlocker */ = {
			isa = PBXGroup;
			children = (
				4B6160FE25B15BB1007DE5B2 /* ContentBlockerRulesManager.swift */,
				4B6160DC25B152C5007DE5B2 /* ContentBlockerRulesUserScript.swift */,
				4B6160E425B152FA007DE5B2 /* ContentBlockerUserScript.swift */,
				4B6160D225B14E6E007DE5B2 /* TrackerRadarManager.swift */,
				4B6160EC25B15417007DE5B2 /* DetectedTracker.swift */,
				4B6160F125B15792007DE5B2 /* contentblockerrules.js */,
				4B6160F625B157BB007DE5B2 /* contentblocker.js */,
				4B6160D725B150E4007DE5B2 /* trackerData.json */,
				85AC3B0425D6B1D800C7D2AA /* ScriptSourceProviding.swift */,
			);
			path = ContentBlocker;
			sourceTree = "<group>";
		};
		4B65143C26392483005B46EB /* Email */ = {
			isa = PBXGroup;
			children = (
				4B65143D263924B5005B46EB /* EmailUrlExtensions.swift */,
			);
			path = Email;
			sourceTree = "<group>";
		};
		4B677422255DBEB800025BD8 /* Smarter Encryption */ = {
			isa = PBXGroup;
			children = (
				4B67742C255DBEB800025BD8 /* HTTPSUpgrade.swift */,
				4B677423255DBEB800025BD8 /* Bloom Filter */,
				4B677426255DBEB800025BD8 /* Domain */,
				4B67742D255DBEB800025BD8 /* Store */,
			);
			path = "Smarter Encryption";
			sourceTree = "<group>";
		};
		4B677423255DBEB800025BD8 /* Bloom Filter */ = {
			isa = PBXGroup;
			children = (
				4B677425255DBEB800025BD8 /* BloomFilterWrapper.h */,
				4B677424255DBEB800025BD8 /* BloomFilterWrapper.mm */,
			);
			path = "Bloom Filter";
			sourceTree = "<group>";
		};
		4B677426255DBEB800025BD8 /* Domain */ = {
			isa = PBXGroup;
			children = (
				4B677427255DBEB800025BD8 /* httpsMobileV2BloomSpec.json */,
				4B677428255DBEB800025BD8 /* httpsMobileV2Bloom.bin */,
				4B677429255DBEB800025BD8 /* HTTPSBloomFilterSpecification.swift */,
				4B67742A255DBEB800025BD8 /* httpsMobileV2FalsePositives.json */,
				4B67742B255DBEB800025BD8 /* HTTPSExcludedDomains.swift */,
			);
			path = Domain;
			sourceTree = "<group>";
		};
		4B67742D255DBEB800025BD8 /* Store */ = {
			isa = PBXGroup;
			children = (
				4B67742E255DBEB800025BD8 /* HTTPSUpgrade.xcdatamodeld */,
				4B677430255DBEB800025BD8 /* HTTPSUpgradeStore.swift */,
			);
			path = Store;
			sourceTree = "<group>";
		};
		4B67743D255DBEEA00025BD8 /* Database */ = {
			isa = PBXGroup;
			children = (
				4B677440255DBEEA00025BD8 /* Database.swift */,
			);
			path = Database;
			sourceTree = "<group>";
		};
		4B677447255DBF1400025BD8 /* Submodules */ = {
			isa = PBXGroup;
			children = (
				336D5AEA262D8D3C0052E0C9 /* duckduckgo-find-in-page */,
				4B677448255DBF2300025BD8 /* bloom_cpp */,
			);
			name = Submodules;
			sourceTree = "<group>";
		};
		4B677448255DBF2300025BD8 /* bloom_cpp */ = {
			isa = PBXGroup;
			children = (
				4B677449255DBF3A00025BD8 /* BloomFilter.cpp */,
				4B67744A255DBF3A00025BD8 /* BloomFilter.hpp */,
			);
			name = bloom_cpp;
			sourceTree = "<group>";
		};
		4B82E9B725B6A04B00656FE7 /* ContentBlocker */ = {
			isa = PBXGroup;
			children = (
				4B82E9B825B6A05800656FE7 /* DetectedTrackerTests.swift */,
				4B82E9C025B6A1CD00656FE7 /* TrackerRadarManagerTests.swift */,
			);
			path = ContentBlocker;
			sourceTree = "<group>";
		};
		4B9292AD26670F5300AD2C21 /* Extensions */ = {
			isa = PBXGroup;
			children = (
				4B9292D62667124000AD2C21 /* NSPopUpButtonExtension.swift */,
				4B9292AE26670F5300AD2C21 /* NSOutlineViewExtensions.swift */,
			);
			path = Extensions;
			sourceTree = "<group>";
		};
		4BA1A691258B06F600F6F690 /* FileSystem */ = {
			isa = PBXGroup;
			children = (
				4BA1A69A258B076900F6F690 /* FileStore.swift */,
				4BA1A69F258B079600F6F690 /* DataEncryption.swift */,
				4BA1A6A4258B07DF00F6F690 /* EncryptedValueTransformer.swift */,
				4BA1A6A9258B07F400F6F690 /* EncryptionKeys */,
			);
			path = FileSystem;
			sourceTree = "<group>";
		};
		4BA1A6A9258B07F400F6F690 /* EncryptionKeys */ = {
			isa = PBXGroup;
			children = (
				4BA1A6B2258B080A00F6F690 /* EncryptionKeyGeneration.swift */,
				4BA1A6B7258B081600F6F690 /* EncryptionKeyStoring.swift */,
				4BA1A6BC258B082300F6F690 /* EncryptionKeyStore.swift */,
			);
			path = EncryptionKeys;
			sourceTree = "<group>";
		};
		4BA1A6CE258BF58C00F6F690 /* FileSystem */ = {
			isa = PBXGroup;
			children = (
				4BA1A6D8258C0CB300F6F690 /* DataEncryptionTests.swift */,
				4BA1A6FD258C5C1300F6F690 /* EncryptedValueTransformerTests.swift */,
				4BA1A6E5258C270800F6F690 /* EncryptionKeyGeneratorTests.swift */,
				4BA1A6F5258C4F9600F6F690 /* EncryptionMocks.swift */,
				4BA1A6DD258C100A00F6F690 /* FileStoreTests.swift */,
				4B11060925903EAC0039B979 /* CoreDataEncryptionTests.swift */,
				4B11060325903E570039B979 /* CoreDataEncryptionTesting.xcdatamodeld */,
				B6A5A27825B93FFE00AA7ADA /* StateRestorationManagerTests.swift */,
				B6A5A27D25B9403E00AA7ADA /* FileStoreMock.swift */,
			);
			path = FileSystem;
			sourceTree = "<group>";
		};
		4BB88B4E25B7BA20006F6B06 /* Utilities */ = {
			isa = PBXGroup;
			children = (
				4BB88B5A25B7BA50006F6B06 /* Instruments.swift */,
				85799C1725DEBB3F0007EC87 /* Logging.swift */,
				4BB88B4F25B7BA2B006F6B06 /* TabInstrumentation.swift */,
				85C6A29525CC1FFD00EEB5F1 /* UserDefaultsWrapper.swift */,
				B6AAAC2C260330580029438D /* PublishedAfter.swift */,
			);
			path = Utilities;
			sourceTree = "<group>";
		};
		853014D425E6709500FB8205 /* Support */ = {
			isa = PBXGroup;
			children = (
				853014D525E671A000FB8205 /* PageObserverUserScript.swift */,
			);
			path = Support;
			sourceTree = "<group>";
		};
		8553FF50257523630029327F /* FileDownload */ = {
			isa = PBXGroup;
			children = (
				8553FF51257523760029327F /* URLSuggestedFilenameTests.swift */,
				B630793926731F2600DCEE41 /* FileDownloadManagerTests.swift */,
				B630794126731F5400DCEE41 /* WKDownloadMock.swift */,
			);
			path = FileDownload;
			sourceTree = "<group>";
		};
		8556A60C256C15C60092FA9D /* FileDownload */ = {
			isa = PBXGroup;
			children = (
				B61EF3EA266F91D700B4D78F /* Extensions */,
				8556A615256C15E10092FA9D /* Model */,
			);
			path = FileDownload;
			sourceTree = "<group>";
		};
		8556A615256C15E10092FA9D /* Model */ = {
			isa = PBXGroup;
			children = (
				856C98DE257014BD00A22F1F /* FileDownloadManager.swift */,
				B6A924D82664C72D001A28CA /* WebKitDownloadTask.swift */,
				B6A924DD2664CA08001A28CA /* LegacyWebKitDownloadDelegate.swift */,
				B6E61EE7263ACE16004E11AB /* UTType.swift */,
			);
			path = Model;
			sourceTree = "<group>";
		};
		85A0115D25AF1C4700FA6A0C /* FindInPage */ = {
			isa = PBXGroup;
			children = (
				85A0117325AF2EDF00FA6A0C /* FindInPage.storyboard */,
				85A0118125AF60E700FA6A0C /* FindInPageModel.swift */,
				85A011E925B4D4CA00FA6A0C /* FindInPageUserScript.swift */,
				85A0116825AF1D8900FA6A0C /* FindInPageViewController.swift */,
			);
			path = FindInPage;
			sourceTree = "<group>";
		};
		85AC3B1525D9BBFA00C7D2AA /* Configuration */ = {
			isa = PBXGroup;
			children = (
				85AC3B1625D9BC1A00C7D2AA /* ConfigurationDownloaderTests.swift */,
				85AC3B4825DAC9BD00C7D2AA /* ConfigurationStorageTests.swift */,
			);
			path = Configuration;
			sourceTree = "<group>";
		};
		85AC3B3325DA828900C7D2AA /* Network */ = {
			isa = PBXGroup;
			children = (
				85AC3B3425DA82A600C7D2AA /* DataTaskProviding.swift */,
			);
			path = Network;
			sourceTree = "<group>";
		};
		85AE2FF024A33A2D002D507F /* Frameworks */ = {
			isa = PBXGroup;
			children = (
				85AE2FF124A33A2D002D507F /* WebKit.framework */,
			);
			name = Frameworks;
			sourceTree = "<group>";
		};
		85D33F1025C82E93002B91A6 /* Configuration */ = {
			isa = PBXGroup;
			children = (
				85480FBA25D181CB009424E3 /* ConfigurationDownloading.swift */,
				85D33F1125C82EB3002B91A6 /* ConfigurationManager.swift */,
				85480FCE25D1AA22009424E3 /* ConfigurationStoring.swift */,
			);
			path = Configuration;
			sourceTree = "<group>";
		};
		85F1B0C725EF9747004792B6 /* AppDelegate */ = {
			isa = PBXGroup;
			children = (
				85F1B0C825EF9759004792B6 /* URLEventListenerTests.swift */,
			);
			path = AppDelegate;
			sourceTree = "<group>";
		};
		85F69B3A25EDE7F800978E59 /* Common */ = {
			isa = PBXGroup;
			children = (
				4B9292C42667104B00AD2C21 /* CoreDataTestUtilities.swift */,
				AAEC74B92642E66600C2EFBC /* Extensions */,
				B65783EB25F8AB9200D8DB33 /* String+PunycodeTests.swift */,
				85F69B3B25EDE81F00978E59 /* URLExtensionTests.swift */,
				4B0511E6262CAB3700F6079C /* UserDefaultsWrapperUtilities.swift */,
				B67C6C462654C643006C872E /* FileManagerExtensionTests.swift */,
				B6B3E0952654DACD0040E0A2 /* UTTypeTests.swift */,
				B65349A9265CF45000DCC645 /* DispatchQueueExtensionsTests.swift */,
			);
			path = Common;
			sourceTree = "<group>";
		};
		AA4D700525545EDE00C3411E /* AppDelegate */ = {
			isa = PBXGroup;
			children = (
				AA585D81248FD31100E9A3E2 /* AppDelegate.swift */,
				AA4D700625545EF800C3411E /* UrlEventListener.swift */,
				AA4FF40B2624751A004E2377 /* GrammarCheckEnabler.swift */,
			);
			path = AppDelegate;
			sourceTree = "<group>";
		};
		AA512D1224D99D4900230283 /* Services */ = {
			isa = PBXGroup;
			children = (
				AA512D1324D99D9800230283 /* FaviconService.swift */,
				AA6820E325502F19005ED0D5 /* WebsiteDataStore.swift */,
			);
			path = Services;
			sourceTree = "<group>";
		};
		AA585D75248FD31100E9A3E2 = {
			isa = PBXGroup;
			children = (
				AA68C3D62490F821001B8783 /* README.md */,
				AA585D80248FD31100E9A3E2 /* DuckDuckGo */,
				AA585D93248FD31400E9A3E2 /* Unit Tests */,
				4B1AD89E25FC27E200261379 /* Integration Tests */,
				AA585D7F248FD31100E9A3E2 /* Products */,
				85AE2FF024A33A2D002D507F /* Frameworks */,
				B633C89425E85C5700E4B352 /* Recovered References */,
			);
			sourceTree = "<group>";
		};
		AA585D7F248FD31100E9A3E2 /* Products */ = {
			isa = PBXGroup;
			children = (
				AA585D7E248FD31100E9A3E2 /* DuckDuckGo Privacy Browser.app */,
				AA585D90248FD31400E9A3E2 /* Unit Tests.xctest */,
				4B1AD89D25FC27E200261379 /* Integration Tests.xctest */,
			);
			name = Products;
			sourceTree = "<group>";
		};
		AA585D80248FD31100E9A3E2 /* DuckDuckGo */ = {
			isa = PBXGroup;
			children = (
				B6A9E47526146A440067D1B9 /* API */,
				AA4D700525545EDE00C3411E /* AppDelegate */,
				AAC5E4C025D6A6A9007F5990 /* Bookmarks */,
				AA86491B24D837DE001BABEE /* BrowserTab */,
				AA6820E825503A21005ED0D5 /* Burning */,
				AA86491324D831B9001BABEE /* Common */,
				85D33F1025C82E93002B91A6 /* Configuration */,
				4B6160D125B14E5E007DE5B2 /* ContentBlocker */,
				4B65143C26392483005B46EB /* Email */,
				8556A60C256C15C60092FA9D /* FileDownload */,
				85A0115D25AF1C4700FA6A0C /* FindInPage */,
				4B02197B25E05FAC00ED7DEA /* Fireproofing */,
				AAE75275263B036300B973F8 /* History */,
				AAE71DB225F66A0900D74437 /* Homepage */,
				AA585DB02490E6FA00E9A3E2 /* Main */,
				AA97BF4425135CB60014931A /* Menus */,
				AA86491524D83384001BABEE /* NavigationBar */,
				4B0511A2262CAA5A00F6079C /* Preferences */,
				4B677422255DBEB800025BD8 /* Smarter Encryption */,
				B68458AE25C7E75100DC17B6 /* State Restoration */,
				B6A9E44E26142AF90067D1B9 /* Statistics */,
				4B677447255DBF1400025BD8 /* Submodules */,
				AACB8E7224A4C8BC005F2218 /* Suggestions */,
				AA86491124D8318F001BABEE /* TabBar */,
				AAE8B0FD258A416F00E81239 /* Tooltip */,
				AA6EF9AE25066F99004754E6 /* Windows */,
				AA585D85248FD31400E9A3E2 /* Assets.xcassets */,
				4B677454255DC18000025BD8 /* Bridging.h */,
				AA585D8B248FD31400E9A3E2 /* DuckDuckGo.entitlements */,
				AA585D8A248FD31400E9A3E2 /* Info.plist */,
			);
			path = DuckDuckGo;
			sourceTree = "<group>";
		};
		AA585D93248FD31400E9A3E2 /* Unit Tests */ = {
			isa = PBXGroup;
			children = (
				B6A5A28C25B962CB00AA7ADA /* App */,
				85F1B0C725EF9747004792B6 /* AppDelegate */,
				AA652CAB25DD820D009059CC /* Bookmarks */,
				AA92ACAE24EFE1F5005F41C9 /* BrowserTab */,
				AA9C361D25518AAB004B1BA3 /* Burning */,
				85F69B3A25EDE7F800978E59 /* Common */,
				85AC3B1525D9BBFA00C7D2AA /* Configuration */,
				4B82E9B725B6A04B00656FE7 /* ContentBlocker */,
				8553FF50257523630029327F /* FileDownload */,
				4BA1A6CE258BF58C00F6F690 /* FileSystem */,
				4B02199725E063DE00ED7DEA /* Fireproofing */,
				AAEC74AE2642C47300C2EFBC /* History */,
				4B0511EE262CAEB300F6079C /* Preferences */,
				AA63744E24C9BB4A00AB2AC4 /* Suggestions */,
				AAC9C01224CAFBB700AD1325 /* TabBar */,
				B61F012125ECBACE00ABB5A3 /* UserScripts */,
				B6AE74322609AFBB005B9B1A /* Progress */,
				B6DA440F2616C0F200DD1EC2 /* Statistics */,
				AA585D96248FD31400E9A3E2 /* Info.plist */,
			);
			path = "Unit Tests";
			sourceTree = "<group>";
		};
		AA585DB02490E6FA00E9A3E2 /* Main */ = {
			isa = PBXGroup;
			children = (
				AA68C3D824911D56001B8783 /* View */,
			);
			path = Main;
			sourceTree = "<group>";
		};
		AA63744E24C9BB4A00AB2AC4 /* Suggestions */ = {
			isa = PBXGroup;
			children = (
				142879D824CE1139005419BB /* ViewModel */,
				AA63745024C9BB9A00AB2AC4 /* Model */,
			);
			path = Suggestions;
			sourceTree = "<group>";
		};
		AA63745024C9BB9A00AB2AC4 /* Model */ = {
			isa = PBXGroup;
			children = (
				AA63745324C9BF9A00AB2AC4 /* SuggestionContainerTests.swift */,
				AA0F3DB6261A566C0077F2D9 /* SuggestionLoadingMock.swift */,
			);
			path = Model;
			sourceTree = "<group>";
		};
		AA652CAB25DD820D009059CC /* Bookmarks */ = {
			isa = PBXGroup;
			children = (
				AA652CAE25DD8228009059CC /* Model */,
				AA652CAF25DD822C009059CC /* Services */,
			);
			path = Bookmarks;
			sourceTree = "<group>";
		};
		AA652CAE25DD8228009059CC /* Model */ = {
			isa = PBXGroup;
			children = (
				4B9292B62667103000AD2C21 /* BookmarkManagedObjectTests.swift */,
				4B9292B72667103000AD2C21 /* BookmarkMigrationTests.swift */,
				4B9292B02667103000AD2C21 /* BookmarkNodePathTests.swift */,
				4B9292B12667103000AD2C21 /* BookmarkNodeTests.swift */,
				4B9292B32667103000AD2C21 /* BookmarkOutlineViewDataSourceTests.swift */,
				4B9292B22667103000AD2C21 /* BookmarkSidebarTreeControllerTests.swift */,
				4B9292B82667103000AD2C21 /* BookmarkTests.swift */,
				4B9292B92667103100AD2C21 /* PasteboardBookmarkTests.swift */,
				4B9292B42667103000AD2C21 /* PasteboardFolderTests.swift */,
				4B9292B52667103000AD2C21 /* TreeControllerTests.swift */,
				AA652CCD25DD9071009059CC /* BookmarkListTests.swift */,
				AA652CD225DDA6E9009059CC /* LocalBookmarkManagerTests.swift */,
			);
			path = Model;
			sourceTree = "<group>";
		};
		AA652CAF25DD822C009059CC /* Services */ = {
			isa = PBXGroup;
			children = (
				AA652CB025DD825B009059CC /* LocalBookmarkStoreTests.swift */,
				AA652CDA25DDAB32009059CC /* BookmarkStoreMock.swift */,
			);
			path = Services;
			sourceTree = "<group>";
		};
		AA6820E825503A21005ED0D5 /* Burning */ = {
			isa = PBXGroup;
			children = (
				AAFCB38325E546FF00859DD4 /* View */,
				AA6820EF25503D93005ED0D5 /* ViewModel */,
				AA6820E925503A49005ED0D5 /* Model */,
			);
			path = Burning;
			sourceTree = "<group>";
		};
		AA6820E925503A49005ED0D5 /* Model */ = {
			isa = PBXGroup;
			children = (
				8511E18325F82B34002F516B /* 01_Fire_really_small.json */,
				AA6820EA25503D6A005ED0D5 /* Fire.swift */,
			);
			path = Model;
			sourceTree = "<group>";
		};
		AA6820EF25503D93005ED0D5 /* ViewModel */ = {
			isa = PBXGroup;
			children = (
				AA6820F025503DA9005ED0D5 /* FireViewModel.swift */,
			);
			path = ViewModel;
			sourceTree = "<group>";
		};
		AA68C3D824911D56001B8783 /* View */ = {
			isa = PBXGroup;
			children = (
				AA585D87248FD31400E9A3E2 /* Main.storyboard */,
				AA7412BC24D2BEEE00D22FE0 /* MainWindow.swift */,
				AA7412B424D1536B00D22FE0 /* MainWindowController.swift */,
				AA585DAE2490E6E600E9A3E2 /* MainViewController.swift */,
				85480F8925CDC360009424E3 /* Launch.storyboard */,
			);
			path = View;
			sourceTree = "<group>";
		};
		AA6EF9AE25066F99004754E6 /* Windows */ = {
			isa = PBXGroup;
			children = (
				AA6EF9AF25067035004754E6 /* View */,
			);
			path = Windows;
			sourceTree = "<group>";
		};
		AA6EF9AF25067035004754E6 /* View */ = {
			isa = PBXGroup;
			children = (
				AA6EF9AC25066F42004754E6 /* WindowsManager.swift */,
				AAA892E9250A4CEF005B37B2 /* WindowControllersManager.swift */,
				856C98D42570116900A22F1F /* NSWindow+Toast.swift */,
			);
			path = View;
			sourceTree = "<group>";
		};
		AA80EC52256BE33A007083E7 /* Localizables */ = {
			isa = PBXGroup;
			children = (
				AA80EC53256BE3BC007083E7 /* UserText.swift */,
				AA80EC8B256C49B8007083E7 /* Localizable.strings */,
				AA80EC91256C49BC007083E7 /* Localizable.stringsdict */,
			);
			path = Localizables;
			sourceTree = "<group>";
		};
		AA86491124D8318F001BABEE /* TabBar */ = {
			isa = PBXGroup;
			children = (
				AA86491224D831A1001BABEE /* View */,
				AA8EDF1F2491FCC10071C2E8 /* ViewModel */,
				AA9FF95724A1ECE20039E328 /* Model */,
			);
			path = TabBar;
			sourceTree = "<group>";
		};
		AA86491224D831A1001BABEE /* View */ = {
			isa = PBXGroup;
			children = (
				AA80EC7B256C46AA007083E7 /* TabBar.storyboard */,
				1430DFF424D0580F00B8978C /* TabBarViewController.swift */,
				1456D6E024EFCBC300775049 /* TabBarCollectionView.swift */,
				AA7412B624D1687000D22FE0 /* TabBarScrollView.swift */,
				AA7412B024D0B3AC00D22FE0 /* TabBarViewItem.swift */,
				AA7412B124D0B3AC00D22FE0 /* TabBarViewItem.xib */,
				AA2CB1342587C29500AA6FBE /* TabBarFooter.swift */,
				AA2CB12C2587BB5600AA6FBE /* TabBarFooter.xib */,
				AA86490D24D49B54001BABEE /* TabLoadingView.swift */,
				AA9E9A5D25A4867200D1959D /* TabDragAndDropManager.swift */,
			);
			path = View;
			sourceTree = "<group>";
		};
		AA86491324D831B9001BABEE /* Common */ = {
			isa = PBXGroup;
			children = (
				B6A9E4602614608B0067D1B9 /* AppVersion.swift */,
				4B67743D255DBEEA00025BD8 /* Database */,
				AADC60E92493B305008F8EF7 /* Extensions */,
				4BA1A691258B06F600F6F690 /* FileSystem */,
				AA80EC52256BE33A007083E7 /* Localizables */,
				85AC3B3325DA828900C7D2AA /* Network */,
				4BB88B4E25B7BA20006F6B06 /* Utilities */,
				AA86491424D831C4001BABEE /* View */,
			);
			path = Common;
			sourceTree = "<group>";
		};
		AA86491424D831C4001BABEE /* View */ = {
			isa = PBXGroup;
			children = (
				AA2E423324C8A2270048C0D5 /* ColorView.swift */,
				14D9B90124F91316000D4D13 /* FocusRingView.swift */,
				AA86490B24D3494C001BABEE /* GradientView.swift */,
				AA4E633925E79C0A00134434 /* MouseClickView.swift */,
				AAA8E8BE24EA8A0A0055E685 /* MouseOverButton.swift */,
				AAA8E8C024EACA700055E685 /* MouseOverView.swift */,
				4B65028925E6CBF40054432E /* NibLoadable.swift */,
				4B0511D7262CAA7000F6079C /* PaddedImageButton.swift */,
				B6AAAC23260328950029438D /* ProgressView.swift */,
				B6D7A2ED25D2418B002B2AE1 /* ShadowView.swift */,
				AA361A3524EBF0B500EEC649 /* WindowDraggingView.swift */,
				B6E61ECF263A6F97004E11AB /* NSSavePanelExtension.swift */,
				B6E61ED4263A6FC4004E11AB /* SavePanelAccessoryView.xib */,
			);
			path = View;
			sourceTree = "<group>";
		};
		AA86491524D83384001BABEE /* NavigationBar */ = {
			isa = PBXGroup;
			children = (
				853014D425E6709500FB8205 /* Support */,
				AA86491624D8339A001BABEE /* View */,
				AAA0CC3A25337F990079BC96 /* ViewModel */,
			);
			path = NavigationBar;
			sourceTree = "<group>";
		};
		AA86491624D8339A001BABEE /* View */ = {
			isa = PBXGroup;
			children = (
				AA80EC6F256C469C007083E7 /* NavigationBar.storyboard */,
				AA68C3D22490ED62001B8783 /* NavigationBarViewController.swift */,
				14D9B8F924F7E089000D4D13 /* AddressBarViewController.swift */,
				AABEE6AE24AD22B90043105B /* AddressBarTextField.swift */,
				AAC5E4F525D6BF2C007F5990 /* AddressBarButtonsViewController.swift */,
				AAC5E4F025D6BF10007F5990 /* AddressBarButton.swift */,
				AAA0CC32252F181A0079BC96 /* NavigationButtonMenuDelegate.swift */,
				AAA0CC462533833C0079BC96 /* OptionsButtonMenu.swift */,
			);
			path = View;
			sourceTree = "<group>";
		};
		AA86491B24D837DE001BABEE /* BrowserTab */ = {
			isa = PBXGroup;
			children = (
				AA86491C24D83868001BABEE /* View */,
				AA86491D24D83A59001BABEE /* ViewModel */,
				AA86491E24D83A66001BABEE /* Model */,
				AA512D1224D99D4900230283 /* Services */,
			);
			path = BrowserTab;
			sourceTree = "<group>";
		};
		AA86491C24D83868001BABEE /* View */ = {
			isa = PBXGroup;
			children = (
				AA80EC69256C4691007083E7 /* BrowserTab.storyboard */,
				AA585D83248FD31100E9A3E2 /* BrowserTabViewController.swift */,
				856C98A5256EB59600A22F1F /* MenuItemSelectors.swift */,
				AA6FFB4524DC3B5A0028F4D0 /* WebView.swift */,
			);
			path = View;
			sourceTree = "<group>";
		};
		AA86491D24D83A59001BABEE /* ViewModel */ = {
			isa = PBXGroup;
			children = (
				AA9FF95A24A1EFC20039E328 /* TabViewModel.swift */,
				AA5D6DAB24A340F700C6FBCE /* WebViewStateObserver.swift */,
			);
			path = ViewModel;
			sourceTree = "<group>";
		};
		AA86491E24D83A66001BABEE /* Model */ = {
			isa = PBXGroup;
			children = (
				85D438B5256E7C9E00F3BAF8 /* ContextMenuUserScript.swift */,
				4BB88B4425B7B55C006F6B06 /* DebugUserScript.swift */,
				85E11C2E25E7DC7E00974CAF /* ExternalURLHandler.swift */,
				AAA0CC562539EBC90079BC96 /* FaviconUserScript.swift */,
				4B02199225E060C600ED7DEA /* LoginDetectionUserScript.swift */,
				AA9FF95824A1ECF20039E328 /* Tab.swift */,
				14505A07256084EF00272CC6 /* UserAgent.swift */,
				85AC3AEE25D5CE9800C7D2AA /* UserScripts.swift */,
				B633C86C25E797D800E4B352 /* UserScriptsManager.swift */,
				AAF7D3852567CED500998667 /* WebViewConfiguration.swift */,
				B61F015425EDD5A700ABB5A3 /* UserContentController.swift */,
			);
			path = Model;
			sourceTree = "<group>";
		};
		AA8EDF1F2491FCC10071C2E8 /* ViewModel */ = {
			isa = PBXGroup;
			children = (
				AA9FF95E24A1FB680039E328 /* TabCollectionViewModel.swift */,
			);
			path = ViewModel;
			sourceTree = "<group>";
		};
		AA92ACAE24EFE1F5005F41C9 /* BrowserTab */ = {
			isa = PBXGroup;
			children = (
				B62EB47B25BAD3BB005745C6 /* WKWebViewPrivateMethodsAvailabilityTests.swift */,
				B67C6C3C2654B897006C872E /* WebViewExtensionTests.swift */,
				B67C6C412654BF49006C872E /* DuckDuckGo-Symbol.jpg */,
				AA92ACAF24EFE209005F41C9 /* ViewModel */,
				AA92ACB024EFE210005F41C9 /* Model */,
				AA9C362625518B61004B1BA3 /* Services */,
			);
			path = BrowserTab;
			sourceTree = "<group>";
		};
		AA92ACAF24EFE209005F41C9 /* ViewModel */ = {
			isa = PBXGroup;
			children = (
				AAC9C01B24CB594C00AD1325 /* TabViewModelTests.swift */,
			);
			path = ViewModel;
			sourceTree = "<group>";
		};
		AA92ACB024EFE210005F41C9 /* Model */ = {
			isa = PBXGroup;
			children = (
				AAC9C01424CAFBCE00AD1325 /* TabTests.swift */,
				8546DE6125C03056000CA5E1 /* UserAgentTests.swift */,
				85E11C3625E7F1E100974CAF /* ExternalURLHandlerTests.swift */,
			);
			path = Model;
			sourceTree = "<group>";
		};
		AA97BF4425135CB60014931A /* Menus */ = {
			isa = PBXGroup;
			children = (
				AA4BBA3A25C58FA200C4FB0F /* MainMenu.swift */,
				AA6EF9B425081B4C004754E6 /* MainMenuActions.swift */,
				AA97BF4525135DD30014931A /* ApplicationDockMenu.swift */,
			);
			path = Menus;
			sourceTree = "<group>";
		};
		AA9C361D25518AAB004B1BA3 /* Burning */ = {
			isa = PBXGroup;
			children = (
				AA9C362125518B34004B1BA3 /* Model */,
			);
			path = Burning;
			sourceTree = "<group>";
		};
		AA9C362125518B34004B1BA3 /* Model */ = {
			isa = PBXGroup;
			children = (
				AA9C362F25518CA9004B1BA3 /* FireTests.swift */,
			);
			path = Model;
			sourceTree = "<group>";
		};
		AA9C362625518B61004B1BA3 /* Services */ = {
			isa = PBXGroup;
			children = (
				4B0219A725E0646500ED7DEA /* WebsiteDataStoreTests.swift */,
				AA9C362725518C44004B1BA3 /* WebsiteDataStoreMock.swift */,
				AABAF59B260A7D130085060C /* FaviconServiceMock.swift */,
			);
			path = Services;
			sourceTree = "<group>";
		};
		AA9FF95724A1ECE20039E328 /* Model */ = {
			isa = PBXGroup;
			children = (
				AA9FF95C24A1FA1C0039E328 /* TabCollection.swift */,
			);
			path = Model;
			sourceTree = "<group>";
		};
		AAA0CC3A25337F990079BC96 /* ViewModel */ = {
			isa = PBXGroup;
			children = (
				AAA0CC3B25337FAB0079BC96 /* WKBackForwardListItemViewModel.swift */,
			);
			path = ViewModel;
			sourceTree = "<group>";
		};
		AAB549DD25DAB8E90058460B /* ViewModel */ = {
			isa = PBXGroup;
			children = (
				AAB549DE25DAB8F80058460B /* BookmarkViewModel.swift */,
			);
			path = ViewModel;
			sourceTree = "<group>";
		};
		AABEE68F24A4CB290043105B /* Model */ = {
			isa = PBXGroup;
			children = (
				AABEE69B24A902BB0043105B /* SuggestionContainer.swift */,
			);
			path = Model;
			sourceTree = "<group>";
		};
		AABEE69024A4CB300043105B /* ViewModel */ = {
			isa = PBXGroup;
			children = (
				AABEE69924A902A90043105B /* SuggestionContainerViewModel.swift */,
				AA3F895224C18AD500628DDE /* SuggestionViewModel.swift */,
			);
			path = ViewModel;
			sourceTree = "<group>";
		};
		AABEE6A124A9F3C90043105B /* View */ = {
			isa = PBXGroup;
			children = (
				AA80EC75256C46A2007083E7 /* Suggestion.storyboard */,
				AABEE6A424AA0A7F0043105B /* SuggestionViewController.swift */,
				AABEE6A824AB4B910043105B /* SuggestionTableCellView.swift */,
				AABEE6AA24ACA0F90043105B /* SuggestionTableRowView.swift */,
			);
			path = View;
			sourceTree = "<group>";
		};
		AAC5E4C025D6A6A9007F5990 /* Bookmarks */ = {
			isa = PBXGroup;
			children = (
				4B9292AD26670F5300AD2C21 /* Extensions */,
				AAC5E4C125D6A6C3007F5990 /* View */,
				AAB549DD25DAB8E90058460B /* ViewModel */,
				AAC5E4C225D6A6C7007F5990 /* Model */,
				AAC5E4C325D6A6CC007F5990 /* Services */,
			);
			path = Bookmarks;
			sourceTree = "<group>";
		};
		AAC5E4C125D6A6C3007F5990 /* View */ = {
			isa = PBXGroup;
			children = (
				4B9292CB2667123700AD2C21 /* AddBookmarkModalViewController.swift */,
				4B9292CA2667123700AD2C21 /* AddFolderModalViewController.swift */,
				4B9292CC2667123700AD2C21 /* BookmarkListViewController.swift */,
				4B9292CD2667123700AD2C21 /* BookmarkManagementDetailViewController.swift */,
				4B9292C72667123700AD2C21 /* BookmarkManagementSidebarViewController.swift */,
				4B9292C82667123700AD2C21 /* BookmarkManagementSplitViewController.swift */,
				4B9292C92667123700AD2C21 /* BookmarkTableRowView.swift */,
				4B9292C62667123700AD2C21 /* BrowserTabEmbeddable.swift */,
				4B92928726670D1600AD2C21 /* BookmarkOutlineViewCell.swift */,
				4B92928826670D1600AD2C21 /* BookmarkOutlineViewCell.xib */,
				4B92928526670D1600AD2C21 /* BookmarksOutlineView.swift */,
				4B92928926670D1700AD2C21 /* BookmarkTableCellView.swift */,
				4B92928A26670D1700AD2C21 /* BookmarkTableCellView.xib */,
				4B92928626670D1600AD2C21 /* OutlineSeparatorViewCell.swift */,
				AAC5E4C625D6A6E8007F5990 /* Bookmarks.storyboard */,
				AAC5E4C425D6A6E8007F5990 /* BookmarkPopover.swift */,
				AAC5E4C525D6A6E8007F5990 /* BookmarkPopoverViewController.swift */,
			);
			path = View;
			sourceTree = "<group>";
		};
		AAC5E4C225D6A6C7007F5990 /* Model */ = {
			isa = PBXGroup;
			children = (
				4B9292D82667124B00AD2C21 /* BookmarkListTreeControllerDataSource.swift */,
				4B92929926670D2A00AD2C21 /* BookmarkManagedObject.swift */,
				4B92929326670D2A00AD2C21 /* BookmarkNode.swift */,
				4B92929126670D2A00AD2C21 /* BookmarkOutlineViewDataSource.swift */,
				4B92929426670D2A00AD2C21 /* BookmarkSidebarTreeController.swift */,
				4B92929526670D2A00AD2C21 /* PasteboardBookmark.swift */,
				4B92929226670D2A00AD2C21 /* PasteboardFolder.swift */,
				4B92929A26670D2A00AD2C21 /* PasteboardWriting.swift */,
				4B92929826670D2A00AD2C21 /* PseudoFolder.swift */,
				4B92929626670D2A00AD2C21 /* SpacerNode.swift */,
				4B92929726670D2A00AD2C21 /* TreeController.swift */,
				AAC5E4CD25D6A709007F5990 /* Bookmark.swift */,
				AAC5E4CF25D6A709007F5990 /* BookmarkList.swift */,
				AAC5E4CE25D6A709007F5990 /* BookmarkManager.swift */,
			);
			path = Model;
			sourceTree = "<group>";
		};
		AAC5E4C325D6A6CC007F5990 /* Services */ = {
			isa = PBXGroup;
			children = (
				4B9292DA2667125D00AD2C21 /* ContextualMenu.swift */,
				4B9292A726670D3700AD2C21 /* Bookmark.xcdatamodeld */,
				4B9292A526670D3700AD2C21 /* Bookmark.xcmappingmodel */,
				4B9292A626670D3700AD2C21 /* BookmarkMigrationPolicy.swift */,
				AAC5E4D625D6A710007F5990 /* BookmarkStore.swift */,
			);
			path = Services;
			sourceTree = "<group>";
		};
		AAC9C01224CAFBB700AD1325 /* TabBar */ = {
			isa = PBXGroup;
			children = (
				AAC9C01A24CB592E00AD1325 /* ViewModel */,
				AAC9C01324CAFBBE00AD1325 /* Model */,
			);
			path = TabBar;
			sourceTree = "<group>";
		};
		AAC9C01324CAFBBE00AD1325 /* Model */ = {
			isa = PBXGroup;
			children = (
				AAC9C01624CAFBDC00AD1325 /* TabCollectionTests.swift */,
			);
			path = Model;
			sourceTree = "<group>";
		};
		AAC9C01A24CB592E00AD1325 /* ViewModel */ = {
			isa = PBXGroup;
			children = (
				AAC9C01D24CB6BEB00AD1325 /* TabCollectionViewModelTests.swift */,
				AAE39D1A24F44885008EF28B /* TabCollectionViewModelDelegateMock.swift */,
			);
			path = ViewModel;
			sourceTree = "<group>";
		};
		AACB8E7224A4C8BC005F2218 /* Suggestions */ = {
			isa = PBXGroup;
			children = (
				AABEE6A124A9F3C90043105B /* View */,
				AABEE69024A4CB300043105B /* ViewModel */,
				AABEE68F24A4CB290043105B /* Model */,
			);
			path = Suggestions;
			sourceTree = "<group>";
		};
		AADC60E92493B305008F8EF7 /* Extensions */ = {
			isa = PBXGroup;
			children = (
				4B0511DF262CAA8600F6079C /* NSOpenPanelExtensions.swift */,
				4B0511E0262CAA8600F6079C /* NSViewControllerExtension.swift */,
				4BA1A6C1258B0A1300F6F690 /* ContiguousBytesExtension.swift */,
				85AC3AF625D5DBFD00C7D2AA /* DataExtension.swift */,
				B6A9E46F26146A250067D1B9 /* DateExtension.swift */,
				B63D467025BFA6C100874977 /* DispatchQueueExtensions.swift */,
				AA92126E25ACCB1100600CD4 /* ErrorExtension.swift */,
				4B67744F255DBFA300025BD8 /* HashExtension.swift */,
				AAECA41F24EEA4AC00EFA63A /* IndexPathExtension.swift */,
				F44C130125C2DA0400426E3E /* NSAppearanceExtension.swift */,
				AA5C8F622591021700748EB7 /* NSApplicationExtension.swift */,
				B63D467925BFC3E100874977 /* NSCoderExtensions.swift */,
				F41D174025CB131900472416 /* NSColorExtension.swift */,
				AA6EF9B2250785D5004754E6 /* NSMenuExtension.swift */,
				AA72D5FD25FFF94E00C77619 /* NSMenuItemExtension.swift */,
				AA5C8F5D2590EEE800748EB7 /* NSPointExtension.swift */,
				AAC5E4E325D6BA9C007F5990 /* NSSizeExtension.swift */,
				AA5C8F58258FE21F00748EB7 /* NSTextFieldExtension.swift */,
				AA6FFB4324DC33320028F4D0 /* NSViewExtension.swift */,
				AA9E9A5525A3AE8400D1959D /* NSWindowExtension.swift */,
				B6B3E0DC2657E9CF0040E0A2 /* NSScreenExtension.swift */,
				B684592125C93BE000DC17B6 /* Publisher.asVoid.swift */,
				B684592625C93C0500DC17B6 /* Publishers.NestedObjectChanges.swift */,
				4BB88B4925B7B690006F6B06 /* SequenceExtensions.swift */,
				AA8EDF2624923EC70071C2E8 /* StringExtension.swift */,
				B6AAAC3D26048F690029438D /* RandomAccessCollectionExtension.swift */,
				B65783E625F8AAFB00D8DB33 /* String+Punycode.swift */,
				AA8EDF2324923E980071C2E8 /* URLExtension.swift */,
				AA88D14A252A557100980B4E /* URLRequestExtension.swift */,
				AAA0CC69253CC43C0079BC96 /* WKUserContentControllerExtension.swift */,
				B63D466725BEB6C200874977 /* WKWebView+Private.h */,
				B63D466825BEB6C200874977 /* WKWebView+SessionState.swift */,
				B68458CC25C7EB9000DC17B6 /* WKWebViewConfigurationExtensions.swift */,
				AA92127625ADA07900600CD4 /* WKWebViewExtension.swift */,
				AAFCB37E25E545D400859DD4 /* PublisherExtension.swift */,
				B657841825FA484B00D8DB33 /* NSException+Catch.h */,
				B657841925FA484B00D8DB33 /* NSException+Catch.m */,
				B657841E25FA497600D8DB33 /* NSException+Catch.swift */,
				4BE0DF0426781961006337B7 /* NSStoryboardExtension.swift */,
				B6A9E46A2614618A0067D1B9 /* OperatingSystemVersionExtension.swift */,
				4B0511FC262CD20D00F6079C /* NSImageViewExtension.swift */,
				B6E61EE2263AC0C8004E11AB /* FileManagerExtension.swift */,
				AAADFD05264AA282001555EA /* TimeIntervalExtension.swift */,
			);
			path = Extensions;
			sourceTree = "<group>";
		};
		AAE71DB225F66A0900D74437 /* Homepage */ = {
			isa = PBXGroup;
			children = (
				AAE71DB325F66A3F00D74437 /* View */,
			);
			path = Homepage;
			sourceTree = "<group>";
		};
		AAE71DB325F66A3F00D74437 /* View */ = {
			isa = PBXGroup;
			children = (
				AAE71E2B25F781EA00D74437 /* Homepage.storyboard */,
				AAE71E3025F7855400D74437 /* HomepageViewController.swift */,
				4B65027925E5F2B10054432E /* DefaultBrowserPromptView.swift */,
				4B65027425E5F2A70054432E /* DefaultBrowserPromptView.xib */,
				AAE71E3525F7869300D74437 /* HomepageCollectionViewItem.swift */,
				AAE71E3625F7869300D74437 /* HomepageCollectionViewItem.xib */,
				AA72D5E225FE977F00C77619 /* AddEditFavoriteViewController.swift */,
				AA72D5EF25FEA49900C77619 /* AddEditFavoriteWindow.swift */,
			);
			path = View;
			sourceTree = "<group>";
		};
		AAE75275263B036300B973F8 /* History */ = {
			isa = PBXGroup;
			children = (
				AAE75277263B038F00B973F8 /* Model */,
				AAE75276263B038A00B973F8 /* Services */,
			);
			path = History;
			sourceTree = "<group>";
		};
		AAE75276263B038A00B973F8 /* Services */ = {
			isa = PBXGroup;
			children = (
				AAE75278263B046100B973F8 /* History.xcdatamodeld */,
				AAE7527B263B056C00B973F8 /* HistoryStore.swift */,
			);
			path = Services;
			sourceTree = "<group>";
		};
		AAE75277263B038F00B973F8 /* Model */ = {
			isa = PBXGroup;
			children = (
				AAE7527F263B0A4D00B973F8 /* HistoryCoordinator.swift */,
				AAE7527D263B05C600B973F8 /* HistoryEntry.swift */,
			);
			path = Model;
			sourceTree = "<group>";
		};
		AAE8B0FD258A416F00E81239 /* Tooltip */ = {
			isa = PBXGroup;
			children = (
				AAE8B0FE258A417D00E81239 /* View */,
			);
			path = Tooltip;
			sourceTree = "<group>";
		};
		AAE8B0FE258A417D00E81239 /* View */ = {
			isa = PBXGroup;
			children = (
				AAE8B101258A41C000E81239 /* Tooltip.storyboard */,
				AAC82C5F258B6CB5009B6B42 /* TooltipWindowController.swift */,
				AAE8B10F258A456C00E81239 /* TooltipViewController.swift */,
			);
			path = View;
			sourceTree = "<group>";
		};
		AAEC74AE2642C47300C2EFBC /* History */ = {
			isa = PBXGroup;
			children = (
				AAEC74AF2642C48800C2EFBC /* Model */,
				AAEC74B02642C48B00C2EFBC /* Services */,
			);
			path = History;
			sourceTree = "<group>";
		};
		AAEC74AF2642C48800C2EFBC /* Model */ = {
			isa = PBXGroup;
			children = (
				AAEC74B12642C57200C2EFBC /* HistoryCoordinatingMock.swift */,
				AAEC74B32642C69300C2EFBC /* HistoryCoordinatorTests.swift */,
			);
			path = Model;
			sourceTree = "<group>";
		};
		AAEC74B02642C48B00C2EFBC /* Services */ = {
			isa = PBXGroup;
			children = (
				AAEC74B52642CC6A00C2EFBC /* HistoryStoringMock.swift */,
				AAEC74B72642E43800C2EFBC /* HistoryStoreTests.swift */,
			);
			path = Services;
			sourceTree = "<group>";
		};
		AAEC74B92642E66600C2EFBC /* Extensions */ = {
			isa = PBXGroup;
			children = (
				AAEC74BA2642E67C00C2EFBC /* NSPersistentContainerExtension.swift */,
				4B4F72EB266B2ED300814C60 /* CollectionExtension.swift */,
			);
			path = Extensions;
			sourceTree = "<group>";
		};
		AAFCB38325E546FF00859DD4 /* View */ = {
			isa = PBXGroup;
			children = (
				AAFCB37925E5403A00859DD4 /* BurnButton.swift */,
			);
			path = View;
			sourceTree = "<group>";
		};
		B61EF3EA266F91D700B4D78F /* Extensions */ = {
			isa = PBXGroup;
			children = (
				B6F41030264D2B23003DA42C /* ProgressExtension.swift */,
				B6A924D32664BBB9001A28CA /* WKWebViewDownloadDelegate.swift */,
				B66E9DD12670EB2A00E53BB5 /* _WKDownload+WebKitDownload.swift */,
				B66E9DD32670EB4A00E53BB5 /* WKDownload+WebKitDownload.swift */,
				B61EF3EB266F91E700B4D78F /* WKWebView+Download.swift */,
				B61EF3F0266F922200B4D78F /* WKProcessPool+DownloadDelegate.swift */,
				B63B9C4A2670B24300C45B91 /* WKDownload.h */,
				B63B9C502670B2B200C45B91 /* _WKDownload.h */,
				B630794F2673491500DCEE41 /* WebKitDownloadDelegate.h */,
				B63B9C542670B32000C45B91 /* WKProcessPool+Private.h */,
			);
			path = Extensions;
			sourceTree = "<group>";
		};
		B61F012125ECBACE00ABB5A3 /* UserScripts */ = {
			isa = PBXGroup;
			children = (
				B61F012A25ECBB1700ABB5A3 /* UserScriptsManagerTests.swift */,
				B61F012225ECBAE400ABB5A3 /* UserScriptsTest.swift */,
			);
			path = UserScripts;
			sourceTree = "<group>";
		};
		B633C89425E85C5700E4B352 /* Recovered References */ = {
			isa = PBXGroup;
			children = (
			);
			name = "Recovered References";
			sourceTree = "<group>";
		};
		B68458AE25C7E75100DC17B6 /* State Restoration */ = {
			isa = PBXGroup;
			children = (
				B6A5A27025B9377300AA7ADA /* StatePersistenceService.swift */,
				B68458AF25C7E76A00DC17B6 /* WindowManager+StateRestoration.swift */,
				B68458B725C7E8B200DC17B6 /* Tab+NSSecureCoding.swift */,
				B68458C425C7EA0C00DC17B6 /* TabCollection+NSSecureCoding.swift */,
				B68458BF25C7E9E000DC17B6 /* TabCollectionViewModel+NSSecureCoding.swift */,
				B684590725C9027900DC17B6 /* AppStateChangedPublisher.swift */,
				B684592E25C93FBF00DC17B6 /* AppStateRestorationManager.swift */,
			);
			path = "State Restoration";
			sourceTree = "<group>";
		};
		B6A5A28C25B962CB00AA7ADA /* App */ = {
			isa = PBXGroup;
			children = (
				B6A5A2A725BAA35500AA7ADA /* WindowManagerStateRestorationTests.swift */,
				B6A5A29F25B96E8300AA7ADA /* AppStateChangePublisherTests.swift */,
			);
			path = App;
			sourceTree = "<group>";
		};
		B6A9E44E26142AF90067D1B9 /* Statistics */ = {
			isa = PBXGroup;
			children = (
				B6A9E45226142B070067D1B9 /* Pixel.swift */,
				B6A9E498261474120067D1B9 /* TimedPixel.swift */,
				B6A9E47626146A570067D1B9 /* PixelEvent.swift */,
				B6A9E47E26146A800067D1B9 /* PixelArguments.swift */,
				B6A9E48326146AAB0067D1B9 /* PixelParameters.swift */,
				B6A9E48826146ABF0067D1B9 /* PixelCounter.swift */,
				B6A9E4A2261475C70067D1B9 /* AppUsageActivityMonitor.swift */,
				B6DA44012616B28300DD1EC2 /* PixelDataStore.swift */,
				B6DA44062616B30600DD1EC2 /* PixelDataModel.xcdatamodeld */,
			);
			path = Statistics;
			sourceTree = "<group>";
		};
		B6A9E47526146A440067D1B9 /* API */ = {
			isa = PBXGroup;
			children = (
				B6A9E458261460340067D1B9 /* APIHeaders.swift */,
				B6A9E459261460350067D1B9 /* APIRequest.swift */,
				B6A9E457261460340067D1B9 /* ApiRequestError.swift */,
			);
			path = API;
			sourceTree = "<group>";
		};
		B6AE74322609AFBB005B9B1A /* Progress */ = {
			isa = PBXGroup;
			children = (
				B6AE74332609AFCE005B9B1A /* ProgressEstimationTests.swift */,
			);
			path = Progress;
			sourceTree = "<group>";
		};
		B6DA440F2616C0F200DD1EC2 /* Statistics */ = {
			isa = PBXGroup;
			children = (
				B6DA44102616C0FC00DD1EC2 /* PixelTests.swift */,
				B6DA44222616CABC00DD1EC2 /* PixelArgumentsTests.swift */,
				B6DA44272616CAE000DD1EC2 /* AppUsageActivityMonitorTests.swift */,
				B6DA441D2616C84600DD1EC2 /* PixelStoreMock.swift */,
			);
			path = Statistics;
			sourceTree = "<group>";
		};
/* End PBXGroup section */

/* Begin PBXNativeTarget section */
		4B1AD89C25FC27E200261379 /* Integration Tests */ = {
			isa = PBXNativeTarget;
			buildConfigurationList = 4B1AD8A625FC27E200261379 /* Build configuration list for PBXNativeTarget "Integration Tests" */;
			buildPhases = (
				4B1AD89925FC27E200261379 /* Sources */,
				4B1AD89A25FC27E200261379 /* Frameworks */,
				4B1AD89B25FC27E200261379 /* Resources */,
			);
			buildRules = (
			);
			dependencies = (
				4B1AD8A325FC27E200261379 /* PBXTargetDependency */,
			);
			name = "Integration Tests";
			productName = "Integration Tests";
			productReference = 4B1AD89D25FC27E200261379 /* Integration Tests.xctest */;
			productType = "com.apple.product-type.bundle.unit-test";
		};
		AA585D7D248FD31100E9A3E2 /* DuckDuckGo Privacy Browser */ = {
			isa = PBXNativeTarget;
			buildConfigurationList = AA585DA4248FD31500E9A3E2 /* Build configuration list for PBXNativeTarget "DuckDuckGo Privacy Browser" */;
			buildPhases = (
				AA585D7A248FD31100E9A3E2 /* Sources */,
				AA8EDF2824925E940071C2E8 /* Swift Lint */,
				85CA9A2226455B3500145393 /* Check Filename Headers */,
				AA585D7B248FD31100E9A3E2 /* Frameworks */,
				AA585D7C248FD31100E9A3E2 /* Resources */,
			);
			buildRules = (
			);
			dependencies = (
			);
			name = "DuckDuckGo Privacy Browser";
			packageProductDependencies = (
				4B82E9B225B69E3E00656FE7 /* TrackerRadarKit */,
				85FF55C725F82E4F00E2AB99 /* Lottie */,
				B65783F425F8ACA400D8DB33 /* Punnycode */,
				85F4D1C3266695C9002DD869 /* BrowserServicesKit */,
			);
			productName = DuckDuckGo;
			productReference = AA585D7E248FD31100E9A3E2 /* DuckDuckGo Privacy Browser.app */;
			productType = "com.apple.product-type.application";
		};
		AA585D8F248FD31400E9A3E2 /* Unit Tests */ = {
			isa = PBXNativeTarget;
			buildConfigurationList = AA585DA7248FD31500E9A3E2 /* Build configuration list for PBXNativeTarget "Unit Tests" */;
			buildPhases = (
				AA585D8C248FD31400E9A3E2 /* Sources */,
				AA585D8D248FD31400E9A3E2 /* Frameworks */,
				AA585D8E248FD31400E9A3E2 /* Resources */,
			);
			buildRules = (
			);
			dependencies = (
				AA585D92248FD31400E9A3E2 /* PBXTargetDependency */,
			);
			name = "Unit Tests";
			packageProductDependencies = (
				B6DA44162616C13800DD1EC2 /* OHHTTPStubs */,
				B6DA44182616C13800DD1EC2 /* OHHTTPStubsSwift */,
			);
			productName = DuckDuckGoTests;
			productReference = AA585D90248FD31400E9A3E2 /* Unit Tests.xctest */;
			productType = "com.apple.product-type.bundle.unit-test";
		};
/* End PBXNativeTarget section */

/* Begin PBXProject section */
		AA585D76248FD31100E9A3E2 /* Project object */ = {
			isa = PBXProject;
			attributes = {
				LastSwiftUpdateCheck = 1240;
				LastUpgradeCheck = 1250;
				ORGANIZATIONNAME = DuckDuckGo;
				TargetAttributes = {
					4B1AD89C25FC27E200261379 = {
						CreatedOnToolsVersion = 12.4;
						TestTargetID = AA585D7D248FD31100E9A3E2;
					};
					AA585D7D248FD31100E9A3E2 = {
						CreatedOnToolsVersion = 11.5;
					};
					AA585D8F248FD31400E9A3E2 = {
						CreatedOnToolsVersion = 11.5;
						TestTargetID = AA585D7D248FD31100E9A3E2;
					};
				};
			};
			buildConfigurationList = AA585D79248FD31100E9A3E2 /* Build configuration list for PBXProject "DuckDuckGo" */;
			compatibilityVersion = "Xcode 9.3";
			developmentRegion = en;
			hasScannedForEncodings = 0;
			knownRegions = (
				en,
				Base,
			);
			mainGroup = AA585D75248FD31100E9A3E2;
			packageReferences = (
				4B82E9B125B69E3E00656FE7 /* XCRemoteSwiftPackageReference "TrackerRadarKit" */,
				85FF55C625F82E4F00E2AB99 /* XCRemoteSwiftPackageReference "lottie-ios" */,
				B65783F325F8ACA400D8DB33 /* XCRemoteSwiftPackageReference "PunycodeSwift" */,
				B6DA44152616C13800DD1EC2 /* XCRemoteSwiftPackageReference "OHHTTPStubs" */,
				85F4D1C2266695C9002DD869 /* XCRemoteSwiftPackageReference "BrowserServicesKit" */,
			);
			productRefGroup = AA585D7F248FD31100E9A3E2 /* Products */;
			projectDirPath = "";
			projectRoot = "";
			targets = (
				AA585D7D248FD31100E9A3E2 /* DuckDuckGo Privacy Browser */,
				AA585D8F248FD31400E9A3E2 /* Unit Tests */,
				4B1AD89C25FC27E200261379 /* Integration Tests */,
			);
		};
/* End PBXProject section */

/* Begin PBXResourcesBuildPhase section */
		4B1AD89B25FC27E200261379 /* Resources */ = {
			isa = PBXResourcesBuildPhase;
			buildActionMask = 2147483647;
			files = (
			);
			runOnlyForDeploymentPostprocessing = 0;
		};
		AA585D7C248FD31100E9A3E2 /* Resources */ = {
			isa = PBXResourcesBuildPhase;
			buildActionMask = 2147483647;
			files = (
				4B02198C25E05FAC00ED7DEA /* Fireproofing.storyboard in Resources */,
				AA80EC73256C46A2007083E7 /* Suggestion.storyboard in Resources */,
				4B0511CE262CAA5A00F6079C /* DownloadPreferencesTableCellView.xib in Resources */,
				8511E18425F82B34002F516B /* 01_Fire_really_small.json in Resources */,
				4B0511C3262CAA5A00F6079C /* Preferences.storyboard in Resources */,
				85A0117425AF2EDF00FA6A0C /* FindInPage.storyboard in Resources */,
				AA80EC89256C49B8007083E7 /* Localizable.strings in Resources */,
				AAE8B102258A41C000E81239 /* Tooltip.storyboard in Resources */,
				AA68C3D72490F821001B8783 /* README.md in Resources */,
				AA585D86248FD31400E9A3E2 /* Assets.xcassets in Resources */,
				AA585D89248FD31400E9A3E2 /* Main.storyboard in Resources */,
				4B6160F225B15792007DE5B2 /* contentblockerrules.js in Resources */,
				AA80EC79256C46AA007083E7 /* TabBar.storyboard in Resources */,
				AAC5E4C925D6A6E8007F5990 /* Bookmarks.storyboard in Resources */,
				4B65027525E5F2A70054432E /* DefaultBrowserPromptView.xib in Resources */,
				AA7412B324D0B3AC00D22FE0 /* TabBarViewItem.xib in Resources */,
				85480F8A25CDC360009424E3 /* Launch.storyboard in Resources */,
				4B677435255DBEB800025BD8 /* httpsMobileV2FalsePositives.json in Resources */,
				AAE71E3825F7869300D74437 /* HomepageCollectionViewItem.xib in Resources */,
				4B92929026670D1700AD2C21 /* BookmarkTableCellView.xib in Resources */,
				4B02198825E05FAC00ED7DEA /* login-detection.js in Resources */,
				B6E61ED5263A6FC4004E11AB /* SavePanelAccessoryView.xib in Resources */,
				4B92928E26670D1700AD2C21 /* BookmarkOutlineViewCell.xib in Resources */,
				AA80EC8F256C49BC007083E7 /* Localizable.stringsdict in Resources */,
				AAE71E2C25F781EA00D74437 /* Homepage.storyboard in Resources */,
				AA80EC6D256C469C007083E7 /* NavigationBar.storyboard in Resources */,
				4B0511C6262CAA5A00F6079C /* DefaultBrowserTableCellView.xib in Resources */,
				4B677433255DBEB800025BD8 /* httpsMobileV2Bloom.bin in Resources */,
				4B677432255DBEB800025BD8 /* httpsMobileV2BloomSpec.json in Resources */,
				AA2CB12D2587BB5600AA6FBE /* TabBarFooter.xib in Resources */,
				4B6160D825B150E4007DE5B2 /* trackerData.json in Resources */,
				AA80EC67256C4691007083E7 /* BrowserTab.storyboard in Resources */,
				4B0511C1262CAA5A00F6079C /* PrivacySecurityPreferencesTableCellView.xib in Resources */,
				4B0511D0262CAA5A00F6079C /* AppearancePreferencesTableCellView.xib in Resources */,
				4B6160F725B157BB007DE5B2 /* contentblocker.js in Resources */,
				336D5B18262D8D3C0052E0C9 /* findinpage.js in Resources */,
			);
			runOnlyForDeploymentPostprocessing = 0;
		};
		AA585D8E248FD31400E9A3E2 /* Resources */ = {
			isa = PBXResourcesBuildPhase;
			buildActionMask = 2147483647;
			files = (
				B67C6C422654BF49006C872E /* DuckDuckGo-Symbol.jpg in Resources */,
			);
			runOnlyForDeploymentPostprocessing = 0;
		};
/* End PBXResourcesBuildPhase section */

/* Begin PBXShellScriptBuildPhase section */
		85CA9A2226455B3500145393 /* Check Filename Headers */ = {
			isa = PBXShellScriptBuildPhase;
			buildActionMask = 2147483647;
			files = (
			);
			inputFileListPaths = (
			);
			inputPaths = (
			);
			name = "Check Filename Headers";
			outputFileListPaths = (
			);
			outputPaths = (
			);
			runOnlyForDeploymentPostprocessing = 0;
			shellPath = /bin/sh;
			shellScript = "function check_filename_matches_header() {\n\n   filename=`basename \"$1\"`\n\n   grep -q $filename \"$1\"\n\n   if [ \"$?\" -ne \"0\" ]; then\n     echo \"$1:2:0: warning: File name does not match header\"\n   fi\n\n}\n\nexport -f check_filename_matches_header\n\nfind . -iname \"*.swift\" -type f -print0 | xargs -0 -I % bash -c 'check_filename_matches_header \"%\"'\n";
		};
		AA8EDF2824925E940071C2E8 /* Swift Lint */ = {
			isa = PBXShellScriptBuildPhase;
			buildActionMask = 2147483647;
			files = (
			);
			inputFileListPaths = (
			);
			inputPaths = (
			);
			name = "Swift Lint";
			outputFileListPaths = (
			);
			outputPaths = (
			);
			runOnlyForDeploymentPostprocessing = 0;
			shellPath = /bin/sh;
			shellScript = "if which swiftlint >/dev/null; then\n   if [ ! -z \"$BITRISE_PROJECT_PATH\" ] || [ \"$CONFIGURATION\" = \"Release\" ]; then\n       swiftlint lint --strict\n       if [ $? -ne 0 ]; then\n           echo \"error: SwiftLint validation failed.\"\n           exit 1\n       fi\n   else\n       swiftlint lint\n   fi\nelse\n   echo \"error: SwiftLint not installed. Install using \\`brew install swiftlint\\`\"\n   exit 1\nfi\n";
		};
/* End PBXShellScriptBuildPhase section */

/* Begin PBXSourcesBuildPhase section */
		4B1AD89925FC27E200261379 /* Sources */ = {
			isa = PBXSourcesBuildPhase;
			buildActionMask = 2147483647;
			files = (
				4B1AD8E225FC390B00261379 /* EncryptionMocks.swift in Sources */,
				4B1AD91725FC46FB00261379 /* CoreDataEncryptionTests.swift in Sources */,
				4B1AD92125FC474E00261379 /* CoreDataEncryptionTesting.xcdatamodeld in Sources */,
				4B1AD8D525FC38DD00261379 /* EncryptionKeyStoreTests.swift in Sources */,
			);
			runOnlyForDeploymentPostprocessing = 0;
		};
		AA585D7A248FD31100E9A3E2 /* Sources */ = {
			isa = PBXSourcesBuildPhase;
			buildActionMask = 2147483647;
			files = (
				AAA0CC572539EBC90079BC96 /* FaviconUserScript.swift in Sources */,
				B6A9E45A261460350067D1B9 /* ApiRequestError.swift in Sources */,
				85799C1825DEBB3F0007EC87 /* Logging.swift in Sources */,
				AA86490C24D3494C001BABEE /* GradientView.swift in Sources */,
				B684590825C9027900DC17B6 /* AppStateChangedPublisher.swift in Sources */,
				4B92928F26670D1700AD2C21 /* BookmarkTableCellView.swift in Sources */,
				4B9292CF2667123700AD2C21 /* BookmarkManagementSidebarViewController.swift in Sources */,
				AA80EC54256BE3BC007083E7 /* UserText.swift in Sources */,
				B61EF3EC266F91E700B4D78F /* WKWebView+Download.swift in Sources */,
				4B0511C4262CAA5A00F6079C /* PreferencesSidebarViewController.swift in Sources */,
				B61EF3F1266F922200B4D78F /* WKProcessPool+DownloadDelegate.swift in Sources */,
				14505A08256084EF00272CC6 /* UserAgent.swift in Sources */,
				AA7412BD24D2BEEE00D22FE0 /* MainWindow.swift in Sources */,
				4B6160FF25B15BB1007DE5B2 /* ContentBlockerRulesManager.swift in Sources */,
				AA5C8F5E2590EEE800748EB7 /* NSPointExtension.swift in Sources */,
				AA6EF9AD25066F42004754E6 /* WindowsManager.swift in Sources */,
				B68458CD25C7EB9000DC17B6 /* WKWebViewConfigurationExtensions.swift in Sources */,
				B6E61ED0263A6F97004E11AB /* NSSavePanelExtension.swift in Sources */,
				4B9292A426670D2A00AD2C21 /* PasteboardWriting.swift in Sources */,
				4B0511BE262CAA5A00F6079C /* DownloadPreferences.swift in Sources */,
				4B0511BC262CAA5A00F6079C /* AppearancePreferences.swift in Sources */,
				4B92928D26670D1700AD2C21 /* BookmarkOutlineViewCell.swift in Sources */,
				4BB88B5025B7BA2B006F6B06 /* TabInstrumentation.swift in Sources */,
				4B9292D72667124000AD2C21 /* NSPopUpButtonExtension.swift in Sources */,
				4B677437255DBEB800025BD8 /* HTTPSUpgrade.swift in Sources */,
				85D33F1225C82EB3002B91A6 /* ConfigurationManager.swift in Sources */,
				B6A9E48426146AAB0067D1B9 /* PixelParameters.swift in Sources */,
				B633C86D25E797D800E4B352 /* UserScriptsManager.swift in Sources */,
				4B0511BF262CAA5A00F6079C /* PreferenceSections.swift in Sources */,
				1430DFF524D0580F00B8978C /* TabBarViewController.swift in Sources */,
				4B92929B26670D2A00AD2C21 /* BookmarkOutlineViewDataSource.swift in Sources */,
				4B6160DD25B152C5007DE5B2 /* ContentBlockerRulesUserScript.swift in Sources */,
				85AC3B3525DA82A600C7D2AA /* DataTaskProviding.swift in Sources */,
				4BA1A6B3258B080A00F6F690 /* EncryptionKeyGeneration.swift in Sources */,
				AABEE6A524AA0A7F0043105B /* SuggestionViewController.swift in Sources */,
				85AC3AF725D5DBFD00C7D2AA /* DataExtension.swift in Sources */,
				B6A924D42664BBBB001A28CA /* WKWebViewDownloadDelegate.swift in Sources */,
				85480FCF25D1AA22009424E3 /* ConfigurationStoring.swift in Sources */,
				4B9292D22667123700AD2C21 /* AddFolderModalViewController.swift in Sources */,
				4B92929E26670D2A00AD2C21 /* BookmarkSidebarTreeController.swift in Sources */,
				4BB88B4A25B7B690006F6B06 /* SequenceExtensions.swift in Sources */,
				B6A924DE2664CA09001A28CA /* LegacyWebKitDownloadDelegate.swift in Sources */,
				AAA0CC3C25337FAB0079BC96 /* WKBackForwardListItemViewModel.swift in Sources */,
				AAE71E3125F7855400D74437 /* HomepageViewController.swift in Sources */,
				4BB88B4525B7B55C006F6B06 /* DebugUserScript.swift in Sources */,
				4B65027A25E5F2B10054432E /* DefaultBrowserPromptView.swift in Sources */,
				4B0511BB262CAA5A00F6079C /* DefaultBrowserPreferences.swift in Sources */,
				4B0511CA262CAA5A00F6079C /* FireproofDomainsViewController.swift in Sources */,
				AA4D700725545EF800C3411E /* UrlEventListener.swift in Sources */,
				AA92127725ADA07900600CD4 /* WKWebViewExtension.swift in Sources */,
				B6A9E499261474120067D1B9 /* TimedPixel.swift in Sources */,
				B6AAAC24260328950029438D /* ProgressView.swift in Sources */,
				856C98A6256EB59600A22F1F /* MenuItemSelectors.swift in Sources */,
				4B9292A026670D2A00AD2C21 /* SpacerNode.swift in Sources */,
				B6E61EE8263ACE16004E11AB /* UTType.swift in Sources */,
				AAFCB37F25E545D400859DD4 /* PublisherExtension.swift in Sources */,
				B684592225C93BE000DC17B6 /* Publisher.asVoid.swift in Sources */,
				AAA0CC33252F181A0079BC96 /* NavigationButtonMenuDelegate.swift in Sources */,
				AA512D1424D99D9800230283 /* FaviconService.swift in Sources */,
				AABEE6AB24ACA0F90043105B /* SuggestionTableRowView.swift in Sources */,
				4B0511CB262CAA5A00F6079C /* DownloadPreferencesTableCellView.swift in Sources */,
				4B9292AA26670D3700AD2C21 /* Bookmark.xcmappingmodel in Sources */,
				AAC5E4D025D6A709007F5990 /* Bookmark.swift in Sources */,
				AA5D6DAC24A340F700C6FBCE /* WebViewStateObserver.swift in Sources */,
				4B92928C26670D1700AD2C21 /* OutlineSeparatorViewCell.swift in Sources */,
				4B0511CD262CAA5A00F6079C /* DefaultBrowserTableCellView.swift in Sources */,
				B6AAAC2D260330580029438D /* PublishedAfter.swift in Sources */,
				85C6A29625CC1FFD00EEB5F1 /* UserDefaultsWrapper.swift in Sources */,
				B6A9E4A3261475C70067D1B9 /* AppUsageActivityMonitor.swift in Sources */,
				4BA1A6A0258B079600F6F690 /* DataEncryption.swift in Sources */,
				AABEE6AF24AD22B90043105B /* AddressBarTextField.swift in Sources */,
				4B9292DB2667125D00AD2C21 /* ContextualMenu.swift in Sources */,
				AA68C3D32490ED62001B8783 /* NavigationBarViewController.swift in Sources */,
				AA585DAF2490E6E600E9A3E2 /* MainViewController.swift in Sources */,
				AABEE69A24A902A90043105B /* SuggestionContainerViewModel.swift in Sources */,
				B657841F25FA497600D8DB33 /* NSException+Catch.swift in Sources */,
				AA4FF40C2624751A004E2377 /* GrammarCheckEnabler.swift in Sources */,
				B6B3E0E12657EA7A0040E0A2 /* NSScreenExtension.swift in Sources */,
				AA6820E425502F19005ED0D5 /* WebsiteDataStore.swift in Sources */,
				85D438B6256E7C9E00F3BAF8 /* ContextMenuUserScript.swift in Sources */,
				4BA1A6BD258B082300F6F690 /* EncryptionKeyStore.swift in Sources */,
				B6F41031264D2B23003DA42C /* ProgressExtension.swift in Sources */,
				B6DA44082616B30600DD1EC2 /* PixelDataModel.xcdatamodeld in Sources */,
				AAC5E4F125D6BF10007F5990 /* AddressBarButton.swift in Sources */,
				AAE7527E263B05C600B973F8 /* HistoryEntry.swift in Sources */,
				AAADFD06264AA282001555EA /* TimeIntervalExtension.swift in Sources */,
				4B9292D42667123700AD2C21 /* BookmarkListViewController.swift in Sources */,
				B6D7A2EE25D2418B002B2AE1 /* ShadowView.swift in Sources */,
				4B9292D32667123700AD2C21 /* AddBookmarkModalViewController.swift in Sources */,
				AA88D14B252A557100980B4E /* URLRequestExtension.swift in Sources */,
				B66E9DD22670EB2A00E53BB5 /* _WKDownload+WebKitDownload.swift in Sources */,
				B6A9E4612614608B0067D1B9 /* AppVersion.swift in Sources */,
				856C98DF257014BD00A22F1F /* FileDownloadManager.swift in Sources */,
				85480FBB25D181CB009424E3 /* ConfigurationDownloading.swift in Sources */,
				AA2E423424C8A2270048C0D5 /* ColorView.swift in Sources */,
				AAECA42024EEA4AC00EFA63A /* IndexPathExtension.swift in Sources */,
				AA5C8F632591021700748EB7 /* NSApplicationExtension.swift in Sources */,
				AA9E9A5625A3AE8400D1959D /* NSWindowExtension.swift in Sources */,
				4B0511C9262CAA5A00F6079C /* RoundedSelectionRowView.swift in Sources */,
				AAC5E4C725D6A6E8007F5990 /* BookmarkPopover.swift in Sources */,
				4B9292CE2667123700AD2C21 /* BrowserTabEmbeddable.swift in Sources */,
				4B9292A126670D2A00AD2C21 /* TreeController.swift in Sources */,
				4B9292D02667123700AD2C21 /* BookmarkManagementSplitViewController.swift in Sources */,
				B6E61EE3263AC0C8004E11AB /* FileManagerExtension.swift in Sources */,
				4B92929C26670D2A00AD2C21 /* PasteboardFolder.swift in Sources */,
				4B677450255DBFA300025BD8 /* HashExtension.swift in Sources */,
				4B0511BD262CAA5A00F6079C /* PrivacySecurityPreferences.swift in Sources */,
				AA9FF95F24A1FB690039E328 /* TabCollectionViewModel.swift in Sources */,
				AAC5E4D125D6A709007F5990 /* BookmarkManager.swift in Sources */,
				AA5C8F59258FE21F00748EB7 /* NSTextFieldExtension.swift in Sources */,
				4B02198925E05FAC00ED7DEA /* FireproofingURLExtensions.swift in Sources */,
				4BA1A6A5258B07DF00F6F690 /* EncryptedValueTransformer.swift in Sources */,
				4B92929F26670D2A00AD2C21 /* PasteboardBookmark.swift in Sources */,
				4B9292AC26670D3700AD2C21 /* Bookmark.xcdatamodeld in Sources */,
				AA6EF9B525081B4C004754E6 /* MainMenuActions.swift in Sources */,
				B63D466925BEB6C200874977 /* WKWebView+SessionState.swift in Sources */,
				B6A924D92664C72E001A28CA /* WebKitDownloadTask.swift in Sources */,
				85E11C2F25E7DC7E00974CAF /* ExternalURLHandler.swift in Sources */,
				85A0116925AF1D8900FA6A0C /* FindInPageViewController.swift in Sources */,
				AA6FFB4424DC33320028F4D0 /* NSViewExtension.swift in Sources */,
				4B9292D52667123700AD2C21 /* BookmarkManagementDetailViewController.swift in Sources */,
				AA4BBA3B25C58FA200C4FB0F /* MainMenu.swift in Sources */,
				AA585D84248FD31100E9A3E2 /* BrowserTabViewController.swift in Sources */,
				B6A9E48926146ABF0067D1B9 /* PixelCounter.swift in Sources */,
				AAE7527C263B056C00B973F8 /* HistoryStore.swift in Sources */,
				B63D467A25BFC3E100874977 /* NSCoderExtensions.swift in Sources */,
				B6A5A27125B9377300AA7ADA /* StatePersistenceService.swift in Sources */,
				B68458B025C7E76A00DC17B6 /* WindowManager+StateRestoration.swift in Sources */,
				B68458C525C7EA0C00DC17B6 /* TabCollection+NSSecureCoding.swift in Sources */,
				4BB88B5B25B7BA50006F6B06 /* Instruments.swift in Sources */,
				4B0511E2262CAA8600F6079C /* NSViewControllerExtension.swift in Sources */,
				F44C130225C2DA0400426E3E /* NSAppearanceExtension.swift in Sources */,
				4BA1A6B8258B081600F6F690 /* EncryptionKeyStoring.swift in Sources */,
				B65783E725F8AAFB00D8DB33 /* String+Punycode.swift in Sources */,
				B657841A25FA484B00D8DB33 /* NSException+Catch.m in Sources */,
				B684592F25C93FBF00DC17B6 /* AppStateRestorationManager.swift in Sources */,
				AAA892EA250A4CEF005B37B2 /* WindowControllersManager.swift in Sources */,
				AAC5E4C825D6A6E8007F5990 /* BookmarkPopoverViewController.swift in Sources */,
				AABEE6A924AB4B910043105B /* SuggestionTableCellView.swift in Sources */,
				AA6820F125503DA9005ED0D5 /* FireViewModel.swift in Sources */,
				AAA0CC6A253CC43C0079BC96 /* WKUserContentControllerExtension.swift in Sources */,
				B6A9E45C261460350067D1B9 /* APIRequest.swift in Sources */,
				AA9FF95D24A1FA1C0039E328 /* TabCollection.swift in Sources */,
				4B65143E263924B5005B46EB /* EmailUrlExtensions.swift in Sources */,
				85A0118225AF60E700FA6A0C /* FindInPageModel.swift in Sources */,
				4B9292A226670D2A00AD2C21 /* PseudoFolder.swift in Sources */,
				B6DA44022616B28300DD1EC2 /* PixelDataStore.swift in Sources */,
				B6A9E45326142B070067D1B9 /* Pixel.swift in Sources */,
				B6A9E47726146A570067D1B9 /* PixelEvent.swift in Sources */,
				85799C3425DFCD1B0007EC87 /* TrackerRadarManager.swift in Sources */,
				AA86490E24D49B54001BABEE /* TabLoadingView.swift in Sources */,
				AA2CB1352587C29500AA6FBE /* TabBarFooter.swift in Sources */,
				4B0511C2262CAA5A00F6079C /* PreferencesAboutViewController.swift in Sources */,
				14D9B90224F91316000D4D13 /* FocusRingView.swift in Sources */,
				4B9292AB26670D3700AD2C21 /* BookmarkMigrationPolicy.swift in Sources */,
				AA92126F25ACCB1100600CD4 /* ErrorExtension.swift in Sources */,
				B6A9E47026146A250067D1B9 /* DateExtension.swift in Sources */,
				AAE7527A263B046100B973F8 /* History.xcdatamodeld in Sources */,
				AAA8E8C124EACA700055E685 /* MouseOverView.swift in Sources */,
				AAE8B110258A456C00E81239 /* TooltipViewController.swift in Sources */,
				85AC3B0525D6B1D800C7D2AA /* ScriptSourceProviding.swift in Sources */,
				4B02198E25E05FAC00ED7DEA /* LoginDetectionService.swift in Sources */,
				AA3F895324C18AD500628DDE /* SuggestionViewModel.swift in Sources */,
				4B9292A326670D2A00AD2C21 /* BookmarkManagedObject.swift in Sources */,
				4B0511C5262CAA5A00F6079C /* PrivacySecurityPreferencesTableCellView.swift in Sources */,
				4B677431255DBEB800025BD8 /* BloomFilterWrapper.mm in Sources */,
				4B0511C8262CAA5A00F6079C /* PreferencesListViewController.swift in Sources */,
				B684592725C93C0500DC17B6 /* Publishers.NestedObjectChanges.swift in Sources */,
				85A011EA25B4D4CA00FA6A0C /* FindInPageUserScript.swift in Sources */,
				AA9FF95B24A1EFC20039E328 /* TabViewModel.swift in Sources */,
				AA9E9A5E25A4867200D1959D /* TabDragAndDropManager.swift in Sources */,
				B68458C025C7E9E000DC17B6 /* TabCollectionViewModel+NSSecureCoding.swift in Sources */,
				AA8EDF2724923EC70071C2E8 /* StringExtension.swift in Sources */,
				AA72D5E325FE977F00C77619 /* AddEditFavoriteViewController.swift in Sources */,
				AA361A3624EBF0B500EEC649 /* WindowDraggingView.swift in Sources */,
				B68458B825C7E8B200DC17B6 /* Tab+NSSecureCoding.swift in Sources */,
				4B65028A25E6CBF40054432E /* NibLoadable.swift in Sources */,
				AAA0CC472533833C0079BC96 /* OptionsButtonMenu.swift in Sources */,
				4B92929D26670D2A00AD2C21 /* BookmarkNode.swift in Sources */,
				4B677438255DBEB800025BD8 /* HTTPSUpgrade.xcdatamodeld in Sources */,
				4B0511E1262CAA8600F6079C /* NSOpenPanelExtensions.swift in Sources */,
				AAE75280263B0A4D00B973F8 /* HistoryCoordinator.swift in Sources */,
				4B677434255DBEB800025BD8 /* HTTPSBloomFilterSpecification.swift in Sources */,
				AA97BF4625135DD30014931A /* ApplicationDockMenu.swift in Sources */,
				4BA1A69B258B076900F6F690 /* FileStore.swift in Sources */,
				4B0511CC262CAA5A00F6079C /* PreferencesSplitViewController.swift in Sources */,
				AAFCB37A25E5403A00859DD4 /* BurnButton.swift in Sources */,
				B6A9E47F26146A800067D1B9 /* PixelArguments.swift in Sources */,
				4B677436255DBEB800025BD8 /* HTTPSExcludedDomains.swift in Sources */,
				AAC5E4D225D6A709007F5990 /* BookmarkList.swift in Sources */,
				4B9292D12667123700AD2C21 /* BookmarkTableRowView.swift in Sources */,
				4B6160E525B152FA007DE5B2 /* ContentBlockerUserScript.swift in Sources */,
				B66E9DD42670EB4A00E53BB5 /* WKDownload+WebKitDownload.swift in Sources */,
				AA7412B724D1687000D22FE0 /* TabBarScrollView.swift in Sources */,
				4B0511C7262CAA5A00F6079C /* PreferenceTableCellView.swift in Sources */,
				4B9292D92667124B00AD2C21 /* BookmarkListTreeControllerDataSource.swift in Sources */,
				14D9B8FB24F7E089000D4D13 /* AddressBarViewController.swift in Sources */,
				4B051207262CD24400F6079C /* NSImageViewExtension.swift in Sources */,
				AAC82C60258B6CB5009B6B42 /* TooltipWindowController.swift in Sources */,
				AAC5E4E425D6BA9C007F5990 /* NSSizeExtension.swift in Sources */,
				AAA8E8BF24EA8A0A0055E685 /* MouseOverButton.swift in Sources */,
				AA6820EB25503D6A005ED0D5 /* Fire.swift in Sources */,
				B6AAAC3E26048F690029438D /* RandomAccessCollectionExtension.swift in Sources */,
<<<<<<< HEAD
				4B9292AF26670F5300AD2C21 /* NSOutlineViewExtensions.swift in Sources */,
				8556A60E256C15DD0092FA9D /* FileDownload.swift in Sources */,
=======
>>>>>>> a057a705
				AA585D82248FD31100E9A3E2 /* AppDelegate.swift in Sources */,
				AA72D5F025FEA49900C77619 /* AddEditFavoriteWindow.swift in Sources */,
				1456D6E124EFCBC300775049 /* TabBarCollectionView.swift in Sources */,
				4B0511D8262CAA7000F6079C /* PaddedImageButton.swift in Sources */,
				AABEE69C24A902BB0043105B /* SuggestionContainer.swift in Sources */,
				B6A9E46B2614618A0067D1B9 /* OperatingSystemVersionExtension.swift in Sources */,
				85AC3AEF25D5CE9800C7D2AA /* UserScripts.swift in Sources */,
				4B677439255DBEB800025BD8 /* HTTPSUpgradeStore.swift in Sources */,
				4B02199325E060C600ED7DEA /* LoginDetectionUserScript.swift in Sources */,
				AAB549DF25DAB8F80058460B /* BookmarkViewModel.swift in Sources */,
				F41D174125CB131900472416 /* NSColorExtension.swift in Sources */,
				4B02198D25E05FAC00ED7DEA /* UndoFireproofingViewController.swift in Sources */,
				AAE71E3725F7869300D74437 /* HomepageCollectionViewItem.swift in Sources */,
				AAC5E4F625D6BF2C007F5990 /* AddressBarButtonsViewController.swift in Sources */,
				853014D625E671A000FB8205 /* PageObserverUserScript.swift in Sources */,
				B6A9E45B261460350067D1B9 /* APIHeaders.swift in Sources */,
				AA6EF9B3250785D5004754E6 /* NSMenuExtension.swift in Sources */,
				AA7412B524D1536B00D22FE0 /* MainWindowController.swift in Sources */,
				4B0511CF262CAA5A00F6079C /* AppearancePreferencesTableCellView.swift in Sources */,
				AA9FF95924A1ECF20039E328 /* Tab.swift in Sources */,
				B63D467125BFA6C100874977 /* DispatchQueueExtensions.swift in Sources */,
				AA6FFB4624DC3B5A0028F4D0 /* WebView.swift in Sources */,
				AA7412B224D0B3AC00D22FE0 /* TabBarViewItem.swift in Sources */,
				856C98D52570116900A22F1F /* NSWindow+Toast.swift in Sources */,
				4B02198B25E05FAC00ED7DEA /* FireproofInfoViewController.swift in Sources */,
				AA8EDF2424923E980071C2E8 /* URLExtension.swift in Sources */,
				4B67744B255DBF3A00025BD8 /* BloomFilter.cpp in Sources */,
				4BE0DF06267819A1006337B7 /* NSStoryboardExtension.swift in Sources */,
				4B02198A25E05FAC00ED7DEA /* FireproofDomains.swift in Sources */,
				4B677442255DBEEA00025BD8 /* Database.swift in Sources */,
				4B92928B26670D1700AD2C21 /* BookmarksOutlineView.swift in Sources */,
				AAF7D3862567CED500998667 /* WebViewConfiguration.swift in Sources */,
				AA4E633A25E79C0A00134434 /* MouseClickView.swift in Sources */,
				4B6160ED25B15417007DE5B2 /* DetectedTracker.swift in Sources */,
				B61F015525EDD5A700ABB5A3 /* UserContentController.swift in Sources */,
				AAC5E4D925D6A711007F5990 /* BookmarkStore.swift in Sources */,
				AA72D5FE25FFF94E00C77619 /* NSMenuItemExtension.swift in Sources */,
				4BA1A6C2258B0A1300F6F690 /* ContiguousBytesExtension.swift in Sources */,
			);
			runOnlyForDeploymentPostprocessing = 0;
		};
		AA585D8C248FD31400E9A3E2 /* Sources */ = {
			isa = PBXSourcesBuildPhase;
			buildActionMask = 2147483647;
			files = (
				B67C6C472654C643006C872E /* FileManagerExtensionTests.swift in Sources */,
				142879DA24CE1179005419BB /* SuggestionViewModelTests.swift in Sources */,
				4B9292C12667103100AD2C21 /* BookmarkMigrationTests.swift in Sources */,
				4B9292BC2667103100AD2C21 /* BookmarkSidebarTreeControllerTests.swift in Sources */,
				B6DA44232616CABC00DD1EC2 /* PixelArgumentsTests.swift in Sources */,
				AAEC74BC2642F0F800C2EFBC /* History.xcdatamodeld in Sources */,
				85F1B0C925EF9759004792B6 /* URLEventListenerTests.swift in Sources */,
				4B9292BD2667103100AD2C21 /* BookmarkOutlineViewDataSourceTests.swift in Sources */,
				B6A5A27925B93FFF00AA7ADA /* StateRestorationManagerTests.swift in Sources */,
<<<<<<< HEAD
				B6B3E0B726574BF80040E0A2 /* FileDownloadTaskDelegateMock.swift in Sources */,
				4B9292BB2667103100AD2C21 /* BookmarkNodeTests.swift in Sources */,
=======
>>>>>>> a057a705
				4B0219A825E0646500ED7DEA /* WebsiteDataStoreTests.swift in Sources */,
				AAC9C01E24CB6BEB00AD1325 /* TabCollectionViewModelTests.swift in Sources */,
				85E11C3725E7F1E100974CAF /* ExternalURLHandlerTests.swift in Sources */,
				4B02199B25E063DE00ED7DEA /* LoginDetectionServiceTests.swift in Sources */,
				B6DA44282616CAE000DD1EC2 /* AppUsageActivityMonitorTests.swift in Sources */,
				AAC9C01724CAFBDC00AD1325 /* TabCollectionTests.swift in Sources */,
				4B82E9B925B6A05800656FE7 /* DetectedTrackerTests.swift in Sources */,
				B67C6C3D2654B897006C872E /* WebViewExtensionTests.swift in Sources */,
				4BA1A6DE258C100A00F6F690 /* FileStoreTests.swift in Sources */,
				4B0511F0262CAEC900F6079C /* AppearancePreferencesTests.swift in Sources */,
				AAC9C01C24CB594C00AD1325 /* TabViewModelTests.swift in Sources */,
				B65349AA265CF45000DCC645 /* DispatchQueueExtensionsTests.swift in Sources */,
				B6DA441E2616C84600DD1EC2 /* PixelStoreMock.swift in Sources */,
				4B9292BF2667103100AD2C21 /* TreeControllerTests.swift in Sources */,
				4B11060525903E570039B979 /* CoreDataEncryptionTesting.xcdatamodeld in Sources */,
				8546DE6225C03056000CA5E1 /* UserAgentTests.swift in Sources */,
				B630793526731BC400DCEE41 /* URLSuggestedFilenameTests.swift in Sources */,
				4B82E9C125B6A1CD00656FE7 /* TrackerRadarManagerTests.swift in Sources */,
				85AC3B4925DAC9BD00C7D2AA /* ConfigurationStorageTests.swift in Sources */,
				AA652CDB25DDAB32009059CC /* BookmarkStoreMock.swift in Sources */,
				B62EB47C25BAD3BB005745C6 /* WKWebViewPrivateMethodsAvailabilityTests.swift in Sources */,
				B6A5A2A025B96E8300AA7ADA /* AppStateChangePublisherTests.swift in Sources */,
				4B02199C25E063DE00ED7DEA /* FireproofDomainsTests.swift in Sources */,
				B65783EC25F8AB9300D8DB33 /* String+PunycodeTests.swift in Sources */,
				AA0F3DB7261A566C0077F2D9 /* SuggestionLoadingMock.swift in Sources */,
				4B9292BE2667103100AD2C21 /* PasteboardFolderTests.swift in Sources */,
				4B9292C52667104B00AD2C21 /* CoreDataTestUtilities.swift in Sources */,
				4B9292C22667103100AD2C21 /* BookmarkTests.swift in Sources */,
				142879DC24CE1185005419BB /* SuggestionContainerViewModelTests.swift in Sources */,
				AA652CD325DDA6E9009059CC /* LocalBookmarkManagerTests.swift in Sources */,
				4B4F72EC266B2ED300814C60 /* CollectionExtension.swift in Sources */,
				AAE39D1B24F44885008EF28B /* TabCollectionViewModelDelegateMock.swift in Sources */,
				AA9C363025518CA9004B1BA3 /* FireTests.swift in Sources */,
				AA63745424C9BF9A00AB2AC4 /* SuggestionContainerTests.swift in Sources */,
				AAC9C01524CAFBCE00AD1325 /* TabTests.swift in Sources */,
				4BA1A6D9258C0CB300F6F690 /* DataEncryptionTests.swift in Sources */,
				B6A5A27E25B9403E00AA7ADA /* FileStoreMock.swift in Sources */,
				B6AE74342609AFCE005B9B1A /* ProgressEstimationTests.swift in Sources */,
				4BA1A6FE258C5C1300F6F690 /* EncryptedValueTransformerTests.swift in Sources */,
				85F69B3C25EDE81F00978E59 /* URLExtensionTests.swift in Sources */,
				B6DA44112616C0FC00DD1EC2 /* PixelTests.swift in Sources */,
				4B9292BA2667103100AD2C21 /* BookmarkNodePathTests.swift in Sources */,
				4B9292C02667103100AD2C21 /* BookmarkManagedObjectTests.swift in Sources */,
				AA652CCE25DD9071009059CC /* BookmarkListTests.swift in Sources */,
				B6A5A2A825BAA35500AA7ADA /* WindowManagerStateRestorationTests.swift in Sources */,
				B61F012325ECBAE400ABB5A3 /* UserScriptsTest.swift in Sources */,
				4B11060A25903EAC0039B979 /* CoreDataEncryptionTests.swift in Sources */,
				4B9292C32667103100AD2C21 /* PasteboardBookmarkTests.swift in Sources */,
				AAEC74BB2642E67C00C2EFBC /* NSPersistentContainerExtension.swift in Sources */,
				AABAF59C260A7D130085060C /* FaviconServiceMock.swift in Sources */,
				AAEC74B82642E43800C2EFBC /* HistoryStoreTests.swift in Sources */,
				4BA1A6E6258C270800F6F690 /* EncryptionKeyGeneratorTests.swift in Sources */,
				B61F012B25ECBB1700ABB5A3 /* UserScriptsManagerTests.swift in Sources */,
				85AC3B1725D9BC1A00C7D2AA /* ConfigurationDownloaderTests.swift in Sources */,
				4B0511E7262CAB3700F6079C /* UserDefaultsWrapperUtilities.swift in Sources */,
				4BA1A6F6258C4F9600F6F690 /* EncryptionMocks.swift in Sources */,
				B6B3E0962654DACD0040E0A2 /* UTTypeTests.swift in Sources */,
				4B02199D25E063DE00ED7DEA /* FireproofingURLExtensionsTests.swift in Sources */,
				AAEC74B42642C69300C2EFBC /* HistoryCoordinatorTests.swift in Sources */,
				4B0511F8262CB20F00F6079C /* DownloadPreferencesTests.swift in Sources */,
				AA9C362825518C44004B1BA3 /* WebsiteDataStoreMock.swift in Sources */,
				AAEC74B22642C57200C2EFBC /* HistoryCoordinatingMock.swift in Sources */,
				AAEC74B62642CC6A00C2EFBC /* HistoryStoringMock.swift in Sources */,
				AA652CB125DD825B009059CC /* LocalBookmarkStoreTests.swift in Sources */,
<<<<<<< HEAD
=======
				AA652CC925DD8981009059CC /* Bookmark.xcdatamodeld in Sources */,
				B630794226731F5400DCEE41 /* WKDownloadMock.swift in Sources */,
				B630793A26731F2600DCEE41 /* FileDownloadManagerTests.swift in Sources */,
>>>>>>> a057a705
			);
			runOnlyForDeploymentPostprocessing = 0;
		};
/* End PBXSourcesBuildPhase section */

/* Begin PBXTargetDependency section */
		4B1AD8A325FC27E200261379 /* PBXTargetDependency */ = {
			isa = PBXTargetDependency;
			target = AA585D7D248FD31100E9A3E2 /* DuckDuckGo Privacy Browser */;
			targetProxy = 4B1AD8A225FC27E200261379 /* PBXContainerItemProxy */;
		};
		AA585D92248FD31400E9A3E2 /* PBXTargetDependency */ = {
			isa = PBXTargetDependency;
			target = AA585D7D248FD31100E9A3E2 /* DuckDuckGo Privacy Browser */;
			targetProxy = AA585D91248FD31400E9A3E2 /* PBXContainerItemProxy */;
		};
/* End PBXTargetDependency section */

/* Begin PBXVariantGroup section */
		AA585D87248FD31400E9A3E2 /* Main.storyboard */ = {
			isa = PBXVariantGroup;
			children = (
				AA585D88248FD31400E9A3E2 /* Base */,
			);
			name = Main.storyboard;
			sourceTree = "<group>";
		};
		AA80EC69256C4691007083E7 /* BrowserTab.storyboard */ = {
			isa = PBXVariantGroup;
			children = (
				AA80EC68256C4691007083E7 /* Base */,
			);
			name = BrowserTab.storyboard;
			sourceTree = "<group>";
		};
		AA80EC6F256C469C007083E7 /* NavigationBar.storyboard */ = {
			isa = PBXVariantGroup;
			children = (
				AA80EC6E256C469C007083E7 /* Base */,
			);
			name = NavigationBar.storyboard;
			sourceTree = "<group>";
		};
		AA80EC75256C46A2007083E7 /* Suggestion.storyboard */ = {
			isa = PBXVariantGroup;
			children = (
				AA80EC74256C46A2007083E7 /* Base */,
			);
			name = Suggestion.storyboard;
			sourceTree = "<group>";
		};
		AA80EC7B256C46AA007083E7 /* TabBar.storyboard */ = {
			isa = PBXVariantGroup;
			children = (
				AA80EC7A256C46AA007083E7 /* Base */,
			);
			name = TabBar.storyboard;
			sourceTree = "<group>";
		};
		AA80EC8B256C49B8007083E7 /* Localizable.strings */ = {
			isa = PBXVariantGroup;
			children = (
				AA80EC8A256C49B8007083E7 /* en */,
			);
			name = Localizable.strings;
			sourceTree = "<group>";
		};
		AA80EC91256C49BC007083E7 /* Localizable.stringsdict */ = {
			isa = PBXVariantGroup;
			children = (
				AA80EC90256C49BC007083E7 /* en */,
			);
			name = Localizable.stringsdict;
			sourceTree = "<group>";
		};
/* End PBXVariantGroup section */

/* Begin XCBuildConfiguration section */
		4B1AD8A425FC27E200261379 /* Debug */ = {
			isa = XCBuildConfiguration;
			buildSettings = {
				BUNDLE_LOADER = "$(TEST_HOST)";
				CODE_SIGN_STYLE = Automatic;
				COMBINE_HIDPI_IMAGES = YES;
				DEVELOPMENT_TEAM = HKE973VLUW;
				INFOPLIST_FILE = "Integration Tests/Info.plist";
				LD_RUNPATH_SEARCH_PATHS = (
					"$(inherited)",
					"@executable_path/../Frameworks",
					"@loader_path/../Frameworks",
				);
				MACOSX_DEPLOYMENT_TARGET = 11.1;
				PRODUCT_BUNDLE_IDENTIFIER = "com.duckduckgo.Integration-Tests";
				PRODUCT_NAME = "$(TARGET_NAME)";
				SWIFT_VERSION = 5.0;
				TEST_HOST = "$(BUILT_PRODUCTS_DIR)/DuckDuckGo Privacy Browser.app/Contents/MacOS/DuckDuckGo Privacy Browser";
			};
			name = Debug;
		};
		4B1AD8A525FC27E200261379 /* Release */ = {
			isa = XCBuildConfiguration;
			buildSettings = {
				BUNDLE_LOADER = "$(TEST_HOST)";
				CODE_SIGN_STYLE = Automatic;
				COMBINE_HIDPI_IMAGES = YES;
				DEVELOPMENT_TEAM = HKE973VLUW;
				INFOPLIST_FILE = "Integration Tests/Info.plist";
				LD_RUNPATH_SEARCH_PATHS = (
					"$(inherited)",
					"@executable_path/../Frameworks",
					"@loader_path/../Frameworks",
				);
				MACOSX_DEPLOYMENT_TARGET = 11.1;
				PRODUCT_BUNDLE_IDENTIFIER = "com.duckduckgo.Integration-Tests";
				PRODUCT_NAME = "$(TARGET_NAME)";
				SWIFT_VERSION = 5.0;
				TEST_HOST = "$(BUILT_PRODUCTS_DIR)/DuckDuckGo Privacy Browser.app/Contents/MacOS/DuckDuckGo Privacy Browser";
			};
			name = Release;
		};
		4B1AD8B025FC322600261379 /* CI */ = {
			isa = XCBuildConfiguration;
			buildSettings = {
				ALWAYS_SEARCH_USER_PATHS = NO;
				CLANG_ANALYZER_NONNULL = YES;
				CLANG_ANALYZER_NUMBER_OBJECT_CONVERSION = YES_AGGRESSIVE;
				CLANG_CXX_LANGUAGE_STANDARD = "gnu++14";
				CLANG_CXX_LIBRARY = "libc++";
				CLANG_ENABLE_MODULES = YES;
				CLANG_ENABLE_OBJC_ARC = YES;
				CLANG_ENABLE_OBJC_WEAK = YES;
				CLANG_WARN_BLOCK_CAPTURE_AUTORELEASING = YES;
				CLANG_WARN_BOOL_CONVERSION = YES;
				CLANG_WARN_COMMA = YES;
				CLANG_WARN_CONSTANT_CONVERSION = YES;
				CLANG_WARN_DEPRECATED_OBJC_IMPLEMENTATIONS = YES;
				CLANG_WARN_DIRECT_OBJC_ISA_USAGE = YES_ERROR;
				CLANG_WARN_DOCUMENTATION_COMMENTS = YES;
				CLANG_WARN_EMPTY_BODY = YES;
				CLANG_WARN_ENUM_CONVERSION = YES;
				CLANG_WARN_INFINITE_RECURSION = YES;
				CLANG_WARN_INT_CONVERSION = YES;
				CLANG_WARN_NON_LITERAL_NULL_CONVERSION = YES;
				CLANG_WARN_OBJC_IMPLICIT_RETAIN_SELF = YES;
				CLANG_WARN_OBJC_LITERAL_CONVERSION = YES;
				CLANG_WARN_OBJC_ROOT_CLASS = YES_ERROR;
				CLANG_WARN_QUOTED_INCLUDE_IN_FRAMEWORK_HEADER = YES;
				CLANG_WARN_RANGE_LOOP_ANALYSIS = YES;
				CLANG_WARN_STRICT_PROTOTYPES = YES;
				CLANG_WARN_SUSPICIOUS_MOVE = YES;
				CLANG_WARN_UNGUARDED_AVAILABILITY = YES_AGGRESSIVE;
				CLANG_WARN_UNREACHABLE_CODE = YES;
				CLANG_WARN__DUPLICATE_METHOD_MATCH = YES;
				COPY_PHASE_STRIP = NO;
				DEBUG_INFORMATION_FORMAT = dwarf;
				ENABLE_STRICT_OBJC_MSGSEND = YES;
				ENABLE_TESTABILITY = YES;
				GCC_C_LANGUAGE_STANDARD = gnu11;
				GCC_DYNAMIC_NO_PIC = NO;
				GCC_NO_COMMON_BLOCKS = YES;
				GCC_OPTIMIZATION_LEVEL = 0;
				GCC_PREPROCESSOR_DEFINITIONS = (
					"DEBUG=1",
					"CI=1",
					"$(inherited)",
				);
				GCC_WARN_64_TO_32_BIT_CONVERSION = YES;
				GCC_WARN_ABOUT_RETURN_TYPE = YES_ERROR;
				GCC_WARN_UNDECLARED_SELECTOR = YES;
				GCC_WARN_UNINITIALIZED_AUTOS = YES_AGGRESSIVE;
				GCC_WARN_UNUSED_FUNCTION = YES;
				GCC_WARN_UNUSED_VARIABLE = YES;
				MACOSX_DEPLOYMENT_TARGET = 10.15;
				MTL_ENABLE_DEBUG_INFO = INCLUDE_SOURCE;
				MTL_FAST_MATH = YES;
				ONLY_ACTIVE_ARCH = YES;
				SDKROOT = macosx;
				SWIFT_ACTIVE_COMPILATION_CONDITIONS = "DEBUG CI";
				SWIFT_OPTIMIZATION_LEVEL = "-Onone";
			};
			name = CI;
		};
		4B1AD8B125FC322600261379 /* CI */ = {
			isa = XCBuildConfiguration;
			buildSettings = {
				ASSETCATALOG_COMPILER_APPICON_NAME = "AppIcon - Debug";
				CLANG_ANALYZER_LOCALIZABILITY_EMPTY_CONTEXT = YES;
				CLANG_ANALYZER_LOCALIZABILITY_NONLOCALIZED = YES;
				CODE_SIGN_ENTITLEMENTS = "";
				CODE_SIGN_IDENTITY = "";
				CODE_SIGN_STYLE = Manual;
				COMBINE_HIDPI_IMAGES = YES;
				DEVELOPMENT_TEAM = "";
				ENABLE_HARDENED_RUNTIME = YES;
				INFOPLIST_FILE = DuckDuckGo/Info.plist;
				LD_RUNPATH_SEARCH_PATHS = (
					"$(inherited)",
					"@executable_path/../Frameworks",
				);
				MARKETING_VERSION = 0.6.17;
				PRODUCT_BUNDLE_IDENTIFIER = com.duckduckgo.macos.browser.debug;
				PRODUCT_NAME = "$(TARGET_NAME)";
				PROVISIONING_PROFILE_SPECIFIER = "";
				SWIFT_ACTIVE_COMPILATION_CONDITIONS = "FEEDBACK $(inherited)";
				SWIFT_OBJC_BRIDGING_HEADER = "$(SRCROOT)/DuckDuckGo/Bridging.h";
				SWIFT_VERSION = 5.0;
			};
			name = CI;
		};
		4B1AD8B225FC322600261379 /* CI */ = {
			isa = XCBuildConfiguration;
			buildSettings = {
				ALWAYS_EMBED_SWIFT_STANDARD_LIBRARIES = YES;
				BUNDLE_LOADER = "$(TEST_HOST)";
				CODE_SIGN_IDENTITY = "-";
				CODE_SIGN_STYLE = Automatic;
				COMBINE_HIDPI_IMAGES = YES;
				DEVELOPMENT_TEAM = "";
				INFOPLIST_FILE = "Unit Tests/Info.plist";
				LD_RUNPATH_SEARCH_PATHS = (
					"$(inherited)",
					"@executable_path/../Frameworks",
					"@loader_path/../Frameworks",
				);
				MACOSX_DEPLOYMENT_TARGET = 10.15;
				PRODUCT_BUNDLE_IDENTIFIER = com.duckduckgo.macos.browser.DuckDuckGoTests;
				PRODUCT_NAME = "$(TARGET_NAME)";
				PROVISIONING_PROFILE_SPECIFIER = "";
				SWIFT_VERSION = 5.0;
				TEST_HOST = "$(BUILT_PRODUCTS_DIR)/DuckDuckGo Privacy Browser.app/Contents/MacOS/DuckDuckGo Privacy Browser";
			};
			name = CI;
		};
		4B1AD8B325FC322600261379 /* CI */ = {
			isa = XCBuildConfiguration;
			buildSettings = {
				BUNDLE_LOADER = "$(TEST_HOST)";
				CODE_SIGN_STYLE = Automatic;
				COMBINE_HIDPI_IMAGES = YES;
				DEVELOPMENT_TEAM = HKE973VLUW;
				INFOPLIST_FILE = "Integration Tests/Info.plist";
				LD_RUNPATH_SEARCH_PATHS = (
					"$(inherited)",
					"@executable_path/../Frameworks",
					"@loader_path/../Frameworks",
				);
				MACOSX_DEPLOYMENT_TARGET = 11.1;
				PRODUCT_BUNDLE_IDENTIFIER = "com.duckduckgo.Integration-Tests";
				PRODUCT_NAME = "$(TARGET_NAME)";
				SWIFT_VERSION = 5.0;
				TEST_HOST = "$(BUILT_PRODUCTS_DIR)/DuckDuckGo Privacy Browser.app/Contents/MacOS/DuckDuckGo Privacy Browser";
			};
			name = CI;
		};
		AA585DA2248FD31500E9A3E2 /* Debug */ = {
			isa = XCBuildConfiguration;
			buildSettings = {
				ALWAYS_SEARCH_USER_PATHS = NO;
				CLANG_ANALYZER_NONNULL = YES;
				CLANG_ANALYZER_NUMBER_OBJECT_CONVERSION = YES_AGGRESSIVE;
				CLANG_CXX_LANGUAGE_STANDARD = "gnu++14";
				CLANG_CXX_LIBRARY = "libc++";
				CLANG_ENABLE_MODULES = YES;
				CLANG_ENABLE_OBJC_ARC = YES;
				CLANG_ENABLE_OBJC_WEAK = YES;
				CLANG_WARN_BLOCK_CAPTURE_AUTORELEASING = YES;
				CLANG_WARN_BOOL_CONVERSION = YES;
				CLANG_WARN_COMMA = YES;
				CLANG_WARN_CONSTANT_CONVERSION = YES;
				CLANG_WARN_DEPRECATED_OBJC_IMPLEMENTATIONS = YES;
				CLANG_WARN_DIRECT_OBJC_ISA_USAGE = YES_ERROR;
				CLANG_WARN_DOCUMENTATION_COMMENTS = YES;
				CLANG_WARN_EMPTY_BODY = YES;
				CLANG_WARN_ENUM_CONVERSION = YES;
				CLANG_WARN_INFINITE_RECURSION = YES;
				CLANG_WARN_INT_CONVERSION = YES;
				CLANG_WARN_NON_LITERAL_NULL_CONVERSION = YES;
				CLANG_WARN_OBJC_IMPLICIT_RETAIN_SELF = YES;
				CLANG_WARN_OBJC_LITERAL_CONVERSION = YES;
				CLANG_WARN_OBJC_ROOT_CLASS = YES_ERROR;
				CLANG_WARN_QUOTED_INCLUDE_IN_FRAMEWORK_HEADER = YES;
				CLANG_WARN_RANGE_LOOP_ANALYSIS = YES;
				CLANG_WARN_STRICT_PROTOTYPES = YES;
				CLANG_WARN_SUSPICIOUS_MOVE = YES;
				CLANG_WARN_UNGUARDED_AVAILABILITY = YES_AGGRESSIVE;
				CLANG_WARN_UNREACHABLE_CODE = YES;
				CLANG_WARN__DUPLICATE_METHOD_MATCH = YES;
				COPY_PHASE_STRIP = NO;
				DEBUG_INFORMATION_FORMAT = dwarf;
				ENABLE_STRICT_OBJC_MSGSEND = YES;
				ENABLE_TESTABILITY = YES;
				GCC_C_LANGUAGE_STANDARD = gnu11;
				GCC_DYNAMIC_NO_PIC = NO;
				GCC_NO_COMMON_BLOCKS = YES;
				GCC_OPTIMIZATION_LEVEL = 0;
				GCC_PREPROCESSOR_DEFINITIONS = (
					"DEBUG=1",
					"$(inherited)",
				);
				GCC_WARN_64_TO_32_BIT_CONVERSION = YES;
				GCC_WARN_ABOUT_RETURN_TYPE = YES_ERROR;
				GCC_WARN_UNDECLARED_SELECTOR = YES;
				GCC_WARN_UNINITIALIZED_AUTOS = YES_AGGRESSIVE;
				GCC_WARN_UNUSED_FUNCTION = YES;
				GCC_WARN_UNUSED_VARIABLE = YES;
				MACOSX_DEPLOYMENT_TARGET = 10.15;
				MTL_ENABLE_DEBUG_INFO = INCLUDE_SOURCE;
				MTL_FAST_MATH = YES;
				ONLY_ACTIVE_ARCH = YES;
				SDKROOT = macosx;
				SWIFT_ACTIVE_COMPILATION_CONDITIONS = DEBUG;
				SWIFT_OPTIMIZATION_LEVEL = "-Onone";
			};
			name = Debug;
		};
		AA585DA3248FD31500E9A3E2 /* Release */ = {
			isa = XCBuildConfiguration;
			buildSettings = {
				ALWAYS_SEARCH_USER_PATHS = NO;
				CLANG_ANALYZER_NONNULL = YES;
				CLANG_ANALYZER_NUMBER_OBJECT_CONVERSION = YES_AGGRESSIVE;
				CLANG_CXX_LANGUAGE_STANDARD = "gnu++14";
				CLANG_CXX_LIBRARY = "libc++";
				CLANG_ENABLE_MODULES = YES;
				CLANG_ENABLE_OBJC_ARC = YES;
				CLANG_ENABLE_OBJC_WEAK = YES;
				CLANG_WARN_BLOCK_CAPTURE_AUTORELEASING = YES;
				CLANG_WARN_BOOL_CONVERSION = YES;
				CLANG_WARN_COMMA = YES;
				CLANG_WARN_CONSTANT_CONVERSION = YES;
				CLANG_WARN_DEPRECATED_OBJC_IMPLEMENTATIONS = YES;
				CLANG_WARN_DIRECT_OBJC_ISA_USAGE = YES_ERROR;
				CLANG_WARN_DOCUMENTATION_COMMENTS = YES;
				CLANG_WARN_EMPTY_BODY = YES;
				CLANG_WARN_ENUM_CONVERSION = YES;
				CLANG_WARN_INFINITE_RECURSION = YES;
				CLANG_WARN_INT_CONVERSION = YES;
				CLANG_WARN_NON_LITERAL_NULL_CONVERSION = YES;
				CLANG_WARN_OBJC_IMPLICIT_RETAIN_SELF = YES;
				CLANG_WARN_OBJC_LITERAL_CONVERSION = YES;
				CLANG_WARN_OBJC_ROOT_CLASS = YES_ERROR;
				CLANG_WARN_QUOTED_INCLUDE_IN_FRAMEWORK_HEADER = YES;
				CLANG_WARN_RANGE_LOOP_ANALYSIS = YES;
				CLANG_WARN_STRICT_PROTOTYPES = YES;
				CLANG_WARN_SUSPICIOUS_MOVE = YES;
				CLANG_WARN_UNGUARDED_AVAILABILITY = YES_AGGRESSIVE;
				CLANG_WARN_UNREACHABLE_CODE = YES;
				CLANG_WARN__DUPLICATE_METHOD_MATCH = YES;
				COPY_PHASE_STRIP = NO;
				DEBUG_INFORMATION_FORMAT = "dwarf-with-dsym";
				ENABLE_NS_ASSERTIONS = NO;
				ENABLE_STRICT_OBJC_MSGSEND = YES;
				GCC_C_LANGUAGE_STANDARD = gnu11;
				GCC_NO_COMMON_BLOCKS = YES;
				GCC_WARN_64_TO_32_BIT_CONVERSION = YES;
				GCC_WARN_ABOUT_RETURN_TYPE = YES_ERROR;
				GCC_WARN_UNDECLARED_SELECTOR = YES;
				GCC_WARN_UNINITIALIZED_AUTOS = YES_AGGRESSIVE;
				GCC_WARN_UNUSED_FUNCTION = YES;
				GCC_WARN_UNUSED_VARIABLE = YES;
				MACOSX_DEPLOYMENT_TARGET = 10.15;
				MTL_ENABLE_DEBUG_INFO = NO;
				MTL_FAST_MATH = YES;
				SDKROOT = macosx;
				SWIFT_COMPILATION_MODE = wholemodule;
				SWIFT_OPTIMIZATION_LEVEL = "-O";
			};
			name = Release;
		};
		AA585DA5248FD31500E9A3E2 /* Debug */ = {
			isa = XCBuildConfiguration;
			buildSettings = {
				ASSETCATALOG_COMPILER_APPICON_NAME = "AppIcon - Debug";
				CLANG_ANALYZER_LOCALIZABILITY_EMPTY_CONTEXT = YES;
				CLANG_ANALYZER_LOCALIZABILITY_NONLOCALIZED = YES;
				CODE_SIGN_ENTITLEMENTS = DuckDuckGo/DuckDuckGo.entitlements;
				CODE_SIGN_IDENTITY = "Apple Development";
				CODE_SIGN_STYLE = Automatic;
				COMBINE_HIDPI_IMAGES = YES;
				DEVELOPMENT_TEAM = HKE973VLUW;
				ENABLE_HARDENED_RUNTIME = YES;
				INFOPLIST_FILE = DuckDuckGo/Info.plist;
				LD_RUNPATH_SEARCH_PATHS = (
					"$(inherited)",
					"@executable_path/../Frameworks",
				);
				MARKETING_VERSION = 0.6.17;
				PRODUCT_BUNDLE_IDENTIFIER = com.duckduckgo.macos.browser.debug;
				PRODUCT_NAME = "$(TARGET_NAME)";
				SWIFT_ACTIVE_COMPILATION_CONDITIONS = "FEEDBACK $(inherited)";
				SWIFT_OBJC_BRIDGING_HEADER = "$(SRCROOT)/DuckDuckGo/Bridging.h";
				SWIFT_VERSION = 5.0;
			};
			name = Debug;
		};
		AA585DA6248FD31500E9A3E2 /* Release */ = {
			isa = XCBuildConfiguration;
			buildSettings = {
				ASSETCATALOG_COMPILER_APPICON_NAME = AppIcon;
				CLANG_ANALYZER_LOCALIZABILITY_EMPTY_CONTEXT = YES;
				CLANG_ANALYZER_LOCALIZABILITY_NONLOCALIZED = YES;
				CODE_SIGN_ENTITLEMENTS = DuckDuckGo/DuckDuckGo.entitlements;
				CODE_SIGN_IDENTITY = "Apple Development";
				CODE_SIGN_STYLE = Automatic;
				COMBINE_HIDPI_IMAGES = YES;
				DEVELOPMENT_TEAM = HKE973VLUW;
				ENABLE_HARDENED_RUNTIME = YES;
				INFOPLIST_FILE = DuckDuckGo/Info.plist;
				LD_RUNPATH_SEARCH_PATHS = (
					"$(inherited)",
					"@executable_path/../Frameworks",
				);
				MARKETING_VERSION = 0.6.17;
				PRODUCT_BUNDLE_IDENTIFIER = com.duckduckgo.macos.browser;
				PRODUCT_NAME = "$(TARGET_NAME)";
				SWIFT_ACTIVE_COMPILATION_CONDITIONS = FEEDBACK;
				SWIFT_OBJC_BRIDGING_HEADER = "$(SRCROOT)/DuckDuckGo/Bridging.h";
				SWIFT_VERSION = 5.0;
			};
			name = Release;
		};
		AA585DA8248FD31500E9A3E2 /* Debug */ = {
			isa = XCBuildConfiguration;
			buildSettings = {
				ALWAYS_EMBED_SWIFT_STANDARD_LIBRARIES = YES;
				BUNDLE_LOADER = "$(TEST_HOST)";
				CODE_SIGN_IDENTITY = "Apple Development";
				CODE_SIGN_STYLE = Automatic;
				COMBINE_HIDPI_IMAGES = YES;
				DEVELOPMENT_TEAM = HKE973VLUW;
				INFOPLIST_FILE = "Unit Tests/Info.plist";
				LD_RUNPATH_SEARCH_PATHS = (
					"$(inherited)",
					"@executable_path/../Frameworks",
					"@loader_path/../Frameworks",
				);
				MACOSX_DEPLOYMENT_TARGET = 10.15;
				PRODUCT_BUNDLE_IDENTIFIER = com.duckduckgo.macos.browser.DuckDuckGoTests;
				PRODUCT_NAME = "$(TARGET_NAME)";
				PROVISIONING_PROFILE_SPECIFIER = "";
				SWIFT_VERSION = 5.0;
				TEST_HOST = "$(BUILT_PRODUCTS_DIR)/DuckDuckGo Privacy Browser.app/Contents/MacOS/DuckDuckGo Privacy Browser";
			};
			name = Debug;
		};
		AA585DA9248FD31500E9A3E2 /* Release */ = {
			isa = XCBuildConfiguration;
			buildSettings = {
				ALWAYS_EMBED_SWIFT_STANDARD_LIBRARIES = YES;
				BUNDLE_LOADER = "$(TEST_HOST)";
				CODE_SIGN_IDENTITY = "Apple Development";
				CODE_SIGN_STYLE = Automatic;
				COMBINE_HIDPI_IMAGES = YES;
				DEVELOPMENT_TEAM = HKE973VLUW;
				INFOPLIST_FILE = "Unit Tests/Info.plist";
				LD_RUNPATH_SEARCH_PATHS = (
					"$(inherited)",
					"@executable_path/../Frameworks",
					"@loader_path/../Frameworks",
				);
				MACOSX_DEPLOYMENT_TARGET = 10.15;
				PRODUCT_BUNDLE_IDENTIFIER = com.duckduckgo.macos.browser.DuckDuckGoTests;
				PRODUCT_NAME = "$(TARGET_NAME)";
				PROVISIONING_PROFILE_SPECIFIER = "";
				SWIFT_VERSION = 5.0;
				TEST_HOST = "$(BUILT_PRODUCTS_DIR)/DuckDuckGo Privacy Browser.app/Contents/MacOS/DuckDuckGo Privacy Browser";
			};
			name = Release;
		};
/* End XCBuildConfiguration section */

/* Begin XCConfigurationList section */
		4B1AD8A625FC27E200261379 /* Build configuration list for PBXNativeTarget "Integration Tests" */ = {
			isa = XCConfigurationList;
			buildConfigurations = (
				4B1AD8A425FC27E200261379 /* Debug */,
				4B1AD8B325FC322600261379 /* CI */,
				4B1AD8A525FC27E200261379 /* Release */,
			);
			defaultConfigurationIsVisible = 0;
			defaultConfigurationName = Release;
		};
		AA585D79248FD31100E9A3E2 /* Build configuration list for PBXProject "DuckDuckGo" */ = {
			isa = XCConfigurationList;
			buildConfigurations = (
				AA585DA2248FD31500E9A3E2 /* Debug */,
				4B1AD8B025FC322600261379 /* CI */,
				AA585DA3248FD31500E9A3E2 /* Release */,
			);
			defaultConfigurationIsVisible = 0;
			defaultConfigurationName = Release;
		};
		AA585DA4248FD31500E9A3E2 /* Build configuration list for PBXNativeTarget "DuckDuckGo Privacy Browser" */ = {
			isa = XCConfigurationList;
			buildConfigurations = (
				AA585DA5248FD31500E9A3E2 /* Debug */,
				4B1AD8B125FC322600261379 /* CI */,
				AA585DA6248FD31500E9A3E2 /* Release */,
			);
			defaultConfigurationIsVisible = 0;
			defaultConfigurationName = Release;
		};
		AA585DA7248FD31500E9A3E2 /* Build configuration list for PBXNativeTarget "Unit Tests" */ = {
			isa = XCConfigurationList;
			buildConfigurations = (
				AA585DA8248FD31500E9A3E2 /* Debug */,
				4B1AD8B225FC322600261379 /* CI */,
				AA585DA9248FD31500E9A3E2 /* Release */,
			);
			defaultConfigurationIsVisible = 0;
			defaultConfigurationName = Release;
		};
/* End XCConfigurationList section */

/* Begin XCRemoteSwiftPackageReference section */
		4B82E9B125B69E3E00656FE7 /* XCRemoteSwiftPackageReference "TrackerRadarKit" */ = {
			isa = XCRemoteSwiftPackageReference;
			repositoryURL = "https://github.com/duckduckgo/TrackerRadarKit.git";
			requirement = {
				kind = upToNextMajorVersion;
				minimumVersion = 1.0.2;
			};
		};
		85F4D1C2266695C9002DD869 /* XCRemoteSwiftPackageReference "BrowserServicesKit" */ = {
			isa = XCRemoteSwiftPackageReference;
			repositoryURL = "https://github.com/duckduckgo/BrowserServicesKit.git";
			requirement = {
				kind = upToNextMajorVersion;
				minimumVersion = 4.0.0;
			};
		};
		85FF55C625F82E4F00E2AB99 /* XCRemoteSwiftPackageReference "lottie-ios" */ = {
			isa = XCRemoteSwiftPackageReference;
			repositoryURL = "https://github.com/airbnb/lottie-ios";
			requirement = {
				branch = "lottie/macos-spm";
				kind = branch;
			};
		};
		B65783F325F8ACA400D8DB33 /* XCRemoteSwiftPackageReference "PunycodeSwift" */ = {
			isa = XCRemoteSwiftPackageReference;
			repositoryURL = "https://github.com/gumob/PunycodeSwift.git";
			requirement = {
				kind = upToNextMajorVersion;
				minimumVersion = 2.1.0;
			};
		};
		B6DA44152616C13800DD1EC2 /* XCRemoteSwiftPackageReference "OHHTTPStubs" */ = {
			isa = XCRemoteSwiftPackageReference;
			repositoryURL = "https://github.com/AliSoftware/OHHTTPStubs.git";
			requirement = {
				kind = upToNextMajorVersion;
				minimumVersion = 9.1.0;
			};
		};
/* End XCRemoteSwiftPackageReference section */

/* Begin XCSwiftPackageProductDependency section */
		4B82E9B225B69E3E00656FE7 /* TrackerRadarKit */ = {
			isa = XCSwiftPackageProductDependency;
			package = 4B82E9B125B69E3E00656FE7 /* XCRemoteSwiftPackageReference "TrackerRadarKit" */;
			productName = TrackerRadarKit;
		};
		85F4D1C3266695C9002DD869 /* BrowserServicesKit */ = {
			isa = XCSwiftPackageProductDependency;
			package = 85F4D1C2266695C9002DD869 /* XCRemoteSwiftPackageReference "BrowserServicesKit" */;
			productName = BrowserServicesKit;
		};
		85FF55C725F82E4F00E2AB99 /* Lottie */ = {
			isa = XCSwiftPackageProductDependency;
			package = 85FF55C625F82E4F00E2AB99 /* XCRemoteSwiftPackageReference "lottie-ios" */;
			productName = Lottie;
		};
		B65783F425F8ACA400D8DB33 /* Punnycode */ = {
			isa = XCSwiftPackageProductDependency;
			package = B65783F325F8ACA400D8DB33 /* XCRemoteSwiftPackageReference "PunycodeSwift" */;
			productName = Punnycode;
		};
		B6DA44162616C13800DD1EC2 /* OHHTTPStubs */ = {
			isa = XCSwiftPackageProductDependency;
			package = B6DA44152616C13800DD1EC2 /* XCRemoteSwiftPackageReference "OHHTTPStubs" */;
			productName = OHHTTPStubs;
		};
		B6DA44182616C13800DD1EC2 /* OHHTTPStubsSwift */ = {
			isa = XCSwiftPackageProductDependency;
			package = B6DA44152616C13800DD1EC2 /* XCRemoteSwiftPackageReference "OHHTTPStubs" */;
			productName = OHHTTPStubsSwift;
		};
/* End XCSwiftPackageProductDependency section */

/* Begin XCVersionGroup section */
		4B11060325903E570039B979 /* CoreDataEncryptionTesting.xcdatamodeld */ = {
			isa = XCVersionGroup;
			children = (
				4B11060425903E570039B979 /* CoreDataEncryptionTesting.xcdatamodel */,
			);
			currentVersion = 4B11060425903E570039B979 /* CoreDataEncryptionTesting.xcdatamodel */;
			path = CoreDataEncryptionTesting.xcdatamodeld;
			sourceTree = "<group>";
			versionGroupType = wrapper.xcdatamodel;
		};
		4B67742E255DBEB800025BD8 /* HTTPSUpgrade.xcdatamodeld */ = {
			isa = XCVersionGroup;
			children = (
				4B67742F255DBEB800025BD8 /* HTTPSUpgrade 3.xcdatamodel */,
			);
			currentVersion = 4B67742F255DBEB800025BD8 /* HTTPSUpgrade 3.xcdatamodel */;
			path = HTTPSUpgrade.xcdatamodeld;
			sourceTree = "<group>";
			versionGroupType = wrapper.xcdatamodel;
		};
		4B9292A726670D3700AD2C21 /* Bookmark.xcdatamodeld */ = {
			isa = XCVersionGroup;
			children = (
				4B9292A826670D3700AD2C21 /* Bookmark 2.xcdatamodel */,
				4B9292A926670D3700AD2C21 /* Bookmark.xcdatamodel */,
			);
			currentVersion = 4B9292A826670D3700AD2C21 /* Bookmark 2.xcdatamodel */;
			path = Bookmark.xcdatamodeld;
			sourceTree = "<group>";
			versionGroupType = wrapper.xcdatamodel;
		};
		AAE75278263B046100B973F8 /* History.xcdatamodeld */ = {
			isa = XCVersionGroup;
			children = (
				AAE75279263B046100B973F8 /* History.xcdatamodel */,
			);
			currentVersion = AAE75279263B046100B973F8 /* History.xcdatamodel */;
			path = History.xcdatamodeld;
			sourceTree = "<group>";
			versionGroupType = wrapper.xcdatamodel;
		};
		B6DA44062616B30600DD1EC2 /* PixelDataModel.xcdatamodeld */ = {
			isa = XCVersionGroup;
			children = (
				B6DA44072616B30600DD1EC2 /* PixelDataModel.xcdatamodel */,
			);
			currentVersion = B6DA44072616B30600DD1EC2 /* PixelDataModel.xcdatamodel */;
			path = PixelDataModel.xcdatamodeld;
			sourceTree = "<group>";
			versionGroupType = wrapper.xcdatamodel;
		};
/* End XCVersionGroup section */
	};
	rootObject = AA585D76248FD31100E9A3E2 /* Project object */;
}<|MERGE_RESOLUTION|>--- conflicted
+++ resolved
@@ -2522,11 +2522,7 @@
 				AAA8E8BF24EA8A0A0055E685 /* MouseOverButton.swift in Sources */,
 				AA6820EB25503D6A005ED0D5 /* Fire.swift in Sources */,
 				B6AAAC3E26048F690029438D /* RandomAccessCollectionExtension.swift in Sources */,
-<<<<<<< HEAD
 				4B9292AF26670F5300AD2C21 /* NSOutlineViewExtensions.swift in Sources */,
-				8556A60E256C15DD0092FA9D /* FileDownload.swift in Sources */,
-=======
->>>>>>> a057a705
 				AA585D82248FD31100E9A3E2 /* AppDelegate.swift in Sources */,
 				AA72D5F025FEA49900C77619 /* AddEditFavoriteWindow.swift in Sources */,
 				1456D6E124EFCBC300775049 /* TabBarCollectionView.swift in Sources */,
@@ -2581,11 +2577,7 @@
 				85F1B0C925EF9759004792B6 /* URLEventListenerTests.swift in Sources */,
 				4B9292BD2667103100AD2C21 /* BookmarkOutlineViewDataSourceTests.swift in Sources */,
 				B6A5A27925B93FFF00AA7ADA /* StateRestorationManagerTests.swift in Sources */,
-<<<<<<< HEAD
-				B6B3E0B726574BF80040E0A2 /* FileDownloadTaskDelegateMock.swift in Sources */,
 				4B9292BB2667103100AD2C21 /* BookmarkNodeTests.swift in Sources */,
-=======
->>>>>>> a057a705
 				4B0219A825E0646500ED7DEA /* WebsiteDataStoreTests.swift in Sources */,
 				AAC9C01E24CB6BEB00AD1325 /* TabCollectionViewModelTests.swift in Sources */,
 				85E11C3725E7F1E100974CAF /* ExternalURLHandlerTests.swift in Sources */,
@@ -2650,12 +2642,9 @@
 				AAEC74B22642C57200C2EFBC /* HistoryCoordinatingMock.swift in Sources */,
 				AAEC74B62642CC6A00C2EFBC /* HistoryStoringMock.swift in Sources */,
 				AA652CB125DD825B009059CC /* LocalBookmarkStoreTests.swift in Sources */,
-<<<<<<< HEAD
-=======
 				AA652CC925DD8981009059CC /* Bookmark.xcdatamodeld in Sources */,
 				B630794226731F5400DCEE41 /* WKDownloadMock.swift in Sources */,
 				B630793A26731F2600DCEE41 /* FileDownloadManagerTests.swift in Sources */,
->>>>>>> a057a705
 			);
 			runOnlyForDeploymentPostprocessing = 0;
 		};
