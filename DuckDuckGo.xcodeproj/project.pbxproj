// !$*UTF8*$!
{
	archiveVersion = 1;
	classes = {
	};
	objectVersion = 52;
	objects = {

/* Begin PBXBuildFile section */
		142879DA24CE1179005419BB /* SuggestionViewModelTests.swift in Sources */ = {isa = PBXBuildFile; fileRef = 142879D924CE1179005419BB /* SuggestionViewModelTests.swift */; };
		142879DC24CE1185005419BB /* SuggestionsViewModelTests.swift in Sources */ = {isa = PBXBuildFile; fileRef = 142879DB24CE1185005419BB /* SuggestionsViewModelTests.swift */; };
		1430DFF524D0580F00B8978C /* TabBarViewController.swift in Sources */ = {isa = PBXBuildFile; fileRef = 1430DFF424D0580F00B8978C /* TabBarViewController.swift */; };
		14505A08256084EF00272CC6 /* UserAgent.swift in Sources */ = {isa = PBXBuildFile; fileRef = 14505A07256084EF00272CC6 /* UserAgent.swift */; };
		1456D6E124EFCBC300775049 /* TabBarCollectionView.swift in Sources */ = {isa = PBXBuildFile; fileRef = 1456D6E024EFCBC300775049 /* TabBarCollectionView.swift */; };
		14D9B8FB24F7E089000D4D13 /* AddressBarViewController.swift in Sources */ = {isa = PBXBuildFile; fileRef = 14D9B8F924F7E089000D4D13 /* AddressBarViewController.swift */; };
		14D9B90224F91316000D4D13 /* FocusRingView.swift in Sources */ = {isa = PBXBuildFile; fileRef = 14D9B90124F91316000D4D13 /* FocusRingView.swift */; };
		4B02198825E05FAC00ED7DEA /* login-detection.js in Resources */ = {isa = PBXBuildFile; fileRef = 4B02197D25E05FAC00ED7DEA /* login-detection.js */; };
		4B02198925E05FAC00ED7DEA /* FireproofingURLExtensions.swift in Sources */ = {isa = PBXBuildFile; fileRef = 4B02197F25E05FAC00ED7DEA /* FireproofingURLExtensions.swift */; };
		4B02198A25E05FAC00ED7DEA /* FireproofDomains.swift in Sources */ = {isa = PBXBuildFile; fileRef = 4B02198125E05FAC00ED7DEA /* FireproofDomains.swift */; };
		4B02198B25E05FAC00ED7DEA /* FireproofInfoViewController.swift in Sources */ = {isa = PBXBuildFile; fileRef = 4B02198325E05FAC00ED7DEA /* FireproofInfoViewController.swift */; };
		4B02198C25E05FAC00ED7DEA /* Fireproofing.storyboard in Resources */ = {isa = PBXBuildFile; fileRef = 4B02198425E05FAC00ED7DEA /* Fireproofing.storyboard */; };
		4B02198D25E05FAC00ED7DEA /* UndoFireproofingViewController.swift in Sources */ = {isa = PBXBuildFile; fileRef = 4B02198525E05FAC00ED7DEA /* UndoFireproofingViewController.swift */; };
		4B02198E25E05FAC00ED7DEA /* LoginDetectionService.swift in Sources */ = {isa = PBXBuildFile; fileRef = 4B02198725E05FAC00ED7DEA /* LoginDetectionService.swift */; };
		4B02199325E060C600ED7DEA /* LoginDetectionUserScript.swift in Sources */ = {isa = PBXBuildFile; fileRef = 4B02199225E060C600ED7DEA /* LoginDetectionUserScript.swift */; };
		4B02199B25E063DE00ED7DEA /* LoginDetectionServiceTests.swift in Sources */ = {isa = PBXBuildFile; fileRef = 4B02199825E063DE00ED7DEA /* LoginDetectionServiceTests.swift */; };
		4B02199C25E063DE00ED7DEA /* FireproofDomainsTests.swift in Sources */ = {isa = PBXBuildFile; fileRef = 4B02199925E063DE00ED7DEA /* FireproofDomainsTests.swift */; };
		4B02199D25E063DE00ED7DEA /* FireproofingURLExtensionsTests.swift in Sources */ = {isa = PBXBuildFile; fileRef = 4B02199A25E063DE00ED7DEA /* FireproofingURLExtensionsTests.swift */; };
		4B0219A825E0646500ED7DEA /* WebsiteDataStoreTests.swift in Sources */ = {isa = PBXBuildFile; fileRef = 4B0219A725E0646500ED7DEA /* WebsiteDataStoreTests.swift */; };
		4B11060525903E570039B979 /* CoreDataEncryptionTesting.xcdatamodeld in Sources */ = {isa = PBXBuildFile; fileRef = 4B11060325903E570039B979 /* CoreDataEncryptionTesting.xcdatamodeld */; };
		4B11060A25903EAC0039B979 /* CoreDataEncryptionTests.swift in Sources */ = {isa = PBXBuildFile; fileRef = 4B11060925903EAC0039B979 /* CoreDataEncryptionTests.swift */; };
		4B1AD8D525FC38DD00261379 /* EncryptionKeyStoreTests.swift in Sources */ = {isa = PBXBuildFile; fileRef = 4BA1A6EA258C288C00F6F690 /* EncryptionKeyStoreTests.swift */; };
		4B1AD8E225FC390B00261379 /* EncryptionMocks.swift in Sources */ = {isa = PBXBuildFile; fileRef = 4BA1A6F5258C4F9600F6F690 /* EncryptionMocks.swift */; };
		4B1AD91725FC46FB00261379 /* CoreDataEncryptionTests.swift in Sources */ = {isa = PBXBuildFile; fileRef = 4B1AD91625FC46FB00261379 /* CoreDataEncryptionTests.swift */; };
		4B1AD92125FC474E00261379 /* CoreDataEncryptionTesting.xcdatamodeld in Sources */ = {isa = PBXBuildFile; fileRef = 4B11060325903E570039B979 /* CoreDataEncryptionTesting.xcdatamodeld */; };
		4B6160D825B150E4007DE5B2 /* trackerData.json in Resources */ = {isa = PBXBuildFile; fileRef = 4B6160D725B150E4007DE5B2 /* trackerData.json */; };
		4B6160DD25B152C5007DE5B2 /* ContentBlockerRulesUserScript.swift in Sources */ = {isa = PBXBuildFile; fileRef = 4B6160DC25B152C5007DE5B2 /* ContentBlockerRulesUserScript.swift */; };
		4B6160E525B152FA007DE5B2 /* ContentBlockerUserScript.swift in Sources */ = {isa = PBXBuildFile; fileRef = 4B6160E425B152FA007DE5B2 /* ContentBlockerUserScript.swift */; };
		4B6160ED25B15417007DE5B2 /* DetectedTracker.swift in Sources */ = {isa = PBXBuildFile; fileRef = 4B6160EC25B15417007DE5B2 /* DetectedTracker.swift */; };
		4B6160F225B15792007DE5B2 /* contentblockerrules.js in Resources */ = {isa = PBXBuildFile; fileRef = 4B6160F125B15792007DE5B2 /* contentblockerrules.js */; };
		4B6160F725B157BB007DE5B2 /* contentblocker.js in Resources */ = {isa = PBXBuildFile; fileRef = 4B6160F625B157BB007DE5B2 /* contentblocker.js */; };
		4B6160FF25B15BB1007DE5B2 /* ContentBlockerRulesManager.swift in Sources */ = {isa = PBXBuildFile; fileRef = 4B6160FE25B15BB1007DE5B2 /* ContentBlockerRulesManager.swift */; };
		4B65027525E5F2A70054432E /* DefaultBrowserPromptView.xib in Resources */ = {isa = PBXBuildFile; fileRef = 4B65027425E5F2A70054432E /* DefaultBrowserPromptView.xib */; };
		4B65027A25E5F2B10054432E /* DefaultBrowserPromptView.swift in Sources */ = {isa = PBXBuildFile; fileRef = 4B65027925E5F2B10054432E /* DefaultBrowserPromptView.swift */; };
		4B65027F25E5FEBE0054432E /* Browser.swift in Sources */ = {isa = PBXBuildFile; fileRef = 4B65027E25E5FEBE0054432E /* Browser.swift */; };
		4B65028A25E6CBF40054432E /* NibLoadable.swift in Sources */ = {isa = PBXBuildFile; fileRef = 4B65028925E6CBF40054432E /* NibLoadable.swift */; };
		4B677431255DBEB800025BD8 /* BloomFilterWrapper.mm in Sources */ = {isa = PBXBuildFile; fileRef = 4B677424255DBEB800025BD8 /* BloomFilterWrapper.mm */; };
		4B677432255DBEB800025BD8 /* httpsMobileV2BloomSpec.json in Resources */ = {isa = PBXBuildFile; fileRef = 4B677427255DBEB800025BD8 /* httpsMobileV2BloomSpec.json */; };
		4B677433255DBEB800025BD8 /* httpsMobileV2Bloom.bin in Resources */ = {isa = PBXBuildFile; fileRef = 4B677428255DBEB800025BD8 /* httpsMobileV2Bloom.bin */; };
		4B677434255DBEB800025BD8 /* HTTPSBloomFilterSpecification.swift in Sources */ = {isa = PBXBuildFile; fileRef = 4B677429255DBEB800025BD8 /* HTTPSBloomFilterSpecification.swift */; };
		4B677435255DBEB800025BD8 /* httpsMobileV2FalsePositives.json in Resources */ = {isa = PBXBuildFile; fileRef = 4B67742A255DBEB800025BD8 /* httpsMobileV2FalsePositives.json */; };
		4B677436255DBEB800025BD8 /* HTTPSExcludedDomains.swift in Sources */ = {isa = PBXBuildFile; fileRef = 4B67742B255DBEB800025BD8 /* HTTPSExcludedDomains.swift */; };
		4B677437255DBEB800025BD8 /* HTTPSUpgrade.swift in Sources */ = {isa = PBXBuildFile; fileRef = 4B67742C255DBEB800025BD8 /* HTTPSUpgrade.swift */; };
		4B677438255DBEB800025BD8 /* HTTPSUpgrade.xcdatamodeld in Sources */ = {isa = PBXBuildFile; fileRef = 4B67742E255DBEB800025BD8 /* HTTPSUpgrade.xcdatamodeld */; };
		4B677439255DBEB800025BD8 /* HTTPSUpgradeStore.swift in Sources */ = {isa = PBXBuildFile; fileRef = 4B677430255DBEB800025BD8 /* HTTPSUpgradeStore.swift */; };
		4B677442255DBEEA00025BD8 /* Database.swift in Sources */ = {isa = PBXBuildFile; fileRef = 4B677440255DBEEA00025BD8 /* Database.swift */; };
		4B67744B255DBF3A00025BD8 /* BloomFilter.cpp in Sources */ = {isa = PBXBuildFile; fileRef = 4B677449255DBF3A00025BD8 /* BloomFilter.cpp */; };
		4B677450255DBFA300025BD8 /* HashExtension.swift in Sources */ = {isa = PBXBuildFile; fileRef = 4B67744F255DBFA300025BD8 /* HashExtension.swift */; };
		4B82E9B325B69E3E00656FE7 /* TrackerRadarKit in Frameworks */ = {isa = PBXBuildFile; productRef = 4B82E9B225B69E3E00656FE7 /* TrackerRadarKit */; };
		4B82E9B925B6A05800656FE7 /* DetectedTrackerTests.swift in Sources */ = {isa = PBXBuildFile; fileRef = 4B82E9B825B6A05800656FE7 /* DetectedTrackerTests.swift */; };
		4B82E9C125B6A1CD00656FE7 /* TrackerRadarManagerTests.swift in Sources */ = {isa = PBXBuildFile; fileRef = 4B82E9C025B6A1CD00656FE7 /* TrackerRadarManagerTests.swift */; };
		4BA1A69B258B076900F6F690 /* FileStore.swift in Sources */ = {isa = PBXBuildFile; fileRef = 4BA1A69A258B076900F6F690 /* FileStore.swift */; };
		4BA1A6A0258B079600F6F690 /* DataEncryption.swift in Sources */ = {isa = PBXBuildFile; fileRef = 4BA1A69F258B079600F6F690 /* DataEncryption.swift */; };
		4BA1A6A5258B07DF00F6F690 /* EncryptedValueTransformer.swift in Sources */ = {isa = PBXBuildFile; fileRef = 4BA1A6A4258B07DF00F6F690 /* EncryptedValueTransformer.swift */; };
		4BA1A6B3258B080A00F6F690 /* EncryptionKeyGeneration.swift in Sources */ = {isa = PBXBuildFile; fileRef = 4BA1A6B2258B080A00F6F690 /* EncryptionKeyGeneration.swift */; };
		4BA1A6B8258B081600F6F690 /* EncryptionKeyStoring.swift in Sources */ = {isa = PBXBuildFile; fileRef = 4BA1A6B7258B081600F6F690 /* EncryptionKeyStoring.swift */; };
		4BA1A6BD258B082300F6F690 /* EncryptionKeyStore.swift in Sources */ = {isa = PBXBuildFile; fileRef = 4BA1A6BC258B082300F6F690 /* EncryptionKeyStore.swift */; };
		4BA1A6C2258B0A1300F6F690 /* ContiguousBytesExtension.swift in Sources */ = {isa = PBXBuildFile; fileRef = 4BA1A6C1258B0A1300F6F690 /* ContiguousBytesExtension.swift */; };
		4BA1A6D9258C0CB300F6F690 /* DataEncryptionTests.swift in Sources */ = {isa = PBXBuildFile; fileRef = 4BA1A6D8258C0CB300F6F690 /* DataEncryptionTests.swift */; };
		4BA1A6DE258C100A00F6F690 /* FileStoreTests.swift in Sources */ = {isa = PBXBuildFile; fileRef = 4BA1A6DD258C100A00F6F690 /* FileStoreTests.swift */; };
		4BA1A6E6258C270800F6F690 /* EncryptionKeyGeneratorTests.swift in Sources */ = {isa = PBXBuildFile; fileRef = 4BA1A6E5258C270800F6F690 /* EncryptionKeyGeneratorTests.swift */; };
		4BA1A6F6258C4F9600F6F690 /* EncryptionMocks.swift in Sources */ = {isa = PBXBuildFile; fileRef = 4BA1A6F5258C4F9600F6F690 /* EncryptionMocks.swift */; };
		4BA1A6FE258C5C1300F6F690 /* EncryptedValueTransformerTests.swift in Sources */ = {isa = PBXBuildFile; fileRef = 4BA1A6FD258C5C1300F6F690 /* EncryptedValueTransformerTests.swift */; };
		4BB88B4525B7B55C006F6B06 /* DebugUserScript.swift in Sources */ = {isa = PBXBuildFile; fileRef = 4BB88B4425B7B55C006F6B06 /* DebugUserScript.swift */; };
		4BB88B4A25B7B690006F6B06 /* SequenceExtensions.swift in Sources */ = {isa = PBXBuildFile; fileRef = 4BB88B4925B7B690006F6B06 /* SequenceExtensions.swift */; };
		4BB88B5025B7BA2B006F6B06 /* TabInstrumentation.swift in Sources */ = {isa = PBXBuildFile; fileRef = 4BB88B4F25B7BA2B006F6B06 /* TabInstrumentation.swift */; };
		4BB88B5B25B7BA50006F6B06 /* Instruments.swift in Sources */ = {isa = PBXBuildFile; fileRef = 4BB88B5A25B7BA50006F6B06 /* Instruments.swift */; };
		8511E18425F82B34002F516B /* 01_Fire_really_small.json in Resources */ = {isa = PBXBuildFile; fileRef = 8511E18325F82B34002F516B /* 01_Fire_really_small.json */; };
		8524389725FA49B900DE9B83 /* BrowserServicesKit in Frameworks */ = {isa = PBXBuildFile; productRef = 8524389625FA49B900DE9B83 /* BrowserServicesKit */; };
		8546DE6225C03056000CA5E1 /* UserAgentTests.swift in Sources */ = {isa = PBXBuildFile; fileRef = 8546DE6125C03056000CA5E1 /* UserAgentTests.swift */; };
		85480F8A25CDC360009424E3 /* Launch.storyboard in Resources */ = {isa = PBXBuildFile; fileRef = 85480F8925CDC360009424E3 /* Launch.storyboard */; };
		85480FBB25D181CB009424E3 /* ConfigurationDownloading.swift in Sources */ = {isa = PBXBuildFile; fileRef = 85480FBA25D181CB009424E3 /* ConfigurationDownloading.swift */; };
		85480FCF25D1AA22009424E3 /* ConfigurationStoring.swift in Sources */ = {isa = PBXBuildFile; fileRef = 85480FCE25D1AA22009424E3 /* ConfigurationStoring.swift */; };
		8553FF52257523760029327F /* FileDownloadTests.swift in Sources */ = {isa = PBXBuildFile; fileRef = 8553FF51257523760029327F /* FileDownloadTests.swift */; };
		8556A602256BDDD30092FA9D /* HTML5DownloadUserScript.swift in Sources */ = {isa = PBXBuildFile; fileRef = 8556A601256BDDD30092FA9D /* HTML5DownloadUserScript.swift */; };
		8556A60E256C15DD0092FA9D /* FileDownload.swift in Sources */ = {isa = PBXBuildFile; fileRef = 8556A60D256C15DD0092FA9D /* FileDownload.swift */; };
		856C98A6256EB59600A22F1F /* MenuItemSelectors.swift in Sources */ = {isa = PBXBuildFile; fileRef = 856C98A5256EB59600A22F1F /* MenuItemSelectors.swift */; };
		856C98D52570116900A22F1F /* NSWindow+Toast.swift in Sources */ = {isa = PBXBuildFile; fileRef = 856C98D42570116900A22F1F /* NSWindow+Toast.swift */; };
		856C98DA2570149800A22F1F /* FileDownloadTask.swift in Sources */ = {isa = PBXBuildFile; fileRef = 856C98D92570149800A22F1F /* FileDownloadTask.swift */; };
		856C98DF257014BD00A22F1F /* FileDownloadManager.swift in Sources */ = {isa = PBXBuildFile; fileRef = 856C98DE257014BD00A22F1F /* FileDownloadManager.swift */; };
		85799C1825DEBB3F0007EC87 /* Logging.swift in Sources */ = {isa = PBXBuildFile; fileRef = 85799C1725DEBB3F0007EC87 /* Logging.swift */; };
		85799C3425DFCD1B0007EC87 /* TrackerRadarManager.swift in Sources */ = {isa = PBXBuildFile; fileRef = 4B6160D225B14E6E007DE5B2 /* TrackerRadarManager.swift */; };
		85A0116925AF1D8900FA6A0C /* FindInPageViewController.swift in Sources */ = {isa = PBXBuildFile; fileRef = 85A0116825AF1D8900FA6A0C /* FindInPageViewController.swift */; };
		85A0117425AF2EDF00FA6A0C /* FindInPage.storyboard in Resources */ = {isa = PBXBuildFile; fileRef = 85A0117325AF2EDF00FA6A0C /* FindInPage.storyboard */; };
		85A0118225AF60E700FA6A0C /* FindInPageModel.swift in Sources */ = {isa = PBXBuildFile; fileRef = 85A0118125AF60E700FA6A0C /* FindInPageModel.swift */; };
		85A011E525B4D49400FA6A0C /* findinpage.js in Resources */ = {isa = PBXBuildFile; fileRef = 85A011E425B4D49400FA6A0C /* findinpage.js */; };
		85A011EA25B4D4CA00FA6A0C /* FindInPageUserScript.swift in Sources */ = {isa = PBXBuildFile; fileRef = 85A011E925B4D4CA00FA6A0C /* FindInPageUserScript.swift */; };
		85AC3AEF25D5CE9800C7D2AA /* UserScripts.swift in Sources */ = {isa = PBXBuildFile; fileRef = 85AC3AEE25D5CE9800C7D2AA /* UserScripts.swift */; };
		85AC3AF725D5DBFD00C7D2AA /* DataExtension.swift in Sources */ = {isa = PBXBuildFile; fileRef = 85AC3AF625D5DBFD00C7D2AA /* DataExtension.swift */; };
		85AC3B0525D6B1D800C7D2AA /* ScriptSourceProviding.swift in Sources */ = {isa = PBXBuildFile; fileRef = 85AC3B0425D6B1D800C7D2AA /* ScriptSourceProviding.swift */; };
		85AC3B1725D9BC1A00C7D2AA /* ConfigurationDownloaderTests.swift in Sources */ = {isa = PBXBuildFile; fileRef = 85AC3B1625D9BC1A00C7D2AA /* ConfigurationDownloaderTests.swift */; };
		85AC3B3525DA82A600C7D2AA /* DataTaskProviding.swift in Sources */ = {isa = PBXBuildFile; fileRef = 85AC3B3425DA82A600C7D2AA /* DataTaskProviding.swift */; };
		85AC3B4925DAC9BD00C7D2AA /* ConfigurationStorageTests.swift in Sources */ = {isa = PBXBuildFile; fileRef = 85AC3B4825DAC9BD00C7D2AA /* ConfigurationStorageTests.swift */; };
		85AE2FF224A33A2D002D507F /* WebKit.framework in Frameworks */ = {isa = PBXBuildFile; fileRef = 85AE2FF124A33A2D002D507F /* WebKit.framework */; };
		85C6A29625CC1FFD00EEB5F1 /* UserDefaultsWrapper.swift in Sources */ = {isa = PBXBuildFile; fileRef = 85C6A29525CC1FFD00EEB5F1 /* UserDefaultsWrapper.swift */; };
		85D33F1225C82EB3002B91A6 /* ConfigurationManager.swift in Sources */ = {isa = PBXBuildFile; fileRef = 85D33F1125C82EB3002B91A6 /* ConfigurationManager.swift */; };
		85D438B6256E7C9E00F3BAF8 /* ContextMenuUserScript.swift in Sources */ = {isa = PBXBuildFile; fileRef = 85D438B5256E7C9E00F3BAF8 /* ContextMenuUserScript.swift */; };
		85D438BE256E8E6400F3BAF8 /* ContextMenuElement.swift in Sources */ = {isa = PBXBuildFile; fileRef = 85D438BD256E8E6400F3BAF8 /* ContextMenuElement.swift */; };
		85E11C2F25E7DC7E00974CAF /* ExternalURLHandler.swift in Sources */ = {isa = PBXBuildFile; fileRef = 85E11C2E25E7DC7E00974CAF /* ExternalURLHandler.swift */; };
		85E11C3725E7F1E100974CAF /* ExternalURLHandlerTests.swift in Sources */ = {isa = PBXBuildFile; fileRef = 85E11C3625E7F1E100974CAF /* ExternalURLHandlerTests.swift */; };
		85F1B0C925EF9759004792B6 /* URLEventListenerTests.swift in Sources */ = {isa = PBXBuildFile; fileRef = 85F1B0C825EF9759004792B6 /* URLEventListenerTests.swift */; };
		85F69B3C25EDE81F00978E59 /* URLExtensionTests.swift in Sources */ = {isa = PBXBuildFile; fileRef = 85F69B3B25EDE81F00978E59 /* URLExtensionTests.swift */; };
		85FF55C825F82E4F00E2AB99 /* Lottie in Frameworks */ = {isa = PBXBuildFile; productRef = 85FF55C725F82E4F00E2AB99 /* Lottie */; };
		AA2CB12D2587BB5600AA6FBE /* TabBarFooter.xib in Resources */ = {isa = PBXBuildFile; fileRef = AA2CB12C2587BB5600AA6FBE /* TabBarFooter.xib */; };
		AA2CB1352587C29500AA6FBE /* TabBarFooter.swift in Sources */ = {isa = PBXBuildFile; fileRef = AA2CB1342587C29500AA6FBE /* TabBarFooter.swift */; };
		AA2E423424C8A2270048C0D5 /* ColorView.swift in Sources */ = {isa = PBXBuildFile; fileRef = AA2E423324C8A2270048C0D5 /* ColorView.swift */; };
		AA361A3624EBF0B500EEC649 /* WindowDraggingView.swift in Sources */ = {isa = PBXBuildFile; fileRef = AA361A3524EBF0B500EEC649 /* WindowDraggingView.swift */; };
		AA3F895324C18AD500628DDE /* SuggestionViewModel.swift in Sources */ = {isa = PBXBuildFile; fileRef = AA3F895224C18AD500628DDE /* SuggestionViewModel.swift */; };
		AA4BBA3B25C58FA200C4FB0F /* MainMenu.swift in Sources */ = {isa = PBXBuildFile; fileRef = AA4BBA3A25C58FA200C4FB0F /* MainMenu.swift */; };
		AA4D700725545EF800C3411E /* UrlEventListener.swift in Sources */ = {isa = PBXBuildFile; fileRef = AA4D700625545EF800C3411E /* UrlEventListener.swift */; };
		AA4E633A25E79C0A00134434 /* MouseClickView.swift in Sources */ = {isa = PBXBuildFile; fileRef = AA4E633925E79C0A00134434 /* MouseClickView.swift */; };
		AA512D1424D99D9800230283 /* FaviconService.swift in Sources */ = {isa = PBXBuildFile; fileRef = AA512D1324D99D9800230283 /* FaviconService.swift */; };
		AA585D82248FD31100E9A3E2 /* AppDelegate.swift in Sources */ = {isa = PBXBuildFile; fileRef = AA585D81248FD31100E9A3E2 /* AppDelegate.swift */; };
		AA585D84248FD31100E9A3E2 /* BrowserTabViewController.swift in Sources */ = {isa = PBXBuildFile; fileRef = AA585D83248FD31100E9A3E2 /* BrowserTabViewController.swift */; };
		AA585D86248FD31400E9A3E2 /* Assets.xcassets in Resources */ = {isa = PBXBuildFile; fileRef = AA585D85248FD31400E9A3E2 /* Assets.xcassets */; };
		AA585D89248FD31400E9A3E2 /* Main.storyboard in Resources */ = {isa = PBXBuildFile; fileRef = AA585D87248FD31400E9A3E2 /* Main.storyboard */; };
		AA585DAF2490E6E600E9A3E2 /* MainViewController.swift in Sources */ = {isa = PBXBuildFile; fileRef = AA585DAE2490E6E600E9A3E2 /* MainViewController.swift */; };
		AA5C8F59258FE21F00748EB7 /* NSTextFieldExtension.swift in Sources */ = {isa = PBXBuildFile; fileRef = AA5C8F58258FE21F00748EB7 /* NSTextFieldExtension.swift */; };
		AA5C8F5E2590EEE800748EB7 /* NSPointExtension.swift in Sources */ = {isa = PBXBuildFile; fileRef = AA5C8F5D2590EEE800748EB7 /* NSPointExtension.swift */; };
		AA5C8F632591021700748EB7 /* NSApplicationExtension.swift in Sources */ = {isa = PBXBuildFile; fileRef = AA5C8F622591021700748EB7 /* NSApplicationExtension.swift */; };
		AA5D6DAC24A340F700C6FBCE /* WebViewStateObserver.swift in Sources */ = {isa = PBXBuildFile; fileRef = AA5D6DAB24A340F700C6FBCE /* WebViewStateObserver.swift */; };
		AA63745224C9BBE100AB2AC4 /* SuggestionsAPIMock.swift in Sources */ = {isa = PBXBuildFile; fileRef = AA63745124C9BBE100AB2AC4 /* SuggestionsAPIMock.swift */; };
		AA63745424C9BF9A00AB2AC4 /* SuggestionsTests.swift in Sources */ = {isa = PBXBuildFile; fileRef = AA63745324C9BF9A00AB2AC4 /* SuggestionsTests.swift */; };
		AA63745624C9EB3C00AB2AC4 /* SuggestionsAPIResultTests.swift in Sources */ = {isa = PBXBuildFile; fileRef = AA63745524C9EB3C00AB2AC4 /* SuggestionsAPIResultTests.swift */; };
		AA652CB125DD825B009059CC /* LocalBookmarkStoreTests.swift in Sources */ = {isa = PBXBuildFile; fileRef = AA652CB025DD825B009059CC /* LocalBookmarkStoreTests.swift */; };
		AA652CC925DD8981009059CC /* Bookmark.xcdatamodeld in Sources */ = {isa = PBXBuildFile; fileRef = AAC5E4D725D6A710007F5990 /* Bookmark.xcdatamodeld */; };
		AA652CCE25DD9071009059CC /* BookmarkListTests.swift in Sources */ = {isa = PBXBuildFile; fileRef = AA652CCD25DD9071009059CC /* BookmarkListTests.swift */; };
		AA652CD325DDA6E9009059CC /* LocalBookmarkManagerTests.swift in Sources */ = {isa = PBXBuildFile; fileRef = AA652CD225DDA6E9009059CC /* LocalBookmarkManagerTests.swift */; };
		AA652CDB25DDAB32009059CC /* BookmarkStoreMock.swift in Sources */ = {isa = PBXBuildFile; fileRef = AA652CDA25DDAB32009059CC /* BookmarkStoreMock.swift */; };
		AA6820E425502F19005ED0D5 /* WebsiteDataStore.swift in Sources */ = {isa = PBXBuildFile; fileRef = AA6820E325502F19005ED0D5 /* WebsiteDataStore.swift */; };
		AA6820EB25503D6A005ED0D5 /* Fire.swift in Sources */ = {isa = PBXBuildFile; fileRef = AA6820EA25503D6A005ED0D5 /* Fire.swift */; };
		AA6820F125503DA9005ED0D5 /* FireViewModel.swift in Sources */ = {isa = PBXBuildFile; fileRef = AA6820F025503DA9005ED0D5 /* FireViewModel.swift */; };
		AA68C3D32490ED62001B8783 /* NavigationBarViewController.swift in Sources */ = {isa = PBXBuildFile; fileRef = AA68C3D22490ED62001B8783 /* NavigationBarViewController.swift */; };
		AA68C3D72490F821001B8783 /* README.md in Resources */ = {isa = PBXBuildFile; fileRef = AA68C3D62490F821001B8783 /* README.md */; };
		AA6EF9AD25066F42004754E6 /* WindowsManager.swift in Sources */ = {isa = PBXBuildFile; fileRef = AA6EF9AC25066F42004754E6 /* WindowsManager.swift */; };
		AA6EF9B3250785D5004754E6 /* NSMenuExtension.swift in Sources */ = {isa = PBXBuildFile; fileRef = AA6EF9B2250785D5004754E6 /* NSMenuExtension.swift */; };
		AA6EF9B525081B4C004754E6 /* MainMenuActions.swift in Sources */ = {isa = PBXBuildFile; fileRef = AA6EF9B425081B4C004754E6 /* MainMenuActions.swift */; };
		AA6FFB4424DC33320028F4D0 /* NSViewExtension.swift in Sources */ = {isa = PBXBuildFile; fileRef = AA6FFB4324DC33320028F4D0 /* NSViewExtension.swift */; };
		AA6FFB4624DC3B5A0028F4D0 /* WebView.swift in Sources */ = {isa = PBXBuildFile; fileRef = AA6FFB4524DC3B5A0028F4D0 /* WebView.swift */; };
		AA72D5E325FE977F00C77619 /* AddEditFavoriteViewController.swift in Sources */ = {isa = PBXBuildFile; fileRef = AA72D5E225FE977F00C77619 /* AddEditFavoriteViewController.swift */; };
		AA72D5F025FEA49900C77619 /* AddEditFavoriteWindow.swift in Sources */ = {isa = PBXBuildFile; fileRef = AA72D5EF25FEA49900C77619 /* AddEditFavoriteWindow.swift */; };
		AA72D5FE25FFF94E00C77619 /* NSMenuItemExtension.swift in Sources */ = {isa = PBXBuildFile; fileRef = AA72D5FD25FFF94E00C77619 /* NSMenuItemExtension.swift */; };
		AA7412B224D0B3AC00D22FE0 /* TabBarViewItem.swift in Sources */ = {isa = PBXBuildFile; fileRef = AA7412B024D0B3AC00D22FE0 /* TabBarViewItem.swift */; };
		AA7412B324D0B3AC00D22FE0 /* TabBarViewItem.xib in Resources */ = {isa = PBXBuildFile; fileRef = AA7412B124D0B3AC00D22FE0 /* TabBarViewItem.xib */; };
		AA7412B524D1536B00D22FE0 /* MainWindowController.swift in Sources */ = {isa = PBXBuildFile; fileRef = AA7412B424D1536B00D22FE0 /* MainWindowController.swift */; };
		AA7412B724D1687000D22FE0 /* TabBarScrollView.swift in Sources */ = {isa = PBXBuildFile; fileRef = AA7412B624D1687000D22FE0 /* TabBarScrollView.swift */; };
		AA7412BD24D2BEEE00D22FE0 /* MainWindow.swift in Sources */ = {isa = PBXBuildFile; fileRef = AA7412BC24D2BEEE00D22FE0 /* MainWindow.swift */; };
		AA80EC54256BE3BC007083E7 /* UserText.swift in Sources */ = {isa = PBXBuildFile; fileRef = AA80EC53256BE3BC007083E7 /* UserText.swift */; };
		AA80EC67256C4691007083E7 /* BrowserTab.storyboard in Resources */ = {isa = PBXBuildFile; fileRef = AA80EC69256C4691007083E7 /* BrowserTab.storyboard */; };
		AA80EC6D256C469C007083E7 /* NavigationBar.storyboard in Resources */ = {isa = PBXBuildFile; fileRef = AA80EC6F256C469C007083E7 /* NavigationBar.storyboard */; };
		AA80EC73256C46A2007083E7 /* Suggestions.storyboard in Resources */ = {isa = PBXBuildFile; fileRef = AA80EC75256C46A2007083E7 /* Suggestions.storyboard */; };
		AA80EC79256C46AA007083E7 /* TabBar.storyboard in Resources */ = {isa = PBXBuildFile; fileRef = AA80EC7B256C46AA007083E7 /* TabBar.storyboard */; };
		AA80EC89256C49B8007083E7 /* Localizable.strings in Resources */ = {isa = PBXBuildFile; fileRef = AA80EC8B256C49B8007083E7 /* Localizable.strings */; };
		AA80EC8F256C49BC007083E7 /* Localizable.stringsdict in Resources */ = {isa = PBXBuildFile; fileRef = AA80EC91256C49BC007083E7 /* Localizable.stringsdict */; };
		AA86490C24D3494C001BABEE /* GradientView.swift in Sources */ = {isa = PBXBuildFile; fileRef = AA86490B24D3494C001BABEE /* GradientView.swift */; };
		AA86490E24D49B54001BABEE /* TabLoadingView.swift in Sources */ = {isa = PBXBuildFile; fileRef = AA86490D24D49B54001BABEE /* TabLoadingView.swift */; };
		AA88D14B252A557100980B4E /* URLRequestExtension.swift in Sources */ = {isa = PBXBuildFile; fileRef = AA88D14A252A557100980B4E /* URLRequestExtension.swift */; };
		AA8EDF2424923E980071C2E8 /* URLExtension.swift in Sources */ = {isa = PBXBuildFile; fileRef = AA8EDF2324923E980071C2E8 /* URLExtension.swift */; };
		AA8EDF2724923EC70071C2E8 /* StringExtension.swift in Sources */ = {isa = PBXBuildFile; fileRef = AA8EDF2624923EC70071C2E8 /* StringExtension.swift */; };
		AA92126F25ACCB1100600CD4 /* ErrorExtension.swift in Sources */ = {isa = PBXBuildFile; fileRef = AA92126E25ACCB1100600CD4 /* ErrorExtension.swift */; };
		AA92127725ADA07900600CD4 /* WKWebViewExtension.swift in Sources */ = {isa = PBXBuildFile; fileRef = AA92127625ADA07900600CD4 /* WKWebViewExtension.swift */; };
		AA97BF4625135DD30014931A /* ApplicationDockMenu.swift in Sources */ = {isa = PBXBuildFile; fileRef = AA97BF4525135DD30014931A /* ApplicationDockMenu.swift */; };
		AA9C362825518C44004B1BA3 /* WebsiteDataStoreMock.swift in Sources */ = {isa = PBXBuildFile; fileRef = AA9C362725518C44004B1BA3 /* WebsiteDataStoreMock.swift */; };
		AA9C363025518CA9004B1BA3 /* FireTests.swift in Sources */ = {isa = PBXBuildFile; fileRef = AA9C362F25518CA9004B1BA3 /* FireTests.swift */; };
		AA9E9A5625A3AE8400D1959D /* NSWindowExtension.swift in Sources */ = {isa = PBXBuildFile; fileRef = AA9E9A5525A3AE8400D1959D /* NSWindowExtension.swift */; };
		AA9E9A5E25A4867200D1959D /* TabDragAndDropManager.swift in Sources */ = {isa = PBXBuildFile; fileRef = AA9E9A5D25A4867200D1959D /* TabDragAndDropManager.swift */; };
		AA9FF95924A1ECF20039E328 /* Tab.swift in Sources */ = {isa = PBXBuildFile; fileRef = AA9FF95824A1ECF20039E328 /* Tab.swift */; };
		AA9FF95B24A1EFC20039E328 /* TabViewModel.swift in Sources */ = {isa = PBXBuildFile; fileRef = AA9FF95A24A1EFC20039E328 /* TabViewModel.swift */; };
		AA9FF95D24A1FA1C0039E328 /* TabCollection.swift in Sources */ = {isa = PBXBuildFile; fileRef = AA9FF95C24A1FA1C0039E328 /* TabCollection.swift */; };
		AA9FF95F24A1FB690039E328 /* TabCollectionViewModel.swift in Sources */ = {isa = PBXBuildFile; fileRef = AA9FF95E24A1FB680039E328 /* TabCollectionViewModel.swift */; };
		AAA0CC33252F181A0079BC96 /* NavigationButtonMenuDelegate.swift in Sources */ = {isa = PBXBuildFile; fileRef = AAA0CC32252F181A0079BC96 /* NavigationButtonMenuDelegate.swift */; };
		AAA0CC3C25337FAB0079BC96 /* WKBackForwardListItemViewModel.swift in Sources */ = {isa = PBXBuildFile; fileRef = AAA0CC3B25337FAB0079BC96 /* WKBackForwardListItemViewModel.swift */; };
		AAA0CC472533833C0079BC96 /* OptionsButtonMenu.swift in Sources */ = {isa = PBXBuildFile; fileRef = AAA0CC462533833C0079BC96 /* OptionsButtonMenu.swift */; };
		AAA0CC572539EBC90079BC96 /* FaviconUserScript.swift in Sources */ = {isa = PBXBuildFile; fileRef = AAA0CC562539EBC90079BC96 /* FaviconUserScript.swift */; };
		AAA0CC6A253CC43C0079BC96 /* WKUserContentControllerExtension.swift in Sources */ = {isa = PBXBuildFile; fileRef = AAA0CC69253CC43C0079BC96 /* WKUserContentControllerExtension.swift */; };
		AAA892EA250A4CEF005B37B2 /* WindowControllersManager.swift in Sources */ = {isa = PBXBuildFile; fileRef = AAA892E9250A4CEF005B37B2 /* WindowControllersManager.swift */; };
		AAA8E8BF24EA8A0A0055E685 /* MouseOverButton.swift in Sources */ = {isa = PBXBuildFile; fileRef = AAA8E8BE24EA8A0A0055E685 /* MouseOverButton.swift */; };
		AAA8E8C124EACA700055E685 /* MouseOverView.swift in Sources */ = {isa = PBXBuildFile; fileRef = AAA8E8C024EACA700055E685 /* MouseOverView.swift */; };
		AAB549DF25DAB8F80058460B /* BookmarkViewModel.swift in Sources */ = {isa = PBXBuildFile; fileRef = AAB549DE25DAB8F80058460B /* BookmarkViewModel.swift */; };
		AABEE69324A4E2F80043105B /* SuggestionsAPI.swift in Sources */ = {isa = PBXBuildFile; fileRef = AABEE69224A4E2F80043105B /* SuggestionsAPI.swift */; };
		AABEE69824A5FD930043105B /* SuggestionsAPIResult.swift in Sources */ = {isa = PBXBuildFile; fileRef = AABEE69724A5FD930043105B /* SuggestionsAPIResult.swift */; };
		AABEE69A24A902A90043105B /* SuggestionsViewModel.swift in Sources */ = {isa = PBXBuildFile; fileRef = AABEE69924A902A90043105B /* SuggestionsViewModel.swift */; };
		AABEE69C24A902BB0043105B /* Suggestions.swift in Sources */ = {isa = PBXBuildFile; fileRef = AABEE69B24A902BB0043105B /* Suggestions.swift */; };
		AABEE69E24A9C5C30043105B /* Suggestion.swift in Sources */ = {isa = PBXBuildFile; fileRef = AABEE69D24A9C5C30043105B /* Suggestion.swift */; };
		AABEE6A524AA0A7F0043105B /* SuggestionsViewController.swift in Sources */ = {isa = PBXBuildFile; fileRef = AABEE6A424AA0A7F0043105B /* SuggestionsViewController.swift */; };
		AABEE6A924AB4B910043105B /* SuggestionTableCellView.swift in Sources */ = {isa = PBXBuildFile; fileRef = AABEE6A824AB4B910043105B /* SuggestionTableCellView.swift */; };
		AABEE6AB24ACA0F90043105B /* SuggestionTableRowView.swift in Sources */ = {isa = PBXBuildFile; fileRef = AABEE6AA24ACA0F90043105B /* SuggestionTableRowView.swift */; };
		AABEE6AF24AD22B90043105B /* AddressBarTextField.swift in Sources */ = {isa = PBXBuildFile; fileRef = AABEE6AE24AD22B90043105B /* AddressBarTextField.swift */; };
		AAC5E4C725D6A6E8007F5990 /* BookmarkPopover.swift in Sources */ = {isa = PBXBuildFile; fileRef = AAC5E4C425D6A6E8007F5990 /* BookmarkPopover.swift */; };
		AAC5E4C825D6A6E8007F5990 /* BookmarkPopoverViewController.swift in Sources */ = {isa = PBXBuildFile; fileRef = AAC5E4C525D6A6E8007F5990 /* BookmarkPopoverViewController.swift */; };
		AAC5E4C925D6A6E8007F5990 /* Bookmarks.storyboard in Resources */ = {isa = PBXBuildFile; fileRef = AAC5E4C625D6A6E8007F5990 /* Bookmarks.storyboard */; };
		AAC5E4D025D6A709007F5990 /* Bookmark.swift in Sources */ = {isa = PBXBuildFile; fileRef = AAC5E4CD25D6A709007F5990 /* Bookmark.swift */; };
		AAC5E4D125D6A709007F5990 /* BookmarkManager.swift in Sources */ = {isa = PBXBuildFile; fileRef = AAC5E4CE25D6A709007F5990 /* BookmarkManager.swift */; };
		AAC5E4D225D6A709007F5990 /* BookmarkList.swift in Sources */ = {isa = PBXBuildFile; fileRef = AAC5E4CF25D6A709007F5990 /* BookmarkList.swift */; };
		AAC5E4D925D6A711007F5990 /* BookmarkStore.swift in Sources */ = {isa = PBXBuildFile; fileRef = AAC5E4D625D6A710007F5990 /* BookmarkStore.swift */; };
		AAC5E4DA25D6A711007F5990 /* Bookmark.xcdatamodeld in Sources */ = {isa = PBXBuildFile; fileRef = AAC5E4D725D6A710007F5990 /* Bookmark.xcdatamodeld */; };
		AAC5E4E425D6BA9C007F5990 /* NSSizeExtension.swift in Sources */ = {isa = PBXBuildFile; fileRef = AAC5E4E325D6BA9C007F5990 /* NSSizeExtension.swift */; };
		AAC5E4E925D6BB4F007F5990 /* Popover.swift in Sources */ = {isa = PBXBuildFile; fileRef = AAC5E4E825D6BB4F007F5990 /* Popover.swift */; };
		AAC5E4F125D6BF10007F5990 /* AddressBarButton.swift in Sources */ = {isa = PBXBuildFile; fileRef = AAC5E4F025D6BF10007F5990 /* AddressBarButton.swift */; };
		AAC5E4F625D6BF2C007F5990 /* AddressBarButtonsViewController.swift in Sources */ = {isa = PBXBuildFile; fileRef = AAC5E4F525D6BF2C007F5990 /* AddressBarButtonsViewController.swift */; };
		AAC82C60258B6CB5009B6B42 /* TooltipWindowController.swift in Sources */ = {isa = PBXBuildFile; fileRef = AAC82C5F258B6CB5009B6B42 /* TooltipWindowController.swift */; };
		AAC9C01524CAFBCE00AD1325 /* TabTests.swift in Sources */ = {isa = PBXBuildFile; fileRef = AAC9C01424CAFBCE00AD1325 /* TabTests.swift */; };
		AAC9C01724CAFBDC00AD1325 /* TabCollectionTests.swift in Sources */ = {isa = PBXBuildFile; fileRef = AAC9C01624CAFBDC00AD1325 /* TabCollectionTests.swift */; };
		AAC9C01C24CB594C00AD1325 /* TabViewModelTests.swift in Sources */ = {isa = PBXBuildFile; fileRef = AAC9C01B24CB594C00AD1325 /* TabViewModelTests.swift */; };
		AAC9C01E24CB6BEB00AD1325 /* TabCollectionViewModelTests.swift in Sources */ = {isa = PBXBuildFile; fileRef = AAC9C01D24CB6BEB00AD1325 /* TabCollectionViewModelTests.swift */; };
		AAE39D1B24F44885008EF28B /* TabCollectionViewModelDelegateMock.swift in Sources */ = {isa = PBXBuildFile; fileRef = AAE39D1A24F44885008EF28B /* TabCollectionViewModelDelegateMock.swift */; };
		AAE71E2C25F781EA00D74437 /* Homepage.storyboard in Resources */ = {isa = PBXBuildFile; fileRef = AAE71E2B25F781EA00D74437 /* Homepage.storyboard */; };
		AAE71E3125F7855400D74437 /* HomepageViewController.swift in Sources */ = {isa = PBXBuildFile; fileRef = AAE71E3025F7855400D74437 /* HomepageViewController.swift */; };
		AAE71E3725F7869300D74437 /* HomepageCollectionViewItem.swift in Sources */ = {isa = PBXBuildFile; fileRef = AAE71E3525F7869300D74437 /* HomepageCollectionViewItem.swift */; };
		AAE71E3825F7869300D74437 /* HomepageCollectionViewItem.xib in Resources */ = {isa = PBXBuildFile; fileRef = AAE71E3625F7869300D74437 /* HomepageCollectionViewItem.xib */; };
		AAE71E3D25F7B9A600D74437 /* BorderImageView.swift in Sources */ = {isa = PBXBuildFile; fileRef = AAE71E3C25F7B9A600D74437 /* BorderImageView.swift */; };
		AAE8B102258A41C000E81239 /* Tooltip.storyboard in Resources */ = {isa = PBXBuildFile; fileRef = AAE8B101258A41C000E81239 /* Tooltip.storyboard */; };
		AAE8B110258A456C00E81239 /* TooltipViewController.swift in Sources */ = {isa = PBXBuildFile; fileRef = AAE8B10F258A456C00E81239 /* TooltipViewController.swift */; };
		AAECA42024EEA4AC00EFA63A /* IndexPathExtension.swift in Sources */ = {isa = PBXBuildFile; fileRef = AAECA41F24EEA4AC00EFA63A /* IndexPathExtension.swift */; };
		AAF7D3862567CED500998667 /* WebViewConfiguration.swift in Sources */ = {isa = PBXBuildFile; fileRef = AAF7D3852567CED500998667 /* WebViewConfiguration.swift */; };
		AAFCB37A25E5403A00859DD4 /* BurnButton.swift in Sources */ = {isa = PBXBuildFile; fileRef = AAFCB37925E5403A00859DD4 /* BurnButton.swift */; };
		AAFCB37F25E545D400859DD4 /* PublisherExtension.swift in Sources */ = {isa = PBXBuildFile; fileRef = AAFCB37E25E545D400859DD4 /* PublisherExtension.swift */; };
		B61F012325ECBAE400ABB5A3 /* UserScriptsTest.swift in Sources */ = {isa = PBXBuildFile; fileRef = B61F012225ECBAE400ABB5A3 /* UserScriptsTest.swift */; };
		B61F012B25ECBB1700ABB5A3 /* UserScriptsManagerTests.swift in Sources */ = {isa = PBXBuildFile; fileRef = B61F012A25ECBB1700ABB5A3 /* UserScriptsManagerTests.swift */; };
		B61F015525EDD5A700ABB5A3 /* UserContentController.swift in Sources */ = {isa = PBXBuildFile; fileRef = B61F015425EDD5A700ABB5A3 /* UserContentController.swift */; };
		B62EB47C25BAD3BB005745C6 /* WKWebViewSessionDataTests.swift in Sources */ = {isa = PBXBuildFile; fileRef = B62EB47B25BAD3BB005745C6 /* WKWebViewSessionDataTests.swift */; };
		B633C86D25E797D800E4B352 /* UserScriptsManager.swift in Sources */ = {isa = PBXBuildFile; fileRef = B633C86C25E797D800E4B352 /* UserScriptsManager.swift */; };
		B63D466925BEB6C200874977 /* WKWebView+SessionState.swift in Sources */ = {isa = PBXBuildFile; fileRef = B63D466825BEB6C200874977 /* WKWebView+SessionState.swift */; };
		B63D467125BFA6C100874977 /* DispatchQueueExtensions.swift in Sources */ = {isa = PBXBuildFile; fileRef = B63D467025BFA6C100874977 /* DispatchQueueExtensions.swift */; };
		B63D467A25BFC3E100874977 /* NSCoderExtensions.swift in Sources */ = {isa = PBXBuildFile; fileRef = B63D467925BFC3E100874977 /* NSCoderExtensions.swift */; };
		B657841A25FA484B00D8DB33 /* NSException+Catch.m in Sources */ = {isa = PBXBuildFile; fileRef = B657841925FA484B00D8DB33 /* NSException+Catch.m */; };
		B657841F25FA497600D8DB33 /* NSException+Catch.swift in Sources */ = {isa = PBXBuildFile; fileRef = B657841E25FA497600D8DB33 /* NSException+Catch.swift */; };
		B68458B025C7E76A00DC17B6 /* WindowManager+StateRestoration.swift in Sources */ = {isa = PBXBuildFile; fileRef = B68458AF25C7E76A00DC17B6 /* WindowManager+StateRestoration.swift */; };
		B68458B825C7E8B200DC17B6 /* Tab+NSSecureCoding.swift in Sources */ = {isa = PBXBuildFile; fileRef = B68458B725C7E8B200DC17B6 /* Tab+NSSecureCoding.swift */; };
		B68458C025C7E9E000DC17B6 /* TabCollectionViewModel+NSSecureCoding.swift in Sources */ = {isa = PBXBuildFile; fileRef = B68458BF25C7E9E000DC17B6 /* TabCollectionViewModel+NSSecureCoding.swift */; };
		B68458C525C7EA0C00DC17B6 /* TabCollection+NSSecureCoding.swift in Sources */ = {isa = PBXBuildFile; fileRef = B68458C425C7EA0C00DC17B6 /* TabCollection+NSSecureCoding.swift */; };
		B68458CD25C7EB9000DC17B6 /* WKWebViewConfigurationExtensions.swift in Sources */ = {isa = PBXBuildFile; fileRef = B68458CC25C7EB9000DC17B6 /* WKWebViewConfigurationExtensions.swift */; };
		B684590825C9027900DC17B6 /* AppStateChangedPublisher.swift in Sources */ = {isa = PBXBuildFile; fileRef = B684590725C9027900DC17B6 /* AppStateChangedPublisher.swift */; };
		B684592225C93BE000DC17B6 /* Publisher.asVoid.swift in Sources */ = {isa = PBXBuildFile; fileRef = B684592125C93BE000DC17B6 /* Publisher.asVoid.swift */; };
		B684592725C93C0500DC17B6 /* Publishers.NestedObjectChanges.swift in Sources */ = {isa = PBXBuildFile; fileRef = B684592625C93C0500DC17B6 /* Publishers.NestedObjectChanges.swift */; };
		B684592F25C93FBF00DC17B6 /* AppStateRestorationManager.swift in Sources */ = {isa = PBXBuildFile; fileRef = B684592E25C93FBF00DC17B6 /* AppStateRestorationManager.swift */; };
		B6A5A27125B9377300AA7ADA /* StatePersistenceService.swift in Sources */ = {isa = PBXBuildFile; fileRef = B6A5A27025B9377300AA7ADA /* StatePersistenceService.swift */; };
		B6A5A27925B93FFF00AA7ADA /* StateRestorationManagerTests.swift in Sources */ = {isa = PBXBuildFile; fileRef = B6A5A27825B93FFE00AA7ADA /* StateRestorationManagerTests.swift */; };
		B6A5A27E25B9403E00AA7ADA /* FileStoreMock.swift in Sources */ = {isa = PBXBuildFile; fileRef = B6A5A27D25B9403E00AA7ADA /* FileStoreMock.swift */; };
		B6A5A2A025B96E8300AA7ADA /* AppStateChangePublisherTests.swift in Sources */ = {isa = PBXBuildFile; fileRef = B6A5A29F25B96E8300AA7ADA /* AppStateChangePublisherTests.swift */; };
		B6A5A2A825BAA35500AA7ADA /* WindowManagerStateRestorationTests.swift in Sources */ = {isa = PBXBuildFile; fileRef = B6A5A2A725BAA35500AA7ADA /* WindowManagerStateRestorationTests.swift */; };
		B6D7A2EE25D2418B002B2AE1 /* ShadowView.swift in Sources */ = {isa = PBXBuildFile; fileRef = B6D7A2ED25D2418B002B2AE1 /* ShadowView.swift */; };
		F41D174125CB131900472416 /* NSColorExtension.swift in Sources */ = {isa = PBXBuildFile; fileRef = F41D174025CB131900472416 /* NSColorExtension.swift */; };
		F44C130225C2DA0400426E3E /* NSAppearanceExtension.swift in Sources */ = {isa = PBXBuildFile; fileRef = F44C130125C2DA0400426E3E /* NSAppearanceExtension.swift */; };
/* End PBXBuildFile section */

/* Begin PBXContainerItemProxy section */
		4B1AD8A225FC27E200261379 /* PBXContainerItemProxy */ = {
			isa = PBXContainerItemProxy;
			containerPortal = AA585D76248FD31100E9A3E2 /* Project object */;
			proxyType = 1;
			remoteGlobalIDString = AA585D7D248FD31100E9A3E2;
			remoteInfo = "DuckDuckGo Privacy Browser";
		};
		AA585D91248FD31400E9A3E2 /* PBXContainerItemProxy */ = {
			isa = PBXContainerItemProxy;
			containerPortal = AA585D76248FD31100E9A3E2 /* Project object */;
			proxyType = 1;
			remoteGlobalIDString = AA585D7D248FD31100E9A3E2;
			remoteInfo = DuckDuckGo;
		};
/* End PBXContainerItemProxy section */

/* Begin PBXFileReference section */
		142879D924CE1179005419BB /* SuggestionViewModelTests.swift */ = {isa = PBXFileReference; lastKnownFileType = sourcecode.swift; path = SuggestionViewModelTests.swift; sourceTree = "<group>"; };
		142879DB24CE1185005419BB /* SuggestionsViewModelTests.swift */ = {isa = PBXFileReference; lastKnownFileType = sourcecode.swift; path = SuggestionsViewModelTests.swift; sourceTree = "<group>"; };
		1430DFF424D0580F00B8978C /* TabBarViewController.swift */ = {isa = PBXFileReference; lastKnownFileType = sourcecode.swift; path = TabBarViewController.swift; sourceTree = "<group>"; };
		14505A07256084EF00272CC6 /* UserAgent.swift */ = {isa = PBXFileReference; lastKnownFileType = sourcecode.swift; path = UserAgent.swift; sourceTree = "<group>"; };
		1456D6E024EFCBC300775049 /* TabBarCollectionView.swift */ = {isa = PBXFileReference; lastKnownFileType = sourcecode.swift; path = TabBarCollectionView.swift; sourceTree = "<group>"; };
		14D9B8F924F7E089000D4D13 /* AddressBarViewController.swift */ = {isa = PBXFileReference; lastKnownFileType = sourcecode.swift; path = AddressBarViewController.swift; sourceTree = "<group>"; };
		14D9B90124F91316000D4D13 /* FocusRingView.swift */ = {isa = PBXFileReference; lastKnownFileType = sourcecode.swift; path = FocusRingView.swift; sourceTree = "<group>"; };
		4B02197D25E05FAC00ED7DEA /* login-detection.js */ = {isa = PBXFileReference; fileEncoding = 4; lastKnownFileType = sourcecode.javascript; path = "login-detection.js"; sourceTree = "<group>"; };
		4B02197F25E05FAC00ED7DEA /* FireproofingURLExtensions.swift */ = {isa = PBXFileReference; fileEncoding = 4; lastKnownFileType = sourcecode.swift; path = FireproofingURLExtensions.swift; sourceTree = "<group>"; };
		4B02198125E05FAC00ED7DEA /* FireproofDomains.swift */ = {isa = PBXFileReference; fileEncoding = 4; lastKnownFileType = sourcecode.swift; path = FireproofDomains.swift; sourceTree = "<group>"; };
		4B02198325E05FAC00ED7DEA /* FireproofInfoViewController.swift */ = {isa = PBXFileReference; fileEncoding = 4; lastKnownFileType = sourcecode.swift; path = FireproofInfoViewController.swift; sourceTree = "<group>"; };
		4B02198425E05FAC00ED7DEA /* Fireproofing.storyboard */ = {isa = PBXFileReference; fileEncoding = 4; lastKnownFileType = file.storyboard; path = Fireproofing.storyboard; sourceTree = "<group>"; };
		4B02198525E05FAC00ED7DEA /* UndoFireproofingViewController.swift */ = {isa = PBXFileReference; fileEncoding = 4; lastKnownFileType = sourcecode.swift; path = UndoFireproofingViewController.swift; sourceTree = "<group>"; };
		4B02198725E05FAC00ED7DEA /* LoginDetectionService.swift */ = {isa = PBXFileReference; fileEncoding = 4; lastKnownFileType = sourcecode.swift; path = LoginDetectionService.swift; sourceTree = "<group>"; };
		4B02199225E060C600ED7DEA /* LoginDetectionUserScript.swift */ = {isa = PBXFileReference; fileEncoding = 4; lastKnownFileType = sourcecode.swift; path = LoginDetectionUserScript.swift; sourceTree = "<group>"; };
		4B02199825E063DE00ED7DEA /* LoginDetectionServiceTests.swift */ = {isa = PBXFileReference; fileEncoding = 4; lastKnownFileType = sourcecode.swift; path = LoginDetectionServiceTests.swift; sourceTree = "<group>"; };
		4B02199925E063DE00ED7DEA /* FireproofDomainsTests.swift */ = {isa = PBXFileReference; fileEncoding = 4; lastKnownFileType = sourcecode.swift; path = FireproofDomainsTests.swift; sourceTree = "<group>"; };
		4B02199A25E063DE00ED7DEA /* FireproofingURLExtensionsTests.swift */ = {isa = PBXFileReference; fileEncoding = 4; lastKnownFileType = sourcecode.swift; path = FireproofingURLExtensionsTests.swift; sourceTree = "<group>"; };
		4B0219A725E0646500ED7DEA /* WebsiteDataStoreTests.swift */ = {isa = PBXFileReference; fileEncoding = 4; lastKnownFileType = sourcecode.swift; path = WebsiteDataStoreTests.swift; sourceTree = "<group>"; };
		4B11060425903E570039B979 /* CoreDataEncryptionTesting.xcdatamodel */ = {isa = PBXFileReference; lastKnownFileType = wrapper.xcdatamodel; path = CoreDataEncryptionTesting.xcdatamodel; sourceTree = "<group>"; };
		4B11060925903EAC0039B979 /* CoreDataEncryptionTests.swift */ = {isa = PBXFileReference; lastKnownFileType = sourcecode.swift; path = CoreDataEncryptionTests.swift; sourceTree = "<group>"; };
		4B1AD89D25FC27E200261379 /* Integration Tests.xctest */ = {isa = PBXFileReference; explicitFileType = wrapper.cfbundle; includeInIndex = 0; path = "Integration Tests.xctest"; sourceTree = BUILT_PRODUCTS_DIR; };
		4B1AD8A125FC27E200261379 /* Info.plist */ = {isa = PBXFileReference; lastKnownFileType = text.plist.xml; path = Info.plist; sourceTree = "<group>"; };
		4B1AD91625FC46FB00261379 /* CoreDataEncryptionTests.swift */ = {isa = PBXFileReference; lastKnownFileType = sourcecode.swift; path = CoreDataEncryptionTests.swift; sourceTree = "<group>"; };
		4B6160D225B14E6E007DE5B2 /* TrackerRadarManager.swift */ = {isa = PBXFileReference; lastKnownFileType = sourcecode.swift; path = TrackerRadarManager.swift; sourceTree = "<group>"; };
		4B6160D725B150E4007DE5B2 /* trackerData.json */ = {isa = PBXFileReference; lastKnownFileType = text.json; path = trackerData.json; sourceTree = "<group>"; };
		4B6160DC25B152C5007DE5B2 /* ContentBlockerRulesUserScript.swift */ = {isa = PBXFileReference; lastKnownFileType = sourcecode.swift; path = ContentBlockerRulesUserScript.swift; sourceTree = "<group>"; };
		4B6160E425B152FA007DE5B2 /* ContentBlockerUserScript.swift */ = {isa = PBXFileReference; lastKnownFileType = sourcecode.swift; path = ContentBlockerUserScript.swift; sourceTree = "<group>"; };
		4B6160EC25B15417007DE5B2 /* DetectedTracker.swift */ = {isa = PBXFileReference; lastKnownFileType = sourcecode.swift; path = DetectedTracker.swift; sourceTree = "<group>"; };
		4B6160F125B15792007DE5B2 /* contentblockerrules.js */ = {isa = PBXFileReference; lastKnownFileType = sourcecode.javascript; path = contentblockerrules.js; sourceTree = "<group>"; };
		4B6160F625B157BB007DE5B2 /* contentblocker.js */ = {isa = PBXFileReference; lastKnownFileType = sourcecode.javascript; path = contentblocker.js; sourceTree = "<group>"; };
		4B6160FE25B15BB1007DE5B2 /* ContentBlockerRulesManager.swift */ = {isa = PBXFileReference; lastKnownFileType = sourcecode.swift; path = ContentBlockerRulesManager.swift; sourceTree = "<group>"; };
		4B65027425E5F2A70054432E /* DefaultBrowserPromptView.xib */ = {isa = PBXFileReference; lastKnownFileType = file.xib; path = DefaultBrowserPromptView.xib; sourceTree = "<group>"; };
		4B65027925E5F2B10054432E /* DefaultBrowserPromptView.swift */ = {isa = PBXFileReference; lastKnownFileType = sourcecode.swift; path = DefaultBrowserPromptView.swift; sourceTree = "<group>"; };
		4B65027E25E5FEBE0054432E /* Browser.swift */ = {isa = PBXFileReference; lastKnownFileType = sourcecode.swift; path = Browser.swift; sourceTree = "<group>"; };
		4B65028925E6CBF40054432E /* NibLoadable.swift */ = {isa = PBXFileReference; lastKnownFileType = sourcecode.swift; path = NibLoadable.swift; sourceTree = "<group>"; };
		4B677424255DBEB800025BD8 /* BloomFilterWrapper.mm */ = {isa = PBXFileReference; fileEncoding = 4; lastKnownFileType = sourcecode.cpp.objcpp; path = BloomFilterWrapper.mm; sourceTree = "<group>"; };
		4B677425255DBEB800025BD8 /* BloomFilterWrapper.h */ = {isa = PBXFileReference; fileEncoding = 4; lastKnownFileType = sourcecode.c.h; path = BloomFilterWrapper.h; sourceTree = "<group>"; };
		4B677427255DBEB800025BD8 /* httpsMobileV2BloomSpec.json */ = {isa = PBXFileReference; fileEncoding = 4; lastKnownFileType = text.json; path = httpsMobileV2BloomSpec.json; sourceTree = "<group>"; };
		4B677428255DBEB800025BD8 /* httpsMobileV2Bloom.bin */ = {isa = PBXFileReference; lastKnownFileType = archive.macbinary; path = httpsMobileV2Bloom.bin; sourceTree = "<group>"; };
		4B677429255DBEB800025BD8 /* HTTPSBloomFilterSpecification.swift */ = {isa = PBXFileReference; fileEncoding = 4; lastKnownFileType = sourcecode.swift; path = HTTPSBloomFilterSpecification.swift; sourceTree = "<group>"; };
		4B67742A255DBEB800025BD8 /* httpsMobileV2FalsePositives.json */ = {isa = PBXFileReference; fileEncoding = 4; lastKnownFileType = text.json; path = httpsMobileV2FalsePositives.json; sourceTree = "<group>"; };
		4B67742B255DBEB800025BD8 /* HTTPSExcludedDomains.swift */ = {isa = PBXFileReference; fileEncoding = 4; lastKnownFileType = sourcecode.swift; path = HTTPSExcludedDomains.swift; sourceTree = "<group>"; };
		4B67742C255DBEB800025BD8 /* HTTPSUpgrade.swift */ = {isa = PBXFileReference; fileEncoding = 4; lastKnownFileType = sourcecode.swift; path = HTTPSUpgrade.swift; sourceTree = "<group>"; };
		4B67742F255DBEB800025BD8 /* HTTPSUpgrade 3.xcdatamodel */ = {isa = PBXFileReference; lastKnownFileType = wrapper.xcdatamodel; path = "HTTPSUpgrade 3.xcdatamodel"; sourceTree = "<group>"; };
		4B677430255DBEB800025BD8 /* HTTPSUpgradeStore.swift */ = {isa = PBXFileReference; fileEncoding = 4; lastKnownFileType = sourcecode.swift; path = HTTPSUpgradeStore.swift; sourceTree = "<group>"; };
		4B677440255DBEEA00025BD8 /* Database.swift */ = {isa = PBXFileReference; fileEncoding = 4; lastKnownFileType = sourcecode.swift; path = Database.swift; sourceTree = "<group>"; };
		4B677449255DBF3A00025BD8 /* BloomFilter.cpp */ = {isa = PBXFileReference; fileEncoding = 4; lastKnownFileType = sourcecode.cpp.cpp; name = BloomFilter.cpp; path = Submodules/bloom_cpp/src/BloomFilter.cpp; sourceTree = SOURCE_ROOT; };
		4B67744A255DBF3A00025BD8 /* BloomFilter.hpp */ = {isa = PBXFileReference; fileEncoding = 4; lastKnownFileType = sourcecode.cpp.h; name = BloomFilter.hpp; path = Submodules/bloom_cpp/src/BloomFilter.hpp; sourceTree = SOURCE_ROOT; };
		4B67744F255DBFA300025BD8 /* HashExtension.swift */ = {isa = PBXFileReference; fileEncoding = 4; lastKnownFileType = sourcecode.swift; path = HashExtension.swift; sourceTree = "<group>"; };
		4B677454255DC18000025BD8 /* Bridging.h */ = {isa = PBXFileReference; fileEncoding = 4; lastKnownFileType = sourcecode.c.h; path = Bridging.h; sourceTree = "<group>"; };
		4B82E9B825B6A05800656FE7 /* DetectedTrackerTests.swift */ = {isa = PBXFileReference; lastKnownFileType = sourcecode.swift; path = DetectedTrackerTests.swift; sourceTree = "<group>"; };
		4B82E9C025B6A1CD00656FE7 /* TrackerRadarManagerTests.swift */ = {isa = PBXFileReference; lastKnownFileType = sourcecode.swift; path = TrackerRadarManagerTests.swift; sourceTree = "<group>"; };
		4BA1A69A258B076900F6F690 /* FileStore.swift */ = {isa = PBXFileReference; lastKnownFileType = sourcecode.swift; path = FileStore.swift; sourceTree = "<group>"; };
		4BA1A69F258B079600F6F690 /* DataEncryption.swift */ = {isa = PBXFileReference; lastKnownFileType = sourcecode.swift; path = DataEncryption.swift; sourceTree = "<group>"; };
		4BA1A6A4258B07DF00F6F690 /* EncryptedValueTransformer.swift */ = {isa = PBXFileReference; lastKnownFileType = sourcecode.swift; path = EncryptedValueTransformer.swift; sourceTree = "<group>"; };
		4BA1A6B2258B080A00F6F690 /* EncryptionKeyGeneration.swift */ = {isa = PBXFileReference; lastKnownFileType = sourcecode.swift; path = EncryptionKeyGeneration.swift; sourceTree = "<group>"; };
		4BA1A6B7258B081600F6F690 /* EncryptionKeyStoring.swift */ = {isa = PBXFileReference; lastKnownFileType = sourcecode.swift; path = EncryptionKeyStoring.swift; sourceTree = "<group>"; };
		4BA1A6BC258B082300F6F690 /* EncryptionKeyStore.swift */ = {isa = PBXFileReference; lastKnownFileType = sourcecode.swift; path = EncryptionKeyStore.swift; sourceTree = "<group>"; };
		4BA1A6C1258B0A1300F6F690 /* ContiguousBytesExtension.swift */ = {isa = PBXFileReference; lastKnownFileType = sourcecode.swift; path = ContiguousBytesExtension.swift; sourceTree = "<group>"; };
		4BA1A6D8258C0CB300F6F690 /* DataEncryptionTests.swift */ = {isa = PBXFileReference; lastKnownFileType = sourcecode.swift; path = DataEncryptionTests.swift; sourceTree = "<group>"; };
		4BA1A6DD258C100A00F6F690 /* FileStoreTests.swift */ = {isa = PBXFileReference; lastKnownFileType = sourcecode.swift; path = FileStoreTests.swift; sourceTree = "<group>"; };
		4BA1A6E5258C270800F6F690 /* EncryptionKeyGeneratorTests.swift */ = {isa = PBXFileReference; lastKnownFileType = sourcecode.swift; path = EncryptionKeyGeneratorTests.swift; sourceTree = "<group>"; };
		4BA1A6EA258C288C00F6F690 /* EncryptionKeyStoreTests.swift */ = {isa = PBXFileReference; lastKnownFileType = sourcecode.swift; path = EncryptionKeyStoreTests.swift; sourceTree = "<group>"; };
		4BA1A6F5258C4F9600F6F690 /* EncryptionMocks.swift */ = {isa = PBXFileReference; lastKnownFileType = sourcecode.swift; path = EncryptionMocks.swift; sourceTree = "<group>"; };
		4BA1A6FD258C5C1300F6F690 /* EncryptedValueTransformerTests.swift */ = {isa = PBXFileReference; lastKnownFileType = sourcecode.swift; path = EncryptedValueTransformerTests.swift; sourceTree = "<group>"; };
		4BB88B4425B7B55C006F6B06 /* DebugUserScript.swift */ = {isa = PBXFileReference; lastKnownFileType = sourcecode.swift; path = DebugUserScript.swift; sourceTree = "<group>"; };
		4BB88B4925B7B690006F6B06 /* SequenceExtensions.swift */ = {isa = PBXFileReference; lastKnownFileType = sourcecode.swift; path = SequenceExtensions.swift; sourceTree = "<group>"; };
		4BB88B4F25B7BA2B006F6B06 /* TabInstrumentation.swift */ = {isa = PBXFileReference; lastKnownFileType = sourcecode.swift; path = TabInstrumentation.swift; sourceTree = "<group>"; };
		4BB88B5A25B7BA50006F6B06 /* Instruments.swift */ = {isa = PBXFileReference; lastKnownFileType = sourcecode.swift; path = Instruments.swift; sourceTree = "<group>"; };
		8511E18325F82B34002F516B /* 01_Fire_really_small.json */ = {isa = PBXFileReference; fileEncoding = 4; lastKnownFileType = text.json; path = 01_Fire_really_small.json; sourceTree = "<group>"; };
		8546DE6125C03056000CA5E1 /* UserAgentTests.swift */ = {isa = PBXFileReference; lastKnownFileType = sourcecode.swift; path = UserAgentTests.swift; sourceTree = "<group>"; };
		85480F8925CDC360009424E3 /* Launch.storyboard */ = {isa = PBXFileReference; lastKnownFileType = file.storyboard; path = Launch.storyboard; sourceTree = "<group>"; };
		85480FBA25D181CB009424E3 /* ConfigurationDownloading.swift */ = {isa = PBXFileReference; lastKnownFileType = sourcecode.swift; path = ConfigurationDownloading.swift; sourceTree = "<group>"; };
		85480FCE25D1AA22009424E3 /* ConfigurationStoring.swift */ = {isa = PBXFileReference; lastKnownFileType = sourcecode.swift; path = ConfigurationStoring.swift; sourceTree = "<group>"; };
		8553FF51257523760029327F /* FileDownloadTests.swift */ = {isa = PBXFileReference; lastKnownFileType = sourcecode.swift; path = FileDownloadTests.swift; sourceTree = "<group>"; };
		8556A601256BDDD30092FA9D /* HTML5DownloadUserScript.swift */ = {isa = PBXFileReference; lastKnownFileType = sourcecode.swift; path = HTML5DownloadUserScript.swift; sourceTree = "<group>"; };
		8556A60D256C15DD0092FA9D /* FileDownload.swift */ = {isa = PBXFileReference; lastKnownFileType = sourcecode.swift; path = FileDownload.swift; sourceTree = "<group>"; };
		856C98A5256EB59600A22F1F /* MenuItemSelectors.swift */ = {isa = PBXFileReference; lastKnownFileType = sourcecode.swift; path = MenuItemSelectors.swift; sourceTree = "<group>"; };
		856C98D42570116900A22F1F /* NSWindow+Toast.swift */ = {isa = PBXFileReference; lastKnownFileType = sourcecode.swift; path = "NSWindow+Toast.swift"; sourceTree = "<group>"; };
		856C98D92570149800A22F1F /* FileDownloadTask.swift */ = {isa = PBXFileReference; lastKnownFileType = sourcecode.swift; path = FileDownloadTask.swift; sourceTree = "<group>"; };
		856C98DE257014BD00A22F1F /* FileDownloadManager.swift */ = {isa = PBXFileReference; lastKnownFileType = sourcecode.swift; path = FileDownloadManager.swift; sourceTree = "<group>"; };
		85799C1725DEBB3F0007EC87 /* Logging.swift */ = {isa = PBXFileReference; fileEncoding = 4; lastKnownFileType = sourcecode.swift; path = Logging.swift; sourceTree = "<group>"; };
		85A0116825AF1D8900FA6A0C /* FindInPageViewController.swift */ = {isa = PBXFileReference; lastKnownFileType = sourcecode.swift; path = FindInPageViewController.swift; sourceTree = "<group>"; };
		85A0117325AF2EDF00FA6A0C /* FindInPage.storyboard */ = {isa = PBXFileReference; lastKnownFileType = file.storyboard; path = FindInPage.storyboard; sourceTree = "<group>"; };
		85A0118125AF60E700FA6A0C /* FindInPageModel.swift */ = {isa = PBXFileReference; lastKnownFileType = sourcecode.swift; path = FindInPageModel.swift; sourceTree = "<group>"; };
		85A011E425B4D49400FA6A0C /* findinpage.js */ = {isa = PBXFileReference; fileEncoding = 4; lastKnownFileType = sourcecode.javascript; name = findinpage.js; path = Submodules/ios_js_support/src/findinpage.js; sourceTree = SOURCE_ROOT; };
		85A011E925B4D4CA00FA6A0C /* FindInPageUserScript.swift */ = {isa = PBXFileReference; lastKnownFileType = sourcecode.swift; path = FindInPageUserScript.swift; sourceTree = "<group>"; };
		85AC3AEE25D5CE9800C7D2AA /* UserScripts.swift */ = {isa = PBXFileReference; lastKnownFileType = sourcecode.swift; path = UserScripts.swift; sourceTree = "<group>"; };
		85AC3AF625D5DBFD00C7D2AA /* DataExtension.swift */ = {isa = PBXFileReference; lastKnownFileType = sourcecode.swift; path = DataExtension.swift; sourceTree = "<group>"; };
		85AC3B0425D6B1D800C7D2AA /* ScriptSourceProviding.swift */ = {isa = PBXFileReference; lastKnownFileType = sourcecode.swift; path = ScriptSourceProviding.swift; sourceTree = "<group>"; };
		85AC3B1625D9BC1A00C7D2AA /* ConfigurationDownloaderTests.swift */ = {isa = PBXFileReference; lastKnownFileType = sourcecode.swift; path = ConfigurationDownloaderTests.swift; sourceTree = "<group>"; };
		85AC3B3425DA82A600C7D2AA /* DataTaskProviding.swift */ = {isa = PBXFileReference; lastKnownFileType = sourcecode.swift; path = DataTaskProviding.swift; sourceTree = "<group>"; };
		85AC3B4825DAC9BD00C7D2AA /* ConfigurationStorageTests.swift */ = {isa = PBXFileReference; lastKnownFileType = sourcecode.swift; path = ConfigurationStorageTests.swift; sourceTree = "<group>"; };
		85AE2FF124A33A2D002D507F /* WebKit.framework */ = {isa = PBXFileReference; lastKnownFileType = wrapper.framework; name = WebKit.framework; path = System/Library/Frameworks/WebKit.framework; sourceTree = SDKROOT; };
		85C6A29525CC1FFD00EEB5F1 /* UserDefaultsWrapper.swift */ = {isa = PBXFileReference; lastKnownFileType = sourcecode.swift; path = UserDefaultsWrapper.swift; sourceTree = "<group>"; };
		85D33F1125C82EB3002B91A6 /* ConfigurationManager.swift */ = {isa = PBXFileReference; lastKnownFileType = sourcecode.swift; path = ConfigurationManager.swift; sourceTree = "<group>"; };
		85D438B5256E7C9E00F3BAF8 /* ContextMenuUserScript.swift */ = {isa = PBXFileReference; lastKnownFileType = sourcecode.swift; path = ContextMenuUserScript.swift; sourceTree = "<group>"; };
		85D438BD256E8E6400F3BAF8 /* ContextMenuElement.swift */ = {isa = PBXFileReference; lastKnownFileType = sourcecode.swift; path = ContextMenuElement.swift; sourceTree = "<group>"; };
		85E11C2E25E7DC7E00974CAF /* ExternalURLHandler.swift */ = {isa = PBXFileReference; lastKnownFileType = sourcecode.swift; path = ExternalURLHandler.swift; sourceTree = "<group>"; };
		85E11C3625E7F1E100974CAF /* ExternalURLHandlerTests.swift */ = {isa = PBXFileReference; lastKnownFileType = sourcecode.swift; path = ExternalURLHandlerTests.swift; sourceTree = "<group>"; };
		85F1B0C825EF9759004792B6 /* URLEventListenerTests.swift */ = {isa = PBXFileReference; lastKnownFileType = sourcecode.swift; path = URLEventListenerTests.swift; sourceTree = "<group>"; };
		85F69B3B25EDE81F00978E59 /* URLExtensionTests.swift */ = {isa = PBXFileReference; lastKnownFileType = sourcecode.swift; path = URLExtensionTests.swift; sourceTree = "<group>"; };
		AA2CB12C2587BB5600AA6FBE /* TabBarFooter.xib */ = {isa = PBXFileReference; lastKnownFileType = file.xib; path = TabBarFooter.xib; sourceTree = "<group>"; };
		AA2CB1342587C29500AA6FBE /* TabBarFooter.swift */ = {isa = PBXFileReference; lastKnownFileType = sourcecode.swift; path = TabBarFooter.swift; sourceTree = "<group>"; };
		AA2E423324C8A2270048C0D5 /* ColorView.swift */ = {isa = PBXFileReference; fileEncoding = 4; lastKnownFileType = sourcecode.swift; path = ColorView.swift; sourceTree = "<group>"; };
		AA361A3524EBF0B500EEC649 /* WindowDraggingView.swift */ = {isa = PBXFileReference; lastKnownFileType = sourcecode.swift; path = WindowDraggingView.swift; sourceTree = "<group>"; };
		AA3F895224C18AD500628DDE /* SuggestionViewModel.swift */ = {isa = PBXFileReference; lastKnownFileType = sourcecode.swift; path = SuggestionViewModel.swift; sourceTree = "<group>"; };
		AA4BBA3A25C58FA200C4FB0F /* MainMenu.swift */ = {isa = PBXFileReference; lastKnownFileType = sourcecode.swift; path = MainMenu.swift; sourceTree = "<group>"; };
		AA4D700625545EF800C3411E /* UrlEventListener.swift */ = {isa = PBXFileReference; lastKnownFileType = sourcecode.swift; path = UrlEventListener.swift; sourceTree = "<group>"; };
		AA4E633925E79C0A00134434 /* MouseClickView.swift */ = {isa = PBXFileReference; lastKnownFileType = sourcecode.swift; path = MouseClickView.swift; sourceTree = "<group>"; };
		AA512D1324D99D9800230283 /* FaviconService.swift */ = {isa = PBXFileReference; lastKnownFileType = sourcecode.swift; path = FaviconService.swift; sourceTree = "<group>"; };
		AA585D7E248FD31100E9A3E2 /* DuckDuckGo Privacy Browser.app */ = {isa = PBXFileReference; explicitFileType = wrapper.application; includeInIndex = 0; path = "DuckDuckGo Privacy Browser.app"; sourceTree = BUILT_PRODUCTS_DIR; };
		AA585D81248FD31100E9A3E2 /* AppDelegate.swift */ = {isa = PBXFileReference; lastKnownFileType = sourcecode.swift; path = AppDelegate.swift; sourceTree = "<group>"; };
		AA585D83248FD31100E9A3E2 /* BrowserTabViewController.swift */ = {isa = PBXFileReference; lastKnownFileType = sourcecode.swift; path = BrowserTabViewController.swift; sourceTree = "<group>"; };
		AA585D85248FD31400E9A3E2 /* Assets.xcassets */ = {isa = PBXFileReference; lastKnownFileType = folder.assetcatalog; path = Assets.xcassets; sourceTree = "<group>"; };
		AA585D88248FD31400E9A3E2 /* Base */ = {isa = PBXFileReference; lastKnownFileType = file.storyboard; name = Base; path = Base.lproj/Main.storyboard; sourceTree = "<group>"; };
		AA585D8A248FD31400E9A3E2 /* Info.plist */ = {isa = PBXFileReference; lastKnownFileType = text.plist.xml; path = Info.plist; sourceTree = "<group>"; };
		AA585D8B248FD31400E9A3E2 /* DuckDuckGo.entitlements */ = {isa = PBXFileReference; lastKnownFileType = text.plist.entitlements; path = DuckDuckGo.entitlements; sourceTree = "<group>"; };
		AA585D90248FD31400E9A3E2 /* Unit Tests.xctest */ = {isa = PBXFileReference; explicitFileType = wrapper.cfbundle; includeInIndex = 0; path = "Unit Tests.xctest"; sourceTree = BUILT_PRODUCTS_DIR; };
		AA585D96248FD31400E9A3E2 /* Info.plist */ = {isa = PBXFileReference; lastKnownFileType = text.plist.xml; path = Info.plist; sourceTree = "<group>"; };
		AA585DAE2490E6E600E9A3E2 /* MainViewController.swift */ = {isa = PBXFileReference; lastKnownFileType = sourcecode.swift; name = MainViewController.swift; path = ../MainViewController.swift; sourceTree = "<group>"; };
		AA5C8F58258FE21F00748EB7 /* NSTextFieldExtension.swift */ = {isa = PBXFileReference; lastKnownFileType = sourcecode.swift; path = NSTextFieldExtension.swift; sourceTree = "<group>"; };
		AA5C8F5D2590EEE800748EB7 /* NSPointExtension.swift */ = {isa = PBXFileReference; lastKnownFileType = sourcecode.swift; path = NSPointExtension.swift; sourceTree = "<group>"; };
		AA5C8F622591021700748EB7 /* NSApplicationExtension.swift */ = {isa = PBXFileReference; lastKnownFileType = sourcecode.swift; path = NSApplicationExtension.swift; sourceTree = "<group>"; };
		AA5D6DAB24A340F700C6FBCE /* WebViewStateObserver.swift */ = {isa = PBXFileReference; lastKnownFileType = sourcecode.swift; path = WebViewStateObserver.swift; sourceTree = "<group>"; };
		AA63745124C9BBE100AB2AC4 /* SuggestionsAPIMock.swift */ = {isa = PBXFileReference; lastKnownFileType = sourcecode.swift; path = SuggestionsAPIMock.swift; sourceTree = "<group>"; };
		AA63745324C9BF9A00AB2AC4 /* SuggestionsTests.swift */ = {isa = PBXFileReference; lastKnownFileType = sourcecode.swift; path = SuggestionsTests.swift; sourceTree = "<group>"; };
		AA63745524C9EB3C00AB2AC4 /* SuggestionsAPIResultTests.swift */ = {isa = PBXFileReference; lastKnownFileType = sourcecode.swift; path = SuggestionsAPIResultTests.swift; sourceTree = "<group>"; };
		AA652CB025DD825B009059CC /* LocalBookmarkStoreTests.swift */ = {isa = PBXFileReference; lastKnownFileType = sourcecode.swift; path = LocalBookmarkStoreTests.swift; sourceTree = "<group>"; };
		AA652CCD25DD9071009059CC /* BookmarkListTests.swift */ = {isa = PBXFileReference; lastKnownFileType = sourcecode.swift; path = BookmarkListTests.swift; sourceTree = "<group>"; };
		AA652CD225DDA6E9009059CC /* LocalBookmarkManagerTests.swift */ = {isa = PBXFileReference; lastKnownFileType = sourcecode.swift; path = LocalBookmarkManagerTests.swift; sourceTree = "<group>"; };
		AA652CDA25DDAB32009059CC /* BookmarkStoreMock.swift */ = {isa = PBXFileReference; lastKnownFileType = sourcecode.swift; path = BookmarkStoreMock.swift; sourceTree = "<group>"; };
		AA6820E325502F19005ED0D5 /* WebsiteDataStore.swift */ = {isa = PBXFileReference; lastKnownFileType = sourcecode.swift; path = WebsiteDataStore.swift; sourceTree = "<group>"; };
		AA6820EA25503D6A005ED0D5 /* Fire.swift */ = {isa = PBXFileReference; lastKnownFileType = sourcecode.swift; path = Fire.swift; sourceTree = "<group>"; };
		AA6820F025503DA9005ED0D5 /* FireViewModel.swift */ = {isa = PBXFileReference; lastKnownFileType = sourcecode.swift; path = FireViewModel.swift; sourceTree = "<group>"; };
		AA68C3D22490ED62001B8783 /* NavigationBarViewController.swift */ = {isa = PBXFileReference; lastKnownFileType = sourcecode.swift; path = NavigationBarViewController.swift; sourceTree = "<group>"; };
		AA68C3D62490F821001B8783 /* README.md */ = {isa = PBXFileReference; lastKnownFileType = net.daringfireball.markdown; path = README.md; sourceTree = "<group>"; };
		AA6EF9AC25066F42004754E6 /* WindowsManager.swift */ = {isa = PBXFileReference; lastKnownFileType = sourcecode.swift; path = WindowsManager.swift; sourceTree = "<group>"; };
		AA6EF9B2250785D5004754E6 /* NSMenuExtension.swift */ = {isa = PBXFileReference; lastKnownFileType = sourcecode.swift; path = NSMenuExtension.swift; sourceTree = "<group>"; };
		AA6EF9B425081B4C004754E6 /* MainMenuActions.swift */ = {isa = PBXFileReference; lastKnownFileType = sourcecode.swift; path = MainMenuActions.swift; sourceTree = "<group>"; };
		AA6FFB4324DC33320028F4D0 /* NSViewExtension.swift */ = {isa = PBXFileReference; lastKnownFileType = sourcecode.swift; path = NSViewExtension.swift; sourceTree = "<group>"; };
		AA6FFB4524DC3B5A0028F4D0 /* WebView.swift */ = {isa = PBXFileReference; lastKnownFileType = sourcecode.swift; path = WebView.swift; sourceTree = "<group>"; };
		AA72D5E225FE977F00C77619 /* AddEditFavoriteViewController.swift */ = {isa = PBXFileReference; lastKnownFileType = sourcecode.swift; path = AddEditFavoriteViewController.swift; sourceTree = "<group>"; };
		AA72D5EF25FEA49900C77619 /* AddEditFavoriteWindow.swift */ = {isa = PBXFileReference; lastKnownFileType = sourcecode.swift; path = AddEditFavoriteWindow.swift; sourceTree = "<group>"; };
		AA72D5FD25FFF94E00C77619 /* NSMenuItemExtension.swift */ = {isa = PBXFileReference; lastKnownFileType = sourcecode.swift; path = NSMenuItemExtension.swift; sourceTree = "<group>"; };
		AA7412B024D0B3AC00D22FE0 /* TabBarViewItem.swift */ = {isa = PBXFileReference; lastKnownFileType = sourcecode.swift; path = TabBarViewItem.swift; sourceTree = "<group>"; };
		AA7412B124D0B3AC00D22FE0 /* TabBarViewItem.xib */ = {isa = PBXFileReference; lastKnownFileType = file.xib; path = TabBarViewItem.xib; sourceTree = "<group>"; };
		AA7412B424D1536B00D22FE0 /* MainWindowController.swift */ = {isa = PBXFileReference; lastKnownFileType = sourcecode.swift; path = MainWindowController.swift; sourceTree = "<group>"; };
		AA7412B624D1687000D22FE0 /* TabBarScrollView.swift */ = {isa = PBXFileReference; lastKnownFileType = sourcecode.swift; path = TabBarScrollView.swift; sourceTree = "<group>"; };
		AA7412BC24D2BEEE00D22FE0 /* MainWindow.swift */ = {isa = PBXFileReference; lastKnownFileType = sourcecode.swift; path = MainWindow.swift; sourceTree = "<group>"; };
		AA80EC53256BE3BC007083E7 /* UserText.swift */ = {isa = PBXFileReference; lastKnownFileType = sourcecode.swift; path = UserText.swift; sourceTree = "<group>"; };
		AA80EC68256C4691007083E7 /* Base */ = {isa = PBXFileReference; lastKnownFileType = file.storyboard; name = Base; path = Base.lproj/BrowserTab.storyboard; sourceTree = "<group>"; };
		AA80EC6E256C469C007083E7 /* Base */ = {isa = PBXFileReference; lastKnownFileType = file.storyboard; name = Base; path = Base.lproj/NavigationBar.storyboard; sourceTree = "<group>"; };
		AA80EC74256C46A2007083E7 /* Base */ = {isa = PBXFileReference; lastKnownFileType = file.storyboard; name = Base; path = Base.lproj/Suggestions.storyboard; sourceTree = "<group>"; };
		AA80EC7A256C46AA007083E7 /* Base */ = {isa = PBXFileReference; lastKnownFileType = file.storyboard; name = Base; path = Base.lproj/TabBar.storyboard; sourceTree = "<group>"; };
		AA80EC8A256C49B8007083E7 /* en */ = {isa = PBXFileReference; lastKnownFileType = text.plist.strings; name = en; path = en.lproj/Localizable.strings; sourceTree = "<group>"; };
		AA80EC90256C49BC007083E7 /* en */ = {isa = PBXFileReference; lastKnownFileType = text.plist.stringsdict; name = en; path = en.lproj/Localizable.stringsdict; sourceTree = "<group>"; };
		AA86490B24D3494C001BABEE /* GradientView.swift */ = {isa = PBXFileReference; lastKnownFileType = sourcecode.swift; path = GradientView.swift; sourceTree = "<group>"; };
		AA86490D24D49B54001BABEE /* TabLoadingView.swift */ = {isa = PBXFileReference; lastKnownFileType = sourcecode.swift; path = TabLoadingView.swift; sourceTree = "<group>"; };
		AA88D14A252A557100980B4E /* URLRequestExtension.swift */ = {isa = PBXFileReference; lastKnownFileType = sourcecode.swift; path = URLRequestExtension.swift; sourceTree = "<group>"; };
		AA8EDF2324923E980071C2E8 /* URLExtension.swift */ = {isa = PBXFileReference; lastKnownFileType = sourcecode.swift; path = URLExtension.swift; sourceTree = "<group>"; };
		AA8EDF2624923EC70071C2E8 /* StringExtension.swift */ = {isa = PBXFileReference; lastKnownFileType = sourcecode.swift; path = StringExtension.swift; sourceTree = "<group>"; };
		AA92126E25ACCB1100600CD4 /* ErrorExtension.swift */ = {isa = PBXFileReference; lastKnownFileType = sourcecode.swift; path = ErrorExtension.swift; sourceTree = "<group>"; };
		AA92127625ADA07900600CD4 /* WKWebViewExtension.swift */ = {isa = PBXFileReference; lastKnownFileType = sourcecode.swift; path = WKWebViewExtension.swift; sourceTree = "<group>"; };
		AA97BF4525135DD30014931A /* ApplicationDockMenu.swift */ = {isa = PBXFileReference; lastKnownFileType = sourcecode.swift; path = ApplicationDockMenu.swift; sourceTree = "<group>"; };
		AA9C362725518C44004B1BA3 /* WebsiteDataStoreMock.swift */ = {isa = PBXFileReference; lastKnownFileType = sourcecode.swift; path = WebsiteDataStoreMock.swift; sourceTree = "<group>"; };
		AA9C362F25518CA9004B1BA3 /* FireTests.swift */ = {isa = PBXFileReference; lastKnownFileType = sourcecode.swift; path = FireTests.swift; sourceTree = "<group>"; };
		AA9E9A5525A3AE8400D1959D /* NSWindowExtension.swift */ = {isa = PBXFileReference; lastKnownFileType = sourcecode.swift; path = NSWindowExtension.swift; sourceTree = "<group>"; };
		AA9E9A5D25A4867200D1959D /* TabDragAndDropManager.swift */ = {isa = PBXFileReference; lastKnownFileType = sourcecode.swift; path = TabDragAndDropManager.swift; sourceTree = "<group>"; };
		AA9FF95824A1ECF20039E328 /* Tab.swift */ = {isa = PBXFileReference; lastKnownFileType = sourcecode.swift; path = Tab.swift; sourceTree = "<group>"; };
		AA9FF95A24A1EFC20039E328 /* TabViewModel.swift */ = {isa = PBXFileReference; lastKnownFileType = sourcecode.swift; path = TabViewModel.swift; sourceTree = "<group>"; };
		AA9FF95C24A1FA1C0039E328 /* TabCollection.swift */ = {isa = PBXFileReference; lastKnownFileType = sourcecode.swift; path = TabCollection.swift; sourceTree = "<group>"; };
		AA9FF95E24A1FB680039E328 /* TabCollectionViewModel.swift */ = {isa = PBXFileReference; lastKnownFileType = sourcecode.swift; path = TabCollectionViewModel.swift; sourceTree = "<group>"; };
		AAA0CC32252F181A0079BC96 /* NavigationButtonMenuDelegate.swift */ = {isa = PBXFileReference; lastKnownFileType = sourcecode.swift; path = NavigationButtonMenuDelegate.swift; sourceTree = "<group>"; };
		AAA0CC3B25337FAB0079BC96 /* WKBackForwardListItemViewModel.swift */ = {isa = PBXFileReference; lastKnownFileType = sourcecode.swift; path = WKBackForwardListItemViewModel.swift; sourceTree = "<group>"; };
		AAA0CC462533833C0079BC96 /* OptionsButtonMenu.swift */ = {isa = PBXFileReference; lastKnownFileType = sourcecode.swift; path = OptionsButtonMenu.swift; sourceTree = "<group>"; };
		AAA0CC562539EBC90079BC96 /* FaviconUserScript.swift */ = {isa = PBXFileReference; lastKnownFileType = sourcecode.swift; path = FaviconUserScript.swift; sourceTree = "<group>"; };
		AAA0CC69253CC43C0079BC96 /* WKUserContentControllerExtension.swift */ = {isa = PBXFileReference; lastKnownFileType = sourcecode.swift; path = WKUserContentControllerExtension.swift; sourceTree = "<group>"; };
		AAA892E9250A4CEF005B37B2 /* WindowControllersManager.swift */ = {isa = PBXFileReference; lastKnownFileType = sourcecode.swift; path = WindowControllersManager.swift; sourceTree = "<group>"; };
		AAA8E8BE24EA8A0A0055E685 /* MouseOverButton.swift */ = {isa = PBXFileReference; lastKnownFileType = sourcecode.swift; path = MouseOverButton.swift; sourceTree = "<group>"; };
		AAA8E8C024EACA700055E685 /* MouseOverView.swift */ = {isa = PBXFileReference; lastKnownFileType = sourcecode.swift; path = MouseOverView.swift; sourceTree = "<group>"; };
		AAB549DE25DAB8F80058460B /* BookmarkViewModel.swift */ = {isa = PBXFileReference; lastKnownFileType = sourcecode.swift; path = BookmarkViewModel.swift; sourceTree = "<group>"; };
		AABEE69224A4E2F80043105B /* SuggestionsAPI.swift */ = {isa = PBXFileReference; lastKnownFileType = sourcecode.swift; path = SuggestionsAPI.swift; sourceTree = "<group>"; };
		AABEE69724A5FD930043105B /* SuggestionsAPIResult.swift */ = {isa = PBXFileReference; lastKnownFileType = sourcecode.swift; path = SuggestionsAPIResult.swift; sourceTree = "<group>"; };
		AABEE69924A902A90043105B /* SuggestionsViewModel.swift */ = {isa = PBXFileReference; lastKnownFileType = sourcecode.swift; path = SuggestionsViewModel.swift; sourceTree = "<group>"; };
		AABEE69B24A902BB0043105B /* Suggestions.swift */ = {isa = PBXFileReference; lastKnownFileType = sourcecode.swift; path = Suggestions.swift; sourceTree = "<group>"; };
		AABEE69D24A9C5C30043105B /* Suggestion.swift */ = {isa = PBXFileReference; lastKnownFileType = sourcecode.swift; path = Suggestion.swift; sourceTree = "<group>"; };
		AABEE6A424AA0A7F0043105B /* SuggestionsViewController.swift */ = {isa = PBXFileReference; lastKnownFileType = sourcecode.swift; path = SuggestionsViewController.swift; sourceTree = "<group>"; };
		AABEE6A824AB4B910043105B /* SuggestionTableCellView.swift */ = {isa = PBXFileReference; lastKnownFileType = sourcecode.swift; path = SuggestionTableCellView.swift; sourceTree = "<group>"; };
		AABEE6AA24ACA0F90043105B /* SuggestionTableRowView.swift */ = {isa = PBXFileReference; lastKnownFileType = sourcecode.swift; path = SuggestionTableRowView.swift; sourceTree = "<group>"; };
		AABEE6AE24AD22B90043105B /* AddressBarTextField.swift */ = {isa = PBXFileReference; lastKnownFileType = sourcecode.swift; path = AddressBarTextField.swift; sourceTree = "<group>"; };
		AAC5E4C425D6A6E8007F5990 /* BookmarkPopover.swift */ = {isa = PBXFileReference; fileEncoding = 4; lastKnownFileType = sourcecode.swift; path = BookmarkPopover.swift; sourceTree = "<group>"; };
		AAC5E4C525D6A6E8007F5990 /* BookmarkPopoverViewController.swift */ = {isa = PBXFileReference; fileEncoding = 4; lastKnownFileType = sourcecode.swift; path = BookmarkPopoverViewController.swift; sourceTree = "<group>"; };
		AAC5E4C625D6A6E8007F5990 /* Bookmarks.storyboard */ = {isa = PBXFileReference; fileEncoding = 4; lastKnownFileType = file.storyboard; path = Bookmarks.storyboard; sourceTree = "<group>"; };
		AAC5E4CD25D6A709007F5990 /* Bookmark.swift */ = {isa = PBXFileReference; fileEncoding = 4; lastKnownFileType = sourcecode.swift; path = Bookmark.swift; sourceTree = "<group>"; };
		AAC5E4CE25D6A709007F5990 /* BookmarkManager.swift */ = {isa = PBXFileReference; fileEncoding = 4; lastKnownFileType = sourcecode.swift; path = BookmarkManager.swift; sourceTree = "<group>"; };
		AAC5E4CF25D6A709007F5990 /* BookmarkList.swift */ = {isa = PBXFileReference; fileEncoding = 4; lastKnownFileType = sourcecode.swift; path = BookmarkList.swift; sourceTree = "<group>"; };
		AAC5E4D625D6A710007F5990 /* BookmarkStore.swift */ = {isa = PBXFileReference; fileEncoding = 4; lastKnownFileType = sourcecode.swift; path = BookmarkStore.swift; sourceTree = "<group>"; };
		AAC5E4D825D6A710007F5990 /* Bookmark.xcdatamodel */ = {isa = PBXFileReference; lastKnownFileType = wrapper.xcdatamodel; path = Bookmark.xcdatamodel; sourceTree = "<group>"; };
		AAC5E4E325D6BA9C007F5990 /* NSSizeExtension.swift */ = {isa = PBXFileReference; fileEncoding = 4; lastKnownFileType = sourcecode.swift; path = NSSizeExtension.swift; sourceTree = "<group>"; };
		AAC5E4E825D6BB4F007F5990 /* Popover.swift */ = {isa = PBXFileReference; fileEncoding = 4; lastKnownFileType = sourcecode.swift; path = Popover.swift; sourceTree = "<group>"; };
		AAC5E4F025D6BF10007F5990 /* AddressBarButton.swift */ = {isa = PBXFileReference; fileEncoding = 4; lastKnownFileType = sourcecode.swift; path = AddressBarButton.swift; sourceTree = "<group>"; };
		AAC5E4F525D6BF2C007F5990 /* AddressBarButtonsViewController.swift */ = {isa = PBXFileReference; fileEncoding = 4; lastKnownFileType = sourcecode.swift; path = AddressBarButtonsViewController.swift; sourceTree = "<group>"; };
		AAC82C5F258B6CB5009B6B42 /* TooltipWindowController.swift */ = {isa = PBXFileReference; lastKnownFileType = sourcecode.swift; path = TooltipWindowController.swift; sourceTree = "<group>"; };
		AAC9C01424CAFBCE00AD1325 /* TabTests.swift */ = {isa = PBXFileReference; lastKnownFileType = sourcecode.swift; path = TabTests.swift; sourceTree = "<group>"; };
		AAC9C01624CAFBDC00AD1325 /* TabCollectionTests.swift */ = {isa = PBXFileReference; lastKnownFileType = sourcecode.swift; path = TabCollectionTests.swift; sourceTree = "<group>"; };
		AAC9C01B24CB594C00AD1325 /* TabViewModelTests.swift */ = {isa = PBXFileReference; lastKnownFileType = sourcecode.swift; path = TabViewModelTests.swift; sourceTree = "<group>"; };
		AAC9C01D24CB6BEB00AD1325 /* TabCollectionViewModelTests.swift */ = {isa = PBXFileReference; lastKnownFileType = sourcecode.swift; path = TabCollectionViewModelTests.swift; sourceTree = "<group>"; };
		AAE39D1A24F44885008EF28B /* TabCollectionViewModelDelegateMock.swift */ = {isa = PBXFileReference; lastKnownFileType = sourcecode.swift; path = TabCollectionViewModelDelegateMock.swift; sourceTree = "<group>"; };
		AAE71E2B25F781EA00D74437 /* Homepage.storyboard */ = {isa = PBXFileReference; lastKnownFileType = file.storyboard; path = Homepage.storyboard; sourceTree = "<group>"; };
		AAE71E3025F7855400D74437 /* HomepageViewController.swift */ = {isa = PBXFileReference; lastKnownFileType = sourcecode.swift; path = HomepageViewController.swift; sourceTree = "<group>"; };
		AAE71E3525F7869300D74437 /* HomepageCollectionViewItem.swift */ = {isa = PBXFileReference; lastKnownFileType = sourcecode.swift; path = HomepageCollectionViewItem.swift; sourceTree = "<group>"; };
		AAE71E3625F7869300D74437 /* HomepageCollectionViewItem.xib */ = {isa = PBXFileReference; lastKnownFileType = file.xib; path = HomepageCollectionViewItem.xib; sourceTree = "<group>"; };
		AAE71E3C25F7B9A600D74437 /* BorderImageView.swift */ = {isa = PBXFileReference; lastKnownFileType = sourcecode.swift; path = BorderImageView.swift; sourceTree = "<group>"; };
		AAE8B101258A41C000E81239 /* Tooltip.storyboard */ = {isa = PBXFileReference; lastKnownFileType = file.storyboard; path = Tooltip.storyboard; sourceTree = "<group>"; };
		AAE8B10F258A456C00E81239 /* TooltipViewController.swift */ = {isa = PBXFileReference; lastKnownFileType = sourcecode.swift; path = TooltipViewController.swift; sourceTree = "<group>"; };
		AAECA41F24EEA4AC00EFA63A /* IndexPathExtension.swift */ = {isa = PBXFileReference; lastKnownFileType = sourcecode.swift; path = IndexPathExtension.swift; sourceTree = "<group>"; };
		AAF7D3852567CED500998667 /* WebViewConfiguration.swift */ = {isa = PBXFileReference; lastKnownFileType = sourcecode.swift; path = WebViewConfiguration.swift; sourceTree = "<group>"; };
		AAFCB37925E5403A00859DD4 /* BurnButton.swift */ = {isa = PBXFileReference; lastKnownFileType = sourcecode.swift; path = BurnButton.swift; sourceTree = "<group>"; };
		AAFCB37E25E545D400859DD4 /* PublisherExtension.swift */ = {isa = PBXFileReference; lastKnownFileType = sourcecode.swift; path = PublisherExtension.swift; sourceTree = "<group>"; };
		B61F012225ECBAE400ABB5A3 /* UserScriptsTest.swift */ = {isa = PBXFileReference; lastKnownFileType = sourcecode.swift; path = UserScriptsTest.swift; sourceTree = "<group>"; };
		B61F012A25ECBB1700ABB5A3 /* UserScriptsManagerTests.swift */ = {isa = PBXFileReference; lastKnownFileType = sourcecode.swift; path = UserScriptsManagerTests.swift; sourceTree = "<group>"; };
		B61F015425EDD5A700ABB5A3 /* UserContentController.swift */ = {isa = PBXFileReference; lastKnownFileType = sourcecode.swift; path = UserContentController.swift; sourceTree = "<group>"; };
		B62EB47B25BAD3BB005745C6 /* WKWebViewSessionDataTests.swift */ = {isa = PBXFileReference; fileEncoding = 4; lastKnownFileType = sourcecode.swift; path = WKWebViewSessionDataTests.swift; sourceTree = "<group>"; };
		B633C86C25E797D800E4B352 /* UserScriptsManager.swift */ = {isa = PBXFileReference; lastKnownFileType = sourcecode.swift; path = UserScriptsManager.swift; sourceTree = "<group>"; };
		B63D466725BEB6C200874977 /* WKWebView+SessionState.h */ = {isa = PBXFileReference; fileEncoding = 4; lastKnownFileType = sourcecode.c.h; path = "WKWebView+SessionState.h"; sourceTree = "<group>"; };
		B63D466825BEB6C200874977 /* WKWebView+SessionState.swift */ = {isa = PBXFileReference; fileEncoding = 4; lastKnownFileType = sourcecode.swift; path = "WKWebView+SessionState.swift"; sourceTree = "<group>"; };
		B63D467025BFA6C100874977 /* DispatchQueueExtensions.swift */ = {isa = PBXFileReference; lastKnownFileType = sourcecode.swift; path = DispatchQueueExtensions.swift; sourceTree = "<group>"; };
		B63D467925BFC3E100874977 /* NSCoderExtensions.swift */ = {isa = PBXFileReference; lastKnownFileType = sourcecode.swift; path = NSCoderExtensions.swift; sourceTree = "<group>"; };
		B657841825FA484B00D8DB33 /* NSException+Catch.h */ = {isa = PBXFileReference; lastKnownFileType = sourcecode.c.h; path = "NSException+Catch.h"; sourceTree = "<group>"; };
		B657841925FA484B00D8DB33 /* NSException+Catch.m */ = {isa = PBXFileReference; lastKnownFileType = sourcecode.c.objc; path = "NSException+Catch.m"; sourceTree = "<group>"; };
		B657841E25FA497600D8DB33 /* NSException+Catch.swift */ = {isa = PBXFileReference; lastKnownFileType = sourcecode.swift; path = "NSException+Catch.swift"; sourceTree = "<group>"; };
		B68458AF25C7E76A00DC17B6 /* WindowManager+StateRestoration.swift */ = {isa = PBXFileReference; lastKnownFileType = sourcecode.swift; path = "WindowManager+StateRestoration.swift"; sourceTree = "<group>"; };
		B68458B725C7E8B200DC17B6 /* Tab+NSSecureCoding.swift */ = {isa = PBXFileReference; lastKnownFileType = sourcecode.swift; path = "Tab+NSSecureCoding.swift"; sourceTree = "<group>"; };
		B68458BF25C7E9E000DC17B6 /* TabCollectionViewModel+NSSecureCoding.swift */ = {isa = PBXFileReference; lastKnownFileType = sourcecode.swift; path = "TabCollectionViewModel+NSSecureCoding.swift"; sourceTree = "<group>"; };
		B68458C425C7EA0C00DC17B6 /* TabCollection+NSSecureCoding.swift */ = {isa = PBXFileReference; lastKnownFileType = sourcecode.swift; path = "TabCollection+NSSecureCoding.swift"; sourceTree = "<group>"; };
		B68458CC25C7EB9000DC17B6 /* WKWebViewConfigurationExtensions.swift */ = {isa = PBXFileReference; lastKnownFileType = sourcecode.swift; path = WKWebViewConfigurationExtensions.swift; sourceTree = "<group>"; };
		B684590725C9027900DC17B6 /* AppStateChangedPublisher.swift */ = {isa = PBXFileReference; lastKnownFileType = sourcecode.swift; path = AppStateChangedPublisher.swift; sourceTree = "<group>"; };
		B684592125C93BE000DC17B6 /* Publisher.asVoid.swift */ = {isa = PBXFileReference; lastKnownFileType = sourcecode.swift; path = Publisher.asVoid.swift; sourceTree = "<group>"; };
		B684592625C93C0500DC17B6 /* Publishers.NestedObjectChanges.swift */ = {isa = PBXFileReference; lastKnownFileType = sourcecode.swift; path = Publishers.NestedObjectChanges.swift; sourceTree = "<group>"; };
		B684592E25C93FBF00DC17B6 /* AppStateRestorationManager.swift */ = {isa = PBXFileReference; lastKnownFileType = sourcecode.swift; path = AppStateRestorationManager.swift; sourceTree = "<group>"; };
		B6A5A27025B9377300AA7ADA /* StatePersistenceService.swift */ = {isa = PBXFileReference; lastKnownFileType = sourcecode.swift; path = StatePersistenceService.swift; sourceTree = "<group>"; };
		B6A5A27825B93FFE00AA7ADA /* StateRestorationManagerTests.swift */ = {isa = PBXFileReference; lastKnownFileType = sourcecode.swift; path = StateRestorationManagerTests.swift; sourceTree = "<group>"; };
		B6A5A27D25B9403E00AA7ADA /* FileStoreMock.swift */ = {isa = PBXFileReference; lastKnownFileType = sourcecode.swift; path = FileStoreMock.swift; sourceTree = "<group>"; };
		B6A5A29F25B96E8300AA7ADA /* AppStateChangePublisherTests.swift */ = {isa = PBXFileReference; lastKnownFileType = sourcecode.swift; path = AppStateChangePublisherTests.swift; sourceTree = "<group>"; };
		B6A5A2A725BAA35500AA7ADA /* WindowManagerStateRestorationTests.swift */ = {isa = PBXFileReference; lastKnownFileType = sourcecode.swift; path = WindowManagerStateRestorationTests.swift; sourceTree = "<group>"; };
		B6D7A2ED25D2418B002B2AE1 /* ShadowView.swift */ = {isa = PBXFileReference; fileEncoding = 4; lastKnownFileType = sourcecode.swift; path = ShadowView.swift; sourceTree = "<group>"; };
		F41D174025CB131900472416 /* NSColorExtension.swift */ = {isa = PBXFileReference; lastKnownFileType = sourcecode.swift; path = NSColorExtension.swift; sourceTree = "<group>"; };
		F44C130125C2DA0400426E3E /* NSAppearanceExtension.swift */ = {isa = PBXFileReference; lastKnownFileType = sourcecode.swift; path = NSAppearanceExtension.swift; sourceTree = "<group>"; };
/* End PBXFileReference section */

/* Begin PBXFrameworksBuildPhase section */
		4B1AD89A25FC27E200261379 /* Frameworks */ = {
			isa = PBXFrameworksBuildPhase;
			buildActionMask = 2147483647;
			files = (
			);
			runOnlyForDeploymentPostprocessing = 0;
		};
		AA585D7B248FD31100E9A3E2 /* Frameworks */ = {
			isa = PBXFrameworksBuildPhase;
			buildActionMask = 2147483647;
			files = (
				85AE2FF224A33A2D002D507F /* WebKit.framework in Frameworks */,
				4B82E9B325B69E3E00656FE7 /* TrackerRadarKit in Frameworks */,
				8524389725FA49B900DE9B83 /* BrowserServicesKit in Frameworks */,
				85FF55C825F82E4F00E2AB99 /* Lottie in Frameworks */,
			);
			runOnlyForDeploymentPostprocessing = 0;
		};
		AA585D8D248FD31400E9A3E2 /* Frameworks */ = {
			isa = PBXFrameworksBuildPhase;
			buildActionMask = 2147483647;
			files = (
			);
			runOnlyForDeploymentPostprocessing = 0;
		};
/* End PBXFrameworksBuildPhase section */

/* Begin PBXGroup section */
		142879D824CE1139005419BB /* ViewModel */ = {
			isa = PBXGroup;
			children = (
				142879DB24CE1185005419BB /* SuggestionsViewModelTests.swift */,
				142879D924CE1179005419BB /* SuggestionViewModelTests.swift */,
			);
			path = ViewModel;
			sourceTree = "<group>";
		};
		4B02197B25E05FAC00ED7DEA /* Fireproofing */ = {
			isa = PBXGroup;
			children = (
				4B02197C25E05FAC00ED7DEA /* Resources */,
				4B02197E25E05FAC00ED7DEA /* Extensions */,
				4B02198025E05FAC00ED7DEA /* Model */,
				4B02198225E05FAC00ED7DEA /* View */,
				4B02198625E05FAC00ED7DEA /* Services */,
			);
			path = Fireproofing;
			sourceTree = "<group>";
		};
		4B02197C25E05FAC00ED7DEA /* Resources */ = {
			isa = PBXGroup;
			children = (
				4B02197D25E05FAC00ED7DEA /* login-detection.js */,
			);
			path = Resources;
			sourceTree = "<group>";
		};
		4B02197E25E05FAC00ED7DEA /* Extensions */ = {
			isa = PBXGroup;
			children = (
				4B02197F25E05FAC00ED7DEA /* FireproofingURLExtensions.swift */,
			);
			path = Extensions;
			sourceTree = "<group>";
		};
		4B02198025E05FAC00ED7DEA /* Model */ = {
			isa = PBXGroup;
			children = (
				4B02198125E05FAC00ED7DEA /* FireproofDomains.swift */,
			);
			path = Model;
			sourceTree = "<group>";
		};
		4B02198225E05FAC00ED7DEA /* View */ = {
			isa = PBXGroup;
			children = (
				4B02198325E05FAC00ED7DEA /* FireproofInfoViewController.swift */,
				4B02198425E05FAC00ED7DEA /* Fireproofing.storyboard */,
				4B02198525E05FAC00ED7DEA /* UndoFireproofingViewController.swift */,
			);
			path = View;
			sourceTree = "<group>";
		};
		4B02198625E05FAC00ED7DEA /* Services */ = {
			isa = PBXGroup;
			children = (
				4B02198725E05FAC00ED7DEA /* LoginDetectionService.swift */,
			);
			path = Services;
			sourceTree = "<group>";
		};
		4B02199725E063DE00ED7DEA /* Fireproofing */ = {
			isa = PBXGroup;
			children = (
				4B02199825E063DE00ED7DEA /* LoginDetectionServiceTests.swift */,
				4B02199925E063DE00ED7DEA /* FireproofDomainsTests.swift */,
				4B02199A25E063DE00ED7DEA /* FireproofingURLExtensionsTests.swift */,
			);
			path = Fireproofing;
			sourceTree = "<group>";
		};
		4B1AD89E25FC27E200261379 /* Integration Tests */ = {
			isa = PBXGroup;
			children = (
				4B1AD91625FC46FB00261379 /* CoreDataEncryptionTests.swift */,
				4BA1A6EA258C288C00F6F690 /* EncryptionKeyStoreTests.swift */,
				4B1AD8A125FC27E200261379 /* Info.plist */,
			);
			path = "Integration Tests";
			sourceTree = "<group>";
		};
		4B6160D125B14E5E007DE5B2 /* ContentBlocker */ = {
			isa = PBXGroup;
			children = (
				4B6160FE25B15BB1007DE5B2 /* ContentBlockerRulesManager.swift */,
				4B6160DC25B152C5007DE5B2 /* ContentBlockerRulesUserScript.swift */,
				4B6160E425B152FA007DE5B2 /* ContentBlockerUserScript.swift */,
				4B6160D225B14E6E007DE5B2 /* TrackerRadarManager.swift */,
				4B6160EC25B15417007DE5B2 /* DetectedTracker.swift */,
				4B6160F125B15792007DE5B2 /* contentblockerrules.js */,
				4B6160F625B157BB007DE5B2 /* contentblocker.js */,
				4B6160D725B150E4007DE5B2 /* trackerData.json */,
				85AC3B0425D6B1D800C7D2AA /* ScriptSourceProviding.swift */,
			);
			path = ContentBlocker;
			sourceTree = "<group>";
		};
		4B677422255DBEB800025BD8 /* Smarter Encryption */ = {
			isa = PBXGroup;
			children = (
				4B67742C255DBEB800025BD8 /* HTTPSUpgrade.swift */,
				4B677423255DBEB800025BD8 /* Bloom Filter */,
				4B677426255DBEB800025BD8 /* Domain */,
				4B67742D255DBEB800025BD8 /* Store */,
			);
			path = "Smarter Encryption";
			sourceTree = "<group>";
		};
		4B677423255DBEB800025BD8 /* Bloom Filter */ = {
			isa = PBXGroup;
			children = (
				4B677425255DBEB800025BD8 /* BloomFilterWrapper.h */,
				4B677424255DBEB800025BD8 /* BloomFilterWrapper.mm */,
			);
			path = "Bloom Filter";
			sourceTree = "<group>";
		};
		4B677426255DBEB800025BD8 /* Domain */ = {
			isa = PBXGroup;
			children = (
				4B677427255DBEB800025BD8 /* httpsMobileV2BloomSpec.json */,
				4B677428255DBEB800025BD8 /* httpsMobileV2Bloom.bin */,
				4B677429255DBEB800025BD8 /* HTTPSBloomFilterSpecification.swift */,
				4B67742A255DBEB800025BD8 /* httpsMobileV2FalsePositives.json */,
				4B67742B255DBEB800025BD8 /* HTTPSExcludedDomains.swift */,
			);
			path = Domain;
			sourceTree = "<group>";
		};
		4B67742D255DBEB800025BD8 /* Store */ = {
			isa = PBXGroup;
			children = (
				4B67742E255DBEB800025BD8 /* HTTPSUpgrade.xcdatamodeld */,
				4B677430255DBEB800025BD8 /* HTTPSUpgradeStore.swift */,
			);
			path = Store;
			sourceTree = "<group>";
		};
		4B67743D255DBEEA00025BD8 /* Database */ = {
			isa = PBXGroup;
			children = (
				4B677440255DBEEA00025BD8 /* Database.swift */,
			);
			path = Database;
			sourceTree = "<group>";
		};
		4B677447255DBF1400025BD8 /* Submodules */ = {
			isa = PBXGroup;
			children = (
				85A011DB25B4D44800FA6A0C /* ios-js-support */,
				4B677448255DBF2300025BD8 /* bloom_cpp */,
			);
			name = Submodules;
			sourceTree = "<group>";
		};
		4B677448255DBF2300025BD8 /* bloom_cpp */ = {
			isa = PBXGroup;
			children = (
				4B677449255DBF3A00025BD8 /* BloomFilter.cpp */,
				4B67744A255DBF3A00025BD8 /* BloomFilter.hpp */,
			);
			name = bloom_cpp;
			sourceTree = "<group>";
		};
		4B82E9B725B6A04B00656FE7 /* ContentBlocker */ = {
			isa = PBXGroup;
			children = (
				4B82E9B825B6A05800656FE7 /* DetectedTrackerTests.swift */,
				4B82E9C025B6A1CD00656FE7 /* TrackerRadarManagerTests.swift */,
			);
			path = ContentBlocker;
			sourceTree = "<group>";
		};
		4BA1A691258B06F600F6F690 /* FileSystem */ = {
			isa = PBXGroup;
			children = (
				4BA1A69A258B076900F6F690 /* FileStore.swift */,
				4BA1A69F258B079600F6F690 /* DataEncryption.swift */,
				4BA1A6A4258B07DF00F6F690 /* EncryptedValueTransformer.swift */,
				4BA1A6A9258B07F400F6F690 /* EncryptionKeys */,
			);
			path = FileSystem;
			sourceTree = "<group>";
		};
		4BA1A6A9258B07F400F6F690 /* EncryptionKeys */ = {
			isa = PBXGroup;
			children = (
				4BA1A6B2258B080A00F6F690 /* EncryptionKeyGeneration.swift */,
				4BA1A6B7258B081600F6F690 /* EncryptionKeyStoring.swift */,
				4BA1A6BC258B082300F6F690 /* EncryptionKeyStore.swift */,
			);
			path = EncryptionKeys;
			sourceTree = "<group>";
		};
		4BA1A6CE258BF58C00F6F690 /* FileSystem */ = {
			isa = PBXGroup;
			children = (
				4BA1A6D8258C0CB300F6F690 /* DataEncryptionTests.swift */,
				4BA1A6FD258C5C1300F6F690 /* EncryptedValueTransformerTests.swift */,
				4BA1A6E5258C270800F6F690 /* EncryptionKeyGeneratorTests.swift */,
				4BA1A6F5258C4F9600F6F690 /* EncryptionMocks.swift */,
				4BA1A6DD258C100A00F6F690 /* FileStoreTests.swift */,
				4B11060925903EAC0039B979 /* CoreDataEncryptionTests.swift */,
				4B11060325903E570039B979 /* CoreDataEncryptionTesting.xcdatamodeld */,
				B6A5A27825B93FFE00AA7ADA /* StateRestorationManagerTests.swift */,
				B6A5A27D25B9403E00AA7ADA /* FileStoreMock.swift */,
			);
			path = FileSystem;
			sourceTree = "<group>";
		};
		4BB88B4E25B7BA20006F6B06 /* Utilities */ = {
			isa = PBXGroup;
			children = (
				4BB88B5A25B7BA50006F6B06 /* Instruments.swift */,
				85799C1725DEBB3F0007EC87 /* Logging.swift */,
				4BB88B4F25B7BA2B006F6B06 /* TabInstrumentation.swift */,
				85C6A29525CC1FFD00EEB5F1 /* UserDefaultsWrapper.swift */,
				4B65027E25E5FEBE0054432E /* Browser.swift */,
			);
			path = Utilities;
			sourceTree = "<group>";
		};
		8553FF50257523630029327F /* FileDownload */ = {
			isa = PBXGroup;
			children = (
				8553FF51257523760029327F /* FileDownloadTests.swift */,
			);
			path = FileDownload;
			sourceTree = "<group>";
		};
		8556A60C256C15C60092FA9D /* FileDownload */ = {
			isa = PBXGroup;
			children = (
				8556A615256C15E10092FA9D /* Model */,
			);
			path = FileDownload;
			sourceTree = "<group>";
		};
		8556A615256C15E10092FA9D /* Model */ = {
			isa = PBXGroup;
			children = (
				8556A60D256C15DD0092FA9D /* FileDownload.swift */,
				856C98D92570149800A22F1F /* FileDownloadTask.swift */,
				856C98DE257014BD00A22F1F /* FileDownloadManager.swift */,
			);
			path = Model;
			sourceTree = "<group>";
		};
		85A0115D25AF1C4700FA6A0C /* FindInPage */ = {
			isa = PBXGroup;
			children = (
				85A0117325AF2EDF00FA6A0C /* FindInPage.storyboard */,
				85A0118125AF60E700FA6A0C /* FindInPageModel.swift */,
				85A011E925B4D4CA00FA6A0C /* FindInPageUserScript.swift */,
				85A0116825AF1D8900FA6A0C /* FindInPageViewController.swift */,
			);
			path = FindInPage;
			sourceTree = "<group>";
		};
		85A011DB25B4D44800FA6A0C /* ios-js-support */ = {
			isa = PBXGroup;
			children = (
				85A011E425B4D49400FA6A0C /* findinpage.js */,
			);
			name = "ios-js-support";
			sourceTree = "<group>";
		};
		85AC3B1525D9BBFA00C7D2AA /* Configuration */ = {
			isa = PBXGroup;
			children = (
				85AC3B1625D9BC1A00C7D2AA /* ConfigurationDownloaderTests.swift */,
				85AC3B4825DAC9BD00C7D2AA /* ConfigurationStorageTests.swift */,
			);
			path = Configuration;
			sourceTree = "<group>";
		};
		85AC3B3325DA828900C7D2AA /* Network */ = {
			isa = PBXGroup;
			children = (
				85AC3B3425DA82A600C7D2AA /* DataTaskProviding.swift */,
			);
			path = Network;
			sourceTree = "<group>";
		};
		85AE2FF024A33A2D002D507F /* Frameworks */ = {
			isa = PBXGroup;
			children = (
				85AE2FF124A33A2D002D507F /* WebKit.framework */,
			);
			name = Frameworks;
			sourceTree = "<group>";
		};
		85D33F1025C82E93002B91A6 /* Configuration */ = {
			isa = PBXGroup;
			children = (
				85480FBA25D181CB009424E3 /* ConfigurationDownloading.swift */,
				85D33F1125C82EB3002B91A6 /* ConfigurationManager.swift */,
				85480FCE25D1AA22009424E3 /* ConfigurationStoring.swift */,
			);
			path = Configuration;
			sourceTree = "<group>";
		};
		85F1B0C725EF9747004792B6 /* AppDelegate */ = {
			isa = PBXGroup;
			children = (
				85F1B0C825EF9759004792B6 /* URLEventListenerTests.swift */,
			);
			path = AppDelegate;
			sourceTree = "<group>";
		};
		85F69B3A25EDE7F800978E59 /* Common */ = {
			isa = PBXGroup;
			children = (
				85F69B3B25EDE81F00978E59 /* URLExtensionTests.swift */,
			);
			path = Common;
			sourceTree = "<group>";
		};
		AA4D700525545EDE00C3411E /* AppDelegate */ = {
			isa = PBXGroup;
			children = (
				AA585D81248FD31100E9A3E2 /* AppDelegate.swift */,
				AA4D700625545EF800C3411E /* UrlEventListener.swift */,
			);
			path = AppDelegate;
			sourceTree = "<group>";
		};
		AA512D1224D99D4900230283 /* Services */ = {
			isa = PBXGroup;
			children = (
				AA512D1324D99D9800230283 /* FaviconService.swift */,
				AA6820E325502F19005ED0D5 /* WebsiteDataStore.swift */,
			);
			path = Services;
			sourceTree = "<group>";
		};
		AA585D75248FD31100E9A3E2 = {
			isa = PBXGroup;
			children = (
				AA68C3D62490F821001B8783 /* README.md */,
				AA585D80248FD31100E9A3E2 /* DuckDuckGo */,
				AA585D93248FD31400E9A3E2 /* Unit Tests */,
				4B1AD89E25FC27E200261379 /* Integration Tests */,
				AA585D7F248FD31100E9A3E2 /* Products */,
				85AE2FF024A33A2D002D507F /* Frameworks */,
				B633C89425E85C5700E4B352 /* Recovered References */,
			);
			sourceTree = "<group>";
		};
		AA585D7F248FD31100E9A3E2 /* Products */ = {
			isa = PBXGroup;
			children = (
				AA585D7E248FD31100E9A3E2 /* DuckDuckGo Privacy Browser.app */,
				AA585D90248FD31400E9A3E2 /* Unit Tests.xctest */,
				4B1AD89D25FC27E200261379 /* Integration Tests.xctest */,
			);
			name = Products;
			sourceTree = "<group>";
		};
		AA585D80248FD31100E9A3E2 /* DuckDuckGo */ = {
			isa = PBXGroup;
			children = (
				AA4D700525545EDE00C3411E /* AppDelegate */,
				AAC5E4C025D6A6A9007F5990 /* Bookmarks */,
				AA86491B24D837DE001BABEE /* BrowserTab */,
				AA6820E825503A21005ED0D5 /* Burning */,
				AA86491324D831B9001BABEE /* Common */,
				4B6160D125B14E5E007DE5B2 /* ContentBlocker */,
				85D33F1025C82E93002B91A6 /* Configuration */,
				8556A60C256C15C60092FA9D /* FileDownload */,
				85A0115D25AF1C4700FA6A0C /* FindInPage */,
				4B02197B25E05FAC00ED7DEA /* Fireproofing */,
				AAE71DB225F66A0900D74437 /* Homepage */,
				AA585DB02490E6FA00E9A3E2 /* Main */,
				AA97BF4425135CB60014931A /* Menus */,
				AA86491524D83384001BABEE /* NavigationBar */,
				4B677422255DBEB800025BD8 /* Smarter Encryption */,
				4B677447255DBF1400025BD8 /* Submodules */,
				AACB8E7224A4C8BC005F2218 /* Suggestions */,
				AA86491124D8318F001BABEE /* TabBar */,
				AAE8B0FD258A416F00E81239 /* Tooltip */,
				AA6EF9AE25066F99004754E6 /* Windows */,
				B68458AE25C7E75100DC17B6 /* State Restoration */,
				AA585D8B248FD31400E9A3E2 /* DuckDuckGo.entitlements */,
				4B677454255DC18000025BD8 /* Bridging.h */,
				AA585D8A248FD31400E9A3E2 /* Info.plist */,
				AA585D85248FD31400E9A3E2 /* Assets.xcassets */,
			);
			path = DuckDuckGo;
			sourceTree = "<group>";
		};
		AA585D93248FD31400E9A3E2 /* Unit Tests */ = {
			isa = PBXGroup;
			children = (
				B6A5A28C25B962CB00AA7ADA /* App */,
				85F1B0C725EF9747004792B6 /* AppDelegate */,
				AA652CAB25DD820D009059CC /* Bookmarks */,
				AA92ACAE24EFE1F5005F41C9 /* BrowserTab */,
				AA9C361D25518AAB004B1BA3 /* Burning */,
				85F69B3A25EDE7F800978E59 /* Common */,
				85AC3B1525D9BBFA00C7D2AA /* Configuration */,
				4B82E9B725B6A04B00656FE7 /* ContentBlocker */,
				8553FF50257523630029327F /* FileDownload */,
				4BA1A6CE258BF58C00F6F690 /* FileSystem */,
				4B02199725E063DE00ED7DEA /* Fireproofing */,
				AA63744E24C9BB4A00AB2AC4 /* Suggestions */,
				AAC9C01224CAFBB700AD1325 /* TabBar */,
				B61F012125ECBACE00ABB5A3 /* UserScripts */,
				AA585D96248FD31400E9A3E2 /* Info.plist */,
			);
			path = "Unit Tests";
			sourceTree = "<group>";
		};
		AA585DB02490E6FA00E9A3E2 /* Main */ = {
			isa = PBXGroup;
			children = (
				AA68C3D824911D56001B8783 /* View */,
			);
			path = Main;
			sourceTree = "<group>";
		};
		AA63744E24C9BB4A00AB2AC4 /* Suggestions */ = {
			isa = PBXGroup;
			children = (
				142879D824CE1139005419BB /* ViewModel */,
				AA63745024C9BB9A00AB2AC4 /* Model */,
				AA63744F24C9BB8E00AB2AC4 /* Services */,
			);
			path = Suggestions;
			sourceTree = "<group>";
		};
		AA63744F24C9BB8E00AB2AC4 /* Services */ = {
			isa = PBXGroup;
			children = (
				AA63745124C9BBE100AB2AC4 /* SuggestionsAPIMock.swift */,
				AA63745524C9EB3C00AB2AC4 /* SuggestionsAPIResultTests.swift */,
			);
			path = Services;
			sourceTree = "<group>";
		};
		AA63745024C9BB9A00AB2AC4 /* Model */ = {
			isa = PBXGroup;
			children = (
				AA63745324C9BF9A00AB2AC4 /* SuggestionsTests.swift */,
			);
			path = Model;
			sourceTree = "<group>";
		};
		AA652CAB25DD820D009059CC /* Bookmarks */ = {
			isa = PBXGroup;
			children = (
				AA652CAE25DD8228009059CC /* Model */,
				AA652CAF25DD822C009059CC /* Services */,
			);
			path = Bookmarks;
			sourceTree = "<group>";
		};
		AA652CAE25DD8228009059CC /* Model */ = {
			isa = PBXGroup;
			children = (
				AA652CCD25DD9071009059CC /* BookmarkListTests.swift */,
				AA652CD225DDA6E9009059CC /* LocalBookmarkManagerTests.swift */,
			);
			path = Model;
			sourceTree = "<group>";
		};
		AA652CAF25DD822C009059CC /* Services */ = {
			isa = PBXGroup;
			children = (
				AA652CB025DD825B009059CC /* LocalBookmarkStoreTests.swift */,
				AA652CDA25DDAB32009059CC /* BookmarkStoreMock.swift */,
			);
			path = Services;
			sourceTree = "<group>";
		};
		AA6820E825503A21005ED0D5 /* Burning */ = {
			isa = PBXGroup;
			children = (
				AAFCB38325E546FF00859DD4 /* View */,
				AA6820EF25503D93005ED0D5 /* ViewModel */,
				AA6820E925503A49005ED0D5 /* Model */,
			);
			path = Burning;
			sourceTree = "<group>";
		};
		AA6820E925503A49005ED0D5 /* Model */ = {
			isa = PBXGroup;
			children = (
				8511E18325F82B34002F516B /* 01_Fire_really_small.json */,
				AA6820EA25503D6A005ED0D5 /* Fire.swift */,
			);
			path = Model;
			sourceTree = "<group>";
		};
		AA6820EF25503D93005ED0D5 /* ViewModel */ = {
			isa = PBXGroup;
			children = (
				AA6820F025503DA9005ED0D5 /* FireViewModel.swift */,
			);
			path = ViewModel;
			sourceTree = "<group>";
		};
		AA68C3D824911D56001B8783 /* View */ = {
			isa = PBXGroup;
			children = (
				AA585D87248FD31400E9A3E2 /* Main.storyboard */,
				AA7412BC24D2BEEE00D22FE0 /* MainWindow.swift */,
				AA7412B424D1536B00D22FE0 /* MainWindowController.swift */,
				AA585DAE2490E6E600E9A3E2 /* MainViewController.swift */,
				85480F8925CDC360009424E3 /* Launch.storyboard */,
			);
			path = View;
			sourceTree = "<group>";
		};
		AA6EF9AE25066F99004754E6 /* Windows */ = {
			isa = PBXGroup;
			children = (
				AA6EF9AF25067035004754E6 /* View */,
			);
			path = Windows;
			sourceTree = "<group>";
		};
		AA6EF9AF25067035004754E6 /* View */ = {
			isa = PBXGroup;
			children = (
				AA6EF9AC25066F42004754E6 /* WindowsManager.swift */,
				AAA892E9250A4CEF005B37B2 /* WindowControllersManager.swift */,
				856C98D42570116900A22F1F /* NSWindow+Toast.swift */,
			);
			path = View;
			sourceTree = "<group>";
		};
		AA80EC52256BE33A007083E7 /* Localizables */ = {
			isa = PBXGroup;
			children = (
				AA80EC53256BE3BC007083E7 /* UserText.swift */,
				AA80EC8B256C49B8007083E7 /* Localizable.strings */,
				AA80EC91256C49BC007083E7 /* Localizable.stringsdict */,
			);
			path = Localizables;
			sourceTree = "<group>";
		};
		AA86491124D8318F001BABEE /* TabBar */ = {
			isa = PBXGroup;
			children = (
				AA86491224D831A1001BABEE /* View */,
				AA8EDF1F2491FCC10071C2E8 /* ViewModel */,
				AA9FF95724A1ECE20039E328 /* Model */,
			);
			path = TabBar;
			sourceTree = "<group>";
		};
		AA86491224D831A1001BABEE /* View */ = {
			isa = PBXGroup;
			children = (
				AA80EC7B256C46AA007083E7 /* TabBar.storyboard */,
				1430DFF424D0580F00B8978C /* TabBarViewController.swift */,
				1456D6E024EFCBC300775049 /* TabBarCollectionView.swift */,
				AA7412B624D1687000D22FE0 /* TabBarScrollView.swift */,
				AA7412B024D0B3AC00D22FE0 /* TabBarViewItem.swift */,
				AA7412B124D0B3AC00D22FE0 /* TabBarViewItem.xib */,
				AA2CB1342587C29500AA6FBE /* TabBarFooter.swift */,
				AA2CB12C2587BB5600AA6FBE /* TabBarFooter.xib */,
				AA86490D24D49B54001BABEE /* TabLoadingView.swift */,
				AA9E9A5D25A4867200D1959D /* TabDragAndDropManager.swift */,
			);
			path = View;
			sourceTree = "<group>";
		};
		AA86491324D831B9001BABEE /* Common */ = {
			isa = PBXGroup;
			children = (
				4B67743D255DBEEA00025BD8 /* Database */,
				AADC60E92493B305008F8EF7 /* Extensions */,
				4BA1A691258B06F600F6F690 /* FileSystem */,
				AA80EC52256BE33A007083E7 /* Localizables */,
				85AC3B3325DA828900C7D2AA /* Network */,
				4BB88B4E25B7BA20006F6B06 /* Utilities */,
				AA86491424D831C4001BABEE /* View */,
			);
			path = Common;
			sourceTree = "<group>";
		};
		AA86491424D831C4001BABEE /* View */ = {
			isa = PBXGroup;
			children = (
				AA2E423324C8A2270048C0D5 /* ColorView.swift */,
				14D9B90124F91316000D4D13 /* FocusRingView.swift */,
				AA86490B24D3494C001BABEE /* GradientView.swift */,
				AAA8E8BE24EA8A0A0055E685 /* MouseOverButton.swift */,
				AAA8E8C024EACA700055E685 /* MouseOverView.swift */,
				AA4E633925E79C0A00134434 /* MouseClickView.swift */,
				AAC5E4E825D6BB4F007F5990 /* Popover.swift */,
				AA361A3524EBF0B500EEC649 /* WindowDraggingView.swift */,
				B6D7A2ED25D2418B002B2AE1 /* ShadowView.swift */,
				AAE71E3C25F7B9A600D74437 /* BorderImageView.swift */,
				4B65028925E6CBF40054432E /* NibLoadable.swift */,
			);
			path = View;
			sourceTree = "<group>";
		};
		AA86491524D83384001BABEE /* NavigationBar */ = {
			isa = PBXGroup;
			children = (
				AA86491624D8339A001BABEE /* View */,
				AAA0CC3A25337F990079BC96 /* ViewModel */,
			);
			path = NavigationBar;
			sourceTree = "<group>";
		};
		AA86491624D8339A001BABEE /* View */ = {
			isa = PBXGroup;
			children = (
				AA80EC6F256C469C007083E7 /* NavigationBar.storyboard */,
				AA68C3D22490ED62001B8783 /* NavigationBarViewController.swift */,
				14D9B8F924F7E089000D4D13 /* AddressBarViewController.swift */,
				AABEE6AE24AD22B90043105B /* AddressBarTextField.swift */,
				AAC5E4F525D6BF2C007F5990 /* AddressBarButtonsViewController.swift */,
				AAC5E4F025D6BF10007F5990 /* AddressBarButton.swift */,
				AAA0CC32252F181A0079BC96 /* NavigationButtonMenuDelegate.swift */,
				AAA0CC462533833C0079BC96 /* OptionsButtonMenu.swift */,
			);
			path = View;
			sourceTree = "<group>";
		};
		AA86491B24D837DE001BABEE /* BrowserTab */ = {
			isa = PBXGroup;
			children = (
				AA86491C24D83868001BABEE /* View */,
				AA86491D24D83A59001BABEE /* ViewModel */,
				AA86491E24D83A66001BABEE /* Model */,
				AA512D1224D99D4900230283 /* Services */,
			);
			path = BrowserTab;
			sourceTree = "<group>";
		};
		AA86491C24D83868001BABEE /* View */ = {
			isa = PBXGroup;
			children = (
				AA80EC69256C4691007083E7 /* BrowserTab.storyboard */,
				AA585D83248FD31100E9A3E2 /* BrowserTabViewController.swift */,
				856C98A5256EB59600A22F1F /* MenuItemSelectors.swift */,
				AA6FFB4524DC3B5A0028F4D0 /* WebView.swift */,
			);
			path = View;
			sourceTree = "<group>";
		};
		AA86491D24D83A59001BABEE /* ViewModel */ = {
			isa = PBXGroup;
			children = (
				AA9FF95A24A1EFC20039E328 /* TabViewModel.swift */,
				AA5D6DAB24A340F700C6FBCE /* WebViewStateObserver.swift */,
			);
			path = ViewModel;
			sourceTree = "<group>";
		};
		AA86491E24D83A66001BABEE /* Model */ = {
			isa = PBXGroup;
			children = (
				85D438BD256E8E6400F3BAF8 /* ContextMenuElement.swift */,
				85D438B5256E7C9E00F3BAF8 /* ContextMenuUserScript.swift */,
				4BB88B4425B7B55C006F6B06 /* DebugUserScript.swift */,
				85E11C2E25E7DC7E00974CAF /* ExternalURLHandler.swift */,
				AAA0CC562539EBC90079BC96 /* FaviconUserScript.swift */,
				8556A601256BDDD30092FA9D /* HTML5DownloadUserScript.swift */,
				4B02199225E060C600ED7DEA /* LoginDetectionUserScript.swift */,
				AA9FF95824A1ECF20039E328 /* Tab.swift */,
				14505A07256084EF00272CC6 /* UserAgent.swift */,
				85AC3AEE25D5CE9800C7D2AA /* UserScripts.swift */,
				B633C86C25E797D800E4B352 /* UserScriptsManager.swift */,
				AAF7D3852567CED500998667 /* WebViewConfiguration.swift */,
				B61F015425EDD5A700ABB5A3 /* UserContentController.swift */,
			);
			path = Model;
			sourceTree = "<group>";
		};
		AA8EDF1F2491FCC10071C2E8 /* ViewModel */ = {
			isa = PBXGroup;
			children = (
				AA9FF95E24A1FB680039E328 /* TabCollectionViewModel.swift */,
			);
			path = ViewModel;
			sourceTree = "<group>";
		};
		AA92ACAE24EFE1F5005F41C9 /* BrowserTab */ = {
			isa = PBXGroup;
			children = (
				B62EB47B25BAD3BB005745C6 /* WKWebViewSessionDataTests.swift */,
				AA92ACAF24EFE209005F41C9 /* ViewModel */,
				AA92ACB024EFE210005F41C9 /* Model */,
				AA9C362625518B61004B1BA3 /* Services */,
			);
			path = BrowserTab;
			sourceTree = "<group>";
		};
		AA92ACAF24EFE209005F41C9 /* ViewModel */ = {
			isa = PBXGroup;
			children = (
				AAC9C01B24CB594C00AD1325 /* TabViewModelTests.swift */,
			);
			path = ViewModel;
			sourceTree = "<group>";
		};
		AA92ACB024EFE210005F41C9 /* Model */ = {
			isa = PBXGroup;
			children = (
				AAC9C01424CAFBCE00AD1325 /* TabTests.swift */,
				8546DE6125C03056000CA5E1 /* UserAgentTests.swift */,
				85E11C3625E7F1E100974CAF /* ExternalURLHandlerTests.swift */,
			);
			path = Model;
			sourceTree = "<group>";
		};
		AA97BF4425135CB60014931A /* Menus */ = {
			isa = PBXGroup;
			children = (
				AA4BBA3A25C58FA200C4FB0F /* MainMenu.swift */,
				AA6EF9B425081B4C004754E6 /* MainMenuActions.swift */,
				AA97BF4525135DD30014931A /* ApplicationDockMenu.swift */,
			);
			path = Menus;
			sourceTree = "<group>";
		};
		AA9C361D25518AAB004B1BA3 /* Burning */ = {
			isa = PBXGroup;
			children = (
				AA9C362125518B34004B1BA3 /* Model */,
			);
			path = Burning;
			sourceTree = "<group>";
		};
		AA9C362125518B34004B1BA3 /* Model */ = {
			isa = PBXGroup;
			children = (
				AA9C362F25518CA9004B1BA3 /* FireTests.swift */,
			);
			path = Model;
			sourceTree = "<group>";
		};
		AA9C362625518B61004B1BA3 /* Services */ = {
			isa = PBXGroup;
			children = (
				4B0219A725E0646500ED7DEA /* WebsiteDataStoreTests.swift */,
				AA9C362725518C44004B1BA3 /* WebsiteDataStoreMock.swift */,
			);
			path = Services;
			sourceTree = "<group>";
		};
		AA9FF95724A1ECE20039E328 /* Model */ = {
			isa = PBXGroup;
			children = (
				AA9FF95C24A1FA1C0039E328 /* TabCollection.swift */,
			);
			path = Model;
			sourceTree = "<group>";
		};
		AAA0CC3A25337F990079BC96 /* ViewModel */ = {
			isa = PBXGroup;
			children = (
				AAA0CC3B25337FAB0079BC96 /* WKBackForwardListItemViewModel.swift */,
			);
			path = ViewModel;
			sourceTree = "<group>";
		};
		AAB549DD25DAB8E90058460B /* ViewModel */ = {
			isa = PBXGroup;
			children = (
				AAB549DE25DAB8F80058460B /* BookmarkViewModel.swift */,
			);
			path = ViewModel;
			sourceTree = "<group>";
		};
		AABEE68F24A4CB290043105B /* Model */ = {
			isa = PBXGroup;
			children = (
				AABEE69B24A902BB0043105B /* Suggestions.swift */,
				AABEE69D24A9C5C30043105B /* Suggestion.swift */,
			);
			path = Model;
			sourceTree = "<group>";
		};
		AABEE69024A4CB300043105B /* ViewModel */ = {
			isa = PBXGroup;
			children = (
				AABEE69924A902A90043105B /* SuggestionsViewModel.swift */,
				AA3F895224C18AD500628DDE /* SuggestionViewModel.swift */,
			);
			path = ViewModel;
			sourceTree = "<group>";
		};
		AABEE69124A4CB3E0043105B /* Services */ = {
			isa = PBXGroup;
			children = (
				AABEE69224A4E2F80043105B /* SuggestionsAPI.swift */,
				AABEE69724A5FD930043105B /* SuggestionsAPIResult.swift */,
			);
			path = Services;
			sourceTree = "<group>";
		};
		AABEE6A124A9F3C90043105B /* View */ = {
			isa = PBXGroup;
			children = (
				AA80EC75256C46A2007083E7 /* Suggestions.storyboard */,
				AABEE6A424AA0A7F0043105B /* SuggestionsViewController.swift */,
				AABEE6A824AB4B910043105B /* SuggestionTableCellView.swift */,
				AABEE6AA24ACA0F90043105B /* SuggestionTableRowView.swift */,
			);
			path = View;
			sourceTree = "<group>";
		};
		AAC5E4C025D6A6A9007F5990 /* Bookmarks */ = {
			isa = PBXGroup;
			children = (
				AAC5E4C125D6A6C3007F5990 /* View */,
				AAB549DD25DAB8E90058460B /* ViewModel */,
				AAC5E4C225D6A6C7007F5990 /* Model */,
				AAC5E4C325D6A6CC007F5990 /* Services */,
			);
			path = Bookmarks;
			sourceTree = "<group>";
		};
		AAC5E4C125D6A6C3007F5990 /* View */ = {
			isa = PBXGroup;
			children = (
				AAC5E4C625D6A6E8007F5990 /* Bookmarks.storyboard */,
				AAC5E4C425D6A6E8007F5990 /* BookmarkPopover.swift */,
				AAC5E4C525D6A6E8007F5990 /* BookmarkPopoverViewController.swift */,
			);
			path = View;
			sourceTree = "<group>";
		};
		AAC5E4C225D6A6C7007F5990 /* Model */ = {
			isa = PBXGroup;
			children = (
				AAC5E4CD25D6A709007F5990 /* Bookmark.swift */,
				AAC5E4CF25D6A709007F5990 /* BookmarkList.swift */,
				AAC5E4CE25D6A709007F5990 /* BookmarkManager.swift */,
			);
			path = Model;
			sourceTree = "<group>";
		};
		AAC5E4C325D6A6CC007F5990 /* Services */ = {
			isa = PBXGroup;
			children = (
				AAC5E4D725D6A710007F5990 /* Bookmark.xcdatamodeld */,
				AAC5E4D625D6A710007F5990 /* BookmarkStore.swift */,
			);
			path = Services;
			sourceTree = "<group>";
		};
		AAC9C01224CAFBB700AD1325 /* TabBar */ = {
			isa = PBXGroup;
			children = (
				AAC9C01A24CB592E00AD1325 /* ViewModel */,
				AAC9C01324CAFBBE00AD1325 /* Model */,
			);
			path = TabBar;
			sourceTree = "<group>";
		};
		AAC9C01324CAFBBE00AD1325 /* Model */ = {
			isa = PBXGroup;
			children = (
				AAC9C01624CAFBDC00AD1325 /* TabCollectionTests.swift */,
			);
			path = Model;
			sourceTree = "<group>";
		};
		AAC9C01A24CB592E00AD1325 /* ViewModel */ = {
			isa = PBXGroup;
			children = (
				AAC9C01D24CB6BEB00AD1325 /* TabCollectionViewModelTests.swift */,
				AAE39D1A24F44885008EF28B /* TabCollectionViewModelDelegateMock.swift */,
			);
			path = ViewModel;
			sourceTree = "<group>";
		};
		AACB8E7224A4C8BC005F2218 /* Suggestions */ = {
			isa = PBXGroup;
			children = (
				AABEE6A124A9F3C90043105B /* View */,
				AABEE69024A4CB300043105B /* ViewModel */,
				AABEE68F24A4CB290043105B /* Model */,
				AABEE69124A4CB3E0043105B /* Services */,
			);
			path = Suggestions;
			sourceTree = "<group>";
		};
		AADC60E92493B305008F8EF7 /* Extensions */ = {
			isa = PBXGroup;
			children = (
				4BA1A6C1258B0A1300F6F690 /* ContiguousBytesExtension.swift */,
				85AC3AF625D5DBFD00C7D2AA /* DataExtension.swift */,
				B63D467025BFA6C100874977 /* DispatchQueueExtensions.swift */,
				AA92126E25ACCB1100600CD4 /* ErrorExtension.swift */,
				4B67744F255DBFA300025BD8 /* HashExtension.swift */,
				AAECA41F24EEA4AC00EFA63A /* IndexPathExtension.swift */,
				F44C130125C2DA0400426E3E /* NSAppearanceExtension.swift */,
				AA5C8F622591021700748EB7 /* NSApplicationExtension.swift */,
				B63D467925BFC3E100874977 /* NSCoderExtensions.swift */,
				F41D174025CB131900472416 /* NSColorExtension.swift */,
				AA6EF9B2250785D5004754E6 /* NSMenuExtension.swift */,
				AA72D5FD25FFF94E00C77619 /* NSMenuItemExtension.swift */,
				AA5C8F5D2590EEE800748EB7 /* NSPointExtension.swift */,
				AAC5E4E325D6BA9C007F5990 /* NSSizeExtension.swift */,
				AA5C8F58258FE21F00748EB7 /* NSTextFieldExtension.swift */,
				AA6FFB4324DC33320028F4D0 /* NSViewExtension.swift */,
				AA9E9A5525A3AE8400D1959D /* NSWindowExtension.swift */,
				B684592125C93BE000DC17B6 /* Publisher.asVoid.swift */,
				AAFCB37E25E545D400859DD4 /* PublisherExtension.swift */,
				B684592625C93C0500DC17B6 /* Publishers.NestedObjectChanges.swift */,
				4BB88B4925B7B690006F6B06 /* SequenceExtensions.swift */,
				AA8EDF2624923EC70071C2E8 /* StringExtension.swift */,
				AA8EDF2324923E980071C2E8 /* URLExtension.swift */,
				AA88D14A252A557100980B4E /* URLRequestExtension.swift */,
				AAA0CC69253CC43C0079BC96 /* WKUserContentControllerExtension.swift */,
				B63D466725BEB6C200874977 /* WKWebView+SessionState.h */,
				B63D466825BEB6C200874977 /* WKWebView+SessionState.swift */,
				B68458CC25C7EB9000DC17B6 /* WKWebViewConfigurationExtensions.swift */,
				AA92127625ADA07900600CD4 /* WKWebViewExtension.swift */,
<<<<<<< HEAD
=======
				AAFCB37E25E545D400859DD4 /* PublisherExtension.swift */,
				B657841825FA484B00D8DB33 /* NSException+Catch.h */,
				B657841925FA484B00D8DB33 /* NSException+Catch.m */,
				B657841E25FA497600D8DB33 /* NSException+Catch.swift */,
>>>>>>> dfa4139f
			);
			path = Extensions;
			sourceTree = "<group>";
		};
		AAE71DB225F66A0900D74437 /* Homepage */ = {
			isa = PBXGroup;
			children = (
				AAE71DB325F66A3F00D74437 /* View */,
			);
			path = Homepage;
			sourceTree = "<group>";
		};
		AAE71DB325F66A3F00D74437 /* View */ = {
			isa = PBXGroup;
			children = (
				AAE71E2B25F781EA00D74437 /* Homepage.storyboard */,
				AAE71E3025F7855400D74437 /* HomepageViewController.swift */,
				4B65027925E5F2B10054432E /* DefaultBrowserPromptView.swift */,
				4B65027425E5F2A70054432E /* DefaultBrowserPromptView.xib */,
				AAE71E3525F7869300D74437 /* HomepageCollectionViewItem.swift */,
				AAE71E3625F7869300D74437 /* HomepageCollectionViewItem.xib */,
				AA72D5E225FE977F00C77619 /* AddEditFavoriteViewController.swift */,
				AA72D5EF25FEA49900C77619 /* AddEditFavoriteWindow.swift */,
			);
			path = View;
			sourceTree = "<group>";
		};
		AAE8B0FD258A416F00E81239 /* Tooltip */ = {
			isa = PBXGroup;
			children = (
				AAE8B0FE258A417D00E81239 /* View */,
			);
			path = Tooltip;
			sourceTree = "<group>";
		};
		AAE8B0FE258A417D00E81239 /* View */ = {
			isa = PBXGroup;
			children = (
				AAE8B101258A41C000E81239 /* Tooltip.storyboard */,
				AAC82C5F258B6CB5009B6B42 /* TooltipWindowController.swift */,
				AAE8B10F258A456C00E81239 /* TooltipViewController.swift */,
			);
			path = View;
			sourceTree = "<group>";
		};
		AAFCB38325E546FF00859DD4 /* View */ = {
			isa = PBXGroup;
			children = (
				AAFCB37925E5403A00859DD4 /* BurnButton.swift */,
			);
			path = View;
			sourceTree = "<group>";
		};
		B61F012125ECBACE00ABB5A3 /* UserScripts */ = {
			isa = PBXGroup;
			children = (
				B61F012A25ECBB1700ABB5A3 /* UserScriptsManagerTests.swift */,
				B61F012225ECBAE400ABB5A3 /* UserScriptsTest.swift */,
			);
			path = UserScripts;
			sourceTree = "<group>";
		};
		B633C89425E85C5700E4B352 /* Recovered References */ = {
			isa = PBXGroup;
			children = (
			);
			name = "Recovered References";
			sourceTree = "<group>";
		};
		B68458AE25C7E75100DC17B6 /* State Restoration */ = {
			isa = PBXGroup;
			children = (
				B6A5A27025B9377300AA7ADA /* StatePersistenceService.swift */,
				B68458AF25C7E76A00DC17B6 /* WindowManager+StateRestoration.swift */,
				B68458B725C7E8B200DC17B6 /* Tab+NSSecureCoding.swift */,
				B68458C425C7EA0C00DC17B6 /* TabCollection+NSSecureCoding.swift */,
				B68458BF25C7E9E000DC17B6 /* TabCollectionViewModel+NSSecureCoding.swift */,
				B684590725C9027900DC17B6 /* AppStateChangedPublisher.swift */,
				B684592E25C93FBF00DC17B6 /* AppStateRestorationManager.swift */,
			);
			path = "State Restoration";
			sourceTree = "<group>";
		};
		B6A5A28C25B962CB00AA7ADA /* App */ = {
			isa = PBXGroup;
			children = (
				B6A5A2A725BAA35500AA7ADA /* WindowManagerStateRestorationTests.swift */,
				B6A5A29F25B96E8300AA7ADA /* AppStateChangePublisherTests.swift */,
			);
			path = App;
			sourceTree = "<group>";
		};
/* End PBXGroup section */

/* Begin PBXNativeTarget section */
		4B1AD89C25FC27E200261379 /* Integration Tests */ = {
			isa = PBXNativeTarget;
			buildConfigurationList = 4B1AD8A625FC27E200261379 /* Build configuration list for PBXNativeTarget "Integration Tests" */;
			buildPhases = (
				4B1AD89925FC27E200261379 /* Sources */,
				4B1AD89A25FC27E200261379 /* Frameworks */,
				4B1AD89B25FC27E200261379 /* Resources */,
			);
			buildRules = (
			);
			dependencies = (
				4B1AD8A325FC27E200261379 /* PBXTargetDependency */,
			);
			name = "Integration Tests";
			productName = "Integration Tests";
			productReference = 4B1AD89D25FC27E200261379 /* Integration Tests.xctest */;
			productType = "com.apple.product-type.bundle.unit-test";
		};
		AA585D7D248FD31100E9A3E2 /* DuckDuckGo Privacy Browser */ = {
			isa = PBXNativeTarget;
			buildConfigurationList = AA585DA4248FD31500E9A3E2 /* Build configuration list for PBXNativeTarget "DuckDuckGo Privacy Browser" */;
			buildPhases = (
				AA585D7A248FD31100E9A3E2 /* Sources */,
				AA8EDF2824925E940071C2E8 /* Swift Lint */,
				AA585D7B248FD31100E9A3E2 /* Frameworks */,
				AA585D7C248FD31100E9A3E2 /* Resources */,
			);
			buildRules = (
			);
			dependencies = (
			);
			name = "DuckDuckGo Privacy Browser";
			packageProductDependencies = (
				4B82E9B225B69E3E00656FE7 /* TrackerRadarKit */,
				85FF55C725F82E4F00E2AB99 /* Lottie */,
				8524389625FA49B900DE9B83 /* BrowserServicesKit */,
			);
			productName = DuckDuckGo;
			productReference = AA585D7E248FD31100E9A3E2 /* DuckDuckGo Privacy Browser.app */;
			productType = "com.apple.product-type.application";
		};
		AA585D8F248FD31400E9A3E2 /* Unit Tests */ = {
			isa = PBXNativeTarget;
			buildConfigurationList = AA585DA7248FD31500E9A3E2 /* Build configuration list for PBXNativeTarget "Unit Tests" */;
			buildPhases = (
				AA585D8C248FD31400E9A3E2 /* Sources */,
				AA585D8D248FD31400E9A3E2 /* Frameworks */,
				AA585D8E248FD31400E9A3E2 /* Resources */,
			);
			buildRules = (
			);
			dependencies = (
				AA585D92248FD31400E9A3E2 /* PBXTargetDependency */,
			);
			name = "Unit Tests";
			productName = DuckDuckGoTests;
			productReference = AA585D90248FD31400E9A3E2 /* Unit Tests.xctest */;
			productType = "com.apple.product-type.bundle.unit-test";
		};
/* End PBXNativeTarget section */

/* Begin PBXProject section */
		AA585D76248FD31100E9A3E2 /* Project object */ = {
			isa = PBXProject;
			attributes = {
				LastSwiftUpdateCheck = 1240;
				LastUpgradeCheck = 1200;
				ORGANIZATIONNAME = DuckDuckGo;
				TargetAttributes = {
					4B1AD89C25FC27E200261379 = {
						CreatedOnToolsVersion = 12.4;
						TestTargetID = AA585D7D248FD31100E9A3E2;
					};
					AA585D7D248FD31100E9A3E2 = {
						CreatedOnToolsVersion = 11.5;
					};
					AA585D8F248FD31400E9A3E2 = {
						CreatedOnToolsVersion = 11.5;
						TestTargetID = AA585D7D248FD31100E9A3E2;
					};
				};
			};
			buildConfigurationList = AA585D79248FD31100E9A3E2 /* Build configuration list for PBXProject "DuckDuckGo" */;
			compatibilityVersion = "Xcode 9.3";
			developmentRegion = en;
			hasScannedForEncodings = 0;
			knownRegions = (
				en,
				Base,
			);
			mainGroup = AA585D75248FD31100E9A3E2;
			packageReferences = (
				4B82E9B125B69E3E00656FE7 /* XCRemoteSwiftPackageReference "TrackerRadarKit" */,
				85FF55C625F82E4F00E2AB99 /* XCRemoteSwiftPackageReference "lottie-ios" */,
				8524389525FA49B900DE9B83 /* XCRemoteSwiftPackageReference "BrowserServicesKit" */,
			);
			productRefGroup = AA585D7F248FD31100E9A3E2 /* Products */;
			projectDirPath = "";
			projectRoot = "";
			targets = (
				AA585D7D248FD31100E9A3E2 /* DuckDuckGo Privacy Browser */,
				AA585D8F248FD31400E9A3E2 /* Unit Tests */,
				4B1AD89C25FC27E200261379 /* Integration Tests */,
			);
		};
/* End PBXProject section */

/* Begin PBXResourcesBuildPhase section */
		4B1AD89B25FC27E200261379 /* Resources */ = {
			isa = PBXResourcesBuildPhase;
			buildActionMask = 2147483647;
			files = (
			);
			runOnlyForDeploymentPostprocessing = 0;
		};
		AA585D7C248FD31100E9A3E2 /* Resources */ = {
			isa = PBXResourcesBuildPhase;
			buildActionMask = 2147483647;
			files = (
				4B02198C25E05FAC00ED7DEA /* Fireproofing.storyboard in Resources */,
				AA80EC73256C46A2007083E7 /* Suggestions.storyboard in Resources */,
				8511E18425F82B34002F516B /* 01_Fire_really_small.json in Resources */,
				85A0117425AF2EDF00FA6A0C /* FindInPage.storyboard in Resources */,
				AA80EC89256C49B8007083E7 /* Localizable.strings in Resources */,
				AAE8B102258A41C000E81239 /* Tooltip.storyboard in Resources */,
				AA68C3D72490F821001B8783 /* README.md in Resources */,
				85A011E525B4D49400FA6A0C /* findinpage.js in Resources */,
				AA585D86248FD31400E9A3E2 /* Assets.xcassets in Resources */,
				AA585D89248FD31400E9A3E2 /* Main.storyboard in Resources */,
				4B6160F225B15792007DE5B2 /* contentblockerrules.js in Resources */,
				AA80EC79256C46AA007083E7 /* TabBar.storyboard in Resources */,
				AAC5E4C925D6A6E8007F5990 /* Bookmarks.storyboard in Resources */,
				4B65027525E5F2A70054432E /* DefaultBrowserPromptView.xib in Resources */,
				AA7412B324D0B3AC00D22FE0 /* TabBarViewItem.xib in Resources */,
				85480F8A25CDC360009424E3 /* Launch.storyboard in Resources */,
				4B677435255DBEB800025BD8 /* httpsMobileV2FalsePositives.json in Resources */,
				AAE71E3825F7869300D74437 /* HomepageCollectionViewItem.xib in Resources */,
				4B02198825E05FAC00ED7DEA /* login-detection.js in Resources */,
				AA80EC8F256C49BC007083E7 /* Localizable.stringsdict in Resources */,
				AAE71E2C25F781EA00D74437 /* Homepage.storyboard in Resources */,
				AA80EC6D256C469C007083E7 /* NavigationBar.storyboard in Resources */,
				4B677433255DBEB800025BD8 /* httpsMobileV2Bloom.bin in Resources */,
				4B677432255DBEB800025BD8 /* httpsMobileV2BloomSpec.json in Resources */,
				AA2CB12D2587BB5600AA6FBE /* TabBarFooter.xib in Resources */,
				4B6160D825B150E4007DE5B2 /* trackerData.json in Resources */,
				AA80EC67256C4691007083E7 /* BrowserTab.storyboard in Resources */,
				4B6160F725B157BB007DE5B2 /* contentblocker.js in Resources */,
			);
			runOnlyForDeploymentPostprocessing = 0;
		};
		AA585D8E248FD31400E9A3E2 /* Resources */ = {
			isa = PBXResourcesBuildPhase;
			buildActionMask = 2147483647;
			files = (
			);
			runOnlyForDeploymentPostprocessing = 0;
		};
/* End PBXResourcesBuildPhase section */

/* Begin PBXShellScriptBuildPhase section */
		AA8EDF2824925E940071C2E8 /* Swift Lint */ = {
			isa = PBXShellScriptBuildPhase;
			buildActionMask = 2147483647;
			files = (
			);
			inputFileListPaths = (
			);
			inputPaths = (
			);
			name = "Swift Lint";
			outputFileListPaths = (
			);
			outputPaths = (
			);
			runOnlyForDeploymentPostprocessing = 0;
			shellPath = /bin/sh;
			shellScript = "if which swiftlint >/dev/null; then\n   if [ ! -z \"$BITRISE_PROJECT_PATH\" ] || [ \"$CONFIGURATION\" = \"Release\" ]; then\n       swiftlint lint --strict\n       if [ $? -ne 0 ]; then\n           echo \"error: SwiftLint validation failed.\"\n           exit 1\n       fi\n   else\n       swiftlint lint\n   fi\nelse\n   echo \"error: SwiftLint not installed. Install using \\`brew install swiftlint\\`\"\n   exit 1\nfi\n";
		};
/* End PBXShellScriptBuildPhase section */

/* Begin PBXSourcesBuildPhase section */
		4B1AD89925FC27E200261379 /* Sources */ = {
			isa = PBXSourcesBuildPhase;
			buildActionMask = 2147483647;
			files = (
				4B1AD8E225FC390B00261379 /* EncryptionMocks.swift in Sources */,
				4B1AD91725FC46FB00261379 /* CoreDataEncryptionTests.swift in Sources */,
				4B1AD92125FC474E00261379 /* CoreDataEncryptionTesting.xcdatamodeld in Sources */,
				4B1AD8D525FC38DD00261379 /* EncryptionKeyStoreTests.swift in Sources */,
			);
			runOnlyForDeploymentPostprocessing = 0;
		};
		AA585D7A248FD31100E9A3E2 /* Sources */ = {
			isa = PBXSourcesBuildPhase;
			buildActionMask = 2147483647;
			files = (
				AAA0CC572539EBC90079BC96 /* FaviconUserScript.swift in Sources */,
				85799C1825DEBB3F0007EC87 /* Logging.swift in Sources */,
				AA86490C24D3494C001BABEE /* GradientView.swift in Sources */,
				B684590825C9027900DC17B6 /* AppStateChangedPublisher.swift in Sources */,
				AA80EC54256BE3BC007083E7 /* UserText.swift in Sources */,
				14505A08256084EF00272CC6 /* UserAgent.swift in Sources */,
				AA7412BD24D2BEEE00D22FE0 /* MainWindow.swift in Sources */,
				4B6160FF25B15BB1007DE5B2 /* ContentBlockerRulesManager.swift in Sources */,
				AA5C8F5E2590EEE800748EB7 /* NSPointExtension.swift in Sources */,
				AA6EF9AD25066F42004754E6 /* WindowsManager.swift in Sources */,
				B68458CD25C7EB9000DC17B6 /* WKWebViewConfigurationExtensions.swift in Sources */,
				4BB88B5025B7BA2B006F6B06 /* TabInstrumentation.swift in Sources */,
				4B677437255DBEB800025BD8 /* HTTPSUpgrade.swift in Sources */,
				85D33F1225C82EB3002B91A6 /* ConfigurationManager.swift in Sources */,
				B633C86D25E797D800E4B352 /* UserScriptsManager.swift in Sources */,
				1430DFF524D0580F00B8978C /* TabBarViewController.swift in Sources */,
				4B6160DD25B152C5007DE5B2 /* ContentBlockerRulesUserScript.swift in Sources */,
				85AC3B3525DA82A600C7D2AA /* DataTaskProviding.swift in Sources */,
				4BA1A6B3258B080A00F6F690 /* EncryptionKeyGeneration.swift in Sources */,
				AABEE6A524AA0A7F0043105B /* SuggestionsViewController.swift in Sources */,
				85AC3AF725D5DBFD00C7D2AA /* DataExtension.swift in Sources */,
				85480FCF25D1AA22009424E3 /* ConfigurationStoring.swift in Sources */,
				4BB88B4A25B7B690006F6B06 /* SequenceExtensions.swift in Sources */,
				AAA0CC3C25337FAB0079BC96 /* WKBackForwardListItemViewModel.swift in Sources */,
				AAE71E3125F7855400D74437 /* HomepageViewController.swift in Sources */,
				4BB88B4525B7B55C006F6B06 /* DebugUserScript.swift in Sources */,
				4B65027A25E5F2B10054432E /* DefaultBrowserPromptView.swift in Sources */,
				8556A602256BDDD30092FA9D /* HTML5DownloadUserScript.swift in Sources */,
				AA4D700725545EF800C3411E /* UrlEventListener.swift in Sources */,
				AA92127725ADA07900600CD4 /* WKWebViewExtension.swift in Sources */,
				856C98A6256EB59600A22F1F /* MenuItemSelectors.swift in Sources */,
				AAFCB37F25E545D400859DD4 /* PublisherExtension.swift in Sources */,
				B684592225C93BE000DC17B6 /* Publisher.asVoid.swift in Sources */,
				AAA0CC33252F181A0079BC96 /* NavigationButtonMenuDelegate.swift in Sources */,
				AA512D1424D99D9800230283 /* FaviconService.swift in Sources */,
				AABEE6AB24ACA0F90043105B /* SuggestionTableRowView.swift in Sources */,
				AAC5E4D025D6A709007F5990 /* Bookmark.swift in Sources */,
				856C98DA2570149800A22F1F /* FileDownloadTask.swift in Sources */,
				AA5D6DAC24A340F700C6FBCE /* WebViewStateObserver.swift in Sources */,
				85C6A29625CC1FFD00EEB5F1 /* UserDefaultsWrapper.swift in Sources */,
				4BA1A6A0258B079600F6F690 /* DataEncryption.swift in Sources */,
				AABEE6AF24AD22B90043105B /* AddressBarTextField.swift in Sources */,
				AA68C3D32490ED62001B8783 /* NavigationBarViewController.swift in Sources */,
				AA585DAF2490E6E600E9A3E2 /* MainViewController.swift in Sources */,
				AABEE69A24A902A90043105B /* SuggestionsViewModel.swift in Sources */,
				B657841F25FA497600D8DB33 /* NSException+Catch.swift in Sources */,
				AA6820E425502F19005ED0D5 /* WebsiteDataStore.swift in Sources */,
				85D438B6256E7C9E00F3BAF8 /* ContextMenuUserScript.swift in Sources */,
				85D438BE256E8E6400F3BAF8 /* ContextMenuElement.swift in Sources */,
				4BA1A6BD258B082300F6F690 /* EncryptionKeyStore.swift in Sources */,
				AAC5E4F125D6BF10007F5990 /* AddressBarButton.swift in Sources */,
				B6D7A2EE25D2418B002B2AE1 /* ShadowView.swift in Sources */,
				AA88D14B252A557100980B4E /* URLRequestExtension.swift in Sources */,
				856C98DF257014BD00A22F1F /* FileDownloadManager.swift in Sources */,
				AABEE69E24A9C5C30043105B /* Suggestion.swift in Sources */,
				85480FBB25D181CB009424E3 /* ConfigurationDownloading.swift in Sources */,
				AA2E423424C8A2270048C0D5 /* ColorView.swift in Sources */,
				AAECA42024EEA4AC00EFA63A /* IndexPathExtension.swift in Sources */,
				AA5C8F632591021700748EB7 /* NSApplicationExtension.swift in Sources */,
				AA9E9A5625A3AE8400D1959D /* NSWindowExtension.swift in Sources */,
				AAC5E4C725D6A6E8007F5990 /* BookmarkPopover.swift in Sources */,
				4B677450255DBFA300025BD8 /* HashExtension.swift in Sources */,
				AA9FF95F24A1FB690039E328 /* TabCollectionViewModel.swift in Sources */,
				AAC5E4D125D6A709007F5990 /* BookmarkManager.swift in Sources */,
				AA5C8F59258FE21F00748EB7 /* NSTextFieldExtension.swift in Sources */,
				4B02198925E05FAC00ED7DEA /* FireproofingURLExtensions.swift in Sources */,
				4BA1A6A5258B07DF00F6F690 /* EncryptedValueTransformer.swift in Sources */,
				AAE71E3D25F7B9A600D74437 /* BorderImageView.swift in Sources */,
				AA6EF9B525081B4C004754E6 /* MainMenuActions.swift in Sources */,
				B63D466925BEB6C200874977 /* WKWebView+SessionState.swift in Sources */,
				85E11C2F25E7DC7E00974CAF /* ExternalURLHandler.swift in Sources */,
				85A0116925AF1D8900FA6A0C /* FindInPageViewController.swift in Sources */,
				AA6FFB4424DC33320028F4D0 /* NSViewExtension.swift in Sources */,
				AA4BBA3B25C58FA200C4FB0F /* MainMenu.swift in Sources */,
				AA585D84248FD31100E9A3E2 /* BrowserTabViewController.swift in Sources */,
				B63D467A25BFC3E100874977 /* NSCoderExtensions.swift in Sources */,
				B6A5A27125B9377300AA7ADA /* StatePersistenceService.swift in Sources */,
				AABEE69324A4E2F80043105B /* SuggestionsAPI.swift in Sources */,
				B68458B025C7E76A00DC17B6 /* WindowManager+StateRestoration.swift in Sources */,
				4B65027F25E5FEBE0054432E /* Browser.swift in Sources */,
				B68458C525C7EA0C00DC17B6 /* TabCollection+NSSecureCoding.swift in Sources */,
				4BB88B5B25B7BA50006F6B06 /* Instruments.swift in Sources */,
				F44C130225C2DA0400426E3E /* NSAppearanceExtension.swift in Sources */,
				4BA1A6B8258B081600F6F690 /* EncryptionKeyStoring.swift in Sources */,
				B657841A25FA484B00D8DB33 /* NSException+Catch.m in Sources */,
				B684592F25C93FBF00DC17B6 /* AppStateRestorationManager.swift in Sources */,
				AAA892EA250A4CEF005B37B2 /* WindowControllersManager.swift in Sources */,
				AAC5E4C825D6A6E8007F5990 /* BookmarkPopoverViewController.swift in Sources */,
				AABEE6A924AB4B910043105B /* SuggestionTableCellView.swift in Sources */,
				AA6820F125503DA9005ED0D5 /* FireViewModel.swift in Sources */,
				AAA0CC6A253CC43C0079BC96 /* WKUserContentControllerExtension.swift in Sources */,
				AA9FF95D24A1FA1C0039E328 /* TabCollection.swift in Sources */,
				85A0118225AF60E700FA6A0C /* FindInPageModel.swift in Sources */,
				85799C3425DFCD1B0007EC87 /* TrackerRadarManager.swift in Sources */,
				AA86490E24D49B54001BABEE /* TabLoadingView.swift in Sources */,
				AA2CB1352587C29500AA6FBE /* TabBarFooter.swift in Sources */,
				14D9B90224F91316000D4D13 /* FocusRingView.swift in Sources */,
				AA92126F25ACCB1100600CD4 /* ErrorExtension.swift in Sources */,
				AAA8E8C124EACA700055E685 /* MouseOverView.swift in Sources */,
				AAE8B110258A456C00E81239 /* TooltipViewController.swift in Sources */,
				85AC3B0525D6B1D800C7D2AA /* ScriptSourceProviding.swift in Sources */,
				4B02198E25E05FAC00ED7DEA /* LoginDetectionService.swift in Sources */,
				AA3F895324C18AD500628DDE /* SuggestionViewModel.swift in Sources */,
				4B677431255DBEB800025BD8 /* BloomFilterWrapper.mm in Sources */,
				B684592725C93C0500DC17B6 /* Publishers.NestedObjectChanges.swift in Sources */,
				85A011EA25B4D4CA00FA6A0C /* FindInPageUserScript.swift in Sources */,
				AA9FF95B24A1EFC20039E328 /* TabViewModel.swift in Sources */,
				AA9E9A5E25A4867200D1959D /* TabDragAndDropManager.swift in Sources */,
				B68458C025C7E9E000DC17B6 /* TabCollectionViewModel+NSSecureCoding.swift in Sources */,
				AA8EDF2724923EC70071C2E8 /* StringExtension.swift in Sources */,
				AA72D5E325FE977F00C77619 /* AddEditFavoriteViewController.swift in Sources */,
				AA361A3624EBF0B500EEC649 /* WindowDraggingView.swift in Sources */,
				B68458B825C7E8B200DC17B6 /* Tab+NSSecureCoding.swift in Sources */,
				4B65028A25E6CBF40054432E /* NibLoadable.swift in Sources */,
				AAA0CC472533833C0079BC96 /* OptionsButtonMenu.swift in Sources */,
				4B677438255DBEB800025BD8 /* HTTPSUpgrade.xcdatamodeld in Sources */,
				4B677434255DBEB800025BD8 /* HTTPSBloomFilterSpecification.swift in Sources */,
				AA97BF4625135DD30014931A /* ApplicationDockMenu.swift in Sources */,
				4BA1A69B258B076900F6F690 /* FileStore.swift in Sources */,
				AAFCB37A25E5403A00859DD4 /* BurnButton.swift in Sources */,
				4B677436255DBEB800025BD8 /* HTTPSExcludedDomains.swift in Sources */,
				AAC5E4DA25D6A711007F5990 /* Bookmark.xcdatamodeld in Sources */,
				AAC5E4D225D6A709007F5990 /* BookmarkList.swift in Sources */,
				4B6160E525B152FA007DE5B2 /* ContentBlockerUserScript.swift in Sources */,
				AA7412B724D1687000D22FE0 /* TabBarScrollView.swift in Sources */,
				14D9B8FB24F7E089000D4D13 /* AddressBarViewController.swift in Sources */,
				AAC82C60258B6CB5009B6B42 /* TooltipWindowController.swift in Sources */,
				AAC5E4E425D6BA9C007F5990 /* NSSizeExtension.swift in Sources */,
				AAA8E8BF24EA8A0A0055E685 /* MouseOverButton.swift in Sources */,
				AA6820EB25503D6A005ED0D5 /* Fire.swift in Sources */,
				8556A60E256C15DD0092FA9D /* FileDownload.swift in Sources */,
				AA585D82248FD31100E9A3E2 /* AppDelegate.swift in Sources */,
				AA72D5F025FEA49900C77619 /* AddEditFavoriteWindow.swift in Sources */,
				1456D6E124EFCBC300775049 /* TabBarCollectionView.swift in Sources */,
				AABEE69C24A902BB0043105B /* Suggestions.swift in Sources */,
				85AC3AEF25D5CE9800C7D2AA /* UserScripts.swift in Sources */,
				4B677439255DBEB800025BD8 /* HTTPSUpgradeStore.swift in Sources */,
				4B02199325E060C600ED7DEA /* LoginDetectionUserScript.swift in Sources */,
				AAB549DF25DAB8F80058460B /* BookmarkViewModel.swift in Sources */,
				F41D174125CB131900472416 /* NSColorExtension.swift in Sources */,
				4B02198D25E05FAC00ED7DEA /* UndoFireproofingViewController.swift in Sources */,
				AAE71E3725F7869300D74437 /* HomepageCollectionViewItem.swift in Sources */,
				AAC5E4F625D6BF2C007F5990 /* AddressBarButtonsViewController.swift in Sources */,
				AA6EF9B3250785D5004754E6 /* NSMenuExtension.swift in Sources */,
				AA7412B524D1536B00D22FE0 /* MainWindowController.swift in Sources */,
				AA9FF95924A1ECF20039E328 /* Tab.swift in Sources */,
				B63D467125BFA6C100874977 /* DispatchQueueExtensions.swift in Sources */,
				AA6FFB4624DC3B5A0028F4D0 /* WebView.swift in Sources */,
				AA7412B224D0B3AC00D22FE0 /* TabBarViewItem.swift in Sources */,
				856C98D52570116900A22F1F /* NSWindow+Toast.swift in Sources */,
				4B02198B25E05FAC00ED7DEA /* FireproofInfoViewController.swift in Sources */,
				AA8EDF2424923E980071C2E8 /* URLExtension.swift in Sources */,
				4B67744B255DBF3A00025BD8 /* BloomFilter.cpp in Sources */,
				4B02198A25E05FAC00ED7DEA /* FireproofDomains.swift in Sources */,
				4B677442255DBEEA00025BD8 /* Database.swift in Sources */,
				AAF7D3862567CED500998667 /* WebViewConfiguration.swift in Sources */,
				AABEE69824A5FD930043105B /* SuggestionsAPIResult.swift in Sources */,
				AA4E633A25E79C0A00134434 /* MouseClickView.swift in Sources */,
				4B6160ED25B15417007DE5B2 /* DetectedTracker.swift in Sources */,
				B61F015525EDD5A700ABB5A3 /* UserContentController.swift in Sources */,
				AAC5E4E925D6BB4F007F5990 /* Popover.swift in Sources */,
				AAC5E4D925D6A711007F5990 /* BookmarkStore.swift in Sources */,
				AA72D5FE25FFF94E00C77619 /* NSMenuItemExtension.swift in Sources */,
				4BA1A6C2258B0A1300F6F690 /* ContiguousBytesExtension.swift in Sources */,
			);
			runOnlyForDeploymentPostprocessing = 0;
		};
		AA585D8C248FD31400E9A3E2 /* Sources */ = {
			isa = PBXSourcesBuildPhase;
			buildActionMask = 2147483647;
			files = (
				142879DA24CE1179005419BB /* SuggestionViewModelTests.swift in Sources */,
				85F1B0C925EF9759004792B6 /* URLEventListenerTests.swift in Sources */,
				B6A5A27925B93FFF00AA7ADA /* StateRestorationManagerTests.swift in Sources */,
				4B0219A825E0646500ED7DEA /* WebsiteDataStoreTests.swift in Sources */,
				AAC9C01E24CB6BEB00AD1325 /* TabCollectionViewModelTests.swift in Sources */,
				85E11C3725E7F1E100974CAF /* ExternalURLHandlerTests.swift in Sources */,
				4B02199B25E063DE00ED7DEA /* LoginDetectionServiceTests.swift in Sources */,
				AAC9C01724CAFBDC00AD1325 /* TabCollectionTests.swift in Sources */,
				4B82E9B925B6A05800656FE7 /* DetectedTrackerTests.swift in Sources */,
				4BA1A6DE258C100A00F6F690 /* FileStoreTests.swift in Sources */,
				AAC9C01C24CB594C00AD1325 /* TabViewModelTests.swift in Sources */,
				4B11060525903E570039B979 /* CoreDataEncryptionTesting.xcdatamodeld in Sources */,
				8546DE6225C03056000CA5E1 /* UserAgentTests.swift in Sources */,
				4B82E9C125B6A1CD00656FE7 /* TrackerRadarManagerTests.swift in Sources */,
				85AC3B4925DAC9BD00C7D2AA /* ConfigurationStorageTests.swift in Sources */,
				AA652CDB25DDAB32009059CC /* BookmarkStoreMock.swift in Sources */,
				B62EB47C25BAD3BB005745C6 /* WKWebViewSessionDataTests.swift in Sources */,
				B6A5A2A025B96E8300AA7ADA /* AppStateChangePublisherTests.swift in Sources */,
				4B02199C25E063DE00ED7DEA /* FireproofDomainsTests.swift in Sources */,
				AA63745224C9BBE100AB2AC4 /* SuggestionsAPIMock.swift in Sources */,
				142879DC24CE1185005419BB /* SuggestionsViewModelTests.swift in Sources */,
				AA652CD325DDA6E9009059CC /* LocalBookmarkManagerTests.swift in Sources */,
				AAE39D1B24F44885008EF28B /* TabCollectionViewModelDelegateMock.swift in Sources */,
				AA9C363025518CA9004B1BA3 /* FireTests.swift in Sources */,
				AA63745424C9BF9A00AB2AC4 /* SuggestionsTests.swift in Sources */,
				AAC9C01524CAFBCE00AD1325 /* TabTests.swift in Sources */,
				4BA1A6D9258C0CB300F6F690 /* DataEncryptionTests.swift in Sources */,
				B6A5A27E25B9403E00AA7ADA /* FileStoreMock.swift in Sources */,
				4BA1A6FE258C5C1300F6F690 /* EncryptedValueTransformerTests.swift in Sources */,
				85F69B3C25EDE81F00978E59 /* URLExtensionTests.swift in Sources */,
				AA63745624C9EB3C00AB2AC4 /* SuggestionsAPIResultTests.swift in Sources */,
				AA652CCE25DD9071009059CC /* BookmarkListTests.swift in Sources */,
				B6A5A2A825BAA35500AA7ADA /* WindowManagerStateRestorationTests.swift in Sources */,
				B61F012325ECBAE400ABB5A3 /* UserScriptsTest.swift in Sources */,
				4B11060A25903EAC0039B979 /* CoreDataEncryptionTests.swift in Sources */,
				8553FF52257523760029327F /* FileDownloadTests.swift in Sources */,
				4BA1A6E6258C270800F6F690 /* EncryptionKeyGeneratorTests.swift in Sources */,
				B61F012B25ECBB1700ABB5A3 /* UserScriptsManagerTests.swift in Sources */,
				85AC3B1725D9BC1A00C7D2AA /* ConfigurationDownloaderTests.swift in Sources */,
				4BA1A6F6258C4F9600F6F690 /* EncryptionMocks.swift in Sources */,
				4B02199D25E063DE00ED7DEA /* FireproofingURLExtensionsTests.swift in Sources */,
				AA9C362825518C44004B1BA3 /* WebsiteDataStoreMock.swift in Sources */,
				AA652CB125DD825B009059CC /* LocalBookmarkStoreTests.swift in Sources */,
				AA652CC925DD8981009059CC /* Bookmark.xcdatamodeld in Sources */,
			);
			runOnlyForDeploymentPostprocessing = 0;
		};
/* End PBXSourcesBuildPhase section */

/* Begin PBXTargetDependency section */
		4B1AD8A325FC27E200261379 /* PBXTargetDependency */ = {
			isa = PBXTargetDependency;
			target = AA585D7D248FD31100E9A3E2 /* DuckDuckGo Privacy Browser */;
			targetProxy = 4B1AD8A225FC27E200261379 /* PBXContainerItemProxy */;
		};
		AA585D92248FD31400E9A3E2 /* PBXTargetDependency */ = {
			isa = PBXTargetDependency;
			target = AA585D7D248FD31100E9A3E2 /* DuckDuckGo Privacy Browser */;
			targetProxy = AA585D91248FD31400E9A3E2 /* PBXContainerItemProxy */;
		};
/* End PBXTargetDependency section */

/* Begin PBXVariantGroup section */
		AA585D87248FD31400E9A3E2 /* Main.storyboard */ = {
			isa = PBXVariantGroup;
			children = (
				AA585D88248FD31400E9A3E2 /* Base */,
			);
			name = Main.storyboard;
			sourceTree = "<group>";
		};
		AA80EC69256C4691007083E7 /* BrowserTab.storyboard */ = {
			isa = PBXVariantGroup;
			children = (
				AA80EC68256C4691007083E7 /* Base */,
			);
			name = BrowserTab.storyboard;
			sourceTree = "<group>";
		};
		AA80EC6F256C469C007083E7 /* NavigationBar.storyboard */ = {
			isa = PBXVariantGroup;
			children = (
				AA80EC6E256C469C007083E7 /* Base */,
			);
			name = NavigationBar.storyboard;
			sourceTree = "<group>";
		};
		AA80EC75256C46A2007083E7 /* Suggestions.storyboard */ = {
			isa = PBXVariantGroup;
			children = (
				AA80EC74256C46A2007083E7 /* Base */,
			);
			name = Suggestions.storyboard;
			sourceTree = "<group>";
		};
		AA80EC7B256C46AA007083E7 /* TabBar.storyboard */ = {
			isa = PBXVariantGroup;
			children = (
				AA80EC7A256C46AA007083E7 /* Base */,
			);
			name = TabBar.storyboard;
			sourceTree = "<group>";
		};
		AA80EC8B256C49B8007083E7 /* Localizable.strings */ = {
			isa = PBXVariantGroup;
			children = (
				AA80EC8A256C49B8007083E7 /* en */,
			);
			name = Localizable.strings;
			sourceTree = "<group>";
		};
		AA80EC91256C49BC007083E7 /* Localizable.stringsdict */ = {
			isa = PBXVariantGroup;
			children = (
				AA80EC90256C49BC007083E7 /* en */,
			);
			name = Localizable.stringsdict;
			sourceTree = "<group>";
		};
/* End PBXVariantGroup section */

/* Begin XCBuildConfiguration section */
		4B1AD8A425FC27E200261379 /* Debug */ = {
			isa = XCBuildConfiguration;
			buildSettings = {
				BUNDLE_LOADER = "$(TEST_HOST)";
				CODE_SIGN_STYLE = Automatic;
				COMBINE_HIDPI_IMAGES = YES;
				DEVELOPMENT_TEAM = HKE973VLUW;
				INFOPLIST_FILE = "Integration Tests/Info.plist";
				LD_RUNPATH_SEARCH_PATHS = (
					"$(inherited)",
					"@executable_path/../Frameworks",
					"@loader_path/../Frameworks",
				);
				MACOSX_DEPLOYMENT_TARGET = 11.1;
				PRODUCT_BUNDLE_IDENTIFIER = "com.duckduckgo.Integration-Tests";
				PRODUCT_NAME = "$(TARGET_NAME)";
				SWIFT_VERSION = 5.0;
				TEST_HOST = "$(BUILT_PRODUCTS_DIR)/DuckDuckGo Privacy Browser.app/Contents/MacOS/DuckDuckGo Privacy Browser";
			};
			name = Debug;
		};
		4B1AD8A525FC27E200261379 /* Release */ = {
			isa = XCBuildConfiguration;
			buildSettings = {
				BUNDLE_LOADER = "$(TEST_HOST)";
				CODE_SIGN_STYLE = Automatic;
				COMBINE_HIDPI_IMAGES = YES;
				DEVELOPMENT_TEAM = HKE973VLUW;
				INFOPLIST_FILE = "Integration Tests/Info.plist";
				LD_RUNPATH_SEARCH_PATHS = (
					"$(inherited)",
					"@executable_path/../Frameworks",
					"@loader_path/../Frameworks",
				);
				MACOSX_DEPLOYMENT_TARGET = 11.1;
				PRODUCT_BUNDLE_IDENTIFIER = "com.duckduckgo.Integration-Tests";
				PRODUCT_NAME = "$(TARGET_NAME)";
				SWIFT_VERSION = 5.0;
				TEST_HOST = "$(BUILT_PRODUCTS_DIR)/DuckDuckGo Privacy Browser.app/Contents/MacOS/DuckDuckGo Privacy Browser";
			};
			name = Release;
		};
		4B1AD8B025FC322600261379 /* CI */ = {
			isa = XCBuildConfiguration;
			buildSettings = {
				ALWAYS_SEARCH_USER_PATHS = NO;
				CLANG_ANALYZER_NONNULL = YES;
				CLANG_ANALYZER_NUMBER_OBJECT_CONVERSION = YES_AGGRESSIVE;
				CLANG_CXX_LANGUAGE_STANDARD = "gnu++14";
				CLANG_CXX_LIBRARY = "libc++";
				CLANG_ENABLE_MODULES = YES;
				CLANG_ENABLE_OBJC_ARC = YES;
				CLANG_ENABLE_OBJC_WEAK = YES;
				CLANG_WARN_BLOCK_CAPTURE_AUTORELEASING = YES;
				CLANG_WARN_BOOL_CONVERSION = YES;
				CLANG_WARN_COMMA = YES;
				CLANG_WARN_CONSTANT_CONVERSION = YES;
				CLANG_WARN_DEPRECATED_OBJC_IMPLEMENTATIONS = YES;
				CLANG_WARN_DIRECT_OBJC_ISA_USAGE = YES_ERROR;
				CLANG_WARN_DOCUMENTATION_COMMENTS = YES;
				CLANG_WARN_EMPTY_BODY = YES;
				CLANG_WARN_ENUM_CONVERSION = YES;
				CLANG_WARN_INFINITE_RECURSION = YES;
				CLANG_WARN_INT_CONVERSION = YES;
				CLANG_WARN_NON_LITERAL_NULL_CONVERSION = YES;
				CLANG_WARN_OBJC_IMPLICIT_RETAIN_SELF = YES;
				CLANG_WARN_OBJC_LITERAL_CONVERSION = YES;
				CLANG_WARN_OBJC_ROOT_CLASS = YES_ERROR;
				CLANG_WARN_QUOTED_INCLUDE_IN_FRAMEWORK_HEADER = YES;
				CLANG_WARN_RANGE_LOOP_ANALYSIS = YES;
				CLANG_WARN_STRICT_PROTOTYPES = YES;
				CLANG_WARN_SUSPICIOUS_MOVE = YES;
				CLANG_WARN_UNGUARDED_AVAILABILITY = YES_AGGRESSIVE;
				CLANG_WARN_UNREACHABLE_CODE = YES;
				CLANG_WARN__DUPLICATE_METHOD_MATCH = YES;
				COPY_PHASE_STRIP = NO;
				DEBUG_INFORMATION_FORMAT = dwarf;
				ENABLE_STRICT_OBJC_MSGSEND = YES;
				ENABLE_TESTABILITY = YES;
				GCC_C_LANGUAGE_STANDARD = gnu11;
				GCC_DYNAMIC_NO_PIC = NO;
				GCC_NO_COMMON_BLOCKS = YES;
				GCC_OPTIMIZATION_LEVEL = 0;
				GCC_PREPROCESSOR_DEFINITIONS = (
					"DEBUG=1",
					"CI=1",
					"$(inherited)",
				);
				GCC_WARN_64_TO_32_BIT_CONVERSION = YES;
				GCC_WARN_ABOUT_RETURN_TYPE = YES_ERROR;
				GCC_WARN_UNDECLARED_SELECTOR = YES;
				GCC_WARN_UNINITIALIZED_AUTOS = YES_AGGRESSIVE;
				GCC_WARN_UNUSED_FUNCTION = YES;
				GCC_WARN_UNUSED_VARIABLE = YES;
				MACOSX_DEPLOYMENT_TARGET = 10.15;
				MTL_ENABLE_DEBUG_INFO = INCLUDE_SOURCE;
				MTL_FAST_MATH = YES;
				ONLY_ACTIVE_ARCH = YES;
				SDKROOT = macosx;
				SWIFT_ACTIVE_COMPILATION_CONDITIONS = "DEBUG CI";
				SWIFT_OPTIMIZATION_LEVEL = "-Onone";
			};
			name = CI;
		};
		4B1AD8B125FC322600261379 /* CI */ = {
			isa = XCBuildConfiguration;
			buildSettings = {
				ASSETCATALOG_COMPILER_APPICON_NAME = "AppIcon - Debug";
				CLANG_ANALYZER_LOCALIZABILITY_EMPTY_CONTEXT = YES;
				CLANG_ANALYZER_LOCALIZABILITY_NONLOCALIZED = YES;
				CODE_SIGN_ENTITLEMENTS = "";
				CODE_SIGN_IDENTITY = "";
				CODE_SIGN_STYLE = Manual;
				COMBINE_HIDPI_IMAGES = YES;
				DEVELOPMENT_TEAM = "";
				ENABLE_HARDENED_RUNTIME = YES;
				INFOPLIST_FILE = DuckDuckGo/Info.plist;
				LD_RUNPATH_SEARCH_PATHS = (
					"$(inherited)",
					"@executable_path/../Frameworks",
				);
				MARKETING_VERSION = 0.6.11;
				PRODUCT_BUNDLE_IDENTIFIER = com.duckduckgo.macos.browser.debug;
				PRODUCT_NAME = "$(TARGET_NAME)";
				PROVISIONING_PROFILE_SPECIFIER = "";
				SWIFT_ACTIVE_COMPILATION_CONDITIONS = "FEEDBACK $(inherited)";
				SWIFT_OBJC_BRIDGING_HEADER = "$(SRCROOT)/DuckDuckGo/Bridging.h";
				SWIFT_VERSION = 5.0;
			};
			name = CI;
		};
		4B1AD8B225FC322600261379 /* CI */ = {
			isa = XCBuildConfiguration;
			buildSettings = {
				ALWAYS_EMBED_SWIFT_STANDARD_LIBRARIES = YES;
				BUNDLE_LOADER = "$(TEST_HOST)";
				CODE_SIGN_IDENTITY = "-";
				CODE_SIGN_STYLE = Automatic;
				COMBINE_HIDPI_IMAGES = YES;
				DEVELOPMENT_TEAM = "";
				INFOPLIST_FILE = "Unit Tests/Info.plist";
				LD_RUNPATH_SEARCH_PATHS = (
					"$(inherited)",
					"@executable_path/../Frameworks",
					"@loader_path/../Frameworks",
				);
				MACOSX_DEPLOYMENT_TARGET = 10.15;
				PRODUCT_BUNDLE_IDENTIFIER = com.duckduckgo.macos.browser.DuckDuckGoTests;
				PRODUCT_NAME = "$(TARGET_NAME)";
				PROVISIONING_PROFILE_SPECIFIER = "";
				SWIFT_VERSION = 5.0;
				TEST_HOST = "$(BUILT_PRODUCTS_DIR)/DuckDuckGo Privacy Browser.app/Contents/MacOS/DuckDuckGo Privacy Browser";
			};
			name = CI;
		};
		4B1AD8B325FC322600261379 /* CI */ = {
			isa = XCBuildConfiguration;
			buildSettings = {
				BUNDLE_LOADER = "$(TEST_HOST)";
				CODE_SIGN_STYLE = Automatic;
				COMBINE_HIDPI_IMAGES = YES;
				DEVELOPMENT_TEAM = HKE973VLUW;
				INFOPLIST_FILE = "Integration Tests/Info.plist";
				LD_RUNPATH_SEARCH_PATHS = (
					"$(inherited)",
					"@executable_path/../Frameworks",
					"@loader_path/../Frameworks",
				);
				MACOSX_DEPLOYMENT_TARGET = 11.1;
				PRODUCT_BUNDLE_IDENTIFIER = "com.duckduckgo.Integration-Tests";
				PRODUCT_NAME = "$(TARGET_NAME)";
				SWIFT_VERSION = 5.0;
				TEST_HOST = "$(BUILT_PRODUCTS_DIR)/DuckDuckGo Privacy Browser.app/Contents/MacOS/DuckDuckGo Privacy Browser";
			};
			name = CI;
		};
		AA585DA2248FD31500E9A3E2 /* Debug */ = {
			isa = XCBuildConfiguration;
			buildSettings = {
				ALWAYS_SEARCH_USER_PATHS = NO;
				CLANG_ANALYZER_NONNULL = YES;
				CLANG_ANALYZER_NUMBER_OBJECT_CONVERSION = YES_AGGRESSIVE;
				CLANG_CXX_LANGUAGE_STANDARD = "gnu++14";
				CLANG_CXX_LIBRARY = "libc++";
				CLANG_ENABLE_MODULES = YES;
				CLANG_ENABLE_OBJC_ARC = YES;
				CLANG_ENABLE_OBJC_WEAK = YES;
				CLANG_WARN_BLOCK_CAPTURE_AUTORELEASING = YES;
				CLANG_WARN_BOOL_CONVERSION = YES;
				CLANG_WARN_COMMA = YES;
				CLANG_WARN_CONSTANT_CONVERSION = YES;
				CLANG_WARN_DEPRECATED_OBJC_IMPLEMENTATIONS = YES;
				CLANG_WARN_DIRECT_OBJC_ISA_USAGE = YES_ERROR;
				CLANG_WARN_DOCUMENTATION_COMMENTS = YES;
				CLANG_WARN_EMPTY_BODY = YES;
				CLANG_WARN_ENUM_CONVERSION = YES;
				CLANG_WARN_INFINITE_RECURSION = YES;
				CLANG_WARN_INT_CONVERSION = YES;
				CLANG_WARN_NON_LITERAL_NULL_CONVERSION = YES;
				CLANG_WARN_OBJC_IMPLICIT_RETAIN_SELF = YES;
				CLANG_WARN_OBJC_LITERAL_CONVERSION = YES;
				CLANG_WARN_OBJC_ROOT_CLASS = YES_ERROR;
				CLANG_WARN_QUOTED_INCLUDE_IN_FRAMEWORK_HEADER = YES;
				CLANG_WARN_RANGE_LOOP_ANALYSIS = YES;
				CLANG_WARN_STRICT_PROTOTYPES = YES;
				CLANG_WARN_SUSPICIOUS_MOVE = YES;
				CLANG_WARN_UNGUARDED_AVAILABILITY = YES_AGGRESSIVE;
				CLANG_WARN_UNREACHABLE_CODE = YES;
				CLANG_WARN__DUPLICATE_METHOD_MATCH = YES;
				COPY_PHASE_STRIP = NO;
				DEBUG_INFORMATION_FORMAT = dwarf;
				ENABLE_STRICT_OBJC_MSGSEND = YES;
				ENABLE_TESTABILITY = YES;
				GCC_C_LANGUAGE_STANDARD = gnu11;
				GCC_DYNAMIC_NO_PIC = NO;
				GCC_NO_COMMON_BLOCKS = YES;
				GCC_OPTIMIZATION_LEVEL = 0;
				GCC_PREPROCESSOR_DEFINITIONS = (
					"DEBUG=1",
					"$(inherited)",
				);
				GCC_WARN_64_TO_32_BIT_CONVERSION = YES;
				GCC_WARN_ABOUT_RETURN_TYPE = YES_ERROR;
				GCC_WARN_UNDECLARED_SELECTOR = YES;
				GCC_WARN_UNINITIALIZED_AUTOS = YES_AGGRESSIVE;
				GCC_WARN_UNUSED_FUNCTION = YES;
				GCC_WARN_UNUSED_VARIABLE = YES;
				MACOSX_DEPLOYMENT_TARGET = 10.15;
				MTL_ENABLE_DEBUG_INFO = INCLUDE_SOURCE;
				MTL_FAST_MATH = YES;
				ONLY_ACTIVE_ARCH = YES;
				SDKROOT = macosx;
				SWIFT_ACTIVE_COMPILATION_CONDITIONS = DEBUG;
				SWIFT_OPTIMIZATION_LEVEL = "-Onone";
			};
			name = Debug;
		};
		AA585DA3248FD31500E9A3E2 /* Release */ = {
			isa = XCBuildConfiguration;
			buildSettings = {
				ALWAYS_SEARCH_USER_PATHS = NO;
				CLANG_ANALYZER_NONNULL = YES;
				CLANG_ANALYZER_NUMBER_OBJECT_CONVERSION = YES_AGGRESSIVE;
				CLANG_CXX_LANGUAGE_STANDARD = "gnu++14";
				CLANG_CXX_LIBRARY = "libc++";
				CLANG_ENABLE_MODULES = YES;
				CLANG_ENABLE_OBJC_ARC = YES;
				CLANG_ENABLE_OBJC_WEAK = YES;
				CLANG_WARN_BLOCK_CAPTURE_AUTORELEASING = YES;
				CLANG_WARN_BOOL_CONVERSION = YES;
				CLANG_WARN_COMMA = YES;
				CLANG_WARN_CONSTANT_CONVERSION = YES;
				CLANG_WARN_DEPRECATED_OBJC_IMPLEMENTATIONS = YES;
				CLANG_WARN_DIRECT_OBJC_ISA_USAGE = YES_ERROR;
				CLANG_WARN_DOCUMENTATION_COMMENTS = YES;
				CLANG_WARN_EMPTY_BODY = YES;
				CLANG_WARN_ENUM_CONVERSION = YES;
				CLANG_WARN_INFINITE_RECURSION = YES;
				CLANG_WARN_INT_CONVERSION = YES;
				CLANG_WARN_NON_LITERAL_NULL_CONVERSION = YES;
				CLANG_WARN_OBJC_IMPLICIT_RETAIN_SELF = YES;
				CLANG_WARN_OBJC_LITERAL_CONVERSION = YES;
				CLANG_WARN_OBJC_ROOT_CLASS = YES_ERROR;
				CLANG_WARN_QUOTED_INCLUDE_IN_FRAMEWORK_HEADER = YES;
				CLANG_WARN_RANGE_LOOP_ANALYSIS = YES;
				CLANG_WARN_STRICT_PROTOTYPES = YES;
				CLANG_WARN_SUSPICIOUS_MOVE = YES;
				CLANG_WARN_UNGUARDED_AVAILABILITY = YES_AGGRESSIVE;
				CLANG_WARN_UNREACHABLE_CODE = YES;
				CLANG_WARN__DUPLICATE_METHOD_MATCH = YES;
				COPY_PHASE_STRIP = NO;
				DEBUG_INFORMATION_FORMAT = "dwarf-with-dsym";
				ENABLE_NS_ASSERTIONS = NO;
				ENABLE_STRICT_OBJC_MSGSEND = YES;
				GCC_C_LANGUAGE_STANDARD = gnu11;
				GCC_NO_COMMON_BLOCKS = YES;
				GCC_WARN_64_TO_32_BIT_CONVERSION = YES;
				GCC_WARN_ABOUT_RETURN_TYPE = YES_ERROR;
				GCC_WARN_UNDECLARED_SELECTOR = YES;
				GCC_WARN_UNINITIALIZED_AUTOS = YES_AGGRESSIVE;
				GCC_WARN_UNUSED_FUNCTION = YES;
				GCC_WARN_UNUSED_VARIABLE = YES;
				MACOSX_DEPLOYMENT_TARGET = 10.15;
				MTL_ENABLE_DEBUG_INFO = NO;
				MTL_FAST_MATH = YES;
				SDKROOT = macosx;
				SWIFT_COMPILATION_MODE = wholemodule;
				SWIFT_OPTIMIZATION_LEVEL = "-O";
			};
			name = Release;
		};
		AA585DA5248FD31500E9A3E2 /* Debug */ = {
			isa = XCBuildConfiguration;
			buildSettings = {
				ASSETCATALOG_COMPILER_APPICON_NAME = "AppIcon - Debug";
				CLANG_ANALYZER_LOCALIZABILITY_EMPTY_CONTEXT = YES;
				CLANG_ANALYZER_LOCALIZABILITY_NONLOCALIZED = YES;
				CODE_SIGN_ENTITLEMENTS = DuckDuckGo/DuckDuckGo.entitlements;
				CODE_SIGN_IDENTITY = "Apple Development";
				CODE_SIGN_STYLE = Automatic;
				COMBINE_HIDPI_IMAGES = YES;
				DEVELOPMENT_TEAM = HKE973VLUW;
				ENABLE_HARDENED_RUNTIME = YES;
				INFOPLIST_FILE = DuckDuckGo/Info.plist;
				LD_RUNPATH_SEARCH_PATHS = (
					"$(inherited)",
					"@executable_path/../Frameworks",
				);
				MARKETING_VERSION = 0.6.11;
				PRODUCT_BUNDLE_IDENTIFIER = com.duckduckgo.macos.browser.debug;
				PRODUCT_NAME = "$(TARGET_NAME)";
				SWIFT_ACTIVE_COMPILATION_CONDITIONS = "FEEDBACK $(inherited)";
				SWIFT_OBJC_BRIDGING_HEADER = "$(SRCROOT)/DuckDuckGo/Bridging.h";
				SWIFT_VERSION = 5.0;
			};
			name = Debug;
		};
		AA585DA6248FD31500E9A3E2 /* Release */ = {
			isa = XCBuildConfiguration;
			buildSettings = {
				ASSETCATALOG_COMPILER_APPICON_NAME = AppIcon;
				CLANG_ANALYZER_LOCALIZABILITY_EMPTY_CONTEXT = YES;
				CLANG_ANALYZER_LOCALIZABILITY_NONLOCALIZED = YES;
				CODE_SIGN_ENTITLEMENTS = DuckDuckGo/DuckDuckGo.entitlements;
				CODE_SIGN_IDENTITY = "Apple Development";
				CODE_SIGN_STYLE = Automatic;
				COMBINE_HIDPI_IMAGES = YES;
				DEVELOPMENT_TEAM = HKE973VLUW;
				ENABLE_HARDENED_RUNTIME = YES;
				INFOPLIST_FILE = DuckDuckGo/Info.plist;
				LD_RUNPATH_SEARCH_PATHS = (
					"$(inherited)",
					"@executable_path/../Frameworks",
				);
				MARKETING_VERSION = 0.6.11;
				PRODUCT_BUNDLE_IDENTIFIER = com.duckduckgo.macos.browser;
				PRODUCT_NAME = "$(TARGET_NAME)";
				SWIFT_ACTIVE_COMPILATION_CONDITIONS = FEEDBACK;
				SWIFT_OBJC_BRIDGING_HEADER = "$(SRCROOT)/DuckDuckGo/Bridging.h";
				SWIFT_VERSION = 5.0;
			};
			name = Release;
		};
		AA585DA8248FD31500E9A3E2 /* Debug */ = {
			isa = XCBuildConfiguration;
			buildSettings = {
				ALWAYS_EMBED_SWIFT_STANDARD_LIBRARIES = YES;
				BUNDLE_LOADER = "$(TEST_HOST)";
				CODE_SIGN_IDENTITY = "Apple Development";
				CODE_SIGN_STYLE = Automatic;
				COMBINE_HIDPI_IMAGES = YES;
				DEVELOPMENT_TEAM = HKE973VLUW;
				INFOPLIST_FILE = "Unit Tests/Info.plist";
				LD_RUNPATH_SEARCH_PATHS = (
					"$(inherited)",
					"@executable_path/../Frameworks",
					"@loader_path/../Frameworks",
				);
				MACOSX_DEPLOYMENT_TARGET = 10.15;
				PRODUCT_BUNDLE_IDENTIFIER = com.duckduckgo.macos.browser.DuckDuckGoTests;
				PRODUCT_NAME = "$(TARGET_NAME)";
				PROVISIONING_PROFILE_SPECIFIER = "";
				SWIFT_VERSION = 5.0;
				TEST_HOST = "$(BUILT_PRODUCTS_DIR)/DuckDuckGo Privacy Browser.app/Contents/MacOS/DuckDuckGo Privacy Browser";
			};
			name = Debug;
		};
		AA585DA9248FD31500E9A3E2 /* Release */ = {
			isa = XCBuildConfiguration;
			buildSettings = {
				ALWAYS_EMBED_SWIFT_STANDARD_LIBRARIES = YES;
				BUNDLE_LOADER = "$(TEST_HOST)";
				CODE_SIGN_IDENTITY = "Apple Development";
				CODE_SIGN_STYLE = Automatic;
				COMBINE_HIDPI_IMAGES = YES;
				DEVELOPMENT_TEAM = HKE973VLUW;
				INFOPLIST_FILE = "Unit Tests/Info.plist";
				LD_RUNPATH_SEARCH_PATHS = (
					"$(inherited)",
					"@executable_path/../Frameworks",
					"@loader_path/../Frameworks",
				);
				MACOSX_DEPLOYMENT_TARGET = 10.15;
				PRODUCT_BUNDLE_IDENTIFIER = com.duckduckgo.macos.browser.DuckDuckGoTests;
				PRODUCT_NAME = "$(TARGET_NAME)";
				PROVISIONING_PROFILE_SPECIFIER = "";
				SWIFT_VERSION = 5.0;
				TEST_HOST = "$(BUILT_PRODUCTS_DIR)/DuckDuckGo Privacy Browser.app/Contents/MacOS/DuckDuckGo Privacy Browser";
			};
			name = Release;
		};
/* End XCBuildConfiguration section */

/* Begin XCConfigurationList section */
		4B1AD8A625FC27E200261379 /* Build configuration list for PBXNativeTarget "Integration Tests" */ = {
			isa = XCConfigurationList;
			buildConfigurations = (
				4B1AD8A425FC27E200261379 /* Debug */,
				4B1AD8B325FC322600261379 /* CI */,
				4B1AD8A525FC27E200261379 /* Release */,
			);
			defaultConfigurationIsVisible = 0;
			defaultConfigurationName = Release;
		};
		AA585D79248FD31100E9A3E2 /* Build configuration list for PBXProject "DuckDuckGo" */ = {
			isa = XCConfigurationList;
			buildConfigurations = (
				AA585DA2248FD31500E9A3E2 /* Debug */,
				4B1AD8B025FC322600261379 /* CI */,
				AA585DA3248FD31500E9A3E2 /* Release */,
			);
			defaultConfigurationIsVisible = 0;
			defaultConfigurationName = Release;
		};
		AA585DA4248FD31500E9A3E2 /* Build configuration list for PBXNativeTarget "DuckDuckGo Privacy Browser" */ = {
			isa = XCConfigurationList;
			buildConfigurations = (
				AA585DA5248FD31500E9A3E2 /* Debug */,
				4B1AD8B125FC322600261379 /* CI */,
				AA585DA6248FD31500E9A3E2 /* Release */,
			);
			defaultConfigurationIsVisible = 0;
			defaultConfigurationName = Release;
		};
		AA585DA7248FD31500E9A3E2 /* Build configuration list for PBXNativeTarget "Unit Tests" */ = {
			isa = XCConfigurationList;
			buildConfigurations = (
				AA585DA8248FD31500E9A3E2 /* Debug */,
				4B1AD8B225FC322600261379 /* CI */,
				AA585DA9248FD31500E9A3E2 /* Release */,
			);
			defaultConfigurationIsVisible = 0;
			defaultConfigurationName = Release;
		};
/* End XCConfigurationList section */

/* Begin XCRemoteSwiftPackageReference section */
		4B82E9B125B69E3E00656FE7 /* XCRemoteSwiftPackageReference "TrackerRadarKit" */ = {
			isa = XCRemoteSwiftPackageReference;
			repositoryURL = "https://github.com/duckduckgo/TrackerRadarKit.git";
			requirement = {
				kind = upToNextMajorVersion;
				minimumVersion = 1.0.2;
			};
		};
		8524389525FA49B900DE9B83 /* XCRemoteSwiftPackageReference "BrowserServicesKit" */ = {
			isa = XCRemoteSwiftPackageReference;
			repositoryURL = "git@github.com:more-duckduckgo-org/BrowserServicesKit.git";
			requirement = {
				kind = upToNextMajorVersion;
				minimumVersion = 0.5.0;
			};
		};
		85FF55C625F82E4F00E2AB99 /* XCRemoteSwiftPackageReference "lottie-ios" */ = {
			isa = XCRemoteSwiftPackageReference;
			repositoryURL = "https://github.com/airbnb/lottie-ios";
			requirement = {
				branch = "lottie/macos-spm";
				kind = branch;
			};
		};
/* End XCRemoteSwiftPackageReference section */

/* Begin XCSwiftPackageProductDependency section */
		4B82E9B225B69E3E00656FE7 /* TrackerRadarKit */ = {
			isa = XCSwiftPackageProductDependency;
			package = 4B82E9B125B69E3E00656FE7 /* XCRemoteSwiftPackageReference "TrackerRadarKit" */;
			productName = TrackerRadarKit;
		};
		8524389625FA49B900DE9B83 /* BrowserServicesKit */ = {
			isa = XCSwiftPackageProductDependency;
			package = 8524389525FA49B900DE9B83 /* XCRemoteSwiftPackageReference "BrowserServicesKit" */;
			productName = BrowserServicesKit;
		};
		85FF55C725F82E4F00E2AB99 /* Lottie */ = {
			isa = XCSwiftPackageProductDependency;
			package = 85FF55C625F82E4F00E2AB99 /* XCRemoteSwiftPackageReference "lottie-ios" */;
			productName = Lottie;
		};
/* End XCSwiftPackageProductDependency section */

/* Begin XCVersionGroup section */
		4B11060325903E570039B979 /* CoreDataEncryptionTesting.xcdatamodeld */ = {
			isa = XCVersionGroup;
			children = (
				4B11060425903E570039B979 /* CoreDataEncryptionTesting.xcdatamodel */,
			);
			currentVersion = 4B11060425903E570039B979 /* CoreDataEncryptionTesting.xcdatamodel */;
			path = CoreDataEncryptionTesting.xcdatamodeld;
			sourceTree = "<group>";
			versionGroupType = wrapper.xcdatamodel;
		};
		4B67742E255DBEB800025BD8 /* HTTPSUpgrade.xcdatamodeld */ = {
			isa = XCVersionGroup;
			children = (
				4B67742F255DBEB800025BD8 /* HTTPSUpgrade 3.xcdatamodel */,
			);
			currentVersion = 4B67742F255DBEB800025BD8 /* HTTPSUpgrade 3.xcdatamodel */;
			path = HTTPSUpgrade.xcdatamodeld;
			sourceTree = "<group>";
			versionGroupType = wrapper.xcdatamodel;
		};
		AAC5E4D725D6A710007F5990 /* Bookmark.xcdatamodeld */ = {
			isa = XCVersionGroup;
			children = (
				AAC5E4D825D6A710007F5990 /* Bookmark.xcdatamodel */,
			);
			currentVersion = AAC5E4D825D6A710007F5990 /* Bookmark.xcdatamodel */;
			path = Bookmark.xcdatamodeld;
			sourceTree = "<group>";
			versionGroupType = wrapper.xcdatamodel;
		};
/* End XCVersionGroup section */
	};
	rootObject = AA585D76248FD31100E9A3E2 /* Project object */;
}<|MERGE_RESOLUTION|>--- conflicted
+++ resolved
@@ -1473,13 +1473,10 @@
 				B63D466825BEB6C200874977 /* WKWebView+SessionState.swift */,
 				B68458CC25C7EB9000DC17B6 /* WKWebViewConfigurationExtensions.swift */,
 				AA92127625ADA07900600CD4 /* WKWebViewExtension.swift */,
-<<<<<<< HEAD
-=======
 				AAFCB37E25E545D400859DD4 /* PublisherExtension.swift */,
 				B657841825FA484B00D8DB33 /* NSException+Catch.h */,
 				B657841925FA484B00D8DB33 /* NSException+Catch.m */,
 				B657841E25FA497600D8DB33 /* NSException+Catch.swift */,
->>>>>>> dfa4139f
 			);
 			path = Extensions;
 			sourceTree = "<group>";
