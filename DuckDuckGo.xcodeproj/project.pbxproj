--- conflicted
+++ resolved
@@ -51,24 +51,10 @@
 		4BA1A6EB258C288C00F6F690 /* EncryptionKeyStoreTests.swift in Sources */ = {isa = PBXBuildFile; fileRef = 4BA1A6EA258C288C00F6F690 /* EncryptionKeyStoreTests.swift */; };
 		4BA1A6F6258C4F9600F6F690 /* EncryptionMocks.swift in Sources */ = {isa = PBXBuildFile; fileRef = 4BA1A6F5258C4F9600F6F690 /* EncryptionMocks.swift */; };
 		4BA1A6FE258C5C1300F6F690 /* EncryptedValueTransformerTests.swift in Sources */ = {isa = PBXBuildFile; fileRef = 4BA1A6FD258C5C1300F6F690 /* EncryptedValueTransformerTests.swift */; };
-		4BB5471625D9A3BF0082F1E9 /* FireproofingURLExtensions.swift in Sources */ = {isa = PBXBuildFile; fileRef = 4BB5471525D9A3BF0082F1E9 /* FireproofingURLExtensions.swift */; };
-		4BB5471F25D9A4C60082F1E9 /* FireproofingURLExtensionsTests.swift in Sources */ = {isa = PBXBuildFile; fileRef = 4BB5471E25D9A4C60082F1E9 /* FireproofingURLExtensionsTests.swift */; };
-		4BB5472A25D9A7990082F1E9 /* LoginDetectionUserScript.swift in Sources */ = {isa = PBXBuildFile; fileRef = 4BB5472925D9A7990082F1E9 /* LoginDetectionUserScript.swift */; };
-		4BB5473025D9A7E30082F1E9 /* login-detection.js in Resources */ = {isa = PBXBuildFile; fileRef = 4BB5472F25D9A7E30082F1E9 /* login-detection.js */; };
-		4BB5473825D9A8600082F1E9 /* FireproofInfoViewController.swift in Sources */ = {isa = PBXBuildFile; fileRef = 4BB5473525D9A8600082F1E9 /* FireproofInfoViewController.swift */; };
-		4BB5473925D9A8600082F1E9 /* UndoFireproofingViewController.swift in Sources */ = {isa = PBXBuildFile; fileRef = 4BB5473625D9A8600082F1E9 /* UndoFireproofingViewController.swift */; };
-		4BB5473A25D9A8600082F1E9 /* Fireproofing.storyboard in Resources */ = {isa = PBXBuildFile; fileRef = 4BB5473725D9A8600082F1E9 /* Fireproofing.storyboard */; };
-		4BB5474825D9B6040082F1E9 /* FireproofDomains.swift in Sources */ = {isa = PBXBuildFile; fileRef = 4BB5474725D9B6040082F1E9 /* FireproofDomains.swift */; };
-		4BB5474D25D9B63C0082F1E9 /* UserDefaultsWrapper.swift in Sources */ = {isa = PBXBuildFile; fileRef = 4BB5474C25D9B63C0082F1E9 /* UserDefaultsWrapper.swift */; };
-		4BB5475525D9CBE20082F1E9 /* WebsiteDataStoreTests.swift in Sources */ = {isa = PBXBuildFile; fileRef = 4BB5475425D9CBE20082F1E9 /* WebsiteDataStoreTests.swift */; };
-		4BB5475D25D9DAA20082F1E9 /* FireproofDomainsTests.swift in Sources */ = {isa = PBXBuildFile; fileRef = 4BB5475C25D9DAA20082F1E9 /* FireproofDomainsTests.swift */; };
-		4BB5476325D9DD380082F1E9 /* LoginDetectionService.swift in Sources */ = {isa = PBXBuildFile; fileRef = 4BB5476225D9DD380082F1E9 /* LoginDetectionService.swift */; };
-		4BB5476825D9DEF70082F1E9 /* LoginDetectionServiceTests.swift in Sources */ = {isa = PBXBuildFile; fileRef = 4BB5476725D9DEF70082F1E9 /* LoginDetectionServiceTests.swift */; };
 		4BB88B4525B7B55C006F6B06 /* DebugUserScript.swift in Sources */ = {isa = PBXBuildFile; fileRef = 4BB88B4425B7B55C006F6B06 /* DebugUserScript.swift */; };
 		4BB88B4A25B7B690006F6B06 /* SequenceExtensions.swift in Sources */ = {isa = PBXBuildFile; fileRef = 4BB88B4925B7B690006F6B06 /* SequenceExtensions.swift */; };
 		4BB88B5025B7BA2B006F6B06 /* TabInstrumentation.swift in Sources */ = {isa = PBXBuildFile; fileRef = 4BB88B4F25B7BA2B006F6B06 /* TabInstrumentation.swift */; };
 		4BB88B5B25B7BA50006F6B06 /* Instruments.swift in Sources */ = {isa = PBXBuildFile; fileRef = 4BB88B5A25B7BA50006F6B06 /* Instruments.swift */; };
-		4BDAC1E025DD79F400A65ECD /* Logging.swift in Sources */ = {isa = PBXBuildFile; fileRef = 4BDAC1DF25DD79F400A65ECD /* Logging.swift */; };
 		8546DE6225C03056000CA5E1 /* UserAgentTests.swift in Sources */ = {isa = PBXBuildFile; fileRef = 8546DE6125C03056000CA5E1 /* UserAgentTests.swift */; };
 		85480F8A25CDC360009424E3 /* Launch.storyboard in Resources */ = {isa = PBXBuildFile; fileRef = 85480F8925CDC360009424E3 /* Launch.storyboard */; };
 		85480FBB25D181CB009424E3 /* ConfigurationDownloading.swift in Sources */ = {isa = PBXBuildFile; fileRef = 85480FBA25D181CB009424E3 /* ConfigurationDownloading.swift */; };
@@ -291,24 +277,10 @@
 		4BA1A6EA258C288C00F6F690 /* EncryptionKeyStoreTests.swift */ = {isa = PBXFileReference; lastKnownFileType = sourcecode.swift; path = EncryptionKeyStoreTests.swift; sourceTree = "<group>"; };
 		4BA1A6F5258C4F9600F6F690 /* EncryptionMocks.swift */ = {isa = PBXFileReference; lastKnownFileType = sourcecode.swift; path = EncryptionMocks.swift; sourceTree = "<group>"; };
 		4BA1A6FD258C5C1300F6F690 /* EncryptedValueTransformerTests.swift */ = {isa = PBXFileReference; lastKnownFileType = sourcecode.swift; path = EncryptedValueTransformerTests.swift; sourceTree = "<group>"; };
-		4BB5471525D9A3BF0082F1E9 /* FireproofingURLExtensions.swift */ = {isa = PBXFileReference; lastKnownFileType = sourcecode.swift; path = FireproofingURLExtensions.swift; sourceTree = "<group>"; };
-		4BB5471E25D9A4C60082F1E9 /* FireproofingURLExtensionsTests.swift */ = {isa = PBXFileReference; lastKnownFileType = sourcecode.swift; path = FireproofingURLExtensionsTests.swift; sourceTree = "<group>"; };
-		4BB5472925D9A7990082F1E9 /* LoginDetectionUserScript.swift */ = {isa = PBXFileReference; lastKnownFileType = sourcecode.swift; path = LoginDetectionUserScript.swift; sourceTree = "<group>"; };
-		4BB5472F25D9A7E30082F1E9 /* login-detection.js */ = {isa = PBXFileReference; lastKnownFileType = sourcecode.javascript; path = "login-detection.js"; sourceTree = "<group>"; };
-		4BB5473525D9A8600082F1E9 /* FireproofInfoViewController.swift */ = {isa = PBXFileReference; fileEncoding = 4; lastKnownFileType = sourcecode.swift; path = FireproofInfoViewController.swift; sourceTree = "<group>"; };
-		4BB5473625D9A8600082F1E9 /* UndoFireproofingViewController.swift */ = {isa = PBXFileReference; fileEncoding = 4; lastKnownFileType = sourcecode.swift; path = UndoFireproofingViewController.swift; sourceTree = "<group>"; };
-		4BB5473725D9A8600082F1E9 /* Fireproofing.storyboard */ = {isa = PBXFileReference; fileEncoding = 4; lastKnownFileType = file.storyboard; path = Fireproofing.storyboard; sourceTree = "<group>"; };
-		4BB5474725D9B6040082F1E9 /* FireproofDomains.swift */ = {isa = PBXFileReference; fileEncoding = 4; lastKnownFileType = sourcecode.swift; path = FireproofDomains.swift; sourceTree = "<group>"; };
-		4BB5474C25D9B63C0082F1E9 /* UserDefaultsWrapper.swift */ = {isa = PBXFileReference; fileEncoding = 4; lastKnownFileType = sourcecode.swift; path = UserDefaultsWrapper.swift; sourceTree = "<group>"; };
-		4BB5475425D9CBE20082F1E9 /* WebsiteDataStoreTests.swift */ = {isa = PBXFileReference; lastKnownFileType = sourcecode.swift; path = WebsiteDataStoreTests.swift; sourceTree = "<group>"; };
-		4BB5475C25D9DAA20082F1E9 /* FireproofDomainsTests.swift */ = {isa = PBXFileReference; lastKnownFileType = sourcecode.swift; path = FireproofDomainsTests.swift; sourceTree = "<group>"; };
-		4BB5476225D9DD380082F1E9 /* LoginDetectionService.swift */ = {isa = PBXFileReference; fileEncoding = 4; lastKnownFileType = sourcecode.swift; path = LoginDetectionService.swift; sourceTree = "<group>"; };
-		4BB5476725D9DEF70082F1E9 /* LoginDetectionServiceTests.swift */ = {isa = PBXFileReference; lastKnownFileType = sourcecode.swift; path = LoginDetectionServiceTests.swift; sourceTree = "<group>"; };
 		4BB88B4425B7B55C006F6B06 /* DebugUserScript.swift */ = {isa = PBXFileReference; lastKnownFileType = sourcecode.swift; path = DebugUserScript.swift; sourceTree = "<group>"; };
 		4BB88B4925B7B690006F6B06 /* SequenceExtensions.swift */ = {isa = PBXFileReference; lastKnownFileType = sourcecode.swift; path = SequenceExtensions.swift; sourceTree = "<group>"; };
 		4BB88B4F25B7BA2B006F6B06 /* TabInstrumentation.swift */ = {isa = PBXFileReference; lastKnownFileType = sourcecode.swift; path = TabInstrumentation.swift; sourceTree = "<group>"; };
 		4BB88B5A25B7BA50006F6B06 /* Instruments.swift */ = {isa = PBXFileReference; lastKnownFileType = sourcecode.swift; path = Instruments.swift; sourceTree = "<group>"; };
-		4BDAC1DF25DD79F400A65ECD /* Logging.swift */ = {isa = PBXFileReference; lastKnownFileType = sourcecode.swift; path = Logging.swift; sourceTree = "<group>"; };
 		8546DE6125C03056000CA5E1 /* UserAgentTests.swift */ = {isa = PBXFileReference; lastKnownFileType = sourcecode.swift; path = UserAgentTests.swift; sourceTree = "<group>"; };
 		85480F8925CDC360009424E3 /* Launch.storyboard */ = {isa = PBXFileReference; lastKnownFileType = file.storyboard; path = Launch.storyboard; sourceTree = "<group>"; };
 		85480FBA25D181CB009424E3 /* ConfigurationDownloading.swift */ = {isa = PBXFileReference; lastKnownFileType = sourcecode.swift; path = ConfigurationDownloading.swift; sourceTree = "<group>"; };
@@ -638,82 +610,13 @@
 			path = FileSystem;
 			sourceTree = "<group>";
 		};
-		4BB5471325D9A38E0082F1E9 /* Fireproofing */ = {
-			isa = PBXGroup;
-			children = (
-				4BB5471425D9A3A50082F1E9 /* Extensions */,
-				4BB5474625D9B5F80082F1E9 /* Model */,
-				4BB5472E25D9A7C50082F1E9 /* Resources */,
-				4BB5476125D9DD200082F1E9 /* Services */,
-				4BB5473425D9A8460082F1E9 /* View */,
-			);
-			path = Fireproofing;
-			sourceTree = "<group>";
-		};
-		4BB5471425D9A3A50082F1E9 /* Extensions */ = {
-			isa = PBXGroup;
-			children = (
-				4BB5471525D9A3BF0082F1E9 /* FireproofingURLExtensions.swift */,
-			);
-			path = Extensions;
-			sourceTree = "<group>";
-		};
-		4BB5471D25D9A4AD0082F1E9 /* Fireproofing */ = {
-			isa = PBXGroup;
-			children = (
-				4BB5471E25D9A4C60082F1E9 /* FireproofingURLExtensionsTests.swift */,
-				4BB5475C25D9DAA20082F1E9 /* FireproofDomainsTests.swift */,
-				4BB5476725D9DEF70082F1E9 /* LoginDetectionServiceTests.swift */,
-			);
-			path = Fireproofing;
-			sourceTree = "<group>";
-		};
-		4BB5472E25D9A7C50082F1E9 /* Resources */ = {
-			isa = PBXGroup;
-			children = (
-				4BB5472F25D9A7E30082F1E9 /* login-detection.js */,
-			);
-			path = Resources;
-			sourceTree = "<group>";
-		};
-		4BB5473425D9A8460082F1E9 /* View */ = {
-			isa = PBXGroup;
-			children = (
-				4BB5473725D9A8600082F1E9 /* Fireproofing.storyboard */,
-				4BB5473525D9A8600082F1E9 /* FireproofInfoViewController.swift */,
-				4BB5473625D9A8600082F1E9 /* UndoFireproofingViewController.swift */,
-			);
-			path = View;
-			sourceTree = "<group>";
-		};
-		4BB5474625D9B5F80082F1E9 /* Model */ = {
-			isa = PBXGroup;
-			children = (
-				4BB5474725D9B6040082F1E9 /* FireproofDomains.swift */,
-			);
-			path = Model;
-			sourceTree = "<group>";
-		};
-		4BB5476125D9DD200082F1E9 /* Services */ = {
-			isa = PBXGroup;
-			children = (
-				4BB5476225D9DD380082F1E9 /* LoginDetectionService.swift */,
-			);
-			path = Services;
-			sourceTree = "<group>";
-		};
 		4BB88B4E25B7BA20006F6B06 /* Utilities */ = {
 			isa = PBXGroup;
 			children = (
 				4BB88B5A25B7BA50006F6B06 /* Instruments.swift */,
 				85799C1725DEBB3F0007EC87 /* Logging.swift */,
 				4BB88B4F25B7BA2B006F6B06 /* TabInstrumentation.swift */,
-<<<<<<< HEAD
-				4BB5474C25D9B63C0082F1E9 /* UserDefaultsWrapper.swift */,
-				4BDAC1DF25DD79F400A65ECD /* Logging.swift */,
-=======
 				85C6A29525CC1FFD00EEB5F1 /* UserDefaultsWrapper.swift */,
->>>>>>> 91e6b53b
 			);
 			path = Utilities;
 			sourceTree = "<group>";
@@ -850,7 +753,6 @@
 				85D33F1025C82E93002B91A6 /* Configuration */,
 				8556A60C256C15C60092FA9D /* FileDownload */,
 				85A0115D25AF1C4700FA6A0C /* FindInPage */,
-				4BB5471325D9A38E0082F1E9 /* Fireproofing */,
 				AA585DB02490E6FA00E9A3E2 /* Main */,
 				AA97BF4425135CB60014931A /* Menus */,
 				AA86491524D83384001BABEE /* NavigationBar */,
@@ -879,12 +781,6 @@
 				85AC3B1525D9BBFA00C7D2AA /* Configuration */,
 				4B82E9B725B6A04B00656FE7 /* ContentBlocker */,
 				8553FF50257523630029327F /* FileDownload */,
-<<<<<<< HEAD
-				4BB5471D25D9A4AD0082F1E9 /* Fireproofing */,
-				AA63744E24C9BB4A00AB2AC4 /* Suggestions */,
-				AAC9C01224CAFBB700AD1325 /* TabBar */,
-=======
->>>>>>> 91e6b53b
 				4BA1A6CE258BF58C00F6F690 /* FileSystem */,
 				AA585D96248FD31400E9A3E2 /* Info.plist */,
 				AA63744E24C9BB4A00AB2AC4 /* Suggestions */,
@@ -1153,7 +1049,6 @@
 				AAA0CC512539D5B80079BC96 /* UserScript.swift */,
 				85AC3AEE25D5CE9800C7D2AA /* UserScripts.swift */,
 				AAF7D3852567CED500998667 /* WebViewConfiguration.swift */,
-				4BB5472925D9A7990082F1E9 /* LoginDetectionUserScript.swift */,
 			);
 			path = Model;
 			sourceTree = "<group>";
@@ -1224,7 +1119,6 @@
 			isa = PBXGroup;
 			children = (
 				AA9C362725518C44004B1BA3 /* WebsiteDataStoreMock.swift */,
-				4BB5475425D9CBE20082F1E9 /* WebsiteDataStoreTests.swift */,
 			);
 			path = Services;
 			sourceTree = "<group>";
@@ -1569,11 +1463,9 @@
 				85480F8A25CDC360009424E3 /* Launch.storyboard in Resources */,
 				4B677435255DBEB800025BD8 /* httpsMobileV2FalsePositives.json in Resources */,
 				AA80EC8F256C49BC007083E7 /* Localizable.stringsdict in Resources */,
-				4BB5473025D9A7E30082F1E9 /* login-detection.js in Resources */,
 				AA80EC6D256C469C007083E7 /* NavigationBar.storyboard in Resources */,
 				4B677433255DBEB800025BD8 /* httpsMobileV2Bloom.bin in Resources */,
 				4B677432255DBEB800025BD8 /* httpsMobileV2BloomSpec.json in Resources */,
-				4BB5473A25D9A8600082F1E9 /* Fireproofing.storyboard in Resources */,
 				AA2CB12D2587BB5600AA6FBE /* TabBarFooter.xib in Resources */,
 				4B6160D825B150E4007DE5B2 /* trackerData.json in Resources */,
 				AA80EC67256C4691007083E7 /* BrowserTab.storyboard in Resources */,
@@ -1624,11 +1516,7 @@
 			buildActionMask = 2147483647;
 			files = (
 				AAA0CC572539EBC90079BC96 /* FaviconUserScript.swift in Sources */,
-<<<<<<< HEAD
-				4BDAC1E025DD79F400A65ECD /* Logging.swift in Sources */,
-=======
 				85799C1825DEBB3F0007EC87 /* Logging.swift in Sources */,
->>>>>>> 91e6b53b
 				AA86490C24D3494C001BABEE /* GradientView.swift in Sources */,
 				B684590825C9027900DC17B6 /* AppStateChangedPublisher.swift in Sources */,
 				AA80EC54256BE3BC007083E7 /* UserText.swift in Sources */,
@@ -1639,7 +1527,6 @@
 				AA6EF9AD25066F42004754E6 /* WindowsManager.swift in Sources */,
 				B68458CD25C7EB9000DC17B6 /* WKWebViewConfigurationExtensions.swift in Sources */,
 				4BB88B5025B7BA2B006F6B06 /* TabInstrumentation.swift in Sources */,
-				4BB5471625D9A3BF0082F1E9 /* FireproofingURLExtensions.swift in Sources */,
 				4B677437255DBEB800025BD8 /* HTTPSUpgrade.swift in Sources */,
 				85D33F1225C82EB3002B91A6 /* ConfigurationManager.swift in Sources */,
 				1430DFF524D0580F00B8978C /* TabBarViewController.swift in Sources */,
@@ -1647,12 +1534,8 @@
 				85AC3B3525DA82A600C7D2AA /* DataTaskProviding.swift in Sources */,
 				4BA1A6B3258B080A00F6F690 /* EncryptionKeyGeneration.swift in Sources */,
 				AABEE6A524AA0A7F0043105B /* SuggestionsViewController.swift in Sources */,
-<<<<<<< HEAD
-				4BB5476325D9DD380082F1E9 /* LoginDetectionService.swift in Sources */,
-=======
 				85AC3AF725D5DBFD00C7D2AA /* DataExtension.swift in Sources */,
 				85480FCF25D1AA22009424E3 /* ConfigurationStoring.swift in Sources */,
->>>>>>> 91e6b53b
 				4BB88B4A25B7B690006F6B06 /* SequenceExtensions.swift in Sources */,
 				AAA0CC3C25337FAB0079BC96 /* WKBackForwardListItemViewModel.swift in Sources */,
 				4BB88B4525B7B55C006F6B06 /* DebugUserScript.swift in Sources */,
@@ -1681,14 +1564,12 @@
 				B6D7A2EE25D2418B002B2AE1 /* ShadowView.swift in Sources */,
 				AA88D14B252A557100980B4E /* URLRequestExtension.swift in Sources */,
 				856C98DF257014BD00A22F1F /* FileDownloadManager.swift in Sources */,
-				4BB5474D25D9B63C0082F1E9 /* UserDefaultsWrapper.swift in Sources */,
 				AABEE69E24A9C5C30043105B /* Suggestion.swift in Sources */,
 				85480FBB25D181CB009424E3 /* ConfigurationDownloading.swift in Sources */,
 				AA2E423424C8A2270048C0D5 /* ColorView.swift in Sources */,
 				AAECA42024EEA4AC00EFA63A /* IndexPathExtension.swift in Sources */,
 				AA5C8F632591021700748EB7 /* NSApplicationExtension.swift in Sources */,
 				AA9E9A5625A3AE8400D1959D /* NSWindowExtension.swift in Sources */,
-				4BB5472A25D9A7990082F1E9 /* LoginDetectionUserScript.swift in Sources */,
 				AAC5E4C725D6A6E8007F5990 /* BookmarkPopover.swift in Sources */,
 				4B677450255DBFA300025BD8 /* HashExtension.swift in Sources */,
 				AA9FF95F24A1FB690039E328 /* TabCollectionViewModel.swift in Sources */,
@@ -1707,7 +1588,6 @@
 				B68458B025C7E76A00DC17B6 /* WindowManager+StateRestoration.swift in Sources */,
 				B68458C525C7EA0C00DC17B6 /* TabCollection+NSSecureCoding.swift in Sources */,
 				4BB88B5B25B7BA50006F6B06 /* Instruments.swift in Sources */,
-				4BB5473825D9A8600082F1E9 /* FireproofInfoViewController.swift in Sources */,
 				F44C130225C2DA0400426E3E /* NSAppearanceExtension.swift in Sources */,
 				4BA1A6B8258B081600F6F690 /* EncryptionKeyStoring.swift in Sources */,
 				B684592F25C93FBF00DC17B6 /* AppStateRestorationManager.swift in Sources */,
@@ -1716,7 +1596,6 @@
 				AABEE6A924AB4B910043105B /* SuggestionTableCellView.swift in Sources */,
 				AA6820F125503DA9005ED0D5 /* FireViewModel.swift in Sources */,
 				AAA0CC6A253CC43C0079BC96 /* WKUserContentControllerExtension.swift in Sources */,
-				4BB5474825D9B6040082F1E9 /* FireproofDomains.swift in Sources */,
 				AA9FF95D24A1FA1C0039E328 /* TabCollection.swift in Sources */,
 				85A0118225AF60E700FA6A0C /* FindInPageModel.swift in Sources */,
 				85799C3425DFCD1B0007EC87 /* TrackerRadarManager.swift in Sources */,
@@ -1757,11 +1636,7 @@
 				AA585D82248FD31100E9A3E2 /* AppDelegate.swift in Sources */,
 				1456D6E124EFCBC300775049 /* TabBarCollectionView.swift in Sources */,
 				AABEE69C24A902BB0043105B /* Suggestions.swift in Sources */,
-<<<<<<< HEAD
-				4BB5473925D9A8600082F1E9 /* UndoFireproofingViewController.swift in Sources */,
-=======
 				85AC3AEF25D5CE9800C7D2AA /* UserScripts.swift in Sources */,
->>>>>>> 91e6b53b
 				4B677439255DBEB800025BD8 /* HTTPSUpgradeStore.swift in Sources */,
 				AAB549DF25DAB8F80058460B /* BookmarkViewModel.swift in Sources */,
 				F41D174125CB131900472416 /* NSColorExtension.swift in Sources */,
@@ -1789,13 +1664,11 @@
 			isa = PBXSourcesBuildPhase;
 			buildActionMask = 2147483647;
 			files = (
-				4BB5475D25D9DAA20082F1E9 /* FireproofDomainsTests.swift in Sources */,
 				142879DA24CE1179005419BB /* SuggestionViewModelTests.swift in Sources */,
 				4BA1A6EB258C288C00F6F690 /* EncryptionKeyStoreTests.swift in Sources */,
 				B6A5A27925B93FFF00AA7ADA /* StateRestorationManagerTests.swift in Sources */,
 				AAC9C01E24CB6BEB00AD1325 /* TabCollectionViewModelTests.swift in Sources */,
 				AAC9C01724CAFBDC00AD1325 /* TabCollectionTests.swift in Sources */,
-				4BB5475525D9CBE20082F1E9 /* WebsiteDataStoreTests.swift in Sources */,
 				4B82E9B925B6A05800656FE7 /* DetectedTrackerTests.swift in Sources */,
 				4BA1A6DE258C100A00F6F690 /* FileStoreTests.swift in Sources */,
 				AAC9C01C24CB594C00AD1325 /* TabViewModelTests.swift in Sources */,
@@ -1815,7 +1688,6 @@
 				AAC9C01524CAFBCE00AD1325 /* TabTests.swift in Sources */,
 				4BA1A6D9258C0CB300F6F690 /* DataEncryptionTests.swift in Sources */,
 				B6A5A27E25B9403E00AA7ADA /* FileStoreMock.swift in Sources */,
-				4BB5476825D9DEF70082F1E9 /* LoginDetectionServiceTests.swift in Sources */,
 				4BA1A6FE258C5C1300F6F690 /* EncryptedValueTransformerTests.swift in Sources */,
 				AA63745624C9EB3C00AB2AC4 /* SuggestionsAPIResultTests.swift in Sources */,
 				AA652CCE25DD9071009059CC /* BookmarkListTests.swift in Sources */,
@@ -1826,7 +1698,6 @@
 				85AC3B1725D9BC1A00C7D2AA /* ConfigurationDownloaderTests.swift in Sources */,
 				4BA1A6F6258C4F9600F6F690 /* EncryptionMocks.swift in Sources */,
 				AA9C362825518C44004B1BA3 /* WebsiteDataStoreMock.swift in Sources */,
-				4BB5471F25D9A4C60082F1E9 /* FireproofingURLExtensionsTests.swift in Sources */,
 				AA652CB125DD825B009059CC /* LocalBookmarkStoreTests.swift in Sources */,
 				AA652CC925DD8981009059CC /* Bookmark.xcdatamodeld in Sources */,
 			);
@@ -2047,8 +1918,8 @@
 					"$(inherited)",
 					"@executable_path/../Frameworks",
 				);
-				MARKETING_VERSION = 0.6.8.fireproofing.6;
-				PRODUCT_BUNDLE_IDENTIFIER = com.duckduckgo.macos.browser;
+				MARKETING_VERSION = 0.6.8;
+				PRODUCT_BUNDLE_IDENTIFIER = com.duckduckgo.macos.browser.debug;
 				PRODUCT_NAME = "$(TARGET_NAME)";
 				SWIFT_ACTIVE_COMPILATION_CONDITIONS = "DEBUG FEEDBACK";
 				SWIFT_OBJC_BRIDGING_HEADER = "$(SRCROOT)/DuckDuckGo/Bridging.h";
@@ -2073,7 +1944,7 @@
 					"$(inherited)",
 					"@executable_path/../Frameworks",
 				);
-				MARKETING_VERSION = 0.6.8.fireproofing.6;
+				MARKETING_VERSION = 0.6.8;
 				PRODUCT_BUNDLE_IDENTIFIER = com.duckduckgo.macos.browser;
 				PRODUCT_NAME = "$(TARGET_NAME)";
 				SWIFT_ACTIVE_COMPILATION_CONDITIONS = FEEDBACK;
