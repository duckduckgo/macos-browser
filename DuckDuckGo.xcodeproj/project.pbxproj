--- conflicted
+++ resolved
@@ -4577,11 +4577,7 @@
 				CODE_SIGN_IDENTITY = "";
 				CODE_SIGN_STYLE = Manual;
 				COMBINE_HIDPI_IMAGES = YES;
-<<<<<<< HEAD
-				CURRENT_PROJECT_VERSION = 0.20.0;
-=======
 				CURRENT_PROJECT_VERSION = 0.18.3;
->>>>>>> a9e6d3a2
 				DEVELOPMENT_TEAM = "";
 				ENABLE_HARDENED_RUNTIME = YES;
 				INFOPLIST_FILE = DuckDuckGo/Info.plist;
@@ -4589,11 +4585,7 @@
 					"$(inherited)",
 					"@executable_path/../Frameworks",
 				);
-<<<<<<< HEAD
-				MARKETING_VERSION = 0.20.0;
-=======
 				MARKETING_VERSION = 0.18.3;
->>>>>>> a9e6d3a2
 				PRODUCT_BUNDLE_IDENTIFIER = com.duckduckgo.macos.browser.debug;
 				PRODUCT_MODULE_NAME = "$(TARGET_NAME:c99extidentifier)";
 				PRODUCT_NAME = DuckDuckGo;
@@ -4857,11 +4849,7 @@
 				CODE_SIGN_IDENTITY = "Apple Development";
 				CODE_SIGN_STYLE = Automatic;
 				COMBINE_HIDPI_IMAGES = YES;
-<<<<<<< HEAD
-				CURRENT_PROJECT_VERSION = 0.20.0;
-=======
 				CURRENT_PROJECT_VERSION = 0.18.3;
->>>>>>> a9e6d3a2
 				DEVELOPMENT_TEAM = HKE973VLUW;
 				ENABLE_HARDENED_RUNTIME = YES;
 				INFOPLIST_FILE = DuckDuckGo/Info.plist;
@@ -4869,11 +4857,7 @@
 					"$(inherited)",
 					"@executable_path/../Frameworks",
 				);
-<<<<<<< HEAD
-				MARKETING_VERSION = 0.20.0;
-=======
 				MARKETING_VERSION = 0.18.3;
->>>>>>> a9e6d3a2
 				PRODUCT_BUNDLE_IDENTIFIER = com.duckduckgo.macos.browser.debug;
 				PRODUCT_MODULE_NAME = "$(TARGET_NAME:c99extidentifier)";
 				PRODUCT_NAME = DuckDuckGo;
@@ -4893,11 +4877,7 @@
 				CODE_SIGN_IDENTITY = "Apple Development";
 				CODE_SIGN_STYLE = Automatic;
 				COMBINE_HIDPI_IMAGES = YES;
-<<<<<<< HEAD
-				CURRENT_PROJECT_VERSION = 0.20.0;
-=======
 				CURRENT_PROJECT_VERSION = 0.18.3;
->>>>>>> a9e6d3a2
 				DEVELOPMENT_TEAM = HKE973VLUW;
 				ENABLE_HARDENED_RUNTIME = YES;
 				INFOPLIST_FILE = DuckDuckGo/Info.plist;
@@ -4905,11 +4885,7 @@
 					"$(inherited)",
 					"@executable_path/../Frameworks",
 				);
-<<<<<<< HEAD
-				MARKETING_VERSION = 0.20.0;
-=======
 				MARKETING_VERSION = 0.18.3;
->>>>>>> a9e6d3a2
 				PRODUCT_BUNDLE_IDENTIFIER = com.duckduckgo.macos.browser;
 				PRODUCT_MODULE_NAME = "$(TARGET_NAME:c99extidentifier)";
 				PRODUCT_NAME = DuckDuckGo;
@@ -5033,11 +5009,7 @@
 				CODE_SIGN_IDENTITY = "Apple Development";
 				CODE_SIGN_STYLE = Automatic;
 				COMBINE_HIDPI_IMAGES = YES;
-<<<<<<< HEAD
-				CURRENT_PROJECT_VERSION = 0.20.0;
-=======
 				CURRENT_PROJECT_VERSION = 0.18.3;
->>>>>>> a9e6d3a2
 				DEVELOPMENT_TEAM = HKE973VLUW;
 				ENABLE_HARDENED_RUNTIME = YES;
 				GCC_PREPROCESSOR_DEFINITIONS = "REVIEW=1";
@@ -5046,11 +5018,7 @@
 					"$(inherited)",
 					"@executable_path/../Frameworks",
 				);
-<<<<<<< HEAD
-				MARKETING_VERSION = 0.20.0;
-=======
 				MARKETING_VERSION = 0.18.3;
->>>>>>> a9e6d3a2
 				PRODUCT_BUNDLE_IDENTIFIER = com.duckduckgo.macos.browser.review;
 				PRODUCT_MODULE_NAME = "$(TARGET_NAME:c99extidentifier)";
 				PRODUCT_NAME = "DuckDuckGo Review";
@@ -5190,11 +5158,7 @@
 				CODE_SIGN_IDENTITY = "Apple Development";
 				CODE_SIGN_STYLE = Automatic;
 				COMBINE_HIDPI_IMAGES = YES;
-<<<<<<< HEAD
-				CURRENT_PROJECT_VERSION = 0.20.0;
-=======
 				CURRENT_PROJECT_VERSION = 0.18.3;
->>>>>>> a9e6d3a2
 				DEVELOPMENT_TEAM = HKE973VLUW;
 				ENABLE_HARDENED_RUNTIME = YES;
 				GCC_PREPROCESSOR_DEFINITIONS = "BETA=1";
@@ -5203,11 +5167,7 @@
 					"$(inherited)",
 					"@executable_path/../Frameworks",
 				);
-<<<<<<< HEAD
-				MARKETING_VERSION = 0.20.0;
-=======
 				MARKETING_VERSION = 0.18.3;
->>>>>>> a9e6d3a2
 				PRODUCT_BUNDLE_IDENTIFIER = com.duckduckgo.macos.browser;
 				PRODUCT_MODULE_NAME = "$(TARGET_NAME:c99extidentifier)";
 				PRODUCT_NAME = "DuckDuckGo Non-Production";
@@ -5349,13 +5309,8 @@
 			isa = XCRemoteSwiftPackageReference;
 			repositoryURL = "https://github.com/duckduckgo/BrowserServicesKit";
 			requirement = {
-<<<<<<< HEAD
 				branch = "feature/bartek/multiple-blocking-rule-lists";
 				kind = branch;
-=======
-				kind = upToNextMajorVersion;
-				minimumVersion = 3.3.0;
->>>>>>> a9e6d3a2
 			};
 		};
 		AA06B6B52672AF8100F541C5 /* XCRemoteSwiftPackageReference "Sparkle" */ = {
