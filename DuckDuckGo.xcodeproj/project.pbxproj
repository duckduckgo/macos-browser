--- conflicted
+++ resolved
@@ -3322,11 +3322,7 @@
 				85D438B5256E7C9E00F3BAF8 /* ContextMenuUserScript.swift */,
 				4BB88B4425B7B55C006F6B06 /* DebugUserScript.swift */,
 				AA9FF95824A1ECF20039E328 /* Tab.swift */,
-<<<<<<< HEAD
-=======
-				85AC3AEE25D5CE9800C7D2AA /* UserScripts.swift */,
 				B6DA06E32913ECEE00225DE2 /* ContextMenuManager.swift */,
->>>>>>> c73a4292
 				F4A6198B283CFFBB007F2080 /* ContentScopeFeatureFlagging.swift */,
 				983DFB2428B67036006B7E34 /* UserContentUpdating.swift */,
 				B61F015425EDD5A700ABB5A3 /* UserContentController.swift */,
