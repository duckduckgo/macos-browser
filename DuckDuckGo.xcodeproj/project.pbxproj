--- conflicted
+++ resolved
@@ -26,7 +26,6 @@
 		4B02199C25E063DE00ED7DEA /* FireproofDomainsTests.swift in Sources */ = {isa = PBXBuildFile; fileRef = 4B02199925E063DE00ED7DEA /* FireproofDomainsTests.swift */; };
 		4B02199D25E063DE00ED7DEA /* FireproofingURLExtensionsTests.swift in Sources */ = {isa = PBXBuildFile; fileRef = 4B02199A25E063DE00ED7DEA /* FireproofingURLExtensionsTests.swift */; };
 		4B0219A825E0646500ED7DEA /* WebsiteDataStoreTests.swift in Sources */ = {isa = PBXBuildFile; fileRef = 4B0219A725E0646500ED7DEA /* WebsiteDataStoreTests.swift */; };
-		4B02ACB227A229BD0035F289 /* SecureVaultSorting.swift in Sources */ = {isa = PBXBuildFile; fileRef = 4B02ACB127A229BD0035F289 /* SecureVaultSorting.swift */; };
 		4B0511BB262CAA5A00F6079C /* DefaultBrowserPreferences.swift in Sources */ = {isa = PBXBuildFile; fileRef = 4B0511A4262CAA5A00F6079C /* DefaultBrowserPreferences.swift */; };
 		4B0511BC262CAA5A00F6079C /* AppearancePreferences.swift in Sources */ = {isa = PBXBuildFile; fileRef = 4B0511A5262CAA5A00F6079C /* AppearancePreferences.swift */; };
 		4B0511BD262CAA5A00F6079C /* PrivacySecurityPreferences.swift in Sources */ = {isa = PBXBuildFile; fileRef = 4B0511A6262CAA5A00F6079C /* PrivacySecurityPreferences.swift */; };
@@ -113,12 +112,7 @@
 		4B8AC93D26B49BE600879451 /* FirefoxLoginReaderTests.swift in Sources */ = {isa = PBXBuildFile; fileRef = 4B8AC93C26B49BE600879451 /* FirefoxLoginReaderTests.swift */; };
 		4B8AC94026B49BEE00879451 /* logins.json in Resources */ = {isa = PBXBuildFile; fileRef = 4B8AC93E26B49BEE00879451 /* logins.json */; };
 		4B8AC94126B49BEE00879451 /* key4.db in Resources */ = {isa = PBXBuildFile; fileRef = 4B8AC93F26B49BEE00879451 /* key4.db */; };
-<<<<<<< HEAD
-		4B8AD0AF27A7790F00AE44D6 /* PasswordManagementListSection.swift in Sources */ = {isa = PBXBuildFile; fileRef = 4B8AD0AE27A7790F00AE44D6 /* PasswordManagementListSection.swift */; };
-		4B8AD0B327A8A4FC00AE44D6 /* NSPopUpButtonView.swift in Sources */ = {isa = PBXBuildFile; fileRef = 4B8AD0B227A8A4FC00AE44D6 /* NSPopUpButtonView.swift */; };
-=======
 		4B8AD0B127A86D9200AE44D6 /* WKWebsiteDataStoreExtensionTests.swift in Sources */ = {isa = PBXBuildFile; fileRef = 4B8AD0B027A86D9200AE44D6 /* WKWebsiteDataStoreExtensionTests.swift */; };
->>>>>>> ce4193c7
 		4B8D9062276D1D880078DB17 /* LocaleExtension.swift in Sources */ = {isa = PBXBuildFile; fileRef = 4B8D9061276D1D880078DB17 /* LocaleExtension.swift */; };
 		4B92928B26670D1700AD2C21 /* BookmarksOutlineView.swift in Sources */ = {isa = PBXBuildFile; fileRef = 4B92928526670D1600AD2C21 /* BookmarksOutlineView.swift */; };
 		4B92928C26670D1700AD2C21 /* OutlineSeparatorViewCell.swift in Sources */ = {isa = PBXBuildFile; fileRef = 4B92928626670D1600AD2C21 /* OutlineSeparatorViewCell.swift */; };
@@ -277,7 +271,7 @@
 		85C48CCC278D808F00D3263E /* NSAttributedStringExtension.swift in Sources */ = {isa = PBXBuildFile; fileRef = 85C48CCB278D808F00D3263E /* NSAttributedStringExtension.swift */; };
 		85C48CD127908C1000D3263E /* BrowserImportMoreInfoViewController.swift in Sources */ = {isa = PBXBuildFile; fileRef = 85C48CD027908C1000D3263E /* BrowserImportMoreInfoViewController.swift */; };
 		85C6A29625CC1FFD00EEB5F1 /* UserDefaultsWrapper.swift in Sources */ = {isa = PBXBuildFile; fileRef = 85C6A29525CC1FFD00EEB5F1 /* UserDefaultsWrapper.swift */; };
-		85CC1D73269EF1880062F04E /* PasswordManagementItemListView.swift in Sources */ = {isa = PBXBuildFile; fileRef = 85CC1D72269EF1880062F04E /* PasswordManagementItemListView.swift */; };
+		85CC1D73269EF1880062F04E /* PasswordManagementItemList.swift in Sources */ = {isa = PBXBuildFile; fileRef = 85CC1D72269EF1880062F04E /* PasswordManagementItemList.swift */; };
 		85CC1D7B26A05ECF0062F04E /* PasswordManagementItemListModel.swift in Sources */ = {isa = PBXBuildFile; fileRef = 85CC1D7A26A05ECF0062F04E /* PasswordManagementItemListModel.swift */; };
 		85CC1D7D26A05F250062F04E /* PasswordManagementItemModel.swift in Sources */ = {isa = PBXBuildFile; fileRef = 85CC1D7C26A05F250062F04E /* PasswordManagementItemModel.swift */; };
 		85D33F1225C82EB3002B91A6 /* ConfigurationManager.swift in Sources */ = {isa = PBXBuildFile; fileRef = 85D33F1125C82EB3002B91A6 /* ConfigurationManager.swift */; };
@@ -709,7 +703,6 @@
 		4B02199925E063DE00ED7DEA /* FireproofDomainsTests.swift */ = {isa = PBXFileReference; fileEncoding = 4; lastKnownFileType = sourcecode.swift; path = FireproofDomainsTests.swift; sourceTree = "<group>"; };
 		4B02199A25E063DE00ED7DEA /* FireproofingURLExtensionsTests.swift */ = {isa = PBXFileReference; fileEncoding = 4; lastKnownFileType = sourcecode.swift; path = FireproofingURLExtensionsTests.swift; sourceTree = "<group>"; };
 		4B0219A725E0646500ED7DEA /* WebsiteDataStoreTests.swift */ = {isa = PBXFileReference; fileEncoding = 4; lastKnownFileType = sourcecode.swift; path = WebsiteDataStoreTests.swift; sourceTree = "<group>"; };
-		4B02ACB127A229BD0035F289 /* SecureVaultSorting.swift */ = {isa = PBXFileReference; lastKnownFileType = sourcecode.swift; path = SecureVaultSorting.swift; sourceTree = "<group>"; };
 		4B0511A4262CAA5A00F6079C /* DefaultBrowserPreferences.swift */ = {isa = PBXFileReference; fileEncoding = 4; lastKnownFileType = sourcecode.swift; path = DefaultBrowserPreferences.swift; sourceTree = "<group>"; };
 		4B0511A5262CAA5A00F6079C /* AppearancePreferences.swift */ = {isa = PBXFileReference; fileEncoding = 4; lastKnownFileType = sourcecode.swift; path = AppearancePreferences.swift; sourceTree = "<group>"; };
 		4B0511A6262CAA5A00F6079C /* PrivacySecurityPreferences.swift */ = {isa = PBXFileReference; fileEncoding = 4; lastKnownFileType = sourcecode.swift; path = PrivacySecurityPreferences.swift; sourceTree = "<group>"; };
@@ -797,12 +790,7 @@
 		4B8AC93C26B49BE600879451 /* FirefoxLoginReaderTests.swift */ = {isa = PBXFileReference; lastKnownFileType = sourcecode.swift; path = FirefoxLoginReaderTests.swift; sourceTree = "<group>"; };
 		4B8AC93E26B49BEE00879451 /* logins.json */ = {isa = PBXFileReference; fileEncoding = 4; lastKnownFileType = text.json; path = logins.json; sourceTree = "<group>"; };
 		4B8AC93F26B49BEE00879451 /* key4.db */ = {isa = PBXFileReference; lastKnownFileType = file; path = key4.db; sourceTree = "<group>"; };
-<<<<<<< HEAD
-		4B8AD0AE27A7790F00AE44D6 /* PasswordManagementListSection.swift */ = {isa = PBXFileReference; lastKnownFileType = sourcecode.swift; path = PasswordManagementListSection.swift; sourceTree = "<group>"; };
-		4B8AD0B227A8A4FC00AE44D6 /* NSPopUpButtonView.swift */ = {isa = PBXFileReference; lastKnownFileType = sourcecode.swift; path = NSPopUpButtonView.swift; sourceTree = "<group>"; };
-=======
 		4B8AD0B027A86D9200AE44D6 /* WKWebsiteDataStoreExtensionTests.swift */ = {isa = PBXFileReference; lastKnownFileType = sourcecode.swift; path = WKWebsiteDataStoreExtensionTests.swift; sourceTree = "<group>"; };
->>>>>>> ce4193c7
 		4B8D9061276D1D880078DB17 /* LocaleExtension.swift */ = {isa = PBXFileReference; fileEncoding = 4; lastKnownFileType = sourcecode.swift; path = LocaleExtension.swift; sourceTree = "<group>"; };
 		4B92928526670D1600AD2C21 /* BookmarksOutlineView.swift */ = {isa = PBXFileReference; fileEncoding = 4; lastKnownFileType = sourcecode.swift; path = BookmarksOutlineView.swift; sourceTree = "<group>"; };
 		4B92928626670D1600AD2C21 /* OutlineSeparatorViewCell.swift */ = {isa = PBXFileReference; fileEncoding = 4; lastKnownFileType = sourcecode.swift; path = OutlineSeparatorViewCell.swift; sourceTree = "<group>"; };
@@ -965,7 +953,7 @@
 		85C48CCB278D808F00D3263E /* NSAttributedStringExtension.swift */ = {isa = PBXFileReference; lastKnownFileType = sourcecode.swift; path = NSAttributedStringExtension.swift; sourceTree = "<group>"; };
 		85C48CD027908C1000D3263E /* BrowserImportMoreInfoViewController.swift */ = {isa = PBXFileReference; lastKnownFileType = sourcecode.swift; path = BrowserImportMoreInfoViewController.swift; sourceTree = "<group>"; };
 		85C6A29525CC1FFD00EEB5F1 /* UserDefaultsWrapper.swift */ = {isa = PBXFileReference; lastKnownFileType = sourcecode.swift; path = UserDefaultsWrapper.swift; sourceTree = "<group>"; };
-		85CC1D72269EF1880062F04E /* PasswordManagementItemListView.swift */ = {isa = PBXFileReference; lastKnownFileType = sourcecode.swift; path = PasswordManagementItemListView.swift; sourceTree = "<group>"; };
+		85CC1D72269EF1880062F04E /* PasswordManagementItemList.swift */ = {isa = PBXFileReference; lastKnownFileType = sourcecode.swift; path = PasswordManagementItemList.swift; sourceTree = "<group>"; };
 		85CC1D7A26A05ECF0062F04E /* PasswordManagementItemListModel.swift */ = {isa = PBXFileReference; lastKnownFileType = sourcecode.swift; path = PasswordManagementItemListModel.swift; sourceTree = "<group>"; };
 		85CC1D7C26A05F250062F04E /* PasswordManagementItemModel.swift */ = {isa = PBXFileReference; lastKnownFileType = sourcecode.swift; path = PasswordManagementItemModel.swift; sourceTree = "<group>"; };
 		85D33F1125C82EB3002B91A6 /* ConfigurationManager.swift */ = {isa = PBXFileReference; lastKnownFileType = sourcecode.swift; path = ConfigurationManager.swift; sourceTree = "<group>"; };
@@ -2158,13 +2146,11 @@
 			isa = PBXGroup;
 			children = (
 				85CC1D7A26A05ECF0062F04E /* PasswordManagementItemListModel.swift */,
-				4B8AD0AE27A7790F00AE44D6 /* PasswordManagementListSection.swift */,
 				85CC1D7C26A05F250062F04E /* PasswordManagementItemModel.swift */,
 				4BE6547B271FCD4D008D1D63 /* PasswordManagementCreditCardModel.swift */,
 				4BE6547A271FCD4D008D1D63 /* PasswordManagementIdentityModel.swift */,
 				4BE6547C271FCD4D008D1D63 /* PasswordManagementLoginModel.swift */,
 				4BE6547D271FCD4D008D1D63 /* PasswordManagementNoteModel.swift */,
-				4B02ACB127A229BD0035F289 /* SecureVaultSorting.swift */,
 			);
 			path = Model;
 			sourceTree = "<group>";
@@ -2172,7 +2158,7 @@
 		85CC1D7926A05E820062F04E /* View */ = {
 			isa = PBXGroup;
 			children = (
-				85CC1D72269EF1880062F04E /* PasswordManagementItemListView.swift */,
+				85CC1D72269EF1880062F04E /* PasswordManagementItemList.swift */,
 				4BE65473271FCD40008D1D63 /* EditableTextView.swift */,
 				4BE65470271FCD40008D1D63 /* PasswordManagementCreditCardItemView.swift */,
 				4BE6546E271FCD40008D1D63 /* PasswordManagementIdentityItemView.swift */,
@@ -2183,7 +2169,6 @@
 				85625993269C8F9600EE44BC /* PasswordManager.storyboard */,
 				85890639267BCD8E00D23B0D /* SaveCredentialsPopover.swift */,
 				8589063B267BCDC000D23B0D /* SaveCredentialsViewController.swift */,
-				4B8AD0B227A8A4FC00AE44D6 /* NSPopUpButtonView.swift */,
 			);
 			path = View;
 			sourceTree = "<group>";
@@ -3872,7 +3857,6 @@
 				B6DB3AEF278D5C370024C5C4 /* URLSessionExtension.swift in Sources */,
 				4B7A60A1273E0BE400BBDFEB /* WKWebsiteDataStoreExtension.swift in Sources */,
 				B693955326F04BEC0015B914 /* WindowDraggingView.swift in Sources */,
-				4B02ACB227A229BD0035F289 /* SecureVaultSorting.swift in Sources */,
 				4B0511C4262CAA5A00F6079C /* PreferencesSidebarViewController.swift in Sources */,
 				B6E53888267C94A00010FEA9 /* HomepageCollectionViewFlowLayout.swift in Sources */,
 				B61EF3F1266F922200B4D78F /* WKProcessPool+DownloadDelegate.swift in Sources */,
@@ -3993,7 +3977,6 @@
 				AABEE6AF24AD22B90043105B /* AddressBarTextField.swift in Sources */,
 				B693954C26F04BEB0015B914 /* FocusRingView.swift in Sources */,
 				4B9292DB2667125D00AD2C21 /* ContextualMenu.swift in Sources */,
-				4B8AD0B327A8A4FC00AE44D6 /* NSPopUpButtonView.swift in Sources */,
 				AA68C3D32490ED62001B8783 /* NavigationBarViewController.swift in Sources */,
 				AA585DAF2490E6E600E9A3E2 /* MainViewController.swift in Sources */,
 				AA5FA69A275F91C700DCE9C9 /* Favicon.swift in Sources */,
@@ -4034,7 +4017,7 @@
 				B66E9DD22670EB2A00E53BB5 /* _WKDownload+WebKitDownload.swift in Sources */,
 				B6A9E4612614608B0067D1B9 /* AppVersion.swift in Sources */,
 				856C98DF257014BD00A22F1F /* FileDownloadManager.swift in Sources */,
-				85CC1D73269EF1880062F04E /* PasswordManagementItemListView.swift in Sources */,
+				85CC1D73269EF1880062F04E /* PasswordManagementItemList.swift in Sources */,
 				4BB99CFF26FE191E001E4761 /* BookmarkImport.swift in Sources */,
 				B68503A7279141CD00893A05 /* KeySetDictionary.swift in Sources */,
 				85480FBB25D181CB009424E3 /* ConfigurationDownloading.swift in Sources */,
@@ -4051,7 +4034,6 @@
 				B68C2FB227706E6A00BF2C7D /* ProcessExtension.swift in Sources */,
 				B6106BA726A7BECC0013B453 /* PermissionAuthorizationQuery.swift in Sources */,
 				4B9292CE2667123700AD2C21 /* BrowserTabSelectionDelegate.swift in Sources */,
-				4B8AD0AF27A7790F00AE44D6 /* PasswordManagementListSection.swift in Sources */,
 				AA222CB92760F74E00321475 /* FaviconReferenceCache.swift in Sources */,
 				B6C0B24426E9CB080031CB7F /* RunLoopExtension.swift in Sources */,
 				4B9292A126670D2A00AD2C21 /* BookmarkTreeController.swift in Sources */,
