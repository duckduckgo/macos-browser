// !$*UTF8*$!
{
	archiveVersion = 1;
	classes = {
	};
	objectVersion = 52;
	objects = {

/* Begin PBXBuildFile section */
		0230C0A3272080090018F728 /* KeyedCodingExtension.swift in Sources */ = {isa = PBXBuildFile; fileRef = 0230C0A2272080090018F728 /* KeyedCodingExtension.swift */; };
		0230C0A52721F3750018F728 /* GPCRequestFactory.swift in Sources */ = {isa = PBXBuildFile; fileRef = 0230C0A42721F3750018F728 /* GPCRequestFactory.swift */; };
		026ADE1426C3010C002518EE /* macos-config.json in Resources */ = {isa = PBXBuildFile; fileRef = 026ADE1326C3010C002518EE /* macos-config.json */; };
		142879DA24CE1179005419BB /* SuggestionViewModelTests.swift in Sources */ = {isa = PBXBuildFile; fileRef = 142879D924CE1179005419BB /* SuggestionViewModelTests.swift */; };
		142879DC24CE1185005419BB /* SuggestionContainerViewModelTests.swift in Sources */ = {isa = PBXBuildFile; fileRef = 142879DB24CE1185005419BB /* SuggestionContainerViewModelTests.swift */; };
		1430DFF524D0580F00B8978C /* TabBarViewController.swift in Sources */ = {isa = PBXBuildFile; fileRef = 1430DFF424D0580F00B8978C /* TabBarViewController.swift */; };
		14505A08256084EF00272CC6 /* UserAgent.swift in Sources */ = {isa = PBXBuildFile; fileRef = 14505A07256084EF00272CC6 /* UserAgent.swift */; };
		1456D6E124EFCBC300775049 /* TabBarCollectionView.swift in Sources */ = {isa = PBXBuildFile; fileRef = 1456D6E024EFCBC300775049 /* TabBarCollectionView.swift */; };
		14D9B8FB24F7E089000D4D13 /* AddressBarViewController.swift in Sources */ = {isa = PBXBuildFile; fileRef = 14D9B8F924F7E089000D4D13 /* AddressBarViewController.swift */; };
		336D5B18262D8D3C0052E0C9 /* findinpage.js in Resources */ = {isa = PBXBuildFile; fileRef = 336D5AEF262D8D3C0052E0C9 /* findinpage.js */; };
		339A6B5826A044BA00E3DAE8 /* duckduckgo-privacy-dashboard in Resources */ = {isa = PBXBuildFile; fileRef = 339A6B5726A044BA00E3DAE8 /* duckduckgo-privacy-dashboard */; };
		4B0135CE2729F1AA00D54834 /* NSPasteboardExtension.swift in Sources */ = {isa = PBXBuildFile; fileRef = 4B0135CD2729F1AA00D54834 /* NSPasteboardExtension.swift */; };
		4B02198925E05FAC00ED7DEA /* FireproofingURLExtensions.swift in Sources */ = {isa = PBXBuildFile; fileRef = 4B02197F25E05FAC00ED7DEA /* FireproofingURLExtensions.swift */; };
		4B02198A25E05FAC00ED7DEA /* FireproofDomains.swift in Sources */ = {isa = PBXBuildFile; fileRef = 4B02198125E05FAC00ED7DEA /* FireproofDomains.swift */; };
		4B02198B25E05FAC00ED7DEA /* FireproofInfoViewController.swift in Sources */ = {isa = PBXBuildFile; fileRef = 4B02198325E05FAC00ED7DEA /* FireproofInfoViewController.swift */; };
		4B02198C25E05FAC00ED7DEA /* Fireproofing.storyboard in Resources */ = {isa = PBXBuildFile; fileRef = 4B02198425E05FAC00ED7DEA /* Fireproofing.storyboard */; };
		4B02199C25E063DE00ED7DEA /* FireproofDomainsTests.swift in Sources */ = {isa = PBXBuildFile; fileRef = 4B02199925E063DE00ED7DEA /* FireproofDomainsTests.swift */; };
		4B02199D25E063DE00ED7DEA /* FireproofingURLExtensionsTests.swift in Sources */ = {isa = PBXBuildFile; fileRef = 4B02199A25E063DE00ED7DEA /* FireproofingURLExtensionsTests.swift */; };
		4B0219A825E0646500ED7DEA /* WebsiteDataStoreTests.swift in Sources */ = {isa = PBXBuildFile; fileRef = 4B0219A725E0646500ED7DEA /* WebsiteDataStoreTests.swift */; };
		4B0511BB262CAA5A00F6079C /* DefaultBrowserPreferences.swift in Sources */ = {isa = PBXBuildFile; fileRef = 4B0511A4262CAA5A00F6079C /* DefaultBrowserPreferences.swift */; };
		4B0511BC262CAA5A00F6079C /* AppearancePreferences.swift in Sources */ = {isa = PBXBuildFile; fileRef = 4B0511A5262CAA5A00F6079C /* AppearancePreferences.swift */; };
		4B0511BD262CAA5A00F6079C /* PrivacySecurityPreferences.swift in Sources */ = {isa = PBXBuildFile; fileRef = 4B0511A6262CAA5A00F6079C /* PrivacySecurityPreferences.swift */; };
		4B0511BE262CAA5A00F6079C /* DownloadPreferences.swift in Sources */ = {isa = PBXBuildFile; fileRef = 4B0511A7262CAA5A00F6079C /* DownloadPreferences.swift */; };
		4B0511BF262CAA5A00F6079C /* PreferenceSections.swift in Sources */ = {isa = PBXBuildFile; fileRef = 4B0511A8262CAA5A00F6079C /* PreferenceSections.swift */; };
		4B0511C1262CAA5A00F6079C /* PrivacySecurityPreferencesTableCellView.xib in Resources */ = {isa = PBXBuildFile; fileRef = 4B0511AB262CAA5A00F6079C /* PrivacySecurityPreferencesTableCellView.xib */; };
		4B0511C2262CAA5A00F6079C /* PreferencesAboutViewController.swift in Sources */ = {isa = PBXBuildFile; fileRef = 4B0511AC262CAA5A00F6079C /* PreferencesAboutViewController.swift */; };
		4B0511C3262CAA5A00F6079C /* Preferences.storyboard in Resources */ = {isa = PBXBuildFile; fileRef = 4B0511AD262CAA5A00F6079C /* Preferences.storyboard */; };
		4B0511C4262CAA5A00F6079C /* PreferencesSidebarViewController.swift in Sources */ = {isa = PBXBuildFile; fileRef = 4B0511AE262CAA5A00F6079C /* PreferencesSidebarViewController.swift */; };
		4B0511C5262CAA5A00F6079C /* PrivacySecurityPreferencesTableCellView.swift in Sources */ = {isa = PBXBuildFile; fileRef = 4B0511AF262CAA5A00F6079C /* PrivacySecurityPreferencesTableCellView.swift */; };
		4B0511C6262CAA5A00F6079C /* DefaultBrowserTableCellView.xib in Resources */ = {isa = PBXBuildFile; fileRef = 4B0511B0262CAA5A00F6079C /* DefaultBrowserTableCellView.xib */; };
		4B0511C7262CAA5A00F6079C /* PreferenceTableCellView.swift in Sources */ = {isa = PBXBuildFile; fileRef = 4B0511B1262CAA5A00F6079C /* PreferenceTableCellView.swift */; };
		4B0511C8262CAA5A00F6079C /* PreferencesListViewController.swift in Sources */ = {isa = PBXBuildFile; fileRef = 4B0511B2262CAA5A00F6079C /* PreferencesListViewController.swift */; };
		4B0511C9262CAA5A00F6079C /* RoundedSelectionRowView.swift in Sources */ = {isa = PBXBuildFile; fileRef = 4B0511B3262CAA5A00F6079C /* RoundedSelectionRowView.swift */; };
		4B0511CA262CAA5A00F6079C /* FireproofDomainsViewController.swift in Sources */ = {isa = PBXBuildFile; fileRef = 4B0511B4262CAA5A00F6079C /* FireproofDomainsViewController.swift */; };
		4B0511CB262CAA5A00F6079C /* DownloadPreferencesTableCellView.swift in Sources */ = {isa = PBXBuildFile; fileRef = 4B0511B5262CAA5A00F6079C /* DownloadPreferencesTableCellView.swift */; };
		4B0511CC262CAA5A00F6079C /* PreferencesSplitViewController.swift in Sources */ = {isa = PBXBuildFile; fileRef = 4B0511B6262CAA5A00F6079C /* PreferencesSplitViewController.swift */; };
		4B0511CD262CAA5A00F6079C /* DefaultBrowserTableCellView.swift in Sources */ = {isa = PBXBuildFile; fileRef = 4B0511B7262CAA5A00F6079C /* DefaultBrowserTableCellView.swift */; };
		4B0511CE262CAA5A00F6079C /* DownloadPreferencesTableCellView.xib in Resources */ = {isa = PBXBuildFile; fileRef = 4B0511B8262CAA5A00F6079C /* DownloadPreferencesTableCellView.xib */; };
		4B0511CF262CAA5A00F6079C /* AppearancePreferencesTableCellView.swift in Sources */ = {isa = PBXBuildFile; fileRef = 4B0511B9262CAA5A00F6079C /* AppearancePreferencesTableCellView.swift */; };
		4B0511D0262CAA5A00F6079C /* AppearancePreferencesTableCellView.xib in Resources */ = {isa = PBXBuildFile; fileRef = 4B0511BA262CAA5A00F6079C /* AppearancePreferencesTableCellView.xib */; };
		4B0511E1262CAA8600F6079C /* NSOpenPanelExtensions.swift in Sources */ = {isa = PBXBuildFile; fileRef = 4B0511DF262CAA8600F6079C /* NSOpenPanelExtensions.swift */; };
		4B0511E2262CAA8600F6079C /* NSViewControllerExtension.swift in Sources */ = {isa = PBXBuildFile; fileRef = 4B0511E0262CAA8600F6079C /* NSViewControllerExtension.swift */; };
		4B0511E7262CAB3700F6079C /* UserDefaultsWrapperUtilities.swift in Sources */ = {isa = PBXBuildFile; fileRef = 4B0511E6262CAB3700F6079C /* UserDefaultsWrapperUtilities.swift */; };
		4B0511F0262CAEC900F6079C /* AppearancePreferencesTests.swift in Sources */ = {isa = PBXBuildFile; fileRef = 4B0511EF262CAEC900F6079C /* AppearancePreferencesTests.swift */; };
		4B0511F8262CB20F00F6079C /* DownloadPreferencesTests.swift in Sources */ = {isa = PBXBuildFile; fileRef = 4B0511F7262CB20F00F6079C /* DownloadPreferencesTests.swift */; };
		4B11060525903E570039B979 /* CoreDataEncryptionTesting.xcdatamodeld in Sources */ = {isa = PBXBuildFile; fileRef = 4B11060325903E570039B979 /* CoreDataEncryptionTesting.xcdatamodeld */; };
		4B11060A25903EAC0039B979 /* CoreDataEncryptionTests.swift in Sources */ = {isa = PBXBuildFile; fileRef = 4B11060925903EAC0039B979 /* CoreDataEncryptionTests.swift */; };
		4B117F7D276C0CB5002F3D8C /* LocalStatisticsStoreTests.swift in Sources */ = {isa = PBXBuildFile; fileRef = 4B117F7C276C0CB5002F3D8C /* LocalStatisticsStoreTests.swift */; };
		4B139AFD26B60BD800894F82 /* NSImageExtensions.swift in Sources */ = {isa = PBXBuildFile; fileRef = 4B139AFC26B60BD800894F82 /* NSImageExtensions.swift */; };
		4B1AD8D525FC38DD00261379 /* EncryptionKeyStoreTests.swift in Sources */ = {isa = PBXBuildFile; fileRef = 4BA1A6EA258C288C00F6F690 /* EncryptionKeyStoreTests.swift */; };
		4B1AD8E225FC390B00261379 /* EncryptionMocks.swift in Sources */ = {isa = PBXBuildFile; fileRef = 4BA1A6F5258C4F9600F6F690 /* EncryptionMocks.swift */; };
		4B1AD91725FC46FB00261379 /* CoreDataEncryptionTests.swift in Sources */ = {isa = PBXBuildFile; fileRef = 4B1AD91625FC46FB00261379 /* CoreDataEncryptionTests.swift */; };
		4B1AD92125FC474E00261379 /* CoreDataEncryptionTesting.xcdatamodeld in Sources */ = {isa = PBXBuildFile; fileRef = 4B11060325903E570039B979 /* CoreDataEncryptionTesting.xcdatamodeld */; };
		4B2CBF412767EEC1001DF04B /* MacWaitlistStoreTests.swift in Sources */ = {isa = PBXBuildFile; fileRef = 4B2CBF402767EEC1001DF04B /* MacWaitlistStoreTests.swift */; };
		4B2E7D6326FF9D6500D2DB17 /* PrintingUserScript.swift in Sources */ = {isa = PBXBuildFile; fileRef = 4B2E7D6226FF9D6500D2DB17 /* PrintingUserScript.swift */; };
		4B3F641E27A8D3BD00E0C118 /* BrowserProfileTests.swift in Sources */ = {isa = PBXBuildFile; fileRef = 4B3F641D27A8D3BD00E0C118 /* BrowserProfileTests.swift */; };
		4B4F72EC266B2ED300814C60 /* CollectionExtension.swift in Sources */ = {isa = PBXBuildFile; fileRef = 4B4F72EB266B2ED300814C60 /* CollectionExtension.swift */; };
		4B59023D26B35F3600489384 /* ChromeDataImporter.swift in Sources */ = {isa = PBXBuildFile; fileRef = 4B59023826B35F3600489384 /* ChromeDataImporter.swift */; };
		4B59023E26B35F3600489384 /* ChromiumLoginReader.swift in Sources */ = {isa = PBXBuildFile; fileRef = 4B59023926B35F3600489384 /* ChromiumLoginReader.swift */; };
		4B59024026B35F3600489384 /* ChromiumDataImporter.swift in Sources */ = {isa = PBXBuildFile; fileRef = 4B59023B26B35F3600489384 /* ChromiumDataImporter.swift */; };
		4B59024126B35F3600489384 /* BraveDataImporter.swift in Sources */ = {isa = PBXBuildFile; fileRef = 4B59023C26B35F3600489384 /* BraveDataImporter.swift */; };
		4B59024326B35F7C00489384 /* BrowserImportViewController.swift in Sources */ = {isa = PBXBuildFile; fileRef = 4B59024226B35F7C00489384 /* BrowserImportViewController.swift */; };
		4B59024826B3673600489384 /* ThirdPartyBrowser.swift in Sources */ = {isa = PBXBuildFile; fileRef = 4B59024726B3673600489384 /* ThirdPartyBrowser.swift */; };
		4B59024A26B38B0B00489384 /* Login Data in Resources */ = {isa = PBXBuildFile; fileRef = 4B59024926B38B0B00489384 /* Login Data */; };
		4B59024C26B38BB800489384 /* ChromiumLoginReaderTests.swift in Sources */ = {isa = PBXBuildFile; fileRef = 4B59024B26B38BB800489384 /* ChromiumLoginReaderTests.swift */; };
		4B5FF67826B602B100D42879 /* FirefoxDataImporter.swift in Sources */ = {isa = PBXBuildFile; fileRef = 4B5FF67726B602B100D42879 /* FirefoxDataImporter.swift */; };
		4B65027525E5F2A70054432E /* DefaultBrowserPromptView.xib in Resources */ = {isa = PBXBuildFile; fileRef = 4B65027425E5F2A70054432E /* DefaultBrowserPromptView.xib */; };
		4B65027A25E5F2B10054432E /* DefaultBrowserPromptView.swift in Sources */ = {isa = PBXBuildFile; fileRef = 4B65027925E5F2B10054432E /* DefaultBrowserPromptView.swift */; };
		4B65143E263924B5005B46EB /* EmailUrlExtensions.swift in Sources */ = {isa = PBXBuildFile; fileRef = 4B65143D263924B5005B46EB /* EmailUrlExtensions.swift */; };
		4B677431255DBEB800025BD8 /* BloomFilterWrapper.mm in Sources */ = {isa = PBXBuildFile; fileRef = 4B677424255DBEB800025BD8 /* BloomFilterWrapper.mm */; };
		4B677432255DBEB800025BD8 /* httpsMobileV2BloomSpec.json in Resources */ = {isa = PBXBuildFile; fileRef = 4B677427255DBEB800025BD8 /* httpsMobileV2BloomSpec.json */; };
		4B677433255DBEB800025BD8 /* httpsMobileV2Bloom.bin in Resources */ = {isa = PBXBuildFile; fileRef = 4B677428255DBEB800025BD8 /* httpsMobileV2Bloom.bin */; };
		4B677434255DBEB800025BD8 /* HTTPSBloomFilterSpecification.swift in Sources */ = {isa = PBXBuildFile; fileRef = 4B677429255DBEB800025BD8 /* HTTPSBloomFilterSpecification.swift */; };
		4B677435255DBEB800025BD8 /* httpsMobileV2FalsePositives.json in Resources */ = {isa = PBXBuildFile; fileRef = 4B67742A255DBEB800025BD8 /* httpsMobileV2FalsePositives.json */; };
		4B677436255DBEB800025BD8 /* HTTPSExcludedDomains.swift in Sources */ = {isa = PBXBuildFile; fileRef = 4B67742B255DBEB800025BD8 /* HTTPSExcludedDomains.swift */; };
		4B677437255DBEB800025BD8 /* HTTPSUpgrade.swift in Sources */ = {isa = PBXBuildFile; fileRef = 4B67742C255DBEB800025BD8 /* HTTPSUpgrade.swift */; };
		4B677438255DBEB800025BD8 /* HTTPSUpgrade.xcdatamodeld in Sources */ = {isa = PBXBuildFile; fileRef = 4B67742E255DBEB800025BD8 /* HTTPSUpgrade.xcdatamodeld */; };
		4B677439255DBEB800025BD8 /* HTTPSUpgradeStore.swift in Sources */ = {isa = PBXBuildFile; fileRef = 4B677430255DBEB800025BD8 /* HTTPSUpgradeStore.swift */; };
		4B677442255DBEEA00025BD8 /* Database.swift in Sources */ = {isa = PBXBuildFile; fileRef = 4B677440255DBEEA00025BD8 /* Database.swift */; };
		4B67744B255DBF3A00025BD8 /* BloomFilter.cpp in Sources */ = {isa = PBXBuildFile; fileRef = 4B677449255DBF3A00025BD8 /* BloomFilter.cpp */; };
		4B723E0526B0003E00E14D75 /* DataImportMocks.swift in Sources */ = {isa = PBXBuildFile; fileRef = 4B723DFF26B0003E00E14D75 /* DataImportMocks.swift */; };
		4B723E0626B0003E00E14D75 /* CSVParserTests.swift in Sources */ = {isa = PBXBuildFile; fileRef = 4B723E0026B0003E00E14D75 /* CSVParserTests.swift */; };
		4B723E0726B0003E00E14D75 /* CSVImporterTests.swift in Sources */ = {isa = PBXBuildFile; fileRef = 4B723E0126B0003E00E14D75 /* CSVImporterTests.swift */; };
		4B723E0826B0003E00E14D75 /* MockSecureVault.swift in Sources */ = {isa = PBXBuildFile; fileRef = 4B723E0326B0003E00E14D75 /* MockSecureVault.swift */; };
		4B723E0926B0003E00E14D75 /* CSVLoginExporterTests.swift in Sources */ = {isa = PBXBuildFile; fileRef = 4B723E0426B0003E00E14D75 /* CSVLoginExporterTests.swift */; };
		4B723E0A26B0005900E14D75 /* DataImportViewController.swift in Sources */ = {isa = PBXBuildFile; fileRef = 4B723DEE26B0002B00E14D75 /* DataImportViewController.swift */; };
		4B723E0B26B0005B00E14D75 /* CSVImportViewController.swift in Sources */ = {isa = PBXBuildFile; fileRef = 4B723DEF26B0002B00E14D75 /* CSVImportViewController.swift */; };
		4B723E0C26B0005D00E14D75 /* CSVImportSummaryViewController.swift in Sources */ = {isa = PBXBuildFile; fileRef = 4B723DF026B0002B00E14D75 /* CSVImportSummaryViewController.swift */; };
		4B723E0D26B0006100E14D75 /* SecureVaultLoginImporter.swift in Sources */ = {isa = PBXBuildFile; fileRef = 4B723DF326B0002B00E14D75 /* SecureVaultLoginImporter.swift */; };
		4B723E0E26B0006300E14D75 /* LoginImport.swift in Sources */ = {isa = PBXBuildFile; fileRef = 4B723DF426B0002B00E14D75 /* LoginImport.swift */; };
		4B723E0F26B0006500E14D75 /* CSVParser.swift in Sources */ = {isa = PBXBuildFile; fileRef = 4B723DF626B0002B00E14D75 /* CSVParser.swift */; };
		4B723E1026B0006700E14D75 /* CSVImporter.swift in Sources */ = {isa = PBXBuildFile; fileRef = 4B723DF726B0002B00E14D75 /* CSVImporter.swift */; };
		4B723E1126B0006C00E14D75 /* DataImport.storyboard in Resources */ = {isa = PBXBuildFile; fileRef = 4B723DED26B0002B00E14D75 /* DataImport.storyboard */; };
		4B723E1226B0006E00E14D75 /* DataImport.swift in Sources */ = {isa = PBXBuildFile; fileRef = 4B723DEB26B0002B00E14D75 /* DataImport.swift */; };
		4B723E1326B0007A00E14D75 /* CSVLoginExporter.swift in Sources */ = {isa = PBXBuildFile; fileRef = 4B723DFD26B0002B00E14D75 /* CSVLoginExporter.swift */; };
		4B723E1926B000DC00E14D75 /* TemporaryFileCreator.swift in Sources */ = {isa = PBXBuildFile; fileRef = 4B723E1726B000DC00E14D75 /* TemporaryFileCreator.swift */; };
		4B78A86B26BB3ADD0071BB16 /* BrowserImportSummaryViewController.swift in Sources */ = {isa = PBXBuildFile; fileRef = 4B78A86A26BB3ADD0071BB16 /* BrowserImportSummaryViewController.swift */; };
		4B7A57CF279A4EF300B1C70E /* ChromePreferences.swift in Sources */ = {isa = PBXBuildFile; fileRef = 4B7A57CE279A4EF300B1C70E /* ChromePreferences.swift */; };
		4B7A60A1273E0BE400BBDFEB /* WKWebsiteDataStoreExtension.swift in Sources */ = {isa = PBXBuildFile; fileRef = 4B7A60A0273E0BE400BBDFEB /* WKWebsiteDataStoreExtension.swift */; };
		4B82E9B325B69E3E00656FE7 /* TrackerRadarKit in Frameworks */ = {isa = PBXBuildFile; productRef = 4B82E9B225B69E3E00656FE7 /* TrackerRadarKit */; };
		4B8AC93326B3B06300879451 /* EdgeDataImporter.swift in Sources */ = {isa = PBXBuildFile; fileRef = 4B8AC93226B3B06300879451 /* EdgeDataImporter.swift */; };
		4B8AC93526B3B2FD00879451 /* NSAlert+DataImport.swift in Sources */ = {isa = PBXBuildFile; fileRef = 4B8AC93426B3B2FD00879451 /* NSAlert+DataImport.swift */; };
		4B8AC93926B48A5100879451 /* FirefoxLoginReader.swift in Sources */ = {isa = PBXBuildFile; fileRef = 4B8AC93826B48A5100879451 /* FirefoxLoginReader.swift */; };
		4B8AC93B26B48ADF00879451 /* ASN1Parser.swift in Sources */ = {isa = PBXBuildFile; fileRef = 4B8AC93A26B48ADF00879451 /* ASN1Parser.swift */; };
		4B8AC93D26B49BE600879451 /* FirefoxLoginReaderTests.swift in Sources */ = {isa = PBXBuildFile; fileRef = 4B8AC93C26B49BE600879451 /* FirefoxLoginReaderTests.swift */; };
		4B8AC94026B49BEE00879451 /* logins.json in Resources */ = {isa = PBXBuildFile; fileRef = 4B8AC93E26B49BEE00879451 /* logins.json */; };
		4B8AC94126B49BEE00879451 /* key4.db in Resources */ = {isa = PBXBuildFile; fileRef = 4B8AC93F26B49BEE00879451 /* key4.db */; };
		4B8AD0B127A86D9200AE44D6 /* WKWebsiteDataStoreExtensionTests.swift in Sources */ = {isa = PBXBuildFile; fileRef = 4B8AD0B027A86D9200AE44D6 /* WKWebsiteDataStoreExtensionTests.swift */; };
		4B8D9062276D1D880078DB17 /* LocaleExtension.swift in Sources */ = {isa = PBXBuildFile; fileRef = 4B8D9061276D1D880078DB17 /* LocaleExtension.swift */; };
		4B92928B26670D1700AD2C21 /* BookmarksOutlineView.swift in Sources */ = {isa = PBXBuildFile; fileRef = 4B92928526670D1600AD2C21 /* BookmarksOutlineView.swift */; };
		4B92928C26670D1700AD2C21 /* OutlineSeparatorViewCell.swift in Sources */ = {isa = PBXBuildFile; fileRef = 4B92928626670D1600AD2C21 /* OutlineSeparatorViewCell.swift */; };
		4B92928D26670D1700AD2C21 /* BookmarkOutlineViewCell.swift in Sources */ = {isa = PBXBuildFile; fileRef = 4B92928726670D1600AD2C21 /* BookmarkOutlineViewCell.swift */; };
		4B92928E26670D1700AD2C21 /* BookmarkOutlineViewCell.xib in Resources */ = {isa = PBXBuildFile; fileRef = 4B92928826670D1600AD2C21 /* BookmarkOutlineViewCell.xib */; };
		4B92928F26670D1700AD2C21 /* BookmarkTableCellView.swift in Sources */ = {isa = PBXBuildFile; fileRef = 4B92928926670D1700AD2C21 /* BookmarkTableCellView.swift */; };
		4B92929026670D1700AD2C21 /* BookmarkTableCellView.xib in Resources */ = {isa = PBXBuildFile; fileRef = 4B92928A26670D1700AD2C21 /* BookmarkTableCellView.xib */; };
		4B92929B26670D2A00AD2C21 /* BookmarkOutlineViewDataSource.swift in Sources */ = {isa = PBXBuildFile; fileRef = 4B92929126670D2A00AD2C21 /* BookmarkOutlineViewDataSource.swift */; };
		4B92929C26670D2A00AD2C21 /* PasteboardFolder.swift in Sources */ = {isa = PBXBuildFile; fileRef = 4B92929226670D2A00AD2C21 /* PasteboardFolder.swift */; };
		4B92929D26670D2A00AD2C21 /* BookmarkNode.swift in Sources */ = {isa = PBXBuildFile; fileRef = 4B92929326670D2A00AD2C21 /* BookmarkNode.swift */; };
		4B92929E26670D2A00AD2C21 /* BookmarkSidebarTreeController.swift in Sources */ = {isa = PBXBuildFile; fileRef = 4B92929426670D2A00AD2C21 /* BookmarkSidebarTreeController.swift */; };
		4B92929F26670D2A00AD2C21 /* PasteboardBookmark.swift in Sources */ = {isa = PBXBuildFile; fileRef = 4B92929526670D2A00AD2C21 /* PasteboardBookmark.swift */; };
		4B9292A026670D2A00AD2C21 /* SpacerNode.swift in Sources */ = {isa = PBXBuildFile; fileRef = 4B92929626670D2A00AD2C21 /* SpacerNode.swift */; };
		4B9292A126670D2A00AD2C21 /* BookmarkTreeController.swift in Sources */ = {isa = PBXBuildFile; fileRef = 4B92929726670D2A00AD2C21 /* BookmarkTreeController.swift */; };
		4B9292A226670D2A00AD2C21 /* PseudoFolder.swift in Sources */ = {isa = PBXBuildFile; fileRef = 4B92929826670D2A00AD2C21 /* PseudoFolder.swift */; };
		4B9292A326670D2A00AD2C21 /* BookmarkManagedObject.swift in Sources */ = {isa = PBXBuildFile; fileRef = 4B92929926670D2A00AD2C21 /* BookmarkManagedObject.swift */; };
		4B9292A426670D2A00AD2C21 /* PasteboardWriting.swift in Sources */ = {isa = PBXBuildFile; fileRef = 4B92929A26670D2A00AD2C21 /* PasteboardWriting.swift */; };
		4B9292AA26670D3700AD2C21 /* Bookmark.xcmappingmodel in Sources */ = {isa = PBXBuildFile; fileRef = 4B9292A526670D3700AD2C21 /* Bookmark.xcmappingmodel */; };
		4B9292AB26670D3700AD2C21 /* BookmarkMigrationPolicy.swift in Sources */ = {isa = PBXBuildFile; fileRef = 4B9292A626670D3700AD2C21 /* BookmarkMigrationPolicy.swift */; };
		4B9292AC26670D3700AD2C21 /* Bookmark.xcdatamodeld in Sources */ = {isa = PBXBuildFile; fileRef = 4B9292A726670D3700AD2C21 /* Bookmark.xcdatamodeld */; };
		4B9292AF26670F5300AD2C21 /* NSOutlineViewExtensions.swift in Sources */ = {isa = PBXBuildFile; fileRef = 4B9292AE26670F5300AD2C21 /* NSOutlineViewExtensions.swift */; };
		4B9292BA2667103100AD2C21 /* BookmarkNodePathTests.swift in Sources */ = {isa = PBXBuildFile; fileRef = 4B9292B02667103000AD2C21 /* BookmarkNodePathTests.swift */; };
		4B9292BB2667103100AD2C21 /* BookmarkNodeTests.swift in Sources */ = {isa = PBXBuildFile; fileRef = 4B9292B12667103000AD2C21 /* BookmarkNodeTests.swift */; };
		4B9292BC2667103100AD2C21 /* BookmarkSidebarTreeControllerTests.swift in Sources */ = {isa = PBXBuildFile; fileRef = 4B9292B22667103000AD2C21 /* BookmarkSidebarTreeControllerTests.swift */; };
		4B9292BD2667103100AD2C21 /* BookmarkOutlineViewDataSourceTests.swift in Sources */ = {isa = PBXBuildFile; fileRef = 4B9292B32667103000AD2C21 /* BookmarkOutlineViewDataSourceTests.swift */; };
		4B9292BE2667103100AD2C21 /* PasteboardFolderTests.swift in Sources */ = {isa = PBXBuildFile; fileRef = 4B9292B42667103000AD2C21 /* PasteboardFolderTests.swift */; };
		4B9292BF2667103100AD2C21 /* TreeControllerTests.swift in Sources */ = {isa = PBXBuildFile; fileRef = 4B9292B52667103000AD2C21 /* TreeControllerTests.swift */; };
		4B9292C02667103100AD2C21 /* BookmarkManagedObjectTests.swift in Sources */ = {isa = PBXBuildFile; fileRef = 4B9292B62667103000AD2C21 /* BookmarkManagedObjectTests.swift */; };
		4B9292C12667103100AD2C21 /* BookmarkMigrationTests.swift in Sources */ = {isa = PBXBuildFile; fileRef = 4B9292B72667103000AD2C21 /* BookmarkMigrationTests.swift */; };
		4B9292C22667103100AD2C21 /* BookmarkTests.swift in Sources */ = {isa = PBXBuildFile; fileRef = 4B9292B82667103000AD2C21 /* BookmarkTests.swift */; };
		4B9292C32667103100AD2C21 /* PasteboardBookmarkTests.swift in Sources */ = {isa = PBXBuildFile; fileRef = 4B9292B92667103100AD2C21 /* PasteboardBookmarkTests.swift */; };
		4B9292C52667104B00AD2C21 /* CoreDataTestUtilities.swift in Sources */ = {isa = PBXBuildFile; fileRef = 4B9292C42667104B00AD2C21 /* CoreDataTestUtilities.swift */; };
		4B9292CE2667123700AD2C21 /* BrowserTabSelectionDelegate.swift in Sources */ = {isa = PBXBuildFile; fileRef = 4B9292C62667123700AD2C21 /* BrowserTabSelectionDelegate.swift */; };
		4B9292CF2667123700AD2C21 /* BookmarkManagementSidebarViewController.swift in Sources */ = {isa = PBXBuildFile; fileRef = 4B9292C72667123700AD2C21 /* BookmarkManagementSidebarViewController.swift */; };
		4B9292D02667123700AD2C21 /* BookmarkManagementSplitViewController.swift in Sources */ = {isa = PBXBuildFile; fileRef = 4B9292C82667123700AD2C21 /* BookmarkManagementSplitViewController.swift */; };
		4B9292D12667123700AD2C21 /* BookmarkTableRowView.swift in Sources */ = {isa = PBXBuildFile; fileRef = 4B9292C92667123700AD2C21 /* BookmarkTableRowView.swift */; };
		4B9292D22667123700AD2C21 /* AddFolderModalViewController.swift in Sources */ = {isa = PBXBuildFile; fileRef = 4B9292CA2667123700AD2C21 /* AddFolderModalViewController.swift */; };
		4B9292D32667123700AD2C21 /* AddBookmarkModalViewController.swift in Sources */ = {isa = PBXBuildFile; fileRef = 4B9292CB2667123700AD2C21 /* AddBookmarkModalViewController.swift */; };
		4B9292D42667123700AD2C21 /* BookmarkListViewController.swift in Sources */ = {isa = PBXBuildFile; fileRef = 4B9292CC2667123700AD2C21 /* BookmarkListViewController.swift */; };
		4B9292D52667123700AD2C21 /* BookmarkManagementDetailViewController.swift in Sources */ = {isa = PBXBuildFile; fileRef = 4B9292CD2667123700AD2C21 /* BookmarkManagementDetailViewController.swift */; };
		4B9292D72667124000AD2C21 /* NSPopUpButtonExtension.swift in Sources */ = {isa = PBXBuildFile; fileRef = 4B9292D62667124000AD2C21 /* NSPopUpButtonExtension.swift */; };
		4B9292D92667124B00AD2C21 /* BookmarkListTreeControllerDataSource.swift in Sources */ = {isa = PBXBuildFile; fileRef = 4B9292D82667124B00AD2C21 /* BookmarkListTreeControllerDataSource.swift */; };
		4B9292DB2667125D00AD2C21 /* ContextualMenu.swift in Sources */ = {isa = PBXBuildFile; fileRef = 4B9292DA2667125D00AD2C21 /* ContextualMenu.swift */; };
		4BA1A69B258B076900F6F690 /* FileStore.swift in Sources */ = {isa = PBXBuildFile; fileRef = 4BA1A69A258B076900F6F690 /* FileStore.swift */; };
		4BA1A6A0258B079600F6F690 /* DataEncryption.swift in Sources */ = {isa = PBXBuildFile; fileRef = 4BA1A69F258B079600F6F690 /* DataEncryption.swift */; };
		4BA1A6A5258B07DF00F6F690 /* EncryptedValueTransformer.swift in Sources */ = {isa = PBXBuildFile; fileRef = 4BA1A6A4258B07DF00F6F690 /* EncryptedValueTransformer.swift */; };
		4BA1A6B3258B080A00F6F690 /* EncryptionKeyGeneration.swift in Sources */ = {isa = PBXBuildFile; fileRef = 4BA1A6B2258B080A00F6F690 /* EncryptionKeyGeneration.swift */; };
		4BA1A6B8258B081600F6F690 /* EncryptionKeyStoring.swift in Sources */ = {isa = PBXBuildFile; fileRef = 4BA1A6B7258B081600F6F690 /* EncryptionKeyStoring.swift */; };
		4BA1A6BD258B082300F6F690 /* EncryptionKeyStore.swift in Sources */ = {isa = PBXBuildFile; fileRef = 4BA1A6BC258B082300F6F690 /* EncryptionKeyStore.swift */; };
		4BA1A6C2258B0A1300F6F690 /* ContiguousBytesExtension.swift in Sources */ = {isa = PBXBuildFile; fileRef = 4BA1A6C1258B0A1300F6F690 /* ContiguousBytesExtension.swift */; };
		4BA1A6D9258C0CB300F6F690 /* DataEncryptionTests.swift in Sources */ = {isa = PBXBuildFile; fileRef = 4BA1A6D8258C0CB300F6F690 /* DataEncryptionTests.swift */; };
		4BA1A6DE258C100A00F6F690 /* FileStoreTests.swift in Sources */ = {isa = PBXBuildFile; fileRef = 4BA1A6DD258C100A00F6F690 /* FileStoreTests.swift */; };
		4BA1A6E6258C270800F6F690 /* EncryptionKeyGeneratorTests.swift in Sources */ = {isa = PBXBuildFile; fileRef = 4BA1A6E5258C270800F6F690 /* EncryptionKeyGeneratorTests.swift */; };
		4BA1A6F6258C4F9600F6F690 /* EncryptionMocks.swift in Sources */ = {isa = PBXBuildFile; fileRef = 4BA1A6F5258C4F9600F6F690 /* EncryptionMocks.swift */; };
		4BA1A6FE258C5C1300F6F690 /* EncryptedValueTransformerTests.swift in Sources */ = {isa = PBXBuildFile; fileRef = 4BA1A6FD258C5C1300F6F690 /* EncryptedValueTransformerTests.swift */; };
		4BA7C91627695EA500FEBA8E /* MacWaitlistRequestTests.swift in Sources */ = {isa = PBXBuildFile; fileRef = 4BA7C91527695EA500FEBA8E /* MacWaitlistRequestTests.swift */; };
		4BA7C91B276984AF00FEBA8E /* MacWaitlistLockScreenViewModelTests.swift in Sources */ = {isa = PBXBuildFile; fileRef = 4BA7C91A276984AF00FEBA8E /* MacWaitlistLockScreenViewModelTests.swift */; };
		4BB46EA226B8954500222970 /* logins-encrypted.json in Resources */ = {isa = PBXBuildFile; fileRef = 4BB46EA026B8954500222970 /* logins-encrypted.json */; };
		4BB46EA326B8954500222970 /* key4-encrypted.db in Resources */ = {isa = PBXBuildFile; fileRef = 4BB46EA126B8954500222970 /* key4-encrypted.db */; };
		4BB6CE5F26B77ED000EC5860 /* Cryptography.swift in Sources */ = {isa = PBXBuildFile; fileRef = 4BB6CE5E26B77ED000EC5860 /* Cryptography.swift */; };
		4BB88B4525B7B55C006F6B06 /* DebugUserScript.swift in Sources */ = {isa = PBXBuildFile; fileRef = 4BB88B4425B7B55C006F6B06 /* DebugUserScript.swift */; };
		4BB88B4A25B7B690006F6B06 /* SequenceExtensions.swift in Sources */ = {isa = PBXBuildFile; fileRef = 4BB88B4925B7B690006F6B06 /* SequenceExtensions.swift */; };
		4BB88B5025B7BA2B006F6B06 /* TabInstrumentation.swift in Sources */ = {isa = PBXBuildFile; fileRef = 4BB88B4F25B7BA2B006F6B06 /* TabInstrumentation.swift */; };
		4BB88B5B25B7BA50006F6B06 /* Instruments.swift in Sources */ = {isa = PBXBuildFile; fileRef = 4BB88B5A25B7BA50006F6B06 /* Instruments.swift */; };
		4BB99CFE26FE191E001E4761 /* FirefoxBookmarksReader.swift in Sources */ = {isa = PBXBuildFile; fileRef = 4BB99CF526FE191E001E4761 /* FirefoxBookmarksReader.swift */; };
		4BB99CFF26FE191E001E4761 /* BookmarkImport.swift in Sources */ = {isa = PBXBuildFile; fileRef = 4BB99CF626FE191E001E4761 /* BookmarkImport.swift */; };
		4BB99D0026FE191E001E4761 /* CoreDataBookmarkImporter.swift in Sources */ = {isa = PBXBuildFile; fileRef = 4BB99CF726FE191E001E4761 /* CoreDataBookmarkImporter.swift */; };
		4BB99D0126FE191E001E4761 /* ChromiumBookmarksReader.swift in Sources */ = {isa = PBXBuildFile; fileRef = 4BB99CF926FE191E001E4761 /* ChromiumBookmarksReader.swift */; };
		4BB99D0226FE191E001E4761 /* ImportedBookmarks.swift in Sources */ = {isa = PBXBuildFile; fileRef = 4BB99CFA26FE191E001E4761 /* ImportedBookmarks.swift */; };
		4BB99D0326FE191E001E4761 /* SafariBookmarksReader.swift in Sources */ = {isa = PBXBuildFile; fileRef = 4BB99CFC26FE191E001E4761 /* SafariBookmarksReader.swift */; };
		4BB99D0426FE191E001E4761 /* SafariDataImporter.swift in Sources */ = {isa = PBXBuildFile; fileRef = 4BB99CFD26FE191E001E4761 /* SafariDataImporter.swift */; };
		4BB99D0626FE1979001E4761 /* RequestFilePermissionViewController.swift in Sources */ = {isa = PBXBuildFile; fileRef = 4BB99D0526FE1979001E4761 /* RequestFilePermissionViewController.swift */; };
		4BB99D0926FE1A6D001E4761 /* Bookmarks.plist in Resources */ = {isa = PBXBuildFile; fileRef = 4BB99D0826FE1A6D001E4761 /* Bookmarks.plist */; };
		4BB99D0B26FE1A7B001E4761 /* Bookmarks in Resources */ = {isa = PBXBuildFile; fileRef = 4BB99D0A26FE1A7B001E4761 /* Bookmarks */; };
		4BB99D0F26FE1A84001E4761 /* ChromiumBookmarksReaderTests.swift in Sources */ = {isa = PBXBuildFile; fileRef = 4BB99D0C26FE1A83001E4761 /* ChromiumBookmarksReaderTests.swift */; };
		4BB99D1026FE1A84001E4761 /* FirefoxBookmarksReaderTests.swift in Sources */ = {isa = PBXBuildFile; fileRef = 4BB99D0D26FE1A83001E4761 /* FirefoxBookmarksReaderTests.swift */; };
		4BB99D1126FE1A84001E4761 /* SafariBookmarksReaderTests.swift in Sources */ = {isa = PBXBuildFile; fileRef = 4BB99D0E26FE1A84001E4761 /* SafariBookmarksReaderTests.swift */; };
		4BB99D1326FE1A94001E4761 /* places.sqlite in Resources */ = {isa = PBXBuildFile; fileRef = 4BB99D1226FE1A94001E4761 /* places.sqlite */; };
		4BC68A702759AE490029A586 /* Waitlist.storyboard in Resources */ = {isa = PBXBuildFile; fileRef = 4BC68A6F2759AE490029A586 /* Waitlist.storyboard */; };
		4BC68A722759B2140029A586 /* Waitlist.swift in Sources */ = {isa = PBXBuildFile; fileRef = 4BC68A712759B2140029A586 /* Waitlist.swift */; };
		4BE0DF06267819A1006337B7 /* NSStoryboardExtension.swift in Sources */ = {isa = PBXBuildFile; fileRef = 4BE0DF0426781961006337B7 /* NSStoryboardExtension.swift */; };
		4BE65474271FCD40008D1D63 /* PasswordManagementIdentityItemView.swift in Sources */ = {isa = PBXBuildFile; fileRef = 4BE6546E271FCD40008D1D63 /* PasswordManagementIdentityItemView.swift */; };
		4BE65476271FCD41008D1D63 /* PasswordManagementCreditCardItemView.swift in Sources */ = {isa = PBXBuildFile; fileRef = 4BE65470271FCD40008D1D63 /* PasswordManagementCreditCardItemView.swift */; };
		4BE65477271FCD41008D1D63 /* PasswordManagementLoginItemView.swift in Sources */ = {isa = PBXBuildFile; fileRef = 4BE65471271FCD40008D1D63 /* PasswordManagementLoginItemView.swift */; };
		4BE65478271FCD41008D1D63 /* PasswordManagementNoteItemView.swift in Sources */ = {isa = PBXBuildFile; fileRef = 4BE65472271FCD40008D1D63 /* PasswordManagementNoteItemView.swift */; };
		4BE65479271FCD41008D1D63 /* EditableTextView.swift in Sources */ = {isa = PBXBuildFile; fileRef = 4BE65473271FCD40008D1D63 /* EditableTextView.swift */; };
		4BE6547E271FCD4D008D1D63 /* PasswordManagementIdentityModel.swift in Sources */ = {isa = PBXBuildFile; fileRef = 4BE6547A271FCD4D008D1D63 /* PasswordManagementIdentityModel.swift */; };
		4BE6547F271FCD4D008D1D63 /* PasswordManagementCreditCardModel.swift in Sources */ = {isa = PBXBuildFile; fileRef = 4BE6547B271FCD4D008D1D63 /* PasswordManagementCreditCardModel.swift */; };
		4BE65480271FCD4D008D1D63 /* PasswordManagementLoginModel.swift in Sources */ = {isa = PBXBuildFile; fileRef = 4BE6547C271FCD4D008D1D63 /* PasswordManagementLoginModel.swift */; };
		4BE65481271FCD4D008D1D63 /* PasswordManagementNoteModel.swift in Sources */ = {isa = PBXBuildFile; fileRef = 4BE6547D271FCD4D008D1D63 /* PasswordManagementNoteModel.swift */; };
		4BE65485271FCD7B008D1D63 /* LoginFaviconView.swift in Sources */ = {isa = PBXBuildFile; fileRef = 4BE65484271FCD7B008D1D63 /* LoginFaviconView.swift */; };
		4BEF0E6827641A0E00AF7C58 /* MacWaitlistLockScreenViewController.swift in Sources */ = {isa = PBXBuildFile; fileRef = 4BEF0E6627641A0E00AF7C58 /* MacWaitlistLockScreenViewController.swift */; };
		4BEF0E6A276676A500AF7C58 /* WaitlistRequest.swift in Sources */ = {isa = PBXBuildFile; fileRef = 4BEF0E69276676A500AF7C58 /* WaitlistRequest.swift */; };
		4BEF0E6C276676AB00AF7C58 /* MacWaitlistStore.swift in Sources */ = {isa = PBXBuildFile; fileRef = 4BEF0E6B276676AB00AF7C58 /* MacWaitlistStore.swift */; };
		4BEF0E722766B11200AF7C58 /* MacWaitlistLockScreenViewModel.swift in Sources */ = {isa = PBXBuildFile; fileRef = 4BEF0E712766B11200AF7C58 /* MacWaitlistLockScreenViewModel.swift */; };
		4BF01C00272AE74C00884A61 /* CountryList.swift in Sources */ = {isa = PBXBuildFile; fileRef = 4BE65482271FCD53008D1D63 /* CountryList.swift */; };
		4BF4951826C08395000547B8 /* ThirdPartyBrowserTests.swift in Sources */ = {isa = PBXBuildFile; fileRef = 4BF4951726C08395000547B8 /* ThirdPartyBrowserTests.swift */; };
		7B4CE8E726F02135009134B1 /* TabBarTests.swift in Sources */ = {isa = PBXBuildFile; fileRef = 7B4CE8E626F02134009134B1 /* TabBarTests.swift */; };
		7BA4727D26F01BC400EAA165 /* CoreDataTestUtilities.swift in Sources */ = {isa = PBXBuildFile; fileRef = 4B9292C42667104B00AD2C21 /* CoreDataTestUtilities.swift */; };
		8511E18425F82B34002F516B /* 01_Fire_really_small.json in Resources */ = {isa = PBXBuildFile; fileRef = 8511E18325F82B34002F516B /* 01_Fire_really_small.json */; };
		853014D625E671A000FB8205 /* PageObserverUserScript.swift in Sources */ = {isa = PBXBuildFile; fileRef = 853014D525E671A000FB8205 /* PageObserverUserScript.swift */; };
		85308E25267FC9F2001ABD76 /* NSAlertExtension.swift in Sources */ = {isa = PBXBuildFile; fileRef = 85308E24267FC9F2001ABD76 /* NSAlertExtension.swift */; };
		85308E27267FCB22001ABD76 /* PasswordManagerSettings.swift in Sources */ = {isa = PBXBuildFile; fileRef = 85308E26267FCB22001ABD76 /* PasswordManagerSettings.swift */; };
		85378D9C274E61B8007C5CBF /* MessageViews.storyboard in Resources */ = {isa = PBXBuildFile; fileRef = 85378D9B274E61B8007C5CBF /* MessageViews.storyboard */; };
		85378D9E274E664C007C5CBF /* PopoverMessageViewController.swift in Sources */ = {isa = PBXBuildFile; fileRef = 85378D9D274E664C007C5CBF /* PopoverMessageViewController.swift */; };
		85378DA0274E6F42007C5CBF /* NSNotificationName+EmailManager.swift in Sources */ = {isa = PBXBuildFile; fileRef = 85378D9F274E6F42007C5CBF /* NSNotificationName+EmailManager.swift */; };
		85378DA2274E7F25007C5CBF /* EmailManagerRequestDelegate.swift in Sources */ = {isa = PBXBuildFile; fileRef = 85378DA1274E7F25007C5CBF /* EmailManagerRequestDelegate.swift */; };
		8546DE6225C03056000CA5E1 /* UserAgentTests.swift in Sources */ = {isa = PBXBuildFile; fileRef = 8546DE6125C03056000CA5E1 /* UserAgentTests.swift */; };
		85480F8A25CDC360009424E3 /* MainMenu.storyboard in Resources */ = {isa = PBXBuildFile; fileRef = 85480F8925CDC360009424E3 /* MainMenu.storyboard */; };
		85480FBB25D181CB009424E3 /* ConfigurationDownloading.swift in Sources */ = {isa = PBXBuildFile; fileRef = 85480FBA25D181CB009424E3 /* ConfigurationDownloading.swift */; };
		85480FCF25D1AA22009424E3 /* ConfigurationStoring.swift in Sources */ = {isa = PBXBuildFile; fileRef = 85480FCE25D1AA22009424E3 /* ConfigurationStoring.swift */; };
		85625994269C8F9600EE44BC /* PasswordManager.storyboard in Resources */ = {isa = PBXBuildFile; fileRef = 85625993269C8F9600EE44BC /* PasswordManager.storyboard */; };
		85625996269C953C00EE44BC /* PasswordManagementViewController.swift in Sources */ = {isa = PBXBuildFile; fileRef = 85625995269C953C00EE44BC /* PasswordManagementViewController.swift */; };
		85625998269C9C5F00EE44BC /* PasswordManagementPopover.swift in Sources */ = {isa = PBXBuildFile; fileRef = 85625997269C9C5F00EE44BC /* PasswordManagementPopover.swift */; };
		8562599A269CA0A600EE44BC /* NSRectExtension.swift in Sources */ = {isa = PBXBuildFile; fileRef = 85625999269CA0A600EE44BC /* NSRectExtension.swift */; };
		856C98A6256EB59600A22F1F /* MenuItemSelectors.swift in Sources */ = {isa = PBXBuildFile; fileRef = 856C98A5256EB59600A22F1F /* MenuItemSelectors.swift */; };
		856C98D52570116900A22F1F /* NSWindow+Toast.swift in Sources */ = {isa = PBXBuildFile; fileRef = 856C98D42570116900A22F1F /* NSWindow+Toast.swift */; };
		856C98DF257014BD00A22F1F /* FileDownloadManager.swift in Sources */ = {isa = PBXBuildFile; fileRef = 856C98DE257014BD00A22F1F /* FileDownloadManager.swift */; };
		856CADF0271710F400E79BB0 /* HoverUserScript.swift in Sources */ = {isa = PBXBuildFile; fileRef = 856CADEF271710F400E79BB0 /* HoverUserScript.swift */; };
		85707F22276A32B600DC0649 /* CallToAction.swift in Sources */ = {isa = PBXBuildFile; fileRef = 85707F21276A32B600DC0649 /* CallToAction.swift */; };
		85707F24276A332A00DC0649 /* OnboardingButtonStyles.swift in Sources */ = {isa = PBXBuildFile; fileRef = 85707F23276A332A00DC0649 /* OnboardingButtonStyles.swift */; };
		85707F26276A335700DC0649 /* Onboarding.swift in Sources */ = {isa = PBXBuildFile; fileRef = 85707F25276A335700DC0649 /* Onboarding.swift */; };
		85707F28276A34D900DC0649 /* DaxSpeech.swift in Sources */ = {isa = PBXBuildFile; fileRef = 85707F27276A34D900DC0649 /* DaxSpeech.swift */; };
		85707F2A276A35FE00DC0649 /* ActionSpeech.swift in Sources */ = {isa = PBXBuildFile; fileRef = 85707F29276A35FE00DC0649 /* ActionSpeech.swift */; };
		85707F2C276A364E00DC0649 /* OnboardingFlow.swift in Sources */ = {isa = PBXBuildFile; fileRef = 85707F2B276A364E00DC0649 /* OnboardingFlow.swift */; };
		85707F2E276A394C00DC0649 /* ViewExtensions.swift in Sources */ = {isa = PBXBuildFile; fileRef = 85707F2D276A394C00DC0649 /* ViewExtensions.swift */; };
		85707F31276A7DCA00DC0649 /* OnboardingViewModel.swift in Sources */ = {isa = PBXBuildFile; fileRef = 85707F30276A7DCA00DC0649 /* OnboardingViewModel.swift */; };
		85778E3527142C3000F091CA /* HomepageHeaderView.swift in Sources */ = {isa = PBXBuildFile; fileRef = 85778E3427142C3000F091CA /* HomepageHeaderView.swift */; };
		85799C1825DEBB3F0007EC87 /* Logging.swift in Sources */ = {isa = PBXBuildFile; fileRef = 85799C1725DEBB3F0007EC87 /* Logging.swift */; };
		8585B63826D6E66C00C1416F /* ButtonStyles.swift in Sources */ = {isa = PBXBuildFile; fileRef = 8585B63726D6E66C00C1416F /* ButtonStyles.swift */; };
		8589063A267BCD8E00D23B0D /* SaveCredentialsPopover.swift in Sources */ = {isa = PBXBuildFile; fileRef = 85890639267BCD8E00D23B0D /* SaveCredentialsPopover.swift */; };
		8589063C267BCDC000D23B0D /* SaveCredentialsViewController.swift in Sources */ = {isa = PBXBuildFile; fileRef = 8589063B267BCDC000D23B0D /* SaveCredentialsViewController.swift */; };
		858A797F26A79EAA00A75A42 /* UserText+PasswordManager.swift in Sources */ = {isa = PBXBuildFile; fileRef = 858A797E26A79EAA00A75A42 /* UserText+PasswordManager.swift */; };
		858A798326A8B75F00A75A42 /* CopyHandler.swift in Sources */ = {isa = PBXBuildFile; fileRef = 858A798226A8B75F00A75A42 /* CopyHandler.swift */; };
		858A798526A8BB5D00A75A42 /* NSTextViewExtension.swift in Sources */ = {isa = PBXBuildFile; fileRef = 858A798426A8BB5D00A75A42 /* NSTextViewExtension.swift */; };
		858A798826A99DBE00A75A42 /* PasswordManagementItemListModelTests.swift in Sources */ = {isa = PBXBuildFile; fileRef = 858A798726A99DBE00A75A42 /* PasswordManagementItemListModelTests.swift */; };
		858A798A26A9B35E00A75A42 /* PasswordManagementItemModelTests.swift in Sources */ = {isa = PBXBuildFile; fileRef = 858A798926A9B35E00A75A42 /* PasswordManagementItemModelTests.swift */; };
		858C1BED26974E6600E6C014 /* PasswordManagerSettingsTests.swift in Sources */ = {isa = PBXBuildFile; fileRef = 858C1BEC26974E6600E6C014 /* PasswordManagerSettingsTests.swift */; };
		858C78FC2705EB5F009B2B44 /* HomepageHeader.xib in Resources */ = {isa = PBXBuildFile; fileRef = 858C78FB2705EB5F009B2B44 /* HomepageHeader.xib */; };
		859E7D6B27453BF3009C2B69 /* BookmarksExporter.swift in Sources */ = {isa = PBXBuildFile; fileRef = 859E7D6A27453BF3009C2B69 /* BookmarksExporter.swift */; };
		859E7D6D274548F2009C2B69 /* BookmarksExporterTests.swift in Sources */ = {isa = PBXBuildFile; fileRef = 859E7D6C274548F2009C2B69 /* BookmarksExporterTests.swift */; };
		85A0116925AF1D8900FA6A0C /* FindInPageViewController.swift in Sources */ = {isa = PBXBuildFile; fileRef = 85A0116825AF1D8900FA6A0C /* FindInPageViewController.swift */; };
		85A0117425AF2EDF00FA6A0C /* FindInPage.storyboard in Resources */ = {isa = PBXBuildFile; fileRef = 85A0117325AF2EDF00FA6A0C /* FindInPage.storyboard */; };
		85A0118225AF60E700FA6A0C /* FindInPageModel.swift in Sources */ = {isa = PBXBuildFile; fileRef = 85A0118125AF60E700FA6A0C /* FindInPageModel.swift */; };
		85A011EA25B4D4CA00FA6A0C /* FindInPageUserScript.swift in Sources */ = {isa = PBXBuildFile; fileRef = 85A011E925B4D4CA00FA6A0C /* FindInPageUserScript.swift */; };
		85AC3AEF25D5CE9800C7D2AA /* UserScripts.swift in Sources */ = {isa = PBXBuildFile; fileRef = 85AC3AEE25D5CE9800C7D2AA /* UserScripts.swift */; };
		85AC3AF725D5DBFD00C7D2AA /* DataExtension.swift in Sources */ = {isa = PBXBuildFile; fileRef = 85AC3AF625D5DBFD00C7D2AA /* DataExtension.swift */; };
		85AC3B0525D6B1D800C7D2AA /* ScriptSourceProviding.swift in Sources */ = {isa = PBXBuildFile; fileRef = 85AC3B0425D6B1D800C7D2AA /* ScriptSourceProviding.swift */; };
		85AC3B1725D9BC1A00C7D2AA /* ConfigurationDownloaderTests.swift in Sources */ = {isa = PBXBuildFile; fileRef = 85AC3B1625D9BC1A00C7D2AA /* ConfigurationDownloaderTests.swift */; };
		85AC3B3525DA82A600C7D2AA /* DataTaskProviding.swift in Sources */ = {isa = PBXBuildFile; fileRef = 85AC3B3425DA82A600C7D2AA /* DataTaskProviding.swift */; };
		85AC3B4925DAC9BD00C7D2AA /* ConfigurationStorageTests.swift in Sources */ = {isa = PBXBuildFile; fileRef = 85AC3B4825DAC9BD00C7D2AA /* ConfigurationStorageTests.swift */; };
		85AE2FF224A33A2D002D507F /* WebKit.framework in Frameworks */ = {isa = PBXBuildFile; fileRef = 85AE2FF124A33A2D002D507F /* WebKit.framework */; };
		85B7184A27677C2D00B4277F /* Onboarding.storyboard in Resources */ = {isa = PBXBuildFile; fileRef = 85B7184927677C2D00B4277F /* Onboarding.storyboard */; };
		85B7184C27677C6500B4277F /* OnboardingViewController.swift in Sources */ = {isa = PBXBuildFile; fileRef = 85B7184B27677C6500B4277F /* OnboardingViewController.swift */; };
		85B7184E27677CBB00B4277F /* RootView.swift in Sources */ = {isa = PBXBuildFile; fileRef = 85B7184D27677CBB00B4277F /* RootView.swift */; };
		85C48CCC278D808F00D3263E /* NSAttributedStringExtension.swift in Sources */ = {isa = PBXBuildFile; fileRef = 85C48CCB278D808F00D3263E /* NSAttributedStringExtension.swift */; };
		85C48CD127908C1000D3263E /* BrowserImportMoreInfoViewController.swift in Sources */ = {isa = PBXBuildFile; fileRef = 85C48CD027908C1000D3263E /* BrowserImportMoreInfoViewController.swift */; };
		85C6A29625CC1FFD00EEB5F1 /* UserDefaultsWrapper.swift in Sources */ = {isa = PBXBuildFile; fileRef = 85C6A29525CC1FFD00EEB5F1 /* UserDefaultsWrapper.swift */; };
		85CC1D73269EF1880062F04E /* PasswordManagementItemList.swift in Sources */ = {isa = PBXBuildFile; fileRef = 85CC1D72269EF1880062F04E /* PasswordManagementItemList.swift */; };
		85CC1D7B26A05ECF0062F04E /* PasswordManagementItemListModel.swift in Sources */ = {isa = PBXBuildFile; fileRef = 85CC1D7A26A05ECF0062F04E /* PasswordManagementItemListModel.swift */; };
		85CC1D7D26A05F250062F04E /* PasswordManagementItemModel.swift in Sources */ = {isa = PBXBuildFile; fileRef = 85CC1D7C26A05F250062F04E /* PasswordManagementItemModel.swift */; };
		85D33F1225C82EB3002B91A6 /* ConfigurationManager.swift in Sources */ = {isa = PBXBuildFile; fileRef = 85D33F1125C82EB3002B91A6 /* ConfigurationManager.swift */; };
		85D438B6256E7C9E00F3BAF8 /* ContextMenuUserScript.swift in Sources */ = {isa = PBXBuildFile; fileRef = 85D438B5256E7C9E00F3BAF8 /* ContextMenuUserScript.swift */; };
		85D885B026A590A90077C374 /* NSNotificationName+PasswordManager.swift in Sources */ = {isa = PBXBuildFile; fileRef = 85D885AF26A590A90077C374 /* NSNotificationName+PasswordManager.swift */; };
		85D885B326A5A9DE0077C374 /* NSAlert+PasswordManager.swift in Sources */ = {isa = PBXBuildFile; fileRef = 85D885B226A5A9DE0077C374 /* NSAlert+PasswordManager.swift */; };
		85E11C2F25E7DC7E00974CAF /* ExternalURLHandler.swift in Sources */ = {isa = PBXBuildFile; fileRef = 85E11C2E25E7DC7E00974CAF /* ExternalURLHandler.swift */; };
		85E11C3725E7F1E100974CAF /* ExternalURLHandlerTests.swift in Sources */ = {isa = PBXBuildFile; fileRef = 85E11C3625E7F1E100974CAF /* ExternalURLHandlerTests.swift */; };
		85F1B0C925EF9759004792B6 /* URLEventHandlerTests.swift in Sources */ = {isa = PBXBuildFile; fileRef = 85F1B0C825EF9759004792B6 /* URLEventHandlerTests.swift */; };
		85F487B5276A8F2E003CE668 /* OnboardingTests.swift in Sources */ = {isa = PBXBuildFile; fileRef = 85F487B4276A8F2E003CE668 /* OnboardingTests.swift */; };
		85F69B3C25EDE81F00978E59 /* URLExtensionTests.swift in Sources */ = {isa = PBXBuildFile; fileRef = 85F69B3B25EDE81F00978E59 /* URLExtensionTests.swift */; };
		85FF55C825F82E4F00E2AB99 /* Lottie in Frameworks */ = {isa = PBXBuildFile; productRef = 85FF55C725F82E4F00E2AB99 /* Lottie */; };
		9807F645278CA16F00E1547B /* BrowserServicesKit in Frameworks */ = {isa = PBXBuildFile; productRef = 9807F644278CA16F00E1547B /* BrowserServicesKit */; };
		9812D895276CEDA5004B6181 /* ContentBlockerRulesLists.swift in Sources */ = {isa = PBXBuildFile; fileRef = 9812D894276CEDA5004B6181 /* ContentBlockerRulesLists.swift */; };
		9826B0A02747DF3D0092F683 /* ContentBlocking.swift in Sources */ = {isa = PBXBuildFile; fileRef = 9826B09F2747DF3D0092F683 /* ContentBlocking.swift */; };
		9826B0A22747DFEB0092F683 /* AppPrivacyConfigurationDataProvider.swift in Sources */ = {isa = PBXBuildFile; fileRef = 9826B0A12747DFEB0092F683 /* AppPrivacyConfigurationDataProvider.swift */; };
		9833912F27AAA3CE00DAF119 /* AppTrackerDataSetProvider.swift in Sources */ = {isa = PBXBuildFile; fileRef = 9833912E27AAA3CE00DAF119 /* AppTrackerDataSetProvider.swift */; };
		9833913127AAA4B500DAF119 /* trackerData.json in Resources */ = {isa = PBXBuildFile; fileRef = 9833913027AAA4B500DAF119 /* trackerData.json */; };
		9833913327AAAEEE00DAF119 /* EmbeddedTrackerDataTests.swift in Sources */ = {isa = PBXBuildFile; fileRef = 9833913227AAAEEE00DAF119 /* EmbeddedTrackerDataTests.swift */; };
		98EB5D1027516A4800681FE6 /* AppPrivacyConfigurationTests.swift in Sources */ = {isa = PBXBuildFile; fileRef = 98EB5D0F27516A4800681FE6 /* AppPrivacyConfigurationTests.swift */; };
		AA06B6B72672AF8100F541C5 /* Sparkle in Frameworks */ = {isa = PBXBuildFile; productRef = AA06B6B62672AF8100F541C5 /* Sparkle */; };
		AA0877B826D5160D00B05660 /* SafariVersionReaderTests.swift in Sources */ = {isa = PBXBuildFile; fileRef = AA0877B726D5160D00B05660 /* SafariVersionReaderTests.swift */; };
		AA0877BA26D5161D00B05660 /* WebKitVersionProviderTests.swift in Sources */ = {isa = PBXBuildFile; fileRef = AA0877B926D5161D00B05660 /* WebKitVersionProviderTests.swift */; };
		AA0F3DB7261A566C0077F2D9 /* SuggestionLoadingMock.swift in Sources */ = {isa = PBXBuildFile; fileRef = AA0F3DB6261A566C0077F2D9 /* SuggestionLoadingMock.swift */; };
		AA13DCB4271480B0006D48D3 /* FirePopoverViewModel.swift in Sources */ = {isa = PBXBuildFile; fileRef = AA13DCB3271480B0006D48D3 /* FirePopoverViewModel.swift */; };
		AA222CB92760F74E00321475 /* FaviconReferenceCache.swift in Sources */ = {isa = PBXBuildFile; fileRef = AA222CB82760F74E00321475 /* FaviconReferenceCache.swift */; };
		AA2CB12D2587BB5600AA6FBE /* TabBarFooter.xib in Resources */ = {isa = PBXBuildFile; fileRef = AA2CB12C2587BB5600AA6FBE /* TabBarFooter.xib */; };
		AA2CB1352587C29500AA6FBE /* TabBarFooter.swift in Sources */ = {isa = PBXBuildFile; fileRef = AA2CB1342587C29500AA6FBE /* TabBarFooter.swift */; };
		AA34396C2754D4E300B241FA /* shield.json in Resources */ = {isa = PBXBuildFile; fileRef = AA34396A2754D4E200B241FA /* shield.json */; };
		AA34396D2754D4E300B241FA /* shield-dot.json in Resources */ = {isa = PBXBuildFile; fileRef = AA34396B2754D4E300B241FA /* shield-dot.json */; };
		AA3439702754D4E900B241FA /* dark-shield-dot.json in Resources */ = {isa = PBXBuildFile; fileRef = AA34396E2754D4E900B241FA /* dark-shield-dot.json */; };
		AA3439712754D4E900B241FA /* dark-shield.json in Resources */ = {isa = PBXBuildFile; fileRef = AA34396F2754D4E900B241FA /* dark-shield.json */; };
		AA3439782754D55100B241FA /* dark-trackers-2.json in Resources */ = {isa = PBXBuildFile; fileRef = AA3439722754D55100B241FA /* dark-trackers-2.json */; };
		AA3439792754D55100B241FA /* trackers-1.json in Resources */ = {isa = PBXBuildFile; fileRef = AA3439732754D55100B241FA /* trackers-1.json */; };
		AA34397A2754D55100B241FA /* trackers-2.json in Resources */ = {isa = PBXBuildFile; fileRef = AA3439742754D55100B241FA /* trackers-2.json */; };
		AA34397B2754D55100B241FA /* trackers-3.json in Resources */ = {isa = PBXBuildFile; fileRef = AA3439752754D55100B241FA /* trackers-3.json */; };
		AA34397C2754D55100B241FA /* dark-trackers-1.json in Resources */ = {isa = PBXBuildFile; fileRef = AA3439762754D55100B241FA /* dark-trackers-1.json */; };
		AA34397D2754D55100B241FA /* dark-trackers-3.json in Resources */ = {isa = PBXBuildFile; fileRef = AA3439772754D55100B241FA /* dark-trackers-3.json */; };
		AA3F895324C18AD500628DDE /* SuggestionViewModel.swift in Sources */ = {isa = PBXBuildFile; fileRef = AA3F895224C18AD500628DDE /* SuggestionViewModel.swift */; };
		AA4BBA3B25C58FA200C4FB0F /* MainMenu.swift in Sources */ = {isa = PBXBuildFile; fileRef = AA4BBA3A25C58FA200C4FB0F /* MainMenu.swift */; };
		AA4D700725545EF800C3411E /* URLEventHandler.swift in Sources */ = {isa = PBXBuildFile; fileRef = AA4D700625545EF800C3411E /* URLEventHandler.swift */; };
		AA4FF40C2624751A004E2377 /* GrammarFeaturesManager.swift in Sources */ = {isa = PBXBuildFile; fileRef = AA4FF40B2624751A004E2377 /* GrammarFeaturesManager.swift */; };
		AA512D1424D99D9800230283 /* FaviconManager.swift in Sources */ = {isa = PBXBuildFile; fileRef = AA512D1324D99D9800230283 /* FaviconManager.swift */; };
		AA585D82248FD31100E9A3E2 /* AppDelegate.swift in Sources */ = {isa = PBXBuildFile; fileRef = AA585D81248FD31100E9A3E2 /* AppDelegate.swift */; };
		AA585D84248FD31100E9A3E2 /* BrowserTabViewController.swift in Sources */ = {isa = PBXBuildFile; fileRef = AA585D83248FD31100E9A3E2 /* BrowserTabViewController.swift */; };
		AA585D86248FD31400E9A3E2 /* Assets.xcassets in Resources */ = {isa = PBXBuildFile; fileRef = AA585D85248FD31400E9A3E2 /* Assets.xcassets */; };
		AA585D89248FD31400E9A3E2 /* Main.storyboard in Resources */ = {isa = PBXBuildFile; fileRef = AA585D87248FD31400E9A3E2 /* Main.storyboard */; };
		AA585DAF2490E6E600E9A3E2 /* MainViewController.swift in Sources */ = {isa = PBXBuildFile; fileRef = AA585DAE2490E6E600E9A3E2 /* MainViewController.swift */; };
		AA5C8F59258FE21F00748EB7 /* NSTextFieldExtension.swift in Sources */ = {isa = PBXBuildFile; fileRef = AA5C8F58258FE21F00748EB7 /* NSTextFieldExtension.swift */; };
		AA5C8F5E2590EEE800748EB7 /* NSPointExtension.swift in Sources */ = {isa = PBXBuildFile; fileRef = AA5C8F5D2590EEE800748EB7 /* NSPointExtension.swift */; };
		AA5C8F632591021700748EB7 /* NSApplicationExtension.swift in Sources */ = {isa = PBXBuildFile; fileRef = AA5C8F622591021700748EB7 /* NSApplicationExtension.swift */; };
		AA5D6DAC24A340F700C6FBCE /* WebViewStateObserver.swift in Sources */ = {isa = PBXBuildFile; fileRef = AA5D6DAB24A340F700C6FBCE /* WebViewStateObserver.swift */; };
		AA5FA697275F90C400DCE9C9 /* FaviconImageCache.swift in Sources */ = {isa = PBXBuildFile; fileRef = AA5FA696275F90C400DCE9C9 /* FaviconImageCache.swift */; };
		AA5FA69A275F91C700DCE9C9 /* Favicon.swift in Sources */ = {isa = PBXBuildFile; fileRef = AA5FA699275F91C700DCE9C9 /* Favicon.swift */; };
		AA5FA69D275F945C00DCE9C9 /* FaviconStore.swift in Sources */ = {isa = PBXBuildFile; fileRef = AA5FA69C275F945C00DCE9C9 /* FaviconStore.swift */; };
		AA5FA6A0275F948900DCE9C9 /* Favicons.xcdatamodeld in Sources */ = {isa = PBXBuildFile; fileRef = AA5FA69E275F948900DCE9C9 /* Favicons.xcdatamodeld */; };
		AA6197C4276B314D008396F0 /* FaviconUrlReference.swift in Sources */ = {isa = PBXBuildFile; fileRef = AA6197C3276B314D008396F0 /* FaviconUrlReference.swift */; };
		AA6197C6276B3168008396F0 /* FaviconHostReference.swift in Sources */ = {isa = PBXBuildFile; fileRef = AA6197C5276B3168008396F0 /* FaviconHostReference.swift */; };
		AA61C0D02722159B00E6B681 /* FireInfoViewController.swift in Sources */ = {isa = PBXBuildFile; fileRef = AA61C0CF2722159B00E6B681 /* FireInfoViewController.swift */; };
		AA61C0D22727F59B00E6B681 /* ArrayExtension.swift in Sources */ = {isa = PBXBuildFile; fileRef = AA61C0D12727F59B00E6B681 /* ArrayExtension.swift */; };
		AA63745424C9BF9A00AB2AC4 /* SuggestionContainerTests.swift in Sources */ = {isa = PBXBuildFile; fileRef = AA63745324C9BF9A00AB2AC4 /* SuggestionContainerTests.swift */; };
		AA652CB125DD825B009059CC /* LocalBookmarkStoreTests.swift in Sources */ = {isa = PBXBuildFile; fileRef = AA652CB025DD825B009059CC /* LocalBookmarkStoreTests.swift */; };
		AA652CCE25DD9071009059CC /* BookmarkListTests.swift in Sources */ = {isa = PBXBuildFile; fileRef = AA652CCD25DD9071009059CC /* BookmarkListTests.swift */; };
		AA652CD325DDA6E9009059CC /* LocalBookmarkManagerTests.swift in Sources */ = {isa = PBXBuildFile; fileRef = AA652CD225DDA6E9009059CC /* LocalBookmarkManagerTests.swift */; };
		AA652CDB25DDAB32009059CC /* BookmarkStoreMock.swift in Sources */ = {isa = PBXBuildFile; fileRef = AA652CDA25DDAB32009059CC /* BookmarkStoreMock.swift */; };
		AA6820E425502F19005ED0D5 /* WebsiteDataStore.swift in Sources */ = {isa = PBXBuildFile; fileRef = AA6820E325502F19005ED0D5 /* WebsiteDataStore.swift */; };
		AA6820EB25503D6A005ED0D5 /* Fire.swift in Sources */ = {isa = PBXBuildFile; fileRef = AA6820EA25503D6A005ED0D5 /* Fire.swift */; };
		AA6820F125503DA9005ED0D5 /* FireViewModel.swift in Sources */ = {isa = PBXBuildFile; fileRef = AA6820F025503DA9005ED0D5 /* FireViewModel.swift */; };
		AA68C3D32490ED62001B8783 /* NavigationBarViewController.swift in Sources */ = {isa = PBXBuildFile; fileRef = AA68C3D22490ED62001B8783 /* NavigationBarViewController.swift */; };
		AA68C3D72490F821001B8783 /* README.md in Resources */ = {isa = PBXBuildFile; fileRef = AA68C3D62490F821001B8783 /* README.md */; };
		AA693E5E2696E5B90007BB78 /* CrashReports.storyboard in Resources */ = {isa = PBXBuildFile; fileRef = AA693E5D2696E5B90007BB78 /* CrashReports.storyboard */; };
		AA6AD95B2704B6DB00159F8A /* FirePopoverViewController.swift in Sources */ = {isa = PBXBuildFile; fileRef = AA6AD95A2704B6DB00159F8A /* FirePopoverViewController.swift */; };
		AA6EF9AD25066F42004754E6 /* WindowsManager.swift in Sources */ = {isa = PBXBuildFile; fileRef = AA6EF9AC25066F42004754E6 /* WindowsManager.swift */; };
		AA6EF9B3250785D5004754E6 /* NSMenuExtension.swift in Sources */ = {isa = PBXBuildFile; fileRef = AA6EF9B2250785D5004754E6 /* NSMenuExtension.swift */; };
		AA6EF9B525081B4C004754E6 /* MainMenuActions.swift in Sources */ = {isa = PBXBuildFile; fileRef = AA6EF9B425081B4C004754E6 /* MainMenuActions.swift */; };
		AA6FFB4424DC33320028F4D0 /* NSViewExtension.swift in Sources */ = {isa = PBXBuildFile; fileRef = AA6FFB4324DC33320028F4D0 /* NSViewExtension.swift */; };
		AA6FFB4624DC3B5A0028F4D0 /* WebView.swift in Sources */ = {isa = PBXBuildFile; fileRef = AA6FFB4524DC3B5A0028F4D0 /* WebView.swift */; };
		AA72D5E325FE977F00C77619 /* AddEditFavoriteViewController.swift in Sources */ = {isa = PBXBuildFile; fileRef = AA72D5E225FE977F00C77619 /* AddEditFavoriteViewController.swift */; };
		AA72D5F025FEA49900C77619 /* AddEditFavoriteWindow.swift in Sources */ = {isa = PBXBuildFile; fileRef = AA72D5EF25FEA49900C77619 /* AddEditFavoriteWindow.swift */; };
		AA72D5FE25FFF94E00C77619 /* NSMenuItemExtension.swift in Sources */ = {isa = PBXBuildFile; fileRef = AA72D5FD25FFF94E00C77619 /* NSMenuItemExtension.swift */; };
		AA7412B224D0B3AC00D22FE0 /* TabBarViewItem.swift in Sources */ = {isa = PBXBuildFile; fileRef = AA7412B024D0B3AC00D22FE0 /* TabBarViewItem.swift */; };
		AA7412B324D0B3AC00D22FE0 /* TabBarViewItem.xib in Resources */ = {isa = PBXBuildFile; fileRef = AA7412B124D0B3AC00D22FE0 /* TabBarViewItem.xib */; };
		AA7412B524D1536B00D22FE0 /* MainWindowController.swift in Sources */ = {isa = PBXBuildFile; fileRef = AA7412B424D1536B00D22FE0 /* MainWindowController.swift */; };
		AA7412B724D1687000D22FE0 /* TabBarScrollView.swift in Sources */ = {isa = PBXBuildFile; fileRef = AA7412B624D1687000D22FE0 /* TabBarScrollView.swift */; };
		AA7412BD24D2BEEE00D22FE0 /* MainWindow.swift in Sources */ = {isa = PBXBuildFile; fileRef = AA7412BC24D2BEEE00D22FE0 /* MainWindow.swift */; };
		AA75A0AE26F3500C0086B667 /* PrivacyIconViewModel.swift in Sources */ = {isa = PBXBuildFile; fileRef = AA75A0AD26F3500C0086B667 /* PrivacyIconViewModel.swift */; };
		AA80EC54256BE3BC007083E7 /* UserText.swift in Sources */ = {isa = PBXBuildFile; fileRef = AA80EC53256BE3BC007083E7 /* UserText.swift */; };
		AA80EC67256C4691007083E7 /* BrowserTab.storyboard in Resources */ = {isa = PBXBuildFile; fileRef = AA80EC69256C4691007083E7 /* BrowserTab.storyboard */; };
		AA80EC6D256C469C007083E7 /* NavigationBar.storyboard in Resources */ = {isa = PBXBuildFile; fileRef = AA80EC6F256C469C007083E7 /* NavigationBar.storyboard */; };
		AA80EC73256C46A2007083E7 /* Suggestion.storyboard in Resources */ = {isa = PBXBuildFile; fileRef = AA80EC75256C46A2007083E7 /* Suggestion.storyboard */; };
		AA80EC79256C46AA007083E7 /* TabBar.storyboard in Resources */ = {isa = PBXBuildFile; fileRef = AA80EC7B256C46AA007083E7 /* TabBar.storyboard */; };
		AA80EC89256C49B8007083E7 /* Localizable.strings in Resources */ = {isa = PBXBuildFile; fileRef = AA80EC8B256C49B8007083E7 /* Localizable.strings */; };
		AA80EC8F256C49BC007083E7 /* Localizable.stringsdict in Resources */ = {isa = PBXBuildFile; fileRef = AA80EC91256C49BC007083E7 /* Localizable.stringsdict */; };
		AA840A9827319D1600E63CDD /* FirePopoverWrapperViewController.swift in Sources */ = {isa = PBXBuildFile; fileRef = AA840A9727319D1600E63CDD /* FirePopoverWrapperViewController.swift */; };
		AA88D14B252A557100980B4E /* URLRequestExtension.swift in Sources */ = {isa = PBXBuildFile; fileRef = AA88D14A252A557100980B4E /* URLRequestExtension.swift */; };
		AA8EDF2424923E980071C2E8 /* URLExtension.swift in Sources */ = {isa = PBXBuildFile; fileRef = AA8EDF2324923E980071C2E8 /* URLExtension.swift */; };
		AA8EDF2724923EC70071C2E8 /* StringExtension.swift in Sources */ = {isa = PBXBuildFile; fileRef = AA8EDF2624923EC70071C2E8 /* StringExtension.swift */; };
		AA91F83927076F1900771A0D /* PrivacyIconViewModelTests.swift in Sources */ = {isa = PBXBuildFile; fileRef = AA91F83827076F1900771A0D /* PrivacyIconViewModelTests.swift */; };
		AA92126F25ACCB1100600CD4 /* ErrorExtension.swift in Sources */ = {isa = PBXBuildFile; fileRef = AA92126E25ACCB1100600CD4 /* ErrorExtension.swift */; };
		AA92127725ADA07900600CD4 /* WKWebViewExtension.swift in Sources */ = {isa = PBXBuildFile; fileRef = AA92127625ADA07900600CD4 /* WKWebViewExtension.swift */; };
		AA97BF4625135DD30014931A /* ApplicationDockMenu.swift in Sources */ = {isa = PBXBuildFile; fileRef = AA97BF4525135DD30014931A /* ApplicationDockMenu.swift */; };
		AA9B7C7E26A06E040008D425 /* TrackerInfo.swift in Sources */ = {isa = PBXBuildFile; fileRef = AA9B7C7D26A06E040008D425 /* TrackerInfo.swift */; };
		AA9B7C8326A197A00008D425 /* ServerTrust.swift in Sources */ = {isa = PBXBuildFile; fileRef = AA9B7C8226A197A00008D425 /* ServerTrust.swift */; };
		AA9B7C8526A199B60008D425 /* ServerTrustViewModel.swift in Sources */ = {isa = PBXBuildFile; fileRef = AA9B7C8426A199B60008D425 /* ServerTrustViewModel.swift */; };
		AA9C362825518C44004B1BA3 /* WebsiteDataStoreMock.swift in Sources */ = {isa = PBXBuildFile; fileRef = AA9C362725518C44004B1BA3 /* WebsiteDataStoreMock.swift */; };
		AA9C363025518CA9004B1BA3 /* FireTests.swift in Sources */ = {isa = PBXBuildFile; fileRef = AA9C362F25518CA9004B1BA3 /* FireTests.swift */; };
		AA9E9A5625A3AE8400D1959D /* NSWindowExtension.swift in Sources */ = {isa = PBXBuildFile; fileRef = AA9E9A5525A3AE8400D1959D /* NSWindowExtension.swift */; };
		AA9E9A5E25A4867200D1959D /* TabDragAndDropManager.swift in Sources */ = {isa = PBXBuildFile; fileRef = AA9E9A5D25A4867200D1959D /* TabDragAndDropManager.swift */; };
		AA9FF95924A1ECF20039E328 /* Tab.swift in Sources */ = {isa = PBXBuildFile; fileRef = AA9FF95824A1ECF20039E328 /* Tab.swift */; };
		AA9FF95B24A1EFC20039E328 /* TabViewModel.swift in Sources */ = {isa = PBXBuildFile; fileRef = AA9FF95A24A1EFC20039E328 /* TabViewModel.swift */; };
		AA9FF95D24A1FA1C0039E328 /* TabCollection.swift in Sources */ = {isa = PBXBuildFile; fileRef = AA9FF95C24A1FA1C0039E328 /* TabCollection.swift */; };
		AA9FF95F24A1FB690039E328 /* TabCollectionViewModel.swift in Sources */ = {isa = PBXBuildFile; fileRef = AA9FF95E24A1FB680039E328 /* TabCollectionViewModel.swift */; };
		AAA0CC33252F181A0079BC96 /* NavigationButtonMenuDelegate.swift in Sources */ = {isa = PBXBuildFile; fileRef = AAA0CC32252F181A0079BC96 /* NavigationButtonMenuDelegate.swift */; };
		AAA0CC3C25337FAB0079BC96 /* WKBackForwardListItemViewModel.swift in Sources */ = {isa = PBXBuildFile; fileRef = AAA0CC3B25337FAB0079BC96 /* WKBackForwardListItemViewModel.swift */; };
		AAA0CC472533833C0079BC96 /* MoreOptionsMenu.swift in Sources */ = {isa = PBXBuildFile; fileRef = AAA0CC462533833C0079BC96 /* MoreOptionsMenu.swift */; };
		AAA0CC572539EBC90079BC96 /* FaviconUserScript.swift in Sources */ = {isa = PBXBuildFile; fileRef = AAA0CC562539EBC90079BC96 /* FaviconUserScript.swift */; };
		AAA0CC6A253CC43C0079BC96 /* WKUserContentControllerExtension.swift in Sources */ = {isa = PBXBuildFile; fileRef = AAA0CC69253CC43C0079BC96 /* WKUserContentControllerExtension.swift */; };
		AAA892EA250A4CEF005B37B2 /* WindowControllersManager.swift in Sources */ = {isa = PBXBuildFile; fileRef = AAA892E9250A4CEF005B37B2 /* WindowControllersManager.swift */; };
		AAADFD06264AA282001555EA /* TimeIntervalExtension.swift in Sources */ = {isa = PBXBuildFile; fileRef = AAADFD05264AA282001555EA /* TimeIntervalExtension.swift */; };
		AAB549DF25DAB8F80058460B /* BookmarkViewModel.swift in Sources */ = {isa = PBXBuildFile; fileRef = AAB549DE25DAB8F80058460B /* BookmarkViewModel.swift */; };
		AAB7320726DD0C37002FACF9 /* Fire.storyboard in Resources */ = {isa = PBXBuildFile; fileRef = AAB7320626DD0C37002FACF9 /* Fire.storyboard */; };
		AAB7320926DD0CD9002FACF9 /* FireViewController.swift in Sources */ = {isa = PBXBuildFile; fileRef = AAB7320826DD0CD9002FACF9 /* FireViewController.swift */; };
		AAB8203C26B2DE0D00788AC3 /* SuggestionListCharacteristics.swift in Sources */ = {isa = PBXBuildFile; fileRef = AAB8203B26B2DE0D00788AC3 /* SuggestionListCharacteristics.swift */; };
		AABAF59C260A7D130085060C /* FaviconManagerMock.swift in Sources */ = {isa = PBXBuildFile; fileRef = AABAF59B260A7D130085060C /* FaviconManagerMock.swift */; };
		AABEE69A24A902A90043105B /* SuggestionContainerViewModel.swift in Sources */ = {isa = PBXBuildFile; fileRef = AABEE69924A902A90043105B /* SuggestionContainerViewModel.swift */; };
		AABEE69C24A902BB0043105B /* SuggestionContainer.swift in Sources */ = {isa = PBXBuildFile; fileRef = AABEE69B24A902BB0043105B /* SuggestionContainer.swift */; };
		AABEE6A524AA0A7F0043105B /* SuggestionViewController.swift in Sources */ = {isa = PBXBuildFile; fileRef = AABEE6A424AA0A7F0043105B /* SuggestionViewController.swift */; };
		AABEE6A924AB4B910043105B /* SuggestionTableCellView.swift in Sources */ = {isa = PBXBuildFile; fileRef = AABEE6A824AB4B910043105B /* SuggestionTableCellView.swift */; };
		AABEE6AB24ACA0F90043105B /* SuggestionTableRowView.swift in Sources */ = {isa = PBXBuildFile; fileRef = AABEE6AA24ACA0F90043105B /* SuggestionTableRowView.swift */; };
		AABEE6AF24AD22B90043105B /* AddressBarTextField.swift in Sources */ = {isa = PBXBuildFile; fileRef = AABEE6AE24AD22B90043105B /* AddressBarTextField.swift */; };
		AAC30A26268DFEE200D2D9CD /* CrashReporter.swift in Sources */ = {isa = PBXBuildFile; fileRef = AAC30A25268DFEE200D2D9CD /* CrashReporter.swift */; };
		AAC30A28268E045400D2D9CD /* CrashReportReader.swift in Sources */ = {isa = PBXBuildFile; fileRef = AAC30A27268E045400D2D9CD /* CrashReportReader.swift */; };
		AAC30A2A268E239100D2D9CD /* CrashReport.swift in Sources */ = {isa = PBXBuildFile; fileRef = AAC30A29268E239100D2D9CD /* CrashReport.swift */; };
		AAC30A2C268F1ECD00D2D9CD /* CrashReportSender.swift in Sources */ = {isa = PBXBuildFile; fileRef = AAC30A2B268F1ECD00D2D9CD /* CrashReportSender.swift */; };
		AAC30A2E268F1EE300D2D9CD /* CrashReportPromptPresenter.swift in Sources */ = {isa = PBXBuildFile; fileRef = AAC30A2D268F1EE300D2D9CD /* CrashReportPromptPresenter.swift */; };
		AAC5E4C725D6A6E8007F5990 /* BookmarkPopover.swift in Sources */ = {isa = PBXBuildFile; fileRef = AAC5E4C425D6A6E8007F5990 /* BookmarkPopover.swift */; };
		AAC5E4C825D6A6E8007F5990 /* BookmarkPopoverViewController.swift in Sources */ = {isa = PBXBuildFile; fileRef = AAC5E4C525D6A6E8007F5990 /* BookmarkPopoverViewController.swift */; };
		AAC5E4C925D6A6E8007F5990 /* Bookmarks.storyboard in Resources */ = {isa = PBXBuildFile; fileRef = AAC5E4C625D6A6E8007F5990 /* Bookmarks.storyboard */; };
		AAC5E4D025D6A709007F5990 /* Bookmark.swift in Sources */ = {isa = PBXBuildFile; fileRef = AAC5E4CD25D6A709007F5990 /* Bookmark.swift */; };
		AAC5E4D125D6A709007F5990 /* BookmarkManager.swift in Sources */ = {isa = PBXBuildFile; fileRef = AAC5E4CE25D6A709007F5990 /* BookmarkManager.swift */; };
		AAC5E4D225D6A709007F5990 /* BookmarkList.swift in Sources */ = {isa = PBXBuildFile; fileRef = AAC5E4CF25D6A709007F5990 /* BookmarkList.swift */; };
		AAC5E4D925D6A711007F5990 /* BookmarkStore.swift in Sources */ = {isa = PBXBuildFile; fileRef = AAC5E4D625D6A710007F5990 /* BookmarkStore.swift */; };
		AAC5E4E425D6BA9C007F5990 /* NSSizeExtension.swift in Sources */ = {isa = PBXBuildFile; fileRef = AAC5E4E325D6BA9C007F5990 /* NSSizeExtension.swift */; };
		AAC5E4F125D6BF10007F5990 /* AddressBarButton.swift in Sources */ = {isa = PBXBuildFile; fileRef = AAC5E4F025D6BF10007F5990 /* AddressBarButton.swift */; };
		AAC5E4F625D6BF2C007F5990 /* AddressBarButtonsViewController.swift in Sources */ = {isa = PBXBuildFile; fileRef = AAC5E4F525D6BF2C007F5990 /* AddressBarButtonsViewController.swift */; };
		AAC82C60258B6CB5009B6B42 /* TooltipWindowController.swift in Sources */ = {isa = PBXBuildFile; fileRef = AAC82C5F258B6CB5009B6B42 /* TooltipWindowController.swift */; };
		AAC9C01524CAFBCE00AD1325 /* TabTests.swift in Sources */ = {isa = PBXBuildFile; fileRef = AAC9C01424CAFBCE00AD1325 /* TabTests.swift */; };
		AAC9C01724CAFBDC00AD1325 /* TabCollectionTests.swift in Sources */ = {isa = PBXBuildFile; fileRef = AAC9C01624CAFBDC00AD1325 /* TabCollectionTests.swift */; };
		AAC9C01C24CB594C00AD1325 /* TabViewModelTests.swift in Sources */ = {isa = PBXBuildFile; fileRef = AAC9C01B24CB594C00AD1325 /* TabViewModelTests.swift */; };
		AAC9C01E24CB6BEB00AD1325 /* TabCollectionViewModelTests.swift in Sources */ = {isa = PBXBuildFile; fileRef = AAC9C01D24CB6BEB00AD1325 /* TabCollectionViewModelTests.swift */; };
		AACF6FD626BC366D00CF09F9 /* SafariVersionReader.swift in Sources */ = {isa = PBXBuildFile; fileRef = AACF6FD526BC366D00CF09F9 /* SafariVersionReader.swift */; };
		AAD6D8882696DF6D002393B3 /* CrashReportPromptViewController.swift in Sources */ = {isa = PBXBuildFile; fileRef = AAD6D8862696DF6D002393B3 /* CrashReportPromptViewController.swift */; };
		AAD86E52267A0DFF005C11BE /* UpdateController.swift in Sources */ = {isa = PBXBuildFile; fileRef = AAD86E51267A0DFF005C11BE /* UpdateController.swift */; };
		AADCBF3A26F7C2CE00EF67A8 /* LottieAnimationCache.swift in Sources */ = {isa = PBXBuildFile; fileRef = AADCBF3926F7C2CE00EF67A8 /* LottieAnimationCache.swift */; };
		AADE11C026D916D70032D8A7 /* StringExtensionTests.swift in Sources */ = {isa = PBXBuildFile; fileRef = AADE11BF26D916D70032D8A7 /* StringExtensionTests.swift */; };
		AAE246F32709EF3B00BEEAEE /* FirePopoverCollectionViewItem.swift in Sources */ = {isa = PBXBuildFile; fileRef = AAE246F12709EF3B00BEEAEE /* FirePopoverCollectionViewItem.swift */; };
		AAE246F42709EF3B00BEEAEE /* FirePopoverCollectionViewItem.xib in Resources */ = {isa = PBXBuildFile; fileRef = AAE246F22709EF3B00BEEAEE /* FirePopoverCollectionViewItem.xib */; };
		AAE246F6270A3D3000BEEAEE /* FirePopoverCollectionViewHeader.xib in Resources */ = {isa = PBXBuildFile; fileRef = AAE246F5270A3D3000BEEAEE /* FirePopoverCollectionViewHeader.xib */; };
		AAE246F8270A406200BEEAEE /* FirePopoverCollectionViewHeader.swift in Sources */ = {isa = PBXBuildFile; fileRef = AAE246F7270A406200BEEAEE /* FirePopoverCollectionViewHeader.swift */; };
		AAE39D1B24F44885008EF28B /* TabCollectionViewModelDelegateMock.swift in Sources */ = {isa = PBXBuildFile; fileRef = AAE39D1A24F44885008EF28B /* TabCollectionViewModelDelegateMock.swift */; };
		AAE71E2C25F781EA00D74437 /* Homepage.storyboard in Resources */ = {isa = PBXBuildFile; fileRef = AAE71E2B25F781EA00D74437 /* Homepage.storyboard */; };
		AAE71E3125F7855400D74437 /* HomepageViewController.swift in Sources */ = {isa = PBXBuildFile; fileRef = AAE71E3025F7855400D74437 /* HomepageViewController.swift */; };
		AAE71E3725F7869300D74437 /* HomepageCollectionViewItem.swift in Sources */ = {isa = PBXBuildFile; fileRef = AAE71E3525F7869300D74437 /* HomepageCollectionViewItem.swift */; };
		AAE71E3825F7869300D74437 /* HomepageCollectionViewItem.xib in Resources */ = {isa = PBXBuildFile; fileRef = AAE71E3625F7869300D74437 /* HomepageCollectionViewItem.xib */; };
		AAE7527A263B046100B973F8 /* History.xcdatamodeld in Sources */ = {isa = PBXBuildFile; fileRef = AAE75278263B046100B973F8 /* History.xcdatamodeld */; };
		AAE7527C263B056C00B973F8 /* HistoryStore.swift in Sources */ = {isa = PBXBuildFile; fileRef = AAE7527B263B056C00B973F8 /* HistoryStore.swift */; };
		AAE7527E263B05C600B973F8 /* HistoryEntry.swift in Sources */ = {isa = PBXBuildFile; fileRef = AAE7527D263B05C600B973F8 /* HistoryEntry.swift */; };
		AAE75280263B0A4D00B973F8 /* HistoryCoordinator.swift in Sources */ = {isa = PBXBuildFile; fileRef = AAE7527F263B0A4D00B973F8 /* HistoryCoordinator.swift */; };
		AAE8B102258A41C000E81239 /* Tooltip.storyboard in Resources */ = {isa = PBXBuildFile; fileRef = AAE8B101258A41C000E81239 /* Tooltip.storyboard */; };
		AAE8B110258A456C00E81239 /* TooltipViewController.swift in Sources */ = {isa = PBXBuildFile; fileRef = AAE8B10F258A456C00E81239 /* TooltipViewController.swift */; };
		AAE99B8927088A19008B6BD9 /* FirePopover.swift in Sources */ = {isa = PBXBuildFile; fileRef = AAE99B8827088A19008B6BD9 /* FirePopover.swift */; };
		AAEC74B22642C57200C2EFBC /* HistoryCoordinatingMock.swift in Sources */ = {isa = PBXBuildFile; fileRef = AAEC74B12642C57200C2EFBC /* HistoryCoordinatingMock.swift */; };
		AAEC74B42642C69300C2EFBC /* HistoryCoordinatorTests.swift in Sources */ = {isa = PBXBuildFile; fileRef = AAEC74B32642C69300C2EFBC /* HistoryCoordinatorTests.swift */; };
		AAEC74B62642CC6A00C2EFBC /* HistoryStoringMock.swift in Sources */ = {isa = PBXBuildFile; fileRef = AAEC74B52642CC6A00C2EFBC /* HistoryStoringMock.swift */; };
		AAEC74B82642E43800C2EFBC /* HistoryStoreTests.swift in Sources */ = {isa = PBXBuildFile; fileRef = AAEC74B72642E43800C2EFBC /* HistoryStoreTests.swift */; };
		AAEC74BB2642E67C00C2EFBC /* NSPersistentContainerExtension.swift in Sources */ = {isa = PBXBuildFile; fileRef = AAEC74BA2642E67C00C2EFBC /* NSPersistentContainerExtension.swift */; };
		AAEC74BC2642F0F800C2EFBC /* History.xcdatamodeld in Sources */ = {isa = PBXBuildFile; fileRef = AAE75278263B046100B973F8 /* History.xcdatamodeld */; };
		AAECA42024EEA4AC00EFA63A /* IndexPathExtension.swift in Sources */ = {isa = PBXBuildFile; fileRef = AAECA41F24EEA4AC00EFA63A /* IndexPathExtension.swift */; };
		AAEEC6A927088ADB008445F7 /* FireCoordinator.swift in Sources */ = {isa = PBXBuildFile; fileRef = AAEEC6A827088ADB008445F7 /* FireCoordinator.swift */; };
		AAEF6BC8276A081C0024DCF4 /* FaviconSelector.swift in Sources */ = {isa = PBXBuildFile; fileRef = AAEF6BC7276A081C0024DCF4 /* FaviconSelector.swift */; };
		AAFCB37F25E545D400859DD4 /* PublisherExtension.swift in Sources */ = {isa = PBXBuildFile; fileRef = AAFCB37E25E545D400859DD4 /* PublisherExtension.swift */; };
		AAFE068326C7082D005434CC /* WebKitVersionProvider.swift in Sources */ = {isa = PBXBuildFile; fileRef = AAFE068226C7082D005434CC /* WebKitVersionProvider.swift */; };
		B6040856274B830F00680351 /* DictionaryExtension.swift in Sources */ = {isa = PBXBuildFile; fileRef = B6040855274B830F00680351 /* DictionaryExtension.swift */; };
		B604085C274B8FBA00680351 /* UnprotectedDomains.xcdatamodeld in Sources */ = {isa = PBXBuildFile; fileRef = B604085A274B8CA300680351 /* UnprotectedDomains.xcdatamodeld */; };
		B6085D062743905F00A9C456 /* CoreDataStore.swift in Sources */ = {isa = PBXBuildFile; fileRef = B6085D052743905F00A9C456 /* CoreDataStore.swift */; };
		B6085D092743AAB600A9C456 /* FireproofDomains.xcdatamodeld in Sources */ = {isa = PBXBuildFile; fileRef = B6085D072743993C00A9C456 /* FireproofDomains.xcdatamodeld */; };
		B6106BA026A7BE0B0013B453 /* PermissionManagerTests.swift in Sources */ = {isa = PBXBuildFile; fileRef = B6106B9F26A7BE0B0013B453 /* PermissionManagerTests.swift */; };
		B6106BA426A7BEA40013B453 /* PermissionAuthorizationState.swift in Sources */ = {isa = PBXBuildFile; fileRef = B6106BA226A7BEA00013B453 /* PermissionAuthorizationState.swift */; };
		B6106BA726A7BECC0013B453 /* PermissionAuthorizationQuery.swift in Sources */ = {isa = PBXBuildFile; fileRef = B6106BA526A7BEC80013B453 /* PermissionAuthorizationQuery.swift */; };
		B6106BAB26A7BF1D0013B453 /* PermissionType.swift in Sources */ = {isa = PBXBuildFile; fileRef = B6106BAA26A7BF1D0013B453 /* PermissionType.swift */; };
		B6106BAD26A7BF390013B453 /* PermissionState.swift in Sources */ = {isa = PBXBuildFile; fileRef = B6106BAC26A7BF390013B453 /* PermissionState.swift */; };
		B6106BAF26A7C6180013B453 /* PermissionStoreMock.swift in Sources */ = {isa = PBXBuildFile; fileRef = B6106BAE26A7C6180013B453 /* PermissionStoreMock.swift */; };
		B6106BB126A7D8720013B453 /* PermissionStoreTests.swift in Sources */ = {isa = PBXBuildFile; fileRef = B6106BB026A7D8720013B453 /* PermissionStoreTests.swift */; };
		B6106BB326A7F4AA0013B453 /* GeolocationServiceMock.swift in Sources */ = {isa = PBXBuildFile; fileRef = B6106BB226A7F4AA0013B453 /* GeolocationServiceMock.swift */; };
		B6106BB526A809E60013B453 /* GeolocationProviderTests.swift in Sources */ = {isa = PBXBuildFile; fileRef = B6106BB426A809E60013B453 /* GeolocationProviderTests.swift */; };
		B610F2BB27A145C500FCEBE9 /* RulesCompilationMonitor.swift in Sources */ = {isa = PBXBuildFile; fileRef = B610F2BA27A145C500FCEBE9 /* RulesCompilationMonitor.swift */; };
		B610F2E427A8F37A00FCEBE9 /* CBRCompileTimeReporterTests.swift in Sources */ = {isa = PBXBuildFile; fileRef = B610F2E327A8F37A00FCEBE9 /* CBRCompileTimeReporterTests.swift */; };
		B610F2EB27AA8E4500FCEBE9 /* ContentBlockingUpdatingTests.swift in Sources */ = {isa = PBXBuildFile; fileRef = B610F2E527AA388100FCEBE9 /* ContentBlockingUpdatingTests.swift */; };
		B610F2EC27AA8F9400FCEBE9 /* ContentBlockerRulesManagerMock.swift in Sources */ = {isa = PBXBuildFile; fileRef = B610F2E727AA397100FCEBE9 /* ContentBlockerRulesManagerMock.swift */; };
		B61EF3EC266F91E700B4D78F /* WKWebView+Download.swift in Sources */ = {isa = PBXBuildFile; fileRef = B61EF3EB266F91E700B4D78F /* WKWebView+Download.swift */; };
		B61EF3F1266F922200B4D78F /* WKProcessPool+DownloadDelegate.swift in Sources */ = {isa = PBXBuildFile; fileRef = B61EF3F0266F922200B4D78F /* WKProcessPool+DownloadDelegate.swift */; };
		B61F015525EDD5A700ABB5A3 /* UserContentController.swift in Sources */ = {isa = PBXBuildFile; fileRef = B61F015425EDD5A700ABB5A3 /* UserContentController.swift */; };
		B62EB47C25BAD3BB005745C6 /* WKWebViewPrivateMethodsAvailabilityTests.swift in Sources */ = {isa = PBXBuildFile; fileRef = B62EB47B25BAD3BB005745C6 /* WKWebViewPrivateMethodsAvailabilityTests.swift */; };
		B630793526731BC400DCEE41 /* URLSuggestedFilenameTests.swift in Sources */ = {isa = PBXBuildFile; fileRef = 8553FF51257523760029327F /* URLSuggestedFilenameTests.swift */; };
		B630793A26731F2600DCEE41 /* FileDownloadManagerTests.swift in Sources */ = {isa = PBXBuildFile; fileRef = B630793926731F2600DCEE41 /* FileDownloadManagerTests.swift */; };
		B630794226731F5400DCEE41 /* WKDownloadMock.swift in Sources */ = {isa = PBXBuildFile; fileRef = B630794126731F5400DCEE41 /* WKDownloadMock.swift */; };
		B637273B26CBC8AF00C8CB02 /* AuthenticationAlert.swift in Sources */ = {isa = PBXBuildFile; fileRef = B637273A26CBC8AF00C8CB02 /* AuthenticationAlert.swift */; };
		B637273D26CCF0C200C8CB02 /* OptionalExtension.swift in Sources */ = {isa = PBXBuildFile; fileRef = B637273C26CCF0C200C8CB02 /* OptionalExtension.swift */; };
		B637274426CE25EF00C8CB02 /* NSApplication+BuildTime.m in Sources */ = {isa = PBXBuildFile; fileRef = B637274326CE25EF00C8CB02 /* NSApplication+BuildTime.m */; };
		B63D466925BEB6C200874977 /* WKWebView+SessionState.swift in Sources */ = {isa = PBXBuildFile; fileRef = B63D466825BEB6C200874977 /* WKWebView+SessionState.swift */; };
		B63D467125BFA6C100874977 /* DispatchQueueExtensions.swift in Sources */ = {isa = PBXBuildFile; fileRef = B63D467025BFA6C100874977 /* DispatchQueueExtensions.swift */; };
		B63D467A25BFC3E100874977 /* NSCoderExtensions.swift in Sources */ = {isa = PBXBuildFile; fileRef = B63D467925BFC3E100874977 /* NSCoderExtensions.swift */; };
		B63ED0D826AE729600A9DAD1 /* PermissionModelTests.swift in Sources */ = {isa = PBXBuildFile; fileRef = B63ED0D726AE729600A9DAD1 /* PermissionModelTests.swift */; };
		B63ED0DA26AE7AF400A9DAD1 /* PermissionManagerMock.swift in Sources */ = {isa = PBXBuildFile; fileRef = B63ED0D926AE7AF400A9DAD1 /* PermissionManagerMock.swift */; };
		B63ED0DC26AE7B1E00A9DAD1 /* WebViewMock.swift in Sources */ = {isa = PBXBuildFile; fileRef = B63ED0DB26AE7B1E00A9DAD1 /* WebViewMock.swift */; };
		B63ED0DE26AFD9A300A9DAD1 /* AVCaptureDeviceMock.swift in Sources */ = {isa = PBXBuildFile; fileRef = B63ED0DD26AFD9A300A9DAD1 /* AVCaptureDeviceMock.swift */; };
		B63ED0E026AFE32F00A9DAD1 /* GeolocationProviderMock.swift in Sources */ = {isa = PBXBuildFile; fileRef = B63ED0DF26AFE32F00A9DAD1 /* GeolocationProviderMock.swift */; };
		B63ED0E326B3E7FA00A9DAD1 /* CLLocationManagerMock.swift in Sources */ = {isa = PBXBuildFile; fileRef = B63ED0E226B3E7FA00A9DAD1 /* CLLocationManagerMock.swift */; };
		B63ED0E526BB8FB900A9DAD1 /* SharingMenu.swift in Sources */ = {isa = PBXBuildFile; fileRef = B63ED0E426BB8FB900A9DAD1 /* SharingMenu.swift */; };
		B64C84DE2692D7400048FEBE /* PermissionAuthorization.storyboard in Resources */ = {isa = PBXBuildFile; fileRef = B64C84DD2692D7400048FEBE /* PermissionAuthorization.storyboard */; };
		B64C84E32692DC9F0048FEBE /* PermissionAuthorizationViewController.swift in Sources */ = {isa = PBXBuildFile; fileRef = B64C84E22692DC9F0048FEBE /* PermissionAuthorizationViewController.swift */; };
		B64C84EB2692DD650048FEBE /* PermissionAuthorizationPopover.swift in Sources */ = {isa = PBXBuildFile; fileRef = B64C84EA2692DD650048FEBE /* PermissionAuthorizationPopover.swift */; };
		B64C84F1269310120048FEBE /* PermissionManager.swift in Sources */ = {isa = PBXBuildFile; fileRef = B64C84F0269310120048FEBE /* PermissionManager.swift */; };
		B64C852A26942AC90048FEBE /* PermissionContextMenu.swift in Sources */ = {isa = PBXBuildFile; fileRef = B64C852926942AC90048FEBE /* PermissionContextMenu.swift */; };
		B64C853026943BC10048FEBE /* Permissions.xcdatamodeld in Sources */ = {isa = PBXBuildFile; fileRef = B64C852E26943BC10048FEBE /* Permissions.xcdatamodeld */; };
		B64C853826944B880048FEBE /* StoredPermission.swift in Sources */ = {isa = PBXBuildFile; fileRef = B64C853726944B880048FEBE /* StoredPermission.swift */; };
		B64C853D26944B940048FEBE /* PermissionStore.swift in Sources */ = {isa = PBXBuildFile; fileRef = B64C853C26944B940048FEBE /* PermissionStore.swift */; };
		B64C85422694590B0048FEBE /* PermissionButton.swift in Sources */ = {isa = PBXBuildFile; fileRef = B64C85412694590B0048FEBE /* PermissionButton.swift */; };
		B65349AA265CF45000DCC645 /* DispatchQueueExtensionsTests.swift in Sources */ = {isa = PBXBuildFile; fileRef = B65349A9265CF45000DCC645 /* DispatchQueueExtensionsTests.swift */; };
		B6553692268440D700085A79 /* WKProcessPool+GeolocationProvider.swift in Sources */ = {isa = PBXBuildFile; fileRef = B6553691268440D700085A79 /* WKProcessPool+GeolocationProvider.swift */; };
		B655369B268442EE00085A79 /* GeolocationProvider.swift in Sources */ = {isa = PBXBuildFile; fileRef = B655369A268442EE00085A79 /* GeolocationProvider.swift */; };
		B65536A62685B82B00085A79 /* Permissions.swift in Sources */ = {isa = PBXBuildFile; fileRef = B65536A52685B82B00085A79 /* Permissions.swift */; };
		B65536AE2685E17200085A79 /* GeolocationService.swift in Sources */ = {isa = PBXBuildFile; fileRef = B65536AD2685E17100085A79 /* GeolocationService.swift */; };
		B65783E725F8AAFB00D8DB33 /* String+Punycode.swift in Sources */ = {isa = PBXBuildFile; fileRef = B65783E625F8AAFB00D8DB33 /* String+Punycode.swift */; };
		B65783EC25F8AB9300D8DB33 /* String+PunycodeTests.swift in Sources */ = {isa = PBXBuildFile; fileRef = B65783EB25F8AB9200D8DB33 /* String+PunycodeTests.swift */; };
		B65783F525F8ACA400D8DB33 /* Punnycode in Frameworks */ = {isa = PBXBuildFile; productRef = B65783F425F8ACA400D8DB33 /* Punnycode */; };
		B657841A25FA484B00D8DB33 /* NSException+Catch.m in Sources */ = {isa = PBXBuildFile; fileRef = B657841925FA484B00D8DB33 /* NSException+Catch.m */; };
		B657841F25FA497600D8DB33 /* NSException+Catch.swift in Sources */ = {isa = PBXBuildFile; fileRef = B657841E25FA497600D8DB33 /* NSException+Catch.swift */; };
		B65E6B9E26D9EC0800095F96 /* CircularProgressView.swift in Sources */ = {isa = PBXBuildFile; fileRef = B65E6B9D26D9EC0800095F96 /* CircularProgressView.swift */; };
		B65E6BA026D9F10600095F96 /* NSBezierPathExtension.swift in Sources */ = {isa = PBXBuildFile; fileRef = B65E6B9F26D9F10600095F96 /* NSBezierPathExtension.swift */; };
		B662D3D92755D7AD0035D4D6 /* PixelStoreTests.swift in Sources */ = {isa = PBXBuildFile; fileRef = B662D3D82755D7AD0035D4D6 /* PixelStoreTests.swift */; };
		B662D3DC2755DF670035D4D6 /* OldPixelDataModel.xcdatamodeld in Sources */ = {isa = PBXBuildFile; fileRef = B662D3DA2755D8190035D4D6 /* OldPixelDataModel.xcdatamodeld */; };
		B662D3DE275613BB0035D4D6 /* EncryptionKeyStoreMock.swift in Sources */ = {isa = PBXBuildFile; fileRef = B662D3DD275613BB0035D4D6 /* EncryptionKeyStoreMock.swift */; };
		B662D3DF275616FF0035D4D6 /* EncryptionKeyStoreMock.swift in Sources */ = {isa = PBXBuildFile; fileRef = B662D3DD275613BB0035D4D6 /* EncryptionKeyStoreMock.swift */; };
		B66E9DD22670EB2A00E53BB5 /* _WKDownload+WebKitDownload.swift in Sources */ = {isa = PBXBuildFile; fileRef = B66E9DD12670EB2A00E53BB5 /* _WKDownload+WebKitDownload.swift */; };
		B66E9DD42670EB4A00E53BB5 /* WKDownload+WebKitDownload.swift in Sources */ = {isa = PBXBuildFile; fileRef = B66E9DD32670EB4A00E53BB5 /* WKDownload+WebKitDownload.swift */; };
		B67C6C3D2654B897006C872E /* WebViewExtensionTests.swift in Sources */ = {isa = PBXBuildFile; fileRef = B67C6C3C2654B897006C872E /* WebViewExtensionTests.swift */; };
		B67C6C422654BF49006C872E /* DuckDuckGo-Symbol.jpg in Resources */ = {isa = PBXBuildFile; fileRef = B67C6C412654BF49006C872E /* DuckDuckGo-Symbol.jpg */; };
		B67C6C472654C643006C872E /* FileManagerExtensionTests.swift in Sources */ = {isa = PBXBuildFile; fileRef = B67C6C462654C643006C872E /* FileManagerExtensionTests.swift */; };
		B68172A9269C487D006D1092 /* PrivacyDashboardUserScript.swift in Sources */ = {isa = PBXBuildFile; fileRef = B68172A8269C487D006D1092 /* PrivacyDashboardUserScript.swift */; };
		B68172AE269EB43F006D1092 /* GeolocationServiceTests.swift in Sources */ = {isa = PBXBuildFile; fileRef = B68172AD269EB43F006D1092 /* GeolocationServiceTests.swift */; };
		B6830961274CDE99004B46BB /* FireproofDomainsContainer.swift in Sources */ = {isa = PBXBuildFile; fileRef = B6830960274CDE99004B46BB /* FireproofDomainsContainer.swift */; };
		B6830963274CDEC7004B46BB /* FireproofDomainsStore.swift in Sources */ = {isa = PBXBuildFile; fileRef = B6830962274CDEC7004B46BB /* FireproofDomainsStore.swift */; };
		B68458B025C7E76A00DC17B6 /* WindowManager+StateRestoration.swift in Sources */ = {isa = PBXBuildFile; fileRef = B68458AF25C7E76A00DC17B6 /* WindowManager+StateRestoration.swift */; };
		B68458B825C7E8B200DC17B6 /* Tab+NSSecureCoding.swift in Sources */ = {isa = PBXBuildFile; fileRef = B68458B725C7E8B200DC17B6 /* Tab+NSSecureCoding.swift */; };
		B68458C025C7E9E000DC17B6 /* TabCollectionViewModel+NSSecureCoding.swift in Sources */ = {isa = PBXBuildFile; fileRef = B68458BF25C7E9E000DC17B6 /* TabCollectionViewModel+NSSecureCoding.swift */; };
		B68458C525C7EA0C00DC17B6 /* TabCollection+NSSecureCoding.swift in Sources */ = {isa = PBXBuildFile; fileRef = B68458C425C7EA0C00DC17B6 /* TabCollection+NSSecureCoding.swift */; };
		B68458CD25C7EB9000DC17B6 /* WKWebViewConfigurationExtensions.swift in Sources */ = {isa = PBXBuildFile; fileRef = B68458CC25C7EB9000DC17B6 /* WKWebViewConfigurationExtensions.swift */; };
		B684590825C9027900DC17B6 /* AppStateChangedPublisher.swift in Sources */ = {isa = PBXBuildFile; fileRef = B684590725C9027900DC17B6 /* AppStateChangedPublisher.swift */; };
		B684592225C93BE000DC17B6 /* Publisher.asVoid.swift in Sources */ = {isa = PBXBuildFile; fileRef = B684592125C93BE000DC17B6 /* Publisher.asVoid.swift */; };
		B684592725C93C0500DC17B6 /* Publishers.NestedObjectChanges.swift in Sources */ = {isa = PBXBuildFile; fileRef = B684592625C93C0500DC17B6 /* Publishers.NestedObjectChanges.swift */; };
		B684592F25C93FBF00DC17B6 /* AppStateRestorationManager.swift in Sources */ = {isa = PBXBuildFile; fileRef = B684592E25C93FBF00DC17B6 /* AppStateRestorationManager.swift */; };
		B68503A7279141CD00893A05 /* KeySetDictionary.swift in Sources */ = {isa = PBXBuildFile; fileRef = B68503A6279141CD00893A05 /* KeySetDictionary.swift */; };
		B687260426E215C9008EE860 /* ExpirationChecker.swift in Sources */ = {isa = PBXBuildFile; fileRef = B687260326E215C9008EE860 /* ExpirationChecker.swift */; };
		B688B4DA273E6D3B0087BEAF /* MainView.swift in Sources */ = {isa = PBXBuildFile; fileRef = B688B4D9273E6D3B0087BEAF /* MainView.swift */; };
		B688B4DF27420D290087BEAF /* PDFSearchTextMenuItemHandler.swift in Sources */ = {isa = PBXBuildFile; fileRef = B688B4DE27420D290087BEAF /* PDFSearchTextMenuItemHandler.swift */; };
		B689ECD526C247DB006FB0C5 /* BackForwardListItem.swift in Sources */ = {isa = PBXBuildFile; fileRef = B689ECD426C247DB006FB0C5 /* BackForwardListItem.swift */; };
		B68C2FB227706E6A00BF2C7D /* ProcessExtension.swift in Sources */ = {isa = PBXBuildFile; fileRef = B68C2FB127706E6A00BF2C7D /* ProcessExtension.swift */; };
		B68C92C1274E3EF4002AC6B0 /* PopUpWindow.swift in Sources */ = {isa = PBXBuildFile; fileRef = B68C92C0274E3EF4002AC6B0 /* PopUpWindow.swift */; };
		B68C92C42750EF76002AC6B0 /* PixelDataRecord.swift in Sources */ = {isa = PBXBuildFile; fileRef = B68C92C32750EF76002AC6B0 /* PixelDataRecord.swift */; };
		B693954A26F04BEB0015B914 /* NibLoadable.swift in Sources */ = {isa = PBXBuildFile; fileRef = B693953C26F04BE70015B914 /* NibLoadable.swift */; };
		B693954B26F04BEB0015B914 /* MouseOverView.swift in Sources */ = {isa = PBXBuildFile; fileRef = B693953D26F04BE70015B914 /* MouseOverView.swift */; };
		B693954C26F04BEB0015B914 /* FocusRingView.swift in Sources */ = {isa = PBXBuildFile; fileRef = B693953E26F04BE70015B914 /* FocusRingView.swift */; };
		B693954D26F04BEB0015B914 /* MouseClickView.swift in Sources */ = {isa = PBXBuildFile; fileRef = B693953F26F04BE80015B914 /* MouseClickView.swift */; };
		B693954E26F04BEB0015B914 /* ProgressView.swift in Sources */ = {isa = PBXBuildFile; fileRef = B693954026F04BE80015B914 /* ProgressView.swift */; };
		B693954F26F04BEB0015B914 /* PaddedImageButton.swift in Sources */ = {isa = PBXBuildFile; fileRef = B693954126F04BE80015B914 /* PaddedImageButton.swift */; };
		B693955026F04BEB0015B914 /* ShadowView.swift in Sources */ = {isa = PBXBuildFile; fileRef = B693954226F04BE90015B914 /* ShadowView.swift */; };
		B693955126F04BEB0015B914 /* GradientView.swift in Sources */ = {isa = PBXBuildFile; fileRef = B693954326F04BE90015B914 /* GradientView.swift */; };
		B693955226F04BEB0015B914 /* LongPressButton.swift in Sources */ = {isa = PBXBuildFile; fileRef = B693954426F04BE90015B914 /* LongPressButton.swift */; };
		B693955326F04BEC0015B914 /* WindowDraggingView.swift in Sources */ = {isa = PBXBuildFile; fileRef = B693954526F04BEA0015B914 /* WindowDraggingView.swift */; };
		B693955426F04BEC0015B914 /* ColorView.swift in Sources */ = {isa = PBXBuildFile; fileRef = B693954626F04BEA0015B914 /* ColorView.swift */; };
		B693955526F04BEC0015B914 /* NSSavePanelExtension.swift in Sources */ = {isa = PBXBuildFile; fileRef = B693954726F04BEA0015B914 /* NSSavePanelExtension.swift */; };
		B693955626F04BEC0015B914 /* SavePanelAccessoryView.xib in Resources */ = {isa = PBXBuildFile; fileRef = B693954826F04BEB0015B914 /* SavePanelAccessoryView.xib */; };
		B693955726F04BEC0015B914 /* MouseOverButton.swift in Sources */ = {isa = PBXBuildFile; fileRef = B693954926F04BEB0015B914 /* MouseOverButton.swift */; };
		B693955B26F0CE300015B914 /* WebKitDownloadDelegate.swift in Sources */ = {isa = PBXBuildFile; fileRef = B693955A26F0CE300015B914 /* WebKitDownloadDelegate.swift */; };
		B693955D26F19CD70015B914 /* DownloadListStoreTests.swift in Sources */ = {isa = PBXBuildFile; fileRef = B693955C26F19CD70015B914 /* DownloadListStoreTests.swift */; };
		B693955F26F1C17F0015B914 /* DownloadListCoordinatorTests.swift in Sources */ = {isa = PBXBuildFile; fileRef = B693955E26F1C17F0015B914 /* DownloadListCoordinatorTests.swift */; };
		B693956126F1C1BC0015B914 /* DownloadListStoreMock.swift in Sources */ = {isa = PBXBuildFile; fileRef = B693956026F1C1BC0015B914 /* DownloadListStoreMock.swift */; };
		B693956326F1C2A40015B914 /* FileDownloadManagerMock.swift in Sources */ = {isa = PBXBuildFile; fileRef = B693956226F1C2A40015B914 /* FileDownloadManagerMock.swift */; };
		B693956926F352DB0015B914 /* DownloadsWebViewMock.m in Sources */ = {isa = PBXBuildFile; fileRef = B693956826F352DB0015B914 /* DownloadsWebViewMock.m */; };
		B69B503A2726A12500758A2B /* StatisticsLoader.swift in Sources */ = {isa = PBXBuildFile; fileRef = B69B50342726A11F00758A2B /* StatisticsLoader.swift */; };
		B69B503B2726A12500758A2B /* Atb.swift in Sources */ = {isa = PBXBuildFile; fileRef = B69B50352726A11F00758A2B /* Atb.swift */; };
		B69B503C2726A12500758A2B /* StatisticsStore.swift in Sources */ = {isa = PBXBuildFile; fileRef = B69B50362726A12000758A2B /* StatisticsStore.swift */; };
		B69B503D2726A12500758A2B /* VariantManager.swift in Sources */ = {isa = PBXBuildFile; fileRef = B69B50372726A12000758A2B /* VariantManager.swift */; };
		B69B503E2726A12500758A2B /* AtbParser.swift in Sources */ = {isa = PBXBuildFile; fileRef = B69B50382726A12400758A2B /* AtbParser.swift */; };
		B69B503F2726A12500758A2B /* LocalStatisticsStore.swift in Sources */ = {isa = PBXBuildFile; fileRef = B69B50392726A12500758A2B /* LocalStatisticsStore.swift */; };
		B69B50452726C5C200758A2B /* AtbParserTests.swift in Sources */ = {isa = PBXBuildFile; fileRef = B69B50412726C5C100758A2B /* AtbParserTests.swift */; };
		B69B50462726C5C200758A2B /* AtbAndVariantCleanupTests.swift in Sources */ = {isa = PBXBuildFile; fileRef = B69B50422726C5C100758A2B /* AtbAndVariantCleanupTests.swift */; };
		B69B50472726C5C200758A2B /* VariantManagerTests.swift in Sources */ = {isa = PBXBuildFile; fileRef = B69B50432726C5C100758A2B /* VariantManagerTests.swift */; };
		B69B50482726C5C200758A2B /* StatisticsLoaderTests.swift in Sources */ = {isa = PBXBuildFile; fileRef = B69B50442726C5C200758A2B /* StatisticsLoaderTests.swift */; };
		B69B504B2726CA2900758A2B /* MockStatisticsStore.swift in Sources */ = {isa = PBXBuildFile; fileRef = B69B50492726CA2900758A2B /* MockStatisticsStore.swift */; };
		B69B504C2726CA2900758A2B /* MockVariantManager.swift in Sources */ = {isa = PBXBuildFile; fileRef = B69B504A2726CA2900758A2B /* MockVariantManager.swift */; };
		B69B50522726CD8100758A2B /* atb.json in Resources */ = {isa = PBXBuildFile; fileRef = B69B504E2726CD7E00758A2B /* atb.json */; };
		B69B50532726CD8100758A2B /* empty in Resources */ = {isa = PBXBuildFile; fileRef = B69B504F2726CD7F00758A2B /* empty */; };
		B69B50542726CD8100758A2B /* atb-with-update.json in Resources */ = {isa = PBXBuildFile; fileRef = B69B50502726CD7F00758A2B /* atb-with-update.json */; };
		B69B50552726CD8100758A2B /* invalid.json in Resources */ = {isa = PBXBuildFile; fileRef = B69B50512726CD8000758A2B /* invalid.json */; };
		B69B50572727D16900758A2B /* AtbAndVariantCleanup.swift in Sources */ = {isa = PBXBuildFile; fileRef = B69B50562727D16900758A2B /* AtbAndVariantCleanup.swift */; };
		B6A5A27125B9377300AA7ADA /* StatePersistenceService.swift in Sources */ = {isa = PBXBuildFile; fileRef = B6A5A27025B9377300AA7ADA /* StatePersistenceService.swift */; };
		B6A5A27925B93FFF00AA7ADA /* StateRestorationManagerTests.swift in Sources */ = {isa = PBXBuildFile; fileRef = B6A5A27825B93FFE00AA7ADA /* StateRestorationManagerTests.swift */; };
		B6A5A27E25B9403E00AA7ADA /* FileStoreMock.swift in Sources */ = {isa = PBXBuildFile; fileRef = B6A5A27D25B9403E00AA7ADA /* FileStoreMock.swift */; };
		B6A5A2A025B96E8300AA7ADA /* AppStateChangePublisherTests.swift in Sources */ = {isa = PBXBuildFile; fileRef = B6A5A29F25B96E8300AA7ADA /* AppStateChangePublisherTests.swift */; };
		B6A5A2A825BAA35500AA7ADA /* WindowManagerStateRestorationTests.swift in Sources */ = {isa = PBXBuildFile; fileRef = B6A5A2A725BAA35500AA7ADA /* WindowManagerStateRestorationTests.swift */; };
		B6A924D42664BBBB001A28CA /* WKWebViewDownloadDelegate.swift in Sources */ = {isa = PBXBuildFile; fileRef = B6A924D32664BBB9001A28CA /* WKWebViewDownloadDelegate.swift */; };
		B6A924D92664C72E001A28CA /* WebKitDownloadTask.swift in Sources */ = {isa = PBXBuildFile; fileRef = B6A924D82664C72D001A28CA /* WebKitDownloadTask.swift */; };
		B6A924DE2664CA09001A28CA /* LegacyWebKitDownloadDelegate.swift in Sources */ = {isa = PBXBuildFile; fileRef = B6A924DD2664CA08001A28CA /* LegacyWebKitDownloadDelegate.swift */; };
		B6A9E45326142B070067D1B9 /* Pixel.swift in Sources */ = {isa = PBXBuildFile; fileRef = B6A9E45226142B070067D1B9 /* Pixel.swift */; };
		B6A9E45A261460350067D1B9 /* ApiRequestError.swift in Sources */ = {isa = PBXBuildFile; fileRef = B6A9E457261460340067D1B9 /* ApiRequestError.swift */; };
		B6A9E45B261460350067D1B9 /* APIHeaders.swift in Sources */ = {isa = PBXBuildFile; fileRef = B6A9E458261460340067D1B9 /* APIHeaders.swift */; };
		B6A9E45C261460350067D1B9 /* APIRequest.swift in Sources */ = {isa = PBXBuildFile; fileRef = B6A9E459261460350067D1B9 /* APIRequest.swift */; };
		B6A9E4612614608B0067D1B9 /* AppVersion.swift in Sources */ = {isa = PBXBuildFile; fileRef = B6A9E4602614608B0067D1B9 /* AppVersion.swift */; };
		B6A9E46B2614618A0067D1B9 /* OperatingSystemVersionExtension.swift in Sources */ = {isa = PBXBuildFile; fileRef = B6A9E46A2614618A0067D1B9 /* OperatingSystemVersionExtension.swift */; };
		B6A9E47026146A250067D1B9 /* DateExtension.swift in Sources */ = {isa = PBXBuildFile; fileRef = B6A9E46F26146A250067D1B9 /* DateExtension.swift */; };
		B6A9E47726146A570067D1B9 /* PixelEvent.swift in Sources */ = {isa = PBXBuildFile; fileRef = B6A9E47626146A570067D1B9 /* PixelEvent.swift */; };
		B6A9E47F26146A800067D1B9 /* PixelArguments.swift in Sources */ = {isa = PBXBuildFile; fileRef = B6A9E47E26146A800067D1B9 /* PixelArguments.swift */; };
		B6A9E48426146AAB0067D1B9 /* PixelParameters.swift in Sources */ = {isa = PBXBuildFile; fileRef = B6A9E48326146AAB0067D1B9 /* PixelParameters.swift */; };
		B6A9E499261474120067D1B9 /* TimedPixel.swift in Sources */ = {isa = PBXBuildFile; fileRef = B6A9E498261474120067D1B9 /* TimedPixel.swift */; };
		B6A9E4A3261475C70067D1B9 /* AppUsageActivityMonitor.swift in Sources */ = {isa = PBXBuildFile; fileRef = B6A9E4A2261475C70067D1B9 /* AppUsageActivityMonitor.swift */; };
		B6AAAC2D260330580029438D /* PublishedAfter.swift in Sources */ = {isa = PBXBuildFile; fileRef = B6AAAC2C260330580029438D /* PublishedAfter.swift */; };
		B6AAAC3E26048F690029438D /* RandomAccessCollectionExtension.swift in Sources */ = {isa = PBXBuildFile; fileRef = B6AAAC3D26048F690029438D /* RandomAccessCollectionExtension.swift */; };
		B6AE74342609AFCE005B9B1A /* ProgressEstimationTests.swift in Sources */ = {isa = PBXBuildFile; fileRef = B6AE74332609AFCE005B9B1A /* ProgressEstimationTests.swift */; };
		B6B1E87B26D381710062C350 /* DownloadListCoordinator.swift in Sources */ = {isa = PBXBuildFile; fileRef = B6B1E87A26D381710062C350 /* DownloadListCoordinator.swift */; };
		B6B1E87E26D5DA0E0062C350 /* DownloadsPopover.swift in Sources */ = {isa = PBXBuildFile; fileRef = B6B1E87D26D5DA0E0062C350 /* DownloadsPopover.swift */; };
		B6B1E88026D5DA9B0062C350 /* DownloadsViewController.swift in Sources */ = {isa = PBXBuildFile; fileRef = B6B1E87F26D5DA9B0062C350 /* DownloadsViewController.swift */; };
		B6B1E88226D5DAC30062C350 /* Downloads.storyboard in Resources */ = {isa = PBXBuildFile; fileRef = B6B1E88126D5DAC30062C350 /* Downloads.storyboard */; };
		B6B1E88426D5EB570062C350 /* DownloadsCellView.swift in Sources */ = {isa = PBXBuildFile; fileRef = B6B1E88326D5EB570062C350 /* DownloadsCellView.swift */; };
		B6B1E88B26D774090062C350 /* LinkButton.swift in Sources */ = {isa = PBXBuildFile; fileRef = B6B1E88A26D774090062C350 /* LinkButton.swift */; };
		B6B3E0962654DACD0040E0A2 /* UTTypeTests.swift in Sources */ = {isa = PBXBuildFile; fileRef = B6B3E0952654DACD0040E0A2 /* UTTypeTests.swift */; };
		B6B3E0E12657EA7A0040E0A2 /* NSScreenExtension.swift in Sources */ = {isa = PBXBuildFile; fileRef = B6B3E0DC2657E9CF0040E0A2 /* NSScreenExtension.swift */; };
		B6BBF1702744CDE1004F850E /* CoreDataStoreTests.swift in Sources */ = {isa = PBXBuildFile; fileRef = B6BBF16F2744CDE1004F850E /* CoreDataStoreTests.swift */; };
		B6BBF1722744CE36004F850E /* FireproofDomainsStoreMock.swift in Sources */ = {isa = PBXBuildFile; fileRef = B6BBF1712744CE36004F850E /* FireproofDomainsStoreMock.swift */; };
		B6BBF17427475B15004F850E /* PopupBlockedPopover.swift in Sources */ = {isa = PBXBuildFile; fileRef = B6BBF17327475B15004F850E /* PopupBlockedPopover.swift */; };
		B6C0B22E26E61CE70031CB7F /* DownloadViewModel.swift in Sources */ = {isa = PBXBuildFile; fileRef = B6C0B22D26E61CE70031CB7F /* DownloadViewModel.swift */; };
		B6C0B23026E61D630031CB7F /* DownloadListStore.swift in Sources */ = {isa = PBXBuildFile; fileRef = B6C0B22F26E61D630031CB7F /* DownloadListStore.swift */; };
		B6C0B23426E71BCD0031CB7F /* Downloads.xcdatamodeld in Sources */ = {isa = PBXBuildFile; fileRef = B6C0B23226E71BCD0031CB7F /* Downloads.xcdatamodeld */; };
		B6C0B23626E732000031CB7F /* DownloadListItem.swift in Sources */ = {isa = PBXBuildFile; fileRef = B6C0B23526E732000031CB7F /* DownloadListItem.swift */; };
		B6C0B23926E742610031CB7F /* FileDownloadError.swift in Sources */ = {isa = PBXBuildFile; fileRef = B6C0B23826E742610031CB7F /* FileDownloadError.swift */; };
		B6C0B23C26E87D900031CB7F /* NSAlert+ActiveDownloadsTermination.swift in Sources */ = {isa = PBXBuildFile; fileRef = B6C0B23B26E87D900031CB7F /* NSAlert+ActiveDownloadsTermination.swift */; };
		B6C0B23E26E8BF1F0031CB7F /* DownloadListViewModel.swift in Sources */ = {isa = PBXBuildFile; fileRef = B6C0B23D26E8BF1F0031CB7F /* DownloadListViewModel.swift */; };
		B6C0B24426E9CB080031CB7F /* RunLoopExtension.swift in Sources */ = {isa = PBXBuildFile; fileRef = B6C0B24326E9CB080031CB7F /* RunLoopExtension.swift */; };
		B6C0B24626E9CB190031CB7F /* RunLoopExtensionTests.swift in Sources */ = {isa = PBXBuildFile; fileRef = B6C0B24526E9CB190031CB7F /* RunLoopExtensionTests.swift */; };
		B6C2C9EF276081AB005B7F0A /* DeallocationTests.swift in Sources */ = {isa = PBXBuildFile; fileRef = B6C2C9EE276081AB005B7F0A /* DeallocationTests.swift */; };
		B6C2C9F62760B659005B7F0A /* TestDataModel.xcdatamodeld in Sources */ = {isa = PBXBuildFile; fileRef = B6C2C9F42760B659005B7F0A /* TestDataModel.xcdatamodeld */; };
		B6CF78DE267B099C00CD4F13 /* WKNavigationActionExtension.swift in Sources */ = {isa = PBXBuildFile; fileRef = B6CF78DD267B099C00CD4F13 /* WKNavigationActionExtension.swift */; };
		B6DA44022616B28300DD1EC2 /* PixelDataStore.swift in Sources */ = {isa = PBXBuildFile; fileRef = B6DA44012616B28300DD1EC2 /* PixelDataStore.swift */; };
		B6DA44082616B30600DD1EC2 /* PixelDataModel.xcdatamodeld in Sources */ = {isa = PBXBuildFile; fileRef = B6DA44062616B30600DD1EC2 /* PixelDataModel.xcdatamodeld */; };
		B6DA44112616C0FC00DD1EC2 /* PixelTests.swift in Sources */ = {isa = PBXBuildFile; fileRef = B6DA44102616C0FC00DD1EC2 /* PixelTests.swift */; };
		B6DA44172616C13800DD1EC2 /* OHHTTPStubs in Frameworks */ = {isa = PBXBuildFile; productRef = B6DA44162616C13800DD1EC2 /* OHHTTPStubs */; };
		B6DA44192616C13800DD1EC2 /* OHHTTPStubsSwift in Frameworks */ = {isa = PBXBuildFile; productRef = B6DA44182616C13800DD1EC2 /* OHHTTPStubsSwift */; };
		B6DA441E2616C84600DD1EC2 /* PixelStoreMock.swift in Sources */ = {isa = PBXBuildFile; fileRef = B6DA441D2616C84600DD1EC2 /* PixelStoreMock.swift */; };
		B6DA44232616CABC00DD1EC2 /* PixelArgumentsTests.swift in Sources */ = {isa = PBXBuildFile; fileRef = B6DA44222616CABC00DD1EC2 /* PixelArgumentsTests.swift */; };
		B6DA44282616CAE000DD1EC2 /* AppUsageActivityMonitorTests.swift in Sources */ = {isa = PBXBuildFile; fileRef = B6DA44272616CAE000DD1EC2 /* AppUsageActivityMonitorTests.swift */; };
		B6DB3AEF278D5C370024C5C4 /* URLSessionExtension.swift in Sources */ = {isa = PBXBuildFile; fileRef = B6DB3AEE278D5C370024C5C4 /* URLSessionExtension.swift */; };
		B6DB3AF6278EA0130024C5C4 /* BundleExtension.swift in Sources */ = {isa = PBXBuildFile; fileRef = B6106B9D26A565DA0013B453 /* BundleExtension.swift */; };
		B6DB3CF926A00E2D00D459B7 /* AVCaptureDevice+SwizzledAuthState.swift in Sources */ = {isa = PBXBuildFile; fileRef = B6DB3CF826A00E2D00D459B7 /* AVCaptureDevice+SwizzledAuthState.swift */; };
		B6DB3CFB26A17CB800D459B7 /* PermissionModel.swift in Sources */ = {isa = PBXBuildFile; fileRef = B6DB3CFA26A17CB800D459B7 /* PermissionModel.swift */; };
		B6E53883267C83420010FEA9 /* HomepageBackgroundView.swift in Sources */ = {isa = PBXBuildFile; fileRef = B6E53882267C83420010FEA9 /* HomepageBackgroundView.swift */; };
		B6E53888267C94A00010FEA9 /* HomepageCollectionViewFlowLayout.swift in Sources */ = {isa = PBXBuildFile; fileRef = B6E53887267C94A00010FEA9 /* HomepageCollectionViewFlowLayout.swift */; };
		B6E61EE3263AC0C8004E11AB /* FileManagerExtension.swift in Sources */ = {isa = PBXBuildFile; fileRef = B6E61EE2263AC0C8004E11AB /* FileManagerExtension.swift */; };
		B6E61EE8263ACE16004E11AB /* UTType.swift in Sources */ = {isa = PBXBuildFile; fileRef = B6E61EE7263ACE16004E11AB /* UTType.swift */; };
		B6F1C80B2761C45400334924 /* LocalUnprotectedDomains.swift in Sources */ = {isa = PBXBuildFile; fileRef = 336B39E22726B4B700C417D3 /* LocalUnprotectedDomains.swift */; };
		B6F41031264D2B23003DA42C /* ProgressExtension.swift in Sources */ = {isa = PBXBuildFile; fileRef = B6F41030264D2B23003DA42C /* ProgressExtension.swift */; };
		B6FA893D269C423100588ECD /* PrivacyDashboard.storyboard in Resources */ = {isa = PBXBuildFile; fileRef = B6FA893C269C423100588ECD /* PrivacyDashboard.storyboard */; };
		B6FA893F269C424500588ECD /* PrivacyDashboardViewController.swift in Sources */ = {isa = PBXBuildFile; fileRef = B6FA893E269C424500588ECD /* PrivacyDashboardViewController.swift */; };
		B6FA8941269C425400588ECD /* PrivacyDashboardPopover.swift in Sources */ = {isa = PBXBuildFile; fileRef = B6FA8940269C425400588ECD /* PrivacyDashboardPopover.swift */; };
		EA0BA3A9272217E6002A0B6C /* ClickToLoadUserScript.swift in Sources */ = {isa = PBXBuildFile; fileRef = EA0BA3A8272217E6002A0B6C /* ClickToLoadUserScript.swift */; };
		EA18D1CA272F0DC8006DC101 /* social_images in Resources */ = {isa = PBXBuildFile; fileRef = EA18D1C9272F0DC8006DC101 /* social_images */; };
		EA1E52B52798CF98002EC53C /* ClickToLoadModelTests.swift in Sources */ = {isa = PBXBuildFile; fileRef = EA1E52B42798CF98002EC53C /* ClickToLoadModelTests.swift */; };
		EA4617F0273A28A700F110A2 /* fb-tds.json in Resources */ = {isa = PBXBuildFile; fileRef = EA4617EF273A28A700F110A2 /* fb-tds.json */; };
		EA477680272A21B700419EDA /* clickToLoadConfig.json in Resources */ = {isa = PBXBuildFile; fileRef = EA47767F272A21B700419EDA /* clickToLoadConfig.json */; };
		EA8AE76A279FBDB20078943E /* ClickToLoadTDSTests.swift in Sources */ = {isa = PBXBuildFile; fileRef = EA8AE769279FBDB20078943E /* ClickToLoadTDSTests.swift */; };
		EAA29AE9278D2E43007070CF /* ProximaNova-Bold-webfont.woff2 in Resources */ = {isa = PBXBuildFile; fileRef = EAA29AE7278D2E43007070CF /* ProximaNova-Bold-webfont.woff2 */; };
		EAA29AEA278D2E43007070CF /* ProximaNova-Reg-webfont.woff2 in Resources */ = {isa = PBXBuildFile; fileRef = EAA29AE8278D2E43007070CF /* ProximaNova-Reg-webfont.woff2 */; };
		EAC80DE0271F6C0100BBF02D /* fb-sdk.js in Resources */ = {isa = PBXBuildFile; fileRef = EAC80DDF271F6C0100BBF02D /* fb-sdk.js */; };
		EAE42800275D47FA00DAC26B /* ClickToLoadModel.swift in Sources */ = {isa = PBXBuildFile; fileRef = EAE427FF275D47FA00DAC26B /* ClickToLoadModel.swift */; };
		EAFAD6CA2728BD1200F9DF00 /* clickToLoad.js in Resources */ = {isa = PBXBuildFile; fileRef = EAFAD6C92728BD1200F9DF00 /* clickToLoad.js */; };
		F41D174125CB131900472416 /* NSColorExtension.swift in Sources */ = {isa = PBXBuildFile; fileRef = F41D174025CB131900472416 /* NSColorExtension.swift */; };
		F44C130225C2DA0400426E3E /* NSAppearanceExtension.swift in Sources */ = {isa = PBXBuildFile; fileRef = F44C130125C2DA0400426E3E /* NSAppearanceExtension.swift */; };
/* End PBXBuildFile section */

/* Begin PBXContainerItemProxy section */
		4B1AD8A225FC27E200261379 /* PBXContainerItemProxy */ = {
			isa = PBXContainerItemProxy;
			containerPortal = AA585D76248FD31100E9A3E2 /* Project object */;
			proxyType = 1;
			remoteGlobalIDString = AA585D7D248FD31100E9A3E2;
			remoteInfo = "DuckDuckGo Privacy Browser";
		};
		7B4CE8DF26F02108009134B1 /* PBXContainerItemProxy */ = {
			isa = PBXContainerItemProxy;
			containerPortal = AA585D76248FD31100E9A3E2 /* Project object */;
			proxyType = 1;
			remoteGlobalIDString = AA585D7D248FD31100E9A3E2;
			remoteInfo = "DuckDuckGo Privacy Browser";
		};
		AA585D91248FD31400E9A3E2 /* PBXContainerItemProxy */ = {
			isa = PBXContainerItemProxy;
			containerPortal = AA585D76248FD31100E9A3E2 /* Project object */;
			proxyType = 1;
			remoteGlobalIDString = AA585D7D248FD31100E9A3E2;
			remoteInfo = DuckDuckGo;
		};
/* End PBXContainerItemProxy section */

/* Begin PBXFileReference section */
		0230C0A2272080090018F728 /* KeyedCodingExtension.swift */ = {isa = PBXFileReference; lastKnownFileType = sourcecode.swift; path = KeyedCodingExtension.swift; sourceTree = "<group>"; };
		0230C0A42721F3750018F728 /* GPCRequestFactory.swift */ = {isa = PBXFileReference; lastKnownFileType = sourcecode.swift; path = GPCRequestFactory.swift; sourceTree = "<group>"; };
		026ADE1326C3010C002518EE /* macos-config.json */ = {isa = PBXFileReference; fileEncoding = 4; lastKnownFileType = text.json; path = "macos-config.json"; sourceTree = "<group>"; };
		142879D924CE1179005419BB /* SuggestionViewModelTests.swift */ = {isa = PBXFileReference; lastKnownFileType = sourcecode.swift; path = SuggestionViewModelTests.swift; sourceTree = "<group>"; };
		142879DB24CE1185005419BB /* SuggestionContainerViewModelTests.swift */ = {isa = PBXFileReference; lastKnownFileType = sourcecode.swift; path = SuggestionContainerViewModelTests.swift; sourceTree = "<group>"; };
		1430DFF424D0580F00B8978C /* TabBarViewController.swift */ = {isa = PBXFileReference; lastKnownFileType = sourcecode.swift; path = TabBarViewController.swift; sourceTree = "<group>"; };
		14505A07256084EF00272CC6 /* UserAgent.swift */ = {isa = PBXFileReference; lastKnownFileType = sourcecode.swift; path = UserAgent.swift; sourceTree = "<group>"; };
		1456D6E024EFCBC300775049 /* TabBarCollectionView.swift */ = {isa = PBXFileReference; lastKnownFileType = sourcecode.swift; path = TabBarCollectionView.swift; sourceTree = "<group>"; };
		14D9B8F924F7E089000D4D13 /* AddressBarViewController.swift */ = {isa = PBXFileReference; lastKnownFileType = sourcecode.swift; path = AddressBarViewController.swift; sourceTree = "<group>"; };
		336B39E22726B4B700C417D3 /* LocalUnprotectedDomains.swift */ = {isa = PBXFileReference; lastKnownFileType = sourcecode.swift; path = LocalUnprotectedDomains.swift; sourceTree = "<group>"; };
		336D5AEF262D8D3C0052E0C9 /* findinpage.js */ = {isa = PBXFileReference; fileEncoding = 4; lastKnownFileType = sourcecode.javascript; path = findinpage.js; sourceTree = "<group>"; };
		339A6B5726A044BA00E3DAE8 /* duckduckgo-privacy-dashboard */ = {isa = PBXFileReference; fileEncoding = 4; lastKnownFileType = text; name = "duckduckgo-privacy-dashboard"; path = "Submodules/duckduckgo-privacy-dashboard"; sourceTree = SOURCE_ROOT; };
		4B0135CD2729F1AA00D54834 /* NSPasteboardExtension.swift */ = {isa = PBXFileReference; fileEncoding = 4; lastKnownFileType = sourcecode.swift; path = NSPasteboardExtension.swift; sourceTree = "<group>"; };
		4B02197F25E05FAC00ED7DEA /* FireproofingURLExtensions.swift */ = {isa = PBXFileReference; fileEncoding = 4; lastKnownFileType = sourcecode.swift; path = FireproofingURLExtensions.swift; sourceTree = "<group>"; };
		4B02198125E05FAC00ED7DEA /* FireproofDomains.swift */ = {isa = PBXFileReference; fileEncoding = 4; lastKnownFileType = sourcecode.swift; path = FireproofDomains.swift; sourceTree = "<group>"; };
		4B02198325E05FAC00ED7DEA /* FireproofInfoViewController.swift */ = {isa = PBXFileReference; fileEncoding = 4; lastKnownFileType = sourcecode.swift; path = FireproofInfoViewController.swift; sourceTree = "<group>"; };
		4B02198425E05FAC00ED7DEA /* Fireproofing.storyboard */ = {isa = PBXFileReference; fileEncoding = 4; lastKnownFileType = file.storyboard; path = Fireproofing.storyboard; sourceTree = "<group>"; };
		4B02199925E063DE00ED7DEA /* FireproofDomainsTests.swift */ = {isa = PBXFileReference; fileEncoding = 4; lastKnownFileType = sourcecode.swift; path = FireproofDomainsTests.swift; sourceTree = "<group>"; };
		4B02199A25E063DE00ED7DEA /* FireproofingURLExtensionsTests.swift */ = {isa = PBXFileReference; fileEncoding = 4; lastKnownFileType = sourcecode.swift; path = FireproofingURLExtensionsTests.swift; sourceTree = "<group>"; };
		4B0219A725E0646500ED7DEA /* WebsiteDataStoreTests.swift */ = {isa = PBXFileReference; fileEncoding = 4; lastKnownFileType = sourcecode.swift; path = WebsiteDataStoreTests.swift; sourceTree = "<group>"; };
		4B0511A4262CAA5A00F6079C /* DefaultBrowserPreferences.swift */ = {isa = PBXFileReference; fileEncoding = 4; lastKnownFileType = sourcecode.swift; path = DefaultBrowserPreferences.swift; sourceTree = "<group>"; };
		4B0511A5262CAA5A00F6079C /* AppearancePreferences.swift */ = {isa = PBXFileReference; fileEncoding = 4; lastKnownFileType = sourcecode.swift; path = AppearancePreferences.swift; sourceTree = "<group>"; };
		4B0511A6262CAA5A00F6079C /* PrivacySecurityPreferences.swift */ = {isa = PBXFileReference; fileEncoding = 4; lastKnownFileType = sourcecode.swift; path = PrivacySecurityPreferences.swift; sourceTree = "<group>"; };
		4B0511A7262CAA5A00F6079C /* DownloadPreferences.swift */ = {isa = PBXFileReference; fileEncoding = 4; lastKnownFileType = sourcecode.swift; path = DownloadPreferences.swift; sourceTree = "<group>"; };
		4B0511A8262CAA5A00F6079C /* PreferenceSections.swift */ = {isa = PBXFileReference; fileEncoding = 4; lastKnownFileType = sourcecode.swift; path = PreferenceSections.swift; sourceTree = "<group>"; };
		4B0511AB262CAA5A00F6079C /* PrivacySecurityPreferencesTableCellView.xib */ = {isa = PBXFileReference; fileEncoding = 4; lastKnownFileType = file.xib; path = PrivacySecurityPreferencesTableCellView.xib; sourceTree = "<group>"; };
		4B0511AC262CAA5A00F6079C /* PreferencesAboutViewController.swift */ = {isa = PBXFileReference; fileEncoding = 4; lastKnownFileType = sourcecode.swift; path = PreferencesAboutViewController.swift; sourceTree = "<group>"; };
		4B0511AD262CAA5A00F6079C /* Preferences.storyboard */ = {isa = PBXFileReference; fileEncoding = 4; lastKnownFileType = file.storyboard; path = Preferences.storyboard; sourceTree = "<group>"; };
		4B0511AE262CAA5A00F6079C /* PreferencesSidebarViewController.swift */ = {isa = PBXFileReference; fileEncoding = 4; lastKnownFileType = sourcecode.swift; path = PreferencesSidebarViewController.swift; sourceTree = "<group>"; };
		4B0511AF262CAA5A00F6079C /* PrivacySecurityPreferencesTableCellView.swift */ = {isa = PBXFileReference; fileEncoding = 4; lastKnownFileType = sourcecode.swift; path = PrivacySecurityPreferencesTableCellView.swift; sourceTree = "<group>"; };
		4B0511B0262CAA5A00F6079C /* DefaultBrowserTableCellView.xib */ = {isa = PBXFileReference; fileEncoding = 4; lastKnownFileType = file.xib; path = DefaultBrowserTableCellView.xib; sourceTree = "<group>"; };
		4B0511B1262CAA5A00F6079C /* PreferenceTableCellView.swift */ = {isa = PBXFileReference; fileEncoding = 4; lastKnownFileType = sourcecode.swift; path = PreferenceTableCellView.swift; sourceTree = "<group>"; };
		4B0511B2262CAA5A00F6079C /* PreferencesListViewController.swift */ = {isa = PBXFileReference; fileEncoding = 4; lastKnownFileType = sourcecode.swift; path = PreferencesListViewController.swift; sourceTree = "<group>"; };
		4B0511B3262CAA5A00F6079C /* RoundedSelectionRowView.swift */ = {isa = PBXFileReference; fileEncoding = 4; lastKnownFileType = sourcecode.swift; path = RoundedSelectionRowView.swift; sourceTree = "<group>"; };
		4B0511B4262CAA5A00F6079C /* FireproofDomainsViewController.swift */ = {isa = PBXFileReference; fileEncoding = 4; lastKnownFileType = sourcecode.swift; path = FireproofDomainsViewController.swift; sourceTree = "<group>"; };
		4B0511B5262CAA5A00F6079C /* DownloadPreferencesTableCellView.swift */ = {isa = PBXFileReference; fileEncoding = 4; lastKnownFileType = sourcecode.swift; path = DownloadPreferencesTableCellView.swift; sourceTree = "<group>"; };
		4B0511B6262CAA5A00F6079C /* PreferencesSplitViewController.swift */ = {isa = PBXFileReference; fileEncoding = 4; lastKnownFileType = sourcecode.swift; path = PreferencesSplitViewController.swift; sourceTree = "<group>"; };
		4B0511B7262CAA5A00F6079C /* DefaultBrowserTableCellView.swift */ = {isa = PBXFileReference; fileEncoding = 4; lastKnownFileType = sourcecode.swift; path = DefaultBrowserTableCellView.swift; sourceTree = "<group>"; };
		4B0511B8262CAA5A00F6079C /* DownloadPreferencesTableCellView.xib */ = {isa = PBXFileReference; fileEncoding = 4; lastKnownFileType = file.xib; path = DownloadPreferencesTableCellView.xib; sourceTree = "<group>"; };
		4B0511B9262CAA5A00F6079C /* AppearancePreferencesTableCellView.swift */ = {isa = PBXFileReference; fileEncoding = 4; lastKnownFileType = sourcecode.swift; path = AppearancePreferencesTableCellView.swift; sourceTree = "<group>"; };
		4B0511BA262CAA5A00F6079C /* AppearancePreferencesTableCellView.xib */ = {isa = PBXFileReference; fileEncoding = 4; lastKnownFileType = file.xib; path = AppearancePreferencesTableCellView.xib; sourceTree = "<group>"; };
		4B0511DF262CAA8600F6079C /* NSOpenPanelExtensions.swift */ = {isa = PBXFileReference; fileEncoding = 4; lastKnownFileType = sourcecode.swift; path = NSOpenPanelExtensions.swift; sourceTree = "<group>"; };
		4B0511E0262CAA8600F6079C /* NSViewControllerExtension.swift */ = {isa = PBXFileReference; fileEncoding = 4; lastKnownFileType = sourcecode.swift; path = NSViewControllerExtension.swift; sourceTree = "<group>"; };
		4B0511E6262CAB3700F6079C /* UserDefaultsWrapperUtilities.swift */ = {isa = PBXFileReference; lastKnownFileType = sourcecode.swift; path = UserDefaultsWrapperUtilities.swift; sourceTree = "<group>"; };
		4B0511EF262CAEC900F6079C /* AppearancePreferencesTests.swift */ = {isa = PBXFileReference; lastKnownFileType = sourcecode.swift; path = AppearancePreferencesTests.swift; sourceTree = "<group>"; };
		4B0511F7262CB20F00F6079C /* DownloadPreferencesTests.swift */ = {isa = PBXFileReference; lastKnownFileType = sourcecode.swift; path = DownloadPreferencesTests.swift; sourceTree = "<group>"; };
		4B11060425903E570039B979 /* CoreDataEncryptionTesting.xcdatamodel */ = {isa = PBXFileReference; lastKnownFileType = wrapper.xcdatamodel; path = CoreDataEncryptionTesting.xcdatamodel; sourceTree = "<group>"; };
		4B11060925903EAC0039B979 /* CoreDataEncryptionTests.swift */ = {isa = PBXFileReference; lastKnownFileType = sourcecode.swift; path = CoreDataEncryptionTests.swift; sourceTree = "<group>"; };
		4B117F7C276C0CB5002F3D8C /* LocalStatisticsStoreTests.swift */ = {isa = PBXFileReference; lastKnownFileType = sourcecode.swift; path = LocalStatisticsStoreTests.swift; sourceTree = "<group>"; };
		4B139AFC26B60BD800894F82 /* NSImageExtensions.swift */ = {isa = PBXFileReference; lastKnownFileType = sourcecode.swift; path = NSImageExtensions.swift; sourceTree = "<group>"; };
		4B1AD89D25FC27E200261379 /* Integration Tests.xctest */ = {isa = PBXFileReference; explicitFileType = wrapper.cfbundle; includeInIndex = 0; path = "Integration Tests.xctest"; sourceTree = BUILT_PRODUCTS_DIR; };
		4B1AD8A125FC27E200261379 /* Info.plist */ = {isa = PBXFileReference; lastKnownFileType = text.plist.xml; path = Info.plist; sourceTree = "<group>"; };
		4B1AD91625FC46FB00261379 /* CoreDataEncryptionTests.swift */ = {isa = PBXFileReference; lastKnownFileType = sourcecode.swift; path = CoreDataEncryptionTests.swift; sourceTree = "<group>"; };
		4B2CBF402767EEC1001DF04B /* MacWaitlistStoreTests.swift */ = {isa = PBXFileReference; lastKnownFileType = sourcecode.swift; path = MacWaitlistStoreTests.swift; sourceTree = "<group>"; };
		4B2E7D6226FF9D6500D2DB17 /* PrintingUserScript.swift */ = {isa = PBXFileReference; fileEncoding = 4; lastKnownFileType = sourcecode.swift; path = PrintingUserScript.swift; sourceTree = "<group>"; };
		4B3F641D27A8D3BD00E0C118 /* BrowserProfileTests.swift */ = {isa = PBXFileReference; lastKnownFileType = sourcecode.swift; path = BrowserProfileTests.swift; sourceTree = "<group>"; };
		4B4F72EB266B2ED300814C60 /* CollectionExtension.swift */ = {isa = PBXFileReference; lastKnownFileType = sourcecode.swift; path = CollectionExtension.swift; sourceTree = "<group>"; };
		4B59023826B35F3600489384 /* ChromeDataImporter.swift */ = {isa = PBXFileReference; fileEncoding = 4; lastKnownFileType = sourcecode.swift; path = ChromeDataImporter.swift; sourceTree = "<group>"; };
		4B59023926B35F3600489384 /* ChromiumLoginReader.swift */ = {isa = PBXFileReference; fileEncoding = 4; lastKnownFileType = sourcecode.swift; path = ChromiumLoginReader.swift; sourceTree = "<group>"; };
		4B59023B26B35F3600489384 /* ChromiumDataImporter.swift */ = {isa = PBXFileReference; fileEncoding = 4; lastKnownFileType = sourcecode.swift; path = ChromiumDataImporter.swift; sourceTree = "<group>"; };
		4B59023C26B35F3600489384 /* BraveDataImporter.swift */ = {isa = PBXFileReference; fileEncoding = 4; lastKnownFileType = sourcecode.swift; path = BraveDataImporter.swift; sourceTree = "<group>"; };
		4B59024226B35F7C00489384 /* BrowserImportViewController.swift */ = {isa = PBXFileReference; fileEncoding = 4; lastKnownFileType = sourcecode.swift; path = BrowserImportViewController.swift; sourceTree = "<group>"; };
		4B59024726B3673600489384 /* ThirdPartyBrowser.swift */ = {isa = PBXFileReference; lastKnownFileType = sourcecode.swift; path = ThirdPartyBrowser.swift; sourceTree = "<group>"; };
		4B59024926B38B0B00489384 /* Login Data */ = {isa = PBXFileReference; lastKnownFileType = file; path = "Login Data"; sourceTree = "<group>"; };
		4B59024B26B38BB800489384 /* ChromiumLoginReaderTests.swift */ = {isa = PBXFileReference; lastKnownFileType = sourcecode.swift; path = ChromiumLoginReaderTests.swift; sourceTree = "<group>"; };
		4B5FF67726B602B100D42879 /* FirefoxDataImporter.swift */ = {isa = PBXFileReference; lastKnownFileType = sourcecode.swift; path = FirefoxDataImporter.swift; sourceTree = "<group>"; };
		4B65027425E5F2A70054432E /* DefaultBrowserPromptView.xib */ = {isa = PBXFileReference; lastKnownFileType = file.xib; path = DefaultBrowserPromptView.xib; sourceTree = "<group>"; };
		4B65027925E5F2B10054432E /* DefaultBrowserPromptView.swift */ = {isa = PBXFileReference; lastKnownFileType = sourcecode.swift; path = DefaultBrowserPromptView.swift; sourceTree = "<group>"; };
		4B65143D263924B5005B46EB /* EmailUrlExtensions.swift */ = {isa = PBXFileReference; lastKnownFileType = sourcecode.swift; path = EmailUrlExtensions.swift; sourceTree = "<group>"; };
		4B677424255DBEB800025BD8 /* BloomFilterWrapper.mm */ = {isa = PBXFileReference; fileEncoding = 4; lastKnownFileType = sourcecode.cpp.objcpp; path = BloomFilterWrapper.mm; sourceTree = "<group>"; };
		4B677425255DBEB800025BD8 /* BloomFilterWrapper.h */ = {isa = PBXFileReference; fileEncoding = 4; lastKnownFileType = sourcecode.c.h; path = BloomFilterWrapper.h; sourceTree = "<group>"; };
		4B677427255DBEB800025BD8 /* httpsMobileV2BloomSpec.json */ = {isa = PBXFileReference; fileEncoding = 4; lastKnownFileType = text.json; path = httpsMobileV2BloomSpec.json; sourceTree = "<group>"; };
		4B677428255DBEB800025BD8 /* httpsMobileV2Bloom.bin */ = {isa = PBXFileReference; lastKnownFileType = archive.macbinary; path = httpsMobileV2Bloom.bin; sourceTree = "<group>"; };
		4B677429255DBEB800025BD8 /* HTTPSBloomFilterSpecification.swift */ = {isa = PBXFileReference; fileEncoding = 4; lastKnownFileType = sourcecode.swift; path = HTTPSBloomFilterSpecification.swift; sourceTree = "<group>"; };
		4B67742A255DBEB800025BD8 /* httpsMobileV2FalsePositives.json */ = {isa = PBXFileReference; fileEncoding = 4; lastKnownFileType = text.json; path = httpsMobileV2FalsePositives.json; sourceTree = "<group>"; };
		4B67742B255DBEB800025BD8 /* HTTPSExcludedDomains.swift */ = {isa = PBXFileReference; fileEncoding = 4; lastKnownFileType = sourcecode.swift; path = HTTPSExcludedDomains.swift; sourceTree = "<group>"; };
		4B67742C255DBEB800025BD8 /* HTTPSUpgrade.swift */ = {isa = PBXFileReference; fileEncoding = 4; lastKnownFileType = sourcecode.swift; path = HTTPSUpgrade.swift; sourceTree = "<group>"; };
		4B67742F255DBEB800025BD8 /* HTTPSUpgrade 3.xcdatamodel */ = {isa = PBXFileReference; lastKnownFileType = wrapper.xcdatamodel; path = "HTTPSUpgrade 3.xcdatamodel"; sourceTree = "<group>"; };
		4B677430255DBEB800025BD8 /* HTTPSUpgradeStore.swift */ = {isa = PBXFileReference; fileEncoding = 4; lastKnownFileType = sourcecode.swift; path = HTTPSUpgradeStore.swift; sourceTree = "<group>"; };
		4B677440255DBEEA00025BD8 /* Database.swift */ = {isa = PBXFileReference; fileEncoding = 4; lastKnownFileType = sourcecode.swift; path = Database.swift; sourceTree = "<group>"; };
		4B677449255DBF3A00025BD8 /* BloomFilter.cpp */ = {isa = PBXFileReference; fileEncoding = 4; lastKnownFileType = sourcecode.cpp.cpp; name = BloomFilter.cpp; path = Submodules/bloom_cpp/src/BloomFilter.cpp; sourceTree = SOURCE_ROOT; };
		4B67744A255DBF3A00025BD8 /* BloomFilter.hpp */ = {isa = PBXFileReference; fileEncoding = 4; lastKnownFileType = sourcecode.cpp.h; name = BloomFilter.hpp; path = Submodules/bloom_cpp/src/BloomFilter.hpp; sourceTree = SOURCE_ROOT; };
		4B677454255DC18000025BD8 /* Bridging.h */ = {isa = PBXFileReference; fileEncoding = 4; lastKnownFileType = sourcecode.c.h; path = Bridging.h; sourceTree = "<group>"; };
		4B723DEB26B0002B00E14D75 /* DataImport.swift */ = {isa = PBXFileReference; lastKnownFileType = sourcecode.swift; path = DataImport.swift; sourceTree = "<group>"; };
		4B723DED26B0002B00E14D75 /* DataImport.storyboard */ = {isa = PBXFileReference; lastKnownFileType = file.storyboard; path = DataImport.storyboard; sourceTree = "<group>"; };
		4B723DEE26B0002B00E14D75 /* DataImportViewController.swift */ = {isa = PBXFileReference; lastKnownFileType = sourcecode.swift; path = DataImportViewController.swift; sourceTree = "<group>"; };
		4B723DEF26B0002B00E14D75 /* CSVImportViewController.swift */ = {isa = PBXFileReference; lastKnownFileType = sourcecode.swift; path = CSVImportViewController.swift; sourceTree = "<group>"; };
		4B723DF026B0002B00E14D75 /* CSVImportSummaryViewController.swift */ = {isa = PBXFileReference; lastKnownFileType = sourcecode.swift; path = CSVImportSummaryViewController.swift; sourceTree = "<group>"; };
		4B723DF326B0002B00E14D75 /* SecureVaultLoginImporter.swift */ = {isa = PBXFileReference; lastKnownFileType = sourcecode.swift; path = SecureVaultLoginImporter.swift; sourceTree = "<group>"; };
		4B723DF426B0002B00E14D75 /* LoginImport.swift */ = {isa = PBXFileReference; lastKnownFileType = sourcecode.swift; path = LoginImport.swift; sourceTree = "<group>"; };
		4B723DF626B0002B00E14D75 /* CSVParser.swift */ = {isa = PBXFileReference; lastKnownFileType = sourcecode.swift; path = CSVParser.swift; sourceTree = "<group>"; };
		4B723DF726B0002B00E14D75 /* CSVImporter.swift */ = {isa = PBXFileReference; lastKnownFileType = sourcecode.swift; path = CSVImporter.swift; sourceTree = "<group>"; };
		4B723DFD26B0002B00E14D75 /* CSVLoginExporter.swift */ = {isa = PBXFileReference; lastKnownFileType = sourcecode.swift; path = CSVLoginExporter.swift; sourceTree = "<group>"; };
		4B723DFF26B0003E00E14D75 /* DataImportMocks.swift */ = {isa = PBXFileReference; fileEncoding = 4; lastKnownFileType = sourcecode.swift; path = DataImportMocks.swift; sourceTree = "<group>"; };
		4B723E0026B0003E00E14D75 /* CSVParserTests.swift */ = {isa = PBXFileReference; fileEncoding = 4; lastKnownFileType = sourcecode.swift; path = CSVParserTests.swift; sourceTree = "<group>"; };
		4B723E0126B0003E00E14D75 /* CSVImporterTests.swift */ = {isa = PBXFileReference; fileEncoding = 4; lastKnownFileType = sourcecode.swift; path = CSVImporterTests.swift; sourceTree = "<group>"; };
		4B723E0326B0003E00E14D75 /* MockSecureVault.swift */ = {isa = PBXFileReference; fileEncoding = 4; lastKnownFileType = sourcecode.swift; path = MockSecureVault.swift; sourceTree = "<group>"; };
		4B723E0426B0003E00E14D75 /* CSVLoginExporterTests.swift */ = {isa = PBXFileReference; fileEncoding = 4; lastKnownFileType = sourcecode.swift; path = CSVLoginExporterTests.swift; sourceTree = "<group>"; };
		4B723E1726B000DC00E14D75 /* TemporaryFileCreator.swift */ = {isa = PBXFileReference; fileEncoding = 4; lastKnownFileType = sourcecode.swift; path = TemporaryFileCreator.swift; sourceTree = "<group>"; };
		4B78A86A26BB3ADD0071BB16 /* BrowserImportSummaryViewController.swift */ = {isa = PBXFileReference; lastKnownFileType = sourcecode.swift; path = BrowserImportSummaryViewController.swift; sourceTree = "<group>"; };
		4B7A57CE279A4EF300B1C70E /* ChromePreferences.swift */ = {isa = PBXFileReference; lastKnownFileType = sourcecode.swift; path = ChromePreferences.swift; sourceTree = "<group>"; };
		4B7A60A0273E0BE400BBDFEB /* WKWebsiteDataStoreExtension.swift */ = {isa = PBXFileReference; lastKnownFileType = sourcecode.swift; path = WKWebsiteDataStoreExtension.swift; sourceTree = "<group>"; };
		4B8AC93226B3B06300879451 /* EdgeDataImporter.swift */ = {isa = PBXFileReference; lastKnownFileType = sourcecode.swift; path = EdgeDataImporter.swift; sourceTree = "<group>"; };
		4B8AC93426B3B2FD00879451 /* NSAlert+DataImport.swift */ = {isa = PBXFileReference; lastKnownFileType = sourcecode.swift; path = "NSAlert+DataImport.swift"; sourceTree = "<group>"; };
		4B8AC93826B48A5100879451 /* FirefoxLoginReader.swift */ = {isa = PBXFileReference; lastKnownFileType = sourcecode.swift; path = FirefoxLoginReader.swift; sourceTree = "<group>"; };
		4B8AC93A26B48ADF00879451 /* ASN1Parser.swift */ = {isa = PBXFileReference; lastKnownFileType = sourcecode.swift; path = ASN1Parser.swift; sourceTree = "<group>"; };
		4B8AC93C26B49BE600879451 /* FirefoxLoginReaderTests.swift */ = {isa = PBXFileReference; lastKnownFileType = sourcecode.swift; path = FirefoxLoginReaderTests.swift; sourceTree = "<group>"; };
		4B8AC93E26B49BEE00879451 /* logins.json */ = {isa = PBXFileReference; fileEncoding = 4; lastKnownFileType = text.json; path = logins.json; sourceTree = "<group>"; };
		4B8AC93F26B49BEE00879451 /* key4.db */ = {isa = PBXFileReference; lastKnownFileType = file; path = key4.db; sourceTree = "<group>"; };
		4B8AD0B027A86D9200AE44D6 /* WKWebsiteDataStoreExtensionTests.swift */ = {isa = PBXFileReference; lastKnownFileType = sourcecode.swift; path = WKWebsiteDataStoreExtensionTests.swift; sourceTree = "<group>"; };
		4B8D9061276D1D880078DB17 /* LocaleExtension.swift */ = {isa = PBXFileReference; fileEncoding = 4; lastKnownFileType = sourcecode.swift; path = LocaleExtension.swift; sourceTree = "<group>"; };
		4B92928526670D1600AD2C21 /* BookmarksOutlineView.swift */ = {isa = PBXFileReference; fileEncoding = 4; lastKnownFileType = sourcecode.swift; path = BookmarksOutlineView.swift; sourceTree = "<group>"; };
		4B92928626670D1600AD2C21 /* OutlineSeparatorViewCell.swift */ = {isa = PBXFileReference; fileEncoding = 4; lastKnownFileType = sourcecode.swift; path = OutlineSeparatorViewCell.swift; sourceTree = "<group>"; };
		4B92928726670D1600AD2C21 /* BookmarkOutlineViewCell.swift */ = {isa = PBXFileReference; fileEncoding = 4; lastKnownFileType = sourcecode.swift; path = BookmarkOutlineViewCell.swift; sourceTree = "<group>"; };
		4B92928826670D1600AD2C21 /* BookmarkOutlineViewCell.xib */ = {isa = PBXFileReference; fileEncoding = 4; lastKnownFileType = file.xib; path = BookmarkOutlineViewCell.xib; sourceTree = "<group>"; };
		4B92928926670D1700AD2C21 /* BookmarkTableCellView.swift */ = {isa = PBXFileReference; fileEncoding = 4; lastKnownFileType = sourcecode.swift; path = BookmarkTableCellView.swift; sourceTree = "<group>"; };
		4B92928A26670D1700AD2C21 /* BookmarkTableCellView.xib */ = {isa = PBXFileReference; fileEncoding = 4; lastKnownFileType = file.xib; path = BookmarkTableCellView.xib; sourceTree = "<group>"; };
		4B92929126670D2A00AD2C21 /* BookmarkOutlineViewDataSource.swift */ = {isa = PBXFileReference; fileEncoding = 4; lastKnownFileType = sourcecode.swift; path = BookmarkOutlineViewDataSource.swift; sourceTree = "<group>"; };
		4B92929226670D2A00AD2C21 /* PasteboardFolder.swift */ = {isa = PBXFileReference; fileEncoding = 4; lastKnownFileType = sourcecode.swift; path = PasteboardFolder.swift; sourceTree = "<group>"; };
		4B92929326670D2A00AD2C21 /* BookmarkNode.swift */ = {isa = PBXFileReference; fileEncoding = 4; lastKnownFileType = sourcecode.swift; path = BookmarkNode.swift; sourceTree = "<group>"; };
		4B92929426670D2A00AD2C21 /* BookmarkSidebarTreeController.swift */ = {isa = PBXFileReference; fileEncoding = 4; lastKnownFileType = sourcecode.swift; path = BookmarkSidebarTreeController.swift; sourceTree = "<group>"; };
		4B92929526670D2A00AD2C21 /* PasteboardBookmark.swift */ = {isa = PBXFileReference; fileEncoding = 4; lastKnownFileType = sourcecode.swift; path = PasteboardBookmark.swift; sourceTree = "<group>"; };
		4B92929626670D2A00AD2C21 /* SpacerNode.swift */ = {isa = PBXFileReference; fileEncoding = 4; lastKnownFileType = sourcecode.swift; path = SpacerNode.swift; sourceTree = "<group>"; };
		4B92929726670D2A00AD2C21 /* BookmarkTreeController.swift */ = {isa = PBXFileReference; fileEncoding = 4; lastKnownFileType = sourcecode.swift; path = BookmarkTreeController.swift; sourceTree = "<group>"; };
		4B92929826670D2A00AD2C21 /* PseudoFolder.swift */ = {isa = PBXFileReference; fileEncoding = 4; lastKnownFileType = sourcecode.swift; path = PseudoFolder.swift; sourceTree = "<group>"; };
		4B92929926670D2A00AD2C21 /* BookmarkManagedObject.swift */ = {isa = PBXFileReference; fileEncoding = 4; lastKnownFileType = sourcecode.swift; path = BookmarkManagedObject.swift; sourceTree = "<group>"; };
		4B92929A26670D2A00AD2C21 /* PasteboardWriting.swift */ = {isa = PBXFileReference; fileEncoding = 4; lastKnownFileType = sourcecode.swift; path = PasteboardWriting.swift; sourceTree = "<group>"; };
		4B9292A526670D3700AD2C21 /* Bookmark.xcmappingmodel */ = {isa = PBXFileReference; lastKnownFileType = wrapper.xcmappingmodel; path = Bookmark.xcmappingmodel; sourceTree = "<group>"; };
		4B9292A626670D3700AD2C21 /* BookmarkMigrationPolicy.swift */ = {isa = PBXFileReference; fileEncoding = 4; lastKnownFileType = sourcecode.swift; path = BookmarkMigrationPolicy.swift; sourceTree = "<group>"; };
		4B9292A826670D3700AD2C21 /* Bookmark 2.xcdatamodel */ = {isa = PBXFileReference; lastKnownFileType = wrapper.xcdatamodel; path = "Bookmark 2.xcdatamodel"; sourceTree = "<group>"; };
		4B9292A926670D3700AD2C21 /* Bookmark.xcdatamodel */ = {isa = PBXFileReference; lastKnownFileType = wrapper.xcdatamodel; path = Bookmark.xcdatamodel; sourceTree = "<group>"; };
		4B9292AE26670F5300AD2C21 /* NSOutlineViewExtensions.swift */ = {isa = PBXFileReference; fileEncoding = 4; lastKnownFileType = sourcecode.swift; path = NSOutlineViewExtensions.swift; sourceTree = "<group>"; };
		4B9292B02667103000AD2C21 /* BookmarkNodePathTests.swift */ = {isa = PBXFileReference; fileEncoding = 4; lastKnownFileType = sourcecode.swift; path = BookmarkNodePathTests.swift; sourceTree = "<group>"; };
		4B9292B12667103000AD2C21 /* BookmarkNodeTests.swift */ = {isa = PBXFileReference; fileEncoding = 4; lastKnownFileType = sourcecode.swift; path = BookmarkNodeTests.swift; sourceTree = "<group>"; };
		4B9292B22667103000AD2C21 /* BookmarkSidebarTreeControllerTests.swift */ = {isa = PBXFileReference; fileEncoding = 4; lastKnownFileType = sourcecode.swift; path = BookmarkSidebarTreeControllerTests.swift; sourceTree = "<group>"; };
		4B9292B32667103000AD2C21 /* BookmarkOutlineViewDataSourceTests.swift */ = {isa = PBXFileReference; fileEncoding = 4; lastKnownFileType = sourcecode.swift; path = BookmarkOutlineViewDataSourceTests.swift; sourceTree = "<group>"; };
		4B9292B42667103000AD2C21 /* PasteboardFolderTests.swift */ = {isa = PBXFileReference; fileEncoding = 4; lastKnownFileType = sourcecode.swift; path = PasteboardFolderTests.swift; sourceTree = "<group>"; };
		4B9292B52667103000AD2C21 /* TreeControllerTests.swift */ = {isa = PBXFileReference; fileEncoding = 4; lastKnownFileType = sourcecode.swift; path = TreeControllerTests.swift; sourceTree = "<group>"; };
		4B9292B62667103000AD2C21 /* BookmarkManagedObjectTests.swift */ = {isa = PBXFileReference; fileEncoding = 4; lastKnownFileType = sourcecode.swift; path = BookmarkManagedObjectTests.swift; sourceTree = "<group>"; };
		4B9292B72667103000AD2C21 /* BookmarkMigrationTests.swift */ = {isa = PBXFileReference; fileEncoding = 4; lastKnownFileType = sourcecode.swift; path = BookmarkMigrationTests.swift; sourceTree = "<group>"; };
		4B9292B82667103000AD2C21 /* BookmarkTests.swift */ = {isa = PBXFileReference; fileEncoding = 4; lastKnownFileType = sourcecode.swift; path = BookmarkTests.swift; sourceTree = "<group>"; };
		4B9292B92667103100AD2C21 /* PasteboardBookmarkTests.swift */ = {isa = PBXFileReference; fileEncoding = 4; lastKnownFileType = sourcecode.swift; path = PasteboardBookmarkTests.swift; sourceTree = "<group>"; };
		4B9292C42667104B00AD2C21 /* CoreDataTestUtilities.swift */ = {isa = PBXFileReference; fileEncoding = 4; lastKnownFileType = sourcecode.swift; path = CoreDataTestUtilities.swift; sourceTree = "<group>"; };
		4B9292C62667123700AD2C21 /* BrowserTabSelectionDelegate.swift */ = {isa = PBXFileReference; fileEncoding = 4; lastKnownFileType = sourcecode.swift; path = BrowserTabSelectionDelegate.swift; sourceTree = "<group>"; };
		4B9292C72667123700AD2C21 /* BookmarkManagementSidebarViewController.swift */ = {isa = PBXFileReference; fileEncoding = 4; lastKnownFileType = sourcecode.swift; path = BookmarkManagementSidebarViewController.swift; sourceTree = "<group>"; };
		4B9292C82667123700AD2C21 /* BookmarkManagementSplitViewController.swift */ = {isa = PBXFileReference; fileEncoding = 4; lastKnownFileType = sourcecode.swift; path = BookmarkManagementSplitViewController.swift; sourceTree = "<group>"; };
		4B9292C92667123700AD2C21 /* BookmarkTableRowView.swift */ = {isa = PBXFileReference; fileEncoding = 4; lastKnownFileType = sourcecode.swift; path = BookmarkTableRowView.swift; sourceTree = "<group>"; };
		4B9292CA2667123700AD2C21 /* AddFolderModalViewController.swift */ = {isa = PBXFileReference; fileEncoding = 4; lastKnownFileType = sourcecode.swift; path = AddFolderModalViewController.swift; sourceTree = "<group>"; };
		4B9292CB2667123700AD2C21 /* AddBookmarkModalViewController.swift */ = {isa = PBXFileReference; fileEncoding = 4; lastKnownFileType = sourcecode.swift; path = AddBookmarkModalViewController.swift; sourceTree = "<group>"; };
		4B9292CC2667123700AD2C21 /* BookmarkListViewController.swift */ = {isa = PBXFileReference; fileEncoding = 4; lastKnownFileType = sourcecode.swift; path = BookmarkListViewController.swift; sourceTree = "<group>"; };
		4B9292CD2667123700AD2C21 /* BookmarkManagementDetailViewController.swift */ = {isa = PBXFileReference; fileEncoding = 4; lastKnownFileType = sourcecode.swift; path = BookmarkManagementDetailViewController.swift; sourceTree = "<group>"; };
		4B9292D62667124000AD2C21 /* NSPopUpButtonExtension.swift */ = {isa = PBXFileReference; fileEncoding = 4; lastKnownFileType = sourcecode.swift; path = NSPopUpButtonExtension.swift; sourceTree = "<group>"; };
		4B9292D82667124B00AD2C21 /* BookmarkListTreeControllerDataSource.swift */ = {isa = PBXFileReference; fileEncoding = 4; lastKnownFileType = sourcecode.swift; path = BookmarkListTreeControllerDataSource.swift; sourceTree = "<group>"; };
		4B9292DA2667125D00AD2C21 /* ContextualMenu.swift */ = {isa = PBXFileReference; fileEncoding = 4; lastKnownFileType = sourcecode.swift; path = ContextualMenu.swift; sourceTree = "<group>"; };
		4BA1A69A258B076900F6F690 /* FileStore.swift */ = {isa = PBXFileReference; lastKnownFileType = sourcecode.swift; path = FileStore.swift; sourceTree = "<group>"; };
		4BA1A69F258B079600F6F690 /* DataEncryption.swift */ = {isa = PBXFileReference; lastKnownFileType = sourcecode.swift; path = DataEncryption.swift; sourceTree = "<group>"; };
		4BA1A6A4258B07DF00F6F690 /* EncryptedValueTransformer.swift */ = {isa = PBXFileReference; lastKnownFileType = sourcecode.swift; path = EncryptedValueTransformer.swift; sourceTree = "<group>"; };
		4BA1A6B2258B080A00F6F690 /* EncryptionKeyGeneration.swift */ = {isa = PBXFileReference; lastKnownFileType = sourcecode.swift; path = EncryptionKeyGeneration.swift; sourceTree = "<group>"; };
		4BA1A6B7258B081600F6F690 /* EncryptionKeyStoring.swift */ = {isa = PBXFileReference; lastKnownFileType = sourcecode.swift; path = EncryptionKeyStoring.swift; sourceTree = "<group>"; };
		4BA1A6BC258B082300F6F690 /* EncryptionKeyStore.swift */ = {isa = PBXFileReference; lastKnownFileType = sourcecode.swift; path = EncryptionKeyStore.swift; sourceTree = "<group>"; };
		4BA1A6C1258B0A1300F6F690 /* ContiguousBytesExtension.swift */ = {isa = PBXFileReference; lastKnownFileType = sourcecode.swift; path = ContiguousBytesExtension.swift; sourceTree = "<group>"; };
		4BA1A6D8258C0CB300F6F690 /* DataEncryptionTests.swift */ = {isa = PBXFileReference; lastKnownFileType = sourcecode.swift; path = DataEncryptionTests.swift; sourceTree = "<group>"; };
		4BA1A6DD258C100A00F6F690 /* FileStoreTests.swift */ = {isa = PBXFileReference; lastKnownFileType = sourcecode.swift; path = FileStoreTests.swift; sourceTree = "<group>"; };
		4BA1A6E5258C270800F6F690 /* EncryptionKeyGeneratorTests.swift */ = {isa = PBXFileReference; lastKnownFileType = sourcecode.swift; path = EncryptionKeyGeneratorTests.swift; sourceTree = "<group>"; };
		4BA1A6EA258C288C00F6F690 /* EncryptionKeyStoreTests.swift */ = {isa = PBXFileReference; lastKnownFileType = sourcecode.swift; path = EncryptionKeyStoreTests.swift; sourceTree = "<group>"; };
		4BA1A6F5258C4F9600F6F690 /* EncryptionMocks.swift */ = {isa = PBXFileReference; lastKnownFileType = sourcecode.swift; path = EncryptionMocks.swift; sourceTree = "<group>"; };
		4BA1A6FD258C5C1300F6F690 /* EncryptedValueTransformerTests.swift */ = {isa = PBXFileReference; lastKnownFileType = sourcecode.swift; path = EncryptedValueTransformerTests.swift; sourceTree = "<group>"; };
		4BA7C91527695EA500FEBA8E /* MacWaitlistRequestTests.swift */ = {isa = PBXFileReference; lastKnownFileType = sourcecode.swift; path = MacWaitlistRequestTests.swift; sourceTree = "<group>"; };
		4BA7C91A276984AF00FEBA8E /* MacWaitlistLockScreenViewModelTests.swift */ = {isa = PBXFileReference; lastKnownFileType = sourcecode.swift; path = MacWaitlistLockScreenViewModelTests.swift; sourceTree = "<group>"; };
		4BB46EA026B8954500222970 /* logins-encrypted.json */ = {isa = PBXFileReference; fileEncoding = 4; lastKnownFileType = text.json; path = "logins-encrypted.json"; sourceTree = "<group>"; };
		4BB46EA126B8954500222970 /* key4-encrypted.db */ = {isa = PBXFileReference; lastKnownFileType = file; path = "key4-encrypted.db"; sourceTree = "<group>"; };
		4BB6CE5E26B77ED000EC5860 /* Cryptography.swift */ = {isa = PBXFileReference; lastKnownFileType = sourcecode.swift; path = Cryptography.swift; sourceTree = "<group>"; };
		4BB88B4425B7B55C006F6B06 /* DebugUserScript.swift */ = {isa = PBXFileReference; lastKnownFileType = sourcecode.swift; path = DebugUserScript.swift; sourceTree = "<group>"; };
		4BB88B4925B7B690006F6B06 /* SequenceExtensions.swift */ = {isa = PBXFileReference; lastKnownFileType = sourcecode.swift; path = SequenceExtensions.swift; sourceTree = "<group>"; };
		4BB88B4F25B7BA2B006F6B06 /* TabInstrumentation.swift */ = {isa = PBXFileReference; lastKnownFileType = sourcecode.swift; path = TabInstrumentation.swift; sourceTree = "<group>"; };
		4BB88B5A25B7BA50006F6B06 /* Instruments.swift */ = {isa = PBXFileReference; lastKnownFileType = sourcecode.swift; path = Instruments.swift; sourceTree = "<group>"; };
		4BB99CF526FE191E001E4761 /* FirefoxBookmarksReader.swift */ = {isa = PBXFileReference; fileEncoding = 4; lastKnownFileType = sourcecode.swift; path = FirefoxBookmarksReader.swift; sourceTree = "<group>"; };
		4BB99CF626FE191E001E4761 /* BookmarkImport.swift */ = {isa = PBXFileReference; fileEncoding = 4; lastKnownFileType = sourcecode.swift; path = BookmarkImport.swift; sourceTree = "<group>"; };
		4BB99CF726FE191E001E4761 /* CoreDataBookmarkImporter.swift */ = {isa = PBXFileReference; fileEncoding = 4; lastKnownFileType = sourcecode.swift; path = CoreDataBookmarkImporter.swift; sourceTree = "<group>"; };
		4BB99CF926FE191E001E4761 /* ChromiumBookmarksReader.swift */ = {isa = PBXFileReference; fileEncoding = 4; lastKnownFileType = sourcecode.swift; path = ChromiumBookmarksReader.swift; sourceTree = "<group>"; };
		4BB99CFA26FE191E001E4761 /* ImportedBookmarks.swift */ = {isa = PBXFileReference; fileEncoding = 4; lastKnownFileType = sourcecode.swift; path = ImportedBookmarks.swift; sourceTree = "<group>"; };
		4BB99CFC26FE191E001E4761 /* SafariBookmarksReader.swift */ = {isa = PBXFileReference; fileEncoding = 4; lastKnownFileType = sourcecode.swift; path = SafariBookmarksReader.swift; sourceTree = "<group>"; };
		4BB99CFD26FE191E001E4761 /* SafariDataImporter.swift */ = {isa = PBXFileReference; fileEncoding = 4; lastKnownFileType = sourcecode.swift; path = SafariDataImporter.swift; sourceTree = "<group>"; };
		4BB99D0526FE1979001E4761 /* RequestFilePermissionViewController.swift */ = {isa = PBXFileReference; fileEncoding = 4; lastKnownFileType = sourcecode.swift; path = RequestFilePermissionViewController.swift; sourceTree = "<group>"; };
		4BB99D0826FE1A6D001E4761 /* Bookmarks.plist */ = {isa = PBXFileReference; lastKnownFileType = file.bplist; path = Bookmarks.plist; sourceTree = "<group>"; };
		4BB99D0A26FE1A7B001E4761 /* Bookmarks */ = {isa = PBXFileReference; fileEncoding = 4; lastKnownFileType = text; path = Bookmarks; sourceTree = "<group>"; };
		4BB99D0C26FE1A83001E4761 /* ChromiumBookmarksReaderTests.swift */ = {isa = PBXFileReference; fileEncoding = 4; lastKnownFileType = sourcecode.swift; path = ChromiumBookmarksReaderTests.swift; sourceTree = "<group>"; };
		4BB99D0D26FE1A83001E4761 /* FirefoxBookmarksReaderTests.swift */ = {isa = PBXFileReference; fileEncoding = 4; lastKnownFileType = sourcecode.swift; path = FirefoxBookmarksReaderTests.swift; sourceTree = "<group>"; };
		4BB99D0E26FE1A84001E4761 /* SafariBookmarksReaderTests.swift */ = {isa = PBXFileReference; fileEncoding = 4; lastKnownFileType = sourcecode.swift; path = SafariBookmarksReaderTests.swift; sourceTree = "<group>"; };
		4BB99D1226FE1A94001E4761 /* places.sqlite */ = {isa = PBXFileReference; lastKnownFileType = file; path = places.sqlite; sourceTree = "<group>"; };
		4BC68A6F2759AE490029A586 /* Waitlist.storyboard */ = {isa = PBXFileReference; lastKnownFileType = file.storyboard; path = Waitlist.storyboard; sourceTree = "<group>"; };
		4BC68A712759B2140029A586 /* Waitlist.swift */ = {isa = PBXFileReference; lastKnownFileType = sourcecode.swift; path = Waitlist.swift; sourceTree = "<group>"; };
		4BE0DF0426781961006337B7 /* NSStoryboardExtension.swift */ = {isa = PBXFileReference; lastKnownFileType = sourcecode.swift; path = NSStoryboardExtension.swift; sourceTree = "<group>"; };
		4BE6546E271FCD40008D1D63 /* PasswordManagementIdentityItemView.swift */ = {isa = PBXFileReference; fileEncoding = 4; lastKnownFileType = sourcecode.swift; path = PasswordManagementIdentityItemView.swift; sourceTree = "<group>"; };
		4BE65470271FCD40008D1D63 /* PasswordManagementCreditCardItemView.swift */ = {isa = PBXFileReference; fileEncoding = 4; lastKnownFileType = sourcecode.swift; path = PasswordManagementCreditCardItemView.swift; sourceTree = "<group>"; };
		4BE65471271FCD40008D1D63 /* PasswordManagementLoginItemView.swift */ = {isa = PBXFileReference; fileEncoding = 4; lastKnownFileType = sourcecode.swift; path = PasswordManagementLoginItemView.swift; sourceTree = "<group>"; };
		4BE65472271FCD40008D1D63 /* PasswordManagementNoteItemView.swift */ = {isa = PBXFileReference; fileEncoding = 4; lastKnownFileType = sourcecode.swift; path = PasswordManagementNoteItemView.swift; sourceTree = "<group>"; };
		4BE65473271FCD40008D1D63 /* EditableTextView.swift */ = {isa = PBXFileReference; fileEncoding = 4; lastKnownFileType = sourcecode.swift; path = EditableTextView.swift; sourceTree = "<group>"; };
		4BE6547A271FCD4D008D1D63 /* PasswordManagementIdentityModel.swift */ = {isa = PBXFileReference; fileEncoding = 4; lastKnownFileType = sourcecode.swift; path = PasswordManagementIdentityModel.swift; sourceTree = "<group>"; };
		4BE6547B271FCD4D008D1D63 /* PasswordManagementCreditCardModel.swift */ = {isa = PBXFileReference; fileEncoding = 4; lastKnownFileType = sourcecode.swift; path = PasswordManagementCreditCardModel.swift; sourceTree = "<group>"; };
		4BE6547C271FCD4D008D1D63 /* PasswordManagementLoginModel.swift */ = {isa = PBXFileReference; fileEncoding = 4; lastKnownFileType = sourcecode.swift; path = PasswordManagementLoginModel.swift; sourceTree = "<group>"; };
		4BE6547D271FCD4D008D1D63 /* PasswordManagementNoteModel.swift */ = {isa = PBXFileReference; fileEncoding = 4; lastKnownFileType = sourcecode.swift; path = PasswordManagementNoteModel.swift; sourceTree = "<group>"; };
		4BE65482271FCD53008D1D63 /* CountryList.swift */ = {isa = PBXFileReference; fileEncoding = 4; lastKnownFileType = sourcecode.swift; path = CountryList.swift; sourceTree = "<group>"; };
		4BE65484271FCD7B008D1D63 /* LoginFaviconView.swift */ = {isa = PBXFileReference; fileEncoding = 4; lastKnownFileType = sourcecode.swift; path = LoginFaviconView.swift; sourceTree = "<group>"; };
		4BEF0E6627641A0E00AF7C58 /* MacWaitlistLockScreenViewController.swift */ = {isa = PBXFileReference; fileEncoding = 4; lastKnownFileType = sourcecode.swift; path = MacWaitlistLockScreenViewController.swift; sourceTree = "<group>"; };
		4BEF0E69276676A500AF7C58 /* WaitlistRequest.swift */ = {isa = PBXFileReference; lastKnownFileType = sourcecode.swift; path = WaitlistRequest.swift; sourceTree = "<group>"; };
		4BEF0E6B276676AB00AF7C58 /* MacWaitlistStore.swift */ = {isa = PBXFileReference; lastKnownFileType = sourcecode.swift; path = MacWaitlistStore.swift; sourceTree = "<group>"; };
		4BEF0E712766B11200AF7C58 /* MacWaitlistLockScreenViewModel.swift */ = {isa = PBXFileReference; lastKnownFileType = sourcecode.swift; path = MacWaitlistLockScreenViewModel.swift; sourceTree = "<group>"; };
		4BF4951726C08395000547B8 /* ThirdPartyBrowserTests.swift */ = {isa = PBXFileReference; lastKnownFileType = sourcecode.swift; path = ThirdPartyBrowserTests.swift; sourceTree = "<group>"; };
		7B4CE8DA26F02108009134B1 /* UI Tests.xctest */ = {isa = PBXFileReference; explicitFileType = wrapper.cfbundle; includeInIndex = 0; path = "UI Tests.xctest"; sourceTree = BUILT_PRODUCTS_DIR; };
		7B4CE8DE26F02108009134B1 /* Info.plist */ = {isa = PBXFileReference; lastKnownFileType = text.plist.xml; path = Info.plist; sourceTree = "<group>"; };
		7B4CE8E626F02134009134B1 /* TabBarTests.swift */ = {isa = PBXFileReference; lastKnownFileType = sourcecode.swift; path = TabBarTests.swift; sourceTree = "<group>"; };
		8511E18325F82B34002F516B /* 01_Fire_really_small.json */ = {isa = PBXFileReference; fileEncoding = 4; lastKnownFileType = text.json; path = 01_Fire_really_small.json; sourceTree = "<group>"; };
		853014D525E671A000FB8205 /* PageObserverUserScript.swift */ = {isa = PBXFileReference; lastKnownFileType = sourcecode.swift; path = PageObserverUserScript.swift; sourceTree = "<group>"; };
		85308E24267FC9F2001ABD76 /* NSAlertExtension.swift */ = {isa = PBXFileReference; lastKnownFileType = sourcecode.swift; path = NSAlertExtension.swift; sourceTree = "<group>"; };
		85308E26267FCB22001ABD76 /* PasswordManagerSettings.swift */ = {isa = PBXFileReference; lastKnownFileType = sourcecode.swift; path = PasswordManagerSettings.swift; sourceTree = "<group>"; };
		85378D9B274E61B8007C5CBF /* MessageViews.storyboard */ = {isa = PBXFileReference; lastKnownFileType = file.storyboard; path = MessageViews.storyboard; sourceTree = "<group>"; };
		85378D9D274E664C007C5CBF /* PopoverMessageViewController.swift */ = {isa = PBXFileReference; lastKnownFileType = sourcecode.swift; path = PopoverMessageViewController.swift; sourceTree = "<group>"; };
		85378D9F274E6F42007C5CBF /* NSNotificationName+EmailManager.swift */ = {isa = PBXFileReference; lastKnownFileType = sourcecode.swift; path = "NSNotificationName+EmailManager.swift"; sourceTree = "<group>"; };
		85378DA1274E7F25007C5CBF /* EmailManagerRequestDelegate.swift */ = {isa = PBXFileReference; lastKnownFileType = sourcecode.swift; path = EmailManagerRequestDelegate.swift; sourceTree = "<group>"; };
		8546DE6125C03056000CA5E1 /* UserAgentTests.swift */ = {isa = PBXFileReference; lastKnownFileType = sourcecode.swift; path = UserAgentTests.swift; sourceTree = "<group>"; };
		85480F8925CDC360009424E3 /* MainMenu.storyboard */ = {isa = PBXFileReference; lastKnownFileType = file.storyboard; path = MainMenu.storyboard; sourceTree = "<group>"; };
		85480FBA25D181CB009424E3 /* ConfigurationDownloading.swift */ = {isa = PBXFileReference; lastKnownFileType = sourcecode.swift; path = ConfigurationDownloading.swift; sourceTree = "<group>"; };
		85480FCE25D1AA22009424E3 /* ConfigurationStoring.swift */ = {isa = PBXFileReference; lastKnownFileType = sourcecode.swift; path = ConfigurationStoring.swift; sourceTree = "<group>"; };
		8553FF51257523760029327F /* URLSuggestedFilenameTests.swift */ = {isa = PBXFileReference; lastKnownFileType = sourcecode.swift; path = URLSuggestedFilenameTests.swift; sourceTree = "<group>"; };
		85625993269C8F9600EE44BC /* PasswordManager.storyboard */ = {isa = PBXFileReference; lastKnownFileType = file.storyboard; path = PasswordManager.storyboard; sourceTree = "<group>"; };
		85625995269C953C00EE44BC /* PasswordManagementViewController.swift */ = {isa = PBXFileReference; lastKnownFileType = sourcecode.swift; path = PasswordManagementViewController.swift; sourceTree = "<group>"; };
		85625997269C9C5F00EE44BC /* PasswordManagementPopover.swift */ = {isa = PBXFileReference; lastKnownFileType = sourcecode.swift; path = PasswordManagementPopover.swift; sourceTree = "<group>"; };
		85625999269CA0A600EE44BC /* NSRectExtension.swift */ = {isa = PBXFileReference; lastKnownFileType = sourcecode.swift; path = NSRectExtension.swift; sourceTree = "<group>"; };
		856C98A5256EB59600A22F1F /* MenuItemSelectors.swift */ = {isa = PBXFileReference; lastKnownFileType = sourcecode.swift; path = MenuItemSelectors.swift; sourceTree = "<group>"; };
		856C98D42570116900A22F1F /* NSWindow+Toast.swift */ = {isa = PBXFileReference; lastKnownFileType = sourcecode.swift; path = "NSWindow+Toast.swift"; sourceTree = "<group>"; };
		856C98DE257014BD00A22F1F /* FileDownloadManager.swift */ = {isa = PBXFileReference; lastKnownFileType = sourcecode.swift; path = FileDownloadManager.swift; sourceTree = "<group>"; };
		856CADEF271710F400E79BB0 /* HoverUserScript.swift */ = {isa = PBXFileReference; lastKnownFileType = sourcecode.swift; path = HoverUserScript.swift; sourceTree = "<group>"; };
		85707F21276A32B600DC0649 /* CallToAction.swift */ = {isa = PBXFileReference; lastKnownFileType = sourcecode.swift; path = CallToAction.swift; sourceTree = "<group>"; };
		85707F23276A332A00DC0649 /* OnboardingButtonStyles.swift */ = {isa = PBXFileReference; lastKnownFileType = sourcecode.swift; path = OnboardingButtonStyles.swift; sourceTree = "<group>"; };
		85707F25276A335700DC0649 /* Onboarding.swift */ = {isa = PBXFileReference; lastKnownFileType = sourcecode.swift; path = Onboarding.swift; sourceTree = "<group>"; };
		85707F27276A34D900DC0649 /* DaxSpeech.swift */ = {isa = PBXFileReference; lastKnownFileType = sourcecode.swift; path = DaxSpeech.swift; sourceTree = "<group>"; };
		85707F29276A35FE00DC0649 /* ActionSpeech.swift */ = {isa = PBXFileReference; lastKnownFileType = sourcecode.swift; path = ActionSpeech.swift; sourceTree = "<group>"; };
		85707F2B276A364E00DC0649 /* OnboardingFlow.swift */ = {isa = PBXFileReference; lastKnownFileType = sourcecode.swift; path = OnboardingFlow.swift; sourceTree = "<group>"; };
		85707F2D276A394C00DC0649 /* ViewExtensions.swift */ = {isa = PBXFileReference; lastKnownFileType = sourcecode.swift; path = ViewExtensions.swift; sourceTree = "<group>"; };
		85707F30276A7DCA00DC0649 /* OnboardingViewModel.swift */ = {isa = PBXFileReference; lastKnownFileType = sourcecode.swift; path = OnboardingViewModel.swift; sourceTree = "<group>"; };
		85778E3427142C3000F091CA /* HomepageHeaderView.swift */ = {isa = PBXFileReference; lastKnownFileType = sourcecode.swift; path = HomepageHeaderView.swift; sourceTree = "<group>"; };
		85799C1725DEBB3F0007EC87 /* Logging.swift */ = {isa = PBXFileReference; fileEncoding = 4; lastKnownFileType = sourcecode.swift; path = Logging.swift; sourceTree = "<group>"; };
		8585B63726D6E66C00C1416F /* ButtonStyles.swift */ = {isa = PBXFileReference; lastKnownFileType = sourcecode.swift; path = ButtonStyles.swift; sourceTree = "<group>"; };
		85890639267BCD8E00D23B0D /* SaveCredentialsPopover.swift */ = {isa = PBXFileReference; lastKnownFileType = sourcecode.swift; path = SaveCredentialsPopover.swift; sourceTree = "<group>"; };
		8589063B267BCDC000D23B0D /* SaveCredentialsViewController.swift */ = {isa = PBXFileReference; lastKnownFileType = sourcecode.swift; path = SaveCredentialsViewController.swift; sourceTree = "<group>"; };
		858A797E26A79EAA00A75A42 /* UserText+PasswordManager.swift */ = {isa = PBXFileReference; lastKnownFileType = sourcecode.swift; path = "UserText+PasswordManager.swift"; sourceTree = "<group>"; };
		858A798226A8B75F00A75A42 /* CopyHandler.swift */ = {isa = PBXFileReference; lastKnownFileType = sourcecode.swift; path = CopyHandler.swift; sourceTree = "<group>"; };
		858A798426A8BB5D00A75A42 /* NSTextViewExtension.swift */ = {isa = PBXFileReference; lastKnownFileType = sourcecode.swift; path = NSTextViewExtension.swift; sourceTree = "<group>"; };
		858A798726A99DBE00A75A42 /* PasswordManagementItemListModelTests.swift */ = {isa = PBXFileReference; lastKnownFileType = sourcecode.swift; path = PasswordManagementItemListModelTests.swift; sourceTree = "<group>"; };
		858A798926A9B35E00A75A42 /* PasswordManagementItemModelTests.swift */ = {isa = PBXFileReference; lastKnownFileType = sourcecode.swift; path = PasswordManagementItemModelTests.swift; sourceTree = "<group>"; };
		858C1BEC26974E6600E6C014 /* PasswordManagerSettingsTests.swift */ = {isa = PBXFileReference; lastKnownFileType = sourcecode.swift; path = PasswordManagerSettingsTests.swift; sourceTree = "<group>"; };
		858C78FB2705EB5F009B2B44 /* HomepageHeader.xib */ = {isa = PBXFileReference; lastKnownFileType = file.xib; path = HomepageHeader.xib; sourceTree = "<group>"; };
		859E7D6A27453BF3009C2B69 /* BookmarksExporter.swift */ = {isa = PBXFileReference; lastKnownFileType = sourcecode.swift; path = BookmarksExporter.swift; sourceTree = "<group>"; };
		859E7D6C274548F2009C2B69 /* BookmarksExporterTests.swift */ = {isa = PBXFileReference; lastKnownFileType = sourcecode.swift; path = BookmarksExporterTests.swift; sourceTree = "<group>"; };
		85A0116825AF1D8900FA6A0C /* FindInPageViewController.swift */ = {isa = PBXFileReference; lastKnownFileType = sourcecode.swift; path = FindInPageViewController.swift; sourceTree = "<group>"; };
		85A0117325AF2EDF00FA6A0C /* FindInPage.storyboard */ = {isa = PBXFileReference; lastKnownFileType = file.storyboard; path = FindInPage.storyboard; sourceTree = "<group>"; };
		85A0118125AF60E700FA6A0C /* FindInPageModel.swift */ = {isa = PBXFileReference; lastKnownFileType = sourcecode.swift; path = FindInPageModel.swift; sourceTree = "<group>"; };
		85A011E925B4D4CA00FA6A0C /* FindInPageUserScript.swift */ = {isa = PBXFileReference; lastKnownFileType = sourcecode.swift; path = FindInPageUserScript.swift; sourceTree = "<group>"; };
		85AC3AEE25D5CE9800C7D2AA /* UserScripts.swift */ = {isa = PBXFileReference; lastKnownFileType = sourcecode.swift; path = UserScripts.swift; sourceTree = "<group>"; };
		85AC3AF625D5DBFD00C7D2AA /* DataExtension.swift */ = {isa = PBXFileReference; lastKnownFileType = sourcecode.swift; path = DataExtension.swift; sourceTree = "<group>"; };
		85AC3B0425D6B1D800C7D2AA /* ScriptSourceProviding.swift */ = {isa = PBXFileReference; lastKnownFileType = sourcecode.swift; path = ScriptSourceProviding.swift; sourceTree = "<group>"; };
		85AC3B1625D9BC1A00C7D2AA /* ConfigurationDownloaderTests.swift */ = {isa = PBXFileReference; lastKnownFileType = sourcecode.swift; path = ConfigurationDownloaderTests.swift; sourceTree = "<group>"; };
		85AC3B3425DA82A600C7D2AA /* DataTaskProviding.swift */ = {isa = PBXFileReference; lastKnownFileType = sourcecode.swift; path = DataTaskProviding.swift; sourceTree = "<group>"; };
		85AC3B4825DAC9BD00C7D2AA /* ConfigurationStorageTests.swift */ = {isa = PBXFileReference; lastKnownFileType = sourcecode.swift; path = ConfigurationStorageTests.swift; sourceTree = "<group>"; };
		85AE2FF124A33A2D002D507F /* WebKit.framework */ = {isa = PBXFileReference; lastKnownFileType = wrapper.framework; name = WebKit.framework; path = System/Library/Frameworks/WebKit.framework; sourceTree = SDKROOT; };
		85B7184927677C2D00B4277F /* Onboarding.storyboard */ = {isa = PBXFileReference; lastKnownFileType = file.storyboard; path = Onboarding.storyboard; sourceTree = "<group>"; };
		85B7184B27677C6500B4277F /* OnboardingViewController.swift */ = {isa = PBXFileReference; lastKnownFileType = sourcecode.swift; path = OnboardingViewController.swift; sourceTree = "<group>"; };
		85B7184D27677CBB00B4277F /* RootView.swift */ = {isa = PBXFileReference; lastKnownFileType = sourcecode.swift; path = RootView.swift; sourceTree = "<group>"; };
		85C48CCB278D808F00D3263E /* NSAttributedStringExtension.swift */ = {isa = PBXFileReference; lastKnownFileType = sourcecode.swift; path = NSAttributedStringExtension.swift; sourceTree = "<group>"; };
		85C48CD027908C1000D3263E /* BrowserImportMoreInfoViewController.swift */ = {isa = PBXFileReference; lastKnownFileType = sourcecode.swift; path = BrowserImportMoreInfoViewController.swift; sourceTree = "<group>"; };
		85C6A29525CC1FFD00EEB5F1 /* UserDefaultsWrapper.swift */ = {isa = PBXFileReference; lastKnownFileType = sourcecode.swift; path = UserDefaultsWrapper.swift; sourceTree = "<group>"; };
		85CC1D72269EF1880062F04E /* PasswordManagementItemList.swift */ = {isa = PBXFileReference; lastKnownFileType = sourcecode.swift; path = PasswordManagementItemList.swift; sourceTree = "<group>"; };
		85CC1D7A26A05ECF0062F04E /* PasswordManagementItemListModel.swift */ = {isa = PBXFileReference; lastKnownFileType = sourcecode.swift; path = PasswordManagementItemListModel.swift; sourceTree = "<group>"; };
		85CC1D7C26A05F250062F04E /* PasswordManagementItemModel.swift */ = {isa = PBXFileReference; lastKnownFileType = sourcecode.swift; path = PasswordManagementItemModel.swift; sourceTree = "<group>"; };
		85D33F1125C82EB3002B91A6 /* ConfigurationManager.swift */ = {isa = PBXFileReference; lastKnownFileType = sourcecode.swift; path = ConfigurationManager.swift; sourceTree = "<group>"; };
		85D438B5256E7C9E00F3BAF8 /* ContextMenuUserScript.swift */ = {isa = PBXFileReference; lastKnownFileType = sourcecode.swift; path = ContextMenuUserScript.swift; sourceTree = "<group>"; };
		85D885AF26A590A90077C374 /* NSNotificationName+PasswordManager.swift */ = {isa = PBXFileReference; lastKnownFileType = sourcecode.swift; path = "NSNotificationName+PasswordManager.swift"; sourceTree = "<group>"; };
		85D885B226A5A9DE0077C374 /* NSAlert+PasswordManager.swift */ = {isa = PBXFileReference; lastKnownFileType = sourcecode.swift; path = "NSAlert+PasswordManager.swift"; sourceTree = "<group>"; };
		85E11C2E25E7DC7E00974CAF /* ExternalURLHandler.swift */ = {isa = PBXFileReference; lastKnownFileType = sourcecode.swift; path = ExternalURLHandler.swift; sourceTree = "<group>"; };
		85E11C3625E7F1E100974CAF /* ExternalURLHandlerTests.swift */ = {isa = PBXFileReference; lastKnownFileType = sourcecode.swift; path = ExternalURLHandlerTests.swift; sourceTree = "<group>"; };
		85F1B0C825EF9759004792B6 /* URLEventHandlerTests.swift */ = {isa = PBXFileReference; lastKnownFileType = sourcecode.swift; path = URLEventHandlerTests.swift; sourceTree = "<group>"; };
		85F487B4276A8F2E003CE668 /* OnboardingTests.swift */ = {isa = PBXFileReference; lastKnownFileType = sourcecode.swift; path = OnboardingTests.swift; sourceTree = "<group>"; };
		85F69B3B25EDE81F00978E59 /* URLExtensionTests.swift */ = {isa = PBXFileReference; lastKnownFileType = sourcecode.swift; path = URLExtensionTests.swift; sourceTree = "<group>"; };
		9812D894276CEDA5004B6181 /* ContentBlockerRulesLists.swift */ = {isa = PBXFileReference; lastKnownFileType = sourcecode.swift; path = ContentBlockerRulesLists.swift; sourceTree = "<group>"; };
		9826B09F2747DF3D0092F683 /* ContentBlocking.swift */ = {isa = PBXFileReference; lastKnownFileType = sourcecode.swift; path = ContentBlocking.swift; sourceTree = "<group>"; };
		9826B0A12747DFEB0092F683 /* AppPrivacyConfigurationDataProvider.swift */ = {isa = PBXFileReference; lastKnownFileType = sourcecode.swift; path = AppPrivacyConfigurationDataProvider.swift; sourceTree = "<group>"; };
		9833912E27AAA3CE00DAF119 /* AppTrackerDataSetProvider.swift */ = {isa = PBXFileReference; lastKnownFileType = sourcecode.swift; path = AppTrackerDataSetProvider.swift; sourceTree = "<group>"; };
		9833913027AAA4B500DAF119 /* trackerData.json */ = {isa = PBXFileReference; fileEncoding = 4; lastKnownFileType = text.json; path = trackerData.json; sourceTree = "<group>"; };
		9833913227AAAEEE00DAF119 /* EmbeddedTrackerDataTests.swift */ = {isa = PBXFileReference; lastKnownFileType = sourcecode.swift; path = EmbeddedTrackerDataTests.swift; sourceTree = "<group>"; };
		98EB5D0F27516A4800681FE6 /* AppPrivacyConfigurationTests.swift */ = {isa = PBXFileReference; lastKnownFileType = sourcecode.swift; path = AppPrivacyConfigurationTests.swift; sourceTree = "<group>"; };
		AA0877B726D5160D00B05660 /* SafariVersionReaderTests.swift */ = {isa = PBXFileReference; lastKnownFileType = sourcecode.swift; path = SafariVersionReaderTests.swift; sourceTree = "<group>"; };
		AA0877B926D5161D00B05660 /* WebKitVersionProviderTests.swift */ = {isa = PBXFileReference; lastKnownFileType = sourcecode.swift; path = WebKitVersionProviderTests.swift; sourceTree = "<group>"; };
		AA0F3DB6261A566C0077F2D9 /* SuggestionLoadingMock.swift */ = {isa = PBXFileReference; lastKnownFileType = sourcecode.swift; path = SuggestionLoadingMock.swift; sourceTree = "<group>"; };
		AA13DCB3271480B0006D48D3 /* FirePopoverViewModel.swift */ = {isa = PBXFileReference; lastKnownFileType = sourcecode.swift; path = FirePopoverViewModel.swift; sourceTree = "<group>"; };
		AA222CB82760F74E00321475 /* FaviconReferenceCache.swift */ = {isa = PBXFileReference; lastKnownFileType = sourcecode.swift; path = FaviconReferenceCache.swift; sourceTree = "<group>"; };
		AA2CB12C2587BB5600AA6FBE /* TabBarFooter.xib */ = {isa = PBXFileReference; lastKnownFileType = file.xib; path = TabBarFooter.xib; sourceTree = "<group>"; };
		AA2CB1342587C29500AA6FBE /* TabBarFooter.swift */ = {isa = PBXFileReference; lastKnownFileType = sourcecode.swift; path = TabBarFooter.swift; sourceTree = "<group>"; };
		AA34396A2754D4E200B241FA /* shield.json */ = {isa = PBXFileReference; fileEncoding = 4; lastKnownFileType = text.json; path = shield.json; sourceTree = "<group>"; };
		AA34396B2754D4E300B241FA /* shield-dot.json */ = {isa = PBXFileReference; fileEncoding = 4; lastKnownFileType = text.json; path = "shield-dot.json"; sourceTree = "<group>"; };
		AA34396E2754D4E900B241FA /* dark-shield-dot.json */ = {isa = PBXFileReference; fileEncoding = 4; lastKnownFileType = text.json; path = "dark-shield-dot.json"; sourceTree = "<group>"; };
		AA34396F2754D4E900B241FA /* dark-shield.json */ = {isa = PBXFileReference; fileEncoding = 4; lastKnownFileType = text.json; path = "dark-shield.json"; sourceTree = "<group>"; };
		AA3439722754D55100B241FA /* dark-trackers-2.json */ = {isa = PBXFileReference; fileEncoding = 4; lastKnownFileType = text.json; path = "dark-trackers-2.json"; sourceTree = "<group>"; };
		AA3439732754D55100B241FA /* trackers-1.json */ = {isa = PBXFileReference; fileEncoding = 4; lastKnownFileType = text.json; path = "trackers-1.json"; sourceTree = "<group>"; };
		AA3439742754D55100B241FA /* trackers-2.json */ = {isa = PBXFileReference; fileEncoding = 4; lastKnownFileType = text.json; path = "trackers-2.json"; sourceTree = "<group>"; };
		AA3439752754D55100B241FA /* trackers-3.json */ = {isa = PBXFileReference; fileEncoding = 4; lastKnownFileType = text.json; path = "trackers-3.json"; sourceTree = "<group>"; };
		AA3439762754D55100B241FA /* dark-trackers-1.json */ = {isa = PBXFileReference; fileEncoding = 4; lastKnownFileType = text.json; path = "dark-trackers-1.json"; sourceTree = "<group>"; };
		AA3439772754D55100B241FA /* dark-trackers-3.json */ = {isa = PBXFileReference; fileEncoding = 4; lastKnownFileType = text.json; path = "dark-trackers-3.json"; sourceTree = "<group>"; };
		AA3F895224C18AD500628DDE /* SuggestionViewModel.swift */ = {isa = PBXFileReference; lastKnownFileType = sourcecode.swift; path = SuggestionViewModel.swift; sourceTree = "<group>"; };
		AA4BBA3A25C58FA200C4FB0F /* MainMenu.swift */ = {isa = PBXFileReference; lastKnownFileType = sourcecode.swift; path = MainMenu.swift; sourceTree = "<group>"; };
		AA4D700625545EF800C3411E /* URLEventHandler.swift */ = {isa = PBXFileReference; lastKnownFileType = sourcecode.swift; path = URLEventHandler.swift; sourceTree = "<group>"; };
		AA4FF40B2624751A004E2377 /* GrammarFeaturesManager.swift */ = {isa = PBXFileReference; lastKnownFileType = sourcecode.swift; path = GrammarFeaturesManager.swift; sourceTree = "<group>"; };
		AA512D1324D99D9800230283 /* FaviconManager.swift */ = {isa = PBXFileReference; lastKnownFileType = sourcecode.swift; path = FaviconManager.swift; sourceTree = "<group>"; };
		AA585D7E248FD31100E9A3E2 /* DuckDuckGo.app */ = {isa = PBXFileReference; explicitFileType = wrapper.application; includeInIndex = 0; path = DuckDuckGo.app; sourceTree = BUILT_PRODUCTS_DIR; };
		AA585D81248FD31100E9A3E2 /* AppDelegate.swift */ = {isa = PBXFileReference; lastKnownFileType = sourcecode.swift; path = AppDelegate.swift; sourceTree = "<group>"; };
		AA585D83248FD31100E9A3E2 /* BrowserTabViewController.swift */ = {isa = PBXFileReference; lastKnownFileType = sourcecode.swift; path = BrowserTabViewController.swift; sourceTree = "<group>"; };
		AA585D85248FD31400E9A3E2 /* Assets.xcassets */ = {isa = PBXFileReference; lastKnownFileType = folder.assetcatalog; path = Assets.xcassets; sourceTree = "<group>"; };
		AA585D88248FD31400E9A3E2 /* Base */ = {isa = PBXFileReference; lastKnownFileType = file.storyboard; name = Base; path = Base.lproj/Main.storyboard; sourceTree = "<group>"; };
		AA585D8A248FD31400E9A3E2 /* Info.plist */ = {isa = PBXFileReference; lastKnownFileType = text.plist.xml; path = Info.plist; sourceTree = "<group>"; };
		AA585D8B248FD31400E9A3E2 /* DuckDuckGo.entitlements */ = {isa = PBXFileReference; lastKnownFileType = text.plist.entitlements; path = DuckDuckGo.entitlements; sourceTree = "<group>"; };
		AA585D90248FD31400E9A3E2 /* Unit Tests.xctest */ = {isa = PBXFileReference; explicitFileType = wrapper.cfbundle; includeInIndex = 0; path = "Unit Tests.xctest"; sourceTree = BUILT_PRODUCTS_DIR; };
		AA585D96248FD31400E9A3E2 /* Info.plist */ = {isa = PBXFileReference; lastKnownFileType = text.plist.xml; path = Info.plist; sourceTree = "<group>"; };
		AA585DAE2490E6E600E9A3E2 /* MainViewController.swift */ = {isa = PBXFileReference; lastKnownFileType = sourcecode.swift; path = MainViewController.swift; sourceTree = "<group>"; };
		AA5C8F58258FE21F00748EB7 /* NSTextFieldExtension.swift */ = {isa = PBXFileReference; lastKnownFileType = sourcecode.swift; path = NSTextFieldExtension.swift; sourceTree = "<group>"; };
		AA5C8F5D2590EEE800748EB7 /* NSPointExtension.swift */ = {isa = PBXFileReference; lastKnownFileType = sourcecode.swift; path = NSPointExtension.swift; sourceTree = "<group>"; };
		AA5C8F622591021700748EB7 /* NSApplicationExtension.swift */ = {isa = PBXFileReference; lastKnownFileType = sourcecode.swift; path = NSApplicationExtension.swift; sourceTree = "<group>"; };
		AA5D6DAB24A340F700C6FBCE /* WebViewStateObserver.swift */ = {isa = PBXFileReference; lastKnownFileType = sourcecode.swift; path = WebViewStateObserver.swift; sourceTree = "<group>"; };
		AA5FA696275F90C400DCE9C9 /* FaviconImageCache.swift */ = {isa = PBXFileReference; lastKnownFileType = sourcecode.swift; path = FaviconImageCache.swift; sourceTree = "<group>"; };
		AA5FA699275F91C700DCE9C9 /* Favicon.swift */ = {isa = PBXFileReference; lastKnownFileType = sourcecode.swift; path = Favicon.swift; sourceTree = "<group>"; };
		AA5FA69C275F945C00DCE9C9 /* FaviconStore.swift */ = {isa = PBXFileReference; lastKnownFileType = sourcecode.swift; path = FaviconStore.swift; sourceTree = "<group>"; };
		AA5FA69F275F948900DCE9C9 /* Favicons.xcdatamodel */ = {isa = PBXFileReference; lastKnownFileType = wrapper.xcdatamodel; path = Favicons.xcdatamodel; sourceTree = "<group>"; };
		AA6197C3276B314D008396F0 /* FaviconUrlReference.swift */ = {isa = PBXFileReference; lastKnownFileType = sourcecode.swift; path = FaviconUrlReference.swift; sourceTree = "<group>"; };
		AA6197C5276B3168008396F0 /* FaviconHostReference.swift */ = {isa = PBXFileReference; lastKnownFileType = sourcecode.swift; path = FaviconHostReference.swift; sourceTree = "<group>"; };
		AA61C0CF2722159B00E6B681 /* FireInfoViewController.swift */ = {isa = PBXFileReference; lastKnownFileType = sourcecode.swift; path = FireInfoViewController.swift; sourceTree = "<group>"; };
		AA61C0D12727F59B00E6B681 /* ArrayExtension.swift */ = {isa = PBXFileReference; lastKnownFileType = sourcecode.swift; path = ArrayExtension.swift; sourceTree = "<group>"; };
		AA63745324C9BF9A00AB2AC4 /* SuggestionContainerTests.swift */ = {isa = PBXFileReference; lastKnownFileType = sourcecode.swift; path = SuggestionContainerTests.swift; sourceTree = "<group>"; };
		AA652CB025DD825B009059CC /* LocalBookmarkStoreTests.swift */ = {isa = PBXFileReference; lastKnownFileType = sourcecode.swift; path = LocalBookmarkStoreTests.swift; sourceTree = "<group>"; };
		AA652CCD25DD9071009059CC /* BookmarkListTests.swift */ = {isa = PBXFileReference; lastKnownFileType = sourcecode.swift; path = BookmarkListTests.swift; sourceTree = "<group>"; };
		AA652CD225DDA6E9009059CC /* LocalBookmarkManagerTests.swift */ = {isa = PBXFileReference; lastKnownFileType = sourcecode.swift; path = LocalBookmarkManagerTests.swift; sourceTree = "<group>"; };
		AA652CDA25DDAB32009059CC /* BookmarkStoreMock.swift */ = {isa = PBXFileReference; lastKnownFileType = sourcecode.swift; path = BookmarkStoreMock.swift; sourceTree = "<group>"; };
		AA6820E325502F19005ED0D5 /* WebsiteDataStore.swift */ = {isa = PBXFileReference; lastKnownFileType = sourcecode.swift; path = WebsiteDataStore.swift; sourceTree = "<group>"; };
		AA6820EA25503D6A005ED0D5 /* Fire.swift */ = {isa = PBXFileReference; lastKnownFileType = sourcecode.swift; path = Fire.swift; sourceTree = "<group>"; };
		AA6820F025503DA9005ED0D5 /* FireViewModel.swift */ = {isa = PBXFileReference; lastKnownFileType = sourcecode.swift; path = FireViewModel.swift; sourceTree = "<group>"; };
		AA68C3D22490ED62001B8783 /* NavigationBarViewController.swift */ = {isa = PBXFileReference; lastKnownFileType = sourcecode.swift; path = NavigationBarViewController.swift; sourceTree = "<group>"; };
		AA68C3D62490F821001B8783 /* README.md */ = {isa = PBXFileReference; lastKnownFileType = net.daringfireball.markdown; path = README.md; sourceTree = "<group>"; };
		AA693E5D2696E5B90007BB78 /* CrashReports.storyboard */ = {isa = PBXFileReference; lastKnownFileType = file.storyboard; path = CrashReports.storyboard; sourceTree = "<group>"; };
		AA6AD95A2704B6DB00159F8A /* FirePopoverViewController.swift */ = {isa = PBXFileReference; lastKnownFileType = sourcecode.swift; path = FirePopoverViewController.swift; sourceTree = "<group>"; };
		AA6EF9AC25066F42004754E6 /* WindowsManager.swift */ = {isa = PBXFileReference; lastKnownFileType = sourcecode.swift; path = WindowsManager.swift; sourceTree = "<group>"; };
		AA6EF9B2250785D5004754E6 /* NSMenuExtension.swift */ = {isa = PBXFileReference; lastKnownFileType = sourcecode.swift; path = NSMenuExtension.swift; sourceTree = "<group>"; };
		AA6EF9B425081B4C004754E6 /* MainMenuActions.swift */ = {isa = PBXFileReference; lastKnownFileType = sourcecode.swift; path = MainMenuActions.swift; sourceTree = "<group>"; };
		AA6FFB4324DC33320028F4D0 /* NSViewExtension.swift */ = {isa = PBXFileReference; lastKnownFileType = sourcecode.swift; path = NSViewExtension.swift; sourceTree = "<group>"; };
		AA6FFB4524DC3B5A0028F4D0 /* WebView.swift */ = {isa = PBXFileReference; lastKnownFileType = sourcecode.swift; path = WebView.swift; sourceTree = "<group>"; };
		AA72D5E225FE977F00C77619 /* AddEditFavoriteViewController.swift */ = {isa = PBXFileReference; lastKnownFileType = sourcecode.swift; path = AddEditFavoriteViewController.swift; sourceTree = "<group>"; };
		AA72D5EF25FEA49900C77619 /* AddEditFavoriteWindow.swift */ = {isa = PBXFileReference; lastKnownFileType = sourcecode.swift; path = AddEditFavoriteWindow.swift; sourceTree = "<group>"; };
		AA72D5FD25FFF94E00C77619 /* NSMenuItemExtension.swift */ = {isa = PBXFileReference; lastKnownFileType = sourcecode.swift; path = NSMenuItemExtension.swift; sourceTree = "<group>"; };
		AA7412B024D0B3AC00D22FE0 /* TabBarViewItem.swift */ = {isa = PBXFileReference; lastKnownFileType = sourcecode.swift; path = TabBarViewItem.swift; sourceTree = "<group>"; };
		AA7412B124D0B3AC00D22FE0 /* TabBarViewItem.xib */ = {isa = PBXFileReference; lastKnownFileType = file.xib; path = TabBarViewItem.xib; sourceTree = "<group>"; };
		AA7412B424D1536B00D22FE0 /* MainWindowController.swift */ = {isa = PBXFileReference; lastKnownFileType = sourcecode.swift; path = MainWindowController.swift; sourceTree = "<group>"; };
		AA7412B624D1687000D22FE0 /* TabBarScrollView.swift */ = {isa = PBXFileReference; lastKnownFileType = sourcecode.swift; path = TabBarScrollView.swift; sourceTree = "<group>"; };
		AA7412BC24D2BEEE00D22FE0 /* MainWindow.swift */ = {isa = PBXFileReference; lastKnownFileType = sourcecode.swift; path = MainWindow.swift; sourceTree = "<group>"; };
		AA75A0AD26F3500C0086B667 /* PrivacyIconViewModel.swift */ = {isa = PBXFileReference; lastKnownFileType = sourcecode.swift; path = PrivacyIconViewModel.swift; sourceTree = "<group>"; };
		AA7DE8E026A9BD000012B490 /* History 2.xcdatamodel */ = {isa = PBXFileReference; lastKnownFileType = wrapper.xcdatamodel; path = "History 2.xcdatamodel"; sourceTree = "<group>"; };
		AA80EC53256BE3BC007083E7 /* UserText.swift */ = {isa = PBXFileReference; lastKnownFileType = sourcecode.swift; path = UserText.swift; sourceTree = "<group>"; };
		AA80EC68256C4691007083E7 /* Base */ = {isa = PBXFileReference; lastKnownFileType = file.storyboard; name = Base; path = Base.lproj/BrowserTab.storyboard; sourceTree = "<group>"; };
		AA80EC6E256C469C007083E7 /* Base */ = {isa = PBXFileReference; lastKnownFileType = file.storyboard; name = Base; path = Base.lproj/NavigationBar.storyboard; sourceTree = "<group>"; };
		AA80EC74256C46A2007083E7 /* Base */ = {isa = PBXFileReference; lastKnownFileType = file.storyboard; name = Base; path = Base.lproj/Suggestion.storyboard; sourceTree = "<group>"; };
		AA80EC7A256C46AA007083E7 /* Base */ = {isa = PBXFileReference; lastKnownFileType = file.storyboard; name = Base; path = Base.lproj/TabBar.storyboard; sourceTree = "<group>"; };
		AA80EC8A256C49B8007083E7 /* en */ = {isa = PBXFileReference; lastKnownFileType = text.plist.strings; name = en; path = en.lproj/Localizable.strings; sourceTree = "<group>"; };
		AA80EC90256C49BC007083E7 /* en */ = {isa = PBXFileReference; lastKnownFileType = text.plist.stringsdict; name = en; path = en.lproj/Localizable.stringsdict; sourceTree = "<group>"; };
		AA840A9727319D1600E63CDD /* FirePopoverWrapperViewController.swift */ = {isa = PBXFileReference; lastKnownFileType = sourcecode.swift; path = FirePopoverWrapperViewController.swift; sourceTree = "<group>"; };
		AA88D14A252A557100980B4E /* URLRequestExtension.swift */ = {isa = PBXFileReference; lastKnownFileType = sourcecode.swift; path = URLRequestExtension.swift; sourceTree = "<group>"; };
		AA8EDF2324923E980071C2E8 /* URLExtension.swift */ = {isa = PBXFileReference; lastKnownFileType = sourcecode.swift; path = URLExtension.swift; sourceTree = "<group>"; };
		AA8EDF2624923EC70071C2E8 /* StringExtension.swift */ = {isa = PBXFileReference; lastKnownFileType = sourcecode.swift; path = StringExtension.swift; sourceTree = "<group>"; };
		AA91F83827076F1900771A0D /* PrivacyIconViewModelTests.swift */ = {isa = PBXFileReference; lastKnownFileType = sourcecode.swift; path = PrivacyIconViewModelTests.swift; sourceTree = "<group>"; };
		AA92126E25ACCB1100600CD4 /* ErrorExtension.swift */ = {isa = PBXFileReference; lastKnownFileType = sourcecode.swift; path = ErrorExtension.swift; sourceTree = "<group>"; };
		AA92127625ADA07900600CD4 /* WKWebViewExtension.swift */ = {isa = PBXFileReference; lastKnownFileType = sourcecode.swift; path = WKWebViewExtension.swift; sourceTree = "<group>"; };
		AA97BF4525135DD30014931A /* ApplicationDockMenu.swift */ = {isa = PBXFileReference; lastKnownFileType = sourcecode.swift; path = ApplicationDockMenu.swift; sourceTree = "<group>"; };
		AA9B7C7D26A06E040008D425 /* TrackerInfo.swift */ = {isa = PBXFileReference; lastKnownFileType = sourcecode.swift; path = TrackerInfo.swift; sourceTree = "<group>"; };
		AA9B7C8226A197A00008D425 /* ServerTrust.swift */ = {isa = PBXFileReference; lastKnownFileType = sourcecode.swift; path = ServerTrust.swift; sourceTree = "<group>"; };
		AA9B7C8426A199B60008D425 /* ServerTrustViewModel.swift */ = {isa = PBXFileReference; lastKnownFileType = sourcecode.swift; path = ServerTrustViewModel.swift; sourceTree = "<group>"; };
		AA9C362725518C44004B1BA3 /* WebsiteDataStoreMock.swift */ = {isa = PBXFileReference; lastKnownFileType = sourcecode.swift; path = WebsiteDataStoreMock.swift; sourceTree = "<group>"; };
		AA9C362F25518CA9004B1BA3 /* FireTests.swift */ = {isa = PBXFileReference; lastKnownFileType = sourcecode.swift; path = FireTests.swift; sourceTree = "<group>"; };
		AA9E9A5525A3AE8400D1959D /* NSWindowExtension.swift */ = {isa = PBXFileReference; lastKnownFileType = sourcecode.swift; path = NSWindowExtension.swift; sourceTree = "<group>"; };
		AA9E9A5D25A4867200D1959D /* TabDragAndDropManager.swift */ = {isa = PBXFileReference; lastKnownFileType = sourcecode.swift; path = TabDragAndDropManager.swift; sourceTree = "<group>"; };
		AA9FF95824A1ECF20039E328 /* Tab.swift */ = {isa = PBXFileReference; lastKnownFileType = sourcecode.swift; path = Tab.swift; sourceTree = "<group>"; };
		AA9FF95A24A1EFC20039E328 /* TabViewModel.swift */ = {isa = PBXFileReference; lastKnownFileType = sourcecode.swift; path = TabViewModel.swift; sourceTree = "<group>"; };
		AA9FF95C24A1FA1C0039E328 /* TabCollection.swift */ = {isa = PBXFileReference; lastKnownFileType = sourcecode.swift; path = TabCollection.swift; sourceTree = "<group>"; };
		AA9FF95E24A1FB680039E328 /* TabCollectionViewModel.swift */ = {isa = PBXFileReference; lastKnownFileType = sourcecode.swift; path = TabCollectionViewModel.swift; sourceTree = "<group>"; };
		AAA0CC32252F181A0079BC96 /* NavigationButtonMenuDelegate.swift */ = {isa = PBXFileReference; lastKnownFileType = sourcecode.swift; path = NavigationButtonMenuDelegate.swift; sourceTree = "<group>"; };
		AAA0CC3B25337FAB0079BC96 /* WKBackForwardListItemViewModel.swift */ = {isa = PBXFileReference; lastKnownFileType = sourcecode.swift; path = WKBackForwardListItemViewModel.swift; sourceTree = "<group>"; };
		AAA0CC462533833C0079BC96 /* MoreOptionsMenu.swift */ = {isa = PBXFileReference; lastKnownFileType = sourcecode.swift; path = MoreOptionsMenu.swift; sourceTree = "<group>"; };
		AAA0CC562539EBC90079BC96 /* FaviconUserScript.swift */ = {isa = PBXFileReference; lastKnownFileType = sourcecode.swift; path = FaviconUserScript.swift; sourceTree = "<group>"; };
		AAA0CC69253CC43C0079BC96 /* WKUserContentControllerExtension.swift */ = {isa = PBXFileReference; lastKnownFileType = sourcecode.swift; path = WKUserContentControllerExtension.swift; sourceTree = "<group>"; };
		AAA892E9250A4CEF005B37B2 /* WindowControllersManager.swift */ = {isa = PBXFileReference; lastKnownFileType = sourcecode.swift; path = WindowControllersManager.swift; sourceTree = "<group>"; };
		AAADFD05264AA282001555EA /* TimeIntervalExtension.swift */ = {isa = PBXFileReference; lastKnownFileType = sourcecode.swift; path = TimeIntervalExtension.swift; sourceTree = "<group>"; };
		AAB549DE25DAB8F80058460B /* BookmarkViewModel.swift */ = {isa = PBXFileReference; lastKnownFileType = sourcecode.swift; path = BookmarkViewModel.swift; sourceTree = "<group>"; };
		AAB7320626DD0C37002FACF9 /* Fire.storyboard */ = {isa = PBXFileReference; lastKnownFileType = file.storyboard; path = Fire.storyboard; sourceTree = "<group>"; };
		AAB7320826DD0CD9002FACF9 /* FireViewController.swift */ = {isa = PBXFileReference; lastKnownFileType = sourcecode.swift; path = FireViewController.swift; sourceTree = "<group>"; };
		AAB8203B26B2DE0D00788AC3 /* SuggestionListCharacteristics.swift */ = {isa = PBXFileReference; lastKnownFileType = sourcecode.swift; path = SuggestionListCharacteristics.swift; sourceTree = "<group>"; };
		AABAF59B260A7D130085060C /* FaviconManagerMock.swift */ = {isa = PBXFileReference; lastKnownFileType = sourcecode.swift; path = FaviconManagerMock.swift; sourceTree = "<group>"; };
		AABEE69924A902A90043105B /* SuggestionContainerViewModel.swift */ = {isa = PBXFileReference; lastKnownFileType = sourcecode.swift; path = SuggestionContainerViewModel.swift; sourceTree = "<group>"; };
		AABEE69B24A902BB0043105B /* SuggestionContainer.swift */ = {isa = PBXFileReference; lastKnownFileType = sourcecode.swift; path = SuggestionContainer.swift; sourceTree = "<group>"; };
		AABEE6A424AA0A7F0043105B /* SuggestionViewController.swift */ = {isa = PBXFileReference; lastKnownFileType = sourcecode.swift; path = SuggestionViewController.swift; sourceTree = "<group>"; };
		AABEE6A824AB4B910043105B /* SuggestionTableCellView.swift */ = {isa = PBXFileReference; lastKnownFileType = sourcecode.swift; path = SuggestionTableCellView.swift; sourceTree = "<group>"; };
		AABEE6AA24ACA0F90043105B /* SuggestionTableRowView.swift */ = {isa = PBXFileReference; lastKnownFileType = sourcecode.swift; path = SuggestionTableRowView.swift; sourceTree = "<group>"; };
		AABEE6AE24AD22B90043105B /* AddressBarTextField.swift */ = {isa = PBXFileReference; lastKnownFileType = sourcecode.swift; path = AddressBarTextField.swift; sourceTree = "<group>"; };
		AAC30A25268DFEE200D2D9CD /* CrashReporter.swift */ = {isa = PBXFileReference; lastKnownFileType = sourcecode.swift; path = CrashReporter.swift; sourceTree = "<group>"; };
		AAC30A27268E045400D2D9CD /* CrashReportReader.swift */ = {isa = PBXFileReference; lastKnownFileType = sourcecode.swift; path = CrashReportReader.swift; sourceTree = "<group>"; };
		AAC30A29268E239100D2D9CD /* CrashReport.swift */ = {isa = PBXFileReference; lastKnownFileType = sourcecode.swift; path = CrashReport.swift; sourceTree = "<group>"; };
		AAC30A2B268F1ECD00D2D9CD /* CrashReportSender.swift */ = {isa = PBXFileReference; lastKnownFileType = sourcecode.swift; path = CrashReportSender.swift; sourceTree = "<group>"; };
		AAC30A2D268F1EE300D2D9CD /* CrashReportPromptPresenter.swift */ = {isa = PBXFileReference; lastKnownFileType = sourcecode.swift; path = CrashReportPromptPresenter.swift; sourceTree = "<group>"; };
		AAC5E4C425D6A6E8007F5990 /* BookmarkPopover.swift */ = {isa = PBXFileReference; fileEncoding = 4; lastKnownFileType = sourcecode.swift; path = BookmarkPopover.swift; sourceTree = "<group>"; };
		AAC5E4C525D6A6E8007F5990 /* BookmarkPopoverViewController.swift */ = {isa = PBXFileReference; fileEncoding = 4; lastKnownFileType = sourcecode.swift; path = BookmarkPopoverViewController.swift; sourceTree = "<group>"; };
		AAC5E4C625D6A6E8007F5990 /* Bookmarks.storyboard */ = {isa = PBXFileReference; fileEncoding = 4; lastKnownFileType = file.storyboard; path = Bookmarks.storyboard; sourceTree = "<group>"; };
		AAC5E4CD25D6A709007F5990 /* Bookmark.swift */ = {isa = PBXFileReference; fileEncoding = 4; lastKnownFileType = sourcecode.swift; path = Bookmark.swift; sourceTree = "<group>"; };
		AAC5E4CE25D6A709007F5990 /* BookmarkManager.swift */ = {isa = PBXFileReference; fileEncoding = 4; lastKnownFileType = sourcecode.swift; path = BookmarkManager.swift; sourceTree = "<group>"; };
		AAC5E4CF25D6A709007F5990 /* BookmarkList.swift */ = {isa = PBXFileReference; fileEncoding = 4; lastKnownFileType = sourcecode.swift; path = BookmarkList.swift; sourceTree = "<group>"; };
		AAC5E4D625D6A710007F5990 /* BookmarkStore.swift */ = {isa = PBXFileReference; fileEncoding = 4; lastKnownFileType = sourcecode.swift; path = BookmarkStore.swift; sourceTree = "<group>"; };
		AAC5E4E325D6BA9C007F5990 /* NSSizeExtension.swift */ = {isa = PBXFileReference; fileEncoding = 4; lastKnownFileType = sourcecode.swift; path = NSSizeExtension.swift; sourceTree = "<group>"; };
		AAC5E4F025D6BF10007F5990 /* AddressBarButton.swift */ = {isa = PBXFileReference; fileEncoding = 4; lastKnownFileType = sourcecode.swift; path = AddressBarButton.swift; sourceTree = "<group>"; };
		AAC5E4F525D6BF2C007F5990 /* AddressBarButtonsViewController.swift */ = {isa = PBXFileReference; fileEncoding = 4; lastKnownFileType = sourcecode.swift; path = AddressBarButtonsViewController.swift; sourceTree = "<group>"; };
		AAC6BBEE27AC151D0006DCC2 /* History 3.xcdatamodel */ = {isa = PBXFileReference; lastKnownFileType = wrapper.xcdatamodel; path = "History 3.xcdatamodel"; sourceTree = "<group>"; };
		AAC82C5F258B6CB5009B6B42 /* TooltipWindowController.swift */ = {isa = PBXFileReference; lastKnownFileType = sourcecode.swift; path = TooltipWindowController.swift; sourceTree = "<group>"; };
		AAC9C01424CAFBCE00AD1325 /* TabTests.swift */ = {isa = PBXFileReference; lastKnownFileType = sourcecode.swift; path = TabTests.swift; sourceTree = "<group>"; };
		AAC9C01624CAFBDC00AD1325 /* TabCollectionTests.swift */ = {isa = PBXFileReference; lastKnownFileType = sourcecode.swift; path = TabCollectionTests.swift; sourceTree = "<group>"; };
		AAC9C01B24CB594C00AD1325 /* TabViewModelTests.swift */ = {isa = PBXFileReference; lastKnownFileType = sourcecode.swift; path = TabViewModelTests.swift; sourceTree = "<group>"; };
		AAC9C01D24CB6BEB00AD1325 /* TabCollectionViewModelTests.swift */ = {isa = PBXFileReference; lastKnownFileType = sourcecode.swift; path = TabCollectionViewModelTests.swift; sourceTree = "<group>"; };
		AACF6FD526BC366D00CF09F9 /* SafariVersionReader.swift */ = {isa = PBXFileReference; lastKnownFileType = sourcecode.swift; path = SafariVersionReader.swift; sourceTree = "<group>"; };
		AAD6D8862696DF6D002393B3 /* CrashReportPromptViewController.swift */ = {isa = PBXFileReference; lastKnownFileType = sourcecode.swift; path = CrashReportPromptViewController.swift; sourceTree = "<group>"; };
		AAD86E502678D104005C11BE /* DuckDuckGoCI.entitlements */ = {isa = PBXFileReference; lastKnownFileType = text.plist.entitlements; path = DuckDuckGoCI.entitlements; sourceTree = "<group>"; };
		AAD86E51267A0DFF005C11BE /* UpdateController.swift */ = {isa = PBXFileReference; lastKnownFileType = sourcecode.swift; path = UpdateController.swift; sourceTree = "<group>"; };
		AADCBF3926F7C2CE00EF67A8 /* LottieAnimationCache.swift */ = {isa = PBXFileReference; lastKnownFileType = sourcecode.swift; path = LottieAnimationCache.swift; sourceTree = "<group>"; };
		AADE11BF26D916D70032D8A7 /* StringExtensionTests.swift */ = {isa = PBXFileReference; lastKnownFileType = sourcecode.swift; path = StringExtensionTests.swift; sourceTree = "<group>"; };
		AAE246F12709EF3B00BEEAEE /* FirePopoverCollectionViewItem.swift */ = {isa = PBXFileReference; lastKnownFileType = sourcecode.swift; path = FirePopoverCollectionViewItem.swift; sourceTree = "<group>"; };
		AAE246F22709EF3B00BEEAEE /* FirePopoverCollectionViewItem.xib */ = {isa = PBXFileReference; lastKnownFileType = file.xib; path = FirePopoverCollectionViewItem.xib; sourceTree = "<group>"; };
		AAE246F5270A3D3000BEEAEE /* FirePopoverCollectionViewHeader.xib */ = {isa = PBXFileReference; lastKnownFileType = file.xib; path = FirePopoverCollectionViewHeader.xib; sourceTree = "<group>"; };
		AAE246F7270A406200BEEAEE /* FirePopoverCollectionViewHeader.swift */ = {isa = PBXFileReference; lastKnownFileType = sourcecode.swift; path = FirePopoverCollectionViewHeader.swift; sourceTree = "<group>"; };
		AAE39D1A24F44885008EF28B /* TabCollectionViewModelDelegateMock.swift */ = {isa = PBXFileReference; lastKnownFileType = sourcecode.swift; path = TabCollectionViewModelDelegateMock.swift; sourceTree = "<group>"; };
		AAE71E2B25F781EA00D74437 /* Homepage.storyboard */ = {isa = PBXFileReference; lastKnownFileType = file.storyboard; path = Homepage.storyboard; sourceTree = "<group>"; };
		AAE71E3025F7855400D74437 /* HomepageViewController.swift */ = {isa = PBXFileReference; lastKnownFileType = sourcecode.swift; path = HomepageViewController.swift; sourceTree = "<group>"; };
		AAE71E3525F7869300D74437 /* HomepageCollectionViewItem.swift */ = {isa = PBXFileReference; lastKnownFileType = sourcecode.swift; path = HomepageCollectionViewItem.swift; sourceTree = "<group>"; };
		AAE71E3625F7869300D74437 /* HomepageCollectionViewItem.xib */ = {isa = PBXFileReference; lastKnownFileType = file.xib; path = HomepageCollectionViewItem.xib; sourceTree = "<group>"; };
		AAE75279263B046100B973F8 /* History.xcdatamodel */ = {isa = PBXFileReference; lastKnownFileType = wrapper.xcdatamodel; path = History.xcdatamodel; sourceTree = "<group>"; };
		AAE7527B263B056C00B973F8 /* HistoryStore.swift */ = {isa = PBXFileReference; lastKnownFileType = sourcecode.swift; path = HistoryStore.swift; sourceTree = "<group>"; };
		AAE7527D263B05C600B973F8 /* HistoryEntry.swift */ = {isa = PBXFileReference; lastKnownFileType = sourcecode.swift; path = HistoryEntry.swift; sourceTree = "<group>"; };
		AAE7527F263B0A4D00B973F8 /* HistoryCoordinator.swift */ = {isa = PBXFileReference; lastKnownFileType = sourcecode.swift; path = HistoryCoordinator.swift; sourceTree = "<group>"; };
		AAE8B101258A41C000E81239 /* Tooltip.storyboard */ = {isa = PBXFileReference; lastKnownFileType = file.storyboard; path = Tooltip.storyboard; sourceTree = "<group>"; };
		AAE8B10F258A456C00E81239 /* TooltipViewController.swift */ = {isa = PBXFileReference; lastKnownFileType = sourcecode.swift; path = TooltipViewController.swift; sourceTree = "<group>"; };
		AAE99B8827088A19008B6BD9 /* FirePopover.swift */ = {isa = PBXFileReference; lastKnownFileType = sourcecode.swift; path = FirePopover.swift; sourceTree = "<group>"; };
		AAEC74B12642C57200C2EFBC /* HistoryCoordinatingMock.swift */ = {isa = PBXFileReference; lastKnownFileType = sourcecode.swift; path = HistoryCoordinatingMock.swift; sourceTree = "<group>"; };
		AAEC74B32642C69300C2EFBC /* HistoryCoordinatorTests.swift */ = {isa = PBXFileReference; lastKnownFileType = sourcecode.swift; path = HistoryCoordinatorTests.swift; sourceTree = "<group>"; };
		AAEC74B52642CC6A00C2EFBC /* HistoryStoringMock.swift */ = {isa = PBXFileReference; lastKnownFileType = sourcecode.swift; path = HistoryStoringMock.swift; sourceTree = "<group>"; };
		AAEC74B72642E43800C2EFBC /* HistoryStoreTests.swift */ = {isa = PBXFileReference; lastKnownFileType = sourcecode.swift; path = HistoryStoreTests.swift; sourceTree = "<group>"; };
		AAEC74BA2642E67C00C2EFBC /* NSPersistentContainerExtension.swift */ = {isa = PBXFileReference; lastKnownFileType = sourcecode.swift; path = NSPersistentContainerExtension.swift; sourceTree = "<group>"; };
		AAECA41F24EEA4AC00EFA63A /* IndexPathExtension.swift */ = {isa = PBXFileReference; lastKnownFileType = sourcecode.swift; path = IndexPathExtension.swift; sourceTree = "<group>"; };
		AAEEC6A827088ADB008445F7 /* FireCoordinator.swift */ = {isa = PBXFileReference; fileEncoding = 4; lastKnownFileType = sourcecode.swift; path = FireCoordinator.swift; sourceTree = "<group>"; };
		AAEF6BC7276A081C0024DCF4 /* FaviconSelector.swift */ = {isa = PBXFileReference; lastKnownFileType = sourcecode.swift; path = FaviconSelector.swift; sourceTree = "<group>"; };
		AAFCB37E25E545D400859DD4 /* PublisherExtension.swift */ = {isa = PBXFileReference; lastKnownFileType = sourcecode.swift; path = PublisherExtension.swift; sourceTree = "<group>"; };
		AAFE068226C7082D005434CC /* WebKitVersionProvider.swift */ = {isa = PBXFileReference; lastKnownFileType = sourcecode.swift; path = WebKitVersionProvider.swift; sourceTree = "<group>"; };
		B6040855274B830F00680351 /* DictionaryExtension.swift */ = {isa = PBXFileReference; lastKnownFileType = sourcecode.swift; path = DictionaryExtension.swift; sourceTree = "<group>"; };
		B604085B274B8CA400680351 /* Permissions.xcdatamodel */ = {isa = PBXFileReference; lastKnownFileType = wrapper.xcdatamodel; path = Permissions.xcdatamodel; sourceTree = "<group>"; };
		B6085D052743905F00A9C456 /* CoreDataStore.swift */ = {isa = PBXFileReference; lastKnownFileType = sourcecode.swift; path = CoreDataStore.swift; sourceTree = "<group>"; };
		B6085D082743993D00A9C456 /* Permissions.xcdatamodel */ = {isa = PBXFileReference; lastKnownFileType = wrapper.xcdatamodel; path = Permissions.xcdatamodel; sourceTree = "<group>"; };
		B6106B9D26A565DA0013B453 /* BundleExtension.swift */ = {isa = PBXFileReference; lastKnownFileType = sourcecode.swift; path = BundleExtension.swift; sourceTree = "<group>"; };
		B6106B9F26A7BE0B0013B453 /* PermissionManagerTests.swift */ = {isa = PBXFileReference; lastKnownFileType = sourcecode.swift; path = PermissionManagerTests.swift; sourceTree = "<group>"; };
		B6106BA226A7BEA00013B453 /* PermissionAuthorizationState.swift */ = {isa = PBXFileReference; lastKnownFileType = sourcecode.swift; path = PermissionAuthorizationState.swift; sourceTree = "<group>"; };
		B6106BA526A7BEC80013B453 /* PermissionAuthorizationQuery.swift */ = {isa = PBXFileReference; lastKnownFileType = sourcecode.swift; path = PermissionAuthorizationQuery.swift; sourceTree = "<group>"; };
		B6106BAA26A7BF1D0013B453 /* PermissionType.swift */ = {isa = PBXFileReference; lastKnownFileType = sourcecode.swift; path = PermissionType.swift; sourceTree = "<group>"; };
		B6106BAC26A7BF390013B453 /* PermissionState.swift */ = {isa = PBXFileReference; lastKnownFileType = sourcecode.swift; path = PermissionState.swift; sourceTree = "<group>"; };
		B6106BAE26A7C6180013B453 /* PermissionStoreMock.swift */ = {isa = PBXFileReference; lastKnownFileType = sourcecode.swift; path = PermissionStoreMock.swift; sourceTree = "<group>"; };
		B6106BB026A7D8720013B453 /* PermissionStoreTests.swift */ = {isa = PBXFileReference; lastKnownFileType = sourcecode.swift; path = PermissionStoreTests.swift; sourceTree = "<group>"; };
		B6106BB226A7F4AA0013B453 /* GeolocationServiceMock.swift */ = {isa = PBXFileReference; lastKnownFileType = sourcecode.swift; path = GeolocationServiceMock.swift; sourceTree = "<group>"; };
		B6106BB426A809E60013B453 /* GeolocationProviderTests.swift */ = {isa = PBXFileReference; lastKnownFileType = sourcecode.swift; path = GeolocationProviderTests.swift; sourceTree = "<group>"; };
		B610F2BA27A145C500FCEBE9 /* RulesCompilationMonitor.swift */ = {isa = PBXFileReference; lastKnownFileType = sourcecode.swift; path = RulesCompilationMonitor.swift; sourceTree = "<group>"; };
		B610F2E327A8F37A00FCEBE9 /* CBRCompileTimeReporterTests.swift */ = {isa = PBXFileReference; lastKnownFileType = sourcecode.swift; path = CBRCompileTimeReporterTests.swift; sourceTree = "<group>"; };
		B610F2E527AA388100FCEBE9 /* ContentBlockingUpdatingTests.swift */ = {isa = PBXFileReference; lastKnownFileType = sourcecode.swift; path = ContentBlockingUpdatingTests.swift; sourceTree = "<group>"; };
		B610F2E727AA397100FCEBE9 /* ContentBlockerRulesManagerMock.swift */ = {isa = PBXFileReference; lastKnownFileType = sourcecode.swift; path = ContentBlockerRulesManagerMock.swift; sourceTree = "<group>"; };
		B61EF3EB266F91E700B4D78F /* WKWebView+Download.swift */ = {isa = PBXFileReference; lastKnownFileType = sourcecode.swift; path = "WKWebView+Download.swift"; sourceTree = "<group>"; };
		B61EF3F0266F922200B4D78F /* WKProcessPool+DownloadDelegate.swift */ = {isa = PBXFileReference; lastKnownFileType = sourcecode.swift; path = "WKProcessPool+DownloadDelegate.swift"; sourceTree = "<group>"; };
		B61F015425EDD5A700ABB5A3 /* UserContentController.swift */ = {isa = PBXFileReference; lastKnownFileType = sourcecode.swift; path = UserContentController.swift; sourceTree = "<group>"; };
		B62EB47B25BAD3BB005745C6 /* WKWebViewPrivateMethodsAvailabilityTests.swift */ = {isa = PBXFileReference; fileEncoding = 4; lastKnownFileType = sourcecode.swift; path = WKWebViewPrivateMethodsAvailabilityTests.swift; sourceTree = "<group>"; };
		B630793926731F2600DCEE41 /* FileDownloadManagerTests.swift */ = {isa = PBXFileReference; fileEncoding = 4; lastKnownFileType = sourcecode.swift; path = FileDownloadManagerTests.swift; sourceTree = "<group>"; };
		B630794126731F5400DCEE41 /* WKDownloadMock.swift */ = {isa = PBXFileReference; lastKnownFileType = sourcecode.swift; path = WKDownloadMock.swift; sourceTree = "<group>"; };
		B637273A26CBC8AF00C8CB02 /* AuthenticationAlert.swift */ = {isa = PBXFileReference; lastKnownFileType = sourcecode.swift; path = AuthenticationAlert.swift; sourceTree = "<group>"; };
		B637273C26CCF0C200C8CB02 /* OptionalExtension.swift */ = {isa = PBXFileReference; lastKnownFileType = sourcecode.swift; path = OptionalExtension.swift; sourceTree = "<group>"; };
		B637274226CE25EF00C8CB02 /* NSApplication+BuildTime.h */ = {isa = PBXFileReference; lastKnownFileType = sourcecode.c.h; path = "NSApplication+BuildTime.h"; sourceTree = "<group>"; };
		B637274326CE25EF00C8CB02 /* NSApplication+BuildTime.m */ = {isa = PBXFileReference; lastKnownFileType = sourcecode.c.objc; path = "NSApplication+BuildTime.m"; sourceTree = "<group>"; };
		B63B9C502670B2B200C45B91 /* _WKDownload.h */ = {isa = PBXFileReference; lastKnownFileType = sourcecode.c.h; path = _WKDownload.h; sourceTree = "<group>"; };
		B63B9C542670B32000C45B91 /* WKProcessPool+Private.h */ = {isa = PBXFileReference; lastKnownFileType = sourcecode.c.h; path = "WKProcessPool+Private.h"; sourceTree = "<group>"; };
		B63D466725BEB6C200874977 /* WKWebView+Private.h */ = {isa = PBXFileReference; fileEncoding = 4; lastKnownFileType = sourcecode.c.h; path = "WKWebView+Private.h"; sourceTree = "<group>"; };
		B63D466825BEB6C200874977 /* WKWebView+SessionState.swift */ = {isa = PBXFileReference; fileEncoding = 4; lastKnownFileType = sourcecode.swift; path = "WKWebView+SessionState.swift"; sourceTree = "<group>"; };
		B63D467025BFA6C100874977 /* DispatchQueueExtensions.swift */ = {isa = PBXFileReference; lastKnownFileType = sourcecode.swift; path = DispatchQueueExtensions.swift; sourceTree = "<group>"; };
		B63D467925BFC3E100874977 /* NSCoderExtensions.swift */ = {isa = PBXFileReference; lastKnownFileType = sourcecode.swift; path = NSCoderExtensions.swift; sourceTree = "<group>"; };
		B63ED0D726AE729600A9DAD1 /* PermissionModelTests.swift */ = {isa = PBXFileReference; lastKnownFileType = sourcecode.swift; path = PermissionModelTests.swift; sourceTree = "<group>"; };
		B63ED0D926AE7AF400A9DAD1 /* PermissionManagerMock.swift */ = {isa = PBXFileReference; lastKnownFileType = sourcecode.swift; path = PermissionManagerMock.swift; sourceTree = "<group>"; };
		B63ED0DB26AE7B1E00A9DAD1 /* WebViewMock.swift */ = {isa = PBXFileReference; lastKnownFileType = sourcecode.swift; path = WebViewMock.swift; sourceTree = "<group>"; };
		B63ED0DD26AFD9A300A9DAD1 /* AVCaptureDeviceMock.swift */ = {isa = PBXFileReference; lastKnownFileType = sourcecode.swift; path = AVCaptureDeviceMock.swift; sourceTree = "<group>"; };
		B63ED0DF26AFE32F00A9DAD1 /* GeolocationProviderMock.swift */ = {isa = PBXFileReference; lastKnownFileType = sourcecode.swift; path = GeolocationProviderMock.swift; sourceTree = "<group>"; };
		B63ED0E226B3E7FA00A9DAD1 /* CLLocationManagerMock.swift */ = {isa = PBXFileReference; fileEncoding = 4; lastKnownFileType = sourcecode.swift; path = CLLocationManagerMock.swift; sourceTree = "<group>"; };
		B63ED0E426BB8FB900A9DAD1 /* SharingMenu.swift */ = {isa = PBXFileReference; lastKnownFileType = sourcecode.swift; path = SharingMenu.swift; sourceTree = "<group>"; };
		B64C84DD2692D7400048FEBE /* PermissionAuthorization.storyboard */ = {isa = PBXFileReference; lastKnownFileType = file.storyboard; path = PermissionAuthorization.storyboard; sourceTree = "<group>"; };
		B64C84E22692DC9F0048FEBE /* PermissionAuthorizationViewController.swift */ = {isa = PBXFileReference; lastKnownFileType = sourcecode.swift; path = PermissionAuthorizationViewController.swift; sourceTree = "<group>"; };
		B64C84EA2692DD650048FEBE /* PermissionAuthorizationPopover.swift */ = {isa = PBXFileReference; lastKnownFileType = sourcecode.swift; path = PermissionAuthorizationPopover.swift; sourceTree = "<group>"; };
		B64C84F0269310120048FEBE /* PermissionManager.swift */ = {isa = PBXFileReference; lastKnownFileType = sourcecode.swift; path = PermissionManager.swift; sourceTree = "<group>"; };
		B64C852926942AC90048FEBE /* PermissionContextMenu.swift */ = {isa = PBXFileReference; lastKnownFileType = sourcecode.swift; path = PermissionContextMenu.swift; sourceTree = "<group>"; };
		B64C852F26943BC10048FEBE /* Permissions.xcdatamodel */ = {isa = PBXFileReference; lastKnownFileType = wrapper.xcdatamodel; path = Permissions.xcdatamodel; sourceTree = "<group>"; };
		B64C853726944B880048FEBE /* StoredPermission.swift */ = {isa = PBXFileReference; lastKnownFileType = sourcecode.swift; path = StoredPermission.swift; sourceTree = "<group>"; };
		B64C853C26944B940048FEBE /* PermissionStore.swift */ = {isa = PBXFileReference; lastKnownFileType = sourcecode.swift; path = PermissionStore.swift; sourceTree = "<group>"; };
		B64C85412694590B0048FEBE /* PermissionButton.swift */ = {isa = PBXFileReference; lastKnownFileType = sourcecode.swift; path = PermissionButton.swift; sourceTree = "<group>"; };
		B65349A9265CF45000DCC645 /* DispatchQueueExtensionsTests.swift */ = {isa = PBXFileReference; lastKnownFileType = sourcecode.swift; path = DispatchQueueExtensionsTests.swift; sourceTree = "<group>"; };
		B6553691268440D700085A79 /* WKProcessPool+GeolocationProvider.swift */ = {isa = PBXFileReference; lastKnownFileType = sourcecode.swift; path = "WKProcessPool+GeolocationProvider.swift"; sourceTree = "<group>"; };
		B65536962684413900085A79 /* WKGeolocationProvider.h */ = {isa = PBXFileReference; lastKnownFileType = sourcecode.c.h; path = WKGeolocationProvider.h; sourceTree = "<group>"; };
		B655369A268442EE00085A79 /* GeolocationProvider.swift */ = {isa = PBXFileReference; lastKnownFileType = sourcecode.swift; path = GeolocationProvider.swift; sourceTree = "<group>"; };
		B65536A52685B82B00085A79 /* Permissions.swift */ = {isa = PBXFileReference; lastKnownFileType = sourcecode.swift; path = Permissions.swift; sourceTree = "<group>"; };
		B65536AD2685E17100085A79 /* GeolocationService.swift */ = {isa = PBXFileReference; lastKnownFileType = sourcecode.swift; path = GeolocationService.swift; sourceTree = "<group>"; };
		B65783E625F8AAFB00D8DB33 /* String+Punycode.swift */ = {isa = PBXFileReference; lastKnownFileType = sourcecode.swift; path = "String+Punycode.swift"; sourceTree = "<group>"; };
		B65783EB25F8AB9200D8DB33 /* String+PunycodeTests.swift */ = {isa = PBXFileReference; fileEncoding = 4; lastKnownFileType = sourcecode.swift; path = "String+PunycodeTests.swift"; sourceTree = "<group>"; };
		B657841825FA484B00D8DB33 /* NSException+Catch.h */ = {isa = PBXFileReference; lastKnownFileType = sourcecode.c.h; path = "NSException+Catch.h"; sourceTree = "<group>"; };
		B657841925FA484B00D8DB33 /* NSException+Catch.m */ = {isa = PBXFileReference; lastKnownFileType = sourcecode.c.objc; path = "NSException+Catch.m"; sourceTree = "<group>"; };
		B657841E25FA497600D8DB33 /* NSException+Catch.swift */ = {isa = PBXFileReference; lastKnownFileType = sourcecode.swift; path = "NSException+Catch.swift"; sourceTree = "<group>"; };
		B65E6B9D26D9EC0800095F96 /* CircularProgressView.swift */ = {isa = PBXFileReference; lastKnownFileType = sourcecode.swift; path = CircularProgressView.swift; sourceTree = "<group>"; };
		B65E6B9F26D9F10600095F96 /* NSBezierPathExtension.swift */ = {isa = PBXFileReference; lastKnownFileType = sourcecode.swift; path = NSBezierPathExtension.swift; sourceTree = "<group>"; };
		B662D3D82755D7AD0035D4D6 /* PixelStoreTests.swift */ = {isa = PBXFileReference; lastKnownFileType = sourcecode.swift; path = PixelStoreTests.swift; sourceTree = "<group>"; };
		B662D3DB2755D81A0035D4D6 /* PixelDataModel.xcdatamodel */ = {isa = PBXFileReference; lastKnownFileType = wrapper.xcdatamodel; path = PixelDataModel.xcdatamodel; sourceTree = "<group>"; };
		B662D3DD275613BB0035D4D6 /* EncryptionKeyStoreMock.swift */ = {isa = PBXFileReference; lastKnownFileType = sourcecode.swift; path = EncryptionKeyStoreMock.swift; sourceTree = "<group>"; };
		B66E9DD12670EB2A00E53BB5 /* _WKDownload+WebKitDownload.swift */ = {isa = PBXFileReference; lastKnownFileType = sourcecode.swift; path = "_WKDownload+WebKitDownload.swift"; sourceTree = "<group>"; };
		B66E9DD32670EB4A00E53BB5 /* WKDownload+WebKitDownload.swift */ = {isa = PBXFileReference; lastKnownFileType = sourcecode.swift; path = "WKDownload+WebKitDownload.swift"; sourceTree = "<group>"; };
		B67C6C3C2654B897006C872E /* WebViewExtensionTests.swift */ = {isa = PBXFileReference; lastKnownFileType = sourcecode.swift; path = WebViewExtensionTests.swift; sourceTree = "<group>"; };
		B67C6C412654BF49006C872E /* DuckDuckGo-Symbol.jpg */ = {isa = PBXFileReference; lastKnownFileType = image.jpeg; path = "DuckDuckGo-Symbol.jpg"; sourceTree = "<group>"; };
		B67C6C462654C643006C872E /* FileManagerExtensionTests.swift */ = {isa = PBXFileReference; lastKnownFileType = sourcecode.swift; path = FileManagerExtensionTests.swift; sourceTree = "<group>"; };
		B68172A8269C487D006D1092 /* PrivacyDashboardUserScript.swift */ = {isa = PBXFileReference; lastKnownFileType = sourcecode.swift; path = PrivacyDashboardUserScript.swift; sourceTree = "<group>"; };
		B68172AD269EB43F006D1092 /* GeolocationServiceTests.swift */ = {isa = PBXFileReference; lastKnownFileType = sourcecode.swift; path = GeolocationServiceTests.swift; sourceTree = "<group>"; };
		B6830960274CDE99004B46BB /* FireproofDomainsContainer.swift */ = {isa = PBXFileReference; lastKnownFileType = sourcecode.swift; path = FireproofDomainsContainer.swift; sourceTree = "<group>"; };
		B6830962274CDEC7004B46BB /* FireproofDomainsStore.swift */ = {isa = PBXFileReference; lastKnownFileType = sourcecode.swift; path = FireproofDomainsStore.swift; sourceTree = "<group>"; };
		B68458AF25C7E76A00DC17B6 /* WindowManager+StateRestoration.swift */ = {isa = PBXFileReference; lastKnownFileType = sourcecode.swift; path = "WindowManager+StateRestoration.swift"; sourceTree = "<group>"; };
		B68458B725C7E8B200DC17B6 /* Tab+NSSecureCoding.swift */ = {isa = PBXFileReference; lastKnownFileType = sourcecode.swift; path = "Tab+NSSecureCoding.swift"; sourceTree = "<group>"; };
		B68458BF25C7E9E000DC17B6 /* TabCollectionViewModel+NSSecureCoding.swift */ = {isa = PBXFileReference; lastKnownFileType = sourcecode.swift; path = "TabCollectionViewModel+NSSecureCoding.swift"; sourceTree = "<group>"; };
		B68458C425C7EA0C00DC17B6 /* TabCollection+NSSecureCoding.swift */ = {isa = PBXFileReference; lastKnownFileType = sourcecode.swift; path = "TabCollection+NSSecureCoding.swift"; sourceTree = "<group>"; };
		B68458CC25C7EB9000DC17B6 /* WKWebViewConfigurationExtensions.swift */ = {isa = PBXFileReference; lastKnownFileType = sourcecode.swift; path = WKWebViewConfigurationExtensions.swift; sourceTree = "<group>"; };
		B684590725C9027900DC17B6 /* AppStateChangedPublisher.swift */ = {isa = PBXFileReference; lastKnownFileType = sourcecode.swift; path = AppStateChangedPublisher.swift; sourceTree = "<group>"; };
		B684592125C93BE000DC17B6 /* Publisher.asVoid.swift */ = {isa = PBXFileReference; lastKnownFileType = sourcecode.swift; path = Publisher.asVoid.swift; sourceTree = "<group>"; };
		B684592625C93C0500DC17B6 /* Publishers.NestedObjectChanges.swift */ = {isa = PBXFileReference; lastKnownFileType = sourcecode.swift; path = Publishers.NestedObjectChanges.swift; sourceTree = "<group>"; };
		B684592E25C93FBF00DC17B6 /* AppStateRestorationManager.swift */ = {isa = PBXFileReference; lastKnownFileType = sourcecode.swift; path = AppStateRestorationManager.swift; sourceTree = "<group>"; };
		B68503A6279141CD00893A05 /* KeySetDictionary.swift */ = {isa = PBXFileReference; lastKnownFileType = sourcecode.swift; path = KeySetDictionary.swift; sourceTree = "<group>"; };
		B687260326E215C9008EE860 /* ExpirationChecker.swift */ = {isa = PBXFileReference; lastKnownFileType = sourcecode.swift; path = ExpirationChecker.swift; sourceTree = "<group>"; };
		B688B4D9273E6D3B0087BEAF /* MainView.swift */ = {isa = PBXFileReference; lastKnownFileType = sourcecode.swift; path = MainView.swift; sourceTree = "<group>"; };
		B688B4DE27420D290087BEAF /* PDFSearchTextMenuItemHandler.swift */ = {isa = PBXFileReference; lastKnownFileType = sourcecode.swift; path = PDFSearchTextMenuItemHandler.swift; sourceTree = "<group>"; };
		B689ECD426C247DB006FB0C5 /* BackForwardListItem.swift */ = {isa = PBXFileReference; lastKnownFileType = sourcecode.swift; path = BackForwardListItem.swift; sourceTree = "<group>"; };
		B68C2FB127706E6A00BF2C7D /* ProcessExtension.swift */ = {isa = PBXFileReference; lastKnownFileType = sourcecode.swift; path = ProcessExtension.swift; sourceTree = "<group>"; };
		B68C92C0274E3EF4002AC6B0 /* PopUpWindow.swift */ = {isa = PBXFileReference; lastKnownFileType = sourcecode.swift; path = PopUpWindow.swift; sourceTree = "<group>"; };
		B68C92C32750EF76002AC6B0 /* PixelDataRecord.swift */ = {isa = PBXFileReference; lastKnownFileType = sourcecode.swift; path = PixelDataRecord.swift; sourceTree = "<group>"; };
		B693953C26F04BE70015B914 /* NibLoadable.swift */ = {isa = PBXFileReference; fileEncoding = 4; lastKnownFileType = sourcecode.swift; path = NibLoadable.swift; sourceTree = "<group>"; };
		B693953D26F04BE70015B914 /* MouseOverView.swift */ = {isa = PBXFileReference; fileEncoding = 4; lastKnownFileType = sourcecode.swift; path = MouseOverView.swift; sourceTree = "<group>"; };
		B693953E26F04BE70015B914 /* FocusRingView.swift */ = {isa = PBXFileReference; fileEncoding = 4; lastKnownFileType = sourcecode.swift; path = FocusRingView.swift; sourceTree = "<group>"; };
		B693953F26F04BE80015B914 /* MouseClickView.swift */ = {isa = PBXFileReference; fileEncoding = 4; lastKnownFileType = sourcecode.swift; path = MouseClickView.swift; sourceTree = "<group>"; };
		B693954026F04BE80015B914 /* ProgressView.swift */ = {isa = PBXFileReference; fileEncoding = 4; lastKnownFileType = sourcecode.swift; path = ProgressView.swift; sourceTree = "<group>"; };
		B693954126F04BE80015B914 /* PaddedImageButton.swift */ = {isa = PBXFileReference; fileEncoding = 4; lastKnownFileType = sourcecode.swift; path = PaddedImageButton.swift; sourceTree = "<group>"; };
		B693954226F04BE90015B914 /* ShadowView.swift */ = {isa = PBXFileReference; fileEncoding = 4; lastKnownFileType = sourcecode.swift; path = ShadowView.swift; sourceTree = "<group>"; };
		B693954326F04BE90015B914 /* GradientView.swift */ = {isa = PBXFileReference; fileEncoding = 4; lastKnownFileType = sourcecode.swift; path = GradientView.swift; sourceTree = "<group>"; };
		B693954426F04BE90015B914 /* LongPressButton.swift */ = {isa = PBXFileReference; fileEncoding = 4; lastKnownFileType = sourcecode.swift; path = LongPressButton.swift; sourceTree = "<group>"; };
		B693954526F04BEA0015B914 /* WindowDraggingView.swift */ = {isa = PBXFileReference; fileEncoding = 4; lastKnownFileType = sourcecode.swift; path = WindowDraggingView.swift; sourceTree = "<group>"; };
		B693954626F04BEA0015B914 /* ColorView.swift */ = {isa = PBXFileReference; fileEncoding = 4; lastKnownFileType = sourcecode.swift; path = ColorView.swift; sourceTree = "<group>"; };
		B693954726F04BEA0015B914 /* NSSavePanelExtension.swift */ = {isa = PBXFileReference; fileEncoding = 4; lastKnownFileType = sourcecode.swift; path = NSSavePanelExtension.swift; sourceTree = "<group>"; };
		B693954826F04BEB0015B914 /* SavePanelAccessoryView.xib */ = {isa = PBXFileReference; fileEncoding = 4; lastKnownFileType = file.xib; path = SavePanelAccessoryView.xib; sourceTree = "<group>"; };
		B693954926F04BEB0015B914 /* MouseOverButton.swift */ = {isa = PBXFileReference; fileEncoding = 4; lastKnownFileType = sourcecode.swift; path = MouseOverButton.swift; sourceTree = "<group>"; };
		B693955A26F0CE300015B914 /* WebKitDownloadDelegate.swift */ = {isa = PBXFileReference; lastKnownFileType = sourcecode.swift; path = WebKitDownloadDelegate.swift; sourceTree = "<group>"; };
		B693955C26F19CD70015B914 /* DownloadListStoreTests.swift */ = {isa = PBXFileReference; lastKnownFileType = sourcecode.swift; path = DownloadListStoreTests.swift; sourceTree = "<group>"; };
		B693955E26F1C17F0015B914 /* DownloadListCoordinatorTests.swift */ = {isa = PBXFileReference; lastKnownFileType = sourcecode.swift; path = DownloadListCoordinatorTests.swift; sourceTree = "<group>"; };
		B693956026F1C1BC0015B914 /* DownloadListStoreMock.swift */ = {isa = PBXFileReference; lastKnownFileType = sourcecode.swift; path = DownloadListStoreMock.swift; sourceTree = "<group>"; };
		B693956226F1C2A40015B914 /* FileDownloadManagerMock.swift */ = {isa = PBXFileReference; lastKnownFileType = sourcecode.swift; path = FileDownloadManagerMock.swift; sourceTree = "<group>"; };
		B693956626F352940015B914 /* TestsBridging.h */ = {isa = PBXFileReference; lastKnownFileType = sourcecode.c.h; path = TestsBridging.h; sourceTree = "<group>"; };
		B693956726F352DB0015B914 /* DownloadsWebViewMock.h */ = {isa = PBXFileReference; lastKnownFileType = sourcecode.c.h; path = DownloadsWebViewMock.h; sourceTree = "<group>"; };
		B693956826F352DB0015B914 /* DownloadsWebViewMock.m */ = {isa = PBXFileReference; lastKnownFileType = sourcecode.c.objc; path = DownloadsWebViewMock.m; sourceTree = "<group>"; };
		B69B50342726A11F00758A2B /* StatisticsLoader.swift */ = {isa = PBXFileReference; fileEncoding = 4; lastKnownFileType = sourcecode.swift; path = StatisticsLoader.swift; sourceTree = "<group>"; };
		B69B50352726A11F00758A2B /* Atb.swift */ = {isa = PBXFileReference; fileEncoding = 4; lastKnownFileType = sourcecode.swift; path = Atb.swift; sourceTree = "<group>"; };
		B69B50362726A12000758A2B /* StatisticsStore.swift */ = {isa = PBXFileReference; fileEncoding = 4; lastKnownFileType = sourcecode.swift; path = StatisticsStore.swift; sourceTree = "<group>"; };
		B69B50372726A12000758A2B /* VariantManager.swift */ = {isa = PBXFileReference; fileEncoding = 4; lastKnownFileType = sourcecode.swift; path = VariantManager.swift; sourceTree = "<group>"; };
		B69B50382726A12400758A2B /* AtbParser.swift */ = {isa = PBXFileReference; fileEncoding = 4; lastKnownFileType = sourcecode.swift; path = AtbParser.swift; sourceTree = "<group>"; };
		B69B50392726A12500758A2B /* LocalStatisticsStore.swift */ = {isa = PBXFileReference; fileEncoding = 4; lastKnownFileType = sourcecode.swift; path = LocalStatisticsStore.swift; sourceTree = "<group>"; };
		B69B50412726C5C100758A2B /* AtbParserTests.swift */ = {isa = PBXFileReference; fileEncoding = 4; lastKnownFileType = sourcecode.swift; path = AtbParserTests.swift; sourceTree = "<group>"; };
		B69B50422726C5C100758A2B /* AtbAndVariantCleanupTests.swift */ = {isa = PBXFileReference; fileEncoding = 4; lastKnownFileType = sourcecode.swift; path = AtbAndVariantCleanupTests.swift; sourceTree = "<group>"; };
		B69B50432726C5C100758A2B /* VariantManagerTests.swift */ = {isa = PBXFileReference; fileEncoding = 4; lastKnownFileType = sourcecode.swift; path = VariantManagerTests.swift; sourceTree = "<group>"; };
		B69B50442726C5C200758A2B /* StatisticsLoaderTests.swift */ = {isa = PBXFileReference; fileEncoding = 4; lastKnownFileType = sourcecode.swift; path = StatisticsLoaderTests.swift; sourceTree = "<group>"; };
		B69B50492726CA2900758A2B /* MockStatisticsStore.swift */ = {isa = PBXFileReference; fileEncoding = 4; lastKnownFileType = sourcecode.swift; path = MockStatisticsStore.swift; sourceTree = "<group>"; };
		B69B504A2726CA2900758A2B /* MockVariantManager.swift */ = {isa = PBXFileReference; fileEncoding = 4; lastKnownFileType = sourcecode.swift; path = MockVariantManager.swift; sourceTree = "<group>"; };
		B69B504E2726CD7E00758A2B /* atb.json */ = {isa = PBXFileReference; fileEncoding = 4; lastKnownFileType = text.json; path = atb.json; sourceTree = "<group>"; };
		B69B504F2726CD7F00758A2B /* empty */ = {isa = PBXFileReference; fileEncoding = 4; lastKnownFileType = text; path = empty; sourceTree = "<group>"; };
		B69B50502726CD7F00758A2B /* atb-with-update.json */ = {isa = PBXFileReference; fileEncoding = 4; lastKnownFileType = text.json; path = "atb-with-update.json"; sourceTree = "<group>"; };
		B69B50512726CD8000758A2B /* invalid.json */ = {isa = PBXFileReference; fileEncoding = 4; lastKnownFileType = text.json; path = invalid.json; sourceTree = "<group>"; };
		B69B50562727D16900758A2B /* AtbAndVariantCleanup.swift */ = {isa = PBXFileReference; fileEncoding = 4; lastKnownFileType = sourcecode.swift; path = AtbAndVariantCleanup.swift; sourceTree = "<group>"; };
		B6A5A27025B9377300AA7ADA /* StatePersistenceService.swift */ = {isa = PBXFileReference; lastKnownFileType = sourcecode.swift; path = StatePersistenceService.swift; sourceTree = "<group>"; };
		B6A5A27825B93FFE00AA7ADA /* StateRestorationManagerTests.swift */ = {isa = PBXFileReference; lastKnownFileType = sourcecode.swift; path = StateRestorationManagerTests.swift; sourceTree = "<group>"; };
		B6A5A27D25B9403E00AA7ADA /* FileStoreMock.swift */ = {isa = PBXFileReference; lastKnownFileType = sourcecode.swift; path = FileStoreMock.swift; sourceTree = "<group>"; };
		B6A5A29F25B96E8300AA7ADA /* AppStateChangePublisherTests.swift */ = {isa = PBXFileReference; lastKnownFileType = sourcecode.swift; path = AppStateChangePublisherTests.swift; sourceTree = "<group>"; };
		B6A5A2A725BAA35500AA7ADA /* WindowManagerStateRestorationTests.swift */ = {isa = PBXFileReference; lastKnownFileType = sourcecode.swift; path = WindowManagerStateRestorationTests.swift; sourceTree = "<group>"; };
		B6A924D32664BBB9001A28CA /* WKWebViewDownloadDelegate.swift */ = {isa = PBXFileReference; lastKnownFileType = sourcecode.swift; path = WKWebViewDownloadDelegate.swift; sourceTree = "<group>"; };
		B6A924D82664C72D001A28CA /* WebKitDownloadTask.swift */ = {isa = PBXFileReference; lastKnownFileType = sourcecode.swift; path = WebKitDownloadTask.swift; sourceTree = "<group>"; };
		B6A924DD2664CA08001A28CA /* LegacyWebKitDownloadDelegate.swift */ = {isa = PBXFileReference; lastKnownFileType = sourcecode.swift; path = LegacyWebKitDownloadDelegate.swift; sourceTree = "<group>"; };
		B6A9E45226142B070067D1B9 /* Pixel.swift */ = {isa = PBXFileReference; fileEncoding = 4; lastKnownFileType = sourcecode.swift; path = Pixel.swift; sourceTree = "<group>"; };
		B6A9E457261460340067D1B9 /* ApiRequestError.swift */ = {isa = PBXFileReference; fileEncoding = 4; lastKnownFileType = sourcecode.swift; path = ApiRequestError.swift; sourceTree = "<group>"; };
		B6A9E458261460340067D1B9 /* APIHeaders.swift */ = {isa = PBXFileReference; fileEncoding = 4; lastKnownFileType = sourcecode.swift; path = APIHeaders.swift; sourceTree = "<group>"; };
		B6A9E459261460350067D1B9 /* APIRequest.swift */ = {isa = PBXFileReference; fileEncoding = 4; lastKnownFileType = sourcecode.swift; path = APIRequest.swift; sourceTree = "<group>"; };
		B6A9E4602614608B0067D1B9 /* AppVersion.swift */ = {isa = PBXFileReference; fileEncoding = 4; lastKnownFileType = sourcecode.swift; path = AppVersion.swift; sourceTree = "<group>"; };
		B6A9E46A2614618A0067D1B9 /* OperatingSystemVersionExtension.swift */ = {isa = PBXFileReference; lastKnownFileType = sourcecode.swift; path = OperatingSystemVersionExtension.swift; sourceTree = "<group>"; };
		B6A9E46F26146A250067D1B9 /* DateExtension.swift */ = {isa = PBXFileReference; lastKnownFileType = sourcecode.swift; path = DateExtension.swift; sourceTree = "<group>"; };
		B6A9E47626146A570067D1B9 /* PixelEvent.swift */ = {isa = PBXFileReference; lastKnownFileType = sourcecode.swift; path = PixelEvent.swift; sourceTree = "<group>"; };
		B6A9E47E26146A800067D1B9 /* PixelArguments.swift */ = {isa = PBXFileReference; lastKnownFileType = sourcecode.swift; path = PixelArguments.swift; sourceTree = "<group>"; };
		B6A9E48326146AAB0067D1B9 /* PixelParameters.swift */ = {isa = PBXFileReference; lastKnownFileType = sourcecode.swift; path = PixelParameters.swift; sourceTree = "<group>"; };
		B6A9E498261474120067D1B9 /* TimedPixel.swift */ = {isa = PBXFileReference; lastKnownFileType = sourcecode.swift; path = TimedPixel.swift; sourceTree = "<group>"; };
		B6A9E4A2261475C70067D1B9 /* AppUsageActivityMonitor.swift */ = {isa = PBXFileReference; lastKnownFileType = sourcecode.swift; path = AppUsageActivityMonitor.swift; sourceTree = "<group>"; };
		B6AAAC2C260330580029438D /* PublishedAfter.swift */ = {isa = PBXFileReference; lastKnownFileType = sourcecode.swift; path = PublishedAfter.swift; sourceTree = "<group>"; };
		B6AAAC3D26048F690029438D /* RandomAccessCollectionExtension.swift */ = {isa = PBXFileReference; lastKnownFileType = sourcecode.swift; path = RandomAccessCollectionExtension.swift; sourceTree = "<group>"; };
		B6AE74332609AFCE005B9B1A /* ProgressEstimationTests.swift */ = {isa = PBXFileReference; lastKnownFileType = sourcecode.swift; path = ProgressEstimationTests.swift; sourceTree = "<group>"; };
		B6B1E87A26D381710062C350 /* DownloadListCoordinator.swift */ = {isa = PBXFileReference; lastKnownFileType = sourcecode.swift; path = DownloadListCoordinator.swift; sourceTree = "<group>"; };
		B6B1E87D26D5DA0E0062C350 /* DownloadsPopover.swift */ = {isa = PBXFileReference; lastKnownFileType = sourcecode.swift; path = DownloadsPopover.swift; sourceTree = "<group>"; };
		B6B1E87F26D5DA9B0062C350 /* DownloadsViewController.swift */ = {isa = PBXFileReference; lastKnownFileType = sourcecode.swift; path = DownloadsViewController.swift; sourceTree = "<group>"; };
		B6B1E88126D5DAC30062C350 /* Downloads.storyboard */ = {isa = PBXFileReference; lastKnownFileType = file.storyboard; path = Downloads.storyboard; sourceTree = "<group>"; };
		B6B1E88326D5EB570062C350 /* DownloadsCellView.swift */ = {isa = PBXFileReference; lastKnownFileType = sourcecode.swift; path = DownloadsCellView.swift; sourceTree = "<group>"; };
		B6B1E88A26D774090062C350 /* LinkButton.swift */ = {isa = PBXFileReference; lastKnownFileType = sourcecode.swift; path = LinkButton.swift; sourceTree = "<group>"; };
		B6B3E0952654DACD0040E0A2 /* UTTypeTests.swift */ = {isa = PBXFileReference; lastKnownFileType = sourcecode.swift; path = UTTypeTests.swift; sourceTree = "<group>"; };
		B6B3E0DC2657E9CF0040E0A2 /* NSScreenExtension.swift */ = {isa = PBXFileReference; lastKnownFileType = sourcecode.swift; path = NSScreenExtension.swift; sourceTree = "<group>"; };
		B6BBF16F2744CDE1004F850E /* CoreDataStoreTests.swift */ = {isa = PBXFileReference; lastKnownFileType = sourcecode.swift; path = CoreDataStoreTests.swift; sourceTree = "<group>"; };
		B6BBF1712744CE36004F850E /* FireproofDomainsStoreMock.swift */ = {isa = PBXFileReference; lastKnownFileType = sourcecode.swift; path = FireproofDomainsStoreMock.swift; sourceTree = "<group>"; };
		B6BBF17327475B15004F850E /* PopupBlockedPopover.swift */ = {isa = PBXFileReference; lastKnownFileType = sourcecode.swift; path = PopupBlockedPopover.swift; sourceTree = "<group>"; };
		B6C0B22D26E61CE70031CB7F /* DownloadViewModel.swift */ = {isa = PBXFileReference; lastKnownFileType = sourcecode.swift; path = DownloadViewModel.swift; sourceTree = "<group>"; };
		B6C0B22F26E61D630031CB7F /* DownloadListStore.swift */ = {isa = PBXFileReference; lastKnownFileType = sourcecode.swift; path = DownloadListStore.swift; sourceTree = "<group>"; };
		B6C0B23326E71BCD0031CB7F /* Downloads.xcdatamodel */ = {isa = PBXFileReference; lastKnownFileType = wrapper.xcdatamodel; path = Downloads.xcdatamodel; sourceTree = "<group>"; };
		B6C0B23526E732000031CB7F /* DownloadListItem.swift */ = {isa = PBXFileReference; lastKnownFileType = sourcecode.swift; path = DownloadListItem.swift; sourceTree = "<group>"; };
		B6C0B23826E742610031CB7F /* FileDownloadError.swift */ = {isa = PBXFileReference; lastKnownFileType = sourcecode.swift; path = FileDownloadError.swift; sourceTree = "<group>"; };
		B6C0B23B26E87D900031CB7F /* NSAlert+ActiveDownloadsTermination.swift */ = {isa = PBXFileReference; lastKnownFileType = sourcecode.swift; path = "NSAlert+ActiveDownloadsTermination.swift"; sourceTree = "<group>"; };
		B6C0B23D26E8BF1F0031CB7F /* DownloadListViewModel.swift */ = {isa = PBXFileReference; lastKnownFileType = sourcecode.swift; path = DownloadListViewModel.swift; sourceTree = "<group>"; };
		B6C0B24326E9CB080031CB7F /* RunLoopExtension.swift */ = {isa = PBXFileReference; fileEncoding = 4; lastKnownFileType = sourcecode.swift; path = RunLoopExtension.swift; sourceTree = "<group>"; };
		B6C0B24526E9CB190031CB7F /* RunLoopExtensionTests.swift */ = {isa = PBXFileReference; fileEncoding = 4; lastKnownFileType = sourcecode.swift; path = RunLoopExtensionTests.swift; sourceTree = "<group>"; };
		B6C2C9EE276081AB005B7F0A /* DeallocationTests.swift */ = {isa = PBXFileReference; lastKnownFileType = sourcecode.swift; path = DeallocationTests.swift; sourceTree = "<group>"; };
		B6C2C9F52760B659005B7F0A /* Permissions.xcdatamodel */ = {isa = PBXFileReference; lastKnownFileType = wrapper.xcdatamodel; path = Permissions.xcdatamodel; sourceTree = "<group>"; };
		B6CF78DD267B099C00CD4F13 /* WKNavigationActionExtension.swift */ = {isa = PBXFileReference; lastKnownFileType = sourcecode.swift; path = WKNavigationActionExtension.swift; sourceTree = "<group>"; };
		B6CF78E2267B0A1900CD4F13 /* WKNavigationAction+Private.h */ = {isa = PBXFileReference; lastKnownFileType = sourcecode.c.h; path = "WKNavigationAction+Private.h"; sourceTree = "<group>"; };
		B6DA44012616B28300DD1EC2 /* PixelDataStore.swift */ = {isa = PBXFileReference; lastKnownFileType = sourcecode.swift; path = PixelDataStore.swift; sourceTree = "<group>"; };
		B6DA44072616B30600DD1EC2 /* PixelDataModel.xcdatamodel */ = {isa = PBXFileReference; lastKnownFileType = wrapper.xcdatamodel; path = PixelDataModel.xcdatamodel; sourceTree = "<group>"; };
		B6DA44102616C0FC00DD1EC2 /* PixelTests.swift */ = {isa = PBXFileReference; fileEncoding = 4; lastKnownFileType = sourcecode.swift; path = PixelTests.swift; sourceTree = "<group>"; };
		B6DA441D2616C84600DD1EC2 /* PixelStoreMock.swift */ = {isa = PBXFileReference; lastKnownFileType = sourcecode.swift; path = PixelStoreMock.swift; sourceTree = "<group>"; };
		B6DA44222616CABC00DD1EC2 /* PixelArgumentsTests.swift */ = {isa = PBXFileReference; lastKnownFileType = sourcecode.swift; path = PixelArgumentsTests.swift; sourceTree = "<group>"; };
		B6DA44272616CAE000DD1EC2 /* AppUsageActivityMonitorTests.swift */ = {isa = PBXFileReference; lastKnownFileType = sourcecode.swift; path = AppUsageActivityMonitorTests.swift; sourceTree = "<group>"; };
		B6DB3AEE278D5C370024C5C4 /* URLSessionExtension.swift */ = {isa = PBXFileReference; lastKnownFileType = sourcecode.swift; path = URLSessionExtension.swift; sourceTree = "<group>"; };
		B6DB3CF826A00E2D00D459B7 /* AVCaptureDevice+SwizzledAuthState.swift */ = {isa = PBXFileReference; lastKnownFileType = sourcecode.swift; path = "AVCaptureDevice+SwizzledAuthState.swift"; sourceTree = "<group>"; };
		B6DB3CFA26A17CB800D459B7 /* PermissionModel.swift */ = {isa = PBXFileReference; lastKnownFileType = sourcecode.swift; path = PermissionModel.swift; sourceTree = "<group>"; };
		B6E53882267C83420010FEA9 /* HomepageBackgroundView.swift */ = {isa = PBXFileReference; lastKnownFileType = sourcecode.swift; path = HomepageBackgroundView.swift; sourceTree = "<group>"; };
		B6E53887267C94A00010FEA9 /* HomepageCollectionViewFlowLayout.swift */ = {isa = PBXFileReference; lastKnownFileType = sourcecode.swift; path = HomepageCollectionViewFlowLayout.swift; sourceTree = "<group>"; };
		B6E61EE2263AC0C8004E11AB /* FileManagerExtension.swift */ = {isa = PBXFileReference; lastKnownFileType = sourcecode.swift; path = FileManagerExtension.swift; sourceTree = "<group>"; };
		B6E61EE7263ACE16004E11AB /* UTType.swift */ = {isa = PBXFileReference; lastKnownFileType = sourcecode.swift; path = UTType.swift; sourceTree = "<group>"; };
		B6F41030264D2B23003DA42C /* ProgressExtension.swift */ = {isa = PBXFileReference; lastKnownFileType = sourcecode.swift; path = ProgressExtension.swift; sourceTree = "<group>"; };
		B6FA893C269C423100588ECD /* PrivacyDashboard.storyboard */ = {isa = PBXFileReference; lastKnownFileType = file.storyboard; path = PrivacyDashboard.storyboard; sourceTree = "<group>"; };
		B6FA893E269C424500588ECD /* PrivacyDashboardViewController.swift */ = {isa = PBXFileReference; lastKnownFileType = sourcecode.swift; path = PrivacyDashboardViewController.swift; sourceTree = "<group>"; };
		B6FA8940269C425400588ECD /* PrivacyDashboardPopover.swift */ = {isa = PBXFileReference; lastKnownFileType = sourcecode.swift; path = PrivacyDashboardPopover.swift; sourceTree = "<group>"; };
		EA0BA3A8272217E6002A0B6C /* ClickToLoadUserScript.swift */ = {isa = PBXFileReference; fileEncoding = 4; lastKnownFileType = sourcecode.swift; path = ClickToLoadUserScript.swift; sourceTree = "<group>"; };
		EA18D1C9272F0DC8006DC101 /* social_images */ = {isa = PBXFileReference; lastKnownFileType = folder; path = social_images; sourceTree = "<group>"; };
		EA1E52B42798CF98002EC53C /* ClickToLoadModelTests.swift */ = {isa = PBXFileReference; lastKnownFileType = sourcecode.swift; path = ClickToLoadModelTests.swift; sourceTree = "<group>"; };
		EA4617EF273A28A700F110A2 /* fb-tds.json */ = {isa = PBXFileReference; fileEncoding = 4; lastKnownFileType = text.json; path = "fb-tds.json"; sourceTree = "<group>"; };
		EA47767F272A21B700419EDA /* clickToLoadConfig.json */ = {isa = PBXFileReference; fileEncoding = 4; lastKnownFileType = text.json; path = clickToLoadConfig.json; sourceTree = "<group>"; };
		EA8AE769279FBDB20078943E /* ClickToLoadTDSTests.swift */ = {isa = PBXFileReference; lastKnownFileType = sourcecode.swift; path = ClickToLoadTDSTests.swift; sourceTree = "<group>"; };
		EAA29AE7278D2E43007070CF /* ProximaNova-Bold-webfont.woff2 */ = {isa = PBXFileReference; lastKnownFileType = file; path = "ProximaNova-Bold-webfont.woff2"; sourceTree = "<group>"; };
		EAA29AE8278D2E43007070CF /* ProximaNova-Reg-webfont.woff2 */ = {isa = PBXFileReference; lastKnownFileType = file; path = "ProximaNova-Reg-webfont.woff2"; sourceTree = "<group>"; };
		EAC80DDF271F6C0100BBF02D /* fb-sdk.js */ = {isa = PBXFileReference; fileEncoding = 4; lastKnownFileType = sourcecode.javascript; path = "fb-sdk.js"; sourceTree = "<group>"; };
		EAE427FF275D47FA00DAC26B /* ClickToLoadModel.swift */ = {isa = PBXFileReference; fileEncoding = 4; lastKnownFileType = sourcecode.swift; path = ClickToLoadModel.swift; sourceTree = "<group>"; };
		EAFAD6C92728BD1200F9DF00 /* clickToLoad.js */ = {isa = PBXFileReference; fileEncoding = 4; lastKnownFileType = sourcecode.javascript; path = clickToLoad.js; sourceTree = "<group>"; };
		F41D174025CB131900472416 /* NSColorExtension.swift */ = {isa = PBXFileReference; lastKnownFileType = sourcecode.swift; path = NSColorExtension.swift; sourceTree = "<group>"; };
		F44C130125C2DA0400426E3E /* NSAppearanceExtension.swift */ = {isa = PBXFileReference; lastKnownFileType = sourcecode.swift; path = NSAppearanceExtension.swift; sourceTree = "<group>"; };
/* End PBXFileReference section */

/* Begin PBXFrameworksBuildPhase section */
		4B1AD89A25FC27E200261379 /* Frameworks */ = {
			isa = PBXFrameworksBuildPhase;
			buildActionMask = 2147483647;
			files = (
			);
			runOnlyForDeploymentPostprocessing = 0;
		};
		7B4CE8D726F02108009134B1 /* Frameworks */ = {
			isa = PBXFrameworksBuildPhase;
			buildActionMask = 2147483647;
			files = (
			);
			runOnlyForDeploymentPostprocessing = 0;
		};
		AA585D7B248FD31100E9A3E2 /* Frameworks */ = {
			isa = PBXFrameworksBuildPhase;
			buildActionMask = 2147483647;
			files = (
				9807F645278CA16F00E1547B /* BrowserServicesKit in Frameworks */,
				85AE2FF224A33A2D002D507F /* WebKit.framework in Frameworks */,
				B65783F525F8ACA400D8DB33 /* Punnycode in Frameworks */,
				4B82E9B325B69E3E00656FE7 /* TrackerRadarKit in Frameworks */,
				AA06B6B72672AF8100F541C5 /* Sparkle in Frameworks */,
				85FF55C825F82E4F00E2AB99 /* Lottie in Frameworks */,
			);
			runOnlyForDeploymentPostprocessing = 0;
		};
		AA585D8D248FD31400E9A3E2 /* Frameworks */ = {
			isa = PBXFrameworksBuildPhase;
			buildActionMask = 2147483647;
			files = (
				B6DA44172616C13800DD1EC2 /* OHHTTPStubs in Frameworks */,
				B6DA44192616C13800DD1EC2 /* OHHTTPStubsSwift in Frameworks */,
			);
			runOnlyForDeploymentPostprocessing = 0;
		};
/* End PBXFrameworksBuildPhase section */

/* Begin PBXGroup section */
		0230C09D271F52D50018F728 /* GPC */ = {
			isa = PBXGroup;
			children = (
				0230C0A42721F3750018F728 /* GPCRequestFactory.swift */,
			);
			path = GPC;
			sourceTree = "<group>";
		};
		142879D824CE1139005419BB /* ViewModel */ = {
			isa = PBXGroup;
			children = (
				142879DB24CE1185005419BB /* SuggestionContainerViewModelTests.swift */,
				142879D924CE1179005419BB /* SuggestionViewModelTests.swift */,
			);
			path = ViewModel;
			sourceTree = "<group>";
		};
		336D5AEA262D8D3C0052E0C9 /* duckduckgo-find-in-page */ = {
			isa = PBXGroup;
			children = (
				336D5AEE262D8D3C0052E0C9 /* dist */,
			);
			name = "duckduckgo-find-in-page";
			path = "Submodules/duckduckgo-find-in-page";
			sourceTree = SOURCE_ROOT;
		};
		336D5AEE262D8D3C0052E0C9 /* dist */ = {
			isa = PBXGroup;
			children = (
				336D5AEF262D8D3C0052E0C9 /* findinpage.js */,
			);
			path = dist;
			sourceTree = "<group>";
		};
		4B02197B25E05FAC00ED7DEA /* Fireproofing */ = {
			isa = PBXGroup;
			children = (
				4B02197E25E05FAC00ED7DEA /* Extensions */,
				4B02198025E05FAC00ED7DEA /* Model */,
				4B02198225E05FAC00ED7DEA /* View */,
			);
			path = Fireproofing;
			sourceTree = "<group>";
		};
		4B02197E25E05FAC00ED7DEA /* Extensions */ = {
			isa = PBXGroup;
			children = (
				4B02197F25E05FAC00ED7DEA /* FireproofingURLExtensions.swift */,
			);
			path = Extensions;
			sourceTree = "<group>";
		};
		4B02198025E05FAC00ED7DEA /* Model */ = {
			isa = PBXGroup;
			children = (
				4B02198125E05FAC00ED7DEA /* FireproofDomains.swift */,
				B6830960274CDE99004B46BB /* FireproofDomainsContainer.swift */,
				B6830962274CDEC7004B46BB /* FireproofDomainsStore.swift */,
				B6085D072743993C00A9C456 /* FireproofDomains.xcdatamodeld */,
			);
			path = Model;
			sourceTree = "<group>";
		};
		4B02198225E05FAC00ED7DEA /* View */ = {
			isa = PBXGroup;
			children = (
				4B02198325E05FAC00ED7DEA /* FireproofInfoViewController.swift */,
				4B02198425E05FAC00ED7DEA /* Fireproofing.storyboard */,
			);
			path = View;
			sourceTree = "<group>";
		};
		4B02199725E063DE00ED7DEA /* Fireproofing */ = {
			isa = PBXGroup;
			children = (
				4B02199925E063DE00ED7DEA /* FireproofDomainsTests.swift */,
				4B02199A25E063DE00ED7DEA /* FireproofingURLExtensionsTests.swift */,
				B6BBF1712744CE36004F850E /* FireproofDomainsStoreMock.swift */,
			);
			path = Fireproofing;
			sourceTree = "<group>";
		};
		4B0511A2262CAA5A00F6079C /* Preferences */ = {
			isa = PBXGroup;
			children = (
				4B0511A3262CAA5A00F6079C /* Model */,
				4B0511AA262CAA5A00F6079C /* View */,
			);
			path = Preferences;
			sourceTree = "<group>";
		};
		4B0511A3262CAA5A00F6079C /* Model */ = {
			isa = PBXGroup;
			children = (
				4B0511A4262CAA5A00F6079C /* DefaultBrowserPreferences.swift */,
				4B0511A5262CAA5A00F6079C /* AppearancePreferences.swift */,
				4B0511A6262CAA5A00F6079C /* PrivacySecurityPreferences.swift */,
				4B0511A7262CAA5A00F6079C /* DownloadPreferences.swift */,
				4B0511A8262CAA5A00F6079C /* PreferenceSections.swift */,
			);
			path = Model;
			sourceTree = "<group>";
		};
		4B0511AA262CAA5A00F6079C /* View */ = {
			isa = PBXGroup;
			children = (
				4B0511AB262CAA5A00F6079C /* PrivacySecurityPreferencesTableCellView.xib */,
				4B0511AC262CAA5A00F6079C /* PreferencesAboutViewController.swift */,
				4B0511AD262CAA5A00F6079C /* Preferences.storyboard */,
				4B0511AE262CAA5A00F6079C /* PreferencesSidebarViewController.swift */,
				4B0511AF262CAA5A00F6079C /* PrivacySecurityPreferencesTableCellView.swift */,
				4B0511B0262CAA5A00F6079C /* DefaultBrowserTableCellView.xib */,
				4B0511B1262CAA5A00F6079C /* PreferenceTableCellView.swift */,
				4B0511B2262CAA5A00F6079C /* PreferencesListViewController.swift */,
				4B0511B3262CAA5A00F6079C /* RoundedSelectionRowView.swift */,
				4B0511B4262CAA5A00F6079C /* FireproofDomainsViewController.swift */,
				4B0511B5262CAA5A00F6079C /* DownloadPreferencesTableCellView.swift */,
				4B0511B6262CAA5A00F6079C /* PreferencesSplitViewController.swift */,
				4B0511B7262CAA5A00F6079C /* DefaultBrowserTableCellView.swift */,
				4B0511B8262CAA5A00F6079C /* DownloadPreferencesTableCellView.xib */,
				4B0511B9262CAA5A00F6079C /* AppearancePreferencesTableCellView.swift */,
				4B0511BA262CAA5A00F6079C /* AppearancePreferencesTableCellView.xib */,
			);
			path = View;
			sourceTree = "<group>";
		};
		4B0511EE262CAEB300F6079C /* Preferences */ = {
			isa = PBXGroup;
			children = (
				4B0511EF262CAEC900F6079C /* AppearancePreferencesTests.swift */,
				4B0511F7262CB20F00F6079C /* DownloadPreferencesTests.swift */,
			);
			path = Preferences;
			sourceTree = "<group>";
		};
		4B1AD89E25FC27E200261379 /* Integration Tests */ = {
			isa = PBXGroup;
			children = (
				4B1AD91625FC46FB00261379 /* CoreDataEncryptionTests.swift */,
				4BA1A6EA258C288C00F6F690 /* EncryptionKeyStoreTests.swift */,
				4B1AD8A125FC27E200261379 /* Info.plist */,
			);
			path = "Integration Tests";
			sourceTree = "<group>";
		};
		4B2CBF3F2767EEB2001DF04B /* Waitlist */ = {
			isa = PBXGroup;
			children = (
				4B2CBF402767EEC1001DF04B /* MacWaitlistStoreTests.swift */,
				4BA7C91527695EA500FEBA8E /* MacWaitlistRequestTests.swift */,
				4BA7C91A276984AF00FEBA8E /* MacWaitlistLockScreenViewModelTests.swift */,
			);
			path = Waitlist;
			sourceTree = "<group>";
		};
		4B59023726B35F3600489384 /* Chromium */ = {
			isa = PBXGroup;
			children = (
				4B59023826B35F3600489384 /* ChromeDataImporter.swift */,
				4B59023926B35F3600489384 /* ChromiumLoginReader.swift */,
				4B59023B26B35F3600489384 /* ChromiumDataImporter.swift */,
				4B59023C26B35F3600489384 /* BraveDataImporter.swift */,
				4B8AC93226B3B06300879451 /* EdgeDataImporter.swift */,
			);
			path = Chromium;
			sourceTree = "<group>";
		};
		4B5FF67526B5F26D00D42879 /* Test Firefox Data */ = {
			isa = PBXGroup;
			children = (
				4BB99D1226FE1A94001E4761 /* places.sqlite */,
				4BB46E9F26B8953900222970 /* Primary Password */,
				4B5FF67626B5F27800D42879 /* No Primary Password */,
			);
			path = "Test Firefox Data";
			sourceTree = "<group>";
		};
		4B5FF67626B5F27800D42879 /* No Primary Password */ = {
			isa = PBXGroup;
			children = (
				4B8AC93F26B49BEE00879451 /* key4.db */,
				4B8AC93E26B49BEE00879451 /* logins.json */,
			);
			path = "No Primary Password";
			sourceTree = "<group>";
		};
		4B6160D125B14E5E007DE5B2 /* ContentBlocker */ = {
			isa = PBXGroup;
			children = (
				EAA29AEB278D2E51007070CF /* fonts */,
				026ADE1326C3010C002518EE /* macos-config.json */,
				9833913027AAA4B500DAF119 /* trackerData.json */,
				EAE427FF275D47FA00DAC26B /* ClickToLoadModel.swift */,
				85AC3B0425D6B1D800C7D2AA /* ScriptSourceProviding.swift */,
				9826B09F2747DF3D0092F683 /* ContentBlocking.swift */,
				9812D894276CEDA5004B6181 /* ContentBlockerRulesLists.swift */,
				9833912E27AAA3CE00DAF119 /* AppTrackerDataSetProvider.swift */,
				9826B0A12747DFEB0092F683 /* AppPrivacyConfigurationDataProvider.swift */,
				EA18D1C9272F0DC8006DC101 /* social_images */,
				EA0BA3A8272217E6002A0B6C /* ClickToLoadUserScript.swift */,
				EAFAD6C92728BD1200F9DF00 /* clickToLoad.js */,
				EA47767F272A21B700419EDA /* clickToLoadConfig.json */,
				EA4617EF273A28A700F110A2 /* fb-tds.json */,
				EAC80DDF271F6C0100BBF02D /* fb-sdk.js */,
			);
			path = ContentBlocker;
			sourceTree = "<group>";
		};
		4B65143C26392483005B46EB /* Email */ = {
			isa = PBXGroup;
			children = (
				4B65143D263924B5005B46EB /* EmailUrlExtensions.swift */,
				85378D9F274E6F42007C5CBF /* NSNotificationName+EmailManager.swift */,
				85378DA1274E7F25007C5CBF /* EmailManagerRequestDelegate.swift */,
			);
			path = Email;
			sourceTree = "<group>";
		};
		4B677422255DBEB800025BD8 /* Smarter Encryption */ = {
			isa = PBXGroup;
			children = (
				4B67742C255DBEB800025BD8 /* HTTPSUpgrade.swift */,
				4B677423255DBEB800025BD8 /* Bloom Filter */,
				4B677426255DBEB800025BD8 /* Domain */,
				4B67742D255DBEB800025BD8 /* Store */,
			);
			path = "Smarter Encryption";
			sourceTree = "<group>";
		};
		4B677423255DBEB800025BD8 /* Bloom Filter */ = {
			isa = PBXGroup;
			children = (
				4B677425255DBEB800025BD8 /* BloomFilterWrapper.h */,
				4B677424255DBEB800025BD8 /* BloomFilterWrapper.mm */,
			);
			path = "Bloom Filter";
			sourceTree = "<group>";
		};
		4B677426255DBEB800025BD8 /* Domain */ = {
			isa = PBXGroup;
			children = (
				4B677427255DBEB800025BD8 /* httpsMobileV2BloomSpec.json */,
				4B677428255DBEB800025BD8 /* httpsMobileV2Bloom.bin */,
				4B677429255DBEB800025BD8 /* HTTPSBloomFilterSpecification.swift */,
				4B67742A255DBEB800025BD8 /* httpsMobileV2FalsePositives.json */,
				4B67742B255DBEB800025BD8 /* HTTPSExcludedDomains.swift */,
			);
			path = Domain;
			sourceTree = "<group>";
		};
		4B67742D255DBEB800025BD8 /* Store */ = {
			isa = PBXGroup;
			children = (
				4B67742E255DBEB800025BD8 /* HTTPSUpgrade.xcdatamodeld */,
				4B677430255DBEB800025BD8 /* HTTPSUpgradeStore.swift */,
			);
			path = Store;
			sourceTree = "<group>";
		};
		4B67743D255DBEEA00025BD8 /* Database */ = {
			isa = PBXGroup;
			children = (
				4B677440255DBEEA00025BD8 /* Database.swift */,
				B6085D052743905F00A9C456 /* CoreDataStore.swift */,
			);
			path = Database;
			sourceTree = "<group>";
		};
		4B677447255DBF1400025BD8 /* Submodules */ = {
			isa = PBXGroup;
			children = (
				339A6B5726A044BA00E3DAE8 /* duckduckgo-privacy-dashboard */,
				336D5AEA262D8D3C0052E0C9 /* duckduckgo-find-in-page */,
				4B677448255DBF2300025BD8 /* bloom_cpp */,
			);
			name = Submodules;
			sourceTree = "<group>";
		};
		4B677448255DBF2300025BD8 /* bloom_cpp */ = {
			isa = PBXGroup;
			children = (
				4B677449255DBF3A00025BD8 /* BloomFilter.cpp */,
				4B67744A255DBF3A00025BD8 /* BloomFilter.hpp */,
			);
			name = bloom_cpp;
			sourceTree = "<group>";
		};
		4B723DEA26B0002B00E14D75 /* Data Import */ = {
			isa = PBXGroup;
			children = (
				4B723DEB26B0002B00E14D75 /* DataImport.swift */,
				4B59024726B3673600489384 /* ThirdPartyBrowser.swift */,
				4B7A57CE279A4EF300B1C70E /* ChromePreferences.swift */,
				4BB99CF326FE191E001E4761 /* Bookmarks */,
				4B723DF126B0002B00E14D75 /* Logins */,
				4B723DEC26B0002B00E14D75 /* View */,
			);
			path = "Data Import";
			sourceTree = "<group>";
		};
		4B723DEC26B0002B00E14D75 /* View */ = {
			isa = PBXGroup;
			children = (
				85C48CD027908C1000D3263E /* BrowserImportMoreInfoViewController.swift */,
				4B78A86A26BB3ADD0071BB16 /* BrowserImportSummaryViewController.swift */,
				4B59024226B35F7C00489384 /* BrowserImportViewController.swift */,
				4B723DF026B0002B00E14D75 /* CSVImportSummaryViewController.swift */,
				4B723DEF26B0002B00E14D75 /* CSVImportViewController.swift */,
				4B723DED26B0002B00E14D75 /* DataImport.storyboard */,
				4B723DEE26B0002B00E14D75 /* DataImportViewController.swift */,
				4B8AC93426B3B2FD00879451 /* NSAlert+DataImport.swift */,
				4BB99D0526FE1979001E4761 /* RequestFilePermissionViewController.swift */,
			);
			path = View;
			sourceTree = "<group>";
		};
		4B723DF126B0002B00E14D75 /* Logins */ = {
			isa = PBXGroup;
			children = (
				4B8AC93726B489C500879451 /* Firefox */,
				4B59023726B35F3600489384 /* Chromium */,
				4B723DF426B0002B00E14D75 /* LoginImport.swift */,
				4B723DF226B0002B00E14D75 /* SecureVault */,
				4B723DF526B0002B00E14D75 /* CSV */,
			);
			path = Logins;
			sourceTree = "<group>";
		};
		4B723DF226B0002B00E14D75 /* SecureVault */ = {
			isa = PBXGroup;
			children = (
				4B723DF326B0002B00E14D75 /* SecureVaultLoginImporter.swift */,
			);
			path = SecureVault;
			sourceTree = "<group>";
		};
		4B723DF526B0002B00E14D75 /* CSV */ = {
			isa = PBXGroup;
			children = (
				4B723DF626B0002B00E14D75 /* CSVParser.swift */,
				4B723DF726B0002B00E14D75 /* CSVImporter.swift */,
			);
			path = CSV;
			sourceTree = "<group>";
		};
		4B723DF826B0002B00E14D75 /* Data Export */ = {
			isa = PBXGroup;
			children = (
				859E7D6A27453BF3009C2B69 /* BookmarksExporter.swift */,
				4B723DFD26B0002B00E14D75 /* CSVLoginExporter.swift */,
			);
			path = "Data Export";
			sourceTree = "<group>";
		};
		4B723DFE26B0003E00E14D75 /* Data Import */ = {
			isa = PBXGroup;
			children = (
				4B3F641D27A8D3BD00E0C118 /* BrowserProfileTests.swift */,
				4BB99D0C26FE1A83001E4761 /* ChromiumBookmarksReaderTests.swift */,
				4B59024B26B38BB800489384 /* ChromiumLoginReaderTests.swift */,
				4B723E0126B0003E00E14D75 /* CSVImporterTests.swift */,
				4B723E0026B0003E00E14D75 /* CSVParserTests.swift */,
				4B723DFF26B0003E00E14D75 /* DataImportMocks.swift */,
				4BB99D0D26FE1A83001E4761 /* FirefoxBookmarksReaderTests.swift */,
				4B8AC93C26B49BE600879451 /* FirefoxLoginReaderTests.swift */,
				4BB99D0E26FE1A84001E4761 /* SafariBookmarksReaderTests.swift */,
				4BF4951726C08395000547B8 /* ThirdPartyBrowserTests.swift */,
				4BB46EA526B8974500222970 /* Test Chrome Data */,
				4B5FF67526B5F26D00D42879 /* Test Firefox Data */,
				4BB99D0726FE1A6D001E4761 /* Test Safari Data */,
			);
			path = "Data Import";
			sourceTree = "<group>";
		};
		4B723E0226B0003E00E14D75 /* Data Export */ = {
			isa = PBXGroup;
			children = (
				859E7D6C274548F2009C2B69 /* BookmarksExporterTests.swift */,
				4B723E0426B0003E00E14D75 /* CSVLoginExporterTests.swift */,
				4B723E0326B0003E00E14D75 /* MockSecureVault.swift */,
			);
			path = "Data Export";
			sourceTree = "<group>";
		};
		4B82E9B725B6A04B00656FE7 /* ContentBlocker */ = {
			isa = PBXGroup;
			children = (
				98EB5D0F27516A4800681FE6 /* AppPrivacyConfigurationTests.swift */,
				9833913227AAAEEE00DAF119 /* EmbeddedTrackerDataTests.swift */,
				EA1E52B42798CF98002EC53C /* ClickToLoadModelTests.swift */,
				EA8AE769279FBDB20078943E /* ClickToLoadTDSTests.swift */,
				B610F2E527AA388100FCEBE9 /* ContentBlockingUpdatingTests.swift */,
				B610F2E727AA397100FCEBE9 /* ContentBlockerRulesManagerMock.swift */,
			);
			path = ContentBlocker;
			sourceTree = "<group>";
		};
		4B8AC93726B489C500879451 /* Firefox */ = {
			isa = PBXGroup;
			children = (
				4B8AC93826B48A5100879451 /* FirefoxLoginReader.swift */,
				4B5FF67726B602B100D42879 /* FirefoxDataImporter.swift */,
				4B8AC93A26B48ADF00879451 /* ASN1Parser.swift */,
			);
			path = Firefox;
			sourceTree = "<group>";
		};
		4B9292AD26670F5300AD2C21 /* Extensions */ = {
			isa = PBXGroup;
			children = (
				4B9292D62667124000AD2C21 /* NSPopUpButtonExtension.swift */,
				4B9292AE26670F5300AD2C21 /* NSOutlineViewExtensions.swift */,
			);
			path = Extensions;
			sourceTree = "<group>";
		};
		4BA1A691258B06F600F6F690 /* FileSystem */ = {
			isa = PBXGroup;
			children = (
				4BA1A69A258B076900F6F690 /* FileStore.swift */,
				4BA1A69F258B079600F6F690 /* DataEncryption.swift */,
				4BA1A6A4258B07DF00F6F690 /* EncryptedValueTransformer.swift */,
				4BA1A6A9258B07F400F6F690 /* EncryptionKeys */,
			);
			path = FileSystem;
			sourceTree = "<group>";
		};
		4BA1A6A9258B07F400F6F690 /* EncryptionKeys */ = {
			isa = PBXGroup;
			children = (
				4BA1A6B2258B080A00F6F690 /* EncryptionKeyGeneration.swift */,
				4BA1A6B7258B081600F6F690 /* EncryptionKeyStoring.swift */,
				4BA1A6BC258B082300F6F690 /* EncryptionKeyStore.swift */,
			);
			path = EncryptionKeys;
			sourceTree = "<group>";
		};
		4BA1A6CE258BF58C00F6F690 /* FileSystem */ = {
			isa = PBXGroup;
			children = (
				4BA1A6D8258C0CB300F6F690 /* DataEncryptionTests.swift */,
				4BA1A6FD258C5C1300F6F690 /* EncryptedValueTransformerTests.swift */,
				4BA1A6E5258C270800F6F690 /* EncryptionKeyGeneratorTests.swift */,
				4BA1A6F5258C4F9600F6F690 /* EncryptionMocks.swift */,
				4BA1A6DD258C100A00F6F690 /* FileStoreTests.swift */,
				4B11060925903EAC0039B979 /* CoreDataEncryptionTests.swift */,
				4B11060325903E570039B979 /* CoreDataEncryptionTesting.xcdatamodeld */,
				B662D3DD275613BB0035D4D6 /* EncryptionKeyStoreMock.swift */,
				B6A5A27825B93FFE00AA7ADA /* StateRestorationManagerTests.swift */,
				B6A5A27D25B9403E00AA7ADA /* FileStoreMock.swift */,
			);
			path = FileSystem;
			sourceTree = "<group>";
		};
		4BB46E9F26B8953900222970 /* Primary Password */ = {
			isa = PBXGroup;
			children = (
				4BB46EA126B8954500222970 /* key4-encrypted.db */,
				4BB46EA026B8954500222970 /* logins-encrypted.json */,
			);
			path = "Primary Password";
			sourceTree = "<group>";
		};
		4BB46EA526B8974500222970 /* Test Chrome Data */ = {
			isa = PBXGroup;
			children = (
				4BB99D0A26FE1A7B001E4761 /* Bookmarks */,
				4B59024926B38B0B00489384 /* Login Data */,
			);
			path = "Test Chrome Data";
			sourceTree = "<group>";
		};
		4BB88B4E25B7BA20006F6B06 /* Utilities */ = {
			isa = PBXGroup;
			children = (
				4BB88B5A25B7BA50006F6B06 /* Instruments.swift */,
				85799C1725DEBB3F0007EC87 /* Logging.swift */,
				4BB88B4F25B7BA2B006F6B06 /* TabInstrumentation.swift */,
				85C6A29525CC1FFD00EEB5F1 /* UserDefaultsWrapper.swift */,
				B6AAAC2C260330580029438D /* PublishedAfter.swift */,
				4BB6CE5E26B77ED000EC5860 /* Cryptography.swift */,
			);
			path = Utilities;
			sourceTree = "<group>";
		};
		4BB99CF326FE191E001E4761 /* Bookmarks */ = {
			isa = PBXGroup;
			children = (
				4BB99CF426FE191E001E4761 /* Firefox */,
				4BB99CF626FE191E001E4761 /* BookmarkImport.swift */,
				4BB99CF726FE191E001E4761 /* CoreDataBookmarkImporter.swift */,
				4BB99CF826FE191E001E4761 /* Chromium */,
				4BB99CFB26FE191E001E4761 /* Safari */,
			);
			path = Bookmarks;
			sourceTree = "<group>";
		};
		4BB99CF426FE191E001E4761 /* Firefox */ = {
			isa = PBXGroup;
			children = (
				4BB99CF526FE191E001E4761 /* FirefoxBookmarksReader.swift */,
			);
			path = Firefox;
			sourceTree = "<group>";
		};
		4BB99CF826FE191E001E4761 /* Chromium */ = {
			isa = PBXGroup;
			children = (
				4BB99CF926FE191E001E4761 /* ChromiumBookmarksReader.swift */,
				4BB99CFA26FE191E001E4761 /* ImportedBookmarks.swift */,
			);
			path = Chromium;
			sourceTree = "<group>";
		};
		4BB99CFB26FE191E001E4761 /* Safari */ = {
			isa = PBXGroup;
			children = (
				4BB99CFC26FE191E001E4761 /* SafariBookmarksReader.swift */,
				4BB99CFD26FE191E001E4761 /* SafariDataImporter.swift */,
			);
			path = Safari;
			sourceTree = "<group>";
		};
		4BB99D0726FE1A6D001E4761 /* Test Safari Data */ = {
			isa = PBXGroup;
			children = (
				4BB99D0826FE1A6D001E4761 /* Bookmarks.plist */,
			);
			path = "Test Safari Data";
			sourceTree = "<group>";
		};
		4BC68A6C2759ADC20029A586 /* Waitlist */ = {
			isa = PBXGroup;
			children = (
				4BC68A712759B2140029A586 /* Waitlist.swift */,
				4BEF0E6E27667F6E00AF7C58 /* Model */,
				4BEF0E6D27667F6300AF7C58 /* View */,
			);
			path = Waitlist;
			sourceTree = "<group>";
		};
		4BEF0E6D27667F6300AF7C58 /* View */ = {
			isa = PBXGroup;
			children = (
				4BC68A6F2759AE490029A586 /* Waitlist.storyboard */,
				4BEF0E6627641A0E00AF7C58 /* MacWaitlistLockScreenViewController.swift */,
				4BEF0E712766B11200AF7C58 /* MacWaitlistLockScreenViewModel.swift */,
			);
			path = View;
			sourceTree = "<group>";
		};
		4BEF0E6E27667F6E00AF7C58 /* Model */ = {
			isa = PBXGroup;
			children = (
				4BEF0E69276676A500AF7C58 /* WaitlistRequest.swift */,
				4BEF0E6B276676AB00AF7C58 /* MacWaitlistStore.swift */,
			);
			path = Model;
			sourceTree = "<group>";
		};
		7B4CE8DB26F02108009134B1 /* UI Tests */ = {
			isa = PBXGroup;
			children = (
				7B4CE8E626F02134009134B1 /* TabBarTests.swift */,
				7B4CE8DE26F02108009134B1 /* Info.plist */,
			);
			path = "UI Tests";
			sourceTree = "<group>";
		};
		853014D425E6709500FB8205 /* Support */ = {
			isa = PBXGroup;
			children = (
				853014D525E671A000FB8205 /* PageObserverUserScript.swift */,
			);
			path = Support;
			sourceTree = "<group>";
		};
		85378D9A274E618C007C5CBF /* MessageViews */ = {
			isa = PBXGroup;
			children = (
				85378D9B274E61B8007C5CBF /* MessageViews.storyboard */,
				85378D9D274E664C007C5CBF /* PopoverMessageViewController.swift */,
			);
			path = MessageViews;
			sourceTree = "<group>";
		};
		8553FF50257523630029327F /* FileDownload */ = {
			isa = PBXGroup;
			children = (
				8553FF51257523760029327F /* URLSuggestedFilenameTests.swift */,
				B630793926731F2600DCEE41 /* FileDownloadManagerTests.swift */,
				B630794126731F5400DCEE41 /* WKDownloadMock.swift */,
				B693955C26F19CD70015B914 /* DownloadListStoreTests.swift */,
				B693955E26F1C17F0015B914 /* DownloadListCoordinatorTests.swift */,
				B693956026F1C1BC0015B914 /* DownloadListStoreMock.swift */,
				B693956226F1C2A40015B914 /* FileDownloadManagerMock.swift */,
				B693956726F352DB0015B914 /* DownloadsWebViewMock.h */,
				B693956826F352DB0015B914 /* DownloadsWebViewMock.m */,
			);
			path = FileDownload;
			sourceTree = "<group>";
		};
		8556A60C256C15C60092FA9D /* FileDownload */ = {
			isa = PBXGroup;
			children = (
				B6B1E87C26D5DA020062C350 /* View */,
				B61EF3EA266F91D700B4D78F /* Extensions */,
				8556A615256C15E10092FA9D /* Model */,
				B6C0B23126E71A800031CB7F /* Services */,
			);
			path = FileDownload;
			sourceTree = "<group>";
		};
		8556A615256C15E10092FA9D /* Model */ = {
			isa = PBXGroup;
			children = (
				856C98DE257014BD00A22F1F /* FileDownloadManager.swift */,
				B6C0B23526E732000031CB7F /* DownloadListItem.swift */,
				B6A924D82664C72D001A28CA /* WebKitDownloadTask.swift */,
				B6C0B22D26E61CE70031CB7F /* DownloadViewModel.swift */,
				B6C0B23D26E8BF1F0031CB7F /* DownloadListViewModel.swift */,
				B6C0B23826E742610031CB7F /* FileDownloadError.swift */,
				B6A924DD2664CA08001A28CA /* LegacyWebKitDownloadDelegate.swift */,
				B693955A26F0CE300015B914 /* WebKitDownloadDelegate.swift */,
				B6A924D32664BBB9001A28CA /* WKWebViewDownloadDelegate.swift */,
				B6E61EE7263ACE16004E11AB /* UTType.swift */,
			);
			path = Model;
			sourceTree = "<group>";
		};
		85707F2F276A7DB000DC0649 /* ViewModel */ = {
			isa = PBXGroup;
			children = (
				85707F30276A7DCA00DC0649 /* OnboardingViewModel.swift */,
			);
			path = ViewModel;
			sourceTree = "<group>";
		};
		8585B63526D6E5F600C1416F /* SwiftUI */ = {
			isa = PBXGroup;
			children = (
				4BE65484271FCD7B008D1D63 /* LoginFaviconView.swift */,
				8585B63726D6E66C00C1416F /* ButtonStyles.swift */,
				85707F2D276A394C00DC0649 /* ViewExtensions.swift */,
			);
			path = SwiftUI;
			sourceTree = "<group>";
		};
		8585B63626D6E61500C1416F /* AppKit */ = {
			isa = PBXGroup;
			children = (
				B65E6B9D26D9EC0800095F96 /* CircularProgressView.swift */,
				B693954626F04BEA0015B914 /* ColorView.swift */,
				B693953E26F04BE70015B914 /* FocusRingView.swift */,
				B693954326F04BE90015B914 /* GradientView.swift */,
				B6B1E88A26D774090062C350 /* LinkButton.swift */,
				B693954426F04BE90015B914 /* LongPressButton.swift */,
				B693953F26F04BE80015B914 /* MouseClickView.swift */,
				B693954926F04BEB0015B914 /* MouseOverButton.swift */,
				B693953D26F04BE70015B914 /* MouseOverView.swift */,
				B693953C26F04BE70015B914 /* NibLoadable.swift */,
				B693954726F04BEA0015B914 /* NSSavePanelExtension.swift */,
				B693954126F04BE80015B914 /* PaddedImageButton.swift */,
				B693954026F04BE80015B914 /* ProgressView.swift */,
				B693954826F04BEB0015B914 /* SavePanelAccessoryView.xib */,
				B693954226F04BE90015B914 /* ShadowView.swift */,
				B693954526F04BEA0015B914 /* WindowDraggingView.swift */,
			);
			path = AppKit;
			sourceTree = "<group>";
		};
		85890634267B6CC500D23B0D /* SecureVault */ = {
			isa = PBXGroup;
			children = (
				85D885B126A5918E0077C374 /* Extensions */,
				85CC1D7826A05E790062F04E /* Model */,
				85CC1D7F26A05F6C0062F04E /* Services */,
				85CC1D7926A05E820062F04E /* View */,
			);
			path = SecureVault;
			sourceTree = "<group>";
		};
		858A798626A99D9000A75A42 /* PasswordManager */ = {
			isa = PBXGroup;
			children = (
				858A798726A99DBE00A75A42 /* PasswordManagementItemListModelTests.swift */,
				858A798926A9B35E00A75A42 /* PasswordManagementItemModelTests.swift */,
			);
			path = PasswordManager;
			sourceTree = "<group>";
		};
		858C1BEB26974E5500E6C014 /* SecureVault */ = {
			isa = PBXGroup;
			children = (
				858C1BEC26974E6600E6C014 /* PasswordManagerSettingsTests.swift */,
			);
			path = SecureVault;
			sourceTree = "<group>";
		};
		85A0115D25AF1C4700FA6A0C /* FindInPage */ = {
			isa = PBXGroup;
			children = (
				85A0117325AF2EDF00FA6A0C /* FindInPage.storyboard */,
				85A0118125AF60E700FA6A0C /* FindInPageModel.swift */,
				85A011E925B4D4CA00FA6A0C /* FindInPageUserScript.swift */,
				85A0116825AF1D8900FA6A0C /* FindInPageViewController.swift */,
			);
			path = FindInPage;
			sourceTree = "<group>";
		};
		85AC3B1525D9BBFA00C7D2AA /* Configuration */ = {
			isa = PBXGroup;
			children = (
				85AC3B1625D9BC1A00C7D2AA /* ConfigurationDownloaderTests.swift */,
				85AC3B4825DAC9BD00C7D2AA /* ConfigurationStorageTests.swift */,
			);
			path = Configuration;
			sourceTree = "<group>";
		};
		85AC3B3325DA828900C7D2AA /* Network */ = {
			isa = PBXGroup;
			children = (
				85AC3B3425DA82A600C7D2AA /* DataTaskProviding.swift */,
			);
			path = Network;
			sourceTree = "<group>";
		};
		85AE2FF024A33A2D002D507F /* Frameworks */ = {
			isa = PBXGroup;
			children = (
				85AE2FF124A33A2D002D507F /* WebKit.framework */,
			);
			name = Frameworks;
			sourceTree = "<group>";
		};
		85B7184727677A7D00B4277F /* Onboarding */ = {
			isa = PBXGroup;
			children = (
				85707F2F276A7DB000DC0649 /* ViewModel */,
				85B7184827677A9200B4277F /* View */,
			);
			path = Onboarding;
			sourceTree = "<group>";
		};
		85B7184827677A9200B4277F /* View */ = {
			isa = PBXGroup;
			children = (
				85707F23276A332A00DC0649 /* OnboardingButtonStyles.swift */,
				85707F29276A35FE00DC0649 /* ActionSpeech.swift */,
				85707F21276A32B600DC0649 /* CallToAction.swift */,
				85707F27276A34D900DC0649 /* DaxSpeech.swift */,
				85B7184927677C2D00B4277F /* Onboarding.storyboard */,
				85707F25276A335700DC0649 /* Onboarding.swift */,
				85707F2B276A364E00DC0649 /* OnboardingFlow.swift */,
				85B7184B27677C6500B4277F /* OnboardingViewController.swift */,
				85B7184D27677CBB00B4277F /* RootView.swift */,
			);
			path = View;
			sourceTree = "<group>";
		};
		85CC1D7826A05E790062F04E /* Model */ = {
			isa = PBXGroup;
			children = (
				85CC1D7A26A05ECF0062F04E /* PasswordManagementItemListModel.swift */,
				85CC1D7C26A05F250062F04E /* PasswordManagementItemModel.swift */,
				4BE6547B271FCD4D008D1D63 /* PasswordManagementCreditCardModel.swift */,
				4BE6547A271FCD4D008D1D63 /* PasswordManagementIdentityModel.swift */,
				4BE6547C271FCD4D008D1D63 /* PasswordManagementLoginModel.swift */,
				4BE6547D271FCD4D008D1D63 /* PasswordManagementNoteModel.swift */,
			);
			path = Model;
			sourceTree = "<group>";
		};
		85CC1D7926A05E820062F04E /* View */ = {
			isa = PBXGroup;
			children = (
				85CC1D72269EF1880062F04E /* PasswordManagementItemList.swift */,
				4BE65473271FCD40008D1D63 /* EditableTextView.swift */,
				4BE65470271FCD40008D1D63 /* PasswordManagementCreditCardItemView.swift */,
				4BE6546E271FCD40008D1D63 /* PasswordManagementIdentityItemView.swift */,
				4BE65471271FCD40008D1D63 /* PasswordManagementLoginItemView.swift */,
				4BE65472271FCD40008D1D63 /* PasswordManagementNoteItemView.swift */,
				85625997269C9C5F00EE44BC /* PasswordManagementPopover.swift */,
				85625995269C953C00EE44BC /* PasswordManagementViewController.swift */,
				85625993269C8F9600EE44BC /* PasswordManager.storyboard */,
				85890639267BCD8E00D23B0D /* SaveCredentialsPopover.swift */,
				8589063B267BCDC000D23B0D /* SaveCredentialsViewController.swift */,
			);
			path = View;
			sourceTree = "<group>";
		};
		85CC1D7F26A05F6C0062F04E /* Services */ = {
			isa = PBXGroup;
			children = (
				4BE65482271FCD53008D1D63 /* CountryList.swift */,
				85308E26267FCB22001ABD76 /* PasswordManagerSettings.swift */,
			);
			path = Services;
			sourceTree = "<group>";
		};
		85D33F1025C82E93002B91A6 /* Configuration */ = {
			isa = PBXGroup;
			children = (
				85480FBA25D181CB009424E3 /* ConfigurationDownloading.swift */,
				85D33F1125C82EB3002B91A6 /* ConfigurationManager.swift */,
				85480FCE25D1AA22009424E3 /* ConfigurationStoring.swift */,
			);
			path = Configuration;
			sourceTree = "<group>";
		};
		85D885B126A5918E0077C374 /* Extensions */ = {
			isa = PBXGroup;
			children = (
				85D885AF26A590A90077C374 /* NSNotificationName+PasswordManager.swift */,
				85D885B226A5A9DE0077C374 /* NSAlert+PasswordManager.swift */,
				858A797E26A79EAA00A75A42 /* UserText+PasswordManager.swift */,
			);
			path = Extensions;
			sourceTree = "<group>";
		};
		85F1B0C725EF9747004792B6 /* AppDelegate */ = {
			isa = PBXGroup;
			children = (
				85F1B0C825EF9759004792B6 /* URLEventHandlerTests.swift */,
			);
			path = AppDelegate;
			sourceTree = "<group>";
		};
		85F487B3276A8F1B003CE668 /* Onboarding */ = {
			isa = PBXGroup;
			children = (
				85F487B4276A8F2E003CE668 /* OnboardingTests.swift */,
			);
			path = Onboarding;
			sourceTree = "<group>";
		};
		85F69B3A25EDE7F800978E59 /* Common */ = {
			isa = PBXGroup;
			children = (
				4B723E1726B000DC00E14D75 /* TemporaryFileCreator.swift */,
				4B9292C42667104B00AD2C21 /* CoreDataTestUtilities.swift */,
				AAEC74B92642E66600C2EFBC /* Extensions */,
				B65783EB25F8AB9200D8DB33 /* String+PunycodeTests.swift */,
				85F69B3B25EDE81F00978E59 /* URLExtensionTests.swift */,
				AADE11BF26D916D70032D8A7 /* StringExtensionTests.swift */,
				4B0511E6262CAB3700F6079C /* UserDefaultsWrapperUtilities.swift */,
				B67C6C462654C643006C872E /* FileManagerExtensionTests.swift */,
				B6B3E0952654DACD0040E0A2 /* UTTypeTests.swift */,
				B65349A9265CF45000DCC645 /* DispatchQueueExtensionsTests.swift */,
				B6C0B24526E9CB190031CB7F /* RunLoopExtensionTests.swift */,
				4B8AD0B027A86D9200AE44D6 /* WKWebsiteDataStoreExtensionTests.swift */,
				B693956626F352940015B914 /* TestsBridging.h */,
			);
			path = Common;
			sourceTree = "<group>";
		};
		AA0877B626D515EE00B05660 /* User Agent */ = {
			isa = PBXGroup;
			children = (
				AA0877BC26D660EC00B05660 /* Model */,
				AA0877BB26D660C900B05660 /* Services */,
			);
			path = "User Agent";
			sourceTree = "<group>";
		};
		AA0877BB26D660C900B05660 /* Services */ = {
			isa = PBXGroup;
			children = (
				AA0877B726D5160D00B05660 /* SafariVersionReaderTests.swift */,
				AA0877B926D5161D00B05660 /* WebKitVersionProviderTests.swift */,
			);
			path = Services;
			sourceTree = "<group>";
		};
		AA0877BC26D660EC00B05660 /* Model */ = {
			isa = PBXGroup;
			children = (
				8546DE6125C03056000CA5E1 /* UserAgentTests.swift */,
			);
			path = Model;
			sourceTree = "<group>";
		};
		AA0877BD26D6610B00B05660 /* Services */ = {
			isa = PBXGroup;
			children = (
				AACF6FD526BC366D00CF09F9 /* SafariVersionReader.swift */,
				AAFE068226C7082D005434CC /* WebKitVersionProvider.swift */,
			);
			path = Services;
			sourceTree = "<group>";
		};
		AA0877BE26D6611300B05660 /* Model */ = {
			isa = PBXGroup;
			children = (
				14505A07256084EF00272CC6 /* UserAgent.swift */,
			);
			path = Model;
			sourceTree = "<group>";
		};
		AA4D700525545EDE00C3411E /* AppDelegate */ = {
			isa = PBXGroup;
			children = (
				AA585D81248FD31100E9A3E2 /* AppDelegate.swift */,
				B687260326E215C9008EE860 /* ExpirationChecker.swift */,
				AA4D700625545EF800C3411E /* URLEventHandler.swift */,
				AA4FF40B2624751A004E2377 /* GrammarFeaturesManager.swift */,
				AAD86E51267A0DFF005C11BE /* UpdateController.swift */,
				858A798226A8B75F00A75A42 /* CopyHandler.swift */,
				B637274226CE25EF00C8CB02 /* NSApplication+BuildTime.h */,
				B637274326CE25EF00C8CB02 /* NSApplication+BuildTime.m */,
			);
			path = AppDelegate;
			sourceTree = "<group>";
		};
		AA512D1224D99D4900230283 /* Services */ = {
			isa = PBXGroup;
			children = (
				AA6820E325502F19005ED0D5 /* WebsiteDataStore.swift */,
			);
			path = Services;
			sourceTree = "<group>";
		};
		AA585D75248FD31100E9A3E2 = {
			isa = PBXGroup;
			children = (
				AA68C3D62490F821001B8783 /* README.md */,
				AA585D80248FD31100E9A3E2 /* DuckDuckGo */,
				AA585D93248FD31400E9A3E2 /* Unit Tests */,
				4B1AD89E25FC27E200261379 /* Integration Tests */,
				7B4CE8DB26F02108009134B1 /* UI Tests */,
				AA585D7F248FD31100E9A3E2 /* Products */,
				85AE2FF024A33A2D002D507F /* Frameworks */,
			);
			sourceTree = "<group>";
		};
		AA585D7F248FD31100E9A3E2 /* Products */ = {
			isa = PBXGroup;
			children = (
				AA585D7E248FD31100E9A3E2 /* DuckDuckGo.app */,
				AA585D90248FD31400E9A3E2 /* Unit Tests.xctest */,
				4B1AD89D25FC27E200261379 /* Integration Tests.xctest */,
				7B4CE8DA26F02108009134B1 /* UI Tests.xctest */,
			);
			name = Products;
			sourceTree = "<group>";
		};
		AA585D80248FD31100E9A3E2 /* DuckDuckGo */ = {
			isa = PBXGroup;
			children = (
				B6A9E47526146A440067D1B9 /* API */,
				AA4D700525545EDE00C3411E /* AppDelegate */,
				AAC5E4C025D6A6A9007F5990 /* Bookmarks */,
				AA86491B24D837DE001BABEE /* BrowserTab */,
				AA86491324D831B9001BABEE /* Common */,
				85D33F1025C82E93002B91A6 /* Configuration */,
				4B6160D125B14E5E007DE5B2 /* ContentBlocker */,
				AAC30A24268DF93500D2D9CD /* Crash Reports */,
				4B723DEA26B0002B00E14D75 /* Data Import */,
				4B723DF826B0002B00E14D75 /* Data Export */,
				4B65143C26392483005B46EB /* Email */,
				AA5FA695275F823900DCE9C9 /* Favicons */,
				8556A60C256C15C60092FA9D /* FileDownload */,
				85A0115D25AF1C4700FA6A0C /* FindInPage */,
				AA6820E825503A21005ED0D5 /* Fire */,
				4B02197B25E05FAC00ED7DEA /* Fireproofing */,
				B65536902684409300085A79 /* Geolocation */,
				0230C09D271F52D50018F728 /* GPC */,
				AAE75275263B036300B973F8 /* History */,
				AAE71DB225F66A0900D74437 /* Homepage */,
				AA585DB02490E6FA00E9A3E2 /* Main */,
				AA97BF4425135CB60014931A /* Menus */,
				85378D9A274E618C007C5CBF /* MessageViews */,
				AA86491524D83384001BABEE /* NavigationBar */,
				85B7184727677A7D00B4277F /* Onboarding */,
				B64C84DB2692D6E80048FEBE /* Permissions */,
				4B0511A2262CAA5A00F6079C /* Preferences */,
				B6FA893A269C414900588ECD /* Privacy Dashboard */,
				85890634267B6CC500D23B0D /* SecureVault */,
				4B677422255DBEB800025BD8 /* Smarter Encryption */,
				B68458AE25C7E75100DC17B6 /* State Restoration */,
				B6A9E44E26142AF90067D1B9 /* Statistics */,
				4B677447255DBF1400025BD8 /* Submodules */,
				AACB8E7224A4C8BC005F2218 /* Suggestions */,
				AA86491124D8318F001BABEE /* TabBar */,
				AAE8B0FD258A416F00E81239 /* Tooltip */,
				B6040859274B8C5200680351 /* Unprotected Domains */,
				AACF6FD426BC35C200CF09F9 /* User Agent */,
				4BC68A6C2759ADC20029A586 /* Waitlist */,
				AA6EF9AE25066F99004754E6 /* Windows */,
				AA585D85248FD31400E9A3E2 /* Assets.xcassets */,
				4B677454255DC18000025BD8 /* Bridging.h */,
				AAD86E502678D104005C11BE /* DuckDuckGoCI.entitlements */,
				AA585D8B248FD31400E9A3E2 /* DuckDuckGo.entitlements */,
				AA585D8A248FD31400E9A3E2 /* Info.plist */,
			);
			path = DuckDuckGo;
			sourceTree = "<group>";
		};
		AA585D93248FD31400E9A3E2 /* Unit Tests */ = {
			isa = PBXGroup;
			children = (
				4B2CBF3F2767EEB2001DF04B /* Waitlist */,
				B6A5A28C25B962CB00AA7ADA /* App */,
				85F1B0C725EF9747004792B6 /* AppDelegate */,
				AA652CAB25DD820D009059CC /* Bookmarks */,
				AA92ACAE24EFE1F5005F41C9 /* BrowserTab */,
				85F69B3A25EDE7F800978E59 /* Common */,
				85AC3B1525D9BBFA00C7D2AA /* Configuration */,
				4B82E9B725B6A04B00656FE7 /* ContentBlocker */,
				4B723E0226B0003E00E14D75 /* Data Export */,
				B683097A274DCFE3004B46BB /* Database */,
				4B723DFE26B0003E00E14D75 /* Data Import */,
				8553FF50257523630029327F /* FileDownload */,
				4BA1A6CE258BF58C00F6F690 /* FileSystem */,
				AA9C361D25518AAB004B1BA3 /* Fire */,
				4B02199725E063DE00ED7DEA /* Fireproofing */,
				B68172AC269EB415006D1092 /* Geolocation */,
				AAEC74AE2642C47300C2EFBC /* History */,
				AA585D96248FD31400E9A3E2 /* Info.plist */,
				AA91F83627076ED100771A0D /* NavigationBar */,
				85F487B3276A8F1B003CE668 /* Onboarding */,
				858A798626A99D9000A75A42 /* PasswordManager */,
				B6106BA126A7BE430013B453 /* Permissions */,
				4B0511EE262CAEB300F6079C /* Preferences */,
				B6AE74322609AFBB005B9B1A /* Progress */,
				858C1BEB26974E5500E6C014 /* SecureVault */,
				B6DA440F2616C0F200DD1EC2 /* Statistics */,
				AA63744E24C9BB4A00AB2AC4 /* Suggestions */,
				AAC9C01224CAFBB700AD1325 /* TabBar */,
				AA0877B626D515EE00B05660 /* User Agent */,
			);
			path = "Unit Tests";
			sourceTree = "<group>";
		};
		AA585DB02490E6FA00E9A3E2 /* Main */ = {
			isa = PBXGroup;
			children = (
				AA68C3D824911D56001B8783 /* View */,
			);
			path = Main;
			sourceTree = "<group>";
		};
		AA5FA695275F823900DCE9C9 /* Favicons */ = {
			isa = PBXGroup;
			children = (
				AA5FA698275F90CD00DCE9C9 /* Model */,
				AA5FA69B275F944500DCE9C9 /* Services */,
			);
			path = Favicons;
			sourceTree = "<group>";
		};
		AA5FA698275F90CD00DCE9C9 /* Model */ = {
			isa = PBXGroup;
			children = (
				AAA0CC562539EBC90079BC96 /* FaviconUserScript.swift */,
				AA512D1324D99D9800230283 /* FaviconManager.swift */,
				AAEF6BC7276A081C0024DCF4 /* FaviconSelector.swift */,
				AA5FA696275F90C400DCE9C9 /* FaviconImageCache.swift */,
				AA222CB82760F74E00321475 /* FaviconReferenceCache.swift */,
				AA6197C5276B3168008396F0 /* FaviconHostReference.swift */,
				AA6197C3276B314D008396F0 /* FaviconUrlReference.swift */,
				AA5FA699275F91C700DCE9C9 /* Favicon.swift */,
			);
			path = Model;
			sourceTree = "<group>";
		};
		AA5FA69B275F944500DCE9C9 /* Services */ = {
			isa = PBXGroup;
			children = (
				AA5FA69E275F948900DCE9C9 /* Favicons.xcdatamodeld */,
				AA5FA69C275F945C00DCE9C9 /* FaviconStore.swift */,
			);
			path = Services;
			sourceTree = "<group>";
		};
		AA63744E24C9BB4A00AB2AC4 /* Suggestions */ = {
			isa = PBXGroup;
			children = (
				142879D824CE1139005419BB /* ViewModel */,
				AA63745024C9BB9A00AB2AC4 /* Model */,
			);
			path = Suggestions;
			sourceTree = "<group>";
		};
		AA63745024C9BB9A00AB2AC4 /* Model */ = {
			isa = PBXGroup;
			children = (
				AA63745324C9BF9A00AB2AC4 /* SuggestionContainerTests.swift */,
				AA0F3DB6261A566C0077F2D9 /* SuggestionLoadingMock.swift */,
			);
			path = Model;
			sourceTree = "<group>";
		};
		AA652CAB25DD820D009059CC /* Bookmarks */ = {
			isa = PBXGroup;
			children = (
				AA652CAE25DD8228009059CC /* Model */,
				AA652CAF25DD822C009059CC /* Services */,
			);
			path = Bookmarks;
			sourceTree = "<group>";
		};
		AA652CAE25DD8228009059CC /* Model */ = {
			isa = PBXGroup;
			children = (
				4B9292B62667103000AD2C21 /* BookmarkManagedObjectTests.swift */,
				4B9292B72667103000AD2C21 /* BookmarkMigrationTests.swift */,
				4B9292B02667103000AD2C21 /* BookmarkNodePathTests.swift */,
				4B9292B12667103000AD2C21 /* BookmarkNodeTests.swift */,
				4B9292B32667103000AD2C21 /* BookmarkOutlineViewDataSourceTests.swift */,
				4B9292B22667103000AD2C21 /* BookmarkSidebarTreeControllerTests.swift */,
				4B9292B82667103000AD2C21 /* BookmarkTests.swift */,
				4B9292B92667103100AD2C21 /* PasteboardBookmarkTests.swift */,
				4B9292B42667103000AD2C21 /* PasteboardFolderTests.swift */,
				4B9292B52667103000AD2C21 /* TreeControllerTests.swift */,
				AA652CCD25DD9071009059CC /* BookmarkListTests.swift */,
				AA652CD225DDA6E9009059CC /* LocalBookmarkManagerTests.swift */,
			);
			path = Model;
			sourceTree = "<group>";
		};
		AA652CAF25DD822C009059CC /* Services */ = {
			isa = PBXGroup;
			children = (
				AA652CB025DD825B009059CC /* LocalBookmarkStoreTests.swift */,
				AA652CDA25DDAB32009059CC /* BookmarkStoreMock.swift */,
			);
			path = Services;
			sourceTree = "<group>";
		};
		AA6820E825503A21005ED0D5 /* Fire */ = {
			isa = PBXGroup;
			children = (
				AAFCB38325E546FF00859DD4 /* View */,
				AA6820EF25503D93005ED0D5 /* ViewModel */,
				AA6820E925503A49005ED0D5 /* Model */,
			);
			path = Fire;
			sourceTree = "<group>";
		};
		AA6820E925503A49005ED0D5 /* Model */ = {
			isa = PBXGroup;
			children = (
				8511E18325F82B34002F516B /* 01_Fire_really_small.json */,
				AA6820EA25503D6A005ED0D5 /* Fire.swift */,
			);
			path = Model;
			sourceTree = "<group>";
		};
		AA6820EF25503D93005ED0D5 /* ViewModel */ = {
			isa = PBXGroup;
			children = (
				AA6820F025503DA9005ED0D5 /* FireViewModel.swift */,
				AA13DCB3271480B0006D48D3 /* FirePopoverViewModel.swift */,
			);
			path = ViewModel;
			sourceTree = "<group>";
		};
		AA68C3D824911D56001B8783 /* View */ = {
			isa = PBXGroup;
			children = (
				AA585D87248FD31400E9A3E2 /* Main.storyboard */,
				AA7412BC24D2BEEE00D22FE0 /* MainWindow.swift */,
				AA7412B424D1536B00D22FE0 /* MainWindowController.swift */,
				AA585DAE2490E6E600E9A3E2 /* MainViewController.swift */,
				B688B4D9273E6D3B0087BEAF /* MainView.swift */,
				B688B4DE27420D290087BEAF /* PDFSearchTextMenuItemHandler.swift */,
				B68C92C0274E3EF4002AC6B0 /* PopUpWindow.swift */,
			);
			path = View;
			sourceTree = "<group>";
		};
		AA6EF9AE25066F99004754E6 /* Windows */ = {
			isa = PBXGroup;
			children = (
				AA6EF9AF25067035004754E6 /* View */,
			);
			path = Windows;
			sourceTree = "<group>";
		};
		AA6EF9AF25067035004754E6 /* View */ = {
			isa = PBXGroup;
			children = (
				AA6EF9AC25066F42004754E6 /* WindowsManager.swift */,
				AAA892E9250A4CEF005B37B2 /* WindowControllersManager.swift */,
				856C98D42570116900A22F1F /* NSWindow+Toast.swift */,
			);
			path = View;
			sourceTree = "<group>";
		};
		AA80EC52256BE33A007083E7 /* Localizables */ = {
			isa = PBXGroup;
			children = (
				AA80EC53256BE3BC007083E7 /* UserText.swift */,
				AA80EC8B256C49B8007083E7 /* Localizable.strings */,
				AA80EC91256C49BC007083E7 /* Localizable.stringsdict */,
			);
			path = Localizables;
			sourceTree = "<group>";
		};
		AA86491124D8318F001BABEE /* TabBar */ = {
			isa = PBXGroup;
			children = (
				AA86491224D831A1001BABEE /* View */,
				AA8EDF1F2491FCC10071C2E8 /* ViewModel */,
				AA9FF95724A1ECE20039E328 /* Model */,
			);
			path = TabBar;
			sourceTree = "<group>";
		};
		AA86491224D831A1001BABEE /* View */ = {
			isa = PBXGroup;
			children = (
				AA80EC7B256C46AA007083E7 /* TabBar.storyboard */,
				1430DFF424D0580F00B8978C /* TabBarViewController.swift */,
				1456D6E024EFCBC300775049 /* TabBarCollectionView.swift */,
				AA7412B624D1687000D22FE0 /* TabBarScrollView.swift */,
				AA7412B024D0B3AC00D22FE0 /* TabBarViewItem.swift */,
				AA7412B124D0B3AC00D22FE0 /* TabBarViewItem.xib */,
				AA2CB1342587C29500AA6FBE /* TabBarFooter.swift */,
				AA2CB12C2587BB5600AA6FBE /* TabBarFooter.xib */,
				AA9E9A5D25A4867200D1959D /* TabDragAndDropManager.swift */,
			);
			path = View;
			sourceTree = "<group>";
		};
		AA86491324D831B9001BABEE /* Common */ = {
			isa = PBXGroup;
			children = (
				B6A9E4602614608B0067D1B9 /* AppVersion.swift */,
				4B67743D255DBEEA00025BD8 /* Database */,
				AADC60E92493B305008F8EF7 /* Extensions */,
				4BA1A691258B06F600F6F690 /* FileSystem */,
				AA80EC52256BE33A007083E7 /* Localizables */,
				85AC3B3325DA828900C7D2AA /* Network */,
				4BB88B4E25B7BA20006F6B06 /* Utilities */,
				AA86491424D831C4001BABEE /* View */,
			);
			path = Common;
			sourceTree = "<group>";
		};
		AA86491424D831C4001BABEE /* View */ = {
			isa = PBXGroup;
			children = (
				8585B63626D6E61500C1416F /* AppKit */,
				AADCBF3826F7C28F00EF67A8 /* Lottie */,
				8585B63526D6E5F600C1416F /* SwiftUI */,
			);
			path = View;
			sourceTree = "<group>";
		};
		AA86491524D83384001BABEE /* NavigationBar */ = {
			isa = PBXGroup;
			children = (
				853014D425E6709500FB8205 /* Support */,
				AA86491624D8339A001BABEE /* View */,
				AAA0CC3A25337F990079BC96 /* ViewModel */,
			);
			path = NavigationBar;
			sourceTree = "<group>";
		};
		AA86491624D8339A001BABEE /* View */ = {
			isa = PBXGroup;
			children = (
				AA80EC6F256C469C007083E7 /* NavigationBar.storyboard */,
				AA68C3D22490ED62001B8783 /* NavigationBarViewController.swift */,
				14D9B8F924F7E089000D4D13 /* AddressBarViewController.swift */,
				AABEE6AE24AD22B90043105B /* AddressBarTextField.swift */,
				AAC5E4F525D6BF2C007F5990 /* AddressBarButtonsViewController.swift */,
				AAC5E4F025D6BF10007F5990 /* AddressBarButton.swift */,
				AAA0CC32252F181A0079BC96 /* NavigationButtonMenuDelegate.swift */,
				AAA0CC462533833C0079BC96 /* MoreOptionsMenu.swift */,
				AA3439732754D55100B241FA /* trackers-1.json */,
				AA3439742754D55100B241FA /* trackers-2.json */,
				AA3439752754D55100B241FA /* trackers-3.json */,
				AA34396A2754D4E200B241FA /* shield.json */,
				AA34396B2754D4E300B241FA /* shield-dot.json */,
				AA3439762754D55100B241FA /* dark-trackers-1.json */,
				AA3439722754D55100B241FA /* dark-trackers-2.json */,
				AA3439772754D55100B241FA /* dark-trackers-3.json */,
				AA34396F2754D4E900B241FA /* dark-shield.json */,
				AA34396E2754D4E900B241FA /* dark-shield-dot.json */,
			);
			path = View;
			sourceTree = "<group>";
		};
		AA86491B24D837DE001BABEE /* BrowserTab */ = {
			isa = PBXGroup;
			children = (
				AA86491C24D83868001BABEE /* View */,
				AA86491D24D83A59001BABEE /* ViewModel */,
				AA86491E24D83A66001BABEE /* Model */,
				AA512D1224D99D4900230283 /* Services */,
			);
			path = BrowserTab;
			sourceTree = "<group>";
		};
		AA86491C24D83868001BABEE /* View */ = {
			isa = PBXGroup;
			children = (
				AA80EC69256C4691007083E7 /* BrowserTab.storyboard */,
				AA585D83248FD31100E9A3E2 /* BrowserTabViewController.swift */,
				856C98A5256EB59600A22F1F /* MenuItemSelectors.swift */,
				AA6FFB4524DC3B5A0028F4D0 /* WebView.swift */,
				B637273A26CBC8AF00C8CB02 /* AuthenticationAlert.swift */,
			);
			path = View;
			sourceTree = "<group>";
		};
		AA86491D24D83A59001BABEE /* ViewModel */ = {
			isa = PBXGroup;
			children = (
				AA9FF95A24A1EFC20039E328 /* TabViewModel.swift */,
				AA5D6DAB24A340F700C6FBCE /* WebViewStateObserver.swift */,
			);
			path = ViewModel;
			sourceTree = "<group>";
		};
		AA86491E24D83A66001BABEE /* Model */ = {
			isa = PBXGroup;
			children = (
				856CADEF271710F400E79BB0 /* HoverUserScript.swift */,
				4B2E7D6226FF9D6500D2DB17 /* PrintingUserScript.swift */,
				85D438B5256E7C9E00F3BAF8 /* ContextMenuUserScript.swift */,
				4BB88B4425B7B55C006F6B06 /* DebugUserScript.swift */,
				85E11C2E25E7DC7E00974CAF /* ExternalURLHandler.swift */,
				AA9FF95824A1ECF20039E328 /* Tab.swift */,
				85AC3AEE25D5CE9800C7D2AA /* UserScripts.swift */,
				B61F015425EDD5A700ABB5A3 /* UserContentController.swift */,
			);
			path = Model;
			sourceTree = "<group>";
		};
		AA8EDF1F2491FCC10071C2E8 /* ViewModel */ = {
			isa = PBXGroup;
			children = (
				AA9FF95E24A1FB680039E328 /* TabCollectionViewModel.swift */,
			);
			path = ViewModel;
			sourceTree = "<group>";
		};
		AA91F83627076ED100771A0D /* NavigationBar */ = {
			isa = PBXGroup;
			children = (
				AA91F83727076EEE00771A0D /* ViewModel */,
			);
			path = NavigationBar;
			sourceTree = "<group>";
		};
		AA91F83727076EEE00771A0D /* ViewModel */ = {
			isa = PBXGroup;
			children = (
				AA91F83827076F1900771A0D /* PrivacyIconViewModelTests.swift */,
			);
			path = ViewModel;
			sourceTree = "<group>";
		};
		AA92ACAE24EFE1F5005F41C9 /* BrowserTab */ = {
			isa = PBXGroup;
			children = (
				B62EB47B25BAD3BB005745C6 /* WKWebViewPrivateMethodsAvailabilityTests.swift */,
				B67C6C3C2654B897006C872E /* WebViewExtensionTests.swift */,
				B67C6C412654BF49006C872E /* DuckDuckGo-Symbol.jpg */,
				AA92ACAF24EFE209005F41C9 /* ViewModel */,
				AA92ACB024EFE210005F41C9 /* Model */,
				AA9C362625518B61004B1BA3 /* Services */,
			);
			path = BrowserTab;
			sourceTree = "<group>";
		};
		AA92ACAF24EFE209005F41C9 /* ViewModel */ = {
			isa = PBXGroup;
			children = (
				AAC9C01B24CB594C00AD1325 /* TabViewModelTests.swift */,
			);
			path = ViewModel;
			sourceTree = "<group>";
		};
		AA92ACB024EFE210005F41C9 /* Model */ = {
			isa = PBXGroup;
			children = (
				AAC9C01424CAFBCE00AD1325 /* TabTests.swift */,
				85E11C3625E7F1E100974CAF /* ExternalURLHandlerTests.swift */,
			);
			path = Model;
			sourceTree = "<group>";
		};
		AA97BF4425135CB60014931A /* Menus */ = {
			isa = PBXGroup;
			children = (
				85480F8925CDC360009424E3 /* MainMenu.storyboard */,
				AA4BBA3A25C58FA200C4FB0F /* MainMenu.swift */,
				AA6EF9B425081B4C004754E6 /* MainMenuActions.swift */,
				AA97BF4525135DD30014931A /* ApplicationDockMenu.swift */,
				B63ED0E426BB8FB900A9DAD1 /* SharingMenu.swift */,
			);
			path = Menus;
			sourceTree = "<group>";
		};
		AA9B7C7F26A06E130008D425 /* ViewModel */ = {
			isa = PBXGroup;
			children = (
				AA9B7C8426A199B60008D425 /* ServerTrustViewModel.swift */,
			);
			path = ViewModel;
			sourceTree = "<group>";
		};
		AA9C361D25518AAB004B1BA3 /* Fire */ = {
			isa = PBXGroup;
			children = (
				AA9C362125518B34004B1BA3 /* Model */,
			);
			path = Fire;
			sourceTree = "<group>";
		};
		AA9C362125518B34004B1BA3 /* Model */ = {
			isa = PBXGroup;
			children = (
				AA9C362F25518CA9004B1BA3 /* FireTests.swift */,
			);
			path = Model;
			sourceTree = "<group>";
		};
		AA9C362625518B61004B1BA3 /* Services */ = {
			isa = PBXGroup;
			children = (
				4B0219A725E0646500ED7DEA /* WebsiteDataStoreTests.swift */,
				AA9C362725518C44004B1BA3 /* WebsiteDataStoreMock.swift */,
				AABAF59B260A7D130085060C /* FaviconManagerMock.swift */,
			);
			path = Services;
			sourceTree = "<group>";
		};
		AA9FF95724A1ECE20039E328 /* Model */ = {
			isa = PBXGroup;
			children = (
				AA9FF95C24A1FA1C0039E328 /* TabCollection.swift */,
			);
			path = Model;
			sourceTree = "<group>";
		};
		AAA0CC3A25337F990079BC96 /* ViewModel */ = {
			isa = PBXGroup;
			children = (
				AAA0CC3B25337FAB0079BC96 /* WKBackForwardListItemViewModel.swift */,
				B689ECD426C247DB006FB0C5 /* BackForwardListItem.swift */,
				AA75A0AD26F3500C0086B667 /* PrivacyIconViewModel.swift */,
			);
			path = ViewModel;
			sourceTree = "<group>";
		};
		AAB549DD25DAB8E90058460B /* ViewModel */ = {
			isa = PBXGroup;
			children = (
				AAB549DE25DAB8F80058460B /* BookmarkViewModel.swift */,
			);
			path = ViewModel;
			sourceTree = "<group>";
		};
		AABEE68F24A4CB290043105B /* Model */ = {
			isa = PBXGroup;
			children = (
				AABEE69B24A902BB0043105B /* SuggestionContainer.swift */,
				AAB8203B26B2DE0D00788AC3 /* SuggestionListCharacteristics.swift */,
			);
			path = Model;
			sourceTree = "<group>";
		};
		AABEE69024A4CB300043105B /* ViewModel */ = {
			isa = PBXGroup;
			children = (
				AABEE69924A902A90043105B /* SuggestionContainerViewModel.swift */,
				AA3F895224C18AD500628DDE /* SuggestionViewModel.swift */,
			);
			path = ViewModel;
			sourceTree = "<group>";
		};
		AABEE6A124A9F3C90043105B /* View */ = {
			isa = PBXGroup;
			children = (
				AA80EC75256C46A2007083E7 /* Suggestion.storyboard */,
				AABEE6A424AA0A7F0043105B /* SuggestionViewController.swift */,
				AABEE6A824AB4B910043105B /* SuggestionTableCellView.swift */,
				AABEE6AA24ACA0F90043105B /* SuggestionTableRowView.swift */,
			);
			path = View;
			sourceTree = "<group>";
		};
		AAC30A24268DF93500D2D9CD /* Crash Reports */ = {
			isa = PBXGroup;
			children = (
				AAD6D8852696DF2A002393B3 /* View */,
				AAC30A2F268F215000D2D9CD /* Model */,
			);
			path = "Crash Reports";
			sourceTree = "<group>";
		};
		AAC30A2F268F215000D2D9CD /* Model */ = {
			isa = PBXGroup;
			children = (
				AAC30A25268DFEE200D2D9CD /* CrashReporter.swift */,
				AAC30A27268E045400D2D9CD /* CrashReportReader.swift */,
				AAC30A2B268F1ECD00D2D9CD /* CrashReportSender.swift */,
				AAC30A2D268F1EE300D2D9CD /* CrashReportPromptPresenter.swift */,
				AAC30A29268E239100D2D9CD /* CrashReport.swift */,
			);
			path = Model;
			sourceTree = "<group>";
		};
		AAC5E4C025D6A6A9007F5990 /* Bookmarks */ = {
			isa = PBXGroup;
			children = (
				4B9292AD26670F5300AD2C21 /* Extensions */,
				AAC5E4C125D6A6C3007F5990 /* View */,
				AAB549DD25DAB8E90058460B /* ViewModel */,
				AAC5E4C225D6A6C7007F5990 /* Model */,
				AAC5E4C325D6A6CC007F5990 /* Services */,
			);
			path = Bookmarks;
			sourceTree = "<group>";
		};
		AAC5E4C125D6A6C3007F5990 /* View */ = {
			isa = PBXGroup;
			children = (
				4B9292CB2667123700AD2C21 /* AddBookmarkModalViewController.swift */,
				4B9292CA2667123700AD2C21 /* AddFolderModalViewController.swift */,
				4B9292CC2667123700AD2C21 /* BookmarkListViewController.swift */,
				4B9292CD2667123700AD2C21 /* BookmarkManagementDetailViewController.swift */,
				4B9292C72667123700AD2C21 /* BookmarkManagementSidebarViewController.swift */,
				4B9292C82667123700AD2C21 /* BookmarkManagementSplitViewController.swift */,
				4B9292C92667123700AD2C21 /* BookmarkTableRowView.swift */,
				4B9292C62667123700AD2C21 /* BrowserTabSelectionDelegate.swift */,
				4B92928726670D1600AD2C21 /* BookmarkOutlineViewCell.swift */,
				4B92928826670D1600AD2C21 /* BookmarkOutlineViewCell.xib */,
				4B92928526670D1600AD2C21 /* BookmarksOutlineView.swift */,
				4B92928926670D1700AD2C21 /* BookmarkTableCellView.swift */,
				4B92928A26670D1700AD2C21 /* BookmarkTableCellView.xib */,
				4B92928626670D1600AD2C21 /* OutlineSeparatorViewCell.swift */,
				AAC5E4C625D6A6E8007F5990 /* Bookmarks.storyboard */,
				AAC5E4C425D6A6E8007F5990 /* BookmarkPopover.swift */,
				AAC5E4C525D6A6E8007F5990 /* BookmarkPopoverViewController.swift */,
			);
			path = View;
			sourceTree = "<group>";
		};
		AAC5E4C225D6A6C7007F5990 /* Model */ = {
			isa = PBXGroup;
			children = (
				4B9292D82667124B00AD2C21 /* BookmarkListTreeControllerDataSource.swift */,
				4B92929926670D2A00AD2C21 /* BookmarkManagedObject.swift */,
				4B92929326670D2A00AD2C21 /* BookmarkNode.swift */,
				4B92929126670D2A00AD2C21 /* BookmarkOutlineViewDataSource.swift */,
				4B92929426670D2A00AD2C21 /* BookmarkSidebarTreeController.swift */,
				4B92929526670D2A00AD2C21 /* PasteboardBookmark.swift */,
				4B92929226670D2A00AD2C21 /* PasteboardFolder.swift */,
				4B92929A26670D2A00AD2C21 /* PasteboardWriting.swift */,
				4B92929826670D2A00AD2C21 /* PseudoFolder.swift */,
				4B92929626670D2A00AD2C21 /* SpacerNode.swift */,
				4B92929726670D2A00AD2C21 /* BookmarkTreeController.swift */,
				AAC5E4CD25D6A709007F5990 /* Bookmark.swift */,
				AAC5E4CF25D6A709007F5990 /* BookmarkList.swift */,
				AAC5E4CE25D6A709007F5990 /* BookmarkManager.swift */,
			);
			path = Model;
			sourceTree = "<group>";
		};
		AAC5E4C325D6A6CC007F5990 /* Services */ = {
			isa = PBXGroup;
			children = (
				4B9292DA2667125D00AD2C21 /* ContextualMenu.swift */,
				4B9292A726670D3700AD2C21 /* Bookmark.xcdatamodeld */,
				4B9292A526670D3700AD2C21 /* Bookmark.xcmappingmodel */,
				4B9292A626670D3700AD2C21 /* BookmarkMigrationPolicy.swift */,
				AAC5E4D625D6A710007F5990 /* BookmarkStore.swift */,
			);
			path = Services;
			sourceTree = "<group>";
		};
		AAC9C01224CAFBB700AD1325 /* TabBar */ = {
			isa = PBXGroup;
			children = (
				AAC9C01A24CB592E00AD1325 /* ViewModel */,
				AAC9C01324CAFBBE00AD1325 /* Model */,
			);
			path = TabBar;
			sourceTree = "<group>";
		};
		AAC9C01324CAFBBE00AD1325 /* Model */ = {
			isa = PBXGroup;
			children = (
				AAC9C01624CAFBDC00AD1325 /* TabCollectionTests.swift */,
			);
			path = Model;
			sourceTree = "<group>";
		};
		AAC9C01A24CB592E00AD1325 /* ViewModel */ = {
			isa = PBXGroup;
			children = (
				AAC9C01D24CB6BEB00AD1325 /* TabCollectionViewModelTests.swift */,
				AAE39D1A24F44885008EF28B /* TabCollectionViewModelDelegateMock.swift */,
			);
			path = ViewModel;
			sourceTree = "<group>";
		};
		AACB8E7224A4C8BC005F2218 /* Suggestions */ = {
			isa = PBXGroup;
			children = (
				AABEE6A124A9F3C90043105B /* View */,
				AABEE69024A4CB300043105B /* ViewModel */,
				AABEE68F24A4CB290043105B /* Model */,
			);
			path = Suggestions;
			sourceTree = "<group>";
		};
		AACF6FD426BC35C200CF09F9 /* User Agent */ = {
			isa = PBXGroup;
			children = (
				AA0877BE26D6611300B05660 /* Model */,
				AA0877BD26D6610B00B05660 /* Services */,
			);
			path = "User Agent";
			sourceTree = "<group>";
		};
		AAD6D8852696DF2A002393B3 /* View */ = {
			isa = PBXGroup;
			children = (
				AA693E5D2696E5B90007BB78 /* CrashReports.storyboard */,
				AAD6D8862696DF6D002393B3 /* CrashReportPromptViewController.swift */,
			);
			path = View;
			sourceTree = "<group>";
		};
		AADC60E92493B305008F8EF7 /* Extensions */ = {
			isa = PBXGroup;
			children = (
				B6DB3CF826A00E2D00D459B7 /* AVCaptureDevice+SwizzledAuthState.swift */,
				AA61C0D12727F59B00E6B681 /* ArrayExtension.swift */,
				B6106B9D26A565DA0013B453 /* BundleExtension.swift */,
				4BA1A6C1258B0A1300F6F690 /* ContiguousBytesExtension.swift */,
				85AC3AF625D5DBFD00C7D2AA /* DataExtension.swift */,
				B6A9E46F26146A250067D1B9 /* DateExtension.swift */,
				B6040855274B830F00680351 /* DictionaryExtension.swift */,
				B63D467025BFA6C100874977 /* DispatchQueueExtensions.swift */,
				AA92126E25ACCB1100600CD4 /* ErrorExtension.swift */,
				B6E61EE2263AC0C8004E11AB /* FileManagerExtension.swift */,
				AAECA41F24EEA4AC00EFA63A /* IndexPathExtension.swift */,
				0230C0A2272080090018F728 /* KeyedCodingExtension.swift */,
				4B8D9061276D1D880078DB17 /* LocaleExtension.swift */,
				85308E24267FC9F2001ABD76 /* NSAlertExtension.swift */,
				F44C130125C2DA0400426E3E /* NSAppearanceExtension.swift */,
				AA5C8F622591021700748EB7 /* NSApplicationExtension.swift */,
				85C48CCB278D808F00D3263E /* NSAttributedStringExtension.swift */,
				B65E6B9F26D9F10600095F96 /* NSBezierPathExtension.swift */,
				B63D467925BFC3E100874977 /* NSCoderExtensions.swift */,
				F41D174025CB131900472416 /* NSColorExtension.swift */,
				B657841825FA484B00D8DB33 /* NSException+Catch.h */,
				B657841925FA484B00D8DB33 /* NSException+Catch.m */,
				B657841E25FA497600D8DB33 /* NSException+Catch.swift */,
				4B139AFC26B60BD800894F82 /* NSImageExtensions.swift */,
				AA6EF9B2250785D5004754E6 /* NSMenuExtension.swift */,
				AA72D5FD25FFF94E00C77619 /* NSMenuItemExtension.swift */,
				4B0511DF262CAA8600F6079C /* NSOpenPanelExtensions.swift */,
				4B0135CD2729F1AA00D54834 /* NSPasteboardExtension.swift */,
				AA5C8F5D2590EEE800748EB7 /* NSPointExtension.swift */,
				85625999269CA0A600EE44BC /* NSRectExtension.swift */,
				B6B3E0DC2657E9CF0040E0A2 /* NSScreenExtension.swift */,
				AAC5E4E325D6BA9C007F5990 /* NSSizeExtension.swift */,
				4BE0DF0426781961006337B7 /* NSStoryboardExtension.swift */,
				AA5C8F58258FE21F00748EB7 /* NSTextFieldExtension.swift */,
				858A798426A8BB5D00A75A42 /* NSTextViewExtension.swift */,
				4B0511E0262CAA8600F6079C /* NSViewControllerExtension.swift */,
				AA6FFB4324DC33320028F4D0 /* NSViewExtension.swift */,
				AA9E9A5525A3AE8400D1959D /* NSWindowExtension.swift */,
				B6A9E46A2614618A0067D1B9 /* OperatingSystemVersionExtension.swift */,
				B637273C26CCF0C200C8CB02 /* OptionalExtension.swift */,
				B684592125C93BE000DC17B6 /* Publisher.asVoid.swift */,
				B68C2FB127706E6A00BF2C7D /* ProcessExtension.swift */,
				AAFCB37E25E545D400859DD4 /* PublisherExtension.swift */,
				B684592625C93C0500DC17B6 /* Publishers.NestedObjectChanges.swift */,
				B6AAAC3D26048F690029438D /* RandomAccessCollectionExtension.swift */,
				B6C0B24326E9CB080031CB7F /* RunLoopExtension.swift */,
				4BB88B4925B7B690006F6B06 /* SequenceExtensions.swift */,
				B65783E625F8AAFB00D8DB33 /* String+Punycode.swift */,
				AA8EDF2624923EC70071C2E8 /* StringExtension.swift */,
				AAADFD05264AA282001555EA /* TimeIntervalExtension.swift */,
				AA8EDF2324923E980071C2E8 /* URLExtension.swift */,
				AA88D14A252A557100980B4E /* URLRequestExtension.swift */,
				B6DB3AEE278D5C370024C5C4 /* URLSessionExtension.swift */,
				AAA0CC69253CC43C0079BC96 /* WKUserContentControllerExtension.swift */,
				B63D466725BEB6C200874977 /* WKWebView+Private.h */,
				B63D466825BEB6C200874977 /* WKWebView+SessionState.swift */,
				B68458CC25C7EB9000DC17B6 /* WKWebViewConfigurationExtensions.swift */,
				AA92127625ADA07900600CD4 /* WKWebViewExtension.swift */,
				B6CF78DD267B099C00CD4F13 /* WKNavigationActionExtension.swift */,
				4B7A60A0273E0BE400BBDFEB /* WKWebsiteDataStoreExtension.swift */,
			);
			path = Extensions;
			sourceTree = "<group>";
		};
		AADCBF3826F7C28F00EF67A8 /* Lottie */ = {
			isa = PBXGroup;
			children = (
				AADCBF3926F7C2CE00EF67A8 /* LottieAnimationCache.swift */,
			);
			path = Lottie;
			sourceTree = "<group>";
		};
		AAE71DB225F66A0900D74437 /* Homepage */ = {
			isa = PBXGroup;
			children = (
				AAE71DB325F66A3F00D74437 /* View */,
			);
			path = Homepage;
			sourceTree = "<group>";
		};
		AAE71DB325F66A3F00D74437 /* View */ = {
			isa = PBXGroup;
			children = (
				AA72D5E225FE977F00C77619 /* AddEditFavoriteViewController.swift */,
				AA72D5EF25FEA49900C77619 /* AddEditFavoriteWindow.swift */,
				4B65027925E5F2B10054432E /* DefaultBrowserPromptView.swift */,
				4B65027425E5F2A70054432E /* DefaultBrowserPromptView.xib */,
				AAE71E2B25F781EA00D74437 /* Homepage.storyboard */,
				B6E53882267C83420010FEA9 /* HomepageBackgroundView.swift */,
				B6E53887267C94A00010FEA9 /* HomepageCollectionViewFlowLayout.swift */,
				AAE71E3525F7869300D74437 /* HomepageCollectionViewItem.swift */,
				AAE71E3625F7869300D74437 /* HomepageCollectionViewItem.xib */,
				858C78FB2705EB5F009B2B44 /* HomepageHeader.xib */,
				85778E3427142C3000F091CA /* HomepageHeaderView.swift */,
				AAE71E3025F7855400D74437 /* HomepageViewController.swift */,
			);
			path = View;
			sourceTree = "<group>";
		};
		AAE75275263B036300B973F8 /* History */ = {
			isa = PBXGroup;
			children = (
				AAE75277263B038F00B973F8 /* Model */,
				AAE75276263B038A00B973F8 /* Services */,
			);
			path = History;
			sourceTree = "<group>";
		};
		AAE75276263B038A00B973F8 /* Services */ = {
			isa = PBXGroup;
			children = (
				AAE75278263B046100B973F8 /* History.xcdatamodeld */,
				AAE7527B263B056C00B973F8 /* HistoryStore.swift */,
			);
			path = Services;
			sourceTree = "<group>";
		};
		AAE75277263B038F00B973F8 /* Model */ = {
			isa = PBXGroup;
			children = (
				AAE7527F263B0A4D00B973F8 /* HistoryCoordinator.swift */,
				AAE7527D263B05C600B973F8 /* HistoryEntry.swift */,
			);
			path = Model;
			sourceTree = "<group>";
		};
		AAE8B0FD258A416F00E81239 /* Tooltip */ = {
			isa = PBXGroup;
			children = (
				AAE8B0FE258A417D00E81239 /* View */,
			);
			path = Tooltip;
			sourceTree = "<group>";
		};
		AAE8B0FE258A417D00E81239 /* View */ = {
			isa = PBXGroup;
			children = (
				AAE8B101258A41C000E81239 /* Tooltip.storyboard */,
				AAC82C5F258B6CB5009B6B42 /* TooltipWindowController.swift */,
				AAE8B10F258A456C00E81239 /* TooltipViewController.swift */,
			);
			path = View;
			sourceTree = "<group>";
		};
		AAEC74AE2642C47300C2EFBC /* History */ = {
			isa = PBXGroup;
			children = (
				AAEC74AF2642C48800C2EFBC /* Model */,
				AAEC74B02642C48B00C2EFBC /* Services */,
			);
			path = History;
			sourceTree = "<group>";
		};
		AAEC74AF2642C48800C2EFBC /* Model */ = {
			isa = PBXGroup;
			children = (
				AAEC74B12642C57200C2EFBC /* HistoryCoordinatingMock.swift */,
				AAEC74B32642C69300C2EFBC /* HistoryCoordinatorTests.swift */,
			);
			path = Model;
			sourceTree = "<group>";
		};
		AAEC74B02642C48B00C2EFBC /* Services */ = {
			isa = PBXGroup;
			children = (
				AAEC74B52642CC6A00C2EFBC /* HistoryStoringMock.swift */,
				AAEC74B72642E43800C2EFBC /* HistoryStoreTests.swift */,
			);
			path = Services;
			sourceTree = "<group>";
		};
		AAEC74B92642E66600C2EFBC /* Extensions */ = {
			isa = PBXGroup;
			children = (
				AAEC74BA2642E67C00C2EFBC /* NSPersistentContainerExtension.swift */,
				4B4F72EB266B2ED300814C60 /* CollectionExtension.swift */,
			);
			path = Extensions;
			sourceTree = "<group>";
		};
		AAFCB38325E546FF00859DD4 /* View */ = {
			isa = PBXGroup;
			children = (
				AAB7320626DD0C37002FACF9 /* Fire.storyboard */,
				AAEEC6A827088ADB008445F7 /* FireCoordinator.swift */,
				AAB7320826DD0CD9002FACF9 /* FireViewController.swift */,
				AAE99B8827088A19008B6BD9 /* FirePopover.swift */,
				AA840A9727319D1600E63CDD /* FirePopoverWrapperViewController.swift */,
				AA61C0CF2722159B00E6B681 /* FireInfoViewController.swift */,
				AA6AD95A2704B6DB00159F8A /* FirePopoverViewController.swift */,
				AAE246F7270A406200BEEAEE /* FirePopoverCollectionViewHeader.swift */,
				AAE246F5270A3D3000BEEAEE /* FirePopoverCollectionViewHeader.xib */,
				AAE246F12709EF3B00BEEAEE /* FirePopoverCollectionViewItem.swift */,
				AAE246F22709EF3B00BEEAEE /* FirePopoverCollectionViewItem.xib */,
			);
			path = View;
			sourceTree = "<group>";
		};
		B6040859274B8C5200680351 /* Unprotected Domains */ = {
			isa = PBXGroup;
			children = (
				336B39E22726B4B700C417D3 /* LocalUnprotectedDomains.swift */,
				B68503A6279141CD00893A05 /* KeySetDictionary.swift */,
				B604085A274B8CA300680351 /* UnprotectedDomains.xcdatamodeld */,
			);
			path = "Unprotected Domains";
			sourceTree = "<group>";
		};
		B6106BA126A7BE430013B453 /* Permissions */ = {
			isa = PBXGroup;
			children = (
				B6106B9F26A7BE0B0013B453 /* PermissionManagerTests.swift */,
				B6106BB026A7D8720013B453 /* PermissionStoreTests.swift */,
				B63ED0D726AE729600A9DAD1 /* PermissionModelTests.swift */,
				B6106BAE26A7C6180013B453 /* PermissionStoreMock.swift */,
				B63ED0D926AE7AF400A9DAD1 /* PermissionManagerMock.swift */,
				B63ED0DB26AE7B1E00A9DAD1 /* WebViewMock.swift */,
				B63ED0DD26AFD9A300A9DAD1 /* AVCaptureDeviceMock.swift */,
				B63ED0DF26AFE32F00A9DAD1 /* GeolocationProviderMock.swift */,
			);
			path = Permissions;
			sourceTree = "<group>";
		};
		B61EF3EA266F91D700B4D78F /* Extensions */ = {
			isa = PBXGroup;
			children = (
				B6F41030264D2B23003DA42C /* ProgressExtension.swift */,
				B66E9DD12670EB2A00E53BB5 /* _WKDownload+WebKitDownload.swift */,
				B66E9DD32670EB4A00E53BB5 /* WKDownload+WebKitDownload.swift */,
				B61EF3EB266F91E700B4D78F /* WKWebView+Download.swift */,
				B61EF3F0266F922200B4D78F /* WKProcessPool+DownloadDelegate.swift */,
				B63B9C502670B2B200C45B91 /* _WKDownload.h */,
				B63B9C542670B32000C45B91 /* WKProcessPool+Private.h */,
				B6CF78E2267B0A1900CD4F13 /* WKNavigationAction+Private.h */,
			);
			path = Extensions;
			sourceTree = "<group>";
		};
		B64C84DB2692D6E80048FEBE /* Permissions */ = {
			isa = PBXGroup;
			children = (
				B64C84EF269310000048FEBE /* Model */,
				B64C84DC2692D6FC0048FEBE /* View */,
			);
			path = Permissions;
			sourceTree = "<group>";
		};
		B64C84DC2692D6FC0048FEBE /* View */ = {
			isa = PBXGroup;
			children = (
				B64C84DD2692D7400048FEBE /* PermissionAuthorization.storyboard */,
				B64C84E22692DC9F0048FEBE /* PermissionAuthorizationViewController.swift */,
				B64C84EA2692DD650048FEBE /* PermissionAuthorizationPopover.swift */,
				B6BBF17327475B15004F850E /* PopupBlockedPopover.swift */,
				B64C852926942AC90048FEBE /* PermissionContextMenu.swift */,
				B64C85412694590B0048FEBE /* PermissionButton.swift */,
			);
			path = View;
			sourceTree = "<group>";
		};
		B64C84EF269310000048FEBE /* Model */ = {
			isa = PBXGroup;
			children = (
				B6106BAA26A7BF1D0013B453 /* PermissionType.swift */,
				B6106BAC26A7BF390013B453 /* PermissionState.swift */,
				B65536A52685B82B00085A79 /* Permissions.swift */,
				B6106BA526A7BEC80013B453 /* PermissionAuthorizationQuery.swift */,
				B6DB3CFA26A17CB800D459B7 /* PermissionModel.swift */,
				B64C84F0269310120048FEBE /* PermissionManager.swift */,
				B64C853726944B880048FEBE /* StoredPermission.swift */,
				B64C853C26944B940048FEBE /* PermissionStore.swift */,
				B64C852E26943BC10048FEBE /* Permissions.xcdatamodeld */,
			);
			path = Model;
			sourceTree = "<group>";
		};
		B65536902684409300085A79 /* Geolocation */ = {
			isa = PBXGroup;
			children = (
				B65536962684413900085A79 /* WKGeolocationProvider.h */,
				B6553691268440D700085A79 /* WKProcessPool+GeolocationProvider.swift */,
				B655369A268442EE00085A79 /* GeolocationProvider.swift */,
				B65536AD2685E17100085A79 /* GeolocationService.swift */,
			);
			path = Geolocation;
			sourceTree = "<group>";
		};
		B68172A7269C4334006D1092 /* Model */ = {
			isa = PBXGroup;
			children = (
				B68172A8269C487D006D1092 /* PrivacyDashboardUserScript.swift */,
				B6106BA226A7BEA00013B453 /* PermissionAuthorizationState.swift */,
				AA9B7C7D26A06E040008D425 /* TrackerInfo.swift */,
				AA9B7C8226A197A00008D425 /* ServerTrust.swift */,
			);
			path = Model;
			sourceTree = "<group>";
		};
		B68172AC269EB415006D1092 /* Geolocation */ = {
			isa = PBXGroup;
			children = (
				B68172AD269EB43F006D1092 /* GeolocationServiceTests.swift */,
				B6106BB426A809E60013B453 /* GeolocationProviderTests.swift */,
				B63ED0E226B3E7FA00A9DAD1 /* CLLocationManagerMock.swift */,
				B6106BB226A7F4AA0013B453 /* GeolocationServiceMock.swift */,
			);
			path = Geolocation;
			sourceTree = "<group>";
		};
		B683097A274DCFE3004B46BB /* Database */ = {
			isa = PBXGroup;
			children = (
				B6BBF16F2744CDE1004F850E /* CoreDataStoreTests.swift */,
				B6C2C9F42760B659005B7F0A /* TestDataModel.xcdatamodeld */,
			);
			path = Database;
			sourceTree = "<group>";
		};
		B68458AE25C7E75100DC17B6 /* State Restoration */ = {
			isa = PBXGroup;
			children = (
				B6A5A27025B9377300AA7ADA /* StatePersistenceService.swift */,
				B68458AF25C7E76A00DC17B6 /* WindowManager+StateRestoration.swift */,
				B68458B725C7E8B200DC17B6 /* Tab+NSSecureCoding.swift */,
				B68458C425C7EA0C00DC17B6 /* TabCollection+NSSecureCoding.swift */,
				B68458BF25C7E9E000DC17B6 /* TabCollectionViewModel+NSSecureCoding.swift */,
				B684590725C9027900DC17B6 /* AppStateChangedPublisher.swift */,
				B684592E25C93FBF00DC17B6 /* AppStateRestorationManager.swift */,
			);
			path = "State Restoration";
			sourceTree = "<group>";
		};
		B69B50332726A10700758A2B /* ATB */ = {
			isa = PBXGroup;
			children = (
				B69B50352726A11F00758A2B /* Atb.swift */,
				B69B50382726A12400758A2B /* AtbParser.swift */,
				B69B50342726A11F00758A2B /* StatisticsLoader.swift */,
				B69B50362726A12000758A2B /* StatisticsStore.swift */,
				B69B50392726A12500758A2B /* LocalStatisticsStore.swift */,
				B69B50372726A12000758A2B /* VariantManager.swift */,
				B69B50562727D16900758A2B /* AtbAndVariantCleanup.swift */,
			);
			path = ATB;
			sourceTree = "<group>";
		};
		B69B50402726C3F400758A2B /* ATB */ = {
			isa = PBXGroup;
			children = (
				B69B504D2726CD3900758A2B /* Mock */,
				B69B50422726C5C100758A2B /* AtbAndVariantCleanupTests.swift */,
				B69B50412726C5C100758A2B /* AtbParserTests.swift */,
				B69B50442726C5C200758A2B /* StatisticsLoaderTests.swift */,
				B69B50432726C5C100758A2B /* VariantManagerTests.swift */,
			);
			path = ATB;
			sourceTree = "<group>";
		};
		B69B504D2726CD3900758A2B /* Mock */ = {
			isa = PBXGroup;
			children = (
				B69B50492726CA2900758A2B /* MockStatisticsStore.swift */,
				B69B504A2726CA2900758A2B /* MockVariantManager.swift */,
				B69B50502726CD7F00758A2B /* atb-with-update.json */,
				B69B504E2726CD7E00758A2B /* atb.json */,
				B69B504F2726CD7F00758A2B /* empty */,
				B69B50512726CD8000758A2B /* invalid.json */,
			);
			path = Mock;
			sourceTree = "<group>";
		};
		B6A5A28C25B962CB00AA7ADA /* App */ = {
			isa = PBXGroup;
			children = (
				B6A5A2A725BAA35500AA7ADA /* WindowManagerStateRestorationTests.swift */,
				B6A5A29F25B96E8300AA7ADA /* AppStateChangePublisherTests.swift */,
				B6C2C9EE276081AB005B7F0A /* DeallocationTests.swift */,
			);
			path = App;
			sourceTree = "<group>";
		};
		B6A9E44E26142AF90067D1B9 /* Statistics */ = {
			isa = PBXGroup;
			children = (
				B69B50332726A10700758A2B /* ATB */,
				B6A9E45226142B070067D1B9 /* Pixel.swift */,
				B6A9E498261474120067D1B9 /* TimedPixel.swift */,
				B6A9E47626146A570067D1B9 /* PixelEvent.swift */,
				B6A9E47E26146A800067D1B9 /* PixelArguments.swift */,
				B6A9E48326146AAB0067D1B9 /* PixelParameters.swift */,
				B6A9E4A2261475C70067D1B9 /* AppUsageActivityMonitor.swift */,
				B610F2BA27A145C500FCEBE9 /* RulesCompilationMonitor.swift */,
				B6DA44012616B28300DD1EC2 /* PixelDataStore.swift */,
				B68C92C32750EF76002AC6B0 /* PixelDataRecord.swift */,
				B6DA44062616B30600DD1EC2 /* PixelDataModel.xcdatamodeld */,
			);
			path = Statistics;
			sourceTree = "<group>";
		};
		B6A9E47526146A440067D1B9 /* API */ = {
			isa = PBXGroup;
			children = (
				B6A9E458261460340067D1B9 /* APIHeaders.swift */,
				B6A9E459261460350067D1B9 /* APIRequest.swift */,
				B6A9E457261460340067D1B9 /* ApiRequestError.swift */,
			);
			path = API;
			sourceTree = "<group>";
		};
		B6AE74322609AFBB005B9B1A /* Progress */ = {
			isa = PBXGroup;
			children = (
				B6AE74332609AFCE005B9B1A /* ProgressEstimationTests.swift */,
			);
			path = Progress;
			sourceTree = "<group>";
		};
		B6B1E87C26D5DA020062C350 /* View */ = {
			isa = PBXGroup;
			children = (
				B6B1E87D26D5DA0E0062C350 /* DownloadsPopover.swift */,
				B6B1E87F26D5DA9B0062C350 /* DownloadsViewController.swift */,
				B6B1E88126D5DAC30062C350 /* Downloads.storyboard */,
				B6B1E88326D5EB570062C350 /* DownloadsCellView.swift */,
				B6C0B23B26E87D900031CB7F /* NSAlert+ActiveDownloadsTermination.swift */,
			);
			path = View;
			sourceTree = "<group>";
		};
		B6C0B23126E71A800031CB7F /* Services */ = {
			isa = PBXGroup;
			children = (
				B6C0B23226E71BCD0031CB7F /* Downloads.xcdatamodeld */,
				B6C0B22F26E61D630031CB7F /* DownloadListStore.swift */,
				B6B1E87A26D381710062C350 /* DownloadListCoordinator.swift */,
			);
			path = Services;
			sourceTree = "<group>";
		};
		B6DA440F2616C0F200DD1EC2 /* Statistics */ = {
			isa = PBXGroup;
			children = (
				B69B50402726C3F400758A2B /* ATB */,
				B6DA44102616C0FC00DD1EC2 /* PixelTests.swift */,
				B662D3D82755D7AD0035D4D6 /* PixelStoreTests.swift */,
				B662D3DA2755D8190035D4D6 /* OldPixelDataModel.xcdatamodeld */,
				B6DA44222616CABC00DD1EC2 /* PixelArgumentsTests.swift */,
				B6DA44272616CAE000DD1EC2 /* AppUsageActivityMonitorTests.swift */,
				B6DA441D2616C84600DD1EC2 /* PixelStoreMock.swift */,
				4B117F7C276C0CB5002F3D8C /* LocalStatisticsStoreTests.swift */,
				B610F2E327A8F37A00FCEBE9 /* CBRCompileTimeReporterTests.swift */,
			);
			path = Statistics;
			sourceTree = "<group>";
		};
		B6FA893A269C414900588ECD /* Privacy Dashboard */ = {
			isa = PBXGroup;
			children = (
				B68172A7269C4334006D1092 /* Model */,
				AA9B7C7F26A06E130008D425 /* ViewModel */,
				B6FA893B269C41ED00588ECD /* View */,
			);
			path = "Privacy Dashboard";
			sourceTree = "<group>";
		};
		B6FA893B269C41ED00588ECD /* View */ = {
			isa = PBXGroup;
			children = (
				B6FA893C269C423100588ECD /* PrivacyDashboard.storyboard */,
				B6FA893E269C424500588ECD /* PrivacyDashboardViewController.swift */,
				B6FA8940269C425400588ECD /* PrivacyDashboardPopover.swift */,
			);
			path = View;
			sourceTree = "<group>";
		};
		EAA29AEB278D2E51007070CF /* fonts */ = {
			isa = PBXGroup;
			children = (
				EAA29AE7278D2E43007070CF /* ProximaNova-Bold-webfont.woff2 */,
				EAA29AE8278D2E43007070CF /* ProximaNova-Reg-webfont.woff2 */,
			);
			path = fonts;
			sourceTree = "<group>";
		};
/* End PBXGroup section */

/* Begin PBXNativeTarget section */
		4B1AD89C25FC27E200261379 /* Integration Tests */ = {
			isa = PBXNativeTarget;
			buildConfigurationList = 4B1AD8A625FC27E200261379 /* Build configuration list for PBXNativeTarget "Integration Tests" */;
			buildPhases = (
				4B1AD89925FC27E200261379 /* Sources */,
				4B1AD89A25FC27E200261379 /* Frameworks */,
				4B1AD89B25FC27E200261379 /* Resources */,
			);
			buildRules = (
			);
			dependencies = (
				4B1AD8A325FC27E200261379 /* PBXTargetDependency */,
			);
			name = "Integration Tests";
			productName = "Integration Tests";
			productReference = 4B1AD89D25FC27E200261379 /* Integration Tests.xctest */;
			productType = "com.apple.product-type.bundle.unit-test";
		};
		7B4CE8D926F02108009134B1 /* UI Tests */ = {
			isa = PBXNativeTarget;
			buildConfigurationList = 7B4CE8E526F02108009134B1 /* Build configuration list for PBXNativeTarget "UI Tests" */;
			buildPhases = (
				7B4CE8D626F02108009134B1 /* Sources */,
				7B4CE8D726F02108009134B1 /* Frameworks */,
				7B4CE8D826F02108009134B1 /* Resources */,
			);
			buildRules = (
			);
			dependencies = (
				7B4CE8E026F02108009134B1 /* PBXTargetDependency */,
			);
			name = "UI Tests";
			productName = "UI Tests";
			productReference = 7B4CE8DA26F02108009134B1 /* UI Tests.xctest */;
			productType = "com.apple.product-type.bundle.ui-testing";
		};
		AA585D7D248FD31100E9A3E2 /* DuckDuckGo Privacy Browser */ = {
			isa = PBXNativeTarget;
			buildConfigurationList = AA585DA4248FD31500E9A3E2 /* Build configuration list for PBXNativeTarget "DuckDuckGo Privacy Browser" */;
			buildPhases = (
				AA585D7A248FD31100E9A3E2 /* Sources */,
				AA8EDF2824925E940071C2E8 /* Swift Lint */,
				85CA9A2226455B3500145393 /* Check Filename Headers */,
				AA585D7B248FD31100E9A3E2 /* Frameworks */,
				AA585D7C248FD31100E9A3E2 /* Resources */,
				B65EF4C426CE43D600530191 /* Disable Beta App Updates */,
			);
			buildRules = (
			);
			dependencies = (
			);
			name = "DuckDuckGo Privacy Browser";
			packageProductDependencies = (
				4B82E9B225B69E3E00656FE7 /* TrackerRadarKit */,
				85FF55C725F82E4F00E2AB99 /* Lottie */,
				B65783F425F8ACA400D8DB33 /* Punnycode */,
				AA06B6B62672AF8100F541C5 /* Sparkle */,
				9807F644278CA16F00E1547B /* BrowserServicesKit */,
			);
			productName = DuckDuckGo;
			productReference = AA585D7E248FD31100E9A3E2 /* DuckDuckGo.app */;
			productType = "com.apple.product-type.application";
		};
		AA585D8F248FD31400E9A3E2 /* Unit Tests */ = {
			isa = PBXNativeTarget;
			buildConfigurationList = AA585DA7248FD31500E9A3E2 /* Build configuration list for PBXNativeTarget "Unit Tests" */;
			buildPhases = (
				AA585D8C248FD31400E9A3E2 /* Sources */,
				AA585D8D248FD31400E9A3E2 /* Frameworks */,
				AA585D8E248FD31400E9A3E2 /* Resources */,
			);
			buildRules = (
			);
			dependencies = (
				AA585D92248FD31400E9A3E2 /* PBXTargetDependency */,
			);
			name = "Unit Tests";
			packageProductDependencies = (
				B6DA44162616C13800DD1EC2 /* OHHTTPStubs */,
				B6DA44182616C13800DD1EC2 /* OHHTTPStubsSwift */,
			);
			productName = DuckDuckGoTests;
			productReference = AA585D90248FD31400E9A3E2 /* Unit Tests.xctest */;
			productType = "com.apple.product-type.bundle.unit-test";
		};
/* End PBXNativeTarget section */

/* Begin PBXProject section */
		AA585D76248FD31100E9A3E2 /* Project object */ = {
			isa = PBXProject;
			attributes = {
				LastSwiftUpdateCheck = 1250;
				LastUpgradeCheck = 1310;
				ORGANIZATIONNAME = DuckDuckGo;
				TargetAttributes = {
					4B1AD89C25FC27E200261379 = {
						CreatedOnToolsVersion = 12.4;
						TestTargetID = AA585D7D248FD31100E9A3E2;
					};
					7B4CE8D926F02108009134B1 = {
						CreatedOnToolsVersion = 12.5.1;
						TestTargetID = AA585D7D248FD31100E9A3E2;
					};
					AA585D7D248FD31100E9A3E2 = {
						CreatedOnToolsVersion = 11.5;
					};
					AA585D8F248FD31400E9A3E2 = {
						CreatedOnToolsVersion = 11.5;
						TestTargetID = AA585D7D248FD31100E9A3E2;
					};
				};
			};
			buildConfigurationList = AA585D79248FD31100E9A3E2 /* Build configuration list for PBXProject "DuckDuckGo" */;
			compatibilityVersion = "Xcode 9.3";
			developmentRegion = en;
			hasScannedForEncodings = 0;
			knownRegions = (
				en,
				Base,
			);
			mainGroup = AA585D75248FD31100E9A3E2;
			packageReferences = (
				4B82E9B125B69E3E00656FE7 /* XCRemoteSwiftPackageReference "TrackerRadarKit" */,
				85FF55C625F82E4F00E2AB99 /* XCRemoteSwiftPackageReference "lottie-ios" */,
				B65783F325F8ACA400D8DB33 /* XCRemoteSwiftPackageReference "PunycodeSwift" */,
				B6DA44152616C13800DD1EC2 /* XCRemoteSwiftPackageReference "OHHTTPStubs" */,
				AA06B6B52672AF8100F541C5 /* XCRemoteSwiftPackageReference "Sparkle" */,
				9807F643278CA16F00E1547B /* XCRemoteSwiftPackageReference "BrowserServicesKit" */,
			);
			productRefGroup = AA585D7F248FD31100E9A3E2 /* Products */;
			projectDirPath = "";
			projectRoot = "";
			targets = (
				AA585D7D248FD31100E9A3E2 /* DuckDuckGo Privacy Browser */,
				AA585D8F248FD31400E9A3E2 /* Unit Tests */,
				4B1AD89C25FC27E200261379 /* Integration Tests */,
				7B4CE8D926F02108009134B1 /* UI Tests */,
			);
		};
/* End PBXProject section */

/* Begin PBXResourcesBuildPhase section */
		4B1AD89B25FC27E200261379 /* Resources */ = {
			isa = PBXResourcesBuildPhase;
			buildActionMask = 2147483647;
			files = (
			);
			runOnlyForDeploymentPostprocessing = 0;
		};
		7B4CE8D826F02108009134B1 /* Resources */ = {
			isa = PBXResourcesBuildPhase;
			buildActionMask = 2147483647;
			files = (
			);
			runOnlyForDeploymentPostprocessing = 0;
		};
		AA585D7C248FD31100E9A3E2 /* Resources */ = {
			isa = PBXResourcesBuildPhase;
			buildActionMask = 2147483647;
			files = (
				4B02198C25E05FAC00ED7DEA /* Fireproofing.storyboard in Resources */,
				AA80EC73256C46A2007083E7 /* Suggestion.storyboard in Resources */,
				AA693E5E2696E5B90007BB78 /* CrashReports.storyboard in Resources */,
				9833913127AAA4B500DAF119 /* trackerData.json in Resources */,
				4B0511CE262CAA5A00F6079C /* DownloadPreferencesTableCellView.xib in Resources */,
				8511E18425F82B34002F516B /* 01_Fire_really_small.json in Resources */,
				85B7184A27677C2D00B4277F /* Onboarding.storyboard in Resources */,
				4B0511C3262CAA5A00F6079C /* Preferences.storyboard in Resources */,
				EA477680272A21B700419EDA /* clickToLoadConfig.json in Resources */,
				B6B1E88226D5DAC30062C350 /* Downloads.storyboard in Resources */,
				AA3439712754D4E900B241FA /* dark-shield.json in Resources */,
				85A0117425AF2EDF00FA6A0C /* FindInPage.storyboard in Resources */,
				AA80EC89256C49B8007083E7 /* Localizable.strings in Resources */,
				EA4617F0273A28A700F110A2 /* fb-tds.json in Resources */,
				AAE8B102258A41C000E81239 /* Tooltip.storyboard in Resources */,
				AA68C3D72490F821001B8783 /* README.md in Resources */,
				AA585D86248FD31400E9A3E2 /* Assets.xcassets in Resources */,
				AA585D89248FD31400E9A3E2 /* Main.storyboard in Resources */,
				AAE246F6270A3D3000BEEAEE /* FirePopoverCollectionViewHeader.xib in Resources */,
				85378D9C274E61B8007C5CBF /* MessageViews.storyboard in Resources */,
				AA80EC79256C46AA007083E7 /* TabBar.storyboard in Resources */,
				AA34396D2754D4E300B241FA /* shield-dot.json in Resources */,
				AAC5E4C925D6A6E8007F5990 /* Bookmarks.storyboard in Resources */,
				B6FA893D269C423100588ECD /* PrivacyDashboard.storyboard in Resources */,
				AA34396C2754D4E300B241FA /* shield.json in Resources */,
				B693955626F04BEC0015B914 /* SavePanelAccessoryView.xib in Resources */,
				4B65027525E5F2A70054432E /* DefaultBrowserPromptView.xib in Resources */,
				AA7412B324D0B3AC00D22FE0 /* TabBarViewItem.xib in Resources */,
				85480F8A25CDC360009424E3 /* MainMenu.storyboard in Resources */,
				4B677435255DBEB800025BD8 /* httpsMobileV2FalsePositives.json in Resources */,
				AAE71E3825F7869300D74437 /* HomepageCollectionViewItem.xib in Resources */,
				AA3439792754D55100B241FA /* trackers-1.json in Resources */,
				AA34397C2754D55100B241FA /* dark-trackers-1.json in Resources */,
				4B723E1126B0006C00E14D75 /* DataImport.storyboard in Resources */,
				4B92929026670D1700AD2C21 /* BookmarkTableCellView.xib in Resources */,
				339A6B5826A044BA00E3DAE8 /* duckduckgo-privacy-dashboard in Resources */,
				4B92928E26670D1700AD2C21 /* BookmarkOutlineViewCell.xib in Resources */,
				858C78FC2705EB5F009B2B44 /* HomepageHeader.xib in Resources */,
				B64C84DE2692D7400048FEBE /* PermissionAuthorization.storyboard in Resources */,
				4BC68A702759AE490029A586 /* Waitlist.storyboard in Resources */,
				AA34397D2754D55100B241FA /* dark-trackers-3.json in Resources */,
				AA3439782754D55100B241FA /* dark-trackers-2.json in Resources */,
				AAB7320726DD0C37002FACF9 /* Fire.storyboard in Resources */,
				EA18D1CA272F0DC8006DC101 /* social_images in Resources */,
				AA80EC8F256C49BC007083E7 /* Localizable.stringsdict in Resources */,
				EAC80DE0271F6C0100BBF02D /* fb-sdk.js in Resources */,
				AAE71E2C25F781EA00D74437 /* Homepage.storyboard in Resources */,
				85625994269C8F9600EE44BC /* PasswordManager.storyboard in Resources */,
				AA80EC6D256C469C007083E7 /* NavigationBar.storyboard in Resources */,
				4B0511C6262CAA5A00F6079C /* DefaultBrowserTableCellView.xib in Resources */,
				4B677433255DBEB800025BD8 /* httpsMobileV2Bloom.bin in Resources */,
				AA34397B2754D55100B241FA /* trackers-3.json in Resources */,
				026ADE1426C3010C002518EE /* macos-config.json in Resources */,
				4B677432255DBEB800025BD8 /* httpsMobileV2BloomSpec.json in Resources */,
				AA2CB12D2587BB5600AA6FBE /* TabBarFooter.xib in Resources */,
				AA80EC67256C4691007083E7 /* BrowserTab.storyboard in Resources */,
				AAE246F42709EF3B00BEEAEE /* FirePopoverCollectionViewItem.xib in Resources */,
				EAA29AE9278D2E43007070CF /* ProximaNova-Bold-webfont.woff2 in Resources */,
				AA3439702754D4E900B241FA /* dark-shield-dot.json in Resources */,
				4B0511C1262CAA5A00F6079C /* PrivacySecurityPreferencesTableCellView.xib in Resources */,
				AA34397A2754D55100B241FA /* trackers-2.json in Resources */,
				EAA29AEA278D2E43007070CF /* ProximaNova-Reg-webfont.woff2 in Resources */,
				4B0511D0262CAA5A00F6079C /* AppearancePreferencesTableCellView.xib in Resources */,
				EAFAD6CA2728BD1200F9DF00 /* clickToLoad.js in Resources */,
				336D5B18262D8D3C0052E0C9 /* findinpage.js in Resources */,
			);
			runOnlyForDeploymentPostprocessing = 0;
		};
		AA585D8E248FD31400E9A3E2 /* Resources */ = {
			isa = PBXResourcesBuildPhase;
			buildActionMask = 2147483647;
			files = (
				B69B50532726CD8100758A2B /* empty in Resources */,
				4BB46EA326B8954500222970 /* key4-encrypted.db in Resources */,
				4BB99D1326FE1A94001E4761 /* places.sqlite in Resources */,
				4BB99D0926FE1A6D001E4761 /* Bookmarks.plist in Resources */,
				B69B50542726CD8100758A2B /* atb-with-update.json in Resources */,
				B69B50522726CD8100758A2B /* atb.json in Resources */,
				4BB99D0B26FE1A7B001E4761 /* Bookmarks in Resources */,
				4B8AC94126B49BEE00879451 /* key4.db in Resources */,
				B67C6C422654BF49006C872E /* DuckDuckGo-Symbol.jpg in Resources */,
				B69B50552726CD8100758A2B /* invalid.json in Resources */,
				4B8AC94026B49BEE00879451 /* logins.json in Resources */,
				4B59024A26B38B0B00489384 /* Login Data in Resources */,
				4BB46EA226B8954500222970 /* logins-encrypted.json in Resources */,
			);
			runOnlyForDeploymentPostprocessing = 0;
		};
/* End PBXResourcesBuildPhase section */

/* Begin PBXShellScriptBuildPhase section */
		85CA9A2226455B3500145393 /* Check Filename Headers */ = {
			isa = PBXShellScriptBuildPhase;
			buildActionMask = 2147483647;
			files = (
			);
			inputFileListPaths = (
			);
			inputPaths = (
			);
			name = "Check Filename Headers";
			outputFileListPaths = (
			);
			outputPaths = (
			);
			runOnlyForDeploymentPostprocessing = 0;
			shellPath = /bin/sh;
			shellScript = "function check_filename_matches_header() {\n\n   filename=`basename \"$1\"`\n\n   grep -q $filename \"$1\"\n\n   if [ \"$?\" -ne \"0\" ]; then\n     echo \"$1:2:0: warning: File name does not match header\"\n   fi\n\n}\n\nexport -f check_filename_matches_header\n\nfind . -iname \"*.swift\" -type f -print0 | xargs -0 -I % bash -c 'check_filename_matches_header \"%\"'\n";
		};
		AA8EDF2824925E940071C2E8 /* Swift Lint */ = {
			isa = PBXShellScriptBuildPhase;
			buildActionMask = 2147483647;
			files = (
			);
			inputFileListPaths = (
			);
			inputPaths = (
			);
			name = "Swift Lint";
			outputFileListPaths = (
			);
			outputPaths = (
			);
			runOnlyForDeploymentPostprocessing = 0;
			shellPath = /bin/zsh;
			shellScript = "# Add brew into PATH\nif [ -f /opt/homebrew/bin/brew ]; then\n    eval $(/opt/homebrew/bin/brew shellenv)\nfi\n\nif which swiftlint >/dev/null; then\n   if [ ! -z \"$BITRISE_PROJECT_PATH\" ] || [ \"$CONFIGURATION\" = \"Release\" ]; then\n       swiftlint lint --strict\n       if [ $? -ne 0 ]; then\n           echo \"error: SwiftLint validation failed.\"\n           exit 1\n       fi\n   else\n       swiftlint lint\n   fi\nelse\n   echo \"error: SwiftLint not installed. Install using \\`brew install swiftlint\\`\"\n   exit 1\nfi\n";
		};
		B65EF4C426CE43D600530191 /* Disable Beta App Updates */ = {
			isa = PBXShellScriptBuildPhase;
			buildActionMask = 2147483647;
			files = (
			);
			inputFileListPaths = (
			);
			inputPaths = (
				"${BUILT_PRODUCTS_DIR}/${CONTENTS_FOLDER_PATH}/Info.plist",
			);
			name = "Disable Beta App Updates";
			outputFileListPaths = (
			);
			outputPaths = (
			);
			runOnlyForDeploymentPostprocessing = 0;
			shellPath = /bin/sh;
			shellScript = "if [ \"${CONFIGURATION}\" = \"Beta\" ]; then\n  INFOPLIST_PATH=\"${BUILT_PRODUCTS_DIR}/${CONTENTS_FOLDER_PATH}/Info.plist\"\n  plutil -remove SUEnableAutomaticChecks \"${INFOPLIST_PATH}\"\n  plutil -remove SUFeedURL \"${INFOPLIST_PATH}\"\n  plutil -remove SUScheduledCheckInterval \"${INFOPLIST_PATH}\"\nfi\n";
		};
/* End PBXShellScriptBuildPhase section */

/* Begin PBXSourcesBuildPhase section */
		4B1AD89925FC27E200261379 /* Sources */ = {
			isa = PBXSourcesBuildPhase;
			buildActionMask = 2147483647;
			files = (
				B662D3DF275616FF0035D4D6 /* EncryptionKeyStoreMock.swift in Sources */,
				4B1AD8E225FC390B00261379 /* EncryptionMocks.swift in Sources */,
				4B1AD91725FC46FB00261379 /* CoreDataEncryptionTests.swift in Sources */,
				7BA4727D26F01BC400EAA165 /* CoreDataTestUtilities.swift in Sources */,
				4B1AD92125FC474E00261379 /* CoreDataEncryptionTesting.xcdatamodeld in Sources */,
				4B1AD8D525FC38DD00261379 /* EncryptionKeyStoreTests.swift in Sources */,
			);
			runOnlyForDeploymentPostprocessing = 0;
		};
		7B4CE8D626F02108009134B1 /* Sources */ = {
			isa = PBXSourcesBuildPhase;
			buildActionMask = 2147483647;
			files = (
				7B4CE8E726F02135009134B1 /* TabBarTests.swift in Sources */,
			);
			runOnlyForDeploymentPostprocessing = 0;
		};
		AA585D7A248FD31100E9A3E2 /* Sources */ = {
			isa = PBXSourcesBuildPhase;
			buildActionMask = 2147483647;
			files = (
				AAA0CC572539EBC90079BC96 /* FaviconUserScript.swift in Sources */,
				B6A9E45A261460350067D1B9 /* ApiRequestError.swift in Sources */,
				AADCBF3A26F7C2CE00EF67A8 /* LottieAnimationCache.swift in Sources */,
				4B723E0E26B0006300E14D75 /* LoginImport.swift in Sources */,
				EAE42800275D47FA00DAC26B /* ClickToLoadModel.swift in Sources */,
				0230C0A3272080090018F728 /* KeyedCodingExtension.swift in Sources */,
				B6C0B23026E61D630031CB7F /* DownloadListStore.swift in Sources */,
				85799C1825DEBB3F0007EC87 /* Logging.swift in Sources */,
				AAC30A2E268F1EE300D2D9CD /* CrashReportPromptPresenter.swift in Sources */,
				B684590825C9027900DC17B6 /* AppStateChangedPublisher.swift in Sources */,
				4B92928F26670D1700AD2C21 /* BookmarkTableCellView.swift in Sources */,
				4B9292CF2667123700AD2C21 /* BookmarkManagementSidebarViewController.swift in Sources */,
				B637273D26CCF0C200C8CB02 /* OptionalExtension.swift in Sources */,
				4BE65477271FCD41008D1D63 /* PasswordManagementLoginItemView.swift in Sources */,
				AA80EC54256BE3BC007083E7 /* UserText.swift in Sources */,
				B61EF3EC266F91E700B4D78F /* WKWebView+Download.swift in Sources */,
				B637274426CE25EF00C8CB02 /* NSApplication+BuildTime.m in Sources */,
				B6DB3AEF278D5C370024C5C4 /* URLSessionExtension.swift in Sources */,
				4B7A60A1273E0BE400BBDFEB /* WKWebsiteDataStoreExtension.swift in Sources */,
				B693955326F04BEC0015B914 /* WindowDraggingView.swift in Sources */,
				4B0511C4262CAA5A00F6079C /* PreferencesSidebarViewController.swift in Sources */,
				B6E53888267C94A00010FEA9 /* HomepageCollectionViewFlowLayout.swift in Sources */,
				B61EF3F1266F922200B4D78F /* WKProcessPool+DownloadDelegate.swift in Sources */,
				B6106BAD26A7BF390013B453 /* PermissionState.swift in Sources */,
				85707F2E276A394C00DC0649 /* ViewExtensions.swift in Sources */,
				14505A08256084EF00272CC6 /* UserAgent.swift in Sources */,
				4B8AC93526B3B2FD00879451 /* NSAlert+DataImport.swift in Sources */,
				AA7412BD24D2BEEE00D22FE0 /* MainWindow.swift in Sources */,
				AAD6D8882696DF6D002393B3 /* CrashReportPromptViewController.swift in Sources */,
				B693955126F04BEB0015B914 /* GradientView.swift in Sources */,
				85778E3527142C3000F091CA /* HomepageHeaderView.swift in Sources */,
				AA5C8F5E2590EEE800748EB7 /* NSPointExtension.swift in Sources */,
				AA6EF9AD25066F42004754E6 /* WindowsManager.swift in Sources */,
				B68458CD25C7EB9000DC17B6 /* WKWebViewConfigurationExtensions.swift in Sources */,
				AAC30A26268DFEE200D2D9CD /* CrashReporter.swift in Sources */,
				4B9292A426670D2A00AD2C21 /* PasteboardWriting.swift in Sources */,
				4B0511BE262CAA5A00F6079C /* DownloadPreferences.swift in Sources */,
				4B0511BC262CAA5A00F6079C /* AppearancePreferences.swift in Sources */,
				4B92928D26670D1700AD2C21 /* BookmarkOutlineViewCell.swift in Sources */,
				B604085C274B8FBA00680351 /* UnprotectedDomains.xcdatamodeld in Sources */,
				4BB88B5025B7BA2B006F6B06 /* TabInstrumentation.swift in Sources */,
				4B59024326B35F7C00489384 /* BrowserImportViewController.swift in Sources */,
				4B9292D72667124000AD2C21 /* NSPopUpButtonExtension.swift in Sources */,
				4B677437255DBEB800025BD8 /* HTTPSUpgrade.swift in Sources */,
				85D33F1225C82EB3002B91A6 /* ConfigurationManager.swift in Sources */,
				B6A9E48426146AAB0067D1B9 /* PixelParameters.swift in Sources */,
				4B0511BF262CAA5A00F6079C /* PreferenceSections.swift in Sources */,
				AA5FA697275F90C400DCE9C9 /* FaviconImageCache.swift in Sources */,
				1430DFF524D0580F00B8978C /* TabBarViewController.swift in Sources */,
				4B92929B26670D2A00AD2C21 /* BookmarkOutlineViewDataSource.swift in Sources */,
				85D885B026A590A90077C374 /* NSNotificationName+PasswordManager.swift in Sources */,
				B610F2BB27A145C500FCEBE9 /* RulesCompilationMonitor.swift in Sources */,
				AAC30A28268E045400D2D9CD /* CrashReportReader.swift in Sources */,
				85AC3B3525DA82A600C7D2AA /* DataTaskProviding.swift in Sources */,
				AAEF6BC8276A081C0024DCF4 /* FaviconSelector.swift in Sources */,
				4B2E7D6326FF9D6500D2DB17 /* PrintingUserScript.swift in Sources */,
				0230C0A52721F3750018F728 /* GPCRequestFactory.swift in Sources */,
				9833912F27AAA3CE00DAF119 /* AppTrackerDataSetProvider.swift in Sources */,
				4BA1A6B3258B080A00F6F690 /* EncryptionKeyGeneration.swift in Sources */,
				4B723E0B26B0005B00E14D75 /* CSVImportViewController.swift in Sources */,
				8589063C267BCDC000D23B0D /* SaveCredentialsViewController.swift in Sources */,
				AABEE6A524AA0A7F0043105B /* SuggestionViewController.swift in Sources */,
				B69B503B2726A12500758A2B /* Atb.swift in Sources */,
				B6B1E88026D5DA9B0062C350 /* DownloadsViewController.swift in Sources */,
				85AC3AF725D5DBFD00C7D2AA /* DataExtension.swift in Sources */,
				B6A924D42664BBBB001A28CA /* WKWebViewDownloadDelegate.swift in Sources */,
				AA9B7C8526A199B60008D425 /* ServerTrustViewModel.swift in Sources */,
				85480FCF25D1AA22009424E3 /* ConfigurationStoring.swift in Sources */,
				4BB99D0626FE1979001E4761 /* RequestFilePermissionViewController.swift in Sources */,
				858A798326A8B75F00A75A42 /* CopyHandler.swift in Sources */,
				4B8AC93926B48A5100879451 /* FirefoxLoginReader.swift in Sources */,
				B69B503E2726A12500758A2B /* AtbParser.swift in Sources */,
				4B9292D22667123700AD2C21 /* AddFolderModalViewController.swift in Sources */,
				4B92929E26670D2A00AD2C21 /* BookmarkSidebarTreeController.swift in Sources */,
				4BB88B4A25B7B690006F6B06 /* SequenceExtensions.swift in Sources */,
				4B59024026B35F3600489384 /* ChromiumDataImporter.swift in Sources */,
				B6A924DE2664CA09001A28CA /* LegacyWebKitDownloadDelegate.swift in Sources */,
				AAA0CC3C25337FAB0079BC96 /* WKBackForwardListItemViewModel.swift in Sources */,
				AAE71E3125F7855400D74437 /* HomepageViewController.swift in Sources */,
				4BB88B4525B7B55C006F6B06 /* DebugUserScript.swift in Sources */,
				B688B4DF27420D290087BEAF /* PDFSearchTextMenuItemHandler.swift in Sources */,
				4B65027A25E5F2B10054432E /* DefaultBrowserPromptView.swift in Sources */,
				4B723E0A26B0005900E14D75 /* DataImportViewController.swift in Sources */,
				85707F24276A332A00DC0649 /* OnboardingButtonStyles.swift in Sources */,
				B637273B26CBC8AF00C8CB02 /* AuthenticationAlert.swift in Sources */,
				9826B0A02747DF3D0092F683 /* ContentBlocking.swift in Sources */,
				4B0511BB262CAA5A00F6079C /* DefaultBrowserPreferences.swift in Sources */,
				4BB99D0326FE191E001E4761 /* SafariBookmarksReader.swift in Sources */,
				AACF6FD626BC366D00CF09F9 /* SafariVersionReader.swift in Sources */,
				4BE65485271FCD7B008D1D63 /* LoginFaviconView.swift in Sources */,
				4B0511CA262CAA5A00F6079C /* FireproofDomainsViewController.swift in Sources */,
				AA4D700725545EF800C3411E /* URLEventHandler.swift in Sources */,
				AA92127725ADA07900600CD4 /* WKWebViewExtension.swift in Sources */,
				B6106BA426A7BEA40013B453 /* PermissionAuthorizationState.swift in Sources */,
				B6A9E499261474120067D1B9 /* TimedPixel.swift in Sources */,
				B6C0B23626E732000031CB7F /* DownloadListItem.swift in Sources */,
				856C98A6256EB59600A22F1F /* MenuItemSelectors.swift in Sources */,
				B6B1E87E26D5DA0E0062C350 /* DownloadsPopover.swift in Sources */,
				4B9292A026670D2A00AD2C21 /* SpacerNode.swift in Sources */,
				B6E61EE8263ACE16004E11AB /* UTType.swift in Sources */,
				4BE6547F271FCD4D008D1D63 /* PasswordManagementCreditCardModel.swift in Sources */,
				85707F26276A335700DC0649 /* Onboarding.swift in Sources */,
				AAFCB37F25E545D400859DD4 /* PublisherExtension.swift in Sources */,
				B68C92C1274E3EF4002AC6B0 /* PopUpWindow.swift in Sources */,
				AA5FA6A0275F948900DCE9C9 /* Favicons.xcdatamodeld in Sources */,
				B684592225C93BE000DC17B6 /* Publisher.asVoid.swift in Sources */,
				AAA0CC33252F181A0079BC96 /* NavigationButtonMenuDelegate.swift in Sources */,
				AAC30A2A268E239100D2D9CD /* CrashReport.swift in Sources */,
				4B78A86B26BB3ADD0071BB16 /* BrowserImportSummaryViewController.swift in Sources */,
				AA512D1424D99D9800230283 /* FaviconManager.swift in Sources */,
				AABEE6AB24ACA0F90043105B /* SuggestionTableRowView.swift in Sources */,
				4B0511CB262CAA5A00F6079C /* DownloadPreferencesTableCellView.swift in Sources */,
				4B9292AA26670D3700AD2C21 /* Bookmark.xcmappingmodel in Sources */,
				AAC5E4D025D6A709007F5990 /* Bookmark.swift in Sources */,
				AA9B7C8326A197A00008D425 /* ServerTrust.swift in Sources */,
				4BEF0E722766B11200AF7C58 /* MacWaitlistLockScreenViewModel.swift in Sources */,
				B64C853826944B880048FEBE /* StoredPermission.swift in Sources */,
				AAE246F8270A406200BEEAEE /* FirePopoverCollectionViewHeader.swift in Sources */,
				4BEF0E6C276676AB00AF7C58 /* MacWaitlistStore.swift in Sources */,
				AA5D6DAC24A340F700C6FBCE /* WebViewStateObserver.swift in Sources */,
				AAB7320926DD0CD9002FACF9 /* FireViewController.swift in Sources */,
				4B92928C26670D1700AD2C21 /* OutlineSeparatorViewCell.swift in Sources */,
				4BB99D0426FE191E001E4761 /* SafariDataImporter.swift in Sources */,
				4B0511CD262CAA5A00F6079C /* DefaultBrowserTableCellView.swift in Sources */,
				B69B503A2726A12500758A2B /* StatisticsLoader.swift in Sources */,
				B6F1C80B2761C45400334924 /* LocalUnprotectedDomains.swift in Sources */,
				858A798526A8BB5D00A75A42 /* NSTextViewExtension.swift in Sources */,
				B6B1E88426D5EB570062C350 /* DownloadsCellView.swift in Sources */,
				4B723E0C26B0005D00E14D75 /* CSVImportSummaryViewController.swift in Sources */,
				B6AAAC2D260330580029438D /* PublishedAfter.swift in Sources */,
				4BE6547E271FCD4D008D1D63 /* PasswordManagementIdentityModel.swift in Sources */,
				85C6A29625CC1FFD00EEB5F1 /* UserDefaultsWrapper.swift in Sources */,
				85625998269C9C5F00EE44BC /* PasswordManagementPopover.swift in Sources */,
				4BB99CFE26FE191E001E4761 /* FirefoxBookmarksReader.swift in Sources */,
				B6A9E4A3261475C70067D1B9 /* AppUsageActivityMonitor.swift in Sources */,
				4BA1A6A0258B079600F6F690 /* DataEncryption.swift in Sources */,
				B6FA8941269C425400588ECD /* PrivacyDashboardPopover.swift in Sources */,
				85B7184E27677CBB00B4277F /* RootView.swift in Sources */,
				AABEE6AF24AD22B90043105B /* AddressBarTextField.swift in Sources */,
				B693954C26F04BEB0015B914 /* FocusRingView.swift in Sources */,
				4B9292DB2667125D00AD2C21 /* ContextualMenu.swift in Sources */,
				AA68C3D32490ED62001B8783 /* NavigationBarViewController.swift in Sources */,
				AA585DAF2490E6E600E9A3E2 /* MainViewController.swift in Sources */,
				AA5FA69A275F91C700DCE9C9 /* Favicon.swift in Sources */,
				AABEE69A24A902A90043105B /* SuggestionContainerViewModel.swift in Sources */,
				AA840A9827319D1600E63CDD /* FirePopoverWrapperViewController.swift in Sources */,
				B657841F25FA497600D8DB33 /* NSException+Catch.swift in Sources */,
				4BE65481271FCD4D008D1D63 /* PasswordManagementNoteModel.swift in Sources */,
				B63ED0E526BB8FB900A9DAD1 /* SharingMenu.swift in Sources */,
				AA4FF40C2624751A004E2377 /* GrammarFeaturesManager.swift in Sources */,
				B693955B26F0CE300015B914 /* WebKitDownloadDelegate.swift in Sources */,
				B6B3E0E12657EA7A0040E0A2 /* NSScreenExtension.swift in Sources */,
				B65E6BA026D9F10600095F96 /* NSBezierPathExtension.swift in Sources */,
				AA6820E425502F19005ED0D5 /* WebsiteDataStore.swift in Sources */,
				B64C852A26942AC90048FEBE /* PermissionContextMenu.swift in Sources */,
				85D438B6256E7C9E00F3BAF8 /* ContextMenuUserScript.swift in Sources */,
				B693955526F04BEC0015B914 /* NSSavePanelExtension.swift in Sources */,
				9826B0A22747DFEB0092F683 /* AppPrivacyConfigurationDataProvider.swift in Sources */,
				B6B1E88B26D774090062C350 /* LinkButton.swift in Sources */,
				B693954D26F04BEB0015B914 /* MouseClickView.swift in Sources */,
				B6DB3CF926A00E2D00D459B7 /* AVCaptureDevice+SwizzledAuthState.swift in Sources */,
				4BA1A6BD258B082300F6F690 /* EncryptionKeyStore.swift in Sources */,
				4BE65474271FCD40008D1D63 /* PasswordManagementIdentityItemView.swift in Sources */,
				B6F41031264D2B23003DA42C /* ProgressExtension.swift in Sources */,
				4B723E0F26B0006500E14D75 /* CSVParser.swift in Sources */,
				B6DA44082616B30600DD1EC2 /* PixelDataModel.xcdatamodeld in Sources */,
				B6B1E87B26D381710062C350 /* DownloadListCoordinator.swift in Sources */,
				AAC5E4F125D6BF10007F5990 /* AddressBarButton.swift in Sources */,
				AAE7527E263B05C600B973F8 /* HistoryEntry.swift in Sources */,
				AA5FA69D275F945C00DCE9C9 /* FaviconStore.swift in Sources */,
				AAB8203C26B2DE0D00788AC3 /* SuggestionListCharacteristics.swift in Sources */,
				AAADFD06264AA282001555EA /* TimeIntervalExtension.swift in Sources */,
				4B9292D42667123700AD2C21 /* BookmarkListViewController.swift in Sources */,
				4B723E0D26B0006100E14D75 /* SecureVaultLoginImporter.swift in Sources */,
				4B9292D32667123700AD2C21 /* AddBookmarkModalViewController.swift in Sources */,
				AA88D14B252A557100980B4E /* URLRequestExtension.swift in Sources */,
				AA6197C6276B3168008396F0 /* FaviconHostReference.swift in Sources */,
				4B8AC93B26B48ADF00879451 /* ASN1Parser.swift in Sources */,
				B66E9DD22670EB2A00E53BB5 /* _WKDownload+WebKitDownload.swift in Sources */,
				B6A9E4612614608B0067D1B9 /* AppVersion.swift in Sources */,
				856C98DF257014BD00A22F1F /* FileDownloadManager.swift in Sources */,
				85CC1D73269EF1880062F04E /* PasswordManagementItemList.swift in Sources */,
				4BB99CFF26FE191E001E4761 /* BookmarkImport.swift in Sources */,
				B68503A7279141CD00893A05 /* KeySetDictionary.swift in Sources */,
				85480FBB25D181CB009424E3 /* ConfigurationDownloading.swift in Sources */,
				AAEEC6A927088ADB008445F7 /* FireCoordinator.swift in Sources */,
				B655369B268442EE00085A79 /* GeolocationProvider.swift in Sources */,
				B6C0B23C26E87D900031CB7F /* NSAlert+ActiveDownloadsTermination.swift in Sources */,
				4BEF0E6827641A0E00AF7C58 /* MacWaitlistLockScreenViewController.swift in Sources */,
				AAECA42024EEA4AC00EFA63A /* IndexPathExtension.swift in Sources */,
				4BE65478271FCD41008D1D63 /* PasswordManagementNoteItemView.swift in Sources */,
				AA5C8F632591021700748EB7 /* NSApplicationExtension.swift in Sources */,
				AA9E9A5625A3AE8400D1959D /* NSWindowExtension.swift in Sources */,
				4B0511C9262CAA5A00F6079C /* RoundedSelectionRowView.swift in Sources */,
				AAC5E4C725D6A6E8007F5990 /* BookmarkPopover.swift in Sources */,
				B68C2FB227706E6A00BF2C7D /* ProcessExtension.swift in Sources */,
				B6106BA726A7BECC0013B453 /* PermissionAuthorizationQuery.swift in Sources */,
				4B9292CE2667123700AD2C21 /* BrowserTabSelectionDelegate.swift in Sources */,
				AA222CB92760F74E00321475 /* FaviconReferenceCache.swift in Sources */,
				B6C0B24426E9CB080031CB7F /* RunLoopExtension.swift in Sources */,
				4B9292A126670D2A00AD2C21 /* BookmarkTreeController.swift in Sources */,
				4B9292D02667123700AD2C21 /* BookmarkManagementSplitViewController.swift in Sources */,
				B6E61EE3263AC0C8004E11AB /* FileManagerExtension.swift in Sources */,
				B6DB3CFB26A17CB800D459B7 /* PermissionModel.swift in Sources */,
				4B92929C26670D2A00AD2C21 /* PasteboardFolder.swift in Sources */,
				B6106BAB26A7BF1D0013B453 /* PermissionType.swift in Sources */,
				85707F2A276A35FE00DC0649 /* ActionSpeech.swift in Sources */,
				8585B63826D6E66C00C1416F /* ButtonStyles.swift in Sources */,
				4B0511BD262CAA5A00F6079C /* PrivacySecurityPreferences.swift in Sources */,
				B6830963274CDEC7004B46BB /* FireproofDomainsStore.swift in Sources */,
				AA9FF95F24A1FB690039E328 /* TabCollectionViewModel.swift in Sources */,
				AAC5E4D125D6A709007F5990 /* BookmarkManager.swift in Sources */,
				4BE65476271FCD41008D1D63 /* PasswordManagementCreditCardItemView.swift in Sources */,
				AA5C8F59258FE21F00748EB7 /* NSTextFieldExtension.swift in Sources */,
				B6830961274CDE99004B46BB /* FireproofDomainsContainer.swift in Sources */,
				B65536AE2685E17200085A79 /* GeolocationService.swift in Sources */,
				4B02198925E05FAC00ED7DEA /* FireproofingURLExtensions.swift in Sources */,
				4BA1A6A5258B07DF00F6F690 /* EncryptedValueTransformer.swift in Sources */,
				4B92929F26670D2A00AD2C21 /* PasteboardBookmark.swift in Sources */,
				856CADF0271710F400E79BB0 /* HoverUserScript.swift in Sources */,
				4B9292AC26670D3700AD2C21 /* Bookmark.xcdatamodeld in Sources */,
				AA6EF9B525081B4C004754E6 /* MainMenuActions.swift in Sources */,
				B63D466925BEB6C200874977 /* WKWebView+SessionState.swift in Sources */,
				4B723E1226B0006E00E14D75 /* DataImport.swift in Sources */,
				B6085D092743AAB600A9C456 /* FireproofDomains.xcdatamodeld in Sources */,
				B6A924D92664C72E001A28CA /* WebKitDownloadTask.swift in Sources */,
				4B59023E26B35F3600489384 /* ChromiumLoginReader.swift in Sources */,
				85D885B326A5A9DE0077C374 /* NSAlert+PasswordManager.swift in Sources */,
				85E11C2F25E7DC7E00974CAF /* ExternalURLHandler.swift in Sources */,
				85308E27267FCB22001ABD76 /* PasswordManagerSettings.swift in Sources */,
				4B7A57CF279A4EF300B1C70E /* ChromePreferences.swift in Sources */,
				AA6AD95B2704B6DB00159F8A /* FirePopoverViewController.swift in Sources */,
				85A0116925AF1D8900FA6A0C /* FindInPageViewController.swift in Sources */,
				4BB6CE5F26B77ED000EC5860 /* Cryptography.swift in Sources */,
				AA6FFB4424DC33320028F4D0 /* NSViewExtension.swift in Sources */,
				B6C0B23E26E8BF1F0031CB7F /* DownloadListViewModel.swift in Sources */,
				4B9292D52667123700AD2C21 /* BookmarkManagementDetailViewController.swift in Sources */,
				4B723E1026B0006700E14D75 /* CSVImporter.swift in Sources */,
				AA4BBA3B25C58FA200C4FB0F /* MainMenu.swift in Sources */,
				4B8AC93326B3B06300879451 /* EdgeDataImporter.swift in Sources */,
				AA585D84248FD31100E9A3E2 /* BrowserTabViewController.swift in Sources */,
				85707F22276A32B600DC0649 /* CallToAction.swift in Sources */,
				B693954B26F04BEB0015B914 /* MouseOverView.swift in Sources */,
				AAE7527C263B056C00B973F8 /* HistoryStore.swift in Sources */,
				AAE246F32709EF3B00BEEAEE /* FirePopoverCollectionViewItem.swift in Sources */,
				AA61C0D22727F59B00E6B681 /* ArrayExtension.swift in Sources */,
				AAC30A2C268F1ECD00D2D9CD /* CrashReportSender.swift in Sources */,
				4B8D9062276D1D880078DB17 /* LocaleExtension.swift in Sources */,
				AAFE068326C7082D005434CC /* WebKitVersionProvider.swift in Sources */,
				B63D467A25BFC3E100874977 /* NSCoderExtensions.swift in Sources */,
				B6A5A27125B9377300AA7ADA /* StatePersistenceService.swift in Sources */,
				B68458B025C7E76A00DC17B6 /* WindowManager+StateRestoration.swift in Sources */,
				B68458C525C7EA0C00DC17B6 /* TabCollection+NSSecureCoding.swift in Sources */,
				4BB88B5B25B7BA50006F6B06 /* Instruments.swift in Sources */,
				9812D895276CEDA5004B6181 /* ContentBlockerRulesLists.swift in Sources */,
				4B0511E2262CAA8600F6079C /* NSViewControllerExtension.swift in Sources */,
				F44C130225C2DA0400426E3E /* NSAppearanceExtension.swift in Sources */,
				B64C84F1269310120048FEBE /* PermissionManager.swift in Sources */,
				B64C853026943BC10048FEBE /* Permissions.xcdatamodeld in Sources */,
				B693954F26F04BEB0015B914 /* PaddedImageButton.swift in Sources */,
				4BA1A6B8258B081600F6F690 /* EncryptionKeyStoring.swift in Sources */,
				B65783E725F8AAFB00D8DB33 /* String+Punycode.swift in Sources */,
				B657841A25FA484B00D8DB33 /* NSException+Catch.m in Sources */,
				B684592F25C93FBF00DC17B6 /* AppStateRestorationManager.swift in Sources */,
				EA0BA3A9272217E6002A0B6C /* ClickToLoadUserScript.swift in Sources */,
				AAA892EA250A4CEF005B37B2 /* WindowControllersManager.swift in Sources */,
				AA6197C4276B314D008396F0 /* FaviconUrlReference.swift in Sources */,
				AAC5E4C825D6A6E8007F5990 /* BookmarkPopoverViewController.swift in Sources */,
				85CC1D7B26A05ECF0062F04E /* PasswordManagementItemListModel.swift in Sources */,
				AABEE6A924AB4B910043105B /* SuggestionTableCellView.swift in Sources */,
				AA6820F125503DA9005ED0D5 /* FireViewModel.swift in Sources */,
				AAA0CC6A253CC43C0079BC96 /* WKUserContentControllerExtension.swift in Sources */,
				B6A9E45C261460350067D1B9 /* APIRequest.swift in Sources */,
				4BE65479271FCD41008D1D63 /* EditableTextView.swift in Sources */,
				AA9FF95D24A1FA1C0039E328 /* TabCollection.swift in Sources */,
				B688B4DA273E6D3B0087BEAF /* MainView.swift in Sources */,
				4B65143E263924B5005B46EB /* EmailUrlExtensions.swift in Sources */,
				85CC1D7D26A05F250062F04E /* PasswordManagementItemModel.swift in Sources */,
				AAD86E52267A0DFF005C11BE /* UpdateController.swift in Sources */,
				85A0118225AF60E700FA6A0C /* FindInPageModel.swift in Sources */,
				4B9292A226670D2A00AD2C21 /* PseudoFolder.swift in Sources */,
				B6DA44022616B28300DD1EC2 /* PixelDataStore.swift in Sources */,
				B6A9E45326142B070067D1B9 /* Pixel.swift in Sources */,
				B6A9E47726146A570067D1B9 /* PixelEvent.swift in Sources */,
				AA2CB1352587C29500AA6FBE /* TabBarFooter.swift in Sources */,
				B6C0B23926E742610031CB7F /* FileDownloadError.swift in Sources */,
				4B0511C2262CAA5A00F6079C /* PreferencesAboutViewController.swift in Sources */,
				4B9292AB26670D3700AD2C21 /* BookmarkMigrationPolicy.swift in Sources */,
				AA92126F25ACCB1100600CD4 /* ErrorExtension.swift in Sources */,
				B6A9E47026146A250067D1B9 /* DateExtension.swift in Sources */,
				AAE7527A263B046100B973F8 /* History.xcdatamodeld in Sources */,
				B64C853D26944B940048FEBE /* PermissionStore.swift in Sources */,
				AA75A0AE26F3500C0086B667 /* PrivacyIconViewModel.swift in Sources */,
				4BB99D0126FE191E001E4761 /* ChromiumBookmarksReader.swift in Sources */,
				B6C0B23426E71BCD0031CB7F /* Downloads.xcdatamodeld in Sources */,
				B687260426E215C9008EE860 /* ExpirationChecker.swift in Sources */,
				AAE8B110258A456C00E81239 /* TooltipViewController.swift in Sources */,
				4B0135CE2729F1AA00D54834 /* NSPasteboardExtension.swift in Sources */,
				85707F31276A7DCA00DC0649 /* OnboardingViewModel.swift in Sources */,
				85AC3B0525D6B1D800C7D2AA /* ScriptSourceProviding.swift in Sources */,
				4BB99D0026FE191E001E4761 /* CoreDataBookmarkImporter.swift in Sources */,
				AA3F895324C18AD500628DDE /* SuggestionViewModel.swift in Sources */,
				4B9292A326670D2A00AD2C21 /* BookmarkManagedObject.swift in Sources */,
				4B723E1326B0007A00E14D75 /* CSVLoginExporter.swift in Sources */,
				85C48CCC278D808F00D3263E /* NSAttributedStringExtension.swift in Sources */,
				8562599A269CA0A600EE44BC /* NSRectExtension.swift in Sources */,
				4B0511C5262CAA5A00F6079C /* PrivacySecurityPreferencesTableCellView.swift in Sources */,
				B6040856274B830F00680351 /* DictionaryExtension.swift in Sources */,
				4B677431255DBEB800025BD8 /* BloomFilterWrapper.mm in Sources */,
				4B0511C8262CAA5A00F6079C /* PreferencesListViewController.swift in Sources */,
				B684592725C93C0500DC17B6 /* Publishers.NestedObjectChanges.swift in Sources */,
				85707F2C276A364E00DC0649 /* OnboardingFlow.swift in Sources */,
				85A011EA25B4D4CA00FA6A0C /* FindInPageUserScript.swift in Sources */,
				4BE65480271FCD4D008D1D63 /* PasswordManagementLoginModel.swift in Sources */,
				AA9FF95B24A1EFC20039E328 /* TabViewModel.swift in Sources */,
				AA9E9A5E25A4867200D1959D /* TabDragAndDropManager.swift in Sources */,
				B68458C025C7E9E000DC17B6 /* TabCollectionViewModel+NSSecureCoding.swift in Sources */,
				AA8EDF2724923EC70071C2E8 /* StringExtension.swift in Sources */,
				85378DA2274E7F25007C5CBF /* EmailManagerRequestDelegate.swift in Sources */,
				B68172A9269C487D006D1092 /* PrivacyDashboardUserScript.swift in Sources */,
				858A797F26A79EAA00A75A42 /* UserText+PasswordManager.swift in Sources */,
				B693954E26F04BEB0015B914 /* ProgressView.swift in Sources */,
				B69B503C2726A12500758A2B /* StatisticsStore.swift in Sources */,
				B693955426F04BEC0015B914 /* ColorView.swift in Sources */,
				B6BBF17427475B15004F850E /* PopupBlockedPopover.swift in Sources */,
				8589063A267BCD8E00D23B0D /* SaveCredentialsPopover.swift in Sources */,
				AA72D5E325FE977F00C77619 /* AddEditFavoriteViewController.swift in Sources */,
				B6C0B22E26E61CE70031CB7F /* DownloadViewModel.swift in Sources */,
				B68458B825C7E8B200DC17B6 /* Tab+NSSecureCoding.swift in Sources */,
				85378DA0274E6F42007C5CBF /* NSNotificationName+EmailManager.swift in Sources */,
				B693955726F04BEC0015B914 /* MouseOverButton.swift in Sources */,
				AA61C0D02722159B00E6B681 /* FireInfoViewController.swift in Sources */,
				B64C85422694590B0048FEBE /* PermissionButton.swift in Sources */,
				B6E53883267C83420010FEA9 /* HomepageBackgroundView.swift in Sources */,
				AAA0CC472533833C0079BC96 /* MoreOptionsMenu.swift in Sources */,
				B64C84E32692DC9F0048FEBE /* PermissionAuthorizationViewController.swift in Sources */,
				4B92929D26670D2A00AD2C21 /* BookmarkNode.swift in Sources */,
				B693955226F04BEB0015B914 /* LongPressButton.swift in Sources */,
				B6085D062743905F00A9C456 /* CoreDataStore.swift in Sources */,
				B6DB3AF6278EA0130024C5C4 /* BundleExtension.swift in Sources */,
				4B677438255DBEB800025BD8 /* HTTPSUpgrade.xcdatamodeld in Sources */,
				4B0511E1262CAA8600F6079C /* NSOpenPanelExtensions.swift in Sources */,
				AAE99B8927088A19008B6BD9 /* FirePopover.swift in Sources */,
				AAE75280263B0A4D00B973F8 /* HistoryCoordinator.swift in Sources */,
				4B677434255DBEB800025BD8 /* HTTPSBloomFilterSpecification.swift in Sources */,
				B69B503D2726A12500758A2B /* VariantManager.swift in Sources */,
				AA97BF4625135DD30014931A /* ApplicationDockMenu.swift in Sources */,
				4BA1A69B258B076900F6F690 /* FileStore.swift in Sources */,
				4B0511CC262CAA5A00F6079C /* PreferencesSplitViewController.swift in Sources */,
				B6A9E47F26146A800067D1B9 /* PixelArguments.swift in Sources */,
				4B677436255DBEB800025BD8 /* HTTPSExcludedDomains.swift in Sources */,
				AAC5E4D225D6A709007F5990 /* BookmarkList.swift in Sources */,
				4B9292D12667123700AD2C21 /* BookmarkTableRowView.swift in Sources */,
				B66E9DD42670EB4A00E53BB5 /* WKDownload+WebKitDownload.swift in Sources */,
				B69B503F2726A12500758A2B /* LocalStatisticsStore.swift in Sources */,
				B689ECD526C247DB006FB0C5 /* BackForwardListItem.swift in Sources */,
				85C48CD127908C1000D3263E /* BrowserImportMoreInfoViewController.swift in Sources */,
				B69B50572727D16900758A2B /* AtbAndVariantCleanup.swift in Sources */,
				B693954A26F04BEB0015B914 /* NibLoadable.swift in Sources */,
				AA7412B724D1687000D22FE0 /* TabBarScrollView.swift in Sources */,
				4B0511C7262CAA5A00F6079C /* PreferenceTableCellView.swift in Sources */,
				4B9292D92667124B00AD2C21 /* BookmarkListTreeControllerDataSource.swift in Sources */,
				14D9B8FB24F7E089000D4D13 /* AddressBarViewController.swift in Sources */,
				B65536A62685B82B00085A79 /* Permissions.swift in Sources */,
				AAC82C60258B6CB5009B6B42 /* TooltipWindowController.swift in Sources */,
				AAC5E4E425D6BA9C007F5990 /* NSSizeExtension.swift in Sources */,
				AA6820EB25503D6A005ED0D5 /* Fire.swift in Sources */,
				B6AAAC3E26048F690029438D /* RandomAccessCollectionExtension.swift in Sources */,
				4B9292AF26670F5300AD2C21 /* NSOutlineViewExtensions.swift in Sources */,
				AA585D82248FD31100E9A3E2 /* AppDelegate.swift in Sources */,
				85B7184C27677C6500B4277F /* OnboardingViewController.swift in Sources */,
				AA72D5F025FEA49900C77619 /* AddEditFavoriteWindow.swift in Sources */,
				1456D6E124EFCBC300775049 /* TabBarCollectionView.swift in Sources */,
				85308E25267FC9F2001ABD76 /* NSAlertExtension.swift in Sources */,
				4BEF0E6A276676A500AF7C58 /* WaitlistRequest.swift in Sources */,
				4B59024826B3673600489384 /* ThirdPartyBrowser.swift in Sources */,
				B65E6B9E26D9EC0800095F96 /* CircularProgressView.swift in Sources */,
				AABEE69C24A902BB0043105B /* SuggestionContainer.swift in Sources */,
				4B59024126B35F3600489384 /* BraveDataImporter.swift in Sources */,
				B6A9E46B2614618A0067D1B9 /* OperatingSystemVersionExtension.swift in Sources */,
				85AC3AEF25D5CE9800C7D2AA /* UserScripts.swift in Sources */,
				4B677439255DBEB800025BD8 /* HTTPSUpgradeStore.swift in Sources */,
				4BC68A722759B2140029A586 /* Waitlist.swift in Sources */,
				AAB549DF25DAB8F80058460B /* BookmarkViewModel.swift in Sources */,
				85707F28276A34D900DC0649 /* DaxSpeech.swift in Sources */,
				AA13DCB4271480B0006D48D3 /* FirePopoverViewModel.swift in Sources */,
				F41D174125CB131900472416 /* NSColorExtension.swift in Sources */,
				AAE71E3725F7869300D74437 /* HomepageCollectionViewItem.swift in Sources */,
				AAC5E4F625D6BF2C007F5990 /* AddressBarButtonsViewController.swift in Sources */,
				4B59023D26B35F3600489384 /* ChromeDataImporter.swift in Sources */,
				B68C92C42750EF76002AC6B0 /* PixelDataRecord.swift in Sources */,
				853014D625E671A000FB8205 /* PageObserverUserScript.swift in Sources */,
				4B139AFD26B60BD800894F82 /* NSImageExtensions.swift in Sources */,
				B6A9E45B261460350067D1B9 /* APIHeaders.swift in Sources */,
				85625996269C953C00EE44BC /* PasswordManagementViewController.swift in Sources */,
				4BB99D0226FE191E001E4761 /* ImportedBookmarks.swift in Sources */,
				AA6EF9B3250785D5004754E6 /* NSMenuExtension.swift in Sources */,
				AA7412B524D1536B00D22FE0 /* MainWindowController.swift in Sources */,
				4B0511CF262CAA5A00F6079C /* AppearancePreferencesTableCellView.swift in Sources */,
				AA9FF95924A1ECF20039E328 /* Tab.swift in Sources */,
				B63D467125BFA6C100874977 /* DispatchQueueExtensions.swift in Sources */,
				B64C84EB2692DD650048FEBE /* PermissionAuthorizationPopover.swift in Sources */,
				85378D9E274E664C007C5CBF /* PopoverMessageViewController.swift in Sources */,
				AA6FFB4624DC3B5A0028F4D0 /* WebView.swift in Sources */,
				B693955026F04BEB0015B914 /* ShadowView.swift in Sources */,
				B6CF78DE267B099C00CD4F13 /* WKNavigationActionExtension.swift in Sources */,
				AA7412B224D0B3AC00D22FE0 /* TabBarViewItem.swift in Sources */,
				856C98D52570116900A22F1F /* NSWindow+Toast.swift in Sources */,
				859E7D6B27453BF3009C2B69 /* BookmarksExporter.swift in Sources */,
				4B5FF67826B602B100D42879 /* FirefoxDataImporter.swift in Sources */,
				4B02198B25E05FAC00ED7DEA /* FireproofInfoViewController.swift in Sources */,
				AA8EDF2424923E980071C2E8 /* URLExtension.swift in Sources */,
				4B67744B255DBF3A00025BD8 /* BloomFilter.cpp in Sources */,
				4BE0DF06267819A1006337B7 /* NSStoryboardExtension.swift in Sources */,
				4B02198A25E05FAC00ED7DEA /* FireproofDomains.swift in Sources */,
				4B677442255DBEEA00025BD8 /* Database.swift in Sources */,
				4B92928B26670D1700AD2C21 /* BookmarksOutlineView.swift in Sources */,
				B61F015525EDD5A700ABB5A3 /* UserContentController.swift in Sources */,
				4BF01C00272AE74C00884A61 /* CountryList.swift in Sources */,
				AAC5E4D925D6A711007F5990 /* BookmarkStore.swift in Sources */,
				B6FA893F269C424500588ECD /* PrivacyDashboardViewController.swift in Sources */,
				AA72D5FE25FFF94E00C77619 /* NSMenuItemExtension.swift in Sources */,
				4BA1A6C2258B0A1300F6F690 /* ContiguousBytesExtension.swift in Sources */,
				AA9B7C7E26A06E040008D425 /* TrackerInfo.swift in Sources */,
				B6553692268440D700085A79 /* WKProcessPool+GeolocationProvider.swift in Sources */,
			);
			runOnlyForDeploymentPostprocessing = 0;
		};
		AA585D8C248FD31400E9A3E2 /* Sources */ = {
			isa = PBXSourcesBuildPhase;
			buildActionMask = 2147483647;
			files = (
				9833913327AAAEEE00DAF119 /* EmbeddedTrackerDataTests.swift in Sources */,
				B67C6C472654C643006C872E /* FileManagerExtensionTests.swift in Sources */,
				B69B50482726C5C200758A2B /* StatisticsLoaderTests.swift in Sources */,
				142879DA24CE1179005419BB /* SuggestionViewModelTests.swift in Sources */,
				4B9292C12667103100AD2C21 /* BookmarkMigrationTests.swift in Sources */,
				4B9292BC2667103100AD2C21 /* BookmarkSidebarTreeControllerTests.swift in Sources */,
				B662D3DC2755DF670035D4D6 /* OldPixelDataModel.xcdatamodeld in Sources */,
				B6DA44232616CABC00DD1EC2 /* PixelArgumentsTests.swift in Sources */,
				AAEC74BC2642F0F800C2EFBC /* History.xcdatamodeld in Sources */,
				85F1B0C925EF9759004792B6 /* URLEventHandlerTests.swift in Sources */,
				4B9292BD2667103100AD2C21 /* BookmarkOutlineViewDataSourceTests.swift in Sources */,
				B6A5A27925B93FFF00AA7ADA /* StateRestorationManagerTests.swift in Sources */,
				4B9292BB2667103100AD2C21 /* BookmarkNodeTests.swift in Sources */,
				4B0219A825E0646500ED7DEA /* WebsiteDataStoreTests.swift in Sources */,
				AAC9C01E24CB6BEB00AD1325 /* TabCollectionViewModelTests.swift in Sources */,
				B662D3DE275613BB0035D4D6 /* EncryptionKeyStoreMock.swift in Sources */,
				AA0877BA26D5161D00B05660 /* WebKitVersionProviderTests.swift in Sources */,
				4BA7C91627695EA500FEBA8E /* MacWaitlistRequestTests.swift in Sources */,
				B69B50462726C5C200758A2B /* AtbAndVariantCleanupTests.swift in Sources */,
				85E11C3725E7F1E100974CAF /* ExternalURLHandlerTests.swift in Sources */,
				B6DA44282616CAE000DD1EC2 /* AppUsageActivityMonitorTests.swift in Sources */,
				4B59024C26B38BB800489384 /* ChromiumLoginReaderTests.swift in Sources */,
				AAC9C01724CAFBDC00AD1325 /* TabCollectionTests.swift in Sources */,
				B67C6C3D2654B897006C872E /* WebViewExtensionTests.swift in Sources */,
				4BA1A6DE258C100A00F6F690 /* FileStoreTests.swift in Sources */,
				4B0511F0262CAEC900F6079C /* AppearancePreferencesTests.swift in Sources */,
				AAC9C01C24CB594C00AD1325 /* TabViewModelTests.swift in Sources */,
				B65349AA265CF45000DCC645 /* DispatchQueueExtensionsTests.swift in Sources */,
				858A798A26A9B35E00A75A42 /* PasswordManagementItemModelTests.swift in Sources */,
				B6DA441E2616C84600DD1EC2 /* PixelStoreMock.swift in Sources */,
				B6BBF1702744CDE1004F850E /* CoreDataStoreTests.swift in Sources */,
				4B9292BF2667103100AD2C21 /* TreeControllerTests.swift in Sources */,
				B693956926F352DB0015B914 /* DownloadsWebViewMock.m in Sources */,
				4B2CBF412767EEC1001DF04B /* MacWaitlistStoreTests.swift in Sources */,
				4B11060525903E570039B979 /* CoreDataEncryptionTesting.xcdatamodeld in Sources */,
				858A798826A99DBE00A75A42 /* PasswordManagementItemListModelTests.swift in Sources */,
				4B8AD0B127A86D9200AE44D6 /* WKWebsiteDataStoreExtensionTests.swift in Sources */,
				B69B50472726C5C200758A2B /* VariantManagerTests.swift in Sources */,
				8546DE6225C03056000CA5E1 /* UserAgentTests.swift in Sources */,
				B63ED0DE26AFD9A300A9DAD1 /* AVCaptureDeviceMock.swift in Sources */,
				B63ED0E026AFE32F00A9DAD1 /* GeolocationProviderMock.swift in Sources */,
				4B723E0926B0003E00E14D75 /* CSVLoginExporterTests.swift in Sources */,
				B630793526731BC400DCEE41 /* URLSuggestedFilenameTests.swift in Sources */,
				AADE11C026D916D70032D8A7 /* StringExtensionTests.swift in Sources */,
				85AC3B4925DAC9BD00C7D2AA /* ConfigurationStorageTests.swift in Sources */,
				B693956126F1C1BC0015B914 /* DownloadListStoreMock.swift in Sources */,
				AA91F83927076F1900771A0D /* PrivacyIconViewModelTests.swift in Sources */,
				4B723E0726B0003E00E14D75 /* CSVImporterTests.swift in Sources */,
				AA652CDB25DDAB32009059CC /* BookmarkStoreMock.swift in Sources */,
				B62EB47C25BAD3BB005745C6 /* WKWebViewPrivateMethodsAvailabilityTests.swift in Sources */,
				4B3F641E27A8D3BD00E0C118 /* BrowserProfileTests.swift in Sources */,
				B6106BA026A7BE0B0013B453 /* PermissionManagerTests.swift in Sources */,
				B662D3D92755D7AD0035D4D6 /* PixelStoreTests.swift in Sources */,
				B6106BB526A809E60013B453 /* GeolocationProviderTests.swift in Sources */,
				B6A5A2A025B96E8300AA7ADA /* AppStateChangePublisherTests.swift in Sources */,
				B63ED0E326B3E7FA00A9DAD1 /* CLLocationManagerMock.swift in Sources */,
				4B02199C25E063DE00ED7DEA /* FireproofDomainsTests.swift in Sources */,
				B65783EC25F8AB9300D8DB33 /* String+PunycodeTests.swift in Sources */,
				AA0F3DB7261A566C0077F2D9 /* SuggestionLoadingMock.swift in Sources */,
				4B9292BE2667103100AD2C21 /* PasteboardFolderTests.swift in Sources */,
				4B9292C52667104B00AD2C21 /* CoreDataTestUtilities.swift in Sources */,
				4B723E1926B000DC00E14D75 /* TemporaryFileCreator.swift in Sources */,
				98EB5D1027516A4800681FE6 /* AppPrivacyConfigurationTests.swift in Sources */,
				4B9292C22667103100AD2C21 /* BookmarkTests.swift in Sources */,
				4BA7C91B276984AF00FEBA8E /* MacWaitlistLockScreenViewModelTests.swift in Sources */,
				142879DC24CE1185005419BB /* SuggestionContainerViewModelTests.swift in Sources */,
				AA0877B826D5160D00B05660 /* SafariVersionReaderTests.swift in Sources */,
				B69B50452726C5C200758A2B /* AtbParserTests.swift in Sources */,
				B6106BAF26A7C6180013B453 /* PermissionStoreMock.swift in Sources */,
				AA652CD325DDA6E9009059CC /* LocalBookmarkManagerTests.swift in Sources */,
				B63ED0DC26AE7B1E00A9DAD1 /* WebViewMock.swift in Sources */,
				4B4F72EC266B2ED300814C60 /* CollectionExtension.swift in Sources */,
				AAE39D1B24F44885008EF28B /* TabCollectionViewModelDelegateMock.swift in Sources */,
				AA9C363025518CA9004B1BA3 /* FireTests.swift in Sources */,
				B6106BB126A7D8720013B453 /* PermissionStoreTests.swift in Sources */,
				4BF4951826C08395000547B8 /* ThirdPartyBrowserTests.swift in Sources */,
				AA63745424C9BF9A00AB2AC4 /* SuggestionContainerTests.swift in Sources */,
				AAC9C01524CAFBCE00AD1325 /* TabTests.swift in Sources */,
				B69B504C2726CA2900758A2B /* MockVariantManager.swift in Sources */,
				B610F2EC27AA8F9400FCEBE9 /* ContentBlockerRulesManagerMock.swift in Sources */,
				B6BBF1722744CE36004F850E /* FireproofDomainsStoreMock.swift in Sources */,
				4BA1A6D9258C0CB300F6F690 /* DataEncryptionTests.swift in Sources */,
				EA1E52B52798CF98002EC53C /* ClickToLoadModelTests.swift in Sources */,
				858C1BED26974E6600E6C014 /* PasswordManagerSettingsTests.swift in Sources */,
				B6A5A27E25B9403E00AA7ADA /* FileStoreMock.swift in Sources */,
				B693955F26F1C17F0015B914 /* DownloadListCoordinatorTests.swift in Sources */,
				B6C2C9F62760B659005B7F0A /* TestDataModel.xcdatamodeld in Sources */,
				B68172AE269EB43F006D1092 /* GeolocationServiceTests.swift in Sources */,
				B6AE74342609AFCE005B9B1A /* ProgressEstimationTests.swift in Sources */,
				4BA1A6FE258C5C1300F6F690 /* EncryptedValueTransformerTests.swift in Sources */,
				85F69B3C25EDE81F00978E59 /* URLExtensionTests.swift in Sources */,
				B6DA44112616C0FC00DD1EC2 /* PixelTests.swift in Sources */,
				4B9292BA2667103100AD2C21 /* BookmarkNodePathTests.swift in Sources */,
				4B9292C02667103100AD2C21 /* BookmarkManagedObjectTests.swift in Sources */,
				4B723E0626B0003E00E14D75 /* CSVParserTests.swift in Sources */,
				85F487B5276A8F2E003CE668 /* OnboardingTests.swift in Sources */,
				AA652CCE25DD9071009059CC /* BookmarkListTests.swift in Sources */,
				859E7D6D274548F2009C2B69 /* BookmarksExporterTests.swift in Sources */,
				B6A5A2A825BAA35500AA7ADA /* WindowManagerStateRestorationTests.swift in Sources */,
				4BB99D1126FE1A84001E4761 /* SafariBookmarksReaderTests.swift in Sources */,
				4B11060A25903EAC0039B979 /* CoreDataEncryptionTests.swift in Sources */,
				4B9292C32667103100AD2C21 /* PasteboardBookmarkTests.swift in Sources */,
				B610F2E427A8F37A00FCEBE9 /* CBRCompileTimeReporterTests.swift in Sources */,
				AAEC74BB2642E67C00C2EFBC /* NSPersistentContainerExtension.swift in Sources */,
				AABAF59C260A7D130085060C /* FaviconManagerMock.swift in Sources */,
				AAEC74B82642E43800C2EFBC /* HistoryStoreTests.swift in Sources */,
				4BA1A6E6258C270800F6F690 /* EncryptionKeyGeneratorTests.swift in Sources */,
				B6106BB326A7F4AA0013B453 /* GeolocationServiceMock.swift in Sources */,
				4B8AC93D26B49BE600879451 /* FirefoxLoginReaderTests.swift in Sources */,
				4B723E0526B0003E00E14D75 /* DataImportMocks.swift in Sources */,
				85AC3B1725D9BC1A00C7D2AA /* ConfigurationDownloaderTests.swift in Sources */,
				B693955D26F19CD70015B914 /* DownloadListStoreTests.swift in Sources */,
				B610F2EB27AA8E4500FCEBE9 /* ContentBlockingUpdatingTests.swift in Sources */,
				4B0511E7262CAB3700F6079C /* UserDefaultsWrapperUtilities.swift in Sources */,
				4BA1A6F6258C4F9600F6F690 /* EncryptionMocks.swift in Sources */,
				B6B3E0962654DACD0040E0A2 /* UTTypeTests.swift in Sources */,
				4B02199D25E063DE00ED7DEA /* FireproofingURLExtensionsTests.swift in Sources */,
				4BB99D0F26FE1A84001E4761 /* ChromiumBookmarksReaderTests.swift in Sources */,
				4BB99D1026FE1A84001E4761 /* FirefoxBookmarksReaderTests.swift in Sources */,
				4B117F7D276C0CB5002F3D8C /* LocalStatisticsStoreTests.swift in Sources */,
				AAEC74B42642C69300C2EFBC /* HistoryCoordinatorTests.swift in Sources */,
				EA8AE76A279FBDB20078943E /* ClickToLoadTDSTests.swift in Sources */,
				4B0511F8262CB20F00F6079C /* DownloadPreferencesTests.swift in Sources */,
				B63ED0DA26AE7AF400A9DAD1 /* PermissionManagerMock.swift in Sources */,
				AA9C362825518C44004B1BA3 /* WebsiteDataStoreMock.swift in Sources */,
				4B723E0826B0003E00E14D75 /* MockSecureVault.swift in Sources */,
				AAEC74B22642C57200C2EFBC /* HistoryCoordinatingMock.swift in Sources */,
				AAEC74B62642CC6A00C2EFBC /* HistoryStoringMock.swift in Sources */,
				AA652CB125DD825B009059CC /* LocalBookmarkStoreTests.swift in Sources */,
				B630794226731F5400DCEE41 /* WKDownloadMock.swift in Sources */,
				B6C0B24626E9CB190031CB7F /* RunLoopExtensionTests.swift in Sources */,
				B693956326F1C2A40015B914 /* FileDownloadManagerMock.swift in Sources */,
				B6C2C9EF276081AB005B7F0A /* DeallocationTests.swift in Sources */,
				B63ED0D826AE729600A9DAD1 /* PermissionModelTests.swift in Sources */,
				B69B504B2726CA2900758A2B /* MockStatisticsStore.swift in Sources */,
				B630793A26731F2600DCEE41 /* FileDownloadManagerTests.swift in Sources */,
			);
			runOnlyForDeploymentPostprocessing = 0;
		};
/* End PBXSourcesBuildPhase section */

/* Begin PBXTargetDependency section */
		4B1AD8A325FC27E200261379 /* PBXTargetDependency */ = {
			isa = PBXTargetDependency;
			target = AA585D7D248FD31100E9A3E2 /* DuckDuckGo Privacy Browser */;
			targetProxy = 4B1AD8A225FC27E200261379 /* PBXContainerItemProxy */;
		};
		7B4CE8E026F02108009134B1 /* PBXTargetDependency */ = {
			isa = PBXTargetDependency;
			target = AA585D7D248FD31100E9A3E2 /* DuckDuckGo Privacy Browser */;
			targetProxy = 7B4CE8DF26F02108009134B1 /* PBXContainerItemProxy */;
		};
		AA585D92248FD31400E9A3E2 /* PBXTargetDependency */ = {
			isa = PBXTargetDependency;
			target = AA585D7D248FD31100E9A3E2 /* DuckDuckGo Privacy Browser */;
			targetProxy = AA585D91248FD31400E9A3E2 /* PBXContainerItemProxy */;
		};
/* End PBXTargetDependency section */

/* Begin PBXVariantGroup section */
		AA585D87248FD31400E9A3E2 /* Main.storyboard */ = {
			isa = PBXVariantGroup;
			children = (
				AA585D88248FD31400E9A3E2 /* Base */,
			);
			name = Main.storyboard;
			sourceTree = "<group>";
		};
		AA80EC69256C4691007083E7 /* BrowserTab.storyboard */ = {
			isa = PBXVariantGroup;
			children = (
				AA80EC68256C4691007083E7 /* Base */,
			);
			name = BrowserTab.storyboard;
			sourceTree = "<group>";
		};
		AA80EC6F256C469C007083E7 /* NavigationBar.storyboard */ = {
			isa = PBXVariantGroup;
			children = (
				AA80EC6E256C469C007083E7 /* Base */,
			);
			name = NavigationBar.storyboard;
			sourceTree = "<group>";
		};
		AA80EC75256C46A2007083E7 /* Suggestion.storyboard */ = {
			isa = PBXVariantGroup;
			children = (
				AA80EC74256C46A2007083E7 /* Base */,
			);
			name = Suggestion.storyboard;
			sourceTree = "<group>";
		};
		AA80EC7B256C46AA007083E7 /* TabBar.storyboard */ = {
			isa = PBXVariantGroup;
			children = (
				AA80EC7A256C46AA007083E7 /* Base */,
			);
			name = TabBar.storyboard;
			sourceTree = "<group>";
		};
		AA80EC8B256C49B8007083E7 /* Localizable.strings */ = {
			isa = PBXVariantGroup;
			children = (
				AA80EC8A256C49B8007083E7 /* en */,
			);
			name = Localizable.strings;
			sourceTree = "<group>";
		};
		AA80EC91256C49BC007083E7 /* Localizable.stringsdict */ = {
			isa = PBXVariantGroup;
			children = (
				AA80EC90256C49BC007083E7 /* en */,
			);
			name = Localizable.stringsdict;
			sourceTree = "<group>";
		};
/* End PBXVariantGroup section */

/* Begin XCBuildConfiguration section */
		4B1AD8A425FC27E200261379 /* Debug */ = {
			isa = XCBuildConfiguration;
			buildSettings = {
				BUNDLE_LOADER = "$(TEST_HOST)";
				CODE_SIGN_STYLE = Automatic;
				COMBINE_HIDPI_IMAGES = YES;
				DEVELOPMENT_TEAM = HKE973VLUW;
				INFOPLIST_FILE = "Integration Tests/Info.plist";
				LD_RUNPATH_SEARCH_PATHS = (
					"$(inherited)",
					"@executable_path/../Frameworks",
					"@loader_path/../Frameworks",
				);
				MACOSX_DEPLOYMENT_TARGET = 11.1;
				PRODUCT_BUNDLE_IDENTIFIER = "com.duckduckgo.Integration-Tests";
				PRODUCT_NAME = "$(TARGET_NAME)";
				SWIFT_VERSION = 5.0;
				TEST_HOST = "$(BUILT_PRODUCTS_DIR)/DuckDuckGo.app/Contents/MacOS/DuckDuckGo";
			};
			name = Debug;
		};
		4B1AD8A525FC27E200261379 /* Release */ = {
			isa = XCBuildConfiguration;
			buildSettings = {
				BUNDLE_LOADER = "$(TEST_HOST)";
				CODE_SIGN_STYLE = Automatic;
				COMBINE_HIDPI_IMAGES = YES;
				DEVELOPMENT_TEAM = HKE973VLUW;
				INFOPLIST_FILE = "Integration Tests/Info.plist";
				LD_RUNPATH_SEARCH_PATHS = (
					"$(inherited)",
					"@executable_path/../Frameworks",
					"@loader_path/../Frameworks",
				);
				MACOSX_DEPLOYMENT_TARGET = 11.1;
				PRODUCT_BUNDLE_IDENTIFIER = "com.duckduckgo.Integration-Tests";
				PRODUCT_NAME = "$(TARGET_NAME)";
				SWIFT_VERSION = 5.0;
				TEST_HOST = "$(BUILT_PRODUCTS_DIR)/DuckDuckGo.app/Contents/MacOS/DuckDuckGo";
			};
			name = Release;
		};
		4B1AD8B025FC322600261379 /* CI */ = {
			isa = XCBuildConfiguration;
			buildSettings = {
				ALWAYS_SEARCH_USER_PATHS = NO;
				CLANG_ANALYZER_NONNULL = YES;
				CLANG_ANALYZER_NUMBER_OBJECT_CONVERSION = YES_AGGRESSIVE;
				CLANG_CXX_LANGUAGE_STANDARD = "gnu++14";
				CLANG_CXX_LIBRARY = "libc++";
				CLANG_ENABLE_MODULES = YES;
				CLANG_ENABLE_OBJC_ARC = YES;
				CLANG_ENABLE_OBJC_WEAK = YES;
				CLANG_WARN_BLOCK_CAPTURE_AUTORELEASING = YES;
				CLANG_WARN_BOOL_CONVERSION = YES;
				CLANG_WARN_COMMA = YES;
				CLANG_WARN_CONSTANT_CONVERSION = YES;
				CLANG_WARN_DEPRECATED_OBJC_IMPLEMENTATIONS = YES;
				CLANG_WARN_DIRECT_OBJC_ISA_USAGE = YES_ERROR;
				CLANG_WARN_DOCUMENTATION_COMMENTS = YES;
				CLANG_WARN_EMPTY_BODY = YES;
				CLANG_WARN_ENUM_CONVERSION = YES;
				CLANG_WARN_INFINITE_RECURSION = YES;
				CLANG_WARN_INT_CONVERSION = YES;
				CLANG_WARN_NON_LITERAL_NULL_CONVERSION = YES;
				CLANG_WARN_OBJC_IMPLICIT_RETAIN_SELF = YES;
				CLANG_WARN_OBJC_LITERAL_CONVERSION = YES;
				CLANG_WARN_OBJC_ROOT_CLASS = YES_ERROR;
				CLANG_WARN_QUOTED_INCLUDE_IN_FRAMEWORK_HEADER = YES;
				CLANG_WARN_RANGE_LOOP_ANALYSIS = YES;
				CLANG_WARN_STRICT_PROTOTYPES = YES;
				CLANG_WARN_SUSPICIOUS_MOVE = YES;
				CLANG_WARN_UNGUARDED_AVAILABILITY = YES_AGGRESSIVE;
				CLANG_WARN_UNREACHABLE_CODE = YES;
				CLANG_WARN__DUPLICATE_METHOD_MATCH = YES;
				COPY_PHASE_STRIP = NO;
				DEBUG_INFORMATION_FORMAT = dwarf;
				ENABLE_STRICT_OBJC_MSGSEND = YES;
				ENABLE_TESTABILITY = YES;
				GCC_C_LANGUAGE_STANDARD = gnu11;
				GCC_DYNAMIC_NO_PIC = NO;
				GCC_NO_COMMON_BLOCKS = YES;
				GCC_OPTIMIZATION_LEVEL = 0;
				GCC_PREPROCESSOR_DEFINITIONS = (
					"DEBUG=1",
					"CI=1",
					"$(inherited)",
				);
				GCC_WARN_64_TO_32_BIT_CONVERSION = YES;
				GCC_WARN_ABOUT_RETURN_TYPE = YES_ERROR;
				GCC_WARN_UNDECLARED_SELECTOR = YES;
				GCC_WARN_UNINITIALIZED_AUTOS = YES_AGGRESSIVE;
				GCC_WARN_UNUSED_FUNCTION = YES;
				GCC_WARN_UNUSED_VARIABLE = YES;
				MACOSX_DEPLOYMENT_TARGET = 10.15;
				MTL_ENABLE_DEBUG_INFO = INCLUDE_SOURCE;
				MTL_FAST_MATH = YES;
				ONLY_ACTIVE_ARCH = YES;
				SDKROOT = macosx;
				SWIFT_ACTIVE_COMPILATION_CONDITIONS = "DEBUG CI";
				SWIFT_OPTIMIZATION_LEVEL = "-Onone";
			};
			name = CI;
		};
		4B1AD8B125FC322600261379 /* CI */ = {
			isa = XCBuildConfiguration;
			buildSettings = {
				ASSETCATALOG_COMPILER_APPICON_NAME = "Icon - Debug";
				CLANG_ANALYZER_LOCALIZABILITY_EMPTY_CONTEXT = YES;
				CLANG_ANALYZER_LOCALIZABILITY_NONLOCALIZED = YES;
				CODE_SIGN_ENTITLEMENTS = DuckDuckGo/DuckDuckGoCI.entitlements;
				CODE_SIGN_IDENTITY = "";
				CODE_SIGN_STYLE = Manual;
				COMBINE_HIDPI_IMAGES = YES;
				CURRENT_PROJECT_VERSION = 0.18.6;
				DEVELOPMENT_TEAM = "";
				ENABLE_HARDENED_RUNTIME = YES;
				INFOPLIST_FILE = DuckDuckGo/Info.plist;
				LD_RUNPATH_SEARCH_PATHS = (
					"$(inherited)",
					"@executable_path/../Frameworks",
				);
				MARKETING_VERSION = 0.18.6;
				PRODUCT_BUNDLE_IDENTIFIER = com.duckduckgo.macos.browser.debug;
				PRODUCT_MODULE_NAME = "$(TARGET_NAME:c99extidentifier)";
				PRODUCT_NAME = DuckDuckGo;
				PROVISIONING_PROFILE_SPECIFIER = "";
				SWIFT_ACTIVE_COMPILATION_CONDITIONS = "FEEDBACK OUT_OF_APPSTORE $(inherited)";
				SWIFT_OBJC_BRIDGING_HEADER = "$(SRCROOT)/DuckDuckGo/Bridging.h";
				SWIFT_VERSION = 5.0;
			};
			name = CI;
		};
		4B1AD8B225FC322600261379 /* CI */ = {
			isa = XCBuildConfiguration;
			buildSettings = {
				ALWAYS_EMBED_SWIFT_STANDARD_LIBRARIES = YES;
				BUNDLE_LOADER = "$(TEST_HOST)";
				CODE_SIGN_IDENTITY = "-";
				CODE_SIGN_STYLE = Automatic;
				COMBINE_HIDPI_IMAGES = YES;
				DEVELOPMENT_TEAM = "";
				INFOPLIST_FILE = "Unit Tests/Info.plist";
				LD_RUNPATH_SEARCH_PATHS = (
					"$(inherited)",
					"@executable_path/../Frameworks",
					"@loader_path/../Frameworks",
				);
				MACOSX_DEPLOYMENT_TARGET = 10.15;
				PRODUCT_BUNDLE_IDENTIFIER = com.duckduckgo.macos.browser.DuckDuckGoTests;
				PRODUCT_NAME = "$(TARGET_NAME)";
				PROVISIONING_PROFILE_SPECIFIER = "";
				SWIFT_OBJC_BRIDGING_HEADER = "$(SRCROOT)/Unit Tests/Common/TestsBridging.h";
				SWIFT_VERSION = 5.0;
				TEST_HOST = "$(BUILT_PRODUCTS_DIR)/DuckDuckGo.app/Contents/MacOS/DuckDuckGo";
			};
			name = CI;
		};
		4B1AD8B325FC322600261379 /* CI */ = {
			isa = XCBuildConfiguration;
			buildSettings = {
				BUNDLE_LOADER = "$(TEST_HOST)";
				CODE_SIGN_IDENTITY = "-";
				CODE_SIGN_STYLE = Automatic;
				COMBINE_HIDPI_IMAGES = YES;
				DEVELOPMENT_TEAM = HKE973VLUW;
				INFOPLIST_FILE = "Integration Tests/Info.plist";
				LD_RUNPATH_SEARCH_PATHS = (
					"$(inherited)",
					"@executable_path/../Frameworks",
					"@loader_path/../Frameworks",
				);
				MACOSX_DEPLOYMENT_TARGET = 11.1;
				PRODUCT_BUNDLE_IDENTIFIER = "com.duckduckgo.Integration-Tests";
				PRODUCT_NAME = "$(TARGET_NAME)";
				SWIFT_VERSION = 5.0;
				TEST_HOST = "$(BUILT_PRODUCTS_DIR)/DuckDuckGo.app/Contents/MacOS/DuckDuckGo";
			};
			name = CI;
		};
		7B4CE8E126F02108009134B1 /* Debug */ = {
			isa = XCBuildConfiguration;
			buildSettings = {
				CODE_SIGN_STYLE = Automatic;
				COMBINE_HIDPI_IMAGES = YES;
				DEVELOPMENT_TEAM = HKE973VLUW;
				INFOPLIST_FILE = "UI Tests/Info.plist";
				LD_RUNPATH_SEARCH_PATHS = (
					"$(inherited)",
					"@executable_path/../Frameworks",
					"@loader_path/../Frameworks",
				);
				MACOSX_DEPLOYMENT_TARGET = 11.3;
				PRODUCT_BUNDLE_IDENTIFIER = "com.duckduckgo.UI-Tests";
				PRODUCT_NAME = "$(TARGET_NAME)";
				SWIFT_VERSION = 5.0;
				TEST_TARGET_NAME = "DuckDuckGo Privacy Browser";
			};
			name = Debug;
		};
		7B4CE8E226F02108009134B1 /* CI */ = {
			isa = XCBuildConfiguration;
			buildSettings = {
				CODE_SIGN_IDENTITY = "-";
				CODE_SIGN_STYLE = Automatic;
				COMBINE_HIDPI_IMAGES = YES;
				DEVELOPMENT_TEAM = HKE973VLUW;
				INFOPLIST_FILE = "UI Tests/Info.plist";
				LD_RUNPATH_SEARCH_PATHS = (
					"$(inherited)",
					"@executable_path/../Frameworks",
					"@loader_path/../Frameworks",
				);
				MACOSX_DEPLOYMENT_TARGET = 11.3;
				PRODUCT_BUNDLE_IDENTIFIER = "com.duckduckgo.UI-Tests";
				PRODUCT_NAME = "$(TARGET_NAME)";
				SWIFT_VERSION = 5.0;
				TEST_TARGET_NAME = "DuckDuckGo Privacy Browser";
			};
			name = CI;
		};
		7B4CE8E326F02108009134B1 /* Release */ = {
			isa = XCBuildConfiguration;
			buildSettings = {
				CODE_SIGN_STYLE = Automatic;
				COMBINE_HIDPI_IMAGES = YES;
				DEVELOPMENT_TEAM = HKE973VLUW;
				INFOPLIST_FILE = "UI Tests/Info.plist";
				LD_RUNPATH_SEARCH_PATHS = (
					"$(inherited)",
					"@executable_path/../Frameworks",
					"@loader_path/../Frameworks",
				);
				MACOSX_DEPLOYMENT_TARGET = 11.3;
				PRODUCT_BUNDLE_IDENTIFIER = "com.duckduckgo.UI-Tests";
				PRODUCT_NAME = "$(TARGET_NAME)";
				SWIFT_VERSION = 5.0;
				TEST_TARGET_NAME = "DuckDuckGo Privacy Browser";
			};
			name = Release;
		};
		7B4CE8E426F02108009134B1 /* Beta */ = {
			isa = XCBuildConfiguration;
			buildSettings = {
				CODE_SIGN_STYLE = Automatic;
				COMBINE_HIDPI_IMAGES = YES;
				DEVELOPMENT_TEAM = HKE973VLUW;
				INFOPLIST_FILE = "UI Tests/Info.plist";
				LD_RUNPATH_SEARCH_PATHS = (
					"$(inherited)",
					"@executable_path/../Frameworks",
					"@loader_path/../Frameworks",
				);
				MACOSX_DEPLOYMENT_TARGET = 11.3;
				PRODUCT_BUNDLE_IDENTIFIER = "com.duckduckgo.UI-Tests";
				PRODUCT_NAME = "$(TARGET_NAME)";
				SWIFT_VERSION = 5.0;
				TEST_TARGET_NAME = "DuckDuckGo Privacy Browser";
			};
			name = Beta;
		};
		AA585DA2248FD31500E9A3E2 /* Debug */ = {
			isa = XCBuildConfiguration;
			buildSettings = {
				ALWAYS_SEARCH_USER_PATHS = NO;
				CLANG_ANALYZER_NONNULL = YES;
				CLANG_ANALYZER_NUMBER_OBJECT_CONVERSION = YES_AGGRESSIVE;
				CLANG_CXX_LANGUAGE_STANDARD = "gnu++14";
				CLANG_CXX_LIBRARY = "libc++";
				CLANG_ENABLE_MODULES = YES;
				CLANG_ENABLE_OBJC_ARC = YES;
				CLANG_ENABLE_OBJC_WEAK = YES;
				CLANG_WARN_BLOCK_CAPTURE_AUTORELEASING = YES;
				CLANG_WARN_BOOL_CONVERSION = YES;
				CLANG_WARN_COMMA = YES;
				CLANG_WARN_CONSTANT_CONVERSION = YES;
				CLANG_WARN_DEPRECATED_OBJC_IMPLEMENTATIONS = YES;
				CLANG_WARN_DIRECT_OBJC_ISA_USAGE = YES_ERROR;
				CLANG_WARN_DOCUMENTATION_COMMENTS = YES;
				CLANG_WARN_EMPTY_BODY = YES;
				CLANG_WARN_ENUM_CONVERSION = YES;
				CLANG_WARN_INFINITE_RECURSION = YES;
				CLANG_WARN_INT_CONVERSION = YES;
				CLANG_WARN_NON_LITERAL_NULL_CONVERSION = YES;
				CLANG_WARN_OBJC_IMPLICIT_RETAIN_SELF = YES;
				CLANG_WARN_OBJC_LITERAL_CONVERSION = YES;
				CLANG_WARN_OBJC_ROOT_CLASS = YES_ERROR;
				CLANG_WARN_QUOTED_INCLUDE_IN_FRAMEWORK_HEADER = YES;
				CLANG_WARN_RANGE_LOOP_ANALYSIS = YES;
				CLANG_WARN_STRICT_PROTOTYPES = YES;
				CLANG_WARN_SUSPICIOUS_MOVE = YES;
				CLANG_WARN_UNGUARDED_AVAILABILITY = YES_AGGRESSIVE;
				CLANG_WARN_UNREACHABLE_CODE = YES;
				CLANG_WARN__DUPLICATE_METHOD_MATCH = YES;
				COPY_PHASE_STRIP = NO;
				DEBUG_INFORMATION_FORMAT = dwarf;
				ENABLE_STRICT_OBJC_MSGSEND = YES;
				ENABLE_TESTABILITY = YES;
				GCC_C_LANGUAGE_STANDARD = gnu11;
				GCC_DYNAMIC_NO_PIC = NO;
				GCC_NO_COMMON_BLOCKS = YES;
				GCC_OPTIMIZATION_LEVEL = 0;
				GCC_PREPROCESSOR_DEFINITIONS = (
					"DEBUG=1",
					"$(inherited)",
				);
				GCC_WARN_64_TO_32_BIT_CONVERSION = YES;
				GCC_WARN_ABOUT_RETURN_TYPE = YES_ERROR;
				GCC_WARN_UNDECLARED_SELECTOR = YES;
				GCC_WARN_UNINITIALIZED_AUTOS = YES_AGGRESSIVE;
				GCC_WARN_UNUSED_FUNCTION = YES;
				GCC_WARN_UNUSED_VARIABLE = YES;
				MACOSX_DEPLOYMENT_TARGET = 10.15;
				MTL_ENABLE_DEBUG_INFO = INCLUDE_SOURCE;
				MTL_FAST_MATH = YES;
				ONLY_ACTIVE_ARCH = YES;
				SDKROOT = macosx;
				SWIFT_ACTIVE_COMPILATION_CONDITIONS = DEBUG;
				SWIFT_OPTIMIZATION_LEVEL = "-Onone";
			};
			name = Debug;
		};
		AA585DA3248FD31500E9A3E2 /* Release */ = {
			isa = XCBuildConfiguration;
			buildSettings = {
				ALWAYS_SEARCH_USER_PATHS = NO;
				CLANG_ANALYZER_NONNULL = YES;
				CLANG_ANALYZER_NUMBER_OBJECT_CONVERSION = YES_AGGRESSIVE;
				CLANG_CXX_LANGUAGE_STANDARD = "gnu++14";
				CLANG_CXX_LIBRARY = "libc++";
				CLANG_ENABLE_MODULES = YES;
				CLANG_ENABLE_OBJC_ARC = YES;
				CLANG_ENABLE_OBJC_WEAK = YES;
				CLANG_WARN_BLOCK_CAPTURE_AUTORELEASING = YES;
				CLANG_WARN_BOOL_CONVERSION = YES;
				CLANG_WARN_COMMA = YES;
				CLANG_WARN_CONSTANT_CONVERSION = YES;
				CLANG_WARN_DEPRECATED_OBJC_IMPLEMENTATIONS = YES;
				CLANG_WARN_DIRECT_OBJC_ISA_USAGE = YES_ERROR;
				CLANG_WARN_DOCUMENTATION_COMMENTS = YES;
				CLANG_WARN_EMPTY_BODY = YES;
				CLANG_WARN_ENUM_CONVERSION = YES;
				CLANG_WARN_INFINITE_RECURSION = YES;
				CLANG_WARN_INT_CONVERSION = YES;
				CLANG_WARN_NON_LITERAL_NULL_CONVERSION = YES;
				CLANG_WARN_OBJC_IMPLICIT_RETAIN_SELF = YES;
				CLANG_WARN_OBJC_LITERAL_CONVERSION = YES;
				CLANG_WARN_OBJC_ROOT_CLASS = YES_ERROR;
				CLANG_WARN_QUOTED_INCLUDE_IN_FRAMEWORK_HEADER = YES;
				CLANG_WARN_RANGE_LOOP_ANALYSIS = YES;
				CLANG_WARN_STRICT_PROTOTYPES = YES;
				CLANG_WARN_SUSPICIOUS_MOVE = YES;
				CLANG_WARN_UNGUARDED_AVAILABILITY = YES_AGGRESSIVE;
				CLANG_WARN_UNREACHABLE_CODE = YES;
				CLANG_WARN__DUPLICATE_METHOD_MATCH = YES;
				COPY_PHASE_STRIP = NO;
				DEBUG_INFORMATION_FORMAT = "dwarf-with-dsym";
				ENABLE_NS_ASSERTIONS = NO;
				ENABLE_STRICT_OBJC_MSGSEND = YES;
				GCC_C_LANGUAGE_STANDARD = gnu11;
				GCC_NO_COMMON_BLOCKS = YES;
				GCC_WARN_64_TO_32_BIT_CONVERSION = YES;
				GCC_WARN_ABOUT_RETURN_TYPE = YES_ERROR;
				GCC_WARN_UNDECLARED_SELECTOR = YES;
				GCC_WARN_UNINITIALIZED_AUTOS = YES_AGGRESSIVE;
				GCC_WARN_UNUSED_FUNCTION = YES;
				GCC_WARN_UNUSED_VARIABLE = YES;
				MACOSX_DEPLOYMENT_TARGET = 10.15;
				MTL_ENABLE_DEBUG_INFO = NO;
				MTL_FAST_MATH = YES;
				SDKROOT = macosx;
				SWIFT_COMPILATION_MODE = wholemodule;
				SWIFT_OPTIMIZATION_LEVEL = "-O";
			};
			name = Release;
		};
		AA585DA5248FD31500E9A3E2 /* Debug */ = {
			isa = XCBuildConfiguration;
			buildSettings = {
				ASSETCATALOG_COMPILER_APPICON_NAME = "Icon - Debug";
				CLANG_ANALYZER_LOCALIZABILITY_EMPTY_CONTEXT = YES;
				CLANG_ANALYZER_LOCALIZABILITY_NONLOCALIZED = YES;
				CODE_SIGN_ENTITLEMENTS = DuckDuckGo/DuckDuckGo.entitlements;
				CODE_SIGN_IDENTITY = "Apple Development";
				CODE_SIGN_STYLE = Automatic;
				COMBINE_HIDPI_IMAGES = YES;
				CURRENT_PROJECT_VERSION = 0.18.6;
				DEVELOPMENT_TEAM = HKE973VLUW;
				ENABLE_HARDENED_RUNTIME = YES;
				INFOPLIST_FILE = DuckDuckGo/Info.plist;
				LD_RUNPATH_SEARCH_PATHS = (
					"$(inherited)",
					"@executable_path/../Frameworks",
				);
				MARKETING_VERSION = 0.18.6;
				PRODUCT_BUNDLE_IDENTIFIER = com.duckduckgo.macos.browser.debug;
				PRODUCT_MODULE_NAME = "$(TARGET_NAME:c99extidentifier)";
				PRODUCT_NAME = DuckDuckGo;
				SWIFT_ACTIVE_COMPILATION_CONDITIONS = "FEEDBACK OUT_OF_APPSTORE $(inherited)";
				SWIFT_OBJC_BRIDGING_HEADER = "$(SRCROOT)/DuckDuckGo/Bridging.h";
				SWIFT_VERSION = 5.0;
			};
			name = Debug;
		};
		AA585DA6248FD31500E9A3E2 /* Release */ = {
			isa = XCBuildConfiguration;
			buildSettings = {
				ASSETCATALOG_COMPILER_APPICON_NAME = AppIcon;
				CLANG_ANALYZER_LOCALIZABILITY_EMPTY_CONTEXT = YES;
				CLANG_ANALYZER_LOCALIZABILITY_NONLOCALIZED = YES;
				CODE_SIGN_ENTITLEMENTS = DuckDuckGo/DuckDuckGo.entitlements;
				CODE_SIGN_IDENTITY = "Apple Development";
				CODE_SIGN_STYLE = Automatic;
				COMBINE_HIDPI_IMAGES = YES;
				CURRENT_PROJECT_VERSION = 0.18.6;
				DEVELOPMENT_TEAM = HKE973VLUW;
				ENABLE_HARDENED_RUNTIME = YES;
				INFOPLIST_FILE = DuckDuckGo/Info.plist;
				LD_RUNPATH_SEARCH_PATHS = (
					"$(inherited)",
					"@executable_path/../Frameworks",
				);
				MARKETING_VERSION = 0.18.6;
				PRODUCT_BUNDLE_IDENTIFIER = com.duckduckgo.macos.browser;
				PRODUCT_MODULE_NAME = "$(TARGET_NAME:c99extidentifier)";
				PRODUCT_NAME = DuckDuckGo;
				SWIFT_ACTIVE_COMPILATION_CONDITIONS = "FEEDBACK OUT_OF_APPSTORE";
				SWIFT_OBJC_BRIDGING_HEADER = "$(SRCROOT)/DuckDuckGo/Bridging.h";
				SWIFT_VERSION = 5.0;
			};
			name = Release;
		};
		AA585DA8248FD31500E9A3E2 /* Debug */ = {
			isa = XCBuildConfiguration;
			buildSettings = {
				ALWAYS_EMBED_SWIFT_STANDARD_LIBRARIES = YES;
				BUNDLE_LOADER = "$(TEST_HOST)";
				CODE_SIGN_IDENTITY = "Apple Development";
				CODE_SIGN_STYLE = Automatic;
				COMBINE_HIDPI_IMAGES = YES;
				DEVELOPMENT_TEAM = HKE973VLUW;
				INFOPLIST_FILE = "Unit Tests/Info.plist";
				LD_RUNPATH_SEARCH_PATHS = (
					"$(inherited)",
					"@executable_path/../Frameworks",
					"@loader_path/../Frameworks",
				);
				MACOSX_DEPLOYMENT_TARGET = 10.15;
				PRODUCT_BUNDLE_IDENTIFIER = com.duckduckgo.macos.browser.DuckDuckGoTests;
				PRODUCT_NAME = "$(TARGET_NAME)";
				PROVISIONING_PROFILE_SPECIFIER = "";
				SWIFT_OBJC_BRIDGING_HEADER = "$(SRCROOT)/Unit Tests/Common/TestsBridging.h";
				SWIFT_VERSION = 5.0;
				TEST_HOST = "$(BUILT_PRODUCTS_DIR)/DuckDuckGo.app/Contents/MacOS/DuckDuckGo";
			};
			name = Debug;
		};
		AA585DA9248FD31500E9A3E2 /* Release */ = {
			isa = XCBuildConfiguration;
			buildSettings = {
				ALWAYS_EMBED_SWIFT_STANDARD_LIBRARIES = YES;
				BUNDLE_LOADER = "$(TEST_HOST)";
				CODE_SIGN_IDENTITY = "Apple Development";
				CODE_SIGN_STYLE = Automatic;
				COMBINE_HIDPI_IMAGES = YES;
				DEVELOPMENT_TEAM = HKE973VLUW;
				INFOPLIST_FILE = "Unit Tests/Info.plist";
				LD_RUNPATH_SEARCH_PATHS = (
					"$(inherited)",
					"@executable_path/../Frameworks",
					"@loader_path/../Frameworks",
				);
				MACOSX_DEPLOYMENT_TARGET = 10.15;
				PRODUCT_BUNDLE_IDENTIFIER = com.duckduckgo.macos.browser.DuckDuckGoTests;
				PRODUCT_NAME = "$(TARGET_NAME)";
				PROVISIONING_PROFILE_SPECIFIER = "";
				SWIFT_OBJC_BRIDGING_HEADER = "$(SRCROOT)/Unit Tests/Common/TestsBridging.h";
				SWIFT_VERSION = 5.0;
				TEST_HOST = "$(BUILT_PRODUCTS_DIR)/DuckDuckGo.app/Contents/MacOS/DuckDuckGo";
			};
			name = Release;
		};
		AAE814AB2716DFE8009D3531 /* Review */ = {
			isa = XCBuildConfiguration;
			buildSettings = {
				ALWAYS_SEARCH_USER_PATHS = NO;
				CLANG_ANALYZER_NONNULL = YES;
				CLANG_ANALYZER_NUMBER_OBJECT_CONVERSION = YES_AGGRESSIVE;
				CLANG_CXX_LANGUAGE_STANDARD = "gnu++14";
				CLANG_CXX_LIBRARY = "libc++";
				CLANG_ENABLE_MODULES = YES;
				CLANG_ENABLE_OBJC_ARC = YES;
				CLANG_ENABLE_OBJC_WEAK = YES;
				CLANG_WARN_BLOCK_CAPTURE_AUTORELEASING = YES;
				CLANG_WARN_BOOL_CONVERSION = YES;
				CLANG_WARN_COMMA = YES;
				CLANG_WARN_CONSTANT_CONVERSION = YES;
				CLANG_WARN_DEPRECATED_OBJC_IMPLEMENTATIONS = YES;
				CLANG_WARN_DIRECT_OBJC_ISA_USAGE = YES_ERROR;
				CLANG_WARN_DOCUMENTATION_COMMENTS = YES;
				CLANG_WARN_EMPTY_BODY = YES;
				CLANG_WARN_ENUM_CONVERSION = YES;
				CLANG_WARN_INFINITE_RECURSION = YES;
				CLANG_WARN_INT_CONVERSION = YES;
				CLANG_WARN_NON_LITERAL_NULL_CONVERSION = YES;
				CLANG_WARN_OBJC_IMPLICIT_RETAIN_SELF = YES;
				CLANG_WARN_OBJC_LITERAL_CONVERSION = YES;
				CLANG_WARN_OBJC_ROOT_CLASS = YES_ERROR;
				CLANG_WARN_QUOTED_INCLUDE_IN_FRAMEWORK_HEADER = YES;
				CLANG_WARN_RANGE_LOOP_ANALYSIS = YES;
				CLANG_WARN_STRICT_PROTOTYPES = YES;
				CLANG_WARN_SUSPICIOUS_MOVE = YES;
				CLANG_WARN_UNGUARDED_AVAILABILITY = YES_AGGRESSIVE;
				CLANG_WARN_UNREACHABLE_CODE = YES;
				CLANG_WARN__DUPLICATE_METHOD_MATCH = YES;
				COPY_PHASE_STRIP = NO;
				DEBUG_INFORMATION_FORMAT = "dwarf-with-dsym";
				ENABLE_NS_ASSERTIONS = NO;
				ENABLE_STRICT_OBJC_MSGSEND = YES;
				GCC_C_LANGUAGE_STANDARD = gnu11;
				GCC_NO_COMMON_BLOCKS = YES;
				GCC_WARN_64_TO_32_BIT_CONVERSION = YES;
				GCC_WARN_ABOUT_RETURN_TYPE = YES_ERROR;
				GCC_WARN_UNDECLARED_SELECTOR = YES;
				GCC_WARN_UNINITIALIZED_AUTOS = YES_AGGRESSIVE;
				GCC_WARN_UNUSED_FUNCTION = YES;
				GCC_WARN_UNUSED_VARIABLE = YES;
				MACOSX_DEPLOYMENT_TARGET = 10.15;
				MTL_ENABLE_DEBUG_INFO = NO;
				MTL_FAST_MATH = YES;
				SDKROOT = macosx;
				SWIFT_COMPILATION_MODE = wholemodule;
				SWIFT_OPTIMIZATION_LEVEL = "-O";
			};
			name = Review;
		};
		AAE814AC2716DFE8009D3531 /* Review */ = {
			isa = XCBuildConfiguration;
			buildSettings = {
				ASSETCATALOG_COMPILER_APPICON_NAME = "Icon - Beta";
				CLANG_ANALYZER_LOCALIZABILITY_EMPTY_CONTEXT = YES;
				CLANG_ANALYZER_LOCALIZABILITY_NONLOCALIZED = YES;
				CODE_SIGN_ENTITLEMENTS = DuckDuckGo/DuckDuckGo.entitlements;
				CODE_SIGN_IDENTITY = "Apple Development";
				CODE_SIGN_STYLE = Automatic;
				COMBINE_HIDPI_IMAGES = YES;
				CURRENT_PROJECT_VERSION = 0.18.6;
				DEVELOPMENT_TEAM = HKE973VLUW;
				ENABLE_HARDENED_RUNTIME = YES;
				GCC_PREPROCESSOR_DEFINITIONS = "REVIEW=1";
				INFOPLIST_FILE = DuckDuckGo/Info.plist;
				LD_RUNPATH_SEARCH_PATHS = (
					"$(inherited)",
					"@executable_path/../Frameworks",
				);
				MARKETING_VERSION = 0.18.6;
				PRODUCT_BUNDLE_IDENTIFIER = com.duckduckgo.macos.browser.review;
				PRODUCT_MODULE_NAME = "$(TARGET_NAME:c99extidentifier)";
				PRODUCT_NAME = "DuckDuckGo Review";
				SWIFT_ACTIVE_COMPILATION_CONDITIONS = "FEEDBACK OUT_OF_APPSTORE REVIEW";
				SWIFT_OBJC_BRIDGING_HEADER = "$(SRCROOT)/DuckDuckGo/Bridging.h";
				SWIFT_VERSION = 5.0;
			};
			name = Review;
		};
		AAE814AD2716DFE8009D3531 /* Review */ = {
			isa = XCBuildConfiguration;
			buildSettings = {
				ALWAYS_EMBED_SWIFT_STANDARD_LIBRARIES = YES;
				BUNDLE_LOADER = "$(TEST_HOST)";
				CODE_SIGN_IDENTITY = "Apple Development";
				CODE_SIGN_STYLE = Automatic;
				COMBINE_HIDPI_IMAGES = YES;
				DEVELOPMENT_TEAM = HKE973VLUW;
				INFOPLIST_FILE = "Unit Tests/Info.plist";
				LD_RUNPATH_SEARCH_PATHS = (
					"$(inherited)",
					"@executable_path/../Frameworks",
					"@loader_path/../Frameworks",
				);
				MACOSX_DEPLOYMENT_TARGET = 10.15;
				PRODUCT_BUNDLE_IDENTIFIER = com.duckduckgo.macos.browser.DuckDuckGoTests;
				PRODUCT_NAME = "$(TARGET_NAME)";
				PROVISIONING_PROFILE_SPECIFIER = "";
				SWIFT_OBJC_BRIDGING_HEADER = "$(SRCROOT)/Unit Tests/Common/TestsBridging.h";
				SWIFT_VERSION = 5.0;
				TEST_HOST = "$(BUILT_PRODUCTS_DIR)/DuckDuckGo.app/Contents/MacOS/DuckDuckGo";
			};
			name = Review;
		};
		AAE814AE2716DFE8009D3531 /* Review */ = {
			isa = XCBuildConfiguration;
			buildSettings = {
				BUNDLE_LOADER = "$(TEST_HOST)";
				CODE_SIGN_STYLE = Automatic;
				COMBINE_HIDPI_IMAGES = YES;
				DEVELOPMENT_TEAM = HKE973VLUW;
				INFOPLIST_FILE = "Integration Tests/Info.plist";
				LD_RUNPATH_SEARCH_PATHS = (
					"$(inherited)",
					"@executable_path/../Frameworks",
					"@loader_path/../Frameworks",
				);
				MACOSX_DEPLOYMENT_TARGET = 11.1;
				PRODUCT_BUNDLE_IDENTIFIER = "com.duckduckgo.Integration-Tests";
				PRODUCT_NAME = "$(TARGET_NAME)";
				SWIFT_VERSION = 5.0;
				TEST_HOST = "$(BUILT_PRODUCTS_DIR)/DuckDuckGo.app/Contents/MacOS/DuckDuckGo";
			};
			name = Review;
		};
		AAE814AF2716DFE8009D3531 /* Review */ = {
			isa = XCBuildConfiguration;
			buildSettings = {
				CODE_SIGN_STYLE = Automatic;
				COMBINE_HIDPI_IMAGES = YES;
				DEVELOPMENT_TEAM = HKE973VLUW;
				INFOPLIST_FILE = "UI Tests/Info.plist";
				LD_RUNPATH_SEARCH_PATHS = (
					"$(inherited)",
					"@executable_path/../Frameworks",
					"@loader_path/../Frameworks",
				);
				MACOSX_DEPLOYMENT_TARGET = 11.3;
				PRODUCT_BUNDLE_IDENTIFIER = "com.duckduckgo.UI-Tests";
				PRODUCT_NAME = "$(TARGET_NAME)";
				SWIFT_VERSION = 5.0;
				TEST_TARGET_NAME = "DuckDuckGo Privacy Browser";
			};
			name = Review;
		};
		B637273E26CE1B0700C8CB02 /* Beta */ = {
			isa = XCBuildConfiguration;
			buildSettings = {
				ALWAYS_SEARCH_USER_PATHS = NO;
				CLANG_ANALYZER_NONNULL = YES;
				CLANG_ANALYZER_NUMBER_OBJECT_CONVERSION = YES_AGGRESSIVE;
				CLANG_CXX_LANGUAGE_STANDARD = "gnu++14";
				CLANG_CXX_LIBRARY = "libc++";
				CLANG_ENABLE_MODULES = YES;
				CLANG_ENABLE_OBJC_ARC = YES;
				CLANG_ENABLE_OBJC_WEAK = YES;
				CLANG_WARN_BLOCK_CAPTURE_AUTORELEASING = YES;
				CLANG_WARN_BOOL_CONVERSION = YES;
				CLANG_WARN_COMMA = YES;
				CLANG_WARN_CONSTANT_CONVERSION = YES;
				CLANG_WARN_DEPRECATED_OBJC_IMPLEMENTATIONS = YES;
				CLANG_WARN_DIRECT_OBJC_ISA_USAGE = YES_ERROR;
				CLANG_WARN_DOCUMENTATION_COMMENTS = YES;
				CLANG_WARN_EMPTY_BODY = YES;
				CLANG_WARN_ENUM_CONVERSION = YES;
				CLANG_WARN_INFINITE_RECURSION = YES;
				CLANG_WARN_INT_CONVERSION = YES;
				CLANG_WARN_NON_LITERAL_NULL_CONVERSION = YES;
				CLANG_WARN_OBJC_IMPLICIT_RETAIN_SELF = YES;
				CLANG_WARN_OBJC_LITERAL_CONVERSION = YES;
				CLANG_WARN_OBJC_ROOT_CLASS = YES_ERROR;
				CLANG_WARN_QUOTED_INCLUDE_IN_FRAMEWORK_HEADER = YES;
				CLANG_WARN_RANGE_LOOP_ANALYSIS = YES;
				CLANG_WARN_STRICT_PROTOTYPES = YES;
				CLANG_WARN_SUSPICIOUS_MOVE = YES;
				CLANG_WARN_UNGUARDED_AVAILABILITY = YES_AGGRESSIVE;
				CLANG_WARN_UNREACHABLE_CODE = YES;
				CLANG_WARN__DUPLICATE_METHOD_MATCH = YES;
				COPY_PHASE_STRIP = NO;
				DEBUG_INFORMATION_FORMAT = "dwarf-with-dsym";
				ENABLE_NS_ASSERTIONS = NO;
				ENABLE_STRICT_OBJC_MSGSEND = YES;
				GCC_C_LANGUAGE_STANDARD = gnu11;
				GCC_NO_COMMON_BLOCKS = YES;
				GCC_WARN_64_TO_32_BIT_CONVERSION = YES;
				GCC_WARN_ABOUT_RETURN_TYPE = YES_ERROR;
				GCC_WARN_UNDECLARED_SELECTOR = YES;
				GCC_WARN_UNINITIALIZED_AUTOS = YES_AGGRESSIVE;
				GCC_WARN_UNUSED_FUNCTION = YES;
				GCC_WARN_UNUSED_VARIABLE = YES;
				MACOSX_DEPLOYMENT_TARGET = 10.15;
				MTL_ENABLE_DEBUG_INFO = NO;
				MTL_FAST_MATH = YES;
				SDKROOT = macosx;
				SWIFT_COMPILATION_MODE = wholemodule;
				SWIFT_OPTIMIZATION_LEVEL = "-O";
			};
			name = Beta;
		};
		B637273F26CE1B0700C8CB02 /* Beta */ = {
			isa = XCBuildConfiguration;
			buildSettings = {
				ASSETCATALOG_COMPILER_APPICON_NAME = "Icon - Beta";
				CLANG_ANALYZER_LOCALIZABILITY_EMPTY_CONTEXT = YES;
				CLANG_ANALYZER_LOCALIZABILITY_NONLOCALIZED = YES;
				CODE_SIGN_ENTITLEMENTS = DuckDuckGo/DuckDuckGo.entitlements;
				CODE_SIGN_IDENTITY = "Apple Development";
				CODE_SIGN_STYLE = Automatic;
				COMBINE_HIDPI_IMAGES = YES;
				CURRENT_PROJECT_VERSION = 0.18.6;
				DEVELOPMENT_TEAM = HKE973VLUW;
				ENABLE_HARDENED_RUNTIME = YES;
				GCC_PREPROCESSOR_DEFINITIONS = "BETA=1";
				INFOPLIST_FILE = DuckDuckGo/Info.plist;
				LD_RUNPATH_SEARCH_PATHS = (
					"$(inherited)",
					"@executable_path/../Frameworks",
				);
				MARKETING_VERSION = 0.18.6;
				PRODUCT_BUNDLE_IDENTIFIER = com.duckduckgo.macos.browser;
				PRODUCT_MODULE_NAME = "$(TARGET_NAME:c99extidentifier)";
				PRODUCT_NAME = "DuckDuckGo Non-Production";
				SWIFT_ACTIVE_COMPILATION_CONDITIONS = "FEEDBACK OUT_OF_APPSTORE BETA";
				SWIFT_OBJC_BRIDGING_HEADER = "$(SRCROOT)/DuckDuckGo/Bridging.h";
				SWIFT_VERSION = 5.0;
			};
			name = Beta;
		};
		B637274026CE1B0700C8CB02 /* Beta */ = {
			isa = XCBuildConfiguration;
			buildSettings = {
				ALWAYS_EMBED_SWIFT_STANDARD_LIBRARIES = YES;
				BUNDLE_LOADER = "$(TEST_HOST)";
				CODE_SIGN_IDENTITY = "Apple Development";
				CODE_SIGN_STYLE = Automatic;
				COMBINE_HIDPI_IMAGES = YES;
				DEVELOPMENT_TEAM = HKE973VLUW;
				INFOPLIST_FILE = "Unit Tests/Info.plist";
				LD_RUNPATH_SEARCH_PATHS = (
					"$(inherited)",
					"@executable_path/../Frameworks",
					"@loader_path/../Frameworks",
				);
				MACOSX_DEPLOYMENT_TARGET = 10.15;
				PRODUCT_BUNDLE_IDENTIFIER = com.duckduckgo.macos.browser.DuckDuckGoTests;
				PRODUCT_NAME = "$(TARGET_NAME)";
				PROVISIONING_PROFILE_SPECIFIER = "";
				SWIFT_OBJC_BRIDGING_HEADER = "$(SRCROOT)/Unit Tests/Common/TestsBridging.h";
				SWIFT_VERSION = 5.0;
				TEST_HOST = "$(BUILT_PRODUCTS_DIR)/DuckDuckGo.app/Contents/MacOS/DuckDuckGo";
			};
			name = Beta;
		};
		B637274126CE1B0700C8CB02 /* Beta */ = {
			isa = XCBuildConfiguration;
			buildSettings = {
				BUNDLE_LOADER = "$(TEST_HOST)";
				CODE_SIGN_STYLE = Automatic;
				COMBINE_HIDPI_IMAGES = YES;
				DEVELOPMENT_TEAM = HKE973VLUW;
				INFOPLIST_FILE = "Integration Tests/Info.plist";
				LD_RUNPATH_SEARCH_PATHS = (
					"$(inherited)",
					"@executable_path/../Frameworks",
					"@loader_path/../Frameworks",
				);
				MACOSX_DEPLOYMENT_TARGET = 11.1;
				PRODUCT_BUNDLE_IDENTIFIER = "com.duckduckgo.Integration-Tests";
				PRODUCT_NAME = "$(TARGET_NAME)";
				SWIFT_VERSION = 5.0;
				TEST_HOST = "$(BUILT_PRODUCTS_DIR)/DuckDuckGo.app/Contents/MacOS/DuckDuckGo";
			};
			name = Beta;
		};
/* End XCBuildConfiguration section */

/* Begin XCConfigurationList section */
		4B1AD8A625FC27E200261379 /* Build configuration list for PBXNativeTarget "Integration Tests" */ = {
			isa = XCConfigurationList;
			buildConfigurations = (
				4B1AD8A425FC27E200261379 /* Debug */,
				4B1AD8B325FC322600261379 /* CI */,
				4B1AD8A525FC27E200261379 /* Release */,
				AAE814AE2716DFE8009D3531 /* Review */,
				B637274126CE1B0700C8CB02 /* Beta */,
			);
			defaultConfigurationIsVisible = 0;
			defaultConfigurationName = Release;
		};
		7B4CE8E526F02108009134B1 /* Build configuration list for PBXNativeTarget "UI Tests" */ = {
			isa = XCConfigurationList;
			buildConfigurations = (
				7B4CE8E126F02108009134B1 /* Debug */,
				7B4CE8E226F02108009134B1 /* CI */,
				7B4CE8E326F02108009134B1 /* Release */,
				AAE814AF2716DFE8009D3531 /* Review */,
				7B4CE8E426F02108009134B1 /* Beta */,
			);
			defaultConfigurationIsVisible = 0;
			defaultConfigurationName = Release;
		};
		AA585D79248FD31100E9A3E2 /* Build configuration list for PBXProject "DuckDuckGo" */ = {
			isa = XCConfigurationList;
			buildConfigurations = (
				AA585DA2248FD31500E9A3E2 /* Debug */,
				4B1AD8B025FC322600261379 /* CI */,
				AA585DA3248FD31500E9A3E2 /* Release */,
				AAE814AB2716DFE8009D3531 /* Review */,
				B637273E26CE1B0700C8CB02 /* Beta */,
			);
			defaultConfigurationIsVisible = 0;
			defaultConfigurationName = Release;
		};
		AA585DA4248FD31500E9A3E2 /* Build configuration list for PBXNativeTarget "DuckDuckGo Privacy Browser" */ = {
			isa = XCConfigurationList;
			buildConfigurations = (
				AA585DA5248FD31500E9A3E2 /* Debug */,
				4B1AD8B125FC322600261379 /* CI */,
				AA585DA6248FD31500E9A3E2 /* Release */,
				AAE814AC2716DFE8009D3531 /* Review */,
				B637273F26CE1B0700C8CB02 /* Beta */,
			);
			defaultConfigurationIsVisible = 0;
			defaultConfigurationName = Release;
		};
		AA585DA7248FD31500E9A3E2 /* Build configuration list for PBXNativeTarget "Unit Tests" */ = {
			isa = XCConfigurationList;
			buildConfigurations = (
				AA585DA8248FD31500E9A3E2 /* Debug */,
				4B1AD8B225FC322600261379 /* CI */,
				AA585DA9248FD31500E9A3E2 /* Release */,
				AAE814AD2716DFE8009D3531 /* Review */,
				B637274026CE1B0700C8CB02 /* Beta */,
			);
			defaultConfigurationIsVisible = 0;
			defaultConfigurationName = Release;
		};
/* End XCConfigurationList section */

/* Begin XCRemoteSwiftPackageReference section */
		4B82E9B125B69E3E00656FE7 /* XCRemoteSwiftPackageReference "TrackerRadarKit" */ = {
			isa = XCRemoteSwiftPackageReference;
			repositoryURL = "https://github.com/duckduckgo/TrackerRadarKit.git";
			requirement = {
				kind = exactVersion;
				version = 1.0.3;
			};
		};
		85FF55C625F82E4F00E2AB99 /* XCRemoteSwiftPackageReference "lottie-ios" */ = {
			isa = XCRemoteSwiftPackageReference;
			repositoryURL = "https://github.com/airbnb/lottie-ios";
			requirement = {
				kind = upToNextMajorVersion;
				minimumVersion = 3.3.0;
			};
		};
		9807F643278CA16F00E1547B /* XCRemoteSwiftPackageReference "BrowserServicesKit" */ = {
			isa = XCRemoteSwiftPackageReference;
			repositoryURL = "https://github.com/duckduckgo/BrowserServicesKit";
			requirement = {
<<<<<<< HEAD
				kind = revision;
				revision = 6f866c845c603f7f224d50b961bb36bffee4ee1f;
=======
				kind = exactVersion;
				version = 8.0.0;
>>>>>>> 38783572
			};
		};
		AA06B6B52672AF8100F541C5 /* XCRemoteSwiftPackageReference "Sparkle" */ = {
			isa = XCRemoteSwiftPackageReference;
			repositoryURL = "https://github.com/sparkle-project/Sparkle.git";
			requirement = {
				kind = upToNextMajorVersion;
				minimumVersion = 1.26.0;
			};
		};
		B65783F325F8ACA400D8DB33 /* XCRemoteSwiftPackageReference "PunycodeSwift" */ = {
			isa = XCRemoteSwiftPackageReference;
			repositoryURL = "https://github.com/gumob/PunycodeSwift.git";
			requirement = {
				kind = upToNextMajorVersion;
				minimumVersion = 2.1.0;
			};
		};
		B6DA44152616C13800DD1EC2 /* XCRemoteSwiftPackageReference "OHHTTPStubs" */ = {
			isa = XCRemoteSwiftPackageReference;
			repositoryURL = "https://github.com/AliSoftware/OHHTTPStubs.git";
			requirement = {
				kind = upToNextMajorVersion;
				minimumVersion = 9.1.0;
			};
		};
/* End XCRemoteSwiftPackageReference section */

/* Begin XCSwiftPackageProductDependency section */
		4B82E9B225B69E3E00656FE7 /* TrackerRadarKit */ = {
			isa = XCSwiftPackageProductDependency;
			package = 4B82E9B125B69E3E00656FE7 /* XCRemoteSwiftPackageReference "TrackerRadarKit" */;
			productName = TrackerRadarKit;
		};
		85FF55C725F82E4F00E2AB99 /* Lottie */ = {
			isa = XCSwiftPackageProductDependency;
			package = 85FF55C625F82E4F00E2AB99 /* XCRemoteSwiftPackageReference "lottie-ios" */;
			productName = Lottie;
		};
		9807F644278CA16F00E1547B /* BrowserServicesKit */ = {
			isa = XCSwiftPackageProductDependency;
			package = 9807F643278CA16F00E1547B /* XCRemoteSwiftPackageReference "BrowserServicesKit" */;
			productName = BrowserServicesKit;
		};
		AA06B6B62672AF8100F541C5 /* Sparkle */ = {
			isa = XCSwiftPackageProductDependency;
			package = AA06B6B52672AF8100F541C5 /* XCRemoteSwiftPackageReference "Sparkle" */;
			productName = Sparkle;
		};
		B65783F425F8ACA400D8DB33 /* Punnycode */ = {
			isa = XCSwiftPackageProductDependency;
			package = B65783F325F8ACA400D8DB33 /* XCRemoteSwiftPackageReference "PunycodeSwift" */;
			productName = Punnycode;
		};
		B6DA44162616C13800DD1EC2 /* OHHTTPStubs */ = {
			isa = XCSwiftPackageProductDependency;
			package = B6DA44152616C13800DD1EC2 /* XCRemoteSwiftPackageReference "OHHTTPStubs" */;
			productName = OHHTTPStubs;
		};
		B6DA44182616C13800DD1EC2 /* OHHTTPStubsSwift */ = {
			isa = XCSwiftPackageProductDependency;
			package = B6DA44152616C13800DD1EC2 /* XCRemoteSwiftPackageReference "OHHTTPStubs" */;
			productName = OHHTTPStubsSwift;
		};
/* End XCSwiftPackageProductDependency section */

/* Begin XCVersionGroup section */
		4B11060325903E570039B979 /* CoreDataEncryptionTesting.xcdatamodeld */ = {
			isa = XCVersionGroup;
			children = (
				4B11060425903E570039B979 /* CoreDataEncryptionTesting.xcdatamodel */,
			);
			currentVersion = 4B11060425903E570039B979 /* CoreDataEncryptionTesting.xcdatamodel */;
			path = CoreDataEncryptionTesting.xcdatamodeld;
			sourceTree = "<group>";
			versionGroupType = wrapper.xcdatamodel;
		};
		4B67742E255DBEB800025BD8 /* HTTPSUpgrade.xcdatamodeld */ = {
			isa = XCVersionGroup;
			children = (
				4B67742F255DBEB800025BD8 /* HTTPSUpgrade 3.xcdatamodel */,
			);
			currentVersion = 4B67742F255DBEB800025BD8 /* HTTPSUpgrade 3.xcdatamodel */;
			path = HTTPSUpgrade.xcdatamodeld;
			sourceTree = "<group>";
			versionGroupType = wrapper.xcdatamodel;
		};
		4B9292A726670D3700AD2C21 /* Bookmark.xcdatamodeld */ = {
			isa = XCVersionGroup;
			children = (
				4B9292A826670D3700AD2C21 /* Bookmark 2.xcdatamodel */,
				4B9292A926670D3700AD2C21 /* Bookmark.xcdatamodel */,
			);
			currentVersion = 4B9292A826670D3700AD2C21 /* Bookmark 2.xcdatamodel */;
			path = Bookmark.xcdatamodeld;
			sourceTree = "<group>";
			versionGroupType = wrapper.xcdatamodel;
		};
		AA5FA69E275F948900DCE9C9 /* Favicons.xcdatamodeld */ = {
			isa = XCVersionGroup;
			children = (
				AA5FA69F275F948900DCE9C9 /* Favicons.xcdatamodel */,
			);
			currentVersion = AA5FA69F275F948900DCE9C9 /* Favicons.xcdatamodel */;
			path = Favicons.xcdatamodeld;
			sourceTree = "<group>";
			versionGroupType = wrapper.xcdatamodel;
		};
		AAE75278263B046100B973F8 /* History.xcdatamodeld */ = {
			isa = XCVersionGroup;
			children = (
				AAC6BBEE27AC151D0006DCC2 /* History 3.xcdatamodel */,
				AA7DE8E026A9BD000012B490 /* History 2.xcdatamodel */,
				AAE75279263B046100B973F8 /* History.xcdatamodel */,
			);
			currentVersion = AAC6BBEE27AC151D0006DCC2 /* History 3.xcdatamodel */;
			path = History.xcdatamodeld;
			sourceTree = "<group>";
			versionGroupType = wrapper.xcdatamodel;
		};
		B604085A274B8CA300680351 /* UnprotectedDomains.xcdatamodeld */ = {
			isa = XCVersionGroup;
			children = (
				B604085B274B8CA400680351 /* Permissions.xcdatamodel */,
			);
			currentVersion = B604085B274B8CA400680351 /* Permissions.xcdatamodel */;
			path = UnprotectedDomains.xcdatamodeld;
			sourceTree = "<group>";
			versionGroupType = wrapper.xcdatamodel;
		};
		B6085D072743993C00A9C456 /* FireproofDomains.xcdatamodeld */ = {
			isa = XCVersionGroup;
			children = (
				B6085D082743993D00A9C456 /* Permissions.xcdatamodel */,
			);
			currentVersion = B6085D082743993D00A9C456 /* Permissions.xcdatamodel */;
			path = FireproofDomains.xcdatamodeld;
			sourceTree = "<group>";
			versionGroupType = wrapper.xcdatamodel;
		};
		B64C852E26943BC10048FEBE /* Permissions.xcdatamodeld */ = {
			isa = XCVersionGroup;
			children = (
				B64C852F26943BC10048FEBE /* Permissions.xcdatamodel */,
			);
			currentVersion = B64C852F26943BC10048FEBE /* Permissions.xcdatamodel */;
			path = Permissions.xcdatamodeld;
			sourceTree = "<group>";
			versionGroupType = wrapper.xcdatamodel;
		};
		B662D3DA2755D8190035D4D6 /* OldPixelDataModel.xcdatamodeld */ = {
			isa = XCVersionGroup;
			children = (
				B662D3DB2755D81A0035D4D6 /* PixelDataModel.xcdatamodel */,
			);
			currentVersion = B662D3DB2755D81A0035D4D6 /* PixelDataModel.xcdatamodel */;
			path = OldPixelDataModel.xcdatamodeld;
			sourceTree = "<group>";
			versionGroupType = wrapper.xcdatamodel;
		};
		B6C0B23226E71BCD0031CB7F /* Downloads.xcdatamodeld */ = {
			isa = XCVersionGroup;
			children = (
				B6C0B23326E71BCD0031CB7F /* Downloads.xcdatamodel */,
			);
			currentVersion = B6C0B23326E71BCD0031CB7F /* Downloads.xcdatamodel */;
			path = Downloads.xcdatamodeld;
			sourceTree = "<group>";
			versionGroupType = wrapper.xcdatamodel;
		};
		B6C2C9F42760B659005B7F0A /* TestDataModel.xcdatamodeld */ = {
			isa = XCVersionGroup;
			children = (
				B6C2C9F52760B659005B7F0A /* Permissions.xcdatamodel */,
			);
			currentVersion = B6C2C9F52760B659005B7F0A /* Permissions.xcdatamodel */;
			path = TestDataModel.xcdatamodeld;
			sourceTree = "<group>";
			versionGroupType = wrapper.xcdatamodel;
		};
		B6DA44062616B30600DD1EC2 /* PixelDataModel.xcdatamodeld */ = {
			isa = XCVersionGroup;
			children = (
				B6DA44072616B30600DD1EC2 /* PixelDataModel.xcdatamodel */,
			);
			currentVersion = B6DA44072616B30600DD1EC2 /* PixelDataModel.xcdatamodel */;
			path = PixelDataModel.xcdatamodeld;
			sourceTree = "<group>";
			versionGroupType = wrapper.xcdatamodel;
		};
/* End XCVersionGroup section */
	};
	rootObject = AA585D76248FD31100E9A3E2 /* Project object */;
}<|MERGE_RESOLUTION|>--- conflicted
+++ resolved
@@ -5350,13 +5350,8 @@
 			isa = XCRemoteSwiftPackageReference;
 			repositoryURL = "https://github.com/duckduckgo/BrowserServicesKit";
 			requirement = {
-<<<<<<< HEAD
 				kind = revision;
-				revision = 6f866c845c603f7f224d50b961bb36bffee4ee1f;
-=======
-				kind = exactVersion;
-				version = 8.0.0;
->>>>>>> 38783572
+				revision = 75464355b8aa78020a60905cbbe95a4c3a29b5a7;
 			};
 		};
 		AA06B6B52672AF8100F541C5 /* XCRemoteSwiftPackageReference "Sparkle" */ = {
