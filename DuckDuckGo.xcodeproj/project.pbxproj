// !$*UTF8*$!
{
	archiveVersion = 1;
	classes = {
	};
	objectVersion = 52;
	objects = {

/* Begin PBXBuildFile section */
		026ADE1026C2FF97002518EE /* PrivacyConfigurationManager.swift in Sources */ = {isa = PBXBuildFile; fileRef = 026ADE0F26C2FF97002518EE /* PrivacyConfigurationManager.swift */; };
		026ADE1226C2FFFE002518EE /* PrivacyConfiguration.swift in Sources */ = {isa = PBXBuildFile; fileRef = 026ADE1126C2FFFE002518EE /* PrivacyConfiguration.swift */; };
		026ADE1426C3010C002518EE /* macos-config.json in Resources */ = {isa = PBXBuildFile; fileRef = 026ADE1326C3010C002518EE /* macos-config.json */; };
		026ADE1626C30FA5002518EE /* PrivacyConfigurationManagerTests.swift in Sources */ = {isa = PBXBuildFile; fileRef = 026ADE1526C30FA5002518EE /* PrivacyConfigurationManagerTests.swift */; };
		142879DA24CE1179005419BB /* SuggestionViewModelTests.swift in Sources */ = {isa = PBXBuildFile; fileRef = 142879D924CE1179005419BB /* SuggestionViewModelTests.swift */; };
		142879DC24CE1185005419BB /* SuggestionContainerViewModelTests.swift in Sources */ = {isa = PBXBuildFile; fileRef = 142879DB24CE1185005419BB /* SuggestionContainerViewModelTests.swift */; };
		1430DFF524D0580F00B8978C /* TabBarViewController.swift in Sources */ = {isa = PBXBuildFile; fileRef = 1430DFF424D0580F00B8978C /* TabBarViewController.swift */; };
		14505A08256084EF00272CC6 /* UserAgent.swift in Sources */ = {isa = PBXBuildFile; fileRef = 14505A07256084EF00272CC6 /* UserAgent.swift */; };
		1456D6E124EFCBC300775049 /* TabBarCollectionView.swift in Sources */ = {isa = PBXBuildFile; fileRef = 1456D6E024EFCBC300775049 /* TabBarCollectionView.swift */; };
		14D9B8FB24F7E089000D4D13 /* AddressBarViewController.swift in Sources */ = {isa = PBXBuildFile; fileRef = 14D9B8F924F7E089000D4D13 /* AddressBarViewController.swift */; };
		336D5B18262D8D3C0052E0C9 /* findinpage.js in Resources */ = {isa = PBXBuildFile; fileRef = 336D5AEF262D8D3C0052E0C9 /* findinpage.js */; };
		339A6B5826A044BA00E3DAE8 /* duckduckgo-privacy-dashboard in Resources */ = {isa = PBXBuildFile; fileRef = 339A6B5726A044BA00E3DAE8 /* duckduckgo-privacy-dashboard */; };
		4B02198825E05FAC00ED7DEA /* login-detection.js in Resources */ = {isa = PBXBuildFile; fileRef = 4B02197D25E05FAC00ED7DEA /* login-detection.js */; };
		4B02198925E05FAC00ED7DEA /* FireproofingURLExtensions.swift in Sources */ = {isa = PBXBuildFile; fileRef = 4B02197F25E05FAC00ED7DEA /* FireproofingURLExtensions.swift */; };
		4B02198A25E05FAC00ED7DEA /* FireproofDomains.swift in Sources */ = {isa = PBXBuildFile; fileRef = 4B02198125E05FAC00ED7DEA /* FireproofDomains.swift */; };
		4B02198B25E05FAC00ED7DEA /* FireproofInfoViewController.swift in Sources */ = {isa = PBXBuildFile; fileRef = 4B02198325E05FAC00ED7DEA /* FireproofInfoViewController.swift */; };
		4B02198C25E05FAC00ED7DEA /* Fireproofing.storyboard in Resources */ = {isa = PBXBuildFile; fileRef = 4B02198425E05FAC00ED7DEA /* Fireproofing.storyboard */; };
		4B02198D25E05FAC00ED7DEA /* UndoFireproofingViewController.swift in Sources */ = {isa = PBXBuildFile; fileRef = 4B02198525E05FAC00ED7DEA /* UndoFireproofingViewController.swift */; };
		4B02199C25E063DE00ED7DEA /* FireproofDomainsTests.swift in Sources */ = {isa = PBXBuildFile; fileRef = 4B02199925E063DE00ED7DEA /* FireproofDomainsTests.swift */; };
		4B02199D25E063DE00ED7DEA /* FireproofingURLExtensionsTests.swift in Sources */ = {isa = PBXBuildFile; fileRef = 4B02199A25E063DE00ED7DEA /* FireproofingURLExtensionsTests.swift */; };
		4B0219A825E0646500ED7DEA /* WebsiteDataStoreTests.swift in Sources */ = {isa = PBXBuildFile; fileRef = 4B0219A725E0646500ED7DEA /* WebsiteDataStoreTests.swift */; };
		4B0511BB262CAA5A00F6079C /* DefaultBrowserPreferences.swift in Sources */ = {isa = PBXBuildFile; fileRef = 4B0511A4262CAA5A00F6079C /* DefaultBrowserPreferences.swift */; };
		4B0511BC262CAA5A00F6079C /* AppearancePreferences.swift in Sources */ = {isa = PBXBuildFile; fileRef = 4B0511A5262CAA5A00F6079C /* AppearancePreferences.swift */; };
		4B0511BD262CAA5A00F6079C /* PrivacySecurityPreferences.swift in Sources */ = {isa = PBXBuildFile; fileRef = 4B0511A6262CAA5A00F6079C /* PrivacySecurityPreferences.swift */; };
		4B0511BE262CAA5A00F6079C /* DownloadPreferences.swift in Sources */ = {isa = PBXBuildFile; fileRef = 4B0511A7262CAA5A00F6079C /* DownloadPreferences.swift */; };
		4B0511BF262CAA5A00F6079C /* PreferenceSections.swift in Sources */ = {isa = PBXBuildFile; fileRef = 4B0511A8262CAA5A00F6079C /* PreferenceSections.swift */; };
		4B0511C1262CAA5A00F6079C /* PrivacySecurityPreferencesTableCellView.xib in Resources */ = {isa = PBXBuildFile; fileRef = 4B0511AB262CAA5A00F6079C /* PrivacySecurityPreferencesTableCellView.xib */; };
		4B0511C2262CAA5A00F6079C /* PreferencesAboutViewController.swift in Sources */ = {isa = PBXBuildFile; fileRef = 4B0511AC262CAA5A00F6079C /* PreferencesAboutViewController.swift */; };
		4B0511C3262CAA5A00F6079C /* Preferences.storyboard in Resources */ = {isa = PBXBuildFile; fileRef = 4B0511AD262CAA5A00F6079C /* Preferences.storyboard */; };
		4B0511C4262CAA5A00F6079C /* PreferencesSidebarViewController.swift in Sources */ = {isa = PBXBuildFile; fileRef = 4B0511AE262CAA5A00F6079C /* PreferencesSidebarViewController.swift */; };
		4B0511C5262CAA5A00F6079C /* PrivacySecurityPreferencesTableCellView.swift in Sources */ = {isa = PBXBuildFile; fileRef = 4B0511AF262CAA5A00F6079C /* PrivacySecurityPreferencesTableCellView.swift */; };
		4B0511C6262CAA5A00F6079C /* DefaultBrowserTableCellView.xib in Resources */ = {isa = PBXBuildFile; fileRef = 4B0511B0262CAA5A00F6079C /* DefaultBrowserTableCellView.xib */; };
		4B0511C7262CAA5A00F6079C /* PreferenceTableCellView.swift in Sources */ = {isa = PBXBuildFile; fileRef = 4B0511B1262CAA5A00F6079C /* PreferenceTableCellView.swift */; };
		4B0511C8262CAA5A00F6079C /* PreferencesListViewController.swift in Sources */ = {isa = PBXBuildFile; fileRef = 4B0511B2262CAA5A00F6079C /* PreferencesListViewController.swift */; };
		4B0511C9262CAA5A00F6079C /* RoundedSelectionRowView.swift in Sources */ = {isa = PBXBuildFile; fileRef = 4B0511B3262CAA5A00F6079C /* RoundedSelectionRowView.swift */; };
		4B0511CA262CAA5A00F6079C /* FireproofDomainsViewController.swift in Sources */ = {isa = PBXBuildFile; fileRef = 4B0511B4262CAA5A00F6079C /* FireproofDomainsViewController.swift */; };
		4B0511CB262CAA5A00F6079C /* DownloadPreferencesTableCellView.swift in Sources */ = {isa = PBXBuildFile; fileRef = 4B0511B5262CAA5A00F6079C /* DownloadPreferencesTableCellView.swift */; };
		4B0511CC262CAA5A00F6079C /* PreferencesSplitViewController.swift in Sources */ = {isa = PBXBuildFile; fileRef = 4B0511B6262CAA5A00F6079C /* PreferencesSplitViewController.swift */; };
		4B0511CD262CAA5A00F6079C /* DefaultBrowserTableCellView.swift in Sources */ = {isa = PBXBuildFile; fileRef = 4B0511B7262CAA5A00F6079C /* DefaultBrowserTableCellView.swift */; };
		4B0511CE262CAA5A00F6079C /* DownloadPreferencesTableCellView.xib in Resources */ = {isa = PBXBuildFile; fileRef = 4B0511B8262CAA5A00F6079C /* DownloadPreferencesTableCellView.xib */; };
		4B0511CF262CAA5A00F6079C /* AppearancePreferencesTableCellView.swift in Sources */ = {isa = PBXBuildFile; fileRef = 4B0511B9262CAA5A00F6079C /* AppearancePreferencesTableCellView.swift */; };
		4B0511D0262CAA5A00F6079C /* AppearancePreferencesTableCellView.xib in Resources */ = {isa = PBXBuildFile; fileRef = 4B0511BA262CAA5A00F6079C /* AppearancePreferencesTableCellView.xib */; };
		4B0511E1262CAA8600F6079C /* NSOpenPanelExtensions.swift in Sources */ = {isa = PBXBuildFile; fileRef = 4B0511DF262CAA8600F6079C /* NSOpenPanelExtensions.swift */; };
		4B0511E2262CAA8600F6079C /* NSViewControllerExtension.swift in Sources */ = {isa = PBXBuildFile; fileRef = 4B0511E0262CAA8600F6079C /* NSViewControllerExtension.swift */; };
		4B0511E7262CAB3700F6079C /* UserDefaultsWrapperUtilities.swift in Sources */ = {isa = PBXBuildFile; fileRef = 4B0511E6262CAB3700F6079C /* UserDefaultsWrapperUtilities.swift */; };
		4B0511F0262CAEC900F6079C /* AppearancePreferencesTests.swift in Sources */ = {isa = PBXBuildFile; fileRef = 4B0511EF262CAEC900F6079C /* AppearancePreferencesTests.swift */; };
		4B0511F8262CB20F00F6079C /* DownloadPreferencesTests.swift in Sources */ = {isa = PBXBuildFile; fileRef = 4B0511F7262CB20F00F6079C /* DownloadPreferencesTests.swift */; };
		4B11060525903E570039B979 /* CoreDataEncryptionTesting.xcdatamodeld in Sources */ = {isa = PBXBuildFile; fileRef = 4B11060325903E570039B979 /* CoreDataEncryptionTesting.xcdatamodeld */; };
		4B11060A25903EAC0039B979 /* CoreDataEncryptionTests.swift in Sources */ = {isa = PBXBuildFile; fileRef = 4B11060925903EAC0039B979 /* CoreDataEncryptionTests.swift */; };
		4B139AFD26B60BD800894F82 /* NSImageExtensions.swift in Sources */ = {isa = PBXBuildFile; fileRef = 4B139AFC26B60BD800894F82 /* NSImageExtensions.swift */; };
		4B1AD8D525FC38DD00261379 /* EncryptionKeyStoreTests.swift in Sources */ = {isa = PBXBuildFile; fileRef = 4BA1A6EA258C288C00F6F690 /* EncryptionKeyStoreTests.swift */; };
		4B1AD8E225FC390B00261379 /* EncryptionMocks.swift in Sources */ = {isa = PBXBuildFile; fileRef = 4BA1A6F5258C4F9600F6F690 /* EncryptionMocks.swift */; };
		4B1AD91725FC46FB00261379 /* CoreDataEncryptionTests.swift in Sources */ = {isa = PBXBuildFile; fileRef = 4B1AD91625FC46FB00261379 /* CoreDataEncryptionTests.swift */; };
		4B1AD92125FC474E00261379 /* CoreDataEncryptionTesting.xcdatamodeld in Sources */ = {isa = PBXBuildFile; fileRef = 4B11060325903E570039B979 /* CoreDataEncryptionTesting.xcdatamodeld */; };
		4B4F72EC266B2ED300814C60 /* CollectionExtension.swift in Sources */ = {isa = PBXBuildFile; fileRef = 4B4F72EB266B2ED300814C60 /* CollectionExtension.swift */; };
		4B59023D26B35F3600489384 /* ChromeDataImporter.swift in Sources */ = {isa = PBXBuildFile; fileRef = 4B59023826B35F3600489384 /* ChromeDataImporter.swift */; };
		4B59023E26B35F3600489384 /* ChromiumLoginReader.swift in Sources */ = {isa = PBXBuildFile; fileRef = 4B59023926B35F3600489384 /* ChromiumLoginReader.swift */; };
		4B59024026B35F3600489384 /* ChromiumDataImporter.swift in Sources */ = {isa = PBXBuildFile; fileRef = 4B59023B26B35F3600489384 /* ChromiumDataImporter.swift */; };
		4B59024126B35F3600489384 /* BraveDataImporter.swift in Sources */ = {isa = PBXBuildFile; fileRef = 4B59023C26B35F3600489384 /* BraveDataImporter.swift */; };
		4B59024326B35F7C00489384 /* BrowserImportViewController.swift in Sources */ = {isa = PBXBuildFile; fileRef = 4B59024226B35F7C00489384 /* BrowserImportViewController.swift */; };
		4B59024826B3673600489384 /* ThirdPartyBrowser.swift in Sources */ = {isa = PBXBuildFile; fileRef = 4B59024726B3673600489384 /* ThirdPartyBrowser.swift */; };
		4B59024A26B38B0B00489384 /* Login Data in Resources */ = {isa = PBXBuildFile; fileRef = 4B59024926B38B0B00489384 /* Login Data */; };
		4B59024C26B38BB800489384 /* ChromiumLoginReaderTests.swift in Sources */ = {isa = PBXBuildFile; fileRef = 4B59024B26B38BB800489384 /* ChromiumLoginReaderTests.swift */; };
		4B5FF67826B602B100D42879 /* FirefoxDataImporter.swift in Sources */ = {isa = PBXBuildFile; fileRef = 4B5FF67726B602B100D42879 /* FirefoxDataImporter.swift */; };
		4B6160D825B150E4007DE5B2 /* trackerData.json in Resources */ = {isa = PBXBuildFile; fileRef = 4B6160D725B150E4007DE5B2 /* trackerData.json */; };
		4B6160DD25B152C5007DE5B2 /* ContentBlockerRulesUserScript.swift in Sources */ = {isa = PBXBuildFile; fileRef = 4B6160DC25B152C5007DE5B2 /* ContentBlockerRulesUserScript.swift */; };
		4B6160E525B152FA007DE5B2 /* ContentBlockerUserScript.swift in Sources */ = {isa = PBXBuildFile; fileRef = 4B6160E425B152FA007DE5B2 /* ContentBlockerUserScript.swift */; };
		4B6160ED25B15417007DE5B2 /* DetectedTracker.swift in Sources */ = {isa = PBXBuildFile; fileRef = 4B6160EC25B15417007DE5B2 /* DetectedTracker.swift */; };
		4B6160F225B15792007DE5B2 /* contentblockerrules.js in Resources */ = {isa = PBXBuildFile; fileRef = 4B6160F125B15792007DE5B2 /* contentblockerrules.js */; };
		4B6160F725B157BB007DE5B2 /* contentblocker.js in Resources */ = {isa = PBXBuildFile; fileRef = 4B6160F625B157BB007DE5B2 /* contentblocker.js */; };
		4B6160FF25B15BB1007DE5B2 /* ContentBlockerRulesManager.swift in Sources */ = {isa = PBXBuildFile; fileRef = 4B6160FE25B15BB1007DE5B2 /* ContentBlockerRulesManager.swift */; };
		4B65027525E5F2A70054432E /* DefaultBrowserPromptView.xib in Resources */ = {isa = PBXBuildFile; fileRef = 4B65027425E5F2A70054432E /* DefaultBrowserPromptView.xib */; };
		4B65027A25E5F2B10054432E /* DefaultBrowserPromptView.swift in Sources */ = {isa = PBXBuildFile; fileRef = 4B65027925E5F2B10054432E /* DefaultBrowserPromptView.swift */; };
		4B65143E263924B5005B46EB /* EmailUrlExtensions.swift in Sources */ = {isa = PBXBuildFile; fileRef = 4B65143D263924B5005B46EB /* EmailUrlExtensions.swift */; };
		4B677431255DBEB800025BD8 /* BloomFilterWrapper.mm in Sources */ = {isa = PBXBuildFile; fileRef = 4B677424255DBEB800025BD8 /* BloomFilterWrapper.mm */; };
		4B677432255DBEB800025BD8 /* httpsMobileV2BloomSpec.json in Resources */ = {isa = PBXBuildFile; fileRef = 4B677427255DBEB800025BD8 /* httpsMobileV2BloomSpec.json */; };
		4B677433255DBEB800025BD8 /* httpsMobileV2Bloom.bin in Resources */ = {isa = PBXBuildFile; fileRef = 4B677428255DBEB800025BD8 /* httpsMobileV2Bloom.bin */; };
		4B677434255DBEB800025BD8 /* HTTPSBloomFilterSpecification.swift in Sources */ = {isa = PBXBuildFile; fileRef = 4B677429255DBEB800025BD8 /* HTTPSBloomFilterSpecification.swift */; };
		4B677435255DBEB800025BD8 /* httpsMobileV2FalsePositives.json in Resources */ = {isa = PBXBuildFile; fileRef = 4B67742A255DBEB800025BD8 /* httpsMobileV2FalsePositives.json */; };
		4B677436255DBEB800025BD8 /* HTTPSExcludedDomains.swift in Sources */ = {isa = PBXBuildFile; fileRef = 4B67742B255DBEB800025BD8 /* HTTPSExcludedDomains.swift */; };
		4B677437255DBEB800025BD8 /* HTTPSUpgrade.swift in Sources */ = {isa = PBXBuildFile; fileRef = 4B67742C255DBEB800025BD8 /* HTTPSUpgrade.swift */; };
		4B677438255DBEB800025BD8 /* HTTPSUpgrade.xcdatamodeld in Sources */ = {isa = PBXBuildFile; fileRef = 4B67742E255DBEB800025BD8 /* HTTPSUpgrade.xcdatamodeld */; };
		4B677439255DBEB800025BD8 /* HTTPSUpgradeStore.swift in Sources */ = {isa = PBXBuildFile; fileRef = 4B677430255DBEB800025BD8 /* HTTPSUpgradeStore.swift */; };
		4B677442255DBEEA00025BD8 /* Database.swift in Sources */ = {isa = PBXBuildFile; fileRef = 4B677440255DBEEA00025BD8 /* Database.swift */; };
		4B67744B255DBF3A00025BD8 /* BloomFilter.cpp in Sources */ = {isa = PBXBuildFile; fileRef = 4B677449255DBF3A00025BD8 /* BloomFilter.cpp */; };
		4B677450255DBFA300025BD8 /* HashExtension.swift in Sources */ = {isa = PBXBuildFile; fileRef = 4B67744F255DBFA300025BD8 /* HashExtension.swift */; };
		4B723E0526B0003E00E14D75 /* DataImportMocks.swift in Sources */ = {isa = PBXBuildFile; fileRef = 4B723DFF26B0003E00E14D75 /* DataImportMocks.swift */; };
		4B723E0626B0003E00E14D75 /* CSVParserTests.swift in Sources */ = {isa = PBXBuildFile; fileRef = 4B723E0026B0003E00E14D75 /* CSVParserTests.swift */; };
		4B723E0726B0003E00E14D75 /* CSVImporterTests.swift in Sources */ = {isa = PBXBuildFile; fileRef = 4B723E0126B0003E00E14D75 /* CSVImporterTests.swift */; };
		4B723E0826B0003E00E14D75 /* MockSecureVault.swift in Sources */ = {isa = PBXBuildFile; fileRef = 4B723E0326B0003E00E14D75 /* MockSecureVault.swift */; };
		4B723E0926B0003E00E14D75 /* CSVLoginExporterTests.swift in Sources */ = {isa = PBXBuildFile; fileRef = 4B723E0426B0003E00E14D75 /* CSVLoginExporterTests.swift */; };
		4B723E0A26B0005900E14D75 /* DataImportViewController.swift in Sources */ = {isa = PBXBuildFile; fileRef = 4B723DEE26B0002B00E14D75 /* DataImportViewController.swift */; };
		4B723E0B26B0005B00E14D75 /* CSVImportViewController.swift in Sources */ = {isa = PBXBuildFile; fileRef = 4B723DEF26B0002B00E14D75 /* CSVImportViewController.swift */; };
		4B723E0C26B0005D00E14D75 /* CSVImportSummaryViewController.swift in Sources */ = {isa = PBXBuildFile; fileRef = 4B723DF026B0002B00E14D75 /* CSVImportSummaryViewController.swift */; };
		4B723E0D26B0006100E14D75 /* SecureVaultLoginImporter.swift in Sources */ = {isa = PBXBuildFile; fileRef = 4B723DF326B0002B00E14D75 /* SecureVaultLoginImporter.swift */; };
		4B723E0E26B0006300E14D75 /* LoginImport.swift in Sources */ = {isa = PBXBuildFile; fileRef = 4B723DF426B0002B00E14D75 /* LoginImport.swift */; };
		4B723E0F26B0006500E14D75 /* CSVParser.swift in Sources */ = {isa = PBXBuildFile; fileRef = 4B723DF626B0002B00E14D75 /* CSVParser.swift */; };
		4B723E1026B0006700E14D75 /* CSVImporter.swift in Sources */ = {isa = PBXBuildFile; fileRef = 4B723DF726B0002B00E14D75 /* CSVImporter.swift */; };
		4B723E1126B0006C00E14D75 /* DataImport.storyboard in Resources */ = {isa = PBXBuildFile; fileRef = 4B723DED26B0002B00E14D75 /* DataImport.storyboard */; };
		4B723E1226B0006E00E14D75 /* DataImport.swift in Sources */ = {isa = PBXBuildFile; fileRef = 4B723DEB26B0002B00E14D75 /* DataImport.swift */; };
		4B723E1326B0007A00E14D75 /* CSVLoginExporter.swift in Sources */ = {isa = PBXBuildFile; fileRef = 4B723DFD26B0002B00E14D75 /* CSVLoginExporter.swift */; };
		4B723E1426B000A100E14D75 /* DataExport.swift in Sources */ = {isa = PBXBuildFile; fileRef = 4B723DF926B0002B00E14D75 /* DataExport.swift */; };
		4B723E1526B000A400E14D75 /* LoginExport.swift in Sources */ = {isa = PBXBuildFile; fileRef = 4B723DFB26B0002B00E14D75 /* LoginExport.swift */; };
		4B723E1926B000DC00E14D75 /* TemporaryFileCreator.swift in Sources */ = {isa = PBXBuildFile; fileRef = 4B723E1726B000DC00E14D75 /* TemporaryFileCreator.swift */; };
<<<<<<< HEAD
		4B723E5926B2546400E14D75 /* PrintingUserScript.swift in Sources */ = {isa = PBXBuildFile; fileRef = 4B723E5826B2546400E14D75 /* PrintingUserScript.swift */; };
=======
		4B78A86B26BB3ADD0071BB16 /* BrowserImportSummaryViewController.swift in Sources */ = {isa = PBXBuildFile; fileRef = 4B78A86A26BB3ADD0071BB16 /* BrowserImportSummaryViewController.swift */; };
>>>>>>> fb1ed9f5
		4B82E9B325B69E3E00656FE7 /* TrackerRadarKit in Frameworks */ = {isa = PBXBuildFile; productRef = 4B82E9B225B69E3E00656FE7 /* TrackerRadarKit */; };
		4B82E9B925B6A05800656FE7 /* DetectedTrackerTests.swift in Sources */ = {isa = PBXBuildFile; fileRef = 4B82E9B825B6A05800656FE7 /* DetectedTrackerTests.swift */; };
		4B82E9C125B6A1CD00656FE7 /* TrackerRadarManagerTests.swift in Sources */ = {isa = PBXBuildFile; fileRef = 4B82E9C025B6A1CD00656FE7 /* TrackerRadarManagerTests.swift */; };
		4B8AC93326B3B06300879451 /* EdgeDataImporter.swift in Sources */ = {isa = PBXBuildFile; fileRef = 4B8AC93226B3B06300879451 /* EdgeDataImporter.swift */; };
		4B8AC93526B3B2FD00879451 /* NSAlert+DataImport.swift in Sources */ = {isa = PBXBuildFile; fileRef = 4B8AC93426B3B2FD00879451 /* NSAlert+DataImport.swift */; };
		4B8AC93926B48A5100879451 /* FirefoxLoginReader.swift in Sources */ = {isa = PBXBuildFile; fileRef = 4B8AC93826B48A5100879451 /* FirefoxLoginReader.swift */; };
		4B8AC93B26B48ADF00879451 /* ASN1Parser.swift in Sources */ = {isa = PBXBuildFile; fileRef = 4B8AC93A26B48ADF00879451 /* ASN1Parser.swift */; };
		4B8AC93D26B49BE600879451 /* FirefoxLoginReaderTests.swift in Sources */ = {isa = PBXBuildFile; fileRef = 4B8AC93C26B49BE600879451 /* FirefoxLoginReaderTests.swift */; };
		4B8AC94026B49BEE00879451 /* logins.json in Resources */ = {isa = PBXBuildFile; fileRef = 4B8AC93E26B49BEE00879451 /* logins.json */; };
		4B8AC94126B49BEE00879451 /* key4.db in Resources */ = {isa = PBXBuildFile; fileRef = 4B8AC93F26B49BEE00879451 /* key4.db */; };
		4B92928B26670D1700AD2C21 /* BookmarksOutlineView.swift in Sources */ = {isa = PBXBuildFile; fileRef = 4B92928526670D1600AD2C21 /* BookmarksOutlineView.swift */; };
		4B92928C26670D1700AD2C21 /* OutlineSeparatorViewCell.swift in Sources */ = {isa = PBXBuildFile; fileRef = 4B92928626670D1600AD2C21 /* OutlineSeparatorViewCell.swift */; };
		4B92928D26670D1700AD2C21 /* BookmarkOutlineViewCell.swift in Sources */ = {isa = PBXBuildFile; fileRef = 4B92928726670D1600AD2C21 /* BookmarkOutlineViewCell.swift */; };
		4B92928E26670D1700AD2C21 /* BookmarkOutlineViewCell.xib in Resources */ = {isa = PBXBuildFile; fileRef = 4B92928826670D1600AD2C21 /* BookmarkOutlineViewCell.xib */; };
		4B92928F26670D1700AD2C21 /* BookmarkTableCellView.swift in Sources */ = {isa = PBXBuildFile; fileRef = 4B92928926670D1700AD2C21 /* BookmarkTableCellView.swift */; };
		4B92929026670D1700AD2C21 /* BookmarkTableCellView.xib in Resources */ = {isa = PBXBuildFile; fileRef = 4B92928A26670D1700AD2C21 /* BookmarkTableCellView.xib */; };
		4B92929B26670D2A00AD2C21 /* BookmarkOutlineViewDataSource.swift in Sources */ = {isa = PBXBuildFile; fileRef = 4B92929126670D2A00AD2C21 /* BookmarkOutlineViewDataSource.swift */; };
		4B92929C26670D2A00AD2C21 /* PasteboardFolder.swift in Sources */ = {isa = PBXBuildFile; fileRef = 4B92929226670D2A00AD2C21 /* PasteboardFolder.swift */; };
		4B92929D26670D2A00AD2C21 /* BookmarkNode.swift in Sources */ = {isa = PBXBuildFile; fileRef = 4B92929326670D2A00AD2C21 /* BookmarkNode.swift */; };
		4B92929E26670D2A00AD2C21 /* BookmarkSidebarTreeController.swift in Sources */ = {isa = PBXBuildFile; fileRef = 4B92929426670D2A00AD2C21 /* BookmarkSidebarTreeController.swift */; };
		4B92929F26670D2A00AD2C21 /* PasteboardBookmark.swift in Sources */ = {isa = PBXBuildFile; fileRef = 4B92929526670D2A00AD2C21 /* PasteboardBookmark.swift */; };
		4B9292A026670D2A00AD2C21 /* SpacerNode.swift in Sources */ = {isa = PBXBuildFile; fileRef = 4B92929626670D2A00AD2C21 /* SpacerNode.swift */; };
		4B9292A126670D2A00AD2C21 /* BookmarkTreeController.swift in Sources */ = {isa = PBXBuildFile; fileRef = 4B92929726670D2A00AD2C21 /* BookmarkTreeController.swift */; };
		4B9292A226670D2A00AD2C21 /* PseudoFolder.swift in Sources */ = {isa = PBXBuildFile; fileRef = 4B92929826670D2A00AD2C21 /* PseudoFolder.swift */; };
		4B9292A326670D2A00AD2C21 /* BookmarkManagedObject.swift in Sources */ = {isa = PBXBuildFile; fileRef = 4B92929926670D2A00AD2C21 /* BookmarkManagedObject.swift */; };
		4B9292A426670D2A00AD2C21 /* PasteboardWriting.swift in Sources */ = {isa = PBXBuildFile; fileRef = 4B92929A26670D2A00AD2C21 /* PasteboardWriting.swift */; };
		4B9292AA26670D3700AD2C21 /* Bookmark.xcmappingmodel in Sources */ = {isa = PBXBuildFile; fileRef = 4B9292A526670D3700AD2C21 /* Bookmark.xcmappingmodel */; };
		4B9292AB26670D3700AD2C21 /* BookmarkMigrationPolicy.swift in Sources */ = {isa = PBXBuildFile; fileRef = 4B9292A626670D3700AD2C21 /* BookmarkMigrationPolicy.swift */; };
		4B9292AC26670D3700AD2C21 /* Bookmark.xcdatamodeld in Sources */ = {isa = PBXBuildFile; fileRef = 4B9292A726670D3700AD2C21 /* Bookmark.xcdatamodeld */; };
		4B9292AF26670F5300AD2C21 /* NSOutlineViewExtensions.swift in Sources */ = {isa = PBXBuildFile; fileRef = 4B9292AE26670F5300AD2C21 /* NSOutlineViewExtensions.swift */; };
		4B9292BA2667103100AD2C21 /* BookmarkNodePathTests.swift in Sources */ = {isa = PBXBuildFile; fileRef = 4B9292B02667103000AD2C21 /* BookmarkNodePathTests.swift */; };
		4B9292BB2667103100AD2C21 /* BookmarkNodeTests.swift in Sources */ = {isa = PBXBuildFile; fileRef = 4B9292B12667103000AD2C21 /* BookmarkNodeTests.swift */; };
		4B9292BC2667103100AD2C21 /* BookmarkSidebarTreeControllerTests.swift in Sources */ = {isa = PBXBuildFile; fileRef = 4B9292B22667103000AD2C21 /* BookmarkSidebarTreeControllerTests.swift */; };
		4B9292BD2667103100AD2C21 /* BookmarkOutlineViewDataSourceTests.swift in Sources */ = {isa = PBXBuildFile; fileRef = 4B9292B32667103000AD2C21 /* BookmarkOutlineViewDataSourceTests.swift */; };
		4B9292BE2667103100AD2C21 /* PasteboardFolderTests.swift in Sources */ = {isa = PBXBuildFile; fileRef = 4B9292B42667103000AD2C21 /* PasteboardFolderTests.swift */; };
		4B9292BF2667103100AD2C21 /* TreeControllerTests.swift in Sources */ = {isa = PBXBuildFile; fileRef = 4B9292B52667103000AD2C21 /* TreeControllerTests.swift */; };
		4B9292C02667103100AD2C21 /* BookmarkManagedObjectTests.swift in Sources */ = {isa = PBXBuildFile; fileRef = 4B9292B62667103000AD2C21 /* BookmarkManagedObjectTests.swift */; };
		4B9292C12667103100AD2C21 /* BookmarkMigrationTests.swift in Sources */ = {isa = PBXBuildFile; fileRef = 4B9292B72667103000AD2C21 /* BookmarkMigrationTests.swift */; };
		4B9292C22667103100AD2C21 /* BookmarkTests.swift in Sources */ = {isa = PBXBuildFile; fileRef = 4B9292B82667103000AD2C21 /* BookmarkTests.swift */; };
		4B9292C32667103100AD2C21 /* PasteboardBookmarkTests.swift in Sources */ = {isa = PBXBuildFile; fileRef = 4B9292B92667103100AD2C21 /* PasteboardBookmarkTests.swift */; };
		4B9292C52667104B00AD2C21 /* CoreDataTestUtilities.swift in Sources */ = {isa = PBXBuildFile; fileRef = 4B9292C42667104B00AD2C21 /* CoreDataTestUtilities.swift */; };
		4B9292CE2667123700AD2C21 /* BrowserTabSelectionDelegate.swift in Sources */ = {isa = PBXBuildFile; fileRef = 4B9292C62667123700AD2C21 /* BrowserTabSelectionDelegate.swift */; };
		4B9292CF2667123700AD2C21 /* BookmarkManagementSidebarViewController.swift in Sources */ = {isa = PBXBuildFile; fileRef = 4B9292C72667123700AD2C21 /* BookmarkManagementSidebarViewController.swift */; };
		4B9292D02667123700AD2C21 /* BookmarkManagementSplitViewController.swift in Sources */ = {isa = PBXBuildFile; fileRef = 4B9292C82667123700AD2C21 /* BookmarkManagementSplitViewController.swift */; };
		4B9292D12667123700AD2C21 /* BookmarkTableRowView.swift in Sources */ = {isa = PBXBuildFile; fileRef = 4B9292C92667123700AD2C21 /* BookmarkTableRowView.swift */; };
		4B9292D22667123700AD2C21 /* AddFolderModalViewController.swift in Sources */ = {isa = PBXBuildFile; fileRef = 4B9292CA2667123700AD2C21 /* AddFolderModalViewController.swift */; };
		4B9292D32667123700AD2C21 /* AddBookmarkModalViewController.swift in Sources */ = {isa = PBXBuildFile; fileRef = 4B9292CB2667123700AD2C21 /* AddBookmarkModalViewController.swift */; };
		4B9292D42667123700AD2C21 /* BookmarkListViewController.swift in Sources */ = {isa = PBXBuildFile; fileRef = 4B9292CC2667123700AD2C21 /* BookmarkListViewController.swift */; };
		4B9292D52667123700AD2C21 /* BookmarkManagementDetailViewController.swift in Sources */ = {isa = PBXBuildFile; fileRef = 4B9292CD2667123700AD2C21 /* BookmarkManagementDetailViewController.swift */; };
		4B9292D72667124000AD2C21 /* NSPopUpButtonExtension.swift in Sources */ = {isa = PBXBuildFile; fileRef = 4B9292D62667124000AD2C21 /* NSPopUpButtonExtension.swift */; };
		4B9292D92667124B00AD2C21 /* BookmarkListTreeControllerDataSource.swift in Sources */ = {isa = PBXBuildFile; fileRef = 4B9292D82667124B00AD2C21 /* BookmarkListTreeControllerDataSource.swift */; };
		4B9292DB2667125D00AD2C21 /* ContextualMenu.swift in Sources */ = {isa = PBXBuildFile; fileRef = 4B9292DA2667125D00AD2C21 /* ContextualMenu.swift */; };
		4BA1A69B258B076900F6F690 /* FileStore.swift in Sources */ = {isa = PBXBuildFile; fileRef = 4BA1A69A258B076900F6F690 /* FileStore.swift */; };
		4BA1A6A0258B079600F6F690 /* DataEncryption.swift in Sources */ = {isa = PBXBuildFile; fileRef = 4BA1A69F258B079600F6F690 /* DataEncryption.swift */; };
		4BA1A6A5258B07DF00F6F690 /* EncryptedValueTransformer.swift in Sources */ = {isa = PBXBuildFile; fileRef = 4BA1A6A4258B07DF00F6F690 /* EncryptedValueTransformer.swift */; };
		4BA1A6B3258B080A00F6F690 /* EncryptionKeyGeneration.swift in Sources */ = {isa = PBXBuildFile; fileRef = 4BA1A6B2258B080A00F6F690 /* EncryptionKeyGeneration.swift */; };
		4BA1A6B8258B081600F6F690 /* EncryptionKeyStoring.swift in Sources */ = {isa = PBXBuildFile; fileRef = 4BA1A6B7258B081600F6F690 /* EncryptionKeyStoring.swift */; };
		4BA1A6BD258B082300F6F690 /* EncryptionKeyStore.swift in Sources */ = {isa = PBXBuildFile; fileRef = 4BA1A6BC258B082300F6F690 /* EncryptionKeyStore.swift */; };
		4BA1A6C2258B0A1300F6F690 /* ContiguousBytesExtension.swift in Sources */ = {isa = PBXBuildFile; fileRef = 4BA1A6C1258B0A1300F6F690 /* ContiguousBytesExtension.swift */; };
		4BA1A6D9258C0CB300F6F690 /* DataEncryptionTests.swift in Sources */ = {isa = PBXBuildFile; fileRef = 4BA1A6D8258C0CB300F6F690 /* DataEncryptionTests.swift */; };
		4BA1A6DE258C100A00F6F690 /* FileStoreTests.swift in Sources */ = {isa = PBXBuildFile; fileRef = 4BA1A6DD258C100A00F6F690 /* FileStoreTests.swift */; };
		4BA1A6E6258C270800F6F690 /* EncryptionKeyGeneratorTests.swift in Sources */ = {isa = PBXBuildFile; fileRef = 4BA1A6E5258C270800F6F690 /* EncryptionKeyGeneratorTests.swift */; };
		4BA1A6F6258C4F9600F6F690 /* EncryptionMocks.swift in Sources */ = {isa = PBXBuildFile; fileRef = 4BA1A6F5258C4F9600F6F690 /* EncryptionMocks.swift */; };
		4BA1A6FE258C5C1300F6F690 /* EncryptedValueTransformerTests.swift in Sources */ = {isa = PBXBuildFile; fileRef = 4BA1A6FD258C5C1300F6F690 /* EncryptedValueTransformerTests.swift */; };
		4BB46EA226B8954500222970 /* logins-encrypted.json in Resources */ = {isa = PBXBuildFile; fileRef = 4BB46EA026B8954500222970 /* logins-encrypted.json */; };
		4BB46EA326B8954500222970 /* key4-encrypted.db in Resources */ = {isa = PBXBuildFile; fileRef = 4BB46EA126B8954500222970 /* key4-encrypted.db */; };
		4BB6CE5F26B77ED000EC5860 /* Cryptography.swift in Sources */ = {isa = PBXBuildFile; fileRef = 4BB6CE5E26B77ED000EC5860 /* Cryptography.swift */; };
		4BB88B4525B7B55C006F6B06 /* DebugUserScript.swift in Sources */ = {isa = PBXBuildFile; fileRef = 4BB88B4425B7B55C006F6B06 /* DebugUserScript.swift */; };
		4BB88B4A25B7B690006F6B06 /* SequenceExtensions.swift in Sources */ = {isa = PBXBuildFile; fileRef = 4BB88B4925B7B690006F6B06 /* SequenceExtensions.swift */; };
		4BB88B5025B7BA2B006F6B06 /* TabInstrumentation.swift in Sources */ = {isa = PBXBuildFile; fileRef = 4BB88B4F25B7BA2B006F6B06 /* TabInstrumentation.swift */; };
		4BB88B5B25B7BA50006F6B06 /* Instruments.swift in Sources */ = {isa = PBXBuildFile; fileRef = 4BB88B5A25B7BA50006F6B06 /* Instruments.swift */; };
		4BE0DF06267819A1006337B7 /* NSStoryboardExtension.swift in Sources */ = {isa = PBXBuildFile; fileRef = 4BE0DF0426781961006337B7 /* NSStoryboardExtension.swift */; };
		4BF4951826C08395000547B8 /* ThirdPartyBrowserTests.swift in Sources */ = {isa = PBXBuildFile; fileRef = 4BF4951726C08395000547B8 /* ThirdPartyBrowserTests.swift */; };
		7B4CE8E726F02135009134B1 /* TabBarTests.swift in Sources */ = {isa = PBXBuildFile; fileRef = 7B4CE8E626F02134009134B1 /* TabBarTests.swift */; };
		7BA4727D26F01BC400EAA165 /* CoreDataTestUtilities.swift in Sources */ = {isa = PBXBuildFile; fileRef = 4B9292C42667104B00AD2C21 /* CoreDataTestUtilities.swift */; };
		8511E18425F82B34002F516B /* 01_Fire_really_small.json in Resources */ = {isa = PBXBuildFile; fileRef = 8511E18325F82B34002F516B /* 01_Fire_really_small.json */; };
		853014D625E671A000FB8205 /* PageObserverUserScript.swift in Sources */ = {isa = PBXBuildFile; fileRef = 853014D525E671A000FB8205 /* PageObserverUserScript.swift */; };
		85308E25267FC9F2001ABD76 /* NSAlertExtension.swift in Sources */ = {isa = PBXBuildFile; fileRef = 85308E24267FC9F2001ABD76 /* NSAlertExtension.swift */; };
		85308E27267FCB22001ABD76 /* PasswordManagerSettings.swift in Sources */ = {isa = PBXBuildFile; fileRef = 85308E26267FCB22001ABD76 /* PasswordManagerSettings.swift */; };
		8546DE6225C03056000CA5E1 /* UserAgentTests.swift in Sources */ = {isa = PBXBuildFile; fileRef = 8546DE6125C03056000CA5E1 /* UserAgentTests.swift */; };
		85480F8A25CDC360009424E3 /* MainMenu.storyboard in Resources */ = {isa = PBXBuildFile; fileRef = 85480F8925CDC360009424E3 /* MainMenu.storyboard */; };
		85480FBB25D181CB009424E3 /* ConfigurationDownloading.swift in Sources */ = {isa = PBXBuildFile; fileRef = 85480FBA25D181CB009424E3 /* ConfigurationDownloading.swift */; };
		85480FCF25D1AA22009424E3 /* ConfigurationStoring.swift in Sources */ = {isa = PBXBuildFile; fileRef = 85480FCE25D1AA22009424E3 /* ConfigurationStoring.swift */; };
		85625994269C8F9600EE44BC /* PasswordManager.storyboard in Resources */ = {isa = PBXBuildFile; fileRef = 85625993269C8F9600EE44BC /* PasswordManager.storyboard */; };
		85625996269C953C00EE44BC /* PasswordManagementViewController.swift in Sources */ = {isa = PBXBuildFile; fileRef = 85625995269C953C00EE44BC /* PasswordManagementViewController.swift */; };
		85625998269C9C5F00EE44BC /* PasswordManagementPopover.swift in Sources */ = {isa = PBXBuildFile; fileRef = 85625997269C9C5F00EE44BC /* PasswordManagementPopover.swift */; };
		8562599A269CA0A600EE44BC /* NSRectExtension.swift in Sources */ = {isa = PBXBuildFile; fileRef = 85625999269CA0A600EE44BC /* NSRectExtension.swift */; };
		856C98A6256EB59600A22F1F /* MenuItemSelectors.swift in Sources */ = {isa = PBXBuildFile; fileRef = 856C98A5256EB59600A22F1F /* MenuItemSelectors.swift */; };
		856C98D52570116900A22F1F /* NSWindow+Toast.swift in Sources */ = {isa = PBXBuildFile; fileRef = 856C98D42570116900A22F1F /* NSWindow+Toast.swift */; };
		856C98DF257014BD00A22F1F /* FileDownloadManager.swift in Sources */ = {isa = PBXBuildFile; fileRef = 856C98DE257014BD00A22F1F /* FileDownloadManager.swift */; };
		85799C1825DEBB3F0007EC87 /* Logging.swift in Sources */ = {isa = PBXBuildFile; fileRef = 85799C1725DEBB3F0007EC87 /* Logging.swift */; };
		85799C3425DFCD1B0007EC87 /* TrackerRadarManager.swift in Sources */ = {isa = PBXBuildFile; fileRef = 4B6160D225B14E6E007DE5B2 /* TrackerRadarManager.swift */; };
		8585B63826D6E66C00C1416F /* ButtonStyles.swift in Sources */ = {isa = PBXBuildFile; fileRef = 8585B63726D6E66C00C1416F /* ButtonStyles.swift */; };
		8589063A267BCD8E00D23B0D /* SaveCredentialsPopover.swift in Sources */ = {isa = PBXBuildFile; fileRef = 85890639267BCD8E00D23B0D /* SaveCredentialsPopover.swift */; };
		8589063C267BCDC000D23B0D /* SaveCredentialsViewController.swift in Sources */ = {isa = PBXBuildFile; fileRef = 8589063B267BCDC000D23B0D /* SaveCredentialsViewController.swift */; };
		858A797F26A79EAA00A75A42 /* UserText+PasswordManager.swift in Sources */ = {isa = PBXBuildFile; fileRef = 858A797E26A79EAA00A75A42 /* UserText+PasswordManager.swift */; };
		858A798326A8B75F00A75A42 /* CopyHandler.swift in Sources */ = {isa = PBXBuildFile; fileRef = 858A798226A8B75F00A75A42 /* CopyHandler.swift */; };
		858A798526A8BB5D00A75A42 /* NSTextViewExtension.swift in Sources */ = {isa = PBXBuildFile; fileRef = 858A798426A8BB5D00A75A42 /* NSTextViewExtension.swift */; };
		858A798826A99DBE00A75A42 /* PasswordManagementItemListModelTests.swift in Sources */ = {isa = PBXBuildFile; fileRef = 858A798726A99DBE00A75A42 /* PasswordManagementItemListModelTests.swift */; };
		858A798A26A9B35E00A75A42 /* PasswordManagementItemModelTests.swift in Sources */ = {isa = PBXBuildFile; fileRef = 858A798926A9B35E00A75A42 /* PasswordManagementItemModelTests.swift */; };
		858C1BED26974E6600E6C014 /* PasswordManagerSettingsTests.swift in Sources */ = {isa = PBXBuildFile; fileRef = 858C1BEC26974E6600E6C014 /* PasswordManagerSettingsTests.swift */; };
		85A0116925AF1D8900FA6A0C /* FindInPageViewController.swift in Sources */ = {isa = PBXBuildFile; fileRef = 85A0116825AF1D8900FA6A0C /* FindInPageViewController.swift */; };
		85A0117425AF2EDF00FA6A0C /* FindInPage.storyboard in Resources */ = {isa = PBXBuildFile; fileRef = 85A0117325AF2EDF00FA6A0C /* FindInPage.storyboard */; };
		85A0118225AF60E700FA6A0C /* FindInPageModel.swift in Sources */ = {isa = PBXBuildFile; fileRef = 85A0118125AF60E700FA6A0C /* FindInPageModel.swift */; };
		85A011EA25B4D4CA00FA6A0C /* FindInPageUserScript.swift in Sources */ = {isa = PBXBuildFile; fileRef = 85A011E925B4D4CA00FA6A0C /* FindInPageUserScript.swift */; };
		85AC3AEF25D5CE9800C7D2AA /* UserScripts.swift in Sources */ = {isa = PBXBuildFile; fileRef = 85AC3AEE25D5CE9800C7D2AA /* UserScripts.swift */; };
		85AC3AF725D5DBFD00C7D2AA /* DataExtension.swift in Sources */ = {isa = PBXBuildFile; fileRef = 85AC3AF625D5DBFD00C7D2AA /* DataExtension.swift */; };
		85AC3B0525D6B1D800C7D2AA /* ScriptSourceProviding.swift in Sources */ = {isa = PBXBuildFile; fileRef = 85AC3B0425D6B1D800C7D2AA /* ScriptSourceProviding.swift */; };
		85AC3B1725D9BC1A00C7D2AA /* ConfigurationDownloaderTests.swift in Sources */ = {isa = PBXBuildFile; fileRef = 85AC3B1625D9BC1A00C7D2AA /* ConfigurationDownloaderTests.swift */; };
		85AC3B3525DA82A600C7D2AA /* DataTaskProviding.swift in Sources */ = {isa = PBXBuildFile; fileRef = 85AC3B3425DA82A600C7D2AA /* DataTaskProviding.swift */; };
		85AC3B4925DAC9BD00C7D2AA /* ConfigurationStorageTests.swift in Sources */ = {isa = PBXBuildFile; fileRef = 85AC3B4825DAC9BD00C7D2AA /* ConfigurationStorageTests.swift */; };
		85AE2FF224A33A2D002D507F /* WebKit.framework in Frameworks */ = {isa = PBXBuildFile; fileRef = 85AE2FF124A33A2D002D507F /* WebKit.framework */; };
		85C6A29625CC1FFD00EEB5F1 /* UserDefaultsWrapper.swift in Sources */ = {isa = PBXBuildFile; fileRef = 85C6A29525CC1FFD00EEB5F1 /* UserDefaultsWrapper.swift */; };
		85CC1D73269EF1880062F04E /* PasswordManagementItemList.swift in Sources */ = {isa = PBXBuildFile; fileRef = 85CC1D72269EF1880062F04E /* PasswordManagementItemList.swift */; };
		85CC1D75269F6B420062F04E /* PasswordManagementItemView.swift in Sources */ = {isa = PBXBuildFile; fileRef = 85CC1D74269F6B420062F04E /* PasswordManagementItemView.swift */; };
		85CC1D7B26A05ECF0062F04E /* PasswordManagementItemListModel.swift in Sources */ = {isa = PBXBuildFile; fileRef = 85CC1D7A26A05ECF0062F04E /* PasswordManagementItemListModel.swift */; };
		85CC1D7D26A05F250062F04E /* PasswordManagementItemModel.swift in Sources */ = {isa = PBXBuildFile; fileRef = 85CC1D7C26A05F250062F04E /* PasswordManagementItemModel.swift */; };
		85D33F1225C82EB3002B91A6 /* ConfigurationManager.swift in Sources */ = {isa = PBXBuildFile; fileRef = 85D33F1125C82EB3002B91A6 /* ConfigurationManager.swift */; };
		85D438B6256E7C9E00F3BAF8 /* ContextMenuUserScript.swift in Sources */ = {isa = PBXBuildFile; fileRef = 85D438B5256E7C9E00F3BAF8 /* ContextMenuUserScript.swift */; };
		85D885B026A590A90077C374 /* NSNotificationName+PasswordManager.swift in Sources */ = {isa = PBXBuildFile; fileRef = 85D885AF26A590A90077C374 /* NSNotificationName+PasswordManager.swift */; };
		85D885B326A5A9DE0077C374 /* NSAlert+PasswordManager.swift in Sources */ = {isa = PBXBuildFile; fileRef = 85D885B226A5A9DE0077C374 /* NSAlert+PasswordManager.swift */; };
		85E11C2F25E7DC7E00974CAF /* ExternalURLHandler.swift in Sources */ = {isa = PBXBuildFile; fileRef = 85E11C2E25E7DC7E00974CAF /* ExternalURLHandler.swift */; };
		85E11C3725E7F1E100974CAF /* ExternalURLHandlerTests.swift in Sources */ = {isa = PBXBuildFile; fileRef = 85E11C3625E7F1E100974CAF /* ExternalURLHandlerTests.swift */; };
		85F1B0C925EF9759004792B6 /* URLEventHandlerTests.swift in Sources */ = {isa = PBXBuildFile; fileRef = 85F1B0C825EF9759004792B6 /* URLEventHandlerTests.swift */; };
		85F4D1C4266695C9002DD869 /* BrowserServicesKit in Frameworks */ = {isa = PBXBuildFile; productRef = 85F4D1C3266695C9002DD869 /* BrowserServicesKit */; };
		85F69B3C25EDE81F00978E59 /* URLExtensionTests.swift in Sources */ = {isa = PBXBuildFile; fileRef = 85F69B3B25EDE81F00978E59 /* URLExtensionTests.swift */; };
		85FF55C825F82E4F00E2AB99 /* Lottie in Frameworks */ = {isa = PBXBuildFile; productRef = 85FF55C725F82E4F00E2AB99 /* Lottie */; };
		AA06B6B72672AF8100F541C5 /* Sparkle in Frameworks */ = {isa = PBXBuildFile; productRef = AA06B6B62672AF8100F541C5 /* Sparkle */; };
		AA0877B826D5160D00B05660 /* SafariVersionReaderTests.swift in Sources */ = {isa = PBXBuildFile; fileRef = AA0877B726D5160D00B05660 /* SafariVersionReaderTests.swift */; };
		AA0877BA26D5161D00B05660 /* WebKitVersionProviderTests.swift in Sources */ = {isa = PBXBuildFile; fileRef = AA0877B926D5161D00B05660 /* WebKitVersionProviderTests.swift */; };
		AA0F3DB7261A566C0077F2D9 /* SuggestionLoadingMock.swift in Sources */ = {isa = PBXBuildFile; fileRef = AA0F3DB6261A566C0077F2D9 /* SuggestionLoadingMock.swift */; };
		AA2CB12D2587BB5600AA6FBE /* TabBarFooter.xib in Resources */ = {isa = PBXBuildFile; fileRef = AA2CB12C2587BB5600AA6FBE /* TabBarFooter.xib */; };
		AA2CB1352587C29500AA6FBE /* TabBarFooter.swift in Sources */ = {isa = PBXBuildFile; fileRef = AA2CB1342587C29500AA6FBE /* TabBarFooter.swift */; };
		AA3F895324C18AD500628DDE /* SuggestionViewModel.swift in Sources */ = {isa = PBXBuildFile; fileRef = AA3F895224C18AD500628DDE /* SuggestionViewModel.swift */; };
		AA4BBA3B25C58FA200C4FB0F /* MainMenu.swift in Sources */ = {isa = PBXBuildFile; fileRef = AA4BBA3A25C58FA200C4FB0F /* MainMenu.swift */; };
		AA4D700725545EF800C3411E /* URLEventHandler.swift in Sources */ = {isa = PBXBuildFile; fileRef = AA4D700625545EF800C3411E /* URLEventHandler.swift */; };
		AA4FF40C2624751A004E2377 /* GrammarFeaturesManager.swift in Sources */ = {isa = PBXBuildFile; fileRef = AA4FF40B2624751A004E2377 /* GrammarFeaturesManager.swift */; };
		AA512D1424D99D9800230283 /* FaviconService.swift in Sources */ = {isa = PBXBuildFile; fileRef = AA512D1324D99D9800230283 /* FaviconService.swift */; };
		AA585D82248FD31100E9A3E2 /* AppDelegate.swift in Sources */ = {isa = PBXBuildFile; fileRef = AA585D81248FD31100E9A3E2 /* AppDelegate.swift */; };
		AA585D84248FD31100E9A3E2 /* BrowserTabViewController.swift in Sources */ = {isa = PBXBuildFile; fileRef = AA585D83248FD31100E9A3E2 /* BrowserTabViewController.swift */; };
		AA585D86248FD31400E9A3E2 /* Assets.xcassets in Resources */ = {isa = PBXBuildFile; fileRef = AA585D85248FD31400E9A3E2 /* Assets.xcassets */; };
		AA585D89248FD31400E9A3E2 /* Main.storyboard in Resources */ = {isa = PBXBuildFile; fileRef = AA585D87248FD31400E9A3E2 /* Main.storyboard */; };
		AA585DAF2490E6E600E9A3E2 /* MainViewController.swift in Sources */ = {isa = PBXBuildFile; fileRef = AA585DAE2490E6E600E9A3E2 /* MainViewController.swift */; };
		AA5C8F59258FE21F00748EB7 /* NSTextFieldExtension.swift in Sources */ = {isa = PBXBuildFile; fileRef = AA5C8F58258FE21F00748EB7 /* NSTextFieldExtension.swift */; };
		AA5C8F5E2590EEE800748EB7 /* NSPointExtension.swift in Sources */ = {isa = PBXBuildFile; fileRef = AA5C8F5D2590EEE800748EB7 /* NSPointExtension.swift */; };
		AA5C8F632591021700748EB7 /* NSApplicationExtension.swift in Sources */ = {isa = PBXBuildFile; fileRef = AA5C8F622591021700748EB7 /* NSApplicationExtension.swift */; };
		AA5D6DAC24A340F700C6FBCE /* WebViewStateObserver.swift in Sources */ = {isa = PBXBuildFile; fileRef = AA5D6DAB24A340F700C6FBCE /* WebViewStateObserver.swift */; };
		AA63745424C9BF9A00AB2AC4 /* SuggestionContainerTests.swift in Sources */ = {isa = PBXBuildFile; fileRef = AA63745324C9BF9A00AB2AC4 /* SuggestionContainerTests.swift */; };
		AA652CB125DD825B009059CC /* LocalBookmarkStoreTests.swift in Sources */ = {isa = PBXBuildFile; fileRef = AA652CB025DD825B009059CC /* LocalBookmarkStoreTests.swift */; };
		AA652CCE25DD9071009059CC /* BookmarkListTests.swift in Sources */ = {isa = PBXBuildFile; fileRef = AA652CCD25DD9071009059CC /* BookmarkListTests.swift */; };
		AA652CD325DDA6E9009059CC /* LocalBookmarkManagerTests.swift in Sources */ = {isa = PBXBuildFile; fileRef = AA652CD225DDA6E9009059CC /* LocalBookmarkManagerTests.swift */; };
		AA652CDB25DDAB32009059CC /* BookmarkStoreMock.swift in Sources */ = {isa = PBXBuildFile; fileRef = AA652CDA25DDAB32009059CC /* BookmarkStoreMock.swift */; };
		AA66AF7A26F8E9B400C24EE7 /* dark-shield.json in Resources */ = {isa = PBXBuildFile; fileRef = AA66AF7926F8E9B400C24EE7 /* dark-shield.json */; };
		AA66AF7C26F8E9BB00C24EE7 /* dark-shield-dot.json in Resources */ = {isa = PBXBuildFile; fileRef = AA66AF7B26F8E9BB00C24EE7 /* dark-shield-dot.json */; };
		AA66AF7F26F8EE2200C24EE7 /* shield-dot.json in Resources */ = {isa = PBXBuildFile; fileRef = AA66AF7D26F8EE2200C24EE7 /* shield-dot.json */; };
		AA66AF8026F8EE2200C24EE7 /* shield.json in Resources */ = {isa = PBXBuildFile; fileRef = AA66AF7E26F8EE2200C24EE7 /* shield.json */; };
		AA6820E425502F19005ED0D5 /* WebsiteDataStore.swift in Sources */ = {isa = PBXBuildFile; fileRef = AA6820E325502F19005ED0D5 /* WebsiteDataStore.swift */; };
		AA6820EB25503D6A005ED0D5 /* Fire.swift in Sources */ = {isa = PBXBuildFile; fileRef = AA6820EA25503D6A005ED0D5 /* Fire.swift */; };
		AA6820F125503DA9005ED0D5 /* FireViewModel.swift in Sources */ = {isa = PBXBuildFile; fileRef = AA6820F025503DA9005ED0D5 /* FireViewModel.swift */; };
		AA68C3D32490ED62001B8783 /* NavigationBarViewController.swift in Sources */ = {isa = PBXBuildFile; fileRef = AA68C3D22490ED62001B8783 /* NavigationBarViewController.swift */; };
		AA68C3D72490F821001B8783 /* README.md in Resources */ = {isa = PBXBuildFile; fileRef = AA68C3D62490F821001B8783 /* README.md */; };
		AA693E5E2696E5B90007BB78 /* CrashReports.storyboard in Resources */ = {isa = PBXBuildFile; fileRef = AA693E5D2696E5B90007BB78 /* CrashReports.storyboard */; };
		AA6EF9AD25066F42004754E6 /* WindowsManager.swift in Sources */ = {isa = PBXBuildFile; fileRef = AA6EF9AC25066F42004754E6 /* WindowsManager.swift */; };
		AA6EF9B3250785D5004754E6 /* NSMenuExtension.swift in Sources */ = {isa = PBXBuildFile; fileRef = AA6EF9B2250785D5004754E6 /* NSMenuExtension.swift */; };
		AA6EF9B525081B4C004754E6 /* MainMenuActions.swift in Sources */ = {isa = PBXBuildFile; fileRef = AA6EF9B425081B4C004754E6 /* MainMenuActions.swift */; };
		AA6FFB4424DC33320028F4D0 /* NSViewExtension.swift in Sources */ = {isa = PBXBuildFile; fileRef = AA6FFB4324DC33320028F4D0 /* NSViewExtension.swift */; };
		AA6FFB4624DC3B5A0028F4D0 /* WebView.swift in Sources */ = {isa = PBXBuildFile; fileRef = AA6FFB4524DC3B5A0028F4D0 /* WebView.swift */; };
		AA72D5E325FE977F00C77619 /* AddEditFavoriteViewController.swift in Sources */ = {isa = PBXBuildFile; fileRef = AA72D5E225FE977F00C77619 /* AddEditFavoriteViewController.swift */; };
		AA72D5F025FEA49900C77619 /* AddEditFavoriteWindow.swift in Sources */ = {isa = PBXBuildFile; fileRef = AA72D5EF25FEA49900C77619 /* AddEditFavoriteWindow.swift */; };
		AA72D5FE25FFF94E00C77619 /* NSMenuItemExtension.swift in Sources */ = {isa = PBXBuildFile; fileRef = AA72D5FD25FFF94E00C77619 /* NSMenuItemExtension.swift */; };
		AA7412B224D0B3AC00D22FE0 /* TabBarViewItem.swift in Sources */ = {isa = PBXBuildFile; fileRef = AA7412B024D0B3AC00D22FE0 /* TabBarViewItem.swift */; };
		AA7412B324D0B3AC00D22FE0 /* TabBarViewItem.xib in Resources */ = {isa = PBXBuildFile; fileRef = AA7412B124D0B3AC00D22FE0 /* TabBarViewItem.xib */; };
		AA7412B524D1536B00D22FE0 /* MainWindowController.swift in Sources */ = {isa = PBXBuildFile; fileRef = AA7412B424D1536B00D22FE0 /* MainWindowController.swift */; };
		AA7412B724D1687000D22FE0 /* TabBarScrollView.swift in Sources */ = {isa = PBXBuildFile; fileRef = AA7412B624D1687000D22FE0 /* TabBarScrollView.swift */; };
		AA7412BD24D2BEEE00D22FE0 /* MainWindow.swift in Sources */ = {isa = PBXBuildFile; fileRef = AA7412BC24D2BEEE00D22FE0 /* MainWindow.swift */; };
		AA75A0AE26F3500C0086B667 /* PrivacyIconViewModel.swift in Sources */ = {isa = PBXBuildFile; fileRef = AA75A0AD26F3500C0086B667 /* PrivacyIconViewModel.swift */; };
		AA80EC54256BE3BC007083E7 /* UserText.swift in Sources */ = {isa = PBXBuildFile; fileRef = AA80EC53256BE3BC007083E7 /* UserText.swift */; };
		AA80EC67256C4691007083E7 /* BrowserTab.storyboard in Resources */ = {isa = PBXBuildFile; fileRef = AA80EC69256C4691007083E7 /* BrowserTab.storyboard */; };
		AA80EC6D256C469C007083E7 /* NavigationBar.storyboard in Resources */ = {isa = PBXBuildFile; fileRef = AA80EC6F256C469C007083E7 /* NavigationBar.storyboard */; };
		AA80EC73256C46A2007083E7 /* Suggestion.storyboard in Resources */ = {isa = PBXBuildFile; fileRef = AA80EC75256C46A2007083E7 /* Suggestion.storyboard */; };
		AA80EC79256C46AA007083E7 /* TabBar.storyboard in Resources */ = {isa = PBXBuildFile; fileRef = AA80EC7B256C46AA007083E7 /* TabBar.storyboard */; };
		AA80EC89256C49B8007083E7 /* Localizable.strings in Resources */ = {isa = PBXBuildFile; fileRef = AA80EC8B256C49B8007083E7 /* Localizable.strings */; };
		AA80EC8F256C49BC007083E7 /* Localizable.stringsdict in Resources */ = {isa = PBXBuildFile; fileRef = AA80EC91256C49BC007083E7 /* Localizable.stringsdict */; };
		AA88D14B252A557100980B4E /* URLRequestExtension.swift in Sources */ = {isa = PBXBuildFile; fileRef = AA88D14A252A557100980B4E /* URLRequestExtension.swift */; };
		AA8EDF2424923E980071C2E8 /* URLExtension.swift in Sources */ = {isa = PBXBuildFile; fileRef = AA8EDF2324923E980071C2E8 /* URLExtension.swift */; };
		AA8EDF2724923EC70071C2E8 /* StringExtension.swift in Sources */ = {isa = PBXBuildFile; fileRef = AA8EDF2624923EC70071C2E8 /* StringExtension.swift */; };
		AA92126F25ACCB1100600CD4 /* ErrorExtension.swift in Sources */ = {isa = PBXBuildFile; fileRef = AA92126E25ACCB1100600CD4 /* ErrorExtension.swift */; };
		AA92127725ADA07900600CD4 /* WKWebViewExtension.swift in Sources */ = {isa = PBXBuildFile; fileRef = AA92127625ADA07900600CD4 /* WKWebViewExtension.swift */; };
		AA97BF4625135DD30014931A /* ApplicationDockMenu.swift in Sources */ = {isa = PBXBuildFile; fileRef = AA97BF4525135DD30014931A /* ApplicationDockMenu.swift */; };
		AA9B7C7E26A06E040008D425 /* TrackerInfo.swift in Sources */ = {isa = PBXBuildFile; fileRef = AA9B7C7D26A06E040008D425 /* TrackerInfo.swift */; };
		AA9B7C8326A197A00008D425 /* ServerTrust.swift in Sources */ = {isa = PBXBuildFile; fileRef = AA9B7C8226A197A00008D425 /* ServerTrust.swift */; };
		AA9B7C8526A199B60008D425 /* ServerTrustViewModel.swift in Sources */ = {isa = PBXBuildFile; fileRef = AA9B7C8426A199B60008D425 /* ServerTrustViewModel.swift */; };
		AA9C362825518C44004B1BA3 /* WebsiteDataStoreMock.swift in Sources */ = {isa = PBXBuildFile; fileRef = AA9C362725518C44004B1BA3 /* WebsiteDataStoreMock.swift */; };
		AA9C363025518CA9004B1BA3 /* FireTests.swift in Sources */ = {isa = PBXBuildFile; fileRef = AA9C362F25518CA9004B1BA3 /* FireTests.swift */; };
		AA9E9A5625A3AE8400D1959D /* NSWindowExtension.swift in Sources */ = {isa = PBXBuildFile; fileRef = AA9E9A5525A3AE8400D1959D /* NSWindowExtension.swift */; };
		AA9E9A5E25A4867200D1959D /* TabDragAndDropManager.swift in Sources */ = {isa = PBXBuildFile; fileRef = AA9E9A5D25A4867200D1959D /* TabDragAndDropManager.swift */; };
		AA9FF95924A1ECF20039E328 /* Tab.swift in Sources */ = {isa = PBXBuildFile; fileRef = AA9FF95824A1ECF20039E328 /* Tab.swift */; };
		AA9FF95B24A1EFC20039E328 /* TabViewModel.swift in Sources */ = {isa = PBXBuildFile; fileRef = AA9FF95A24A1EFC20039E328 /* TabViewModel.swift */; };
		AA9FF95D24A1FA1C0039E328 /* TabCollection.swift in Sources */ = {isa = PBXBuildFile; fileRef = AA9FF95C24A1FA1C0039E328 /* TabCollection.swift */; };
		AA9FF95F24A1FB690039E328 /* TabCollectionViewModel.swift in Sources */ = {isa = PBXBuildFile; fileRef = AA9FF95E24A1FB680039E328 /* TabCollectionViewModel.swift */; };
		AAA0CC33252F181A0079BC96 /* NavigationButtonMenuDelegate.swift in Sources */ = {isa = PBXBuildFile; fileRef = AAA0CC32252F181A0079BC96 /* NavigationButtonMenuDelegate.swift */; };
		AAA0CC3C25337FAB0079BC96 /* WKBackForwardListItemViewModel.swift in Sources */ = {isa = PBXBuildFile; fileRef = AAA0CC3B25337FAB0079BC96 /* WKBackForwardListItemViewModel.swift */; };
		AAA0CC472533833C0079BC96 /* MoreOptionsMenu.swift in Sources */ = {isa = PBXBuildFile; fileRef = AAA0CC462533833C0079BC96 /* MoreOptionsMenu.swift */; };
		AAA0CC572539EBC90079BC96 /* FaviconUserScript.swift in Sources */ = {isa = PBXBuildFile; fileRef = AAA0CC562539EBC90079BC96 /* FaviconUserScript.swift */; };
		AAA0CC6A253CC43C0079BC96 /* WKUserContentControllerExtension.swift in Sources */ = {isa = PBXBuildFile; fileRef = AAA0CC69253CC43C0079BC96 /* WKUserContentControllerExtension.swift */; };
		AAA892EA250A4CEF005B37B2 /* WindowControllersManager.swift in Sources */ = {isa = PBXBuildFile; fileRef = AAA892E9250A4CEF005B37B2 /* WindowControllersManager.swift */; };
		AAADFD06264AA282001555EA /* TimeIntervalExtension.swift in Sources */ = {isa = PBXBuildFile; fileRef = AAADFD05264AA282001555EA /* TimeIntervalExtension.swift */; };
		AAB549DF25DAB8F80058460B /* BookmarkViewModel.swift in Sources */ = {isa = PBXBuildFile; fileRef = AAB549DE25DAB8F80058460B /* BookmarkViewModel.swift */; };
		AAB7320726DD0C37002FACF9 /* Fire.storyboard in Resources */ = {isa = PBXBuildFile; fileRef = AAB7320626DD0C37002FACF9 /* Fire.storyboard */; };
		AAB7320926DD0CD9002FACF9 /* FireViewController.swift in Sources */ = {isa = PBXBuildFile; fileRef = AAB7320826DD0CD9002FACF9 /* FireViewController.swift */; };
		AAB8203C26B2DE0D00788AC3 /* SuggestionListCharacteristics.swift in Sources */ = {isa = PBXBuildFile; fileRef = AAB8203B26B2DE0D00788AC3 /* SuggestionListCharacteristics.swift */; };
		AABAF59C260A7D130085060C /* FaviconServiceMock.swift in Sources */ = {isa = PBXBuildFile; fileRef = AABAF59B260A7D130085060C /* FaviconServiceMock.swift */; };
		AABEE69A24A902A90043105B /* SuggestionContainerViewModel.swift in Sources */ = {isa = PBXBuildFile; fileRef = AABEE69924A902A90043105B /* SuggestionContainerViewModel.swift */; };
		AABEE69C24A902BB0043105B /* SuggestionContainer.swift in Sources */ = {isa = PBXBuildFile; fileRef = AABEE69B24A902BB0043105B /* SuggestionContainer.swift */; };
		AABEE6A524AA0A7F0043105B /* SuggestionViewController.swift in Sources */ = {isa = PBXBuildFile; fileRef = AABEE6A424AA0A7F0043105B /* SuggestionViewController.swift */; };
		AABEE6A924AB4B910043105B /* SuggestionTableCellView.swift in Sources */ = {isa = PBXBuildFile; fileRef = AABEE6A824AB4B910043105B /* SuggestionTableCellView.swift */; };
		AABEE6AB24ACA0F90043105B /* SuggestionTableRowView.swift in Sources */ = {isa = PBXBuildFile; fileRef = AABEE6AA24ACA0F90043105B /* SuggestionTableRowView.swift */; };
		AABEE6AF24AD22B90043105B /* AddressBarTextField.swift in Sources */ = {isa = PBXBuildFile; fileRef = AABEE6AE24AD22B90043105B /* AddressBarTextField.swift */; };
		AAC30A26268DFEE200D2D9CD /* CrashReporter.swift in Sources */ = {isa = PBXBuildFile; fileRef = AAC30A25268DFEE200D2D9CD /* CrashReporter.swift */; };
		AAC30A28268E045400D2D9CD /* CrashReportReader.swift in Sources */ = {isa = PBXBuildFile; fileRef = AAC30A27268E045400D2D9CD /* CrashReportReader.swift */; };
		AAC30A2A268E239100D2D9CD /* CrashReport.swift in Sources */ = {isa = PBXBuildFile; fileRef = AAC30A29268E239100D2D9CD /* CrashReport.swift */; };
		AAC30A2C268F1ECD00D2D9CD /* CrashReportSender.swift in Sources */ = {isa = PBXBuildFile; fileRef = AAC30A2B268F1ECD00D2D9CD /* CrashReportSender.swift */; };
		AAC30A2E268F1EE300D2D9CD /* CrashReportPromptPresenter.swift in Sources */ = {isa = PBXBuildFile; fileRef = AAC30A2D268F1EE300D2D9CD /* CrashReportPromptPresenter.swift */; };
		AAC5E4C725D6A6E8007F5990 /* BookmarkPopover.swift in Sources */ = {isa = PBXBuildFile; fileRef = AAC5E4C425D6A6E8007F5990 /* BookmarkPopover.swift */; };
		AAC5E4C825D6A6E8007F5990 /* BookmarkPopoverViewController.swift in Sources */ = {isa = PBXBuildFile; fileRef = AAC5E4C525D6A6E8007F5990 /* BookmarkPopoverViewController.swift */; };
		AAC5E4C925D6A6E8007F5990 /* Bookmarks.storyboard in Resources */ = {isa = PBXBuildFile; fileRef = AAC5E4C625D6A6E8007F5990 /* Bookmarks.storyboard */; };
		AAC5E4D025D6A709007F5990 /* Bookmark.swift in Sources */ = {isa = PBXBuildFile; fileRef = AAC5E4CD25D6A709007F5990 /* Bookmark.swift */; };
		AAC5E4D125D6A709007F5990 /* BookmarkManager.swift in Sources */ = {isa = PBXBuildFile; fileRef = AAC5E4CE25D6A709007F5990 /* BookmarkManager.swift */; };
		AAC5E4D225D6A709007F5990 /* BookmarkList.swift in Sources */ = {isa = PBXBuildFile; fileRef = AAC5E4CF25D6A709007F5990 /* BookmarkList.swift */; };
		AAC5E4D925D6A711007F5990 /* BookmarkStore.swift in Sources */ = {isa = PBXBuildFile; fileRef = AAC5E4D625D6A710007F5990 /* BookmarkStore.swift */; };
		AAC5E4E425D6BA9C007F5990 /* NSSizeExtension.swift in Sources */ = {isa = PBXBuildFile; fileRef = AAC5E4E325D6BA9C007F5990 /* NSSizeExtension.swift */; };
		AAC5E4F125D6BF10007F5990 /* AddressBarButton.swift in Sources */ = {isa = PBXBuildFile; fileRef = AAC5E4F025D6BF10007F5990 /* AddressBarButton.swift */; };
		AAC5E4F625D6BF2C007F5990 /* AddressBarButtonsViewController.swift in Sources */ = {isa = PBXBuildFile; fileRef = AAC5E4F525D6BF2C007F5990 /* AddressBarButtonsViewController.swift */; };
		AAC82C60258B6CB5009B6B42 /* TooltipWindowController.swift in Sources */ = {isa = PBXBuildFile; fileRef = AAC82C5F258B6CB5009B6B42 /* TooltipWindowController.swift */; };
		AAC9C01524CAFBCE00AD1325 /* TabTests.swift in Sources */ = {isa = PBXBuildFile; fileRef = AAC9C01424CAFBCE00AD1325 /* TabTests.swift */; };
		AAC9C01724CAFBDC00AD1325 /* TabCollectionTests.swift in Sources */ = {isa = PBXBuildFile; fileRef = AAC9C01624CAFBDC00AD1325 /* TabCollectionTests.swift */; };
		AAC9C01C24CB594C00AD1325 /* TabViewModelTests.swift in Sources */ = {isa = PBXBuildFile; fileRef = AAC9C01B24CB594C00AD1325 /* TabViewModelTests.swift */; };
		AAC9C01E24CB6BEB00AD1325 /* TabCollectionViewModelTests.swift in Sources */ = {isa = PBXBuildFile; fileRef = AAC9C01D24CB6BEB00AD1325 /* TabCollectionViewModelTests.swift */; };
		AACF6FD626BC366D00CF09F9 /* SafariVersionReader.swift in Sources */ = {isa = PBXBuildFile; fileRef = AACF6FD526BC366D00CF09F9 /* SafariVersionReader.swift */; };
		AAD6D8882696DF6D002393B3 /* CrashReportPromptViewController.swift in Sources */ = {isa = PBXBuildFile; fileRef = AAD6D8862696DF6D002393B3 /* CrashReportPromptViewController.swift */; };
		AAD86E52267A0DFF005C11BE /* UpdateController.swift in Sources */ = {isa = PBXBuildFile; fileRef = AAD86E51267A0DFF005C11BE /* UpdateController.swift */; };
		AADCBF3526F7716200EF67A8 /* trackers.json in Resources */ = {isa = PBXBuildFile; fileRef = AADCBF3026F7716200EF67A8 /* trackers.json */; };
		AADCBF3A26F7C2CE00EF67A8 /* LottieAnimationCache.swift in Sources */ = {isa = PBXBuildFile; fileRef = AADCBF3926F7C2CE00EF67A8 /* LottieAnimationCache.swift */; };
		AADE11C026D916D70032D8A7 /* StringExtensionTests.swift in Sources */ = {isa = PBXBuildFile; fileRef = AADE11BF26D916D70032D8A7 /* StringExtensionTests.swift */; };
		AAE39D1B24F44885008EF28B /* TabCollectionViewModelDelegateMock.swift in Sources */ = {isa = PBXBuildFile; fileRef = AAE39D1A24F44885008EF28B /* TabCollectionViewModelDelegateMock.swift */; };
		AAE71E2C25F781EA00D74437 /* Homepage.storyboard in Resources */ = {isa = PBXBuildFile; fileRef = AAE71E2B25F781EA00D74437 /* Homepage.storyboard */; };
		AAE71E3125F7855400D74437 /* HomepageViewController.swift in Sources */ = {isa = PBXBuildFile; fileRef = AAE71E3025F7855400D74437 /* HomepageViewController.swift */; };
		AAE71E3725F7869300D74437 /* HomepageCollectionViewItem.swift in Sources */ = {isa = PBXBuildFile; fileRef = AAE71E3525F7869300D74437 /* HomepageCollectionViewItem.swift */; };
		AAE71E3825F7869300D74437 /* HomepageCollectionViewItem.xib in Resources */ = {isa = PBXBuildFile; fileRef = AAE71E3625F7869300D74437 /* HomepageCollectionViewItem.xib */; };
		AAE7527A263B046100B973F8 /* History.xcdatamodeld in Sources */ = {isa = PBXBuildFile; fileRef = AAE75278263B046100B973F8 /* History.xcdatamodeld */; };
		AAE7527C263B056C00B973F8 /* HistoryStore.swift in Sources */ = {isa = PBXBuildFile; fileRef = AAE7527B263B056C00B973F8 /* HistoryStore.swift */; };
		AAE7527E263B05C600B973F8 /* HistoryEntry.swift in Sources */ = {isa = PBXBuildFile; fileRef = AAE7527D263B05C600B973F8 /* HistoryEntry.swift */; };
		AAE75280263B0A4D00B973F8 /* HistoryCoordinator.swift in Sources */ = {isa = PBXBuildFile; fileRef = AAE7527F263B0A4D00B973F8 /* HistoryCoordinator.swift */; };
		AAE8B102258A41C000E81239 /* Tooltip.storyboard in Resources */ = {isa = PBXBuildFile; fileRef = AAE8B101258A41C000E81239 /* Tooltip.storyboard */; };
		AAE8B110258A456C00E81239 /* TooltipViewController.swift in Sources */ = {isa = PBXBuildFile; fileRef = AAE8B10F258A456C00E81239 /* TooltipViewController.swift */; };
		AAEC74B22642C57200C2EFBC /* HistoryCoordinatingMock.swift in Sources */ = {isa = PBXBuildFile; fileRef = AAEC74B12642C57200C2EFBC /* HistoryCoordinatingMock.swift */; };
		AAEC74B42642C69300C2EFBC /* HistoryCoordinatorTests.swift in Sources */ = {isa = PBXBuildFile; fileRef = AAEC74B32642C69300C2EFBC /* HistoryCoordinatorTests.swift */; };
		AAEC74B62642CC6A00C2EFBC /* HistoryStoringMock.swift in Sources */ = {isa = PBXBuildFile; fileRef = AAEC74B52642CC6A00C2EFBC /* HistoryStoringMock.swift */; };
		AAEC74B82642E43800C2EFBC /* HistoryStoreTests.swift in Sources */ = {isa = PBXBuildFile; fileRef = AAEC74B72642E43800C2EFBC /* HistoryStoreTests.swift */; };
		AAEC74BB2642E67C00C2EFBC /* NSPersistentContainerExtension.swift in Sources */ = {isa = PBXBuildFile; fileRef = AAEC74BA2642E67C00C2EFBC /* NSPersistentContainerExtension.swift */; };
		AAEC74BC2642F0F800C2EFBC /* History.xcdatamodeld in Sources */ = {isa = PBXBuildFile; fileRef = AAE75278263B046100B973F8 /* History.xcdatamodeld */; };
		AAECA42024EEA4AC00EFA63A /* IndexPathExtension.swift in Sources */ = {isa = PBXBuildFile; fileRef = AAECA41F24EEA4AC00EFA63A /* IndexPathExtension.swift */; };
		AAF7D3862567CED500998667 /* WebViewConfiguration.swift in Sources */ = {isa = PBXBuildFile; fileRef = AAF7D3852567CED500998667 /* WebViewConfiguration.swift */; };
		AAFCB37F25E545D400859DD4 /* PublisherExtension.swift in Sources */ = {isa = PBXBuildFile; fileRef = AAFCB37E25E545D400859DD4 /* PublisherExtension.swift */; };
		AAFE068326C7082D005434CC /* WebKitVersionProvider.swift in Sources */ = {isa = PBXBuildFile; fileRef = AAFE068226C7082D005434CC /* WebKitVersionProvider.swift */; };
		B6106B9E26A565DA0013B453 /* BundleExtension.swift in Sources */ = {isa = PBXBuildFile; fileRef = B6106B9D26A565DA0013B453 /* BundleExtension.swift */; };
		B6106BA026A7BE0B0013B453 /* PermissionManagerTests.swift in Sources */ = {isa = PBXBuildFile; fileRef = B6106B9F26A7BE0B0013B453 /* PermissionManagerTests.swift */; };
		B6106BA426A7BEA40013B453 /* PermissionAuthorizationState.swift in Sources */ = {isa = PBXBuildFile; fileRef = B6106BA226A7BEA00013B453 /* PermissionAuthorizationState.swift */; };
		B6106BA726A7BECC0013B453 /* PermissionAuthorizationQuery.swift in Sources */ = {isa = PBXBuildFile; fileRef = B6106BA526A7BEC80013B453 /* PermissionAuthorizationQuery.swift */; };
		B6106BAB26A7BF1D0013B453 /* PermissionType.swift in Sources */ = {isa = PBXBuildFile; fileRef = B6106BAA26A7BF1D0013B453 /* PermissionType.swift */; };
		B6106BAD26A7BF390013B453 /* PermissionState.swift in Sources */ = {isa = PBXBuildFile; fileRef = B6106BAC26A7BF390013B453 /* PermissionState.swift */; };
		B6106BAF26A7C6180013B453 /* PermissionStoreMock.swift in Sources */ = {isa = PBXBuildFile; fileRef = B6106BAE26A7C6180013B453 /* PermissionStoreMock.swift */; };
		B6106BB126A7D8720013B453 /* PermissionStoreTests.swift in Sources */ = {isa = PBXBuildFile; fileRef = B6106BB026A7D8720013B453 /* PermissionStoreTests.swift */; };
		B6106BB326A7F4AA0013B453 /* GeolocationServiceMock.swift in Sources */ = {isa = PBXBuildFile; fileRef = B6106BB226A7F4AA0013B453 /* GeolocationServiceMock.swift */; };
		B6106BB526A809E60013B453 /* GeolocationProviderTests.swift in Sources */ = {isa = PBXBuildFile; fileRef = B6106BB426A809E60013B453 /* GeolocationProviderTests.swift */; };
		B61EF3EC266F91E700B4D78F /* WKWebView+Download.swift in Sources */ = {isa = PBXBuildFile; fileRef = B61EF3EB266F91E700B4D78F /* WKWebView+Download.swift */; };
		B61EF3F1266F922200B4D78F /* WKProcessPool+DownloadDelegate.swift in Sources */ = {isa = PBXBuildFile; fileRef = B61EF3F0266F922200B4D78F /* WKProcessPool+DownloadDelegate.swift */; };
		B61F012325ECBAE400ABB5A3 /* UserScriptsTest.swift in Sources */ = {isa = PBXBuildFile; fileRef = B61F012225ECBAE400ABB5A3 /* UserScriptsTest.swift */; };
		B61F012B25ECBB1700ABB5A3 /* UserScriptsManagerTests.swift in Sources */ = {isa = PBXBuildFile; fileRef = B61F012A25ECBB1700ABB5A3 /* UserScriptsManagerTests.swift */; };
		B61F015525EDD5A700ABB5A3 /* UserContentController.swift in Sources */ = {isa = PBXBuildFile; fileRef = B61F015425EDD5A700ABB5A3 /* UserContentController.swift */; };
		B62EB47C25BAD3BB005745C6 /* WKWebViewPrivateMethodsAvailabilityTests.swift in Sources */ = {isa = PBXBuildFile; fileRef = B62EB47B25BAD3BB005745C6 /* WKWebViewPrivateMethodsAvailabilityTests.swift */; };
		B630793526731BC400DCEE41 /* URLSuggestedFilenameTests.swift in Sources */ = {isa = PBXBuildFile; fileRef = 8553FF51257523760029327F /* URLSuggestedFilenameTests.swift */; };
		B630793A26731F2600DCEE41 /* FileDownloadManagerTests.swift in Sources */ = {isa = PBXBuildFile; fileRef = B630793926731F2600DCEE41 /* FileDownloadManagerTests.swift */; };
		B630794226731F5400DCEE41 /* WKDownloadMock.swift in Sources */ = {isa = PBXBuildFile; fileRef = B630794126731F5400DCEE41 /* WKDownloadMock.swift */; };
		B633C86D25E797D800E4B352 /* UserScriptsManager.swift in Sources */ = {isa = PBXBuildFile; fileRef = B633C86C25E797D800E4B352 /* UserScriptsManager.swift */; };
		B637273B26CBC8AF00C8CB02 /* AuthenticationAlert.swift in Sources */ = {isa = PBXBuildFile; fileRef = B637273A26CBC8AF00C8CB02 /* AuthenticationAlert.swift */; };
		B637273D26CCF0C200C8CB02 /* OptionalExtension.swift in Sources */ = {isa = PBXBuildFile; fileRef = B637273C26CCF0C200C8CB02 /* OptionalExtension.swift */; };
		B637274426CE25EF00C8CB02 /* NSApplication+BuildTime.m in Sources */ = {isa = PBXBuildFile; fileRef = B637274326CE25EF00C8CB02 /* NSApplication+BuildTime.m */; };
		B63D466925BEB6C200874977 /* WKWebView+SessionState.swift in Sources */ = {isa = PBXBuildFile; fileRef = B63D466825BEB6C200874977 /* WKWebView+SessionState.swift */; };
		B63D467125BFA6C100874977 /* DispatchQueueExtensions.swift in Sources */ = {isa = PBXBuildFile; fileRef = B63D467025BFA6C100874977 /* DispatchQueueExtensions.swift */; };
		B63D467A25BFC3E100874977 /* NSCoderExtensions.swift in Sources */ = {isa = PBXBuildFile; fileRef = B63D467925BFC3E100874977 /* NSCoderExtensions.swift */; };
		B63ED0D826AE729600A9DAD1 /* PermissionModelTests.swift in Sources */ = {isa = PBXBuildFile; fileRef = B63ED0D726AE729600A9DAD1 /* PermissionModelTests.swift */; };
		B63ED0DA26AE7AF400A9DAD1 /* PermissionManagerMock.swift in Sources */ = {isa = PBXBuildFile; fileRef = B63ED0D926AE7AF400A9DAD1 /* PermissionManagerMock.swift */; };
		B63ED0DC26AE7B1E00A9DAD1 /* WebViewMock.swift in Sources */ = {isa = PBXBuildFile; fileRef = B63ED0DB26AE7B1E00A9DAD1 /* WebViewMock.swift */; };
		B63ED0DE26AFD9A300A9DAD1 /* AVCaptureDeviceMock.swift in Sources */ = {isa = PBXBuildFile; fileRef = B63ED0DD26AFD9A300A9DAD1 /* AVCaptureDeviceMock.swift */; };
		B63ED0E026AFE32F00A9DAD1 /* GeolocationProviderMock.swift in Sources */ = {isa = PBXBuildFile; fileRef = B63ED0DF26AFE32F00A9DAD1 /* GeolocationProviderMock.swift */; };
		B63ED0E326B3E7FA00A9DAD1 /* CLLocationManagerMock.swift in Sources */ = {isa = PBXBuildFile; fileRef = B63ED0E226B3E7FA00A9DAD1 /* CLLocationManagerMock.swift */; };
		B63ED0E526BB8FB900A9DAD1 /* SharingMenu.swift in Sources */ = {isa = PBXBuildFile; fileRef = B63ED0E426BB8FB900A9DAD1 /* SharingMenu.swift */; };
		B64C84DE2692D7400048FEBE /* PermissionAuthorization.storyboard in Resources */ = {isa = PBXBuildFile; fileRef = B64C84DD2692D7400048FEBE /* PermissionAuthorization.storyboard */; };
		B64C84E32692DC9F0048FEBE /* PermissionAuthorizationViewController.swift in Sources */ = {isa = PBXBuildFile; fileRef = B64C84E22692DC9F0048FEBE /* PermissionAuthorizationViewController.swift */; };
		B64C84EB2692DD650048FEBE /* PermissionAuthorizationPopover.swift in Sources */ = {isa = PBXBuildFile; fileRef = B64C84EA2692DD650048FEBE /* PermissionAuthorizationPopover.swift */; };
		B64C84F1269310120048FEBE /* PermissionManager.swift in Sources */ = {isa = PBXBuildFile; fileRef = B64C84F0269310120048FEBE /* PermissionManager.swift */; };
		B64C852A26942AC90048FEBE /* PermissionContextMenu.swift in Sources */ = {isa = PBXBuildFile; fileRef = B64C852926942AC90048FEBE /* PermissionContextMenu.swift */; };
		B64C853026943BC10048FEBE /* Permissions.xcdatamodeld in Sources */ = {isa = PBXBuildFile; fileRef = B64C852E26943BC10048FEBE /* Permissions.xcdatamodeld */; };
		B64C853826944B880048FEBE /* StoredPermission.swift in Sources */ = {isa = PBXBuildFile; fileRef = B64C853726944B880048FEBE /* StoredPermission.swift */; };
		B64C853D26944B940048FEBE /* PermissionStore.swift in Sources */ = {isa = PBXBuildFile; fileRef = B64C853C26944B940048FEBE /* PermissionStore.swift */; };
		B64C85422694590B0048FEBE /* PermissionButton.swift in Sources */ = {isa = PBXBuildFile; fileRef = B64C85412694590B0048FEBE /* PermissionButton.swift */; };
		B65349AA265CF45000DCC645 /* DispatchQueueExtensionsTests.swift in Sources */ = {isa = PBXBuildFile; fileRef = B65349A9265CF45000DCC645 /* DispatchQueueExtensionsTests.swift */; };
		B6553692268440D700085A79 /* WKProcessPool+GeolocationProvider.swift in Sources */ = {isa = PBXBuildFile; fileRef = B6553691268440D700085A79 /* WKProcessPool+GeolocationProvider.swift */; };
		B655369B268442EE00085A79 /* GeolocationProvider.swift in Sources */ = {isa = PBXBuildFile; fileRef = B655369A268442EE00085A79 /* GeolocationProvider.swift */; };
		B65536A62685B82B00085A79 /* Permissions.swift in Sources */ = {isa = PBXBuildFile; fileRef = B65536A52685B82B00085A79 /* Permissions.swift */; };
		B65536AE2685E17200085A79 /* GeolocationService.swift in Sources */ = {isa = PBXBuildFile; fileRef = B65536AD2685E17100085A79 /* GeolocationService.swift */; };
		B65783E725F8AAFB00D8DB33 /* String+Punycode.swift in Sources */ = {isa = PBXBuildFile; fileRef = B65783E625F8AAFB00D8DB33 /* String+Punycode.swift */; };
		B65783EC25F8AB9300D8DB33 /* String+PunycodeTests.swift in Sources */ = {isa = PBXBuildFile; fileRef = B65783EB25F8AB9200D8DB33 /* String+PunycodeTests.swift */; };
		B65783F525F8ACA400D8DB33 /* Punnycode in Frameworks */ = {isa = PBXBuildFile; productRef = B65783F425F8ACA400D8DB33 /* Punnycode */; };
		B657841A25FA484B00D8DB33 /* NSException+Catch.m in Sources */ = {isa = PBXBuildFile; fileRef = B657841925FA484B00D8DB33 /* NSException+Catch.m */; };
		B657841F25FA497600D8DB33 /* NSException+Catch.swift in Sources */ = {isa = PBXBuildFile; fileRef = B657841E25FA497600D8DB33 /* NSException+Catch.swift */; };
		B65E6B9E26D9EC0800095F96 /* CircularProgressView.swift in Sources */ = {isa = PBXBuildFile; fileRef = B65E6B9D26D9EC0800095F96 /* CircularProgressView.swift */; };
		B65E6BA026D9F10600095F96 /* NSBezierPathExtension.swift in Sources */ = {isa = PBXBuildFile; fileRef = B65E6B9F26D9F10600095F96 /* NSBezierPathExtension.swift */; };
		B66E9DD22670EB2A00E53BB5 /* _WKDownload+WebKitDownload.swift in Sources */ = {isa = PBXBuildFile; fileRef = B66E9DD12670EB2A00E53BB5 /* _WKDownload+WebKitDownload.swift */; };
		B66E9DD42670EB4A00E53BB5 /* WKDownload+WebKitDownload.swift in Sources */ = {isa = PBXBuildFile; fileRef = B66E9DD32670EB4A00E53BB5 /* WKDownload+WebKitDownload.swift */; };
		B67C6C3D2654B897006C872E /* WebViewExtensionTests.swift in Sources */ = {isa = PBXBuildFile; fileRef = B67C6C3C2654B897006C872E /* WebViewExtensionTests.swift */; };
		B67C6C422654BF49006C872E /* DuckDuckGo-Symbol.jpg in Resources */ = {isa = PBXBuildFile; fileRef = B67C6C412654BF49006C872E /* DuckDuckGo-Symbol.jpg */; };
		B67C6C472654C643006C872E /* FileManagerExtensionTests.swift in Sources */ = {isa = PBXBuildFile; fileRef = B67C6C462654C643006C872E /* FileManagerExtensionTests.swift */; };
		B68172A9269C487D006D1092 /* PrivacyDashboardUserScript.swift in Sources */ = {isa = PBXBuildFile; fileRef = B68172A8269C487D006D1092 /* PrivacyDashboardUserScript.swift */; };
		B68172AE269EB43F006D1092 /* GeolocationServiceTests.swift in Sources */ = {isa = PBXBuildFile; fileRef = B68172AD269EB43F006D1092 /* GeolocationServiceTests.swift */; };
		B68458B025C7E76A00DC17B6 /* WindowManager+StateRestoration.swift in Sources */ = {isa = PBXBuildFile; fileRef = B68458AF25C7E76A00DC17B6 /* WindowManager+StateRestoration.swift */; };
		B68458B825C7E8B200DC17B6 /* Tab+NSSecureCoding.swift in Sources */ = {isa = PBXBuildFile; fileRef = B68458B725C7E8B200DC17B6 /* Tab+NSSecureCoding.swift */; };
		B68458C025C7E9E000DC17B6 /* TabCollectionViewModel+NSSecureCoding.swift in Sources */ = {isa = PBXBuildFile; fileRef = B68458BF25C7E9E000DC17B6 /* TabCollectionViewModel+NSSecureCoding.swift */; };
		B68458C525C7EA0C00DC17B6 /* TabCollection+NSSecureCoding.swift in Sources */ = {isa = PBXBuildFile; fileRef = B68458C425C7EA0C00DC17B6 /* TabCollection+NSSecureCoding.swift */; };
		B68458CD25C7EB9000DC17B6 /* WKWebViewConfigurationExtensions.swift in Sources */ = {isa = PBXBuildFile; fileRef = B68458CC25C7EB9000DC17B6 /* WKWebViewConfigurationExtensions.swift */; };
		B684590825C9027900DC17B6 /* AppStateChangedPublisher.swift in Sources */ = {isa = PBXBuildFile; fileRef = B684590725C9027900DC17B6 /* AppStateChangedPublisher.swift */; };
		B684592225C93BE000DC17B6 /* Publisher.asVoid.swift in Sources */ = {isa = PBXBuildFile; fileRef = B684592125C93BE000DC17B6 /* Publisher.asVoid.swift */; };
		B684592725C93C0500DC17B6 /* Publishers.NestedObjectChanges.swift in Sources */ = {isa = PBXBuildFile; fileRef = B684592625C93C0500DC17B6 /* Publishers.NestedObjectChanges.swift */; };
		B684592F25C93FBF00DC17B6 /* AppStateRestorationManager.swift in Sources */ = {isa = PBXBuildFile; fileRef = B684592E25C93FBF00DC17B6 /* AppStateRestorationManager.swift */; };
		B687260426E215C9008EE860 /* ExpirationChecker.swift in Sources */ = {isa = PBXBuildFile; fileRef = B687260326E215C9008EE860 /* ExpirationChecker.swift */; };
		B689ECD526C247DB006FB0C5 /* BackForwardListItem.swift in Sources */ = {isa = PBXBuildFile; fileRef = B689ECD426C247DB006FB0C5 /* BackForwardListItem.swift */; };
		B693954A26F04BEB0015B914 /* NibLoadable.swift in Sources */ = {isa = PBXBuildFile; fileRef = B693953C26F04BE70015B914 /* NibLoadable.swift */; };
		B693954B26F04BEB0015B914 /* MouseOverView.swift in Sources */ = {isa = PBXBuildFile; fileRef = B693953D26F04BE70015B914 /* MouseOverView.swift */; };
		B693954C26F04BEB0015B914 /* FocusRingView.swift in Sources */ = {isa = PBXBuildFile; fileRef = B693953E26F04BE70015B914 /* FocusRingView.swift */; };
		B693954D26F04BEB0015B914 /* MouseClickView.swift in Sources */ = {isa = PBXBuildFile; fileRef = B693953F26F04BE80015B914 /* MouseClickView.swift */; };
		B693954E26F04BEB0015B914 /* ProgressView.swift in Sources */ = {isa = PBXBuildFile; fileRef = B693954026F04BE80015B914 /* ProgressView.swift */; };
		B693954F26F04BEB0015B914 /* PaddedImageButton.swift in Sources */ = {isa = PBXBuildFile; fileRef = B693954126F04BE80015B914 /* PaddedImageButton.swift */; };
		B693955026F04BEB0015B914 /* ShadowView.swift in Sources */ = {isa = PBXBuildFile; fileRef = B693954226F04BE90015B914 /* ShadowView.swift */; };
		B693955126F04BEB0015B914 /* GradientView.swift in Sources */ = {isa = PBXBuildFile; fileRef = B693954326F04BE90015B914 /* GradientView.swift */; };
		B693955226F04BEB0015B914 /* LongPressButton.swift in Sources */ = {isa = PBXBuildFile; fileRef = B693954426F04BE90015B914 /* LongPressButton.swift */; };
		B693955326F04BEC0015B914 /* WindowDraggingView.swift in Sources */ = {isa = PBXBuildFile; fileRef = B693954526F04BEA0015B914 /* WindowDraggingView.swift */; };
		B693955426F04BEC0015B914 /* ColorView.swift in Sources */ = {isa = PBXBuildFile; fileRef = B693954626F04BEA0015B914 /* ColorView.swift */; };
		B693955526F04BEC0015B914 /* NSSavePanelExtension.swift in Sources */ = {isa = PBXBuildFile; fileRef = B693954726F04BEA0015B914 /* NSSavePanelExtension.swift */; };
		B693955626F04BEC0015B914 /* SavePanelAccessoryView.xib in Resources */ = {isa = PBXBuildFile; fileRef = B693954826F04BEB0015B914 /* SavePanelAccessoryView.xib */; };
		B693955726F04BEC0015B914 /* MouseOverButton.swift in Sources */ = {isa = PBXBuildFile; fileRef = B693954926F04BEB0015B914 /* MouseOverButton.swift */; };
		B693955926F04C7B0015B914 /* FaviconView.swift in Sources */ = {isa = PBXBuildFile; fileRef = B693955826F04C7B0015B914 /* FaviconView.swift */; };
		B693955B26F0CE300015B914 /* WebKitDownloadDelegate.swift in Sources */ = {isa = PBXBuildFile; fileRef = B693955A26F0CE300015B914 /* WebKitDownloadDelegate.swift */; };
		B693955D26F19CD70015B914 /* DownloadListStoreTests.swift in Sources */ = {isa = PBXBuildFile; fileRef = B693955C26F19CD70015B914 /* DownloadListStoreTests.swift */; };
		B693955F26F1C17F0015B914 /* DownloadListCoordinatorTests.swift in Sources */ = {isa = PBXBuildFile; fileRef = B693955E26F1C17F0015B914 /* DownloadListCoordinatorTests.swift */; };
		B693956126F1C1BC0015B914 /* DownloadListStoreMock.swift in Sources */ = {isa = PBXBuildFile; fileRef = B693956026F1C1BC0015B914 /* DownloadListStoreMock.swift */; };
		B693956326F1C2A40015B914 /* FileDownloadManagerMock.swift in Sources */ = {isa = PBXBuildFile; fileRef = B693956226F1C2A40015B914 /* FileDownloadManagerMock.swift */; };
		B693956926F352DB0015B914 /* DownloadsWebViewMock.m in Sources */ = {isa = PBXBuildFile; fileRef = B693956826F352DB0015B914 /* DownloadsWebViewMock.m */; };
		B6A5A27125B9377300AA7ADA /* StatePersistenceService.swift in Sources */ = {isa = PBXBuildFile; fileRef = B6A5A27025B9377300AA7ADA /* StatePersistenceService.swift */; };
		B6A5A27925B93FFF00AA7ADA /* StateRestorationManagerTests.swift in Sources */ = {isa = PBXBuildFile; fileRef = B6A5A27825B93FFE00AA7ADA /* StateRestorationManagerTests.swift */; };
		B6A5A27E25B9403E00AA7ADA /* FileStoreMock.swift in Sources */ = {isa = PBXBuildFile; fileRef = B6A5A27D25B9403E00AA7ADA /* FileStoreMock.swift */; };
		B6A5A2A025B96E8300AA7ADA /* AppStateChangePublisherTests.swift in Sources */ = {isa = PBXBuildFile; fileRef = B6A5A29F25B96E8300AA7ADA /* AppStateChangePublisherTests.swift */; };
		B6A5A2A825BAA35500AA7ADA /* WindowManagerStateRestorationTests.swift in Sources */ = {isa = PBXBuildFile; fileRef = B6A5A2A725BAA35500AA7ADA /* WindowManagerStateRestorationTests.swift */; };
		B6A924D42664BBBB001A28CA /* WKWebViewDownloadDelegate.swift in Sources */ = {isa = PBXBuildFile; fileRef = B6A924D32664BBB9001A28CA /* WKWebViewDownloadDelegate.swift */; };
		B6A924D92664C72E001A28CA /* WebKitDownloadTask.swift in Sources */ = {isa = PBXBuildFile; fileRef = B6A924D82664C72D001A28CA /* WebKitDownloadTask.swift */; };
		B6A924DE2664CA09001A28CA /* LegacyWebKitDownloadDelegate.swift in Sources */ = {isa = PBXBuildFile; fileRef = B6A924DD2664CA08001A28CA /* LegacyWebKitDownloadDelegate.swift */; };
		B6A9E45326142B070067D1B9 /* Pixel.swift in Sources */ = {isa = PBXBuildFile; fileRef = B6A9E45226142B070067D1B9 /* Pixel.swift */; };
		B6A9E45A261460350067D1B9 /* ApiRequestError.swift in Sources */ = {isa = PBXBuildFile; fileRef = B6A9E457261460340067D1B9 /* ApiRequestError.swift */; };
		B6A9E45B261460350067D1B9 /* APIHeaders.swift in Sources */ = {isa = PBXBuildFile; fileRef = B6A9E458261460340067D1B9 /* APIHeaders.swift */; };
		B6A9E45C261460350067D1B9 /* APIRequest.swift in Sources */ = {isa = PBXBuildFile; fileRef = B6A9E459261460350067D1B9 /* APIRequest.swift */; };
		B6A9E4612614608B0067D1B9 /* AppVersion.swift in Sources */ = {isa = PBXBuildFile; fileRef = B6A9E4602614608B0067D1B9 /* AppVersion.swift */; };
		B6A9E46B2614618A0067D1B9 /* OperatingSystemVersionExtension.swift in Sources */ = {isa = PBXBuildFile; fileRef = B6A9E46A2614618A0067D1B9 /* OperatingSystemVersionExtension.swift */; };
		B6A9E47026146A250067D1B9 /* DateExtension.swift in Sources */ = {isa = PBXBuildFile; fileRef = B6A9E46F26146A250067D1B9 /* DateExtension.swift */; };
		B6A9E47726146A570067D1B9 /* PixelEvent.swift in Sources */ = {isa = PBXBuildFile; fileRef = B6A9E47626146A570067D1B9 /* PixelEvent.swift */; };
		B6A9E47F26146A800067D1B9 /* PixelArguments.swift in Sources */ = {isa = PBXBuildFile; fileRef = B6A9E47E26146A800067D1B9 /* PixelArguments.swift */; };
		B6A9E48426146AAB0067D1B9 /* PixelParameters.swift in Sources */ = {isa = PBXBuildFile; fileRef = B6A9E48326146AAB0067D1B9 /* PixelParameters.swift */; };
		B6A9E48926146ABF0067D1B9 /* PixelCounter.swift in Sources */ = {isa = PBXBuildFile; fileRef = B6A9E48826146ABF0067D1B9 /* PixelCounter.swift */; };
		B6A9E499261474120067D1B9 /* TimedPixel.swift in Sources */ = {isa = PBXBuildFile; fileRef = B6A9E498261474120067D1B9 /* TimedPixel.swift */; };
		B6A9E4A3261475C70067D1B9 /* AppUsageActivityMonitor.swift in Sources */ = {isa = PBXBuildFile; fileRef = B6A9E4A2261475C70067D1B9 /* AppUsageActivityMonitor.swift */; };
		B6AAAC2D260330580029438D /* PublishedAfter.swift in Sources */ = {isa = PBXBuildFile; fileRef = B6AAAC2C260330580029438D /* PublishedAfter.swift */; };
		B6AAAC3E26048F690029438D /* RandomAccessCollectionExtension.swift in Sources */ = {isa = PBXBuildFile; fileRef = B6AAAC3D26048F690029438D /* RandomAccessCollectionExtension.swift */; };
		B6AE74342609AFCE005B9B1A /* ProgressEstimationTests.swift in Sources */ = {isa = PBXBuildFile; fileRef = B6AE74332609AFCE005B9B1A /* ProgressEstimationTests.swift */; };
		B6B1E87B26D381710062C350 /* DownloadListCoordinator.swift in Sources */ = {isa = PBXBuildFile; fileRef = B6B1E87A26D381710062C350 /* DownloadListCoordinator.swift */; };
		B6B1E87E26D5DA0E0062C350 /* DownloadsPopover.swift in Sources */ = {isa = PBXBuildFile; fileRef = B6B1E87D26D5DA0E0062C350 /* DownloadsPopover.swift */; };
		B6B1E88026D5DA9B0062C350 /* DownloadsViewController.swift in Sources */ = {isa = PBXBuildFile; fileRef = B6B1E87F26D5DA9B0062C350 /* DownloadsViewController.swift */; };
		B6B1E88226D5DAC30062C350 /* Downloads.storyboard in Resources */ = {isa = PBXBuildFile; fileRef = B6B1E88126D5DAC30062C350 /* Downloads.storyboard */; };
		B6B1E88426D5EB570062C350 /* DownloadsCellView.swift in Sources */ = {isa = PBXBuildFile; fileRef = B6B1E88326D5EB570062C350 /* DownloadsCellView.swift */; };
		B6B1E88B26D774090062C350 /* LinkButton.swift in Sources */ = {isa = PBXBuildFile; fileRef = B6B1E88A26D774090062C350 /* LinkButton.swift */; };
		B6B3E0962654DACD0040E0A2 /* UTTypeTests.swift in Sources */ = {isa = PBXBuildFile; fileRef = B6B3E0952654DACD0040E0A2 /* UTTypeTests.swift */; };
		B6B3E0E12657EA7A0040E0A2 /* NSScreenExtension.swift in Sources */ = {isa = PBXBuildFile; fileRef = B6B3E0DC2657E9CF0040E0A2 /* NSScreenExtension.swift */; };
		B6C0B22E26E61CE70031CB7F /* DownloadViewModel.swift in Sources */ = {isa = PBXBuildFile; fileRef = B6C0B22D26E61CE70031CB7F /* DownloadViewModel.swift */; };
		B6C0B23026E61D630031CB7F /* DownloadListStore.swift in Sources */ = {isa = PBXBuildFile; fileRef = B6C0B22F26E61D630031CB7F /* DownloadListStore.swift */; };
		B6C0B23426E71BCD0031CB7F /* Downloads.xcdatamodeld in Sources */ = {isa = PBXBuildFile; fileRef = B6C0B23226E71BCD0031CB7F /* Downloads.xcdatamodeld */; };
		B6C0B23626E732000031CB7F /* DownloadListItem.swift in Sources */ = {isa = PBXBuildFile; fileRef = B6C0B23526E732000031CB7F /* DownloadListItem.swift */; };
		B6C0B23926E742610031CB7F /* FileDownloadError.swift in Sources */ = {isa = PBXBuildFile; fileRef = B6C0B23826E742610031CB7F /* FileDownloadError.swift */; };
		B6C0B23C26E87D900031CB7F /* NSAlert+ActiveDownloadsTermination.swift in Sources */ = {isa = PBXBuildFile; fileRef = B6C0B23B26E87D900031CB7F /* NSAlert+ActiveDownloadsTermination.swift */; };
		B6C0B23E26E8BF1F0031CB7F /* DownloadListViewModel.swift in Sources */ = {isa = PBXBuildFile; fileRef = B6C0B23D26E8BF1F0031CB7F /* DownloadListViewModel.swift */; };
		B6C0B24426E9CB080031CB7F /* RunLoopExtension.swift in Sources */ = {isa = PBXBuildFile; fileRef = B6C0B24326E9CB080031CB7F /* RunLoopExtension.swift */; };
		B6C0B24626E9CB190031CB7F /* RunLoopExtensionTests.swift in Sources */ = {isa = PBXBuildFile; fileRef = B6C0B24526E9CB190031CB7F /* RunLoopExtensionTests.swift */; };
		B6CF78DE267B099C00CD4F13 /* WKNavigationActionExtension.swift in Sources */ = {isa = PBXBuildFile; fileRef = B6CF78DD267B099C00CD4F13 /* WKNavigationActionExtension.swift */; };
		B6DA44022616B28300DD1EC2 /* PixelDataStore.swift in Sources */ = {isa = PBXBuildFile; fileRef = B6DA44012616B28300DD1EC2 /* PixelDataStore.swift */; };
		B6DA44082616B30600DD1EC2 /* PixelDataModel.xcdatamodeld in Sources */ = {isa = PBXBuildFile; fileRef = B6DA44062616B30600DD1EC2 /* PixelDataModel.xcdatamodeld */; };
		B6DA44112616C0FC00DD1EC2 /* PixelTests.swift in Sources */ = {isa = PBXBuildFile; fileRef = B6DA44102616C0FC00DD1EC2 /* PixelTests.swift */; };
		B6DA44172616C13800DD1EC2 /* OHHTTPStubs in Frameworks */ = {isa = PBXBuildFile; productRef = B6DA44162616C13800DD1EC2 /* OHHTTPStubs */; };
		B6DA44192616C13800DD1EC2 /* OHHTTPStubsSwift in Frameworks */ = {isa = PBXBuildFile; productRef = B6DA44182616C13800DD1EC2 /* OHHTTPStubsSwift */; };
		B6DA441E2616C84600DD1EC2 /* PixelStoreMock.swift in Sources */ = {isa = PBXBuildFile; fileRef = B6DA441D2616C84600DD1EC2 /* PixelStoreMock.swift */; };
		B6DA44232616CABC00DD1EC2 /* PixelArgumentsTests.swift in Sources */ = {isa = PBXBuildFile; fileRef = B6DA44222616CABC00DD1EC2 /* PixelArgumentsTests.swift */; };
		B6DA44282616CAE000DD1EC2 /* AppUsageActivityMonitorTests.swift in Sources */ = {isa = PBXBuildFile; fileRef = B6DA44272616CAE000DD1EC2 /* AppUsageActivityMonitorTests.swift */; };
		B6DB3CF926A00E2D00D459B7 /* AVCaptureDevice+SwizzledAuthState.swift in Sources */ = {isa = PBXBuildFile; fileRef = B6DB3CF826A00E2D00D459B7 /* AVCaptureDevice+SwizzledAuthState.swift */; };
		B6DB3CFB26A17CB800D459B7 /* PermissionModel.swift in Sources */ = {isa = PBXBuildFile; fileRef = B6DB3CFA26A17CB800D459B7 /* PermissionModel.swift */; };
		B6E53883267C83420010FEA9 /* HomepageBackgroundView.swift in Sources */ = {isa = PBXBuildFile; fileRef = B6E53882267C83420010FEA9 /* HomepageBackgroundView.swift */; };
		B6E53888267C94A00010FEA9 /* HomepageCollectionViewFlowLayout.swift in Sources */ = {isa = PBXBuildFile; fileRef = B6E53887267C94A00010FEA9 /* HomepageCollectionViewFlowLayout.swift */; };
		B6E61EE3263AC0C8004E11AB /* FileManagerExtension.swift in Sources */ = {isa = PBXBuildFile; fileRef = B6E61EE2263AC0C8004E11AB /* FileManagerExtension.swift */; };
		B6E61EE8263ACE16004E11AB /* UTType.swift in Sources */ = {isa = PBXBuildFile; fileRef = B6E61EE7263ACE16004E11AB /* UTType.swift */; };
		B6F41031264D2B23003DA42C /* ProgressExtension.swift in Sources */ = {isa = PBXBuildFile; fileRef = B6F41030264D2B23003DA42C /* ProgressExtension.swift */; };
		B6FA893D269C423100588ECD /* PrivacyDashboard.storyboard in Resources */ = {isa = PBXBuildFile; fileRef = B6FA893C269C423100588ECD /* PrivacyDashboard.storyboard */; };
		B6FA893F269C424500588ECD /* PrivacyDashboardViewController.swift in Sources */ = {isa = PBXBuildFile; fileRef = B6FA893E269C424500588ECD /* PrivacyDashboardViewController.swift */; };
		B6FA8941269C425400588ECD /* PrivacyDashboardPopover.swift in Sources */ = {isa = PBXBuildFile; fileRef = B6FA8940269C425400588ECD /* PrivacyDashboardPopover.swift */; };
		F41D174125CB131900472416 /* NSColorExtension.swift in Sources */ = {isa = PBXBuildFile; fileRef = F41D174025CB131900472416 /* NSColorExtension.swift */; };
		F44C130225C2DA0400426E3E /* NSAppearanceExtension.swift in Sources */ = {isa = PBXBuildFile; fileRef = F44C130125C2DA0400426E3E /* NSAppearanceExtension.swift */; };
/* End PBXBuildFile section */

/* Begin PBXContainerItemProxy section */
		4B1AD8A225FC27E200261379 /* PBXContainerItemProxy */ = {
			isa = PBXContainerItemProxy;
			containerPortal = AA585D76248FD31100E9A3E2 /* Project object */;
			proxyType = 1;
			remoteGlobalIDString = AA585D7D248FD31100E9A3E2;
			remoteInfo = "DuckDuckGo Privacy Browser";
		};
		7B4CE8DF26F02108009134B1 /* PBXContainerItemProxy */ = {
			isa = PBXContainerItemProxy;
			containerPortal = AA585D76248FD31100E9A3E2 /* Project object */;
			proxyType = 1;
			remoteGlobalIDString = AA585D7D248FD31100E9A3E2;
			remoteInfo = "DuckDuckGo Privacy Browser";
		};
		AA585D91248FD31400E9A3E2 /* PBXContainerItemProxy */ = {
			isa = PBXContainerItemProxy;
			containerPortal = AA585D76248FD31100E9A3E2 /* Project object */;
			proxyType = 1;
			remoteGlobalIDString = AA585D7D248FD31100E9A3E2;
			remoteInfo = DuckDuckGo;
		};
/* End PBXContainerItemProxy section */

/* Begin PBXFileReference section */
		026ADE0F26C2FF97002518EE /* PrivacyConfigurationManager.swift */ = {isa = PBXFileReference; lastKnownFileType = sourcecode.swift; path = PrivacyConfigurationManager.swift; sourceTree = "<group>"; };
		026ADE1126C2FFFE002518EE /* PrivacyConfiguration.swift */ = {isa = PBXFileReference; fileEncoding = 4; lastKnownFileType = sourcecode.swift; path = PrivacyConfiguration.swift; sourceTree = "<group>"; };
		026ADE1326C3010C002518EE /* macos-config.json */ = {isa = PBXFileReference; fileEncoding = 4; lastKnownFileType = text.json; path = "macos-config.json"; sourceTree = "<group>"; };
		026ADE1526C30FA5002518EE /* PrivacyConfigurationManagerTests.swift */ = {isa = PBXFileReference; lastKnownFileType = sourcecode.swift; path = PrivacyConfigurationManagerTests.swift; sourceTree = "<group>"; };
		142879D924CE1179005419BB /* SuggestionViewModelTests.swift */ = {isa = PBXFileReference; lastKnownFileType = sourcecode.swift; path = SuggestionViewModelTests.swift; sourceTree = "<group>"; };
		142879DB24CE1185005419BB /* SuggestionContainerViewModelTests.swift */ = {isa = PBXFileReference; lastKnownFileType = sourcecode.swift; path = SuggestionContainerViewModelTests.swift; sourceTree = "<group>"; };
		1430DFF424D0580F00B8978C /* TabBarViewController.swift */ = {isa = PBXFileReference; lastKnownFileType = sourcecode.swift; path = TabBarViewController.swift; sourceTree = "<group>"; };
		14505A07256084EF00272CC6 /* UserAgent.swift */ = {isa = PBXFileReference; lastKnownFileType = sourcecode.swift; path = UserAgent.swift; sourceTree = "<group>"; };
		1456D6E024EFCBC300775049 /* TabBarCollectionView.swift */ = {isa = PBXFileReference; lastKnownFileType = sourcecode.swift; path = TabBarCollectionView.swift; sourceTree = "<group>"; };
		14D9B8F924F7E089000D4D13 /* AddressBarViewController.swift */ = {isa = PBXFileReference; lastKnownFileType = sourcecode.swift; path = AddressBarViewController.swift; sourceTree = "<group>"; };
		336D5AEF262D8D3C0052E0C9 /* findinpage.js */ = {isa = PBXFileReference; fileEncoding = 4; lastKnownFileType = sourcecode.javascript; path = findinpage.js; sourceTree = "<group>"; };
		339A6B5726A044BA00E3DAE8 /* duckduckgo-privacy-dashboard */ = {isa = PBXFileReference; fileEncoding = 4; lastKnownFileType = text; name = "duckduckgo-privacy-dashboard"; path = "Submodules/duckduckgo-privacy-dashboard"; sourceTree = SOURCE_ROOT; };
		4B02197D25E05FAC00ED7DEA /* login-detection.js */ = {isa = PBXFileReference; fileEncoding = 4; lastKnownFileType = sourcecode.javascript; path = "login-detection.js"; sourceTree = "<group>"; };
		4B02197F25E05FAC00ED7DEA /* FireproofingURLExtensions.swift */ = {isa = PBXFileReference; fileEncoding = 4; lastKnownFileType = sourcecode.swift; path = FireproofingURLExtensions.swift; sourceTree = "<group>"; };
		4B02198125E05FAC00ED7DEA /* FireproofDomains.swift */ = {isa = PBXFileReference; fileEncoding = 4; lastKnownFileType = sourcecode.swift; path = FireproofDomains.swift; sourceTree = "<group>"; };
		4B02198325E05FAC00ED7DEA /* FireproofInfoViewController.swift */ = {isa = PBXFileReference; fileEncoding = 4; lastKnownFileType = sourcecode.swift; path = FireproofInfoViewController.swift; sourceTree = "<group>"; };
		4B02198425E05FAC00ED7DEA /* Fireproofing.storyboard */ = {isa = PBXFileReference; fileEncoding = 4; lastKnownFileType = file.storyboard; path = Fireproofing.storyboard; sourceTree = "<group>"; };
		4B02198525E05FAC00ED7DEA /* UndoFireproofingViewController.swift */ = {isa = PBXFileReference; fileEncoding = 4; lastKnownFileType = sourcecode.swift; path = UndoFireproofingViewController.swift; sourceTree = "<group>"; };
		4B02199925E063DE00ED7DEA /* FireproofDomainsTests.swift */ = {isa = PBXFileReference; fileEncoding = 4; lastKnownFileType = sourcecode.swift; path = FireproofDomainsTests.swift; sourceTree = "<group>"; };
		4B02199A25E063DE00ED7DEA /* FireproofingURLExtensionsTests.swift */ = {isa = PBXFileReference; fileEncoding = 4; lastKnownFileType = sourcecode.swift; path = FireproofingURLExtensionsTests.swift; sourceTree = "<group>"; };
		4B0219A725E0646500ED7DEA /* WebsiteDataStoreTests.swift */ = {isa = PBXFileReference; fileEncoding = 4; lastKnownFileType = sourcecode.swift; path = WebsiteDataStoreTests.swift; sourceTree = "<group>"; };
		4B0511A4262CAA5A00F6079C /* DefaultBrowserPreferences.swift */ = {isa = PBXFileReference; fileEncoding = 4; lastKnownFileType = sourcecode.swift; path = DefaultBrowserPreferences.swift; sourceTree = "<group>"; };
		4B0511A5262CAA5A00F6079C /* AppearancePreferences.swift */ = {isa = PBXFileReference; fileEncoding = 4; lastKnownFileType = sourcecode.swift; path = AppearancePreferences.swift; sourceTree = "<group>"; };
		4B0511A6262CAA5A00F6079C /* PrivacySecurityPreferences.swift */ = {isa = PBXFileReference; fileEncoding = 4; lastKnownFileType = sourcecode.swift; path = PrivacySecurityPreferences.swift; sourceTree = "<group>"; };
		4B0511A7262CAA5A00F6079C /* DownloadPreferences.swift */ = {isa = PBXFileReference; fileEncoding = 4; lastKnownFileType = sourcecode.swift; path = DownloadPreferences.swift; sourceTree = "<group>"; };
		4B0511A8262CAA5A00F6079C /* PreferenceSections.swift */ = {isa = PBXFileReference; fileEncoding = 4; lastKnownFileType = sourcecode.swift; path = PreferenceSections.swift; sourceTree = "<group>"; };
		4B0511AB262CAA5A00F6079C /* PrivacySecurityPreferencesTableCellView.xib */ = {isa = PBXFileReference; fileEncoding = 4; lastKnownFileType = file.xib; path = PrivacySecurityPreferencesTableCellView.xib; sourceTree = "<group>"; };
		4B0511AC262CAA5A00F6079C /* PreferencesAboutViewController.swift */ = {isa = PBXFileReference; fileEncoding = 4; lastKnownFileType = sourcecode.swift; path = PreferencesAboutViewController.swift; sourceTree = "<group>"; };
		4B0511AD262CAA5A00F6079C /* Preferences.storyboard */ = {isa = PBXFileReference; fileEncoding = 4; lastKnownFileType = file.storyboard; path = Preferences.storyboard; sourceTree = "<group>"; };
		4B0511AE262CAA5A00F6079C /* PreferencesSidebarViewController.swift */ = {isa = PBXFileReference; fileEncoding = 4; lastKnownFileType = sourcecode.swift; path = PreferencesSidebarViewController.swift; sourceTree = "<group>"; };
		4B0511AF262CAA5A00F6079C /* PrivacySecurityPreferencesTableCellView.swift */ = {isa = PBXFileReference; fileEncoding = 4; lastKnownFileType = sourcecode.swift; path = PrivacySecurityPreferencesTableCellView.swift; sourceTree = "<group>"; };
		4B0511B0262CAA5A00F6079C /* DefaultBrowserTableCellView.xib */ = {isa = PBXFileReference; fileEncoding = 4; lastKnownFileType = file.xib; path = DefaultBrowserTableCellView.xib; sourceTree = "<group>"; };
		4B0511B1262CAA5A00F6079C /* PreferenceTableCellView.swift */ = {isa = PBXFileReference; fileEncoding = 4; lastKnownFileType = sourcecode.swift; path = PreferenceTableCellView.swift; sourceTree = "<group>"; };
		4B0511B2262CAA5A00F6079C /* PreferencesListViewController.swift */ = {isa = PBXFileReference; fileEncoding = 4; lastKnownFileType = sourcecode.swift; path = PreferencesListViewController.swift; sourceTree = "<group>"; };
		4B0511B3262CAA5A00F6079C /* RoundedSelectionRowView.swift */ = {isa = PBXFileReference; fileEncoding = 4; lastKnownFileType = sourcecode.swift; path = RoundedSelectionRowView.swift; sourceTree = "<group>"; };
		4B0511B4262CAA5A00F6079C /* FireproofDomainsViewController.swift */ = {isa = PBXFileReference; fileEncoding = 4; lastKnownFileType = sourcecode.swift; path = FireproofDomainsViewController.swift; sourceTree = "<group>"; };
		4B0511B5262CAA5A00F6079C /* DownloadPreferencesTableCellView.swift */ = {isa = PBXFileReference; fileEncoding = 4; lastKnownFileType = sourcecode.swift; path = DownloadPreferencesTableCellView.swift; sourceTree = "<group>"; };
		4B0511B6262CAA5A00F6079C /* PreferencesSplitViewController.swift */ = {isa = PBXFileReference; fileEncoding = 4; lastKnownFileType = sourcecode.swift; path = PreferencesSplitViewController.swift; sourceTree = "<group>"; };
		4B0511B7262CAA5A00F6079C /* DefaultBrowserTableCellView.swift */ = {isa = PBXFileReference; fileEncoding = 4; lastKnownFileType = sourcecode.swift; path = DefaultBrowserTableCellView.swift; sourceTree = "<group>"; };
		4B0511B8262CAA5A00F6079C /* DownloadPreferencesTableCellView.xib */ = {isa = PBXFileReference; fileEncoding = 4; lastKnownFileType = file.xib; path = DownloadPreferencesTableCellView.xib; sourceTree = "<group>"; };
		4B0511B9262CAA5A00F6079C /* AppearancePreferencesTableCellView.swift */ = {isa = PBXFileReference; fileEncoding = 4; lastKnownFileType = sourcecode.swift; path = AppearancePreferencesTableCellView.swift; sourceTree = "<group>"; };
		4B0511BA262CAA5A00F6079C /* AppearancePreferencesTableCellView.xib */ = {isa = PBXFileReference; fileEncoding = 4; lastKnownFileType = file.xib; path = AppearancePreferencesTableCellView.xib; sourceTree = "<group>"; };
		4B0511DF262CAA8600F6079C /* NSOpenPanelExtensions.swift */ = {isa = PBXFileReference; fileEncoding = 4; lastKnownFileType = sourcecode.swift; path = NSOpenPanelExtensions.swift; sourceTree = "<group>"; };
		4B0511E0262CAA8600F6079C /* NSViewControllerExtension.swift */ = {isa = PBXFileReference; fileEncoding = 4; lastKnownFileType = sourcecode.swift; path = NSViewControllerExtension.swift; sourceTree = "<group>"; };
		4B0511E6262CAB3700F6079C /* UserDefaultsWrapperUtilities.swift */ = {isa = PBXFileReference; lastKnownFileType = sourcecode.swift; path = UserDefaultsWrapperUtilities.swift; sourceTree = "<group>"; };
		4B0511EF262CAEC900F6079C /* AppearancePreferencesTests.swift */ = {isa = PBXFileReference; lastKnownFileType = sourcecode.swift; path = AppearancePreferencesTests.swift; sourceTree = "<group>"; };
		4B0511F7262CB20F00F6079C /* DownloadPreferencesTests.swift */ = {isa = PBXFileReference; lastKnownFileType = sourcecode.swift; path = DownloadPreferencesTests.swift; sourceTree = "<group>"; };
		4B11060425903E570039B979 /* CoreDataEncryptionTesting.xcdatamodel */ = {isa = PBXFileReference; lastKnownFileType = wrapper.xcdatamodel; path = CoreDataEncryptionTesting.xcdatamodel; sourceTree = "<group>"; };
		4B11060925903EAC0039B979 /* CoreDataEncryptionTests.swift */ = {isa = PBXFileReference; lastKnownFileType = sourcecode.swift; path = CoreDataEncryptionTests.swift; sourceTree = "<group>"; };
		4B139AFC26B60BD800894F82 /* NSImageExtensions.swift */ = {isa = PBXFileReference; lastKnownFileType = sourcecode.swift; path = NSImageExtensions.swift; sourceTree = "<group>"; };
		4B1AD89D25FC27E200261379 /* Integration Tests.xctest */ = {isa = PBXFileReference; explicitFileType = wrapper.cfbundle; includeInIndex = 0; path = "Integration Tests.xctest"; sourceTree = BUILT_PRODUCTS_DIR; };
		4B1AD8A125FC27E200261379 /* Info.plist */ = {isa = PBXFileReference; lastKnownFileType = text.plist.xml; path = Info.plist; sourceTree = "<group>"; };
		4B1AD91625FC46FB00261379 /* CoreDataEncryptionTests.swift */ = {isa = PBXFileReference; lastKnownFileType = sourcecode.swift; path = CoreDataEncryptionTests.swift; sourceTree = "<group>"; };
		4B4F72EB266B2ED300814C60 /* CollectionExtension.swift */ = {isa = PBXFileReference; lastKnownFileType = sourcecode.swift; path = CollectionExtension.swift; sourceTree = "<group>"; };
		4B59023826B35F3600489384 /* ChromeDataImporter.swift */ = {isa = PBXFileReference; fileEncoding = 4; lastKnownFileType = sourcecode.swift; path = ChromeDataImporter.swift; sourceTree = "<group>"; };
		4B59023926B35F3600489384 /* ChromiumLoginReader.swift */ = {isa = PBXFileReference; fileEncoding = 4; lastKnownFileType = sourcecode.swift; path = ChromiumLoginReader.swift; sourceTree = "<group>"; };
		4B59023B26B35F3600489384 /* ChromiumDataImporter.swift */ = {isa = PBXFileReference; fileEncoding = 4; lastKnownFileType = sourcecode.swift; path = ChromiumDataImporter.swift; sourceTree = "<group>"; };
		4B59023C26B35F3600489384 /* BraveDataImporter.swift */ = {isa = PBXFileReference; fileEncoding = 4; lastKnownFileType = sourcecode.swift; path = BraveDataImporter.swift; sourceTree = "<group>"; };
		4B59024226B35F7C00489384 /* BrowserImportViewController.swift */ = {isa = PBXFileReference; fileEncoding = 4; lastKnownFileType = sourcecode.swift; path = BrowserImportViewController.swift; sourceTree = "<group>"; };
		4B59024726B3673600489384 /* ThirdPartyBrowser.swift */ = {isa = PBXFileReference; lastKnownFileType = sourcecode.swift; path = ThirdPartyBrowser.swift; sourceTree = "<group>"; };
		4B59024926B38B0B00489384 /* Login Data */ = {isa = PBXFileReference; lastKnownFileType = file; path = "Login Data"; sourceTree = "<group>"; };
		4B59024B26B38BB800489384 /* ChromiumLoginReaderTests.swift */ = {isa = PBXFileReference; lastKnownFileType = sourcecode.swift; path = ChromiumLoginReaderTests.swift; sourceTree = "<group>"; };
		4B5FF67726B602B100D42879 /* FirefoxDataImporter.swift */ = {isa = PBXFileReference; lastKnownFileType = sourcecode.swift; path = FirefoxDataImporter.swift; sourceTree = "<group>"; };
		4B6160D225B14E6E007DE5B2 /* TrackerRadarManager.swift */ = {isa = PBXFileReference; lastKnownFileType = sourcecode.swift; path = TrackerRadarManager.swift; sourceTree = "<group>"; };
		4B6160D725B150E4007DE5B2 /* trackerData.json */ = {isa = PBXFileReference; lastKnownFileType = text.json; path = trackerData.json; sourceTree = "<group>"; };
		4B6160DC25B152C5007DE5B2 /* ContentBlockerRulesUserScript.swift */ = {isa = PBXFileReference; lastKnownFileType = sourcecode.swift; path = ContentBlockerRulesUserScript.swift; sourceTree = "<group>"; };
		4B6160E425B152FA007DE5B2 /* ContentBlockerUserScript.swift */ = {isa = PBXFileReference; lastKnownFileType = sourcecode.swift; path = ContentBlockerUserScript.swift; sourceTree = "<group>"; };
		4B6160EC25B15417007DE5B2 /* DetectedTracker.swift */ = {isa = PBXFileReference; lastKnownFileType = sourcecode.swift; path = DetectedTracker.swift; sourceTree = "<group>"; };
		4B6160F125B15792007DE5B2 /* contentblockerrules.js */ = {isa = PBXFileReference; lastKnownFileType = sourcecode.javascript; path = contentblockerrules.js; sourceTree = "<group>"; };
		4B6160F625B157BB007DE5B2 /* contentblocker.js */ = {isa = PBXFileReference; lastKnownFileType = sourcecode.javascript; path = contentblocker.js; sourceTree = "<group>"; };
		4B6160FE25B15BB1007DE5B2 /* ContentBlockerRulesManager.swift */ = {isa = PBXFileReference; lastKnownFileType = sourcecode.swift; path = ContentBlockerRulesManager.swift; sourceTree = "<group>"; };
		4B65027425E5F2A70054432E /* DefaultBrowserPromptView.xib */ = {isa = PBXFileReference; lastKnownFileType = file.xib; path = DefaultBrowserPromptView.xib; sourceTree = "<group>"; };
		4B65027925E5F2B10054432E /* DefaultBrowserPromptView.swift */ = {isa = PBXFileReference; lastKnownFileType = sourcecode.swift; path = DefaultBrowserPromptView.swift; sourceTree = "<group>"; };
		4B65143D263924B5005B46EB /* EmailUrlExtensions.swift */ = {isa = PBXFileReference; lastKnownFileType = sourcecode.swift; path = EmailUrlExtensions.swift; sourceTree = "<group>"; };
		4B677424255DBEB800025BD8 /* BloomFilterWrapper.mm */ = {isa = PBXFileReference; fileEncoding = 4; lastKnownFileType = sourcecode.cpp.objcpp; path = BloomFilterWrapper.mm; sourceTree = "<group>"; };
		4B677425255DBEB800025BD8 /* BloomFilterWrapper.h */ = {isa = PBXFileReference; fileEncoding = 4; lastKnownFileType = sourcecode.c.h; path = BloomFilterWrapper.h; sourceTree = "<group>"; };
		4B677427255DBEB800025BD8 /* httpsMobileV2BloomSpec.json */ = {isa = PBXFileReference; fileEncoding = 4; lastKnownFileType = text.json; path = httpsMobileV2BloomSpec.json; sourceTree = "<group>"; };
		4B677428255DBEB800025BD8 /* httpsMobileV2Bloom.bin */ = {isa = PBXFileReference; lastKnownFileType = archive.macbinary; path = httpsMobileV2Bloom.bin; sourceTree = "<group>"; };
		4B677429255DBEB800025BD8 /* HTTPSBloomFilterSpecification.swift */ = {isa = PBXFileReference; fileEncoding = 4; lastKnownFileType = sourcecode.swift; path = HTTPSBloomFilterSpecification.swift; sourceTree = "<group>"; };
		4B67742A255DBEB800025BD8 /* httpsMobileV2FalsePositives.json */ = {isa = PBXFileReference; fileEncoding = 4; lastKnownFileType = text.json; path = httpsMobileV2FalsePositives.json; sourceTree = "<group>"; };
		4B67742B255DBEB800025BD8 /* HTTPSExcludedDomains.swift */ = {isa = PBXFileReference; fileEncoding = 4; lastKnownFileType = sourcecode.swift; path = HTTPSExcludedDomains.swift; sourceTree = "<group>"; };
		4B67742C255DBEB800025BD8 /* HTTPSUpgrade.swift */ = {isa = PBXFileReference; fileEncoding = 4; lastKnownFileType = sourcecode.swift; path = HTTPSUpgrade.swift; sourceTree = "<group>"; };
		4B67742F255DBEB800025BD8 /* HTTPSUpgrade 3.xcdatamodel */ = {isa = PBXFileReference; lastKnownFileType = wrapper.xcdatamodel; path = "HTTPSUpgrade 3.xcdatamodel"; sourceTree = "<group>"; };
		4B677430255DBEB800025BD8 /* HTTPSUpgradeStore.swift */ = {isa = PBXFileReference; fileEncoding = 4; lastKnownFileType = sourcecode.swift; path = HTTPSUpgradeStore.swift; sourceTree = "<group>"; };
		4B677440255DBEEA00025BD8 /* Database.swift */ = {isa = PBXFileReference; fileEncoding = 4; lastKnownFileType = sourcecode.swift; path = Database.swift; sourceTree = "<group>"; };
		4B677449255DBF3A00025BD8 /* BloomFilter.cpp */ = {isa = PBXFileReference; fileEncoding = 4; lastKnownFileType = sourcecode.cpp.cpp; name = BloomFilter.cpp; path = Submodules/bloom_cpp/src/BloomFilter.cpp; sourceTree = SOURCE_ROOT; };
		4B67744A255DBF3A00025BD8 /* BloomFilter.hpp */ = {isa = PBXFileReference; fileEncoding = 4; lastKnownFileType = sourcecode.cpp.h; name = BloomFilter.hpp; path = Submodules/bloom_cpp/src/BloomFilter.hpp; sourceTree = SOURCE_ROOT; };
		4B67744F255DBFA300025BD8 /* HashExtension.swift */ = {isa = PBXFileReference; fileEncoding = 4; lastKnownFileType = sourcecode.swift; path = HashExtension.swift; sourceTree = "<group>"; };
		4B677454255DC18000025BD8 /* Bridging.h */ = {isa = PBXFileReference; fileEncoding = 4; lastKnownFileType = sourcecode.c.h; path = Bridging.h; sourceTree = "<group>"; };
		4B723DEB26B0002B00E14D75 /* DataImport.swift */ = {isa = PBXFileReference; lastKnownFileType = sourcecode.swift; path = DataImport.swift; sourceTree = "<group>"; };
		4B723DED26B0002B00E14D75 /* DataImport.storyboard */ = {isa = PBXFileReference; lastKnownFileType = file.storyboard; path = DataImport.storyboard; sourceTree = "<group>"; };
		4B723DEE26B0002B00E14D75 /* DataImportViewController.swift */ = {isa = PBXFileReference; lastKnownFileType = sourcecode.swift; path = DataImportViewController.swift; sourceTree = "<group>"; };
		4B723DEF26B0002B00E14D75 /* CSVImportViewController.swift */ = {isa = PBXFileReference; lastKnownFileType = sourcecode.swift; path = CSVImportViewController.swift; sourceTree = "<group>"; };
		4B723DF026B0002B00E14D75 /* CSVImportSummaryViewController.swift */ = {isa = PBXFileReference; lastKnownFileType = sourcecode.swift; path = CSVImportSummaryViewController.swift; sourceTree = "<group>"; };
		4B723DF326B0002B00E14D75 /* SecureVaultLoginImporter.swift */ = {isa = PBXFileReference; lastKnownFileType = sourcecode.swift; path = SecureVaultLoginImporter.swift; sourceTree = "<group>"; };
		4B723DF426B0002B00E14D75 /* LoginImport.swift */ = {isa = PBXFileReference; lastKnownFileType = sourcecode.swift; path = LoginImport.swift; sourceTree = "<group>"; };
		4B723DF626B0002B00E14D75 /* CSVParser.swift */ = {isa = PBXFileReference; lastKnownFileType = sourcecode.swift; path = CSVParser.swift; sourceTree = "<group>"; };
		4B723DF726B0002B00E14D75 /* CSVImporter.swift */ = {isa = PBXFileReference; lastKnownFileType = sourcecode.swift; path = CSVImporter.swift; sourceTree = "<group>"; };
		4B723DF926B0002B00E14D75 /* DataExport.swift */ = {isa = PBXFileReference; lastKnownFileType = sourcecode.swift; path = DataExport.swift; sourceTree = "<group>"; };
		4B723DFB26B0002B00E14D75 /* LoginExport.swift */ = {isa = PBXFileReference; lastKnownFileType = sourcecode.swift; path = LoginExport.swift; sourceTree = "<group>"; };
		4B723DFD26B0002B00E14D75 /* CSVLoginExporter.swift */ = {isa = PBXFileReference; lastKnownFileType = sourcecode.swift; path = CSVLoginExporter.swift; sourceTree = "<group>"; };
		4B723DFF26B0003E00E14D75 /* DataImportMocks.swift */ = {isa = PBXFileReference; fileEncoding = 4; lastKnownFileType = sourcecode.swift; path = DataImportMocks.swift; sourceTree = "<group>"; };
		4B723E0026B0003E00E14D75 /* CSVParserTests.swift */ = {isa = PBXFileReference; fileEncoding = 4; lastKnownFileType = sourcecode.swift; path = CSVParserTests.swift; sourceTree = "<group>"; };
		4B723E0126B0003E00E14D75 /* CSVImporterTests.swift */ = {isa = PBXFileReference; fileEncoding = 4; lastKnownFileType = sourcecode.swift; path = CSVImporterTests.swift; sourceTree = "<group>"; };
		4B723E0326B0003E00E14D75 /* MockSecureVault.swift */ = {isa = PBXFileReference; fileEncoding = 4; lastKnownFileType = sourcecode.swift; path = MockSecureVault.swift; sourceTree = "<group>"; };
		4B723E0426B0003E00E14D75 /* CSVLoginExporterTests.swift */ = {isa = PBXFileReference; fileEncoding = 4; lastKnownFileType = sourcecode.swift; path = CSVLoginExporterTests.swift; sourceTree = "<group>"; };
		4B723E1726B000DC00E14D75 /* TemporaryFileCreator.swift */ = {isa = PBXFileReference; fileEncoding = 4; lastKnownFileType = sourcecode.swift; path = TemporaryFileCreator.swift; sourceTree = "<group>"; };
<<<<<<< HEAD
		4B723E5826B2546400E14D75 /* PrintingUserScript.swift */ = {isa = PBXFileReference; lastKnownFileType = sourcecode.swift; path = PrintingUserScript.swift; sourceTree = "<group>"; };
=======
		4B78A86A26BB3ADD0071BB16 /* BrowserImportSummaryViewController.swift */ = {isa = PBXFileReference; lastKnownFileType = sourcecode.swift; path = BrowserImportSummaryViewController.swift; sourceTree = "<group>"; };
>>>>>>> fb1ed9f5
		4B82E9B825B6A05800656FE7 /* DetectedTrackerTests.swift */ = {isa = PBXFileReference; lastKnownFileType = sourcecode.swift; path = DetectedTrackerTests.swift; sourceTree = "<group>"; };
		4B82E9C025B6A1CD00656FE7 /* TrackerRadarManagerTests.swift */ = {isa = PBXFileReference; lastKnownFileType = sourcecode.swift; path = TrackerRadarManagerTests.swift; sourceTree = "<group>"; };
		4B8AC93226B3B06300879451 /* EdgeDataImporter.swift */ = {isa = PBXFileReference; lastKnownFileType = sourcecode.swift; path = EdgeDataImporter.swift; sourceTree = "<group>"; };
		4B8AC93426B3B2FD00879451 /* NSAlert+DataImport.swift */ = {isa = PBXFileReference; lastKnownFileType = sourcecode.swift; path = "NSAlert+DataImport.swift"; sourceTree = "<group>"; };
		4B8AC93826B48A5100879451 /* FirefoxLoginReader.swift */ = {isa = PBXFileReference; lastKnownFileType = sourcecode.swift; path = FirefoxLoginReader.swift; sourceTree = "<group>"; };
		4B8AC93A26B48ADF00879451 /* ASN1Parser.swift */ = {isa = PBXFileReference; lastKnownFileType = sourcecode.swift; path = ASN1Parser.swift; sourceTree = "<group>"; };
		4B8AC93C26B49BE600879451 /* FirefoxLoginReaderTests.swift */ = {isa = PBXFileReference; lastKnownFileType = sourcecode.swift; path = FirefoxLoginReaderTests.swift; sourceTree = "<group>"; };
		4B8AC93E26B49BEE00879451 /* logins.json */ = {isa = PBXFileReference; fileEncoding = 4; lastKnownFileType = text.json; path = logins.json; sourceTree = "<group>"; };
		4B8AC93F26B49BEE00879451 /* key4.db */ = {isa = PBXFileReference; lastKnownFileType = file; path = key4.db; sourceTree = "<group>"; };
		4B92928526670D1600AD2C21 /* BookmarksOutlineView.swift */ = {isa = PBXFileReference; fileEncoding = 4; lastKnownFileType = sourcecode.swift; path = BookmarksOutlineView.swift; sourceTree = "<group>"; };
		4B92928626670D1600AD2C21 /* OutlineSeparatorViewCell.swift */ = {isa = PBXFileReference; fileEncoding = 4; lastKnownFileType = sourcecode.swift; path = OutlineSeparatorViewCell.swift; sourceTree = "<group>"; };
		4B92928726670D1600AD2C21 /* BookmarkOutlineViewCell.swift */ = {isa = PBXFileReference; fileEncoding = 4; lastKnownFileType = sourcecode.swift; path = BookmarkOutlineViewCell.swift; sourceTree = "<group>"; };
		4B92928826670D1600AD2C21 /* BookmarkOutlineViewCell.xib */ = {isa = PBXFileReference; fileEncoding = 4; lastKnownFileType = file.xib; path = BookmarkOutlineViewCell.xib; sourceTree = "<group>"; };
		4B92928926670D1700AD2C21 /* BookmarkTableCellView.swift */ = {isa = PBXFileReference; fileEncoding = 4; lastKnownFileType = sourcecode.swift; path = BookmarkTableCellView.swift; sourceTree = "<group>"; };
		4B92928A26670D1700AD2C21 /* BookmarkTableCellView.xib */ = {isa = PBXFileReference; fileEncoding = 4; lastKnownFileType = file.xib; path = BookmarkTableCellView.xib; sourceTree = "<group>"; };
		4B92929126670D2A00AD2C21 /* BookmarkOutlineViewDataSource.swift */ = {isa = PBXFileReference; fileEncoding = 4; lastKnownFileType = sourcecode.swift; path = BookmarkOutlineViewDataSource.swift; sourceTree = "<group>"; };
		4B92929226670D2A00AD2C21 /* PasteboardFolder.swift */ = {isa = PBXFileReference; fileEncoding = 4; lastKnownFileType = sourcecode.swift; path = PasteboardFolder.swift; sourceTree = "<group>"; };
		4B92929326670D2A00AD2C21 /* BookmarkNode.swift */ = {isa = PBXFileReference; fileEncoding = 4; lastKnownFileType = sourcecode.swift; path = BookmarkNode.swift; sourceTree = "<group>"; };
		4B92929426670D2A00AD2C21 /* BookmarkSidebarTreeController.swift */ = {isa = PBXFileReference; fileEncoding = 4; lastKnownFileType = sourcecode.swift; path = BookmarkSidebarTreeController.swift; sourceTree = "<group>"; };
		4B92929526670D2A00AD2C21 /* PasteboardBookmark.swift */ = {isa = PBXFileReference; fileEncoding = 4; lastKnownFileType = sourcecode.swift; path = PasteboardBookmark.swift; sourceTree = "<group>"; };
		4B92929626670D2A00AD2C21 /* SpacerNode.swift */ = {isa = PBXFileReference; fileEncoding = 4; lastKnownFileType = sourcecode.swift; path = SpacerNode.swift; sourceTree = "<group>"; };
		4B92929726670D2A00AD2C21 /* BookmarkTreeController.swift */ = {isa = PBXFileReference; fileEncoding = 4; lastKnownFileType = sourcecode.swift; path = BookmarkTreeController.swift; sourceTree = "<group>"; };
		4B92929826670D2A00AD2C21 /* PseudoFolder.swift */ = {isa = PBXFileReference; fileEncoding = 4; lastKnownFileType = sourcecode.swift; path = PseudoFolder.swift; sourceTree = "<group>"; };
		4B92929926670D2A00AD2C21 /* BookmarkManagedObject.swift */ = {isa = PBXFileReference; fileEncoding = 4; lastKnownFileType = sourcecode.swift; path = BookmarkManagedObject.swift; sourceTree = "<group>"; };
		4B92929A26670D2A00AD2C21 /* PasteboardWriting.swift */ = {isa = PBXFileReference; fileEncoding = 4; lastKnownFileType = sourcecode.swift; path = PasteboardWriting.swift; sourceTree = "<group>"; };
		4B9292A526670D3700AD2C21 /* Bookmark.xcmappingmodel */ = {isa = PBXFileReference; lastKnownFileType = wrapper.xcmappingmodel; path = Bookmark.xcmappingmodel; sourceTree = "<group>"; };
		4B9292A626670D3700AD2C21 /* BookmarkMigrationPolicy.swift */ = {isa = PBXFileReference; fileEncoding = 4; lastKnownFileType = sourcecode.swift; path = BookmarkMigrationPolicy.swift; sourceTree = "<group>"; };
		4B9292A826670D3700AD2C21 /* Bookmark 2.xcdatamodel */ = {isa = PBXFileReference; lastKnownFileType = wrapper.xcdatamodel; path = "Bookmark 2.xcdatamodel"; sourceTree = "<group>"; };
		4B9292A926670D3700AD2C21 /* Bookmark.xcdatamodel */ = {isa = PBXFileReference; lastKnownFileType = wrapper.xcdatamodel; path = Bookmark.xcdatamodel; sourceTree = "<group>"; };
		4B9292AE26670F5300AD2C21 /* NSOutlineViewExtensions.swift */ = {isa = PBXFileReference; fileEncoding = 4; lastKnownFileType = sourcecode.swift; path = NSOutlineViewExtensions.swift; sourceTree = "<group>"; };
		4B9292B02667103000AD2C21 /* BookmarkNodePathTests.swift */ = {isa = PBXFileReference; fileEncoding = 4; lastKnownFileType = sourcecode.swift; path = BookmarkNodePathTests.swift; sourceTree = "<group>"; };
		4B9292B12667103000AD2C21 /* BookmarkNodeTests.swift */ = {isa = PBXFileReference; fileEncoding = 4; lastKnownFileType = sourcecode.swift; path = BookmarkNodeTests.swift; sourceTree = "<group>"; };
		4B9292B22667103000AD2C21 /* BookmarkSidebarTreeControllerTests.swift */ = {isa = PBXFileReference; fileEncoding = 4; lastKnownFileType = sourcecode.swift; path = BookmarkSidebarTreeControllerTests.swift; sourceTree = "<group>"; };
		4B9292B32667103000AD2C21 /* BookmarkOutlineViewDataSourceTests.swift */ = {isa = PBXFileReference; fileEncoding = 4; lastKnownFileType = sourcecode.swift; path = BookmarkOutlineViewDataSourceTests.swift; sourceTree = "<group>"; };
		4B9292B42667103000AD2C21 /* PasteboardFolderTests.swift */ = {isa = PBXFileReference; fileEncoding = 4; lastKnownFileType = sourcecode.swift; path = PasteboardFolderTests.swift; sourceTree = "<group>"; };
		4B9292B52667103000AD2C21 /* TreeControllerTests.swift */ = {isa = PBXFileReference; fileEncoding = 4; lastKnownFileType = sourcecode.swift; path = TreeControllerTests.swift; sourceTree = "<group>"; };
		4B9292B62667103000AD2C21 /* BookmarkManagedObjectTests.swift */ = {isa = PBXFileReference; fileEncoding = 4; lastKnownFileType = sourcecode.swift; path = BookmarkManagedObjectTests.swift; sourceTree = "<group>"; };
		4B9292B72667103000AD2C21 /* BookmarkMigrationTests.swift */ = {isa = PBXFileReference; fileEncoding = 4; lastKnownFileType = sourcecode.swift; path = BookmarkMigrationTests.swift; sourceTree = "<group>"; };
		4B9292B82667103000AD2C21 /* BookmarkTests.swift */ = {isa = PBXFileReference; fileEncoding = 4; lastKnownFileType = sourcecode.swift; path = BookmarkTests.swift; sourceTree = "<group>"; };
		4B9292B92667103100AD2C21 /* PasteboardBookmarkTests.swift */ = {isa = PBXFileReference; fileEncoding = 4; lastKnownFileType = sourcecode.swift; path = PasteboardBookmarkTests.swift; sourceTree = "<group>"; };
		4B9292C42667104B00AD2C21 /* CoreDataTestUtilities.swift */ = {isa = PBXFileReference; fileEncoding = 4; lastKnownFileType = sourcecode.swift; path = CoreDataTestUtilities.swift; sourceTree = "<group>"; };
		4B9292C62667123700AD2C21 /* BrowserTabSelectionDelegate.swift */ = {isa = PBXFileReference; fileEncoding = 4; lastKnownFileType = sourcecode.swift; path = BrowserTabSelectionDelegate.swift; sourceTree = "<group>"; };
		4B9292C72667123700AD2C21 /* BookmarkManagementSidebarViewController.swift */ = {isa = PBXFileReference; fileEncoding = 4; lastKnownFileType = sourcecode.swift; path = BookmarkManagementSidebarViewController.swift; sourceTree = "<group>"; };
		4B9292C82667123700AD2C21 /* BookmarkManagementSplitViewController.swift */ = {isa = PBXFileReference; fileEncoding = 4; lastKnownFileType = sourcecode.swift; path = BookmarkManagementSplitViewController.swift; sourceTree = "<group>"; };
		4B9292C92667123700AD2C21 /* BookmarkTableRowView.swift */ = {isa = PBXFileReference; fileEncoding = 4; lastKnownFileType = sourcecode.swift; path = BookmarkTableRowView.swift; sourceTree = "<group>"; };
		4B9292CA2667123700AD2C21 /* AddFolderModalViewController.swift */ = {isa = PBXFileReference; fileEncoding = 4; lastKnownFileType = sourcecode.swift; path = AddFolderModalViewController.swift; sourceTree = "<group>"; };
		4B9292CB2667123700AD2C21 /* AddBookmarkModalViewController.swift */ = {isa = PBXFileReference; fileEncoding = 4; lastKnownFileType = sourcecode.swift; path = AddBookmarkModalViewController.swift; sourceTree = "<group>"; };
		4B9292CC2667123700AD2C21 /* BookmarkListViewController.swift */ = {isa = PBXFileReference; fileEncoding = 4; lastKnownFileType = sourcecode.swift; path = BookmarkListViewController.swift; sourceTree = "<group>"; };
		4B9292CD2667123700AD2C21 /* BookmarkManagementDetailViewController.swift */ = {isa = PBXFileReference; fileEncoding = 4; lastKnownFileType = sourcecode.swift; path = BookmarkManagementDetailViewController.swift; sourceTree = "<group>"; };
		4B9292D62667124000AD2C21 /* NSPopUpButtonExtension.swift */ = {isa = PBXFileReference; fileEncoding = 4; lastKnownFileType = sourcecode.swift; path = NSPopUpButtonExtension.swift; sourceTree = "<group>"; };
		4B9292D82667124B00AD2C21 /* BookmarkListTreeControllerDataSource.swift */ = {isa = PBXFileReference; fileEncoding = 4; lastKnownFileType = sourcecode.swift; path = BookmarkListTreeControllerDataSource.swift; sourceTree = "<group>"; };
		4B9292DA2667125D00AD2C21 /* ContextualMenu.swift */ = {isa = PBXFileReference; fileEncoding = 4; lastKnownFileType = sourcecode.swift; path = ContextualMenu.swift; sourceTree = "<group>"; };
		4BA1A69A258B076900F6F690 /* FileStore.swift */ = {isa = PBXFileReference; lastKnownFileType = sourcecode.swift; path = FileStore.swift; sourceTree = "<group>"; };
		4BA1A69F258B079600F6F690 /* DataEncryption.swift */ = {isa = PBXFileReference; lastKnownFileType = sourcecode.swift; path = DataEncryption.swift; sourceTree = "<group>"; };
		4BA1A6A4258B07DF00F6F690 /* EncryptedValueTransformer.swift */ = {isa = PBXFileReference; lastKnownFileType = sourcecode.swift; path = EncryptedValueTransformer.swift; sourceTree = "<group>"; };
		4BA1A6B2258B080A00F6F690 /* EncryptionKeyGeneration.swift */ = {isa = PBXFileReference; lastKnownFileType = sourcecode.swift; path = EncryptionKeyGeneration.swift; sourceTree = "<group>"; };
		4BA1A6B7258B081600F6F690 /* EncryptionKeyStoring.swift */ = {isa = PBXFileReference; lastKnownFileType = sourcecode.swift; path = EncryptionKeyStoring.swift; sourceTree = "<group>"; };
		4BA1A6BC258B082300F6F690 /* EncryptionKeyStore.swift */ = {isa = PBXFileReference; lastKnownFileType = sourcecode.swift; path = EncryptionKeyStore.swift; sourceTree = "<group>"; };
		4BA1A6C1258B0A1300F6F690 /* ContiguousBytesExtension.swift */ = {isa = PBXFileReference; lastKnownFileType = sourcecode.swift; path = ContiguousBytesExtension.swift; sourceTree = "<group>"; };
		4BA1A6D8258C0CB300F6F690 /* DataEncryptionTests.swift */ = {isa = PBXFileReference; lastKnownFileType = sourcecode.swift; path = DataEncryptionTests.swift; sourceTree = "<group>"; };
		4BA1A6DD258C100A00F6F690 /* FileStoreTests.swift */ = {isa = PBXFileReference; lastKnownFileType = sourcecode.swift; path = FileStoreTests.swift; sourceTree = "<group>"; };
		4BA1A6E5258C270800F6F690 /* EncryptionKeyGeneratorTests.swift */ = {isa = PBXFileReference; lastKnownFileType = sourcecode.swift; path = EncryptionKeyGeneratorTests.swift; sourceTree = "<group>"; };
		4BA1A6EA258C288C00F6F690 /* EncryptionKeyStoreTests.swift */ = {isa = PBXFileReference; lastKnownFileType = sourcecode.swift; path = EncryptionKeyStoreTests.swift; sourceTree = "<group>"; };
		4BA1A6F5258C4F9600F6F690 /* EncryptionMocks.swift */ = {isa = PBXFileReference; lastKnownFileType = sourcecode.swift; path = EncryptionMocks.swift; sourceTree = "<group>"; };
		4BA1A6FD258C5C1300F6F690 /* EncryptedValueTransformerTests.swift */ = {isa = PBXFileReference; lastKnownFileType = sourcecode.swift; path = EncryptedValueTransformerTests.swift; sourceTree = "<group>"; };
		4BB46EA026B8954500222970 /* logins-encrypted.json */ = {isa = PBXFileReference; fileEncoding = 4; lastKnownFileType = text.json; path = "logins-encrypted.json"; sourceTree = "<group>"; };
		4BB46EA126B8954500222970 /* key4-encrypted.db */ = {isa = PBXFileReference; lastKnownFileType = file; path = "key4-encrypted.db"; sourceTree = "<group>"; };
		4BB6CE5E26B77ED000EC5860 /* Cryptography.swift */ = {isa = PBXFileReference; lastKnownFileType = sourcecode.swift; path = Cryptography.swift; sourceTree = "<group>"; };
		4BB88B4425B7B55C006F6B06 /* DebugUserScript.swift */ = {isa = PBXFileReference; lastKnownFileType = sourcecode.swift; path = DebugUserScript.swift; sourceTree = "<group>"; };
		4BB88B4925B7B690006F6B06 /* SequenceExtensions.swift */ = {isa = PBXFileReference; lastKnownFileType = sourcecode.swift; path = SequenceExtensions.swift; sourceTree = "<group>"; };
		4BB88B4F25B7BA2B006F6B06 /* TabInstrumentation.swift */ = {isa = PBXFileReference; lastKnownFileType = sourcecode.swift; path = TabInstrumentation.swift; sourceTree = "<group>"; };
		4BB88B5A25B7BA50006F6B06 /* Instruments.swift */ = {isa = PBXFileReference; lastKnownFileType = sourcecode.swift; path = Instruments.swift; sourceTree = "<group>"; };
		4BE0DF0426781961006337B7 /* NSStoryboardExtension.swift */ = {isa = PBXFileReference; lastKnownFileType = sourcecode.swift; path = NSStoryboardExtension.swift; sourceTree = "<group>"; };
		4BF4951726C08395000547B8 /* ThirdPartyBrowserTests.swift */ = {isa = PBXFileReference; lastKnownFileType = sourcecode.swift; path = ThirdPartyBrowserTests.swift; sourceTree = "<group>"; };
		7B4CE8DA26F02108009134B1 /* UI Tests.xctest */ = {isa = PBXFileReference; explicitFileType = wrapper.cfbundle; includeInIndex = 0; path = "UI Tests.xctest"; sourceTree = BUILT_PRODUCTS_DIR; };
		7B4CE8DE26F02108009134B1 /* Info.plist */ = {isa = PBXFileReference; lastKnownFileType = text.plist.xml; path = Info.plist; sourceTree = "<group>"; };
		7B4CE8E626F02134009134B1 /* TabBarTests.swift */ = {isa = PBXFileReference; lastKnownFileType = sourcecode.swift; path = TabBarTests.swift; sourceTree = "<group>"; };
		8511E18325F82B34002F516B /* 01_Fire_really_small.json */ = {isa = PBXFileReference; fileEncoding = 4; lastKnownFileType = text.json; path = 01_Fire_really_small.json; sourceTree = "<group>"; };
		853014D525E671A000FB8205 /* PageObserverUserScript.swift */ = {isa = PBXFileReference; lastKnownFileType = sourcecode.swift; path = PageObserverUserScript.swift; sourceTree = "<group>"; };
		85308E24267FC9F2001ABD76 /* NSAlertExtension.swift */ = {isa = PBXFileReference; lastKnownFileType = sourcecode.swift; path = NSAlertExtension.swift; sourceTree = "<group>"; };
		85308E26267FCB22001ABD76 /* PasswordManagerSettings.swift */ = {isa = PBXFileReference; lastKnownFileType = sourcecode.swift; path = PasswordManagerSettings.swift; sourceTree = "<group>"; };
		8546DE6125C03056000CA5E1 /* UserAgentTests.swift */ = {isa = PBXFileReference; lastKnownFileType = sourcecode.swift; path = UserAgentTests.swift; sourceTree = "<group>"; };
		85480F8925CDC360009424E3 /* MainMenu.storyboard */ = {isa = PBXFileReference; lastKnownFileType = file.storyboard; path = MainMenu.storyboard; sourceTree = "<group>"; };
		85480FBA25D181CB009424E3 /* ConfigurationDownloading.swift */ = {isa = PBXFileReference; lastKnownFileType = sourcecode.swift; path = ConfigurationDownloading.swift; sourceTree = "<group>"; };
		85480FCE25D1AA22009424E3 /* ConfigurationStoring.swift */ = {isa = PBXFileReference; lastKnownFileType = sourcecode.swift; path = ConfigurationStoring.swift; sourceTree = "<group>"; };
		8553FF51257523760029327F /* URLSuggestedFilenameTests.swift */ = {isa = PBXFileReference; lastKnownFileType = sourcecode.swift; path = URLSuggestedFilenameTests.swift; sourceTree = "<group>"; };
		85625993269C8F9600EE44BC /* PasswordManager.storyboard */ = {isa = PBXFileReference; lastKnownFileType = file.storyboard; path = PasswordManager.storyboard; sourceTree = "<group>"; };
		85625995269C953C00EE44BC /* PasswordManagementViewController.swift */ = {isa = PBXFileReference; lastKnownFileType = sourcecode.swift; path = PasswordManagementViewController.swift; sourceTree = "<group>"; };
		85625997269C9C5F00EE44BC /* PasswordManagementPopover.swift */ = {isa = PBXFileReference; lastKnownFileType = sourcecode.swift; path = PasswordManagementPopover.swift; sourceTree = "<group>"; };
		85625999269CA0A600EE44BC /* NSRectExtension.swift */ = {isa = PBXFileReference; lastKnownFileType = sourcecode.swift; path = NSRectExtension.swift; sourceTree = "<group>"; };
		856C98A5256EB59600A22F1F /* MenuItemSelectors.swift */ = {isa = PBXFileReference; lastKnownFileType = sourcecode.swift; path = MenuItemSelectors.swift; sourceTree = "<group>"; };
		856C98D42570116900A22F1F /* NSWindow+Toast.swift */ = {isa = PBXFileReference; lastKnownFileType = sourcecode.swift; path = "NSWindow+Toast.swift"; sourceTree = "<group>"; };
		856C98DE257014BD00A22F1F /* FileDownloadManager.swift */ = {isa = PBXFileReference; lastKnownFileType = sourcecode.swift; path = FileDownloadManager.swift; sourceTree = "<group>"; };
		85799C1725DEBB3F0007EC87 /* Logging.swift */ = {isa = PBXFileReference; fileEncoding = 4; lastKnownFileType = sourcecode.swift; path = Logging.swift; sourceTree = "<group>"; };
		8585B63726D6E66C00C1416F /* ButtonStyles.swift */ = {isa = PBXFileReference; lastKnownFileType = sourcecode.swift; path = ButtonStyles.swift; sourceTree = "<group>"; };
		85890639267BCD8E00D23B0D /* SaveCredentialsPopover.swift */ = {isa = PBXFileReference; lastKnownFileType = sourcecode.swift; path = SaveCredentialsPopover.swift; sourceTree = "<group>"; };
		8589063B267BCDC000D23B0D /* SaveCredentialsViewController.swift */ = {isa = PBXFileReference; lastKnownFileType = sourcecode.swift; path = SaveCredentialsViewController.swift; sourceTree = "<group>"; };
		858A797E26A79EAA00A75A42 /* UserText+PasswordManager.swift */ = {isa = PBXFileReference; lastKnownFileType = sourcecode.swift; path = "UserText+PasswordManager.swift"; sourceTree = "<group>"; };
		858A798226A8B75F00A75A42 /* CopyHandler.swift */ = {isa = PBXFileReference; lastKnownFileType = sourcecode.swift; path = CopyHandler.swift; sourceTree = "<group>"; };
		858A798426A8BB5D00A75A42 /* NSTextViewExtension.swift */ = {isa = PBXFileReference; lastKnownFileType = sourcecode.swift; path = NSTextViewExtension.swift; sourceTree = "<group>"; };
		858A798726A99DBE00A75A42 /* PasswordManagementItemListModelTests.swift */ = {isa = PBXFileReference; lastKnownFileType = sourcecode.swift; path = PasswordManagementItemListModelTests.swift; sourceTree = "<group>"; };
		858A798926A9B35E00A75A42 /* PasswordManagementItemModelTests.swift */ = {isa = PBXFileReference; lastKnownFileType = sourcecode.swift; path = PasswordManagementItemModelTests.swift; sourceTree = "<group>"; };
		858C1BEC26974E6600E6C014 /* PasswordManagerSettingsTests.swift */ = {isa = PBXFileReference; lastKnownFileType = sourcecode.swift; path = PasswordManagerSettingsTests.swift; sourceTree = "<group>"; };
		85A0116825AF1D8900FA6A0C /* FindInPageViewController.swift */ = {isa = PBXFileReference; lastKnownFileType = sourcecode.swift; path = FindInPageViewController.swift; sourceTree = "<group>"; };
		85A0117325AF2EDF00FA6A0C /* FindInPage.storyboard */ = {isa = PBXFileReference; lastKnownFileType = file.storyboard; path = FindInPage.storyboard; sourceTree = "<group>"; };
		85A0118125AF60E700FA6A0C /* FindInPageModel.swift */ = {isa = PBXFileReference; lastKnownFileType = sourcecode.swift; path = FindInPageModel.swift; sourceTree = "<group>"; };
		85A011E925B4D4CA00FA6A0C /* FindInPageUserScript.swift */ = {isa = PBXFileReference; lastKnownFileType = sourcecode.swift; path = FindInPageUserScript.swift; sourceTree = "<group>"; };
		85AC3AEE25D5CE9800C7D2AA /* UserScripts.swift */ = {isa = PBXFileReference; lastKnownFileType = sourcecode.swift; path = UserScripts.swift; sourceTree = "<group>"; };
		85AC3AF625D5DBFD00C7D2AA /* DataExtension.swift */ = {isa = PBXFileReference; lastKnownFileType = sourcecode.swift; path = DataExtension.swift; sourceTree = "<group>"; };
		85AC3B0425D6B1D800C7D2AA /* ScriptSourceProviding.swift */ = {isa = PBXFileReference; lastKnownFileType = sourcecode.swift; path = ScriptSourceProviding.swift; sourceTree = "<group>"; };
		85AC3B1625D9BC1A00C7D2AA /* ConfigurationDownloaderTests.swift */ = {isa = PBXFileReference; lastKnownFileType = sourcecode.swift; path = ConfigurationDownloaderTests.swift; sourceTree = "<group>"; };
		85AC3B3425DA82A600C7D2AA /* DataTaskProviding.swift */ = {isa = PBXFileReference; lastKnownFileType = sourcecode.swift; path = DataTaskProviding.swift; sourceTree = "<group>"; };
		85AC3B4825DAC9BD00C7D2AA /* ConfigurationStorageTests.swift */ = {isa = PBXFileReference; lastKnownFileType = sourcecode.swift; path = ConfigurationStorageTests.swift; sourceTree = "<group>"; };
		85AE2FF124A33A2D002D507F /* WebKit.framework */ = {isa = PBXFileReference; lastKnownFileType = wrapper.framework; name = WebKit.framework; path = System/Library/Frameworks/WebKit.framework; sourceTree = SDKROOT; };
		85C6A29525CC1FFD00EEB5F1 /* UserDefaultsWrapper.swift */ = {isa = PBXFileReference; lastKnownFileType = sourcecode.swift; path = UserDefaultsWrapper.swift; sourceTree = "<group>"; };
		85CC1D72269EF1880062F04E /* PasswordManagementItemList.swift */ = {isa = PBXFileReference; lastKnownFileType = sourcecode.swift; path = PasswordManagementItemList.swift; sourceTree = "<group>"; };
		85CC1D74269F6B420062F04E /* PasswordManagementItemView.swift */ = {isa = PBXFileReference; lastKnownFileType = sourcecode.swift; path = PasswordManagementItemView.swift; sourceTree = "<group>"; };
		85CC1D7A26A05ECF0062F04E /* PasswordManagementItemListModel.swift */ = {isa = PBXFileReference; lastKnownFileType = sourcecode.swift; path = PasswordManagementItemListModel.swift; sourceTree = "<group>"; };
		85CC1D7C26A05F250062F04E /* PasswordManagementItemModel.swift */ = {isa = PBXFileReference; lastKnownFileType = sourcecode.swift; path = PasswordManagementItemModel.swift; sourceTree = "<group>"; };
		85D33F1125C82EB3002B91A6 /* ConfigurationManager.swift */ = {isa = PBXFileReference; lastKnownFileType = sourcecode.swift; path = ConfigurationManager.swift; sourceTree = "<group>"; };
		85D438B5256E7C9E00F3BAF8 /* ContextMenuUserScript.swift */ = {isa = PBXFileReference; lastKnownFileType = sourcecode.swift; path = ContextMenuUserScript.swift; sourceTree = "<group>"; };
		85D885AF26A590A90077C374 /* NSNotificationName+PasswordManager.swift */ = {isa = PBXFileReference; lastKnownFileType = sourcecode.swift; path = "NSNotificationName+PasswordManager.swift"; sourceTree = "<group>"; };
		85D885B226A5A9DE0077C374 /* NSAlert+PasswordManager.swift */ = {isa = PBXFileReference; lastKnownFileType = sourcecode.swift; path = "NSAlert+PasswordManager.swift"; sourceTree = "<group>"; };
		85E11C2E25E7DC7E00974CAF /* ExternalURLHandler.swift */ = {isa = PBXFileReference; lastKnownFileType = sourcecode.swift; path = ExternalURLHandler.swift; sourceTree = "<group>"; };
		85E11C3625E7F1E100974CAF /* ExternalURLHandlerTests.swift */ = {isa = PBXFileReference; lastKnownFileType = sourcecode.swift; path = ExternalURLHandlerTests.swift; sourceTree = "<group>"; };
		85F1B0C825EF9759004792B6 /* URLEventHandlerTests.swift */ = {isa = PBXFileReference; lastKnownFileType = sourcecode.swift; path = URLEventHandlerTests.swift; sourceTree = "<group>"; };
		85F69B3B25EDE81F00978E59 /* URLExtensionTests.swift */ = {isa = PBXFileReference; lastKnownFileType = sourcecode.swift; path = URLExtensionTests.swift; sourceTree = "<group>"; };
		AA0877B726D5160D00B05660 /* SafariVersionReaderTests.swift */ = {isa = PBXFileReference; lastKnownFileType = sourcecode.swift; path = SafariVersionReaderTests.swift; sourceTree = "<group>"; };
		AA0877B926D5161D00B05660 /* WebKitVersionProviderTests.swift */ = {isa = PBXFileReference; lastKnownFileType = sourcecode.swift; path = WebKitVersionProviderTests.swift; sourceTree = "<group>"; };
		AA0F3DB6261A566C0077F2D9 /* SuggestionLoadingMock.swift */ = {isa = PBXFileReference; lastKnownFileType = sourcecode.swift; path = SuggestionLoadingMock.swift; sourceTree = "<group>"; };
		AA2CB12C2587BB5600AA6FBE /* TabBarFooter.xib */ = {isa = PBXFileReference; lastKnownFileType = file.xib; path = TabBarFooter.xib; sourceTree = "<group>"; };
		AA2CB1342587C29500AA6FBE /* TabBarFooter.swift */ = {isa = PBXFileReference; lastKnownFileType = sourcecode.swift; path = TabBarFooter.swift; sourceTree = "<group>"; };
		AA3F895224C18AD500628DDE /* SuggestionViewModel.swift */ = {isa = PBXFileReference; lastKnownFileType = sourcecode.swift; path = SuggestionViewModel.swift; sourceTree = "<group>"; };
		AA4BBA3A25C58FA200C4FB0F /* MainMenu.swift */ = {isa = PBXFileReference; lastKnownFileType = sourcecode.swift; path = MainMenu.swift; sourceTree = "<group>"; };
		AA4D700625545EF800C3411E /* URLEventHandler.swift */ = {isa = PBXFileReference; lastKnownFileType = sourcecode.swift; path = URLEventHandler.swift; sourceTree = "<group>"; };
		AA4FF40B2624751A004E2377 /* GrammarFeaturesManager.swift */ = {isa = PBXFileReference; lastKnownFileType = sourcecode.swift; path = GrammarFeaturesManager.swift; sourceTree = "<group>"; };
		AA512D1324D99D9800230283 /* FaviconService.swift */ = {isa = PBXFileReference; lastKnownFileType = sourcecode.swift; path = FaviconService.swift; sourceTree = "<group>"; };
		AA585D7E248FD31100E9A3E2 /* DuckDuckGo.app */ = {isa = PBXFileReference; explicitFileType = wrapper.application; includeInIndex = 0; path = DuckDuckGo.app; sourceTree = BUILT_PRODUCTS_DIR; };
		AA585D81248FD31100E9A3E2 /* AppDelegate.swift */ = {isa = PBXFileReference; lastKnownFileType = sourcecode.swift; path = AppDelegate.swift; sourceTree = "<group>"; };
		AA585D83248FD31100E9A3E2 /* BrowserTabViewController.swift */ = {isa = PBXFileReference; lastKnownFileType = sourcecode.swift; path = BrowserTabViewController.swift; sourceTree = "<group>"; };
		AA585D85248FD31400E9A3E2 /* Assets.xcassets */ = {isa = PBXFileReference; lastKnownFileType = folder.assetcatalog; path = Assets.xcassets; sourceTree = "<group>"; };
		AA585D88248FD31400E9A3E2 /* Base */ = {isa = PBXFileReference; lastKnownFileType = file.storyboard; name = Base; path = Base.lproj/Main.storyboard; sourceTree = "<group>"; };
		AA585D8A248FD31400E9A3E2 /* Info.plist */ = {isa = PBXFileReference; lastKnownFileType = text.plist.xml; path = Info.plist; sourceTree = "<group>"; };
		AA585D8B248FD31400E9A3E2 /* DuckDuckGo.entitlements */ = {isa = PBXFileReference; lastKnownFileType = text.plist.entitlements; path = DuckDuckGo.entitlements; sourceTree = "<group>"; };
		AA585D90248FD31400E9A3E2 /* Unit Tests.xctest */ = {isa = PBXFileReference; explicitFileType = wrapper.cfbundle; includeInIndex = 0; path = "Unit Tests.xctest"; sourceTree = BUILT_PRODUCTS_DIR; };
		AA585D96248FD31400E9A3E2 /* Info.plist */ = {isa = PBXFileReference; lastKnownFileType = text.plist.xml; path = Info.plist; sourceTree = "<group>"; };
		AA585DAE2490E6E600E9A3E2 /* MainViewController.swift */ = {isa = PBXFileReference; lastKnownFileType = sourcecode.swift; name = MainViewController.swift; path = ../MainViewController.swift; sourceTree = "<group>"; };
		AA5C8F58258FE21F00748EB7 /* NSTextFieldExtension.swift */ = {isa = PBXFileReference; lastKnownFileType = sourcecode.swift; path = NSTextFieldExtension.swift; sourceTree = "<group>"; };
		AA5C8F5D2590EEE800748EB7 /* NSPointExtension.swift */ = {isa = PBXFileReference; lastKnownFileType = sourcecode.swift; path = NSPointExtension.swift; sourceTree = "<group>"; };
		AA5C8F622591021700748EB7 /* NSApplicationExtension.swift */ = {isa = PBXFileReference; lastKnownFileType = sourcecode.swift; path = NSApplicationExtension.swift; sourceTree = "<group>"; };
		AA5D6DAB24A340F700C6FBCE /* WebViewStateObserver.swift */ = {isa = PBXFileReference; lastKnownFileType = sourcecode.swift; path = WebViewStateObserver.swift; sourceTree = "<group>"; };
		AA63745324C9BF9A00AB2AC4 /* SuggestionContainerTests.swift */ = {isa = PBXFileReference; lastKnownFileType = sourcecode.swift; path = SuggestionContainerTests.swift; sourceTree = "<group>"; };
		AA652CB025DD825B009059CC /* LocalBookmarkStoreTests.swift */ = {isa = PBXFileReference; lastKnownFileType = sourcecode.swift; path = LocalBookmarkStoreTests.swift; sourceTree = "<group>"; };
		AA652CCD25DD9071009059CC /* BookmarkListTests.swift */ = {isa = PBXFileReference; lastKnownFileType = sourcecode.swift; path = BookmarkListTests.swift; sourceTree = "<group>"; };
		AA652CD225DDA6E9009059CC /* LocalBookmarkManagerTests.swift */ = {isa = PBXFileReference; lastKnownFileType = sourcecode.swift; path = LocalBookmarkManagerTests.swift; sourceTree = "<group>"; };
		AA652CDA25DDAB32009059CC /* BookmarkStoreMock.swift */ = {isa = PBXFileReference; lastKnownFileType = sourcecode.swift; path = BookmarkStoreMock.swift; sourceTree = "<group>"; };
		AA66AF7926F8E9B400C24EE7 /* dark-shield.json */ = {isa = PBXFileReference; fileEncoding = 4; lastKnownFileType = text.json; path = "dark-shield.json"; sourceTree = "<group>"; };
		AA66AF7B26F8E9BB00C24EE7 /* dark-shield-dot.json */ = {isa = PBXFileReference; fileEncoding = 4; lastKnownFileType = text.json; path = "dark-shield-dot.json"; sourceTree = "<group>"; };
		AA66AF7D26F8EE2200C24EE7 /* shield-dot.json */ = {isa = PBXFileReference; fileEncoding = 4; lastKnownFileType = text.json; path = "shield-dot.json"; sourceTree = "<group>"; };
		AA66AF7E26F8EE2200C24EE7 /* shield.json */ = {isa = PBXFileReference; fileEncoding = 4; lastKnownFileType = text.json; path = shield.json; sourceTree = "<group>"; };
		AA6820E325502F19005ED0D5 /* WebsiteDataStore.swift */ = {isa = PBXFileReference; lastKnownFileType = sourcecode.swift; path = WebsiteDataStore.swift; sourceTree = "<group>"; };
		AA6820EA25503D6A005ED0D5 /* Fire.swift */ = {isa = PBXFileReference; lastKnownFileType = sourcecode.swift; path = Fire.swift; sourceTree = "<group>"; };
		AA6820F025503DA9005ED0D5 /* FireViewModel.swift */ = {isa = PBXFileReference; lastKnownFileType = sourcecode.swift; path = FireViewModel.swift; sourceTree = "<group>"; };
		AA68C3D22490ED62001B8783 /* NavigationBarViewController.swift */ = {isa = PBXFileReference; lastKnownFileType = sourcecode.swift; path = NavigationBarViewController.swift; sourceTree = "<group>"; };
		AA68C3D62490F821001B8783 /* README.md */ = {isa = PBXFileReference; lastKnownFileType = net.daringfireball.markdown; path = README.md; sourceTree = "<group>"; };
		AA693E5D2696E5B90007BB78 /* CrashReports.storyboard */ = {isa = PBXFileReference; lastKnownFileType = file.storyboard; path = CrashReports.storyboard; sourceTree = "<group>"; };
		AA6EF9AC25066F42004754E6 /* WindowsManager.swift */ = {isa = PBXFileReference; lastKnownFileType = sourcecode.swift; path = WindowsManager.swift; sourceTree = "<group>"; };
		AA6EF9B2250785D5004754E6 /* NSMenuExtension.swift */ = {isa = PBXFileReference; lastKnownFileType = sourcecode.swift; path = NSMenuExtension.swift; sourceTree = "<group>"; };
		AA6EF9B425081B4C004754E6 /* MainMenuActions.swift */ = {isa = PBXFileReference; lastKnownFileType = sourcecode.swift; path = MainMenuActions.swift; sourceTree = "<group>"; };
		AA6FFB4324DC33320028F4D0 /* NSViewExtension.swift */ = {isa = PBXFileReference; lastKnownFileType = sourcecode.swift; path = NSViewExtension.swift; sourceTree = "<group>"; };
		AA6FFB4524DC3B5A0028F4D0 /* WebView.swift */ = {isa = PBXFileReference; lastKnownFileType = sourcecode.swift; path = WebView.swift; sourceTree = "<group>"; };
		AA72D5E225FE977F00C77619 /* AddEditFavoriteViewController.swift */ = {isa = PBXFileReference; lastKnownFileType = sourcecode.swift; path = AddEditFavoriteViewController.swift; sourceTree = "<group>"; };
		AA72D5EF25FEA49900C77619 /* AddEditFavoriteWindow.swift */ = {isa = PBXFileReference; lastKnownFileType = sourcecode.swift; path = AddEditFavoriteWindow.swift; sourceTree = "<group>"; };
		AA72D5FD25FFF94E00C77619 /* NSMenuItemExtension.swift */ = {isa = PBXFileReference; lastKnownFileType = sourcecode.swift; path = NSMenuItemExtension.swift; sourceTree = "<group>"; };
		AA7412B024D0B3AC00D22FE0 /* TabBarViewItem.swift */ = {isa = PBXFileReference; lastKnownFileType = sourcecode.swift; path = TabBarViewItem.swift; sourceTree = "<group>"; };
		AA7412B124D0B3AC00D22FE0 /* TabBarViewItem.xib */ = {isa = PBXFileReference; lastKnownFileType = file.xib; path = TabBarViewItem.xib; sourceTree = "<group>"; };
		AA7412B424D1536B00D22FE0 /* MainWindowController.swift */ = {isa = PBXFileReference; lastKnownFileType = sourcecode.swift; path = MainWindowController.swift; sourceTree = "<group>"; };
		AA7412B624D1687000D22FE0 /* TabBarScrollView.swift */ = {isa = PBXFileReference; lastKnownFileType = sourcecode.swift; path = TabBarScrollView.swift; sourceTree = "<group>"; };
		AA7412BC24D2BEEE00D22FE0 /* MainWindow.swift */ = {isa = PBXFileReference; lastKnownFileType = sourcecode.swift; path = MainWindow.swift; sourceTree = "<group>"; };
		AA75A0AD26F3500C0086B667 /* PrivacyIconViewModel.swift */ = {isa = PBXFileReference; lastKnownFileType = sourcecode.swift; path = PrivacyIconViewModel.swift; sourceTree = "<group>"; };
		AA7DE8E026A9BD000012B490 /* History 2.xcdatamodel */ = {isa = PBXFileReference; lastKnownFileType = wrapper.xcdatamodel; path = "History 2.xcdatamodel"; sourceTree = "<group>"; };
		AA80EC53256BE3BC007083E7 /* UserText.swift */ = {isa = PBXFileReference; lastKnownFileType = sourcecode.swift; path = UserText.swift; sourceTree = "<group>"; };
		AA80EC68256C4691007083E7 /* Base */ = {isa = PBXFileReference; lastKnownFileType = file.storyboard; name = Base; path = Base.lproj/BrowserTab.storyboard; sourceTree = "<group>"; };
		AA80EC6E256C469C007083E7 /* Base */ = {isa = PBXFileReference; lastKnownFileType = file.storyboard; name = Base; path = Base.lproj/NavigationBar.storyboard; sourceTree = "<group>"; };
		AA80EC74256C46A2007083E7 /* Base */ = {isa = PBXFileReference; lastKnownFileType = file.storyboard; name = Base; path = Base.lproj/Suggestion.storyboard; sourceTree = "<group>"; };
		AA80EC7A256C46AA007083E7 /* Base */ = {isa = PBXFileReference; lastKnownFileType = file.storyboard; name = Base; path = Base.lproj/TabBar.storyboard; sourceTree = "<group>"; };
		AA80EC8A256C49B8007083E7 /* en */ = {isa = PBXFileReference; lastKnownFileType = text.plist.strings; name = en; path = en.lproj/Localizable.strings; sourceTree = "<group>"; };
		AA80EC90256C49BC007083E7 /* en */ = {isa = PBXFileReference; lastKnownFileType = text.plist.stringsdict; name = en; path = en.lproj/Localizable.stringsdict; sourceTree = "<group>"; };
		AA88D14A252A557100980B4E /* URLRequestExtension.swift */ = {isa = PBXFileReference; lastKnownFileType = sourcecode.swift; path = URLRequestExtension.swift; sourceTree = "<group>"; };
		AA8EDF2324923E980071C2E8 /* URLExtension.swift */ = {isa = PBXFileReference; lastKnownFileType = sourcecode.swift; path = URLExtension.swift; sourceTree = "<group>"; };
		AA8EDF2624923EC70071C2E8 /* StringExtension.swift */ = {isa = PBXFileReference; lastKnownFileType = sourcecode.swift; path = StringExtension.swift; sourceTree = "<group>"; };
		AA92126E25ACCB1100600CD4 /* ErrorExtension.swift */ = {isa = PBXFileReference; lastKnownFileType = sourcecode.swift; path = ErrorExtension.swift; sourceTree = "<group>"; };
		AA92127625ADA07900600CD4 /* WKWebViewExtension.swift */ = {isa = PBXFileReference; lastKnownFileType = sourcecode.swift; path = WKWebViewExtension.swift; sourceTree = "<group>"; };
		AA97BF4525135DD30014931A /* ApplicationDockMenu.swift */ = {isa = PBXFileReference; lastKnownFileType = sourcecode.swift; path = ApplicationDockMenu.swift; sourceTree = "<group>"; };
		AA9B7C7D26A06E040008D425 /* TrackerInfo.swift */ = {isa = PBXFileReference; lastKnownFileType = sourcecode.swift; path = TrackerInfo.swift; sourceTree = "<group>"; };
		AA9B7C8226A197A00008D425 /* ServerTrust.swift */ = {isa = PBXFileReference; lastKnownFileType = sourcecode.swift; path = ServerTrust.swift; sourceTree = "<group>"; };
		AA9B7C8426A199B60008D425 /* ServerTrustViewModel.swift */ = {isa = PBXFileReference; lastKnownFileType = sourcecode.swift; path = ServerTrustViewModel.swift; sourceTree = "<group>"; };
		AA9C362725518C44004B1BA3 /* WebsiteDataStoreMock.swift */ = {isa = PBXFileReference; lastKnownFileType = sourcecode.swift; path = WebsiteDataStoreMock.swift; sourceTree = "<group>"; };
		AA9C362F25518CA9004B1BA3 /* FireTests.swift */ = {isa = PBXFileReference; lastKnownFileType = sourcecode.swift; path = FireTests.swift; sourceTree = "<group>"; };
		AA9E9A5525A3AE8400D1959D /* NSWindowExtension.swift */ = {isa = PBXFileReference; lastKnownFileType = sourcecode.swift; path = NSWindowExtension.swift; sourceTree = "<group>"; };
		AA9E9A5D25A4867200D1959D /* TabDragAndDropManager.swift */ = {isa = PBXFileReference; lastKnownFileType = sourcecode.swift; path = TabDragAndDropManager.swift; sourceTree = "<group>"; };
		AA9FF95824A1ECF20039E328 /* Tab.swift */ = {isa = PBXFileReference; lastKnownFileType = sourcecode.swift; path = Tab.swift; sourceTree = "<group>"; };
		AA9FF95A24A1EFC20039E328 /* TabViewModel.swift */ = {isa = PBXFileReference; lastKnownFileType = sourcecode.swift; path = TabViewModel.swift; sourceTree = "<group>"; };
		AA9FF95C24A1FA1C0039E328 /* TabCollection.swift */ = {isa = PBXFileReference; lastKnownFileType = sourcecode.swift; path = TabCollection.swift; sourceTree = "<group>"; };
		AA9FF95E24A1FB680039E328 /* TabCollectionViewModel.swift */ = {isa = PBXFileReference; lastKnownFileType = sourcecode.swift; path = TabCollectionViewModel.swift; sourceTree = "<group>"; };
		AAA0CC32252F181A0079BC96 /* NavigationButtonMenuDelegate.swift */ = {isa = PBXFileReference; lastKnownFileType = sourcecode.swift; path = NavigationButtonMenuDelegate.swift; sourceTree = "<group>"; };
		AAA0CC3B25337FAB0079BC96 /* WKBackForwardListItemViewModel.swift */ = {isa = PBXFileReference; lastKnownFileType = sourcecode.swift; path = WKBackForwardListItemViewModel.swift; sourceTree = "<group>"; };
		AAA0CC462533833C0079BC96 /* MoreOptionsMenu.swift */ = {isa = PBXFileReference; lastKnownFileType = sourcecode.swift; path = MoreOptionsMenu.swift; sourceTree = "<group>"; };
		AAA0CC562539EBC90079BC96 /* FaviconUserScript.swift */ = {isa = PBXFileReference; lastKnownFileType = sourcecode.swift; path = FaviconUserScript.swift; sourceTree = "<group>"; };
		AAA0CC69253CC43C0079BC96 /* WKUserContentControllerExtension.swift */ = {isa = PBXFileReference; lastKnownFileType = sourcecode.swift; path = WKUserContentControllerExtension.swift; sourceTree = "<group>"; };
		AAA892E9250A4CEF005B37B2 /* WindowControllersManager.swift */ = {isa = PBXFileReference; lastKnownFileType = sourcecode.swift; path = WindowControllersManager.swift; sourceTree = "<group>"; };
		AAADFD05264AA282001555EA /* TimeIntervalExtension.swift */ = {isa = PBXFileReference; lastKnownFileType = sourcecode.swift; path = TimeIntervalExtension.swift; sourceTree = "<group>"; };
		AAB549DE25DAB8F80058460B /* BookmarkViewModel.swift */ = {isa = PBXFileReference; lastKnownFileType = sourcecode.swift; path = BookmarkViewModel.swift; sourceTree = "<group>"; };
		AAB7320626DD0C37002FACF9 /* Fire.storyboard */ = {isa = PBXFileReference; lastKnownFileType = file.storyboard; path = Fire.storyboard; sourceTree = "<group>"; };
		AAB7320826DD0CD9002FACF9 /* FireViewController.swift */ = {isa = PBXFileReference; lastKnownFileType = sourcecode.swift; path = FireViewController.swift; sourceTree = "<group>"; };
		AAB8203B26B2DE0D00788AC3 /* SuggestionListCharacteristics.swift */ = {isa = PBXFileReference; lastKnownFileType = sourcecode.swift; path = SuggestionListCharacteristics.swift; sourceTree = "<group>"; };
		AABAF59B260A7D130085060C /* FaviconServiceMock.swift */ = {isa = PBXFileReference; lastKnownFileType = sourcecode.swift; path = FaviconServiceMock.swift; sourceTree = "<group>"; };
		AABEE69924A902A90043105B /* SuggestionContainerViewModel.swift */ = {isa = PBXFileReference; lastKnownFileType = sourcecode.swift; path = SuggestionContainerViewModel.swift; sourceTree = "<group>"; };
		AABEE69B24A902BB0043105B /* SuggestionContainer.swift */ = {isa = PBXFileReference; lastKnownFileType = sourcecode.swift; path = SuggestionContainer.swift; sourceTree = "<group>"; };
		AABEE6A424AA0A7F0043105B /* SuggestionViewController.swift */ = {isa = PBXFileReference; lastKnownFileType = sourcecode.swift; path = SuggestionViewController.swift; sourceTree = "<group>"; };
		AABEE6A824AB4B910043105B /* SuggestionTableCellView.swift */ = {isa = PBXFileReference; lastKnownFileType = sourcecode.swift; path = SuggestionTableCellView.swift; sourceTree = "<group>"; };
		AABEE6AA24ACA0F90043105B /* SuggestionTableRowView.swift */ = {isa = PBXFileReference; lastKnownFileType = sourcecode.swift; path = SuggestionTableRowView.swift; sourceTree = "<group>"; };
		AABEE6AE24AD22B90043105B /* AddressBarTextField.swift */ = {isa = PBXFileReference; lastKnownFileType = sourcecode.swift; path = AddressBarTextField.swift; sourceTree = "<group>"; };
		AAC30A25268DFEE200D2D9CD /* CrashReporter.swift */ = {isa = PBXFileReference; lastKnownFileType = sourcecode.swift; path = CrashReporter.swift; sourceTree = "<group>"; };
		AAC30A27268E045400D2D9CD /* CrashReportReader.swift */ = {isa = PBXFileReference; lastKnownFileType = sourcecode.swift; path = CrashReportReader.swift; sourceTree = "<group>"; };
		AAC30A29268E239100D2D9CD /* CrashReport.swift */ = {isa = PBXFileReference; lastKnownFileType = sourcecode.swift; path = CrashReport.swift; sourceTree = "<group>"; };
		AAC30A2B268F1ECD00D2D9CD /* CrashReportSender.swift */ = {isa = PBXFileReference; lastKnownFileType = sourcecode.swift; path = CrashReportSender.swift; sourceTree = "<group>"; };
		AAC30A2D268F1EE300D2D9CD /* CrashReportPromptPresenter.swift */ = {isa = PBXFileReference; lastKnownFileType = sourcecode.swift; path = CrashReportPromptPresenter.swift; sourceTree = "<group>"; };
		AAC5E4C425D6A6E8007F5990 /* BookmarkPopover.swift */ = {isa = PBXFileReference; fileEncoding = 4; lastKnownFileType = sourcecode.swift; path = BookmarkPopover.swift; sourceTree = "<group>"; };
		AAC5E4C525D6A6E8007F5990 /* BookmarkPopoverViewController.swift */ = {isa = PBXFileReference; fileEncoding = 4; lastKnownFileType = sourcecode.swift; path = BookmarkPopoverViewController.swift; sourceTree = "<group>"; };
		AAC5E4C625D6A6E8007F5990 /* Bookmarks.storyboard */ = {isa = PBXFileReference; fileEncoding = 4; lastKnownFileType = file.storyboard; path = Bookmarks.storyboard; sourceTree = "<group>"; };
		AAC5E4CD25D6A709007F5990 /* Bookmark.swift */ = {isa = PBXFileReference; fileEncoding = 4; lastKnownFileType = sourcecode.swift; path = Bookmark.swift; sourceTree = "<group>"; };
		AAC5E4CE25D6A709007F5990 /* BookmarkManager.swift */ = {isa = PBXFileReference; fileEncoding = 4; lastKnownFileType = sourcecode.swift; path = BookmarkManager.swift; sourceTree = "<group>"; };
		AAC5E4CF25D6A709007F5990 /* BookmarkList.swift */ = {isa = PBXFileReference; fileEncoding = 4; lastKnownFileType = sourcecode.swift; path = BookmarkList.swift; sourceTree = "<group>"; };
		AAC5E4D625D6A710007F5990 /* BookmarkStore.swift */ = {isa = PBXFileReference; fileEncoding = 4; lastKnownFileType = sourcecode.swift; path = BookmarkStore.swift; sourceTree = "<group>"; };
		AAC5E4E325D6BA9C007F5990 /* NSSizeExtension.swift */ = {isa = PBXFileReference; fileEncoding = 4; lastKnownFileType = sourcecode.swift; path = NSSizeExtension.swift; sourceTree = "<group>"; };
		AAC5E4F025D6BF10007F5990 /* AddressBarButton.swift */ = {isa = PBXFileReference; fileEncoding = 4; lastKnownFileType = sourcecode.swift; path = AddressBarButton.swift; sourceTree = "<group>"; };
		AAC5E4F525D6BF2C007F5990 /* AddressBarButtonsViewController.swift */ = {isa = PBXFileReference; fileEncoding = 4; lastKnownFileType = sourcecode.swift; path = AddressBarButtonsViewController.swift; sourceTree = "<group>"; };
		AAC82C5F258B6CB5009B6B42 /* TooltipWindowController.swift */ = {isa = PBXFileReference; lastKnownFileType = sourcecode.swift; path = TooltipWindowController.swift; sourceTree = "<group>"; };
		AAC9C01424CAFBCE00AD1325 /* TabTests.swift */ = {isa = PBXFileReference; lastKnownFileType = sourcecode.swift; path = TabTests.swift; sourceTree = "<group>"; };
		AAC9C01624CAFBDC00AD1325 /* TabCollectionTests.swift */ = {isa = PBXFileReference; lastKnownFileType = sourcecode.swift; path = TabCollectionTests.swift; sourceTree = "<group>"; };
		AAC9C01B24CB594C00AD1325 /* TabViewModelTests.swift */ = {isa = PBXFileReference; lastKnownFileType = sourcecode.swift; path = TabViewModelTests.swift; sourceTree = "<group>"; };
		AAC9C01D24CB6BEB00AD1325 /* TabCollectionViewModelTests.swift */ = {isa = PBXFileReference; lastKnownFileType = sourcecode.swift; path = TabCollectionViewModelTests.swift; sourceTree = "<group>"; };
		AACF6FD526BC366D00CF09F9 /* SafariVersionReader.swift */ = {isa = PBXFileReference; lastKnownFileType = sourcecode.swift; path = SafariVersionReader.swift; sourceTree = "<group>"; };
		AAD2F8B026BC3F55003C5DC8 /* BundleExtension.swift */ = {isa = PBXFileReference; lastKnownFileType = sourcecode.swift; path = BundleExtension.swift; sourceTree = "<group>"; };
		AAD6D8862696DF6D002393B3 /* CrashReportPromptViewController.swift */ = {isa = PBXFileReference; lastKnownFileType = sourcecode.swift; path = CrashReportPromptViewController.swift; sourceTree = "<group>"; };
		AAD86E502678D104005C11BE /* DuckDuckGoCI.entitlements */ = {isa = PBXFileReference; lastKnownFileType = text.plist.entitlements; path = DuckDuckGoCI.entitlements; sourceTree = "<group>"; };
		AAD86E51267A0DFF005C11BE /* UpdateController.swift */ = {isa = PBXFileReference; lastKnownFileType = sourcecode.swift; path = UpdateController.swift; sourceTree = "<group>"; };
		AADCBF3026F7716200EF67A8 /* trackers.json */ = {isa = PBXFileReference; fileEncoding = 4; lastKnownFileType = text.json; path = trackers.json; sourceTree = "<group>"; };
		AADCBF3926F7C2CE00EF67A8 /* LottieAnimationCache.swift */ = {isa = PBXFileReference; lastKnownFileType = sourcecode.swift; path = LottieAnimationCache.swift; sourceTree = "<group>"; };
		AADE11BF26D916D70032D8A7 /* StringExtensionTests.swift */ = {isa = PBXFileReference; lastKnownFileType = sourcecode.swift; path = StringExtensionTests.swift; sourceTree = "<group>"; };
		AAE39D1A24F44885008EF28B /* TabCollectionViewModelDelegateMock.swift */ = {isa = PBXFileReference; lastKnownFileType = sourcecode.swift; path = TabCollectionViewModelDelegateMock.swift; sourceTree = "<group>"; };
		AAE71E2B25F781EA00D74437 /* Homepage.storyboard */ = {isa = PBXFileReference; lastKnownFileType = file.storyboard; path = Homepage.storyboard; sourceTree = "<group>"; };
		AAE71E3025F7855400D74437 /* HomepageViewController.swift */ = {isa = PBXFileReference; lastKnownFileType = sourcecode.swift; path = HomepageViewController.swift; sourceTree = "<group>"; };
		AAE71E3525F7869300D74437 /* HomepageCollectionViewItem.swift */ = {isa = PBXFileReference; lastKnownFileType = sourcecode.swift; path = HomepageCollectionViewItem.swift; sourceTree = "<group>"; };
		AAE71E3625F7869300D74437 /* HomepageCollectionViewItem.xib */ = {isa = PBXFileReference; lastKnownFileType = file.xib; path = HomepageCollectionViewItem.xib; sourceTree = "<group>"; };
		AAE75279263B046100B973F8 /* History.xcdatamodel */ = {isa = PBXFileReference; lastKnownFileType = wrapper.xcdatamodel; path = History.xcdatamodel; sourceTree = "<group>"; };
		AAE7527B263B056C00B973F8 /* HistoryStore.swift */ = {isa = PBXFileReference; lastKnownFileType = sourcecode.swift; path = HistoryStore.swift; sourceTree = "<group>"; };
		AAE7527D263B05C600B973F8 /* HistoryEntry.swift */ = {isa = PBXFileReference; lastKnownFileType = sourcecode.swift; path = HistoryEntry.swift; sourceTree = "<group>"; };
		AAE7527F263B0A4D00B973F8 /* HistoryCoordinator.swift */ = {isa = PBXFileReference; lastKnownFileType = sourcecode.swift; path = HistoryCoordinator.swift; sourceTree = "<group>"; };
		AAE8B101258A41C000E81239 /* Tooltip.storyboard */ = {isa = PBXFileReference; lastKnownFileType = file.storyboard; path = Tooltip.storyboard; sourceTree = "<group>"; };
		AAE8B10F258A456C00E81239 /* TooltipViewController.swift */ = {isa = PBXFileReference; lastKnownFileType = sourcecode.swift; path = TooltipViewController.swift; sourceTree = "<group>"; };
		AAEC74B12642C57200C2EFBC /* HistoryCoordinatingMock.swift */ = {isa = PBXFileReference; lastKnownFileType = sourcecode.swift; path = HistoryCoordinatingMock.swift; sourceTree = "<group>"; };
		AAEC74B32642C69300C2EFBC /* HistoryCoordinatorTests.swift */ = {isa = PBXFileReference; lastKnownFileType = sourcecode.swift; path = HistoryCoordinatorTests.swift; sourceTree = "<group>"; };
		AAEC74B52642CC6A00C2EFBC /* HistoryStoringMock.swift */ = {isa = PBXFileReference; lastKnownFileType = sourcecode.swift; path = HistoryStoringMock.swift; sourceTree = "<group>"; };
		AAEC74B72642E43800C2EFBC /* HistoryStoreTests.swift */ = {isa = PBXFileReference; lastKnownFileType = sourcecode.swift; path = HistoryStoreTests.swift; sourceTree = "<group>"; };
		AAEC74BA2642E67C00C2EFBC /* NSPersistentContainerExtension.swift */ = {isa = PBXFileReference; lastKnownFileType = sourcecode.swift; path = NSPersistentContainerExtension.swift; sourceTree = "<group>"; };
		AAECA41F24EEA4AC00EFA63A /* IndexPathExtension.swift */ = {isa = PBXFileReference; lastKnownFileType = sourcecode.swift; path = IndexPathExtension.swift; sourceTree = "<group>"; };
		AAF7D3852567CED500998667 /* WebViewConfiguration.swift */ = {isa = PBXFileReference; lastKnownFileType = sourcecode.swift; path = WebViewConfiguration.swift; sourceTree = "<group>"; };
		AAFCB37E25E545D400859DD4 /* PublisherExtension.swift */ = {isa = PBXFileReference; lastKnownFileType = sourcecode.swift; path = PublisherExtension.swift; sourceTree = "<group>"; };
		AAFE068226C7082D005434CC /* WebKitVersionProvider.swift */ = {isa = PBXFileReference; lastKnownFileType = sourcecode.swift; path = WebKitVersionProvider.swift; sourceTree = "<group>"; };
		B6106B9D26A565DA0013B453 /* BundleExtension.swift */ = {isa = PBXFileReference; lastKnownFileType = sourcecode.swift; path = BundleExtension.swift; sourceTree = "<group>"; };
		B6106B9F26A7BE0B0013B453 /* PermissionManagerTests.swift */ = {isa = PBXFileReference; lastKnownFileType = sourcecode.swift; path = PermissionManagerTests.swift; sourceTree = "<group>"; };
		B6106BA226A7BEA00013B453 /* PermissionAuthorizationState.swift */ = {isa = PBXFileReference; lastKnownFileType = sourcecode.swift; path = PermissionAuthorizationState.swift; sourceTree = "<group>"; };
		B6106BA526A7BEC80013B453 /* PermissionAuthorizationQuery.swift */ = {isa = PBXFileReference; lastKnownFileType = sourcecode.swift; path = PermissionAuthorizationQuery.swift; sourceTree = "<group>"; };
		B6106BAA26A7BF1D0013B453 /* PermissionType.swift */ = {isa = PBXFileReference; lastKnownFileType = sourcecode.swift; path = PermissionType.swift; sourceTree = "<group>"; };
		B6106BAC26A7BF390013B453 /* PermissionState.swift */ = {isa = PBXFileReference; lastKnownFileType = sourcecode.swift; path = PermissionState.swift; sourceTree = "<group>"; };
		B6106BAE26A7C6180013B453 /* PermissionStoreMock.swift */ = {isa = PBXFileReference; lastKnownFileType = sourcecode.swift; path = PermissionStoreMock.swift; sourceTree = "<group>"; };
		B6106BB026A7D8720013B453 /* PermissionStoreTests.swift */ = {isa = PBXFileReference; lastKnownFileType = sourcecode.swift; path = PermissionStoreTests.swift; sourceTree = "<group>"; };
		B6106BB226A7F4AA0013B453 /* GeolocationServiceMock.swift */ = {isa = PBXFileReference; lastKnownFileType = sourcecode.swift; path = GeolocationServiceMock.swift; sourceTree = "<group>"; };
		B6106BB426A809E60013B453 /* GeolocationProviderTests.swift */ = {isa = PBXFileReference; lastKnownFileType = sourcecode.swift; path = GeolocationProviderTests.swift; sourceTree = "<group>"; };
		B61EF3EB266F91E700B4D78F /* WKWebView+Download.swift */ = {isa = PBXFileReference; lastKnownFileType = sourcecode.swift; path = "WKWebView+Download.swift"; sourceTree = "<group>"; };
		B61EF3F0266F922200B4D78F /* WKProcessPool+DownloadDelegate.swift */ = {isa = PBXFileReference; lastKnownFileType = sourcecode.swift; path = "WKProcessPool+DownloadDelegate.swift"; sourceTree = "<group>"; };
		B61F012225ECBAE400ABB5A3 /* UserScriptsTest.swift */ = {isa = PBXFileReference; lastKnownFileType = sourcecode.swift; path = UserScriptsTest.swift; sourceTree = "<group>"; };
		B61F012A25ECBB1700ABB5A3 /* UserScriptsManagerTests.swift */ = {isa = PBXFileReference; lastKnownFileType = sourcecode.swift; path = UserScriptsManagerTests.swift; sourceTree = "<group>"; };
		B61F015425EDD5A700ABB5A3 /* UserContentController.swift */ = {isa = PBXFileReference; lastKnownFileType = sourcecode.swift; path = UserContentController.swift; sourceTree = "<group>"; };
		B62EB47B25BAD3BB005745C6 /* WKWebViewPrivateMethodsAvailabilityTests.swift */ = {isa = PBXFileReference; fileEncoding = 4; lastKnownFileType = sourcecode.swift; path = WKWebViewPrivateMethodsAvailabilityTests.swift; sourceTree = "<group>"; };
		B630793926731F2600DCEE41 /* FileDownloadManagerTests.swift */ = {isa = PBXFileReference; fileEncoding = 4; lastKnownFileType = sourcecode.swift; path = FileDownloadManagerTests.swift; sourceTree = "<group>"; };
		B630794126731F5400DCEE41 /* WKDownloadMock.swift */ = {isa = PBXFileReference; lastKnownFileType = sourcecode.swift; path = WKDownloadMock.swift; sourceTree = "<group>"; };
		B633C86C25E797D800E4B352 /* UserScriptsManager.swift */ = {isa = PBXFileReference; lastKnownFileType = sourcecode.swift; path = UserScriptsManager.swift; sourceTree = "<group>"; };
		B637273A26CBC8AF00C8CB02 /* AuthenticationAlert.swift */ = {isa = PBXFileReference; lastKnownFileType = sourcecode.swift; path = AuthenticationAlert.swift; sourceTree = "<group>"; };
		B637273C26CCF0C200C8CB02 /* OptionalExtension.swift */ = {isa = PBXFileReference; lastKnownFileType = sourcecode.swift; path = OptionalExtension.swift; sourceTree = "<group>"; };
		B637274226CE25EF00C8CB02 /* NSApplication+BuildTime.h */ = {isa = PBXFileReference; lastKnownFileType = sourcecode.c.h; path = "NSApplication+BuildTime.h"; sourceTree = "<group>"; };
		B637274326CE25EF00C8CB02 /* NSApplication+BuildTime.m */ = {isa = PBXFileReference; lastKnownFileType = sourcecode.c.objc; path = "NSApplication+BuildTime.m"; sourceTree = "<group>"; };
		B63B9C502670B2B200C45B91 /* _WKDownload.h */ = {isa = PBXFileReference; lastKnownFileType = sourcecode.c.h; path = _WKDownload.h; sourceTree = "<group>"; };
		B63B9C542670B32000C45B91 /* WKProcessPool+Private.h */ = {isa = PBXFileReference; lastKnownFileType = sourcecode.c.h; path = "WKProcessPool+Private.h"; sourceTree = "<group>"; };
		B63D466725BEB6C200874977 /* WKWebView+Private.h */ = {isa = PBXFileReference; fileEncoding = 4; lastKnownFileType = sourcecode.c.h; path = "WKWebView+Private.h"; sourceTree = "<group>"; };
		B63D466825BEB6C200874977 /* WKWebView+SessionState.swift */ = {isa = PBXFileReference; fileEncoding = 4; lastKnownFileType = sourcecode.swift; path = "WKWebView+SessionState.swift"; sourceTree = "<group>"; };
		B63D467025BFA6C100874977 /* DispatchQueueExtensions.swift */ = {isa = PBXFileReference; lastKnownFileType = sourcecode.swift; path = DispatchQueueExtensions.swift; sourceTree = "<group>"; };
		B63D467925BFC3E100874977 /* NSCoderExtensions.swift */ = {isa = PBXFileReference; lastKnownFileType = sourcecode.swift; path = NSCoderExtensions.swift; sourceTree = "<group>"; };
		B63ED0D726AE729600A9DAD1 /* PermissionModelTests.swift */ = {isa = PBXFileReference; lastKnownFileType = sourcecode.swift; path = PermissionModelTests.swift; sourceTree = "<group>"; };
		B63ED0D926AE7AF400A9DAD1 /* PermissionManagerMock.swift */ = {isa = PBXFileReference; lastKnownFileType = sourcecode.swift; path = PermissionManagerMock.swift; sourceTree = "<group>"; };
		B63ED0DB26AE7B1E00A9DAD1 /* WebViewMock.swift */ = {isa = PBXFileReference; lastKnownFileType = sourcecode.swift; path = WebViewMock.swift; sourceTree = "<group>"; };
		B63ED0DD26AFD9A300A9DAD1 /* AVCaptureDeviceMock.swift */ = {isa = PBXFileReference; lastKnownFileType = sourcecode.swift; path = AVCaptureDeviceMock.swift; sourceTree = "<group>"; };
		B63ED0DF26AFE32F00A9DAD1 /* GeolocationProviderMock.swift */ = {isa = PBXFileReference; lastKnownFileType = sourcecode.swift; path = GeolocationProviderMock.swift; sourceTree = "<group>"; };
		B63ED0E226B3E7FA00A9DAD1 /* CLLocationManagerMock.swift */ = {isa = PBXFileReference; fileEncoding = 4; lastKnownFileType = sourcecode.swift; path = CLLocationManagerMock.swift; sourceTree = "<group>"; };
		B63ED0E426BB8FB900A9DAD1 /* SharingMenu.swift */ = {isa = PBXFileReference; lastKnownFileType = sourcecode.swift; path = SharingMenu.swift; sourceTree = "<group>"; };
		B64C84DD2692D7400048FEBE /* PermissionAuthorization.storyboard */ = {isa = PBXFileReference; lastKnownFileType = file.storyboard; path = PermissionAuthorization.storyboard; sourceTree = "<group>"; };
		B64C84E22692DC9F0048FEBE /* PermissionAuthorizationViewController.swift */ = {isa = PBXFileReference; lastKnownFileType = sourcecode.swift; path = PermissionAuthorizationViewController.swift; sourceTree = "<group>"; };
		B64C84EA2692DD650048FEBE /* PermissionAuthorizationPopover.swift */ = {isa = PBXFileReference; lastKnownFileType = sourcecode.swift; path = PermissionAuthorizationPopover.swift; sourceTree = "<group>"; };
		B64C84F0269310120048FEBE /* PermissionManager.swift */ = {isa = PBXFileReference; lastKnownFileType = sourcecode.swift; path = PermissionManager.swift; sourceTree = "<group>"; };
		B64C852926942AC90048FEBE /* PermissionContextMenu.swift */ = {isa = PBXFileReference; lastKnownFileType = sourcecode.swift; path = PermissionContextMenu.swift; sourceTree = "<group>"; };
		B64C852F26943BC10048FEBE /* Permissions.xcdatamodel */ = {isa = PBXFileReference; lastKnownFileType = wrapper.xcdatamodel; path = Permissions.xcdatamodel; sourceTree = "<group>"; };
		B64C853726944B880048FEBE /* StoredPermission.swift */ = {isa = PBXFileReference; lastKnownFileType = sourcecode.swift; path = StoredPermission.swift; sourceTree = "<group>"; };
		B64C853C26944B940048FEBE /* PermissionStore.swift */ = {isa = PBXFileReference; lastKnownFileType = sourcecode.swift; path = PermissionStore.swift; sourceTree = "<group>"; };
		B64C85412694590B0048FEBE /* PermissionButton.swift */ = {isa = PBXFileReference; lastKnownFileType = sourcecode.swift; path = PermissionButton.swift; sourceTree = "<group>"; };
		B65349A9265CF45000DCC645 /* DispatchQueueExtensionsTests.swift */ = {isa = PBXFileReference; lastKnownFileType = sourcecode.swift; path = DispatchQueueExtensionsTests.swift; sourceTree = "<group>"; };
		B6553691268440D700085A79 /* WKProcessPool+GeolocationProvider.swift */ = {isa = PBXFileReference; lastKnownFileType = sourcecode.swift; path = "WKProcessPool+GeolocationProvider.swift"; sourceTree = "<group>"; };
		B65536962684413900085A79 /* WKGeolocationProvider.h */ = {isa = PBXFileReference; lastKnownFileType = sourcecode.c.h; path = WKGeolocationProvider.h; sourceTree = "<group>"; };
		B655369A268442EE00085A79 /* GeolocationProvider.swift */ = {isa = PBXFileReference; lastKnownFileType = sourcecode.swift; path = GeolocationProvider.swift; sourceTree = "<group>"; };
		B65536A52685B82B00085A79 /* Permissions.swift */ = {isa = PBXFileReference; lastKnownFileType = sourcecode.swift; path = Permissions.swift; sourceTree = "<group>"; };
		B65536AD2685E17100085A79 /* GeolocationService.swift */ = {isa = PBXFileReference; lastKnownFileType = sourcecode.swift; path = GeolocationService.swift; sourceTree = "<group>"; };
		B65783E625F8AAFB00D8DB33 /* String+Punycode.swift */ = {isa = PBXFileReference; lastKnownFileType = sourcecode.swift; path = "String+Punycode.swift"; sourceTree = "<group>"; };
		B65783EB25F8AB9200D8DB33 /* String+PunycodeTests.swift */ = {isa = PBXFileReference; fileEncoding = 4; lastKnownFileType = sourcecode.swift; path = "String+PunycodeTests.swift"; sourceTree = "<group>"; };
		B657841825FA484B00D8DB33 /* NSException+Catch.h */ = {isa = PBXFileReference; lastKnownFileType = sourcecode.c.h; path = "NSException+Catch.h"; sourceTree = "<group>"; };
		B657841925FA484B00D8DB33 /* NSException+Catch.m */ = {isa = PBXFileReference; lastKnownFileType = sourcecode.c.objc; path = "NSException+Catch.m"; sourceTree = "<group>"; };
		B657841E25FA497600D8DB33 /* NSException+Catch.swift */ = {isa = PBXFileReference; lastKnownFileType = sourcecode.swift; path = "NSException+Catch.swift"; sourceTree = "<group>"; };
		B65E6B9D26D9EC0800095F96 /* CircularProgressView.swift */ = {isa = PBXFileReference; lastKnownFileType = sourcecode.swift; path = CircularProgressView.swift; sourceTree = "<group>"; };
		B65E6B9F26D9F10600095F96 /* NSBezierPathExtension.swift */ = {isa = PBXFileReference; lastKnownFileType = sourcecode.swift; path = NSBezierPathExtension.swift; sourceTree = "<group>"; };
		B66E9DD12670EB2A00E53BB5 /* _WKDownload+WebKitDownload.swift */ = {isa = PBXFileReference; lastKnownFileType = sourcecode.swift; path = "_WKDownload+WebKitDownload.swift"; sourceTree = "<group>"; };
		B66E9DD32670EB4A00E53BB5 /* WKDownload+WebKitDownload.swift */ = {isa = PBXFileReference; lastKnownFileType = sourcecode.swift; path = "WKDownload+WebKitDownload.swift"; sourceTree = "<group>"; };
		B67C6C3C2654B897006C872E /* WebViewExtensionTests.swift */ = {isa = PBXFileReference; lastKnownFileType = sourcecode.swift; path = WebViewExtensionTests.swift; sourceTree = "<group>"; };
		B67C6C412654BF49006C872E /* DuckDuckGo-Symbol.jpg */ = {isa = PBXFileReference; lastKnownFileType = image.jpeg; path = "DuckDuckGo-Symbol.jpg"; sourceTree = "<group>"; };
		B67C6C462654C643006C872E /* FileManagerExtensionTests.swift */ = {isa = PBXFileReference; lastKnownFileType = sourcecode.swift; path = FileManagerExtensionTests.swift; sourceTree = "<group>"; };
		B68172A8269C487D006D1092 /* PrivacyDashboardUserScript.swift */ = {isa = PBXFileReference; lastKnownFileType = sourcecode.swift; path = PrivacyDashboardUserScript.swift; sourceTree = "<group>"; };
		B68172AD269EB43F006D1092 /* GeolocationServiceTests.swift */ = {isa = PBXFileReference; lastKnownFileType = sourcecode.swift; path = GeolocationServiceTests.swift; sourceTree = "<group>"; };
		B68458AF25C7E76A00DC17B6 /* WindowManager+StateRestoration.swift */ = {isa = PBXFileReference; lastKnownFileType = sourcecode.swift; path = "WindowManager+StateRestoration.swift"; sourceTree = "<group>"; };
		B68458B725C7E8B200DC17B6 /* Tab+NSSecureCoding.swift */ = {isa = PBXFileReference; lastKnownFileType = sourcecode.swift; path = "Tab+NSSecureCoding.swift"; sourceTree = "<group>"; };
		B68458BF25C7E9E000DC17B6 /* TabCollectionViewModel+NSSecureCoding.swift */ = {isa = PBXFileReference; lastKnownFileType = sourcecode.swift; path = "TabCollectionViewModel+NSSecureCoding.swift"; sourceTree = "<group>"; };
		B68458C425C7EA0C00DC17B6 /* TabCollection+NSSecureCoding.swift */ = {isa = PBXFileReference; lastKnownFileType = sourcecode.swift; path = "TabCollection+NSSecureCoding.swift"; sourceTree = "<group>"; };
		B68458CC25C7EB9000DC17B6 /* WKWebViewConfigurationExtensions.swift */ = {isa = PBXFileReference; lastKnownFileType = sourcecode.swift; path = WKWebViewConfigurationExtensions.swift; sourceTree = "<group>"; };
		B684590725C9027900DC17B6 /* AppStateChangedPublisher.swift */ = {isa = PBXFileReference; lastKnownFileType = sourcecode.swift; path = AppStateChangedPublisher.swift; sourceTree = "<group>"; };
		B684592125C93BE000DC17B6 /* Publisher.asVoid.swift */ = {isa = PBXFileReference; lastKnownFileType = sourcecode.swift; path = Publisher.asVoid.swift; sourceTree = "<group>"; };
		B684592625C93C0500DC17B6 /* Publishers.NestedObjectChanges.swift */ = {isa = PBXFileReference; lastKnownFileType = sourcecode.swift; path = Publishers.NestedObjectChanges.swift; sourceTree = "<group>"; };
		B684592E25C93FBF00DC17B6 /* AppStateRestorationManager.swift */ = {isa = PBXFileReference; lastKnownFileType = sourcecode.swift; path = AppStateRestorationManager.swift; sourceTree = "<group>"; };
		B687260326E215C9008EE860 /* ExpirationChecker.swift */ = {isa = PBXFileReference; lastKnownFileType = sourcecode.swift; path = ExpirationChecker.swift; sourceTree = "<group>"; };
		B689ECD426C247DB006FB0C5 /* BackForwardListItem.swift */ = {isa = PBXFileReference; lastKnownFileType = sourcecode.swift; path = BackForwardListItem.swift; sourceTree = "<group>"; };
		B693953C26F04BE70015B914 /* NibLoadable.swift */ = {isa = PBXFileReference; fileEncoding = 4; lastKnownFileType = sourcecode.swift; path = NibLoadable.swift; sourceTree = "<group>"; };
		B693953D26F04BE70015B914 /* MouseOverView.swift */ = {isa = PBXFileReference; fileEncoding = 4; lastKnownFileType = sourcecode.swift; path = MouseOverView.swift; sourceTree = "<group>"; };
		B693953E26F04BE70015B914 /* FocusRingView.swift */ = {isa = PBXFileReference; fileEncoding = 4; lastKnownFileType = sourcecode.swift; path = FocusRingView.swift; sourceTree = "<group>"; };
		B693953F26F04BE80015B914 /* MouseClickView.swift */ = {isa = PBXFileReference; fileEncoding = 4; lastKnownFileType = sourcecode.swift; path = MouseClickView.swift; sourceTree = "<group>"; };
		B693954026F04BE80015B914 /* ProgressView.swift */ = {isa = PBXFileReference; fileEncoding = 4; lastKnownFileType = sourcecode.swift; path = ProgressView.swift; sourceTree = "<group>"; };
		B693954126F04BE80015B914 /* PaddedImageButton.swift */ = {isa = PBXFileReference; fileEncoding = 4; lastKnownFileType = sourcecode.swift; path = PaddedImageButton.swift; sourceTree = "<group>"; };
		B693954226F04BE90015B914 /* ShadowView.swift */ = {isa = PBXFileReference; fileEncoding = 4; lastKnownFileType = sourcecode.swift; path = ShadowView.swift; sourceTree = "<group>"; };
		B693954326F04BE90015B914 /* GradientView.swift */ = {isa = PBXFileReference; fileEncoding = 4; lastKnownFileType = sourcecode.swift; path = GradientView.swift; sourceTree = "<group>"; };
		B693954426F04BE90015B914 /* LongPressButton.swift */ = {isa = PBXFileReference; fileEncoding = 4; lastKnownFileType = sourcecode.swift; path = LongPressButton.swift; sourceTree = "<group>"; };
		B693954526F04BEA0015B914 /* WindowDraggingView.swift */ = {isa = PBXFileReference; fileEncoding = 4; lastKnownFileType = sourcecode.swift; path = WindowDraggingView.swift; sourceTree = "<group>"; };
		B693954626F04BEA0015B914 /* ColorView.swift */ = {isa = PBXFileReference; fileEncoding = 4; lastKnownFileType = sourcecode.swift; path = ColorView.swift; sourceTree = "<group>"; };
		B693954726F04BEA0015B914 /* NSSavePanelExtension.swift */ = {isa = PBXFileReference; fileEncoding = 4; lastKnownFileType = sourcecode.swift; path = NSSavePanelExtension.swift; sourceTree = "<group>"; };
		B693954826F04BEB0015B914 /* SavePanelAccessoryView.xib */ = {isa = PBXFileReference; fileEncoding = 4; lastKnownFileType = file.xib; path = SavePanelAccessoryView.xib; sourceTree = "<group>"; };
		B693954926F04BEB0015B914 /* MouseOverButton.swift */ = {isa = PBXFileReference; fileEncoding = 4; lastKnownFileType = sourcecode.swift; path = MouseOverButton.swift; sourceTree = "<group>"; };
		B693955826F04C7B0015B914 /* FaviconView.swift */ = {isa = PBXFileReference; fileEncoding = 4; lastKnownFileType = sourcecode.swift; path = FaviconView.swift; sourceTree = "<group>"; };
		B693955A26F0CE300015B914 /* WebKitDownloadDelegate.swift */ = {isa = PBXFileReference; lastKnownFileType = sourcecode.swift; path = WebKitDownloadDelegate.swift; sourceTree = "<group>"; };
		B693955C26F19CD70015B914 /* DownloadListStoreTests.swift */ = {isa = PBXFileReference; lastKnownFileType = sourcecode.swift; path = DownloadListStoreTests.swift; sourceTree = "<group>"; };
		B693955E26F1C17F0015B914 /* DownloadListCoordinatorTests.swift */ = {isa = PBXFileReference; lastKnownFileType = sourcecode.swift; path = DownloadListCoordinatorTests.swift; sourceTree = "<group>"; };
		B693956026F1C1BC0015B914 /* DownloadListStoreMock.swift */ = {isa = PBXFileReference; lastKnownFileType = sourcecode.swift; path = DownloadListStoreMock.swift; sourceTree = "<group>"; };
		B693956226F1C2A40015B914 /* FileDownloadManagerMock.swift */ = {isa = PBXFileReference; lastKnownFileType = sourcecode.swift; path = FileDownloadManagerMock.swift; sourceTree = "<group>"; };
		B693956626F352940015B914 /* TestsBridging.h */ = {isa = PBXFileReference; lastKnownFileType = sourcecode.c.h; path = TestsBridging.h; sourceTree = "<group>"; };
		B693956726F352DB0015B914 /* DownloadsWebViewMock.h */ = {isa = PBXFileReference; lastKnownFileType = sourcecode.c.h; path = DownloadsWebViewMock.h; sourceTree = "<group>"; };
		B693956826F352DB0015B914 /* DownloadsWebViewMock.m */ = {isa = PBXFileReference; lastKnownFileType = sourcecode.c.objc; path = DownloadsWebViewMock.m; sourceTree = "<group>"; };
		B6A5A27025B9377300AA7ADA /* StatePersistenceService.swift */ = {isa = PBXFileReference; lastKnownFileType = sourcecode.swift; path = StatePersistenceService.swift; sourceTree = "<group>"; };
		B6A5A27825B93FFE00AA7ADA /* StateRestorationManagerTests.swift */ = {isa = PBXFileReference; lastKnownFileType = sourcecode.swift; path = StateRestorationManagerTests.swift; sourceTree = "<group>"; };
		B6A5A27D25B9403E00AA7ADA /* FileStoreMock.swift */ = {isa = PBXFileReference; lastKnownFileType = sourcecode.swift; path = FileStoreMock.swift; sourceTree = "<group>"; };
		B6A5A29F25B96E8300AA7ADA /* AppStateChangePublisherTests.swift */ = {isa = PBXFileReference; lastKnownFileType = sourcecode.swift; path = AppStateChangePublisherTests.swift; sourceTree = "<group>"; };
		B6A5A2A725BAA35500AA7ADA /* WindowManagerStateRestorationTests.swift */ = {isa = PBXFileReference; lastKnownFileType = sourcecode.swift; path = WindowManagerStateRestorationTests.swift; sourceTree = "<group>"; };
		B6A924D32664BBB9001A28CA /* WKWebViewDownloadDelegate.swift */ = {isa = PBXFileReference; lastKnownFileType = sourcecode.swift; path = WKWebViewDownloadDelegate.swift; sourceTree = "<group>"; };
		B6A924D82664C72D001A28CA /* WebKitDownloadTask.swift */ = {isa = PBXFileReference; lastKnownFileType = sourcecode.swift; path = WebKitDownloadTask.swift; sourceTree = "<group>"; };
		B6A924DD2664CA08001A28CA /* LegacyWebKitDownloadDelegate.swift */ = {isa = PBXFileReference; lastKnownFileType = sourcecode.swift; path = LegacyWebKitDownloadDelegate.swift; sourceTree = "<group>"; };
		B6A9E45226142B070067D1B9 /* Pixel.swift */ = {isa = PBXFileReference; fileEncoding = 4; lastKnownFileType = sourcecode.swift; path = Pixel.swift; sourceTree = "<group>"; };
		B6A9E457261460340067D1B9 /* ApiRequestError.swift */ = {isa = PBXFileReference; fileEncoding = 4; lastKnownFileType = sourcecode.swift; path = ApiRequestError.swift; sourceTree = "<group>"; };
		B6A9E458261460340067D1B9 /* APIHeaders.swift */ = {isa = PBXFileReference; fileEncoding = 4; lastKnownFileType = sourcecode.swift; path = APIHeaders.swift; sourceTree = "<group>"; };
		B6A9E459261460350067D1B9 /* APIRequest.swift */ = {isa = PBXFileReference; fileEncoding = 4; lastKnownFileType = sourcecode.swift; path = APIRequest.swift; sourceTree = "<group>"; };
		B6A9E4602614608B0067D1B9 /* AppVersion.swift */ = {isa = PBXFileReference; fileEncoding = 4; lastKnownFileType = sourcecode.swift; path = AppVersion.swift; sourceTree = "<group>"; };
		B6A9E46A2614618A0067D1B9 /* OperatingSystemVersionExtension.swift */ = {isa = PBXFileReference; lastKnownFileType = sourcecode.swift; path = OperatingSystemVersionExtension.swift; sourceTree = "<group>"; };
		B6A9E46F26146A250067D1B9 /* DateExtension.swift */ = {isa = PBXFileReference; lastKnownFileType = sourcecode.swift; path = DateExtension.swift; sourceTree = "<group>"; };
		B6A9E47626146A570067D1B9 /* PixelEvent.swift */ = {isa = PBXFileReference; lastKnownFileType = sourcecode.swift; path = PixelEvent.swift; sourceTree = "<group>"; };
		B6A9E47E26146A800067D1B9 /* PixelArguments.swift */ = {isa = PBXFileReference; lastKnownFileType = sourcecode.swift; path = PixelArguments.swift; sourceTree = "<group>"; };
		B6A9E48326146AAB0067D1B9 /* PixelParameters.swift */ = {isa = PBXFileReference; lastKnownFileType = sourcecode.swift; path = PixelParameters.swift; sourceTree = "<group>"; };
		B6A9E48826146ABF0067D1B9 /* PixelCounter.swift */ = {isa = PBXFileReference; lastKnownFileType = sourcecode.swift; path = PixelCounter.swift; sourceTree = "<group>"; };
		B6A9E498261474120067D1B9 /* TimedPixel.swift */ = {isa = PBXFileReference; lastKnownFileType = sourcecode.swift; path = TimedPixel.swift; sourceTree = "<group>"; };
		B6A9E4A2261475C70067D1B9 /* AppUsageActivityMonitor.swift */ = {isa = PBXFileReference; lastKnownFileType = sourcecode.swift; path = AppUsageActivityMonitor.swift; sourceTree = "<group>"; };
		B6AAAC2C260330580029438D /* PublishedAfter.swift */ = {isa = PBXFileReference; lastKnownFileType = sourcecode.swift; path = PublishedAfter.swift; sourceTree = "<group>"; };
		B6AAAC3D26048F690029438D /* RandomAccessCollectionExtension.swift */ = {isa = PBXFileReference; lastKnownFileType = sourcecode.swift; path = RandomAccessCollectionExtension.swift; sourceTree = "<group>"; };
		B6AE74332609AFCE005B9B1A /* ProgressEstimationTests.swift */ = {isa = PBXFileReference; lastKnownFileType = sourcecode.swift; path = ProgressEstimationTests.swift; sourceTree = "<group>"; };
		B6B1E87A26D381710062C350 /* DownloadListCoordinator.swift */ = {isa = PBXFileReference; lastKnownFileType = sourcecode.swift; path = DownloadListCoordinator.swift; sourceTree = "<group>"; };
		B6B1E87D26D5DA0E0062C350 /* DownloadsPopover.swift */ = {isa = PBXFileReference; lastKnownFileType = sourcecode.swift; path = DownloadsPopover.swift; sourceTree = "<group>"; };
		B6B1E87F26D5DA9B0062C350 /* DownloadsViewController.swift */ = {isa = PBXFileReference; lastKnownFileType = sourcecode.swift; path = DownloadsViewController.swift; sourceTree = "<group>"; };
		B6B1E88126D5DAC30062C350 /* Downloads.storyboard */ = {isa = PBXFileReference; lastKnownFileType = file.storyboard; path = Downloads.storyboard; sourceTree = "<group>"; };
		B6B1E88326D5EB570062C350 /* DownloadsCellView.swift */ = {isa = PBXFileReference; lastKnownFileType = sourcecode.swift; path = DownloadsCellView.swift; sourceTree = "<group>"; };
		B6B1E88A26D774090062C350 /* LinkButton.swift */ = {isa = PBXFileReference; lastKnownFileType = sourcecode.swift; path = LinkButton.swift; sourceTree = "<group>"; };
		B6B3E0952654DACD0040E0A2 /* UTTypeTests.swift */ = {isa = PBXFileReference; lastKnownFileType = sourcecode.swift; path = UTTypeTests.swift; sourceTree = "<group>"; };
		B6B3E0DC2657E9CF0040E0A2 /* NSScreenExtension.swift */ = {isa = PBXFileReference; lastKnownFileType = sourcecode.swift; path = NSScreenExtension.swift; sourceTree = "<group>"; };
		B6C0B22D26E61CE70031CB7F /* DownloadViewModel.swift */ = {isa = PBXFileReference; lastKnownFileType = sourcecode.swift; path = DownloadViewModel.swift; sourceTree = "<group>"; };
		B6C0B22F26E61D630031CB7F /* DownloadListStore.swift */ = {isa = PBXFileReference; lastKnownFileType = sourcecode.swift; path = DownloadListStore.swift; sourceTree = "<group>"; };
		B6C0B23326E71BCD0031CB7F /* Downloads.xcdatamodel */ = {isa = PBXFileReference; lastKnownFileType = wrapper.xcdatamodel; path = Downloads.xcdatamodel; sourceTree = "<group>"; };
		B6C0B23526E732000031CB7F /* DownloadListItem.swift */ = {isa = PBXFileReference; lastKnownFileType = sourcecode.swift; path = DownloadListItem.swift; sourceTree = "<group>"; };
		B6C0B23826E742610031CB7F /* FileDownloadError.swift */ = {isa = PBXFileReference; lastKnownFileType = sourcecode.swift; path = FileDownloadError.swift; sourceTree = "<group>"; };
		B6C0B23B26E87D900031CB7F /* NSAlert+ActiveDownloadsTermination.swift */ = {isa = PBXFileReference; lastKnownFileType = sourcecode.swift; path = "NSAlert+ActiveDownloadsTermination.swift"; sourceTree = "<group>"; };
		B6C0B23D26E8BF1F0031CB7F /* DownloadListViewModel.swift */ = {isa = PBXFileReference; lastKnownFileType = sourcecode.swift; path = DownloadListViewModel.swift; sourceTree = "<group>"; };
		B6C0B24326E9CB080031CB7F /* RunLoopExtension.swift */ = {isa = PBXFileReference; fileEncoding = 4; lastKnownFileType = sourcecode.swift; path = RunLoopExtension.swift; sourceTree = "<group>"; };
		B6C0B24526E9CB190031CB7F /* RunLoopExtensionTests.swift */ = {isa = PBXFileReference; fileEncoding = 4; lastKnownFileType = sourcecode.swift; path = RunLoopExtensionTests.swift; sourceTree = "<group>"; };
		B6CF78DD267B099C00CD4F13 /* WKNavigationActionExtension.swift */ = {isa = PBXFileReference; lastKnownFileType = sourcecode.swift; path = WKNavigationActionExtension.swift; sourceTree = "<group>"; };
		B6CF78E2267B0A1900CD4F13 /* WKNavigationAction+Private.h */ = {isa = PBXFileReference; lastKnownFileType = sourcecode.c.h; path = "WKNavigationAction+Private.h"; sourceTree = "<group>"; };
		B6DA44012616B28300DD1EC2 /* PixelDataStore.swift */ = {isa = PBXFileReference; lastKnownFileType = sourcecode.swift; path = PixelDataStore.swift; sourceTree = "<group>"; };
		B6DA44072616B30600DD1EC2 /* PixelDataModel.xcdatamodel */ = {isa = PBXFileReference; lastKnownFileType = wrapper.xcdatamodel; path = PixelDataModel.xcdatamodel; sourceTree = "<group>"; };
		B6DA44102616C0FC00DD1EC2 /* PixelTests.swift */ = {isa = PBXFileReference; fileEncoding = 4; lastKnownFileType = sourcecode.swift; path = PixelTests.swift; sourceTree = "<group>"; };
		B6DA441D2616C84600DD1EC2 /* PixelStoreMock.swift */ = {isa = PBXFileReference; lastKnownFileType = sourcecode.swift; path = PixelStoreMock.swift; sourceTree = "<group>"; };
		B6DA44222616CABC00DD1EC2 /* PixelArgumentsTests.swift */ = {isa = PBXFileReference; lastKnownFileType = sourcecode.swift; path = PixelArgumentsTests.swift; sourceTree = "<group>"; };
		B6DA44272616CAE000DD1EC2 /* AppUsageActivityMonitorTests.swift */ = {isa = PBXFileReference; lastKnownFileType = sourcecode.swift; path = AppUsageActivityMonitorTests.swift; sourceTree = "<group>"; };
		B6DB3CF826A00E2D00D459B7 /* AVCaptureDevice+SwizzledAuthState.swift */ = {isa = PBXFileReference; lastKnownFileType = sourcecode.swift; path = "AVCaptureDevice+SwizzledAuthState.swift"; sourceTree = "<group>"; };
		B6DB3CFA26A17CB800D459B7 /* PermissionModel.swift */ = {isa = PBXFileReference; lastKnownFileType = sourcecode.swift; path = PermissionModel.swift; sourceTree = "<group>"; };
		B6E53882267C83420010FEA9 /* HomepageBackgroundView.swift */ = {isa = PBXFileReference; lastKnownFileType = sourcecode.swift; path = HomepageBackgroundView.swift; sourceTree = "<group>"; };
		B6E53887267C94A00010FEA9 /* HomepageCollectionViewFlowLayout.swift */ = {isa = PBXFileReference; lastKnownFileType = sourcecode.swift; path = HomepageCollectionViewFlowLayout.swift; sourceTree = "<group>"; };
		B6E61EE2263AC0C8004E11AB /* FileManagerExtension.swift */ = {isa = PBXFileReference; lastKnownFileType = sourcecode.swift; path = FileManagerExtension.swift; sourceTree = "<group>"; };
		B6E61EE7263ACE16004E11AB /* UTType.swift */ = {isa = PBXFileReference; lastKnownFileType = sourcecode.swift; path = UTType.swift; sourceTree = "<group>"; };
		B6F41030264D2B23003DA42C /* ProgressExtension.swift */ = {isa = PBXFileReference; lastKnownFileType = sourcecode.swift; path = ProgressExtension.swift; sourceTree = "<group>"; };
		B6FA893C269C423100588ECD /* PrivacyDashboard.storyboard */ = {isa = PBXFileReference; lastKnownFileType = file.storyboard; path = PrivacyDashboard.storyboard; sourceTree = "<group>"; };
		B6FA893E269C424500588ECD /* PrivacyDashboardViewController.swift */ = {isa = PBXFileReference; lastKnownFileType = sourcecode.swift; path = PrivacyDashboardViewController.swift; sourceTree = "<group>"; };
		B6FA8940269C425400588ECD /* PrivacyDashboardPopover.swift */ = {isa = PBXFileReference; lastKnownFileType = sourcecode.swift; path = PrivacyDashboardPopover.swift; sourceTree = "<group>"; };
		F41D174025CB131900472416 /* NSColorExtension.swift */ = {isa = PBXFileReference; lastKnownFileType = sourcecode.swift; path = NSColorExtension.swift; sourceTree = "<group>"; };
		F44C130125C2DA0400426E3E /* NSAppearanceExtension.swift */ = {isa = PBXFileReference; lastKnownFileType = sourcecode.swift; path = NSAppearanceExtension.swift; sourceTree = "<group>"; };
/* End PBXFileReference section */

/* Begin PBXFrameworksBuildPhase section */
		4B1AD89A25FC27E200261379 /* Frameworks */ = {
			isa = PBXFrameworksBuildPhase;
			buildActionMask = 2147483647;
			files = (
			);
			runOnlyForDeploymentPostprocessing = 0;
		};
		7B4CE8D726F02108009134B1 /* Frameworks */ = {
			isa = PBXFrameworksBuildPhase;
			buildActionMask = 2147483647;
			files = (
			);
			runOnlyForDeploymentPostprocessing = 0;
		};
		AA585D7B248FD31100E9A3E2 /* Frameworks */ = {
			isa = PBXFrameworksBuildPhase;
			buildActionMask = 2147483647;
			files = (
				85AE2FF224A33A2D002D507F /* WebKit.framework in Frameworks */,
				B65783F525F8ACA400D8DB33 /* Punnycode in Frameworks */,
				4B82E9B325B69E3E00656FE7 /* TrackerRadarKit in Frameworks */,
				AA06B6B72672AF8100F541C5 /* Sparkle in Frameworks */,
				85F4D1C4266695C9002DD869 /* BrowserServicesKit in Frameworks */,
				85FF55C825F82E4F00E2AB99 /* Lottie in Frameworks */,
			);
			runOnlyForDeploymentPostprocessing = 0;
		};
		AA585D8D248FD31400E9A3E2 /* Frameworks */ = {
			isa = PBXFrameworksBuildPhase;
			buildActionMask = 2147483647;
			files = (
				B6DA44172616C13800DD1EC2 /* OHHTTPStubs in Frameworks */,
				B6DA44192616C13800DD1EC2 /* OHHTTPStubsSwift in Frameworks */,
			);
			runOnlyForDeploymentPostprocessing = 0;
		};
/* End PBXFrameworksBuildPhase section */

/* Begin PBXGroup section */
		142879D824CE1139005419BB /* ViewModel */ = {
			isa = PBXGroup;
			children = (
				142879DB24CE1185005419BB /* SuggestionContainerViewModelTests.swift */,
				142879D924CE1179005419BB /* SuggestionViewModelTests.swift */,
			);
			path = ViewModel;
			sourceTree = "<group>";
		};
		336D5AEA262D8D3C0052E0C9 /* duckduckgo-find-in-page */ = {
			isa = PBXGroup;
			children = (
				336D5AEE262D8D3C0052E0C9 /* dist */,
			);
			name = "duckduckgo-find-in-page";
			path = "Submodules/duckduckgo-find-in-page";
			sourceTree = SOURCE_ROOT;
		};
		336D5AEE262D8D3C0052E0C9 /* dist */ = {
			isa = PBXGroup;
			children = (
				336D5AEF262D8D3C0052E0C9 /* findinpage.js */,
			);
			path = dist;
			sourceTree = "<group>";
		};
		4B02197B25E05FAC00ED7DEA /* Fireproofing */ = {
			isa = PBXGroup;
			children = (
				4B02197C25E05FAC00ED7DEA /* Resources */,
				4B02197E25E05FAC00ED7DEA /* Extensions */,
				4B02198025E05FAC00ED7DEA /* Model */,
				4B02198225E05FAC00ED7DEA /* View */,
			);
			path = Fireproofing;
			sourceTree = "<group>";
		};
		4B02197C25E05FAC00ED7DEA /* Resources */ = {
			isa = PBXGroup;
			children = (
				4B02197D25E05FAC00ED7DEA /* login-detection.js */,
			);
			path = Resources;
			sourceTree = "<group>";
		};
		4B02197E25E05FAC00ED7DEA /* Extensions */ = {
			isa = PBXGroup;
			children = (
				4B02197F25E05FAC00ED7DEA /* FireproofingURLExtensions.swift */,
			);
			path = Extensions;
			sourceTree = "<group>";
		};
		4B02198025E05FAC00ED7DEA /* Model */ = {
			isa = PBXGroup;
			children = (
				4B02198125E05FAC00ED7DEA /* FireproofDomains.swift */,
			);
			path = Model;
			sourceTree = "<group>";
		};
		4B02198225E05FAC00ED7DEA /* View */ = {
			isa = PBXGroup;
			children = (
				4B02198325E05FAC00ED7DEA /* FireproofInfoViewController.swift */,
				4B02198425E05FAC00ED7DEA /* Fireproofing.storyboard */,
				4B02198525E05FAC00ED7DEA /* UndoFireproofingViewController.swift */,
			);
			path = View;
			sourceTree = "<group>";
		};
		4B02199725E063DE00ED7DEA /* Fireproofing */ = {
			isa = PBXGroup;
			children = (
				4B02199925E063DE00ED7DEA /* FireproofDomainsTests.swift */,
				4B02199A25E063DE00ED7DEA /* FireproofingURLExtensionsTests.swift */,
			);
			path = Fireproofing;
			sourceTree = "<group>";
		};
		4B0511A2262CAA5A00F6079C /* Preferences */ = {
			isa = PBXGroup;
			children = (
				4B0511A3262CAA5A00F6079C /* Model */,
				4B0511AA262CAA5A00F6079C /* View */,
			);
			path = Preferences;
			sourceTree = "<group>";
		};
		4B0511A3262CAA5A00F6079C /* Model */ = {
			isa = PBXGroup;
			children = (
				4B0511A4262CAA5A00F6079C /* DefaultBrowserPreferences.swift */,
				4B0511A5262CAA5A00F6079C /* AppearancePreferences.swift */,
				4B0511A6262CAA5A00F6079C /* PrivacySecurityPreferences.swift */,
				4B0511A7262CAA5A00F6079C /* DownloadPreferences.swift */,
				4B0511A8262CAA5A00F6079C /* PreferenceSections.swift */,
			);
			path = Model;
			sourceTree = "<group>";
		};
		4B0511AA262CAA5A00F6079C /* View */ = {
			isa = PBXGroup;
			children = (
				4B0511AB262CAA5A00F6079C /* PrivacySecurityPreferencesTableCellView.xib */,
				4B0511AC262CAA5A00F6079C /* PreferencesAboutViewController.swift */,
				4B0511AD262CAA5A00F6079C /* Preferences.storyboard */,
				4B0511AE262CAA5A00F6079C /* PreferencesSidebarViewController.swift */,
				4B0511AF262CAA5A00F6079C /* PrivacySecurityPreferencesTableCellView.swift */,
				4B0511B0262CAA5A00F6079C /* DefaultBrowserTableCellView.xib */,
				4B0511B1262CAA5A00F6079C /* PreferenceTableCellView.swift */,
				4B0511B2262CAA5A00F6079C /* PreferencesListViewController.swift */,
				4B0511B3262CAA5A00F6079C /* RoundedSelectionRowView.swift */,
				4B0511B4262CAA5A00F6079C /* FireproofDomainsViewController.swift */,
				4B0511B5262CAA5A00F6079C /* DownloadPreferencesTableCellView.swift */,
				4B0511B6262CAA5A00F6079C /* PreferencesSplitViewController.swift */,
				4B0511B7262CAA5A00F6079C /* DefaultBrowserTableCellView.swift */,
				4B0511B8262CAA5A00F6079C /* DownloadPreferencesTableCellView.xib */,
				4B0511B9262CAA5A00F6079C /* AppearancePreferencesTableCellView.swift */,
				4B0511BA262CAA5A00F6079C /* AppearancePreferencesTableCellView.xib */,
			);
			path = View;
			sourceTree = "<group>";
		};
		4B0511EE262CAEB300F6079C /* Preferences */ = {
			isa = PBXGroup;
			children = (
				4B0511EF262CAEC900F6079C /* AppearancePreferencesTests.swift */,
				4B0511F7262CB20F00F6079C /* DownloadPreferencesTests.swift */,
			);
			path = Preferences;
			sourceTree = "<group>";
		};
		4B1AD89E25FC27E200261379 /* Integration Tests */ = {
			isa = PBXGroup;
			children = (
				4B1AD91625FC46FB00261379 /* CoreDataEncryptionTests.swift */,
				4BA1A6EA258C288C00F6F690 /* EncryptionKeyStoreTests.swift */,
				4B1AD8A125FC27E200261379 /* Info.plist */,
			);
			path = "Integration Tests";
			sourceTree = "<group>";
		};
		4B59023726B35F3600489384 /* Chromium */ = {
			isa = PBXGroup;
			children = (
				4B59023826B35F3600489384 /* ChromeDataImporter.swift */,
				4B59023926B35F3600489384 /* ChromiumLoginReader.swift */,
				4B59023B26B35F3600489384 /* ChromiumDataImporter.swift */,
				4B59023C26B35F3600489384 /* BraveDataImporter.swift */,
				4B8AC93226B3B06300879451 /* EdgeDataImporter.swift */,
			);
			path = Chromium;
			sourceTree = "<group>";
		};
		4B5FF67526B5F26D00D42879 /* Test Firefox Data */ = {
			isa = PBXGroup;
			children = (
				4BB46E9F26B8953900222970 /* Primary Password */,
				4B5FF67626B5F27800D42879 /* No Primary Password */,
			);
			path = "Test Firefox Data";
			sourceTree = "<group>";
		};
		4B5FF67626B5F27800D42879 /* No Primary Password */ = {
			isa = PBXGroup;
			children = (
				4B8AC93F26B49BEE00879451 /* key4.db */,
				4B8AC93E26B49BEE00879451 /* logins.json */,
			);
			path = "No Primary Password";
			sourceTree = "<group>";
		};
		4B6160D125B14E5E007DE5B2 /* ContentBlocker */ = {
			isa = PBXGroup;
			children = (
				4B6160FE25B15BB1007DE5B2 /* ContentBlockerRulesManager.swift */,
				4B6160DC25B152C5007DE5B2 /* ContentBlockerRulesUserScript.swift */,
				4B6160E425B152FA007DE5B2 /* ContentBlockerUserScript.swift */,
				4B6160D225B14E6E007DE5B2 /* TrackerRadarManager.swift */,
				026ADE0F26C2FF97002518EE /* PrivacyConfigurationManager.swift */,
				026ADE1126C2FFFE002518EE /* PrivacyConfiguration.swift */,
				4B6160EC25B15417007DE5B2 /* DetectedTracker.swift */,
				4B6160F125B15792007DE5B2 /* contentblockerrules.js */,
				4B6160F625B157BB007DE5B2 /* contentblocker.js */,
				4B6160D725B150E4007DE5B2 /* trackerData.json */,
				026ADE1326C3010C002518EE /* macos-config.json */,
				85AC3B0425D6B1D800C7D2AA /* ScriptSourceProviding.swift */,
			);
			path = ContentBlocker;
			sourceTree = "<group>";
		};
		4B65143C26392483005B46EB /* Email */ = {
			isa = PBXGroup;
			children = (
				4B65143D263924B5005B46EB /* EmailUrlExtensions.swift */,
			);
			path = Email;
			sourceTree = "<group>";
		};
		4B677422255DBEB800025BD8 /* Smarter Encryption */ = {
			isa = PBXGroup;
			children = (
				4B67742C255DBEB800025BD8 /* HTTPSUpgrade.swift */,
				4B677423255DBEB800025BD8 /* Bloom Filter */,
				4B677426255DBEB800025BD8 /* Domain */,
				4B67742D255DBEB800025BD8 /* Store */,
			);
			path = "Smarter Encryption";
			sourceTree = "<group>";
		};
		4B677423255DBEB800025BD8 /* Bloom Filter */ = {
			isa = PBXGroup;
			children = (
				4B677425255DBEB800025BD8 /* BloomFilterWrapper.h */,
				4B677424255DBEB800025BD8 /* BloomFilterWrapper.mm */,
			);
			path = "Bloom Filter";
			sourceTree = "<group>";
		};
		4B677426255DBEB800025BD8 /* Domain */ = {
			isa = PBXGroup;
			children = (
				4B677427255DBEB800025BD8 /* httpsMobileV2BloomSpec.json */,
				4B677428255DBEB800025BD8 /* httpsMobileV2Bloom.bin */,
				4B677429255DBEB800025BD8 /* HTTPSBloomFilterSpecification.swift */,
				4B67742A255DBEB800025BD8 /* httpsMobileV2FalsePositives.json */,
				4B67742B255DBEB800025BD8 /* HTTPSExcludedDomains.swift */,
			);
			path = Domain;
			sourceTree = "<group>";
		};
		4B67742D255DBEB800025BD8 /* Store */ = {
			isa = PBXGroup;
			children = (
				4B67742E255DBEB800025BD8 /* HTTPSUpgrade.xcdatamodeld */,
				4B677430255DBEB800025BD8 /* HTTPSUpgradeStore.swift */,
			);
			path = Store;
			sourceTree = "<group>";
		};
		4B67743D255DBEEA00025BD8 /* Database */ = {
			isa = PBXGroup;
			children = (
				4B677440255DBEEA00025BD8 /* Database.swift */,
			);
			path = Database;
			sourceTree = "<group>";
		};
		4B677447255DBF1400025BD8 /* Submodules */ = {
			isa = PBXGroup;
			children = (
				339A6B5726A044BA00E3DAE8 /* duckduckgo-privacy-dashboard */,
				336D5AEA262D8D3C0052E0C9 /* duckduckgo-find-in-page */,
				4B677448255DBF2300025BD8 /* bloom_cpp */,
			);
			name = Submodules;
			sourceTree = "<group>";
		};
		4B677448255DBF2300025BD8 /* bloom_cpp */ = {
			isa = PBXGroup;
			children = (
				4B677449255DBF3A00025BD8 /* BloomFilter.cpp */,
				4B67744A255DBF3A00025BD8 /* BloomFilter.hpp */,
			);
			name = bloom_cpp;
			sourceTree = "<group>";
		};
		4B723DEA26B0002B00E14D75 /* Data Import */ = {
			isa = PBXGroup;
			children = (
				4B723DEB26B0002B00E14D75 /* DataImport.swift */,
				4B59024726B3673600489384 /* ThirdPartyBrowser.swift */,
				4B723DEC26B0002B00E14D75 /* View */,
				4B723DF126B0002B00E14D75 /* Logins */,
			);
			path = "Data Import";
			sourceTree = "<group>";
		};
		4B723DEC26B0002B00E14D75 /* View */ = {
			isa = PBXGroup;
			children = (
				4B59024226B35F7C00489384 /* BrowserImportViewController.swift */,
				4B723DED26B0002B00E14D75 /* DataImport.storyboard */,
				4B723DEE26B0002B00E14D75 /* DataImportViewController.swift */,
				4B723DEF26B0002B00E14D75 /* CSVImportViewController.swift */,
				4B723DF026B0002B00E14D75 /* CSVImportSummaryViewController.swift */,
				4B78A86A26BB3ADD0071BB16 /* BrowserImportSummaryViewController.swift */,
				4B8AC93426B3B2FD00879451 /* NSAlert+DataImport.swift */,
			);
			path = View;
			sourceTree = "<group>";
		};
		4B723DF126B0002B00E14D75 /* Logins */ = {
			isa = PBXGroup;
			children = (
				4B8AC93726B489C500879451 /* Firefox */,
				4B59023726B35F3600489384 /* Chromium */,
				4B723DF426B0002B00E14D75 /* LoginImport.swift */,
				4B723DF226B0002B00E14D75 /* SecureVault */,
				4B723DF526B0002B00E14D75 /* CSV */,
			);
			path = Logins;
			sourceTree = "<group>";
		};
		4B723DF226B0002B00E14D75 /* SecureVault */ = {
			isa = PBXGroup;
			children = (
				4B723DF326B0002B00E14D75 /* SecureVaultLoginImporter.swift */,
			);
			path = SecureVault;
			sourceTree = "<group>";
		};
		4B723DF526B0002B00E14D75 /* CSV */ = {
			isa = PBXGroup;
			children = (
				4B723DF626B0002B00E14D75 /* CSVParser.swift */,
				4B723DF726B0002B00E14D75 /* CSVImporter.swift */,
			);
			path = CSV;
			sourceTree = "<group>";
		};
		4B723DF826B0002B00E14D75 /* Data Export */ = {
			isa = PBXGroup;
			children = (
				4B723DF926B0002B00E14D75 /* DataExport.swift */,
				4B723DFA26B0002B00E14D75 /* Logins */,
			);
			path = "Data Export";
			sourceTree = "<group>";
		};
		4B723DFA26B0002B00E14D75 /* Logins */ = {
			isa = PBXGroup;
			children = (
				4B723DFB26B0002B00E14D75 /* LoginExport.swift */,
				4B723DFC26B0002B00E14D75 /* CSV */,
			);
			path = Logins;
			sourceTree = "<group>";
		};
		4B723DFC26B0002B00E14D75 /* CSV */ = {
			isa = PBXGroup;
			children = (
				4B723DFD26B0002B00E14D75 /* CSVLoginExporter.swift */,
			);
			path = CSV;
			sourceTree = "<group>";
		};
		4B723DFE26B0003E00E14D75 /* Data Import */ = {
			isa = PBXGroup;
			children = (
				4B59024B26B38BB800489384 /* ChromiumLoginReaderTests.swift */,
				4B723E0126B0003E00E14D75 /* CSVImporterTests.swift */,
				4B723E0026B0003E00E14D75 /* CSVParserTests.swift */,
				4B723DFF26B0003E00E14D75 /* DataImportMocks.swift */,
				4B8AC93C26B49BE600879451 /* FirefoxLoginReaderTests.swift */,
				4BF4951726C08395000547B8 /* ThirdPartyBrowserTests.swift */,
				4BB46EA526B8974500222970 /* Test Chrome Data */,
				4B5FF67526B5F26D00D42879 /* Test Firefox Data */,
			);
			path = "Data Import";
			sourceTree = "<group>";
		};
		4B723E0226B0003E00E14D75 /* Data Export */ = {
			isa = PBXGroup;
			children = (
				4B723E0326B0003E00E14D75 /* MockSecureVault.swift */,
				4B723E0426B0003E00E14D75 /* CSVLoginExporterTests.swift */,
			);
			path = "Data Export";
			sourceTree = "<group>";
		};
		4B82E9B725B6A04B00656FE7 /* ContentBlocker */ = {
			isa = PBXGroup;
			children = (
				4B82E9B825B6A05800656FE7 /* DetectedTrackerTests.swift */,
				4B82E9C025B6A1CD00656FE7 /* TrackerRadarManagerTests.swift */,
				026ADE1526C30FA5002518EE /* PrivacyConfigurationManagerTests.swift */,
			);
			path = ContentBlocker;
			sourceTree = "<group>";
		};
		4B8AC93726B489C500879451 /* Firefox */ = {
			isa = PBXGroup;
			children = (
				4B8AC93826B48A5100879451 /* FirefoxLoginReader.swift */,
				4B5FF67726B602B100D42879 /* FirefoxDataImporter.swift */,
				4B8AC93A26B48ADF00879451 /* ASN1Parser.swift */,
			);
			path = Firefox;
			sourceTree = "<group>";
		};
		4B9292AD26670F5300AD2C21 /* Extensions */ = {
			isa = PBXGroup;
			children = (
				4B9292D62667124000AD2C21 /* NSPopUpButtonExtension.swift */,
				4B9292AE26670F5300AD2C21 /* NSOutlineViewExtensions.swift */,
			);
			path = Extensions;
			sourceTree = "<group>";
		};
		4BA1A691258B06F600F6F690 /* FileSystem */ = {
			isa = PBXGroup;
			children = (
				4BA1A69A258B076900F6F690 /* FileStore.swift */,
				4BA1A69F258B079600F6F690 /* DataEncryption.swift */,
				4BA1A6A4258B07DF00F6F690 /* EncryptedValueTransformer.swift */,
				4BA1A6A9258B07F400F6F690 /* EncryptionKeys */,
			);
			path = FileSystem;
			sourceTree = "<group>";
		};
		4BA1A6A9258B07F400F6F690 /* EncryptionKeys */ = {
			isa = PBXGroup;
			children = (
				4BA1A6B2258B080A00F6F690 /* EncryptionKeyGeneration.swift */,
				4BA1A6B7258B081600F6F690 /* EncryptionKeyStoring.swift */,
				4BA1A6BC258B082300F6F690 /* EncryptionKeyStore.swift */,
			);
			path = EncryptionKeys;
			sourceTree = "<group>";
		};
		4BA1A6CE258BF58C00F6F690 /* FileSystem */ = {
			isa = PBXGroup;
			children = (
				4BA1A6D8258C0CB300F6F690 /* DataEncryptionTests.swift */,
				4BA1A6FD258C5C1300F6F690 /* EncryptedValueTransformerTests.swift */,
				4BA1A6E5258C270800F6F690 /* EncryptionKeyGeneratorTests.swift */,
				4BA1A6F5258C4F9600F6F690 /* EncryptionMocks.swift */,
				4BA1A6DD258C100A00F6F690 /* FileStoreTests.swift */,
				4B11060925903EAC0039B979 /* CoreDataEncryptionTests.swift */,
				4B11060325903E570039B979 /* CoreDataEncryptionTesting.xcdatamodeld */,
				B6A5A27825B93FFE00AA7ADA /* StateRestorationManagerTests.swift */,
				B6A5A27D25B9403E00AA7ADA /* FileStoreMock.swift */,
			);
			path = FileSystem;
			sourceTree = "<group>";
		};
		4BB46E9F26B8953900222970 /* Primary Password */ = {
			isa = PBXGroup;
			children = (
				4BB46EA126B8954500222970 /* key4-encrypted.db */,
				4BB46EA026B8954500222970 /* logins-encrypted.json */,
			);
			path = "Primary Password";
			sourceTree = "<group>";
		};
		4BB46EA526B8974500222970 /* Test Chrome Data */ = {
			isa = PBXGroup;
			children = (
				4B59024926B38B0B00489384 /* Login Data */,
			);
			path = "Test Chrome Data";
			sourceTree = "<group>";
		};
		4BB88B4E25B7BA20006F6B06 /* Utilities */ = {
			isa = PBXGroup;
			children = (
				4BB88B5A25B7BA50006F6B06 /* Instruments.swift */,
				85799C1725DEBB3F0007EC87 /* Logging.swift */,
				4BB88B4F25B7BA2B006F6B06 /* TabInstrumentation.swift */,
				85C6A29525CC1FFD00EEB5F1 /* UserDefaultsWrapper.swift */,
				B6AAAC2C260330580029438D /* PublishedAfter.swift */,
				4BB6CE5E26B77ED000EC5860 /* Cryptography.swift */,
			);
			path = Utilities;
			sourceTree = "<group>";
		};
		7B4CE8DB26F02108009134B1 /* UI Tests */ = {
			isa = PBXGroup;
			children = (
				7B4CE8E626F02134009134B1 /* TabBarTests.swift */,
				7B4CE8DE26F02108009134B1 /* Info.plist */,
			);
			path = "UI Tests";
			sourceTree = "<group>";
		};
		853014D425E6709500FB8205 /* Support */ = {
			isa = PBXGroup;
			children = (
				853014D525E671A000FB8205 /* PageObserverUserScript.swift */,
			);
			path = Support;
			sourceTree = "<group>";
		};
		8553FF50257523630029327F /* FileDownload */ = {
			isa = PBXGroup;
			children = (
				8553FF51257523760029327F /* URLSuggestedFilenameTests.swift */,
				B630793926731F2600DCEE41 /* FileDownloadManagerTests.swift */,
				B630794126731F5400DCEE41 /* WKDownloadMock.swift */,
				B693955C26F19CD70015B914 /* DownloadListStoreTests.swift */,
				B693955E26F1C17F0015B914 /* DownloadListCoordinatorTests.swift */,
				B693956026F1C1BC0015B914 /* DownloadListStoreMock.swift */,
				B693956226F1C2A40015B914 /* FileDownloadManagerMock.swift */,
				B693956726F352DB0015B914 /* DownloadsWebViewMock.h */,
				B693956826F352DB0015B914 /* DownloadsWebViewMock.m */,
			);
			path = FileDownload;
			sourceTree = "<group>";
		};
		8556A60C256C15C60092FA9D /* FileDownload */ = {
			isa = PBXGroup;
			children = (
				B6B1E87C26D5DA020062C350 /* View */,
				B61EF3EA266F91D700B4D78F /* Extensions */,
				8556A615256C15E10092FA9D /* Model */,
				B6C0B23126E71A800031CB7F /* Services */,
			);
			path = FileDownload;
			sourceTree = "<group>";
		};
		8556A615256C15E10092FA9D /* Model */ = {
			isa = PBXGroup;
			children = (
				856C98DE257014BD00A22F1F /* FileDownloadManager.swift */,
				B6C0B23526E732000031CB7F /* DownloadListItem.swift */,
				B6A924D82664C72D001A28CA /* WebKitDownloadTask.swift */,
				B6C0B22D26E61CE70031CB7F /* DownloadViewModel.swift */,
				B6C0B23D26E8BF1F0031CB7F /* DownloadListViewModel.swift */,
				B6C0B23826E742610031CB7F /* FileDownloadError.swift */,
				B6A924DD2664CA08001A28CA /* LegacyWebKitDownloadDelegate.swift */,
				B693955A26F0CE300015B914 /* WebKitDownloadDelegate.swift */,
				B6A924D32664BBB9001A28CA /* WKWebViewDownloadDelegate.swift */,
				B6E61EE7263ACE16004E11AB /* UTType.swift */,
			);
			path = Model;
			sourceTree = "<group>";
		};
		8585B63526D6E5F600C1416F /* SwiftUI */ = {
			isa = PBXGroup;
			children = (
				8585B63726D6E66C00C1416F /* ButtonStyles.swift */,
				B693955826F04C7B0015B914 /* FaviconView.swift */,
			);
			path = SwiftUI;
			sourceTree = "<group>";
		};
		8585B63626D6E61500C1416F /* AppKit */ = {
			isa = PBXGroup;
			children = (
				B65E6B9D26D9EC0800095F96 /* CircularProgressView.swift */,
				B693954626F04BEA0015B914 /* ColorView.swift */,
				B693953E26F04BE70015B914 /* FocusRingView.swift */,
				B693954326F04BE90015B914 /* GradientView.swift */,
				B6B1E88A26D774090062C350 /* LinkButton.swift */,
				B693954426F04BE90015B914 /* LongPressButton.swift */,
				B693953F26F04BE80015B914 /* MouseClickView.swift */,
				B693954926F04BEB0015B914 /* MouseOverButton.swift */,
				B693953D26F04BE70015B914 /* MouseOverView.swift */,
				B693953C26F04BE70015B914 /* NibLoadable.swift */,
				B693954726F04BEA0015B914 /* NSSavePanelExtension.swift */,
				B693954126F04BE80015B914 /* PaddedImageButton.swift */,
				B693954026F04BE80015B914 /* ProgressView.swift */,
				B693954826F04BEB0015B914 /* SavePanelAccessoryView.xib */,
				B693954226F04BE90015B914 /* ShadowView.swift */,
				B693954526F04BEA0015B914 /* WindowDraggingView.swift */,
			);
			path = AppKit;
			sourceTree = "<group>";
		};
		85890634267B6CC500D23B0D /* SecureVault */ = {
			isa = PBXGroup;
			children = (
				85D885B126A5918E0077C374 /* Extensions */,
				85CC1D7826A05E790062F04E /* Model */,
				85CC1D7F26A05F6C0062F04E /* Services */,
				85CC1D7926A05E820062F04E /* View */,
			);
			path = SecureVault;
			sourceTree = "<group>";
		};
		858A798626A99D9000A75A42 /* PasswordManager */ = {
			isa = PBXGroup;
			children = (
				858A798726A99DBE00A75A42 /* PasswordManagementItemListModelTests.swift */,
				858A798926A9B35E00A75A42 /* PasswordManagementItemModelTests.swift */,
			);
			path = PasswordManager;
			sourceTree = "<group>";
		};
		858C1BEB26974E5500E6C014 /* SecureVault */ = {
			isa = PBXGroup;
			children = (
				858C1BEC26974E6600E6C014 /* PasswordManagerSettingsTests.swift */,
			);
			path = SecureVault;
			sourceTree = "<group>";
		};
		85A0115D25AF1C4700FA6A0C /* FindInPage */ = {
			isa = PBXGroup;
			children = (
				85A0117325AF2EDF00FA6A0C /* FindInPage.storyboard */,
				85A0118125AF60E700FA6A0C /* FindInPageModel.swift */,
				85A011E925B4D4CA00FA6A0C /* FindInPageUserScript.swift */,
				85A0116825AF1D8900FA6A0C /* FindInPageViewController.swift */,
			);
			path = FindInPage;
			sourceTree = "<group>";
		};
		85AC3B1525D9BBFA00C7D2AA /* Configuration */ = {
			isa = PBXGroup;
			children = (
				85AC3B1625D9BC1A00C7D2AA /* ConfigurationDownloaderTests.swift */,
				85AC3B4825DAC9BD00C7D2AA /* ConfigurationStorageTests.swift */,
			);
			path = Configuration;
			sourceTree = "<group>";
		};
		85AC3B3325DA828900C7D2AA /* Network */ = {
			isa = PBXGroup;
			children = (
				85AC3B3425DA82A600C7D2AA /* DataTaskProviding.swift */,
			);
			path = Network;
			sourceTree = "<group>";
		};
		85AE2FF024A33A2D002D507F /* Frameworks */ = {
			isa = PBXGroup;
			children = (
				85AE2FF124A33A2D002D507F /* WebKit.framework */,
			);
			name = Frameworks;
			sourceTree = "<group>";
		};
		85CC1D7826A05E790062F04E /* Model */ = {
			isa = PBXGroup;
			children = (
				85CC1D7A26A05ECF0062F04E /* PasswordManagementItemListModel.swift */,
				85CC1D7C26A05F250062F04E /* PasswordManagementItemModel.swift */,
			);
			path = Model;
			sourceTree = "<group>";
		};
		85CC1D7926A05E820062F04E /* View */ = {
			isa = PBXGroup;
			children = (
				85CC1D72269EF1880062F04E /* PasswordManagementItemList.swift */,
				85CC1D74269F6B420062F04E /* PasswordManagementItemView.swift */,
				85625997269C9C5F00EE44BC /* PasswordManagementPopover.swift */,
				85625995269C953C00EE44BC /* PasswordManagementViewController.swift */,
				85625993269C8F9600EE44BC /* PasswordManager.storyboard */,
				85890639267BCD8E00D23B0D /* SaveCredentialsPopover.swift */,
				8589063B267BCDC000D23B0D /* SaveCredentialsViewController.swift */,
			);
			path = View;
			sourceTree = "<group>";
		};
		85CC1D7F26A05F6C0062F04E /* Services */ = {
			isa = PBXGroup;
			children = (
				85308E26267FCB22001ABD76 /* PasswordManagerSettings.swift */,
			);
			path = Services;
			sourceTree = "<group>";
		};
		85D33F1025C82E93002B91A6 /* Configuration */ = {
			isa = PBXGroup;
			children = (
				85480FBA25D181CB009424E3 /* ConfigurationDownloading.swift */,
				85D33F1125C82EB3002B91A6 /* ConfigurationManager.swift */,
				85480FCE25D1AA22009424E3 /* ConfigurationStoring.swift */,
			);
			path = Configuration;
			sourceTree = "<group>";
		};
		85D885B126A5918E0077C374 /* Extensions */ = {
			isa = PBXGroup;
			children = (
				85D885AF26A590A90077C374 /* NSNotificationName+PasswordManager.swift */,
				85D885B226A5A9DE0077C374 /* NSAlert+PasswordManager.swift */,
				858A797E26A79EAA00A75A42 /* UserText+PasswordManager.swift */,
			);
			path = Extensions;
			sourceTree = "<group>";
		};
		85F1B0C725EF9747004792B6 /* AppDelegate */ = {
			isa = PBXGroup;
			children = (
				85F1B0C825EF9759004792B6 /* URLEventHandlerTests.swift */,
			);
			path = AppDelegate;
			sourceTree = "<group>";
		};
		85F69B3A25EDE7F800978E59 /* Common */ = {
			isa = PBXGroup;
			children = (
				4B723E1726B000DC00E14D75 /* TemporaryFileCreator.swift */,
				4B9292C42667104B00AD2C21 /* CoreDataTestUtilities.swift */,
				AAEC74B92642E66600C2EFBC /* Extensions */,
				B65783EB25F8AB9200D8DB33 /* String+PunycodeTests.swift */,
				85F69B3B25EDE81F00978E59 /* URLExtensionTests.swift */,
				AADE11BF26D916D70032D8A7 /* StringExtensionTests.swift */,
				4B0511E6262CAB3700F6079C /* UserDefaultsWrapperUtilities.swift */,
				B67C6C462654C643006C872E /* FileManagerExtensionTests.swift */,
				B6B3E0952654DACD0040E0A2 /* UTTypeTests.swift */,
				B65349A9265CF45000DCC645 /* DispatchQueueExtensionsTests.swift */,
				B6C0B24526E9CB190031CB7F /* RunLoopExtensionTests.swift */,
				B693956626F352940015B914 /* TestsBridging.h */,
			);
			path = Common;
			sourceTree = "<group>";
		};
		AA0877B626D515EE00B05660 /* User Agent */ = {
			isa = PBXGroup;
			children = (
				AA0877BC26D660EC00B05660 /* Model */,
				AA0877BB26D660C900B05660 /* Services */,
			);
			path = "User Agent";
			sourceTree = "<group>";
		};
		AA0877BB26D660C900B05660 /* Services */ = {
			isa = PBXGroup;
			children = (
				AA0877B726D5160D00B05660 /* SafariVersionReaderTests.swift */,
				AA0877B926D5161D00B05660 /* WebKitVersionProviderTests.swift */,
			);
			path = Services;
			sourceTree = "<group>";
		};
		AA0877BC26D660EC00B05660 /* Model */ = {
			isa = PBXGroup;
			children = (
				8546DE6125C03056000CA5E1 /* UserAgentTests.swift */,
			);
			path = Model;
			sourceTree = "<group>";
		};
		AA0877BD26D6610B00B05660 /* Services */ = {
			isa = PBXGroup;
			children = (
				AACF6FD526BC366D00CF09F9 /* SafariVersionReader.swift */,
				AAFE068226C7082D005434CC /* WebKitVersionProvider.swift */,
			);
			path = Services;
			sourceTree = "<group>";
		};
		AA0877BE26D6611300B05660 /* Model */ = {
			isa = PBXGroup;
			children = (
				14505A07256084EF00272CC6 /* UserAgent.swift */,
			);
			path = Model;
			sourceTree = "<group>";
		};
		AA4D700525545EDE00C3411E /* AppDelegate */ = {
			isa = PBXGroup;
			children = (
				AA585D81248FD31100E9A3E2 /* AppDelegate.swift */,
				B687260326E215C9008EE860 /* ExpirationChecker.swift */,
				AA4D700625545EF800C3411E /* URLEventHandler.swift */,
				AA4FF40B2624751A004E2377 /* GrammarFeaturesManager.swift */,
				AAD86E51267A0DFF005C11BE /* UpdateController.swift */,
				858A798226A8B75F00A75A42 /* CopyHandler.swift */,
				B637274226CE25EF00C8CB02 /* NSApplication+BuildTime.h */,
				B637274326CE25EF00C8CB02 /* NSApplication+BuildTime.m */,
			);
			path = AppDelegate;
			sourceTree = "<group>";
		};
		AA512D1224D99D4900230283 /* Services */ = {
			isa = PBXGroup;
			children = (
				AA512D1324D99D9800230283 /* FaviconService.swift */,
				AA6820E325502F19005ED0D5 /* WebsiteDataStore.swift */,
			);
			path = Services;
			sourceTree = "<group>";
		};
		AA585D75248FD31100E9A3E2 = {
			isa = PBXGroup;
			children = (
				AA68C3D62490F821001B8783 /* README.md */,
				AA585D80248FD31100E9A3E2 /* DuckDuckGo */,
				AA585D93248FD31400E9A3E2 /* Unit Tests */,
				4B1AD89E25FC27E200261379 /* Integration Tests */,
				7B4CE8DB26F02108009134B1 /* UI Tests */,
				AA585D7F248FD31100E9A3E2 /* Products */,
				85AE2FF024A33A2D002D507F /* Frameworks */,
				B633C89425E85C5700E4B352 /* Recovered References */,
			);
			sourceTree = "<group>";
		};
		AA585D7F248FD31100E9A3E2 /* Products */ = {
			isa = PBXGroup;
			children = (
				AA585D7E248FD31100E9A3E2 /* DuckDuckGo.app */,
				AA585D90248FD31400E9A3E2 /* Unit Tests.xctest */,
				4B1AD89D25FC27E200261379 /* Integration Tests.xctest */,
				7B4CE8DA26F02108009134B1 /* UI Tests.xctest */,
			);
			name = Products;
			sourceTree = "<group>";
		};
		AA585D80248FD31100E9A3E2 /* DuckDuckGo */ = {
			isa = PBXGroup;
			children = (
				B6A9E47526146A440067D1B9 /* API */,
				AA4D700525545EDE00C3411E /* AppDelegate */,
				AAC5E4C025D6A6A9007F5990 /* Bookmarks */,
				AA86491B24D837DE001BABEE /* BrowserTab */,
				AA86491324D831B9001BABEE /* Common */,
				85D33F1025C82E93002B91A6 /* Configuration */,
				4B6160D125B14E5E007DE5B2 /* ContentBlocker */,
				AAC30A24268DF93500D2D9CD /* Crash Reports */,
				4B723DEA26B0002B00E14D75 /* Data Import */,
				4B723DF826B0002B00E14D75 /* Data Export */,
				4B65143C26392483005B46EB /* Email */,
				B65536902684409300085A79 /* Geolocation */,
				8556A60C256C15C60092FA9D /* FileDownload */,
				85A0115D25AF1C4700FA6A0C /* FindInPage */,
				AA6820E825503A21005ED0D5 /* Fire */,
				4B02197B25E05FAC00ED7DEA /* Fireproofing */,
				AAE75275263B036300B973F8 /* History */,
				AAE71DB225F66A0900D74437 /* Homepage */,
				AA585DB02490E6FA00E9A3E2 /* Main */,
				AA97BF4425135CB60014931A /* Menus */,
				AA86491524D83384001BABEE /* NavigationBar */,
				B64C84DB2692D6E80048FEBE /* Permissions */,
				4B0511A2262CAA5A00F6079C /* Preferences */,
				B6FA893A269C414900588ECD /* Privacy Dashboard */,
				85890634267B6CC500D23B0D /* SecureVault */,
				4B677422255DBEB800025BD8 /* Smarter Encryption */,
				B68458AE25C7E75100DC17B6 /* State Restoration */,
				B6A9E44E26142AF90067D1B9 /* Statistics */,
				4B677447255DBF1400025BD8 /* Submodules */,
				AACB8E7224A4C8BC005F2218 /* Suggestions */,
				AA86491124D8318F001BABEE /* TabBar */,
				AAE8B0FD258A416F00E81239 /* Tooltip */,
				AACF6FD426BC35C200CF09F9 /* User Agent */,
				AA6EF9AE25066F99004754E6 /* Windows */,
				AA585D85248FD31400E9A3E2 /* Assets.xcassets */,
				4B677454255DC18000025BD8 /* Bridging.h */,
				AAD86E502678D104005C11BE /* DuckDuckGoCI.entitlements */,
				AA585D8B248FD31400E9A3E2 /* DuckDuckGo.entitlements */,
				AA585D8A248FD31400E9A3E2 /* Info.plist */,
			);
			path = DuckDuckGo;
			sourceTree = "<group>";
		};
		AA585D93248FD31400E9A3E2 /* Unit Tests */ = {
			isa = PBXGroup;
			children = (
				B6A5A28C25B962CB00AA7ADA /* App */,
				85F1B0C725EF9747004792B6 /* AppDelegate */,
				AA652CAB25DD820D009059CC /* Bookmarks */,
				AA92ACAE24EFE1F5005F41C9 /* BrowserTab */,
				85F69B3A25EDE7F800978E59 /* Common */,
				85AC3B1525D9BBFA00C7D2AA /* Configuration */,
				4B82E9B725B6A04B00656FE7 /* ContentBlocker */,
				4B723DFE26B0003E00E14D75 /* Data Import */,
				4B723E0226B0003E00E14D75 /* Data Export */,
				8553FF50257523630029327F /* FileDownload */,
				B68172AC269EB415006D1092 /* Geolocation */,
				B6106BA126A7BE430013B453 /* Permissions */,
				4BA1A6CE258BF58C00F6F690 /* FileSystem */,
				AA9C361D25518AAB004B1BA3 /* Fire */,
				4B02199725E063DE00ED7DEA /* Fireproofing */,
				AAEC74AE2642C47300C2EFBC /* History */,
				858A798626A99D9000A75A42 /* PasswordManager */,
				4B0511EE262CAEB300F6079C /* Preferences */,
				B6AE74322609AFBB005B9B1A /* Progress */,
				858C1BEB26974E5500E6C014 /* SecureVault */,
				B6DA440F2616C0F200DD1EC2 /* Statistics */,
				AA63744E24C9BB4A00AB2AC4 /* Suggestions */,
				AAC9C01224CAFBB700AD1325 /* TabBar */,
				AA0877B626D515EE00B05660 /* User Agent */,
				B61F012125ECBACE00ABB5A3 /* UserScripts */,
				AA585D96248FD31400E9A3E2 /* Info.plist */,
			);
			path = "Unit Tests";
			sourceTree = "<group>";
		};
		AA585DB02490E6FA00E9A3E2 /* Main */ = {
			isa = PBXGroup;
			children = (
				AA68C3D824911D56001B8783 /* View */,
			);
			path = Main;
			sourceTree = "<group>";
		};
		AA63744E24C9BB4A00AB2AC4 /* Suggestions */ = {
			isa = PBXGroup;
			children = (
				142879D824CE1139005419BB /* ViewModel */,
				AA63745024C9BB9A00AB2AC4 /* Model */,
			);
			path = Suggestions;
			sourceTree = "<group>";
		};
		AA63745024C9BB9A00AB2AC4 /* Model */ = {
			isa = PBXGroup;
			children = (
				AA63745324C9BF9A00AB2AC4 /* SuggestionContainerTests.swift */,
				AA0F3DB6261A566C0077F2D9 /* SuggestionLoadingMock.swift */,
			);
			path = Model;
			sourceTree = "<group>";
		};
		AA652CAB25DD820D009059CC /* Bookmarks */ = {
			isa = PBXGroup;
			children = (
				AA652CAE25DD8228009059CC /* Model */,
				AA652CAF25DD822C009059CC /* Services */,
			);
			path = Bookmarks;
			sourceTree = "<group>";
		};
		AA652CAE25DD8228009059CC /* Model */ = {
			isa = PBXGroup;
			children = (
				4B9292B62667103000AD2C21 /* BookmarkManagedObjectTests.swift */,
				4B9292B72667103000AD2C21 /* BookmarkMigrationTests.swift */,
				4B9292B02667103000AD2C21 /* BookmarkNodePathTests.swift */,
				4B9292B12667103000AD2C21 /* BookmarkNodeTests.swift */,
				4B9292B32667103000AD2C21 /* BookmarkOutlineViewDataSourceTests.swift */,
				4B9292B22667103000AD2C21 /* BookmarkSidebarTreeControllerTests.swift */,
				4B9292B82667103000AD2C21 /* BookmarkTests.swift */,
				4B9292B92667103100AD2C21 /* PasteboardBookmarkTests.swift */,
				4B9292B42667103000AD2C21 /* PasteboardFolderTests.swift */,
				4B9292B52667103000AD2C21 /* TreeControllerTests.swift */,
				AA652CCD25DD9071009059CC /* BookmarkListTests.swift */,
				AA652CD225DDA6E9009059CC /* LocalBookmarkManagerTests.swift */,
			);
			path = Model;
			sourceTree = "<group>";
		};
		AA652CAF25DD822C009059CC /* Services */ = {
			isa = PBXGroup;
			children = (
				AA652CB025DD825B009059CC /* LocalBookmarkStoreTests.swift */,
				AA652CDA25DDAB32009059CC /* BookmarkStoreMock.swift */,
			);
			path = Services;
			sourceTree = "<group>";
		};
		AA6820E825503A21005ED0D5 /* Fire */ = {
			isa = PBXGroup;
			children = (
				AAFCB38325E546FF00859DD4 /* View */,
				AA6820EF25503D93005ED0D5 /* ViewModel */,
				AA6820E925503A49005ED0D5 /* Model */,
			);
			path = Fire;
			sourceTree = "<group>";
		};
		AA6820E925503A49005ED0D5 /* Model */ = {
			isa = PBXGroup;
			children = (
				8511E18325F82B34002F516B /* 01_Fire_really_small.json */,
				AA6820EA25503D6A005ED0D5 /* Fire.swift */,
			);
			path = Model;
			sourceTree = "<group>";
		};
		AA6820EF25503D93005ED0D5 /* ViewModel */ = {
			isa = PBXGroup;
			children = (
				AA6820F025503DA9005ED0D5 /* FireViewModel.swift */,
			);
			path = ViewModel;
			sourceTree = "<group>";
		};
		AA68C3D824911D56001B8783 /* View */ = {
			isa = PBXGroup;
			children = (
				AA585D87248FD31400E9A3E2 /* Main.storyboard */,
				AA7412BC24D2BEEE00D22FE0 /* MainWindow.swift */,
				AA7412B424D1536B00D22FE0 /* MainWindowController.swift */,
				AA585DAE2490E6E600E9A3E2 /* MainViewController.swift */,
			);
			path = View;
			sourceTree = "<group>";
		};
		AA6EF9AE25066F99004754E6 /* Windows */ = {
			isa = PBXGroup;
			children = (
				AA6EF9AF25067035004754E6 /* View */,
			);
			path = Windows;
			sourceTree = "<group>";
		};
		AA6EF9AF25067035004754E6 /* View */ = {
			isa = PBXGroup;
			children = (
				AA6EF9AC25066F42004754E6 /* WindowsManager.swift */,
				AAA892E9250A4CEF005B37B2 /* WindowControllersManager.swift */,
				856C98D42570116900A22F1F /* NSWindow+Toast.swift */,
			);
			path = View;
			sourceTree = "<group>";
		};
		AA80EC52256BE33A007083E7 /* Localizables */ = {
			isa = PBXGroup;
			children = (
				AA80EC53256BE3BC007083E7 /* UserText.swift */,
				AA80EC8B256C49B8007083E7 /* Localizable.strings */,
				AA80EC91256C49BC007083E7 /* Localizable.stringsdict */,
			);
			path = Localizables;
			sourceTree = "<group>";
		};
		AA86491124D8318F001BABEE /* TabBar */ = {
			isa = PBXGroup;
			children = (
				AA86491224D831A1001BABEE /* View */,
				AA8EDF1F2491FCC10071C2E8 /* ViewModel */,
				AA9FF95724A1ECE20039E328 /* Model */,
			);
			path = TabBar;
			sourceTree = "<group>";
		};
		AA86491224D831A1001BABEE /* View */ = {
			isa = PBXGroup;
			children = (
				AA80EC7B256C46AA007083E7 /* TabBar.storyboard */,
				1430DFF424D0580F00B8978C /* TabBarViewController.swift */,
				1456D6E024EFCBC300775049 /* TabBarCollectionView.swift */,
				AA7412B624D1687000D22FE0 /* TabBarScrollView.swift */,
				AA7412B024D0B3AC00D22FE0 /* TabBarViewItem.swift */,
				AA7412B124D0B3AC00D22FE0 /* TabBarViewItem.xib */,
				AA2CB1342587C29500AA6FBE /* TabBarFooter.swift */,
				AA2CB12C2587BB5600AA6FBE /* TabBarFooter.xib */,
				AA9E9A5D25A4867200D1959D /* TabDragAndDropManager.swift */,
			);
			path = View;
			sourceTree = "<group>";
		};
		AA86491324D831B9001BABEE /* Common */ = {
			isa = PBXGroup;
			children = (
				B6A9E4602614608B0067D1B9 /* AppVersion.swift */,
				4B67743D255DBEEA00025BD8 /* Database */,
				AADC60E92493B305008F8EF7 /* Extensions */,
				4BA1A691258B06F600F6F690 /* FileSystem */,
				AA80EC52256BE33A007083E7 /* Localizables */,
				85AC3B3325DA828900C7D2AA /* Network */,
				4BB88B4E25B7BA20006F6B06 /* Utilities */,
				AA86491424D831C4001BABEE /* View */,
			);
			path = Common;
			sourceTree = "<group>";
		};
		AA86491424D831C4001BABEE /* View */ = {
			isa = PBXGroup;
			children = (
				8585B63626D6E61500C1416F /* AppKit */,
				AADCBF3826F7C28F00EF67A8 /* Lottie */,
				8585B63526D6E5F600C1416F /* SwiftUI */,
			);
			path = View;
			sourceTree = "<group>";
		};
		AA86491524D83384001BABEE /* NavigationBar */ = {
			isa = PBXGroup;
			children = (
				853014D425E6709500FB8205 /* Support */,
				AA86491624D8339A001BABEE /* View */,
				AAA0CC3A25337F990079BC96 /* ViewModel */,
			);
			path = NavigationBar;
			sourceTree = "<group>";
		};
		AA86491624D8339A001BABEE /* View */ = {
			isa = PBXGroup;
			children = (
				AA80EC6F256C469C007083E7 /* NavigationBar.storyboard */,
				AA68C3D22490ED62001B8783 /* NavigationBarViewController.swift */,
				14D9B8F924F7E089000D4D13 /* AddressBarViewController.swift */,
				AABEE6AE24AD22B90043105B /* AddressBarTextField.swift */,
				AAC5E4F525D6BF2C007F5990 /* AddressBarButtonsViewController.swift */,
				AAC5E4F025D6BF10007F5990 /* AddressBarButton.swift */,
				AAA0CC32252F181A0079BC96 /* NavigationButtonMenuDelegate.swift */,
				AADCBF3026F7716200EF67A8 /* trackers.json */,
				AA66AF7D26F8EE2200C24EE7 /* shield-dot.json */,
				AA66AF7E26F8EE2200C24EE7 /* shield.json */,
				AA66AF7B26F8E9BB00C24EE7 /* dark-shield-dot.json */,
				AA66AF7926F8E9B400C24EE7 /* dark-shield.json */,
				AAA0CC462533833C0079BC96 /* MoreOptionsMenu.swift */,
			);
			path = View;
			sourceTree = "<group>";
		};
		AA86491B24D837DE001BABEE /* BrowserTab */ = {
			isa = PBXGroup;
			children = (
				AA86491C24D83868001BABEE /* View */,
				AA86491D24D83A59001BABEE /* ViewModel */,
				AA86491E24D83A66001BABEE /* Model */,
				AA512D1224D99D4900230283 /* Services */,
			);
			path = BrowserTab;
			sourceTree = "<group>";
		};
		AA86491C24D83868001BABEE /* View */ = {
			isa = PBXGroup;
			children = (
				AA80EC69256C4691007083E7 /* BrowserTab.storyboard */,
				AA585D83248FD31100E9A3E2 /* BrowserTabViewController.swift */,
				856C98A5256EB59600A22F1F /* MenuItemSelectors.swift */,
				AA6FFB4524DC3B5A0028F4D0 /* WebView.swift */,
				B637273A26CBC8AF00C8CB02 /* AuthenticationAlert.swift */,
			);
			path = View;
			sourceTree = "<group>";
		};
		AA86491D24D83A59001BABEE /* ViewModel */ = {
			isa = PBXGroup;
			children = (
				AA9FF95A24A1EFC20039E328 /* TabViewModel.swift */,
				AA5D6DAB24A340F700C6FBCE /* WebViewStateObserver.swift */,
			);
			path = ViewModel;
			sourceTree = "<group>";
		};
		AA86491E24D83A66001BABEE /* Model */ = {
			isa = PBXGroup;
			children = (
				85D438B5256E7C9E00F3BAF8 /* ContextMenuUserScript.swift */,
				4BB88B4425B7B55C006F6B06 /* DebugUserScript.swift */,
				85E11C2E25E7DC7E00974CAF /* ExternalURLHandler.swift */,
				AAA0CC562539EBC90079BC96 /* FaviconUserScript.swift */,
				4B723E5826B2546400E14D75 /* PrintingUserScript.swift */,
				AA9FF95824A1ECF20039E328 /* Tab.swift */,
<<<<<<< HEAD
				14505A07256084EF00272CC6 /* UserAgent.swift */,
				B61F015425EDD5A700ABB5A3 /* UserContentController.swift */,
=======
>>>>>>> fb1ed9f5
				85AC3AEE25D5CE9800C7D2AA /* UserScripts.swift */,
				B633C86C25E797D800E4B352 /* UserScriptsManager.swift */,
				AAF7D3852567CED500998667 /* WebViewConfiguration.swift */,
			);
			path = Model;
			sourceTree = "<group>";
		};
		AA8EDF1F2491FCC10071C2E8 /* ViewModel */ = {
			isa = PBXGroup;
			children = (
				AA9FF95E24A1FB680039E328 /* TabCollectionViewModel.swift */,
			);
			path = ViewModel;
			sourceTree = "<group>";
		};
		AA92ACAE24EFE1F5005F41C9 /* BrowserTab */ = {
			isa = PBXGroup;
			children = (
				B62EB47B25BAD3BB005745C6 /* WKWebViewPrivateMethodsAvailabilityTests.swift */,
				B67C6C3C2654B897006C872E /* WebViewExtensionTests.swift */,
				B67C6C412654BF49006C872E /* DuckDuckGo-Symbol.jpg */,
				AA92ACAF24EFE209005F41C9 /* ViewModel */,
				AA92ACB024EFE210005F41C9 /* Model */,
				AA9C362625518B61004B1BA3 /* Services */,
			);
			path = BrowserTab;
			sourceTree = "<group>";
		};
		AA92ACAF24EFE209005F41C9 /* ViewModel */ = {
			isa = PBXGroup;
			children = (
				AAC9C01B24CB594C00AD1325 /* TabViewModelTests.swift */,
			);
			path = ViewModel;
			sourceTree = "<group>";
		};
		AA92ACB024EFE210005F41C9 /* Model */ = {
			isa = PBXGroup;
			children = (
				AAC9C01424CAFBCE00AD1325 /* TabTests.swift */,
				85E11C3625E7F1E100974CAF /* ExternalURLHandlerTests.swift */,
			);
			path = Model;
			sourceTree = "<group>";
		};
		AA97BF4425135CB60014931A /* Menus */ = {
			isa = PBXGroup;
			children = (
				85480F8925CDC360009424E3 /* MainMenu.storyboard */,
				AA4BBA3A25C58FA200C4FB0F /* MainMenu.swift */,
				AA6EF9B425081B4C004754E6 /* MainMenuActions.swift */,
				AA97BF4525135DD30014931A /* ApplicationDockMenu.swift */,
				B63ED0E426BB8FB900A9DAD1 /* SharingMenu.swift */,
			);
			path = Menus;
			sourceTree = "<group>";
		};
		AA9B7C7F26A06E130008D425 /* ViewModel */ = {
			isa = PBXGroup;
			children = (
				AA9B7C8426A199B60008D425 /* ServerTrustViewModel.swift */,
			);
			path = ViewModel;
			sourceTree = "<group>";
		};
		AA9C361D25518AAB004B1BA3 /* Fire */ = {
			isa = PBXGroup;
			children = (
				AA9C362125518B34004B1BA3 /* Model */,
			);
			path = Fire;
			sourceTree = "<group>";
		};
		AA9C362125518B34004B1BA3 /* Model */ = {
			isa = PBXGroup;
			children = (
				AA9C362F25518CA9004B1BA3 /* FireTests.swift */,
			);
			path = Model;
			sourceTree = "<group>";
		};
		AA9C362625518B61004B1BA3 /* Services */ = {
			isa = PBXGroup;
			children = (
				4B0219A725E0646500ED7DEA /* WebsiteDataStoreTests.swift */,
				AA9C362725518C44004B1BA3 /* WebsiteDataStoreMock.swift */,
				AABAF59B260A7D130085060C /* FaviconServiceMock.swift */,
			);
			path = Services;
			sourceTree = "<group>";
		};
		AA9FF95724A1ECE20039E328 /* Model */ = {
			isa = PBXGroup;
			children = (
				AA9FF95C24A1FA1C0039E328 /* TabCollection.swift */,
			);
			path = Model;
			sourceTree = "<group>";
		};
		AAA0CC3A25337F990079BC96 /* ViewModel */ = {
			isa = PBXGroup;
			children = (
				AAA0CC3B25337FAB0079BC96 /* WKBackForwardListItemViewModel.swift */,
				B689ECD426C247DB006FB0C5 /* BackForwardListItem.swift */,
				AA75A0AD26F3500C0086B667 /* PrivacyIconViewModel.swift */,
			);
			path = ViewModel;
			sourceTree = "<group>";
		};
		AAB549DD25DAB8E90058460B /* ViewModel */ = {
			isa = PBXGroup;
			children = (
				AAB549DE25DAB8F80058460B /* BookmarkViewModel.swift */,
			);
			path = ViewModel;
			sourceTree = "<group>";
		};
		AABEE68F24A4CB290043105B /* Model */ = {
			isa = PBXGroup;
			children = (
				AABEE69B24A902BB0043105B /* SuggestionContainer.swift */,
				AAB8203B26B2DE0D00788AC3 /* SuggestionListCharacteristics.swift */,
			);
			path = Model;
			sourceTree = "<group>";
		};
		AABEE69024A4CB300043105B /* ViewModel */ = {
			isa = PBXGroup;
			children = (
				AABEE69924A902A90043105B /* SuggestionContainerViewModel.swift */,
				AA3F895224C18AD500628DDE /* SuggestionViewModel.swift */,
			);
			path = ViewModel;
			sourceTree = "<group>";
		};
		AABEE6A124A9F3C90043105B /* View */ = {
			isa = PBXGroup;
			children = (
				AA80EC75256C46A2007083E7 /* Suggestion.storyboard */,
				AABEE6A424AA0A7F0043105B /* SuggestionViewController.swift */,
				AABEE6A824AB4B910043105B /* SuggestionTableCellView.swift */,
				AABEE6AA24ACA0F90043105B /* SuggestionTableRowView.swift */,
			);
			path = View;
			sourceTree = "<group>";
		};
		AAC30A24268DF93500D2D9CD /* Crash Reports */ = {
			isa = PBXGroup;
			children = (
				AAD6D8852696DF2A002393B3 /* View */,
				AAC30A2F268F215000D2D9CD /* Model */,
			);
			path = "Crash Reports";
			sourceTree = "<group>";
		};
		AAC30A2F268F215000D2D9CD /* Model */ = {
			isa = PBXGroup;
			children = (
				AAC30A25268DFEE200D2D9CD /* CrashReporter.swift */,
				AAC30A27268E045400D2D9CD /* CrashReportReader.swift */,
				AAC30A2B268F1ECD00D2D9CD /* CrashReportSender.swift */,
				AAC30A2D268F1EE300D2D9CD /* CrashReportPromptPresenter.swift */,
				AAC30A29268E239100D2D9CD /* CrashReport.swift */,
			);
			path = Model;
			sourceTree = "<group>";
		};
		AAC5E4C025D6A6A9007F5990 /* Bookmarks */ = {
			isa = PBXGroup;
			children = (
				4B9292AD26670F5300AD2C21 /* Extensions */,
				AAC5E4C125D6A6C3007F5990 /* View */,
				AAB549DD25DAB8E90058460B /* ViewModel */,
				AAC5E4C225D6A6C7007F5990 /* Model */,
				AAC5E4C325D6A6CC007F5990 /* Services */,
			);
			path = Bookmarks;
			sourceTree = "<group>";
		};
		AAC5E4C125D6A6C3007F5990 /* View */ = {
			isa = PBXGroup;
			children = (
				4B9292CB2667123700AD2C21 /* AddBookmarkModalViewController.swift */,
				4B9292CA2667123700AD2C21 /* AddFolderModalViewController.swift */,
				4B9292CC2667123700AD2C21 /* BookmarkListViewController.swift */,
				4B9292CD2667123700AD2C21 /* BookmarkManagementDetailViewController.swift */,
				4B9292C72667123700AD2C21 /* BookmarkManagementSidebarViewController.swift */,
				4B9292C82667123700AD2C21 /* BookmarkManagementSplitViewController.swift */,
				4B9292C92667123700AD2C21 /* BookmarkTableRowView.swift */,
				4B9292C62667123700AD2C21 /* BrowserTabSelectionDelegate.swift */,
				4B92928726670D1600AD2C21 /* BookmarkOutlineViewCell.swift */,
				4B92928826670D1600AD2C21 /* BookmarkOutlineViewCell.xib */,
				4B92928526670D1600AD2C21 /* BookmarksOutlineView.swift */,
				4B92928926670D1700AD2C21 /* BookmarkTableCellView.swift */,
				4B92928A26670D1700AD2C21 /* BookmarkTableCellView.xib */,
				4B92928626670D1600AD2C21 /* OutlineSeparatorViewCell.swift */,
				AAC5E4C625D6A6E8007F5990 /* Bookmarks.storyboard */,
				AAC5E4C425D6A6E8007F5990 /* BookmarkPopover.swift */,
				AAC5E4C525D6A6E8007F5990 /* BookmarkPopoverViewController.swift */,
			);
			path = View;
			sourceTree = "<group>";
		};
		AAC5E4C225D6A6C7007F5990 /* Model */ = {
			isa = PBXGroup;
			children = (
				4B9292D82667124B00AD2C21 /* BookmarkListTreeControllerDataSource.swift */,
				4B92929926670D2A00AD2C21 /* BookmarkManagedObject.swift */,
				4B92929326670D2A00AD2C21 /* BookmarkNode.swift */,
				4B92929126670D2A00AD2C21 /* BookmarkOutlineViewDataSource.swift */,
				4B92929426670D2A00AD2C21 /* BookmarkSidebarTreeController.swift */,
				4B92929526670D2A00AD2C21 /* PasteboardBookmark.swift */,
				4B92929226670D2A00AD2C21 /* PasteboardFolder.swift */,
				4B92929A26670D2A00AD2C21 /* PasteboardWriting.swift */,
				4B92929826670D2A00AD2C21 /* PseudoFolder.swift */,
				4B92929626670D2A00AD2C21 /* SpacerNode.swift */,
				4B92929726670D2A00AD2C21 /* BookmarkTreeController.swift */,
				AAC5E4CD25D6A709007F5990 /* Bookmark.swift */,
				AAC5E4CF25D6A709007F5990 /* BookmarkList.swift */,
				AAC5E4CE25D6A709007F5990 /* BookmarkManager.swift */,
			);
			path = Model;
			sourceTree = "<group>";
		};
		AAC5E4C325D6A6CC007F5990 /* Services */ = {
			isa = PBXGroup;
			children = (
				4B9292DA2667125D00AD2C21 /* ContextualMenu.swift */,
				4B9292A726670D3700AD2C21 /* Bookmark.xcdatamodeld */,
				4B9292A526670D3700AD2C21 /* Bookmark.xcmappingmodel */,
				4B9292A626670D3700AD2C21 /* BookmarkMigrationPolicy.swift */,
				AAC5E4D625D6A710007F5990 /* BookmarkStore.swift */,
			);
			path = Services;
			sourceTree = "<group>";
		};
		AAC9C01224CAFBB700AD1325 /* TabBar */ = {
			isa = PBXGroup;
			children = (
				AAC9C01A24CB592E00AD1325 /* ViewModel */,
				AAC9C01324CAFBBE00AD1325 /* Model */,
			);
			path = TabBar;
			sourceTree = "<group>";
		};
		AAC9C01324CAFBBE00AD1325 /* Model */ = {
			isa = PBXGroup;
			children = (
				AAC9C01624CAFBDC00AD1325 /* TabCollectionTests.swift */,
			);
			path = Model;
			sourceTree = "<group>";
		};
		AAC9C01A24CB592E00AD1325 /* ViewModel */ = {
			isa = PBXGroup;
			children = (
				AAC9C01D24CB6BEB00AD1325 /* TabCollectionViewModelTests.swift */,
				AAE39D1A24F44885008EF28B /* TabCollectionViewModelDelegateMock.swift */,
			);
			path = ViewModel;
			sourceTree = "<group>";
		};
		AACB8E7224A4C8BC005F2218 /* Suggestions */ = {
			isa = PBXGroup;
			children = (
				AABEE6A124A9F3C90043105B /* View */,
				AABEE69024A4CB300043105B /* ViewModel */,
				AABEE68F24A4CB290043105B /* Model */,
			);
			path = Suggestions;
			sourceTree = "<group>";
		};
		AACF6FD426BC35C200CF09F9 /* User Agent */ = {
			isa = PBXGroup;
			children = (
				AA0877BE26D6611300B05660 /* Model */,
				AA0877BD26D6610B00B05660 /* Services */,
			);
			path = "User Agent";
			sourceTree = "<group>";
		};
		AAD6D8852696DF2A002393B3 /* View */ = {
			isa = PBXGroup;
			children = (
				AA693E5D2696E5B90007BB78 /* CrashReports.storyboard */,
				AAD6D8862696DF6D002393B3 /* CrashReportPromptViewController.swift */,
			);
			path = View;
			sourceTree = "<group>";
		};
		AADC60E92493B305008F8EF7 /* Extensions */ = {
			isa = PBXGroup;
			children = (
				AAD2F8B026BC3F55003C5DC8 /* BundleExtension.swift */,
				4BA1A6C1258B0A1300F6F690 /* ContiguousBytesExtension.swift */,
				85AC3AF625D5DBFD00C7D2AA /* DataExtension.swift */,
				B6A9E46F26146A250067D1B9 /* DateExtension.swift */,
				B63D467025BFA6C100874977 /* DispatchQueueExtensions.swift */,
				AA92126E25ACCB1100600CD4 /* ErrorExtension.swift */,
				4B67744F255DBFA300025BD8 /* HashExtension.swift */,
				AAECA41F24EEA4AC00EFA63A /* IndexPathExtension.swift */,
				85308E24267FC9F2001ABD76 /* NSAlertExtension.swift */,
				F44C130125C2DA0400426E3E /* NSAppearanceExtension.swift */,
				AA5C8F622591021700748EB7 /* NSApplicationExtension.swift */,
				B63D467925BFC3E100874977 /* NSCoderExtensions.swift */,
				F41D174025CB131900472416 /* NSColorExtension.swift */,
				AA6EF9B2250785D5004754E6 /* NSMenuExtension.swift */,
				AA72D5FD25FFF94E00C77619 /* NSMenuItemExtension.swift */,
				4B0511DF262CAA8600F6079C /* NSOpenPanelExtensions.swift */,
				AA5C8F5D2590EEE800748EB7 /* NSPointExtension.swift */,
				B6B3E0DC2657E9CF0040E0A2 /* NSScreenExtension.swift */,
				AAC5E4E325D6BA9C007F5990 /* NSSizeExtension.swift */,
				AA5C8F58258FE21F00748EB7 /* NSTextFieldExtension.swift */,
				4B0511E0262CAA8600F6079C /* NSViewControllerExtension.swift */,
				AA6FFB4324DC33320028F4D0 /* NSViewExtension.swift */,
				AA9E9A5525A3AE8400D1959D /* NSWindowExtension.swift */,
				B684592125C93BE000DC17B6 /* Publisher.asVoid.swift */,
				B684592625C93C0500DC17B6 /* Publishers.NestedObjectChanges.swift */,
				B6AAAC3D26048F690029438D /* RandomAccessCollectionExtension.swift */,
				4BB88B4925B7B690006F6B06 /* SequenceExtensions.swift */,
				B65783E625F8AAFB00D8DB33 /* String+Punycode.swift */,
				AA8EDF2624923EC70071C2E8 /* StringExtension.swift */,
				AA8EDF2324923E980071C2E8 /* URLExtension.swift */,
				AA88D14A252A557100980B4E /* URLRequestExtension.swift */,
				AAA0CC69253CC43C0079BC96 /* WKUserContentControllerExtension.swift */,
				B63D466725BEB6C200874977 /* WKWebView+Private.h */,
				B63D466825BEB6C200874977 /* WKWebView+SessionState.swift */,
				B68458CC25C7EB9000DC17B6 /* WKWebViewConfigurationExtensions.swift */,
				AA92127625ADA07900600CD4 /* WKWebViewExtension.swift */,
				B6CF78DD267B099C00CD4F13 /* WKNavigationActionExtension.swift */,
				B6DB3CF826A00E2D00D459B7 /* AVCaptureDevice+SwizzledAuthState.swift */,
				AAFCB37E25E545D400859DD4 /* PublisherExtension.swift */,
				B657841825FA484B00D8DB33 /* NSException+Catch.h */,
				B657841925FA484B00D8DB33 /* NSException+Catch.m */,
				B657841E25FA497600D8DB33 /* NSException+Catch.swift */,
				4BE0DF0426781961006337B7 /* NSStoryboardExtension.swift */,
				B6A9E46A2614618A0067D1B9 /* OperatingSystemVersionExtension.swift */,
				B6E61EE2263AC0C8004E11AB /* FileManagerExtension.swift */,
				AAADFD05264AA282001555EA /* TimeIntervalExtension.swift */,
				B6106B9D26A565DA0013B453 /* BundleExtension.swift */,
				85625999269CA0A600EE44BC /* NSRectExtension.swift */,
				858A798426A8BB5D00A75A42 /* NSTextViewExtension.swift */,
				4B139AFC26B60BD800894F82 /* NSImageExtensions.swift */,
				B637273C26CCF0C200C8CB02 /* OptionalExtension.swift */,
				B65E6B9F26D9F10600095F96 /* NSBezierPathExtension.swift */,
				B6C0B24326E9CB080031CB7F /* RunLoopExtension.swift */,
			);
			path = Extensions;
			sourceTree = "<group>";
		};
		AADCBF3826F7C28F00EF67A8 /* Lottie */ = {
			isa = PBXGroup;
			children = (
				AADCBF3926F7C2CE00EF67A8 /* LottieAnimationCache.swift */,
			);
			path = Lottie;
			sourceTree = "<group>";
		};
		AAE71DB225F66A0900D74437 /* Homepage */ = {
			isa = PBXGroup;
			children = (
				AAE71DB325F66A3F00D74437 /* View */,
			);
			path = Homepage;
			sourceTree = "<group>";
		};
		AAE71DB325F66A3F00D74437 /* View */ = {
			isa = PBXGroup;
			children = (
				AAE71E2B25F781EA00D74437 /* Homepage.storyboard */,
				AAE71E3025F7855400D74437 /* HomepageViewController.swift */,
				B6E53887267C94A00010FEA9 /* HomepageCollectionViewFlowLayout.swift */,
				B6E53882267C83420010FEA9 /* HomepageBackgroundView.swift */,
				4B65027925E5F2B10054432E /* DefaultBrowserPromptView.swift */,
				4B65027425E5F2A70054432E /* DefaultBrowserPromptView.xib */,
				AAE71E3525F7869300D74437 /* HomepageCollectionViewItem.swift */,
				AAE71E3625F7869300D74437 /* HomepageCollectionViewItem.xib */,
				AA72D5E225FE977F00C77619 /* AddEditFavoriteViewController.swift */,
				AA72D5EF25FEA49900C77619 /* AddEditFavoriteWindow.swift */,
			);
			path = View;
			sourceTree = "<group>";
		};
		AAE75275263B036300B973F8 /* History */ = {
			isa = PBXGroup;
			children = (
				AAE75277263B038F00B973F8 /* Model */,
				AAE75276263B038A00B973F8 /* Services */,
			);
			path = History;
			sourceTree = "<group>";
		};
		AAE75276263B038A00B973F8 /* Services */ = {
			isa = PBXGroup;
			children = (
				AAE75278263B046100B973F8 /* History.xcdatamodeld */,
				AAE7527B263B056C00B973F8 /* HistoryStore.swift */,
			);
			path = Services;
			sourceTree = "<group>";
		};
		AAE75277263B038F00B973F8 /* Model */ = {
			isa = PBXGroup;
			children = (
				AAE7527F263B0A4D00B973F8 /* HistoryCoordinator.swift */,
				AAE7527D263B05C600B973F8 /* HistoryEntry.swift */,
			);
			path = Model;
			sourceTree = "<group>";
		};
		AAE8B0FD258A416F00E81239 /* Tooltip */ = {
			isa = PBXGroup;
			children = (
				AAE8B0FE258A417D00E81239 /* View */,
			);
			path = Tooltip;
			sourceTree = "<group>";
		};
		AAE8B0FE258A417D00E81239 /* View */ = {
			isa = PBXGroup;
			children = (
				AAE8B101258A41C000E81239 /* Tooltip.storyboard */,
				AAC82C5F258B6CB5009B6B42 /* TooltipWindowController.swift */,
				AAE8B10F258A456C00E81239 /* TooltipViewController.swift */,
			);
			path = View;
			sourceTree = "<group>";
		};
		AAEC74AE2642C47300C2EFBC /* History */ = {
			isa = PBXGroup;
			children = (
				AAEC74AF2642C48800C2EFBC /* Model */,
				AAEC74B02642C48B00C2EFBC /* Services */,
			);
			path = History;
			sourceTree = "<group>";
		};
		AAEC74AF2642C48800C2EFBC /* Model */ = {
			isa = PBXGroup;
			children = (
				AAEC74B12642C57200C2EFBC /* HistoryCoordinatingMock.swift */,
				AAEC74B32642C69300C2EFBC /* HistoryCoordinatorTests.swift */,
			);
			path = Model;
			sourceTree = "<group>";
		};
		AAEC74B02642C48B00C2EFBC /* Services */ = {
			isa = PBXGroup;
			children = (
				AAEC74B52642CC6A00C2EFBC /* HistoryStoringMock.swift */,
				AAEC74B72642E43800C2EFBC /* HistoryStoreTests.swift */,
			);
			path = Services;
			sourceTree = "<group>";
		};
		AAEC74B92642E66600C2EFBC /* Extensions */ = {
			isa = PBXGroup;
			children = (
				AAEC74BA2642E67C00C2EFBC /* NSPersistentContainerExtension.swift */,
				4B4F72EB266B2ED300814C60 /* CollectionExtension.swift */,
			);
			path = Extensions;
			sourceTree = "<group>";
		};
		AAFCB38325E546FF00859DD4 /* View */ = {
			isa = PBXGroup;
			children = (
				AAB7320626DD0C37002FACF9 /* Fire.storyboard */,
				AAB7320826DD0CD9002FACF9 /* FireViewController.swift */,
			);
			path = View;
			sourceTree = "<group>";
		};
		B6106BA126A7BE430013B453 /* Permissions */ = {
			isa = PBXGroup;
			children = (
				B6106B9F26A7BE0B0013B453 /* PermissionManagerTests.swift */,
				B6106BB026A7D8720013B453 /* PermissionStoreTests.swift */,
				B63ED0D726AE729600A9DAD1 /* PermissionModelTests.swift */,
				B6106BAE26A7C6180013B453 /* PermissionStoreMock.swift */,
				B63ED0D926AE7AF400A9DAD1 /* PermissionManagerMock.swift */,
				B63ED0DB26AE7B1E00A9DAD1 /* WebViewMock.swift */,
				B63ED0DD26AFD9A300A9DAD1 /* AVCaptureDeviceMock.swift */,
				B63ED0DF26AFE32F00A9DAD1 /* GeolocationProviderMock.swift */,
			);
			path = Permissions;
			sourceTree = "<group>";
		};
		B61EF3EA266F91D700B4D78F /* Extensions */ = {
			isa = PBXGroup;
			children = (
				B6F41030264D2B23003DA42C /* ProgressExtension.swift */,
				B66E9DD12670EB2A00E53BB5 /* _WKDownload+WebKitDownload.swift */,
				B66E9DD32670EB4A00E53BB5 /* WKDownload+WebKitDownload.swift */,
				B61EF3EB266F91E700B4D78F /* WKWebView+Download.swift */,
				B61EF3F0266F922200B4D78F /* WKProcessPool+DownloadDelegate.swift */,
				B63B9C502670B2B200C45B91 /* _WKDownload.h */,
				B63B9C542670B32000C45B91 /* WKProcessPool+Private.h */,
				B6CF78E2267B0A1900CD4F13 /* WKNavigationAction+Private.h */,
			);
			path = Extensions;
			sourceTree = "<group>";
		};
		B61F012125ECBACE00ABB5A3 /* UserScripts */ = {
			isa = PBXGroup;
			children = (
				B61F012A25ECBB1700ABB5A3 /* UserScriptsManagerTests.swift */,
				B61F012225ECBAE400ABB5A3 /* UserScriptsTest.swift */,
			);
			path = UserScripts;
			sourceTree = "<group>";
		};
		B633C89425E85C5700E4B352 /* Recovered References */ = {
			isa = PBXGroup;
			children = (
			);
			name = "Recovered References";
			sourceTree = "<group>";
		};
		B64C84DB2692D6E80048FEBE /* Permissions */ = {
			isa = PBXGroup;
			children = (
				B64C84EF269310000048FEBE /* Model */,
				B64C84DC2692D6FC0048FEBE /* View */,
			);
			path = Permissions;
			sourceTree = "<group>";
		};
		B64C84DC2692D6FC0048FEBE /* View */ = {
			isa = PBXGroup;
			children = (
				B64C84DD2692D7400048FEBE /* PermissionAuthorization.storyboard */,
				B64C84E22692DC9F0048FEBE /* PermissionAuthorizationViewController.swift */,
				B64C84EA2692DD650048FEBE /* PermissionAuthorizationPopover.swift */,
				B64C852926942AC90048FEBE /* PermissionContextMenu.swift */,
				B64C85412694590B0048FEBE /* PermissionButton.swift */,
			);
			path = View;
			sourceTree = "<group>";
		};
		B64C84EF269310000048FEBE /* Model */ = {
			isa = PBXGroup;
			children = (
				B6106BAA26A7BF1D0013B453 /* PermissionType.swift */,
				B6106BAC26A7BF390013B453 /* PermissionState.swift */,
				B65536A52685B82B00085A79 /* Permissions.swift */,
				B6106BA526A7BEC80013B453 /* PermissionAuthorizationQuery.swift */,
				B6DB3CFA26A17CB800D459B7 /* PermissionModel.swift */,
				B64C84F0269310120048FEBE /* PermissionManager.swift */,
				B64C853726944B880048FEBE /* StoredPermission.swift */,
				B64C853C26944B940048FEBE /* PermissionStore.swift */,
				B64C852E26943BC10048FEBE /* Permissions.xcdatamodeld */,
			);
			path = Model;
			sourceTree = "<group>";
		};
		B65536902684409300085A79 /* Geolocation */ = {
			isa = PBXGroup;
			children = (
				B65536962684413900085A79 /* WKGeolocationProvider.h */,
				B6553691268440D700085A79 /* WKProcessPool+GeolocationProvider.swift */,
				B655369A268442EE00085A79 /* GeolocationProvider.swift */,
				B65536AD2685E17100085A79 /* GeolocationService.swift */,
			);
			path = Geolocation;
			sourceTree = "<group>";
		};
		B68172A7269C4334006D1092 /* Model */ = {
			isa = PBXGroup;
			children = (
				B68172A8269C487D006D1092 /* PrivacyDashboardUserScript.swift */,
				B6106BA226A7BEA00013B453 /* PermissionAuthorizationState.swift */,
				AA9B7C7D26A06E040008D425 /* TrackerInfo.swift */,
				AA9B7C8226A197A00008D425 /* ServerTrust.swift */,
			);
			path = Model;
			sourceTree = "<group>";
		};
		B68172AC269EB415006D1092 /* Geolocation */ = {
			isa = PBXGroup;
			children = (
				B68172AD269EB43F006D1092 /* GeolocationServiceTests.swift */,
				B6106BB426A809E60013B453 /* GeolocationProviderTests.swift */,
				B63ED0E226B3E7FA00A9DAD1 /* CLLocationManagerMock.swift */,
				B6106BB226A7F4AA0013B453 /* GeolocationServiceMock.swift */,
			);
			path = Geolocation;
			sourceTree = "<group>";
		};
		B68458AE25C7E75100DC17B6 /* State Restoration */ = {
			isa = PBXGroup;
			children = (
				B6A5A27025B9377300AA7ADA /* StatePersistenceService.swift */,
				B68458AF25C7E76A00DC17B6 /* WindowManager+StateRestoration.swift */,
				B68458B725C7E8B200DC17B6 /* Tab+NSSecureCoding.swift */,
				B68458C425C7EA0C00DC17B6 /* TabCollection+NSSecureCoding.swift */,
				B68458BF25C7E9E000DC17B6 /* TabCollectionViewModel+NSSecureCoding.swift */,
				B684590725C9027900DC17B6 /* AppStateChangedPublisher.swift */,
				B684592E25C93FBF00DC17B6 /* AppStateRestorationManager.swift */,
			);
			path = "State Restoration";
			sourceTree = "<group>";
		};
		B6A5A28C25B962CB00AA7ADA /* App */ = {
			isa = PBXGroup;
			children = (
				B6A5A2A725BAA35500AA7ADA /* WindowManagerStateRestorationTests.swift */,
				B6A5A29F25B96E8300AA7ADA /* AppStateChangePublisherTests.swift */,
			);
			path = App;
			sourceTree = "<group>";
		};
		B6A9E44E26142AF90067D1B9 /* Statistics */ = {
			isa = PBXGroup;
			children = (
				B6A9E45226142B070067D1B9 /* Pixel.swift */,
				B6A9E498261474120067D1B9 /* TimedPixel.swift */,
				B6A9E47626146A570067D1B9 /* PixelEvent.swift */,
				B6A9E47E26146A800067D1B9 /* PixelArguments.swift */,
				B6A9E48326146AAB0067D1B9 /* PixelParameters.swift */,
				B6A9E48826146ABF0067D1B9 /* PixelCounter.swift */,
				B6A9E4A2261475C70067D1B9 /* AppUsageActivityMonitor.swift */,
				B6DA44012616B28300DD1EC2 /* PixelDataStore.swift */,
				B6DA44062616B30600DD1EC2 /* PixelDataModel.xcdatamodeld */,
			);
			path = Statistics;
			sourceTree = "<group>";
		};
		B6A9E47526146A440067D1B9 /* API */ = {
			isa = PBXGroup;
			children = (
				B6A9E458261460340067D1B9 /* APIHeaders.swift */,
				B6A9E459261460350067D1B9 /* APIRequest.swift */,
				B6A9E457261460340067D1B9 /* ApiRequestError.swift */,
			);
			path = API;
			sourceTree = "<group>";
		};
		B6AE74322609AFBB005B9B1A /* Progress */ = {
			isa = PBXGroup;
			children = (
				B6AE74332609AFCE005B9B1A /* ProgressEstimationTests.swift */,
			);
			path = Progress;
			sourceTree = "<group>";
		};
		B6B1E87C26D5DA020062C350 /* View */ = {
			isa = PBXGroup;
			children = (
				B6B1E87D26D5DA0E0062C350 /* DownloadsPopover.swift */,
				B6B1E87F26D5DA9B0062C350 /* DownloadsViewController.swift */,
				B6B1E88126D5DAC30062C350 /* Downloads.storyboard */,
				B6B1E88326D5EB570062C350 /* DownloadsCellView.swift */,
				B6C0B23B26E87D900031CB7F /* NSAlert+ActiveDownloadsTermination.swift */,
			);
			path = View;
			sourceTree = "<group>";
		};
		B6C0B23126E71A800031CB7F /* Services */ = {
			isa = PBXGroup;
			children = (
				B6C0B23226E71BCD0031CB7F /* Downloads.xcdatamodeld */,
				B6C0B22F26E61D630031CB7F /* DownloadListStore.swift */,
				B6B1E87A26D381710062C350 /* DownloadListCoordinator.swift */,
			);
			path = Services;
			sourceTree = "<group>";
		};
		B6DA440F2616C0F200DD1EC2 /* Statistics */ = {
			isa = PBXGroup;
			children = (
				B6DA44102616C0FC00DD1EC2 /* PixelTests.swift */,
				B6DA44222616CABC00DD1EC2 /* PixelArgumentsTests.swift */,
				B6DA44272616CAE000DD1EC2 /* AppUsageActivityMonitorTests.swift */,
				B6DA441D2616C84600DD1EC2 /* PixelStoreMock.swift */,
			);
			path = Statistics;
			sourceTree = "<group>";
		};
		B6FA893A269C414900588ECD /* Privacy Dashboard */ = {
			isa = PBXGroup;
			children = (
				B68172A7269C4334006D1092 /* Model */,
				AA9B7C7F26A06E130008D425 /* ViewModel */,
				B6FA893B269C41ED00588ECD /* View */,
			);
			path = "Privacy Dashboard";
			sourceTree = "<group>";
		};
		B6FA893B269C41ED00588ECD /* View */ = {
			isa = PBXGroup;
			children = (
				B6FA893C269C423100588ECD /* PrivacyDashboard.storyboard */,
				B6FA893E269C424500588ECD /* PrivacyDashboardViewController.swift */,
				B6FA8940269C425400588ECD /* PrivacyDashboardPopover.swift */,
			);
			path = View;
			sourceTree = "<group>";
		};
/* End PBXGroup section */

/* Begin PBXNativeTarget section */
		4B1AD89C25FC27E200261379 /* Integration Tests */ = {
			isa = PBXNativeTarget;
			buildConfigurationList = 4B1AD8A625FC27E200261379 /* Build configuration list for PBXNativeTarget "Integration Tests" */;
			buildPhases = (
				4B1AD89925FC27E200261379 /* Sources */,
				4B1AD89A25FC27E200261379 /* Frameworks */,
				4B1AD89B25FC27E200261379 /* Resources */,
			);
			buildRules = (
			);
			dependencies = (
				4B1AD8A325FC27E200261379 /* PBXTargetDependency */,
			);
			name = "Integration Tests";
			productName = "Integration Tests";
			productReference = 4B1AD89D25FC27E200261379 /* Integration Tests.xctest */;
			productType = "com.apple.product-type.bundle.unit-test";
		};
		7B4CE8D926F02108009134B1 /* UI Tests */ = {
			isa = PBXNativeTarget;
			buildConfigurationList = 7B4CE8E526F02108009134B1 /* Build configuration list for PBXNativeTarget "UI Tests" */;
			buildPhases = (
				7B4CE8D626F02108009134B1 /* Sources */,
				7B4CE8D726F02108009134B1 /* Frameworks */,
				7B4CE8D826F02108009134B1 /* Resources */,
			);
			buildRules = (
			);
			dependencies = (
				7B4CE8E026F02108009134B1 /* PBXTargetDependency */,
			);
			name = "UI Tests";
			productName = "UI Tests";
			productReference = 7B4CE8DA26F02108009134B1 /* UI Tests.xctest */;
			productType = "com.apple.product-type.bundle.ui-testing";
		};
		AA585D7D248FD31100E9A3E2 /* DuckDuckGo Privacy Browser */ = {
			isa = PBXNativeTarget;
			buildConfigurationList = AA585DA4248FD31500E9A3E2 /* Build configuration list for PBXNativeTarget "DuckDuckGo Privacy Browser" */;
			buildPhases = (
				AA585D7A248FD31100E9A3E2 /* Sources */,
				AA8EDF2824925E940071C2E8 /* Swift Lint */,
				85CA9A2226455B3500145393 /* Check Filename Headers */,
				AA585D7B248FD31100E9A3E2 /* Frameworks */,
				AA585D7C248FD31100E9A3E2 /* Resources */,
				B65EF4C426CE43D600530191 /* Disable Beta App Updates */,
			);
			buildRules = (
			);
			dependencies = (
			);
			name = "DuckDuckGo Privacy Browser";
			packageProductDependencies = (
				4B82E9B225B69E3E00656FE7 /* TrackerRadarKit */,
				85FF55C725F82E4F00E2AB99 /* Lottie */,
				B65783F425F8ACA400D8DB33 /* Punnycode */,
				85F4D1C3266695C9002DD869 /* BrowserServicesKit */,
				AA06B6B62672AF8100F541C5 /* Sparkle */,
			);
			productName = DuckDuckGo;
			productReference = AA585D7E248FD31100E9A3E2 /* DuckDuckGo.app */;
			productType = "com.apple.product-type.application";
		};
		AA585D8F248FD31400E9A3E2 /* Unit Tests */ = {
			isa = PBXNativeTarget;
			buildConfigurationList = AA585DA7248FD31500E9A3E2 /* Build configuration list for PBXNativeTarget "Unit Tests" */;
			buildPhases = (
				AA585D8C248FD31400E9A3E2 /* Sources */,
				AA585D8D248FD31400E9A3E2 /* Frameworks */,
				AA585D8E248FD31400E9A3E2 /* Resources */,
			);
			buildRules = (
			);
			dependencies = (
				AA585D92248FD31400E9A3E2 /* PBXTargetDependency */,
			);
			name = "Unit Tests";
			packageProductDependencies = (
				B6DA44162616C13800DD1EC2 /* OHHTTPStubs */,
				B6DA44182616C13800DD1EC2 /* OHHTTPStubsSwift */,
			);
			productName = DuckDuckGoTests;
			productReference = AA585D90248FD31400E9A3E2 /* Unit Tests.xctest */;
			productType = "com.apple.product-type.bundle.unit-test";
		};
/* End PBXNativeTarget section */

/* Begin PBXProject section */
		AA585D76248FD31100E9A3E2 /* Project object */ = {
			isa = PBXProject;
			attributes = {
				LastSwiftUpdateCheck = 1250;
				LastUpgradeCheck = 1250;
				ORGANIZATIONNAME = DuckDuckGo;
				TargetAttributes = {
					4B1AD89C25FC27E200261379 = {
						CreatedOnToolsVersion = 12.4;
						TestTargetID = AA585D7D248FD31100E9A3E2;
					};
					7B4CE8D926F02108009134B1 = {
						CreatedOnToolsVersion = 12.5.1;
						TestTargetID = AA585D7D248FD31100E9A3E2;
					};
					AA585D7D248FD31100E9A3E2 = {
						CreatedOnToolsVersion = 11.5;
					};
					AA585D8F248FD31400E9A3E2 = {
						CreatedOnToolsVersion = 11.5;
						TestTargetID = AA585D7D248FD31100E9A3E2;
					};
				};
			};
			buildConfigurationList = AA585D79248FD31100E9A3E2 /* Build configuration list for PBXProject "DuckDuckGo" */;
			compatibilityVersion = "Xcode 9.3";
			developmentRegion = en;
			hasScannedForEncodings = 0;
			knownRegions = (
				en,
				Base,
			);
			mainGroup = AA585D75248FD31100E9A3E2;
			packageReferences = (
				4B82E9B125B69E3E00656FE7 /* XCRemoteSwiftPackageReference "TrackerRadarKit" */,
				85FF55C625F82E4F00E2AB99 /* XCRemoteSwiftPackageReference "lottie-ios" */,
				B65783F325F8ACA400D8DB33 /* XCRemoteSwiftPackageReference "PunycodeSwift" */,
				B6DA44152616C13800DD1EC2 /* XCRemoteSwiftPackageReference "OHHTTPStubs" */,
				85F4D1C2266695C9002DD869 /* XCRemoteSwiftPackageReference "BrowserServicesKit" */,
				AA06B6B52672AF8100F541C5 /* XCRemoteSwiftPackageReference "Sparkle" */,
			);
			productRefGroup = AA585D7F248FD31100E9A3E2 /* Products */;
			projectDirPath = "";
			projectRoot = "";
			targets = (
				AA585D7D248FD31100E9A3E2 /* DuckDuckGo Privacy Browser */,
				AA585D8F248FD31400E9A3E2 /* Unit Tests */,
				4B1AD89C25FC27E200261379 /* Integration Tests */,
				7B4CE8D926F02108009134B1 /* UI Tests */,
			);
		};
/* End PBXProject section */

/* Begin PBXResourcesBuildPhase section */
		4B1AD89B25FC27E200261379 /* Resources */ = {
			isa = PBXResourcesBuildPhase;
			buildActionMask = 2147483647;
			files = (
			);
			runOnlyForDeploymentPostprocessing = 0;
		};
		7B4CE8D826F02108009134B1 /* Resources */ = {
			isa = PBXResourcesBuildPhase;
			buildActionMask = 2147483647;
			files = (
			);
			runOnlyForDeploymentPostprocessing = 0;
		};
		AA585D7C248FD31100E9A3E2 /* Resources */ = {
			isa = PBXResourcesBuildPhase;
			buildActionMask = 2147483647;
			files = (
				4B02198C25E05FAC00ED7DEA /* Fireproofing.storyboard in Resources */,
				AA80EC73256C46A2007083E7 /* Suggestion.storyboard in Resources */,
				AA693E5E2696E5B90007BB78 /* CrashReports.storyboard in Resources */,
				4B0511CE262CAA5A00F6079C /* DownloadPreferencesTableCellView.xib in Resources */,
				8511E18425F82B34002F516B /* 01_Fire_really_small.json in Resources */,
				4B0511C3262CAA5A00F6079C /* Preferences.storyboard in Resources */,
				B6B1E88226D5DAC30062C350 /* Downloads.storyboard in Resources */,
				85A0117425AF2EDF00FA6A0C /* FindInPage.storyboard in Resources */,
				AA80EC89256C49B8007083E7 /* Localizable.strings in Resources */,
				AAE8B102258A41C000E81239 /* Tooltip.storyboard in Resources */,
				AA68C3D72490F821001B8783 /* README.md in Resources */,
				AA585D86248FD31400E9A3E2 /* Assets.xcassets in Resources */,
				AA585D89248FD31400E9A3E2 /* Main.storyboard in Resources */,
				4B6160F225B15792007DE5B2 /* contentblockerrules.js in Resources */,
				AA80EC79256C46AA007083E7 /* TabBar.storyboard in Resources */,
				AAC5E4C925D6A6E8007F5990 /* Bookmarks.storyboard in Resources */,
				B6FA893D269C423100588ECD /* PrivacyDashboard.storyboard in Resources */,
				B693955626F04BEC0015B914 /* SavePanelAccessoryView.xib in Resources */,
				4B65027525E5F2A70054432E /* DefaultBrowserPromptView.xib in Resources */,
				AA7412B324D0B3AC00D22FE0 /* TabBarViewItem.xib in Resources */,
				85480F8A25CDC360009424E3 /* MainMenu.storyboard in Resources */,
				4B677435255DBEB800025BD8 /* httpsMobileV2FalsePositives.json in Resources */,
				AAE71E3825F7869300D74437 /* HomepageCollectionViewItem.xib in Resources */,
				4B723E1126B0006C00E14D75 /* DataImport.storyboard in Resources */,
				AA66AF8026F8EE2200C24EE7 /* shield.json in Resources */,
				AA66AF7C26F8E9BB00C24EE7 /* dark-shield-dot.json in Resources */,
				4B92929026670D1700AD2C21 /* BookmarkTableCellView.xib in Resources */,
				4B02198825E05FAC00ED7DEA /* login-detection.js in Resources */,
				339A6B5826A044BA00E3DAE8 /* duckduckgo-privacy-dashboard in Resources */,
				AADCBF3526F7716200EF67A8 /* trackers.json in Resources */,
				4B92928E26670D1700AD2C21 /* BookmarkOutlineViewCell.xib in Resources */,
				AA66AF7A26F8E9B400C24EE7 /* dark-shield.json in Resources */,
				B64C84DE2692D7400048FEBE /* PermissionAuthorization.storyboard in Resources */,
				AAB7320726DD0C37002FACF9 /* Fire.storyboard in Resources */,
				AA80EC8F256C49BC007083E7 /* Localizable.stringsdict in Resources */,
				AAE71E2C25F781EA00D74437 /* Homepage.storyboard in Resources */,
				85625994269C8F9600EE44BC /* PasswordManager.storyboard in Resources */,
				AA80EC6D256C469C007083E7 /* NavigationBar.storyboard in Resources */,
				4B0511C6262CAA5A00F6079C /* DefaultBrowserTableCellView.xib in Resources */,
				4B677433255DBEB800025BD8 /* httpsMobileV2Bloom.bin in Resources */,
				026ADE1426C3010C002518EE /* macos-config.json in Resources */,
				4B677432255DBEB800025BD8 /* httpsMobileV2BloomSpec.json in Resources */,
				AA66AF7F26F8EE2200C24EE7 /* shield-dot.json in Resources */,
				AA2CB12D2587BB5600AA6FBE /* TabBarFooter.xib in Resources */,
				4B6160D825B150E4007DE5B2 /* trackerData.json in Resources */,
				AA80EC67256C4691007083E7 /* BrowserTab.storyboard in Resources */,
				4B0511C1262CAA5A00F6079C /* PrivacySecurityPreferencesTableCellView.xib in Resources */,
				4B0511D0262CAA5A00F6079C /* AppearancePreferencesTableCellView.xib in Resources */,
				4B6160F725B157BB007DE5B2 /* contentblocker.js in Resources */,
				336D5B18262D8D3C0052E0C9 /* findinpage.js in Resources */,
			);
			runOnlyForDeploymentPostprocessing = 0;
		};
		AA585D8E248FD31400E9A3E2 /* Resources */ = {
			isa = PBXResourcesBuildPhase;
			buildActionMask = 2147483647;
			files = (
				4BB46EA326B8954500222970 /* key4-encrypted.db in Resources */,
				4B8AC94126B49BEE00879451 /* key4.db in Resources */,
				B67C6C422654BF49006C872E /* DuckDuckGo-Symbol.jpg in Resources */,
				4B8AC94026B49BEE00879451 /* logins.json in Resources */,
				4B59024A26B38B0B00489384 /* Login Data in Resources */,
				4BB46EA226B8954500222970 /* logins-encrypted.json in Resources */,
			);
			runOnlyForDeploymentPostprocessing = 0;
		};
/* End PBXResourcesBuildPhase section */

/* Begin PBXShellScriptBuildPhase section */
		85CA9A2226455B3500145393 /* Check Filename Headers */ = {
			isa = PBXShellScriptBuildPhase;
			buildActionMask = 2147483647;
			files = (
			);
			inputFileListPaths = (
			);
			inputPaths = (
			);
			name = "Check Filename Headers";
			outputFileListPaths = (
			);
			outputPaths = (
			);
			runOnlyForDeploymentPostprocessing = 0;
			shellPath = /bin/sh;
			shellScript = "function check_filename_matches_header() {\n\n   filename=`basename \"$1\"`\n\n   grep -q $filename \"$1\"\n\n   if [ \"$?\" -ne \"0\" ]; then\n     echo \"$1:2:0: warning: File name does not match header\"\n   fi\n\n}\n\nexport -f check_filename_matches_header\n\nfind . -iname \"*.swift\" -type f -print0 | xargs -0 -I % bash -c 'check_filename_matches_header \"%\"'\n";
		};
		AA8EDF2824925E940071C2E8 /* Swift Lint */ = {
			isa = PBXShellScriptBuildPhase;
			buildActionMask = 2147483647;
			files = (
			);
			inputFileListPaths = (
			);
			inputPaths = (
			);
			name = "Swift Lint";
			outputFileListPaths = (
			);
			outputPaths = (
			);
			runOnlyForDeploymentPostprocessing = 0;
			shellPath = /bin/sh;
			shellScript = "if which swiftlint >/dev/null; then\n   if [ ! -z \"$BITRISE_PROJECT_PATH\" ] || [ \"$CONFIGURATION\" = \"Release\" ]; then\n       swiftlint lint --strict\n       if [ $? -ne 0 ]; then\n           echo \"error: SwiftLint validation failed.\"\n           exit 1\n       fi\n   else\n       swiftlint lint\n   fi\nelse\n   echo \"error: SwiftLint not installed. Install using \\`brew install swiftlint\\`\"\n   exit 1\nfi\n";
		};
		B65EF4C426CE43D600530191 /* Disable Beta App Updates */ = {
			isa = PBXShellScriptBuildPhase;
			buildActionMask = 2147483647;
			files = (
			);
			inputFileListPaths = (
			);
			inputPaths = (
				"${BUILT_PRODUCTS_DIR}/${CONTENTS_FOLDER_PATH}/Info.plist",
			);
			name = "Disable Beta App Updates";
			outputFileListPaths = (
			);
			outputPaths = (
			);
			runOnlyForDeploymentPostprocessing = 0;
			shellPath = /bin/sh;
			shellScript = "if [ \"${CONFIGURATION}\" = \"Beta\" ]; then\n  INFOPLIST_PATH=\"${BUILT_PRODUCTS_DIR}/${CONTENTS_FOLDER_PATH}/Info.plist\"\n  plutil -remove SUEnableAutomaticChecks \"${INFOPLIST_PATH}\"\n  plutil -remove SUFeedURL \"${INFOPLIST_PATH}\"\n  plutil -remove SUScheduledCheckInterval \"${INFOPLIST_PATH}\"\nfi\n";
		};
/* End PBXShellScriptBuildPhase section */

/* Begin PBXSourcesBuildPhase section */
		4B1AD89925FC27E200261379 /* Sources */ = {
			isa = PBXSourcesBuildPhase;
			buildActionMask = 2147483647;
			files = (
				4B1AD8E225FC390B00261379 /* EncryptionMocks.swift in Sources */,
				4B1AD91725FC46FB00261379 /* CoreDataEncryptionTests.swift in Sources */,
				7BA4727D26F01BC400EAA165 /* CoreDataTestUtilities.swift in Sources */,
				4B1AD92125FC474E00261379 /* CoreDataEncryptionTesting.xcdatamodeld in Sources */,
				4B1AD8D525FC38DD00261379 /* EncryptionKeyStoreTests.swift in Sources */,
			);
			runOnlyForDeploymentPostprocessing = 0;
		};
		7B4CE8D626F02108009134B1 /* Sources */ = {
			isa = PBXSourcesBuildPhase;
			buildActionMask = 2147483647;
			files = (
				7B4CE8E726F02135009134B1 /* TabBarTests.swift in Sources */,
			);
			runOnlyForDeploymentPostprocessing = 0;
		};
		AA585D7A248FD31100E9A3E2 /* Sources */ = {
			isa = PBXSourcesBuildPhase;
			buildActionMask = 2147483647;
			files = (
				AAA0CC572539EBC90079BC96 /* FaviconUserScript.swift in Sources */,
				B6A9E45A261460350067D1B9 /* ApiRequestError.swift in Sources */,
				AADCBF3A26F7C2CE00EF67A8 /* LottieAnimationCache.swift in Sources */,
				4B723E0E26B0006300E14D75 /* LoginImport.swift in Sources */,
				B6C0B23026E61D630031CB7F /* DownloadListStore.swift in Sources */,
				85799C1825DEBB3F0007EC87 /* Logging.swift in Sources */,
				AAC30A2E268F1EE300D2D9CD /* CrashReportPromptPresenter.swift in Sources */,
				B684590825C9027900DC17B6 /* AppStateChangedPublisher.swift in Sources */,
				4B92928F26670D1700AD2C21 /* BookmarkTableCellView.swift in Sources */,
				4B9292CF2667123700AD2C21 /* BookmarkManagementSidebarViewController.swift in Sources */,
				B637273D26CCF0C200C8CB02 /* OptionalExtension.swift in Sources */,
				AA80EC54256BE3BC007083E7 /* UserText.swift in Sources */,
				B61EF3EC266F91E700B4D78F /* WKWebView+Download.swift in Sources */,
				B637274426CE25EF00C8CB02 /* NSApplication+BuildTime.m in Sources */,
				B693955326F04BEC0015B914 /* WindowDraggingView.swift in Sources */,
				4B0511C4262CAA5A00F6079C /* PreferencesSidebarViewController.swift in Sources */,
				B6E53888267C94A00010FEA9 /* HomepageCollectionViewFlowLayout.swift in Sources */,
				B61EF3F1266F922200B4D78F /* WKProcessPool+DownloadDelegate.swift in Sources */,
				B6106BAD26A7BF390013B453 /* PermissionState.swift in Sources */,
				14505A08256084EF00272CC6 /* UserAgent.swift in Sources */,
				4B8AC93526B3B2FD00879451 /* NSAlert+DataImport.swift in Sources */,
				AA7412BD24D2BEEE00D22FE0 /* MainWindow.swift in Sources */,
				AAD6D8882696DF6D002393B3 /* CrashReportPromptViewController.swift in Sources */,
				4B6160FF25B15BB1007DE5B2 /* ContentBlockerRulesManager.swift in Sources */,
				B693955126F04BEB0015B914 /* GradientView.swift in Sources */,
				AA5C8F5E2590EEE800748EB7 /* NSPointExtension.swift in Sources */,
				026ADE1026C2FF97002518EE /* PrivacyConfigurationManager.swift in Sources */,
				AA6EF9AD25066F42004754E6 /* WindowsManager.swift in Sources */,
				B68458CD25C7EB9000DC17B6 /* WKWebViewConfigurationExtensions.swift in Sources */,
				AAC30A26268DFEE200D2D9CD /* CrashReporter.swift in Sources */,
				4B9292A426670D2A00AD2C21 /* PasteboardWriting.swift in Sources */,
				4B0511BE262CAA5A00F6079C /* DownloadPreferences.swift in Sources */,
				4B0511BC262CAA5A00F6079C /* AppearancePreferences.swift in Sources */,
				4B92928D26670D1700AD2C21 /* BookmarkOutlineViewCell.swift in Sources */,
				4BB88B5025B7BA2B006F6B06 /* TabInstrumentation.swift in Sources */,
				4B59024326B35F7C00489384 /* BrowserImportViewController.swift in Sources */,
				4B9292D72667124000AD2C21 /* NSPopUpButtonExtension.swift in Sources */,
				4B677437255DBEB800025BD8 /* HTTPSUpgrade.swift in Sources */,
				85D33F1225C82EB3002B91A6 /* ConfigurationManager.swift in Sources */,
				B6A9E48426146AAB0067D1B9 /* PixelParameters.swift in Sources */,
				B633C86D25E797D800E4B352 /* UserScriptsManager.swift in Sources */,
				4B0511BF262CAA5A00F6079C /* PreferenceSections.swift in Sources */,
				1430DFF524D0580F00B8978C /* TabBarViewController.swift in Sources */,
				4B92929B26670D2A00AD2C21 /* BookmarkOutlineViewDataSource.swift in Sources */,
				85D885B026A590A90077C374 /* NSNotificationName+PasswordManager.swift in Sources */,
				AAC30A28268E045400D2D9CD /* CrashReportReader.swift in Sources */,
				4B6160DD25B152C5007DE5B2 /* ContentBlockerRulesUserScript.swift in Sources */,
				85AC3B3525DA82A600C7D2AA /* DataTaskProviding.swift in Sources */,
				4BA1A6B3258B080A00F6F690 /* EncryptionKeyGeneration.swift in Sources */,
				4B723E0B26B0005B00E14D75 /* CSVImportViewController.swift in Sources */,
				8589063C267BCDC000D23B0D /* SaveCredentialsViewController.swift in Sources */,
				AABEE6A524AA0A7F0043105B /* SuggestionViewController.swift in Sources */,
				B6B1E88026D5DA9B0062C350 /* DownloadsViewController.swift in Sources */,
				85AC3AF725D5DBFD00C7D2AA /* DataExtension.swift in Sources */,
				B6A924D42664BBBB001A28CA /* WKWebViewDownloadDelegate.swift in Sources */,
				AA9B7C8526A199B60008D425 /* ServerTrustViewModel.swift in Sources */,
				85480FCF25D1AA22009424E3 /* ConfigurationStoring.swift in Sources */,
				858A798326A8B75F00A75A42 /* CopyHandler.swift in Sources */,
				4B8AC93926B48A5100879451 /* FirefoxLoginReader.swift in Sources */,
				4B9292D22667123700AD2C21 /* AddFolderModalViewController.swift in Sources */,
				4B92929E26670D2A00AD2C21 /* BookmarkSidebarTreeController.swift in Sources */,
				4BB88B4A25B7B690006F6B06 /* SequenceExtensions.swift in Sources */,
				4B59024026B35F3600489384 /* ChromiumDataImporter.swift in Sources */,
				B6A924DE2664CA09001A28CA /* LegacyWebKitDownloadDelegate.swift in Sources */,
				AAA0CC3C25337FAB0079BC96 /* WKBackForwardListItemViewModel.swift in Sources */,
				AAE71E3125F7855400D74437 /* HomepageViewController.swift in Sources */,
				4BB88B4525B7B55C006F6B06 /* DebugUserScript.swift in Sources */,
				4B65027A25E5F2B10054432E /* DefaultBrowserPromptView.swift in Sources */,
				B693955926F04C7B0015B914 /* FaviconView.swift in Sources */,
				4B723E0A26B0005900E14D75 /* DataImportViewController.swift in Sources */,
				B637273B26CBC8AF00C8CB02 /* AuthenticationAlert.swift in Sources */,
				4B0511BB262CAA5A00F6079C /* DefaultBrowserPreferences.swift in Sources */,
				AACF6FD626BC366D00CF09F9 /* SafariVersionReader.swift in Sources */,
				4B0511CA262CAA5A00F6079C /* FireproofDomainsViewController.swift in Sources */,
				AA4D700725545EF800C3411E /* URLEventHandler.swift in Sources */,
				AA92127725ADA07900600CD4 /* WKWebViewExtension.swift in Sources */,
				B6106BA426A7BEA40013B453 /* PermissionAuthorizationState.swift in Sources */,
				B6A9E499261474120067D1B9 /* TimedPixel.swift in Sources */,
				B6C0B23626E732000031CB7F /* DownloadListItem.swift in Sources */,
				856C98A6256EB59600A22F1F /* MenuItemSelectors.swift in Sources */,
				B6B1E87E26D5DA0E0062C350 /* DownloadsPopover.swift in Sources */,
				4B9292A026670D2A00AD2C21 /* SpacerNode.swift in Sources */,
				B6E61EE8263ACE16004E11AB /* UTType.swift in Sources */,
				AAFCB37F25E545D400859DD4 /* PublisherExtension.swift in Sources */,
				B684592225C93BE000DC17B6 /* Publisher.asVoid.swift in Sources */,
				AAA0CC33252F181A0079BC96 /* NavigationButtonMenuDelegate.swift in Sources */,
				AAC30A2A268E239100D2D9CD /* CrashReport.swift in Sources */,
				4B78A86B26BB3ADD0071BB16 /* BrowserImportSummaryViewController.swift in Sources */,
				AA512D1424D99D9800230283 /* FaviconService.swift in Sources */,
				AABEE6AB24ACA0F90043105B /* SuggestionTableRowView.swift in Sources */,
				4B723E1426B000A100E14D75 /* DataExport.swift in Sources */,
				4B0511CB262CAA5A00F6079C /* DownloadPreferencesTableCellView.swift in Sources */,
				4B9292AA26670D3700AD2C21 /* Bookmark.xcmappingmodel in Sources */,
				AAC5E4D025D6A709007F5990 /* Bookmark.swift in Sources */,
				AA9B7C8326A197A00008D425 /* ServerTrust.swift in Sources */,
				B64C853826944B880048FEBE /* StoredPermission.swift in Sources */,
				AA5D6DAC24A340F700C6FBCE /* WebViewStateObserver.swift in Sources */,
				AAB7320926DD0CD9002FACF9 /* FireViewController.swift in Sources */,
				4B92928C26670D1700AD2C21 /* OutlineSeparatorViewCell.swift in Sources */,
				4B0511CD262CAA5A00F6079C /* DefaultBrowserTableCellView.swift in Sources */,
				858A798526A8BB5D00A75A42 /* NSTextViewExtension.swift in Sources */,
				B6B1E88426D5EB570062C350 /* DownloadsCellView.swift in Sources */,
				4B723E0C26B0005D00E14D75 /* CSVImportSummaryViewController.swift in Sources */,
				B6AAAC2D260330580029438D /* PublishedAfter.swift in Sources */,
				85C6A29625CC1FFD00EEB5F1 /* UserDefaultsWrapper.swift in Sources */,
				85625998269C9C5F00EE44BC /* PasswordManagementPopover.swift in Sources */,
				B6A9E4A3261475C70067D1B9 /* AppUsageActivityMonitor.swift in Sources */,
				85CC1D75269F6B420062F04E /* PasswordManagementItemView.swift in Sources */,
				4BA1A6A0258B079600F6F690 /* DataEncryption.swift in Sources */,
				B6FA8941269C425400588ECD /* PrivacyDashboardPopover.swift in Sources */,
				AABEE6AF24AD22B90043105B /* AddressBarTextField.swift in Sources */,
				B693954C26F04BEB0015B914 /* FocusRingView.swift in Sources */,
				4B9292DB2667125D00AD2C21 /* ContextualMenu.swift in Sources */,
				AA68C3D32490ED62001B8783 /* NavigationBarViewController.swift in Sources */,
				AA585DAF2490E6E600E9A3E2 /* MainViewController.swift in Sources */,
				AABEE69A24A902A90043105B /* SuggestionContainerViewModel.swift in Sources */,
				B657841F25FA497600D8DB33 /* NSException+Catch.swift in Sources */,
				B63ED0E526BB8FB900A9DAD1 /* SharingMenu.swift in Sources */,
				AA4FF40C2624751A004E2377 /* GrammarFeaturesManager.swift in Sources */,
				B693955B26F0CE300015B914 /* WebKitDownloadDelegate.swift in Sources */,
				B6B3E0E12657EA7A0040E0A2 /* NSScreenExtension.swift in Sources */,
				B65E6BA026D9F10600095F96 /* NSBezierPathExtension.swift in Sources */,
				AA6820E425502F19005ED0D5 /* WebsiteDataStore.swift in Sources */,
				B64C852A26942AC90048FEBE /* PermissionContextMenu.swift in Sources */,
				85D438B6256E7C9E00F3BAF8 /* ContextMenuUserScript.swift in Sources */,
				B693955526F04BEC0015B914 /* NSSavePanelExtension.swift in Sources */,
				B6B1E88B26D774090062C350 /* LinkButton.swift in Sources */,
				B693954D26F04BEB0015B914 /* MouseClickView.swift in Sources */,
				B6DB3CF926A00E2D00D459B7 /* AVCaptureDevice+SwizzledAuthState.swift in Sources */,
				4BA1A6BD258B082300F6F690 /* EncryptionKeyStore.swift in Sources */,
				B6F41031264D2B23003DA42C /* ProgressExtension.swift in Sources */,
				4B723E0F26B0006500E14D75 /* CSVParser.swift in Sources */,
				B6DA44082616B30600DD1EC2 /* PixelDataModel.xcdatamodeld in Sources */,
				B6B1E87B26D381710062C350 /* DownloadListCoordinator.swift in Sources */,
				AAC5E4F125D6BF10007F5990 /* AddressBarButton.swift in Sources */,
				AAE7527E263B05C600B973F8 /* HistoryEntry.swift in Sources */,
				AAB8203C26B2DE0D00788AC3 /* SuggestionListCharacteristics.swift in Sources */,
				AAADFD06264AA282001555EA /* TimeIntervalExtension.swift in Sources */,
				4B9292D42667123700AD2C21 /* BookmarkListViewController.swift in Sources */,
				4B723E0D26B0006100E14D75 /* SecureVaultLoginImporter.swift in Sources */,
				4B9292D32667123700AD2C21 /* AddBookmarkModalViewController.swift in Sources */,
				AA88D14B252A557100980B4E /* URLRequestExtension.swift in Sources */,
				4B8AC93B26B48ADF00879451 /* ASN1Parser.swift in Sources */,
				B66E9DD22670EB2A00E53BB5 /* _WKDownload+WebKitDownload.swift in Sources */,
				B6A9E4612614608B0067D1B9 /* AppVersion.swift in Sources */,
				856C98DF257014BD00A22F1F /* FileDownloadManager.swift in Sources */,
				85CC1D73269EF1880062F04E /* PasswordManagementItemList.swift in Sources */,
				85480FBB25D181CB009424E3 /* ConfigurationDownloading.swift in Sources */,
				B655369B268442EE00085A79 /* GeolocationProvider.swift in Sources */,
				B6C0B23C26E87D900031CB7F /* NSAlert+ActiveDownloadsTermination.swift in Sources */,
				AAECA42024EEA4AC00EFA63A /* IndexPathExtension.swift in Sources */,
				AA5C8F632591021700748EB7 /* NSApplicationExtension.swift in Sources */,
				AA9E9A5625A3AE8400D1959D /* NSWindowExtension.swift in Sources */,
				4B0511C9262CAA5A00F6079C /* RoundedSelectionRowView.swift in Sources */,
				AAC5E4C725D6A6E8007F5990 /* BookmarkPopover.swift in Sources */,
				B6106BA726A7BECC0013B453 /* PermissionAuthorizationQuery.swift in Sources */,
				4B9292CE2667123700AD2C21 /* BrowserTabSelectionDelegate.swift in Sources */,
				B6C0B24426E9CB080031CB7F /* RunLoopExtension.swift in Sources */,
				4B9292A126670D2A00AD2C21 /* BookmarkTreeController.swift in Sources */,
				4B9292D02667123700AD2C21 /* BookmarkManagementSplitViewController.swift in Sources */,
				B6E61EE3263AC0C8004E11AB /* FileManagerExtension.swift in Sources */,
				B6DB3CFB26A17CB800D459B7 /* PermissionModel.swift in Sources */,
				4B92929C26670D2A00AD2C21 /* PasteboardFolder.swift in Sources */,
				B6106BAB26A7BF1D0013B453 /* PermissionType.swift in Sources */,
				8585B63826D6E66C00C1416F /* ButtonStyles.swift in Sources */,
				4B677450255DBFA300025BD8 /* HashExtension.swift in Sources */,
				4B0511BD262CAA5A00F6079C /* PrivacySecurityPreferences.swift in Sources */,
				AA9FF95F24A1FB690039E328 /* TabCollectionViewModel.swift in Sources */,
				AAC5E4D125D6A709007F5990 /* BookmarkManager.swift in Sources */,
				AA5C8F59258FE21F00748EB7 /* NSTextFieldExtension.swift in Sources */,
				B65536AE2685E17200085A79 /* GeolocationService.swift in Sources */,
				4B02198925E05FAC00ED7DEA /* FireproofingURLExtensions.swift in Sources */,
				4BA1A6A5258B07DF00F6F690 /* EncryptedValueTransformer.swift in Sources */,
				4B92929F26670D2A00AD2C21 /* PasteboardBookmark.swift in Sources */,
				4B9292AC26670D3700AD2C21 /* Bookmark.xcdatamodeld in Sources */,
				AA6EF9B525081B4C004754E6 /* MainMenuActions.swift in Sources */,
				B63D466925BEB6C200874977 /* WKWebView+SessionState.swift in Sources */,
				4B723E1226B0006E00E14D75 /* DataImport.swift in Sources */,
				026ADE1226C2FFFE002518EE /* PrivacyConfiguration.swift in Sources */,
				B6A924D92664C72E001A28CA /* WebKitDownloadTask.swift in Sources */,
				4B59023E26B35F3600489384 /* ChromiumLoginReader.swift in Sources */,
				85D885B326A5A9DE0077C374 /* NSAlert+PasswordManager.swift in Sources */,
				85E11C2F25E7DC7E00974CAF /* ExternalURLHandler.swift in Sources */,
				85308E27267FCB22001ABD76 /* PasswordManagerSettings.swift in Sources */,
				85A0116925AF1D8900FA6A0C /* FindInPageViewController.swift in Sources */,
				4BB6CE5F26B77ED000EC5860 /* Cryptography.swift in Sources */,
				AA6FFB4424DC33320028F4D0 /* NSViewExtension.swift in Sources */,
				B6C0B23E26E8BF1F0031CB7F /* DownloadListViewModel.swift in Sources */,
				4B9292D52667123700AD2C21 /* BookmarkManagementDetailViewController.swift in Sources */,
				4B723E1026B0006700E14D75 /* CSVImporter.swift in Sources */,
				AA4BBA3B25C58FA200C4FB0F /* MainMenu.swift in Sources */,
				4B8AC93326B3B06300879451 /* EdgeDataImporter.swift in Sources */,
				AA585D84248FD31100E9A3E2 /* BrowserTabViewController.swift in Sources */,
				B6A9E48926146ABF0067D1B9 /* PixelCounter.swift in Sources */,
				B693954B26F04BEB0015B914 /* MouseOverView.swift in Sources */,
				AAE7527C263B056C00B973F8 /* HistoryStore.swift in Sources */,
				AAC30A2C268F1ECD00D2D9CD /* CrashReportSender.swift in Sources */,
				AAFE068326C7082D005434CC /* WebKitVersionProvider.swift in Sources */,
				B63D467A25BFC3E100874977 /* NSCoderExtensions.swift in Sources */,
				B6A5A27125B9377300AA7ADA /* StatePersistenceService.swift in Sources */,
				B68458B025C7E76A00DC17B6 /* WindowManager+StateRestoration.swift in Sources */,
				B68458C525C7EA0C00DC17B6 /* TabCollection+NSSecureCoding.swift in Sources */,
				4BB88B5B25B7BA50006F6B06 /* Instruments.swift in Sources */,
				4B0511E2262CAA8600F6079C /* NSViewControllerExtension.swift in Sources */,
				F44C130225C2DA0400426E3E /* NSAppearanceExtension.swift in Sources */,
				B64C84F1269310120048FEBE /* PermissionManager.swift in Sources */,
				B64C853026943BC10048FEBE /* Permissions.xcdatamodeld in Sources */,
				B693954F26F04BEB0015B914 /* PaddedImageButton.swift in Sources */,
				4BA1A6B8258B081600F6F690 /* EncryptionKeyStoring.swift in Sources */,
				B65783E725F8AAFB00D8DB33 /* String+Punycode.swift in Sources */,
				B657841A25FA484B00D8DB33 /* NSException+Catch.m in Sources */,
				B684592F25C93FBF00DC17B6 /* AppStateRestorationManager.swift in Sources */,
				AAA892EA250A4CEF005B37B2 /* WindowControllersManager.swift in Sources */,
				AAC5E4C825D6A6E8007F5990 /* BookmarkPopoverViewController.swift in Sources */,
				85CC1D7B26A05ECF0062F04E /* PasswordManagementItemListModel.swift in Sources */,
				AABEE6A924AB4B910043105B /* SuggestionTableCellView.swift in Sources */,
				AA6820F125503DA9005ED0D5 /* FireViewModel.swift in Sources */,
				AAA0CC6A253CC43C0079BC96 /* WKUserContentControllerExtension.swift in Sources */,
				B6A9E45C261460350067D1B9 /* APIRequest.swift in Sources */,
				AA9FF95D24A1FA1C0039E328 /* TabCollection.swift in Sources */,
				4B65143E263924B5005B46EB /* EmailUrlExtensions.swift in Sources */,
				85CC1D7D26A05F250062F04E /* PasswordManagementItemModel.swift in Sources */,
				AAD86E52267A0DFF005C11BE /* UpdateController.swift in Sources */,
				85A0118225AF60E700FA6A0C /* FindInPageModel.swift in Sources */,
				4B9292A226670D2A00AD2C21 /* PseudoFolder.swift in Sources */,
				B6DA44022616B28300DD1EC2 /* PixelDataStore.swift in Sources */,
				B6A9E45326142B070067D1B9 /* Pixel.swift in Sources */,
				B6A9E47726146A570067D1B9 /* PixelEvent.swift in Sources */,
				4B723E5926B2546400E14D75 /* PrintingUserScript.swift in Sources */,
				85799C3425DFCD1B0007EC87 /* TrackerRadarManager.swift in Sources */,
				AA2CB1352587C29500AA6FBE /* TabBarFooter.swift in Sources */,
				B6C0B23926E742610031CB7F /* FileDownloadError.swift in Sources */,
				4B0511C2262CAA5A00F6079C /* PreferencesAboutViewController.swift in Sources */,
				4B9292AB26670D3700AD2C21 /* BookmarkMigrationPolicy.swift in Sources */,
				AA92126F25ACCB1100600CD4 /* ErrorExtension.swift in Sources */,
				B6A9E47026146A250067D1B9 /* DateExtension.swift in Sources */,
				AAE7527A263B046100B973F8 /* History.xcdatamodeld in Sources */,
				B64C853D26944B940048FEBE /* PermissionStore.swift in Sources */,
				AA75A0AE26F3500C0086B667 /* PrivacyIconViewModel.swift in Sources */,
				B6C0B23426E71BCD0031CB7F /* Downloads.xcdatamodeld in Sources */,
				B687260426E215C9008EE860 /* ExpirationChecker.swift in Sources */,
				AAE8B110258A456C00E81239 /* TooltipViewController.swift in Sources */,
				85AC3B0525D6B1D800C7D2AA /* ScriptSourceProviding.swift in Sources */,
				AA3F895324C18AD500628DDE /* SuggestionViewModel.swift in Sources */,
				4B9292A326670D2A00AD2C21 /* BookmarkManagedObject.swift in Sources */,
				4B723E1326B0007A00E14D75 /* CSVLoginExporter.swift in Sources */,
				8562599A269CA0A600EE44BC /* NSRectExtension.swift in Sources */,
				4B0511C5262CAA5A00F6079C /* PrivacySecurityPreferencesTableCellView.swift in Sources */,
				4B677431255DBEB800025BD8 /* BloomFilterWrapper.mm in Sources */,
				4B0511C8262CAA5A00F6079C /* PreferencesListViewController.swift in Sources */,
				B684592725C93C0500DC17B6 /* Publishers.NestedObjectChanges.swift in Sources */,
				85A011EA25B4D4CA00FA6A0C /* FindInPageUserScript.swift in Sources */,
				AA9FF95B24A1EFC20039E328 /* TabViewModel.swift in Sources */,
				AA9E9A5E25A4867200D1959D /* TabDragAndDropManager.swift in Sources */,
				B68458C025C7E9E000DC17B6 /* TabCollectionViewModel+NSSecureCoding.swift in Sources */,
				AA8EDF2724923EC70071C2E8 /* StringExtension.swift in Sources */,
				B68172A9269C487D006D1092 /* PrivacyDashboardUserScript.swift in Sources */,
				858A797F26A79EAA00A75A42 /* UserText+PasswordManager.swift in Sources */,
				B693954E26F04BEB0015B914 /* ProgressView.swift in Sources */,
				B693955426F04BEC0015B914 /* ColorView.swift in Sources */,
				8589063A267BCD8E00D23B0D /* SaveCredentialsPopover.swift in Sources */,
				AA72D5E325FE977F00C77619 /* AddEditFavoriteViewController.swift in Sources */,
				B6C0B22E26E61CE70031CB7F /* DownloadViewModel.swift in Sources */,
				B68458B825C7E8B200DC17B6 /* Tab+NSSecureCoding.swift in Sources */,
				B693955726F04BEC0015B914 /* MouseOverButton.swift in Sources */,
				B64C85422694590B0048FEBE /* PermissionButton.swift in Sources */,
				B6E53883267C83420010FEA9 /* HomepageBackgroundView.swift in Sources */,
				AAA0CC472533833C0079BC96 /* MoreOptionsMenu.swift in Sources */,
				B64C84E32692DC9F0048FEBE /* PermissionAuthorizationViewController.swift in Sources */,
				4B92929D26670D2A00AD2C21 /* BookmarkNode.swift in Sources */,
				B693955226F04BEB0015B914 /* LongPressButton.swift in Sources */,
				B6106B9E26A565DA0013B453 /* BundleExtension.swift in Sources */,
				4B677438255DBEB800025BD8 /* HTTPSUpgrade.xcdatamodeld in Sources */,
				4B0511E1262CAA8600F6079C /* NSOpenPanelExtensions.swift in Sources */,
				AAE75280263B0A4D00B973F8 /* HistoryCoordinator.swift in Sources */,
				4B677434255DBEB800025BD8 /* HTTPSBloomFilterSpecification.swift in Sources */,
				AA97BF4625135DD30014931A /* ApplicationDockMenu.swift in Sources */,
				4B723E1526B000A400E14D75 /* LoginExport.swift in Sources */,
				4BA1A69B258B076900F6F690 /* FileStore.swift in Sources */,
				4B0511CC262CAA5A00F6079C /* PreferencesSplitViewController.swift in Sources */,
				B6A9E47F26146A800067D1B9 /* PixelArguments.swift in Sources */,
				4B677436255DBEB800025BD8 /* HTTPSExcludedDomains.swift in Sources */,
				AAC5E4D225D6A709007F5990 /* BookmarkList.swift in Sources */,
				4B9292D12667123700AD2C21 /* BookmarkTableRowView.swift in Sources */,
				4B6160E525B152FA007DE5B2 /* ContentBlockerUserScript.swift in Sources */,
				B66E9DD42670EB4A00E53BB5 /* WKDownload+WebKitDownload.swift in Sources */,
				B689ECD526C247DB006FB0C5 /* BackForwardListItem.swift in Sources */,
				B693954A26F04BEB0015B914 /* NibLoadable.swift in Sources */,
				AA7412B724D1687000D22FE0 /* TabBarScrollView.swift in Sources */,
				4B0511C7262CAA5A00F6079C /* PreferenceTableCellView.swift in Sources */,
				4B9292D92667124B00AD2C21 /* BookmarkListTreeControllerDataSource.swift in Sources */,
				14D9B8FB24F7E089000D4D13 /* AddressBarViewController.swift in Sources */,
				B65536A62685B82B00085A79 /* Permissions.swift in Sources */,
				AAC82C60258B6CB5009B6B42 /* TooltipWindowController.swift in Sources */,
				AAC5E4E425D6BA9C007F5990 /* NSSizeExtension.swift in Sources */,
				AA6820EB25503D6A005ED0D5 /* Fire.swift in Sources */,
				B6AAAC3E26048F690029438D /* RandomAccessCollectionExtension.swift in Sources */,
				4B9292AF26670F5300AD2C21 /* NSOutlineViewExtensions.swift in Sources */,
				AA585D82248FD31100E9A3E2 /* AppDelegate.swift in Sources */,
				AA72D5F025FEA49900C77619 /* AddEditFavoriteWindow.swift in Sources */,
				1456D6E124EFCBC300775049 /* TabBarCollectionView.swift in Sources */,
				85308E25267FC9F2001ABD76 /* NSAlertExtension.swift in Sources */,
				4B59024826B3673600489384 /* ThirdPartyBrowser.swift in Sources */,
				B65E6B9E26D9EC0800095F96 /* CircularProgressView.swift in Sources */,
				AABEE69C24A902BB0043105B /* SuggestionContainer.swift in Sources */,
				4B59024126B35F3600489384 /* BraveDataImporter.swift in Sources */,
				B6A9E46B2614618A0067D1B9 /* OperatingSystemVersionExtension.swift in Sources */,
				85AC3AEF25D5CE9800C7D2AA /* UserScripts.swift in Sources */,
				4B677439255DBEB800025BD8 /* HTTPSUpgradeStore.swift in Sources */,
				AAB549DF25DAB8F80058460B /* BookmarkViewModel.swift in Sources */,
				F41D174125CB131900472416 /* NSColorExtension.swift in Sources */,
				4B02198D25E05FAC00ED7DEA /* UndoFireproofingViewController.swift in Sources */,
				AAE71E3725F7869300D74437 /* HomepageCollectionViewItem.swift in Sources */,
				AAC5E4F625D6BF2C007F5990 /* AddressBarButtonsViewController.swift in Sources */,
				4B59023D26B35F3600489384 /* ChromeDataImporter.swift in Sources */,
				853014D625E671A000FB8205 /* PageObserverUserScript.swift in Sources */,
				4B139AFD26B60BD800894F82 /* NSImageExtensions.swift in Sources */,
				B6A9E45B261460350067D1B9 /* APIHeaders.swift in Sources */,
				85625996269C953C00EE44BC /* PasswordManagementViewController.swift in Sources */,
				AA6EF9B3250785D5004754E6 /* NSMenuExtension.swift in Sources */,
				AA7412B524D1536B00D22FE0 /* MainWindowController.swift in Sources */,
				4B0511CF262CAA5A00F6079C /* AppearancePreferencesTableCellView.swift in Sources */,
				AA9FF95924A1ECF20039E328 /* Tab.swift in Sources */,
				B63D467125BFA6C100874977 /* DispatchQueueExtensions.swift in Sources */,
				B64C84EB2692DD650048FEBE /* PermissionAuthorizationPopover.swift in Sources */,
				AA6FFB4624DC3B5A0028F4D0 /* WebView.swift in Sources */,
				B693955026F04BEB0015B914 /* ShadowView.swift in Sources */,
				B6CF78DE267B099C00CD4F13 /* WKNavigationActionExtension.swift in Sources */,
				AA7412B224D0B3AC00D22FE0 /* TabBarViewItem.swift in Sources */,
				856C98D52570116900A22F1F /* NSWindow+Toast.swift in Sources */,
				4B5FF67826B602B100D42879 /* FirefoxDataImporter.swift in Sources */,
				4B02198B25E05FAC00ED7DEA /* FireproofInfoViewController.swift in Sources */,
				AA8EDF2424923E980071C2E8 /* URLExtension.swift in Sources */,
				4B67744B255DBF3A00025BD8 /* BloomFilter.cpp in Sources */,
				4BE0DF06267819A1006337B7 /* NSStoryboardExtension.swift in Sources */,
				4B02198A25E05FAC00ED7DEA /* FireproofDomains.swift in Sources */,
				4B677442255DBEEA00025BD8 /* Database.swift in Sources */,
				4B92928B26670D1700AD2C21 /* BookmarksOutlineView.swift in Sources */,
				AAF7D3862567CED500998667 /* WebViewConfiguration.swift in Sources */,
				4B6160ED25B15417007DE5B2 /* DetectedTracker.swift in Sources */,
				B61F015525EDD5A700ABB5A3 /* UserContentController.swift in Sources */,
				AAC5E4D925D6A711007F5990 /* BookmarkStore.swift in Sources */,
				B6FA893F269C424500588ECD /* PrivacyDashboardViewController.swift in Sources */,
				AA72D5FE25FFF94E00C77619 /* NSMenuItemExtension.swift in Sources */,
				4BA1A6C2258B0A1300F6F690 /* ContiguousBytesExtension.swift in Sources */,
				AA9B7C7E26A06E040008D425 /* TrackerInfo.swift in Sources */,
				B6553692268440D700085A79 /* WKProcessPool+GeolocationProvider.swift in Sources */,
			);
			runOnlyForDeploymentPostprocessing = 0;
		};
		AA585D8C248FD31400E9A3E2 /* Sources */ = {
			isa = PBXSourcesBuildPhase;
			buildActionMask = 2147483647;
			files = (
				026ADE1626C30FA5002518EE /* PrivacyConfigurationManagerTests.swift in Sources */,
				B67C6C472654C643006C872E /* FileManagerExtensionTests.swift in Sources */,
				142879DA24CE1179005419BB /* SuggestionViewModelTests.swift in Sources */,
				4B9292C12667103100AD2C21 /* BookmarkMigrationTests.swift in Sources */,
				4B9292BC2667103100AD2C21 /* BookmarkSidebarTreeControllerTests.swift in Sources */,
				B6DA44232616CABC00DD1EC2 /* PixelArgumentsTests.swift in Sources */,
				AAEC74BC2642F0F800C2EFBC /* History.xcdatamodeld in Sources */,
				85F1B0C925EF9759004792B6 /* URLEventHandlerTests.swift in Sources */,
				4B9292BD2667103100AD2C21 /* BookmarkOutlineViewDataSourceTests.swift in Sources */,
				B6A5A27925B93FFF00AA7ADA /* StateRestorationManagerTests.swift in Sources */,
				4B9292BB2667103100AD2C21 /* BookmarkNodeTests.swift in Sources */,
				4B0219A825E0646500ED7DEA /* WebsiteDataStoreTests.swift in Sources */,
				AAC9C01E24CB6BEB00AD1325 /* TabCollectionViewModelTests.swift in Sources */,
				AA0877BA26D5161D00B05660 /* WebKitVersionProviderTests.swift in Sources */,
				85E11C3725E7F1E100974CAF /* ExternalURLHandlerTests.swift in Sources */,
				B6DA44282616CAE000DD1EC2 /* AppUsageActivityMonitorTests.swift in Sources */,
				4B59024C26B38BB800489384 /* ChromiumLoginReaderTests.swift in Sources */,
				AAC9C01724CAFBDC00AD1325 /* TabCollectionTests.swift in Sources */,
				4B82E9B925B6A05800656FE7 /* DetectedTrackerTests.swift in Sources */,
				B67C6C3D2654B897006C872E /* WebViewExtensionTests.swift in Sources */,
				4BA1A6DE258C100A00F6F690 /* FileStoreTests.swift in Sources */,
				4B0511F0262CAEC900F6079C /* AppearancePreferencesTests.swift in Sources */,
				AAC9C01C24CB594C00AD1325 /* TabViewModelTests.swift in Sources */,
				B65349AA265CF45000DCC645 /* DispatchQueueExtensionsTests.swift in Sources */,
				858A798A26A9B35E00A75A42 /* PasswordManagementItemModelTests.swift in Sources */,
				B6DA441E2616C84600DD1EC2 /* PixelStoreMock.swift in Sources */,
				4B9292BF2667103100AD2C21 /* TreeControllerTests.swift in Sources */,
				B693956926F352DB0015B914 /* DownloadsWebViewMock.m in Sources */,
				4B11060525903E570039B979 /* CoreDataEncryptionTesting.xcdatamodeld in Sources */,
				858A798826A99DBE00A75A42 /* PasswordManagementItemListModelTests.swift in Sources */,
				8546DE6225C03056000CA5E1 /* UserAgentTests.swift in Sources */,
				B63ED0DE26AFD9A300A9DAD1 /* AVCaptureDeviceMock.swift in Sources */,
				B63ED0E026AFE32F00A9DAD1 /* GeolocationProviderMock.swift in Sources */,
				4B723E0926B0003E00E14D75 /* CSVLoginExporterTests.swift in Sources */,
				B630793526731BC400DCEE41 /* URLSuggestedFilenameTests.swift in Sources */,
				4B82E9C125B6A1CD00656FE7 /* TrackerRadarManagerTests.swift in Sources */,
				AADE11C026D916D70032D8A7 /* StringExtensionTests.swift in Sources */,
				85AC3B4925DAC9BD00C7D2AA /* ConfigurationStorageTests.swift in Sources */,
				B693956126F1C1BC0015B914 /* DownloadListStoreMock.swift in Sources */,
				4B723E0726B0003E00E14D75 /* CSVImporterTests.swift in Sources */,
				AA652CDB25DDAB32009059CC /* BookmarkStoreMock.swift in Sources */,
				B62EB47C25BAD3BB005745C6 /* WKWebViewPrivateMethodsAvailabilityTests.swift in Sources */,
				B6106BA026A7BE0B0013B453 /* PermissionManagerTests.swift in Sources */,
				B6106BB526A809E60013B453 /* GeolocationProviderTests.swift in Sources */,
				B6A5A2A025B96E8300AA7ADA /* AppStateChangePublisherTests.swift in Sources */,
				B63ED0E326B3E7FA00A9DAD1 /* CLLocationManagerMock.swift in Sources */,
				4B02199C25E063DE00ED7DEA /* FireproofDomainsTests.swift in Sources */,
				B65783EC25F8AB9300D8DB33 /* String+PunycodeTests.swift in Sources */,
				AA0F3DB7261A566C0077F2D9 /* SuggestionLoadingMock.swift in Sources */,
				4B9292BE2667103100AD2C21 /* PasteboardFolderTests.swift in Sources */,
				4B9292C52667104B00AD2C21 /* CoreDataTestUtilities.swift in Sources */,
				4B723E1926B000DC00E14D75 /* TemporaryFileCreator.swift in Sources */,
				4B9292C22667103100AD2C21 /* BookmarkTests.swift in Sources */,
				142879DC24CE1185005419BB /* SuggestionContainerViewModelTests.swift in Sources */,
				AA0877B826D5160D00B05660 /* SafariVersionReaderTests.swift in Sources */,
				B6106BAF26A7C6180013B453 /* PermissionStoreMock.swift in Sources */,
				AA652CD325DDA6E9009059CC /* LocalBookmarkManagerTests.swift in Sources */,
				B63ED0DC26AE7B1E00A9DAD1 /* WebViewMock.swift in Sources */,
				4B4F72EC266B2ED300814C60 /* CollectionExtension.swift in Sources */,
				AAE39D1B24F44885008EF28B /* TabCollectionViewModelDelegateMock.swift in Sources */,
				AA9C363025518CA9004B1BA3 /* FireTests.swift in Sources */,
				B6106BB126A7D8720013B453 /* PermissionStoreTests.swift in Sources */,
				4BF4951826C08395000547B8 /* ThirdPartyBrowserTests.swift in Sources */,
				AA63745424C9BF9A00AB2AC4 /* SuggestionContainerTests.swift in Sources */,
				AAC9C01524CAFBCE00AD1325 /* TabTests.swift in Sources */,
				4BA1A6D9258C0CB300F6F690 /* DataEncryptionTests.swift in Sources */,
				858C1BED26974E6600E6C014 /* PasswordManagerSettingsTests.swift in Sources */,
				B6A5A27E25B9403E00AA7ADA /* FileStoreMock.swift in Sources */,
				B693955F26F1C17F0015B914 /* DownloadListCoordinatorTests.swift in Sources */,
				B68172AE269EB43F006D1092 /* GeolocationServiceTests.swift in Sources */,
				B6AE74342609AFCE005B9B1A /* ProgressEstimationTests.swift in Sources */,
				4BA1A6FE258C5C1300F6F690 /* EncryptedValueTransformerTests.swift in Sources */,
				85F69B3C25EDE81F00978E59 /* URLExtensionTests.swift in Sources */,
				B6DA44112616C0FC00DD1EC2 /* PixelTests.swift in Sources */,
				4B9292BA2667103100AD2C21 /* BookmarkNodePathTests.swift in Sources */,
				4B9292C02667103100AD2C21 /* BookmarkManagedObjectTests.swift in Sources */,
				4B723E0626B0003E00E14D75 /* CSVParserTests.swift in Sources */,
				AA652CCE25DD9071009059CC /* BookmarkListTests.swift in Sources */,
				B6A5A2A825BAA35500AA7ADA /* WindowManagerStateRestorationTests.swift in Sources */,
				B61F012325ECBAE400ABB5A3 /* UserScriptsTest.swift in Sources */,
				4B11060A25903EAC0039B979 /* CoreDataEncryptionTests.swift in Sources */,
				4B9292C32667103100AD2C21 /* PasteboardBookmarkTests.swift in Sources */,
				AAEC74BB2642E67C00C2EFBC /* NSPersistentContainerExtension.swift in Sources */,
				AABAF59C260A7D130085060C /* FaviconServiceMock.swift in Sources */,
				AAEC74B82642E43800C2EFBC /* HistoryStoreTests.swift in Sources */,
				4BA1A6E6258C270800F6F690 /* EncryptionKeyGeneratorTests.swift in Sources */,
				B61F012B25ECBB1700ABB5A3 /* UserScriptsManagerTests.swift in Sources */,
				B6106BB326A7F4AA0013B453 /* GeolocationServiceMock.swift in Sources */,
				4B8AC93D26B49BE600879451 /* FirefoxLoginReaderTests.swift in Sources */,
				4B723E0526B0003E00E14D75 /* DataImportMocks.swift in Sources */,
				85AC3B1725D9BC1A00C7D2AA /* ConfigurationDownloaderTests.swift in Sources */,
				B693955D26F19CD70015B914 /* DownloadListStoreTests.swift in Sources */,
				4B0511E7262CAB3700F6079C /* UserDefaultsWrapperUtilities.swift in Sources */,
				4BA1A6F6258C4F9600F6F690 /* EncryptionMocks.swift in Sources */,
				B6B3E0962654DACD0040E0A2 /* UTTypeTests.swift in Sources */,
				4B02199D25E063DE00ED7DEA /* FireproofingURLExtensionsTests.swift in Sources */,
				AAEC74B42642C69300C2EFBC /* HistoryCoordinatorTests.swift in Sources */,
				4B0511F8262CB20F00F6079C /* DownloadPreferencesTests.swift in Sources */,
				B63ED0DA26AE7AF400A9DAD1 /* PermissionManagerMock.swift in Sources */,
				AA9C362825518C44004B1BA3 /* WebsiteDataStoreMock.swift in Sources */,
				4B723E0826B0003E00E14D75 /* MockSecureVault.swift in Sources */,
				AAEC74B22642C57200C2EFBC /* HistoryCoordinatingMock.swift in Sources */,
				AAEC74B62642CC6A00C2EFBC /* HistoryStoringMock.swift in Sources */,
				AA652CB125DD825B009059CC /* LocalBookmarkStoreTests.swift in Sources */,
				B630794226731F5400DCEE41 /* WKDownloadMock.swift in Sources */,
				B6C0B24626E9CB190031CB7F /* RunLoopExtensionTests.swift in Sources */,
				B693956326F1C2A40015B914 /* FileDownloadManagerMock.swift in Sources */,
				B63ED0D826AE729600A9DAD1 /* PermissionModelTests.swift in Sources */,
				B630793A26731F2600DCEE41 /* FileDownloadManagerTests.swift in Sources */,
			);
			runOnlyForDeploymentPostprocessing = 0;
		};
/* End PBXSourcesBuildPhase section */

/* Begin PBXTargetDependency section */
		4B1AD8A325FC27E200261379 /* PBXTargetDependency */ = {
			isa = PBXTargetDependency;
			target = AA585D7D248FD31100E9A3E2 /* DuckDuckGo Privacy Browser */;
			targetProxy = 4B1AD8A225FC27E200261379 /* PBXContainerItemProxy */;
		};
		7B4CE8E026F02108009134B1 /* PBXTargetDependency */ = {
			isa = PBXTargetDependency;
			target = AA585D7D248FD31100E9A3E2 /* DuckDuckGo Privacy Browser */;
			targetProxy = 7B4CE8DF26F02108009134B1 /* PBXContainerItemProxy */;
		};
		AA585D92248FD31400E9A3E2 /* PBXTargetDependency */ = {
			isa = PBXTargetDependency;
			target = AA585D7D248FD31100E9A3E2 /* DuckDuckGo Privacy Browser */;
			targetProxy = AA585D91248FD31400E9A3E2 /* PBXContainerItemProxy */;
		};
/* End PBXTargetDependency section */

/* Begin PBXVariantGroup section */
		AA585D87248FD31400E9A3E2 /* Main.storyboard */ = {
			isa = PBXVariantGroup;
			children = (
				AA585D88248FD31400E9A3E2 /* Base */,
			);
			name = Main.storyboard;
			sourceTree = "<group>";
		};
		AA80EC69256C4691007083E7 /* BrowserTab.storyboard */ = {
			isa = PBXVariantGroup;
			children = (
				AA80EC68256C4691007083E7 /* Base */,
			);
			name = BrowserTab.storyboard;
			sourceTree = "<group>";
		};
		AA80EC6F256C469C007083E7 /* NavigationBar.storyboard */ = {
			isa = PBXVariantGroup;
			children = (
				AA80EC6E256C469C007083E7 /* Base */,
			);
			name = NavigationBar.storyboard;
			sourceTree = "<group>";
		};
		AA80EC75256C46A2007083E7 /* Suggestion.storyboard */ = {
			isa = PBXVariantGroup;
			children = (
				AA80EC74256C46A2007083E7 /* Base */,
			);
			name = Suggestion.storyboard;
			sourceTree = "<group>";
		};
		AA80EC7B256C46AA007083E7 /* TabBar.storyboard */ = {
			isa = PBXVariantGroup;
			children = (
				AA80EC7A256C46AA007083E7 /* Base */,
			);
			name = TabBar.storyboard;
			sourceTree = "<group>";
		};
		AA80EC8B256C49B8007083E7 /* Localizable.strings */ = {
			isa = PBXVariantGroup;
			children = (
				AA80EC8A256C49B8007083E7 /* en */,
			);
			name = Localizable.strings;
			sourceTree = "<group>";
		};
		AA80EC91256C49BC007083E7 /* Localizable.stringsdict */ = {
			isa = PBXVariantGroup;
			children = (
				AA80EC90256C49BC007083E7 /* en */,
			);
			name = Localizable.stringsdict;
			sourceTree = "<group>";
		};
/* End PBXVariantGroup section */

/* Begin XCBuildConfiguration section */
		4B1AD8A425FC27E200261379 /* Debug */ = {
			isa = XCBuildConfiguration;
			buildSettings = {
				BUNDLE_LOADER = "$(TEST_HOST)";
				CODE_SIGN_STYLE = Automatic;
				COMBINE_HIDPI_IMAGES = YES;
				DEVELOPMENT_TEAM = HKE973VLUW;
				INFOPLIST_FILE = "Integration Tests/Info.plist";
				LD_RUNPATH_SEARCH_PATHS = (
					"$(inherited)",
					"@executable_path/../Frameworks",
					"@loader_path/../Frameworks",
				);
				MACOSX_DEPLOYMENT_TARGET = 11.1;
				PRODUCT_BUNDLE_IDENTIFIER = "com.duckduckgo.Integration-Tests";
				PRODUCT_NAME = "$(TARGET_NAME)";
				SWIFT_VERSION = 5.0;
				TEST_HOST = "$(BUILT_PRODUCTS_DIR)/DuckDuckGo.app/Contents/MacOS/DuckDuckGo";
			};
			name = Debug;
		};
		4B1AD8A525FC27E200261379 /* Release */ = {
			isa = XCBuildConfiguration;
			buildSettings = {
				BUNDLE_LOADER = "$(TEST_HOST)";
				CODE_SIGN_STYLE = Automatic;
				COMBINE_HIDPI_IMAGES = YES;
				DEVELOPMENT_TEAM = HKE973VLUW;
				INFOPLIST_FILE = "Integration Tests/Info.plist";
				LD_RUNPATH_SEARCH_PATHS = (
					"$(inherited)",
					"@executable_path/../Frameworks",
					"@loader_path/../Frameworks",
				);
				MACOSX_DEPLOYMENT_TARGET = 11.1;
				PRODUCT_BUNDLE_IDENTIFIER = "com.duckduckgo.Integration-Tests";
				PRODUCT_NAME = "$(TARGET_NAME)";
				SWIFT_VERSION = 5.0;
				TEST_HOST = "$(BUILT_PRODUCTS_DIR)/DuckDuckGo.app/Contents/MacOS/DuckDuckGo";
			};
			name = Release;
		};
		4B1AD8B025FC322600261379 /* CI */ = {
			isa = XCBuildConfiguration;
			buildSettings = {
				ALWAYS_SEARCH_USER_PATHS = NO;
				CLANG_ANALYZER_NONNULL = YES;
				CLANG_ANALYZER_NUMBER_OBJECT_CONVERSION = YES_AGGRESSIVE;
				CLANG_CXX_LANGUAGE_STANDARD = "gnu++14";
				CLANG_CXX_LIBRARY = "libc++";
				CLANG_ENABLE_MODULES = YES;
				CLANG_ENABLE_OBJC_ARC = YES;
				CLANG_ENABLE_OBJC_WEAK = YES;
				CLANG_WARN_BLOCK_CAPTURE_AUTORELEASING = YES;
				CLANG_WARN_BOOL_CONVERSION = YES;
				CLANG_WARN_COMMA = YES;
				CLANG_WARN_CONSTANT_CONVERSION = YES;
				CLANG_WARN_DEPRECATED_OBJC_IMPLEMENTATIONS = YES;
				CLANG_WARN_DIRECT_OBJC_ISA_USAGE = YES_ERROR;
				CLANG_WARN_DOCUMENTATION_COMMENTS = YES;
				CLANG_WARN_EMPTY_BODY = YES;
				CLANG_WARN_ENUM_CONVERSION = YES;
				CLANG_WARN_INFINITE_RECURSION = YES;
				CLANG_WARN_INT_CONVERSION = YES;
				CLANG_WARN_NON_LITERAL_NULL_CONVERSION = YES;
				CLANG_WARN_OBJC_IMPLICIT_RETAIN_SELF = YES;
				CLANG_WARN_OBJC_LITERAL_CONVERSION = YES;
				CLANG_WARN_OBJC_ROOT_CLASS = YES_ERROR;
				CLANG_WARN_QUOTED_INCLUDE_IN_FRAMEWORK_HEADER = YES;
				CLANG_WARN_RANGE_LOOP_ANALYSIS = YES;
				CLANG_WARN_STRICT_PROTOTYPES = YES;
				CLANG_WARN_SUSPICIOUS_MOVE = YES;
				CLANG_WARN_UNGUARDED_AVAILABILITY = YES_AGGRESSIVE;
				CLANG_WARN_UNREACHABLE_CODE = YES;
				CLANG_WARN__DUPLICATE_METHOD_MATCH = YES;
				COPY_PHASE_STRIP = NO;
				DEBUG_INFORMATION_FORMAT = dwarf;
				ENABLE_STRICT_OBJC_MSGSEND = YES;
				ENABLE_TESTABILITY = YES;
				GCC_C_LANGUAGE_STANDARD = gnu11;
				GCC_DYNAMIC_NO_PIC = NO;
				GCC_NO_COMMON_BLOCKS = YES;
				GCC_OPTIMIZATION_LEVEL = 0;
				GCC_PREPROCESSOR_DEFINITIONS = (
					"DEBUG=1",
					"CI=1",
					"$(inherited)",
				);
				GCC_WARN_64_TO_32_BIT_CONVERSION = YES;
				GCC_WARN_ABOUT_RETURN_TYPE = YES_ERROR;
				GCC_WARN_UNDECLARED_SELECTOR = YES;
				GCC_WARN_UNINITIALIZED_AUTOS = YES_AGGRESSIVE;
				GCC_WARN_UNUSED_FUNCTION = YES;
				GCC_WARN_UNUSED_VARIABLE = YES;
				MACOSX_DEPLOYMENT_TARGET = 10.15;
				MTL_ENABLE_DEBUG_INFO = INCLUDE_SOURCE;
				MTL_FAST_MATH = YES;
				ONLY_ACTIVE_ARCH = YES;
				SDKROOT = macosx;
				SWIFT_ACTIVE_COMPILATION_CONDITIONS = "DEBUG CI";
				SWIFT_OPTIMIZATION_LEVEL = "-Onone";
			};
			name = CI;
		};
		4B1AD8B125FC322600261379 /* CI */ = {
			isa = XCBuildConfiguration;
			buildSettings = {
				ASSETCATALOG_COMPILER_APPICON_NAME = "Icon - Debug";
				CLANG_ANALYZER_LOCALIZABILITY_EMPTY_CONTEXT = YES;
				CLANG_ANALYZER_LOCALIZABILITY_NONLOCALIZED = YES;
				CODE_SIGN_ENTITLEMENTS = DuckDuckGo/DuckDuckGoCI.entitlements;
				CODE_SIGN_IDENTITY = "";
				CODE_SIGN_STYLE = Manual;
				COMBINE_HIDPI_IMAGES = YES;
				CURRENT_PROJECT_VERSION = 0.16.1;
				DEVELOPMENT_TEAM = "";
				ENABLE_HARDENED_RUNTIME = YES;
				INFOPLIST_FILE = DuckDuckGo/Info.plist;
				LD_RUNPATH_SEARCH_PATHS = (
					"$(inherited)",
					"@executable_path/../Frameworks",
				);
				MARKETING_VERSION = 0.16.1;
				PRODUCT_BUNDLE_IDENTIFIER = com.duckduckgo.macos.browser.debug;
				PRODUCT_MODULE_NAME = "$(TARGET_NAME:c99extidentifier)";
				PRODUCT_NAME = DuckDuckGo;
				PROVISIONING_PROFILE_SPECIFIER = "";
				SWIFT_ACTIVE_COMPILATION_CONDITIONS = "FEEDBACK OUT_OF_APPSTORE $(inherited)";
				SWIFT_OBJC_BRIDGING_HEADER = "$(SRCROOT)/DuckDuckGo/Bridging.h";
				SWIFT_VERSION = 5.0;
			};
			name = CI;
		};
		4B1AD8B225FC322600261379 /* CI */ = {
			isa = XCBuildConfiguration;
			buildSettings = {
				ALWAYS_EMBED_SWIFT_STANDARD_LIBRARIES = YES;
				BUNDLE_LOADER = "$(TEST_HOST)";
				CODE_SIGN_IDENTITY = "-";
				CODE_SIGN_STYLE = Automatic;
				COMBINE_HIDPI_IMAGES = YES;
				DEVELOPMENT_TEAM = "";
				INFOPLIST_FILE = "Unit Tests/Info.plist";
				LD_RUNPATH_SEARCH_PATHS = (
					"$(inherited)",
					"@executable_path/../Frameworks",
					"@loader_path/../Frameworks",
				);
				MACOSX_DEPLOYMENT_TARGET = 10.15;
				PRODUCT_BUNDLE_IDENTIFIER = com.duckduckgo.macos.browser.DuckDuckGoTests;
				PRODUCT_NAME = "$(TARGET_NAME)";
				PROVISIONING_PROFILE_SPECIFIER = "";
				SWIFT_OBJC_BRIDGING_HEADER = "$(SRCROOT)/Unit Tests/Common/TestsBridging.h";
				SWIFT_VERSION = 5.0;
				TEST_HOST = "$(BUILT_PRODUCTS_DIR)/DuckDuckGo.app/Contents/MacOS/DuckDuckGo";
			};
			name = CI;
		};
		4B1AD8B325FC322600261379 /* CI */ = {
			isa = XCBuildConfiguration;
			buildSettings = {
				BUNDLE_LOADER = "$(TEST_HOST)";
				CODE_SIGN_IDENTITY = "-";
				CODE_SIGN_STYLE = Automatic;
				COMBINE_HIDPI_IMAGES = YES;
				DEVELOPMENT_TEAM = HKE973VLUW;
				INFOPLIST_FILE = "Integration Tests/Info.plist";
				LD_RUNPATH_SEARCH_PATHS = (
					"$(inherited)",
					"@executable_path/../Frameworks",
					"@loader_path/../Frameworks",
				);
				MACOSX_DEPLOYMENT_TARGET = 11.1;
				PRODUCT_BUNDLE_IDENTIFIER = "com.duckduckgo.Integration-Tests";
				PRODUCT_NAME = "$(TARGET_NAME)";
				SWIFT_VERSION = 5.0;
				TEST_HOST = "$(BUILT_PRODUCTS_DIR)/DuckDuckGo.app/Contents/MacOS/DuckDuckGo";
			};
			name = CI;
		};
		7B4CE8E126F02108009134B1 /* Debug */ = {
			isa = XCBuildConfiguration;
			buildSettings = {
				CODE_SIGN_STYLE = Automatic;
				COMBINE_HIDPI_IMAGES = YES;
				DEVELOPMENT_TEAM = HKE973VLUW;
				INFOPLIST_FILE = "UI Tests/Info.plist";
				LD_RUNPATH_SEARCH_PATHS = (
					"$(inherited)",
					"@executable_path/../Frameworks",
					"@loader_path/../Frameworks",
				);
				MACOSX_DEPLOYMENT_TARGET = 11.3;
				PRODUCT_BUNDLE_IDENTIFIER = "com.duckduckgo.UI-Tests";
				PRODUCT_NAME = "$(TARGET_NAME)";
				SWIFT_VERSION = 5.0;
				TEST_TARGET_NAME = "DuckDuckGo Privacy Browser";
			};
			name = Debug;
		};
		7B4CE8E226F02108009134B1 /* CI */ = {
			isa = XCBuildConfiguration;
			buildSettings = {
				CODE_SIGN_IDENTITY = "-";
				CODE_SIGN_STYLE = Automatic;
				COMBINE_HIDPI_IMAGES = YES;
				DEVELOPMENT_TEAM = HKE973VLUW;
				INFOPLIST_FILE = "UI Tests/Info.plist";
				LD_RUNPATH_SEARCH_PATHS = (
					"$(inherited)",
					"@executable_path/../Frameworks",
					"@loader_path/../Frameworks",
				);
				MACOSX_DEPLOYMENT_TARGET = 11.3;
				PRODUCT_BUNDLE_IDENTIFIER = "com.duckduckgo.UI-Tests";
				PRODUCT_NAME = "$(TARGET_NAME)";
				SWIFT_VERSION = 5.0;
				TEST_TARGET_NAME = "DuckDuckGo Privacy Browser";
			};
			name = CI;
		};
		7B4CE8E326F02108009134B1 /* Release */ = {
			isa = XCBuildConfiguration;
			buildSettings = {
				CODE_SIGN_STYLE = Automatic;
				COMBINE_HIDPI_IMAGES = YES;
				DEVELOPMENT_TEAM = HKE973VLUW;
				INFOPLIST_FILE = "UI Tests/Info.plist";
				LD_RUNPATH_SEARCH_PATHS = (
					"$(inherited)",
					"@executable_path/../Frameworks",
					"@loader_path/../Frameworks",
				);
				MACOSX_DEPLOYMENT_TARGET = 11.3;
				PRODUCT_BUNDLE_IDENTIFIER = "com.duckduckgo.UI-Tests";
				PRODUCT_NAME = "$(TARGET_NAME)";
				SWIFT_VERSION = 5.0;
				TEST_TARGET_NAME = "DuckDuckGo Privacy Browser";
			};
			name = Release;
		};
		7B4CE8E426F02108009134B1 /* Beta */ = {
			isa = XCBuildConfiguration;
			buildSettings = {
				CODE_SIGN_STYLE = Automatic;
				COMBINE_HIDPI_IMAGES = YES;
				DEVELOPMENT_TEAM = HKE973VLUW;
				INFOPLIST_FILE = "UI Tests/Info.plist";
				LD_RUNPATH_SEARCH_PATHS = (
					"$(inherited)",
					"@executable_path/../Frameworks",
					"@loader_path/../Frameworks",
				);
				MACOSX_DEPLOYMENT_TARGET = 11.3;
				PRODUCT_BUNDLE_IDENTIFIER = "com.duckduckgo.UI-Tests";
				PRODUCT_NAME = "$(TARGET_NAME)";
				SWIFT_VERSION = 5.0;
				TEST_TARGET_NAME = "DuckDuckGo Privacy Browser";
			};
			name = Beta;
		};
		AA585DA2248FD31500E9A3E2 /* Debug */ = {
			isa = XCBuildConfiguration;
			buildSettings = {
				ALWAYS_SEARCH_USER_PATHS = NO;
				CLANG_ANALYZER_NONNULL = YES;
				CLANG_ANALYZER_NUMBER_OBJECT_CONVERSION = YES_AGGRESSIVE;
				CLANG_CXX_LANGUAGE_STANDARD = "gnu++14";
				CLANG_CXX_LIBRARY = "libc++";
				CLANG_ENABLE_MODULES = YES;
				CLANG_ENABLE_OBJC_ARC = YES;
				CLANG_ENABLE_OBJC_WEAK = YES;
				CLANG_WARN_BLOCK_CAPTURE_AUTORELEASING = YES;
				CLANG_WARN_BOOL_CONVERSION = YES;
				CLANG_WARN_COMMA = YES;
				CLANG_WARN_CONSTANT_CONVERSION = YES;
				CLANG_WARN_DEPRECATED_OBJC_IMPLEMENTATIONS = YES;
				CLANG_WARN_DIRECT_OBJC_ISA_USAGE = YES_ERROR;
				CLANG_WARN_DOCUMENTATION_COMMENTS = YES;
				CLANG_WARN_EMPTY_BODY = YES;
				CLANG_WARN_ENUM_CONVERSION = YES;
				CLANG_WARN_INFINITE_RECURSION = YES;
				CLANG_WARN_INT_CONVERSION = YES;
				CLANG_WARN_NON_LITERAL_NULL_CONVERSION = YES;
				CLANG_WARN_OBJC_IMPLICIT_RETAIN_SELF = YES;
				CLANG_WARN_OBJC_LITERAL_CONVERSION = YES;
				CLANG_WARN_OBJC_ROOT_CLASS = YES_ERROR;
				CLANG_WARN_QUOTED_INCLUDE_IN_FRAMEWORK_HEADER = YES;
				CLANG_WARN_RANGE_LOOP_ANALYSIS = YES;
				CLANG_WARN_STRICT_PROTOTYPES = YES;
				CLANG_WARN_SUSPICIOUS_MOVE = YES;
				CLANG_WARN_UNGUARDED_AVAILABILITY = YES_AGGRESSIVE;
				CLANG_WARN_UNREACHABLE_CODE = YES;
				CLANG_WARN__DUPLICATE_METHOD_MATCH = YES;
				COPY_PHASE_STRIP = NO;
				DEBUG_INFORMATION_FORMAT = dwarf;
				ENABLE_STRICT_OBJC_MSGSEND = YES;
				ENABLE_TESTABILITY = YES;
				GCC_C_LANGUAGE_STANDARD = gnu11;
				GCC_DYNAMIC_NO_PIC = NO;
				GCC_NO_COMMON_BLOCKS = YES;
				GCC_OPTIMIZATION_LEVEL = 0;
				GCC_PREPROCESSOR_DEFINITIONS = (
					"DEBUG=1",
					"$(inherited)",
				);
				GCC_WARN_64_TO_32_BIT_CONVERSION = YES;
				GCC_WARN_ABOUT_RETURN_TYPE = YES_ERROR;
				GCC_WARN_UNDECLARED_SELECTOR = YES;
				GCC_WARN_UNINITIALIZED_AUTOS = YES_AGGRESSIVE;
				GCC_WARN_UNUSED_FUNCTION = YES;
				GCC_WARN_UNUSED_VARIABLE = YES;
				MACOSX_DEPLOYMENT_TARGET = 10.15;
				MTL_ENABLE_DEBUG_INFO = INCLUDE_SOURCE;
				MTL_FAST_MATH = YES;
				ONLY_ACTIVE_ARCH = YES;
				SDKROOT = macosx;
				SWIFT_ACTIVE_COMPILATION_CONDITIONS = DEBUG;
				SWIFT_OPTIMIZATION_LEVEL = "-Onone";
			};
			name = Debug;
		};
		AA585DA3248FD31500E9A3E2 /* Release */ = {
			isa = XCBuildConfiguration;
			buildSettings = {
				ALWAYS_SEARCH_USER_PATHS = NO;
				CLANG_ANALYZER_NONNULL = YES;
				CLANG_ANALYZER_NUMBER_OBJECT_CONVERSION = YES_AGGRESSIVE;
				CLANG_CXX_LANGUAGE_STANDARD = "gnu++14";
				CLANG_CXX_LIBRARY = "libc++";
				CLANG_ENABLE_MODULES = YES;
				CLANG_ENABLE_OBJC_ARC = YES;
				CLANG_ENABLE_OBJC_WEAK = YES;
				CLANG_WARN_BLOCK_CAPTURE_AUTORELEASING = YES;
				CLANG_WARN_BOOL_CONVERSION = YES;
				CLANG_WARN_COMMA = YES;
				CLANG_WARN_CONSTANT_CONVERSION = YES;
				CLANG_WARN_DEPRECATED_OBJC_IMPLEMENTATIONS = YES;
				CLANG_WARN_DIRECT_OBJC_ISA_USAGE = YES_ERROR;
				CLANG_WARN_DOCUMENTATION_COMMENTS = YES;
				CLANG_WARN_EMPTY_BODY = YES;
				CLANG_WARN_ENUM_CONVERSION = YES;
				CLANG_WARN_INFINITE_RECURSION = YES;
				CLANG_WARN_INT_CONVERSION = YES;
				CLANG_WARN_NON_LITERAL_NULL_CONVERSION = YES;
				CLANG_WARN_OBJC_IMPLICIT_RETAIN_SELF = YES;
				CLANG_WARN_OBJC_LITERAL_CONVERSION = YES;
				CLANG_WARN_OBJC_ROOT_CLASS = YES_ERROR;
				CLANG_WARN_QUOTED_INCLUDE_IN_FRAMEWORK_HEADER = YES;
				CLANG_WARN_RANGE_LOOP_ANALYSIS = YES;
				CLANG_WARN_STRICT_PROTOTYPES = YES;
				CLANG_WARN_SUSPICIOUS_MOVE = YES;
				CLANG_WARN_UNGUARDED_AVAILABILITY = YES_AGGRESSIVE;
				CLANG_WARN_UNREACHABLE_CODE = YES;
				CLANG_WARN__DUPLICATE_METHOD_MATCH = YES;
				COPY_PHASE_STRIP = NO;
				DEBUG_INFORMATION_FORMAT = "dwarf-with-dsym";
				ENABLE_NS_ASSERTIONS = NO;
				ENABLE_STRICT_OBJC_MSGSEND = YES;
				GCC_C_LANGUAGE_STANDARD = gnu11;
				GCC_NO_COMMON_BLOCKS = YES;
				GCC_WARN_64_TO_32_BIT_CONVERSION = YES;
				GCC_WARN_ABOUT_RETURN_TYPE = YES_ERROR;
				GCC_WARN_UNDECLARED_SELECTOR = YES;
				GCC_WARN_UNINITIALIZED_AUTOS = YES_AGGRESSIVE;
				GCC_WARN_UNUSED_FUNCTION = YES;
				GCC_WARN_UNUSED_VARIABLE = YES;
				MACOSX_DEPLOYMENT_TARGET = 10.15;
				MTL_ENABLE_DEBUG_INFO = NO;
				MTL_FAST_MATH = YES;
				SDKROOT = macosx;
				SWIFT_COMPILATION_MODE = wholemodule;
				SWIFT_OPTIMIZATION_LEVEL = "-O";
			};
			name = Release;
		};
		AA585DA5248FD31500E9A3E2 /* Debug */ = {
			isa = XCBuildConfiguration;
			buildSettings = {
				ASSETCATALOG_COMPILER_APPICON_NAME = "Icon - Debug";
				CLANG_ANALYZER_LOCALIZABILITY_EMPTY_CONTEXT = YES;
				CLANG_ANALYZER_LOCALIZABILITY_NONLOCALIZED = YES;
				CODE_SIGN_ENTITLEMENTS = DuckDuckGo/DuckDuckGo.entitlements;
				CODE_SIGN_IDENTITY = "Apple Development";
				CODE_SIGN_STYLE = Automatic;
				COMBINE_HIDPI_IMAGES = YES;
				CURRENT_PROJECT_VERSION = 0.16.1;
				DEVELOPMENT_TEAM = HKE973VLUW;
				ENABLE_HARDENED_RUNTIME = YES;
				INFOPLIST_FILE = DuckDuckGo/Info.plist;
				LD_RUNPATH_SEARCH_PATHS = (
					"$(inherited)",
					"@executable_path/../Frameworks",
				);
				MARKETING_VERSION = 0.16.1;
				PRODUCT_BUNDLE_IDENTIFIER = com.duckduckgo.macos.browser.debug;
				PRODUCT_MODULE_NAME = "$(TARGET_NAME:c99extidentifier)";
				PRODUCT_NAME = DuckDuckGo;
				SWIFT_ACTIVE_COMPILATION_CONDITIONS = "FEEDBACK OUT_OF_APPSTORE $(inherited)";
				SWIFT_OBJC_BRIDGING_HEADER = "$(SRCROOT)/DuckDuckGo/Bridging.h";
				SWIFT_VERSION = 5.0;
			};
			name = Debug;
		};
		AA585DA6248FD31500E9A3E2 /* Release */ = {
			isa = XCBuildConfiguration;
			buildSettings = {
				ASSETCATALOG_COMPILER_APPICON_NAME = AppIcon;
				CLANG_ANALYZER_LOCALIZABILITY_EMPTY_CONTEXT = YES;
				CLANG_ANALYZER_LOCALIZABILITY_NONLOCALIZED = YES;
				CODE_SIGN_ENTITLEMENTS = DuckDuckGo/DuckDuckGo.entitlements;
				CODE_SIGN_IDENTITY = "Apple Development";
				CODE_SIGN_STYLE = Automatic;
				COMBINE_HIDPI_IMAGES = YES;
				CURRENT_PROJECT_VERSION = 0.16.1;
				DEVELOPMENT_TEAM = HKE973VLUW;
				ENABLE_HARDENED_RUNTIME = YES;
				INFOPLIST_FILE = DuckDuckGo/Info.plist;
				LD_RUNPATH_SEARCH_PATHS = (
					"$(inherited)",
					"@executable_path/../Frameworks",
				);
				MARKETING_VERSION = 0.16.1;
				PRODUCT_BUNDLE_IDENTIFIER = com.duckduckgo.macos.browser;
				PRODUCT_MODULE_NAME = "$(TARGET_NAME:c99extidentifier)";
				PRODUCT_NAME = DuckDuckGo;
				SWIFT_ACTIVE_COMPILATION_CONDITIONS = "FEEDBACK OUT_OF_APPSTORE";
				SWIFT_OBJC_BRIDGING_HEADER = "$(SRCROOT)/DuckDuckGo/Bridging.h";
				SWIFT_VERSION = 5.0;
			};
			name = Release;
		};
		AA585DA8248FD31500E9A3E2 /* Debug */ = {
			isa = XCBuildConfiguration;
			buildSettings = {
				ALWAYS_EMBED_SWIFT_STANDARD_LIBRARIES = YES;
				BUNDLE_LOADER = "$(TEST_HOST)";
				CODE_SIGN_IDENTITY = "Apple Development";
				CODE_SIGN_STYLE = Automatic;
				COMBINE_HIDPI_IMAGES = YES;
				DEVELOPMENT_TEAM = HKE973VLUW;
				INFOPLIST_FILE = "Unit Tests/Info.plist";
				LD_RUNPATH_SEARCH_PATHS = (
					"$(inherited)",
					"@executable_path/../Frameworks",
					"@loader_path/../Frameworks",
				);
				MACOSX_DEPLOYMENT_TARGET = 10.15;
				PRODUCT_BUNDLE_IDENTIFIER = com.duckduckgo.macos.browser.DuckDuckGoTests;
				PRODUCT_NAME = "$(TARGET_NAME)";
				PROVISIONING_PROFILE_SPECIFIER = "";
				SWIFT_OBJC_BRIDGING_HEADER = "$(SRCROOT)/Unit Tests/Common/TestsBridging.h";
				SWIFT_VERSION = 5.0;
				TEST_HOST = "$(BUILT_PRODUCTS_DIR)/DuckDuckGo.app/Contents/MacOS/DuckDuckGo";
			};
			name = Debug;
		};
		AA585DA9248FD31500E9A3E2 /* Release */ = {
			isa = XCBuildConfiguration;
			buildSettings = {
				ALWAYS_EMBED_SWIFT_STANDARD_LIBRARIES = YES;
				BUNDLE_LOADER = "$(TEST_HOST)";
				CODE_SIGN_IDENTITY = "Apple Development";
				CODE_SIGN_STYLE = Automatic;
				COMBINE_HIDPI_IMAGES = YES;
				DEVELOPMENT_TEAM = HKE973VLUW;
				INFOPLIST_FILE = "Unit Tests/Info.plist";
				LD_RUNPATH_SEARCH_PATHS = (
					"$(inherited)",
					"@executable_path/../Frameworks",
					"@loader_path/../Frameworks",
				);
				MACOSX_DEPLOYMENT_TARGET = 10.15;
				PRODUCT_BUNDLE_IDENTIFIER = com.duckduckgo.macos.browser.DuckDuckGoTests;
				PRODUCT_NAME = "$(TARGET_NAME)";
				PROVISIONING_PROFILE_SPECIFIER = "";
				SWIFT_OBJC_BRIDGING_HEADER = "$(SRCROOT)/Unit Tests/Common/TestsBridging.h";
				SWIFT_VERSION = 5.0;
				TEST_HOST = "$(BUILT_PRODUCTS_DIR)/DuckDuckGo.app/Contents/MacOS/DuckDuckGo";
			};
			name = Release;
		};
		B637273E26CE1B0700C8CB02 /* Beta */ = {
			isa = XCBuildConfiguration;
			buildSettings = {
				ALWAYS_SEARCH_USER_PATHS = NO;
				CLANG_ANALYZER_NONNULL = YES;
				CLANG_ANALYZER_NUMBER_OBJECT_CONVERSION = YES_AGGRESSIVE;
				CLANG_CXX_LANGUAGE_STANDARD = "gnu++14";
				CLANG_CXX_LIBRARY = "libc++";
				CLANG_ENABLE_MODULES = YES;
				CLANG_ENABLE_OBJC_ARC = YES;
				CLANG_ENABLE_OBJC_WEAK = YES;
				CLANG_WARN_BLOCK_CAPTURE_AUTORELEASING = YES;
				CLANG_WARN_BOOL_CONVERSION = YES;
				CLANG_WARN_COMMA = YES;
				CLANG_WARN_CONSTANT_CONVERSION = YES;
				CLANG_WARN_DEPRECATED_OBJC_IMPLEMENTATIONS = YES;
				CLANG_WARN_DIRECT_OBJC_ISA_USAGE = YES_ERROR;
				CLANG_WARN_DOCUMENTATION_COMMENTS = YES;
				CLANG_WARN_EMPTY_BODY = YES;
				CLANG_WARN_ENUM_CONVERSION = YES;
				CLANG_WARN_INFINITE_RECURSION = YES;
				CLANG_WARN_INT_CONVERSION = YES;
				CLANG_WARN_NON_LITERAL_NULL_CONVERSION = YES;
				CLANG_WARN_OBJC_IMPLICIT_RETAIN_SELF = YES;
				CLANG_WARN_OBJC_LITERAL_CONVERSION = YES;
				CLANG_WARN_OBJC_ROOT_CLASS = YES_ERROR;
				CLANG_WARN_QUOTED_INCLUDE_IN_FRAMEWORK_HEADER = YES;
				CLANG_WARN_RANGE_LOOP_ANALYSIS = YES;
				CLANG_WARN_STRICT_PROTOTYPES = YES;
				CLANG_WARN_SUSPICIOUS_MOVE = YES;
				CLANG_WARN_UNGUARDED_AVAILABILITY = YES_AGGRESSIVE;
				CLANG_WARN_UNREACHABLE_CODE = YES;
				CLANG_WARN__DUPLICATE_METHOD_MATCH = YES;
				COPY_PHASE_STRIP = NO;
				DEBUG_INFORMATION_FORMAT = "dwarf-with-dsym";
				ENABLE_NS_ASSERTIONS = NO;
				ENABLE_STRICT_OBJC_MSGSEND = YES;
				GCC_C_LANGUAGE_STANDARD = gnu11;
				GCC_NO_COMMON_BLOCKS = YES;
				GCC_WARN_64_TO_32_BIT_CONVERSION = YES;
				GCC_WARN_ABOUT_RETURN_TYPE = YES_ERROR;
				GCC_WARN_UNDECLARED_SELECTOR = YES;
				GCC_WARN_UNINITIALIZED_AUTOS = YES_AGGRESSIVE;
				GCC_WARN_UNUSED_FUNCTION = YES;
				GCC_WARN_UNUSED_VARIABLE = YES;
				MACOSX_DEPLOYMENT_TARGET = 10.15;
				MTL_ENABLE_DEBUG_INFO = NO;
				MTL_FAST_MATH = YES;
				SDKROOT = macosx;
				SWIFT_COMPILATION_MODE = wholemodule;
				SWIFT_OPTIMIZATION_LEVEL = "-O";
			};
			name = Beta;
		};
		B637273F26CE1B0700C8CB02 /* Beta */ = {
			isa = XCBuildConfiguration;
			buildSettings = {
				ASSETCATALOG_COMPILER_APPICON_NAME = "Icon - Beta";
				CLANG_ANALYZER_LOCALIZABILITY_EMPTY_CONTEXT = YES;
				CLANG_ANALYZER_LOCALIZABILITY_NONLOCALIZED = YES;
				CODE_SIGN_ENTITLEMENTS = DuckDuckGo/DuckDuckGo.entitlements;
				CODE_SIGN_IDENTITY = "Apple Development";
				CODE_SIGN_STYLE = Automatic;
				COMBINE_HIDPI_IMAGES = YES;
				CURRENT_PROJECT_VERSION = 0.16.1;
				DEVELOPMENT_TEAM = HKE973VLUW;
				ENABLE_HARDENED_RUNTIME = YES;
				GCC_PREPROCESSOR_DEFINITIONS = "BETA=1";
				INFOPLIST_FILE = DuckDuckGo/Info.plist;
				LD_RUNPATH_SEARCH_PATHS = (
					"$(inherited)",
					"@executable_path/../Frameworks",
				);
				MARKETING_VERSION = 0.16.1;
				PRODUCT_BUNDLE_IDENTIFIER = com.duckduckgo.macos.browser;
				PRODUCT_MODULE_NAME = "$(TARGET_NAME:c99extidentifier)";
				PRODUCT_NAME = "DuckDuckGo Non-Production";
				SWIFT_ACTIVE_COMPILATION_CONDITIONS = "FEEDBACK OUT_OF_APPSTORE BETA";
				SWIFT_OBJC_BRIDGING_HEADER = "$(SRCROOT)/DuckDuckGo/Bridging.h";
				SWIFT_VERSION = 5.0;
			};
			name = Beta;
		};
		B637274026CE1B0700C8CB02 /* Beta */ = {
			isa = XCBuildConfiguration;
			buildSettings = {
				ALWAYS_EMBED_SWIFT_STANDARD_LIBRARIES = YES;
				BUNDLE_LOADER = "$(TEST_HOST)";
				CODE_SIGN_IDENTITY = "Apple Development";
				CODE_SIGN_STYLE = Automatic;
				COMBINE_HIDPI_IMAGES = YES;
				DEVELOPMENT_TEAM = HKE973VLUW;
				INFOPLIST_FILE = "Unit Tests/Info.plist";
				LD_RUNPATH_SEARCH_PATHS = (
					"$(inherited)",
					"@executable_path/../Frameworks",
					"@loader_path/../Frameworks",
				);
				MACOSX_DEPLOYMENT_TARGET = 10.15;
				PRODUCT_BUNDLE_IDENTIFIER = com.duckduckgo.macos.browser.DuckDuckGoTests;
				PRODUCT_NAME = "$(TARGET_NAME)";
				PROVISIONING_PROFILE_SPECIFIER = "";
				SWIFT_OBJC_BRIDGING_HEADER = "$(SRCROOT)/Unit Tests/Common/TestsBridging.h";
				SWIFT_VERSION = 5.0;
				TEST_HOST = "$(BUILT_PRODUCTS_DIR)/DuckDuckGo.app/Contents/MacOS/DuckDuckGo";
			};
			name = Beta;
		};
		B637274126CE1B0700C8CB02 /* Beta */ = {
			isa = XCBuildConfiguration;
			buildSettings = {
				BUNDLE_LOADER = "$(TEST_HOST)";
				CODE_SIGN_STYLE = Automatic;
				COMBINE_HIDPI_IMAGES = YES;
				DEVELOPMENT_TEAM = HKE973VLUW;
				INFOPLIST_FILE = "Integration Tests/Info.plist";
				LD_RUNPATH_SEARCH_PATHS = (
					"$(inherited)",
					"@executable_path/../Frameworks",
					"@loader_path/../Frameworks",
				);
				MACOSX_DEPLOYMENT_TARGET = 11.1;
				PRODUCT_BUNDLE_IDENTIFIER = "com.duckduckgo.Integration-Tests";
				PRODUCT_NAME = "$(TARGET_NAME)";
				SWIFT_VERSION = 5.0;
				TEST_HOST = "$(BUILT_PRODUCTS_DIR)/DuckDuckGo.app/Contents/MacOS/DuckDuckGo";
			};
			name = Beta;
		};
/* End XCBuildConfiguration section */

/* Begin XCConfigurationList section */
		4B1AD8A625FC27E200261379 /* Build configuration list for PBXNativeTarget "Integration Tests" */ = {
			isa = XCConfigurationList;
			buildConfigurations = (
				4B1AD8A425FC27E200261379 /* Debug */,
				4B1AD8B325FC322600261379 /* CI */,
				4B1AD8A525FC27E200261379 /* Release */,
				B637274126CE1B0700C8CB02 /* Beta */,
			);
			defaultConfigurationIsVisible = 0;
			defaultConfigurationName = Release;
		};
		7B4CE8E526F02108009134B1 /* Build configuration list for PBXNativeTarget "UI Tests" */ = {
			isa = XCConfigurationList;
			buildConfigurations = (
				7B4CE8E126F02108009134B1 /* Debug */,
				7B4CE8E226F02108009134B1 /* CI */,
				7B4CE8E326F02108009134B1 /* Release */,
				7B4CE8E426F02108009134B1 /* Beta */,
			);
			defaultConfigurationIsVisible = 0;
			defaultConfigurationName = Release;
		};
		AA585D79248FD31100E9A3E2 /* Build configuration list for PBXProject "DuckDuckGo" */ = {
			isa = XCConfigurationList;
			buildConfigurations = (
				AA585DA2248FD31500E9A3E2 /* Debug */,
				4B1AD8B025FC322600261379 /* CI */,
				AA585DA3248FD31500E9A3E2 /* Release */,
				B637273E26CE1B0700C8CB02 /* Beta */,
			);
			defaultConfigurationIsVisible = 0;
			defaultConfigurationName = Release;
		};
		AA585DA4248FD31500E9A3E2 /* Build configuration list for PBXNativeTarget "DuckDuckGo Privacy Browser" */ = {
			isa = XCConfigurationList;
			buildConfigurations = (
				AA585DA5248FD31500E9A3E2 /* Debug */,
				4B1AD8B125FC322600261379 /* CI */,
				AA585DA6248FD31500E9A3E2 /* Release */,
				B637273F26CE1B0700C8CB02 /* Beta */,
			);
			defaultConfigurationIsVisible = 0;
			defaultConfigurationName = Release;
		};
		AA585DA7248FD31500E9A3E2 /* Build configuration list for PBXNativeTarget "Unit Tests" */ = {
			isa = XCConfigurationList;
			buildConfigurations = (
				AA585DA8248FD31500E9A3E2 /* Debug */,
				4B1AD8B225FC322600261379 /* CI */,
				AA585DA9248FD31500E9A3E2 /* Release */,
				B637274026CE1B0700C8CB02 /* Beta */,
			);
			defaultConfigurationIsVisible = 0;
			defaultConfigurationName = Release;
		};
/* End XCConfigurationList section */

/* Begin XCRemoteSwiftPackageReference section */
		4B82E9B125B69E3E00656FE7 /* XCRemoteSwiftPackageReference "TrackerRadarKit" */ = {
			isa = XCRemoteSwiftPackageReference;
			repositoryURL = "https://github.com/duckduckgo/TrackerRadarKit.git";
			requirement = {
				kind = upToNextMajorVersion;
				minimumVersion = 1.0.2;
			};
		};
		85F4D1C2266695C9002DD869 /* XCRemoteSwiftPackageReference "BrowserServicesKit" */ = {
			isa = XCRemoteSwiftPackageReference;
			repositoryURL = "https://github.com/duckduckgo/BrowserServicesKit.git";
			requirement = {
				kind = exactVersion;
				version = 7.1.3;
			};
		};
		85FF55C625F82E4F00E2AB99 /* XCRemoteSwiftPackageReference "lottie-ios" */ = {
			isa = XCRemoteSwiftPackageReference;
			repositoryURL = "https://github.com/airbnb/lottie-ios";
			requirement = {
				branch = "lottie/macos-spm";
				kind = branch;
			};
		};
		AA06B6B52672AF8100F541C5 /* XCRemoteSwiftPackageReference "Sparkle" */ = {
			isa = XCRemoteSwiftPackageReference;
			repositoryURL = "https://github.com/sparkle-project/Sparkle.git";
			requirement = {
				kind = upToNextMajorVersion;
				minimumVersion = 1.26.0;
			};
		};
		B65783F325F8ACA400D8DB33 /* XCRemoteSwiftPackageReference "PunycodeSwift" */ = {
			isa = XCRemoteSwiftPackageReference;
			repositoryURL = "https://github.com/gumob/PunycodeSwift.git";
			requirement = {
				kind = upToNextMajorVersion;
				minimumVersion = 2.1.0;
			};
		};
		B6DA44152616C13800DD1EC2 /* XCRemoteSwiftPackageReference "OHHTTPStubs" */ = {
			isa = XCRemoteSwiftPackageReference;
			repositoryURL = "https://github.com/AliSoftware/OHHTTPStubs.git";
			requirement = {
				kind = upToNextMajorVersion;
				minimumVersion = 9.1.0;
			};
		};
/* End XCRemoteSwiftPackageReference section */

/* Begin XCSwiftPackageProductDependency section */
		4B82E9B225B69E3E00656FE7 /* TrackerRadarKit */ = {
			isa = XCSwiftPackageProductDependency;
			package = 4B82E9B125B69E3E00656FE7 /* XCRemoteSwiftPackageReference "TrackerRadarKit" */;
			productName = TrackerRadarKit;
		};
		85F4D1C3266695C9002DD869 /* BrowserServicesKit */ = {
			isa = XCSwiftPackageProductDependency;
			package = 85F4D1C2266695C9002DD869 /* XCRemoteSwiftPackageReference "BrowserServicesKit" */;
			productName = BrowserServicesKit;
		};
		85FF55C725F82E4F00E2AB99 /* Lottie */ = {
			isa = XCSwiftPackageProductDependency;
			package = 85FF55C625F82E4F00E2AB99 /* XCRemoteSwiftPackageReference "lottie-ios" */;
			productName = Lottie;
		};
		AA06B6B62672AF8100F541C5 /* Sparkle */ = {
			isa = XCSwiftPackageProductDependency;
			package = AA06B6B52672AF8100F541C5 /* XCRemoteSwiftPackageReference "Sparkle" */;
			productName = Sparkle;
		};
		B65783F425F8ACA400D8DB33 /* Punnycode */ = {
			isa = XCSwiftPackageProductDependency;
			package = B65783F325F8ACA400D8DB33 /* XCRemoteSwiftPackageReference "PunycodeSwift" */;
			productName = Punnycode;
		};
		B6DA44162616C13800DD1EC2 /* OHHTTPStubs */ = {
			isa = XCSwiftPackageProductDependency;
			package = B6DA44152616C13800DD1EC2 /* XCRemoteSwiftPackageReference "OHHTTPStubs" */;
			productName = OHHTTPStubs;
		};
		B6DA44182616C13800DD1EC2 /* OHHTTPStubsSwift */ = {
			isa = XCSwiftPackageProductDependency;
			package = B6DA44152616C13800DD1EC2 /* XCRemoteSwiftPackageReference "OHHTTPStubs" */;
			productName = OHHTTPStubsSwift;
		};
/* End XCSwiftPackageProductDependency section */

/* Begin XCVersionGroup section */
		4B11060325903E570039B979 /* CoreDataEncryptionTesting.xcdatamodeld */ = {
			isa = XCVersionGroup;
			children = (
				4B11060425903E570039B979 /* CoreDataEncryptionTesting.xcdatamodel */,
			);
			currentVersion = 4B11060425903E570039B979 /* CoreDataEncryptionTesting.xcdatamodel */;
			path = CoreDataEncryptionTesting.xcdatamodeld;
			sourceTree = "<group>";
			versionGroupType = wrapper.xcdatamodel;
		};
		4B67742E255DBEB800025BD8 /* HTTPSUpgrade.xcdatamodeld */ = {
			isa = XCVersionGroup;
			children = (
				4B67742F255DBEB800025BD8 /* HTTPSUpgrade 3.xcdatamodel */,
			);
			currentVersion = 4B67742F255DBEB800025BD8 /* HTTPSUpgrade 3.xcdatamodel */;
			path = HTTPSUpgrade.xcdatamodeld;
			sourceTree = "<group>";
			versionGroupType = wrapper.xcdatamodel;
		};
		4B9292A726670D3700AD2C21 /* Bookmark.xcdatamodeld */ = {
			isa = XCVersionGroup;
			children = (
				4B9292A826670D3700AD2C21 /* Bookmark 2.xcdatamodel */,
				4B9292A926670D3700AD2C21 /* Bookmark.xcdatamodel */,
			);
			currentVersion = 4B9292A826670D3700AD2C21 /* Bookmark 2.xcdatamodel */;
			path = Bookmark.xcdatamodeld;
			sourceTree = "<group>";
			versionGroupType = wrapper.xcdatamodel;
		};
		AAE75278263B046100B973F8 /* History.xcdatamodeld */ = {
			isa = XCVersionGroup;
			children = (
				AA7DE8E026A9BD000012B490 /* History 2.xcdatamodel */,
				AAE75279263B046100B973F8 /* History.xcdatamodel */,
			);
			currentVersion = AA7DE8E026A9BD000012B490 /* History 2.xcdatamodel */;
			path = History.xcdatamodeld;
			sourceTree = "<group>";
			versionGroupType = wrapper.xcdatamodel;
		};
		B64C852E26943BC10048FEBE /* Permissions.xcdatamodeld */ = {
			isa = XCVersionGroup;
			children = (
				B64C852F26943BC10048FEBE /* Permissions.xcdatamodel */,
			);
			currentVersion = B64C852F26943BC10048FEBE /* Permissions.xcdatamodel */;
			path = Permissions.xcdatamodeld;
			sourceTree = "<group>";
			versionGroupType = wrapper.xcdatamodel;
		};
		B6C0B23226E71BCD0031CB7F /* Downloads.xcdatamodeld */ = {
			isa = XCVersionGroup;
			children = (
				B6C0B23326E71BCD0031CB7F /* Downloads.xcdatamodel */,
			);
			currentVersion = B6C0B23326E71BCD0031CB7F /* Downloads.xcdatamodel */;
			path = Downloads.xcdatamodeld;
			sourceTree = "<group>";
			versionGroupType = wrapper.xcdatamodel;
		};
		B6DA44062616B30600DD1EC2 /* PixelDataModel.xcdatamodeld */ = {
			isa = XCVersionGroup;
			children = (
				B6DA44072616B30600DD1EC2 /* PixelDataModel.xcdatamodel */,
			);
			currentVersion = B6DA44072616B30600DD1EC2 /* PixelDataModel.xcdatamodel */;
			path = PixelDataModel.xcdatamodeld;
			sourceTree = "<group>";
			versionGroupType = wrapper.xcdatamodel;
		};
/* End XCVersionGroup section */
	};
	rootObject = AA585D76248FD31100E9A3E2 /* Project object */;
}<|MERGE_RESOLUTION|>--- conflicted
+++ resolved
@@ -61,6 +61,7 @@
 		4B1AD8E225FC390B00261379 /* EncryptionMocks.swift in Sources */ = {isa = PBXBuildFile; fileRef = 4BA1A6F5258C4F9600F6F690 /* EncryptionMocks.swift */; };
 		4B1AD91725FC46FB00261379 /* CoreDataEncryptionTests.swift in Sources */ = {isa = PBXBuildFile; fileRef = 4B1AD91625FC46FB00261379 /* CoreDataEncryptionTests.swift */; };
 		4B1AD92125FC474E00261379 /* CoreDataEncryptionTesting.xcdatamodeld in Sources */ = {isa = PBXBuildFile; fileRef = 4B11060325903E570039B979 /* CoreDataEncryptionTesting.xcdatamodeld */; };
+		4B2E7D6326FF9D6500D2DB17 /* PrintingUserScript.swift in Sources */ = {isa = PBXBuildFile; fileRef = 4B2E7D6226FF9D6500D2DB17 /* PrintingUserScript.swift */; };
 		4B4F72EC266B2ED300814C60 /* CollectionExtension.swift in Sources */ = {isa = PBXBuildFile; fileRef = 4B4F72EB266B2ED300814C60 /* CollectionExtension.swift */; };
 		4B59023D26B35F3600489384 /* ChromeDataImporter.swift in Sources */ = {isa = PBXBuildFile; fileRef = 4B59023826B35F3600489384 /* ChromeDataImporter.swift */; };
 		4B59023E26B35F3600489384 /* ChromiumLoginReader.swift in Sources */ = {isa = PBXBuildFile; fileRef = 4B59023926B35F3600489384 /* ChromiumLoginReader.swift */; };
@@ -111,11 +112,7 @@
 		4B723E1426B000A100E14D75 /* DataExport.swift in Sources */ = {isa = PBXBuildFile; fileRef = 4B723DF926B0002B00E14D75 /* DataExport.swift */; };
 		4B723E1526B000A400E14D75 /* LoginExport.swift in Sources */ = {isa = PBXBuildFile; fileRef = 4B723DFB26B0002B00E14D75 /* LoginExport.swift */; };
 		4B723E1926B000DC00E14D75 /* TemporaryFileCreator.swift in Sources */ = {isa = PBXBuildFile; fileRef = 4B723E1726B000DC00E14D75 /* TemporaryFileCreator.swift */; };
-<<<<<<< HEAD
-		4B723E5926B2546400E14D75 /* PrintingUserScript.swift in Sources */ = {isa = PBXBuildFile; fileRef = 4B723E5826B2546400E14D75 /* PrintingUserScript.swift */; };
-=======
 		4B78A86B26BB3ADD0071BB16 /* BrowserImportSummaryViewController.swift in Sources */ = {isa = PBXBuildFile; fileRef = 4B78A86A26BB3ADD0071BB16 /* BrowserImportSummaryViewController.swift */; };
->>>>>>> fb1ed9f5
 		4B82E9B325B69E3E00656FE7 /* TrackerRadarKit in Frameworks */ = {isa = PBXBuildFile; productRef = 4B82E9B225B69E3E00656FE7 /* TrackerRadarKit */; };
 		4B82E9B925B6A05800656FE7 /* DetectedTrackerTests.swift in Sources */ = {isa = PBXBuildFile; fileRef = 4B82E9B825B6A05800656FE7 /* DetectedTrackerTests.swift */; };
 		4B82E9C125B6A1CD00656FE7 /* TrackerRadarManagerTests.swift in Sources */ = {isa = PBXBuildFile; fileRef = 4B82E9C025B6A1CD00656FE7 /* TrackerRadarManagerTests.swift */; };
@@ -616,6 +613,7 @@
 		4B1AD89D25FC27E200261379 /* Integration Tests.xctest */ = {isa = PBXFileReference; explicitFileType = wrapper.cfbundle; includeInIndex = 0; path = "Integration Tests.xctest"; sourceTree = BUILT_PRODUCTS_DIR; };
 		4B1AD8A125FC27E200261379 /* Info.plist */ = {isa = PBXFileReference; lastKnownFileType = text.plist.xml; path = Info.plist; sourceTree = "<group>"; };
 		4B1AD91625FC46FB00261379 /* CoreDataEncryptionTests.swift */ = {isa = PBXFileReference; lastKnownFileType = sourcecode.swift; path = CoreDataEncryptionTests.swift; sourceTree = "<group>"; };
+		4B2E7D6226FF9D6500D2DB17 /* PrintingUserScript.swift */ = {isa = PBXFileReference; fileEncoding = 4; lastKnownFileType = sourcecode.swift; path = PrintingUserScript.swift; sourceTree = "<group>"; };
 		4B4F72EB266B2ED300814C60 /* CollectionExtension.swift */ = {isa = PBXFileReference; lastKnownFileType = sourcecode.swift; path = CollectionExtension.swift; sourceTree = "<group>"; };
 		4B59023826B35F3600489384 /* ChromeDataImporter.swift */ = {isa = PBXFileReference; fileEncoding = 4; lastKnownFileType = sourcecode.swift; path = ChromeDataImporter.swift; sourceTree = "<group>"; };
 		4B59023926B35F3600489384 /* ChromiumLoginReader.swift */ = {isa = PBXFileReference; fileEncoding = 4; lastKnownFileType = sourcecode.swift; path = ChromiumLoginReader.swift; sourceTree = "<group>"; };
@@ -670,11 +668,7 @@
 		4B723E0326B0003E00E14D75 /* MockSecureVault.swift */ = {isa = PBXFileReference; fileEncoding = 4; lastKnownFileType = sourcecode.swift; path = MockSecureVault.swift; sourceTree = "<group>"; };
 		4B723E0426B0003E00E14D75 /* CSVLoginExporterTests.swift */ = {isa = PBXFileReference; fileEncoding = 4; lastKnownFileType = sourcecode.swift; path = CSVLoginExporterTests.swift; sourceTree = "<group>"; };
 		4B723E1726B000DC00E14D75 /* TemporaryFileCreator.swift */ = {isa = PBXFileReference; fileEncoding = 4; lastKnownFileType = sourcecode.swift; path = TemporaryFileCreator.swift; sourceTree = "<group>"; };
-<<<<<<< HEAD
-		4B723E5826B2546400E14D75 /* PrintingUserScript.swift */ = {isa = PBXFileReference; lastKnownFileType = sourcecode.swift; path = PrintingUserScript.swift; sourceTree = "<group>"; };
-=======
 		4B78A86A26BB3ADD0071BB16 /* BrowserImportSummaryViewController.swift */ = {isa = PBXFileReference; lastKnownFileType = sourcecode.swift; path = BrowserImportSummaryViewController.swift; sourceTree = "<group>"; };
->>>>>>> fb1ed9f5
 		4B82E9B825B6A05800656FE7 /* DetectedTrackerTests.swift */ = {isa = PBXFileReference; lastKnownFileType = sourcecode.swift; path = DetectedTrackerTests.swift; sourceTree = "<group>"; };
 		4B82E9C025B6A1CD00656FE7 /* TrackerRadarManagerTests.swift */ = {isa = PBXFileReference; lastKnownFileType = sourcecode.swift; path = TrackerRadarManagerTests.swift; sourceTree = "<group>"; };
 		4B8AC93226B3B06300879451 /* EdgeDataImporter.swift */ = {isa = PBXFileReference; lastKnownFileType = sourcecode.swift; path = EdgeDataImporter.swift; sourceTree = "<group>"; };
@@ -2267,20 +2261,16 @@
 		AA86491E24D83A66001BABEE /* Model */ = {
 			isa = PBXGroup;
 			children = (
+				4B2E7D6226FF9D6500D2DB17 /* PrintingUserScript.swift */,
 				85D438B5256E7C9E00F3BAF8 /* ContextMenuUserScript.swift */,
 				4BB88B4425B7B55C006F6B06 /* DebugUserScript.swift */,
 				85E11C2E25E7DC7E00974CAF /* ExternalURLHandler.swift */,
 				AAA0CC562539EBC90079BC96 /* FaviconUserScript.swift */,
-				4B723E5826B2546400E14D75 /* PrintingUserScript.swift */,
 				AA9FF95824A1ECF20039E328 /* Tab.swift */,
-<<<<<<< HEAD
-				14505A07256084EF00272CC6 /* UserAgent.swift */,
-				B61F015425EDD5A700ABB5A3 /* UserContentController.swift */,
-=======
->>>>>>> fb1ed9f5
 				85AC3AEE25D5CE9800C7D2AA /* UserScripts.swift */,
 				B633C86C25E797D800E4B352 /* UserScriptsManager.swift */,
 				AAF7D3852567CED500998667 /* WebViewConfiguration.swift */,
+				B61F015425EDD5A700ABB5A3 /* UserContentController.swift */,
 			);
 			path = Model;
 			sourceTree = "<group>";
@@ -3339,6 +3329,7 @@
 				AAC30A28268E045400D2D9CD /* CrashReportReader.swift in Sources */,
 				4B6160DD25B152C5007DE5B2 /* ContentBlockerRulesUserScript.swift in Sources */,
 				85AC3B3525DA82A600C7D2AA /* DataTaskProviding.swift in Sources */,
+				4B2E7D6326FF9D6500D2DB17 /* PrintingUserScript.swift in Sources */,
 				4BA1A6B3258B080A00F6F690 /* EncryptionKeyGeneration.swift in Sources */,
 				4B723E0B26B0005B00E14D75 /* CSVImportViewController.swift in Sources */,
 				8589063C267BCDC000D23B0D /* SaveCredentialsViewController.swift in Sources */,
@@ -3519,7 +3510,6 @@
 				B6DA44022616B28300DD1EC2 /* PixelDataStore.swift in Sources */,
 				B6A9E45326142B070067D1B9 /* Pixel.swift in Sources */,
 				B6A9E47726146A570067D1B9 /* PixelEvent.swift in Sources */,
-				4B723E5926B2546400E14D75 /* PrintingUserScript.swift in Sources */,
 				85799C3425DFCD1B0007EC87 /* TrackerRadarManager.swift in Sources */,
 				AA2CB1352587C29500AA6FBE /* TabBarFooter.swift in Sources */,
 				B6C0B23926E742610031CB7F /* FileDownloadError.swift in Sources */,
