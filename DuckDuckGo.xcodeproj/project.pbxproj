--- conflicted
+++ resolved
@@ -312,12 +312,7 @@
 		85D438B6256E7C9E00F3BAF8 /* ContextMenuUserScript.swift in Sources */ = {isa = PBXBuildFile; fileRef = 85D438B5256E7C9E00F3BAF8 /* ContextMenuUserScript.swift */; };
 		85D885B026A590A90077C374 /* NSNotificationName+PasswordManager.swift in Sources */ = {isa = PBXBuildFile; fileRef = 85D885AF26A590A90077C374 /* NSNotificationName+PasswordManager.swift */; };
 		85D885B326A5A9DE0077C374 /* NSAlert+PasswordManager.swift in Sources */ = {isa = PBXBuildFile; fileRef = 85D885B226A5A9DE0077C374 /* NSAlert+PasswordManager.swift */; };
-<<<<<<< HEAD
-=======
-		85E11C2F25E7DC7E00974CAF /* ExternalURLHandler.swift in Sources */ = {isa = PBXBuildFile; fileRef = 85E11C2E25E7DC7E00974CAF /* ExternalURLHandler.swift */; };
-		85E11C3725E7F1E100974CAF /* ExternalURLHandlerTests.swift in Sources */ = {isa = PBXBuildFile; fileRef = 85E11C3625E7F1E100974CAF /* ExternalURLHandlerTests.swift */; };
 		85F0FF1327CFAB04001C7C6E /* RecentlyVisitedView.swift in Sources */ = {isa = PBXBuildFile; fileRef = 85F0FF1227CFAB04001C7C6E /* RecentlyVisitedView.swift */; };
->>>>>>> 927ec557
 		85F1B0C925EF9759004792B6 /* URLEventHandlerTests.swift in Sources */ = {isa = PBXBuildFile; fileRef = 85F1B0C825EF9759004792B6 /* URLEventHandlerTests.swift */; };
 		85F487B5276A8F2E003CE668 /* OnboardingTests.swift in Sources */ = {isa = PBXBuildFile; fileRef = 85F487B4276A8F2E003CE668 /* OnboardingTests.swift */; };
 		85F69B3C25EDE81F00978E59 /* URLExtensionTests.swift in Sources */ = {isa = PBXBuildFile; fileRef = 85F69B3B25EDE81F00978E59 /* URLExtensionTests.swift */; };
@@ -1046,12 +1041,7 @@
 		85D438B5256E7C9E00F3BAF8 /* ContextMenuUserScript.swift */ = {isa = PBXFileReference; lastKnownFileType = sourcecode.swift; path = ContextMenuUserScript.swift; sourceTree = "<group>"; };
 		85D885AF26A590A90077C374 /* NSNotificationName+PasswordManager.swift */ = {isa = PBXFileReference; lastKnownFileType = sourcecode.swift; path = "NSNotificationName+PasswordManager.swift"; sourceTree = "<group>"; };
 		85D885B226A5A9DE0077C374 /* NSAlert+PasswordManager.swift */ = {isa = PBXFileReference; lastKnownFileType = sourcecode.swift; path = "NSAlert+PasswordManager.swift"; sourceTree = "<group>"; };
-<<<<<<< HEAD
-=======
-		85E11C2E25E7DC7E00974CAF /* ExternalURLHandler.swift */ = {isa = PBXFileReference; lastKnownFileType = sourcecode.swift; path = ExternalURLHandler.swift; sourceTree = "<group>"; };
-		85E11C3625E7F1E100974CAF /* ExternalURLHandlerTests.swift */ = {isa = PBXFileReference; lastKnownFileType = sourcecode.swift; path = ExternalURLHandlerTests.swift; sourceTree = "<group>"; };
 		85F0FF1227CFAB04001C7C6E /* RecentlyVisitedView.swift */ = {isa = PBXFileReference; lastKnownFileType = sourcecode.swift; path = RecentlyVisitedView.swift; sourceTree = "<group>"; };
->>>>>>> 927ec557
 		85F1B0C825EF9759004792B6 /* URLEventHandlerTests.swift */ = {isa = PBXFileReference; lastKnownFileType = sourcecode.swift; path = URLEventHandlerTests.swift; sourceTree = "<group>"; };
 		85F487B4276A8F2E003CE668 /* OnboardingTests.swift */ = {isa = PBXFileReference; lastKnownFileType = sourcecode.swift; path = OnboardingTests.swift; sourceTree = "<group>"; };
 		85F69B3B25EDE81F00978E59 /* URLExtensionTests.swift */ = {isa = PBXFileReference; lastKnownFileType = sourcecode.swift; path = URLExtensionTests.swift; sourceTree = "<group>"; };
