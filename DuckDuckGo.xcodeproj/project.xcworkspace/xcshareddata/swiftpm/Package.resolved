--- conflicted
+++ resolved
@@ -14,12 +14,7 @@
       "kind" : "remoteSourceControl",
       "location" : "https://github.com/duckduckgo/BrowserServicesKit",
       "state" : {
-<<<<<<< HEAD
-        "revision" : "edebae534e71012e07007171c44332e29e4c7aaf"
-=======
-        "revision" : "fd65ad9ec0427df218b40caaa4404c31a1cee3e5",
-        "version" : "76.1.0"
->>>>>>> bb74fca2
+        "revision" : "98d52799ee42805ac3c74184f100a678dd5e52b7"
       }
     },
     {
