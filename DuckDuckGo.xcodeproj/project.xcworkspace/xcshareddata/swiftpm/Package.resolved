{
  "pins" : [
    {
      "identity" : "apple-toolbox",
      "kind" : "remoteSourceControl",
      "location" : "https://github.com/duckduckgo/apple-toolbox.git",
      "state" : {
        "revision" : "0c13c5f056805f2d403618ccc3bfb833c303c68d",
        "version" : "3.1.2"
      }
    },
    {
      "identity" : "barebonesbrowser",
      "kind" : "remoteSourceControl",
      "location" : "https://github.com/duckduckgo/BareBonesBrowser.git",
      "state" : {
        "revision" : "31e5bfedc3c2ca005640c4bf2b6959d69b0e18b9",
        "version" : "0.1.0"
      }
    },
    {
      "identity" : "bloom_cpp",
      "kind" : "remoteSourceControl",
      "location" : "https://github.com/duckduckgo/bloom_cpp.git",
      "state" : {
        "revision" : "8076199456290b61b4544bf2f4caf296759906a0",
        "version" : "3.0.0"
      }
    },
    {
      "identity" : "browserserviceskit",
      "kind" : "remoteSourceControl",
      "location" : "https://github.com/duckduckgo/BrowserServicesKit",
      "state" : {
<<<<<<< HEAD
        "branch" : "sam/remove-wireguard-dependency",
        "revision" : "df1597b7e51a08c7d6a5e445980159395742acec"
=======
        "revision" : "606ccf9e86f5cad3ae83132f46241357feecf152",
        "version" : "186.1.0"
>>>>>>> 04d229aa
      }
    },
    {
      "identity" : "content-scope-scripts",
      "kind" : "remoteSourceControl",
      "location" : "https://github.com/duckduckgo/content-scope-scripts",
      "state" : {
        "revision" : "f97053d24c21ea301d4067adbbe0899ff940526a",
        "version" : "6.7.0"
      }
    },
    {
      "identity" : "duckduckgo-autofill",
      "kind" : "remoteSourceControl",
      "location" : "https://github.com/duckduckgo/duckduckgo-autofill.git",
      "state" : {
        "revision" : "1f12b78d9bac4a1d9b6bad18dc2ef0593bed34a3",
        "version" : "13.0.0"
      }
    },
    {
      "identity" : "grdb.swift",
      "kind" : "remoteSourceControl",
      "location" : "https://github.com/duckduckgo/GRDB.swift.git",
      "state" : {
        "revision" : "4225b85c9a0c50544e413a1ea1e502c802b44b35",
        "version" : "2.4.0"
      }
    },
    {
      "identity" : "gzipswift",
      "kind" : "remoteSourceControl",
      "location" : "https://github.com/1024jp/GzipSwift.git",
      "state" : {
        "revision" : "731037f6cc2be2ec01562f6597c1d0aa3fe6fd05",
        "version" : "6.0.1"
      }
    },
    {
      "identity" : "lottie-spm",
      "kind" : "remoteSourceControl",
      "location" : "https://github.com/airbnb/lottie-spm",
      "state" : {
        "revision" : "1d29eccc24cc8b75bff9f6804155112c0ffc9605",
        "version" : "4.4.3"
      }
    },
    {
      "identity" : "ohhttpstubs",
      "kind" : "remoteSourceControl",
      "location" : "https://github.com/AliSoftware/OHHTTPStubs.git",
      "state" : {
        "revision" : "12f19662426d0434d6c330c6974d53e2eb10ecd9",
        "version" : "9.1.0"
      }
    },
    {
      "identity" : "openssl-xcframework",
      "kind" : "remoteSourceControl",
      "location" : "https://github.com/duckduckgo/OpenSSL-XCFramework",
      "state" : {
        "revision" : "71d303cbfa150e1fac99ffc7b4f67aad9c7a5002",
        "version" : "3.1.5004"
      }
    },
    {
      "identity" : "privacy-dashboard",
      "kind" : "remoteSourceControl",
      "location" : "https://github.com/duckduckgo/privacy-dashboard",
      "state" : {
        "revision" : "36dc07cba4bc1e7e0c1d1fb679c3cd077694a072",
        "version" : "5.0.0"
      }
    },
    {
      "identity" : "punycodeswift",
      "kind" : "remoteSourceControl",
      "location" : "https://github.com/gumob/PunycodeSwift.git",
      "state" : {
        "revision" : "4356ec54e073741449640d3d50a1fd24fd1e1b8b",
        "version" : "2.1.0"
      }
    },
    {
      "identity" : "sparkle",
      "kind" : "remoteSourceControl",
      "location" : "https://github.com/sparkle-project/Sparkle.git",
      "state" : {
        "revision" : "b456fd404954a9e13f55aa0c88cd5a40b8399638",
        "version" : "2.6.3"
      }
    },
    {
      "identity" : "swift-argument-parser",
      "kind" : "remoteSourceControl",
      "location" : "https://github.com/apple/swift-argument-parser.git",
      "state" : {
        "revision" : "0fbc8848e389af3bb55c182bc19ca9d5dc2f255b",
        "version" : "1.4.0"
      }
    },
    {
      "identity" : "swift-snapshot-testing",
      "kind" : "remoteSourceControl",
      "location" : "https://github.com/pointfreeco/swift-snapshot-testing",
      "state" : {
        "revision" : "5b0c434778f2c1a4c9b5ebdb8682b28e84dd69bd",
        "version" : "1.15.4"
      }
    },
    {
      "identity" : "swift-syntax",
      "kind" : "remoteSourceControl",
      "location" : "https://github.com/apple/swift-syntax",
      "state" : {
        "revision" : "64889f0c732f210a935a0ad7cda38f77f876262d",
        "version" : "509.1.1"
      }
    },
    {
      "identity" : "swifter",
      "kind" : "remoteSourceControl",
      "location" : "https://github.com/httpswift/swifter.git",
      "state" : {
        "revision" : "9483a5d459b45c3ffd059f7b55f9638e268632fd",
        "version" : "1.5.0"
      }
    },
    {
      "identity" : "sync_crypto",
      "kind" : "remoteSourceControl",
      "location" : "https://github.com/duckduckgo/sync_crypto",
      "state" : {
        "revision" : "2ab6ab6f0f96b259c14c2de3fc948935fc16ac78",
        "version" : "0.2.0"
      }
    },
    {
      "identity" : "trackerradarkit",
      "kind" : "remoteSourceControl",
      "location" : "https://github.com/duckduckgo/TrackerRadarKit",
      "state" : {
        "revision" : "1403e17eeeb8493b92fb9d11eb8c846bb9776581",
        "version" : "2.1.2"
      }
    },
    {
      "identity" : "wireguard-apple",
      "kind" : "remoteSourceControl",
      "location" : "https://github.com/duckduckgo/wireguard-apple",
      "state" : {
        "revision" : "13fd026384b1af11048451061cc1b21434990668",
        "version" : "1.1.3"
      }
    }
  ],
  "version" : 2
}<|MERGE_RESOLUTION|>--- conflicted
+++ resolved
@@ -32,13 +32,8 @@
       "kind" : "remoteSourceControl",
       "location" : "https://github.com/duckduckgo/BrowserServicesKit",
       "state" : {
-<<<<<<< HEAD
-        "branch" : "sam/remove-wireguard-dependency",
-        "revision" : "df1597b7e51a08c7d6a5e445980159395742acec"
-=======
         "revision" : "606ccf9e86f5cad3ae83132f46241357feecf152",
         "version" : "186.1.0"
->>>>>>> 04d229aa
       }
     },
     {
