--- conflicted
+++ resolved
@@ -14,13 +14,8 @@
       "kind" : "remoteSourceControl",
       "location" : "https://github.com/duckduckgo/BrowserServicesKit",
       "state" : {
-<<<<<<< HEAD
         "branch" : "anh/netp-check-entitlement-periodically",
         "revision" : "c7559e09e50638c630835a7d1882e27ce6286f59"
-=======
-        "revision" : "e3140633373b14b3d1fca25b098869cdaa753913",
-        "version" : "111.1.1"
->>>>>>> 3902c7c7
       }
     },
     {
