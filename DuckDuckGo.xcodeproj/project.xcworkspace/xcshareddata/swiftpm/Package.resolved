--- conflicted
+++ resolved
@@ -32,13 +32,8 @@
       "kind" : "remoteSourceControl",
       "location" : "https://github.com/duckduckgo/BrowserServicesKit",
       "state" : {
-<<<<<<< HEAD
-        "branch" : "sam/add-rmf-message-shown-attribute",
-        "revision" : "eed68fe76825b427a2fbc10435b4df1a9bf2737b"
-=======
         "revision" : "ebad3db46e09913ac4c0e0c62085dcb40a6d6253",
         "version" : "178.0.0"
->>>>>>> 9e399dc3
       }
     },
     {
