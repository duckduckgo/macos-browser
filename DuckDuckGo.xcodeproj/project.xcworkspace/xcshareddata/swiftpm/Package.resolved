--- conflicted
+++ resolved
@@ -32,13 +32,8 @@
       "kind" : "remoteSourceControl",
       "location" : "https://github.com/duckduckgo/BrowserServicesKit",
       "state" : {
-<<<<<<< HEAD
         "branch" : "dominik/xcode-16",
         "revision" : "4998cc95a4a725e383c8d146392a33772a8a5635"
-=======
-        "revision" : "183b9c111176fd7821cd17d01c01ddb38486c9ac",
-        "version" : "210.0.1"
->>>>>>> 9e4e4725
       }
     },
     {
