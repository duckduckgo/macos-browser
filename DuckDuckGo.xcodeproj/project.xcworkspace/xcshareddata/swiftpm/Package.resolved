{
  "pins" : [
    {
      "identity" : "apple-toolbox",
      "kind" : "remoteSourceControl",
      "location" : "https://github.com/duckduckgo/apple-toolbox.git",
      "state" : {
        "revision" : "0c13c5f056805f2d403618ccc3bfb833c303c68d",
        "version" : "3.1.2"
      }
    },
    {
      "identity" : "barebonesbrowser",
      "kind" : "remoteSourceControl",
      "location" : "https://github.com/duckduckgo/BareBonesBrowser.git",
      "state" : {
        "revision" : "31e5bfedc3c2ca005640c4bf2b6959d69b0e18b9",
        "version" : "0.1.0"
      }
    },
    {
      "identity" : "bloom_cpp",
      "kind" : "remoteSourceControl",
      "location" : "https://github.com/duckduckgo/bloom_cpp.git",
      "state" : {
        "revision" : "8076199456290b61b4544bf2f4caf296759906a0",
        "version" : "3.0.0"
      }
    },
    {
      "identity" : "browserserviceskit",
      "kind" : "remoteSourceControl",
      "location" : "https://github.com/duckduckgo/BrowserServicesKit",
      "state" : {
<<<<<<< HEAD
        "branch" : "alex/malsite-subfeature",
        "revision" : "4b1cd44b480863147fcdca284c5847a7ffe7c6d1"
=======
        "revision" : "b103a2a05dff415102978e0c1a2e5fbd6b86e813",
        "version" : "227.3.0"
>>>>>>> fd65a602
      }
    },
    {
      "identity" : "content-scope-scripts",
      "kind" : "remoteSourceControl",
      "location" : "https://github.com/duckduckgo/content-scope-scripts",
      "state" : {
        "revision" : "5d2ab9f5da3c3fc5ec330f23ec35d558dcc8e35b",
        "version" : "7.8.0"
      }
    },
    {
      "identity" : "duckduckgo-autofill",
      "kind" : "remoteSourceControl",
      "location" : "https://github.com/duckduckgo/duckduckgo-autofill.git",
      "state" : {
        "revision" : "47c26dc32b94cdbcef3e6157497147917678c25c",
        "version" : "16.1.0"
      }
    },
    {
      "identity" : "grdb.swift",
      "kind" : "remoteSourceControl",
      "location" : "https://github.com/duckduckgo/GRDB.swift.git",
      "state" : {
        "revision" : "5b2f6a81099d26ae0f9e38788f51490cd6a4b202",
        "version" : "2.4.2"
      }
    },
    {
      "identity" : "gzipswift",
      "kind" : "remoteSourceControl",
      "location" : "https://github.com/1024jp/GzipSwift.git",
      "state" : {
        "revision" : "731037f6cc2be2ec01562f6597c1d0aa3fe6fd05",
        "version" : "6.0.1"
      }
    },
    {
      "identity" : "lottie-spm",
      "kind" : "remoteSourceControl",
      "location" : "https://github.com/airbnb/lottie-spm.git",
      "state" : {
        "revision" : "1d29eccc24cc8b75bff9f6804155112c0ffc9605",
        "version" : "4.4.3"
      }
    },
    {
      "identity" : "ohhttpstubs",
      "kind" : "remoteSourceControl",
      "location" : "https://github.com/AliSoftware/OHHTTPStubs.git",
      "state" : {
        "revision" : "12f19662426d0434d6c330c6974d53e2eb10ecd9",
        "version" : "9.1.0"
      }
    },
    {
      "identity" : "openssl-xcframework",
      "kind" : "remoteSourceControl",
      "location" : "https://github.com/duckduckgo/OpenSSL-XCFramework",
      "state" : {
        "revision" : "71d303cbfa150e1fac99ffc7b4f67aad9c7a5002",
        "version" : "3.1.5004"
      }
    },
    {
      "identity" : "privacy-dashboard",
      "kind" : "remoteSourceControl",
      "location" : "https://github.com/duckduckgo/privacy-dashboard",
      "state" : {
        "revision" : "c52bd5d851b1f8f0482e82b8720852670f525497",
        "version" : "8.1.0"
      }
    },
    {
      "identity" : "punycodeswift",
      "kind" : "remoteSourceControl",
      "location" : "https://github.com/gumob/PunycodeSwift.git",
      "state" : {
        "revision" : "30a462bdb4398ea835a3585472229e0d74b36ba5",
        "version" : "3.0.0"
      }
    },
    {
      "identity" : "sparkle",
      "kind" : "remoteSourceControl",
      "location" : "https://github.com/sparkle-project/Sparkle.git",
      "state" : {
        "revision" : "b456fd404954a9e13f55aa0c88cd5a40b8399638",
        "version" : "2.6.3"
      }
    },
    {
      "identity" : "swift-argument-parser",
      "kind" : "remoteSourceControl",
      "location" : "https://github.com/apple/swift-argument-parser.git",
      "state" : {
        "revision" : "0fbc8848e389af3bb55c182bc19ca9d5dc2f255b",
        "version" : "1.4.0"
      }
    },
    {
      "identity" : "swift-snapshot-testing",
      "kind" : "remoteSourceControl",
      "location" : "https://github.com/pointfreeco/swift-snapshot-testing",
      "state" : {
        "revision" : "5b0c434778f2c1a4c9b5ebdb8682b28e84dd69bd",
        "version" : "1.15.4"
      }
    },
    {
      "identity" : "swift-syntax",
      "kind" : "remoteSourceControl",
      "location" : "https://github.com/apple/swift-syntax",
      "state" : {
        "revision" : "64889f0c732f210a935a0ad7cda38f77f876262d",
        "version" : "509.1.1"
      }
    },
    {
      "identity" : "swifter",
      "kind" : "remoteSourceControl",
      "location" : "https://github.com/httpswift/swifter.git",
      "state" : {
        "revision" : "9483a5d459b45c3ffd059f7b55f9638e268632fd",
        "version" : "1.5.0"
      }
    },
    {
      "identity" : "sync_crypto",
      "kind" : "remoteSourceControl",
      "location" : "https://github.com/duckduckgo/sync_crypto",
      "state" : {
        "revision" : "cc726cebb67367466bc31ced4784e16d44ac68d1",
        "version" : "0.4.0"
      }
    },
    {
      "identity" : "trackerradarkit",
      "kind" : "remoteSourceControl",
      "location" : "https://github.com/duckduckgo/TrackerRadarKit",
      "state" : {
        "revision" : "5de0a610a7927b638a5fd463a53032c9934a2c3b",
        "version" : "3.0.0"
      }
    },
    {
      "identity" : "wireguard-apple",
      "kind" : "remoteSourceControl",
      "location" : "https://github.com/duckduckgo/wireguard-apple",
      "state" : {
        "revision" : "13fd026384b1af11048451061cc1b21434990668",
        "version" : "1.1.3"
      }
    }
  ],
  "version" : 2
}<|MERGE_RESOLUTION|>--- conflicted
+++ resolved
@@ -32,13 +32,8 @@
       "kind" : "remoteSourceControl",
       "location" : "https://github.com/duckduckgo/BrowserServicesKit",
       "state" : {
-<<<<<<< HEAD
         "branch" : "alex/malsite-subfeature",
-        "revision" : "4b1cd44b480863147fcdca284c5847a7ffe7c6d1"
-=======
-        "revision" : "b103a2a05dff415102978e0c1a2e5fbd6b86e813",
-        "version" : "227.3.0"
->>>>>>> fd65a602
+        "revision" : "070900b7f9090a7c29c24f8ecd656bf6e3b63906"
       }
     },
     {
@@ -46,8 +41,8 @@
       "kind" : "remoteSourceControl",
       "location" : "https://github.com/duckduckgo/content-scope-scripts",
       "state" : {
-        "revision" : "5d2ab9f5da3c3fc5ec330f23ec35d558dcc8e35b",
-        "version" : "7.8.0"
+        "revision" : "0ac30560ec969a321caea321f95537120416c323",
+        "version" : "7.7.0"
       }
     },
     {
