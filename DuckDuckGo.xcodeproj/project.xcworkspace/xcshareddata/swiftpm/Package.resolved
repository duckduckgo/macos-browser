--- conflicted
+++ resolved
@@ -5,13 +5,8 @@
         "package": "BrowserServicesKit",
         "repositoryURL": "https://github.com/duckduckgo/BrowserServicesKit.git",
         "state": {
-<<<<<<< HEAD
-          "branch": null,
+          "branch": "main",
           "revision": "02c3f69ba847a3f00cee497abb5d71b5e1748af6",
-=======
-          "branch": "main",
-          "revision": "80f324da2518f172fb72b884c3710ad3d448dfad",
->>>>>>> b3d3724d
           "version": null
         }
       },
