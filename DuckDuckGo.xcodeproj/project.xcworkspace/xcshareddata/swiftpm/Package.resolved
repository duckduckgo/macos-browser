--- conflicted
+++ resolved
@@ -32,11 +32,7 @@
       "kind" : "remoteSourceControl",
       "location" : "https://github.com/duckduckgo/BrowserServicesKit",
       "state" : {
-<<<<<<< HEAD
-        "revision" : "1c969fea6f4e48b8745a9f755c6eb7f159891e5a"
-=======
-        "revision" : "e48c6df21411bb3c42edb6edb44567626065d765"
->>>>>>> fc9db2dc
+        "revision" : "1e046d1691d98c44c549678851407b098430b48c"
       }
     },
     {
