{
  "pins" : [
    {
      "identity" : "bloom_cpp",
      "kind" : "remoteSourceControl",
      "location" : "https://github.com/duckduckgo/bloom_cpp.git",
      "state" : {
        "revision" : "8076199456290b61b4544bf2f4caf296759906a0",
        "version" : "3.0.0"
      }
    },
    {
      "identity" : "browserserviceskit",
      "kind" : "remoteSourceControl",
      "location" : "https://github.com/duckduckgo/BrowserServicesKit",
      "state" : {
<<<<<<< HEAD
        "revision" : "25f18efd3cccf02a67718fa61882457249eac36c",
        "version" : "80.1.0-1"
=======
        "revision" : "2bed3ed259ca7bde33f3d41424345acfeff8031d",
        "version" : "80.3.0"
>>>>>>> 5634dcdc
      }
    },
    {
      "identity" : "content-scope-scripts",
      "kind" : "remoteSourceControl",
      "location" : "https://github.com/duckduckgo/content-scope-scripts",
      "state" : {
        "revision" : "8def15fe8a4c2fb76730f640507e9fd1d6c1f8a7",
        "version" : "4.32.0"
      }
    },
    {
      "identity" : "duckduckgo-autofill",
      "kind" : "remoteSourceControl",
      "location" : "https://github.com/duckduckgo/duckduckgo-autofill.git",
      "state" : {
        "revision" : "55466f10a339843cb79a27af62d5d61c030740b2",
        "version" : "8.4.1"
      }
    },
    {
      "identity" : "grdb.swift",
      "kind" : "remoteSourceControl",
      "location" : "https://github.com/duckduckgo/GRDB.swift.git",
      "state" : {
        "revision" : "77d9a83191a74e319a5cfa27b0e3145d15607573",
        "version" : "2.2.0"
      }
    },
    {
      "identity" : "lottie-ios",
      "kind" : "remoteSourceControl",
      "location" : "https://github.com/duckduckgo/lottie-ios.git",
      "state" : {
        "revision" : "abf5510e261c85ffddd29de0bca9b72592ea2bdd",
        "version" : "3.3.0"
      }
    },
    {
      "identity" : "ohhttpstubs",
      "kind" : "remoteSourceControl",
      "location" : "https://github.com/AliSoftware/OHHTTPStubs.git",
      "state" : {
        "revision" : "12f19662426d0434d6c330c6974d53e2eb10ecd9",
        "version" : "9.1.0"
      }
    },
    {
      "identity" : "openssl-xcframework",
      "kind" : "remoteSourceControl",
      "location" : "https://github.com/duckduckgo/OpenSSL-XCFramework",
      "state" : {
        "revision" : "bb7bfc010ef4d2e7913c343663b167e2a984ac79",
        "version" : "3.1.2000"
      }
    },
    {
      "identity" : "privacy-dashboard",
      "kind" : "remoteSourceControl",
      "location" : "https://github.com/duckduckgo/privacy-dashboard",
      "state" : {
        "revision" : "51e2b46f413bf3ef18afefad631ca70f2c25ef70",
        "version" : "1.4.0"
      }
    },
    {
      "identity" : "punycodeswift",
      "kind" : "remoteSourceControl",
      "location" : "https://github.com/gumob/PunycodeSwift.git",
      "state" : {
        "revision" : "4356ec54e073741449640d3d50a1fd24fd1e1b8b",
        "version" : "2.1.0"
      }
    },
    {
      "identity" : "sparkle",
      "kind" : "remoteSourceControl",
      "location" : "https://github.com/sparkle-project/Sparkle.git",
      "state" : {
        "revision" : "f0ceaf5cc9f3f23daa0ccb6dcebd79fc96ccc7d9",
        "version" : "2.5.0"
      }
    },
    {
      "identity" : "swift-argument-parser",
      "kind" : "remoteSourceControl",
      "location" : "https://github.com/apple/swift-argument-parser",
      "state" : {
        "revision" : "6b2aa2748a7881eebb9f84fb10c01293e15b52ca",
        "version" : "0.5.0"
      }
    },
    {
      "identity" : "swifter",
      "kind" : "remoteSourceControl",
      "location" : "https://github.com/httpswift/swifter.git",
      "state" : {
        "revision" : "9483a5d459b45c3ffd059f7b55f9638e268632fd",
        "version" : "1.5.0"
      }
    },
    {
      "identity" : "sync_crypto",
      "kind" : "remoteSourceControl",
      "location" : "https://github.com/duckduckgo/sync_crypto",
      "state" : {
        "revision" : "2ab6ab6f0f96b259c14c2de3fc948935fc16ac78",
        "version" : "0.2.0"
      }
    },
    {
      "identity" : "trackerradarkit",
      "kind" : "remoteSourceControl",
      "location" : "https://github.com/duckduckgo/TrackerRadarKit.git",
      "state" : {
        "revision" : "4684440d03304e7638a2c8086895367e90987463",
        "version" : "1.2.1"
      }
    },
    {
      "identity" : "wireguard-apple",
      "kind" : "remoteSourceControl",
      "location" : "https://github.com/duckduckgo/wireguard-apple",
      "state" : {
        "revision" : "2d8172c11478ab11b0f5ad49bdb4f93f4b3d5e0d",
        "version" : "1.1.1"
      }
    }
  ],
  "version" : 2
}<|MERGE_RESOLUTION|>--- conflicted
+++ resolved
@@ -14,13 +14,8 @@
       "kind" : "remoteSourceControl",
       "location" : "https://github.com/duckduckgo/BrowserServicesKit",
       "state" : {
-<<<<<<< HEAD
-        "revision" : "25f18efd3cccf02a67718fa61882457249eac36c",
-        "version" : "80.1.0-1"
-=======
         "revision" : "2bed3ed259ca7bde33f3d41424345acfeff8031d",
         "version" : "80.3.0"
->>>>>>> 5634dcdc
       }
     },
     {
@@ -134,7 +129,7 @@
     {
       "identity" : "trackerradarkit",
       "kind" : "remoteSourceControl",
-      "location" : "https://github.com/duckduckgo/TrackerRadarKit.git",
+      "location" : "https://github.com/duckduckgo/TrackerRadarKit",
       "state" : {
         "revision" : "4684440d03304e7638a2c8086895367e90987463",
         "version" : "1.2.1"
