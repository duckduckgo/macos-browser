{
  "pins" : [
    {
      "identity" : "bloom_cpp",
      "kind" : "remoteSourceControl",
      "location" : "https://github.com/duckduckgo/bloom_cpp.git",
      "state" : {
        "revision" : "8076199456290b61b4544bf2f4caf296759906a0",
        "version" : "3.0.0"
      }
    },
    {
      "identity" : "browserserviceskit",
      "kind" : "remoteSourceControl",
      "location" : "https://github.com/duckduckgo/BrowserServicesKit",
      "state" : {
<<<<<<< HEAD
        "revision" : "8ed4d25b6294f44e4a2bbc5a1863604134262c11"
=======
        "revision" : "328ce451fd1593809d1470ab5a0b5242a595f88c",
        "version" : "107.0.0"
>>>>>>> 84cf1eb5
      }
    },
    {
      "identity" : "content-scope-scripts",
      "kind" : "remoteSourceControl",
      "location" : "https://github.com/duckduckgo/content-scope-scripts",
      "state" : {
        "revision" : "063b560e59a50e03d9b00b88a7fcb2ed2b562395",
        "version" : "4.61.0"
      }
    },
    {
      "identity" : "duckduckgo-autofill",
      "kind" : "remoteSourceControl",
      "location" : "https://github.com/duckduckgo/duckduckgo-autofill.git",
      "state" : {
        "revision" : "03d3e3a959dd75afbe8c59b5a203ea676d37555d",
        "version" : "10.1.0"
      }
    },
    {
      "identity" : "grdb.swift",
      "kind" : "remoteSourceControl",
      "location" : "https://github.com/duckduckgo/GRDB.swift.git",
      "state" : {
        "revision" : "9f049d7b97b1e68ffd86744b500660d34a9e79b8",
        "version" : "2.3.0"
      }
    },
    {
      "identity" : "lottie-ios",
      "kind" : "remoteSourceControl",
      "location" : "https://github.com/duckduckgo/lottie-ios.git",
      "state" : {
        "revision" : "abf5510e261c85ffddd29de0bca9b72592ea2bdd",
        "version" : "3.3.0"
      }
    },
    {
      "identity" : "ohhttpstubs",
      "kind" : "remoteSourceControl",
      "location" : "https://github.com/AliSoftware/OHHTTPStubs.git",
      "state" : {
        "revision" : "12f19662426d0434d6c330c6974d53e2eb10ecd9",
        "version" : "9.1.0"
      }
    },
    {
      "identity" : "openssl-xcframework",
      "kind" : "remoteSourceControl",
      "location" : "https://github.com/duckduckgo/OpenSSL-XCFramework",
      "state" : {
        "revision" : "bb7bfc010ef4d2e7913c343663b167e2a984ac79",
        "version" : "3.1.2000"
      }
    },
    {
      "identity" : "privacy-dashboard",
      "kind" : "remoteSourceControl",
      "location" : "https://github.com/duckduckgo/privacy-dashboard",
      "state" : {
        "revision" : "c67d268bf234760f49034a0fe7a6137a1b216b05",
        "version" : "3.2.0"
      }
    },
    {
      "identity" : "punycodeswift",
      "kind" : "remoteSourceControl",
      "location" : "https://github.com/gumob/PunycodeSwift.git",
      "state" : {
        "revision" : "4356ec54e073741449640d3d50a1fd24fd1e1b8b",
        "version" : "2.1.0"
      }
    },
    {
      "identity" : "sparkle",
      "kind" : "remoteSourceControl",
      "location" : "https://github.com/sparkle-project/Sparkle.git",
      "state" : {
        "revision" : "47d3d90aee3c52b6f61d04ceae426e607df62347",
        "version" : "2.5.2"
      }
    },
    {
      "identity" : "swift-argument-parser",
      "kind" : "remoteSourceControl",
      "location" : "https://github.com/apple/swift-argument-parser",
      "state" : {
        "revision" : "c8ed701b513cf5177118a175d85fbbbcd707ab41",
        "version" : "1.3.0"
      }
    },
    {
      "identity" : "swift-snapshot-testing",
      "kind" : "remoteSourceControl",
      "location" : "https://github.com/pointfreeco/swift-snapshot-testing",
      "state" : {
        "revision" : "e7b77228b34057041374ebef00c0fd7739d71a2b",
        "version" : "1.15.3"
      }
    },
    {
      "identity" : "swift-syntax",
      "kind" : "remoteSourceControl",
      "location" : "https://github.com/apple/swift-syntax.git",
      "state" : {
        "revision" : "64889f0c732f210a935a0ad7cda38f77f876262d",
        "version" : "509.1.1"
      }
    },
    {
      "identity" : "swifter",
      "kind" : "remoteSourceControl",
      "location" : "https://github.com/httpswift/swifter.git",
      "state" : {
        "revision" : "9483a5d459b45c3ffd059f7b55f9638e268632fd",
        "version" : "1.5.0"
      }
    },
    {
      "identity" : "sync_crypto",
      "kind" : "remoteSourceControl",
      "location" : "https://github.com/duckduckgo/sync_crypto",
      "state" : {
        "revision" : "2ab6ab6f0f96b259c14c2de3fc948935fc16ac78",
        "version" : "0.2.0"
      }
    },
    {
      "identity" : "trackerradarkit",
      "kind" : "remoteSourceControl",
      "location" : "https://github.com/duckduckgo/TrackerRadarKit.git",
      "state" : {
        "revision" : "a6b7ba151d9dc6684484f3785293875ec01cc1ff",
        "version" : "1.2.2"
      }
    },
    {
      "identity" : "wireguard-apple",
      "kind" : "remoteSourceControl",
      "location" : "https://github.com/duckduckgo/wireguard-apple",
      "state" : {
        "revision" : "2d8172c11478ab11b0f5ad49bdb4f93f4b3d5e0d",
        "version" : "1.1.1"
      }
    }
  ],
  "version" : 2
}<|MERGE_RESOLUTION|>--- conflicted
+++ resolved
@@ -14,12 +14,7 @@
       "kind" : "remoteSourceControl",
       "location" : "https://github.com/duckduckgo/BrowserServicesKit",
       "state" : {
-<<<<<<< HEAD
-        "revision" : "8ed4d25b6294f44e4a2bbc5a1863604134262c11"
-=======
-        "revision" : "328ce451fd1593809d1470ab5a0b5242a595f88c",
-        "version" : "107.0.0"
->>>>>>> 84cf1eb5
+        "revision" : "3013dc17b59323b5377a3886d0a5f19446fad9b5"
       }
     },
     {
