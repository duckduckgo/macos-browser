--- conflicted
+++ resolved
@@ -32,13 +32,8 @@
       "kind" : "remoteSourceControl",
       "location" : "https://github.com/duckduckgo/BrowserServicesKit",
       "state" : {
-<<<<<<< HEAD
         "branch" : "alex/malsite-auth-header",
-        "revision" : "9422c6e3613cfcbf232562cda43c39ad7419207b"
-=======
-        "revision" : "029008d6209e92a0a1f67c1731145b8a6317c506",
-        "version" : "227.0.0"
->>>>>>> db0288e0
+        "revision" : "2e8bf01c4102113c19cf5986af21ac4d4ef42f4c"
       }
     },
     {
