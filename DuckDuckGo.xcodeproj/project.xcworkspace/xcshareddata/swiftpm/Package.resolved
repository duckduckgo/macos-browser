{
  "pins" : [
    {
      "identity" : "apple-toolbox",
      "kind" : "remoteSourceControl",
      "location" : "https://github.com/duckduckgo/apple-toolbox.git",
      "state" : {
        "revision" : "ab53ca41e9044a20eab7e53249526fadcf9acc9f",
        "version" : "3.1.1"
      }
    },
    {
      "identity" : "barebonesbrowser",
      "kind" : "remoteSourceControl",
      "location" : "https://github.com/duckduckgo/BareBonesBrowser.git",
      "state" : {
        "revision" : "31e5bfedc3c2ca005640c4bf2b6959d69b0e18b9",
        "version" : "0.1.0"
      }
    },
    {
      "identity" : "bloom_cpp",
      "kind" : "remoteSourceControl",
      "location" : "https://github.com/duckduckgo/bloom_cpp.git",
      "state" : {
        "revision" : "8076199456290b61b4544bf2f4caf296759906a0",
        "version" : "3.0.0"
      }
    },
    {
      "identity" : "browserserviceskit",
      "kind" : "remoteSourceControl",
      "location" : "https://github.com/duckduckgo/BrowserServicesKit",
      "state" : {
<<<<<<< HEAD
        "branch" : "mgurgel/duckplayer-overlay-initial-setup",
        "revision" : "410e03ac753fa224ca10fdbd031e0de0fa9b95c1"
=======
        "revision" : "777e5ae1ab890d9ec22e069bc5dc0f0ada4b35af",
        "version" : "165.0.0"
>>>>>>> e581911a
      }
    },
    {
      "identity" : "content-scope-scripts",
      "kind" : "remoteSourceControl",
      "location" : "https://github.com/duckduckgo/content-scope-scripts",
      "state" : {
        "revision" : "1789742a000f0f0375f951b23dfa5cd5e0c289c4"
      }
    },
    {
      "identity" : "duckduckgo-autofill",
      "kind" : "remoteSourceControl",
      "location" : "https://github.com/duckduckgo/duckduckgo-autofill.git",
      "state" : {
        "revision" : "2b81745565db09eee8c1cd44d38eefa1011a9f0a",
        "version" : "12.0.1"
      }
    },
    {
      "identity" : "grdb.swift",
      "kind" : "remoteSourceControl",
      "location" : "https://github.com/duckduckgo/GRDB.swift.git",
      "state" : {
        "revision" : "9f049d7b97b1e68ffd86744b500660d34a9e79b8",
        "version" : "2.3.0"
      }
    },
    {
      "identity" : "gzipswift",
      "kind" : "remoteSourceControl",
      "location" : "https://github.com/1024jp/GzipSwift.git",
      "state" : {
        "revision" : "731037f6cc2be2ec01562f6597c1d0aa3fe6fd05",
        "version" : "6.0.1"
      }
    },
    {
      "identity" : "lottie-spm",
      "kind" : "remoteSourceControl",
      "location" : "https://github.com/airbnb/lottie-spm.git",
      "state" : {
        "revision" : "1d29eccc24cc8b75bff9f6804155112c0ffc9605",
        "version" : "4.4.3"
      }
    },
    {
      "identity" : "ohhttpstubs",
      "kind" : "remoteSourceControl",
      "location" : "https://github.com/AliSoftware/OHHTTPStubs.git",
      "state" : {
        "revision" : "12f19662426d0434d6c330c6974d53e2eb10ecd9",
        "version" : "9.1.0"
      }
    },
    {
      "identity" : "openssl-xcframework",
      "kind" : "remoteSourceControl",
      "location" : "https://github.com/duckduckgo/OpenSSL-XCFramework",
      "state" : {
        "revision" : "b75ab2c0405860bb2616db71b9a456acb118c21a",
        "version" : "3.1.4000"
      }
    },
    {
      "identity" : "privacy-dashboard",
      "kind" : "remoteSourceControl",
      "location" : "https://github.com/duckduckgo/privacy-dashboard",
      "state" : {
        "revision" : "924a80e20e2465dcaf3dca32c9b6e9b9968222b9",
        "version" : "4.1.0"
      }
    },
    {
      "identity" : "punycodeswift",
      "kind" : "remoteSourceControl",
      "location" : "https://github.com/gumob/PunycodeSwift.git",
      "state" : {
        "revision" : "4356ec54e073741449640d3d50a1fd24fd1e1b8b",
        "version" : "2.1.0"
      }
    },
    {
      "identity" : "sparkle",
      "kind" : "remoteSourceControl",
      "location" : "https://github.com/sparkle-project/Sparkle.git",
      "state" : {
        "revision" : "0a4caaf7a81eea2cece651ef4b17331fa0634dff",
        "version" : "2.6.0"
      }
    },
    {
      "identity" : "swift-argument-parser",
      "kind" : "remoteSourceControl",
      "location" : "https://github.com/apple/swift-argument-parser.git",
      "state" : {
        "revision" : "0fbc8848e389af3bb55c182bc19ca9d5dc2f255b",
        "version" : "1.4.0"
      }
    },
    {
      "identity" : "swift-snapshot-testing",
      "kind" : "remoteSourceControl",
      "location" : "https://github.com/pointfreeco/swift-snapshot-testing",
      "state" : {
        "revision" : "5b0c434778f2c1a4c9b5ebdb8682b28e84dd69bd",
        "version" : "1.15.4"
      }
    },
    {
      "identity" : "swift-syntax",
      "kind" : "remoteSourceControl",
      "location" : "https://github.com/apple/swift-syntax",
      "state" : {
        "revision" : "64889f0c732f210a935a0ad7cda38f77f876262d",
        "version" : "509.1.1"
      }
    },
    {
      "identity" : "swifter",
      "kind" : "remoteSourceControl",
      "location" : "https://github.com/httpswift/swifter.git",
      "state" : {
        "revision" : "9483a5d459b45c3ffd059f7b55f9638e268632fd",
        "version" : "1.5.0"
      }
    },
    {
      "identity" : "sync_crypto",
      "kind" : "remoteSourceControl",
      "location" : "https://github.com/duckduckgo/sync_crypto",
      "state" : {
        "revision" : "2ab6ab6f0f96b259c14c2de3fc948935fc16ac78",
        "version" : "0.2.0"
      }
    },
    {
      "identity" : "trackerradarkit",
      "kind" : "remoteSourceControl",
      "location" : "https://github.com/duckduckgo/TrackerRadarKit",
      "state" : {
        "revision" : "1403e17eeeb8493b92fb9d11eb8c846bb9776581",
        "version" : "2.1.2"
      }
    },
    {
      "identity" : "wireguard-apple",
      "kind" : "remoteSourceControl",
      "location" : "https://github.com/duckduckgo/wireguard-apple",
      "state" : {
        "revision" : "13fd026384b1af11048451061cc1b21434990668",
        "version" : "1.1.3"
      }
    }
  ],
  "version" : 2
}<|MERGE_RESOLUTION|>--- conflicted
+++ resolved
@@ -32,13 +32,8 @@
       "kind" : "remoteSourceControl",
       "location" : "https://github.com/duckduckgo/BrowserServicesKit",
       "state" : {
-<<<<<<< HEAD
-        "branch" : "mgurgel/duckplayer-overlay-initial-setup",
-        "revision" : "410e03ac753fa224ca10fdbd031e0de0fa9b95c1"
-=======
         "revision" : "777e5ae1ab890d9ec22e069bc5dc0f0ada4b35af",
         "version" : "165.0.0"
->>>>>>> e581911a
       }
     },
     {
@@ -46,7 +41,8 @@
       "kind" : "remoteSourceControl",
       "location" : "https://github.com/duckduckgo/content-scope-scripts",
       "state" : {
-        "revision" : "1789742a000f0f0375f951b23dfa5cd5e0c289c4"
+        "revision" : "7ac68ae3bc052fa59adbc1ba8fd5cb5849a6bc99",
+        "version" : "5.25.0"
       }
     },
     {
