--- conflicted
+++ resolved
@@ -32,13 +32,8 @@
       "kind" : "remoteSourceControl",
       "location" : "https://github.com/duckduckgo/BrowserServicesKit",
       "state" : {
-<<<<<<< HEAD
         "branch" : "fcappelli/subscription_refactoring_2",
-        "revision" : "2fb70be3b1e98f535192101b44b8f2ffb8437d1d"
-=======
-        "revision" : "6568d48c381042275c1936c6301a5100dea1c278",
-        "version" : "145.0.0"
->>>>>>> eff4f1fb
+        "revision" : "c6ec025644e9ebf9c06a5477dc2859c6f0cc7ced"
       }
     },
     {
