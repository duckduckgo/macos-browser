--- conflicted
+++ resolved
@@ -32,13 +32,8 @@
       "kind" : "remoteSourceControl",
       "location" : "https://github.com/duckduckgo/BrowserServicesKit",
       "state" : {
-<<<<<<< HEAD
-        "branch" : "bunn/duckplayer/onboarding",
-        "revision" : "c48abdf0b25e15b60e583d1df02420bf7d7fc9a7"
-=======
         "revision" : "ce1b7228a38d2b18525590256051a012109cfee6",
         "version" : "188.1.0"
->>>>>>> 72449bfc
       }
     },
     {
@@ -46,8 +41,8 @@
       "kind" : "remoteSourceControl",
       "location" : "https://github.com/duckduckgo/content-scope-scripts",
       "state" : {
-        "branch" : "pr-releases/pr-1017",
-        "revision" : "908e66595c4d16448c9a30a610a871983fb6f921"
+        "revision" : "f97053d24c21ea301d4067adbbe0899ff940526a",
+        "version" : "6.7.0"
       }
     },
     {
