{
  "pins" : [
    {
      "identity" : "apple-toolbox",
      "kind" : "remoteSourceControl",
      "location" : "https://github.com/duckduckgo/apple-toolbox.git",
      "state" : {
        "revision" : "0c13c5f056805f2d403618ccc3bfb833c303c68d",
        "version" : "3.1.2"
      }
    },
    {
      "identity" : "barebonesbrowser",
      "kind" : "remoteSourceControl",
      "location" : "https://github.com/duckduckgo/BareBonesBrowser.git",
      "state" : {
        "revision" : "31e5bfedc3c2ca005640c4bf2b6959d69b0e18b9",
        "version" : "0.1.0"
      }
    },
    {
      "identity" : "bloom_cpp",
      "kind" : "remoteSourceControl",
      "location" : "https://github.com/duckduckgo/bloom_cpp.git",
      "state" : {
        "revision" : "8076199456290b61b4544bf2f4caf296759906a0",
        "version" : "3.0.0"
      }
    },
    {
      "identity" : "browserserviceskit",
      "kind" : "remoteSourceControl",
      "location" : "https://github.com/duckduckgo/BrowserServicesKit",
      "state" : {
<<<<<<< HEAD
        "branch" : "alex/malware-protection-pixels",
        "revision" : "6ebb657ff44df3ce17bcb93b3103946db470f52b"
=======
        "revision" : "e8f94cf597f4a447f86f39f461b736ac9ea280ce",
        "version" : "223.0.0"
>>>>>>> 57e13dfa
      }
    },
    {
      "identity" : "content-scope-scripts",
      "kind" : "remoteSourceControl",
      "location" : "https://github.com/duckduckgo/content-scope-scripts",
      "state" : {
        "revision" : "bc808eb735d9eb72d5c54cf2452b104b6a370e25",
        "version" : "6.43.0"
      }
    },
    {
      "identity" : "duckduckgo-autofill",
      "kind" : "remoteSourceControl",
      "location" : "https://github.com/duckduckgo/duckduckgo-autofill.git",
      "state" : {
        "revision" : "88982a3802ac504e2f1a118a73bfdf2d8f4a7735",
        "version" : "16.0.0"
      }
    },
    {
      "identity" : "grdb.swift",
      "kind" : "remoteSourceControl",
      "location" : "https://github.com/duckduckgo/GRDB.swift.git",
      "state" : {
        "revision" : "5b2f6a81099d26ae0f9e38788f51490cd6a4b202",
        "version" : "2.4.2"
      }
    },
    {
      "identity" : "gzipswift",
      "kind" : "remoteSourceControl",
      "location" : "https://github.com/1024jp/GzipSwift.git",
      "state" : {
        "revision" : "731037f6cc2be2ec01562f6597c1d0aa3fe6fd05",
        "version" : "6.0.1"
      }
    },
    {
      "identity" : "lottie-spm",
      "kind" : "remoteSourceControl",
      "location" : "https://github.com/airbnb/lottie-spm.git",
      "state" : {
        "revision" : "1d29eccc24cc8b75bff9f6804155112c0ffc9605",
        "version" : "4.4.3"
      }
    },
    {
      "identity" : "ohhttpstubs",
      "kind" : "remoteSourceControl",
      "location" : "https://github.com/AliSoftware/OHHTTPStubs.git",
      "state" : {
        "revision" : "12f19662426d0434d6c330c6974d53e2eb10ecd9",
        "version" : "9.1.0"
      }
    },
    {
      "identity" : "openssl-xcframework",
      "kind" : "remoteSourceControl",
      "location" : "https://github.com/duckduckgo/OpenSSL-XCFramework",
      "state" : {
        "revision" : "71d303cbfa150e1fac99ffc7b4f67aad9c7a5002",
        "version" : "3.1.5004"
      }
    },
    {
      "identity" : "privacy-dashboard",
      "kind" : "remoteSourceControl",
      "location" : "https://github.com/duckduckgo/privacy-dashboard",
      "state" : {
        "revision" : "2e2baf7d31c7d8e158a58bc1cb79498c1c727fd2",
        "version" : "7.5.0"
      }
    },
    {
      "identity" : "punycodeswift",
      "kind" : "remoteSourceControl",
      "location" : "https://github.com/gumob/PunycodeSwift.git",
      "state" : {
        "revision" : "30a462bdb4398ea835a3585472229e0d74b36ba5",
        "version" : "3.0.0"
      }
    },
    {
      "identity" : "sparkle",
      "kind" : "remoteSourceControl",
      "location" : "https://github.com/sparkle-project/Sparkle.git",
      "state" : {
        "revision" : "b456fd404954a9e13f55aa0c88cd5a40b8399638",
        "version" : "2.6.3"
      }
    },
    {
      "identity" : "swift-argument-parser",
      "kind" : "remoteSourceControl",
      "location" : "https://github.com/apple/swift-argument-parser.git",
      "state" : {
        "revision" : "0fbc8848e389af3bb55c182bc19ca9d5dc2f255b",
        "version" : "1.4.0"
      }
    },
    {
      "identity" : "swift-snapshot-testing",
      "kind" : "remoteSourceControl",
      "location" : "https://github.com/pointfreeco/swift-snapshot-testing",
      "state" : {
        "revision" : "5b0c434778f2c1a4c9b5ebdb8682b28e84dd69bd",
        "version" : "1.15.4"
      }
    },
    {
      "identity" : "swift-syntax",
      "kind" : "remoteSourceControl",
      "location" : "https://github.com/apple/swift-syntax",
      "state" : {
        "revision" : "64889f0c732f210a935a0ad7cda38f77f876262d",
        "version" : "509.1.1"
      }
    },
    {
      "identity" : "swifter",
      "kind" : "remoteSourceControl",
      "location" : "https://github.com/httpswift/swifter.git",
      "state" : {
        "revision" : "9483a5d459b45c3ffd059f7b55f9638e268632fd",
        "version" : "1.5.0"
      }
    },
    {
      "identity" : "sync_crypto",
      "kind" : "remoteSourceControl",
      "location" : "https://github.com/duckduckgo/sync_crypto",
      "state" : {
        "revision" : "0c8bf3c0e75591bc366407b9d7a73a9fcfc7736f",
        "version" : "0.3.0"
      }
    },
    {
      "identity" : "trackerradarkit",
      "kind" : "remoteSourceControl",
      "location" : "https://github.com/duckduckgo/TrackerRadarKit",
      "state" : {
        "revision" : "5de0a610a7927b638a5fd463a53032c9934a2c3b",
        "version" : "3.0.0"
      }
    },
    {
      "identity" : "wireguard-apple",
      "kind" : "remoteSourceControl",
      "location" : "https://github.com/duckduckgo/wireguard-apple",
      "state" : {
        "revision" : "13fd026384b1af11048451061cc1b21434990668",
        "version" : "1.1.3"
      }
    }
  ],
  "version" : 2
}<|MERGE_RESOLUTION|>--- conflicted
+++ resolved
@@ -32,13 +32,8 @@
       "kind" : "remoteSourceControl",
       "location" : "https://github.com/duckduckgo/BrowserServicesKit",
       "state" : {
-<<<<<<< HEAD
-        "branch" : "alex/malware-protection-pixels",
-        "revision" : "6ebb657ff44df3ce17bcb93b3103946db470f52b"
-=======
         "revision" : "e8f94cf597f4a447f86f39f461b736ac9ea280ce",
         "version" : "223.0.0"
->>>>>>> 57e13dfa
       }
     },
     {
