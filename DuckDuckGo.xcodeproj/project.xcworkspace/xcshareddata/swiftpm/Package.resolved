{
  "pins" : [
    {
      "identity" : "bloom_cpp",
      "kind" : "remoteSourceControl",
      "location" : "https://github.com/duckduckgo/bloom_cpp.git",
      "state" : {
        "revision" : "8076199456290b61b4544bf2f4caf296759906a0",
        "version" : "3.0.0"
      }
    },
    {
      "identity" : "browserserviceskit",
      "kind" : "remoteSourceControl",
      "location" : "https://github.com/duckduckgo/BrowserServicesKit",
      "state" : {
<<<<<<< HEAD
        "branch" : "dominik/sync-lists-merging",
        "revision" : "d6b974762f4dba7d07e4c2e7a42c946945b8d2e4"
=======
        "revision" : "7b35b4c604f1cf17b48aabf72526b15a2fdcc6ce",
        "version" : "88.0.0"
>>>>>>> 83401de3
      }
    },
    {
      "identity" : "content-scope-scripts",
      "kind" : "remoteSourceControl",
      "location" : "https://github.com/duckduckgo/content-scope-scripts",
      "state" : {
        "revision" : "b7ad9843e70cede0c2ca9c4260d970f62cb28156",
        "version" : "4.52.0"
      }
    },
    {
      "identity" : "duckduckgo-autofill",
      "kind" : "remoteSourceControl",
      "location" : "https://github.com/duckduckgo/duckduckgo-autofill.git",
      "state" : {
        "revision" : "93677cc02cfe650ce7f417246afd0e8e972cd83e",
        "version" : "10.0.0"
      }
    },
    {
      "identity" : "grdb.swift",
      "kind" : "remoteSourceControl",
      "location" : "https://github.com/duckduckgo/GRDB.swift.git",
      "state" : {
        "revision" : "77d9a83191a74e319a5cfa27b0e3145d15607573",
        "version" : "2.2.0"
      }
    },
    {
      "identity" : "lottie-ios",
      "kind" : "remoteSourceControl",
      "location" : "https://github.com/duckduckgo/lottie-ios.git",
      "state" : {
        "revision" : "abf5510e261c85ffddd29de0bca9b72592ea2bdd",
        "version" : "3.3.0"
      }
    },
    {
      "identity" : "ohhttpstubs",
      "kind" : "remoteSourceControl",
      "location" : "https://github.com/AliSoftware/OHHTTPStubs.git",
      "state" : {
        "revision" : "12f19662426d0434d6c330c6974d53e2eb10ecd9",
        "version" : "9.1.0"
      }
    },
    {
      "identity" : "openssl-xcframework",
      "kind" : "remoteSourceControl",
      "location" : "https://github.com/duckduckgo/OpenSSL-XCFramework",
      "state" : {
        "revision" : "bb7bfc010ef4d2e7913c343663b167e2a984ac79",
        "version" : "3.1.2000"
      }
    },
    {
      "identity" : "privacy-dashboard",
      "kind" : "remoteSourceControl",
      "location" : "https://github.com/duckduckgo/privacy-dashboard",
      "state" : {
        "revision" : "daa9708223b4b4318fb6448ca44801dfabcddc6f",
        "version" : "3.0.0"
      }
    },
    {
      "identity" : "punycodeswift",
      "kind" : "remoteSourceControl",
      "location" : "https://github.com/gumob/PunycodeSwift.git",
      "state" : {
        "revision" : "4356ec54e073741449640d3d50a1fd24fd1e1b8b",
        "version" : "2.1.0"
      }
    },
    {
      "identity" : "sparkle",
      "kind" : "remoteSourceControl",
      "location" : "https://github.com/sparkle-project/Sparkle.git",
      "state" : {
        "revision" : "1f07f4096e52f19b5e7abaa697b7fc592b7ff57c",
        "version" : "2.5.1"
      }
    },
    {
      "identity" : "swift-argument-parser",
      "kind" : "remoteSourceControl",
      "location" : "https://github.com/apple/swift-argument-parser",
      "state" : {
        "revision" : "6b2aa2748a7881eebb9f84fb10c01293e15b52ca",
        "version" : "0.5.0"
      }
    },
    {
      "identity" : "swifter",
      "kind" : "remoteSourceControl",
      "location" : "https://github.com/httpswift/swifter.git",
      "state" : {
        "revision" : "9483a5d459b45c3ffd059f7b55f9638e268632fd",
        "version" : "1.5.0"
      }
    },
    {
      "identity" : "sync_crypto",
      "kind" : "remoteSourceControl",
      "location" : "https://github.com/duckduckgo/sync_crypto",
      "state" : {
        "revision" : "2ab6ab6f0f96b259c14c2de3fc948935fc16ac78",
        "version" : "0.2.0"
      }
    },
    {
      "identity" : "trackerradarkit",
      "kind" : "remoteSourceControl",
      "location" : "https://github.com/duckduckgo/TrackerRadarKit.git",
      "state" : {
        "revision" : "4684440d03304e7638a2c8086895367e90987463",
        "version" : "1.2.1"
      }
    },
    {
      "identity" : "wireguard-apple",
      "kind" : "remoteSourceControl",
      "location" : "https://github.com/duckduckgo/wireguard-apple",
      "state" : {
        "revision" : "2d8172c11478ab11b0f5ad49bdb4f93f4b3d5e0d",
        "version" : "1.1.1"
      }
    }
  ],
  "version" : 2
}<|MERGE_RESOLUTION|>--- conflicted
+++ resolved
@@ -14,13 +14,8 @@
       "kind" : "remoteSourceControl",
       "location" : "https://github.com/duckduckgo/BrowserServicesKit",
       "state" : {
-<<<<<<< HEAD
         "branch" : "dominik/sync-lists-merging",
-        "revision" : "d6b974762f4dba7d07e4c2e7a42c946945b8d2e4"
-=======
-        "revision" : "7b35b4c604f1cf17b48aabf72526b15a2fdcc6ce",
-        "version" : "88.0.0"
->>>>>>> 83401de3
+        "revision" : "ebaf9ce0e382ff451ec599e80d855ae2317bbaee"
       }
     },
     {
