{
  "pins" : [
    {
      "identity" : "apple-toolbox",
      "kind" : "remoteSourceControl",
      "location" : "https://github.com/duckduckgo/apple-toolbox.git",
      "state" : {
        "revision" : "ab53ca41e9044a20eab7e53249526fadcf9acc9f",
        "version" : "3.1.1"
      }
    },
    {
      "identity" : "barebonesbrowser",
      "kind" : "remoteSourceControl",
      "location" : "https://github.com/duckduckgo/BareBonesBrowser.git",
      "state" : {
        "revision" : "31e5bfedc3c2ca005640c4bf2b6959d69b0e18b9",
        "version" : "0.1.0"
      }
    },
    {
      "identity" : "bloom_cpp",
      "kind" : "remoteSourceControl",
      "location" : "https://github.com/duckduckgo/bloom_cpp.git",
      "state" : {
        "revision" : "8076199456290b61b4544bf2f4caf296759906a0",
        "version" : "3.0.0"
      }
    },
    {
      "identity" : "browserserviceskit",
      "kind" : "remoteSourceControl",
      "location" : "https://github.com/duckduckgo/BrowserServicesKit",
      "state" : {
<<<<<<< HEAD
        "branch" : "mgurgel/duckplayer-overlay-initial-setup",
        "revision" : "c713e04d759f6b4b298839723e22f55461e714a8"
=======
        "revision" : "0746af01b77d39a1e037bea93b46591534a13b5c",
        "version" : "167.0.1"
>>>>>>> 65ce1cfe
      }
    },
    {
      "identity" : "content-scope-scripts",
      "kind" : "remoteSourceControl",
      "location" : "https://github.com/duckduckgo/content-scope-scripts",
      "state" : {
        "revision" : "1789742a000f0f0375f951b23dfa5cd5e0c289c4"
      }
    },
    {
      "identity" : "duckduckgo-autofill",
      "kind" : "remoteSourceControl",
      "location" : "https://github.com/duckduckgo/duckduckgo-autofill.git",
      "state" : {
        "revision" : "2b81745565db09eee8c1cd44d38eefa1011a9f0a",
        "version" : "12.0.1"
      }
    },
    {
      "identity" : "grdb.swift",
      "kind" : "remoteSourceControl",
      "location" : "https://github.com/duckduckgo/GRDB.swift.git",
      "state" : {
        "revision" : "9f049d7b97b1e68ffd86744b500660d34a9e79b8",
        "version" : "2.3.0"
      }
    },
    {
      "identity" : "gzipswift",
      "kind" : "remoteSourceControl",
      "location" : "https://github.com/1024jp/GzipSwift.git",
      "state" : {
        "revision" : "731037f6cc2be2ec01562f6597c1d0aa3fe6fd05",
        "version" : "6.0.1"
      }
    },
    {
      "identity" : "lottie-spm",
      "kind" : "remoteSourceControl",
      "location" : "https://github.com/airbnb/lottie-spm",
      "state" : {
        "revision" : "1d29eccc24cc8b75bff9f6804155112c0ffc9605",
        "version" : "4.4.3"
      }
    },
    {
      "identity" : "ohhttpstubs",
      "kind" : "remoteSourceControl",
      "location" : "https://github.com/AliSoftware/OHHTTPStubs.git",
      "state" : {
        "revision" : "12f19662426d0434d6c330c6974d53e2eb10ecd9",
        "version" : "9.1.0"
      }
    },
    {
      "identity" : "openssl-xcframework",
      "kind" : "remoteSourceControl",
      "location" : "https://github.com/duckduckgo/OpenSSL-XCFramework",
      "state" : {
        "revision" : "b75ab2c0405860bb2616db71b9a456acb118c21a",
        "version" : "3.1.4000"
      }
    },
    {
      "identity" : "privacy-dashboard",
      "kind" : "remoteSourceControl",
      "location" : "https://github.com/duckduckgo/privacy-dashboard",
      "state" : {
        "revision" : "348594efe2cd40ef156e915c272d02ec22f1903f",
        "version" : "4.2.0"
      }
    },
    {
      "identity" : "punycodeswift",
      "kind" : "remoteSourceControl",
      "location" : "https://github.com/gumob/PunycodeSwift.git",
      "state" : {
        "revision" : "4356ec54e073741449640d3d50a1fd24fd1e1b8b",
        "version" : "2.1.0"
      }
    },
    {
      "identity" : "sparkle",
      "kind" : "remoteSourceControl",
      "location" : "https://github.com/sparkle-project/Sparkle.git",
      "state" : {
        "revision" : "b456fd404954a9e13f55aa0c88cd5a40b8399638",
        "version" : "2.6.3"
      }
    },
    {
      "identity" : "swift-argument-parser",
      "kind" : "remoteSourceControl",
      "location" : "https://github.com/apple/swift-argument-parser.git",
      "state" : {
        "revision" : "0fbc8848e389af3bb55c182bc19ca9d5dc2f255b",
        "version" : "1.4.0"
      }
    },
    {
      "identity" : "swift-snapshot-testing",
      "kind" : "remoteSourceControl",
      "location" : "https://github.com/pointfreeco/swift-snapshot-testing",
      "state" : {
        "revision" : "5b0c434778f2c1a4c9b5ebdb8682b28e84dd69bd",
        "version" : "1.15.4"
      }
    },
    {
      "identity" : "swift-syntax",
      "kind" : "remoteSourceControl",
      "location" : "https://github.com/apple/swift-syntax",
      "state" : {
        "revision" : "64889f0c732f210a935a0ad7cda38f77f876262d",
        "version" : "509.1.1"
      }
    },
    {
      "identity" : "swifter",
      "kind" : "remoteSourceControl",
      "location" : "https://github.com/httpswift/swifter.git",
      "state" : {
        "revision" : "9483a5d459b45c3ffd059f7b55f9638e268632fd",
        "version" : "1.5.0"
      }
    },
    {
      "identity" : "sync_crypto",
      "kind" : "remoteSourceControl",
      "location" : "https://github.com/duckduckgo/sync_crypto",
      "state" : {
        "revision" : "2ab6ab6f0f96b259c14c2de3fc948935fc16ac78",
        "version" : "0.2.0"
      }
    },
    {
      "identity" : "trackerradarkit",
      "kind" : "remoteSourceControl",
      "location" : "https://github.com/duckduckgo/TrackerRadarKit",
      "state" : {
        "revision" : "1403e17eeeb8493b92fb9d11eb8c846bb9776581",
        "version" : "2.1.2"
      }
    },
    {
      "identity" : "wireguard-apple",
      "kind" : "remoteSourceControl",
      "location" : "https://github.com/duckduckgo/wireguard-apple",
      "state" : {
        "revision" : "13fd026384b1af11048451061cc1b21434990668",
        "version" : "1.1.3"
      }
    }
  ],
  "version" : 2
}<|MERGE_RESOLUTION|>--- conflicted
+++ resolved
@@ -32,13 +32,8 @@
       "kind" : "remoteSourceControl",
       "location" : "https://github.com/duckduckgo/BrowserServicesKit",
       "state" : {
-<<<<<<< HEAD
-        "branch" : "mgurgel/duckplayer-overlay-initial-setup",
-        "revision" : "c713e04d759f6b4b298839723e22f55461e714a8"
-=======
         "revision" : "0746af01b77d39a1e037bea93b46591534a13b5c",
         "version" : "167.0.1"
->>>>>>> 65ce1cfe
       }
     },
     {
