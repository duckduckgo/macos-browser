--- conflicted
+++ resolved
@@ -14,13 +14,8 @@
       "kind" : "remoteSourceControl",
       "location" : "https://github.com/duckduckgo/BrowserServicesKit",
       "state" : {
-<<<<<<< HEAD
         "branch" : "anh/netp-active-new-pixels",
         "revision" : "6a8d311702ea112fc488da7655984c1d0a524d37"
-=======
-        "revision" : "8e77b5a057d6f941a16218b27289554b60d44772",
-        "version" : "87.2.0"
->>>>>>> ff0fb8ec
       }
     },
     {
