--- conflicted
+++ resolved
@@ -32,12 +32,7 @@
       "kind" : "remoteSourceControl",
       "location" : "https://github.com/duckduckgo/BrowserServicesKit",
       "state" : {
-<<<<<<< HEAD
-        "revision" : "86ddb4c779ce064d4a15abd5709b279ff08b2bc1"
-=======
-        "revision" : "14594b6f3f3ddbea65be2818298e2e79305d8a26",
-        "version" : "204.0.0"
->>>>>>> a2f27699
+        "revision" : "a304582ba0fcfd3ee31e99221aac16f1a58a2912"
       }
     },
     {
@@ -79,7 +74,7 @@
     {
       "identity" : "lottie-spm",
       "kind" : "remoteSourceControl",
-      "location" : "https://github.com/airbnb/lottie-spm",
+      "location" : "https://github.com/airbnb/lottie-spm.git",
       "state" : {
         "revision" : "1d29eccc24cc8b75bff9f6804155112c0ffc9605",
         "version" : "4.4.3"
