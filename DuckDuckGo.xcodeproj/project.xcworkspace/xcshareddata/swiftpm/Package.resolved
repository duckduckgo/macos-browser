--- conflicted
+++ resolved
@@ -14,12 +14,7 @@
       "kind" : "remoteSourceControl",
       "location" : "https://github.com/duckduckgo/BrowserServicesKit",
       "state" : {
-<<<<<<< HEAD
         "revision" : "6173444ae81216f0ca1f6c9b997365e596db4b63"
-=======
-        "revision" : "c871e62fd8d07f9e3136948614003fbe7e582963",
-        "version" : "91.0.2"
->>>>>>> f697ac24
       }
     },
     {
