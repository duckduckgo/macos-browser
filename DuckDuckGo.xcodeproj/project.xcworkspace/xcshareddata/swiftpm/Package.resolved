{
  "pins" : [
    {
      "identity" : "apple-toolbox",
      "kind" : "remoteSourceControl",
      "location" : "https://github.com/duckduckgo/apple-toolbox.git",
      "state" : {
        "revision" : "0c13c5f056805f2d403618ccc3bfb833c303c68d",
        "version" : "3.1.2"
      }
    },
    {
      "identity" : "barebonesbrowser",
      "kind" : "remoteSourceControl",
      "location" : "https://github.com/duckduckgo/BareBonesBrowser.git",
      "state" : {
        "revision" : "31e5bfedc3c2ca005640c4bf2b6959d69b0e18b9",
        "version" : "0.1.0"
      }
    },
    {
      "identity" : "bloom_cpp",
      "kind" : "remoteSourceControl",
      "location" : "https://github.com/duckduckgo/bloom_cpp.git",
      "state" : {
        "revision" : "8076199456290b61b4544bf2f4caf296759906a0",
        "version" : "3.0.0"
      }
    },
    {
      "identity" : "browserserviceskit",
      "kind" : "remoteSourceControl",
      "location" : "https://github.com/duckduckgo/BrowserServicesKit",
      "state" : {
<<<<<<< HEAD
        "branch" : "sam/vpn-clean-up",
        "revision" : "6fe4744a917154ca05e03308e0c44d0049cd3e54"
=======
        "revision" : "14594b6f3f3ddbea65be2818298e2e79305d8a26",
        "version" : "204.0.0"
>>>>>>> b5d8e523
      }
    },
    {
      "identity" : "content-scope-scripts",
      "kind" : "remoteSourceControl",
      "location" : "https://github.com/duckduckgo/content-scope-scripts",
      "state" : {
        "revision" : "6cab7bdb584653a5dc007cc1ae827ec41c5a91bc",
        "version" : "6.29.0"
      }
    },
    {
      "identity" : "duckduckgo-autofill",
      "kind" : "remoteSourceControl",
      "location" : "https://github.com/duckduckgo/duckduckgo-autofill.git",
      "state" : {
        "revision" : "c992041d16ec10d790e6204dce9abf9966d1363c",
        "version" : "15.1.0"
      }
    },
    {
      "identity" : "grdb.swift",
      "kind" : "remoteSourceControl",
      "location" : "https://github.com/duckduckgo/GRDB.swift.git",
      "state" : {
        "revision" : "4225b85c9a0c50544e413a1ea1e502c802b44b35",
        "version" : "2.4.0"
      }
    },
    {
      "identity" : "gzipswift",
      "kind" : "remoteSourceControl",
      "location" : "https://github.com/1024jp/GzipSwift.git",
      "state" : {
        "revision" : "731037f6cc2be2ec01562f6597c1d0aa3fe6fd05",
        "version" : "6.0.1"
      }
    },
    {
      "identity" : "lottie-spm",
      "kind" : "remoteSourceControl",
      "location" : "https://github.com/airbnb/lottie-spm",
      "state" : {
        "revision" : "1d29eccc24cc8b75bff9f6804155112c0ffc9605",
        "version" : "4.4.3"
      }
    },
    {
      "identity" : "ohhttpstubs",
      "kind" : "remoteSourceControl",
      "location" : "https://github.com/AliSoftware/OHHTTPStubs.git",
      "state" : {
        "revision" : "12f19662426d0434d6c330c6974d53e2eb10ecd9",
        "version" : "9.1.0"
      }
    },
    {
      "identity" : "openssl-xcframework",
      "kind" : "remoteSourceControl",
      "location" : "https://github.com/duckduckgo/OpenSSL-XCFramework",
      "state" : {
        "revision" : "71d303cbfa150e1fac99ffc7b4f67aad9c7a5002",
        "version" : "3.1.5004"
      }
    },
    {
      "identity" : "privacy-dashboard",
      "kind" : "remoteSourceControl",
      "location" : "https://github.com/duckduckgo/privacy-dashboard",
      "state" : {
        "revision" : "53fd1a0f8d91fcf475d9220f810141007300dffd",
        "version" : "7.1.1"
      }
    },
    {
      "identity" : "punycodeswift",
      "kind" : "remoteSourceControl",
      "location" : "https://github.com/gumob/PunycodeSwift.git",
      "state" : {
        "revision" : "30a462bdb4398ea835a3585472229e0d74b36ba5",
        "version" : "3.0.0"
      }
    },
    {
      "identity" : "sparkle",
      "kind" : "remoteSourceControl",
      "location" : "https://github.com/sparkle-project/Sparkle.git",
      "state" : {
        "revision" : "b456fd404954a9e13f55aa0c88cd5a40b8399638",
        "version" : "2.6.3"
      }
    },
    {
      "identity" : "swift-argument-parser",
      "kind" : "remoteSourceControl",
      "location" : "https://github.com/apple/swift-argument-parser.git",
      "state" : {
        "revision" : "0fbc8848e389af3bb55c182bc19ca9d5dc2f255b",
        "version" : "1.4.0"
      }
    },
    {
      "identity" : "swift-snapshot-testing",
      "kind" : "remoteSourceControl",
      "location" : "https://github.com/pointfreeco/swift-snapshot-testing",
      "state" : {
        "revision" : "5b0c434778f2c1a4c9b5ebdb8682b28e84dd69bd",
        "version" : "1.15.4"
      }
    },
    {
      "identity" : "swift-syntax",
      "kind" : "remoteSourceControl",
      "location" : "https://github.com/apple/swift-syntax",
      "state" : {
        "revision" : "64889f0c732f210a935a0ad7cda38f77f876262d",
        "version" : "509.1.1"
      }
    },
    {
      "identity" : "swifter",
      "kind" : "remoteSourceControl",
      "location" : "https://github.com/httpswift/swifter.git",
      "state" : {
        "revision" : "9483a5d459b45c3ffd059f7b55f9638e268632fd",
        "version" : "1.5.0"
      }
    },
    {
      "identity" : "sync_crypto",
      "kind" : "remoteSourceControl",
      "location" : "https://github.com/duckduckgo/sync_crypto",
      "state" : {
        "revision" : "0c8bf3c0e75591bc366407b9d7a73a9fcfc7736f",
        "version" : "0.3.0"
      }
    },
    {
      "identity" : "trackerradarkit",
      "kind" : "remoteSourceControl",
      "location" : "https://github.com/duckduckgo/TrackerRadarKit",
      "state" : {
        "revision" : "5de0a610a7927b638a5fd463a53032c9934a2c3b",
        "version" : "3.0.0"
      }
    },
    {
      "identity" : "wireguard-apple",
      "kind" : "remoteSourceControl",
      "location" : "https://github.com/duckduckgo/wireguard-apple",
      "state" : {
        "revision" : "13fd026384b1af11048451061cc1b21434990668",
        "version" : "1.1.3"
      }
    }
  ],
  "version" : 2
}<|MERGE_RESOLUTION|>--- conflicted
+++ resolved
@@ -32,13 +32,8 @@
       "kind" : "remoteSourceControl",
       "location" : "https://github.com/duckduckgo/BrowserServicesKit",
       "state" : {
-<<<<<<< HEAD
-        "branch" : "sam/vpn-clean-up",
-        "revision" : "6fe4744a917154ca05e03308e0c44d0049cd3e54"
-=======
         "revision" : "14594b6f3f3ddbea65be2818298e2e79305d8a26",
         "version" : "204.0.0"
->>>>>>> b5d8e523
       }
     },
     {
