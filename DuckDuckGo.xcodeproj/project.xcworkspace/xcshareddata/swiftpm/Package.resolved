--- conflicted
+++ resolved
@@ -32,12 +32,8 @@
       "kind" : "remoteSourceControl",
       "location" : "https://github.com/duckduckgo/BrowserServicesKit",
       "state" : {
-<<<<<<< HEAD
-        "revision" : "985aca87fa862e753e26003c288c200e1676038f"
-=======
         "revision" : "423ff3aaa526abd0e7d658ed88e48209b015e86b",
         "version" : "227.2.0"
->>>>>>> c6761d5c
       }
     },
     {
