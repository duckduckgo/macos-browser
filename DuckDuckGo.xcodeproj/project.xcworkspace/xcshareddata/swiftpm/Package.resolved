--- conflicted
+++ resolved
@@ -32,13 +32,8 @@
       "kind" : "remoteSourceControl",
       "location" : "https://github.com/duckduckgo/BrowserServicesKit",
       "state" : {
-<<<<<<< HEAD
-        "branch" : "sam/reduce-vpn-manager-instances",
-        "revision" : "bc7c9637fe9491158a8c8a6ac6183a0e20593431"
-=======
         "revision" : "16686ec1d3a8641b47c55d5271e29c7dbe4c9e73",
         "version" : "173.0.0"
->>>>>>> fa767fcf
       }
     },
     {
