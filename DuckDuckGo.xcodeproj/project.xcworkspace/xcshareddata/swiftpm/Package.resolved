{
  "pins" : [
    {
      "identity" : "bloom_cpp",
      "kind" : "remoteSourceControl",
      "location" : "https://github.com/duckduckgo/bloom_cpp.git",
      "state" : {
        "revision" : "8076199456290b61b4544bf2f4caf296759906a0",
        "version" : "3.0.0"
      }
    },
    {
      "identity" : "browserserviceskit",
      "kind" : "remoteSourceControl",
      "location" : "https://github.com/duckduckgo/BrowserServicesKit",
      "state" : {
<<<<<<< HEAD
        "branch" : "dominik/favicons-fetcher-cancellation-error",
        "revision" : "268880a4383a9b461fdf257a1ec6b4deb822f6d2"
=======
        "revision" : "93fa38a7412fd665ed2f72df0fd26f69e61c9fe1",
        "version" : "102.0.1"
>>>>>>> a7bc5207
      }
    },
    {
      "identity" : "content-scope-scripts",
      "kind" : "remoteSourceControl",
      "location" : "https://github.com/duckduckgo/content-scope-scripts",
      "state" : {
        "revision" : "0b68b0d404d8d4f32296cd84fa160b18b0aeaf44",
        "version" : "4.59.1"
      }
    },
    {
      "identity" : "duckduckgo-autofill",
      "kind" : "remoteSourceControl",
      "location" : "https://github.com/duckduckgo/duckduckgo-autofill.git",
      "state" : {
        "revision" : "b972bc0ab6ee1d57a0a18a197dcc31e40ae6ac57",
        "version" : "10.0.3"
      }
    },
    {
      "identity" : "grdb.swift",
      "kind" : "remoteSourceControl",
      "location" : "https://github.com/duckduckgo/GRDB.swift.git",
      "state" : {
        "revision" : "9f049d7b97b1e68ffd86744b500660d34a9e79b8",
        "version" : "2.3.0"
      }
    },
    {
      "identity" : "lottie-ios",
      "kind" : "remoteSourceControl",
      "location" : "https://github.com/duckduckgo/lottie-ios.git",
      "state" : {
        "revision" : "abf5510e261c85ffddd29de0bca9b72592ea2bdd",
        "version" : "3.3.0"
      }
    },
    {
      "identity" : "ohhttpstubs",
      "kind" : "remoteSourceControl",
      "location" : "https://github.com/AliSoftware/OHHTTPStubs.git",
      "state" : {
        "revision" : "12f19662426d0434d6c330c6974d53e2eb10ecd9",
        "version" : "9.1.0"
      }
    },
    {
      "identity" : "openssl-xcframework",
      "kind" : "remoteSourceControl",
      "location" : "https://github.com/duckduckgo/OpenSSL-XCFramework",
      "state" : {
        "revision" : "bb7bfc010ef4d2e7913c343663b167e2a984ac79",
        "version" : "3.1.2000"
      }
    },
    {
      "identity" : "privacy-dashboard",
      "kind" : "remoteSourceControl",
      "location" : "https://github.com/duckduckgo/privacy-dashboard",
      "state" : {
        "revision" : "38336a574e13090764ba09a6b877d15ee514e371",
        "version" : "3.1.1"
      }
    },
    {
      "identity" : "punycodeswift",
      "kind" : "remoteSourceControl",
      "location" : "https://github.com/gumob/PunycodeSwift.git",
      "state" : {
        "revision" : "4356ec54e073741449640d3d50a1fd24fd1e1b8b",
        "version" : "2.1.0"
      }
    },
    {
      "identity" : "sparkle",
      "kind" : "remoteSourceControl",
      "location" : "https://github.com/sparkle-project/Sparkle.git",
      "state" : {
        "revision" : "1f07f4096e52f19b5e7abaa697b7fc592b7ff57c",
        "version" : "2.5.1"
      }
    },
    {
      "identity" : "swift-argument-parser",
      "kind" : "remoteSourceControl",
      "location" : "https://github.com/apple/swift-argument-parser",
      "state" : {
        "revision" : "c8ed701b513cf5177118a175d85fbbbcd707ab41",
        "version" : "1.3.0"
      }
    },
    {
      "identity" : "swift-snapshot-testing",
      "kind" : "remoteSourceControl",
      "location" : "https://github.com/pointfreeco/swift-snapshot-testing",
      "state" : {
        "revision" : "59b663f68e69f27a87b45de48cb63264b8194605",
        "version" : "1.15.1"
      }
    },
    {
      "identity" : "swift-syntax",
      "kind" : "remoteSourceControl",
      "location" : "https://github.com/apple/swift-syntax.git",
      "state" : {
        "revision" : "6ad4ea24b01559dde0773e3d091f1b9e36175036",
        "version" : "509.0.2"
      }
    },
    {
      "identity" : "swifter",
      "kind" : "remoteSourceControl",
      "location" : "https://github.com/httpswift/swifter.git",
      "state" : {
        "revision" : "9483a5d459b45c3ffd059f7b55f9638e268632fd",
        "version" : "1.5.0"
      }
    },
    {
      "identity" : "sync_crypto",
      "kind" : "remoteSourceControl",
      "location" : "https://github.com/duckduckgo/sync_crypto",
      "state" : {
        "revision" : "2ab6ab6f0f96b259c14c2de3fc948935fc16ac78",
        "version" : "0.2.0"
      }
    },
    {
      "identity" : "trackerradarkit",
      "kind" : "remoteSourceControl",
      "location" : "https://github.com/duckduckgo/TrackerRadarKit.git",
      "state" : {
        "revision" : "a6b7ba151d9dc6684484f3785293875ec01cc1ff",
        "version" : "1.2.2"
      }
    },
    {
      "identity" : "wireguard-apple",
      "kind" : "remoteSourceControl",
      "location" : "https://github.com/duckduckgo/wireguard-apple",
      "state" : {
        "revision" : "2d8172c11478ab11b0f5ad49bdb4f93f4b3d5e0d",
        "version" : "1.1.1"
      }
    }
  ],
  "version" : 2
}<|MERGE_RESOLUTION|>--- conflicted
+++ resolved
@@ -14,13 +14,8 @@
       "kind" : "remoteSourceControl",
       "location" : "https://github.com/duckduckgo/BrowserServicesKit",
       "state" : {
-<<<<<<< HEAD
-        "branch" : "dominik/favicons-fetcher-cancellation-error",
-        "revision" : "268880a4383a9b461fdf257a1ec6b4deb822f6d2"
-=======
-        "revision" : "93fa38a7412fd665ed2f72df0fd26f69e61c9fe1",
-        "version" : "102.0.1"
->>>>>>> a7bc5207
+        "revision" : "072df96b846e3350b23ab32a61b6c1a0983b5e85",
+        "version" : "102.0.2"
       }
     },
     {
