--- conflicted
+++ resolved
@@ -32,13 +32,8 @@
       "kind" : "remoteSourceControl",
       "location" : "https://github.com/duckduckgo/BrowserServicesKit",
       "state" : {
-<<<<<<< HEAD
-        "branch" : "fcappelli/subscription_refactoring_4",
-        "revision" : "a26cf4e926f7bd44f62075b6c6af5a11a526c503"
-=======
         "revision" : "70ea98c091350a5dde9d6e5d6b05f064e5a36ec0",
         "version" : "160.0.0"
->>>>>>> 948f8b41
       }
     },
     {
