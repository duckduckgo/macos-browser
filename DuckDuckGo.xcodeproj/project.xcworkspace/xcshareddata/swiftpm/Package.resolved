--- conflicted
+++ resolved
@@ -24,13 +24,8 @@
         "repositoryURL": "https://github.com/airbnb/lottie-ios",
         "state": {
           "branch": null,
-<<<<<<< HEAD
-          "revision": "f4d701070f9743b9ef7b9ac42d386d1ef98b842f",
-          "version": null
-=======
           "revision": "4a6058cbbdfe4f74aeae92c8bd51ad3b0de2a1ee",
           "version": "3.3.0"
->>>>>>> 45703647
         }
       },
       {
@@ -68,6 +63,15 @@
           "revision": "6b2aa2748a7881eebb9f84fb10c01293e15b52ca",
           "version": "0.5.0"
         }
+      },
+      {
+        "package": "TrackerRadarKit",
+        "repositoryURL": "https://github.com/duckduckgo/TrackerRadarKit.git",
+        "state": {
+          "branch": null,
+          "revision": "5f4caf35b8418700a48c64c7c61eb43308c8dacc",
+          "version": "1.0.3"
+        }
       }
     ]
   },
