--- conflicted
+++ resolved
@@ -122,13 +122,8 @@
       "kind" : "remoteSourceControl",
       "location" : "https://github.com/apple/swift-syntax.git",
       "state" : {
-<<<<<<< HEAD
-        "revision" : "43c802fb7f96e090dde015344a94b5e85779eff1",
-        "version" : "509.1.0"
-=======
         "revision" : "64889f0c732f210a935a0ad7cda38f77f876262d",
         "version" : "509.1.1"
->>>>>>> 20a19e91
       }
     },
     {
