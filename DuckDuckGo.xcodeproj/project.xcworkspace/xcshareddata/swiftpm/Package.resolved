--- conflicted
+++ resolved
@@ -32,12 +32,7 @@
       "kind" : "remoteSourceControl",
       "location" : "https://github.com/duckduckgo/BrowserServicesKit",
       "state" : {
-<<<<<<< HEAD
-        "revision" : "84d55d12a70e3e2e1b7c8e539eba5c870a80aa07"
-=======
-        "revision" : "b55c174793e630d6ec4e0ef471f32a557697cc21",
-        "version" : "193.1.0"
->>>>>>> 439f6fee
+        "revision" : "74b9b87fc7d2b7d1ee3e163df043621b9b7e914f"
       }
     },
     {
