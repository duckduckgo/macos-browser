--- conflicted
+++ resolved
@@ -1,8 +1,6 @@
 {
   "pins" : [
     {
-<<<<<<< HEAD
-=======
       "identity" : "bloom_cpp",
       "kind" : "remoteSourceControl",
       "location" : "https://github.com/duckduckgo/bloom_cpp.git",
@@ -21,7 +19,6 @@
       }
     },
     {
->>>>>>> 96d6a0a5
       "identity" : "content-scope-scripts",
       "kind" : "remoteSourceControl",
       "location" : "https://github.com/duckduckgo/content-scope-scripts",
@@ -35,8 +32,8 @@
       "kind" : "remoteSourceControl",
       "location" : "https://github.com/duckduckgo/duckduckgo-autofill.git",
       "state" : {
-        "branch" : "shane/email-protection-saving",
-        "revision" : "c1c18ca7589f61a092ff4b0cee45f1b82b0f1479"
+        "revision" : "44cd844b6bb5d8ccfefbd6e025817d800c26ad76",
+        "version" : "7.2.0"
       }
     },
     {
