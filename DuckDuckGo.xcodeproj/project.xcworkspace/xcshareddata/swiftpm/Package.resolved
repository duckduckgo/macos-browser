{
  "pins" : [
    {
      "identity" : "apple-toolbox",
      "kind" : "remoteSourceControl",
      "location" : "https://github.com/duckduckgo/apple-toolbox.git",
      "state" : {
        "revision" : "ab53ca41e9044a20eab7e53249526fadcf9acc9f",
        "version" : "3.1.1"
      }
    },
    {
      "identity" : "barebonesbrowser",
      "kind" : "remoteSourceControl",
      "location" : "https://github.com/duckduckgo/BareBonesBrowser.git",
      "state" : {
        "revision" : "31e5bfedc3c2ca005640c4bf2b6959d69b0e18b9",
        "version" : "0.1.0"
      }
    },
    {
      "identity" : "bloom_cpp",
      "kind" : "remoteSourceControl",
      "location" : "https://github.com/duckduckgo/bloom_cpp.git",
      "state" : {
        "revision" : "8076199456290b61b4544bf2f4caf296759906a0",
        "version" : "3.0.0"
      }
    },
    {
      "identity" : "browserserviceskit",
      "kind" : "remoteSourceControl",
      "location" : "https://github.com/duckduckgo/BrowserServicesKit",
      "state" : {
<<<<<<< HEAD
        "branch" : "sam/rmf-survey-updates",
        "revision" : "b080d80b2615fbd0c8e146a2d4ba3b10a0e9e325"
=======
        "revision" : "e1e436422bc167933baa0f90838958f2ac7119f3",
        "version" : "146.2.0"
>>>>>>> 22905cde
      }
    },
    {
      "identity" : "content-scope-scripts",
      "kind" : "remoteSourceControl",
      "location" : "https://github.com/duckduckgo/content-scope-scripts",
      "state" : {
        "revision" : "fa861c4eccb21d235e34070b208b78bdc32ece08",
        "version" : "5.17.0"
      }
    },
    {
      "identity" : "duckduckgo-autofill",
      "kind" : "remoteSourceControl",
      "location" : "https://github.com/duckduckgo/duckduckgo-autofill.git",
      "state" : {
        "revision" : "10aeff1ec7f533d1705233a9b14f9393a699b1c0",
        "version" : "11.0.2"
      }
    },
    {
      "identity" : "grdb.swift",
      "kind" : "remoteSourceControl",
      "location" : "https://github.com/duckduckgo/GRDB.swift.git",
      "state" : {
        "revision" : "9f049d7b97b1e68ffd86744b500660d34a9e79b8",
        "version" : "2.3.0"
      }
    },
    {
      "identity" : "gzipswift",
      "kind" : "remoteSourceControl",
      "location" : "https://github.com/1024jp/GzipSwift.git",
      "state" : {
        "revision" : "731037f6cc2be2ec01562f6597c1d0aa3fe6fd05",
        "version" : "6.0.1"
      }
    },
    {
      "identity" : "lottie-spm",
      "kind" : "remoteSourceControl",
      "location" : "https://github.com/airbnb/lottie-spm.git",
      "state" : {
        "revision" : "3bd43e12d6fb54654366a61f7cfaca787318b8ce",
        "version" : "4.4.1"
      }
    },
    {
      "identity" : "ohhttpstubs",
      "kind" : "remoteSourceControl",
      "location" : "https://github.com/AliSoftware/OHHTTPStubs.git",
      "state" : {
        "revision" : "12f19662426d0434d6c330c6974d53e2eb10ecd9",
        "version" : "9.1.0"
      }
    },
    {
      "identity" : "openssl-xcframework",
      "kind" : "remoteSourceControl",
      "location" : "https://github.com/duckduckgo/OpenSSL-XCFramework",
      "state" : {
        "revision" : "b75ab2c0405860bb2616db71b9a456acb118c21a",
        "version" : "3.1.4000"
      }
    },
    {
      "identity" : "privacy-dashboard",
      "kind" : "remoteSourceControl",
      "location" : "https://github.com/duckduckgo/privacy-dashboard",
      "state" : {
        "revision" : "25b8903191a40b21b09525085fe325ae3386092e",
        "version" : "3.6.0"
      }
    },
    {
      "identity" : "punycodeswift",
      "kind" : "remoteSourceControl",
      "location" : "https://github.com/gumob/PunycodeSwift.git",
      "state" : {
        "revision" : "4356ec54e073741449640d3d50a1fd24fd1e1b8b",
        "version" : "2.1.0"
      }
    },
    {
      "identity" : "sparkle",
      "kind" : "remoteSourceControl",
      "location" : "https://github.com/sparkle-project/Sparkle.git",
      "state" : {
        "revision" : "0a4caaf7a81eea2cece651ef4b17331fa0634dff",
        "version" : "2.6.0"
      }
    },
    {
      "identity" : "swift-argument-parser",
      "kind" : "remoteSourceControl",
      "location" : "https://github.com/apple/swift-argument-parser.git",
      "state" : {
        "revision" : "0fbc8848e389af3bb55c182bc19ca9d5dc2f255b",
        "version" : "1.4.0"
      }
    },
    {
      "identity" : "swift-snapshot-testing",
      "kind" : "remoteSourceControl",
      "location" : "https://github.com/pointfreeco/swift-snapshot-testing",
      "state" : {
        "revision" : "5b0c434778f2c1a4c9b5ebdb8682b28e84dd69bd",
        "version" : "1.15.4"
      }
    },
    {
      "identity" : "swift-syntax",
      "kind" : "remoteSourceControl",
      "location" : "https://github.com/apple/swift-syntax",
      "state" : {
        "revision" : "64889f0c732f210a935a0ad7cda38f77f876262d",
        "version" : "509.1.1"
      }
    },
    {
      "identity" : "swifter",
      "kind" : "remoteSourceControl",
      "location" : "https://github.com/httpswift/swifter.git",
      "state" : {
        "revision" : "9483a5d459b45c3ffd059f7b55f9638e268632fd",
        "version" : "1.5.0"
      }
    },
    {
      "identity" : "sync_crypto",
      "kind" : "remoteSourceControl",
      "location" : "https://github.com/duckduckgo/sync_crypto",
      "state" : {
        "revision" : "2ab6ab6f0f96b259c14c2de3fc948935fc16ac78",
        "version" : "0.2.0"
      }
    },
    {
      "identity" : "trackerradarkit",
      "kind" : "remoteSourceControl",
      "location" : "https://github.com/duckduckgo/TrackerRadarKit",
      "state" : {
        "revision" : "c01e6a59d000356b58ec77053e0a99d538be56a5",
        "version" : "2.1.1"
      }
    },
    {
      "identity" : "wireguard-apple",
      "kind" : "remoteSourceControl",
      "location" : "https://github.com/duckduckgo/wireguard-apple",
      "state" : {
        "revision" : "13fd026384b1af11048451061cc1b21434990668",
        "version" : "1.1.3"
      }
    }
  ],
  "version" : 2
}<|MERGE_RESOLUTION|>--- conflicted
+++ resolved
@@ -32,13 +32,8 @@
       "kind" : "remoteSourceControl",
       "location" : "https://github.com/duckduckgo/BrowserServicesKit",
       "state" : {
-<<<<<<< HEAD
-        "branch" : "sam/rmf-survey-updates",
-        "revision" : "b080d80b2615fbd0c8e146a2d4ba3b10a0e9e325"
-=======
         "revision" : "e1e436422bc167933baa0f90838958f2ac7119f3",
         "version" : "146.2.0"
->>>>>>> 22905cde
       }
     },
     {
