--- conflicted
+++ resolved
@@ -14,13 +14,8 @@
       "kind" : "remoteSourceControl",
       "location" : "https://github.com/duckduckgo/BrowserServicesKit",
       "state" : {
-<<<<<<< HEAD
-        "revision" : "6246a822793012c22e5c032db92662e88b268c14",
-        "version" : "77.3.1"
-=======
         "revision" : "2a3dc29c9f0a2d90465a75afe47083a78ecaafe8",
         "version" : "78.0.0"
->>>>>>> 869146f1
       }
     },
     {
