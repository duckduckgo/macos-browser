--- conflicted
+++ resolved
@@ -32,13 +32,8 @@
       "kind" : "remoteSourceControl",
       "location" : "https://github.com/duckduckgo/BrowserServicesKit",
       "state" : {
-<<<<<<< HEAD
         "revision" : "dfb35745561322b2b80f8be0810ddb2c806e077e",
         "version" : "132.0.0"
-=======
-        "revision" : "8a48f303180c0c956bcff68668e579c1ba4b739e",
-        "version" : "131.1.2"
->>>>>>> e98efd8a
       }
     },
     {
