{
  "pins" : [
    {
      "identity" : "apple-toolbox",
      "kind" : "remoteSourceControl",
      "location" : "https://github.com/duckduckgo/apple-toolbox.git",
      "state" : {
        "revision" : "ab53ca41e9044a20eab7e53249526fadcf9acc9f",
        "version" : "3.1.1"
      }
    },
    {
      "identity" : "barebonesbrowser",
      "kind" : "remoteSourceControl",
      "location" : "https://github.com/duckduckgo/BareBonesBrowser.git",
      "state" : {
        "revision" : "31e5bfedc3c2ca005640c4bf2b6959d69b0e18b9",
        "version" : "0.1.0"
      }
    },
    {
      "identity" : "bloom_cpp",
      "kind" : "remoteSourceControl",
      "location" : "https://github.com/duckduckgo/bloom_cpp.git",
      "state" : {
        "revision" : "8076199456290b61b4544bf2f4caf296759906a0",
        "version" : "3.0.0"
      }
    },
    {
      "identity" : "browserserviceskit",
      "kind" : "remoteSourceControl",
      "location" : "https://github.com/duckduckgo/BrowserServicesKit",
      "state" : {
<<<<<<< HEAD
        "branch" : "sam/remove-subscription-bsk-dependency",
        "revision" : "0c569fa98de345b8f6d8411512ffdeeb148d248e"
=======
        "revision" : "2681b5271a4e0582f175771737617adb8a4d6e78",
        "version" : "142.0.0"
>>>>>>> 71e3c0cd
      }
    },
    {
      "identity" : "content-scope-scripts",
      "kind" : "remoteSourceControl",
      "location" : "https://github.com/duckduckgo/content-scope-scripts",
      "state" : {
        "revision" : "1bb3bc5eb565735051f342a87b5405d4374876c7",
        "version" : "5.12.0"
      }
    },
    {
      "identity" : "duckduckgo-autofill",
      "kind" : "remoteSourceControl",
      "location" : "https://github.com/duckduckgo/duckduckgo-autofill.git",
      "state" : {
        "revision" : "6053999d6af384a716ab0ce7205dbab5d70ed1b3",
        "version" : "11.0.1"
      }
    },
    {
      "identity" : "grdb.swift",
      "kind" : "remoteSourceControl",
      "location" : "https://github.com/duckduckgo/GRDB.swift.git",
      "state" : {
        "revision" : "9f049d7b97b1e68ffd86744b500660d34a9e79b8",
        "version" : "2.3.0"
      }
    },
    {
      "identity" : "lottie-spm",
      "kind" : "remoteSourceControl",
      "location" : "https://github.com/airbnb/lottie-spm.git",
      "state" : {
        "revision" : "3bd43e12d6fb54654366a61f7cfaca787318b8ce",
        "version" : "4.4.1"
      }
    },
    {
      "identity" : "ohhttpstubs",
      "kind" : "remoteSourceControl",
      "location" : "https://github.com/AliSoftware/OHHTTPStubs.git",
      "state" : {
        "revision" : "12f19662426d0434d6c330c6974d53e2eb10ecd9",
        "version" : "9.1.0"
      }
    },
    {
      "identity" : "openssl-xcframework",
      "kind" : "remoteSourceControl",
      "location" : "https://github.com/duckduckgo/OpenSSL-XCFramework",
      "state" : {
        "revision" : "b75ab2c0405860bb2616db71b9a456acb118c21a",
        "version" : "3.1.4000"
      }
    },
    {
      "identity" : "privacy-dashboard",
      "kind" : "remoteSourceControl",
      "location" : "https://github.com/duckduckgo/privacy-dashboard",
      "state" : {
        "revision" : "14b13d0c3db38f471ce4ba1ecb502ee1986c84d7",
        "version" : "3.5.0"
      }
    },
    {
      "identity" : "punycodeswift",
      "kind" : "remoteSourceControl",
      "location" : "https://github.com/gumob/PunycodeSwift.git",
      "state" : {
        "revision" : "4356ec54e073741449640d3d50a1fd24fd1e1b8b",
        "version" : "2.1.0"
      }
    },
    {
      "identity" : "sparkle",
      "kind" : "remoteSourceControl",
      "location" : "https://github.com/sparkle-project/Sparkle.git",
      "state" : {
        "revision" : "0a4caaf7a81eea2cece651ef4b17331fa0634dff",
        "version" : "2.6.0"
      }
    },
    {
      "identity" : "swift-argument-parser",
      "kind" : "remoteSourceControl",
      "location" : "https://github.com/apple/swift-argument-parser.git",
      "state" : {
        "revision" : "46989693916f56d1186bd59ac15124caef896560",
        "version" : "1.3.1"
      }
    },
    {
      "identity" : "swift-snapshot-testing",
      "kind" : "remoteSourceControl",
      "location" : "https://github.com/pointfreeco/swift-snapshot-testing",
      "state" : {
        "revision" : "5b0c434778f2c1a4c9b5ebdb8682b28e84dd69bd",
        "version" : "1.15.4"
      }
    },
    {
      "identity" : "swift-syntax",
      "kind" : "remoteSourceControl",
      "location" : "https://github.com/apple/swift-syntax",
      "state" : {
        "revision" : "64889f0c732f210a935a0ad7cda38f77f876262d",
        "version" : "509.1.1"
      }
    },
    {
      "identity" : "swifter",
      "kind" : "remoteSourceControl",
      "location" : "https://github.com/httpswift/swifter.git",
      "state" : {
        "revision" : "9483a5d459b45c3ffd059f7b55f9638e268632fd",
        "version" : "1.5.0"
      }
    },
    {
      "identity" : "sync_crypto",
      "kind" : "remoteSourceControl",
      "location" : "https://github.com/duckduckgo/sync_crypto",
      "state" : {
        "revision" : "2ab6ab6f0f96b259c14c2de3fc948935fc16ac78",
        "version" : "0.2.0"
      }
    },
    {
      "identity" : "trackerradarkit",
      "kind" : "remoteSourceControl",
      "location" : "https://github.com/duckduckgo/TrackerRadarKit",
      "state" : {
        "revision" : "6c84fd19139414fc0edbf9673ade06e532a564f0",
        "version" : "2.0.0"
      }
    },
    {
      "identity" : "wireguard-apple",
      "kind" : "remoteSourceControl",
      "location" : "https://github.com/duckduckgo/wireguard-apple",
      "state" : {
        "revision" : "13fd026384b1af11048451061cc1b21434990668",
        "version" : "1.1.3"
      }
    }
  ],
  "version" : 2
}<|MERGE_RESOLUTION|>--- conflicted
+++ resolved
@@ -32,13 +32,8 @@
       "kind" : "remoteSourceControl",
       "location" : "https://github.com/duckduckgo/BrowserServicesKit",
       "state" : {
-<<<<<<< HEAD
         "branch" : "sam/remove-subscription-bsk-dependency",
         "revision" : "0c569fa98de345b8f6d8411512ffdeeb148d248e"
-=======
-        "revision" : "2681b5271a4e0582f175771737617adb8a4d6e78",
-        "version" : "142.0.0"
->>>>>>> 71e3c0cd
       }
     },
     {
