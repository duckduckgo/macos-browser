--- conflicted
+++ resolved
@@ -14,13 +14,8 @@
       "kind" : "remoteSourceControl",
       "location" : "https://github.com/duckduckgo/BrowserServicesKit",
       "state" : {
-<<<<<<< HEAD
         "branch" : "dominik/sync-logins",
-        "revision" : "d36c7bbcbd184905c3e327ecdbc11ed2284b76fe"
-=======
-        "revision" : "873bb1f0a774cf069c0ceba99be3f93515135baf",
-        "version" : "73.0.1"
->>>>>>> 02955154
+        "revision" : "ed33c03f4e04dbc5c1c9d26975e909e62d5ab2ab"
       }
     },
     {
