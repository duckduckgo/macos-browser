{
  "pins" : [
    {
      "identity" : "bloom_cpp",
      "kind" : "remoteSourceControl",
      "location" : "https://github.com/duckduckgo/bloom_cpp.git",
      "state" : {
        "revision" : "8076199456290b61b4544bf2f4caf296759906a0",
        "version" : "3.0.0"
      }
    },
    {
      "identity" : "browserserviceskit",
      "kind" : "remoteSourceControl",
      "location" : "https://github.com/duckduckgo/BrowserServicesKit",
      "state" : {
<<<<<<< HEAD
        "branch" : "dominik/sync-logins",
        "revision" : "01fb7dd3127771925b0ee770f5499dd02d61f257"
=======
        "revision" : "f255099c2c373d7b0c484849b8903831e7b717ce",
        "version" : "71.0.0"
>>>>>>> 46435ec0
      }
    },
    {
      "identity" : "content-scope-scripts",
      "kind" : "remoteSourceControl",
      "location" : "https://github.com/duckduckgo/content-scope-scripts",
      "state" : {
        "revision" : "0cfcedb9c8aefa52c7f3a36a2b3793a2c44de764",
        "version" : "4.22.5"
      }
    },
    {
      "identity" : "duckduckgo-autofill",
      "kind" : "remoteSourceControl",
      "location" : "https://github.com/duckduckgo/duckduckgo-autofill.git",
      "state" : {
        "revision" : "44cd844b6bb5d8ccfefbd6e025817d800c26ad76",
        "version" : "7.2.0"
      }
    },
    {
      "identity" : "grdb.swift",
      "kind" : "remoteSourceControl",
      "location" : "https://github.com/duckduckgo/GRDB.swift.git",
      "state" : {
        "revision" : "77d9a83191a74e319a5cfa27b0e3145d15607573",
        "version" : "2.2.0"
      }
    },
    {
      "identity" : "lottie-ios",
      "kind" : "remoteSourceControl",
      "location" : "https://github.com/duckduckgo/lottie-ios.git",
      "state" : {
        "revision" : "abf5510e261c85ffddd29de0bca9b72592ea2bdd",
        "version" : "3.3.0"
      }
    },
    {
      "identity" : "ohhttpstubs",
      "kind" : "remoteSourceControl",
      "location" : "https://github.com/AliSoftware/OHHTTPStubs.git",
      "state" : {
        "revision" : "12f19662426d0434d6c330c6974d53e2eb10ecd9",
        "version" : "9.1.0"
      }
    },
    {
      "identity" : "openssl-xcframework",
      "kind" : "remoteSourceControl",
      "location" : "https://github.com/duckduckgo/OpenSSL-XCFramework",
      "state" : {
        "revision" : "238e8f700809ff0e1cad5f906cb4c3b0f77f44f9",
        "version" : "1.1.1900"
      }
    },
    {
      "identity" : "privacy-dashboard",
      "kind" : "remoteSourceControl",
      "location" : "https://github.com/duckduckgo/privacy-dashboard",
      "state" : {
        "revision" : "51e2b46f413bf3ef18afefad631ca70f2c25ef70",
        "version" : "1.4.0"
      }
    },
    {
      "identity" : "punycodeswift",
      "kind" : "remoteSourceControl",
      "location" : "https://github.com/gumob/PunycodeSwift.git",
      "state" : {
        "revision" : "4356ec54e073741449640d3d50a1fd24fd1e1b8b",
        "version" : "2.1.0"
      }
    },
    {
      "identity" : "sparkle",
      "kind" : "remoteSourceControl",
      "location" : "https://github.com/sparkle-project/Sparkle.git",
      "state" : {
        "revision" : "87e4fcbac39912f9cdb9a9acf205cad60e1ca3bc",
        "version" : "2.4.2"
      }
    },
    {
      "identity" : "swift-argument-parser",
      "kind" : "remoteSourceControl",
      "location" : "https://github.com/apple/swift-argument-parser",
      "state" : {
        "revision" : "6b2aa2748a7881eebb9f84fb10c01293e15b52ca",
        "version" : "0.5.0"
      }
    },
    {
      "identity" : "swifter",
      "kind" : "remoteSourceControl",
      "location" : "https://github.com/httpswift/swifter.git",
      "state" : {
        "revision" : "9483a5d459b45c3ffd059f7b55f9638e268632fd",
        "version" : "1.5.0"
      }
    },
    {
      "identity" : "sync_crypto",
      "kind" : "remoteSourceControl",
      "location" : "https://github.com/duckduckgo/sync_crypto",
      "state" : {
        "revision" : "2ab6ab6f0f96b259c14c2de3fc948935fc16ac78",
        "version" : "0.2.0"
      }
    },
    {
      "identity" : "trackerradarkit",
      "kind" : "remoteSourceControl",
      "location" : "https://github.com/duckduckgo/TrackerRadarKit",
      "state" : {
        "revision" : "4684440d03304e7638a2c8086895367e90987463",
        "version" : "1.2.1"
      }
    },
    {
      "identity" : "wireguard-apple",
      "kind" : "remoteSourceControl",
      "location" : "https://github.com/duckduckgo/wireguard-apple",
      "state" : {
        "revision" : "cf3c0f5132dbb8de08c46155a1bbd5e5bb6a47c1",
        "version" : "1.1.0"
      }
    }
  ],
  "version" : 2
}<|MERGE_RESOLUTION|>--- conflicted
+++ resolved
@@ -14,13 +14,8 @@
       "kind" : "remoteSourceControl",
       "location" : "https://github.com/duckduckgo/BrowserServicesKit",
       "state" : {
-<<<<<<< HEAD
         "branch" : "dominik/sync-logins",
-        "revision" : "01fb7dd3127771925b0ee770f5499dd02d61f257"
-=======
-        "revision" : "f255099c2c373d7b0c484849b8903831e7b717ce",
-        "version" : "71.0.0"
->>>>>>> 46435ec0
+        "revision" : "1d06745531d7057cde9ba871f3171696f03e84d3"
       }
     },
     {
