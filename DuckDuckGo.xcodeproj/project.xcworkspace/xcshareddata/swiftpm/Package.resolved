{
  "pins" : [
    {
      "identity" : "apple-toolbox",
      "kind" : "remoteSourceControl",
      "location" : "https://github.com/duckduckgo/apple-toolbox.git",
      "state" : {
        "revision" : "0c13c5f056805f2d403618ccc3bfb833c303c68d",
        "version" : "3.1.2"
      }
    },
    {
      "identity" : "barebonesbrowser",
      "kind" : "remoteSourceControl",
      "location" : "https://github.com/duckduckgo/BareBonesBrowser.git",
      "state" : {
        "revision" : "31e5bfedc3c2ca005640c4bf2b6959d69b0e18b9",
        "version" : "0.1.0"
      }
    },
    {
      "identity" : "bloom_cpp",
      "kind" : "remoteSourceControl",
      "location" : "https://github.com/duckduckgo/bloom_cpp.git",
      "state" : {
        "revision" : "8076199456290b61b4544bf2f4caf296759906a0",
        "version" : "3.0.0"
      }
    },
    {
      "identity" : "browserserviceskit",
      "kind" : "remoteSourceControl",
      "location" : "https://github.com/duckduckgo/BrowserServicesKit",
      "state" : {
<<<<<<< HEAD
        "branch" : "dominik/rmf-store",
        "revision" : "5cfda4f13f83047b130fd131ef28039bf1ccae5f"
=======
        "revision" : "c642e92389688016e2dad549f6d6e7c4cd1642d3",
        "version" : "198.4.0"
>>>>>>> 0c243dc6
      }
    },
    {
      "identity" : "content-scope-scripts",
      "kind" : "remoteSourceControl",
      "location" : "https://github.com/duckduckgo/content-scope-scripts",
      "state" : {
        "revision" : "1ed569676555d493c9c5575eaed22aa02569aac9",
        "version" : "6.19.0"
      }
    },
    {
      "identity" : "duckduckgo-autofill",
      "kind" : "remoteSourceControl",
      "location" : "https://github.com/duckduckgo/duckduckgo-autofill.git",
      "state" : {
        "revision" : "1fee787458d13f8ed07f9fe81aecd6e59609339e",
        "version" : "13.1.0"
      }
    },
    {
      "identity" : "grdb.swift",
      "kind" : "remoteSourceControl",
      "location" : "https://github.com/duckduckgo/GRDB.swift.git",
      "state" : {
        "revision" : "4225b85c9a0c50544e413a1ea1e502c802b44b35",
        "version" : "2.4.0"
      }
    },
    {
      "identity" : "gzipswift",
      "kind" : "remoteSourceControl",
      "location" : "https://github.com/1024jp/GzipSwift.git",
      "state" : {
        "revision" : "731037f6cc2be2ec01562f6597c1d0aa3fe6fd05",
        "version" : "6.0.1"
      }
    },
    {
      "identity" : "lottie-spm",
      "kind" : "remoteSourceControl",
      "location" : "https://github.com/airbnb/lottie-spm.git",
      "state" : {
        "revision" : "1d29eccc24cc8b75bff9f6804155112c0ffc9605",
        "version" : "4.4.3"
      }
    },
    {
      "identity" : "ohhttpstubs",
      "kind" : "remoteSourceControl",
      "location" : "https://github.com/AliSoftware/OHHTTPStubs.git",
      "state" : {
        "revision" : "12f19662426d0434d6c330c6974d53e2eb10ecd9",
        "version" : "9.1.0"
      }
    },
    {
      "identity" : "openssl-xcframework",
      "kind" : "remoteSourceControl",
      "location" : "https://github.com/duckduckgo/OpenSSL-XCFramework",
      "state" : {
        "revision" : "71d303cbfa150e1fac99ffc7b4f67aad9c7a5002",
        "version" : "3.1.5004"
      }
    },
    {
      "identity" : "privacy-dashboard",
      "kind" : "remoteSourceControl",
      "location" : "https://github.com/duckduckgo/privacy-dashboard",
      "state" : {
        "revision" : "9de2b2aa317a48d3ee31116dc15b0feeb2cc9414",
        "version" : "5.3.0"
      }
    },
    {
      "identity" : "punycodeswift",
      "kind" : "remoteSourceControl",
      "location" : "https://github.com/gumob/PunycodeSwift.git",
      "state" : {
        "revision" : "30a462bdb4398ea835a3585472229e0d74b36ba5",
        "version" : "3.0.0"
      }
    },
    {
      "identity" : "sparkle",
      "kind" : "remoteSourceControl",
      "location" : "https://github.com/sparkle-project/Sparkle.git",
      "state" : {
        "revision" : "b456fd404954a9e13f55aa0c88cd5a40b8399638",
        "version" : "2.6.3"
      }
    },
    {
      "identity" : "swift-argument-parser",
      "kind" : "remoteSourceControl",
      "location" : "https://github.com/apple/swift-argument-parser.git",
      "state" : {
        "revision" : "0fbc8848e389af3bb55c182bc19ca9d5dc2f255b",
        "version" : "1.4.0"
      }
    },
    {
      "identity" : "swift-snapshot-testing",
      "kind" : "remoteSourceControl",
      "location" : "https://github.com/pointfreeco/swift-snapshot-testing",
      "state" : {
        "revision" : "5b0c434778f2c1a4c9b5ebdb8682b28e84dd69bd",
        "version" : "1.15.4"
      }
    },
    {
      "identity" : "swift-syntax",
      "kind" : "remoteSourceControl",
      "location" : "https://github.com/apple/swift-syntax",
      "state" : {
        "revision" : "64889f0c732f210a935a0ad7cda38f77f876262d",
        "version" : "509.1.1"
      }
    },
    {
      "identity" : "swifter",
      "kind" : "remoteSourceControl",
      "location" : "https://github.com/httpswift/swifter.git",
      "state" : {
        "revision" : "9483a5d459b45c3ffd059f7b55f9638e268632fd",
        "version" : "1.5.0"
      }
    },
    {
      "identity" : "sync_crypto",
      "kind" : "remoteSourceControl",
      "location" : "https://github.com/duckduckgo/sync_crypto",
      "state" : {
        "revision" : "2ab6ab6f0f96b259c14c2de3fc948935fc16ac78",
        "version" : "0.2.0"
      }
    },
    {
      "identity" : "trackerradarkit",
      "kind" : "remoteSourceControl",
      "location" : "https://github.com/duckduckgo/TrackerRadarKit",
      "state" : {
        "revision" : "5de0a610a7927b638a5fd463a53032c9934a2c3b",
        "version" : "3.0.0"
      }
    },
    {
      "identity" : "wireguard-apple",
      "kind" : "remoteSourceControl",
      "location" : "https://github.com/duckduckgo/wireguard-apple",
      "state" : {
        "revision" : "13fd026384b1af11048451061cc1b21434990668",
        "version" : "1.1.3"
      }
    }
  ],
  "version" : 2
}<|MERGE_RESOLUTION|>--- conflicted
+++ resolved
@@ -32,13 +32,8 @@
       "kind" : "remoteSourceControl",
       "location" : "https://github.com/duckduckgo/BrowserServicesKit",
       "state" : {
-<<<<<<< HEAD
         "branch" : "dominik/rmf-store",
-        "revision" : "5cfda4f13f83047b130fd131ef28039bf1ccae5f"
-=======
-        "revision" : "c642e92389688016e2dad549f6d6e7c4cd1642d3",
-        "version" : "198.4.0"
->>>>>>> 0c243dc6
+        "revision" : "9c82f9c80f560d4287b94d0223d2098c0a50b2a0"
       }
     },
     {
