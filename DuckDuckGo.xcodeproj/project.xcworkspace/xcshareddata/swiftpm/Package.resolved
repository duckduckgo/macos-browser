{
  "pins" : [
    {
      "identity" : "browserserviceskit",
      "kind" : "remoteSourceControl",
      "location" : "https://github.com/duckduckgo/BrowserServicesKit",
      "state" : {
<<<<<<< HEAD
        "branch" : "brindy/remove-major-tracker-network",
        "revision" : "1ff8f3b36f1d0477060b453a9e8e5488a29b762c"
=======
        "revision" : "f54a72c805447918391b5e2fa20fee368773417b",
        "version" : "48.1.1"
>>>>>>> e4097a5b
      }
    },
    {
      "identity" : "content-scope-scripts",
      "kind" : "remoteSourceControl",
      "location" : "https://github.com/duckduckgo/content-scope-scripts",
      "state" : {
        "revision" : "ed10de3485f454ca59259266a0b3942bd21b43db",
        "version" : "3.4.1"
      }
    },
    {
      "identity" : "duckduckgo-autofill",
      "kind" : "remoteSourceControl",
      "location" : "https://github.com/duckduckgo/duckduckgo-autofill.git",
      "state" : {
        "revision" : "9f0c2eab4223f1f28cced4eac73e4381a8daa35e",
        "version" : "6.3.0"
      }
    },
    {
      "identity" : "grdb.swift",
      "kind" : "remoteSourceControl",
      "location" : "https://github.com/duckduckgo/GRDB.swift.git",
      "state" : {
        "revision" : "8eac7de76dff73dc467d5c43f9beabc61a6d6e02",
        "version" : "2.0.0"
      }
    },
    {
      "identity" : "lottie-ios",
      "kind" : "remoteSourceControl",
      "location" : "https://github.com/airbnb/lottie-ios",
      "state" : {
        "revision" : "4a6058cbbdfe4f74aeae92c8bd51ad3b0de2a1ee",
        "version" : "3.3.0"
      }
    },
    {
      "identity" : "ohhttpstubs",
      "kind" : "remoteSourceControl",
      "location" : "https://github.com/AliSoftware/OHHTTPStubs.git",
      "state" : {
        "revision" : "12f19662426d0434d6c330c6974d53e2eb10ecd9",
        "version" : "9.1.0"
      }
    },
    {
      "identity" : "openssl",
      "kind" : "remoteSourceControl",
      "location" : "https://github.com/krzyzanowskim/OpenSSL",
      "state" : {
        "revision" : "52db2ab9de7f78d1dea0d728fddd47fb133e25b7",
        "version" : "1.1.1900"
      }
    },
    {
      "identity" : "privacy-dashboard",
      "kind" : "remoteSourceControl",
      "location" : "https://github.com/duckduckgo/privacy-dashboard",
      "state" : {
        "revision" : "51e2b46f413bf3ef18afefad631ca70f2c25ef70",
        "version" : "1.4.0"
      }
    },
    {
      "identity" : "punycodeswift",
      "kind" : "remoteSourceControl",
      "location" : "https://github.com/gumob/PunycodeSwift.git",
      "state" : {
        "revision" : "4356ec54e073741449640d3d50a1fd24fd1e1b8b",
        "version" : "2.1.0"
      }
    },
    {
      "identity" : "sparkle",
      "kind" : "remoteSourceControl",
      "location" : "https://github.com/sparkle-project/Sparkle.git",
      "state" : {
        "revision" : "9d85a02fe7916caa7531847452c4933d331503a5",
        "version" : "2.3.1"
      }
    },
    {
      "identity" : "swift-argument-parser",
      "kind" : "remoteSourceControl",
      "location" : "https://github.com/apple/swift-argument-parser",
      "state" : {
        "revision" : "6b2aa2748a7881eebb9f84fb10c01293e15b52ca",
        "version" : "0.5.0"
      }
    },
    {
      "identity" : "swifter",
      "kind" : "remoteSourceControl",
      "location" : "https://github.com/httpswift/swifter.git",
      "state" : {
        "revision" : "9483a5d459b45c3ffd059f7b55f9638e268632fd",
        "version" : "1.5.0"
      }
    },
    {
      "identity" : "trackerradarkit",
      "kind" : "remoteSourceControl",
      "location" : "https://github.com/duckduckgo/TrackerRadarKit.git",
      "state" : {
        "revision" : "4684440d03304e7638a2c8086895367e90987463",
        "version" : "1.2.1"
      }
    }
  ],
  "version" : 2
}<|MERGE_RESOLUTION|>--- conflicted
+++ resolved
@@ -5,13 +5,8 @@
       "kind" : "remoteSourceControl",
       "location" : "https://github.com/duckduckgo/BrowserServicesKit",
       "state" : {
-<<<<<<< HEAD
-        "branch" : "brindy/remove-major-tracker-network",
-        "revision" : "1ff8f3b36f1d0477060b453a9e8e5488a29b762c"
-=======
-        "revision" : "f54a72c805447918391b5e2fa20fee368773417b",
-        "version" : "48.1.1"
->>>>>>> e4097a5b
+        "revision" : "04e6a7a46dd6b09c4360cbf4c8052a0d57735053",
+        "version" : "49.0.0"
       }
     },
     {
