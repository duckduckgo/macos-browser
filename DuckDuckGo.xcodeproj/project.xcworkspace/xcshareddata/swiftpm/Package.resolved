--- conflicted
+++ resolved
@@ -32,13 +32,8 @@
       "kind" : "remoteSourceControl",
       "location" : "https://github.com/duckduckgo/BrowserServicesKit",
       "state" : {
-<<<<<<< HEAD
-        "branch" : "graeme/expired-entitlements-stuff",
-        "revision" : "0b65748909e192c6278290b0a340f03c6b53fcaa"
-=======
         "revision" : "0c73586c2628381b8a63be65fd2bc1824e58d7f9",
         "version" : "126.2.0"
->>>>>>> 59a72eaa
       }
     },
     {
@@ -170,7 +165,7 @@
     {
       "identity" : "trackerradarkit",
       "kind" : "remoteSourceControl",
-      "location" : "https://github.com/duckduckgo/TrackerRadarKit.git",
+      "location" : "https://github.com/duckduckgo/TrackerRadarKit",
       "state" : {
         "revision" : "a6b7ba151d9dc6684484f3785293875ec01cc1ff",
         "version" : "1.2.2"
