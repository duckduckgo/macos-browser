--- conflicted
+++ resolved
@@ -14,12 +14,8 @@
       "kind" : "remoteSourceControl",
       "location" : "https://github.com/duckduckgo/BrowserServicesKit",
       "state" : {
-<<<<<<< HEAD
-        "revision" : "12936bbff846c3276546b5d901a639345a46eb6c"
-=======
         "revision" : "188ba0cc3a6f5f6600318da948e8ad844d56de45",
         "version" : "69.0.0"
->>>>>>> 3ef69ec4
       }
     },
     {
