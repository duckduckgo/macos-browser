{
  "pins" : [
    {
      "identity" : "bloom_cpp",
      "kind" : "remoteSourceControl",
      "location" : "https://github.com/duckduckgo/bloom_cpp.git",
      "state" : {
        "revision" : "8076199456290b61b4544bf2f4caf296759906a0",
        "version" : "3.0.0"
      }
    },
    {
      "identity" : "browserserviceskit",
      "kind" : "remoteSourceControl",
      "location" : "https://github.com/duckduckgo/BrowserServicesKit",
      "state" : {
<<<<<<< HEAD
        "revision" : "2b3d31dc3e8b7943a17558e4f9d86145f9ece4dc",
        "version" : "77.1.0"
=======
        "revision" : "ff8e7bb274bb7f01f828e7fb0bbc5469be5ddabb",
        "version" : "77.0.2"
>>>>>>> 5f1bc1d0
      }
    },
    {
      "identity" : "content-scope-scripts",
      "kind" : "remoteSourceControl",
      "location" : "https://github.com/duckduckgo/content-scope-scripts",
      "state" : {
        "revision" : "8def15fe8a4c2fb76730f640507e9fd1d6c1f8a7",
        "version" : "4.32.0"
      }
    },
    {
      "identity" : "duckduckgo-autofill",
      "kind" : "remoteSourceControl",
      "location" : "https://github.com/duckduckgo/duckduckgo-autofill.git",
      "state" : {
        "revision" : "20a6aeddbd86b43fd83c42aa45fdd9ec6db0e0f7",
        "version" : "8.2.0"
      }
    },
    {
      "identity" : "grdb.swift",
      "kind" : "remoteSourceControl",
      "location" : "https://github.com/duckduckgo/GRDB.swift.git",
      "state" : {
        "revision" : "77d9a83191a74e319a5cfa27b0e3145d15607573",
        "version" : "2.2.0"
      }
    },
    {
      "identity" : "lottie-ios",
      "kind" : "remoteSourceControl",
      "location" : "https://github.com/duckduckgo/lottie-ios.git",
      "state" : {
        "revision" : "abf5510e261c85ffddd29de0bca9b72592ea2bdd",
        "version" : "3.3.0"
      }
    },
    {
      "identity" : "ohhttpstubs",
      "kind" : "remoteSourceControl",
      "location" : "https://github.com/AliSoftware/OHHTTPStubs.git",
      "state" : {
        "revision" : "12f19662426d0434d6c330c6974d53e2eb10ecd9",
        "version" : "9.1.0"
      }
    },
    {
      "identity" : "openssl-xcframework",
      "kind" : "remoteSourceControl",
      "location" : "https://github.com/duckduckgo/OpenSSL-XCFramework",
      "state" : {
        "revision" : "238e8f700809ff0e1cad5f906cb4c3b0f77f44f9",
        "version" : "1.1.1900"
      }
    },
    {
      "identity" : "privacy-dashboard",
      "kind" : "remoteSourceControl",
      "location" : "https://github.com/duckduckgo/privacy-dashboard",
      "state" : {
        "revision" : "51e2b46f413bf3ef18afefad631ca70f2c25ef70",
        "version" : "1.4.0"
      }
    },
    {
      "identity" : "punycodeswift",
      "kind" : "remoteSourceControl",
      "location" : "https://github.com/gumob/PunycodeSwift.git",
      "state" : {
        "revision" : "4356ec54e073741449640d3d50a1fd24fd1e1b8b",
        "version" : "2.1.0"
      }
    },
    {
      "identity" : "sparkle",
      "kind" : "remoteSourceControl",
      "location" : "https://github.com/sparkle-project/Sparkle.git",
      "state" : {
        "revision" : "87e4fcbac39912f9cdb9a9acf205cad60e1ca3bc",
        "version" : "2.4.2"
      }
    },
    {
      "identity" : "swift-argument-parser",
      "kind" : "remoteSourceControl",
      "location" : "https://github.com/apple/swift-argument-parser",
      "state" : {
        "revision" : "6b2aa2748a7881eebb9f84fb10c01293e15b52ca",
        "version" : "0.5.0"
      }
    },
    {
      "identity" : "swifter",
      "kind" : "remoteSourceControl",
      "location" : "https://github.com/httpswift/swifter.git",
      "state" : {
        "revision" : "9483a5d459b45c3ffd059f7b55f9638e268632fd",
        "version" : "1.5.0"
      }
    },
    {
      "identity" : "sync_crypto",
      "kind" : "remoteSourceControl",
      "location" : "https://github.com/duckduckgo/sync_crypto",
      "state" : {
        "revision" : "2ab6ab6f0f96b259c14c2de3fc948935fc16ac78",
        "version" : "0.2.0"
      }
    },
    {
      "identity" : "trackerradarkit",
      "kind" : "remoteSourceControl",
      "location" : "https://github.com/duckduckgo/TrackerRadarKit.git",
      "state" : {
        "revision" : "4684440d03304e7638a2c8086895367e90987463",
        "version" : "1.2.1"
      }
    },
    {
      "identity" : "wireguard-apple",
      "kind" : "remoteSourceControl",
      "location" : "https://github.com/duckduckgo/wireguard-apple",
      "state" : {
        "revision" : "2d8172c11478ab11b0f5ad49bdb4f93f4b3d5e0d",
        "version" : "1.1.1"
      }
    }
  ],
  "version" : 2
}<|MERGE_RESOLUTION|>--- conflicted
+++ resolved
@@ -14,13 +14,8 @@
       "kind" : "remoteSourceControl",
       "location" : "https://github.com/duckduckgo/BrowserServicesKit",
       "state" : {
-<<<<<<< HEAD
         "revision" : "2b3d31dc3e8b7943a17558e4f9d86145f9ece4dc",
         "version" : "77.1.0"
-=======
-        "revision" : "ff8e7bb274bb7f01f828e7fb0bbc5469be5ddabb",
-        "version" : "77.0.2"
->>>>>>> 5f1bc1d0
       }
     },
     {
