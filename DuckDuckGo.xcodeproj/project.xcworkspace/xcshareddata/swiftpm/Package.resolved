{
  "pins" : [
    {
      "identity" : "browserserviceskit",
      "kind" : "remoteSourceControl",
      "location" : "https://github.com/duckduckgo/BrowserServicesKit",
      "state" : {
<<<<<<< HEAD
        "branch" : "dominik/sync-engine",
        "revision" : "cad7befc72ee9ed71214698c2bc37437a07c1ad8"
=======
        "branch" : "dominik/bookmarks-v3",
        "revision" : "843b07d8f783b3c3af093f1592e4c5f2c405a3fb"
>>>>>>> ba0f6ba5
      }
    },
    {
      "identity" : "content-scope-scripts",
      "kind" : "remoteSourceControl",
      "location" : "https://github.com/duckduckgo/content-scope-scripts",
      "state" : {
        "revision" : "801b7f23476f797c6eaa72b070e6c80abb82801a",
        "version" : "4.4.4"
      }
    },
    {
      "identity" : "duckduckgo-autofill",
      "kind" : "remoteSourceControl",
      "location" : "https://github.com/duckduckgo/duckduckgo-autofill.git",
      "state" : {
        "revision" : "8f403fad4f6ccf18a3900fc560f43067a527ac9f",
        "version" : "6.5.1"
      }
    },
    {
      "identity" : "grdb.swift",
      "kind" : "remoteSourceControl",
      "location" : "https://github.com/duckduckgo/GRDB.swift.git",
      "state" : {
        "revision" : "4475888676cfe1aabb1a35f379cd079ea692da1e",
        "version" : "2.1.1"
      }
    },
    {
      "identity" : "lottie-ios",
      "kind" : "remoteSourceControl",
      "location" : "https://github.com/duckduckgo/lottie-ios.git",
      "state" : {
        "revision" : "abf5510e261c85ffddd29de0bca9b72592ea2bdd",
        "version" : "3.3.0"
      }
    },
    {
      "identity" : "ohhttpstubs",
      "kind" : "remoteSourceControl",
      "location" : "https://github.com/AliSoftware/OHHTTPStubs.git",
      "state" : {
        "revision" : "12f19662426d0434d6c330c6974d53e2eb10ecd9",
        "version" : "9.1.0"
      }
    },
    {
      "identity" : "openssl-xcframework",
      "kind" : "remoteSourceControl",
      "location" : "https://github.com/duckduckgo/OpenSSL-XCFramework",
      "state" : {
        "revision" : "238e8f700809ff0e1cad5f906cb4c3b0f77f44f9",
        "version" : "1.1.1900"
      }
    },
    {
      "identity" : "privacy-dashboard",
      "kind" : "remoteSourceControl",
      "location" : "https://github.com/duckduckgo/privacy-dashboard",
      "state" : {
        "revision" : "51e2b46f413bf3ef18afefad631ca70f2c25ef70",
        "version" : "1.4.0"
      }
    },
    {
      "identity" : "punycodeswift",
      "kind" : "remoteSourceControl",
      "location" : "https://github.com/gumob/PunycodeSwift.git",
      "state" : {
        "revision" : "4356ec54e073741449640d3d50a1fd24fd1e1b8b",
        "version" : "2.1.0"
      }
    },
    {
      "identity" : "sparkle",
      "kind" : "remoteSourceControl",
      "location" : "https://github.com/sparkle-project/Sparkle.git",
      "state" : {
        "revision" : "9d85a02fe7916caa7531847452c4933d331503a5",
        "version" : "2.3.1"
      }
    },
    {
      "identity" : "swift-argument-parser",
      "kind" : "remoteSourceControl",
      "location" : "https://github.com/apple/swift-argument-parser",
      "state" : {
        "revision" : "6b2aa2748a7881eebb9f84fb10c01293e15b52ca",
        "version" : "0.5.0"
      }
    },
    {
      "identity" : "swifter",
      "kind" : "remoteSourceControl",
      "location" : "https://github.com/httpswift/swifter.git",
      "state" : {
        "revision" : "9483a5d459b45c3ffd059f7b55f9638e268632fd",
        "version" : "1.5.0"
      }
    },
    {
      "identity" : "sync_crypto",
      "kind" : "remoteSourceControl",
      "location" : "https://github.com/duckduckgo/sync_crypto",
      "state" : {
        "revision" : "2ab6ab6f0f96b259c14c2de3fc948935fc16ac78",
        "version" : "0.2.0"
      }
    },
    {
      "identity" : "trackerradarkit",
      "kind" : "remoteSourceControl",
      "location" : "https://github.com/duckduckgo/TrackerRadarKit.git",
      "state" : {
        "revision" : "4684440d03304e7638a2c8086895367e90987463",
        "version" : "1.2.1"
      }
    }
  ],
  "version" : 2
}<|MERGE_RESOLUTION|>--- conflicted
+++ resolved
@@ -5,13 +5,8 @@
       "kind" : "remoteSourceControl",
       "location" : "https://github.com/duckduckgo/BrowserServicesKit",
       "state" : {
-<<<<<<< HEAD
         "branch" : "dominik/sync-engine",
-        "revision" : "cad7befc72ee9ed71214698c2bc37437a07c1ad8"
-=======
-        "branch" : "dominik/bookmarks-v3",
-        "revision" : "843b07d8f783b3c3af093f1592e4c5f2c405a3fb"
->>>>>>> ba0f6ba5
+        "revision" : "de7dbbe3d5524081c37690376d012eea31d0db2e"
       }
     },
     {
