--- conflicted
+++ resolved
@@ -14,12 +14,7 @@
       "kind" : "remoteSourceControl",
       "location" : "https://github.com/duckduckgo/BrowserServicesKit",
       "state" : {
-<<<<<<< HEAD
         "revision" : "075773533bfca9196115674d2ab1b085570854dd"
-=======
-        "revision" : "9c2c7f39679a1f4441fec95fda86f4c089724e2e",
-        "version" : "84.0.0"
->>>>>>> 917afd6b
       }
     },
     {
@@ -133,7 +128,7 @@
     {
       "identity" : "trackerradarkit",
       "kind" : "remoteSourceControl",
-      "location" : "https://github.com/duckduckgo/TrackerRadarKit",
+      "location" : "https://github.com/duckduckgo/TrackerRadarKit.git",
       "state" : {
         "revision" : "4684440d03304e7638a2c8086895367e90987463",
         "version" : "1.2.1"
