--- conflicted
+++ resolved
@@ -32,13 +32,8 @@
       "kind" : "remoteSourceControl",
       "location" : "https://github.com/duckduckgo/BrowserServicesKit",
       "state" : {
-<<<<<<< HEAD
-        "branch" : "sam/remove-waitlist-feature-flags",
-        "revision" : "8fc3bfdf9fee9eb9b987ee8fc199b39879937ef8"
-=======
         "revision" : "2c08ce0fb8e2f7429fd57b1130dcb4a0c39e5c41",
         "version" : "151.0.0"
->>>>>>> 827c3fdb
       }
     },
     {
