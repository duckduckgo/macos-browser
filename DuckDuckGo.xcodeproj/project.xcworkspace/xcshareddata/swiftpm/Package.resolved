{
  "pins" : [
    {
      "identity" : "apple-toolbox",
      "kind" : "remoteSourceControl",
      "location" : "https://github.com/duckduckgo/apple-toolbox.git",
      "state" : {
        "revision" : "0c13c5f056805f2d403618ccc3bfb833c303c68d",
        "version" : "3.1.2"
      }
    },
    {
      "identity" : "barebonesbrowser",
      "kind" : "remoteSourceControl",
      "location" : "https://github.com/duckduckgo/BareBonesBrowser.git",
      "state" : {
        "revision" : "31e5bfedc3c2ca005640c4bf2b6959d69b0e18b9",
        "version" : "0.1.0"
      }
    },
    {
      "identity" : "bloom_cpp",
      "kind" : "remoteSourceControl",
      "location" : "https://github.com/duckduckgo/bloom_cpp.git",
      "state" : {
        "revision" : "8076199456290b61b4544bf2f4caf296759906a0",
        "version" : "3.0.0"
      }
    },
    {
      "identity" : "browserserviceskit",
      "kind" : "remoteSourceControl",
      "location" : "https://github.com/duckduckgo/BrowserServicesKit",
      "state" : {
<<<<<<< HEAD
        "branch" : "dominik/feature-flag-overrides",
        "revision" : "5be16267af6b40dca2f8aa2ff4559957f4368c77"
=======
        "revision" : "cfb178099738bc6cd0c3a3d73df717420ef4a59f",
        "version" : "210.0.0"
>>>>>>> 7bf460d9
      }
    },
    {
      "identity" : "content-scope-scripts",
      "kind" : "remoteSourceControl",
      "location" : "https://github.com/duckduckgo/content-scope-scripts",
      "state" : {
        "revision" : "adca39c379b1a124f9990e9d0308c374f32f5018",
        "version" : "6.32.0"
      }
    },
    {
      "identity" : "duckduckgo-autofill",
      "kind" : "remoteSourceControl",
      "location" : "https://github.com/duckduckgo/duckduckgo-autofill.git",
      "state" : {
        "revision" : "c992041d16ec10d790e6204dce9abf9966d1363c",
        "version" : "15.1.0"
      }
    },
    {
      "identity" : "grdb.swift",
      "kind" : "remoteSourceControl",
      "location" : "https://github.com/duckduckgo/GRDB.swift.git",
      "state" : {
        "revision" : "4225b85c9a0c50544e413a1ea1e502c802b44b35",
        "version" : "2.4.0"
      }
    },
    {
      "identity" : "gzipswift",
      "kind" : "remoteSourceControl",
      "location" : "https://github.com/1024jp/GzipSwift.git",
      "state" : {
        "revision" : "731037f6cc2be2ec01562f6597c1d0aa3fe6fd05",
        "version" : "6.0.1"
      }
    },
    {
      "identity" : "lottie-spm",
      "kind" : "remoteSourceControl",
      "location" : "https://github.com/airbnb/lottie-spm.git",
      "state" : {
        "revision" : "1d29eccc24cc8b75bff9f6804155112c0ffc9605",
        "version" : "4.4.3"
      }
    },
    {
      "identity" : "ohhttpstubs",
      "kind" : "remoteSourceControl",
      "location" : "https://github.com/AliSoftware/OHHTTPStubs.git",
      "state" : {
        "revision" : "12f19662426d0434d6c330c6974d53e2eb10ecd9",
        "version" : "9.1.0"
      }
    },
    {
      "identity" : "openssl-xcframework",
      "kind" : "remoteSourceControl",
      "location" : "https://github.com/duckduckgo/OpenSSL-XCFramework",
      "state" : {
        "revision" : "71d303cbfa150e1fac99ffc7b4f67aad9c7a5002",
        "version" : "3.1.5004"
      }
    },
    {
      "identity" : "privacy-dashboard",
      "kind" : "remoteSourceControl",
      "location" : "https://github.com/duckduckgo/privacy-dashboard",
      "state" : {
        "revision" : "53fd1a0f8d91fcf475d9220f810141007300dffd",
        "version" : "7.1.1"
      }
    },
    {
      "identity" : "punycodeswift",
      "kind" : "remoteSourceControl",
      "location" : "https://github.com/gumob/PunycodeSwift.git",
      "state" : {
        "revision" : "30a462bdb4398ea835a3585472229e0d74b36ba5",
        "version" : "3.0.0"
      }
    },
    {
      "identity" : "sparkle",
      "kind" : "remoteSourceControl",
      "location" : "https://github.com/sparkle-project/Sparkle.git",
      "state" : {
        "revision" : "b456fd404954a9e13f55aa0c88cd5a40b8399638",
        "version" : "2.6.3"
      }
    },
    {
      "identity" : "swift-argument-parser",
      "kind" : "remoteSourceControl",
      "location" : "https://github.com/apple/swift-argument-parser.git",
      "state" : {
        "revision" : "0fbc8848e389af3bb55c182bc19ca9d5dc2f255b",
        "version" : "1.4.0"
      }
    },
    {
      "identity" : "swift-snapshot-testing",
      "kind" : "remoteSourceControl",
      "location" : "https://github.com/pointfreeco/swift-snapshot-testing",
      "state" : {
        "revision" : "5b0c434778f2c1a4c9b5ebdb8682b28e84dd69bd",
        "version" : "1.15.4"
      }
    },
    {
      "identity" : "swift-syntax",
      "kind" : "remoteSourceControl",
      "location" : "https://github.com/apple/swift-syntax",
      "state" : {
        "revision" : "64889f0c732f210a935a0ad7cda38f77f876262d",
        "version" : "509.1.1"
      }
    },
    {
      "identity" : "swifter",
      "kind" : "remoteSourceControl",
      "location" : "https://github.com/httpswift/swifter.git",
      "state" : {
        "revision" : "9483a5d459b45c3ffd059f7b55f9638e268632fd",
        "version" : "1.5.0"
      }
    },
    {
      "identity" : "sync_crypto",
      "kind" : "remoteSourceControl",
      "location" : "https://github.com/duckduckgo/sync_crypto",
      "state" : {
        "revision" : "0c8bf3c0e75591bc366407b9d7a73a9fcfc7736f",
        "version" : "0.3.0"
      }
    },
    {
      "identity" : "trackerradarkit",
      "kind" : "remoteSourceControl",
      "location" : "https://github.com/duckduckgo/TrackerRadarKit",
      "state" : {
        "revision" : "5de0a610a7927b638a5fd463a53032c9934a2c3b",
        "version" : "3.0.0"
      }
    },
    {
      "identity" : "wireguard-apple",
      "kind" : "remoteSourceControl",
      "location" : "https://github.com/duckduckgo/wireguard-apple",
      "state" : {
        "revision" : "13fd026384b1af11048451061cc1b21434990668",
        "version" : "1.1.3"
      }
    }
  ],
  "version" : 2
}<|MERGE_RESOLUTION|>--- conflicted
+++ resolved
@@ -32,13 +32,8 @@
       "kind" : "remoteSourceControl",
       "location" : "https://github.com/duckduckgo/BrowserServicesKit",
       "state" : {
-<<<<<<< HEAD
-        "branch" : "dominik/feature-flag-overrides",
-        "revision" : "5be16267af6b40dca2f8aa2ff4559957f4368c77"
-=======
         "revision" : "cfb178099738bc6cd0c3a3d73df717420ef4a59f",
         "version" : "210.0.0"
->>>>>>> 7bf460d9
       }
     },
     {
