{
  "pins" : [
    {
      "identity" : "apple-toolbox",
      "kind" : "remoteSourceControl",
      "location" : "https://github.com/duckduckgo/apple-toolbox.git",
      "state" : {
        "revision" : "0c13c5f056805f2d403618ccc3bfb833c303c68d",
        "version" : "3.1.2"
      }
    },
    {
      "identity" : "barebonesbrowser",
      "kind" : "remoteSourceControl",
      "location" : "https://github.com/duckduckgo/BareBonesBrowser.git",
      "state" : {
        "revision" : "31e5bfedc3c2ca005640c4bf2b6959d69b0e18b9",
        "version" : "0.1.0"
      }
    },
    {
      "identity" : "bloom_cpp",
      "kind" : "remoteSourceControl",
      "location" : "https://github.com/duckduckgo/bloom_cpp.git",
      "state" : {
        "revision" : "8076199456290b61b4544bf2f4caf296759906a0",
        "version" : "3.0.0"
      }
    },
    {
      "identity" : "browserserviceskit",
      "kind" : "remoteSourceControl",
      "location" : "https://github.com/duckduckgo/BrowserServicesKit",
      "state" : {
<<<<<<< HEAD
        "branch" : "dominik/ntp-search-bar",
        "revision" : "e4de78df894372a68570c189f13dc9cf48ff3715"
=======
        "revision" : "ec46d991838527dd8c7041a3673428c0e18e0fdc",
        "version" : "199.0.0"
>>>>>>> cf4576e0
      }
    },
    {
      "identity" : "content-scope-scripts",
      "kind" : "remoteSourceControl",
      "location" : "https://github.com/duckduckgo/content-scope-scripts",
      "state" : {
        "revision" : "1ed569676555d493c9c5575eaed22aa02569aac9",
        "version" : "6.19.0"
      }
    },
    {
      "identity" : "duckduckgo-autofill",
      "kind" : "remoteSourceControl",
      "location" : "https://github.com/duckduckgo/duckduckgo-autofill.git",
      "state" : {
        "revision" : "1fee787458d13f8ed07f9fe81aecd6e59609339e",
        "version" : "13.1.0"
      }
    },
    {
      "identity" : "grdb.swift",
      "kind" : "remoteSourceControl",
      "location" : "https://github.com/duckduckgo/GRDB.swift.git",
      "state" : {
        "revision" : "4225b85c9a0c50544e413a1ea1e502c802b44b35",
        "version" : "2.4.0"
      }
    },
    {
      "identity" : "gzipswift",
      "kind" : "remoteSourceControl",
      "location" : "https://github.com/1024jp/GzipSwift.git",
      "state" : {
        "revision" : "731037f6cc2be2ec01562f6597c1d0aa3fe6fd05",
        "version" : "6.0.1"
      }
    },
    {
      "identity" : "lottie-spm",
      "kind" : "remoteSourceControl",
      "location" : "https://github.com/airbnb/lottie-spm.git",
      "state" : {
        "revision" : "1d29eccc24cc8b75bff9f6804155112c0ffc9605",
        "version" : "4.4.3"
      }
    },
    {
      "identity" : "ohhttpstubs",
      "kind" : "remoteSourceControl",
      "location" : "https://github.com/AliSoftware/OHHTTPStubs.git",
      "state" : {
        "revision" : "12f19662426d0434d6c330c6974d53e2eb10ecd9",
        "version" : "9.1.0"
      }
    },
    {
      "identity" : "openssl-xcframework",
      "kind" : "remoteSourceControl",
      "location" : "https://github.com/duckduckgo/OpenSSL-XCFramework",
      "state" : {
        "revision" : "71d303cbfa150e1fac99ffc7b4f67aad9c7a5002",
        "version" : "3.1.5004"
      }
    },
    {
      "identity" : "privacy-dashboard",
      "kind" : "remoteSourceControl",
      "location" : "https://github.com/duckduckgo/privacy-dashboard",
      "state" : {
        "revision" : "9de2b2aa317a48d3ee31116dc15b0feeb2cc9414",
        "version" : "5.3.0"
      }
    },
    {
      "identity" : "punycodeswift",
      "kind" : "remoteSourceControl",
      "location" : "https://github.com/gumob/PunycodeSwift.git",
      "state" : {
        "revision" : "30a462bdb4398ea835a3585472229e0d74b36ba5",
        "version" : "3.0.0"
      }
    },
    {
      "identity" : "sparkle",
      "kind" : "remoteSourceControl",
      "location" : "https://github.com/sparkle-project/Sparkle.git",
      "state" : {
        "revision" : "b456fd404954a9e13f55aa0c88cd5a40b8399638",
        "version" : "2.6.3"
      }
    },
    {
      "identity" : "swift-argument-parser",
      "kind" : "remoteSourceControl",
      "location" : "https://github.com/apple/swift-argument-parser.git",
      "state" : {
        "revision" : "0fbc8848e389af3bb55c182bc19ca9d5dc2f255b",
        "version" : "1.4.0"
      }
    },
    {
      "identity" : "swift-snapshot-testing",
      "kind" : "remoteSourceControl",
      "location" : "https://github.com/pointfreeco/swift-snapshot-testing",
      "state" : {
        "revision" : "5b0c434778f2c1a4c9b5ebdb8682b28e84dd69bd",
        "version" : "1.15.4"
      }
    },
    {
      "identity" : "swift-syntax",
      "kind" : "remoteSourceControl",
      "location" : "https://github.com/apple/swift-syntax",
      "state" : {
        "revision" : "64889f0c732f210a935a0ad7cda38f77f876262d",
        "version" : "509.1.1"
      }
    },
    {
      "identity" : "swifter",
      "kind" : "remoteSourceControl",
      "location" : "https://github.com/httpswift/swifter.git",
      "state" : {
        "revision" : "9483a5d459b45c3ffd059f7b55f9638e268632fd",
        "version" : "1.5.0"
      }
    },
    {
      "identity" : "sync_crypto",
      "kind" : "remoteSourceControl",
      "location" : "https://github.com/duckduckgo/sync_crypto",
      "state" : {
        "revision" : "2ab6ab6f0f96b259c14c2de3fc948935fc16ac78",
        "version" : "0.2.0"
      }
    },
    {
      "identity" : "trackerradarkit",
      "kind" : "remoteSourceControl",
      "location" : "https://github.com/duckduckgo/TrackerRadarKit",
      "state" : {
        "revision" : "5de0a610a7927b638a5fd463a53032c9934a2c3b",
        "version" : "3.0.0"
      }
    },
    {
      "identity" : "wireguard-apple",
      "kind" : "remoteSourceControl",
      "location" : "https://github.com/duckduckgo/wireguard-apple",
      "state" : {
        "revision" : "13fd026384b1af11048451061cc1b21434990668",
        "version" : "1.1.3"
      }
    }
  ],
  "version" : 2
}<|MERGE_RESOLUTION|>--- conflicted
+++ resolved
@@ -32,13 +32,8 @@
       "kind" : "remoteSourceControl",
       "location" : "https://github.com/duckduckgo/BrowserServicesKit",
       "state" : {
-<<<<<<< HEAD
         "branch" : "dominik/ntp-search-bar",
-        "revision" : "e4de78df894372a68570c189f13dc9cf48ff3715"
-=======
-        "revision" : "ec46d991838527dd8c7041a3673428c0e18e0fdc",
-        "version" : "199.0.0"
->>>>>>> cf4576e0
+        "revision" : "874ca36d1b5fb4fd495223434b7c6503412f6edc"
       }
     },
     {
