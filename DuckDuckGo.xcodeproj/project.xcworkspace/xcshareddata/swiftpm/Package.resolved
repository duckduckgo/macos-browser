--- conflicted
+++ resolved
@@ -6,11 +6,7 @@
         "repositoryURL": "https://github.com/duckduckgo/BrowserServicesKit.git",
         "state": {
           "branch": null,
-<<<<<<< HEAD
-          "revision": "63fe79d6aa23a251895552b01fde6f47d084100a",
-=======
           "revision": "d9ebd24d7c61c4b3025bd029577bfe6c06f3c2b9",
->>>>>>> a9e6d3a2
           "version": null
         }
       },
