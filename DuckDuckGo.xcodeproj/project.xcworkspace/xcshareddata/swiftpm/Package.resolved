{
  "pins" : [
    {
      "identity" : "bloom_cpp",
      "kind" : "remoteSourceControl",
      "location" : "https://github.com/duckduckgo/bloom_cpp.git",
      "state" : {
        "revision" : "8076199456290b61b4544bf2f4caf296759906a0",
        "version" : "3.0.0"
      }
    },
    {
      "identity" : "browserserviceskit",
      "kind" : "remoteSourceControl",
      "location" : "https://github.com/duckduckgo/BrowserServicesKit",
      "state" : {
<<<<<<< HEAD
        "branch" : "dominik/sync-logins",
        "revision" : "f1a173d733ebf53932246528b0ef417b7d3f3433"
=======
        "revision" : "214db1a9aceb643cbb5bf070b61d8f65ec196e1c",
        "version" : "70.0.0"
>>>>>>> f055f140
      }
    },
    {
      "identity" : "content-scope-scripts",
      "kind" : "remoteSourceControl",
      "location" : "https://github.com/duckduckgo/content-scope-scripts",
      "state" : {
        "revision" : "0cfcedb9c8aefa52c7f3a36a2b3793a2c44de764",
        "version" : "4.22.5"
      }
    },
    {
      "identity" : "duckduckgo-autofill",
      "kind" : "remoteSourceControl",
      "location" : "https://github.com/duckduckgo/duckduckgo-autofill.git",
      "state" : {
        "revision" : "44cd844b6bb5d8ccfefbd6e025817d800c26ad76",
        "version" : "7.2.0"
      }
    },
    {
      "identity" : "grdb.swift",
      "kind" : "remoteSourceControl",
      "location" : "https://github.com/duckduckgo/GRDB.swift.git",
      "state" : {
        "revision" : "77d9a83191a74e319a5cfa27b0e3145d15607573",
        "version" : "2.2.0"
      }
    },
    {
      "identity" : "lottie-ios",
      "kind" : "remoteSourceControl",
      "location" : "https://github.com/duckduckgo/lottie-ios.git",
      "state" : {
        "revision" : "abf5510e261c85ffddd29de0bca9b72592ea2bdd",
        "version" : "3.3.0"
      }
    },
    {
      "identity" : "ohhttpstubs",
      "kind" : "remoteSourceControl",
      "location" : "https://github.com/AliSoftware/OHHTTPStubs.git",
      "state" : {
        "revision" : "12f19662426d0434d6c330c6974d53e2eb10ecd9",
        "version" : "9.1.0"
      }
    },
    {
      "identity" : "openssl-xcframework",
      "kind" : "remoteSourceControl",
      "location" : "https://github.com/duckduckgo/OpenSSL-XCFramework",
      "state" : {
        "revision" : "238e8f700809ff0e1cad5f906cb4c3b0f77f44f9",
        "version" : "1.1.1900"
      }
    },
    {
      "identity" : "privacy-dashboard",
      "kind" : "remoteSourceControl",
      "location" : "https://github.com/duckduckgo/privacy-dashboard",
      "state" : {
        "revision" : "51e2b46f413bf3ef18afefad631ca70f2c25ef70",
        "version" : "1.4.0"
      }
    },
    {
      "identity" : "punycodeswift",
      "kind" : "remoteSourceControl",
      "location" : "https://github.com/gumob/PunycodeSwift.git",
      "state" : {
        "revision" : "4356ec54e073741449640d3d50a1fd24fd1e1b8b",
        "version" : "2.1.0"
      }
    },
    {
      "identity" : "sparkle",
      "kind" : "remoteSourceControl",
      "location" : "https://github.com/sparkle-project/Sparkle.git",
      "state" : {
        "revision" : "87e4fcbac39912f9cdb9a9acf205cad60e1ca3bc",
        "version" : "2.4.2"
      }
    },
    {
      "identity" : "swift-argument-parser",
      "kind" : "remoteSourceControl",
      "location" : "https://github.com/apple/swift-argument-parser",
      "state" : {
        "revision" : "6b2aa2748a7881eebb9f84fb10c01293e15b52ca",
        "version" : "0.5.0"
      }
    },
    {
      "identity" : "swifter",
      "kind" : "remoteSourceControl",
      "location" : "https://github.com/httpswift/swifter.git",
      "state" : {
        "revision" : "9483a5d459b45c3ffd059f7b55f9638e268632fd",
        "version" : "1.5.0"
      }
    },
    {
      "identity" : "sync_crypto",
      "kind" : "remoteSourceControl",
      "location" : "https://github.com/duckduckgo/sync_crypto",
      "state" : {
        "revision" : "2ab6ab6f0f96b259c14c2de3fc948935fc16ac78",
        "version" : "0.2.0"
      }
    },
    {
      "identity" : "trackerradarkit",
      "kind" : "remoteSourceControl",
      "location" : "https://github.com/duckduckgo/TrackerRadarKit",
      "state" : {
        "revision" : "4684440d03304e7638a2c8086895367e90987463",
        "version" : "1.2.1"
      }
    },
    {
      "identity" : "wireguard-apple",
      "kind" : "remoteSourceControl",
      "location" : "https://github.com/duckduckgo/wireguard-apple",
      "state" : {
        "revision" : "cf3c0f5132dbb8de08c46155a1bbd5e5bb6a47c1",
        "version" : "1.1.0"
      }
    }
  ],
  "version" : 2
}<|MERGE_RESOLUTION|>--- conflicted
+++ resolved
@@ -14,13 +14,8 @@
       "kind" : "remoteSourceControl",
       "location" : "https://github.com/duckduckgo/BrowserServicesKit",
       "state" : {
-<<<<<<< HEAD
         "branch" : "dominik/sync-logins",
-        "revision" : "f1a173d733ebf53932246528b0ef417b7d3f3433"
-=======
-        "revision" : "214db1a9aceb643cbb5bf070b61d8f65ec196e1c",
-        "version" : "70.0.0"
->>>>>>> f055f140
+        "revision" : "01fb7dd3127771925b0ee770f5499dd02d61f257"
       }
     },
     {
