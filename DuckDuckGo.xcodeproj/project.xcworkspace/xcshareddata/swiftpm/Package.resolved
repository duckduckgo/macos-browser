--- conflicted
+++ resolved
@@ -32,13 +32,8 @@
       "kind" : "remoteSourceControl",
       "location" : "https://github.com/duckduckgo/BrowserServicesKit",
       "state" : {
-<<<<<<< HEAD
         "branch" : "fcappelli/subscription_oauth_api_v2",
-        "revision" : "c51c7b960e047f6903daf4dadc09a8fe49648f01"
-=======
-        "revision" : "20e6eaf0b1e423d9a270e2d460cae284c08f73d8",
-        "version" : "225.0.0"
->>>>>>> 130be2e3
+        "revision" : "fc72e5c899631a8c3e16293daf4387f0dc7fb07f"
       }
     },
     {
