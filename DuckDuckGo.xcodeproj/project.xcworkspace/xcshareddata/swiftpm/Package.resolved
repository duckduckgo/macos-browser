{
  "pins" : [
    {
      "identity" : "apple-toolbox",
      "kind" : "remoteSourceControl",
      "location" : "https://github.com/duckduckgo/apple-toolbox.git",
      "state" : {
        "revision" : "e3dc4faf70ca09718a2d20d5c47b449389e8c153",
        "version" : "1.0.0"
      }
    },
    {
      "identity" : "bloom_cpp",
      "kind" : "remoteSourceControl",
      "location" : "https://github.com/duckduckgo/bloom_cpp.git",
      "state" : {
        "revision" : "8076199456290b61b4544bf2f4caf296759906a0",
        "version" : "3.0.0"
      }
    },
    {
      "identity" : "browserserviceskit",
      "kind" : "remoteSourceControl",
      "location" : "https://github.com/duckduckgo/BrowserServicesKit",
      "state" : {
<<<<<<< HEAD
        "revision" : "049e8aea876323396dc623db15b3ef005457f059"
=======
        "revision" : "c513f0f0fedc1de65591d46908ddef530b0dc001",
        "version" : "112.0.1"
>>>>>>> d8373fa5
      }
    },
    {
      "identity" : "content-scope-scripts",
      "kind" : "remoteSourceControl",
      "location" : "https://github.com/duckduckgo/content-scope-scripts",
      "state" : {
        "revision" : "36ddba2cbac52a41b9a9275af06d32fa8a56d2d7",
        "version" : "4.64.0"
      }
    },
    {
      "identity" : "duckduckgo-autofill",
      "kind" : "remoteSourceControl",
      "location" : "https://github.com/duckduckgo/duckduckgo-autofill.git",
      "state" : {
        "revision" : "03d3e3a959dd75afbe8c59b5a203ea676d37555d",
        "version" : "10.1.0"
      }
    },
    {
      "identity" : "grdb.swift",
      "kind" : "remoteSourceControl",
      "location" : "https://github.com/duckduckgo/GRDB.swift.git",
      "state" : {
        "revision" : "9f049d7b97b1e68ffd86744b500660d34a9e79b8",
        "version" : "2.3.0"
      }
    },
    {
      "identity" : "lottie-ios",
      "kind" : "remoteSourceControl",
      "location" : "https://github.com/duckduckgo/lottie-ios.git",
      "state" : {
        "revision" : "abf5510e261c85ffddd29de0bca9b72592ea2bdd",
        "version" : "3.3.0"
      }
    },
    {
      "identity" : "ohhttpstubs",
      "kind" : "remoteSourceControl",
      "location" : "https://github.com/AliSoftware/OHHTTPStubs.git",
      "state" : {
        "revision" : "12f19662426d0434d6c330c6974d53e2eb10ecd9",
        "version" : "9.1.0"
      }
    },
    {
      "identity" : "openssl-xcframework",
      "kind" : "remoteSourceControl",
      "location" : "https://github.com/duckduckgo/OpenSSL-XCFramework",
      "state" : {
        "revision" : "b75ab2c0405860bb2616db71b9a456acb118c21a",
        "version" : "3.1.4000"
      }
    },
    {
      "identity" : "privacy-dashboard",
      "kind" : "remoteSourceControl",
      "location" : "https://github.com/duckduckgo/privacy-dashboard",
      "state" : {
        "revision" : "c67d268bf234760f49034a0fe7a6137a1b216b05",
        "version" : "3.2.0"
      }
    },
    {
      "identity" : "punycodeswift",
      "kind" : "remoteSourceControl",
      "location" : "https://github.com/gumob/PunycodeSwift.git",
      "state" : {
        "revision" : "4356ec54e073741449640d3d50a1fd24fd1e1b8b",
        "version" : "2.1.0"
      }
    },
    {
      "identity" : "sparkle",
      "kind" : "remoteSourceControl",
      "location" : "https://github.com/sparkle-project/Sparkle.git",
      "state" : {
        "revision" : "47d3d90aee3c52b6f61d04ceae426e607df62347",
        "version" : "2.5.2"
      }
    },
    {
      "identity" : "swift-argument-parser",
      "kind" : "remoteSourceControl",
      "location" : "https://github.com/apple/swift-argument-parser",
      "state" : {
        "revision" : "c8ed701b513cf5177118a175d85fbbbcd707ab41",
        "version" : "1.3.0"
      }
    },
    {
      "identity" : "swift-snapshot-testing",
      "kind" : "remoteSourceControl",
      "location" : "https://github.com/pointfreeco/swift-snapshot-testing",
      "state" : {
        "revision" : "e7b77228b34057041374ebef00c0fd7739d71a2b",
        "version" : "1.15.3"
      }
    },
    {
      "identity" : "swift-syntax",
      "kind" : "remoteSourceControl",
      "location" : "https://github.com/apple/swift-syntax.git",
      "state" : {
        "revision" : "64889f0c732f210a935a0ad7cda38f77f876262d",
        "version" : "509.1.1"
      }
    },
    {
      "identity" : "swifter",
      "kind" : "remoteSourceControl",
      "location" : "https://github.com/httpswift/swifter.git",
      "state" : {
        "revision" : "9483a5d459b45c3ffd059f7b55f9638e268632fd",
        "version" : "1.5.0"
      }
    },
    {
      "identity" : "sync_crypto",
      "kind" : "remoteSourceControl",
      "location" : "https://github.com/duckduckgo/sync_crypto",
      "state" : {
        "revision" : "2ab6ab6f0f96b259c14c2de3fc948935fc16ac78",
        "version" : "0.2.0"
      }
    },
    {
      "identity" : "trackerradarkit",
      "kind" : "remoteSourceControl",
      "location" : "https://github.com/duckduckgo/TrackerRadarKit",
      "state" : {
        "revision" : "a6b7ba151d9dc6684484f3785293875ec01cc1ff",
        "version" : "1.2.2"
      }
    },
    {
      "identity" : "wireguard-apple",
      "kind" : "remoteSourceControl",
      "location" : "https://github.com/duckduckgo/wireguard-apple",
      "state" : {
        "revision" : "2d8172c11478ab11b0f5ad49bdb4f93f4b3d5e0d",
        "version" : "1.1.1"
      }
    }
  ],
  "version" : 2
}<|MERGE_RESOLUTION|>--- conflicted
+++ resolved
@@ -23,12 +23,8 @@
       "kind" : "remoteSourceControl",
       "location" : "https://github.com/duckduckgo/BrowserServicesKit",
       "state" : {
-<<<<<<< HEAD
-        "revision" : "049e8aea876323396dc623db15b3ef005457f059"
-=======
         "revision" : "c513f0f0fedc1de65591d46908ddef530b0dc001",
         "version" : "112.0.1"
->>>>>>> d8373fa5
       }
     },
     {
