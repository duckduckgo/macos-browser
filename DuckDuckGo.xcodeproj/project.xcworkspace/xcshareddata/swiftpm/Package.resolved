--- conflicted
+++ resolved
@@ -32,13 +32,8 @@
       "kind" : "remoteSourceControl",
       "location" : "https://github.com/duckduckgo/BrowserServicesKit",
       "state" : {
-<<<<<<< HEAD
-        "revision" : "918c7ef70f70ca2c62ef781dd6aae8d53cf15db4",
-        "version" : "129.1.6"
-=======
         "revision" : "bc70d1a27263cc97a4060ac9e73ec10929c28a29",
         "version" : "134.0.0"
->>>>>>> 3372fced
       }
     },
     {
@@ -46,13 +41,8 @@
       "kind" : "remoteSourceControl",
       "location" : "https://github.com/duckduckgo/content-scope-scripts",
       "state" : {
-<<<<<<< HEAD
-        "revision" : "2f44185cca2edefbae7557393a61a23c282abbf8",
-        "version" : "5.7.0"
-=======
         "revision" : "62d5dc3d02f6a8347dc5f0b52162a0107d38b74c",
         "version" : "5.8.0"
->>>>>>> 3372fced
       }
     },
     {
