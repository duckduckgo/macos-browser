--- conflicted
+++ resolved
@@ -28,18 +28,6 @@
       }
     },
     {
-<<<<<<< HEAD
-=======
-      "identity" : "browserserviceskit",
-      "kind" : "remoteSourceControl",
-      "location" : "https://github.com/duckduckgo/BrowserServicesKit",
-      "state" : {
-        "revision" : "1354d1aec247fd569c69744bb2722f24e16f0bfb",
-        "version" : "185.0.1"
-      }
-    },
-    {
->>>>>>> 9e13868f
       "identity" : "content-scope-scripts",
       "kind" : "remoteSourceControl",
       "location" : "https://github.com/duckduckgo/content-scope-scripts",
