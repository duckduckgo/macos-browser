{
  "pins" : [
    {
      "identity" : "apple-toolbox",
      "kind" : "remoteSourceControl",
      "location" : "https://github.com/duckduckgo/apple-toolbox.git",
      "state" : {
        "revision" : "0c13c5f056805f2d403618ccc3bfb833c303c68d",
        "version" : "3.1.2"
      }
    },
    {
      "identity" : "barebonesbrowser",
      "kind" : "remoteSourceControl",
      "location" : "https://github.com/duckduckgo/BareBonesBrowser.git",
      "state" : {
        "revision" : "31e5bfedc3c2ca005640c4bf2b6959d69b0e18b9",
        "version" : "0.1.0"
      }
    },
    {
      "identity" : "bloom_cpp",
      "kind" : "remoteSourceControl",
      "location" : "https://github.com/duckduckgo/bloom_cpp.git",
      "state" : {
        "revision" : "8076199456290b61b4544bf2f4caf296759906a0",
        "version" : "3.0.0"
      }
    },
    {
      "identity" : "browserserviceskit",
      "kind" : "remoteSourceControl",
      "location" : "https://github.com/duckduckgo/BrowserServicesKit",
      "state" : {
<<<<<<< HEAD
        "revision" : "ffcbeb215c53e29b10cf511a98468a4456f6b965",
        "version" : "199.2.0"
=======
        "revision" : "4b5e53fc8ae617247063eb2732f4db89234a5b3b",
        "version" : "199.3.0"
>>>>>>> 0a3741e1
      }
    },
    {
      "identity" : "content-scope-scripts",
      "kind" : "remoteSourceControl",
      "location" : "https://github.com/duckduckgo/content-scope-scripts",
      "state" : {
        "revision" : "1ed569676555d493c9c5575eaed22aa02569aac9",
        "version" : "6.19.0"
      }
    },
    {
      "identity" : "duckduckgo-autofill",
      "kind" : "remoteSourceControl",
      "location" : "https://github.com/duckduckgo/duckduckgo-autofill.git",
      "state" : {
        "revision" : "1fee787458d13f8ed07f9fe81aecd6e59609339e",
        "version" : "13.1.0"
      }
    },
    {
      "identity" : "grdb.swift",
      "kind" : "remoteSourceControl",
      "location" : "https://github.com/duckduckgo/GRDB.swift.git",
      "state" : {
        "revision" : "4225b85c9a0c50544e413a1ea1e502c802b44b35",
        "version" : "2.4.0"
      }
    },
    {
      "identity" : "gzipswift",
      "kind" : "remoteSourceControl",
      "location" : "https://github.com/1024jp/GzipSwift.git",
      "state" : {
        "revision" : "731037f6cc2be2ec01562f6597c1d0aa3fe6fd05",
        "version" : "6.0.1"
      }
    },
    {
      "identity" : "lottie-spm",
      "kind" : "remoteSourceControl",
      "location" : "https://github.com/airbnb/lottie-spm.git",
      "state" : {
        "revision" : "1d29eccc24cc8b75bff9f6804155112c0ffc9605",
        "version" : "4.4.3"
      }
    },
    {
      "identity" : "ohhttpstubs",
      "kind" : "remoteSourceControl",
      "location" : "https://github.com/AliSoftware/OHHTTPStubs.git",
      "state" : {
        "revision" : "12f19662426d0434d6c330c6974d53e2eb10ecd9",
        "version" : "9.1.0"
      }
    },
    {
      "identity" : "openssl-xcframework",
      "kind" : "remoteSourceControl",
      "location" : "https://github.com/duckduckgo/OpenSSL-XCFramework",
      "state" : {
        "revision" : "71d303cbfa150e1fac99ffc7b4f67aad9c7a5002",
        "version" : "3.1.5004"
      }
    },
    {
      "identity" : "privacy-dashboard",
      "kind" : "remoteSourceControl",
      "location" : "https://github.com/duckduckgo/privacy-dashboard",
      "state" : {
        "revision" : "9de2b2aa317a48d3ee31116dc15b0feeb2cc9414",
        "version" : "5.3.0"
      }
    },
    {
      "identity" : "punycodeswift",
      "kind" : "remoteSourceControl",
      "location" : "https://github.com/gumob/PunycodeSwift.git",
      "state" : {
        "revision" : "30a462bdb4398ea835a3585472229e0d74b36ba5",
        "version" : "3.0.0"
      }
    },
    {
      "identity" : "sparkle",
      "kind" : "remoteSourceControl",
      "location" : "https://github.com/sparkle-project/Sparkle.git",
      "state" : {
        "revision" : "b456fd404954a9e13f55aa0c88cd5a40b8399638",
        "version" : "2.6.3"
      }
    },
    {
      "identity" : "swift-argument-parser",
      "kind" : "remoteSourceControl",
      "location" : "https://github.com/apple/swift-argument-parser.git",
      "state" : {
        "revision" : "0fbc8848e389af3bb55c182bc19ca9d5dc2f255b",
        "version" : "1.4.0"
      }
    },
    {
      "identity" : "swift-snapshot-testing",
      "kind" : "remoteSourceControl",
      "location" : "https://github.com/pointfreeco/swift-snapshot-testing",
      "state" : {
        "revision" : "5b0c434778f2c1a4c9b5ebdb8682b28e84dd69bd",
        "version" : "1.15.4"
      }
    },
    {
      "identity" : "swift-syntax",
      "kind" : "remoteSourceControl",
      "location" : "https://github.com/apple/swift-syntax",
      "state" : {
        "revision" : "64889f0c732f210a935a0ad7cda38f77f876262d",
        "version" : "509.1.1"
      }
    },
    {
      "identity" : "swifter",
      "kind" : "remoteSourceControl",
      "location" : "https://github.com/httpswift/swifter.git",
      "state" : {
        "revision" : "9483a5d459b45c3ffd059f7b55f9638e268632fd",
        "version" : "1.5.0"
      }
    },
    {
      "identity" : "sync_crypto",
      "kind" : "remoteSourceControl",
      "location" : "https://github.com/duckduckgo/sync_crypto",
      "state" : {
        "revision" : "2ab6ab6f0f96b259c14c2de3fc948935fc16ac78",
        "version" : "0.2.0"
      }
    },
    {
      "identity" : "trackerradarkit",
      "kind" : "remoteSourceControl",
      "location" : "https://github.com/duckduckgo/TrackerRadarKit",
      "state" : {
        "revision" : "5de0a610a7927b638a5fd463a53032c9934a2c3b",
        "version" : "3.0.0"
      }
    },
    {
      "identity" : "wireguard-apple",
      "kind" : "remoteSourceControl",
      "location" : "https://github.com/duckduckgo/wireguard-apple",
      "state" : {
        "revision" : "13fd026384b1af11048451061cc1b21434990668",
        "version" : "1.1.3"
      }
    }
  ],
  "version" : 2
}<|MERGE_RESOLUTION|>--- conflicted
+++ resolved
@@ -32,13 +32,8 @@
       "kind" : "remoteSourceControl",
       "location" : "https://github.com/duckduckgo/BrowserServicesKit",
       "state" : {
-<<<<<<< HEAD
-        "revision" : "ffcbeb215c53e29b10cf511a98468a4456f6b965",
-        "version" : "199.2.0"
-=======
         "revision" : "4b5e53fc8ae617247063eb2732f4db89234a5b3b",
         "version" : "199.3.0"
->>>>>>> 0a3741e1
       }
     },
     {
