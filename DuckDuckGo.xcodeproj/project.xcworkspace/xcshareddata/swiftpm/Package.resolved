--- conflicted
+++ resolved
@@ -14,12 +14,8 @@
       "kind" : "remoteSourceControl",
       "location" : "https://github.com/duckduckgo/BrowserServicesKit",
       "state" : {
-<<<<<<< HEAD
-        "revision" : "262f6c6449466efac00c7a6818747da3a2900c4d"
-=======
         "revision" : "d56b90bd229288f681f0a3a6a325ef25e3ce5f3c",
         "version" : "110.0.0"
->>>>>>> b5654852
       }
     },
     {
