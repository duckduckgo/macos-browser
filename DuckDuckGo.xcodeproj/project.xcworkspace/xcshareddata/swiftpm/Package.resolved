{
  "pins" : [
    {
      "identity" : "bloom_cpp",
      "kind" : "remoteSourceControl",
      "location" : "https://github.com/duckduckgo/bloom_cpp.git",
      "state" : {
        "revision" : "8076199456290b61b4544bf2f4caf296759906a0",
        "version" : "3.0.0"
      }
    },
    {
      "identity" : "browserserviceskit",
      "kind" : "remoteSourceControl",
      "location" : "https://github.com/duckduckgo/BrowserServicesKit",
      "state" : {
<<<<<<< HEAD
        "revision" : "d094ee462eacc3d513eaf22cbd87c87b42a1234b"
=======
        "revision" : "13c6ccd65f45e9940371c28a1a3498ec29ac9d0b",
        "version" : "101.1.3"
>>>>>>> f90f4929
      }
    },
    {
      "identity" : "content-scope-scripts",
      "kind" : "remoteSourceControl",
      "location" : "https://github.com/duckduckgo/content-scope-scripts",
      "state" : {
        "revision" : "0b68b0d404d8d4f32296cd84fa160b18b0aeaf44",
        "version" : "4.59.1"
      }
    },
    {
      "identity" : "duckduckgo-autofill",
      "kind" : "remoteSourceControl",
      "location" : "https://github.com/duckduckgo/duckduckgo-autofill.git",
      "state" : {
        "revision" : "b972bc0ab6ee1d57a0a18a197dcc31e40ae6ac57",
        "version" : "10.0.3"
      }
    },
    {
      "identity" : "grdb.swift",
      "kind" : "remoteSourceControl",
      "location" : "https://github.com/duckduckgo/GRDB.swift.git",
      "state" : {
        "revision" : "77d9a83191a74e319a5cfa27b0e3145d15607573",
        "version" : "2.2.0"
      }
    },
    {
      "identity" : "lottie-ios",
      "kind" : "remoteSourceControl",
      "location" : "https://github.com/duckduckgo/lottie-ios.git",
      "state" : {
        "revision" : "abf5510e261c85ffddd29de0bca9b72592ea2bdd",
        "version" : "3.3.0"
      }
    },
    {
      "identity" : "ohhttpstubs",
      "kind" : "remoteSourceControl",
      "location" : "https://github.com/AliSoftware/OHHTTPStubs.git",
      "state" : {
        "revision" : "12f19662426d0434d6c330c6974d53e2eb10ecd9",
        "version" : "9.1.0"
      }
    },
    {
      "identity" : "openssl-xcframework",
      "kind" : "remoteSourceControl",
      "location" : "https://github.com/duckduckgo/OpenSSL-XCFramework",
      "state" : {
        "revision" : "bb7bfc010ef4d2e7913c343663b167e2a984ac79",
        "version" : "3.1.2000"
      }
    },
    {
      "identity" : "privacy-dashboard",
      "kind" : "remoteSourceControl",
      "location" : "https://github.com/duckduckgo/privacy-dashboard",
      "state" : {
        "revision" : "38336a574e13090764ba09a6b877d15ee514e371",
        "version" : "3.1.1"
      }
    },
    {
      "identity" : "punycodeswift",
      "kind" : "remoteSourceControl",
      "location" : "https://github.com/gumob/PunycodeSwift.git",
      "state" : {
        "revision" : "4356ec54e073741449640d3d50a1fd24fd1e1b8b",
        "version" : "2.1.0"
      }
    },
    {
      "identity" : "sparkle",
      "kind" : "remoteSourceControl",
      "location" : "https://github.com/sparkle-project/Sparkle.git",
      "state" : {
        "revision" : "1f07f4096e52f19b5e7abaa697b7fc592b7ff57c",
        "version" : "2.5.1"
      }
    },
    {
      "identity" : "swift-argument-parser",
      "kind" : "remoteSourceControl",
      "location" : "https://github.com/apple/swift-argument-parser",
      "state" : {
        "revision" : "c8ed701b513cf5177118a175d85fbbbcd707ab41",
        "version" : "1.3.0"
      }
    },
    {
      "identity" : "swift-snapshot-testing",
      "kind" : "remoteSourceControl",
      "location" : "https://github.com/pointfreeco/swift-snapshot-testing",
      "state" : {
        "revision" : "59b663f68e69f27a87b45de48cb63264b8194605",
        "version" : "1.15.1"
      }
    },
    {
      "identity" : "swift-syntax",
      "kind" : "remoteSourceControl",
      "location" : "https://github.com/apple/swift-syntax.git",
      "state" : {
        "revision" : "6ad4ea24b01559dde0773e3d091f1b9e36175036",
        "version" : "509.0.2"
      }
    },
    {
      "identity" : "swifter",
      "kind" : "remoteSourceControl",
      "location" : "https://github.com/httpswift/swifter.git",
      "state" : {
        "revision" : "9483a5d459b45c3ffd059f7b55f9638e268632fd",
        "version" : "1.5.0"
      }
    },
    {
      "identity" : "sync_crypto",
      "kind" : "remoteSourceControl",
      "location" : "https://github.com/duckduckgo/sync_crypto",
      "state" : {
        "revision" : "2ab6ab6f0f96b259c14c2de3fc948935fc16ac78",
        "version" : "0.2.0"
      }
    },
    {
      "identity" : "trackerradarkit",
      "kind" : "remoteSourceControl",
      "location" : "https://github.com/duckduckgo/TrackerRadarKit.git",
      "state" : {
        "revision" : "a6b7ba151d9dc6684484f3785293875ec01cc1ff",
        "version" : "1.2.2"
      }
    },
    {
      "identity" : "wireguard-apple",
      "kind" : "remoteSourceControl",
      "location" : "https://github.com/duckduckgo/wireguard-apple",
      "state" : {
        "revision" : "2d8172c11478ab11b0f5ad49bdb4f93f4b3d5e0d",
        "version" : "1.1.1"
      }
    }
  ],
  "version" : 2
}<|MERGE_RESOLUTION|>--- conflicted
+++ resolved
@@ -14,12 +14,7 @@
       "kind" : "remoteSourceControl",
       "location" : "https://github.com/duckduckgo/BrowserServicesKit",
       "state" : {
-<<<<<<< HEAD
         "revision" : "d094ee462eacc3d513eaf22cbd87c87b42a1234b"
-=======
-        "revision" : "13c6ccd65f45e9940371c28a1a3498ec29ac9d0b",
-        "version" : "101.1.3"
->>>>>>> f90f4929
       }
     },
     {
