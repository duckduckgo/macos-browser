{
  "pins" : [
    {
      "identity" : "apple-toolbox",
      "kind" : "remoteSourceControl",
      "location" : "https://github.com/duckduckgo/apple-toolbox.git",
      "state" : {
        "revision" : "0c13c5f056805f2d403618ccc3bfb833c303c68d",
        "version" : "3.1.2"
      }
    },
    {
      "identity" : "barebonesbrowser",
      "kind" : "remoteSourceControl",
      "location" : "https://github.com/duckduckgo/BareBonesBrowser.git",
      "state" : {
        "revision" : "31e5bfedc3c2ca005640c4bf2b6959d69b0e18b9",
        "version" : "0.1.0"
      }
    },
    {
      "identity" : "bloom_cpp",
      "kind" : "remoteSourceControl",
      "location" : "https://github.com/duckduckgo/bloom_cpp.git",
      "state" : {
        "revision" : "8076199456290b61b4544bf2f4caf296759906a0",
        "version" : "3.0.0"
      }
    },
    {
      "identity" : "browserserviceskit",
      "kind" : "remoteSourceControl",
      "location" : "https://github.com/duckduckgo/BrowserServicesKit",
      "state" : {
<<<<<<< HEAD
        "branch" : "dominik/punycode-3.0.0",
        "revision" : "cafe60012879a42fb3e4ac50af4c698eecf88fd9"
=======
        "revision" : "6e1520bd83bbcc269b0d561c51fc92b81fe6d93b",
        "version" : "198.0.0"
>>>>>>> c3f906b2
      }
    },
    {
      "identity" : "content-scope-scripts",
      "kind" : "remoteSourceControl",
      "location" : "https://github.com/duckduckgo/content-scope-scripts",
      "state" : {
        "revision" : "9f3717b3913a12956f1386fe7b657f68545fba83",
        "version" : "6.15.0"
      }
    },
    {
      "identity" : "duckduckgo-autofill",
      "kind" : "remoteSourceControl",
      "location" : "https://github.com/duckduckgo/duckduckgo-autofill.git",
      "state" : {
        "revision" : "1fee787458d13f8ed07f9fe81aecd6e59609339e",
        "version" : "13.1.0"
      }
    },
    {
      "identity" : "grdb.swift",
      "kind" : "remoteSourceControl",
      "location" : "https://github.com/duckduckgo/GRDB.swift.git",
      "state" : {
        "revision" : "4225b85c9a0c50544e413a1ea1e502c802b44b35",
        "version" : "2.4.0"
      }
    },
    {
      "identity" : "gzipswift",
      "kind" : "remoteSourceControl",
      "location" : "https://github.com/1024jp/GzipSwift.git",
      "state" : {
        "revision" : "731037f6cc2be2ec01562f6597c1d0aa3fe6fd05",
        "version" : "6.0.1"
      }
    },
    {
      "identity" : "lottie-spm",
      "kind" : "remoteSourceControl",
      "location" : "https://github.com/airbnb/lottie-spm",
      "state" : {
        "revision" : "1d29eccc24cc8b75bff9f6804155112c0ffc9605",
        "version" : "4.4.3"
      }
    },
    {
      "identity" : "ohhttpstubs",
      "kind" : "remoteSourceControl",
      "location" : "https://github.com/AliSoftware/OHHTTPStubs.git",
      "state" : {
        "revision" : "12f19662426d0434d6c330c6974d53e2eb10ecd9",
        "version" : "9.1.0"
      }
    },
    {
      "identity" : "openssl-xcframework",
      "kind" : "remoteSourceControl",
      "location" : "https://github.com/duckduckgo/OpenSSL-XCFramework",
      "state" : {
        "revision" : "71d303cbfa150e1fac99ffc7b4f67aad9c7a5002",
        "version" : "3.1.5004"
      }
    },
    {
      "identity" : "privacy-dashboard",
      "kind" : "remoteSourceControl",
      "location" : "https://github.com/duckduckgo/privacy-dashboard",
      "state" : {
        "revision" : "9de2b2aa317a48d3ee31116dc15b0feeb2cc9414",
        "version" : "5.3.0"
      }
    },
    {
      "identity" : "punycodeswift",
      "kind" : "remoteSourceControl",
      "location" : "https://github.com/gumob/PunycodeSwift.git",
      "state" : {
        "revision" : "30a462bdb4398ea835a3585472229e0d74b36ba5",
        "version" : "3.0.0"
      }
    },
    {
      "identity" : "sparkle",
      "kind" : "remoteSourceControl",
      "location" : "https://github.com/sparkle-project/Sparkle.git",
      "state" : {
        "revision" : "b456fd404954a9e13f55aa0c88cd5a40b8399638",
        "version" : "2.6.3"
      }
    },
    {
      "identity" : "swift-argument-parser",
      "kind" : "remoteSourceControl",
      "location" : "https://github.com/apple/swift-argument-parser.git",
      "state" : {
        "revision" : "0fbc8848e389af3bb55c182bc19ca9d5dc2f255b",
        "version" : "1.4.0"
      }
    },
    {
      "identity" : "swift-snapshot-testing",
      "kind" : "remoteSourceControl",
      "location" : "https://github.com/pointfreeco/swift-snapshot-testing",
      "state" : {
        "revision" : "5b0c434778f2c1a4c9b5ebdb8682b28e84dd69bd",
        "version" : "1.15.4"
      }
    },
    {
      "identity" : "swift-syntax",
      "kind" : "remoteSourceControl",
      "location" : "https://github.com/apple/swift-syntax",
      "state" : {
        "revision" : "64889f0c732f210a935a0ad7cda38f77f876262d",
        "version" : "509.1.1"
      }
    },
    {
      "identity" : "swifter",
      "kind" : "remoteSourceControl",
      "location" : "https://github.com/httpswift/swifter.git",
      "state" : {
        "revision" : "9483a5d459b45c3ffd059f7b55f9638e268632fd",
        "version" : "1.5.0"
      }
    },
    {
      "identity" : "sync_crypto",
      "kind" : "remoteSourceControl",
      "location" : "https://github.com/duckduckgo/sync_crypto",
      "state" : {
        "revision" : "2ab6ab6f0f96b259c14c2de3fc948935fc16ac78",
        "version" : "0.2.0"
      }
    },
    {
      "identity" : "trackerradarkit",
      "kind" : "remoteSourceControl",
      "location" : "https://github.com/duckduckgo/TrackerRadarKit",
      "state" : {
        "revision" : "5de0a610a7927b638a5fd463a53032c9934a2c3b",
        "version" : "3.0.0"
      }
    },
    {
      "identity" : "wireguard-apple",
      "kind" : "remoteSourceControl",
      "location" : "https://github.com/duckduckgo/wireguard-apple",
      "state" : {
        "revision" : "13fd026384b1af11048451061cc1b21434990668",
        "version" : "1.1.3"
      }
    }
  ],
  "version" : 2
}<|MERGE_RESOLUTION|>--- conflicted
+++ resolved
@@ -32,13 +32,8 @@
       "kind" : "remoteSourceControl",
       "location" : "https://github.com/duckduckgo/BrowserServicesKit",
       "state" : {
-<<<<<<< HEAD
-        "branch" : "dominik/punycode-3.0.0",
-        "revision" : "cafe60012879a42fb3e4ac50af4c698eecf88fd9"
-=======
-        "revision" : "6e1520bd83bbcc269b0d561c51fc92b81fe6d93b",
-        "version" : "198.0.0"
->>>>>>> c3f906b2
+        "revision" : "cc3629fa16880e410e588a27a6b2426dcc140009",
+        "version" : "198.0.1"
       }
     },
     {
@@ -46,8 +41,8 @@
       "kind" : "remoteSourceControl",
       "location" : "https://github.com/duckduckgo/content-scope-scripts",
       "state" : {
-        "revision" : "9f3717b3913a12956f1386fe7b657f68545fba83",
-        "version" : "6.15.0"
+        "revision" : "4f0d109f13beec7e8beaf0bd5c0e2c1d528677f8",
+        "version" : "6.16.0"
       }
     },
     {
