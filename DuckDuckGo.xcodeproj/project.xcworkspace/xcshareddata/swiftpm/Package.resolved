{
  "pins" : [
    {
      "identity" : "bloom_cpp",
      "kind" : "remoteSourceControl",
      "location" : "https://github.com/duckduckgo/bloom_cpp.git",
      "state" : {
        "revision" : "8076199456290b61b4544bf2f4caf296759906a0",
        "version" : "3.0.0"
      }
    },
    {
      "identity" : "browserserviceskit",
      "kind" : "remoteSourceControl",
      "location" : "https://github.com/duckduckgo/BrowserServicesKit",
      "state" : {
<<<<<<< HEAD
        "branch" : "sam/add-netp-subscription-auth-support",
        "revision" : "a6d78a3a7b03e9a6b6fbd1013415eafc41089fba"
=======
        "revision" : "88935a6656c7f0bd9dec75a761463347232f68a1",
        "version" : "85.0.2"
>>>>>>> e925e7c8
      }
    },
    {
      "identity" : "content-scope-scripts",
      "kind" : "remoteSourceControl",
      "location" : "https://github.com/duckduckgo/content-scope-scripts",
      "state" : {
        "revision" : "b7ad9843e70cede0c2ca9c4260d970f62cb28156",
        "version" : "4.52.0"
      }
    },
    {
      "identity" : "duckduckgo-autofill",
      "kind" : "remoteSourceControl",
      "location" : "https://github.com/duckduckgo/duckduckgo-autofill.git",
      "state" : {
        "revision" : "93677cc02cfe650ce7f417246afd0e8e972cd83e",
        "version" : "10.0.0"
      }
    },
    {
      "identity" : "grdb.swift",
      "kind" : "remoteSourceControl",
      "location" : "https://github.com/duckduckgo/GRDB.swift.git",
      "state" : {
        "revision" : "77d9a83191a74e319a5cfa27b0e3145d15607573",
        "version" : "2.2.0"
      }
    },
    {
      "identity" : "lottie-ios",
      "kind" : "remoteSourceControl",
      "location" : "https://github.com/duckduckgo/lottie-ios.git",
      "state" : {
        "revision" : "abf5510e261c85ffddd29de0bca9b72592ea2bdd",
        "version" : "3.3.0"
      }
    },
    {
      "identity" : "ohhttpstubs",
      "kind" : "remoteSourceControl",
      "location" : "https://github.com/AliSoftware/OHHTTPStubs.git",
      "state" : {
        "revision" : "12f19662426d0434d6c330c6974d53e2eb10ecd9",
        "version" : "9.1.0"
      }
    },
    {
      "identity" : "openssl-xcframework",
      "kind" : "remoteSourceControl",
      "location" : "https://github.com/duckduckgo/OpenSSL-XCFramework",
      "state" : {
        "revision" : "bb7bfc010ef4d2e7913c343663b167e2a984ac79",
        "version" : "3.1.2000"
      }
    },
    {
      "identity" : "privacy-dashboard",
      "kind" : "remoteSourceControl",
      "location" : "https://github.com/duckduckgo/privacy-dashboard",
      "state" : {
        "revision" : "b4ac92a444e79d5651930482623b9f6dc9265667",
        "version" : "2.0.0"
      }
    },
    {
      "identity" : "punycodeswift",
      "kind" : "remoteSourceControl",
      "location" : "https://github.com/gumob/PunycodeSwift.git",
      "state" : {
        "revision" : "4356ec54e073741449640d3d50a1fd24fd1e1b8b",
        "version" : "2.1.0"
      }
    },
    {
      "identity" : "sparkle",
      "kind" : "remoteSourceControl",
      "location" : "https://github.com/sparkle-project/Sparkle.git",
      "state" : {
        "revision" : "1f07f4096e52f19b5e7abaa697b7fc592b7ff57c",
        "version" : "2.5.1"
      }
    },
    {
      "identity" : "swift-argument-parser",
      "kind" : "remoteSourceControl",
      "location" : "https://github.com/apple/swift-argument-parser",
      "state" : {
        "revision" : "6b2aa2748a7881eebb9f84fb10c01293e15b52ca",
        "version" : "0.5.0"
      }
    },
    {
      "identity" : "swifter",
      "kind" : "remoteSourceControl",
      "location" : "https://github.com/httpswift/swifter.git",
      "state" : {
        "revision" : "9483a5d459b45c3ffd059f7b55f9638e268632fd",
        "version" : "1.5.0"
      }
    },
    {
      "identity" : "sync_crypto",
      "kind" : "remoteSourceControl",
      "location" : "https://github.com/duckduckgo/sync_crypto",
      "state" : {
        "revision" : "2ab6ab6f0f96b259c14c2de3fc948935fc16ac78",
        "version" : "0.2.0"
      }
    },
    {
      "identity" : "trackerradarkit",
      "kind" : "remoteSourceControl",
      "location" : "https://github.com/duckduckgo/TrackerRadarKit.git",
      "state" : {
        "revision" : "4684440d03304e7638a2c8086895367e90987463",
        "version" : "1.2.1"
      }
    },
    {
      "identity" : "wireguard-apple",
      "kind" : "remoteSourceControl",
      "location" : "https://github.com/duckduckgo/wireguard-apple",
      "state" : {
        "revision" : "2d8172c11478ab11b0f5ad49bdb4f93f4b3d5e0d",
        "version" : "1.1.1"
      }
    }
  ],
  "version" : 2
}<|MERGE_RESOLUTION|>--- conflicted
+++ resolved
@@ -14,13 +14,8 @@
       "kind" : "remoteSourceControl",
       "location" : "https://github.com/duckduckgo/BrowserServicesKit",
       "state" : {
-<<<<<<< HEAD
         "branch" : "sam/add-netp-subscription-auth-support",
-        "revision" : "a6d78a3a7b03e9a6b6fbd1013415eafc41089fba"
-=======
-        "revision" : "88935a6656c7f0bd9dec75a761463347232f68a1",
-        "version" : "85.0.2"
->>>>>>> e925e7c8
+        "revision" : "22506de8f9fcadddf2a949ac922ad4377b0a3188"
       }
     },
     {
