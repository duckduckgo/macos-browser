{
  "pins" : [
    {
      "identity" : "browserserviceskit",
      "kind" : "remoteSourceControl",
      "location" : "https://github.com/duckduckgo/BrowserServicesKit",
      "state" : {
<<<<<<< HEAD
        "revision" : "4fdacf073c39f24c9e183e9875ce44ac51038cc9"
=======
        "revision" : "660ce4b7390d9ca05ef945365df32f87b107dbfe",
        "version" : "52.0.0"
>>>>>>> a66e5f2e
      }
    },
    {
      "identity" : "content-scope-scripts",
      "kind" : "remoteSourceControl",
      "location" : "https://github.com/duckduckgo/content-scope-scripts",
      "state" : {
        "revision" : "801b7f23476f797c6eaa72b070e6c80abb82801a",
        "version" : "4.4.4"
      }
    },
    {
      "identity" : "duckduckgo-autofill",
      "kind" : "remoteSourceControl",
      "location" : "https://github.com/duckduckgo/duckduckgo-autofill.git",
      "state" : {
        "revision" : "26283ffcc7ed69a6853dfeca4514a2e552da2c96",
        "version" : "6.4.1"
      }
    },
    {
      "identity" : "grdb.swift",
      "kind" : "remoteSourceControl",
      "location" : "https://github.com/duckduckgo/GRDB.swift.git",
      "state" : {
        "revision" : "8eac7de76dff73dc467d5c43f9beabc61a6d6e02",
        "version" : "2.0.0"
      }
    },
    {
      "identity" : "lottie-ios",
      "kind" : "remoteSourceControl",
      "location" : "https://github.com/airbnb/lottie-ios",
      "state" : {
        "revision" : "4a6058cbbdfe4f74aeae92c8bd51ad3b0de2a1ee",
        "version" : "3.3.0"
      }
    },
    {
      "identity" : "ohhttpstubs",
      "kind" : "remoteSourceControl",
      "location" : "https://github.com/AliSoftware/OHHTTPStubs.git",
      "state" : {
        "revision" : "12f19662426d0434d6c330c6974d53e2eb10ecd9",
        "version" : "9.1.0"
      }
    },
    {
      "identity" : "openssl",
      "kind" : "remoteSourceControl",
      "location" : "https://github.com/krzyzanowskim/OpenSSL",
      "state" : {
        "revision" : "52db2ab9de7f78d1dea0d728fddd47fb133e25b7",
        "version" : "1.1.1900"
      }
    },
    {
      "identity" : "privacy-dashboard",
      "kind" : "remoteSourceControl",
      "location" : "https://github.com/duckduckgo/privacy-dashboard",
      "state" : {
        "revision" : "51e2b46f413bf3ef18afefad631ca70f2c25ef70",
        "version" : "1.4.0"
      }
    },
    {
      "identity" : "punycodeswift",
      "kind" : "remoteSourceControl",
      "location" : "https://github.com/gumob/PunycodeSwift.git",
      "state" : {
        "revision" : "4356ec54e073741449640d3d50a1fd24fd1e1b8b",
        "version" : "2.1.0"
      }
    },
    {
      "identity" : "sparkle",
      "kind" : "remoteSourceControl",
      "location" : "https://github.com/sparkle-project/Sparkle.git",
      "state" : {
        "revision" : "9d85a02fe7916caa7531847452c4933d331503a5",
        "version" : "2.3.1"
      }
    },
    {
      "identity" : "swift-argument-parser",
      "kind" : "remoteSourceControl",
      "location" : "https://github.com/apple/swift-argument-parser",
      "state" : {
        "revision" : "6b2aa2748a7881eebb9f84fb10c01293e15b52ca",
        "version" : "0.5.0"
      }
    },
    {
      "identity" : "swifter",
      "kind" : "remoteSourceControl",
      "location" : "https://github.com/httpswift/swifter.git",
      "state" : {
        "revision" : "9483a5d459b45c3ffd059f7b55f9638e268632fd",
        "version" : "1.5.0"
      }
    },
    {
      "identity" : "sync_crypto",
      "kind" : "remoteSourceControl",
      "location" : "https://github.com/duckduckgo/sync_crypto",
      "state" : {
        "revision" : "df751674ee842d129c50a183668b033d02c2980d",
        "version" : "0.0.1"
      }
    },
    {
      "identity" : "trackerradarkit",
      "kind" : "remoteSourceControl",
      "location" : "https://github.com/duckduckgo/TrackerRadarKit.git",
      "state" : {
        "revision" : "4684440d03304e7638a2c8086895367e90987463",
        "version" : "1.2.1"
      }
    }
  ],
  "version" : 2
}<|MERGE_RESOLUTION|>--- conflicted
+++ resolved
@@ -5,12 +5,7 @@
       "kind" : "remoteSourceControl",
       "location" : "https://github.com/duckduckgo/BrowserServicesKit",
       "state" : {
-<<<<<<< HEAD
-        "revision" : "4fdacf073c39f24c9e183e9875ce44ac51038cc9"
-=======
-        "revision" : "660ce4b7390d9ca05ef945365df32f87b107dbfe",
-        "version" : "52.0.0"
->>>>>>> a66e5f2e
+        "revision" : "822f8585c90606f6b7ff87e01cd4709790770c0a"
       }
     },
     {
