{
  "pins" : [
    {
      "identity" : "browserserviceskit",
      "kind" : "remoteSourceControl",
      "location" : "https://github.com/duckduckgo/BrowserServicesKit",
      "state" : {
<<<<<<< HEAD
        "branch" : "dominik/bookmarks-v3",
        "revision" : "843b07d8f783b3c3af093f1592e4c5f2c405a3fb"
=======
        "revision" : "afeccb2a853290cc88c86bdff7273e36490b6166",
        "version" : "57.4.5"
>>>>>>> 8a89014b
      }
    },
    {
      "identity" : "content-scope-scripts",
      "kind" : "remoteSourceControl",
      "location" : "https://github.com/duckduckgo/content-scope-scripts",
      "state" : {
        "revision" : "801b7f23476f797c6eaa72b070e6c80abb82801a",
        "version" : "4.4.4"
      }
    },
    {
      "identity" : "duckduckgo-autofill",
      "kind" : "remoteSourceControl",
      "location" : "https://github.com/duckduckgo/duckduckgo-autofill.git",
      "state" : {
        "revision" : "8f403fad4f6ccf18a3900fc560f43067a527ac9f",
        "version" : "6.5.1"
      }
    },
    {
      "identity" : "grdb.swift",
      "kind" : "remoteSourceControl",
      "location" : "https://github.com/duckduckgo/GRDB.swift.git",
      "state" : {
        "revision" : "4475888676cfe1aabb1a35f379cd079ea692da1e",
        "version" : "2.1.1"
      }
    },
    {
      "identity" : "lottie-ios",
      "kind" : "remoteSourceControl",
      "location" : "https://github.com/duckduckgo/lottie-ios.git",
      "state" : {
        "revision" : "abf5510e261c85ffddd29de0bca9b72592ea2bdd",
        "version" : "3.3.0"
      }
    },
    {
      "identity" : "ohhttpstubs",
      "kind" : "remoteSourceControl",
      "location" : "https://github.com/AliSoftware/OHHTTPStubs.git",
      "state" : {
        "revision" : "12f19662426d0434d6c330c6974d53e2eb10ecd9",
        "version" : "9.1.0"
      }
    },
    {
      "identity" : "openssl-xcframework",
      "kind" : "remoteSourceControl",
      "location" : "https://github.com/duckduckgo/OpenSSL-XCFramework",
      "state" : {
        "revision" : "238e8f700809ff0e1cad5f906cb4c3b0f77f44f9",
        "version" : "1.1.1900"
      }
    },
    {
      "identity" : "privacy-dashboard",
      "kind" : "remoteSourceControl",
      "location" : "https://github.com/duckduckgo/privacy-dashboard",
      "state" : {
        "revision" : "51e2b46f413bf3ef18afefad631ca70f2c25ef70",
        "version" : "1.4.0"
      }
    },
    {
      "identity" : "punycodeswift",
      "kind" : "remoteSourceControl",
      "location" : "https://github.com/gumob/PunycodeSwift.git",
      "state" : {
        "revision" : "4356ec54e073741449640d3d50a1fd24fd1e1b8b",
        "version" : "2.1.0"
      }
    },
    {
      "identity" : "sparkle",
      "kind" : "remoteSourceControl",
      "location" : "https://github.com/sparkle-project/Sparkle.git",
      "state" : {
        "revision" : "9d85a02fe7916caa7531847452c4933d331503a5",
        "version" : "2.3.1"
      }
    },
    {
      "identity" : "swift-argument-parser",
      "kind" : "remoteSourceControl",
      "location" : "https://github.com/apple/swift-argument-parser",
      "state" : {
        "revision" : "6b2aa2748a7881eebb9f84fb10c01293e15b52ca",
        "version" : "0.5.0"
      }
    },
    {
      "identity" : "swifter",
      "kind" : "remoteSourceControl",
      "location" : "https://github.com/httpswift/swifter.git",
      "state" : {
        "revision" : "9483a5d459b45c3ffd059f7b55f9638e268632fd",
        "version" : "1.5.0"
      }
    },
    {
      "identity" : "sync_crypto",
      "kind" : "remoteSourceControl",
      "location" : "https://github.com/duckduckgo/sync_crypto",
      "state" : {
        "revision" : "2ab6ab6f0f96b259c14c2de3fc948935fc16ac78",
        "version" : "0.2.0"
      }
    },
    {
      "identity" : "trackerradarkit",
      "kind" : "remoteSourceControl",
      "location" : "https://github.com/duckduckgo/TrackerRadarKit.git",
      "state" : {
        "revision" : "4684440d03304e7638a2c8086895367e90987463",
        "version" : "1.2.1"
      }
    }
  ],
  "version" : 2
}<|MERGE_RESOLUTION|>--- conflicted
+++ resolved
@@ -5,13 +5,8 @@
       "kind" : "remoteSourceControl",
       "location" : "https://github.com/duckduckgo/BrowserServicesKit",
       "state" : {
-<<<<<<< HEAD
         "branch" : "dominik/bookmarks-v3",
-        "revision" : "843b07d8f783b3c3af093f1592e4c5f2c405a3fb"
-=======
-        "revision" : "afeccb2a853290cc88c86bdff7273e36490b6166",
-        "version" : "57.4.5"
->>>>>>> 8a89014b
+        "revision" : "b95f7bdf8fc8d339e8770c2fb0956a11234cee19"
       }
     },
     {
