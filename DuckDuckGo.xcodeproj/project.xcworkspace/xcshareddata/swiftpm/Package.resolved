--- conflicted
+++ resolved
@@ -14,13 +14,8 @@
       "kind" : "remoteSourceControl",
       "location" : "https://github.com/duckduckgo/BrowserServicesKit",
       "state" : {
-<<<<<<< HEAD
         "revision" : "42b073f8a26165e8b328a5f72501abfecdd4c666",
         "version" : "77.2.0"
-=======
-        "revision" : "2b3d31dc3e8b7943a17558e4f9d86145f9ece4dc",
-        "version" : "77.1.0"
->>>>>>> 244c0239
       }
     },
     {
