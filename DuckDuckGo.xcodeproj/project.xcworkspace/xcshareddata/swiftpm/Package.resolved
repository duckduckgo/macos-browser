{
  "pins" : [
    {
      "identity" : "bloom_cpp",
      "kind" : "remoteSourceControl",
      "location" : "https://github.com/duckduckgo/bloom_cpp.git",
      "state" : {
        "revision" : "8076199456290b61b4544bf2f4caf296759906a0",
        "version" : "3.0.0"
      }
    },
    {
      "identity" : "browserserviceskit",
      "kind" : "remoteSourceControl",
      "location" : "https://github.com/duckduckgo/BrowserServicesKit",
      "state" : {
<<<<<<< HEAD
        "branch" : "bhall/bump-css",
        "revision" : "6b82ebab038310cd02dd5c92a876d1fdc4cef751"
=======
        "revision" : "5ecf4fe56f334be6eaecb65f6d55632a6d53921c",
        "version" : "109.0.0"
>>>>>>> 422814e1
      }
    },
    {
      "identity" : "content-scope-scripts",
      "kind" : "remoteSourceControl",
      "location" : "https://github.com/duckduckgo/content-scope-scripts",
      "state" : {
        "revision" : "36ddba2cbac52a41b9a9275af06d32fa8a56d2d7",
        "version" : "4.64.0"
      }
    },
    {
      "identity" : "duckduckgo-autofill",
      "kind" : "remoteSourceControl",
      "location" : "https://github.com/duckduckgo/duckduckgo-autofill.git",
      "state" : {
        "revision" : "03d3e3a959dd75afbe8c59b5a203ea676d37555d",
        "version" : "10.1.0"
      }
    },
    {
      "identity" : "grdb.swift",
      "kind" : "remoteSourceControl",
      "location" : "https://github.com/duckduckgo/GRDB.swift.git",
      "state" : {
        "revision" : "9f049d7b97b1e68ffd86744b500660d34a9e79b8",
        "version" : "2.3.0"
      }
    },
    {
      "identity" : "lottie-ios",
      "kind" : "remoteSourceControl",
      "location" : "https://github.com/duckduckgo/lottie-ios.git",
      "state" : {
        "revision" : "abf5510e261c85ffddd29de0bca9b72592ea2bdd",
        "version" : "3.3.0"
      }
    },
    {
      "identity" : "ohhttpstubs",
      "kind" : "remoteSourceControl",
      "location" : "https://github.com/AliSoftware/OHHTTPStubs.git",
      "state" : {
        "revision" : "12f19662426d0434d6c330c6974d53e2eb10ecd9",
        "version" : "9.1.0"
      }
    },
    {
      "identity" : "openssl-xcframework",
      "kind" : "remoteSourceControl",
      "location" : "https://github.com/duckduckgo/OpenSSL-XCFramework",
      "state" : {
        "revision" : "bb7bfc010ef4d2e7913c343663b167e2a984ac79",
        "version" : "3.1.2000"
      }
    },
    {
      "identity" : "privacy-dashboard",
      "kind" : "remoteSourceControl",
      "location" : "https://github.com/duckduckgo/privacy-dashboard",
      "state" : {
        "revision" : "c67d268bf234760f49034a0fe7a6137a1b216b05",
        "version" : "3.2.0"
      }
    },
    {
      "identity" : "punycodeswift",
      "kind" : "remoteSourceControl",
      "location" : "https://github.com/gumob/PunycodeSwift.git",
      "state" : {
        "revision" : "4356ec54e073741449640d3d50a1fd24fd1e1b8b",
        "version" : "2.1.0"
      }
    },
    {
      "identity" : "sparkle",
      "kind" : "remoteSourceControl",
      "location" : "https://github.com/sparkle-project/Sparkle.git",
      "state" : {
        "revision" : "47d3d90aee3c52b6f61d04ceae426e607df62347",
        "version" : "2.5.2"
      }
    },
    {
      "identity" : "swift-argument-parser",
      "kind" : "remoteSourceControl",
      "location" : "https://github.com/apple/swift-argument-parser",
      "state" : {
        "revision" : "c8ed701b513cf5177118a175d85fbbbcd707ab41",
        "version" : "1.3.0"
      }
    },
    {
      "identity" : "swift-snapshot-testing",
      "kind" : "remoteSourceControl",
      "location" : "https://github.com/pointfreeco/swift-snapshot-testing",
      "state" : {
        "revision" : "e7b77228b34057041374ebef00c0fd7739d71a2b",
        "version" : "1.15.3"
      }
    },
    {
      "identity" : "swift-syntax",
      "kind" : "remoteSourceControl",
      "location" : "https://github.com/apple/swift-syntax.git",
      "state" : {
        "revision" : "64889f0c732f210a935a0ad7cda38f77f876262d",
        "version" : "509.1.1"
      }
    },
    {
      "identity" : "swifter",
      "kind" : "remoteSourceControl",
      "location" : "https://github.com/httpswift/swifter.git",
      "state" : {
        "revision" : "9483a5d459b45c3ffd059f7b55f9638e268632fd",
        "version" : "1.5.0"
      }
    },
    {
      "identity" : "sync_crypto",
      "kind" : "remoteSourceControl",
      "location" : "https://github.com/duckduckgo/sync_crypto",
      "state" : {
        "revision" : "2ab6ab6f0f96b259c14c2de3fc948935fc16ac78",
        "version" : "0.2.0"
      }
    },
    {
      "identity" : "trackerradarkit",
      "kind" : "remoteSourceControl",
      "location" : "https://github.com/duckduckgo/TrackerRadarKit.git",
      "state" : {
        "revision" : "a6b7ba151d9dc6684484f3785293875ec01cc1ff",
        "version" : "1.2.2"
      }
    },
    {
      "identity" : "wireguard-apple",
      "kind" : "remoteSourceControl",
      "location" : "https://github.com/duckduckgo/wireguard-apple",
      "state" : {
        "revision" : "2d8172c11478ab11b0f5ad49bdb4f93f4b3d5e0d",
        "version" : "1.1.1"
      }
    }
  ],
  "version" : 2
}<|MERGE_RESOLUTION|>--- conflicted
+++ resolved
@@ -14,13 +14,8 @@
       "kind" : "remoteSourceControl",
       "location" : "https://github.com/duckduckgo/BrowserServicesKit",
       "state" : {
-<<<<<<< HEAD
-        "branch" : "bhall/bump-css",
-        "revision" : "6b82ebab038310cd02dd5c92a876d1fdc4cef751"
-=======
         "revision" : "5ecf4fe56f334be6eaecb65f6d55632a6d53921c",
         "version" : "109.0.0"
->>>>>>> 422814e1
       }
     },
     {
@@ -28,8 +23,8 @@
       "kind" : "remoteSourceControl",
       "location" : "https://github.com/duckduckgo/content-scope-scripts",
       "state" : {
-        "revision" : "36ddba2cbac52a41b9a9275af06d32fa8a56d2d7",
-        "version" : "4.64.0"
+        "revision" : "063b560e59a50e03d9b00b88a7fcb2ed2b562395",
+        "version" : "4.61.0"
       }
     },
     {
