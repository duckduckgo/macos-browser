{
  "pins" : [
    {
      "identity" : "apple-toolbox",
      "kind" : "remoteSourceControl",
      "location" : "https://github.com/duckduckgo/apple-toolbox.git",
      "state" : {
        "revision" : "e3dc4faf70ca09718a2d20d5c47b449389e8c153",
        "version" : "1.0.0"
      }
    },
    {
      "identity" : "bloom_cpp",
      "kind" : "remoteSourceControl",
      "location" : "https://github.com/duckduckgo/bloom_cpp.git",
      "state" : {
        "revision" : "8076199456290b61b4544bf2f4caf296759906a0",
        "version" : "3.0.0"
      }
    },
    {
      "identity" : "browserserviceskit",
      "kind" : "remoteSourceControl",
      "location" : "https://github.com/duckduckgo/BrowserServicesKit",
      "state" : {
<<<<<<< HEAD
        "revision" : "700a37f4674d874d998f990323d956fe2867e964"
=======
        "revision" : "1fa06fb43fb0f26fc1a74b710fb1402573264bf5",
        "version" : "114.3.0"
>>>>>>> 589eda93
      }
    },
    {
      "identity" : "content-scope-scripts",
      "kind" : "remoteSourceControl",
      "location" : "https://github.com/duckduckgo/content-scope-scripts",
      "state" : {
        "revision" : "59752eb7973d3e3b0c23255ff51359f48b343f15",
        "version" : "5.2.0"
      }
    },
    {
      "identity" : "duckduckgo-autofill",
      "kind" : "remoteSourceControl",
      "location" : "https://github.com/duckduckgo/duckduckgo-autofill.git",
      "state" : {
        "revision" : "03d3e3a959dd75afbe8c59b5a203ea676d37555d",
        "version" : "10.1.0"
      }
    },
    {
      "identity" : "grdb.swift",
      "kind" : "remoteSourceControl",
      "location" : "https://github.com/duckduckgo/GRDB.swift.git",
      "state" : {
        "revision" : "9f049d7b97b1e68ffd86744b500660d34a9e79b8",
        "version" : "2.3.0"
      }
    },
    {
      "identity" : "lottie-ios",
      "kind" : "remoteSourceControl",
      "location" : "https://github.com/duckduckgo/lottie-ios.git",
      "state" : {
        "revision" : "abf5510e261c85ffddd29de0bca9b72592ea2bdd",
        "version" : "3.3.0"
      }
    },
    {
      "identity" : "ohhttpstubs",
      "kind" : "remoteSourceControl",
      "location" : "https://github.com/AliSoftware/OHHTTPStubs.git",
      "state" : {
        "revision" : "12f19662426d0434d6c330c6974d53e2eb10ecd9",
        "version" : "9.1.0"
      }
    },
    {
      "identity" : "openssl-xcframework",
      "kind" : "remoteSourceControl",
      "location" : "https://github.com/duckduckgo/OpenSSL-XCFramework",
      "state" : {
        "revision" : "b75ab2c0405860bb2616db71b9a456acb118c21a",
        "version" : "3.1.4000"
      }
    },
    {
      "identity" : "privacy-dashboard",
      "kind" : "remoteSourceControl",
      "location" : "https://github.com/duckduckgo/privacy-dashboard",
      "state" : {
        "revision" : "c67d268bf234760f49034a0fe7a6137a1b216b05",
        "version" : "3.2.0"
      }
    },
    {
      "identity" : "punycodeswift",
      "kind" : "remoteSourceControl",
      "location" : "https://github.com/gumob/PunycodeSwift.git",
      "state" : {
        "revision" : "4356ec54e073741449640d3d50a1fd24fd1e1b8b",
        "version" : "2.1.0"
      }
    },
    {
      "identity" : "sparkle",
      "kind" : "remoteSourceControl",
      "location" : "https://github.com/sparkle-project/Sparkle.git",
      "state" : {
        "revision" : "47d3d90aee3c52b6f61d04ceae426e607df62347",
        "version" : "2.5.2"
      }
    },
    {
      "identity" : "swift-argument-parser",
      "kind" : "remoteSourceControl",
      "location" : "https://github.com/apple/swift-argument-parser",
      "state" : {
        "revision" : "c8ed701b513cf5177118a175d85fbbbcd707ab41",
        "version" : "1.3.0"
      }
    },
    {
      "identity" : "swift-snapshot-testing",
      "kind" : "remoteSourceControl",
      "location" : "https://github.com/pointfreeco/swift-snapshot-testing",
      "state" : {
        "revision" : "e7b77228b34057041374ebef00c0fd7739d71a2b",
        "version" : "1.15.3"
      }
    },
    {
      "identity" : "swift-syntax",
      "kind" : "remoteSourceControl",
      "location" : "https://github.com/apple/swift-syntax.git",
      "state" : {
        "revision" : "64889f0c732f210a935a0ad7cda38f77f876262d",
        "version" : "509.1.1"
      }
    },
    {
      "identity" : "swifter",
      "kind" : "remoteSourceControl",
      "location" : "https://github.com/httpswift/swifter.git",
      "state" : {
        "revision" : "9483a5d459b45c3ffd059f7b55f9638e268632fd",
        "version" : "1.5.0"
      }
    },
    {
      "identity" : "sync_crypto",
      "kind" : "remoteSourceControl",
      "location" : "https://github.com/duckduckgo/sync_crypto",
      "state" : {
        "revision" : "2ab6ab6f0f96b259c14c2de3fc948935fc16ac78",
        "version" : "0.2.0"
      }
    },
    {
      "identity" : "trackerradarkit",
      "kind" : "remoteSourceControl",
      "location" : "https://github.com/duckduckgo/TrackerRadarKit.git",
      "state" : {
        "revision" : "a6b7ba151d9dc6684484f3785293875ec01cc1ff",
        "version" : "1.2.2"
      }
    },
    {
      "identity" : "wireguard-apple",
      "kind" : "remoteSourceControl",
      "location" : "https://github.com/duckduckgo/wireguard-apple",
      "state" : {
        "revision" : "2d8172c11478ab11b0f5ad49bdb4f93f4b3d5e0d",
        "version" : "1.1.1"
      }
    }
  ],
  "version" : 2
}<|MERGE_RESOLUTION|>--- conflicted
+++ resolved
@@ -23,12 +23,9 @@
       "kind" : "remoteSourceControl",
       "location" : "https://github.com/duckduckgo/BrowserServicesKit",
       "state" : {
-<<<<<<< HEAD
         "revision" : "700a37f4674d874d998f990323d956fe2867e964"
-=======
         "revision" : "1fa06fb43fb0f26fc1a74b710fb1402573264bf5",
         "version" : "114.3.0"
->>>>>>> 589eda93
       }
     },
     {
@@ -36,6 +33,8 @@
       "kind" : "remoteSourceControl",
       "location" : "https://github.com/duckduckgo/content-scope-scripts",
       "state" : {
+        "revision" : "a3690b7666a3617693383d948cb492513f6aa569",
+        "version" : "5.0.0"
         "revision" : "59752eb7973d3e3b0c23255ff51359f48b343f15",
         "version" : "5.2.0"
       }
