{
  "pins" : [
    {
      "identity" : "bloom_cpp",
      "kind" : "remoteSourceControl",
      "location" : "https://github.com/duckduckgo/bloom_cpp.git",
      "state" : {
        "revision" : "8076199456290b61b4544bf2f4caf296759906a0",
        "version" : "3.0.0"
      }
    },
    {
      "identity" : "browserserviceskit",
      "kind" : "remoteSourceControl",
      "location" : "https://github.com/duckduckgo/BrowserServicesKit",
      "state" : {
<<<<<<< HEAD
        "branch" : "graeme/create-tunnelcontroller-mock",
        "revision" : "db3be3e0a561e104f5e24292a3fe454836fa43bd"
=======
        "revision" : "f419ede296e0b30d680fcd80364962ea1c1b1365",
        "version" : "72.0.0"
>>>>>>> 931b3c41
      }
    },
    {
      "identity" : "content-scope-scripts",
      "kind" : "remoteSourceControl",
      "location" : "https://github.com/duckduckgo/content-scope-scripts",
      "state" : {
        "revision" : "a4f35ad23ac4a0eb9b36b94f1f2aa0f0ebf2855d",
        "version" : "4.30.0"
      }
    },
    {
      "identity" : "duckduckgo-autofill",
      "kind" : "remoteSourceControl",
      "location" : "https://github.com/duckduckgo/duckduckgo-autofill.git",
      "state" : {
        "revision" : "b1160df954eea20cd4cdf9356afc369751981b16",
        "version" : "8.0.0"
      }
    },
    {
      "identity" : "grdb.swift",
      "kind" : "remoteSourceControl",
      "location" : "https://github.com/duckduckgo/GRDB.swift.git",
      "state" : {
        "revision" : "77d9a83191a74e319a5cfa27b0e3145d15607573",
        "version" : "2.2.0"
      }
    },
    {
      "identity" : "lottie-ios",
      "kind" : "remoteSourceControl",
      "location" : "https://github.com/duckduckgo/lottie-ios.git",
      "state" : {
        "revision" : "abf5510e261c85ffddd29de0bca9b72592ea2bdd",
        "version" : "3.3.0"
      }
    },
    {
      "identity" : "ohhttpstubs",
      "kind" : "remoteSourceControl",
      "location" : "https://github.com/AliSoftware/OHHTTPStubs.git",
      "state" : {
        "revision" : "12f19662426d0434d6c330c6974d53e2eb10ecd9",
        "version" : "9.1.0"
      }
    },
    {
      "identity" : "openssl-xcframework",
      "kind" : "remoteSourceControl",
      "location" : "https://github.com/duckduckgo/OpenSSL-XCFramework",
      "state" : {
        "revision" : "238e8f700809ff0e1cad5f906cb4c3b0f77f44f9",
        "version" : "1.1.1900"
      }
    },
    {
      "identity" : "privacy-dashboard",
      "kind" : "remoteSourceControl",
      "location" : "https://github.com/duckduckgo/privacy-dashboard",
      "state" : {
        "revision" : "51e2b46f413bf3ef18afefad631ca70f2c25ef70",
        "version" : "1.4.0"
      }
    },
    {
      "identity" : "punycodeswift",
      "kind" : "remoteSourceControl",
      "location" : "https://github.com/gumob/PunycodeSwift.git",
      "state" : {
        "revision" : "4356ec54e073741449640d3d50a1fd24fd1e1b8b",
        "version" : "2.1.0"
      }
    },
    {
      "identity" : "sparkle",
      "kind" : "remoteSourceControl",
      "location" : "https://github.com/sparkle-project/Sparkle.git",
      "state" : {
        "revision" : "87e4fcbac39912f9cdb9a9acf205cad60e1ca3bc",
        "version" : "2.4.2"
      }
    },
    {
      "identity" : "swift-argument-parser",
      "kind" : "remoteSourceControl",
      "location" : "https://github.com/apple/swift-argument-parser",
      "state" : {
        "revision" : "6b2aa2748a7881eebb9f84fb10c01293e15b52ca",
        "version" : "0.5.0"
      }
    },
    {
      "identity" : "swifter",
      "kind" : "remoteSourceControl",
      "location" : "https://github.com/httpswift/swifter.git",
      "state" : {
        "revision" : "9483a5d459b45c3ffd059f7b55f9638e268632fd",
        "version" : "1.5.0"
      }
    },
    {
      "identity" : "sync_crypto",
      "kind" : "remoteSourceControl",
      "location" : "https://github.com/duckduckgo/sync_crypto",
      "state" : {
        "revision" : "2ab6ab6f0f96b259c14c2de3fc948935fc16ac78",
        "version" : "0.2.0"
      }
    },
    {
      "identity" : "trackerradarkit",
      "kind" : "remoteSourceControl",
      "location" : "https://github.com/duckduckgo/TrackerRadarKit.git",
      "state" : {
        "revision" : "4684440d03304e7638a2c8086895367e90987463",
        "version" : "1.2.1"
      }
    },
    {
      "identity" : "wireguard-apple",
      "kind" : "remoteSourceControl",
      "location" : "https://github.com/duckduckgo/wireguard-apple",
      "state" : {
        "revision" : "cf3c0f5132dbb8de08c46155a1bbd5e5bb6a47c1",
        "version" : "1.1.0"
      }
    }
  ],
  "version" : 2
}<|MERGE_RESOLUTION|>--- conflicted
+++ resolved
@@ -14,13 +14,8 @@
       "kind" : "remoteSourceControl",
       "location" : "https://github.com/duckduckgo/BrowserServicesKit",
       "state" : {
-<<<<<<< HEAD
         "branch" : "graeme/create-tunnelcontroller-mock",
         "revision" : "db3be3e0a561e104f5e24292a3fe454836fa43bd"
-=======
-        "revision" : "f419ede296e0b30d680fcd80364962ea1c1b1365",
-        "version" : "72.0.0"
->>>>>>> 931b3c41
       }
     },
     {
