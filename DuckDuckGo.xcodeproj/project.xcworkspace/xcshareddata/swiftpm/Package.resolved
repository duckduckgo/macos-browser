{
  "pins" : [
    {
      "identity" : "bloom_cpp",
      "kind" : "remoteSourceControl",
      "location" : "https://github.com/duckduckgo/bloom_cpp.git",
      "state" : {
        "revision" : "8076199456290b61b4544bf2f4caf296759906a0",
        "version" : "3.0.0"
      }
    },
    {
      "identity" : "browserserviceskit",
      "kind" : "remoteSourceControl",
      "location" : "https://github.com/duckduckgo/BrowserServicesKit",
      "state" : {
<<<<<<< HEAD
        "revision" : "a459d5a65c57ca03cbc4e337f025781aa54b53e3",
        "version" : "77.3.0"
=======
        "revision" : "42b073f8a26165e8b328a5f72501abfecdd4c666",
        "version" : "77.2.0"
>>>>>>> bf4c04e7
      }
    },
    {
      "identity" : "content-scope-scripts",
      "kind" : "remoteSourceControl",
      "location" : "https://github.com/duckduckgo/content-scope-scripts",
      "state" : {
        "revision" : "8def15fe8a4c2fb76730f640507e9fd1d6c1f8a7",
        "version" : "4.32.0"
      }
    },
    {
      "identity" : "duckduckgo-autofill",
      "kind" : "remoteSourceControl",
      "location" : "https://github.com/duckduckgo/duckduckgo-autofill.git",
      "state" : {
        "revision" : "20a6aeddbd86b43fd83c42aa45fdd9ec6db0e0f7",
        "version" : "8.2.0"
      }
    },
    {
      "identity" : "grdb.swift",
      "kind" : "remoteSourceControl",
      "location" : "https://github.com/duckduckgo/GRDB.swift.git",
      "state" : {
        "revision" : "77d9a83191a74e319a5cfa27b0e3145d15607573",
        "version" : "2.2.0"
      }
    },
    {
      "identity" : "lottie-ios",
      "kind" : "remoteSourceControl",
      "location" : "https://github.com/duckduckgo/lottie-ios.git",
      "state" : {
        "revision" : "abf5510e261c85ffddd29de0bca9b72592ea2bdd",
        "version" : "3.3.0"
      }
    },
    {
      "identity" : "ohhttpstubs",
      "kind" : "remoteSourceControl",
      "location" : "https://github.com/AliSoftware/OHHTTPStubs.git",
      "state" : {
        "revision" : "12f19662426d0434d6c330c6974d53e2eb10ecd9",
        "version" : "9.1.0"
      }
    },
    {
      "identity" : "openssl-xcframework",
      "kind" : "remoteSourceControl",
      "location" : "https://github.com/duckduckgo/OpenSSL-XCFramework",
      "state" : {
        "revision" : "238e8f700809ff0e1cad5f906cb4c3b0f77f44f9",
        "version" : "1.1.1900"
      }
    },
    {
      "identity" : "privacy-dashboard",
      "kind" : "remoteSourceControl",
      "location" : "https://github.com/duckduckgo/privacy-dashboard",
      "state" : {
        "revision" : "51e2b46f413bf3ef18afefad631ca70f2c25ef70",
        "version" : "1.4.0"
      }
    },
    {
      "identity" : "punycodeswift",
      "kind" : "remoteSourceControl",
      "location" : "https://github.com/gumob/PunycodeSwift.git",
      "state" : {
        "revision" : "4356ec54e073741449640d3d50a1fd24fd1e1b8b",
        "version" : "2.1.0"
      }
    },
    {
      "identity" : "sparkle",
      "kind" : "remoteSourceControl",
      "location" : "https://github.com/sparkle-project/Sparkle.git",
      "state" : {
        "revision" : "87e4fcbac39912f9cdb9a9acf205cad60e1ca3bc",
        "version" : "2.4.2"
      }
    },
    {
      "identity" : "swift-argument-parser",
      "kind" : "remoteSourceControl",
      "location" : "https://github.com/apple/swift-argument-parser",
      "state" : {
        "revision" : "6b2aa2748a7881eebb9f84fb10c01293e15b52ca",
        "version" : "0.5.0"
      }
    },
    {
      "identity" : "swifter",
      "kind" : "remoteSourceControl",
      "location" : "https://github.com/httpswift/swifter.git",
      "state" : {
        "revision" : "9483a5d459b45c3ffd059f7b55f9638e268632fd",
        "version" : "1.5.0"
      }
    },
    {
      "identity" : "sync_crypto",
      "kind" : "remoteSourceControl",
      "location" : "https://github.com/duckduckgo/sync_crypto",
      "state" : {
        "revision" : "2ab6ab6f0f96b259c14c2de3fc948935fc16ac78",
        "version" : "0.2.0"
      }
    },
    {
      "identity" : "trackerradarkit",
      "kind" : "remoteSourceControl",
      "location" : "https://github.com/duckduckgo/TrackerRadarKit.git",
      "state" : {
        "revision" : "4684440d03304e7638a2c8086895367e90987463",
        "version" : "1.2.1"
      }
    },
    {
      "identity" : "wireguard-apple",
      "kind" : "remoteSourceControl",
      "location" : "https://github.com/duckduckgo/wireguard-apple",
      "state" : {
        "revision" : "2d8172c11478ab11b0f5ad49bdb4f93f4b3d5e0d",
        "version" : "1.1.1"
      }
    }
  ],
  "version" : 2
}<|MERGE_RESOLUTION|>--- conflicted
+++ resolved
@@ -14,13 +14,8 @@
       "kind" : "remoteSourceControl",
       "location" : "https://github.com/duckduckgo/BrowserServicesKit",
       "state" : {
-<<<<<<< HEAD
         "revision" : "a459d5a65c57ca03cbc4e337f025781aa54b53e3",
         "version" : "77.3.0"
-=======
-        "revision" : "42b073f8a26165e8b328a5f72501abfecdd4c666",
-        "version" : "77.2.0"
->>>>>>> bf4c04e7
       }
     },
     {
