--- conflicted
+++ resolved
@@ -14,11 +14,7 @@
       "kind" : "remoteSourceControl",
       "location" : "https://github.com/duckduckgo/BrowserServicesKit",
       "state" : {
-<<<<<<< HEAD
-        "revision" : "b886623b1f067aff3bec3490bd584f3efc9c3ea3"
-=======
         "revision" : "4fc6bc7cecbc46c18d6a6e5abe03dbda55d994d7"
->>>>>>> 10df9f0e
       }
     },
     {
@@ -26,12 +22,8 @@
       "kind" : "remoteSourceControl",
       "location" : "https://github.com/duckduckgo/content-scope-scripts",
       "state" : {
-<<<<<<< HEAD
-        "revision" : "7a2476ff03486d6f1c3ec5815a2c75e48a790a30"
-=======
         "revision" : "063b560e59a50e03d9b00b88a7fcb2ed2b562395",
         "version" : "4.61.0"
->>>>>>> 10df9f0e
       }
     },
     {
