--- conflicted
+++ resolved
@@ -32,13 +32,8 @@
       "kind" : "remoteSourceControl",
       "location" : "https://github.com/duckduckgo/BrowserServicesKit",
       "state" : {
-<<<<<<< HEAD
         "branch" : "dominik/ntp-search-bar",
-        "revision" : "1e7ded11104f3a4265acee6b72b67911e7808e54"
-=======
-        "revision" : "75930fb1caa2790bd757221660b85a839d215f9f",
-        "version" : "200.1.1"
->>>>>>> f6cbb0f4
+        "revision" : "36f77f0fbcd547c90e6eace63a68f9081c26f440"
       }
     },
     {
