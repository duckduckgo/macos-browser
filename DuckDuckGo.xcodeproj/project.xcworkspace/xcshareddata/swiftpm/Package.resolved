--- conflicted
+++ resolved
@@ -32,13 +32,8 @@
       "kind" : "remoteSourceControl",
       "location" : "https://github.com/duckduckgo/BrowserServicesKit",
       "state" : {
-<<<<<<< HEAD
         "revision" : "e9e239fe5dfeab87dcacbf5a31c8f555623a4ce2",
         "version" : "156.0.0"
-=======
-        "revision" : "ddb0eb213c081a5d6d3f78f4df5dff11bc974218",
-        "version" : "155.0.0"
->>>>>>> 7dd59ce4
       }
     },
     {
@@ -181,13 +176,8 @@
       "kind" : "remoteSourceControl",
       "location" : "https://github.com/duckduckgo/TrackerRadarKit",
       "state" : {
-<<<<<<< HEAD
         "revision" : "1403e17eeeb8493b92fb9d11eb8c846bb9776581",
         "version" : "2.1.2"
-=======
-        "revision" : "c01e6a59d000356b58ec77053e0a99d538be56a5",
-        "version" : "2.1.1"
->>>>>>> 7dd59ce4
       }
     },
     {
