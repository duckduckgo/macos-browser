--- conflicted
+++ resolved
@@ -32,13 +32,8 @@
       "kind" : "remoteSourceControl",
       "location" : "https://github.com/duckduckgo/BrowserServicesKit",
       "state" : {
-<<<<<<< HEAD
         "branch" : "michal/fix-owned-by-first-party",
         "revision" : "574306795e8988f1fc32a448c363e0bb4b11f5d1"
-=======
-        "revision" : "5b59c2790a7f7c69bf1f6793152bdb4ea344b1b4",
-        "version" : "198.1.1"
->>>>>>> 9eb1eae1
       }
     },
     {
