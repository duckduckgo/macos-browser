--- conflicted
+++ resolved
@@ -28,31 +28,12 @@
       }
     },
     {
-      "identity" : "browserserviceskit",
-      "kind" : "remoteSourceControl",
-      "location" : "https://github.com/duckduckgo/BrowserServicesKit",
-      "state" : {
-<<<<<<< HEAD
-        "branch" : "sabrina/refactor-ssl-page",
-        "revision" : "f1e69cadaeac84ca2bfd8f74103e89660fa9f35f"
-=======
-        "revision" : "faf25f57d1d61ff855216178c454616031585c07",
-        "version" : "188.0.0"
->>>>>>> e50b5e45
-      }
-    },
-    {
       "identity" : "content-scope-scripts",
       "kind" : "remoteSourceControl",
       "location" : "https://github.com/duckduckgo/content-scope-scripts",
       "state" : {
-<<<<<<< HEAD
         "branch" : "pr-releases/pr-1009",
-        "revision" : "26f123eef5095b230e9f3aec496d48302e81b945"
-=======
-        "revision" : "f97053d24c21ea301d4067adbbe0899ff940526a",
-        "version" : "6.7.0"
->>>>>>> e50b5e45
+        "revision" : "b7f1c1ee8a37e1a10cf71a6f73d23f6a8e79e77c"
       }
     },
     {
@@ -85,7 +66,7 @@
     {
       "identity" : "lottie-spm",
       "kind" : "remoteSourceControl",
-      "location" : "https://github.com/airbnb/lottie-spm.git",
+      "location" : "https://github.com/airbnb/lottie-spm",
       "state" : {
         "revision" : "1d29eccc24cc8b75bff9f6804155112c0ffc9605",
         "version" : "4.4.3"
