{
  "pins" : [
    {
      "identity" : "apple-toolbox",
      "kind" : "remoteSourceControl",
      "location" : "https://github.com/duckduckgo/apple-toolbox.git",
      "state" : {
        "revision" : "ab53ca41e9044a20eab7e53249526fadcf9acc9f",
        "version" : "3.1.1"
      }
    },
    {
      "identity" : "barebonesbrowser",
      "kind" : "remoteSourceControl",
      "location" : "https://github.com/duckduckgo/BareBonesBrowser.git",
      "state" : {
        "revision" : "31e5bfedc3c2ca005640c4bf2b6959d69b0e18b9",
        "version" : "0.1.0"
      }
    },
    {
      "identity" : "bloom_cpp",
      "kind" : "remoteSourceControl",
      "location" : "https://github.com/duckduckgo/bloom_cpp.git",
      "state" : {
        "revision" : "8076199456290b61b4544bf2f4caf296759906a0",
        "version" : "3.0.0"
      }
    },
    {
      "identity" : "browserserviceskit",
      "kind" : "remoteSourceControl",
      "location" : "https://github.com/duckduckgo/BrowserServicesKit",
      "state" : {
<<<<<<< HEAD
        "branch" : "graeme/vpn-server-failure-detection-recovery",
        "revision" : "0406ce052f0e0486f2e09f4906b9d6f3e347f1f4"
=======
        "revision" : "f8c73292d4d6724ec81f98bd29dbb2061f1a8cf6",
        "version" : "141.1.2"
>>>>>>> 8762c139
      }
    },
    {
      "identity" : "content-scope-scripts",
      "kind" : "remoteSourceControl",
      "location" : "https://github.com/duckduckgo/content-scope-scripts",
      "state" : {
        "revision" : "1bb3bc5eb565735051f342a87b5405d4374876c7",
        "version" : "5.12.0"
      }
    },
    {
      "identity" : "duckduckgo-autofill",
      "kind" : "remoteSourceControl",
      "location" : "https://github.com/duckduckgo/duckduckgo-autofill.git",
      "state" : {
        "revision" : "6053999d6af384a716ab0ce7205dbab5d70ed1b3",
        "version" : "11.0.1"
      }
    },
    {
      "identity" : "grdb.swift",
      "kind" : "remoteSourceControl",
      "location" : "https://github.com/duckduckgo/GRDB.swift.git",
      "state" : {
        "revision" : "9f049d7b97b1e68ffd86744b500660d34a9e79b8",
        "version" : "2.3.0"
      }
    },
    {
      "identity" : "lottie-spm",
      "kind" : "remoteSourceControl",
      "location" : "https://github.com/airbnb/lottie-spm.git",
      "state" : {
        "revision" : "3bd43e12d6fb54654366a61f7cfaca787318b8ce",
        "version" : "4.4.1"
      }
    },
    {
      "identity" : "ohhttpstubs",
      "kind" : "remoteSourceControl",
      "location" : "https://github.com/AliSoftware/OHHTTPStubs.git",
      "state" : {
        "revision" : "12f19662426d0434d6c330c6974d53e2eb10ecd9",
        "version" : "9.1.0"
      }
    },
    {
      "identity" : "openssl-xcframework",
      "kind" : "remoteSourceControl",
      "location" : "https://github.com/duckduckgo/OpenSSL-XCFramework",
      "state" : {
        "revision" : "b75ab2c0405860bb2616db71b9a456acb118c21a",
        "version" : "3.1.4000"
      }
    },
    {
      "identity" : "privacy-dashboard",
      "kind" : "remoteSourceControl",
      "location" : "https://github.com/duckduckgo/privacy-dashboard",
      "state" : {
        "revision" : "14b13d0c3db38f471ce4ba1ecb502ee1986c84d7",
        "version" : "3.5.0"
      }
    },
    {
      "identity" : "punycodeswift",
      "kind" : "remoteSourceControl",
      "location" : "https://github.com/gumob/PunycodeSwift.git",
      "state" : {
        "revision" : "4356ec54e073741449640d3d50a1fd24fd1e1b8b",
        "version" : "2.1.0"
      }
    },
    {
      "identity" : "sparkle",
      "kind" : "remoteSourceControl",
      "location" : "https://github.com/sparkle-project/Sparkle.git",
      "state" : {
        "revision" : "0a4caaf7a81eea2cece651ef4b17331fa0634dff",
        "version" : "2.6.0"
      }
    },
    {
      "identity" : "swift-argument-parser",
      "kind" : "remoteSourceControl",
      "location" : "https://github.com/apple/swift-argument-parser",
      "state" : {
        "revision" : "46989693916f56d1186bd59ac15124caef896560",
        "version" : "1.3.1"
      }
    },
    {
      "identity" : "swift-snapshot-testing",
      "kind" : "remoteSourceControl",
      "location" : "https://github.com/pointfreeco/swift-snapshot-testing",
      "state" : {
        "revision" : "5b0c434778f2c1a4c9b5ebdb8682b28e84dd69bd",
        "version" : "1.15.4"
      }
    },
    {
      "identity" : "swift-syntax",
      "kind" : "remoteSourceControl",
      "location" : "https://github.com/apple/swift-syntax",
      "state" : {
        "revision" : "64889f0c732f210a935a0ad7cda38f77f876262d",
        "version" : "509.1.1"
      }
    },
    {
      "identity" : "swifter",
      "kind" : "remoteSourceControl",
      "location" : "https://github.com/httpswift/swifter.git",
      "state" : {
        "revision" : "9483a5d459b45c3ffd059f7b55f9638e268632fd",
        "version" : "1.5.0"
      }
    },
    {
      "identity" : "sync_crypto",
      "kind" : "remoteSourceControl",
      "location" : "https://github.com/duckduckgo/sync_crypto",
      "state" : {
        "revision" : "2ab6ab6f0f96b259c14c2de3fc948935fc16ac78",
        "version" : "0.2.0"
      }
    },
    {
      "identity" : "trackerradarkit",
      "kind" : "remoteSourceControl",
      "location" : "https://github.com/duckduckgo/TrackerRadarKit",
      "state" : {
        "revision" : "6c84fd19139414fc0edbf9673ade06e532a564f0",
        "version" : "2.0.0"
      }
    },
    {
      "identity" : "wireguard-apple",
      "kind" : "remoteSourceControl",
      "location" : "https://github.com/duckduckgo/wireguard-apple",
      "state" : {
        "revision" : "13fd026384b1af11048451061cc1b21434990668",
        "version" : "1.1.3"
      }
    }
  ],
  "version" : 2
}<|MERGE_RESOLUTION|>--- conflicted
+++ resolved
@@ -32,13 +32,8 @@
       "kind" : "remoteSourceControl",
       "location" : "https://github.com/duckduckgo/BrowserServicesKit",
       "state" : {
-<<<<<<< HEAD
         "branch" : "graeme/vpn-server-failure-detection-recovery",
         "revision" : "0406ce052f0e0486f2e09f4906b9d6f3e347f1f4"
-=======
-        "revision" : "f8c73292d4d6724ec81f98bd29dbb2061f1a8cf6",
-        "version" : "141.1.2"
->>>>>>> 8762c139
       }
     },
     {
