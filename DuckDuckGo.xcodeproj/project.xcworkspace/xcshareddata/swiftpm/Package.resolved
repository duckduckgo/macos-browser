{
  "pins" : [
    {
      "identity" : "apple-toolbox",
      "kind" : "remoteSourceControl",
      "location" : "https://github.com/duckduckgo/apple-toolbox.git",
      "state" : {
        "revision" : "d51beaf1736013b530576ace13a16d6d1a63742c",
        "version" : "2.0.0"
      }
    },
    {
      "identity" : "barebonesbrowser",
      "kind" : "remoteSourceControl",
      "location" : "https://github.com/duckduckgo/BareBonesBrowser.git",
      "state" : {
        "revision" : "31e5bfedc3c2ca005640c4bf2b6959d69b0e18b9",
        "version" : "0.1.0"
      }
    },
    {
      "identity" : "bloom_cpp",
      "kind" : "remoteSourceControl",
      "location" : "https://github.com/duckduckgo/bloom_cpp.git",
      "state" : {
        "revision" : "8076199456290b61b4544bf2f4caf296759906a0",
        "version" : "3.0.0"
      }
    },
    {
<<<<<<< HEAD
=======
      "identity" : "browserserviceskit",
      "kind" : "remoteSourceControl",
      "location" : "https://github.com/duckduckgo/BrowserServicesKit",
      "state" : {
        "revision" : "0c73586c2628381b8a63be65fd2bc1824e58d7f9",
        "version" : "126.2.0"
      }
    },
    {
>>>>>>> 933a0e01
      "identity" : "content-scope-scripts",
      "kind" : "remoteSourceControl",
      "location" : "https://github.com/duckduckgo/content-scope-scripts",
      "state" : {
        "revision" : "f6241631fc14cc2d0f47950bfdc4d6c30bf90130",
        "version" : "5.4.0"
      }
    },
    {
      "identity" : "duckduckgo-autofill",
      "kind" : "remoteSourceControl",
      "location" : "https://github.com/duckduckgo/duckduckgo-autofill.git",
      "state" : {
        "revision" : "03d3e3a959dd75afbe8c59b5a203ea676d37555d",
        "version" : "10.1.0"
      }
    },
    {
      "identity" : "grdb.swift",
      "kind" : "remoteSourceControl",
      "location" : "https://github.com/duckduckgo/GRDB.swift.git",
      "state" : {
        "revision" : "9f049d7b97b1e68ffd86744b500660d34a9e79b8",
        "version" : "2.3.0"
      }
    },
    {
      "identity" : "lottie-ios",
      "kind" : "remoteSourceControl",
      "location" : "https://github.com/duckduckgo/lottie-ios.git",
      "state" : {
        "revision" : "abf5510e261c85ffddd29de0bca9b72592ea2bdd",
        "version" : "3.3.0"
      }
    },
    {
      "identity" : "ohhttpstubs",
      "kind" : "remoteSourceControl",
      "location" : "https://github.com/AliSoftware/OHHTTPStubs.git",
      "state" : {
        "revision" : "12f19662426d0434d6c330c6974d53e2eb10ecd9",
        "version" : "9.1.0"
      }
    },
    {
      "identity" : "openssl-xcframework",
      "kind" : "remoteSourceControl",
      "location" : "https://github.com/duckduckgo/OpenSSL-XCFramework",
      "state" : {
        "revision" : "b75ab2c0405860bb2616db71b9a456acb118c21a",
        "version" : "3.1.4000"
      }
    },
    {
      "identity" : "privacy-dashboard",
      "kind" : "remoteSourceControl",
      "location" : "https://github.com/duckduckgo/privacy-dashboard",
      "state" : {
        "revision" : "43a6e1c1864846679a254e60c91332c3fbd922ee",
        "version" : "3.3.0"
      }
    },
    {
      "identity" : "punycodeswift",
      "kind" : "remoteSourceControl",
      "location" : "https://github.com/gumob/PunycodeSwift.git",
      "state" : {
        "revision" : "4356ec54e073741449640d3d50a1fd24fd1e1b8b",
        "version" : "2.1.0"
      }
    },
    {
      "identity" : "sparkle",
      "kind" : "remoteSourceControl",
      "location" : "https://github.com/sparkle-project/Sparkle.git",
      "state" : {
        "revision" : "47d3d90aee3c52b6f61d04ceae426e607df62347",
        "version" : "2.5.2"
      }
    },
    {
      "identity" : "swift-argument-parser",
      "kind" : "remoteSourceControl",
      "location" : "https://github.com/apple/swift-argument-parser",
      "state" : {
        "revision" : "46989693916f56d1186bd59ac15124caef896560",
        "version" : "1.3.1"
      }
    },
    {
      "identity" : "swift-snapshot-testing",
      "kind" : "remoteSourceControl",
      "location" : "https://github.com/pointfreeco/swift-snapshot-testing",
      "state" : {
        "revision" : "5b0c434778f2c1a4c9b5ebdb8682b28e84dd69bd",
        "version" : "1.15.4"
      }
    },
    {
      "identity" : "swift-syntax",
      "kind" : "remoteSourceControl",
      "location" : "https://github.com/apple/swift-syntax.git",
      "state" : {
        "revision" : "64889f0c732f210a935a0ad7cda38f77f876262d",
        "version" : "509.1.1"
      }
    },
    {
      "identity" : "swifter",
      "kind" : "remoteSourceControl",
      "location" : "https://github.com/httpswift/swifter.git",
      "state" : {
        "revision" : "9483a5d459b45c3ffd059f7b55f9638e268632fd",
        "version" : "1.5.0"
      }
    },
    {
      "identity" : "sync_crypto",
      "kind" : "remoteSourceControl",
      "location" : "https://github.com/duckduckgo/sync_crypto",
      "state" : {
        "revision" : "2ab6ab6f0f96b259c14c2de3fc948935fc16ac78",
        "version" : "0.2.0"
      }
    },
    {
      "identity" : "trackerradarkit",
      "kind" : "remoteSourceControl",
      "location" : "https://github.com/duckduckgo/TrackerRadarKit",
      "state" : {
        "revision" : "a6b7ba151d9dc6684484f3785293875ec01cc1ff",
        "version" : "1.2.2"
      }
    },
    {
      "identity" : "wireguard-apple",
      "kind" : "remoteSourceControl",
      "location" : "https://github.com/duckduckgo/wireguard-apple",
      "state" : {
        "revision" : "13fd026384b1af11048451061cc1b21434990668",
        "version" : "1.1.3"
      }
    }
  ],
  "version" : 2
}<|MERGE_RESOLUTION|>--- conflicted
+++ resolved
@@ -28,18 +28,6 @@
       }
     },
     {
-<<<<<<< HEAD
-=======
-      "identity" : "browserserviceskit",
-      "kind" : "remoteSourceControl",
-      "location" : "https://github.com/duckduckgo/BrowserServicesKit",
-      "state" : {
-        "revision" : "0c73586c2628381b8a63be65fd2bc1824e58d7f9",
-        "version" : "126.2.0"
-      }
-    },
-    {
->>>>>>> 933a0e01
       "identity" : "content-scope-scripts",
       "kind" : "remoteSourceControl",
       "location" : "https://github.com/duckduckgo/content-scope-scripts",
