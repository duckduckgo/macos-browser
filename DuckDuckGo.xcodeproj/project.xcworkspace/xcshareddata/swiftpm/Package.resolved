{
  "pins" : [
    {
      "identity" : "bloom_cpp",
      "kind" : "remoteSourceControl",
      "location" : "https://github.com/duckduckgo/bloom_cpp.git",
      "state" : {
        "revision" : "8076199456290b61b4544bf2f4caf296759906a0",
        "version" : "3.0.0"
      }
    },
    {
      "identity" : "browserserviceskit",
      "kind" : "remoteSourceControl",
      "location" : "https://github.com/duckduckgo/BrowserServicesKit",
      "state" : {
<<<<<<< HEAD
        "branch" : "dominik/sync-favicons-fetching",
        "revision" : "2d1d73cee34c5e2b897209b78522f27d6a991ea3"
=======
        "revision" : "1400c9ca17dd770d6eb708288f97c9aab749d0ef",
        "version" : "86.1.0"
>>>>>>> 8162d677
      }
    },
    {
      "identity" : "content-scope-scripts",
      "kind" : "remoteSourceControl",
      "location" : "https://github.com/duckduckgo/content-scope-scripts",
      "state" : {
        "revision" : "b7ad9843e70cede0c2ca9c4260d970f62cb28156",
        "version" : "4.52.0"
      }
    },
    {
      "identity" : "duckduckgo-autofill",
      "kind" : "remoteSourceControl",
      "location" : "https://github.com/duckduckgo/duckduckgo-autofill.git",
      "state" : {
        "revision" : "93677cc02cfe650ce7f417246afd0e8e972cd83e",
        "version" : "10.0.0"
      }
    },
    {
      "identity" : "grdb.swift",
      "kind" : "remoteSourceControl",
      "location" : "https://github.com/duckduckgo/GRDB.swift.git",
      "state" : {
        "revision" : "77d9a83191a74e319a5cfa27b0e3145d15607573",
        "version" : "2.2.0"
      }
    },
    {
      "identity" : "lottie-ios",
      "kind" : "remoteSourceControl",
      "location" : "https://github.com/duckduckgo/lottie-ios.git",
      "state" : {
        "revision" : "abf5510e261c85ffddd29de0bca9b72592ea2bdd",
        "version" : "3.3.0"
      }
    },
    {
      "identity" : "ohhttpstubs",
      "kind" : "remoteSourceControl",
      "location" : "https://github.com/AliSoftware/OHHTTPStubs.git",
      "state" : {
        "revision" : "12f19662426d0434d6c330c6974d53e2eb10ecd9",
        "version" : "9.1.0"
      }
    },
    {
      "identity" : "openssl-xcframework",
      "kind" : "remoteSourceControl",
      "location" : "https://github.com/duckduckgo/OpenSSL-XCFramework",
      "state" : {
        "revision" : "bb7bfc010ef4d2e7913c343663b167e2a984ac79",
        "version" : "3.1.2000"
      }
    },
    {
      "identity" : "privacy-dashboard",
      "kind" : "remoteSourceControl",
      "location" : "https://github.com/duckduckgo/privacy-dashboard",
      "state" : {
        "revision" : "b4ac92a444e79d5651930482623b9f6dc9265667",
        "version" : "2.0.0"
      }
    },
    {
      "identity" : "punycodeswift",
      "kind" : "remoteSourceControl",
      "location" : "https://github.com/gumob/PunycodeSwift.git",
      "state" : {
        "revision" : "4356ec54e073741449640d3d50a1fd24fd1e1b8b",
        "version" : "2.1.0"
      }
    },
    {
      "identity" : "sparkle",
      "kind" : "remoteSourceControl",
      "location" : "https://github.com/sparkle-project/Sparkle.git",
      "state" : {
        "revision" : "1f07f4096e52f19b5e7abaa697b7fc592b7ff57c",
        "version" : "2.5.1"
      }
    },
    {
      "identity" : "swift-argument-parser",
      "kind" : "remoteSourceControl",
      "location" : "https://github.com/apple/swift-argument-parser",
      "state" : {
        "revision" : "6b2aa2748a7881eebb9f84fb10c01293e15b52ca",
        "version" : "0.5.0"
      }
    },
    {
      "identity" : "swifter",
      "kind" : "remoteSourceControl",
      "location" : "https://github.com/httpswift/swifter.git",
      "state" : {
        "revision" : "9483a5d459b45c3ffd059f7b55f9638e268632fd",
        "version" : "1.5.0"
      }
    },
    {
      "identity" : "sync_crypto",
      "kind" : "remoteSourceControl",
      "location" : "https://github.com/duckduckgo/sync_crypto",
      "state" : {
        "revision" : "2ab6ab6f0f96b259c14c2de3fc948935fc16ac78",
        "version" : "0.2.0"
      }
    },
    {
      "identity" : "trackerradarkit",
      "kind" : "remoteSourceControl",
      "location" : "https://github.com/duckduckgo/TrackerRadarKit",
      "state" : {
        "revision" : "4684440d03304e7638a2c8086895367e90987463",
        "version" : "1.2.1"
      }
    },
    {
      "identity" : "wireguard-apple",
      "kind" : "remoteSourceControl",
      "location" : "https://github.com/duckduckgo/wireguard-apple",
      "state" : {
        "revision" : "2d8172c11478ab11b0f5ad49bdb4f93f4b3d5e0d",
        "version" : "1.1.1"
      }
    }
  ],
  "version" : 2
}<|MERGE_RESOLUTION|>--- conflicted
+++ resolved
@@ -14,13 +14,8 @@
       "kind" : "remoteSourceControl",
       "location" : "https://github.com/duckduckgo/BrowserServicesKit",
       "state" : {
-<<<<<<< HEAD
         "branch" : "dominik/sync-favicons-fetching",
-        "revision" : "2d1d73cee34c5e2b897209b78522f27d6a991ea3"
-=======
-        "revision" : "1400c9ca17dd770d6eb708288f97c9aab749d0ef",
-        "version" : "86.1.0"
->>>>>>> 8162d677
+        "revision" : "e76fef782023e70cfcad0b479ee9de097348419f"
       }
     },
     {
@@ -134,7 +129,7 @@
     {
       "identity" : "trackerradarkit",
       "kind" : "remoteSourceControl",
-      "location" : "https://github.com/duckduckgo/TrackerRadarKit",
+      "location" : "https://github.com/duckduckgo/TrackerRadarKit.git",
       "state" : {
         "revision" : "4684440d03304e7638a2c8086895367e90987463",
         "version" : "1.2.1"
