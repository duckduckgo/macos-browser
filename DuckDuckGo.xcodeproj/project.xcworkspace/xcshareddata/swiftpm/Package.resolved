{
  "pins" : [
    {
      "identity" : "apple-toolbox",
      "kind" : "remoteSourceControl",
      "location" : "https://github.com/duckduckgo/apple-toolbox.git",
      "state" : {
        "revision" : "ab53ca41e9044a20eab7e53249526fadcf9acc9f",
        "version" : "3.1.1"
      }
    },
    {
      "identity" : "barebonesbrowser",
      "kind" : "remoteSourceControl",
      "location" : "https://github.com/duckduckgo/BareBonesBrowser.git",
      "state" : {
        "revision" : "31e5bfedc3c2ca005640c4bf2b6959d69b0e18b9",
        "version" : "0.1.0"
      }
    },
    {
      "identity" : "bloom_cpp",
      "kind" : "remoteSourceControl",
      "location" : "https://github.com/duckduckgo/bloom_cpp.git",
      "state" : {
        "revision" : "8076199456290b61b4544bf2f4caf296759906a0",
        "version" : "3.0.0"
      }
    },
    {
      "identity" : "browserserviceskit",
      "kind" : "remoteSourceControl",
      "location" : "https://github.com/duckduckgo/BrowserServicesKit",
      "state" : {
<<<<<<< HEAD
        "branch" : "anh/netp/custom-dns",
        "revision" : "6843a636b8a6f2733698d9bd77ba07b49caa5264"
=======
        "revision" : "70ea98c091350a5dde9d6e5d6b05f064e5a36ec0",
        "version" : "160.0.0"
>>>>>>> 948f8b41
      }
    },
    {
      "identity" : "content-scope-scripts",
      "kind" : "remoteSourceControl",
      "location" : "https://github.com/duckduckgo/content-scope-scripts",
      "state" : {
        "revision" : "4689746e42b24c40c18896d697ea02b854e90d35",
        "version" : "5.21.0"
      }
    },
    {
      "identity" : "duckduckgo-autofill",
      "kind" : "remoteSourceControl",
      "location" : "https://github.com/duckduckgo/duckduckgo-autofill.git",
      "state" : {
        "revision" : "10aeff1ec7f533d1705233a9b14f9393a699b1c0",
        "version" : "11.0.2"
      }
    },
    {
      "identity" : "grdb.swift",
      "kind" : "remoteSourceControl",
      "location" : "https://github.com/duckduckgo/GRDB.swift.git",
      "state" : {
        "revision" : "9f049d7b97b1e68ffd86744b500660d34a9e79b8",
        "version" : "2.3.0"
      }
    },
    {
      "identity" : "gzipswift",
      "kind" : "remoteSourceControl",
      "location" : "https://github.com/1024jp/GzipSwift.git",
      "state" : {
        "revision" : "731037f6cc2be2ec01562f6597c1d0aa3fe6fd05",
        "version" : "6.0.1"
      }
    },
    {
      "identity" : "lottie-spm",
      "kind" : "remoteSourceControl",
      "location" : "https://github.com/airbnb/lottie-spm.git",
      "state" : {
        "revision" : "3bd43e12d6fb54654366a61f7cfaca787318b8ce",
        "version" : "4.4.1"
      }
    },
    {
      "identity" : "ohhttpstubs",
      "kind" : "remoteSourceControl",
      "location" : "https://github.com/AliSoftware/OHHTTPStubs.git",
      "state" : {
        "revision" : "12f19662426d0434d6c330c6974d53e2eb10ecd9",
        "version" : "9.1.0"
      }
    },
    {
      "identity" : "openssl-xcframework",
      "kind" : "remoteSourceControl",
      "location" : "https://github.com/duckduckgo/OpenSSL-XCFramework",
      "state" : {
        "revision" : "b75ab2c0405860bb2616db71b9a456acb118c21a",
        "version" : "3.1.4000"
      }
    },
    {
      "identity" : "privacy-dashboard",
      "kind" : "remoteSourceControl",
      "location" : "https://github.com/duckduckgo/privacy-dashboard",
      "state" : {
        "revision" : "924a80e20e2465dcaf3dca32c9b6e9b9968222b9",
        "version" : "4.1.0"
      }
    },
    {
      "identity" : "punycodeswift",
      "kind" : "remoteSourceControl",
      "location" : "https://github.com/gumob/PunycodeSwift.git",
      "state" : {
        "revision" : "4356ec54e073741449640d3d50a1fd24fd1e1b8b",
        "version" : "2.1.0"
      }
    },
    {
      "identity" : "sparkle",
      "kind" : "remoteSourceControl",
      "location" : "https://github.com/sparkle-project/Sparkle.git",
      "state" : {
        "revision" : "0a4caaf7a81eea2cece651ef4b17331fa0634dff",
        "version" : "2.6.0"
      }
    },
    {
      "identity" : "swift-argument-parser",
      "kind" : "remoteSourceControl",
      "location" : "https://github.com/apple/swift-argument-parser.git",
      "state" : {
        "revision" : "0fbc8848e389af3bb55c182bc19ca9d5dc2f255b",
        "version" : "1.4.0"
      }
    },
    {
      "identity" : "swift-snapshot-testing",
      "kind" : "remoteSourceControl",
      "location" : "https://github.com/pointfreeco/swift-snapshot-testing",
      "state" : {
        "revision" : "5b0c434778f2c1a4c9b5ebdb8682b28e84dd69bd",
        "version" : "1.15.4"
      }
    },
    {
      "identity" : "swift-syntax",
      "kind" : "remoteSourceControl",
      "location" : "https://github.com/apple/swift-syntax",
      "state" : {
        "revision" : "64889f0c732f210a935a0ad7cda38f77f876262d",
        "version" : "509.1.1"
      }
    },
    {
      "identity" : "swifter",
      "kind" : "remoteSourceControl",
      "location" : "https://github.com/httpswift/swifter.git",
      "state" : {
        "revision" : "9483a5d459b45c3ffd059f7b55f9638e268632fd",
        "version" : "1.5.0"
      }
    },
    {
      "identity" : "sync_crypto",
      "kind" : "remoteSourceControl",
      "location" : "https://github.com/duckduckgo/sync_crypto",
      "state" : {
        "revision" : "2ab6ab6f0f96b259c14c2de3fc948935fc16ac78",
        "version" : "0.2.0"
      }
    },
    {
      "identity" : "trackerradarkit",
      "kind" : "remoteSourceControl",
      "location" : "https://github.com/duckduckgo/TrackerRadarKit",
      "state" : {
        "revision" : "1403e17eeeb8493b92fb9d11eb8c846bb9776581",
        "version" : "2.1.2"
      }
    },
    {
      "identity" : "wireguard-apple",
      "kind" : "remoteSourceControl",
      "location" : "https://github.com/duckduckgo/wireguard-apple",
      "state" : {
        "revision" : "13fd026384b1af11048451061cc1b21434990668",
        "version" : "1.1.3"
      }
    }
  ],
  "version" : 2
}<|MERGE_RESOLUTION|>--- conflicted
+++ resolved
@@ -32,13 +32,8 @@
       "kind" : "remoteSourceControl",
       "location" : "https://github.com/duckduckgo/BrowserServicesKit",
       "state" : {
-<<<<<<< HEAD
         "branch" : "anh/netp/custom-dns",
-        "revision" : "6843a636b8a6f2733698d9bd77ba07b49caa5264"
-=======
-        "revision" : "70ea98c091350a5dde9d6e5d6b05f064e5a36ec0",
-        "version" : "160.0.0"
->>>>>>> 948f8b41
+        "revision" : "f63347234551c90fd3676dbf9f41d4e9b2a6c0a9"
       }
     },
     {
