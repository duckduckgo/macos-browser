--- conflicted
+++ resolved
@@ -23,13 +23,8 @@
       "kind" : "remoteSourceControl",
       "location" : "https://github.com/duckduckgo/BrowserServicesKit",
       "state" : {
-<<<<<<< HEAD
         "branch" : "sam/remove-cgnat",
         "revision" : "1255da6c78acb32acd12eb8f8229a9af8ab57f3e"
-=======
-        "revision" : "06ba37e23cd4c8d848d9d153c6e5be07956d3adc",
-        "version" : "115.0.0"
->>>>>>> a574164e
       }
     },
     {
