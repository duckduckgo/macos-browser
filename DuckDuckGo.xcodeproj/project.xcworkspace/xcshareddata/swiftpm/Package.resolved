--- conflicted
+++ resolved
@@ -5,13 +5,8 @@
         "package": "BrowserServicesKit",
         "repositoryURL": "https://github.com/duckduckgo/BrowserServicesKit",
         "state": {
-<<<<<<< HEAD
           "branch": null,
           "revision": "e0f5835e12f3e984098a6b003bec429214cfa3c0",
-=======
-          "branch": "release/friends-and-family",
-          "revision": "e1ab23388d876f65a1d2e032b25d35c003311a68",
->>>>>>> d47372f4
           "version": null
         }
       },
