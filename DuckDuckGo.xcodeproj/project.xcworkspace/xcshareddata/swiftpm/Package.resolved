--- conflicted
+++ resolved
@@ -32,12 +32,7 @@
       "kind" : "remoteSourceControl",
       "location" : "https://github.com/duckduckgo/BrowserServicesKit",
       "state" : {
-<<<<<<< HEAD
-        "revision" : "9e8e3e5cfefc5e62a78406200defd5a89ae97b4d"
-=======
-        "revision" : "17154907fe86c75942331ed6d037694c666ddd95",
-        "version" : "208.0.0"
->>>>>>> 88e2d55e
+        "revision" : "2facb6fb34934b38210938347b77f87057c0893c"
       }
     },
     {
@@ -45,8 +40,8 @@
       "kind" : "remoteSourceControl",
       "location" : "https://github.com/duckduckgo/content-scope-scripts",
       "state" : {
-        "revision" : "1733ee59f06f6e725a98cf6cd8322159f59d664b",
-        "version" : "6.31.0"
+        "revision" : "adca39c379b1a124f9990e9d0308c374f32f5018",
+        "version" : "6.32.0"
       }
     },
     {
@@ -79,7 +74,7 @@
     {
       "identity" : "lottie-spm",
       "kind" : "remoteSourceControl",
-      "location" : "https://github.com/airbnb/lottie-spm",
+      "location" : "https://github.com/airbnb/lottie-spm.git",
       "state" : {
         "revision" : "1d29eccc24cc8b75bff9f6804155112c0ffc9605",
         "version" : "4.4.3"
