{
  "pins" : [
    {
      "identity" : "apple-toolbox",
      "kind" : "remoteSourceControl",
      "location" : "https://github.com/duckduckgo/apple-toolbox.git",
      "state" : {
        "revision" : "0c13c5f056805f2d403618ccc3bfb833c303c68d",
        "version" : "3.1.2"
      }
    },
    {
      "identity" : "barebonesbrowser",
      "kind" : "remoteSourceControl",
      "location" : "https://github.com/duckduckgo/BareBonesBrowser.git",
      "state" : {
        "revision" : "31e5bfedc3c2ca005640c4bf2b6959d69b0e18b9",
        "version" : "0.1.0"
      }
    },
    {
      "identity" : "bloom_cpp",
      "kind" : "remoteSourceControl",
      "location" : "https://github.com/duckduckgo/bloom_cpp.git",
      "state" : {
        "revision" : "8076199456290b61b4544bf2f4caf296759906a0",
        "version" : "3.0.0"
      }
    },
    {
      "identity" : "browserserviceskit",
      "kind" : "remoteSourceControl",
      "location" : "https://github.com/duckduckgo/BrowserServicesKit",
      "state" : {
<<<<<<< HEAD
        "revision" : "f166fbddeb8c368f82b0c150a7fa0ff06031196d",
        "version" : "184.0.3"
=======
        "revision" : "2efee14db4d30ac73916794de4d262b745a5f413",
        "version" : "185.0.0"
>>>>>>> fd8d614b
      }
    },
    {
      "identity" : "content-scope-scripts",
      "kind" : "remoteSourceControl",
      "location" : "https://github.com/duckduckgo/content-scope-scripts",
      "state" : {
        "revision" : "f97053d24c21ea301d4067adbbe0899ff940526a",
        "version" : "6.7.0"
      }
    },
    {
      "identity" : "duckduckgo-autofill",
      "kind" : "remoteSourceControl",
      "location" : "https://github.com/duckduckgo/duckduckgo-autofill.git",
      "state" : {
        "revision" : "1f12b78d9bac4a1d9b6bad18dc2ef0593bed34a3",
        "version" : "13.0.0"
      }
    },
    {
      "identity" : "grdb.swift",
      "kind" : "remoteSourceControl",
      "location" : "https://github.com/duckduckgo/GRDB.swift.git",
      "state" : {
        "revision" : "4225b85c9a0c50544e413a1ea1e502c802b44b35",
        "version" : "2.4.0"
      }
    },
    {
      "identity" : "gzipswift",
      "kind" : "remoteSourceControl",
      "location" : "https://github.com/1024jp/GzipSwift.git",
      "state" : {
        "revision" : "731037f6cc2be2ec01562f6597c1d0aa3fe6fd05",
        "version" : "6.0.1"
      }
    },
    {
      "identity" : "lottie-spm",
      "kind" : "remoteSourceControl",
      "location" : "https://github.com/airbnb/lottie-spm.git",
      "state" : {
        "revision" : "1d29eccc24cc8b75bff9f6804155112c0ffc9605",
        "version" : "4.4.3"
      }
    },
    {
      "identity" : "ohhttpstubs",
      "kind" : "remoteSourceControl",
      "location" : "https://github.com/AliSoftware/OHHTTPStubs.git",
      "state" : {
        "revision" : "12f19662426d0434d6c330c6974d53e2eb10ecd9",
        "version" : "9.1.0"
      }
    },
    {
      "identity" : "openssl-xcframework",
      "kind" : "remoteSourceControl",
      "location" : "https://github.com/duckduckgo/OpenSSL-XCFramework",
      "state" : {
        "revision" : "71d303cbfa150e1fac99ffc7b4f67aad9c7a5002",
        "version" : "3.1.5004"
      }
    },
    {
      "identity" : "privacy-dashboard",
      "kind" : "remoteSourceControl",
      "location" : "https://github.com/duckduckgo/privacy-dashboard",
      "state" : {
        "revision" : "36dc07cba4bc1e7e0c1d1fb679c3cd077694a072",
        "version" : "5.0.0"
      }
    },
    {
      "identity" : "punycodeswift",
      "kind" : "remoteSourceControl",
      "location" : "https://github.com/gumob/PunycodeSwift.git",
      "state" : {
        "revision" : "4356ec54e073741449640d3d50a1fd24fd1e1b8b",
        "version" : "2.1.0"
      }
    },
    {
      "identity" : "sparkle",
      "kind" : "remoteSourceControl",
      "location" : "https://github.com/sparkle-project/Sparkle.git",
      "state" : {
        "revision" : "b456fd404954a9e13f55aa0c88cd5a40b8399638",
        "version" : "2.6.3"
      }
    },
    {
      "identity" : "swift-argument-parser",
      "kind" : "remoteSourceControl",
      "location" : "https://github.com/apple/swift-argument-parser.git",
      "state" : {
        "revision" : "0fbc8848e389af3bb55c182bc19ca9d5dc2f255b",
        "version" : "1.4.0"
      }
    },
    {
      "identity" : "swift-snapshot-testing",
      "kind" : "remoteSourceControl",
      "location" : "https://github.com/pointfreeco/swift-snapshot-testing",
      "state" : {
        "revision" : "5b0c434778f2c1a4c9b5ebdb8682b28e84dd69bd",
        "version" : "1.15.4"
      }
    },
    {
      "identity" : "swift-syntax",
      "kind" : "remoteSourceControl",
      "location" : "https://github.com/apple/swift-syntax",
      "state" : {
        "revision" : "64889f0c732f210a935a0ad7cda38f77f876262d",
        "version" : "509.1.1"
      }
    },
    {
      "identity" : "swifter",
      "kind" : "remoteSourceControl",
      "location" : "https://github.com/httpswift/swifter.git",
      "state" : {
        "revision" : "9483a5d459b45c3ffd059f7b55f9638e268632fd",
        "version" : "1.5.0"
      }
    },
    {
      "identity" : "sync_crypto",
      "kind" : "remoteSourceControl",
      "location" : "https://github.com/duckduckgo/sync_crypto",
      "state" : {
        "revision" : "2ab6ab6f0f96b259c14c2de3fc948935fc16ac78",
        "version" : "0.2.0"
      }
    },
    {
      "identity" : "trackerradarkit",
      "kind" : "remoteSourceControl",
      "location" : "https://github.com/duckduckgo/TrackerRadarKit",
      "state" : {
        "revision" : "1403e17eeeb8493b92fb9d11eb8c846bb9776581",
        "version" : "2.1.2"
      }
    },
    {
      "identity" : "wireguard-apple",
      "kind" : "remoteSourceControl",
      "location" : "https://github.com/duckduckgo/wireguard-apple",
      "state" : {
        "revision" : "13fd026384b1af11048451061cc1b21434990668",
        "version" : "1.1.3"
      }
    }
  ],
  "version" : 2
}<|MERGE_RESOLUTION|>--- conflicted
+++ resolved
@@ -32,13 +32,8 @@
       "kind" : "remoteSourceControl",
       "location" : "https://github.com/duckduckgo/BrowserServicesKit",
       "state" : {
-<<<<<<< HEAD
-        "revision" : "f166fbddeb8c368f82b0c150a7fa0ff06031196d",
-        "version" : "184.0.3"
-=======
         "revision" : "2efee14db4d30ac73916794de4d262b745a5f413",
         "version" : "185.0.0"
->>>>>>> fd8d614b
       }
     },
     {
