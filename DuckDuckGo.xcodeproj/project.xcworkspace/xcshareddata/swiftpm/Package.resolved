{
  "pins" : [
    {
      "identity" : "bloom_cpp",
      "kind" : "remoteSourceControl",
      "location" : "https://github.com/duckduckgo/bloom_cpp.git",
      "state" : {
        "revision" : "8076199456290b61b4544bf2f4caf296759906a0",
        "version" : "3.0.0"
      }
    },
    {
      "identity" : "browserserviceskit",
      "kind" : "remoteSourceControl",
      "location" : "https://github.com/duckduckgo/BrowserServicesKit",
      "state" : {
<<<<<<< HEAD
        "revision" : "7dbafc983d5cab9fe961210f6b7dd6e165428ea6"
=======
        "revision" : "3b10ff8d5d433a4eb45a1d4d25a348033f5102c1",
        "version" : "104.1.1"
>>>>>>> 20a19e91
      }
    },
    {
      "identity" : "content-scope-scripts",
      "kind" : "remoteSourceControl",
      "location" : "https://github.com/duckduckgo/content-scope-scripts",
      "state" : {
        "revision" : "38ee7284bac7fa12d822fcaf0677ea3969d15fb1",
        "version" : "4.59.2"
      }
    },
    {
      "identity" : "duckduckgo-autofill",
      "kind" : "remoteSourceControl",
      "location" : "https://github.com/duckduckgo/duckduckgo-autofill.git",
      "state" : {
        "revision" : "03d3e3a959dd75afbe8c59b5a203ea676d37555d",
        "version" : "10.1.0"
      }
    },
    {
      "identity" : "grdb.swift",
      "kind" : "remoteSourceControl",
      "location" : "https://github.com/duckduckgo/GRDB.swift.git",
      "state" : {
        "revision" : "9f049d7b97b1e68ffd86744b500660d34a9e79b8",
        "version" : "2.3.0"
      }
    },
    {
      "identity" : "lottie-ios",
      "kind" : "remoteSourceControl",
      "location" : "https://github.com/duckduckgo/lottie-ios.git",
      "state" : {
        "revision" : "abf5510e261c85ffddd29de0bca9b72592ea2bdd",
        "version" : "3.3.0"
      }
    },
    {
      "identity" : "ohhttpstubs",
      "kind" : "remoteSourceControl",
      "location" : "https://github.com/AliSoftware/OHHTTPStubs.git",
      "state" : {
        "revision" : "12f19662426d0434d6c330c6974d53e2eb10ecd9",
        "version" : "9.1.0"
      }
    },
    {
      "identity" : "openssl-xcframework",
      "kind" : "remoteSourceControl",
      "location" : "https://github.com/duckduckgo/OpenSSL-XCFramework",
      "state" : {
        "revision" : "bb7bfc010ef4d2e7913c343663b167e2a984ac79",
        "version" : "3.1.2000"
      }
    },
    {
      "identity" : "privacy-dashboard",
      "kind" : "remoteSourceControl",
      "location" : "https://github.com/duckduckgo/privacy-dashboard",
      "state" : {
        "revision" : "c67d268bf234760f49034a0fe7a6137a1b216b05",
        "version" : "3.2.0"
      }
    },
    {
      "identity" : "punycodeswift",
      "kind" : "remoteSourceControl",
      "location" : "https://github.com/gumob/PunycodeSwift.git",
      "state" : {
        "revision" : "4356ec54e073741449640d3d50a1fd24fd1e1b8b",
        "version" : "2.1.0"
      }
    },
    {
      "identity" : "sparkle",
      "kind" : "remoteSourceControl",
      "location" : "https://github.com/sparkle-project/Sparkle.git",
      "state" : {
        "revision" : "1f07f4096e52f19b5e7abaa697b7fc592b7ff57c",
        "version" : "2.5.1"
      }
    },
    {
      "identity" : "swift-argument-parser",
      "kind" : "remoteSourceControl",
      "location" : "https://github.com/apple/swift-argument-parser",
      "state" : {
        "revision" : "c8ed701b513cf5177118a175d85fbbbcd707ab41",
        "version" : "1.3.0"
      }
    },
    {
      "identity" : "swift-snapshot-testing",
      "kind" : "remoteSourceControl",
      "location" : "https://github.com/pointfreeco/swift-snapshot-testing",
      "state" : {
        "revision" : "59b663f68e69f27a87b45de48cb63264b8194605",
        "version" : "1.15.1"
      }
    },
    {
      "identity" : "swift-syntax",
      "kind" : "remoteSourceControl",
      "location" : "https://github.com/apple/swift-syntax.git",
      "state" : {
        "revision" : "64889f0c732f210a935a0ad7cda38f77f876262d",
        "version" : "509.1.1"
      }
    },
    {
      "identity" : "swifter",
      "kind" : "remoteSourceControl",
      "location" : "https://github.com/httpswift/swifter.git",
      "state" : {
        "revision" : "9483a5d459b45c3ffd059f7b55f9638e268632fd",
        "version" : "1.5.0"
      }
    },
    {
      "identity" : "sync_crypto",
      "kind" : "remoteSourceControl",
      "location" : "https://github.com/duckduckgo/sync_crypto",
      "state" : {
        "revision" : "2ab6ab6f0f96b259c14c2de3fc948935fc16ac78",
        "version" : "0.2.0"
      }
    },
    {
      "identity" : "trackerradarkit",
      "kind" : "remoteSourceControl",
      "location" : "https://github.com/duckduckgo/TrackerRadarKit.git",
      "state" : {
        "revision" : "a6b7ba151d9dc6684484f3785293875ec01cc1ff",
        "version" : "1.2.2"
      }
    },
    {
      "identity" : "wireguard-apple",
      "kind" : "remoteSourceControl",
      "location" : "https://github.com/duckduckgo/wireguard-apple",
      "state" : {
        "revision" : "2d8172c11478ab11b0f5ad49bdb4f93f4b3d5e0d",
        "version" : "1.1.1"
      }
    }
  ],
  "version" : 2
}<|MERGE_RESOLUTION|>--- conflicted
+++ resolved
@@ -14,12 +14,7 @@
       "kind" : "remoteSourceControl",
       "location" : "https://github.com/duckduckgo/BrowserServicesKit",
       "state" : {
-<<<<<<< HEAD
         "revision" : "7dbafc983d5cab9fe961210f6b7dd6e165428ea6"
-=======
-        "revision" : "3b10ff8d5d433a4eb45a1d4d25a348033f5102c1",
-        "version" : "104.1.1"
->>>>>>> 20a19e91
       }
     },
     {
