{
  "pins" : [
    {
      "identity" : "bloom_cpp",
      "kind" : "remoteSourceControl",
      "location" : "https://github.com/duckduckgo/bloom_cpp.git",
      "state" : {
        "revision" : "8076199456290b61b4544bf2f4caf296759906a0",
        "version" : "3.0.0"
      }
    },
    {
      "identity" : "browserserviceskit",
      "kind" : "remoteSourceControl",
      "location" : "https://github.com/duckduckgo/BrowserServicesKit",
      "state" : {
<<<<<<< HEAD
        "branch" : "daniel/autolock-autofill",
        "revision" : "ee6e468b3886485184917f2532d56a553906fb50"
=======
        "revision" : "502e54ac7954185058c1dc015fd5a27772a2aa7b",
        "version" : "75.2.2"
>>>>>>> f0bf3a82
      }
    },
    {
      "identity" : "content-scope-scripts",
      "kind" : "remoteSourceControl",
      "location" : "https://github.com/duckduckgo/content-scope-scripts",
      "state" : {
        "revision" : "8def15fe8a4c2fb76730f640507e9fd1d6c1f8a7",
        "version" : "4.32.0"
      }
    },
    {
      "identity" : "duckduckgo-autofill",
      "kind" : "remoteSourceControl",
      "location" : "https://github.com/duckduckgo/duckduckgo-autofill.git",
      "state" : {
        "revision" : "20a6aeddbd86b43fd83c42aa45fdd9ec6db0e0f7",
        "version" : "8.2.0"
      }
    },
    {
      "identity" : "grdb.swift",
      "kind" : "remoteSourceControl",
      "location" : "https://github.com/duckduckgo/GRDB.swift.git",
      "state" : {
        "revision" : "77d9a83191a74e319a5cfa27b0e3145d15607573",
        "version" : "2.2.0"
      }
    },
    {
      "identity" : "lottie-ios",
      "kind" : "remoteSourceControl",
      "location" : "https://github.com/duckduckgo/lottie-ios.git",
      "state" : {
        "revision" : "abf5510e261c85ffddd29de0bca9b72592ea2bdd",
        "version" : "3.3.0"
      }
    },
    {
      "identity" : "ohhttpstubs",
      "kind" : "remoteSourceControl",
      "location" : "https://github.com/AliSoftware/OHHTTPStubs.git",
      "state" : {
        "revision" : "12f19662426d0434d6c330c6974d53e2eb10ecd9",
        "version" : "9.1.0"
      }
    },
    {
      "identity" : "openssl-xcframework",
      "kind" : "remoteSourceControl",
      "location" : "https://github.com/duckduckgo/OpenSSL-XCFramework",
      "state" : {
        "revision" : "238e8f700809ff0e1cad5f906cb4c3b0f77f44f9",
        "version" : "1.1.1900"
      }
    },
    {
      "identity" : "privacy-dashboard",
      "kind" : "remoteSourceControl",
      "location" : "https://github.com/duckduckgo/privacy-dashboard",
      "state" : {
        "revision" : "51e2b46f413bf3ef18afefad631ca70f2c25ef70",
        "version" : "1.4.0"
      }
    },
    {
      "identity" : "punycodeswift",
      "kind" : "remoteSourceControl",
      "location" : "https://github.com/gumob/PunycodeSwift.git",
      "state" : {
        "revision" : "4356ec54e073741449640d3d50a1fd24fd1e1b8b",
        "version" : "2.1.0"
      }
    },
    {
      "identity" : "sparkle",
      "kind" : "remoteSourceControl",
      "location" : "https://github.com/sparkle-project/Sparkle.git",
      "state" : {
        "revision" : "87e4fcbac39912f9cdb9a9acf205cad60e1ca3bc",
        "version" : "2.4.2"
      }
    },
    {
      "identity" : "swift-argument-parser",
      "kind" : "remoteSourceControl",
      "location" : "https://github.com/apple/swift-argument-parser",
      "state" : {
        "revision" : "6b2aa2748a7881eebb9f84fb10c01293e15b52ca",
        "version" : "0.5.0"
      }
    },
    {
      "identity" : "swifter",
      "kind" : "remoteSourceControl",
      "location" : "https://github.com/httpswift/swifter.git",
      "state" : {
        "revision" : "9483a5d459b45c3ffd059f7b55f9638e268632fd",
        "version" : "1.5.0"
      }
    },
    {
      "identity" : "sync_crypto",
      "kind" : "remoteSourceControl",
      "location" : "https://github.com/duckduckgo/sync_crypto",
      "state" : {
        "revision" : "2ab6ab6f0f96b259c14c2de3fc948935fc16ac78",
        "version" : "0.2.0"
      }
    },
    {
      "identity" : "trackerradarkit",
      "kind" : "remoteSourceControl",
      "location" : "https://github.com/duckduckgo/TrackerRadarKit.git",
      "state" : {
        "revision" : "4684440d03304e7638a2c8086895367e90987463",
        "version" : "1.2.1"
      }
    },
    {
      "identity" : "wireguard-apple",
      "kind" : "remoteSourceControl",
      "location" : "https://github.com/duckduckgo/wireguard-apple",
      "state" : {
        "revision" : "2d8172c11478ab11b0f5ad49bdb4f93f4b3d5e0d",
        "version" : "1.1.1"
      }
    }
  ],
  "version" : 2
}<|MERGE_RESOLUTION|>--- conflicted
+++ resolved
@@ -14,13 +14,8 @@
       "kind" : "remoteSourceControl",
       "location" : "https://github.com/duckduckgo/BrowserServicesKit",
       "state" : {
-<<<<<<< HEAD
-        "branch" : "daniel/autolock-autofill",
-        "revision" : "ee6e468b3886485184917f2532d56a553906fb50"
-=======
         "revision" : "502e54ac7954185058c1dc015fd5a27772a2aa7b",
         "version" : "75.2.2"
->>>>>>> f0bf3a82
       }
     },
     {
