{
  "pins" : [
    {
      "identity" : "apple-toolbox",
      "kind" : "remoteSourceControl",
      "location" : "https://github.com/duckduckgo/apple-toolbox.git",
      "state" : {
        "revision" : "ab53ca41e9044a20eab7e53249526fadcf9acc9f",
        "version" : "3.1.1"
      }
    },
    {
      "identity" : "barebonesbrowser",
      "kind" : "remoteSourceControl",
      "location" : "https://github.com/duckduckgo/BareBonesBrowser.git",
      "state" : {
        "revision" : "31e5bfedc3c2ca005640c4bf2b6959d69b0e18b9",
        "version" : "0.1.0"
      }
    },
    {
      "identity" : "bloom_cpp",
      "kind" : "remoteSourceControl",
      "location" : "https://github.com/duckduckgo/bloom_cpp.git",
      "state" : {
        "revision" : "8076199456290b61b4544bf2f4caf296759906a0",
        "version" : "3.0.0"
      }
    },
    {
      "identity" : "browserserviceskit",
      "kind" : "remoteSourceControl",
      "location" : "https://github.com/duckduckgo/BrowserServicesKit",
      "state" : {
<<<<<<< HEAD
        "revision" : "60b60df5e39163d901a7595fa421b7e387db615a"
=======
        "revision" : "777e5ae1ab890d9ec22e069bc5dc0f0ada4b35af",
        "version" : "165.0.0"
>>>>>>> e581911a
      }
    },
    {
      "identity" : "content-scope-scripts",
      "kind" : "remoteSourceControl",
      "location" : "https://github.com/duckduckgo/content-scope-scripts",
      "state" : {
        "revision" : "7ac68ae3bc052fa59adbc1ba8fd5cb5849a6bc99",
        "version" : "5.25.0"
      }
    },
    {
      "identity" : "duckduckgo-autofill",
      "kind" : "remoteSourceControl",
      "location" : "https://github.com/duckduckgo/duckduckgo-autofill.git",
      "state" : {
        "revision" : "2b81745565db09eee8c1cd44d38eefa1011a9f0a",
        "version" : "12.0.1"
      }
    },
    {
      "identity" : "grdb.swift",
      "kind" : "remoteSourceControl",
      "location" : "https://github.com/duckduckgo/GRDB.swift.git",
      "state" : {
        "revision" : "9f049d7b97b1e68ffd86744b500660d34a9e79b8",
        "version" : "2.3.0"
      }
    },
    {
      "identity" : "gzipswift",
      "kind" : "remoteSourceControl",
      "location" : "https://github.com/1024jp/GzipSwift.git",
      "state" : {
        "revision" : "731037f6cc2be2ec01562f6597c1d0aa3fe6fd05",
        "version" : "6.0.1"
      }
    },
    {
      "identity" : "lottie-spm",
      "kind" : "remoteSourceControl",
      "location" : "https://github.com/airbnb/lottie-spm.git",
      "state" : {
        "revision" : "1d29eccc24cc8b75bff9f6804155112c0ffc9605",
        "version" : "4.4.3"
      }
    },
    {
      "identity" : "ohhttpstubs",
      "kind" : "remoteSourceControl",
      "location" : "https://github.com/AliSoftware/OHHTTPStubs.git",
      "state" : {
        "revision" : "12f19662426d0434d6c330c6974d53e2eb10ecd9",
        "version" : "9.1.0"
      }
    },
    {
      "identity" : "openssl-xcframework",
      "kind" : "remoteSourceControl",
      "location" : "https://github.com/duckduckgo/OpenSSL-XCFramework",
      "state" : {
        "revision" : "b75ab2c0405860bb2616db71b9a456acb118c21a",
        "version" : "3.1.4000"
      }
    },
    {
      "identity" : "privacy-dashboard",
      "kind" : "remoteSourceControl",
      "location" : "https://github.com/duckduckgo/privacy-dashboard",
      "state" : {
        "revision" : "924a80e20e2465dcaf3dca32c9b6e9b9968222b9",
        "version" : "4.1.0"
      }
    },
    {
      "identity" : "punycodeswift",
      "kind" : "remoteSourceControl",
      "location" : "https://github.com/gumob/PunycodeSwift.git",
      "state" : {
        "revision" : "4356ec54e073741449640d3d50a1fd24fd1e1b8b",
        "version" : "2.1.0"
      }
    },
    {
      "identity" : "sparkle",
      "kind" : "remoteSourceControl",
      "location" : "https://github.com/sparkle-project/Sparkle.git",
      "state" : {
        "revision" : "0a4caaf7a81eea2cece651ef4b17331fa0634dff",
        "version" : "2.6.0"
      }
    },
    {
      "identity" : "swift-argument-parser",
      "kind" : "remoteSourceControl",
      "location" : "https://github.com/apple/swift-argument-parser.git",
      "state" : {
        "revision" : "0fbc8848e389af3bb55c182bc19ca9d5dc2f255b",
        "version" : "1.4.0"
      }
    },
    {
      "identity" : "swift-snapshot-testing",
      "kind" : "remoteSourceControl",
      "location" : "https://github.com/pointfreeco/swift-snapshot-testing",
      "state" : {
        "revision" : "5b0c434778f2c1a4c9b5ebdb8682b28e84dd69bd",
        "version" : "1.15.4"
      }
    },
    {
      "identity" : "swift-syntax",
      "kind" : "remoteSourceControl",
      "location" : "https://github.com/apple/swift-syntax",
      "state" : {
        "revision" : "64889f0c732f210a935a0ad7cda38f77f876262d",
        "version" : "509.1.1"
      }
    },
    {
      "identity" : "swifter",
      "kind" : "remoteSourceControl",
      "location" : "https://github.com/httpswift/swifter.git",
      "state" : {
        "revision" : "9483a5d459b45c3ffd059f7b55f9638e268632fd",
        "version" : "1.5.0"
      }
    },
    {
      "identity" : "sync_crypto",
      "kind" : "remoteSourceControl",
      "location" : "https://github.com/duckduckgo/sync_crypto",
      "state" : {
        "revision" : "2ab6ab6f0f96b259c14c2de3fc948935fc16ac78",
        "version" : "0.2.0"
      }
    },
    {
      "identity" : "trackerradarkit",
      "kind" : "remoteSourceControl",
      "location" : "https://github.com/duckduckgo/TrackerRadarKit",
      "state" : {
        "revision" : "1403e17eeeb8493b92fb9d11eb8c846bb9776581",
        "version" : "2.1.2"
      }
    },
    {
      "identity" : "wireguard-apple",
      "kind" : "remoteSourceControl",
      "location" : "https://github.com/duckduckgo/wireguard-apple",
      "state" : {
        "revision" : "13fd026384b1af11048451061cc1b21434990668",
        "version" : "1.1.3"
      }
    }
  ],
  "version" : 2
}<|MERGE_RESOLUTION|>--- conflicted
+++ resolved
@@ -32,12 +32,7 @@
       "kind" : "remoteSourceControl",
       "location" : "https://github.com/duckduckgo/BrowserServicesKit",
       "state" : {
-<<<<<<< HEAD
         "revision" : "60b60df5e39163d901a7595fa421b7e387db615a"
-=======
-        "revision" : "777e5ae1ab890d9ec22e069bc5dc0f0ada4b35af",
-        "version" : "165.0.0"
->>>>>>> e581911a
       }
     },
     {
