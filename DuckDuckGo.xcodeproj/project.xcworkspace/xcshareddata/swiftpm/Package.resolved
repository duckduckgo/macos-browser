{
  "pins" : [
    {
      "identity" : "apple-toolbox",
      "kind" : "remoteSourceControl",
      "location" : "https://github.com/duckduckgo/apple-toolbox.git",
      "state" : {
        "revision" : "d51beaf1736013b530576ace13a16d6d1a63742c",
        "version" : "2.0.0"
      }
    },
    {
      "identity" : "barebonesbrowser",
      "kind" : "remoteSourceControl",
      "location" : "https://github.com/duckduckgo/BareBonesBrowser.git",
      "state" : {
        "revision" : "31e5bfedc3c2ca005640c4bf2b6959d69b0e18b9",
        "version" : "0.1.0"
      }
    },
    {
      "identity" : "bloom_cpp",
      "kind" : "remoteSourceControl",
      "location" : "https://github.com/duckduckgo/bloom_cpp.git",
      "state" : {
        "revision" : "8076199456290b61b4544bf2f4caf296759906a0",
        "version" : "3.0.0"
      }
    },
    {
      "identity" : "browserserviceskit",
      "kind" : "remoteSourceControl",
      "location" : "https://github.com/duckduckgo/BrowserServicesKit",
      "state" : {
<<<<<<< HEAD
        "branch" : "dominik/sentry-appstore",
        "revision" : "c8f8b9ee37ab516d7a3c00e49bc2f70370e9e67b"
=======
        "revision" : "5199a6964e183c3d001b188286bbabeca93c8849",
        "version" : "132.0.2"
>>>>>>> 36844f9c
      }
    },
    {
      "identity" : "content-scope-scripts",
      "kind" : "remoteSourceControl",
      "location" : "https://github.com/duckduckgo/content-scope-scripts",
      "state" : {
        "revision" : "62d5dc3d02f6a8347dc5f0b52162a0107d38b74c",
        "version" : "5.8.0"
      }
    },
    {
      "identity" : "duckduckgo-autofill",
      "kind" : "remoteSourceControl",
      "location" : "https://github.com/duckduckgo/duckduckgo-autofill.git",
      "state" : {
        "revision" : "6493e296934bf09277c03df45f11f4619711cb24",
        "version" : "10.2.0"
      }
    },
    {
      "identity" : "grdb.swift",
      "kind" : "remoteSourceControl",
      "location" : "https://github.com/duckduckgo/GRDB.swift.git",
      "state" : {
        "revision" : "9f049d7b97b1e68ffd86744b500660d34a9e79b8",
        "version" : "2.3.0"
      }
    },
    {
      "identity" : "lottie-spm",
      "kind" : "remoteSourceControl",
      "location" : "https://github.com/airbnb/lottie-spm.git",
      "state" : {
        "revision" : "3bd43e12d6fb54654366a61f7cfaca787318b8ce",
        "version" : "4.4.1"
      }
    },
    {
      "identity" : "ohhttpstubs",
      "kind" : "remoteSourceControl",
      "location" : "https://github.com/AliSoftware/OHHTTPStubs.git",
      "state" : {
        "revision" : "12f19662426d0434d6c330c6974d53e2eb10ecd9",
        "version" : "9.1.0"
      }
    },
    {
      "identity" : "openssl-xcframework",
      "kind" : "remoteSourceControl",
      "location" : "https://github.com/duckduckgo/OpenSSL-XCFramework",
      "state" : {
        "revision" : "b75ab2c0405860bb2616db71b9a456acb118c21a",
        "version" : "3.1.4000"
      }
    },
    {
      "identity" : "privacy-dashboard",
      "kind" : "remoteSourceControl",
      "location" : "https://github.com/duckduckgo/privacy-dashboard",
      "state" : {
        "revision" : "620921fea14569eb00745cb5a44890d5890d99ec",
        "version" : "3.4.0"
      }
    },
    {
      "identity" : "punycodeswift",
      "kind" : "remoteSourceControl",
      "location" : "https://github.com/gumob/PunycodeSwift.git",
      "state" : {
        "revision" : "4356ec54e073741449640d3d50a1fd24fd1e1b8b",
        "version" : "2.1.0"
      }
    },
    {
      "identity" : "sparkle",
      "kind" : "remoteSourceControl",
      "location" : "https://github.com/sparkle-project/Sparkle.git",
      "state" : {
        "revision" : "47d3d90aee3c52b6f61d04ceae426e607df62347",
        "version" : "2.5.2"
      }
    },
    {
      "identity" : "swift-argument-parser",
      "kind" : "remoteSourceControl",
      "location" : "https://github.com/apple/swift-argument-parser",
      "state" : {
        "revision" : "46989693916f56d1186bd59ac15124caef896560",
        "version" : "1.3.1"
      }
    },
    {
      "identity" : "swift-snapshot-testing",
      "kind" : "remoteSourceControl",
      "location" : "https://github.com/pointfreeco/swift-snapshot-testing",
      "state" : {
        "revision" : "5b0c434778f2c1a4c9b5ebdb8682b28e84dd69bd",
        "version" : "1.15.4"
      }
    },
    {
      "identity" : "swift-syntax",
      "kind" : "remoteSourceControl",
      "location" : "https://github.com/apple/swift-syntax.git",
      "state" : {
        "revision" : "64889f0c732f210a935a0ad7cda38f77f876262d",
        "version" : "509.1.1"
      }
    },
    {
      "identity" : "swifter",
      "kind" : "remoteSourceControl",
      "location" : "https://github.com/httpswift/swifter.git",
      "state" : {
        "revision" : "9483a5d459b45c3ffd059f7b55f9638e268632fd",
        "version" : "1.5.0"
      }
    },
    {
      "identity" : "sync_crypto",
      "kind" : "remoteSourceControl",
      "location" : "https://github.com/duckduckgo/sync_crypto",
      "state" : {
        "revision" : "2ab6ab6f0f96b259c14c2de3fc948935fc16ac78",
        "version" : "0.2.0"
      }
    },
    {
      "identity" : "trackerradarkit",
      "kind" : "remoteSourceControl",
      "location" : "https://github.com/duckduckgo/TrackerRadarKit",
      "state" : {
        "revision" : "a6b7ba151d9dc6684484f3785293875ec01cc1ff",
        "version" : "1.2.2"
      }
    },
    {
      "identity" : "wireguard-apple",
      "kind" : "remoteSourceControl",
      "location" : "https://github.com/duckduckgo/wireguard-apple",
      "state" : {
        "revision" : "13fd026384b1af11048451061cc1b21434990668",
        "version" : "1.1.3"
      }
    }
  ],
  "version" : 2
}<|MERGE_RESOLUTION|>--- conflicted
+++ resolved
@@ -32,13 +32,8 @@
       "kind" : "remoteSourceControl",
       "location" : "https://github.com/duckduckgo/BrowserServicesKit",
       "state" : {
-<<<<<<< HEAD
         "branch" : "dominik/sentry-appstore",
-        "revision" : "c8f8b9ee37ab516d7a3c00e49bc2f70370e9e67b"
-=======
-        "revision" : "5199a6964e183c3d001b188286bbabeca93c8849",
-        "version" : "132.0.2"
->>>>>>> 36844f9c
+        "revision" : "bb3b1995012adfd3efdc604f4fe23e37ac2af287"
       }
     },
     {
