{
  "pins" : [
    {
      "identity" : "bloom_cpp",
      "kind" : "remoteSourceControl",
      "location" : "https://github.com/duckduckgo/bloom_cpp.git",
      "state" : {
        "revision" : "8076199456290b61b4544bf2f4caf296759906a0",
        "version" : "3.0.0"
      }
    },
    {
      "identity" : "browserserviceskit",
      "kind" : "remoteSourceControl",
      "location" : "https://github.com/duckduckgo/BrowserServicesKit",
      "state" : {
<<<<<<< HEAD
        "branch" : "dominik/sync-ffs-favorites",
        "revision" : "f8644b9c0b280f4a8479594dcefa902005cbc4de"
=======
        "revision" : "2a3dc29c9f0a2d90465a75afe47083a78ecaafe8",
        "version" : "78.0.0"
>>>>>>> b3229e52
      }
    },
    {
      "identity" : "content-scope-scripts",
      "kind" : "remoteSourceControl",
      "location" : "https://github.com/duckduckgo/content-scope-scripts",
      "state" : {
        "revision" : "8def15fe8a4c2fb76730f640507e9fd1d6c1f8a7",
        "version" : "4.32.0"
      }
    },
    {
      "identity" : "duckduckgo-autofill",
      "kind" : "remoteSourceControl",
      "location" : "https://github.com/duckduckgo/duckduckgo-autofill.git",
      "state" : {
        "revision" : "20a6aeddbd86b43fd83c42aa45fdd9ec6db0e0f7",
        "version" : "8.2.0"
      }
    },
    {
      "identity" : "grdb.swift",
      "kind" : "remoteSourceControl",
      "location" : "https://github.com/duckduckgo/GRDB.swift.git",
      "state" : {
        "revision" : "77d9a83191a74e319a5cfa27b0e3145d15607573",
        "version" : "2.2.0"
      }
    },
    {
      "identity" : "lottie-ios",
      "kind" : "remoteSourceControl",
      "location" : "https://github.com/duckduckgo/lottie-ios.git",
      "state" : {
        "revision" : "abf5510e261c85ffddd29de0bca9b72592ea2bdd",
        "version" : "3.3.0"
      }
    },
    {
      "identity" : "ohhttpstubs",
      "kind" : "remoteSourceControl",
      "location" : "https://github.com/AliSoftware/OHHTTPStubs.git",
      "state" : {
        "revision" : "12f19662426d0434d6c330c6974d53e2eb10ecd9",
        "version" : "9.1.0"
      }
    },
    {
      "identity" : "openssl-xcframework",
      "kind" : "remoteSourceControl",
      "location" : "https://github.com/duckduckgo/OpenSSL-XCFramework",
      "state" : {
        "revision" : "238e8f700809ff0e1cad5f906cb4c3b0f77f44f9",
        "version" : "1.1.1900"
      }
    },
    {
      "identity" : "privacy-dashboard",
      "kind" : "remoteSourceControl",
      "location" : "https://github.com/duckduckgo/privacy-dashboard",
      "state" : {
        "revision" : "51e2b46f413bf3ef18afefad631ca70f2c25ef70",
        "version" : "1.4.0"
      }
    },
    {
      "identity" : "punycodeswift",
      "kind" : "remoteSourceControl",
      "location" : "https://github.com/gumob/PunycodeSwift.git",
      "state" : {
        "revision" : "4356ec54e073741449640d3d50a1fd24fd1e1b8b",
        "version" : "2.1.0"
      }
    },
    {
      "identity" : "sparkle",
      "kind" : "remoteSourceControl",
      "location" : "https://github.com/sparkle-project/Sparkle.git",
      "state" : {
        "revision" : "87e4fcbac39912f9cdb9a9acf205cad60e1ca3bc",
        "version" : "2.4.2"
      }
    },
    {
      "identity" : "swift-argument-parser",
      "kind" : "remoteSourceControl",
      "location" : "https://github.com/apple/swift-argument-parser",
      "state" : {
        "revision" : "6b2aa2748a7881eebb9f84fb10c01293e15b52ca",
        "version" : "0.5.0"
      }
    },
    {
      "identity" : "swifter",
      "kind" : "remoteSourceControl",
      "location" : "https://github.com/httpswift/swifter.git",
      "state" : {
        "revision" : "9483a5d459b45c3ffd059f7b55f9638e268632fd",
        "version" : "1.5.0"
      }
    },
    {
      "identity" : "sync_crypto",
      "kind" : "remoteSourceControl",
      "location" : "https://github.com/duckduckgo/sync_crypto",
      "state" : {
        "revision" : "2ab6ab6f0f96b259c14c2de3fc948935fc16ac78",
        "version" : "0.2.0"
      }
    },
    {
      "identity" : "trackerradarkit",
      "kind" : "remoteSourceControl",
      "location" : "https://github.com/duckduckgo/TrackerRadarKit.git",
      "state" : {
        "revision" : "4684440d03304e7638a2c8086895367e90987463",
        "version" : "1.2.1"
      }
    },
    {
      "identity" : "wireguard-apple",
      "kind" : "remoteSourceControl",
      "location" : "https://github.com/duckduckgo/wireguard-apple",
      "state" : {
        "revision" : "2d8172c11478ab11b0f5ad49bdb4f93f4b3d5e0d",
        "version" : "1.1.1"
      }
    }
  ],
  "version" : 2
}<|MERGE_RESOLUTION|>--- conflicted
+++ resolved
@@ -14,13 +14,8 @@
       "kind" : "remoteSourceControl",
       "location" : "https://github.com/duckduckgo/BrowserServicesKit",
       "state" : {
-<<<<<<< HEAD
         "branch" : "dominik/sync-ffs-favorites",
-        "revision" : "f8644b9c0b280f4a8479594dcefa902005cbc4de"
-=======
-        "revision" : "2a3dc29c9f0a2d90465a75afe47083a78ecaafe8",
-        "version" : "78.0.0"
->>>>>>> b3229e52
+        "revision" : "471dac2db8a3b33a5d6bdd232243ea09602bd1ff"
       }
     },
     {
