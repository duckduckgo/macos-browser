{
  "pins" : [
    {
      "identity" : "bloom_cpp",
      "kind" : "remoteSourceControl",
      "location" : "https://github.com/duckduckgo/bloom_cpp.git",
      "state" : {
        "revision" : "8076199456290b61b4544bf2f4caf296759906a0",
        "version" : "3.0.0"
      }
    },
    {
      "identity" : "browserserviceskit",
      "kind" : "remoteSourceControl",
      "location" : "https://github.com/duckduckgo/BrowserServicesKit",
      "state" : {
<<<<<<< HEAD
        "branch" : "dominik/sync-lists-merging",
        "revision" : "27f46a5b8e6822b7e86fe9d7a62bbd2ccf09ed74"
=======
        "branch" : "dominik/sync-favicons-fetching",
        "revision" : "e76fef782023e70cfcad0b479ee9de097348419f"
>>>>>>> c5a4c8f7
      }
    },
    {
      "identity" : "content-scope-scripts",
      "kind" : "remoteSourceControl",
      "location" : "https://github.com/duckduckgo/content-scope-scripts",
      "state" : {
        "revision" : "b7ad9843e70cede0c2ca9c4260d970f62cb28156",
        "version" : "4.52.0"
      }
    },
    {
      "identity" : "duckduckgo-autofill",
      "kind" : "remoteSourceControl",
      "location" : "https://github.com/duckduckgo/duckduckgo-autofill.git",
      "state" : {
        "revision" : "93677cc02cfe650ce7f417246afd0e8e972cd83e",
        "version" : "10.0.0"
      }
    },
    {
      "identity" : "grdb.swift",
      "kind" : "remoteSourceControl",
      "location" : "https://github.com/duckduckgo/GRDB.swift.git",
      "state" : {
        "revision" : "77d9a83191a74e319a5cfa27b0e3145d15607573",
        "version" : "2.2.0"
      }
    },
    {
      "identity" : "lottie-ios",
      "kind" : "remoteSourceControl",
      "location" : "https://github.com/duckduckgo/lottie-ios.git",
      "state" : {
        "revision" : "abf5510e261c85ffddd29de0bca9b72592ea2bdd",
        "version" : "3.3.0"
      }
    },
    {
      "identity" : "ohhttpstubs",
      "kind" : "remoteSourceControl",
      "location" : "https://github.com/AliSoftware/OHHTTPStubs.git",
      "state" : {
        "revision" : "12f19662426d0434d6c330c6974d53e2eb10ecd9",
        "version" : "9.1.0"
      }
    },
    {
      "identity" : "openssl-xcframework",
      "kind" : "remoteSourceControl",
      "location" : "https://github.com/duckduckgo/OpenSSL-XCFramework",
      "state" : {
        "revision" : "bb7bfc010ef4d2e7913c343663b167e2a984ac79",
        "version" : "3.1.2000"
      }
    },
    {
      "identity" : "privacy-dashboard",
      "kind" : "remoteSourceControl",
      "location" : "https://github.com/duckduckgo/privacy-dashboard",
      "state" : {
        "revision" : "b4ac92a444e79d5651930482623b9f6dc9265667",
        "version" : "2.0.0"
      }
    },
    {
      "identity" : "punycodeswift",
      "kind" : "remoteSourceControl",
      "location" : "https://github.com/gumob/PunycodeSwift.git",
      "state" : {
        "revision" : "4356ec54e073741449640d3d50a1fd24fd1e1b8b",
        "version" : "2.1.0"
      }
    },
    {
      "identity" : "sparkle",
      "kind" : "remoteSourceControl",
      "location" : "https://github.com/sparkle-project/Sparkle.git",
      "state" : {
        "revision" : "1f07f4096e52f19b5e7abaa697b7fc592b7ff57c",
        "version" : "2.5.1"
      }
    },
    {
      "identity" : "swift-argument-parser",
      "kind" : "remoteSourceControl",
      "location" : "https://github.com/apple/swift-argument-parser",
      "state" : {
        "revision" : "6b2aa2748a7881eebb9f84fb10c01293e15b52ca",
        "version" : "0.5.0"
      }
    },
    {
      "identity" : "swifter",
      "kind" : "remoteSourceControl",
      "location" : "https://github.com/httpswift/swifter.git",
      "state" : {
        "revision" : "9483a5d459b45c3ffd059f7b55f9638e268632fd",
        "version" : "1.5.0"
      }
    },
    {
      "identity" : "sync_crypto",
      "kind" : "remoteSourceControl",
      "location" : "https://github.com/duckduckgo/sync_crypto",
      "state" : {
        "revision" : "2ab6ab6f0f96b259c14c2de3fc948935fc16ac78",
        "version" : "0.2.0"
      }
    },
    {
      "identity" : "trackerradarkit",
      "kind" : "remoteSourceControl",
      "location" : "https://github.com/duckduckgo/TrackerRadarKit.git",
      "state" : {
        "revision" : "4684440d03304e7638a2c8086895367e90987463",
        "version" : "1.2.1"
      }
    },
    {
      "identity" : "wireguard-apple",
      "kind" : "remoteSourceControl",
      "location" : "https://github.com/duckduckgo/wireguard-apple",
      "state" : {
        "revision" : "2d8172c11478ab11b0f5ad49bdb4f93f4b3d5e0d",
        "version" : "1.1.1"
      }
    }
  ],
  "version" : 2
}<|MERGE_RESOLUTION|>--- conflicted
+++ resolved
@@ -14,13 +14,8 @@
       "kind" : "remoteSourceControl",
       "location" : "https://github.com/duckduckgo/BrowserServicesKit",
       "state" : {
-<<<<<<< HEAD
         "branch" : "dominik/sync-lists-merging",
-        "revision" : "27f46a5b8e6822b7e86fe9d7a62bbd2ccf09ed74"
-=======
-        "branch" : "dominik/sync-favicons-fetching",
-        "revision" : "e76fef782023e70cfcad0b479ee9de097348419f"
->>>>>>> c5a4c8f7
+        "revision" : "2d8687d36e5b6c6a730ca604f7fe2995931143e0"
       }
     },
     {
