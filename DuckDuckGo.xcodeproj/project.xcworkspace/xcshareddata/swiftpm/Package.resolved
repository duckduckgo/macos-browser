{
  "pins" : [
    {
      "identity" : "apple-toolbox",
      "kind" : "remoteSourceControl",
      "location" : "https://github.com/duckduckgo/apple-toolbox.git",
      "state" : {
        "revision" : "0c13c5f056805f2d403618ccc3bfb833c303c68d",
        "version" : "3.1.2"
      }
    },
    {
      "identity" : "barebonesbrowser",
      "kind" : "remoteSourceControl",
      "location" : "https://github.com/duckduckgo/BareBonesBrowser.git",
      "state" : {
        "revision" : "31e5bfedc3c2ca005640c4bf2b6959d69b0e18b9",
        "version" : "0.1.0"
      }
    },
    {
      "identity" : "bloom_cpp",
      "kind" : "remoteSourceControl",
      "location" : "https://github.com/duckduckgo/bloom_cpp.git",
      "state" : {
        "revision" : "8076199456290b61b4544bf2f4caf296759906a0",
        "version" : "3.0.0"
      }
    },
    {
      "identity" : "browserserviceskit",
      "kind" : "remoteSourceControl",
      "location" : "https://github.com/duckduckgo/BrowserServicesKit",
      "state" : {
<<<<<<< HEAD
        "revision" : "bf5f32bbf2f1601780c90f609386888c920984ae"
=======
        "revision" : "cc3629fa16880e410e588a27a6b2426dcc140009",
        "version" : "198.0.1"
>>>>>>> 0a77be0d
      }
    },
    {
      "identity" : "content-scope-scripts",
      "kind" : "remoteSourceControl",
      "location" : "https://github.com/duckduckgo/content-scope-scripts",
      "state" : {
        "revision" : "4f0d109f13beec7e8beaf0bd5c0e2c1d528677f8",
        "version" : "6.16.0"
      }
    },
    {
      "identity" : "duckduckgo-autofill",
      "kind" : "remoteSourceControl",
      "location" : "https://github.com/duckduckgo/duckduckgo-autofill.git",
      "state" : {
        "revision" : "1fee787458d13f8ed07f9fe81aecd6e59609339e",
        "version" : "13.1.0"
      }
    },
    {
      "identity" : "grdb.swift",
      "kind" : "remoteSourceControl",
      "location" : "https://github.com/duckduckgo/GRDB.swift.git",
      "state" : {
        "revision" : "4225b85c9a0c50544e413a1ea1e502c802b44b35",
        "version" : "2.4.0"
      }
    },
    {
      "identity" : "gzipswift",
      "kind" : "remoteSourceControl",
      "location" : "https://github.com/1024jp/GzipSwift.git",
      "state" : {
        "revision" : "731037f6cc2be2ec01562f6597c1d0aa3fe6fd05",
        "version" : "6.0.1"
      }
    },
    {
      "identity" : "lottie-spm",
      "kind" : "remoteSourceControl",
      "location" : "https://github.com/airbnb/lottie-spm",
      "state" : {
        "revision" : "1d29eccc24cc8b75bff9f6804155112c0ffc9605",
        "version" : "4.4.3"
      }
    },
    {
      "identity" : "ohhttpstubs",
      "kind" : "remoteSourceControl",
      "location" : "https://github.com/AliSoftware/OHHTTPStubs.git",
      "state" : {
        "revision" : "12f19662426d0434d6c330c6974d53e2eb10ecd9",
        "version" : "9.1.0"
      }
    },
    {
      "identity" : "openssl-xcframework",
      "kind" : "remoteSourceControl",
      "location" : "https://github.com/duckduckgo/OpenSSL-XCFramework",
      "state" : {
        "revision" : "71d303cbfa150e1fac99ffc7b4f67aad9c7a5002",
        "version" : "3.1.5004"
      }
    },
    {
      "identity" : "privacy-dashboard",
      "kind" : "remoteSourceControl",
      "location" : "https://github.com/duckduckgo/privacy-dashboard",
      "state" : {
        "revision" : "9de2b2aa317a48d3ee31116dc15b0feeb2cc9414",
        "version" : "5.3.0"
      }
    },
    {
      "identity" : "punycodeswift",
      "kind" : "remoteSourceControl",
      "location" : "https://github.com/gumob/PunycodeSwift.git",
      "state" : {
        "revision" : "30a462bdb4398ea835a3585472229e0d74b36ba5",
        "version" : "3.0.0"
      }
    },
    {
      "identity" : "sparkle",
      "kind" : "remoteSourceControl",
      "location" : "https://github.com/sparkle-project/Sparkle.git",
      "state" : {
        "revision" : "b456fd404954a9e13f55aa0c88cd5a40b8399638",
        "version" : "2.6.3"
      }
    },
    {
      "identity" : "swift-argument-parser",
      "kind" : "remoteSourceControl",
      "location" : "https://github.com/apple/swift-argument-parser.git",
      "state" : {
        "revision" : "0fbc8848e389af3bb55c182bc19ca9d5dc2f255b",
        "version" : "1.4.0"
      }
    },
    {
      "identity" : "swift-snapshot-testing",
      "kind" : "remoteSourceControl",
      "location" : "https://github.com/pointfreeco/swift-snapshot-testing",
      "state" : {
        "revision" : "5b0c434778f2c1a4c9b5ebdb8682b28e84dd69bd",
        "version" : "1.15.4"
      }
    },
    {
      "identity" : "swift-syntax",
      "kind" : "remoteSourceControl",
      "location" : "https://github.com/apple/swift-syntax",
      "state" : {
        "revision" : "64889f0c732f210a935a0ad7cda38f77f876262d",
        "version" : "509.1.1"
      }
    },
    {
      "identity" : "swifter",
      "kind" : "remoteSourceControl",
      "location" : "https://github.com/httpswift/swifter.git",
      "state" : {
        "revision" : "9483a5d459b45c3ffd059f7b55f9638e268632fd",
        "version" : "1.5.0"
      }
    },
    {
      "identity" : "sync_crypto",
      "kind" : "remoteSourceControl",
      "location" : "https://github.com/duckduckgo/sync_crypto",
      "state" : {
        "revision" : "2ab6ab6f0f96b259c14c2de3fc948935fc16ac78",
        "version" : "0.2.0"
      }
    },
    {
      "identity" : "trackerradarkit",
      "kind" : "remoteSourceControl",
      "location" : "https://github.com/duckduckgo/TrackerRadarKit",
      "state" : {
        "revision" : "5de0a610a7927b638a5fd463a53032c9934a2c3b",
        "version" : "3.0.0"
      }
    },
    {
      "identity" : "wireguard-apple",
      "kind" : "remoteSourceControl",
      "location" : "https://github.com/duckduckgo/wireguard-apple",
      "state" : {
        "revision" : "13fd026384b1af11048451061cc1b21434990668",
        "version" : "1.1.3"
      }
    }
  ],
  "version" : 2
}<|MERGE_RESOLUTION|>--- conflicted
+++ resolved
@@ -32,12 +32,8 @@
       "kind" : "remoteSourceControl",
       "location" : "https://github.com/duckduckgo/BrowserServicesKit",
       "state" : {
-<<<<<<< HEAD
-        "revision" : "bf5f32bbf2f1601780c90f609386888c920984ae"
-=======
         "revision" : "cc3629fa16880e410e588a27a6b2426dcc140009",
         "version" : "198.0.1"
->>>>>>> 0a77be0d
       }
     },
     {
