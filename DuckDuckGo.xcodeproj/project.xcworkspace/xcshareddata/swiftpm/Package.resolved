--- conflicted
+++ resolved
@@ -14,13 +14,8 @@
       "kind" : "remoteSourceControl",
       "location" : "https://github.com/duckduckgo/BrowserServicesKit",
       "state" : {
-<<<<<<< HEAD
         "branch" : "anh/multiple-timer-fix",
         "revision" : "0e2a9d98e3b7d2f0da287fd5ab50525b5c7b1859"
-=======
-        "revision" : "2dc2db96016b86cbb3a300e102bb68f03e953f4a",
-        "version" : "99.0.1"
->>>>>>> 21845c76
       }
     },
     {
