{
  "pins" : [
    {
      "identity" : "apple-toolbox",
      "kind" : "remoteSourceControl",
      "location" : "https://github.com/duckduckgo/apple-toolbox.git",
      "state" : {
        "revision" : "0c13c5f056805f2d403618ccc3bfb833c303c68d",
        "version" : "3.1.2"
      }
    },
    {
      "identity" : "barebonesbrowser",
      "kind" : "remoteSourceControl",
      "location" : "https://github.com/duckduckgo/BareBonesBrowser.git",
      "state" : {
        "revision" : "31e5bfedc3c2ca005640c4bf2b6959d69b0e18b9",
        "version" : "0.1.0"
      }
    },
    {
      "identity" : "bloom_cpp",
      "kind" : "remoteSourceControl",
      "location" : "https://github.com/duckduckgo/bloom_cpp.git",
      "state" : {
        "revision" : "8076199456290b61b4544bf2f4caf296759906a0",
        "version" : "3.0.0"
      }
    },
    {
      "identity" : "browserserviceskit",
      "kind" : "remoteSourceControl",
      "location" : "https://github.com/duckduckgo/BrowserServicesKit",
      "state" : {
<<<<<<< HEAD
        "branch" : "dominik/xcode-16",
        "revision" : "8fb01fbcaf16035d41f543e74c34c3df011847eb"
=======
        "revision" : "19f1e5c945aa92562ad2d087e8d6c99801edf656",
        "version" : "203.1.0"
>>>>>>> 4ae3ab99
      }
    },
    {
      "identity" : "content-scope-scripts",
      "kind" : "remoteSourceControl",
      "location" : "https://github.com/duckduckgo/content-scope-scripts",
      "state" : {
        "revision" : "48fee2508995d4ac02d18b3d55424adedcb4ce4f",
        "version" : "6.28.0"
      }
    },
    {
      "identity" : "duckduckgo-autofill",
      "kind" : "remoteSourceControl",
      "location" : "https://github.com/duckduckgo/duckduckgo-autofill.git",
      "state" : {
        "revision" : "c992041d16ec10d790e6204dce9abf9966d1363c",
        "version" : "15.1.0"
      }
    },
    {
      "identity" : "grdb.swift",
      "kind" : "remoteSourceControl",
      "location" : "https://github.com/duckduckgo/GRDB.swift.git",
      "state" : {
        "revision" : "4225b85c9a0c50544e413a1ea1e502c802b44b35",
        "version" : "2.4.0"
      }
    },
    {
      "identity" : "gzipswift",
      "kind" : "remoteSourceControl",
      "location" : "https://github.com/1024jp/GzipSwift.git",
      "state" : {
        "revision" : "731037f6cc2be2ec01562f6597c1d0aa3fe6fd05",
        "version" : "6.0.1"
      }
    },
    {
      "identity" : "lottie-spm",
      "kind" : "remoteSourceControl",
      "location" : "https://github.com/airbnb/lottie-spm.git",
      "state" : {
        "revision" : "1d29eccc24cc8b75bff9f6804155112c0ffc9605",
        "version" : "4.4.3"
      }
    },
    {
      "identity" : "ohhttpstubs",
      "kind" : "remoteSourceControl",
      "location" : "https://github.com/AliSoftware/OHHTTPStubs.git",
      "state" : {
        "revision" : "12f19662426d0434d6c330c6974d53e2eb10ecd9",
        "version" : "9.1.0"
      }
    },
    {
      "identity" : "openssl-xcframework",
      "kind" : "remoteSourceControl",
      "location" : "https://github.com/duckduckgo/OpenSSL-XCFramework",
      "state" : {
        "revision" : "71d303cbfa150e1fac99ffc7b4f67aad9c7a5002",
        "version" : "3.1.5004"
      }
    },
    {
      "identity" : "privacy-dashboard",
      "kind" : "remoteSourceControl",
      "location" : "https://github.com/duckduckgo/privacy-dashboard",
      "state" : {
        "revision" : "53fd1a0f8d91fcf475d9220f810141007300dffd",
        "version" : "7.1.1"
      }
    },
    {
      "identity" : "punycodeswift",
      "kind" : "remoteSourceControl",
      "location" : "https://github.com/gumob/PunycodeSwift.git",
      "state" : {
        "revision" : "30a462bdb4398ea835a3585472229e0d74b36ba5",
        "version" : "3.0.0"
      }
    },
    {
      "identity" : "sparkle",
      "kind" : "remoteSourceControl",
      "location" : "https://github.com/sparkle-project/Sparkle.git",
      "state" : {
        "revision" : "b456fd404954a9e13f55aa0c88cd5a40b8399638",
        "version" : "2.6.3"
      }
    },
    {
      "identity" : "swift-argument-parser",
      "kind" : "remoteSourceControl",
      "location" : "https://github.com/apple/swift-argument-parser.git",
      "state" : {
        "revision" : "0fbc8848e389af3bb55c182bc19ca9d5dc2f255b",
        "version" : "1.4.0"
      }
    },
    {
      "identity" : "swift-snapshot-testing",
      "kind" : "remoteSourceControl",
      "location" : "https://github.com/pointfreeco/swift-snapshot-testing",
      "state" : {
        "revision" : "5b0c434778f2c1a4c9b5ebdb8682b28e84dd69bd",
        "version" : "1.15.4"
      }
    },
    {
      "identity" : "swift-syntax",
      "kind" : "remoteSourceControl",
      "location" : "https://github.com/apple/swift-syntax",
      "state" : {
        "revision" : "64889f0c732f210a935a0ad7cda38f77f876262d",
        "version" : "509.1.1"
      }
    },
    {
      "identity" : "swifter",
      "kind" : "remoteSourceControl",
      "location" : "https://github.com/httpswift/swifter.git",
      "state" : {
        "revision" : "9483a5d459b45c3ffd059f7b55f9638e268632fd",
        "version" : "1.5.0"
      }
    },
    {
      "identity" : "sync_crypto",
      "kind" : "remoteSourceControl",
      "location" : "https://github.com/duckduckgo/sync_crypto",
      "state" : {
        "revision" : "0c8bf3c0e75591bc366407b9d7a73a9fcfc7736f",
        "version" : "0.3.0"
      }
    },
    {
      "identity" : "trackerradarkit",
      "kind" : "remoteSourceControl",
      "location" : "https://github.com/duckduckgo/TrackerRadarKit",
      "state" : {
        "revision" : "5de0a610a7927b638a5fd463a53032c9934a2c3b",
        "version" : "3.0.0"
      }
    },
    {
      "identity" : "wireguard-apple",
      "kind" : "remoteSourceControl",
      "location" : "https://github.com/duckduckgo/wireguard-apple",
      "state" : {
        "revision" : "13fd026384b1af11048451061cc1b21434990668",
        "version" : "1.1.3"
      }
    }
  ],
  "version" : 2
}<|MERGE_RESOLUTION|>--- conflicted
+++ resolved
@@ -32,13 +32,8 @@
       "kind" : "remoteSourceControl",
       "location" : "https://github.com/duckduckgo/BrowserServicesKit",
       "state" : {
-<<<<<<< HEAD
         "branch" : "dominik/xcode-16",
-        "revision" : "8fb01fbcaf16035d41f543e74c34c3df011847eb"
-=======
-        "revision" : "19f1e5c945aa92562ad2d087e8d6c99801edf656",
-        "version" : "203.1.0"
->>>>>>> 4ae3ab99
+        "revision" : "3160ecfd7a302956dc7fe6a5880758a25be95632"
       }
     },
     {
