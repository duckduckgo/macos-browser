{
  "pins" : [
    {
      "identity" : "apple-toolbox",
      "kind" : "remoteSourceControl",
      "location" : "https://github.com/duckduckgo/apple-toolbox.git",
      "state" : {
        "revision" : "d51beaf1736013b530576ace13a16d6d1a63742c",
        "version" : "2.0.0"
      }
    },
    {
      "identity" : "barebonesbrowser",
      "kind" : "remoteSourceControl",
      "location" : "https://github.com/duckduckgo/BareBonesBrowser.git",
      "state" : {
        "revision" : "31e5bfedc3c2ca005640c4bf2b6959d69b0e18b9",
        "version" : "0.1.0"
      }
    },
    {
      "identity" : "bloom_cpp",
      "kind" : "remoteSourceControl",
      "location" : "https://github.com/duckduckgo/bloom_cpp.git",
      "state" : {
        "revision" : "8076199456290b61b4544bf2f4caf296759906a0",
        "version" : "3.0.0"
      }
    },
    {
      "identity" : "browserserviceskit",
      "kind" : "remoteSourceControl",
      "location" : "https://github.com/duckduckgo/BrowserServicesKit",
      "state" : {
<<<<<<< HEAD
        "branch" : "daniel/privacyProFF",
        "revision" : "f51864ad138ca292e90148d9c7d42dda16a1cfb5"
=======
        "revision" : "f4894b9c00dd7514c66d6b929c12315e0cd9c151",
        "version" : "126.1.0"
>>>>>>> 3dc0733d
      }
    },
    {
      "identity" : "content-scope-scripts",
      "kind" : "remoteSourceControl",
      "location" : "https://github.com/duckduckgo/content-scope-scripts",
      "state" : {
        "revision" : "f6241631fc14cc2d0f47950bfdc4d6c30bf90130",
        "version" : "5.4.0"
      }
    },
    {
      "identity" : "duckduckgo-autofill",
      "kind" : "remoteSourceControl",
      "location" : "https://github.com/duckduckgo/duckduckgo-autofill.git",
      "state" : {
        "revision" : "03d3e3a959dd75afbe8c59b5a203ea676d37555d",
        "version" : "10.1.0"
      }
    },
    {
      "identity" : "grdb.swift",
      "kind" : "remoteSourceControl",
      "location" : "https://github.com/duckduckgo/GRDB.swift.git",
      "state" : {
        "revision" : "9f049d7b97b1e68ffd86744b500660d34a9e79b8",
        "version" : "2.3.0"
      }
    },
    {
      "identity" : "lottie-ios",
      "kind" : "remoteSourceControl",
      "location" : "https://github.com/duckduckgo/lottie-ios.git",
      "state" : {
        "revision" : "abf5510e261c85ffddd29de0bca9b72592ea2bdd",
        "version" : "3.3.0"
      }
    },
    {
      "identity" : "ohhttpstubs",
      "kind" : "remoteSourceControl",
      "location" : "https://github.com/AliSoftware/OHHTTPStubs.git",
      "state" : {
        "revision" : "12f19662426d0434d6c330c6974d53e2eb10ecd9",
        "version" : "9.1.0"
      }
    },
    {
      "identity" : "openssl-xcframework",
      "kind" : "remoteSourceControl",
      "location" : "https://github.com/duckduckgo/OpenSSL-XCFramework",
      "state" : {
        "revision" : "b75ab2c0405860bb2616db71b9a456acb118c21a",
        "version" : "3.1.4000"
      }
    },
    {
      "identity" : "privacy-dashboard",
      "kind" : "remoteSourceControl",
      "location" : "https://github.com/duckduckgo/privacy-dashboard",
      "state" : {
        "revision" : "43a6e1c1864846679a254e60c91332c3fbd922ee",
        "version" : "3.3.0"
      }
    },
    {
      "identity" : "punycodeswift",
      "kind" : "remoteSourceControl",
      "location" : "https://github.com/gumob/PunycodeSwift.git",
      "state" : {
        "revision" : "4356ec54e073741449640d3d50a1fd24fd1e1b8b",
        "version" : "2.1.0"
      }
    },
    {
      "identity" : "sparkle",
      "kind" : "remoteSourceControl",
      "location" : "https://github.com/sparkle-project/Sparkle.git",
      "state" : {
        "revision" : "47d3d90aee3c52b6f61d04ceae426e607df62347",
        "version" : "2.5.2"
      }
    },
    {
      "identity" : "swift-argument-parser",
      "kind" : "remoteSourceControl",
      "location" : "https://github.com/apple/swift-argument-parser",
      "state" : {
        "revision" : "46989693916f56d1186bd59ac15124caef896560",
        "version" : "1.3.1"
      }
    },
    {
      "identity" : "swift-snapshot-testing",
      "kind" : "remoteSourceControl",
      "location" : "https://github.com/pointfreeco/swift-snapshot-testing",
      "state" : {
        "revision" : "e7b77228b34057041374ebef00c0fd7739d71a2b",
        "version" : "1.15.3"
      }
    },
    {
      "identity" : "swift-syntax",
      "kind" : "remoteSourceControl",
      "location" : "https://github.com/apple/swift-syntax.git",
      "state" : {
        "revision" : "64889f0c732f210a935a0ad7cda38f77f876262d",
        "version" : "509.1.1"
      }
    },
    {
      "identity" : "swifter",
      "kind" : "remoteSourceControl",
      "location" : "https://github.com/httpswift/swifter.git",
      "state" : {
        "revision" : "9483a5d459b45c3ffd059f7b55f9638e268632fd",
        "version" : "1.5.0"
      }
    },
    {
      "identity" : "sync_crypto",
      "kind" : "remoteSourceControl",
      "location" : "https://github.com/duckduckgo/sync_crypto",
      "state" : {
        "revision" : "2ab6ab6f0f96b259c14c2de3fc948935fc16ac78",
        "version" : "0.2.0"
      }
    },
    {
      "identity" : "trackerradarkit",
      "kind" : "remoteSourceControl",
      "location" : "https://github.com/duckduckgo/TrackerRadarKit",
      "state" : {
        "revision" : "a6b7ba151d9dc6684484f3785293875ec01cc1ff",
        "version" : "1.2.2"
      }
    },
    {
      "identity" : "wireguard-apple",
      "kind" : "remoteSourceControl",
      "location" : "https://github.com/duckduckgo/wireguard-apple",
      "state" : {
        "revision" : "13fd026384b1af11048451061cc1b21434990668",
        "version" : "1.1.3"
      }
    }
  ],
  "version" : 2
}<|MERGE_RESOLUTION|>--- conflicted
+++ resolved
@@ -32,13 +32,8 @@
       "kind" : "remoteSourceControl",
       "location" : "https://github.com/duckduckgo/BrowserServicesKit",
       "state" : {
-<<<<<<< HEAD
         "branch" : "daniel/privacyProFF",
         "revision" : "f51864ad138ca292e90148d9c7d42dda16a1cfb5"
-=======
-        "revision" : "f4894b9c00dd7514c66d6b929c12315e0cd9c151",
-        "version" : "126.1.0"
->>>>>>> 3dc0733d
       }
     },
     {
