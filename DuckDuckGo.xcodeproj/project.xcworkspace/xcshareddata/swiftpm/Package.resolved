{
  "pins" : [
    {
      "identity" : "bloom_cpp",
      "kind" : "remoteSourceControl",
      "location" : "https://github.com/duckduckgo/bloom_cpp.git",
      "state" : {
        "revision" : "8076199456290b61b4544bf2f4caf296759906a0",
        "version" : "3.0.0"
      }
    },
    {
      "identity" : "browserserviceskit",
      "kind" : "remoteSourceControl",
      "location" : "https://github.com/duckduckgo/BrowserServicesKit",
      "state" : {
<<<<<<< HEAD
        "branch" : "dominik/webextensions",
        "revision" : "2a161e16b1823324e29b49009aed6cf1d9806ce8"
=======
        "revision" : "075773533bfca9196115674d2ab1b085570854dd",
        "version" : "84.0.1"
>>>>>>> 15022a3d
      }
    },
    {
      "identity" : "content-scope-scripts",
      "kind" : "remoteSourceControl",
      "location" : "https://github.com/duckduckgo/content-scope-scripts",
      "state" : {
        "revision" : "254b23cf292140498650421bb31fd05740f4579b",
        "version" : "4.40.0"
      }
    },
    {
      "identity" : "duckduckgo-autofill",
      "kind" : "remoteSourceControl",
      "location" : "https://github.com/duckduckgo/duckduckgo-autofill.git",
      "state" : {
        "revision" : "c8e895c8fd50dc76e8d8dc827a636ad77b7f46ff",
        "version" : "9.0.0"
      }
    },
    {
      "identity" : "grdb.swift",
      "kind" : "remoteSourceControl",
      "location" : "https://github.com/duckduckgo/GRDB.swift.git",
      "state" : {
        "revision" : "77d9a83191a74e319a5cfa27b0e3145d15607573",
        "version" : "2.2.0"
      }
    },
    {
      "identity" : "lottie-ios",
      "kind" : "remoteSourceControl",
      "location" : "https://github.com/duckduckgo/lottie-ios.git",
      "state" : {
        "revision" : "abf5510e261c85ffddd29de0bca9b72592ea2bdd",
        "version" : "3.3.0"
      }
    },
    {
      "identity" : "ohhttpstubs",
      "kind" : "remoteSourceControl",
      "location" : "https://github.com/AliSoftware/OHHTTPStubs.git",
      "state" : {
        "revision" : "12f19662426d0434d6c330c6974d53e2eb10ecd9",
        "version" : "9.1.0"
      }
    },
    {
      "identity" : "openssl-xcframework",
      "kind" : "remoteSourceControl",
      "location" : "https://github.com/duckduckgo/OpenSSL-XCFramework",
      "state" : {
        "revision" : "bb7bfc010ef4d2e7913c343663b167e2a984ac79",
        "version" : "3.1.2000"
      }
    },
    {
      "identity" : "privacy-dashboard",
      "kind" : "remoteSourceControl",
      "location" : "https://github.com/duckduckgo/privacy-dashboard",
      "state" : {
        "revision" : "b4ac92a444e79d5651930482623b9f6dc9265667",
        "version" : "2.0.0"
      }
    },
    {
      "identity" : "punycodeswift",
      "kind" : "remoteSourceControl",
      "location" : "https://github.com/gumob/PunycodeSwift.git",
      "state" : {
        "revision" : "4356ec54e073741449640d3d50a1fd24fd1e1b8b",
        "version" : "2.1.0"
      }
    },
    {
      "identity" : "sparkle",
      "kind" : "remoteSourceControl",
      "location" : "https://github.com/sparkle-project/Sparkle.git",
      "state" : {
        "revision" : "1f07f4096e52f19b5e7abaa697b7fc592b7ff57c",
        "version" : "2.5.1"
      }
    },
    {
      "identity" : "swift-argument-parser",
      "kind" : "remoteSourceControl",
      "location" : "https://github.com/apple/swift-argument-parser",
      "state" : {
        "revision" : "6b2aa2748a7881eebb9f84fb10c01293e15b52ca",
        "version" : "0.5.0"
      }
    },
    {
      "identity" : "swifter",
      "kind" : "remoteSourceControl",
      "location" : "https://github.com/httpswift/swifter.git",
      "state" : {
        "revision" : "9483a5d459b45c3ffd059f7b55f9638e268632fd",
        "version" : "1.5.0"
      }
    },
    {
      "identity" : "sync_crypto",
      "kind" : "remoteSourceControl",
      "location" : "https://github.com/duckduckgo/sync_crypto",
      "state" : {
        "revision" : "2ab6ab6f0f96b259c14c2de3fc948935fc16ac78",
        "version" : "0.2.0"
      }
    },
    {
      "identity" : "trackerradarkit",
      "kind" : "remoteSourceControl",
      "location" : "https://github.com/duckduckgo/TrackerRadarKit.git",
      "state" : {
        "revision" : "4684440d03304e7638a2c8086895367e90987463",
        "version" : "1.2.1"
      }
    },
    {
      "identity" : "wireguard-apple",
      "kind" : "remoteSourceControl",
      "location" : "https://github.com/duckduckgo/wireguard-apple",
      "state" : {
        "revision" : "2d8172c11478ab11b0f5ad49bdb4f93f4b3d5e0d",
        "version" : "1.1.1"
      }
    }
  ],
  "version" : 2
}<|MERGE_RESOLUTION|>--- conflicted
+++ resolved
@@ -14,13 +14,8 @@
       "kind" : "remoteSourceControl",
       "location" : "https://github.com/duckduckgo/BrowserServicesKit",
       "state" : {
-<<<<<<< HEAD
-        "branch" : "dominik/webextensions",
-        "revision" : "2a161e16b1823324e29b49009aed6cf1d9806ce8"
-=======
-        "revision" : "075773533bfca9196115674d2ab1b085570854dd",
-        "version" : "84.0.1"
->>>>>>> 15022a3d
+        "branch" : "dominik/webextensions2",
+        "revision" : "3a305dd2719fdbce189baa67615f0537bdac7b80"
       }
     },
     {
