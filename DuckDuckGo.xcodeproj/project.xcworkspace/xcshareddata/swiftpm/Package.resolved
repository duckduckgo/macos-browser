--- conflicted
+++ resolved
@@ -14,13 +14,8 @@
       "kind" : "remoteSourceControl",
       "location" : "https://github.com/duckduckgo/BrowserServicesKit",
       "state" : {
-<<<<<<< HEAD
         "branch" : "anh/netp-check-entitlement-while-rekeying",
         "revision" : "c0eb8700eea4180b12c3a968411a6d292f1bc992"
-=======
-        "revision" : "5ecf4fe56f334be6eaecb65f6d55632a6d53921c",
-        "version" : "109.0.0"
->>>>>>> d8d1731a
       }
     },
     {
