{
  "pins" : [
    {
      "identity" : "apple-toolbox",
      "kind" : "remoteSourceControl",
      "location" : "https://github.com/duckduckgo/apple-toolbox.git",
      "state" : {
        "revision" : "ab53ca41e9044a20eab7e53249526fadcf9acc9f",
        "version" : "3.1.1"
      }
    },
    {
      "identity" : "barebonesbrowser",
      "kind" : "remoteSourceControl",
      "location" : "https://github.com/duckduckgo/BareBonesBrowser.git",
      "state" : {
        "revision" : "31e5bfedc3c2ca005640c4bf2b6959d69b0e18b9",
        "version" : "0.1.0"
      }
    },
    {
      "identity" : "bloom_cpp",
      "kind" : "remoteSourceControl",
      "location" : "https://github.com/duckduckgo/bloom_cpp.git",
      "state" : {
        "revision" : "8076199456290b61b4544bf2f4caf296759906a0",
        "version" : "3.0.0"
      }
    },
    {
      "identity" : "browserserviceskit",
      "kind" : "remoteSourceControl",
      "location" : "https://github.com/duckduckgo/BrowserServicesKit",
      "state" : {
<<<<<<< HEAD
        "revision" : "adc6359e82f3abab1fb0b7c3915ff858aaaa6c91"
=======
        "revision" : "bd75e8eff671451c83522776bdd020c250fa97a4",
        "version" : "162.0.0"
>>>>>>> 0753aa17
      }
    },
    {
      "identity" : "content-scope-scripts",
      "kind" : "remoteSourceControl",
      "location" : "https://github.com/duckduckgo/content-scope-scripts",
      "state" : {
        "revision" : "4689746e42b24c40c18896d697ea02b854e90d35",
        "version" : "5.21.0"
      }
    },
    {
      "identity" : "duckduckgo-autofill",
      "kind" : "remoteSourceControl",
      "location" : "https://github.com/duckduckgo/duckduckgo-autofill.git",
      "state" : {
        "revision" : "2b81745565db09eee8c1cd44d38eefa1011a9f0a",
        "version" : "12.0.1"
      }
    },
    {
      "identity" : "grdb.swift",
      "kind" : "remoteSourceControl",
      "location" : "https://github.com/duckduckgo/GRDB.swift.git",
      "state" : {
        "revision" : "9f049d7b97b1e68ffd86744b500660d34a9e79b8",
        "version" : "2.3.0"
      }
    },
    {
      "identity" : "gzipswift",
      "kind" : "remoteSourceControl",
      "location" : "https://github.com/1024jp/GzipSwift.git",
      "state" : {
        "revision" : "731037f6cc2be2ec01562f6597c1d0aa3fe6fd05",
        "version" : "6.0.1"
      }
    },
    {
      "identity" : "lottie-spm",
      "kind" : "remoteSourceControl",
      "location" : "https://github.com/airbnb/lottie-spm.git",
      "state" : {
        "revision" : "3bd43e12d6fb54654366a61f7cfaca787318b8ce",
        "version" : "4.4.1"
      }
    },
    {
      "identity" : "ohhttpstubs",
      "kind" : "remoteSourceControl",
      "location" : "https://github.com/AliSoftware/OHHTTPStubs.git",
      "state" : {
        "revision" : "12f19662426d0434d6c330c6974d53e2eb10ecd9",
        "version" : "9.1.0"
      }
    },
    {
      "identity" : "openssl-xcframework",
      "kind" : "remoteSourceControl",
      "location" : "https://github.com/duckduckgo/OpenSSL-XCFramework",
      "state" : {
        "revision" : "b75ab2c0405860bb2616db71b9a456acb118c21a",
        "version" : "3.1.4000"
      }
    },
    {
      "identity" : "privacy-dashboard",
      "kind" : "remoteSourceControl",
      "location" : "https://github.com/duckduckgo/privacy-dashboard",
      "state" : {
        "revision" : "924a80e20e2465dcaf3dca32c9b6e9b9968222b9",
        "version" : "4.1.0"
      }
    },
    {
      "identity" : "punycodeswift",
      "kind" : "remoteSourceControl",
      "location" : "https://github.com/gumob/PunycodeSwift.git",
      "state" : {
        "revision" : "4356ec54e073741449640d3d50a1fd24fd1e1b8b",
        "version" : "2.1.0"
      }
    },
    {
      "identity" : "sparkle",
      "kind" : "remoteSourceControl",
      "location" : "https://github.com/sparkle-project/Sparkle.git",
      "state" : {
        "revision" : "0a4caaf7a81eea2cece651ef4b17331fa0634dff",
        "version" : "2.6.0"
      }
    },
    {
      "identity" : "swift-argument-parser",
      "kind" : "remoteSourceControl",
      "location" : "https://github.com/apple/swift-argument-parser.git",
      "state" : {
        "revision" : "0fbc8848e389af3bb55c182bc19ca9d5dc2f255b",
        "version" : "1.4.0"
      }
    },
    {
      "identity" : "swift-snapshot-testing",
      "kind" : "remoteSourceControl",
      "location" : "https://github.com/pointfreeco/swift-snapshot-testing",
      "state" : {
        "revision" : "5b0c434778f2c1a4c9b5ebdb8682b28e84dd69bd",
        "version" : "1.15.4"
      }
    },
    {
      "identity" : "swift-syntax",
      "kind" : "remoteSourceControl",
      "location" : "https://github.com/apple/swift-syntax",
      "state" : {
        "revision" : "64889f0c732f210a935a0ad7cda38f77f876262d",
        "version" : "509.1.1"
      }
    },
    {
      "identity" : "swifter",
      "kind" : "remoteSourceControl",
      "location" : "https://github.com/httpswift/swifter.git",
      "state" : {
        "revision" : "9483a5d459b45c3ffd059f7b55f9638e268632fd",
        "version" : "1.5.0"
      }
    },
    {
      "identity" : "sync_crypto",
      "kind" : "remoteSourceControl",
      "location" : "https://github.com/duckduckgo/sync_crypto",
      "state" : {
        "revision" : "2ab6ab6f0f96b259c14c2de3fc948935fc16ac78",
        "version" : "0.2.0"
      }
    },
    {
      "identity" : "trackerradarkit",
      "kind" : "remoteSourceControl",
      "location" : "https://github.com/duckduckgo/TrackerRadarKit",
      "state" : {
        "revision" : "1403e17eeeb8493b92fb9d11eb8c846bb9776581",
        "version" : "2.1.2"
      }
    },
    {
      "identity" : "wireguard-apple",
      "kind" : "remoteSourceControl",
      "location" : "https://github.com/duckduckgo/wireguard-apple",
      "state" : {
        "revision" : "13fd026384b1af11048451061cc1b21434990668",
        "version" : "1.1.3"
      }
    }
  ],
  "version" : 2
}<|MERGE_RESOLUTION|>--- conflicted
+++ resolved
@@ -32,12 +32,7 @@
       "kind" : "remoteSourceControl",
       "location" : "https://github.com/duckduckgo/BrowserServicesKit",
       "state" : {
-<<<<<<< HEAD
-        "revision" : "adc6359e82f3abab1fb0b7c3915ff858aaaa6c91"
-=======
-        "revision" : "bd75e8eff671451c83522776bdd020c250fa97a4",
-        "version" : "162.0.0"
->>>>>>> 0753aa17
+        "revision" : "7c4f26700dc86718ee9b9902636e5290f7cbfbbf"
       }
     },
     {
@@ -54,8 +49,8 @@
       "kind" : "remoteSourceControl",
       "location" : "https://github.com/duckduckgo/duckduckgo-autofill.git",
       "state" : {
-        "revision" : "2b81745565db09eee8c1cd44d38eefa1011a9f0a",
-        "version" : "12.0.1"
+        "revision" : "10aeff1ec7f533d1705233a9b14f9393a699b1c0",
+        "version" : "11.0.2"
       }
     },
     {
