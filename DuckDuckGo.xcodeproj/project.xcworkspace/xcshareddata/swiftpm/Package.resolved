{
  "pins" : [
    {
      "identity" : "apple-toolbox",
      "kind" : "remoteSourceControl",
      "location" : "https://github.com/duckduckgo/apple-toolbox.git",
      "state" : {
        "revision" : "0c13c5f056805f2d403618ccc3bfb833c303c68d",
        "version" : "3.1.2"
      }
    },
    {
      "identity" : "barebonesbrowser",
      "kind" : "remoteSourceControl",
      "location" : "https://github.com/duckduckgo/BareBonesBrowser.git",
      "state" : {
        "revision" : "31e5bfedc3c2ca005640c4bf2b6959d69b0e18b9",
        "version" : "0.1.0"
      }
    },
    {
      "identity" : "bloom_cpp",
      "kind" : "remoteSourceControl",
      "location" : "https://github.com/duckduckgo/bloom_cpp.git",
      "state" : {
        "revision" : "8076199456290b61b4544bf2f4caf296759906a0",
        "version" : "3.0.0"
      }
    },
    {
<<<<<<< HEAD
=======
      "identity" : "browserserviceskit",
      "kind" : "remoteSourceControl",
      "location" : "https://github.com/duckduckgo/BrowserServicesKit",
      "state" : {
        "revision" : "afdab422a36d6ab20ab08a407927f0e50d683ff5",
        "version" : "191.1.0"
      }
    },
    {
>>>>>>> 8561bd2a
      "identity" : "content-scope-scripts",
      "kind" : "remoteSourceControl",
      "location" : "https://github.com/duckduckgo/content-scope-scripts",
      "state" : {
        "revision" : "5876a5d2e2e7f5a2e11f6419c6c3fafb7cafdfca",
        "version" : "6.12.0"
      }
    },
    {
      "identity" : "duckduckgo-autofill",
      "kind" : "remoteSourceControl",
      "location" : "https://github.com/duckduckgo/duckduckgo-autofill.git",
      "state" : {
        "revision" : "1f12b78d9bac4a1d9b6bad18dc2ef0593bed34a3",
        "version" : "13.0.0"
      }
    },
    {
      "identity" : "grdb.swift",
      "kind" : "remoteSourceControl",
      "location" : "https://github.com/duckduckgo/GRDB.swift.git",
      "state" : {
        "revision" : "4225b85c9a0c50544e413a1ea1e502c802b44b35",
        "version" : "2.4.0"
      }
    },
    {
      "identity" : "gzipswift",
      "kind" : "remoteSourceControl",
      "location" : "https://github.com/1024jp/GzipSwift.git",
      "state" : {
        "revision" : "731037f6cc2be2ec01562f6597c1d0aa3fe6fd05",
        "version" : "6.0.1"
      }
    },
    {
      "identity" : "lottie-spm",
      "kind" : "remoteSourceControl",
      "location" : "https://github.com/airbnb/lottie-spm",
      "state" : {
        "revision" : "1d29eccc24cc8b75bff9f6804155112c0ffc9605",
        "version" : "4.4.3"
      }
    },
    {
      "identity" : "ohhttpstubs",
      "kind" : "remoteSourceControl",
      "location" : "https://github.com/AliSoftware/OHHTTPStubs.git",
      "state" : {
        "revision" : "12f19662426d0434d6c330c6974d53e2eb10ecd9",
        "version" : "9.1.0"
      }
    },
    {
      "identity" : "openssl-xcframework",
      "kind" : "remoteSourceControl",
      "location" : "https://github.com/duckduckgo/OpenSSL-XCFramework",
      "state" : {
        "revision" : "71d303cbfa150e1fac99ffc7b4f67aad9c7a5002",
        "version" : "3.1.5004"
      }
    },
    {
      "identity" : "privacy-dashboard",
      "kind" : "remoteSourceControl",
      "location" : "https://github.com/duckduckgo/privacy-dashboard",
      "state" : {
        "revision" : "665b23dc656c9f787494620494f8e56098a900b2",
        "version" : "5.1.1"
      }
    },
    {
      "identity" : "punycodeswift",
      "kind" : "remoteSourceControl",
      "location" : "https://github.com/gumob/PunycodeSwift.git",
      "state" : {
        "revision" : "4356ec54e073741449640d3d50a1fd24fd1e1b8b",
        "version" : "2.1.0"
      }
    },
    {
      "identity" : "sparkle",
      "kind" : "remoteSourceControl",
      "location" : "https://github.com/sparkle-project/Sparkle.git",
      "state" : {
        "revision" : "b456fd404954a9e13f55aa0c88cd5a40b8399638",
        "version" : "2.6.3"
      }
    },
    {
      "identity" : "swift-argument-parser",
      "kind" : "remoteSourceControl",
      "location" : "https://github.com/apple/swift-argument-parser.git",
      "state" : {
        "revision" : "0fbc8848e389af3bb55c182bc19ca9d5dc2f255b",
        "version" : "1.4.0"
      }
    },
    {
      "identity" : "swift-snapshot-testing",
      "kind" : "remoteSourceControl",
      "location" : "https://github.com/pointfreeco/swift-snapshot-testing",
      "state" : {
        "revision" : "5b0c434778f2c1a4c9b5ebdb8682b28e84dd69bd",
        "version" : "1.15.4"
      }
    },
    {
      "identity" : "swift-syntax",
      "kind" : "remoteSourceControl",
      "location" : "https://github.com/apple/swift-syntax",
      "state" : {
        "revision" : "64889f0c732f210a935a0ad7cda38f77f876262d",
        "version" : "509.1.1"
      }
    },
    {
      "identity" : "swifter",
      "kind" : "remoteSourceControl",
      "location" : "https://github.com/httpswift/swifter.git",
      "state" : {
        "revision" : "9483a5d459b45c3ffd059f7b55f9638e268632fd",
        "version" : "1.5.0"
      }
    },
    {
      "identity" : "sync_crypto",
      "kind" : "remoteSourceControl",
      "location" : "https://github.com/duckduckgo/sync_crypto",
      "state" : {
        "revision" : "2ab6ab6f0f96b259c14c2de3fc948935fc16ac78",
        "version" : "0.2.0"
      }
    },
    {
      "identity" : "trackerradarkit",
      "kind" : "remoteSourceControl",
      "location" : "https://github.com/duckduckgo/TrackerRadarKit",
      "state" : {
        "revision" : "5de0a610a7927b638a5fd463a53032c9934a2c3b",
        "version" : "3.0.0"
      }
    },
    {
      "identity" : "wireguard-apple",
      "kind" : "remoteSourceControl",
      "location" : "https://github.com/duckduckgo/wireguard-apple",
      "state" : {
        "revision" : "13fd026384b1af11048451061cc1b21434990668",
        "version" : "1.1.3"
      }
    }
  ],
  "version" : 2
}<|MERGE_RESOLUTION|>--- conflicted
+++ resolved
@@ -28,18 +28,6 @@
       }
     },
     {
-<<<<<<< HEAD
-=======
-      "identity" : "browserserviceskit",
-      "kind" : "remoteSourceControl",
-      "location" : "https://github.com/duckduckgo/BrowserServicesKit",
-      "state" : {
-        "revision" : "afdab422a36d6ab20ab08a407927f0e50d683ff5",
-        "version" : "191.1.0"
-      }
-    },
-    {
->>>>>>> 8561bd2a
       "identity" : "content-scope-scripts",
       "kind" : "remoteSourceControl",
       "location" : "https://github.com/duckduckgo/content-scope-scripts",
