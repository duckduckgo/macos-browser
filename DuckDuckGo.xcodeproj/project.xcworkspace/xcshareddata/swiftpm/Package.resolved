{
  "pins" : [
    {
      "identity" : "apple-toolbox",
      "kind" : "remoteSourceControl",
      "location" : "https://github.com/duckduckgo/apple-toolbox.git",
      "state" : {
        "revision" : "0c13c5f056805f2d403618ccc3bfb833c303c68d",
        "version" : "3.1.2"
      }
    },
    {
      "identity" : "barebonesbrowser",
      "kind" : "remoteSourceControl",
      "location" : "https://github.com/duckduckgo/BareBonesBrowser.git",
      "state" : {
        "revision" : "31e5bfedc3c2ca005640c4bf2b6959d69b0e18b9",
        "version" : "0.1.0"
      }
    },
    {
      "identity" : "bloom_cpp",
      "kind" : "remoteSourceControl",
      "location" : "https://github.com/duckduckgo/bloom_cpp.git",
      "state" : {
        "revision" : "8076199456290b61b4544bf2f4caf296759906a0",
        "version" : "3.0.0"
      }
    },
    {
      "identity" : "browserserviceskit",
      "kind" : "remoteSourceControl",
      "location" : "https://github.com/duckduckgo/BrowserServicesKit",
      "state" : {
<<<<<<< HEAD
        "branch" : "dominik/privacy-stats",
        "revision" : "a455e659ea8fe3e8622e584926e1d2ee0008ae29"
=======
        "revision" : "db9c29a429896138fab29da987981a5f4a8d6712",
        "version" : "212.1.1"
>>>>>>> 440b2d1b
      }
    },
    {
      "identity" : "content-scope-scripts",
      "kind" : "remoteSourceControl",
      "location" : "https://github.com/duckduckgo/content-scope-scripts",
      "state" : {
        "revision" : "e51efbca45d2178c43dd3b0fe4d18d19b34c54e3",
        "version" : "6.40.0"
      }
    },
    {
      "identity" : "duckduckgo-autofill",
      "kind" : "remoteSourceControl",
      "location" : "https://github.com/duckduckgo/duckduckgo-autofill.git",
      "state" : {
        "revision" : "c992041d16ec10d790e6204dce9abf9966d1363c",
        "version" : "15.1.0"
      }
    },
    {
      "identity" : "grdb.swift",
      "kind" : "remoteSourceControl",
      "location" : "https://github.com/duckduckgo/GRDB.swift.git",
      "state" : {
        "revision" : "5b2f6a81099d26ae0f9e38788f51490cd6a4b202",
        "version" : "2.4.2"
      }
    },
    {
      "identity" : "gzipswift",
      "kind" : "remoteSourceControl",
      "location" : "https://github.com/1024jp/GzipSwift.git",
      "state" : {
        "revision" : "731037f6cc2be2ec01562f6597c1d0aa3fe6fd05",
        "version" : "6.0.1"
      }
    },
    {
      "identity" : "lottie-spm",
      "kind" : "remoteSourceControl",
      "location" : "https://github.com/airbnb/lottie-spm.git",
      "state" : {
        "revision" : "1d29eccc24cc8b75bff9f6804155112c0ffc9605",
        "version" : "4.4.3"
      }
    },
    {
      "identity" : "ohhttpstubs",
      "kind" : "remoteSourceControl",
      "location" : "https://github.com/AliSoftware/OHHTTPStubs.git",
      "state" : {
        "revision" : "12f19662426d0434d6c330c6974d53e2eb10ecd9",
        "version" : "9.1.0"
      }
    },
    {
      "identity" : "openssl-xcframework",
      "kind" : "remoteSourceControl",
      "location" : "https://github.com/duckduckgo/OpenSSL-XCFramework",
      "state" : {
        "revision" : "71d303cbfa150e1fac99ffc7b4f67aad9c7a5002",
        "version" : "3.1.5004"
      }
    },
    {
      "identity" : "privacy-dashboard",
      "kind" : "remoteSourceControl",
      "location" : "https://github.com/duckduckgo/privacy-dashboard",
      "state" : {
        "revision" : "757bbbae1e2afbb421caee9bfca04ee5c56c3af8",
        "version" : "7.2.0"
      }
    },
    {
      "identity" : "punycodeswift",
      "kind" : "remoteSourceControl",
      "location" : "https://github.com/gumob/PunycodeSwift.git",
      "state" : {
        "revision" : "30a462bdb4398ea835a3585472229e0d74b36ba5",
        "version" : "3.0.0"
      }
    },
    {
      "identity" : "sparkle",
      "kind" : "remoteSourceControl",
      "location" : "https://github.com/sparkle-project/Sparkle.git",
      "state" : {
        "revision" : "b456fd404954a9e13f55aa0c88cd5a40b8399638",
        "version" : "2.6.3"
      }
    },
    {
      "identity" : "swift-argument-parser",
      "kind" : "remoteSourceControl",
      "location" : "https://github.com/apple/swift-argument-parser.git",
      "state" : {
        "revision" : "0fbc8848e389af3bb55c182bc19ca9d5dc2f255b",
        "version" : "1.4.0"
      }
    },
    {
      "identity" : "swift-snapshot-testing",
      "kind" : "remoteSourceControl",
      "location" : "https://github.com/pointfreeco/swift-snapshot-testing",
      "state" : {
        "revision" : "5b0c434778f2c1a4c9b5ebdb8682b28e84dd69bd",
        "version" : "1.15.4"
      }
    },
    {
      "identity" : "swift-syntax",
      "kind" : "remoteSourceControl",
      "location" : "https://github.com/apple/swift-syntax",
      "state" : {
        "revision" : "64889f0c732f210a935a0ad7cda38f77f876262d",
        "version" : "509.1.1"
      }
    },
    {
      "identity" : "swifter",
      "kind" : "remoteSourceControl",
      "location" : "https://github.com/httpswift/swifter.git",
      "state" : {
        "revision" : "9483a5d459b45c3ffd059f7b55f9638e268632fd",
        "version" : "1.5.0"
      }
    },
    {
      "identity" : "sync_crypto",
      "kind" : "remoteSourceControl",
      "location" : "https://github.com/duckduckgo/sync_crypto",
      "state" : {
        "revision" : "0c8bf3c0e75591bc366407b9d7a73a9fcfc7736f",
        "version" : "0.3.0"
      }
    },
    {
      "identity" : "trackerradarkit",
      "kind" : "remoteSourceControl",
      "location" : "https://github.com/duckduckgo/TrackerRadarKit",
      "state" : {
        "revision" : "5de0a610a7927b638a5fd463a53032c9934a2c3b",
        "version" : "3.0.0"
      }
    },
    {
      "identity" : "wireguard-apple",
      "kind" : "remoteSourceControl",
      "location" : "https://github.com/duckduckgo/wireguard-apple",
      "state" : {
        "revision" : "13fd026384b1af11048451061cc1b21434990668",
        "version" : "1.1.3"
      }
    }
  ],
  "version" : 2
}<|MERGE_RESOLUTION|>--- conflicted
+++ resolved
@@ -32,13 +32,8 @@
       "kind" : "remoteSourceControl",
       "location" : "https://github.com/duckduckgo/BrowserServicesKit",
       "state" : {
-<<<<<<< HEAD
         "branch" : "dominik/privacy-stats",
-        "revision" : "a455e659ea8fe3e8622e584926e1d2ee0008ae29"
-=======
-        "revision" : "db9c29a429896138fab29da987981a5f4a8d6712",
-        "version" : "212.1.1"
->>>>>>> 440b2d1b
+        "revision" : "b51633ff01fd824bed0b6e3500d5b9384fde419a"
       }
     },
     {
@@ -46,8 +41,8 @@
       "kind" : "remoteSourceControl",
       "location" : "https://github.com/duckduckgo/content-scope-scripts",
       "state" : {
-        "revision" : "e51efbca45d2178c43dd3b0fe4d18d19b34c54e3",
-        "version" : "6.40.0"
+        "revision" : "c4bb146afdf0c7a93fb9a7d95b1cb255708a470d",
+        "version" : "6.41.0"
       }
     },
     {
