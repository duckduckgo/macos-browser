--- conflicted
+++ resolved
@@ -32,13 +32,8 @@
       "kind" : "remoteSourceControl",
       "location" : "https://github.com/duckduckgo/BrowserServicesKit",
       "state" : {
-<<<<<<< HEAD
-        "branch" : "bartek/fix-secure-vault-creation",
-        "revision" : "6dae357a5f204134909f18fcf32e66308effb604"
-=======
         "revision" : "2045f13479f3da34b827198b43ae7a47e01551cf",
         "version" : "154.0.0"
->>>>>>> e390990e
       }
     },
     {
