--- conflicted
+++ resolved
@@ -32,12 +32,7 @@
       "kind" : "remoteSourceControl",
       "location" : "https://github.com/duckduckgo/BrowserServicesKit",
       "state" : {
-<<<<<<< HEAD
         "revision" : "e0a6fb2d5cb946d3ea7c99ac0024df8b510e3b23"
-=======
-        "revision" : "fc03a7c3bf6cd25cf286f8f5a6cfe9ec3d35305a",
-        "version" : "176.0.0"
->>>>>>> 1dbd61e1
       }
     },
     {
