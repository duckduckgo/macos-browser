--- conflicted
+++ resolved
@@ -1,8 +1,6 @@
 {
   "pins" : [
     {
-<<<<<<< HEAD
-=======
       "identity" : "browserserviceskit",
       "kind" : "remoteSourceControl",
       "location" : "https://github.com/duckduckgo/BrowserServicesKit",
@@ -12,15 +10,12 @@
       }
     },
     {
->>>>>>> cfd9fb44
       "identity" : "content-scope-scripts",
       "kind" : "remoteSourceControl",
       "location" : "https://github.com/duckduckgo/content-scope-scripts",
       "state" : {
         "revision" : "260329ad8021115235d64ddd76c24629f93a7212",
         "version" : "4.21.1"
-<<<<<<< HEAD
-=======
       }
     },
     {
@@ -30,7 +25,6 @@
       "state" : {
         "revision" : "44cd844b6bb5d8ccfefbd6e025817d800c26ad76",
         "version" : "7.2.0"
->>>>>>> cfd9fb44
       }
     },
     {
