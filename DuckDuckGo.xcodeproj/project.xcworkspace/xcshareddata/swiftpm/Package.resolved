--- conflicted
+++ resolved
@@ -32,13 +32,8 @@
       "kind" : "remoteSourceControl",
       "location" : "https://github.com/duckduckgo/BrowserServicesKit",
       "state" : {
-<<<<<<< HEAD
         "branch" : "anh/netp/error-ui",
-        "revision" : "5f7357255a7d43c25789c5248a52dc1f61214115"
-=======
-        "revision" : "9e64d694224e1e38b46b1a00656ad9654f941ad3",
-        "version" : "145.3.1"
->>>>>>> 701cdbcf
+        "revision" : "178f051733667983c6391b2297e2dc6bcedc2c4c"
       }
     },
     {
