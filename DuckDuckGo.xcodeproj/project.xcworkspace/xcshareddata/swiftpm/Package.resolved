{
  "pins" : [
    {
      "identity" : "bloom_cpp",
      "kind" : "remoteSourceControl",
      "location" : "https://github.com/duckduckgo/bloom_cpp.git",
      "state" : {
        "revision" : "8076199456290b61b4544bf2f4caf296759906a0",
        "version" : "3.0.0"
      }
    },
    {
      "identity" : "browserserviceskit",
      "kind" : "remoteSourceControl",
      "location" : "https://github.com/duckduckgo/BrowserServicesKit",
      "state" : {
<<<<<<< HEAD
        "branch" : "anh/netp-pixels",
        "revision" : "bd3de3654e154bd9876a22b32c9a508f2704731d"
=======
        "revision" : "9a7c2f13f7769221809021371730bde3ab16e575",
        "version" : "89.0.0"
>>>>>>> 58e67e1d
      }
    },
    {
      "identity" : "content-scope-scripts",
      "kind" : "remoteSourceControl",
      "location" : "https://github.com/duckduckgo/content-scope-scripts",
      "state" : {
        "revision" : "b7ad9843e70cede0c2ca9c4260d970f62cb28156",
        "version" : "4.52.0"
      }
    },
    {
      "identity" : "duckduckgo-autofill",
      "kind" : "remoteSourceControl",
      "location" : "https://github.com/duckduckgo/duckduckgo-autofill.git",
      "state" : {
        "revision" : "93677cc02cfe650ce7f417246afd0e8e972cd83e",
        "version" : "10.0.0"
      }
    },
    {
      "identity" : "grdb.swift",
      "kind" : "remoteSourceControl",
      "location" : "https://github.com/duckduckgo/GRDB.swift.git",
      "state" : {
        "revision" : "77d9a83191a74e319a5cfa27b0e3145d15607573",
        "version" : "2.2.0"
      }
    },
    {
      "identity" : "lottie-ios",
      "kind" : "remoteSourceControl",
      "location" : "https://github.com/duckduckgo/lottie-ios.git",
      "state" : {
        "revision" : "abf5510e261c85ffddd29de0bca9b72592ea2bdd",
        "version" : "3.3.0"
      }
    },
    {
      "identity" : "ohhttpstubs",
      "kind" : "remoteSourceControl",
      "location" : "https://github.com/AliSoftware/OHHTTPStubs.git",
      "state" : {
        "revision" : "12f19662426d0434d6c330c6974d53e2eb10ecd9",
        "version" : "9.1.0"
      }
    },
    {
      "identity" : "openssl-xcframework",
      "kind" : "remoteSourceControl",
      "location" : "https://github.com/duckduckgo/OpenSSL-XCFramework",
      "state" : {
        "revision" : "bb7bfc010ef4d2e7913c343663b167e2a984ac79",
        "version" : "3.1.2000"
      }
    },
    {
      "identity" : "privacy-dashboard",
      "kind" : "remoteSourceControl",
      "location" : "https://github.com/duckduckgo/privacy-dashboard",
      "state" : {
        "revision" : "daa9708223b4b4318fb6448ca44801dfabcddc6f",
        "version" : "3.0.0"
      }
    },
    {
      "identity" : "punycodeswift",
      "kind" : "remoteSourceControl",
      "location" : "https://github.com/gumob/PunycodeSwift.git",
      "state" : {
        "revision" : "4356ec54e073741449640d3d50a1fd24fd1e1b8b",
        "version" : "2.1.0"
      }
    },
    {
      "identity" : "sparkle",
      "kind" : "remoteSourceControl",
      "location" : "https://github.com/sparkle-project/Sparkle.git",
      "state" : {
        "revision" : "1f07f4096e52f19b5e7abaa697b7fc592b7ff57c",
        "version" : "2.5.1"
      }
    },
    {
      "identity" : "swift-argument-parser",
      "kind" : "remoteSourceControl",
      "location" : "https://github.com/apple/swift-argument-parser",
      "state" : {
        "revision" : "6b2aa2748a7881eebb9f84fb10c01293e15b52ca",
        "version" : "0.5.0"
      }
    },
    {
      "identity" : "swifter",
      "kind" : "remoteSourceControl",
      "location" : "https://github.com/httpswift/swifter.git",
      "state" : {
        "revision" : "9483a5d459b45c3ffd059f7b55f9638e268632fd",
        "version" : "1.5.0"
      }
    },
    {
      "identity" : "sync_crypto",
      "kind" : "remoteSourceControl",
      "location" : "https://github.com/duckduckgo/sync_crypto",
      "state" : {
        "revision" : "2ab6ab6f0f96b259c14c2de3fc948935fc16ac78",
        "version" : "0.2.0"
      }
    },
    {
      "identity" : "trackerradarkit",
      "kind" : "remoteSourceControl",
      "location" : "https://github.com/duckduckgo/TrackerRadarKit.git",
      "state" : {
        "revision" : "4684440d03304e7638a2c8086895367e90987463",
        "version" : "1.2.1"
      }
    },
    {
      "identity" : "wireguard-apple",
      "kind" : "remoteSourceControl",
      "location" : "https://github.com/duckduckgo/wireguard-apple",
      "state" : {
        "revision" : "2d8172c11478ab11b0f5ad49bdb4f93f4b3d5e0d",
        "version" : "1.1.1"
      }
    }
  ],
  "version" : 2
}<|MERGE_RESOLUTION|>--- conflicted
+++ resolved
@@ -14,13 +14,8 @@
       "kind" : "remoteSourceControl",
       "location" : "https://github.com/duckduckgo/BrowserServicesKit",
       "state" : {
-<<<<<<< HEAD
         "branch" : "anh/netp-pixels",
         "revision" : "bd3de3654e154bd9876a22b32c9a508f2704731d"
-=======
-        "revision" : "9a7c2f13f7769221809021371730bde3ab16e575",
-        "version" : "89.0.0"
->>>>>>> 58e67e1d
       }
     },
     {
