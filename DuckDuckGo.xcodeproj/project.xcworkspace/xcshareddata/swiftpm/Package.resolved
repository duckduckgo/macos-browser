{
  "pins" : [
    {
      "identity" : "bloom_cpp",
      "kind" : "remoteSourceControl",
      "location" : "https://github.com/duckduckgo/bloom_cpp.git",
      "state" : {
        "revision" : "8076199456290b61b4544bf2f4caf296759906a0",
        "version" : "3.0.0"
      }
    },
    {
      "identity" : "browserserviceskit",
      "kind" : "remoteSourceControl",
      "location" : "https://github.com/duckduckgo/BrowserServicesKit",
      "state" : {
<<<<<<< HEAD
        "revision" : "005949a099121192f55b4b5d33ed5d7ce4a12934",
        "version" : "71.3.0"
=======
        "revision" : "44e12ce97bb0df5aa42b7dd1099a15e1b8b9bc7d",
        "version" : "71.2.0"
>>>>>>> 12deffed
      }
    },
    {
      "identity" : "content-scope-scripts",
      "kind" : "remoteSourceControl",
      "location" : "https://github.com/duckduckgo/content-scope-scripts",
      "state" : {
        "revision" : "a4f35ad23ac4a0eb9b36b94f1f2aa0f0ebf2855d",
        "version" : "4.30.0"
      }
    },
    {
      "identity" : "duckduckgo-autofill",
      "kind" : "remoteSourceControl",
      "location" : "https://github.com/duckduckgo/duckduckgo-autofill.git",
      "state" : {
        "revision" : "44cd844b6bb5d8ccfefbd6e025817d800c26ad76",
        "version" : "7.2.0"
      }
    },
    {
      "identity" : "grdb.swift",
      "kind" : "remoteSourceControl",
      "location" : "https://github.com/duckduckgo/GRDB.swift.git",
      "state" : {
        "revision" : "77d9a83191a74e319a5cfa27b0e3145d15607573",
        "version" : "2.2.0"
      }
    },
    {
      "identity" : "lottie-ios",
      "kind" : "remoteSourceControl",
      "location" : "https://github.com/duckduckgo/lottie-ios.git",
      "state" : {
        "revision" : "abf5510e261c85ffddd29de0bca9b72592ea2bdd",
        "version" : "3.3.0"
      }
    },
    {
      "identity" : "ohhttpstubs",
      "kind" : "remoteSourceControl",
      "location" : "https://github.com/AliSoftware/OHHTTPStubs.git",
      "state" : {
        "revision" : "12f19662426d0434d6c330c6974d53e2eb10ecd9",
        "version" : "9.1.0"
      }
    },
    {
      "identity" : "openssl-xcframework",
      "kind" : "remoteSourceControl",
      "location" : "https://github.com/duckduckgo/OpenSSL-XCFramework",
      "state" : {
        "revision" : "238e8f700809ff0e1cad5f906cb4c3b0f77f44f9",
        "version" : "1.1.1900"
      }
    },
    {
      "identity" : "privacy-dashboard",
      "kind" : "remoteSourceControl",
      "location" : "https://github.com/duckduckgo/privacy-dashboard",
      "state" : {
        "revision" : "51e2b46f413bf3ef18afefad631ca70f2c25ef70",
        "version" : "1.4.0"
      }
    },
    {
      "identity" : "punycodeswift",
      "kind" : "remoteSourceControl",
      "location" : "https://github.com/gumob/PunycodeSwift.git",
      "state" : {
        "revision" : "4356ec54e073741449640d3d50a1fd24fd1e1b8b",
        "version" : "2.1.0"
      }
    },
    {
      "identity" : "sparkle",
      "kind" : "remoteSourceControl",
      "location" : "https://github.com/sparkle-project/Sparkle.git",
      "state" : {
        "revision" : "87e4fcbac39912f9cdb9a9acf205cad60e1ca3bc",
        "version" : "2.4.2"
      }
    },
    {
      "identity" : "swift-argument-parser",
      "kind" : "remoteSourceControl",
      "location" : "https://github.com/apple/swift-argument-parser",
      "state" : {
        "revision" : "6b2aa2748a7881eebb9f84fb10c01293e15b52ca",
        "version" : "0.5.0"
      }
    },
    {
      "identity" : "swifter",
      "kind" : "remoteSourceControl",
      "location" : "https://github.com/httpswift/swifter.git",
      "state" : {
        "revision" : "9483a5d459b45c3ffd059f7b55f9638e268632fd",
        "version" : "1.5.0"
      }
    },
    {
      "identity" : "sync_crypto",
      "kind" : "remoteSourceControl",
      "location" : "https://github.com/duckduckgo/sync_crypto",
      "state" : {
        "revision" : "2ab6ab6f0f96b259c14c2de3fc948935fc16ac78",
        "version" : "0.2.0"
      }
    },
    {
      "identity" : "trackerradarkit",
      "kind" : "remoteSourceControl",
      "location" : "https://github.com/duckduckgo/TrackerRadarKit.git",
      "state" : {
        "revision" : "4684440d03304e7638a2c8086895367e90987463",
        "version" : "1.2.1"
      }
    },
    {
      "identity" : "wireguard-apple",
      "kind" : "remoteSourceControl",
      "location" : "https://github.com/duckduckgo/wireguard-apple",
      "state" : {
        "revision" : "cf3c0f5132dbb8de08c46155a1bbd5e5bb6a47c1",
        "version" : "1.1.0"
      }
    }
  ],
  "version" : 2
}<|MERGE_RESOLUTION|>--- conflicted
+++ resolved
@@ -14,13 +14,8 @@
       "kind" : "remoteSourceControl",
       "location" : "https://github.com/duckduckgo/BrowserServicesKit",
       "state" : {
-<<<<<<< HEAD
         "revision" : "005949a099121192f55b4b5d33ed5d7ce4a12934",
         "version" : "71.3.0"
-=======
-        "revision" : "44e12ce97bb0df5aa42b7dd1099a15e1b8b9bc7d",
-        "version" : "71.2.0"
->>>>>>> 12deffed
       }
     },
     {
