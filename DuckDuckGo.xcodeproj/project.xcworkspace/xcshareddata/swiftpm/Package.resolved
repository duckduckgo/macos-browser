--- conflicted
+++ resolved
@@ -32,13 +32,8 @@
       "kind" : "remoteSourceControl",
       "location" : "https://github.com/duckduckgo/BrowserServicesKit",
       "state" : {
-<<<<<<< HEAD
         "branch" : "sam/delay-shutting-down-vpn-when-encountering-error",
         "revision" : "69d5dbc93b2e781a42806e91a56c1697db504194"
-=======
-        "revision" : "7033b0d6f166ac8152cff602f1a1301641f4da60",
-        "version" : "211.0.0"
->>>>>>> ca70d42a
       }
     },
     {
