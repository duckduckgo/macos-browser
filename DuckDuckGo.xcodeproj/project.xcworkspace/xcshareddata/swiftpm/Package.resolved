--- conflicted
+++ resolved
@@ -32,13 +32,8 @@
       "kind" : "remoteSourceControl",
       "location" : "https://github.com/duckduckgo/BrowserServicesKit",
       "state" : {
-<<<<<<< HEAD
-        "branch" : "sam/remove-tzoffset",
-        "revision" : "3bad81e0ba757ddc0953139b5db819520bb533f1"
-=======
         "revision" : "4699a5ff3d0669736e87f6da808884f245d80ede",
         "version" : "133.1.0"
->>>>>>> 0d0a85b9
       }
     },
     {
