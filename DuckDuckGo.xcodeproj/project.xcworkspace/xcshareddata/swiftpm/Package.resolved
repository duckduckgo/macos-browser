{
  "pins" : [
    {
      "identity" : "apple-toolbox",
      "kind" : "remoteSourceControl",
      "location" : "https://github.com/duckduckgo/apple-toolbox.git",
      "state" : {
        "revision" : "0c13c5f056805f2d403618ccc3bfb833c303c68d",
        "version" : "3.1.2"
      }
    },
    {
      "identity" : "barebonesbrowser",
      "kind" : "remoteSourceControl",
      "location" : "https://github.com/duckduckgo/BareBonesBrowser.git",
      "state" : {
        "revision" : "31e5bfedc3c2ca005640c4bf2b6959d69b0e18b9",
        "version" : "0.1.0"
      }
    },
    {
      "identity" : "bloom_cpp",
      "kind" : "remoteSourceControl",
      "location" : "https://github.com/duckduckgo/bloom_cpp.git",
      "state" : {
        "revision" : "8076199456290b61b4544bf2f4caf296759906a0",
        "version" : "3.0.0"
      }
    },
    {
      "identity" : "browserserviceskit",
      "kind" : "remoteSourceControl",
      "location" : "https://github.com/duckduckgo/BrowserServicesKit",
      "state" : {
<<<<<<< HEAD
        "revision" : "868ca8f88223bc63abf8213938195fceb991e5c1"
=======
        "revision" : "bb43f0c2a489d7eed4b33baf2201f9b2b6512588",
        "version" : "224.0.0"
>>>>>>> ffac0dfc
      }
    },
    {
      "identity" : "content-scope-scripts",
      "kind" : "remoteSourceControl",
      "location" : "https://github.com/duckduckgo/content-scope-scripts",
      "state" : {
        "revision" : "a539758027d9fd37d9d26213399ac156ca9fb81c",
        "version" : "7.1.0"
      }
    },
    {
      "identity" : "duckduckgo-autofill",
      "kind" : "remoteSourceControl",
      "location" : "https://github.com/duckduckgo/duckduckgo-autofill.git",
      "state" : {
        "revision" : "47c26dc32b94cdbcef3e6157497147917678c25c",
        "version" : "16.1.0"
      }
    },
    {
      "identity" : "grdb.swift",
      "kind" : "remoteSourceControl",
      "location" : "https://github.com/duckduckgo/GRDB.swift.git",
      "state" : {
        "revision" : "5b2f6a81099d26ae0f9e38788f51490cd6a4b202",
        "version" : "2.4.2"
      }
    },
    {
      "identity" : "gzipswift",
      "kind" : "remoteSourceControl",
      "location" : "https://github.com/1024jp/GzipSwift.git",
      "state" : {
        "revision" : "731037f6cc2be2ec01562f6597c1d0aa3fe6fd05",
        "version" : "6.0.1"
      }
    },
    {
      "identity" : "lottie-spm",
      "kind" : "remoteSourceControl",
      "location" : "https://github.com/airbnb/lottie-spm.git",
      "state" : {
        "revision" : "1d29eccc24cc8b75bff9f6804155112c0ffc9605",
        "version" : "4.4.3"
      }
    },
    {
      "identity" : "ohhttpstubs",
      "kind" : "remoteSourceControl",
      "location" : "https://github.com/AliSoftware/OHHTTPStubs.git",
      "state" : {
        "revision" : "12f19662426d0434d6c330c6974d53e2eb10ecd9",
        "version" : "9.1.0"
      }
    },
    {
      "identity" : "openssl-xcframework",
      "kind" : "remoteSourceControl",
      "location" : "https://github.com/duckduckgo/OpenSSL-XCFramework",
      "state" : {
        "revision" : "71d303cbfa150e1fac99ffc7b4f67aad9c7a5002",
        "version" : "3.1.5004"
      }
    },
    {
      "identity" : "privacy-dashboard",
      "kind" : "remoteSourceControl",
      "location" : "https://github.com/duckduckgo/privacy-dashboard",
      "state" : {
        "revision" : "2e2baf7d31c7d8e158a58bc1cb79498c1c727fd2",
        "version" : "7.5.0"
      }
    },
    {
      "identity" : "punycodeswift",
      "kind" : "remoteSourceControl",
      "location" : "https://github.com/gumob/PunycodeSwift.git",
      "state" : {
        "revision" : "30a462bdb4398ea835a3585472229e0d74b36ba5",
        "version" : "3.0.0"
      }
    },
    {
      "identity" : "sparkle",
      "kind" : "remoteSourceControl",
      "location" : "https://github.com/sparkle-project/Sparkle.git",
      "state" : {
        "revision" : "b456fd404954a9e13f55aa0c88cd5a40b8399638",
        "version" : "2.6.3"
      }
    },
    {
      "identity" : "swift-argument-parser",
      "kind" : "remoteSourceControl",
      "location" : "https://github.com/apple/swift-argument-parser.git",
      "state" : {
        "revision" : "0fbc8848e389af3bb55c182bc19ca9d5dc2f255b",
        "version" : "1.4.0"
      }
    },
    {
      "identity" : "swift-snapshot-testing",
      "kind" : "remoteSourceControl",
      "location" : "https://github.com/pointfreeco/swift-snapshot-testing",
      "state" : {
        "revision" : "5b0c434778f2c1a4c9b5ebdb8682b28e84dd69bd",
        "version" : "1.15.4"
      }
    },
    {
      "identity" : "swift-syntax",
      "kind" : "remoteSourceControl",
      "location" : "https://github.com/apple/swift-syntax",
      "state" : {
        "revision" : "64889f0c732f210a935a0ad7cda38f77f876262d",
        "version" : "509.1.1"
      }
    },
    {
      "identity" : "swifter",
      "kind" : "remoteSourceControl",
      "location" : "https://github.com/httpswift/swifter.git",
      "state" : {
        "revision" : "9483a5d459b45c3ffd059f7b55f9638e268632fd",
        "version" : "1.5.0"
      }
    },
    {
      "identity" : "sync_crypto",
      "kind" : "remoteSourceControl",
      "location" : "https://github.com/duckduckgo/sync_crypto",
      "state" : {
        "revision" : "0c8bf3c0e75591bc366407b9d7a73a9fcfc7736f",
        "version" : "0.3.0"
      }
    },
    {
      "identity" : "trackerradarkit",
      "kind" : "remoteSourceControl",
      "location" : "https://github.com/duckduckgo/TrackerRadarKit",
      "state" : {
        "revision" : "5de0a610a7927b638a5fd463a53032c9934a2c3b",
        "version" : "3.0.0"
      }
    },
    {
      "identity" : "wireguard-apple",
      "kind" : "remoteSourceControl",
      "location" : "https://github.com/duckduckgo/wireguard-apple",
      "state" : {
        "revision" : "13fd026384b1af11048451061cc1b21434990668",
        "version" : "1.1.3"
      }
    }
  ],
  "version" : 2
}<|MERGE_RESOLUTION|>--- conflicted
+++ resolved
@@ -32,12 +32,7 @@
       "kind" : "remoteSourceControl",
       "location" : "https://github.com/duckduckgo/BrowserServicesKit",
       "state" : {
-<<<<<<< HEAD
         "revision" : "868ca8f88223bc63abf8213938195fceb991e5c1"
-=======
-        "revision" : "bb43f0c2a489d7eed4b33baf2201f9b2b6512588",
-        "version" : "224.0.0"
->>>>>>> ffac0dfc
       }
     },
     {
