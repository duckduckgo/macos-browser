--- conflicted
+++ resolved
@@ -14,13 +14,8 @@
       "kind" : "remoteSourceControl",
       "location" : "https://github.com/duckduckgo/BrowserServicesKit",
       "state" : {
-<<<<<<< HEAD
         "revision" : "1f7a1b5fe1c404d331fe34e55c99296828107c1d",
         "version" : "103.0.2"
-=======
-        "revision" : "055cc2d86c0ac085d032fc28665c3115ea3f325a",
-        "version" : "103.0.1"
->>>>>>> a556d75d
       }
     },
     {
