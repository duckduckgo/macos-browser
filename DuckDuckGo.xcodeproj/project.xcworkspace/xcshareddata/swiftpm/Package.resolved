--- conflicted
+++ resolved
@@ -14,13 +14,8 @@
       "kind" : "remoteSourceControl",
       "location" : "https://github.com/duckduckgo/BrowserServicesKit",
       "state" : {
-<<<<<<< HEAD
         "branch" : "sam/netp-endpoint-change",
         "revision" : "9b0e69283f7786f053ddb15264286dab7f79a196"
-=======
-        "revision" : "557c745b3df8694115c5384625e1dc9a5d02e70e",
-        "version" : "74.0.0"
->>>>>>> 0739bfa3
       }
     },
     {
