--- conflicted
+++ resolved
@@ -32,12 +32,8 @@
       "kind" : "remoteSourceControl",
       "location" : "https://github.com/duckduckgo/BrowserServicesKit",
       "state" : {
-<<<<<<< HEAD
-        "revision" : "cc323b1a38288c6dd32593b58ab19ace033247b7"
-=======
         "revision" : "4042a8e04396584566df24fb90c7b529bbe1c661",
         "version" : "122.1.0"
->>>>>>> 376817ef
       }
     },
     {
