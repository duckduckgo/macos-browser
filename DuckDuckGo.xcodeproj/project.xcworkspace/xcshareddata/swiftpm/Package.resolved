{
  "pins" : [
    {
      "identity" : "apple-toolbox",
      "kind" : "remoteSourceControl",
      "location" : "https://github.com/duckduckgo/apple-toolbox.git",
      "state" : {
        "revision" : "ab53ca41e9044a20eab7e53249526fadcf9acc9f",
        "version" : "3.1.1"
      }
    },
    {
      "identity" : "barebonesbrowser",
      "kind" : "remoteSourceControl",
      "location" : "https://github.com/duckduckgo/BareBonesBrowser.git",
      "state" : {
        "revision" : "31e5bfedc3c2ca005640c4bf2b6959d69b0e18b9",
        "version" : "0.1.0"
      }
    },
    {
      "identity" : "bloom_cpp",
      "kind" : "remoteSourceControl",
      "location" : "https://github.com/duckduckgo/bloom_cpp.git",
      "state" : {
        "revision" : "8076199456290b61b4544bf2f4caf296759906a0",
        "version" : "3.0.0"
      }
    },
    {
      "identity" : "browserserviceskit",
      "kind" : "remoteSourceControl",
      "location" : "https://github.com/duckduckgo/BrowserServicesKit",
      "state" : {
<<<<<<< HEAD
        "branch" : "graeme/vpn-server-failure-recovery-pixels",
        "revision" : "7bade22f87abc94ac7dd9a163ae27cd3756afacc"
=======
        "revision" : "4ec92e6b94076c53b9b2d34fdcbc2b52cecf9c8e",
        "version" : "138.1.0"
>>>>>>> 859c23f5
      }
    },
    {
      "identity" : "content-scope-scripts",
      "kind" : "remoteSourceControl",
      "location" : "https://github.com/duckduckgo/content-scope-scripts",
      "state" : {
        "revision" : "1bb3bc5eb565735051f342a87b5405d4374876c7",
        "version" : "5.12.0"
      }
    },
    {
      "identity" : "duckduckgo-autofill",
      "kind" : "remoteSourceControl",
      "location" : "https://github.com/duckduckgo/duckduckgo-autofill.git",
      "state" : {
        "revision" : "6053999d6af384a716ab0ce7205dbab5d70ed1b3",
        "version" : "11.0.1"
      }
    },
    {
      "identity" : "grdb.swift",
      "kind" : "remoteSourceControl",
      "location" : "https://github.com/duckduckgo/GRDB.swift.git",
      "state" : {
        "revision" : "9f049d7b97b1e68ffd86744b500660d34a9e79b8",
        "version" : "2.3.0"
      }
    },
    {
      "identity" : "lottie-spm",
      "kind" : "remoteSourceControl",
      "location" : "https://github.com/airbnb/lottie-spm.git",
      "state" : {
        "revision" : "3bd43e12d6fb54654366a61f7cfaca787318b8ce",
        "version" : "4.4.1"
      }
    },
    {
      "identity" : "ohhttpstubs",
      "kind" : "remoteSourceControl",
      "location" : "https://github.com/AliSoftware/OHHTTPStubs.git",
      "state" : {
        "revision" : "12f19662426d0434d6c330c6974d53e2eb10ecd9",
        "version" : "9.1.0"
      }
    },
    {
      "identity" : "openssl-xcframework",
      "kind" : "remoteSourceControl",
      "location" : "https://github.com/duckduckgo/OpenSSL-XCFramework",
      "state" : {
        "revision" : "b75ab2c0405860bb2616db71b9a456acb118c21a",
        "version" : "3.1.4000"
      }
    },
    {
      "identity" : "privacy-dashboard",
      "kind" : "remoteSourceControl",
      "location" : "https://github.com/duckduckgo/privacy-dashboard",
      "state" : {
        "revision" : "14b13d0c3db38f471ce4ba1ecb502ee1986c84d7",
        "version" : "3.5.0"
      }
    },
    {
      "identity" : "punycodeswift",
      "kind" : "remoteSourceControl",
      "location" : "https://github.com/gumob/PunycodeSwift.git",
      "state" : {
        "revision" : "4356ec54e073741449640d3d50a1fd24fd1e1b8b",
        "version" : "2.1.0"
      }
    },
    {
      "identity" : "sparkle",
      "kind" : "remoteSourceControl",
      "location" : "https://github.com/sparkle-project/Sparkle.git",
      "state" : {
        "revision" : "0a4caaf7a81eea2cece651ef4b17331fa0634dff",
        "version" : "2.6.0"
      }
    },
    {
      "identity" : "swift-argument-parser",
      "kind" : "remoteSourceControl",
      "location" : "https://github.com/apple/swift-argument-parser.git",
      "state" : {
        "revision" : "46989693916f56d1186bd59ac15124caef896560",
        "version" : "1.3.1"
      }
    },
    {
      "identity" : "swift-snapshot-testing",
      "kind" : "remoteSourceControl",
      "location" : "https://github.com/pointfreeco/swift-snapshot-testing",
      "state" : {
        "revision" : "5b0c434778f2c1a4c9b5ebdb8682b28e84dd69bd",
        "version" : "1.15.4"
      }
    },
    {
      "identity" : "swift-syntax",
      "kind" : "remoteSourceControl",
      "location" : "https://github.com/apple/swift-syntax.git",
      "state" : {
        "revision" : "64889f0c732f210a935a0ad7cda38f77f876262d",
        "version" : "509.1.1"
      }
    },
    {
      "identity" : "swifter",
      "kind" : "remoteSourceControl",
      "location" : "https://github.com/httpswift/swifter.git",
      "state" : {
        "revision" : "9483a5d459b45c3ffd059f7b55f9638e268632fd",
        "version" : "1.5.0"
      }
    },
    {
      "identity" : "sync_crypto",
      "kind" : "remoteSourceControl",
      "location" : "https://github.com/duckduckgo/sync_crypto",
      "state" : {
        "revision" : "2ab6ab6f0f96b259c14c2de3fc948935fc16ac78",
        "version" : "0.2.0"
      }
    },
    {
      "identity" : "trackerradarkit",
      "kind" : "remoteSourceControl",
      "location" : "https://github.com/duckduckgo/TrackerRadarKit",
      "state" : {
        "revision" : "6c84fd19139414fc0edbf9673ade06e532a564f0",
        "version" : "2.0.0"
      }
    },
    {
      "identity" : "wireguard-apple",
      "kind" : "remoteSourceControl",
      "location" : "https://github.com/duckduckgo/wireguard-apple",
      "state" : {
        "revision" : "13fd026384b1af11048451061cc1b21434990668",
        "version" : "1.1.3"
      }
    }
  ],
  "version" : 2
}<|MERGE_RESOLUTION|>--- conflicted
+++ resolved
@@ -32,13 +32,8 @@
       "kind" : "remoteSourceControl",
       "location" : "https://github.com/duckduckgo/BrowserServicesKit",
       "state" : {
-<<<<<<< HEAD
         "branch" : "graeme/vpn-server-failure-recovery-pixels",
         "revision" : "7bade22f87abc94ac7dd9a163ae27cd3756afacc"
-=======
-        "revision" : "4ec92e6b94076c53b9b2d34fdcbc2b52cecf9c8e",
-        "version" : "138.1.0"
->>>>>>> 859c23f5
       }
     },
     {
