{
  "pins" : [
    {
      "identity" : "bloom_cpp",
      "kind" : "remoteSourceControl",
      "location" : "https://github.com/duckduckgo/bloom_cpp.git",
      "state" : {
        "revision" : "8076199456290b61b4544bf2f4caf296759906a0",
        "version" : "3.0.0"
      }
    },
    {
      "identity" : "browserserviceskit",
      "kind" : "remoteSourceControl",
      "location" : "https://github.com/duckduckgo/BrowserServicesKit",
      "state" : {
<<<<<<< HEAD
        "branch" : "anya/autofill-never-prompt-save",
        "revision" : "ee8f5278e747d0638b83a354009b5eb397a27fec"
=======
        "revision" : "f7e20cd37bbc0d25ae3c3f25ef52d319366613e7",
        "version" : "83.0.0"
>>>>>>> 3e2fd912
      }
    },
    {
      "identity" : "content-scope-scripts",
      "kind" : "remoteSourceControl",
      "location" : "https://github.com/duckduckgo/content-scope-scripts",
      "state" : {
        "revision" : "254b23cf292140498650421bb31fd05740f4579b",
        "version" : "4.40.0"
      }
    },
    {
      "identity" : "duckduckgo-autofill",
      "kind" : "remoteSourceControl",
      "location" : "https://github.com/duckduckgo/duckduckgo-autofill.git",
      "state" : {
        "revision" : "b1cd01b6c67fb282b2463bfcb1a2c08ef27a960a"
      }
    },
    {
      "identity" : "grdb.swift",
      "kind" : "remoteSourceControl",
      "location" : "https://github.com/duckduckgo/GRDB.swift.git",
      "state" : {
        "revision" : "77d9a83191a74e319a5cfa27b0e3145d15607573",
        "version" : "2.2.0"
      }
    },
    {
      "identity" : "lottie-ios",
      "kind" : "remoteSourceControl",
      "location" : "https://github.com/duckduckgo/lottie-ios.git",
      "state" : {
        "revision" : "abf5510e261c85ffddd29de0bca9b72592ea2bdd",
        "version" : "3.3.0"
      }
    },
    {
      "identity" : "ohhttpstubs",
      "kind" : "remoteSourceControl",
      "location" : "https://github.com/AliSoftware/OHHTTPStubs.git",
      "state" : {
        "revision" : "12f19662426d0434d6c330c6974d53e2eb10ecd9",
        "version" : "9.1.0"
      }
    },
    {
      "identity" : "openssl-xcframework",
      "kind" : "remoteSourceControl",
      "location" : "https://github.com/duckduckgo/OpenSSL-XCFramework",
      "state" : {
        "revision" : "bb7bfc010ef4d2e7913c343663b167e2a984ac79",
        "version" : "3.1.2000"
      }
    },
    {
      "identity" : "privacy-dashboard",
      "kind" : "remoteSourceControl",
      "location" : "https://github.com/duckduckgo/privacy-dashboard",
      "state" : {
        "revision" : "b4ac92a444e79d5651930482623b9f6dc9265667",
        "version" : "2.0.0"
      }
    },
    {
      "identity" : "punycodeswift",
      "kind" : "remoteSourceControl",
      "location" : "https://github.com/gumob/PunycodeSwift.git",
      "state" : {
        "revision" : "4356ec54e073741449640d3d50a1fd24fd1e1b8b",
        "version" : "2.1.0"
      }
    },
    {
      "identity" : "sparkle",
      "kind" : "remoteSourceControl",
      "location" : "https://github.com/sparkle-project/Sparkle.git",
      "state" : {
        "revision" : "f0ceaf5cc9f3f23daa0ccb6dcebd79fc96ccc7d9",
        "version" : "2.5.0"
      }
    },
    {
      "identity" : "swift-argument-parser",
      "kind" : "remoteSourceControl",
      "location" : "https://github.com/apple/swift-argument-parser",
      "state" : {
        "revision" : "6b2aa2748a7881eebb9f84fb10c01293e15b52ca",
        "version" : "0.5.0"
      }
    },
    {
      "identity" : "swifter",
      "kind" : "remoteSourceControl",
      "location" : "https://github.com/httpswift/swifter.git",
      "state" : {
        "revision" : "9483a5d459b45c3ffd059f7b55f9638e268632fd",
        "version" : "1.5.0"
      }
    },
    {
      "identity" : "sync_crypto",
      "kind" : "remoteSourceControl",
      "location" : "https://github.com/duckduckgo/sync_crypto",
      "state" : {
        "revision" : "2ab6ab6f0f96b259c14c2de3fc948935fc16ac78",
        "version" : "0.2.0"
      }
    },
    {
      "identity" : "trackerradarkit",
      "kind" : "remoteSourceControl",
      "location" : "https://github.com/duckduckgo/TrackerRadarKit",
      "state" : {
        "revision" : "4684440d03304e7638a2c8086895367e90987463",
        "version" : "1.2.1"
      }
    },
    {
      "identity" : "wireguard-apple",
      "kind" : "remoteSourceControl",
      "location" : "https://github.com/duckduckgo/wireguard-apple",
      "state" : {
        "revision" : "2d8172c11478ab11b0f5ad49bdb4f93f4b3d5e0d",
        "version" : "1.1.1"
      }
    }
  ],
  "version" : 2
}<|MERGE_RESOLUTION|>--- conflicted
+++ resolved
@@ -14,13 +14,8 @@
       "kind" : "remoteSourceControl",
       "location" : "https://github.com/duckduckgo/BrowserServicesKit",
       "state" : {
-<<<<<<< HEAD
         "branch" : "anya/autofill-never-prompt-save",
         "revision" : "ee8f5278e747d0638b83a354009b5eb397a27fec"
-=======
-        "revision" : "f7e20cd37bbc0d25ae3c3f25ef52d319366613e7",
-        "version" : "83.0.0"
->>>>>>> 3e2fd912
       }
     },
     {
@@ -133,7 +128,7 @@
     {
       "identity" : "trackerradarkit",
       "kind" : "remoteSourceControl",
-      "location" : "https://github.com/duckduckgo/TrackerRadarKit",
+      "location" : "https://github.com/duckduckgo/TrackerRadarKit.git",
       "state" : {
         "revision" : "4684440d03304e7638a2c8086895367e90987463",
         "version" : "1.2.1"
