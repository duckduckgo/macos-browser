{
  "pins" : [
    {
      "identity" : "apple-toolbox",
      "kind" : "remoteSourceControl",
      "location" : "https://github.com/duckduckgo/apple-toolbox.git",
      "state" : {
        "revision" : "0c13c5f056805f2d403618ccc3bfb833c303c68d",
        "version" : "3.1.2"
      }
    },
    {
      "identity" : "barebonesbrowser",
      "kind" : "remoteSourceControl",
      "location" : "https://github.com/duckduckgo/BareBonesBrowser.git",
      "state" : {
        "revision" : "31e5bfedc3c2ca005640c4bf2b6959d69b0e18b9",
        "version" : "0.1.0"
      }
    },
    {
      "identity" : "bloom_cpp",
      "kind" : "remoteSourceControl",
      "location" : "https://github.com/duckduckgo/bloom_cpp.git",
      "state" : {
        "revision" : "8076199456290b61b4544bf2f4caf296759906a0",
        "version" : "3.0.0"
      }
    },
    {
      "identity" : "browserserviceskit",
      "kind" : "remoteSourceControl",
      "location" : "https://github.com/duckduckgo/BrowserServicesKit",
      "state" : {
<<<<<<< HEAD
        "branch" : "dominik/ntp-search-bar",
        "revision" : "9f1afadfbeee5ac0a0dad5937e1f255f719f37ea"
=======
        "revision" : "4e6a8da6a088439565ed7f6a2ac83e83ad7fd10e",
        "version" : "198.3.1"
>>>>>>> 42fb48de
      }
    },
    {
      "identity" : "content-scope-scripts",
      "kind" : "remoteSourceControl",
      "location" : "https://github.com/duckduckgo/content-scope-scripts",
      "state" : {
        "revision" : "1ed569676555d493c9c5575eaed22aa02569aac9",
        "version" : "6.19.0"
      }
    },
    {
      "identity" : "duckduckgo-autofill",
      "kind" : "remoteSourceControl",
      "location" : "https://github.com/duckduckgo/duckduckgo-autofill.git",
      "state" : {
        "revision" : "1fee787458d13f8ed07f9fe81aecd6e59609339e",
        "version" : "13.1.0"
      }
    },
    {
      "identity" : "grdb.swift",
      "kind" : "remoteSourceControl",
      "location" : "https://github.com/duckduckgo/GRDB.swift.git",
      "state" : {
        "revision" : "4225b85c9a0c50544e413a1ea1e502c802b44b35",
        "version" : "2.4.0"
      }
    },
    {
      "identity" : "gzipswift",
      "kind" : "remoteSourceControl",
      "location" : "https://github.com/1024jp/GzipSwift.git",
      "state" : {
        "revision" : "731037f6cc2be2ec01562f6597c1d0aa3fe6fd05",
        "version" : "6.0.1"
      }
    },
    {
      "identity" : "lottie-spm",
      "kind" : "remoteSourceControl",
      "location" : "https://github.com/airbnb/lottie-spm.git",
      "state" : {
        "revision" : "1d29eccc24cc8b75bff9f6804155112c0ffc9605",
        "version" : "4.4.3"
      }
    },
    {
      "identity" : "ohhttpstubs",
      "kind" : "remoteSourceControl",
      "location" : "https://github.com/AliSoftware/OHHTTPStubs.git",
      "state" : {
        "revision" : "12f19662426d0434d6c330c6974d53e2eb10ecd9",
        "version" : "9.1.0"
      }
    },
    {
      "identity" : "openssl-xcframework",
      "kind" : "remoteSourceControl",
      "location" : "https://github.com/duckduckgo/OpenSSL-XCFramework",
      "state" : {
        "revision" : "71d303cbfa150e1fac99ffc7b4f67aad9c7a5002",
        "version" : "3.1.5004"
      }
    },
    {
      "identity" : "privacy-dashboard",
      "kind" : "remoteSourceControl",
      "location" : "https://github.com/duckduckgo/privacy-dashboard",
      "state" : {
        "revision" : "9de2b2aa317a48d3ee31116dc15b0feeb2cc9414",
        "version" : "5.3.0"
      }
    },
    {
      "identity" : "punycodeswift",
      "kind" : "remoteSourceControl",
      "location" : "https://github.com/gumob/PunycodeSwift.git",
      "state" : {
        "revision" : "30a462bdb4398ea835a3585472229e0d74b36ba5",
        "version" : "3.0.0"
      }
    },
    {
      "identity" : "sparkle",
      "kind" : "remoteSourceControl",
      "location" : "https://github.com/sparkle-project/Sparkle.git",
      "state" : {
        "revision" : "b456fd404954a9e13f55aa0c88cd5a40b8399638",
        "version" : "2.6.3"
      }
    },
    {
      "identity" : "swift-argument-parser",
      "kind" : "remoteSourceControl",
      "location" : "https://github.com/apple/swift-argument-parser.git",
      "state" : {
        "revision" : "0fbc8848e389af3bb55c182bc19ca9d5dc2f255b",
        "version" : "1.4.0"
      }
    },
    {
      "identity" : "swift-snapshot-testing",
      "kind" : "remoteSourceControl",
      "location" : "https://github.com/pointfreeco/swift-snapshot-testing",
      "state" : {
        "revision" : "5b0c434778f2c1a4c9b5ebdb8682b28e84dd69bd",
        "version" : "1.15.4"
      }
    },
    {
      "identity" : "swift-syntax",
      "kind" : "remoteSourceControl",
      "location" : "https://github.com/apple/swift-syntax",
      "state" : {
        "revision" : "64889f0c732f210a935a0ad7cda38f77f876262d",
        "version" : "509.1.1"
      }
    },
    {
      "identity" : "swifter",
      "kind" : "remoteSourceControl",
      "location" : "https://github.com/httpswift/swifter.git",
      "state" : {
        "revision" : "9483a5d459b45c3ffd059f7b55f9638e268632fd",
        "version" : "1.5.0"
      }
    },
    {
      "identity" : "sync_crypto",
      "kind" : "remoteSourceControl",
      "location" : "https://github.com/duckduckgo/sync_crypto",
      "state" : {
        "revision" : "2ab6ab6f0f96b259c14c2de3fc948935fc16ac78",
        "version" : "0.2.0"
      }
    },
    {
      "identity" : "trackerradarkit",
      "kind" : "remoteSourceControl",
      "location" : "https://github.com/duckduckgo/TrackerRadarKit",
      "state" : {
        "revision" : "5de0a610a7927b638a5fd463a53032c9934a2c3b",
        "version" : "3.0.0"
      }
    },
    {
      "identity" : "wireguard-apple",
      "kind" : "remoteSourceControl",
      "location" : "https://github.com/duckduckgo/wireguard-apple",
      "state" : {
        "revision" : "13fd026384b1af11048451061cc1b21434990668",
        "version" : "1.1.3"
      }
    }
  ],
  "version" : 2
}<|MERGE_RESOLUTION|>--- conflicted
+++ resolved
@@ -32,13 +32,8 @@
       "kind" : "remoteSourceControl",
       "location" : "https://github.com/duckduckgo/BrowserServicesKit",
       "state" : {
-<<<<<<< HEAD
         "branch" : "dominik/ntp-search-bar",
-        "revision" : "9f1afadfbeee5ac0a0dad5937e1f255f719f37ea"
-=======
-        "revision" : "4e6a8da6a088439565ed7f6a2ac83e83ad7fd10e",
-        "version" : "198.3.1"
->>>>>>> 42fb48de
+        "revision" : "e4de78df894372a68570c189f13dc9cf48ff3715"
       }
     },
     {
