{
  "pins" : [
    {
      "identity" : "bloom_cpp",
      "kind" : "remoteSourceControl",
      "location" : "https://github.com/duckduckgo/bloom_cpp.git",
      "state" : {
        "revision" : "8076199456290b61b4544bf2f4caf296759906a0",
        "version" : "3.0.0"
      }
    },
    {
      "identity" : "browserserviceskit",
      "kind" : "remoteSourceControl",
      "location" : "https://github.com/duckduckgo/BrowserServicesKit",
      "state" : {
<<<<<<< HEAD
        "revision" : "6049341ed442d65cfd1bc3ed4d76790a3dcd8a0a"
=======
        "revision" : "f2b6a76e4ed0ce3147cdf0cba94cf0d1b928d687",
        "version" : "100.0.3"
>>>>>>> e7770972
      }
    },
    {
      "identity" : "content-scope-scripts",
      "kind" : "remoteSourceControl",
      "location" : "https://github.com/duckduckgo/content-scope-scripts",
      "state" : {
        "revision" : "bb027f14bec7fbb1a85d308139e7a66686da160e",
        "version" : "4.59.0"
      }
    },
    {
      "identity" : "duckduckgo-autofill",
      "kind" : "remoteSourceControl",
      "location" : "https://github.com/duckduckgo/duckduckgo-autofill.git",
      "state" : {
        "revision" : "5597bc17709c8acf454ecaad4f4082007986242a",
        "version" : "10.0.2"
      }
    },
    {
      "identity" : "grdb.swift",
      "kind" : "remoteSourceControl",
      "location" : "https://github.com/duckduckgo/GRDB.swift.git",
      "state" : {
        "revision" : "77d9a83191a74e319a5cfa27b0e3145d15607573",
        "version" : "2.2.0"
      }
    },
    {
      "identity" : "lottie-ios",
      "kind" : "remoteSourceControl",
      "location" : "https://github.com/duckduckgo/lottie-ios.git",
      "state" : {
        "revision" : "abf5510e261c85ffddd29de0bca9b72592ea2bdd",
        "version" : "3.3.0"
      }
    },
    {
      "identity" : "ohhttpstubs",
      "kind" : "remoteSourceControl",
      "location" : "https://github.com/AliSoftware/OHHTTPStubs.git",
      "state" : {
        "revision" : "12f19662426d0434d6c330c6974d53e2eb10ecd9",
        "version" : "9.1.0"
      }
    },
    {
      "identity" : "openssl-xcframework",
      "kind" : "remoteSourceControl",
      "location" : "https://github.com/duckduckgo/OpenSSL-XCFramework",
      "state" : {
        "revision" : "bb7bfc010ef4d2e7913c343663b167e2a984ac79",
        "version" : "3.1.2000"
      }
    },
    {
      "identity" : "privacy-dashboard",
      "kind" : "remoteSourceControl",
      "location" : "https://github.com/duckduckgo/privacy-dashboard",
      "state" : {
        "revision" : "38336a574e13090764ba09a6b877d15ee514e371",
        "version" : "3.1.1"
      }
    },
    {
      "identity" : "punycodeswift",
      "kind" : "remoteSourceControl",
      "location" : "https://github.com/gumob/PunycodeSwift.git",
      "state" : {
        "revision" : "4356ec54e073741449640d3d50a1fd24fd1e1b8b",
        "version" : "2.1.0"
      }
    },
    {
      "identity" : "sparkle",
      "kind" : "remoteSourceControl",
      "location" : "https://github.com/sparkle-project/Sparkle.git",
      "state" : {
        "revision" : "1f07f4096e52f19b5e7abaa697b7fc592b7ff57c",
        "version" : "2.5.1"
      }
    },
    {
      "identity" : "swift-argument-parser",
      "kind" : "remoteSourceControl",
      "location" : "https://github.com/apple/swift-argument-parser",
      "state" : {
        "revision" : "c8ed701b513cf5177118a175d85fbbbcd707ab41",
        "version" : "1.3.0"
      }
    },
    {
      "identity" : "swift-snapshot-testing",
      "kind" : "remoteSourceControl",
      "location" : "https://github.com/pointfreeco/swift-snapshot-testing",
      "state" : {
        "revision" : "59b663f68e69f27a87b45de48cb63264b8194605",
        "version" : "1.15.1"
      }
    },
    {
      "identity" : "swift-syntax",
      "kind" : "remoteSourceControl",
      "location" : "https://github.com/apple/swift-syntax.git",
      "state" : {
        "revision" : "6ad4ea24b01559dde0773e3d091f1b9e36175036",
        "version" : "509.0.2"
      }
    },
    {
      "identity" : "swifter",
      "kind" : "remoteSourceControl",
      "location" : "https://github.com/httpswift/swifter.git",
      "state" : {
        "revision" : "9483a5d459b45c3ffd059f7b55f9638e268632fd",
        "version" : "1.5.0"
      }
    },
    {
      "identity" : "sync_crypto",
      "kind" : "remoteSourceControl",
      "location" : "https://github.com/duckduckgo/sync_crypto",
      "state" : {
        "revision" : "2ab6ab6f0f96b259c14c2de3fc948935fc16ac78",
        "version" : "0.2.0"
      }
    },
    {
      "identity" : "trackerradarkit",
      "kind" : "remoteSourceControl",
      "location" : "https://github.com/duckduckgo/TrackerRadarKit.git",
      "state" : {
        "revision" : "a6b7ba151d9dc6684484f3785293875ec01cc1ff",
        "version" : "1.2.2"
      }
    },
    {
      "identity" : "wireguard-apple",
      "kind" : "remoteSourceControl",
      "location" : "https://github.com/duckduckgo/wireguard-apple",
      "state" : {
        "revision" : "2d8172c11478ab11b0f5ad49bdb4f93f4b3d5e0d",
        "version" : "1.1.1"
      }
    }
  ],
  "version" : 2
}<|MERGE_RESOLUTION|>--- conflicted
+++ resolved
@@ -14,12 +14,7 @@
       "kind" : "remoteSourceControl",
       "location" : "https://github.com/duckduckgo/BrowserServicesKit",
       "state" : {
-<<<<<<< HEAD
-        "revision" : "6049341ed442d65cfd1bc3ed4d76790a3dcd8a0a"
-=======
-        "revision" : "f2b6a76e4ed0ce3147cdf0cba94cf0d1b928d687",
-        "version" : "100.0.3"
->>>>>>> e7770972
+        "revision" : "0c73655b7faf329d8fa2d1b24d43e9144cf8dfab"
       }
     },
     {
