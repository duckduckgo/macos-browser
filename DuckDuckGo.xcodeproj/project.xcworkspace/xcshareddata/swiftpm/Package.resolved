{
  "pins" : [
    {
      "identity" : "apple-toolbox",
      "kind" : "remoteSourceControl",
      "location" : "https://github.com/duckduckgo/apple-toolbox.git",
      "state" : {
        "revision" : "0c13c5f056805f2d403618ccc3bfb833c303c68d",
        "version" : "3.1.2"
      }
    },
    {
      "identity" : "barebonesbrowser",
      "kind" : "remoteSourceControl",
      "location" : "https://github.com/duckduckgo/BareBonesBrowser.git",
      "state" : {
        "revision" : "31e5bfedc3c2ca005640c4bf2b6959d69b0e18b9",
        "version" : "0.1.0"
      }
    },
    {
      "identity" : "bloom_cpp",
      "kind" : "remoteSourceControl",
      "location" : "https://github.com/duckduckgo/bloom_cpp.git",
      "state" : {
        "revision" : "8076199456290b61b4544bf2f4caf296759906a0",
        "version" : "3.0.0"
      }
    },
    {
      "identity" : "browserserviceskit",
      "kind" : "remoteSourceControl",
      "location" : "https://github.com/duckduckgo/BrowserServicesKit",
      "state" : {
<<<<<<< HEAD
        "branch" : "sam/delay-shutting-down-vpn-when-encountering-error",
        "revision" : "90bb44164b2c37ae7eecd19b755244d6f69f0562"
=======
        "revision" : "b18e710f5377f494b98b91019b774d79f2cfaf2a",
        "version" : "211.1.1"
>>>>>>> 8fdfa614
      }
    },
    {
      "identity" : "content-scope-scripts",
      "kind" : "remoteSourceControl",
      "location" : "https://github.com/duckduckgo/content-scope-scripts",
      "state" : {
        "revision" : "dfef00ef77f5181d1d8a4f7cc88f7b7c0514dd34",
        "version" : "6.39.0"
      }
    },
    {
      "identity" : "duckduckgo-autofill",
      "kind" : "remoteSourceControl",
      "location" : "https://github.com/duckduckgo/duckduckgo-autofill.git",
      "state" : {
        "revision" : "c992041d16ec10d790e6204dce9abf9966d1363c",
        "version" : "15.1.0"
      }
    },
    {
      "identity" : "grdb.swift",
      "kind" : "remoteSourceControl",
      "location" : "https://github.com/duckduckgo/GRDB.swift.git",
      "state" : {
        "revision" : "5b2f6a81099d26ae0f9e38788f51490cd6a4b202",
        "version" : "2.4.2"
      }
    },
    {
      "identity" : "gzipswift",
      "kind" : "remoteSourceControl",
      "location" : "https://github.com/1024jp/GzipSwift.git",
      "state" : {
        "revision" : "731037f6cc2be2ec01562f6597c1d0aa3fe6fd05",
        "version" : "6.0.1"
      }
    },
    {
      "identity" : "lottie-spm",
      "kind" : "remoteSourceControl",
      "location" : "https://github.com/airbnb/lottie-spm.git",
      "state" : {
        "revision" : "1d29eccc24cc8b75bff9f6804155112c0ffc9605",
        "version" : "4.4.3"
      }
    },
    {
      "identity" : "ohhttpstubs",
      "kind" : "remoteSourceControl",
      "location" : "https://github.com/AliSoftware/OHHTTPStubs.git",
      "state" : {
        "revision" : "12f19662426d0434d6c330c6974d53e2eb10ecd9",
        "version" : "9.1.0"
      }
    },
    {
      "identity" : "openssl-xcframework",
      "kind" : "remoteSourceControl",
      "location" : "https://github.com/duckduckgo/OpenSSL-XCFramework",
      "state" : {
        "revision" : "71d303cbfa150e1fac99ffc7b4f67aad9c7a5002",
        "version" : "3.1.5004"
      }
    },
    {
      "identity" : "privacy-dashboard",
      "kind" : "remoteSourceControl",
      "location" : "https://github.com/duckduckgo/privacy-dashboard",
      "state" : {
        "revision" : "757bbbae1e2afbb421caee9bfca04ee5c56c3af8",
        "version" : "7.2.0"
      }
    },
    {
      "identity" : "punycodeswift",
      "kind" : "remoteSourceControl",
      "location" : "https://github.com/gumob/PunycodeSwift.git",
      "state" : {
        "revision" : "30a462bdb4398ea835a3585472229e0d74b36ba5",
        "version" : "3.0.0"
      }
    },
    {
      "identity" : "sparkle",
      "kind" : "remoteSourceControl",
      "location" : "https://github.com/sparkle-project/Sparkle.git",
      "state" : {
        "revision" : "b456fd404954a9e13f55aa0c88cd5a40b8399638",
        "version" : "2.6.3"
      }
    },
    {
      "identity" : "swift-argument-parser",
      "kind" : "remoteSourceControl",
      "location" : "https://github.com/apple/swift-argument-parser.git",
      "state" : {
        "revision" : "0fbc8848e389af3bb55c182bc19ca9d5dc2f255b",
        "version" : "1.4.0"
      }
    },
    {
      "identity" : "swift-snapshot-testing",
      "kind" : "remoteSourceControl",
      "location" : "https://github.com/pointfreeco/swift-snapshot-testing",
      "state" : {
        "revision" : "5b0c434778f2c1a4c9b5ebdb8682b28e84dd69bd",
        "version" : "1.15.4"
      }
    },
    {
      "identity" : "swift-syntax",
      "kind" : "remoteSourceControl",
      "location" : "https://github.com/apple/swift-syntax",
      "state" : {
        "revision" : "64889f0c732f210a935a0ad7cda38f77f876262d",
        "version" : "509.1.1"
      }
    },
    {
      "identity" : "swifter",
      "kind" : "remoteSourceControl",
      "location" : "https://github.com/httpswift/swifter.git",
      "state" : {
        "revision" : "9483a5d459b45c3ffd059f7b55f9638e268632fd",
        "version" : "1.5.0"
      }
    },
    {
      "identity" : "sync_crypto",
      "kind" : "remoteSourceControl",
      "location" : "https://github.com/duckduckgo/sync_crypto",
      "state" : {
        "revision" : "0c8bf3c0e75591bc366407b9d7a73a9fcfc7736f",
        "version" : "0.3.0"
      }
    },
    {
      "identity" : "trackerradarkit",
      "kind" : "remoteSourceControl",
      "location" : "https://github.com/duckduckgo/TrackerRadarKit",
      "state" : {
        "revision" : "5de0a610a7927b638a5fd463a53032c9934a2c3b",
        "version" : "3.0.0"
      }
    },
    {
      "identity" : "wireguard-apple",
      "kind" : "remoteSourceControl",
      "location" : "https://github.com/duckduckgo/wireguard-apple",
      "state" : {
        "revision" : "13fd026384b1af11048451061cc1b21434990668",
        "version" : "1.1.3"
      }
    }
  ],
  "version" : 2
}<|MERGE_RESOLUTION|>--- conflicted
+++ resolved
@@ -32,13 +32,8 @@
       "kind" : "remoteSourceControl",
       "location" : "https://github.com/duckduckgo/BrowserServicesKit",
       "state" : {
-<<<<<<< HEAD
-        "branch" : "sam/delay-shutting-down-vpn-when-encountering-error",
-        "revision" : "90bb44164b2c37ae7eecd19b755244d6f69f0562"
-=======
         "revision" : "b18e710f5377f494b98b91019b774d79f2cfaf2a",
         "version" : "211.1.1"
->>>>>>> 8fdfa614
       }
     },
     {
