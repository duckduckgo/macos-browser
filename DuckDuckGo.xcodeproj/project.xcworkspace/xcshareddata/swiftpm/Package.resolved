--- conflicted
+++ resolved
@@ -14,12 +14,7 @@
       "kind" : "remoteSourceControl",
       "location" : "https://github.com/duckduckgo/BrowserServicesKit",
       "state" : {
-<<<<<<< HEAD
         "revision" : "a2b4784ca3f1b3aff6b3c2bc403e058be5c2402a"
-=======
-        "revision" : "2686bb24f1e9ba47e0348d612e467ec937d05f4e",
-        "version" : "77.0.0"
->>>>>>> 805b56a8
       }
     },
     {
