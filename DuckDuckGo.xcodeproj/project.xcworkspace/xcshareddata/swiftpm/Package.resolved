--- conflicted
+++ resolved
@@ -14,13 +14,8 @@
       "kind" : "remoteSourceControl",
       "location" : "https://github.com/duckduckgo/BrowserServicesKit",
       "state" : {
-<<<<<<< HEAD
-        "branch" : "daniel/remove-www-from-title-migration",
-        "revision" : "3858173486a12ef44b7c3cbadbaa3ecabf72de79"
-=======
         "revision" : "2a3dc29c9f0a2d90465a75afe47083a78ecaafe8",
         "version" : "78.0.0"
->>>>>>> 9dbd6d26
       }
     },
     {
