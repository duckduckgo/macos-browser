--- conflicted
+++ resolved
@@ -5,13 +5,8 @@
       "kind" : "remoteSourceControl",
       "location" : "https://github.com/duckduckgo/BrowserServicesKit",
       "state" : {
-<<<<<<< HEAD
-        "branch" : "jacek/fix-httpheaders",
-        "revision" : "92b2eccbc668a700cc077d5ef206d11c70488b2e"
-=======
-        "revision" : "8794f9b1c0ff58fb8cc25ad6661bc62ae51924b8",
-        "version" : "62.0.7"
->>>>>>> 674914ce
+        "revision" : "e81a77fd52b86ba4626e7864572bde62c71c96ba",
+        "version" : "63.0.0"
       }
     },
     {
@@ -125,7 +120,7 @@
     {
       "identity" : "trackerradarkit",
       "kind" : "remoteSourceControl",
-      "location" : "https://github.com/duckduckgo/TrackerRadarKit.git",
+      "location" : "https://github.com/duckduckgo/TrackerRadarKit",
       "state" : {
         "revision" : "4684440d03304e7638a2c8086895367e90987463",
         "version" : "1.2.1"
