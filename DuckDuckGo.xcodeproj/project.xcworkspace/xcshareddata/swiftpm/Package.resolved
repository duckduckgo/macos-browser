{
  "pins" : [
    {
      "identity" : "apple-toolbox",
      "kind" : "remoteSourceControl",
      "location" : "https://github.com/duckduckgo/apple-toolbox.git",
      "state" : {
        "revision" : "0c13c5f056805f2d403618ccc3bfb833c303c68d",
        "version" : "3.1.2"
      }
    },
    {
      "identity" : "barebonesbrowser",
      "kind" : "remoteSourceControl",
      "location" : "https://github.com/duckduckgo/BareBonesBrowser.git",
      "state" : {
        "revision" : "31e5bfedc3c2ca005640c4bf2b6959d69b0e18b9",
        "version" : "0.1.0"
      }
    },
    {
      "identity" : "bloom_cpp",
      "kind" : "remoteSourceControl",
      "location" : "https://github.com/duckduckgo/bloom_cpp.git",
      "state" : {
        "revision" : "8076199456290b61b4544bf2f4caf296759906a0",
        "version" : "3.0.0"
      }
    },
    {
      "identity" : "browserserviceskit",
      "kind" : "remoteSourceControl",
      "location" : "https://github.com/duckduckgo/BrowserServicesKit",
      "state" : {
<<<<<<< HEAD
        "branch" : "dominik/html-history",
        "revision" : "5770bf57440542f181f4ccd4d92d27eefb1a965c"
=======
        "revision" : "423ff3aaa526abd0e7d658ed88e48209b015e86b",
        "version" : "227.2.0"
>>>>>>> 823ce504
      }
    },
    {
      "identity" : "content-scope-scripts",
      "kind" : "remoteSourceControl",
      "location" : "https://github.com/duckduckgo/content-scope-scripts",
      "state" : {
        "revision" : "5d2ab9f5da3c3fc5ec330f23ec35d558dcc8e35b",
        "version" : "7.8.0"
      }
    },
    {
      "identity" : "duckduckgo-autofill",
      "kind" : "remoteSourceControl",
      "location" : "https://github.com/duckduckgo/duckduckgo-autofill.git",
      "state" : {
        "revision" : "47c26dc32b94cdbcef3e6157497147917678c25c",
        "version" : "16.1.0"
      }
    },
    {
      "identity" : "grdb.swift",
      "kind" : "remoteSourceControl",
      "location" : "https://github.com/duckduckgo/GRDB.swift.git",
      "state" : {
        "revision" : "5b2f6a81099d26ae0f9e38788f51490cd6a4b202",
        "version" : "2.4.2"
      }
    },
    {
      "identity" : "gzipswift",
      "kind" : "remoteSourceControl",
      "location" : "https://github.com/1024jp/GzipSwift.git",
      "state" : {
        "revision" : "731037f6cc2be2ec01562f6597c1d0aa3fe6fd05",
        "version" : "6.0.1"
      }
    },
    {
      "identity" : "lottie-spm",
      "kind" : "remoteSourceControl",
      "location" : "https://github.com/airbnb/lottie-spm.git",
      "state" : {
        "revision" : "1d29eccc24cc8b75bff9f6804155112c0ffc9605",
        "version" : "4.4.3"
      }
    },
    {
      "identity" : "ohhttpstubs",
      "kind" : "remoteSourceControl",
      "location" : "https://github.com/AliSoftware/OHHTTPStubs.git",
      "state" : {
        "revision" : "12f19662426d0434d6c330c6974d53e2eb10ecd9",
        "version" : "9.1.0"
      }
    },
    {
      "identity" : "openssl-xcframework",
      "kind" : "remoteSourceControl",
      "location" : "https://github.com/duckduckgo/OpenSSL-XCFramework",
      "state" : {
        "revision" : "71d303cbfa150e1fac99ffc7b4f67aad9c7a5002",
        "version" : "3.1.5004"
      }
    },
    {
      "identity" : "privacy-dashboard",
      "kind" : "remoteSourceControl",
      "location" : "https://github.com/duckduckgo/privacy-dashboard",
      "state" : {
        "revision" : "c52bd5d851b1f8f0482e82b8720852670f525497",
        "version" : "8.1.0"
      }
    },
    {
      "identity" : "punycodeswift",
      "kind" : "remoteSourceControl",
      "location" : "https://github.com/gumob/PunycodeSwift.git",
      "state" : {
        "revision" : "30a462bdb4398ea835a3585472229e0d74b36ba5",
        "version" : "3.0.0"
      }
    },
    {
      "identity" : "sparkle",
      "kind" : "remoteSourceControl",
      "location" : "https://github.com/sparkle-project/Sparkle.git",
      "state" : {
        "revision" : "b456fd404954a9e13f55aa0c88cd5a40b8399638",
        "version" : "2.6.3"
      }
    },
    {
      "identity" : "swift-argument-parser",
      "kind" : "remoteSourceControl",
      "location" : "https://github.com/apple/swift-argument-parser.git",
      "state" : {
        "revision" : "0fbc8848e389af3bb55c182bc19ca9d5dc2f255b",
        "version" : "1.4.0"
      }
    },
    {
      "identity" : "swift-snapshot-testing",
      "kind" : "remoteSourceControl",
      "location" : "https://github.com/pointfreeco/swift-snapshot-testing",
      "state" : {
        "revision" : "5b0c434778f2c1a4c9b5ebdb8682b28e84dd69bd",
        "version" : "1.15.4"
      }
    },
    {
      "identity" : "swift-syntax",
      "kind" : "remoteSourceControl",
      "location" : "https://github.com/apple/swift-syntax",
      "state" : {
        "revision" : "64889f0c732f210a935a0ad7cda38f77f876262d",
        "version" : "509.1.1"
      }
    },
    {
      "identity" : "swifter",
      "kind" : "remoteSourceControl",
      "location" : "https://github.com/httpswift/swifter.git",
      "state" : {
        "revision" : "9483a5d459b45c3ffd059f7b55f9638e268632fd",
        "version" : "1.5.0"
      }
    },
    {
      "identity" : "sync_crypto",
      "kind" : "remoteSourceControl",
      "location" : "https://github.com/duckduckgo/sync_crypto",
      "state" : {
        "revision" : "cc726cebb67367466bc31ced4784e16d44ac68d1",
        "version" : "0.4.0"
      }
    },
    {
      "identity" : "trackerradarkit",
      "kind" : "remoteSourceControl",
      "location" : "https://github.com/duckduckgo/TrackerRadarKit",
      "state" : {
        "revision" : "5de0a610a7927b638a5fd463a53032c9934a2c3b",
        "version" : "3.0.0"
      }
    },
    {
      "identity" : "wireguard-apple",
      "kind" : "remoteSourceControl",
      "location" : "https://github.com/duckduckgo/wireguard-apple",
      "state" : {
        "revision" : "13fd026384b1af11048451061cc1b21434990668",
        "version" : "1.1.3"
      }
    }
  ],
  "version" : 2
}<|MERGE_RESOLUTION|>--- conflicted
+++ resolved
@@ -32,13 +32,8 @@
       "kind" : "remoteSourceControl",
       "location" : "https://github.com/duckduckgo/BrowserServicesKit",
       "state" : {
-<<<<<<< HEAD
-        "branch" : "dominik/html-history",
-        "revision" : "5770bf57440542f181f4ccd4d92d27eefb1a965c"
-=======
-        "revision" : "423ff3aaa526abd0e7d658ed88e48209b015e86b",
-        "version" : "227.2.0"
->>>>>>> 823ce504
+        "revision" : "b103a2a05dff415102978e0c1a2e5fbd6b86e813",
+        "version" : "227.3.0"
       }
     },
     {
