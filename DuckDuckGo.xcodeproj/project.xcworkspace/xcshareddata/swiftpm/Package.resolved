{
  "pins" : [
    {
      "identity" : "bloom_cpp",
      "kind" : "remoteSourceControl",
      "location" : "https://github.com/duckduckgo/bloom_cpp.git",
      "state" : {
        "revision" : "8076199456290b61b4544bf2f4caf296759906a0",
        "version" : "3.0.0"
      }
    },
    {
      "identity" : "browserserviceskit",
      "kind" : "remoteSourceControl",
      "location" : "https://github.com/duckduckgo/BrowserServicesKit",
      "state" : {
<<<<<<< HEAD
        "revision" : "8b74292b2c694f6c1d6596d3a740cbf5048e0cab"
=======
        "revision" : "ed8cc2fc771f2ec3a86e1b534f001073a6243381",
        "version" : "67.1.1"
>>>>>>> 4535d8f2
      }
    },
    {
      "identity" : "content-scope-scripts",
      "kind" : "remoteSourceControl",
      "location" : "https://github.com/duckduckgo/content-scope-scripts",
      "state" : {
        "revision" : "0cfcedb9c8aefa52c7f3a36a2b3793a2c44de764",
        "version" : "4.22.5"
      }
    },
    {
      "identity" : "duckduckgo-autofill",
      "kind" : "remoteSourceControl",
      "location" : "https://github.com/duckduckgo/duckduckgo-autofill.git",
      "state" : {
        "revision" : "44cd844b6bb5d8ccfefbd6e025817d800c26ad76",
        "version" : "7.2.0"
      }
    },
    {
      "identity" : "grdb.swift",
      "kind" : "remoteSourceControl",
      "location" : "https://github.com/duckduckgo/GRDB.swift.git",
      "state" : {
        "revision" : "77d9a83191a74e319a5cfa27b0e3145d15607573",
        "version" : "2.2.0"
      }
    },
    {
      "identity" : "lottie-ios",
      "kind" : "remoteSourceControl",
      "location" : "https://github.com/duckduckgo/lottie-ios.git",
      "state" : {
        "revision" : "abf5510e261c85ffddd29de0bca9b72592ea2bdd",
        "version" : "3.3.0"
      }
    },
    {
      "identity" : "ohhttpstubs",
      "kind" : "remoteSourceControl",
      "location" : "https://github.com/AliSoftware/OHHTTPStubs.git",
      "state" : {
        "revision" : "12f19662426d0434d6c330c6974d53e2eb10ecd9",
        "version" : "9.1.0"
      }
    },
    {
      "identity" : "openssl-xcframework",
      "kind" : "remoteSourceControl",
      "location" : "https://github.com/duckduckgo/OpenSSL-XCFramework",
      "state" : {
        "revision" : "238e8f700809ff0e1cad5f906cb4c3b0f77f44f9",
        "version" : "1.1.1900"
      }
    },
    {
      "identity" : "privacy-dashboard",
      "kind" : "remoteSourceControl",
      "location" : "https://github.com/duckduckgo/privacy-dashboard",
      "state" : {
        "revision" : "51e2b46f413bf3ef18afefad631ca70f2c25ef70",
        "version" : "1.4.0"
      }
    },
    {
      "identity" : "punycodeswift",
      "kind" : "remoteSourceControl",
      "location" : "https://github.com/gumob/PunycodeSwift.git",
      "state" : {
        "revision" : "4356ec54e073741449640d3d50a1fd24fd1e1b8b",
        "version" : "2.1.0"
      }
    },
    {
      "identity" : "sparkle",
      "kind" : "remoteSourceControl",
      "location" : "https://github.com/sparkle-project/Sparkle.git",
      "state" : {
        "revision" : "9d85a02fe7916caa7531847452c4933d331503a5",
        "version" : "2.3.1"
      }
    },
    {
      "identity" : "swift-argument-parser",
      "kind" : "remoteSourceControl",
      "location" : "https://github.com/apple/swift-argument-parser",
      "state" : {
        "revision" : "6b2aa2748a7881eebb9f84fb10c01293e15b52ca",
        "version" : "0.5.0"
      }
    },
    {
      "identity" : "swifter",
      "kind" : "remoteSourceControl",
      "location" : "https://github.com/httpswift/swifter.git",
      "state" : {
        "revision" : "9483a5d459b45c3ffd059f7b55f9638e268632fd",
        "version" : "1.5.0"
      }
    },
    {
      "identity" : "sync_crypto",
      "kind" : "remoteSourceControl",
      "location" : "https://github.com/duckduckgo/sync_crypto",
      "state" : {
        "revision" : "2ab6ab6f0f96b259c14c2de3fc948935fc16ac78",
        "version" : "0.2.0"
      }
    },
    {
      "identity" : "trackerradarkit",
      "kind" : "remoteSourceControl",
      "location" : "https://github.com/duckduckgo/TrackerRadarKit",
      "state" : {
        "revision" : "4684440d03304e7638a2c8086895367e90987463",
        "version" : "1.2.1"
      }
    },
    {
      "identity" : "wireguard-apple",
      "kind" : "remoteSourceControl",
      "location" : "https://github.com/duckduckgo/wireguard-apple",
      "state" : {
        "revision" : "cf3c0f5132dbb8de08c46155a1bbd5e5bb6a47c1",
        "version" : "1.1.0"
      }
    }
  ],
  "version" : 2
}<|MERGE_RESOLUTION|>--- conflicted
+++ resolved
@@ -14,12 +14,8 @@
       "kind" : "remoteSourceControl",
       "location" : "https://github.com/duckduckgo/BrowserServicesKit",
       "state" : {
-<<<<<<< HEAD
-        "revision" : "8b74292b2c694f6c1d6596d3a740cbf5048e0cab"
-=======
         "revision" : "ed8cc2fc771f2ec3a86e1b534f001073a6243381",
         "version" : "67.1.1"
->>>>>>> 4535d8f2
       }
     },
     {
