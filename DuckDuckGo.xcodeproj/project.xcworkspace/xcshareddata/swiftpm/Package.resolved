{
  "pins" : [
    {
      "identity" : "bloom_cpp",
      "kind" : "remoteSourceControl",
      "location" : "https://github.com/duckduckgo/bloom_cpp.git",
      "state" : {
        "revision" : "8076199456290b61b4544bf2f4caf296759906a0",
        "version" : "3.0.0"
      }
    },
    {
      "identity" : "browserserviceskit",
      "kind" : "remoteSourceControl",
      "location" : "https://github.com/duckduckgo/BrowserServicesKit",
      "state" : {
<<<<<<< HEAD
        "branch" : "dominik/sync-ffs-favorites",
        "revision" : "c9e4e96a29cfedd8356ddd4aa9801a90f186145c"
=======
        "revision" : "8f7a94a70812862203955b3d2bbb909420fa55dd",
        "version" : "82.0.1"
>>>>>>> c54f4ac5
      }
    },
    {
      "identity" : "content-scope-scripts",
      "kind" : "remoteSourceControl",
      "location" : "https://github.com/duckduckgo/content-scope-scripts",
      "state" : {
        "revision" : "254b23cf292140498650421bb31fd05740f4579b",
        "version" : "4.40.0"
      }
    },
    {
      "identity" : "duckduckgo-autofill",
      "kind" : "remoteSourceControl",
      "location" : "https://github.com/duckduckgo/duckduckgo-autofill.git",
      "state" : {
        "revision" : "c8e895c8fd50dc76e8d8dc827a636ad77b7f46ff",
        "version" : "9.0.0"
      }
    },
    {
      "identity" : "grdb.swift",
      "kind" : "remoteSourceControl",
      "location" : "https://github.com/duckduckgo/GRDB.swift.git",
      "state" : {
        "revision" : "77d9a83191a74e319a5cfa27b0e3145d15607573",
        "version" : "2.2.0"
      }
    },
    {
      "identity" : "lottie-ios",
      "kind" : "remoteSourceControl",
      "location" : "https://github.com/duckduckgo/lottie-ios.git",
      "state" : {
        "revision" : "abf5510e261c85ffddd29de0bca9b72592ea2bdd",
        "version" : "3.3.0"
      }
    },
    {
      "identity" : "ohhttpstubs",
      "kind" : "remoteSourceControl",
      "location" : "https://github.com/AliSoftware/OHHTTPStubs.git",
      "state" : {
        "revision" : "12f19662426d0434d6c330c6974d53e2eb10ecd9",
        "version" : "9.1.0"
      }
    },
    {
      "identity" : "openssl-xcframework",
      "kind" : "remoteSourceControl",
      "location" : "https://github.com/duckduckgo/OpenSSL-XCFramework",
      "state" : {
        "revision" : "bb7bfc010ef4d2e7913c343663b167e2a984ac79",
        "version" : "3.1.2000"
      }
    },
    {
      "identity" : "privacy-dashboard",
      "kind" : "remoteSourceControl",
      "location" : "https://github.com/duckduckgo/privacy-dashboard",
      "state" : {
        "revision" : "b4ac92a444e79d5651930482623b9f6dc9265667",
        "version" : "2.0.0"
      }
    },
    {
      "identity" : "punycodeswift",
      "kind" : "remoteSourceControl",
      "location" : "https://github.com/gumob/PunycodeSwift.git",
      "state" : {
        "revision" : "4356ec54e073741449640d3d50a1fd24fd1e1b8b",
        "version" : "2.1.0"
      }
    },
    {
      "identity" : "sparkle",
      "kind" : "remoteSourceControl",
      "location" : "https://github.com/sparkle-project/Sparkle.git",
      "state" : {
        "revision" : "f0ceaf5cc9f3f23daa0ccb6dcebd79fc96ccc7d9",
        "version" : "2.5.0"
      }
    },
    {
      "identity" : "swift-argument-parser",
      "kind" : "remoteSourceControl",
      "location" : "https://github.com/apple/swift-argument-parser",
      "state" : {
        "revision" : "6b2aa2748a7881eebb9f84fb10c01293e15b52ca",
        "version" : "0.5.0"
      }
    },
    {
      "identity" : "swifter",
      "kind" : "remoteSourceControl",
      "location" : "https://github.com/httpswift/swifter.git",
      "state" : {
        "revision" : "9483a5d459b45c3ffd059f7b55f9638e268632fd",
        "version" : "1.5.0"
      }
    },
    {
      "identity" : "sync_crypto",
      "kind" : "remoteSourceControl",
      "location" : "https://github.com/duckduckgo/sync_crypto",
      "state" : {
        "revision" : "2ab6ab6f0f96b259c14c2de3fc948935fc16ac78",
        "version" : "0.2.0"
      }
    },
    {
      "identity" : "trackerradarkit",
      "kind" : "remoteSourceControl",
      "location" : "https://github.com/duckduckgo/TrackerRadarKit",
      "state" : {
        "revision" : "4684440d03304e7638a2c8086895367e90987463",
        "version" : "1.2.1"
      }
    },
    {
      "identity" : "wireguard-apple",
      "kind" : "remoteSourceControl",
      "location" : "https://github.com/duckduckgo/wireguard-apple",
      "state" : {
        "revision" : "2d8172c11478ab11b0f5ad49bdb4f93f4b3d5e0d",
        "version" : "1.1.1"
      }
    }
  ],
  "version" : 2
}<|MERGE_RESOLUTION|>--- conflicted
+++ resolved
@@ -14,13 +14,8 @@
       "kind" : "remoteSourceControl",
       "location" : "https://github.com/duckduckgo/BrowserServicesKit",
       "state" : {
-<<<<<<< HEAD
         "branch" : "dominik/sync-ffs-favorites",
-        "revision" : "c9e4e96a29cfedd8356ddd4aa9801a90f186145c"
-=======
-        "revision" : "8f7a94a70812862203955b3d2bbb909420fa55dd",
-        "version" : "82.0.1"
->>>>>>> c54f4ac5
+        "revision" : "e2480a22fb70cbf8348bbec5202a04c8afc6a755"
       }
     },
     {
@@ -134,7 +129,7 @@
     {
       "identity" : "trackerradarkit",
       "kind" : "remoteSourceControl",
-      "location" : "https://github.com/duckduckgo/TrackerRadarKit",
+      "location" : "https://github.com/duckduckgo/TrackerRadarKit.git",
       "state" : {
         "revision" : "4684440d03304e7638a2c8086895367e90987463",
         "version" : "1.2.1"
