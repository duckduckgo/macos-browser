{
  "pins" : [
    {
      "identity" : "apple-toolbox",
      "kind" : "remoteSourceControl",
      "location" : "https://github.com/duckduckgo/apple-toolbox.git",
      "state" : {
        "revision" : "d51beaf1736013b530576ace13a16d6d1a63742c",
        "version" : "2.0.0"
      }
    },
    {
      "identity" : "barebonesbrowser",
      "kind" : "remoteSourceControl",
      "location" : "https://github.com/duckduckgo/BareBonesBrowser.git",
      "state" : {
        "revision" : "31e5bfedc3c2ca005640c4bf2b6959d69b0e18b9",
        "version" : "0.1.0"
      }
    },
    {
      "identity" : "bloom_cpp",
      "kind" : "remoteSourceControl",
      "location" : "https://github.com/duckduckgo/bloom_cpp.git",
      "state" : {
        "revision" : "8076199456290b61b4544bf2f4caf296759906a0",
        "version" : "3.0.0"
      }
    },
    {
      "identity" : "browserserviceskit",
      "kind" : "remoteSourceControl",
      "location" : "https://github.com/duckduckgo/BrowserServicesKit",
      "state" : {
<<<<<<< HEAD
        "revision" : "c47188cc8de357dc06ba2fa3687b7897bc479222"
=======
        "revision" : "1295a22823157c9b7d11793299cd58b189e87629",
        "version" : "122.2.1"
>>>>>>> 675bbb76
      }
    },
    {
      "identity" : "content-scope-scripts",
      "kind" : "remoteSourceControl",
      "location" : "https://github.com/duckduckgo/content-scope-scripts",
      "state" : {
        "revision" : "f6241631fc14cc2d0f47950bfdc4d6c30bf90130",
        "version" : "5.4.0"
      }
    },
    {
      "identity" : "duckduckgo-autofill",
      "kind" : "remoteSourceControl",
      "location" : "https://github.com/duckduckgo/duckduckgo-autofill.git",
      "state" : {
        "revision" : "03d3e3a959dd75afbe8c59b5a203ea676d37555d",
        "version" : "10.1.0"
      }
    },
    {
      "identity" : "grdb.swift",
      "kind" : "remoteSourceControl",
      "location" : "https://github.com/duckduckgo/GRDB.swift.git",
      "state" : {
        "revision" : "9f049d7b97b1e68ffd86744b500660d34a9e79b8",
        "version" : "2.3.0"
      }
    },
    {
      "identity" : "lottie-ios",
      "kind" : "remoteSourceControl",
      "location" : "https://github.com/duckduckgo/lottie-ios.git",
      "state" : {
        "revision" : "abf5510e261c85ffddd29de0bca9b72592ea2bdd",
        "version" : "3.3.0"
      }
    },
    {
      "identity" : "ohhttpstubs",
      "kind" : "remoteSourceControl",
      "location" : "https://github.com/AliSoftware/OHHTTPStubs.git",
      "state" : {
        "revision" : "12f19662426d0434d6c330c6974d53e2eb10ecd9",
        "version" : "9.1.0"
      }
    },
    {
      "identity" : "openssl-xcframework",
      "kind" : "remoteSourceControl",
      "location" : "https://github.com/duckduckgo/OpenSSL-XCFramework",
      "state" : {
        "revision" : "b75ab2c0405860bb2616db71b9a456acb118c21a",
        "version" : "3.1.4000"
      }
    },
    {
      "identity" : "privacy-dashboard",
      "kind" : "remoteSourceControl",
      "location" : "https://github.com/duckduckgo/privacy-dashboard",
      "state" : {
        "revision" : "43a6e1c1864846679a254e60c91332c3fbd922ee",
        "version" : "3.3.0"
      }
    },
    {
      "identity" : "punycodeswift",
      "kind" : "remoteSourceControl",
      "location" : "https://github.com/gumob/PunycodeSwift.git",
      "state" : {
        "revision" : "4356ec54e073741449640d3d50a1fd24fd1e1b8b",
        "version" : "2.1.0"
      }
    },
    {
      "identity" : "sparkle",
      "kind" : "remoteSourceControl",
      "location" : "https://github.com/sparkle-project/Sparkle.git",
      "state" : {
        "revision" : "47d3d90aee3c52b6f61d04ceae426e607df62347",
        "version" : "2.5.2"
      }
    },
    {
      "identity" : "swift-argument-parser",
      "kind" : "remoteSourceControl",
      "location" : "https://github.com/apple/swift-argument-parser",
      "state" : {
        "revision" : "c8ed701b513cf5177118a175d85fbbbcd707ab41",
        "version" : "1.3.0"
      }
    },
    {
      "identity" : "swift-snapshot-testing",
      "kind" : "remoteSourceControl",
      "location" : "https://github.com/pointfreeco/swift-snapshot-testing",
      "state" : {
        "revision" : "e7b77228b34057041374ebef00c0fd7739d71a2b",
        "version" : "1.15.3"
      }
    },
    {
      "identity" : "swift-syntax",
      "kind" : "remoteSourceControl",
      "location" : "https://github.com/apple/swift-syntax.git",
      "state" : {
        "revision" : "64889f0c732f210a935a0ad7cda38f77f876262d",
        "version" : "509.1.1"
      }
    },
    {
      "identity" : "swifter",
      "kind" : "remoteSourceControl",
      "location" : "https://github.com/httpswift/swifter.git",
      "state" : {
        "revision" : "9483a5d459b45c3ffd059f7b55f9638e268632fd",
        "version" : "1.5.0"
      }
    },
    {
      "identity" : "sync_crypto",
      "kind" : "remoteSourceControl",
      "location" : "https://github.com/duckduckgo/sync_crypto",
      "state" : {
        "revision" : "2ab6ab6f0f96b259c14c2de3fc948935fc16ac78",
        "version" : "0.2.0"
      }
    },
    {
      "identity" : "trackerradarkit",
      "kind" : "remoteSourceControl",
      "location" : "https://github.com/duckduckgo/TrackerRadarKit",
      "state" : {
        "revision" : "a6b7ba151d9dc6684484f3785293875ec01cc1ff",
        "version" : "1.2.2"
      }
    },
    {
      "identity" : "wireguard-apple",
      "kind" : "remoteSourceControl",
      "location" : "https://github.com/duckduckgo/wireguard-apple",
      "state" : {
        "revision" : "2d8172c11478ab11b0f5ad49bdb4f93f4b3d5e0d",
        "version" : "1.1.1"
      }
    }
  ],
  "version" : 2
}<|MERGE_RESOLUTION|>--- conflicted
+++ resolved
@@ -32,12 +32,8 @@
       "kind" : "remoteSourceControl",
       "location" : "https://github.com/duckduckgo/BrowserServicesKit",
       "state" : {
-<<<<<<< HEAD
-        "revision" : "c47188cc8de357dc06ba2fa3687b7897bc479222"
-=======
         "revision" : "1295a22823157c9b7d11793299cd58b189e87629",
         "version" : "122.2.1"
->>>>>>> 675bbb76
       }
     },
     {
