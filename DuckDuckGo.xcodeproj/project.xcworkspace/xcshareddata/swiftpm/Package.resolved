{
  "pins" : [
    {
      "identity" : "apple-toolbox",
      "kind" : "remoteSourceControl",
      "location" : "https://github.com/duckduckgo/apple-toolbox.git",
      "state" : {
        "revision" : "d51beaf1736013b530576ace13a16d6d1a63742c",
        "version" : "2.0.0"
      }
    },
    {
      "identity" : "barebonesbrowser",
      "kind" : "remoteSourceControl",
      "location" : "https://github.com/duckduckgo/BareBonesBrowser.git",
      "state" : {
        "revision" : "31e5bfedc3c2ca005640c4bf2b6959d69b0e18b9",
        "version" : "0.1.0"
      }
    },
    {
      "identity" : "bloom_cpp",
      "kind" : "remoteSourceControl",
      "location" : "https://github.com/duckduckgo/bloom_cpp.git",
      "state" : {
        "revision" : "8076199456290b61b4544bf2f4caf296759906a0",
        "version" : "3.0.0"
      }
    },
    {
      "identity" : "browserserviceskit",
      "kind" : "remoteSourceControl",
      "location" : "https://github.com/duckduckgo/BrowserServicesKit",
      "state" : {
<<<<<<< HEAD
        "revision" : "62bf94e230a67283c1ba3c1a6e8881d610245e29"
=======
        "revision" : "284c328a097132a12e8abcf94d8f4d369063dcb4",
        "version" : "129.2.0"
>>>>>>> fbd7805e
      }
    },
    {
      "identity" : "content-scope-scripts",
      "kind" : "remoteSourceControl",
      "location" : "https://github.com/duckduckgo/content-scope-scripts",
      "state" : {
        "revision" : "2f44185cca2edefbae7557393a61a23c282abbf8",
        "version" : "5.7.0"
      }
    },
    {
      "identity" : "duckduckgo-autofill",
      "kind" : "remoteSourceControl",
      "location" : "https://github.com/duckduckgo/duckduckgo-autofill.git",
      "state" : {
        "revision" : "6493e296934bf09277c03df45f11f4619711cb24",
        "version" : "10.2.0"
      }
    },
    {
      "identity" : "grdb.swift",
      "kind" : "remoteSourceControl",
      "location" : "https://github.com/duckduckgo/GRDB.swift.git",
      "state" : {
        "revision" : "9f049d7b97b1e68ffd86744b500660d34a9e79b8",
        "version" : "2.3.0"
      }
    },
    {
      "identity" : "lottie-ios",
      "kind" : "remoteSourceControl",
      "location" : "https://github.com/duckduckgo/lottie-ios.git",
      "state" : {
        "revision" : "abf5510e261c85ffddd29de0bca9b72592ea2bdd",
        "version" : "3.3.0"
      }
    },
    {
      "identity" : "ohhttpstubs",
      "kind" : "remoteSourceControl",
      "location" : "https://github.com/AliSoftware/OHHTTPStubs.git",
      "state" : {
        "revision" : "12f19662426d0434d6c330c6974d53e2eb10ecd9",
        "version" : "9.1.0"
      }
    },
    {
      "identity" : "openssl-xcframework",
      "kind" : "remoteSourceControl",
      "location" : "https://github.com/duckduckgo/OpenSSL-XCFramework",
      "state" : {
        "revision" : "b75ab2c0405860bb2616db71b9a456acb118c21a",
        "version" : "3.1.4000"
      }
    },
    {
      "identity" : "privacy-dashboard",
      "kind" : "remoteSourceControl",
      "location" : "https://github.com/duckduckgo/privacy-dashboard",
      "state" : {
        "revision" : "43a6e1c1864846679a254e60c91332c3fbd922ee",
        "version" : "3.3.0"
      }
    },
    {
      "identity" : "punycodeswift",
      "kind" : "remoteSourceControl",
      "location" : "https://github.com/gumob/PunycodeSwift.git",
      "state" : {
        "revision" : "4356ec54e073741449640d3d50a1fd24fd1e1b8b",
        "version" : "2.1.0"
      }
    },
    {
      "identity" : "sparkle",
      "kind" : "remoteSourceControl",
      "location" : "https://github.com/sparkle-project/Sparkle.git",
      "state" : {
        "revision" : "47d3d90aee3c52b6f61d04ceae426e607df62347",
        "version" : "2.5.2"
      }
    },
    {
      "identity" : "swift-argument-parser",
      "kind" : "remoteSourceControl",
      "location" : "https://github.com/apple/swift-argument-parser",
      "state" : {
        "revision" : "46989693916f56d1186bd59ac15124caef896560",
        "version" : "1.3.1"
      }
    },
    {
      "identity" : "swift-snapshot-testing",
      "kind" : "remoteSourceControl",
      "location" : "https://github.com/pointfreeco/swift-snapshot-testing",
      "state" : {
        "revision" : "5b0c434778f2c1a4c9b5ebdb8682b28e84dd69bd",
        "version" : "1.15.4"
      }
    },
    {
      "identity" : "swift-syntax",
      "kind" : "remoteSourceControl",
      "location" : "https://github.com/apple/swift-syntax.git",
      "state" : {
        "revision" : "64889f0c732f210a935a0ad7cda38f77f876262d",
        "version" : "509.1.1"
      }
    },
    {
      "identity" : "swifter",
      "kind" : "remoteSourceControl",
      "location" : "https://github.com/httpswift/swifter.git",
      "state" : {
        "revision" : "9483a5d459b45c3ffd059f7b55f9638e268632fd",
        "version" : "1.5.0"
      }
    },
    {
      "identity" : "sync_crypto",
      "kind" : "remoteSourceControl",
      "location" : "https://github.com/duckduckgo/sync_crypto",
      "state" : {
        "revision" : "2ab6ab6f0f96b259c14c2de3fc948935fc16ac78",
        "version" : "0.2.0"
      }
    },
    {
      "identity" : "trackerradarkit",
      "kind" : "remoteSourceControl",
      "location" : "https://github.com/duckduckgo/TrackerRadarKit",
      "state" : {
        "revision" : "a6b7ba151d9dc6684484f3785293875ec01cc1ff",
        "version" : "1.2.2"
      }
    },
    {
      "identity" : "wireguard-apple",
      "kind" : "remoteSourceControl",
      "location" : "https://github.com/duckduckgo/wireguard-apple",
      "state" : {
        "revision" : "13fd026384b1af11048451061cc1b21434990668",
        "version" : "1.1.3"
      }
    }
  ],
  "version" : 2
}<|MERGE_RESOLUTION|>--- conflicted
+++ resolved
@@ -32,12 +32,7 @@
       "kind" : "remoteSourceControl",
       "location" : "https://github.com/duckduckgo/BrowserServicesKit",
       "state" : {
-<<<<<<< HEAD
-        "revision" : "62bf94e230a67283c1ba3c1a6e8881d610245e29"
-=======
-        "revision" : "284c328a097132a12e8abcf94d8f4d369063dcb4",
-        "version" : "129.2.0"
->>>>>>> fbd7805e
+        "revision" : "805f6acce95825dba2f6107f26c65bf73d5f9cdc"
       }
     },
     {
