--- conflicted
+++ resolved
@@ -14,13 +14,8 @@
       "kind" : "remoteSourceControl",
       "location" : "https://github.com/duckduckgo/BrowserServicesKit",
       "state" : {
-<<<<<<< HEAD
-        "revision" : "7ae180677e7fd28755ba6dd603e011605b75aa38",
-        "version" : "77.4.0"
-=======
         "revision" : "2a3dc29c9f0a2d90465a75afe47083a78ecaafe8",
         "version" : "78.0.0"
->>>>>>> 800ff95f
       }
     },
     {
