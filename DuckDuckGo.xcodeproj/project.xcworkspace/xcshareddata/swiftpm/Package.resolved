{
  "pins" : [
    {
      "identity" : "bloom_cpp",
      "kind" : "remoteSourceControl",
      "location" : "https://github.com/duckduckgo/bloom_cpp.git",
      "state" : {
        "revision" : "8076199456290b61b4544bf2f4caf296759906a0",
        "version" : "3.0.0"
      }
    },
    {
      "identity" : "browserserviceskit",
      "kind" : "remoteSourceControl",
      "location" : "https://github.com/duckduckgo/BrowserServicesKit",
      "state" : {
<<<<<<< HEAD
        "branch" : "dominik/sync-settings",
        "revision" : "58181238863a18cc09f799947e5b533e23b7042b"
=======
        "revision" : "502e54ac7954185058c1dc015fd5a27772a2aa7b",
        "version" : "75.2.2"
>>>>>>> f0bf3a82
      }
    },
    {
      "identity" : "content-scope-scripts",
      "kind" : "remoteSourceControl",
      "location" : "https://github.com/duckduckgo/content-scope-scripts",
      "state" : {
        "revision" : "8def15fe8a4c2fb76730f640507e9fd1d6c1f8a7",
        "version" : "4.32.0"
      }
    },
    {
      "identity" : "duckduckgo-autofill",
      "kind" : "remoteSourceControl",
      "location" : "https://github.com/duckduckgo/duckduckgo-autofill.git",
      "state" : {
        "revision" : "20a6aeddbd86b43fd83c42aa45fdd9ec6db0e0f7",
        "version" : "8.2.0"
      }
    },
    {
      "identity" : "grdb.swift",
      "kind" : "remoteSourceControl",
      "location" : "https://github.com/duckduckgo/GRDB.swift.git",
      "state" : {
        "revision" : "77d9a83191a74e319a5cfa27b0e3145d15607573",
        "version" : "2.2.0"
      }
    },
    {
      "identity" : "lottie-ios",
      "kind" : "remoteSourceControl",
      "location" : "https://github.com/duckduckgo/lottie-ios.git",
      "state" : {
        "revision" : "abf5510e261c85ffddd29de0bca9b72592ea2bdd",
        "version" : "3.3.0"
      }
    },
    {
      "identity" : "ohhttpstubs",
      "kind" : "remoteSourceControl",
      "location" : "https://github.com/AliSoftware/OHHTTPStubs.git",
      "state" : {
        "revision" : "12f19662426d0434d6c330c6974d53e2eb10ecd9",
        "version" : "9.1.0"
      }
    },
    {
      "identity" : "openssl-xcframework",
      "kind" : "remoteSourceControl",
      "location" : "https://github.com/duckduckgo/OpenSSL-XCFramework",
      "state" : {
        "revision" : "238e8f700809ff0e1cad5f906cb4c3b0f77f44f9",
        "version" : "1.1.1900"
      }
    },
    {
      "identity" : "privacy-dashboard",
      "kind" : "remoteSourceControl",
      "location" : "https://github.com/duckduckgo/privacy-dashboard",
      "state" : {
        "revision" : "51e2b46f413bf3ef18afefad631ca70f2c25ef70",
        "version" : "1.4.0"
      }
    },
    {
      "identity" : "punycodeswift",
      "kind" : "remoteSourceControl",
      "location" : "https://github.com/gumob/PunycodeSwift.git",
      "state" : {
        "revision" : "4356ec54e073741449640d3d50a1fd24fd1e1b8b",
        "version" : "2.1.0"
      }
    },
    {
      "identity" : "sparkle",
      "kind" : "remoteSourceControl",
      "location" : "https://github.com/sparkle-project/Sparkle.git",
      "state" : {
        "revision" : "87e4fcbac39912f9cdb9a9acf205cad60e1ca3bc",
        "version" : "2.4.2"
      }
    },
    {
      "identity" : "swift-argument-parser",
      "kind" : "remoteSourceControl",
      "location" : "https://github.com/apple/swift-argument-parser",
      "state" : {
        "revision" : "6b2aa2748a7881eebb9f84fb10c01293e15b52ca",
        "version" : "0.5.0"
      }
    },
    {
      "identity" : "swifter",
      "kind" : "remoteSourceControl",
      "location" : "https://github.com/httpswift/swifter.git",
      "state" : {
        "revision" : "9483a5d459b45c3ffd059f7b55f9638e268632fd",
        "version" : "1.5.0"
      }
    },
    {
      "identity" : "sync_crypto",
      "kind" : "remoteSourceControl",
      "location" : "https://github.com/duckduckgo/sync_crypto",
      "state" : {
        "revision" : "2ab6ab6f0f96b259c14c2de3fc948935fc16ac78",
        "version" : "0.2.0"
      }
    },
    {
      "identity" : "trackerradarkit",
      "kind" : "remoteSourceControl",
      "location" : "https://github.com/duckduckgo/TrackerRadarKit.git",
      "state" : {
        "revision" : "4684440d03304e7638a2c8086895367e90987463",
        "version" : "1.2.1"
      }
    },
    {
      "identity" : "wireguard-apple",
      "kind" : "remoteSourceControl",
      "location" : "https://github.com/duckduckgo/wireguard-apple",
      "state" : {
        "revision" : "2d8172c11478ab11b0f5ad49bdb4f93f4b3d5e0d",
        "version" : "1.1.1"
      }
    }
  ],
  "version" : 2
}<|MERGE_RESOLUTION|>--- conflicted
+++ resolved
@@ -14,13 +14,8 @@
       "kind" : "remoteSourceControl",
       "location" : "https://github.com/duckduckgo/BrowserServicesKit",
       "state" : {
-<<<<<<< HEAD
         "branch" : "dominik/sync-settings",
-        "revision" : "58181238863a18cc09f799947e5b533e23b7042b"
-=======
-        "revision" : "502e54ac7954185058c1dc015fd5a27772a2aa7b",
-        "version" : "75.2.2"
->>>>>>> f0bf3a82
+        "revision" : "3d8fcef004e50418fb3114ca712fa95f9546000a"
       }
     },
     {
