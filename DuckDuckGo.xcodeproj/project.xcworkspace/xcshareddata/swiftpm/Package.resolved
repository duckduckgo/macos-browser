{
  "pins" : [
    {
      "identity" : "apple-toolbox",
      "kind" : "remoteSourceControl",
      "location" : "https://github.com/duckduckgo/apple-toolbox.git",
      "state" : {
        "revision" : "0c13c5f056805f2d403618ccc3bfb833c303c68d",
        "version" : "3.1.2"
      }
    },
    {
      "identity" : "barebonesbrowser",
      "kind" : "remoteSourceControl",
      "location" : "https://github.com/duckduckgo/BareBonesBrowser.git",
      "state" : {
        "revision" : "31e5bfedc3c2ca005640c4bf2b6959d69b0e18b9",
        "version" : "0.1.0"
      }
    },
    {
      "identity" : "bloom_cpp",
      "kind" : "remoteSourceControl",
      "location" : "https://github.com/duckduckgo/bloom_cpp.git",
      "state" : {
        "revision" : "8076199456290b61b4544bf2f4caf296759906a0",
        "version" : "3.0.0"
      }
    },
    {
      "identity" : "browserserviceskit",
      "kind" : "remoteSourceControl",
      "location" : "https://github.com/duckduckgo/BrowserServicesKit",
      "state" : {
<<<<<<< HEAD
        "branch" : "dominik/ntp-search-bar",
        "revision" : "29f3bd8c4900be8578d6f7a0086ae7723ae55606"
=======
        "revision" : "9f62aacd878a0c05bff7256eb25b8776aa4e917f",
        "version" : "200.0.0"
>>>>>>> b9c8b7f3
      }
    },
    {
      "identity" : "content-scope-scripts",
      "kind" : "remoteSourceControl",
      "location" : "https://github.com/duckduckgo/content-scope-scripts",
      "state" : {
        "revision" : "1ed569676555d493c9c5575eaed22aa02569aac9",
        "version" : "6.19.0"
      }
    },
    {
      "identity" : "duckduckgo-autofill",
      "kind" : "remoteSourceControl",
      "location" : "https://github.com/duckduckgo/duckduckgo-autofill.git",
      "state" : {
        "revision" : "945ac09a0189dc6736db617867fde193ea984b20",
        "version" : "15.0.0"
      }
    },
    {
      "identity" : "grdb.swift",
      "kind" : "remoteSourceControl",
      "location" : "https://github.com/duckduckgo/GRDB.swift.git",
      "state" : {
        "revision" : "4225b85c9a0c50544e413a1ea1e502c802b44b35",
        "version" : "2.4.0"
      }
    },
    {
      "identity" : "gzipswift",
      "kind" : "remoteSourceControl",
      "location" : "https://github.com/1024jp/GzipSwift.git",
      "state" : {
        "revision" : "731037f6cc2be2ec01562f6597c1d0aa3fe6fd05",
        "version" : "6.0.1"
      }
    },
    {
      "identity" : "lottie-spm",
      "kind" : "remoteSourceControl",
      "location" : "https://github.com/airbnb/lottie-spm",
      "state" : {
        "revision" : "1d29eccc24cc8b75bff9f6804155112c0ffc9605",
        "version" : "4.4.3"
      }
    },
    {
      "identity" : "ohhttpstubs",
      "kind" : "remoteSourceControl",
      "location" : "https://github.com/AliSoftware/OHHTTPStubs.git",
      "state" : {
        "revision" : "12f19662426d0434d6c330c6974d53e2eb10ecd9",
        "version" : "9.1.0"
      }
    },
    {
      "identity" : "openssl-xcframework",
      "kind" : "remoteSourceControl",
      "location" : "https://github.com/duckduckgo/OpenSSL-XCFramework",
      "state" : {
        "revision" : "71d303cbfa150e1fac99ffc7b4f67aad9c7a5002",
        "version" : "3.1.5004"
      }
    },
    {
      "identity" : "privacy-dashboard",
      "kind" : "remoteSourceControl",
      "location" : "https://github.com/duckduckgo/privacy-dashboard",
      "state" : {
        "revision" : "9de2b2aa317a48d3ee31116dc15b0feeb2cc9414",
        "version" : "5.3.0"
      }
    },
    {
      "identity" : "punycodeswift",
      "kind" : "remoteSourceControl",
      "location" : "https://github.com/gumob/PunycodeSwift.git",
      "state" : {
        "revision" : "30a462bdb4398ea835a3585472229e0d74b36ba5",
        "version" : "3.0.0"
      }
    },
    {
      "identity" : "sparkle",
      "kind" : "remoteSourceControl",
      "location" : "https://github.com/sparkle-project/Sparkle.git",
      "state" : {
        "revision" : "b456fd404954a9e13f55aa0c88cd5a40b8399638",
        "version" : "2.6.3"
      }
    },
    {
      "identity" : "swift-argument-parser",
      "kind" : "remoteSourceControl",
      "location" : "https://github.com/apple/swift-argument-parser.git",
      "state" : {
        "revision" : "0fbc8848e389af3bb55c182bc19ca9d5dc2f255b",
        "version" : "1.4.0"
      }
    },
    {
      "identity" : "swift-snapshot-testing",
      "kind" : "remoteSourceControl",
      "location" : "https://github.com/pointfreeco/swift-snapshot-testing",
      "state" : {
        "revision" : "5b0c434778f2c1a4c9b5ebdb8682b28e84dd69bd",
        "version" : "1.15.4"
      }
    },
    {
      "identity" : "swift-syntax",
      "kind" : "remoteSourceControl",
      "location" : "https://github.com/apple/swift-syntax",
      "state" : {
        "revision" : "64889f0c732f210a935a0ad7cda38f77f876262d",
        "version" : "509.1.1"
      }
    },
    {
      "identity" : "swifter",
      "kind" : "remoteSourceControl",
      "location" : "https://github.com/httpswift/swifter.git",
      "state" : {
        "revision" : "9483a5d459b45c3ffd059f7b55f9638e268632fd",
        "version" : "1.5.0"
      }
    },
    {
      "identity" : "sync_crypto",
      "kind" : "remoteSourceControl",
      "location" : "https://github.com/duckduckgo/sync_crypto",
      "state" : {
        "revision" : "2ab6ab6f0f96b259c14c2de3fc948935fc16ac78",
        "version" : "0.2.0"
      }
    },
    {
      "identity" : "trackerradarkit",
      "kind" : "remoteSourceControl",
      "location" : "https://github.com/duckduckgo/TrackerRadarKit",
      "state" : {
        "revision" : "5de0a610a7927b638a5fd463a53032c9934a2c3b",
        "version" : "3.0.0"
      }
    },
    {
      "identity" : "wireguard-apple",
      "kind" : "remoteSourceControl",
      "location" : "https://github.com/duckduckgo/wireguard-apple",
      "state" : {
        "revision" : "13fd026384b1af11048451061cc1b21434990668",
        "version" : "1.1.3"
      }
    }
  ],
  "version" : 2
}<|MERGE_RESOLUTION|>--- conflicted
+++ resolved
@@ -32,13 +32,8 @@
       "kind" : "remoteSourceControl",
       "location" : "https://github.com/duckduckgo/BrowserServicesKit",
       "state" : {
-<<<<<<< HEAD
         "branch" : "dominik/ntp-search-bar",
-        "revision" : "29f3bd8c4900be8578d6f7a0086ae7723ae55606"
-=======
-        "revision" : "9f62aacd878a0c05bff7256eb25b8776aa4e917f",
-        "version" : "200.0.0"
->>>>>>> b9c8b7f3
+        "revision" : "1e7ded11104f3a4265acee6b72b67911e7808e54"
       }
     },
     {
@@ -80,7 +75,7 @@
     {
       "identity" : "lottie-spm",
       "kind" : "remoteSourceControl",
-      "location" : "https://github.com/airbnb/lottie-spm",
+      "location" : "https://github.com/airbnb/lottie-spm.git",
       "state" : {
         "revision" : "1d29eccc24cc8b75bff9f6804155112c0ffc9605",
         "version" : "4.4.3"
