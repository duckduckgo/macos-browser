--- conflicted
+++ resolved
@@ -1,29 +1,6 @@
 {
   "object": {
     "pins": [
-      {
-        "package": "BrowserServicesKit",
-        "repositoryURL": "https://github.com/duckduckgo/BrowserServicesKit.git",
-        "state": {
-          "branch": null,
-<<<<<<< HEAD
-          "revision": "91f79e28800ffa58dfcadcbfb044aa19db4e0d10",
-          "version": "0.7.1"
-=======
-          "revision": "d8d6579ff2b1e78f5a2e264b4a9a2cf77701e7eb",
-          "version": null
-        }
-      },
-      {
-        "package": "GRDB",
-        "repositoryURL": "https://github.com/duckduckgo/GRDB.swift.git",
-        "state": {
-          "branch": null,
-          "revision": "e5714d4b6ee1651d2271b04ae85aaf5a327fe70a",
-          "version": null
->>>>>>> bc3d46ec
-        }
-      },
       {
         "package": "Lottie",
         "repositoryURL": "https://github.com/airbnb/lottie-ios",
