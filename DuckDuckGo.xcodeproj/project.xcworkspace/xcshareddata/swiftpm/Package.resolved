{
  "pins" : [
    {
      "identity" : "bloom_cpp",
      "kind" : "remoteSourceControl",
      "location" : "https://github.com/duckduckgo/bloom_cpp.git",
      "state" : {
        "revision" : "8076199456290b61b4544bf2f4caf296759906a0",
        "version" : "3.0.0"
      }
    },
    {
      "identity" : "browserserviceskit",
      "kind" : "remoteSourceControl",
      "location" : "https://github.com/duckduckgo/BrowserServicesKit",
      "state" : {
<<<<<<< HEAD
        "branch" : "dominik/grdb-2.3.0",
        "revision" : "9f9d7d0704228ceb7cc6d098a0cc09f9f6b630b9"
=======
        "revision" : "c5ffbf442caa77d7fe4213748b65cd973c0acdfd",
        "version" : "101.0.1"
>>>>>>> 8c07a7fd
      }
    },
    {
      "identity" : "content-scope-scripts",
      "kind" : "remoteSourceControl",
      "location" : "https://github.com/duckduckgo/content-scope-scripts",
      "state" : {
        "revision" : "bb027f14bec7fbb1a85d308139e7a66686da160e",
        "version" : "4.59.0"
      }
    },
    {
      "identity" : "duckduckgo-autofill",
      "kind" : "remoteSourceControl",
      "location" : "https://github.com/duckduckgo/duckduckgo-autofill.git",
      "state" : {
        "revision" : "b972bc0ab6ee1d57a0a18a197dcc31e40ae6ac57",
        "version" : "10.0.3"
      }
    },
    {
      "identity" : "grdb.swift",
      "kind" : "remoteSourceControl",
      "location" : "https://github.com/duckduckgo/GRDB.swift.git",
      "state" : {
        "revision" : "9f049d7b97b1e68ffd86744b500660d34a9e79b8",
        "version" : "2.3.0"
      }
    },
    {
      "identity" : "lottie-ios",
      "kind" : "remoteSourceControl",
      "location" : "https://github.com/duckduckgo/lottie-ios.git",
      "state" : {
        "revision" : "abf5510e261c85ffddd29de0bca9b72592ea2bdd",
        "version" : "3.3.0"
      }
    },
    {
      "identity" : "ohhttpstubs",
      "kind" : "remoteSourceControl",
      "location" : "https://github.com/AliSoftware/OHHTTPStubs.git",
      "state" : {
        "revision" : "12f19662426d0434d6c330c6974d53e2eb10ecd9",
        "version" : "9.1.0"
      }
    },
    {
      "identity" : "openssl-xcframework",
      "kind" : "remoteSourceControl",
      "location" : "https://github.com/duckduckgo/OpenSSL-XCFramework",
      "state" : {
        "revision" : "bb7bfc010ef4d2e7913c343663b167e2a984ac79",
        "version" : "3.1.2000"
      }
    },
    {
      "identity" : "privacy-dashboard",
      "kind" : "remoteSourceControl",
      "location" : "https://github.com/duckduckgo/privacy-dashboard",
      "state" : {
        "revision" : "38336a574e13090764ba09a6b877d15ee514e371",
        "version" : "3.1.1"
      }
    },
    {
      "identity" : "punycodeswift",
      "kind" : "remoteSourceControl",
      "location" : "https://github.com/gumob/PunycodeSwift.git",
      "state" : {
        "revision" : "4356ec54e073741449640d3d50a1fd24fd1e1b8b",
        "version" : "2.1.0"
      }
    },
    {
      "identity" : "sparkle",
      "kind" : "remoteSourceControl",
      "location" : "https://github.com/sparkle-project/Sparkle.git",
      "state" : {
        "revision" : "1f07f4096e52f19b5e7abaa697b7fc592b7ff57c",
        "version" : "2.5.1"
      }
    },
    {
      "identity" : "swift-argument-parser",
      "kind" : "remoteSourceControl",
      "location" : "https://github.com/apple/swift-argument-parser",
      "state" : {
        "revision" : "c8ed701b513cf5177118a175d85fbbbcd707ab41",
        "version" : "1.3.0"
      }
    },
    {
      "identity" : "swift-snapshot-testing",
      "kind" : "remoteSourceControl",
      "location" : "https://github.com/pointfreeco/swift-snapshot-testing",
      "state" : {
        "revision" : "59b663f68e69f27a87b45de48cb63264b8194605",
        "version" : "1.15.1"
      }
    },
    {
      "identity" : "swift-syntax",
      "kind" : "remoteSourceControl",
      "location" : "https://github.com/apple/swift-syntax.git",
      "state" : {
        "revision" : "43c802fb7f96e090dde015344a94b5e85779eff1",
        "version" : "509.1.0"
      }
    },
    {
      "identity" : "swifter",
      "kind" : "remoteSourceControl",
      "location" : "https://github.com/httpswift/swifter.git",
      "state" : {
        "revision" : "9483a5d459b45c3ffd059f7b55f9638e268632fd",
        "version" : "1.5.0"
      }
    },
    {
      "identity" : "sync_crypto",
      "kind" : "remoteSourceControl",
      "location" : "https://github.com/duckduckgo/sync_crypto",
      "state" : {
        "revision" : "2ab6ab6f0f96b259c14c2de3fc948935fc16ac78",
        "version" : "0.2.0"
      }
    },
    {
      "identity" : "trackerradarkit",
      "kind" : "remoteSourceControl",
      "location" : "https://github.com/duckduckgo/TrackerRadarKit.git",
      "state" : {
        "revision" : "a6b7ba151d9dc6684484f3785293875ec01cc1ff",
        "version" : "1.2.2"
      }
    },
    {
      "identity" : "wireguard-apple",
      "kind" : "remoteSourceControl",
      "location" : "https://github.com/duckduckgo/wireguard-apple",
      "state" : {
        "revision" : "2d8172c11478ab11b0f5ad49bdb4f93f4b3d5e0d",
        "version" : "1.1.1"
      }
    }
  ],
  "version" : 2
}<|MERGE_RESOLUTION|>--- conflicted
+++ resolved
@@ -14,13 +14,8 @@
       "kind" : "remoteSourceControl",
       "location" : "https://github.com/duckduckgo/BrowserServicesKit",
       "state" : {
-<<<<<<< HEAD
-        "branch" : "dominik/grdb-2.3.0",
-        "revision" : "9f9d7d0704228ceb7cc6d098a0cc09f9f6b630b9"
-=======
-        "revision" : "c5ffbf442caa77d7fe4213748b65cd973c0acdfd",
-        "version" : "101.0.1"
->>>>>>> 8c07a7fd
+        "revision" : "851187f38974b87889b21259eb442e95aedffafe",
+        "version" : "101.1.0"
       }
     },
     {
