{
  "pins" : [
    {
      "identity" : "apple-toolbox",
      "kind" : "remoteSourceControl",
      "location" : "https://github.com/duckduckgo/apple-toolbox.git",
      "state" : {
        "revision" : "0c13c5f056805f2d403618ccc3bfb833c303c68d",
        "version" : "3.1.2"
      }
    },
    {
      "identity" : "barebonesbrowser",
      "kind" : "remoteSourceControl",
      "location" : "https://github.com/duckduckgo/BareBonesBrowser.git",
      "state" : {
        "revision" : "31e5bfedc3c2ca005640c4bf2b6959d69b0e18b9",
        "version" : "0.1.0"
      }
    },
    {
      "identity" : "bloom_cpp",
      "kind" : "remoteSourceControl",
      "location" : "https://github.com/duckduckgo/bloom_cpp.git",
      "state" : {
        "revision" : "8076199456290b61b4544bf2f4caf296759906a0",
        "version" : "3.0.0"
      }
    },
    {
<<<<<<< HEAD
=======
      "identity" : "browserserviceskit",
      "kind" : "remoteSourceControl",
      "location" : "https://github.com/duckduckgo/BrowserServicesKit",
      "state" : {
        "revision" : "e5d390c8559fbe7b1ca67fd3982c91bcc0437d60",
        "version" : "218.0.0"
      }
    },
    {
>>>>>>> 786ca2de
      "identity" : "content-scope-scripts",
      "kind" : "remoteSourceControl",
      "location" : "https://github.com/duckduckgo/content-scope-scripts",
      "state" : {
        "revision" : "c4bb146afdf0c7a93fb9a7d95b1cb255708a470d",
        "version" : "6.41.0"
      }
    },
    {
      "identity" : "duckduckgo-autofill",
      "kind" : "remoteSourceControl",
      "location" : "https://github.com/duckduckgo/duckduckgo-autofill.git",
      "state" : {
        "revision" : "c992041d16ec10d790e6204dce9abf9966d1363c",
        "version" : "15.1.0"
      }
    },
    {
      "identity" : "grdb.swift",
      "kind" : "remoteSourceControl",
      "location" : "https://github.com/duckduckgo/GRDB.swift.git",
      "state" : {
        "revision" : "5b2f6a81099d26ae0f9e38788f51490cd6a4b202",
        "version" : "2.4.2"
      }
    },
    {
      "identity" : "gzipswift",
      "kind" : "remoteSourceControl",
      "location" : "https://github.com/1024jp/GzipSwift.git",
      "state" : {
        "revision" : "731037f6cc2be2ec01562f6597c1d0aa3fe6fd05",
        "version" : "6.0.1"
      }
    },
    {
      "identity" : "jwt-kit",
      "kind" : "remoteSourceControl",
      "location" : "https://github.com/vapor/jwt-kit.git",
      "state" : {
        "revision" : "c2595b9ad7f512d7f334830b4df1fed6e917946a",
        "version" : "4.13.4"
      }
    },
    {
      "identity" : "lottie-spm",
      "kind" : "remoteSourceControl",
      "location" : "https://github.com/airbnb/lottie-spm.git",
      "state" : {
        "revision" : "1d29eccc24cc8b75bff9f6804155112c0ffc9605",
        "version" : "4.4.3"
      }
    },
    {
      "identity" : "ohhttpstubs",
      "kind" : "remoteSourceControl",
      "location" : "https://github.com/AliSoftware/OHHTTPStubs.git",
      "state" : {
        "revision" : "12f19662426d0434d6c330c6974d53e2eb10ecd9",
        "version" : "9.1.0"
      }
    },
    {
      "identity" : "openssl-xcframework",
      "kind" : "remoteSourceControl",
      "location" : "https://github.com/duckduckgo/OpenSSL-XCFramework",
      "state" : {
        "revision" : "71d303cbfa150e1fac99ffc7b4f67aad9c7a5002",
        "version" : "3.1.5004"
      }
    },
    {
      "identity" : "privacy-dashboard",
      "kind" : "remoteSourceControl",
      "location" : "https://github.com/duckduckgo/privacy-dashboard",
      "state" : {
        "revision" : "49db79829dcb166b3524afdbc1c680890452ce1c",
        "version" : "7.2.1"
      }
    },
    {
      "identity" : "punycodeswift",
      "kind" : "remoteSourceControl",
      "location" : "https://github.com/gumob/PunycodeSwift.git",
      "state" : {
        "revision" : "30a462bdb4398ea835a3585472229e0d74b36ba5",
        "version" : "3.0.0"
      }
    },
    {
      "identity" : "sparkle",
      "kind" : "remoteSourceControl",
      "location" : "https://github.com/sparkle-project/Sparkle.git",
      "state" : {
        "revision" : "b456fd404954a9e13f55aa0c88cd5a40b8399638",
        "version" : "2.6.3"
      }
    },
    {
      "identity" : "swift-argument-parser",
      "kind" : "remoteSourceControl",
      "location" : "https://github.com/apple/swift-argument-parser.git",
      "state" : {
        "revision" : "0fbc8848e389af3bb55c182bc19ca9d5dc2f255b",
        "version" : "1.4.0"
      }
    },
    {
      "identity" : "swift-asn1",
      "kind" : "remoteSourceControl",
      "location" : "https://github.com/apple/swift-asn1.git",
      "state" : {
        "revision" : "7faebca1ea4f9aaf0cda1cef7c43aecd2311ddf6",
        "version" : "1.3.0"
      }
    },
    {
      "identity" : "swift-crypto",
      "kind" : "remoteSourceControl",
      "location" : "https://github.com/apple/swift-crypto.git",
      "state" : {
        "revision" : "ff0f781cf7c6a22d52957e50b104f5768b50c779",
        "version" : "3.10.0"
      }
    },
    {
      "identity" : "swift-snapshot-testing",
      "kind" : "remoteSourceControl",
      "location" : "https://github.com/pointfreeco/swift-snapshot-testing",
      "state" : {
        "revision" : "5b0c434778f2c1a4c9b5ebdb8682b28e84dd69bd",
        "version" : "1.15.4"
      }
    },
    {
      "identity" : "swift-syntax",
      "kind" : "remoteSourceControl",
      "location" : "https://github.com/apple/swift-syntax",
      "state" : {
        "revision" : "64889f0c732f210a935a0ad7cda38f77f876262d",
        "version" : "509.1.1"
      }
    },
    {
      "identity" : "swifter",
      "kind" : "remoteSourceControl",
      "location" : "https://github.com/httpswift/swifter.git",
      "state" : {
        "revision" : "9483a5d459b45c3ffd059f7b55f9638e268632fd",
        "version" : "1.5.0"
      }
    },
    {
      "identity" : "sync_crypto",
      "kind" : "remoteSourceControl",
      "location" : "https://github.com/duckduckgo/sync_crypto",
      "state" : {
        "revision" : "0c8bf3c0e75591bc366407b9d7a73a9fcfc7736f",
        "version" : "0.3.0"
      }
    },
    {
      "identity" : "trackerradarkit",
      "kind" : "remoteSourceControl",
      "location" : "https://github.com/duckduckgo/TrackerRadarKit",
      "state" : {
        "revision" : "5de0a610a7927b638a5fd463a53032c9934a2c3b",
        "version" : "3.0.0"
      }
    },
    {
      "identity" : "wireguard-apple",
      "kind" : "remoteSourceControl",
      "location" : "https://github.com/duckduckgo/wireguard-apple",
      "state" : {
        "revision" : "13fd026384b1af11048451061cc1b21434990668",
        "version" : "1.1.3"
      }
    }
  ],
  "version" : 2
}<|MERGE_RESOLUTION|>--- conflicted
+++ resolved
@@ -28,18 +28,6 @@
       }
     },
     {
-<<<<<<< HEAD
-=======
-      "identity" : "browserserviceskit",
-      "kind" : "remoteSourceControl",
-      "location" : "https://github.com/duckduckgo/BrowserServicesKit",
-      "state" : {
-        "revision" : "e5d390c8559fbe7b1ca67fd3982c91bcc0437d60",
-        "version" : "218.0.0"
-      }
-    },
-    {
->>>>>>> 786ca2de
       "identity" : "content-scope-scripts",
       "kind" : "remoteSourceControl",
       "location" : "https://github.com/duckduckgo/content-scope-scripts",
@@ -157,6 +145,24 @@
       }
     },
     {
+      "identity" : "swift-clocks",
+      "kind" : "remoteSourceControl",
+      "location" : "https://github.com/pointfreeco/swift-clocks.git",
+      "state" : {
+        "revision" : "b9b24b69e2adda099a1fa381cda1eeec272d5b53",
+        "version" : "1.0.5"
+      }
+    },
+    {
+      "identity" : "swift-concurrency-extras",
+      "kind" : "remoteSourceControl",
+      "location" : "https://github.com/pointfreeco/swift-concurrency-extras",
+      "state" : {
+        "revision" : "163409ef7dae9d960b87f34b51587b6609a76c1f",
+        "version" : "1.3.0"
+      }
+    },
+    {
       "identity" : "swift-crypto",
       "kind" : "remoteSourceControl",
       "location" : "https://github.com/apple/swift-crypto.git",
@@ -217,6 +223,15 @@
       "state" : {
         "revision" : "13fd026384b1af11048451061cc1b21434990668",
         "version" : "1.1.3"
+      }
+    },
+    {
+      "identity" : "xctest-dynamic-overlay",
+      "kind" : "remoteSourceControl",
+      "location" : "https://github.com/pointfreeco/xctest-dynamic-overlay",
+      "state" : {
+        "revision" : "a3f634d1a409c7979cabc0a71b3f26ffa9fc8af1",
+        "version" : "1.4.3"
       }
     }
   ],
