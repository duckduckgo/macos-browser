--- conflicted
+++ resolved
@@ -32,11 +32,7 @@
       "kind" : "remoteSourceControl",
       "location" : "https://github.com/duckduckgo/BrowserServicesKit",
       "state" : {
-<<<<<<< HEAD
-        "revision" : "ba5ac555da0fcaa5bf8de69490a5dc65770e9178"
-=======
         "revision" : "dfaf4beeb8b996b65797ae4fc8869cd584935592"
->>>>>>> 0eac1a92
       }
     },
     {
