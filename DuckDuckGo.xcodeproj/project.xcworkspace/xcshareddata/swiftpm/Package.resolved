--- conflicted
+++ resolved
@@ -32,13 +32,8 @@
       "kind" : "remoteSourceControl",
       "location" : "https://github.com/duckduckgo/BrowserServicesKit",
       "state" : {
-<<<<<<< HEAD
-        "revision" : "00d3a6f0040479e1d814a3ae02d1a1dea8225bed",
-        "version" : "131.1.0"
-=======
         "revision" : "fa15af7be8ed109a31dd7554ab570ad556687998",
         "version" : "131.0.0"
->>>>>>> c0a64ffd
       }
     },
     {
@@ -46,8 +41,8 @@
       "kind" : "remoteSourceControl",
       "location" : "https://github.com/duckduckgo/content-scope-scripts",
       "state" : {
-        "revision" : "62d5dc3d02f6a8347dc5f0b52162a0107d38b74c",
-        "version" : "5.8.0"
+        "revision" : "2f44185cca2edefbae7557393a61a23c282abbf8",
+        "version" : "5.7.0"
       }
     },
     {
@@ -170,7 +165,7 @@
     {
       "identity" : "trackerradarkit",
       "kind" : "remoteSourceControl",
-      "location" : "https://github.com/duckduckgo/TrackerRadarKit.git",
+      "location" : "https://github.com/duckduckgo/TrackerRadarKit",
       "state" : {
         "revision" : "a6b7ba151d9dc6684484f3785293875ec01cc1ff",
         "version" : "1.2.2"
