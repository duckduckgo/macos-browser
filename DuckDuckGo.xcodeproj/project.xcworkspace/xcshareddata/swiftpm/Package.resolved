--- conflicted
+++ resolved
@@ -32,12 +32,7 @@
       "kind" : "remoteSourceControl",
       "location" : "https://github.com/duckduckgo/BrowserServicesKit",
       "state" : {
-<<<<<<< HEAD
         "revision" : "c2811239fc17d24852df448687d3c5c9cbda922c"
-=======
-        "revision" : "bbfd3f12ffbc958a7f97f2ccb4779025a44380b5",
-        "version" : "191.0.0"
->>>>>>> 6197607e
       }
     },
     {
@@ -79,7 +74,7 @@
     {
       "identity" : "lottie-spm",
       "kind" : "remoteSourceControl",
-      "location" : "https://github.com/airbnb/lottie-spm.git",
+      "location" : "https://github.com/airbnb/lottie-spm",
       "state" : {
         "revision" : "1d29eccc24cc8b75bff9f6804155112c0ffc9605",
         "version" : "4.4.3"
