--- conflicted
+++ resolved
@@ -6,13 +6,8 @@
         "repositoryURL": "https://github.com/duckduckgo/BrowserServicesKit",
         "state": {
           "branch": null,
-<<<<<<< HEAD
-          "revision": "d663338d50ac8d2b60c963ecc68c409c7c266a1d",
+          "revision": "16900b205b6f302035a1f67be06fdf8233beba9b",
           "version": null
-=======
-          "revision": "37cb952b7d6b13b4bd41261031c5fa03b421aae6",
-          "version": "8.0.2"
->>>>>>> a8b6ce77
         }
       },
       {
@@ -68,15 +63,6 @@
           "revision": "6b2aa2748a7881eebb9f84fb10c01293e15b52ca",
           "version": "0.5.0"
         }
-      },
-      {
-        "package": "TrackerRadarKit",
-        "repositoryURL": "https://github.com/duckduckgo/TrackerRadarKit.git",
-        "state": {
-          "branch": null,
-          "revision": "5f4caf35b8418700a48c64c7c61eb43308c8dacc",
-          "version": "1.0.3"
-        }
       }
     ]
   },
