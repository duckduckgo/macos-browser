--- conflicted
+++ resolved
@@ -32,13 +32,8 @@
       "kind" : "remoteSourceControl",
       "location" : "https://github.com/duckduckgo/BrowserServicesKit",
       "state" : {
-<<<<<<< HEAD
         "branch" : "fcappelli/subscription_refactoring_5",
         "revision" : "a12f0127eb507701f80ff9bff69fc6e52d730d98"
-=======
-        "revision" : "28dd48c5aca37c46402e2a14f7c47aad3877b3aa",
-        "version" : "164.3.0"
->>>>>>> f8ebcf21
       }
     },
     {
