{
  "pins" : [
    {
      "identity" : "apple-toolbox",
      "kind" : "remoteSourceControl",
      "location" : "https://github.com/duckduckgo/apple-toolbox.git",
      "state" : {
        "revision" : "ab53ca41e9044a20eab7e53249526fadcf9acc9f",
        "version" : "3.1.1"
      }
    },
    {
      "identity" : "barebonesbrowser",
      "kind" : "remoteSourceControl",
      "location" : "https://github.com/duckduckgo/BareBonesBrowser.git",
      "state" : {
        "revision" : "31e5bfedc3c2ca005640c4bf2b6959d69b0e18b9",
        "version" : "0.1.0"
      }
    },
    {
      "identity" : "bloom_cpp",
      "kind" : "remoteSourceControl",
      "location" : "https://github.com/duckduckgo/bloom_cpp.git",
      "state" : {
        "revision" : "8076199456290b61b4544bf2f4caf296759906a0",
        "version" : "3.0.0"
      }
    },
    {
      "identity" : "browserserviceskit",
      "kind" : "remoteSourceControl",
      "location" : "https://github.com/duckduckgo/BrowserServicesKit",
      "state" : {
<<<<<<< HEAD
        "branch" : "fcappelli/subscription_refactoring_2",
        "revision" : "a3a0614439f3e2ea0ca7cec60ebbc835b4bac920"
=======
        "revision" : "739e7a89f1ddf18d2fe83e94a83892e248f60668",
        "version" : "145.1.0"
>>>>>>> 08159213
      }
    },
    {
      "identity" : "content-scope-scripts",
      "kind" : "remoteSourceControl",
      "location" : "https://github.com/duckduckgo/content-scope-scripts",
      "state" : {
        "revision" : "bb8e7e62104ed6506c7bfd3ef7aa4aca3686ed4f",
        "version" : "5.15.0"
      }
    },
    {
      "identity" : "duckduckgo-autofill",
      "kind" : "remoteSourceControl",
      "location" : "https://github.com/duckduckgo/duckduckgo-autofill.git",
      "state" : {
        "revision" : "10aeff1ec7f533d1705233a9b14f9393a699b1c0",
        "version" : "11.0.2"
      }
    },
    {
      "identity" : "grdb.swift",
      "kind" : "remoteSourceControl",
      "location" : "https://github.com/duckduckgo/GRDB.swift.git",
      "state" : {
        "revision" : "9f049d7b97b1e68ffd86744b500660d34a9e79b8",
        "version" : "2.3.0"
      }
    },
    {
      "identity" : "gzipswift",
      "kind" : "remoteSourceControl",
      "location" : "https://github.com/1024jp/GzipSwift.git",
      "state" : {
        "revision" : "731037f6cc2be2ec01562f6597c1d0aa3fe6fd05",
        "version" : "6.0.1"
      }
    },
    {
      "identity" : "lottie-spm",
      "kind" : "remoteSourceControl",
      "location" : "https://github.com/airbnb/lottie-spm.git",
      "state" : {
        "revision" : "3bd43e12d6fb54654366a61f7cfaca787318b8ce",
        "version" : "4.4.1"
      }
    },
    {
      "identity" : "ohhttpstubs",
      "kind" : "remoteSourceControl",
      "location" : "https://github.com/AliSoftware/OHHTTPStubs.git",
      "state" : {
        "revision" : "12f19662426d0434d6c330c6974d53e2eb10ecd9",
        "version" : "9.1.0"
      }
    },
    {
      "identity" : "openssl-xcframework",
      "kind" : "remoteSourceControl",
      "location" : "https://github.com/duckduckgo/OpenSSL-XCFramework",
      "state" : {
        "revision" : "b75ab2c0405860bb2616db71b9a456acb118c21a",
        "version" : "3.1.4000"
      }
    },
    {
      "identity" : "privacy-dashboard",
      "kind" : "remoteSourceControl",
      "location" : "https://github.com/duckduckgo/privacy-dashboard",
      "state" : {
        "revision" : "25b8903191a40b21b09525085fe325ae3386092e",
        "version" : "3.6.0"
      }
    },
    {
      "identity" : "punycodeswift",
      "kind" : "remoteSourceControl",
      "location" : "https://github.com/gumob/PunycodeSwift.git",
      "state" : {
        "revision" : "4356ec54e073741449640d3d50a1fd24fd1e1b8b",
        "version" : "2.1.0"
      }
    },
    {
      "identity" : "sparkle",
      "kind" : "remoteSourceControl",
      "location" : "https://github.com/sparkle-project/Sparkle.git",
      "state" : {
        "revision" : "0a4caaf7a81eea2cece651ef4b17331fa0634dff",
        "version" : "2.6.0"
      }
    },
    {
      "identity" : "swift-argument-parser",
      "kind" : "remoteSourceControl",
      "location" : "https://github.com/apple/swift-argument-parser.git",
      "state" : {
        "revision" : "46989693916f56d1186bd59ac15124caef896560",
        "version" : "1.3.1"
      }
    },
    {
      "identity" : "swift-snapshot-testing",
      "kind" : "remoteSourceControl",
      "location" : "https://github.com/pointfreeco/swift-snapshot-testing",
      "state" : {
        "revision" : "5b0c434778f2c1a4c9b5ebdb8682b28e84dd69bd",
        "version" : "1.15.4"
      }
    },
    {
      "identity" : "swift-syntax",
      "kind" : "remoteSourceControl",
      "location" : "https://github.com/apple/swift-syntax",
      "state" : {
        "revision" : "64889f0c732f210a935a0ad7cda38f77f876262d",
        "version" : "509.1.1"
      }
    },
    {
      "identity" : "swifter",
      "kind" : "remoteSourceControl",
      "location" : "https://github.com/httpswift/swifter.git",
      "state" : {
        "revision" : "9483a5d459b45c3ffd059f7b55f9638e268632fd",
        "version" : "1.5.0"
      }
    },
    {
      "identity" : "sync_crypto",
      "kind" : "remoteSourceControl",
      "location" : "https://github.com/duckduckgo/sync_crypto",
      "state" : {
        "revision" : "2ab6ab6f0f96b259c14c2de3fc948935fc16ac78",
        "version" : "0.2.0"
      }
    },
    {
      "identity" : "trackerradarkit",
      "kind" : "remoteSourceControl",
      "location" : "https://github.com/duckduckgo/TrackerRadarKit",
      "state" : {
        "revision" : "6c84fd19139414fc0edbf9673ade06e532a564f0",
        "version" : "2.0.0"
      }
    },
    {
      "identity" : "wireguard-apple",
      "kind" : "remoteSourceControl",
      "location" : "https://github.com/duckduckgo/wireguard-apple",
      "state" : {
        "revision" : "13fd026384b1af11048451061cc1b21434990668",
        "version" : "1.1.3"
      }
    }
  ],
  "version" : 2
}<|MERGE_RESOLUTION|>--- conflicted
+++ resolved
@@ -32,13 +32,8 @@
       "kind" : "remoteSourceControl",
       "location" : "https://github.com/duckduckgo/BrowserServicesKit",
       "state" : {
-<<<<<<< HEAD
         "branch" : "fcappelli/subscription_refactoring_2",
         "revision" : "a3a0614439f3e2ea0ca7cec60ebbc835b4bac920"
-=======
-        "revision" : "739e7a89f1ddf18d2fe83e94a83892e248f60668",
-        "version" : "145.1.0"
->>>>>>> 08159213
       }
     },
     {
