{
  "pins" : [
    {
      "identity" : "apple-toolbox",
      "kind" : "remoteSourceControl",
      "location" : "https://github.com/duckduckgo/apple-toolbox.git",
      "state" : {
        "revision" : "0c13c5f056805f2d403618ccc3bfb833c303c68d",
        "version" : "3.1.2"
      }
    },
    {
      "identity" : "barebonesbrowser",
      "kind" : "remoteSourceControl",
      "location" : "https://github.com/duckduckgo/BareBonesBrowser.git",
      "state" : {
        "revision" : "31e5bfedc3c2ca005640c4bf2b6959d69b0e18b9",
        "version" : "0.1.0"
      }
    },
    {
      "identity" : "bloom_cpp",
      "kind" : "remoteSourceControl",
      "location" : "https://github.com/duckduckgo/bloom_cpp.git",
      "state" : {
        "revision" : "8076199456290b61b4544bf2f4caf296759906a0",
        "version" : "3.0.0"
      }
    },
    {
      "identity" : "browserserviceskit",
      "kind" : "remoteSourceControl",
      "location" : "https://github.com/duckduckgo/BrowserServicesKit",
      "state" : {
<<<<<<< HEAD
        "branch" : "max/cpm-ad-experiment",
        "revision" : "94101c21e8a848508b7ac6d83cf22484ca5ce9f8"
=======
        "revision" : "ff87c19636bce8baa34b7984defa779c083f9ce9",
        "version" : "181.1.0"
>>>>>>> c021275d
      }
    },
    {
      "identity" : "content-scope-scripts",
      "kind" : "remoteSourceControl",
      "location" : "https://github.com/duckduckgo/content-scope-scripts",
      "state" : {
        "revision" : "097e545c737db78cb1d253a87a9acd6dd8ad8497",
        "version" : "6.4.0"
      }
    },
    {
      "identity" : "duckduckgo-autofill",
      "kind" : "remoteSourceControl",
      "location" : "https://github.com/duckduckgo/duckduckgo-autofill.git",
      "state" : {
        "revision" : "9fea1c6762db726328b14bb9ebfd6508849eae28",
        "version" : "12.1.0"
      }
    },
    {
      "identity" : "grdb.swift",
      "kind" : "remoteSourceControl",
      "location" : "https://github.com/duckduckgo/GRDB.swift.git",
      "state" : {
        "revision" : "4225b85c9a0c50544e413a1ea1e502c802b44b35",
        "version" : "2.4.0"
      }
    },
    {
      "identity" : "gzipswift",
      "kind" : "remoteSourceControl",
      "location" : "https://github.com/1024jp/GzipSwift.git",
      "state" : {
        "revision" : "731037f6cc2be2ec01562f6597c1d0aa3fe6fd05",
        "version" : "6.0.1"
      }
    },
    {
      "identity" : "lottie-spm",
      "kind" : "remoteSourceControl",
      "location" : "https://github.com/airbnb/lottie-spm.git",
      "state" : {
        "revision" : "1d29eccc24cc8b75bff9f6804155112c0ffc9605",
        "version" : "4.4.3"
      }
    },
    {
      "identity" : "ohhttpstubs",
      "kind" : "remoteSourceControl",
      "location" : "https://github.com/AliSoftware/OHHTTPStubs.git",
      "state" : {
        "revision" : "12f19662426d0434d6c330c6974d53e2eb10ecd9",
        "version" : "9.1.0"
      }
    },
    {
      "identity" : "openssl-xcframework",
      "kind" : "remoteSourceControl",
      "location" : "https://github.com/duckduckgo/OpenSSL-XCFramework",
      "state" : {
        "revision" : "71d303cbfa150e1fac99ffc7b4f67aad9c7a5002",
        "version" : "3.1.5004"
      }
    },
    {
      "identity" : "privacy-dashboard",
      "kind" : "remoteSourceControl",
      "location" : "https://github.com/duckduckgo/privacy-dashboard",
      "state" : {
        "revision" : "36dc07cba4bc1e7e0c1d1fb679c3cd077694a072",
        "version" : "5.0.0"
      }
    },
    {
      "identity" : "punycodeswift",
      "kind" : "remoteSourceControl",
      "location" : "https://github.com/gumob/PunycodeSwift.git",
      "state" : {
        "revision" : "4356ec54e073741449640d3d50a1fd24fd1e1b8b",
        "version" : "2.1.0"
      }
    },
    {
      "identity" : "sparkle",
      "kind" : "remoteSourceControl",
      "location" : "https://github.com/sparkle-project/Sparkle.git",
      "state" : {
        "revision" : "b456fd404954a9e13f55aa0c88cd5a40b8399638",
        "version" : "2.6.3"
      }
    },
    {
      "identity" : "swift-argument-parser",
      "kind" : "remoteSourceControl",
      "location" : "https://github.com/apple/swift-argument-parser.git",
      "state" : {
        "revision" : "0fbc8848e389af3bb55c182bc19ca9d5dc2f255b",
        "version" : "1.4.0"
      }
    },
    {
      "identity" : "swift-snapshot-testing",
      "kind" : "remoteSourceControl",
      "location" : "https://github.com/pointfreeco/swift-snapshot-testing",
      "state" : {
        "revision" : "5b0c434778f2c1a4c9b5ebdb8682b28e84dd69bd",
        "version" : "1.15.4"
      }
    },
    {
      "identity" : "swift-syntax",
      "kind" : "remoteSourceControl",
      "location" : "https://github.com/apple/swift-syntax",
      "state" : {
        "revision" : "64889f0c732f210a935a0ad7cda38f77f876262d",
        "version" : "509.1.1"
      }
    },
    {
      "identity" : "swifter",
      "kind" : "remoteSourceControl",
      "location" : "https://github.com/httpswift/swifter.git",
      "state" : {
        "revision" : "9483a5d459b45c3ffd059f7b55f9638e268632fd",
        "version" : "1.5.0"
      }
    },
    {
      "identity" : "sync_crypto",
      "kind" : "remoteSourceControl",
      "location" : "https://github.com/duckduckgo/sync_crypto",
      "state" : {
        "revision" : "2ab6ab6f0f96b259c14c2de3fc948935fc16ac78",
        "version" : "0.2.0"
      }
    },
    {
      "identity" : "trackerradarkit",
      "kind" : "remoteSourceControl",
      "location" : "https://github.com/duckduckgo/TrackerRadarKit",
      "state" : {
        "revision" : "1403e17eeeb8493b92fb9d11eb8c846bb9776581",
        "version" : "2.1.2"
      }
    },
    {
      "identity" : "wireguard-apple",
      "kind" : "remoteSourceControl",
      "location" : "https://github.com/duckduckgo/wireguard-apple",
      "state" : {
        "revision" : "13fd026384b1af11048451061cc1b21434990668",
        "version" : "1.1.3"
      }
    }
  ],
  "version" : 2
}<|MERGE_RESOLUTION|>--- conflicted
+++ resolved
@@ -32,13 +32,8 @@
       "kind" : "remoteSourceControl",
       "location" : "https://github.com/duckduckgo/BrowserServicesKit",
       "state" : {
-<<<<<<< HEAD
         "branch" : "max/cpm-ad-experiment",
         "revision" : "94101c21e8a848508b7ac6d83cf22484ca5ce9f8"
-=======
-        "revision" : "ff87c19636bce8baa34b7984defa779c083f9ce9",
-        "version" : "181.1.0"
->>>>>>> c021275d
       }
     },
     {
