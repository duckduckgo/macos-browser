--- conflicted
+++ resolved
@@ -32,12 +32,8 @@
       "kind" : "remoteSourceControl",
       "location" : "https://github.com/duckduckgo/BrowserServicesKit",
       "state" : {
-<<<<<<< HEAD
-        "revision" : "3aa840737baaacb6be59914c4f2531da4b45552d"
-=======
-        "revision" : "89680cf5a4d784a1677676562bd96091dc153fc3",
-        "version" : "141.0.0"
->>>>>>> 2723af26
+        "revision" : "786272601414243b391c22d370bf807e406a0e71",
+        "version" : "141.0.1"
       }
     },
     {
