{
  "pins" : [
    {
      "identity" : "apple-toolbox",
      "kind" : "remoteSourceControl",
      "location" : "https://github.com/duckduckgo/apple-toolbox.git",
      "state" : {
        "revision" : "2c598d005facc8799178853c6b5d63c231b897d1"
      }
    },
    {
      "identity" : "bloom_cpp",
      "kind" : "remoteSourceControl",
      "location" : "https://github.com/duckduckgo/bloom_cpp.git",
      "state" : {
        "revision" : "8076199456290b61b4544bf2f4caf296759906a0",
        "version" : "3.0.0"
      }
    },
    {
      "identity" : "browserserviceskit",
      "kind" : "remoteSourceControl",
      "location" : "https://github.com/duckduckgo/BrowserServicesKit",
      "state" : {
<<<<<<< HEAD
        "revision" : "fb21f8ab492717e3ed68694a66fb15290de2f0eb"
=======
        "revision" : "9bafa0271688bae67ab9c1ba97d5e69f80fe71df",
        "version" : "116.1.0"
>>>>>>> 456e6944
      }
    },
    {
      "identity" : "content-scope-scripts",
      "kind" : "remoteSourceControl",
      "location" : "https://github.com/duckduckgo/content-scope-scripts",
      "state" : {
        "revision" : "59752eb7973d3e3b0c23255ff51359f48b343f15",
        "version" : "5.2.0"
      }
    },
    {
      "identity" : "duckduckgo-autofill",
      "kind" : "remoteSourceControl",
      "location" : "https://github.com/duckduckgo/duckduckgo-autofill.git",
      "state" : {
        "revision" : "03d3e3a959dd75afbe8c59b5a203ea676d37555d",
        "version" : "10.1.0"
      }
    },
    {
      "identity" : "grdb.swift",
      "kind" : "remoteSourceControl",
      "location" : "https://github.com/duckduckgo/GRDB.swift.git",
      "state" : {
        "revision" : "9f049d7b97b1e68ffd86744b500660d34a9e79b8",
        "version" : "2.3.0"
      }
    },
    {
      "identity" : "lottie-ios",
      "kind" : "remoteSourceControl",
      "location" : "https://github.com/duckduckgo/lottie-ios.git",
      "state" : {
        "revision" : "abf5510e261c85ffddd29de0bca9b72592ea2bdd",
        "version" : "3.3.0"
      }
    },
    {
      "identity" : "ohhttpstubs",
      "kind" : "remoteSourceControl",
      "location" : "https://github.com/AliSoftware/OHHTTPStubs.git",
      "state" : {
        "revision" : "12f19662426d0434d6c330c6974d53e2eb10ecd9",
        "version" : "9.1.0"
      }
    },
    {
      "identity" : "openssl-xcframework",
      "kind" : "remoteSourceControl",
      "location" : "https://github.com/duckduckgo/OpenSSL-XCFramework",
      "state" : {
        "revision" : "b75ab2c0405860bb2616db71b9a456acb118c21a",
        "version" : "3.1.4000"
      }
    },
    {
      "identity" : "privacy-dashboard",
      "kind" : "remoteSourceControl",
      "location" : "https://github.com/duckduckgo/privacy-dashboard",
      "state" : {
        "revision" : "c67d268bf234760f49034a0fe7a6137a1b216b05",
        "version" : "3.2.0"
      }
    },
    {
      "identity" : "punycodeswift",
      "kind" : "remoteSourceControl",
      "location" : "https://github.com/gumob/PunycodeSwift.git",
      "state" : {
        "revision" : "4356ec54e073741449640d3d50a1fd24fd1e1b8b",
        "version" : "2.1.0"
      }
    },
    {
      "identity" : "sparkle",
      "kind" : "remoteSourceControl",
      "location" : "https://github.com/sparkle-project/Sparkle.git",
      "state" : {
        "revision" : "47d3d90aee3c52b6f61d04ceae426e607df62347",
        "version" : "2.5.2"
      }
    },
    {
      "identity" : "swift-argument-parser",
      "kind" : "remoteSourceControl",
      "location" : "https://github.com/apple/swift-argument-parser",
      "state" : {
        "revision" : "c8ed701b513cf5177118a175d85fbbbcd707ab41",
        "version" : "1.3.0"
      }
    },
    {
      "identity" : "swift-snapshot-testing",
      "kind" : "remoteSourceControl",
      "location" : "https://github.com/pointfreeco/swift-snapshot-testing",
      "state" : {
        "revision" : "e7b77228b34057041374ebef00c0fd7739d71a2b",
        "version" : "1.15.3"
      }
    },
    {
      "identity" : "swift-syntax",
      "kind" : "remoteSourceControl",
      "location" : "https://github.com/apple/swift-syntax.git",
      "state" : {
        "revision" : "64889f0c732f210a935a0ad7cda38f77f876262d",
        "version" : "509.1.1"
      }
    },
    {
      "identity" : "swifter",
      "kind" : "remoteSourceControl",
      "location" : "https://github.com/httpswift/swifter.git",
      "state" : {
        "revision" : "9483a5d459b45c3ffd059f7b55f9638e268632fd",
        "version" : "1.5.0"
      }
    },
    {
      "identity" : "sync_crypto",
      "kind" : "remoteSourceControl",
      "location" : "https://github.com/duckduckgo/sync_crypto",
      "state" : {
        "revision" : "2ab6ab6f0f96b259c14c2de3fc948935fc16ac78",
        "version" : "0.2.0"
      }
    },
    {
      "identity" : "trackerradarkit",
      "kind" : "remoteSourceControl",
      "location" : "https://github.com/duckduckgo/TrackerRadarKit",
      "state" : {
        "revision" : "a6b7ba151d9dc6684484f3785293875ec01cc1ff",
        "version" : "1.2.2"
      }
    },
    {
      "identity" : "wireguard-apple",
      "kind" : "remoteSourceControl",
      "location" : "https://github.com/duckduckgo/wireguard-apple",
      "state" : {
        "revision" : "2d8172c11478ab11b0f5ad49bdb4f93f4b3d5e0d",
        "version" : "1.1.1"
      }
    }
  ],
  "version" : 2
}<|MERGE_RESOLUTION|>--- conflicted
+++ resolved
@@ -5,7 +5,8 @@
       "kind" : "remoteSourceControl",
       "location" : "https://github.com/duckduckgo/apple-toolbox.git",
       "state" : {
-        "revision" : "2c598d005facc8799178853c6b5d63c231b897d1"
+        "revision" : "d51beaf1736013b530576ace13a16d6d1a63742c",
+        "version" : "2.0.0"
       }
     },
     {
@@ -22,12 +23,8 @@
       "kind" : "remoteSourceControl",
       "location" : "https://github.com/duckduckgo/BrowserServicesKit",
       "state" : {
-<<<<<<< HEAD
-        "revision" : "fb21f8ab492717e3ed68694a66fb15290de2f0eb"
-=======
-        "revision" : "9bafa0271688bae67ab9c1ba97d5e69f80fe71df",
-        "version" : "116.1.0"
->>>>>>> 456e6944
+        "revision" : "dbe75fa0ee9e3b740d520d5be7967e2c5239dfb5",
+        "version" : "117.0.0"
       }
     },
     {
@@ -159,7 +156,7 @@
     {
       "identity" : "trackerradarkit",
       "kind" : "remoteSourceControl",
-      "location" : "https://github.com/duckduckgo/TrackerRadarKit",
+      "location" : "https://github.com/duckduckgo/TrackerRadarKit.git",
       "state" : {
         "revision" : "a6b7ba151d9dc6684484f3785293875ec01cc1ff",
         "version" : "1.2.2"
