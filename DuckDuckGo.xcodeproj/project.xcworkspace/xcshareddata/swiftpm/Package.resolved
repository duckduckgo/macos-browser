{
  "pins" : [
    {
      "identity" : "bloom_cpp",
      "kind" : "remoteSourceControl",
      "location" : "https://github.com/duckduckgo/bloom_cpp.git",
      "state" : {
        "revision" : "8076199456290b61b4544bf2f4caf296759906a0",
        "version" : "3.0.0"
      }
    },
    {
      "identity" : "browserserviceskit",
      "kind" : "remoteSourceControl",
      "location" : "https://github.com/duckduckgo/BrowserServicesKit",
      "state" : {
<<<<<<< HEAD
        "branch" : "sam/secure-storage",
        "revision" : "5fb960a84bc58229370c546d049344a3bc9127f8"
=======
        "revision" : "8743afc2846b72e4734e5bf9c97fa304423b94e4",
        "version" : "69.1.0"
>>>>>>> 434187f4
      }
    },
    {
      "identity" : "content-scope-scripts",
      "kind" : "remoteSourceControl",
      "location" : "https://github.com/duckduckgo/content-scope-scripts",
      "state" : {
        "revision" : "0cfcedb9c8aefa52c7f3a36a2b3793a2c44de764",
        "version" : "4.22.5"
      }
    },
    {
      "identity" : "duckduckgo-autofill",
      "kind" : "remoteSourceControl",
      "location" : "https://github.com/duckduckgo/duckduckgo-autofill.git",
      "state" : {
        "revision" : "44cd844b6bb5d8ccfefbd6e025817d800c26ad76",
        "version" : "7.2.0"
      }
    },
    {
      "identity" : "grdb.swift",
      "kind" : "remoteSourceControl",
      "location" : "https://github.com/duckduckgo/GRDB.swift.git",
      "state" : {
        "revision" : "77d9a83191a74e319a5cfa27b0e3145d15607573",
        "version" : "2.2.0"
      }
    },
    {
      "identity" : "lottie-ios",
      "kind" : "remoteSourceControl",
      "location" : "https://github.com/duckduckgo/lottie-ios.git",
      "state" : {
        "revision" : "abf5510e261c85ffddd29de0bca9b72592ea2bdd",
        "version" : "3.3.0"
      }
    },
    {
      "identity" : "ohhttpstubs",
      "kind" : "remoteSourceControl",
      "location" : "https://github.com/AliSoftware/OHHTTPStubs.git",
      "state" : {
        "revision" : "12f19662426d0434d6c330c6974d53e2eb10ecd9",
        "version" : "9.1.0"
      }
    },
    {
      "identity" : "openssl-xcframework",
      "kind" : "remoteSourceControl",
      "location" : "https://github.com/duckduckgo/OpenSSL-XCFramework",
      "state" : {
        "revision" : "238e8f700809ff0e1cad5f906cb4c3b0f77f44f9",
        "version" : "1.1.1900"
      }
    },
    {
      "identity" : "privacy-dashboard",
      "kind" : "remoteSourceControl",
      "location" : "https://github.com/duckduckgo/privacy-dashboard",
      "state" : {
        "revision" : "51e2b46f413bf3ef18afefad631ca70f2c25ef70",
        "version" : "1.4.0"
      }
    },
    {
      "identity" : "punycodeswift",
      "kind" : "remoteSourceControl",
      "location" : "https://github.com/gumob/PunycodeSwift.git",
      "state" : {
        "revision" : "4356ec54e073741449640d3d50a1fd24fd1e1b8b",
        "version" : "2.1.0"
      }
    },
    {
      "identity" : "sparkle",
      "kind" : "remoteSourceControl",
      "location" : "https://github.com/sparkle-project/Sparkle.git",
      "state" : {
        "revision" : "87e4fcbac39912f9cdb9a9acf205cad60e1ca3bc",
        "version" : "2.4.2"
      }
    },
    {
      "identity" : "swift-argument-parser",
      "kind" : "remoteSourceControl",
      "location" : "https://github.com/apple/swift-argument-parser",
      "state" : {
        "revision" : "6b2aa2748a7881eebb9f84fb10c01293e15b52ca",
        "version" : "0.5.0"
      }
    },
    {
      "identity" : "swifter",
      "kind" : "remoteSourceControl",
      "location" : "https://github.com/httpswift/swifter.git",
      "state" : {
        "revision" : "9483a5d459b45c3ffd059f7b55f9638e268632fd",
        "version" : "1.5.0"
      }
    },
    {
      "identity" : "sync_crypto",
      "kind" : "remoteSourceControl",
      "location" : "https://github.com/duckduckgo/sync_crypto",
      "state" : {
        "revision" : "2ab6ab6f0f96b259c14c2de3fc948935fc16ac78",
        "version" : "0.2.0"
      }
    },
    {
      "identity" : "trackerradarkit",
      "kind" : "remoteSourceControl",
      "location" : "https://github.com/duckduckgo/TrackerRadarKit",
      "state" : {
        "revision" : "4684440d03304e7638a2c8086895367e90987463",
        "version" : "1.2.1"
      }
    },
    {
      "identity" : "wireguard-apple",
      "kind" : "remoteSourceControl",
      "location" : "https://github.com/duckduckgo/wireguard-apple",
      "state" : {
        "revision" : "cf3c0f5132dbb8de08c46155a1bbd5e5bb6a47c1",
        "version" : "1.1.0"
      }
    }
  ],
  "version" : 2
}<|MERGE_RESOLUTION|>--- conflicted
+++ resolved
@@ -14,13 +14,8 @@
       "kind" : "remoteSourceControl",
       "location" : "https://github.com/duckduckgo/BrowserServicesKit",
       "state" : {
-<<<<<<< HEAD
         "branch" : "sam/secure-storage",
         "revision" : "5fb960a84bc58229370c546d049344a3bc9127f8"
-=======
-        "revision" : "8743afc2846b72e4734e5bf9c97fa304423b94e4",
-        "version" : "69.1.0"
->>>>>>> 434187f4
       }
     },
     {
