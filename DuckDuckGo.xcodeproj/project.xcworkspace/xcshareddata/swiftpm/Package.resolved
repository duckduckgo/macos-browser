--- conflicted
+++ resolved
@@ -14,13 +14,8 @@
       "kind" : "remoteSourceControl",
       "location" : "https://github.com/duckduckgo/BrowserServicesKit",
       "state" : {
-<<<<<<< HEAD
         "branch" : "dominik/sync-ffs-favorites",
-        "revision" : "e2480a22fb70cbf8348bbec5202a04c8afc6a755"
-=======
-        "revision" : "0ac6d8e2153bec4ddd4e983915da6db09fcbed05",
-        "version" : "82.2.1"
->>>>>>> 142dc5e8
+        "revision" : "fc59aff670f43943be561a79d6058fe958b387be"
       }
     },
     {
