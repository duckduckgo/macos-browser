{
  "pins" : [
    {
      "identity" : "apple-toolbox",
      "kind" : "remoteSourceControl",
      "location" : "https://github.com/duckduckgo/apple-toolbox.git",
      "state" : {
        "revision" : "d51beaf1736013b530576ace13a16d6d1a63742c",
        "version" : "2.0.0"
      }
    },
    {
      "identity" : "barebonesbrowser",
      "kind" : "remoteSourceControl",
      "location" : "https://github.com/duckduckgo/BareBonesBrowser.git",
      "state" : {
        "revision" : "31e5bfedc3c2ca005640c4bf2b6959d69b0e18b9",
        "version" : "0.1.0"
      }
    },
    {
      "identity" : "bloom_cpp",
      "kind" : "remoteSourceControl",
      "location" : "https://github.com/duckduckgo/bloom_cpp.git",
      "state" : {
        "revision" : "8076199456290b61b4544bf2f4caf296759906a0",
        "version" : "3.0.0"
      }
    },
    {
      "identity" : "browserserviceskit",
      "kind" : "remoteSourceControl",
      "location" : "https://github.com/duckduckgo/BrowserServicesKit",
      "state" : {
<<<<<<< HEAD
        "revision" : "40093418106389c945bbe6df585fdb02833716df",
        "version" : "129.1.1"
=======
        "revision" : "781b5f10b6030273e745ba3c0b71ff9317d8ade0",
        "version" : "129.1.2"
>>>>>>> 4f6910c9
      }
    },
    {
      "identity" : "content-scope-scripts",
      "kind" : "remoteSourceControl",
      "location" : "https://github.com/duckduckgo/content-scope-scripts",
      "state" : {
        "revision" : "edd96481d49b094c260f9a79e078abdbdd3a83fb",
        "version" : "5.6.0"
      }
    },
    {
      "identity" : "duckduckgo-autofill",
      "kind" : "remoteSourceControl",
      "location" : "https://github.com/duckduckgo/duckduckgo-autofill.git",
      "state" : {
        "revision" : "6493e296934bf09277c03df45f11f4619711cb24",
        "version" : "10.2.0"
      }
    },
    {
      "identity" : "grdb.swift",
      "kind" : "remoteSourceControl",
      "location" : "https://github.com/duckduckgo/GRDB.swift.git",
      "state" : {
        "revision" : "9f049d7b97b1e68ffd86744b500660d34a9e79b8",
        "version" : "2.3.0"
      }
    },
    {
      "identity" : "lottie-ios",
      "kind" : "remoteSourceControl",
      "location" : "https://github.com/duckduckgo/lottie-ios.git",
      "state" : {
        "revision" : "abf5510e261c85ffddd29de0bca9b72592ea2bdd",
        "version" : "3.3.0"
      }
    },
    {
      "identity" : "ohhttpstubs",
      "kind" : "remoteSourceControl",
      "location" : "https://github.com/AliSoftware/OHHTTPStubs.git",
      "state" : {
        "revision" : "12f19662426d0434d6c330c6974d53e2eb10ecd9",
        "version" : "9.1.0"
      }
    },
    {
      "identity" : "openssl-xcframework",
      "kind" : "remoteSourceControl",
      "location" : "https://github.com/duckduckgo/OpenSSL-XCFramework",
      "state" : {
        "revision" : "b75ab2c0405860bb2616db71b9a456acb118c21a",
        "version" : "3.1.4000"
      }
    },
    {
      "identity" : "privacy-dashboard",
      "kind" : "remoteSourceControl",
      "location" : "https://github.com/duckduckgo/privacy-dashboard",
      "state" : {
        "revision" : "43a6e1c1864846679a254e60c91332c3fbd922ee",
        "version" : "3.3.0"
      }
    },
    {
      "identity" : "punycodeswift",
      "kind" : "remoteSourceControl",
      "location" : "https://github.com/gumob/PunycodeSwift.git",
      "state" : {
        "revision" : "4356ec54e073741449640d3d50a1fd24fd1e1b8b",
        "version" : "2.1.0"
      }
    },
    {
      "identity" : "sparkle",
      "kind" : "remoteSourceControl",
      "location" : "https://github.com/sparkle-project/Sparkle.git",
      "state" : {
        "revision" : "47d3d90aee3c52b6f61d04ceae426e607df62347",
        "version" : "2.5.2"
      }
    },
    {
      "identity" : "swift-argument-parser",
      "kind" : "remoteSourceControl",
      "location" : "https://github.com/apple/swift-argument-parser",
      "state" : {
        "revision" : "46989693916f56d1186bd59ac15124caef896560",
        "version" : "1.3.1"
      }
    },
    {
      "identity" : "swift-snapshot-testing",
      "kind" : "remoteSourceControl",
      "location" : "https://github.com/pointfreeco/swift-snapshot-testing",
      "state" : {
        "revision" : "5b0c434778f2c1a4c9b5ebdb8682b28e84dd69bd",
        "version" : "1.15.4"
      }
    },
    {
      "identity" : "swift-syntax",
      "kind" : "remoteSourceControl",
      "location" : "https://github.com/apple/swift-syntax.git",
      "state" : {
        "revision" : "64889f0c732f210a935a0ad7cda38f77f876262d",
        "version" : "509.1.1"
      }
    },
    {
      "identity" : "swifter",
      "kind" : "remoteSourceControl",
      "location" : "https://github.com/httpswift/swifter.git",
      "state" : {
        "revision" : "9483a5d459b45c3ffd059f7b55f9638e268632fd",
        "version" : "1.5.0"
      }
    },
    {
      "identity" : "sync_crypto",
      "kind" : "remoteSourceControl",
      "location" : "https://github.com/duckduckgo/sync_crypto",
      "state" : {
        "revision" : "2ab6ab6f0f96b259c14c2de3fc948935fc16ac78",
        "version" : "0.2.0"
      }
    },
    {
      "identity" : "trackerradarkit",
      "kind" : "remoteSourceControl",
      "location" : "https://github.com/duckduckgo/TrackerRadarKit.git",
      "state" : {
        "revision" : "a6b7ba151d9dc6684484f3785293875ec01cc1ff",
        "version" : "1.2.2"
      }
    },
    {
      "identity" : "wireguard-apple",
      "kind" : "remoteSourceControl",
      "location" : "https://github.com/duckduckgo/wireguard-apple",
      "state" : {
        "revision" : "13fd026384b1af11048451061cc1b21434990668",
        "version" : "1.1.3"
      }
    }
  ],
  "version" : 2
}<|MERGE_RESOLUTION|>--- conflicted
+++ resolved
@@ -32,13 +32,8 @@
       "kind" : "remoteSourceControl",
       "location" : "https://github.com/duckduckgo/BrowserServicesKit",
       "state" : {
-<<<<<<< HEAD
-        "revision" : "40093418106389c945bbe6df585fdb02833716df",
-        "version" : "129.1.1"
-=======
         "revision" : "781b5f10b6030273e745ba3c0b71ff9317d8ade0",
         "version" : "129.1.2"
->>>>>>> 4f6910c9
       }
     },
     {
