--- conflicted
+++ resolved
@@ -5,13 +5,8 @@
       "kind" : "remoteSourceControl",
       "location" : "https://github.com/duckduckgo/BrowserServicesKit",
       "state" : {
-<<<<<<< HEAD
         "branch" : "dominik/grdb-2.1.0",
-        "revision" : "65bd599dcbbdf435dace1e41ec27288172b1d590"
-=======
-        "revision" : "d2d7850a5a1402036650e5900635700574cc39d1",
-        "version" : "47.0.0"
->>>>>>> 27a5b2d2
+        "revision" : "78ff52cc4ba5169b733febd8cc5f03fec6d0c89b"
       }
     },
     {
