--- conflicted
+++ resolved
@@ -28,18 +28,14 @@
       }
     },
     {
-<<<<<<< HEAD
-=======
       "identity" : "browserserviceskit",
       "kind" : "remoteSourceControl",
       "location" : "https://github.com/duckduckgo/BrowserServicesKit",
       "state" : {
-        "revision" : "ece50dc4a946de4d1d82c50a75a7dac101a7fb70",
-        "version" : "177.0.2"
+        "revision" : "23a41520dbbf6007d00bdb31a63984f0f8382216"
       }
     },
     {
->>>>>>> 84ea9795
       "identity" : "content-scope-scripts",
       "kind" : "remoteSourceControl",
       "location" : "https://github.com/duckduckgo/content-scope-scripts",
