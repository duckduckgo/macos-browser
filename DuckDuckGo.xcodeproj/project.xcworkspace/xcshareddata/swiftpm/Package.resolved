--- conflicted
+++ resolved
@@ -14,12 +14,7 @@
       "kind" : "remoteSourceControl",
       "location" : "https://github.com/duckduckgo/BrowserServicesKit",
       "state" : {
-<<<<<<< HEAD
         "revision" : "f2a5d102da34842b3ef02c876a1a539648bd5930"
-=======
-        "revision" : "8768193257dd1f461218ed2a8d7893156bde4bda",
-        "version" : "82.0.2"
->>>>>>> f6b68761
       }
     },
     {
