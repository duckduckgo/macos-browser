--- conflicted
+++ resolved
@@ -32,12 +32,7 @@
       "kind" : "remoteSourceControl",
       "location" : "https://github.com/duckduckgo/BrowserServicesKit",
       "state" : {
-<<<<<<< HEAD
-        "revision" : "a63e7129d7ff9d5bb7241ce98ed61b701c07cd66"
-=======
-        "revision" : "6c5ed334b3ea7b4394bec697067654182f75c877",
-        "version" : "128.0.0"
->>>>>>> cb3b645a
+        "revision" : "449a86715ba9018b9e94fccfecc96566d7e363c5"
       }
     },
     {
