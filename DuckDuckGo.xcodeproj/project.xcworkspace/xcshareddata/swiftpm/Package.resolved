--- conflicted
+++ resolved
@@ -32,12 +32,7 @@
       "kind" : "remoteSourceControl",
       "location" : "https://github.com/duckduckgo/BrowserServicesKit",
       "state" : {
-<<<<<<< HEAD
-        "revision" : "5a6a30add196c5718f5a5daae9aa835560f1c028"
-=======
-        "revision" : "a49bbac8aa58033981a5a946d220886366dd471b",
-        "version" : "145.3.3"
->>>>>>> d128cb41
+        "revision" : "cd348c39a12493969b9e75e6497523b326557952"
       }
     },
     {
