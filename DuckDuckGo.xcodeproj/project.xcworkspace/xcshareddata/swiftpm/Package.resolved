--- conflicted
+++ resolved
@@ -32,12 +32,7 @@
       "kind" : "remoteSourceControl",
       "location" : "https://github.com/duckduckgo/BrowserServicesKit",
       "state" : {
-<<<<<<< HEAD
         "revision" : "5ee6cde77efbed22913387e3269f94319e183687"
-=======
-        "revision" : "61df946265d05c401b472d76f837a13552722367",
-        "version" : "158.0.0"
->>>>>>> 5a2db469
       }
     },
     {
