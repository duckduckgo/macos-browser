--- conflicted
+++ resolved
@@ -32,13 +32,8 @@
       "kind" : "remoteSourceControl",
       "location" : "https://github.com/duckduckgo/BrowserServicesKit",
       "state" : {
-<<<<<<< HEAD
-        "branch" : "release/180.0.0-1",
-        "revision" : "1d50e24bcd4328e4859c1807ee5f5ed2d0500345"
-=======
         "revision" : "1dabef4fd0afa84317625d8327ee2bf30b173872",
         "version" : "180.0.0-1"
->>>>>>> 47731ad3
       }
     },
     {
