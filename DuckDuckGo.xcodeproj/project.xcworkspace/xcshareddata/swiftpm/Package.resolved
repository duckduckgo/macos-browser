{
  "pins" : [
    {
      "identity" : "apple-toolbox",
      "kind" : "remoteSourceControl",
      "location" : "https://github.com/duckduckgo/apple-toolbox.git",
      "state" : {
        "revision" : "0c13c5f056805f2d403618ccc3bfb833c303c68d",
        "version" : "3.1.2"
      }
    },
    {
      "identity" : "barebonesbrowser",
      "kind" : "remoteSourceControl",
      "location" : "https://github.com/duckduckgo/BareBonesBrowser.git",
      "state" : {
        "revision" : "31e5bfedc3c2ca005640c4bf2b6959d69b0e18b9",
        "version" : "0.1.0"
      }
    },
    {
      "identity" : "bloom_cpp",
      "kind" : "remoteSourceControl",
      "location" : "https://github.com/duckduckgo/bloom_cpp.git",
      "state" : {
        "revision" : "8076199456290b61b4544bf2f4caf296759906a0",
        "version" : "3.0.0"
      }
    },
    {
      "identity" : "browserserviceskit",
      "kind" : "remoteSourceControl",
      "location" : "https://github.com/duckduckgo/BrowserServicesKit",
      "state" : {
<<<<<<< HEAD
        "branch" : "tom/suggestion-removal",
        "revision" : "f6bbe435ba41a549e7ea589402a25c3844b5c3aa"
=======
        "revision" : "e5946eee6af859690cc1cc5e51daef3c8368981b",
        "version" : "201.0.0"
>>>>>>> b226f66a
      }
    },
    {
      "identity" : "content-scope-scripts",
      "kind" : "remoteSourceControl",
      "location" : "https://github.com/duckduckgo/content-scope-scripts",
      "state" : {
        "revision" : "b74549bd869fdecc16fad851f2f608b1724764df",
        "version" : "6.25.0"
      }
    },
    {
      "identity" : "duckduckgo-autofill",
      "kind" : "remoteSourceControl",
      "location" : "https://github.com/duckduckgo/duckduckgo-autofill.git",
      "state" : {
        "revision" : "945ac09a0189dc6736db617867fde193ea984b20",
        "version" : "15.0.0"
      }
    },
    {
      "identity" : "grdb.swift",
      "kind" : "remoteSourceControl",
      "location" : "https://github.com/duckduckgo/GRDB.swift.git",
      "state" : {
        "revision" : "4225b85c9a0c50544e413a1ea1e502c802b44b35",
        "version" : "2.4.0"
      }
    },
    {
      "identity" : "gzipswift",
      "kind" : "remoteSourceControl",
      "location" : "https://github.com/1024jp/GzipSwift.git",
      "state" : {
        "revision" : "731037f6cc2be2ec01562f6597c1d0aa3fe6fd05",
        "version" : "6.0.1"
      }
    },
    {
      "identity" : "lottie-spm",
      "kind" : "remoteSourceControl",
      "location" : "https://github.com/airbnb/lottie-spm",
      "state" : {
        "revision" : "1d29eccc24cc8b75bff9f6804155112c0ffc9605",
        "version" : "4.4.3"
      }
    },
    {
      "identity" : "ohhttpstubs",
      "kind" : "remoteSourceControl",
      "location" : "https://github.com/AliSoftware/OHHTTPStubs.git",
      "state" : {
        "revision" : "12f19662426d0434d6c330c6974d53e2eb10ecd9",
        "version" : "9.1.0"
      }
    },
    {
      "identity" : "openssl-xcframework",
      "kind" : "remoteSourceControl",
      "location" : "https://github.com/duckduckgo/OpenSSL-XCFramework",
      "state" : {
        "revision" : "71d303cbfa150e1fac99ffc7b4f67aad9c7a5002",
        "version" : "3.1.5004"
      }
    },
    {
      "identity" : "privacy-dashboard",
      "kind" : "remoteSourceControl",
      "location" : "https://github.com/duckduckgo/privacy-dashboard",
      "state" : {
        "revision" : "9de2b2aa317a48d3ee31116dc15b0feeb2cc9414",
        "version" : "5.3.0"
      }
    },
    {
      "identity" : "punycodeswift",
      "kind" : "remoteSourceControl",
      "location" : "https://github.com/gumob/PunycodeSwift.git",
      "state" : {
        "revision" : "30a462bdb4398ea835a3585472229e0d74b36ba5",
        "version" : "3.0.0"
      }
    },
    {
      "identity" : "sparkle",
      "kind" : "remoteSourceControl",
      "location" : "https://github.com/sparkle-project/Sparkle.git",
      "state" : {
        "revision" : "b456fd404954a9e13f55aa0c88cd5a40b8399638",
        "version" : "2.6.3"
      }
    },
    {
      "identity" : "swift-argument-parser",
      "kind" : "remoteSourceControl",
      "location" : "https://github.com/apple/swift-argument-parser.git",
      "state" : {
        "revision" : "0fbc8848e389af3bb55c182bc19ca9d5dc2f255b",
        "version" : "1.4.0"
      }
    },
    {
      "identity" : "swift-snapshot-testing",
      "kind" : "remoteSourceControl",
      "location" : "https://github.com/pointfreeco/swift-snapshot-testing",
      "state" : {
        "revision" : "5b0c434778f2c1a4c9b5ebdb8682b28e84dd69bd",
        "version" : "1.15.4"
      }
    },
    {
      "identity" : "swift-syntax",
      "kind" : "remoteSourceControl",
      "location" : "https://github.com/apple/swift-syntax",
      "state" : {
        "revision" : "64889f0c732f210a935a0ad7cda38f77f876262d",
        "version" : "509.1.1"
      }
    },
    {
      "identity" : "swifter",
      "kind" : "remoteSourceControl",
      "location" : "https://github.com/httpswift/swifter.git",
      "state" : {
        "revision" : "9483a5d459b45c3ffd059f7b55f9638e268632fd",
        "version" : "1.5.0"
      }
    },
    {
      "identity" : "sync_crypto",
      "kind" : "remoteSourceControl",
      "location" : "https://github.com/duckduckgo/sync_crypto",
      "state" : {
        "revision" : "2ab6ab6f0f96b259c14c2de3fc948935fc16ac78",
        "version" : "0.2.0"
      }
    },
    {
      "identity" : "trackerradarkit",
      "kind" : "remoteSourceControl",
      "location" : "https://github.com/duckduckgo/TrackerRadarKit",
      "state" : {
        "revision" : "5de0a610a7927b638a5fd463a53032c9934a2c3b",
        "version" : "3.0.0"
      }
    },
    {
      "identity" : "wireguard-apple",
      "kind" : "remoteSourceControl",
      "location" : "https://github.com/duckduckgo/wireguard-apple",
      "state" : {
        "revision" : "13fd026384b1af11048451061cc1b21434990668",
        "version" : "1.1.3"
      }
    }
  ],
  "version" : 2
}<|MERGE_RESOLUTION|>--- conflicted
+++ resolved
@@ -32,13 +32,8 @@
       "kind" : "remoteSourceControl",
       "location" : "https://github.com/duckduckgo/BrowserServicesKit",
       "state" : {
-<<<<<<< HEAD
         "branch" : "tom/suggestion-removal",
-        "revision" : "f6bbe435ba41a549e7ea589402a25c3844b5c3aa"
-=======
-        "revision" : "e5946eee6af859690cc1cc5e51daef3c8368981b",
-        "version" : "201.0.0"
->>>>>>> b226f66a
+        "revision" : "e45c56a8df67bb1a28d0412598aa64c1f1dd914c"
       }
     },
     {
@@ -80,7 +75,7 @@
     {
       "identity" : "lottie-spm",
       "kind" : "remoteSourceControl",
-      "location" : "https://github.com/airbnb/lottie-spm",
+      "location" : "https://github.com/airbnb/lottie-spm.git",
       "state" : {
         "revision" : "1d29eccc24cc8b75bff9f6804155112c0ffc9605",
         "version" : "4.4.3"
