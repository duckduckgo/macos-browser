--- conflicted
+++ resolved
@@ -23,13 +23,8 @@
       "kind" : "remoteSourceControl",
       "location" : "https://github.com/duckduckgo/BrowserServicesKit",
       "state" : {
-<<<<<<< HEAD
         "branch" : "anh/netp-handle-expired-entitlement",
-        "revision" : "4e3a1b66cf711f28abd1a6eef7e37ac4d805e4f7"
-=======
-        "revision" : "5b354c6c91dc6059afd9b6f2b8f2b212d5b50046",
-        "version" : "116.0.2"
->>>>>>> 9b36001d
+        "revision" : "e88e24f3233aedf066716d96a97932717f8b94b1"
       }
     },
     {
