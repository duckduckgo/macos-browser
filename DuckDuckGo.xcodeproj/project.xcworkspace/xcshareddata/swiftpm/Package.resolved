--- conflicted
+++ resolved
@@ -32,12 +32,7 @@
       "kind" : "remoteSourceControl",
       "location" : "https://github.com/duckduckgo/BrowserServicesKit",
       "state" : {
-<<<<<<< HEAD
         "revision" : "49cfe834046c6fe5e24bfea7f23360eadb4040ae"
-=======
-        "revision" : "5821f7094190dbb5bd4f75758c4560f72518056b",
-        "version" : "135.0.0"
->>>>>>> af10c2d6
       }
     },
     {
