{
  "pins" : [
    {
      "identity" : "bloom_cpp",
      "kind" : "remoteSourceControl",
      "location" : "https://github.com/duckduckgo/bloom_cpp.git",
      "state" : {
        "revision" : "8076199456290b61b4544bf2f4caf296759906a0",
        "version" : "3.0.0"
      }
    },
    {
      "identity" : "browserserviceskit",
      "kind" : "remoteSourceControl",
      "location" : "https://github.com/duckduckgo/BrowserServicesKit",
      "state" : {
<<<<<<< HEAD
        "branch" : "dominik/grdb-2.2.0",
        "revision" : "e6c469f532135fe5745a50b43ac0f9ec55dee1d7"
=======
        "revision" : "41b65b0d7ea427ccb60412e80a92d74f6d5f210a",
        "version" : "65.1.0"
>>>>>>> 64d5c19e
      }
    },
    {
      "identity" : "content-scope-scripts",
      "kind" : "remoteSourceControl",
      "location" : "https://github.com/duckduckgo/content-scope-scripts",
      "state" : {
        "revision" : "630eb2c4cf94055e630fd5b7daae71bed893ad0a",
        "version" : "4.22.4"
      }
    },
    {
      "identity" : "duckduckgo-autofill",
      "kind" : "remoteSourceControl",
      "location" : "https://github.com/duckduckgo/duckduckgo-autofill.git",
      "state" : {
        "revision" : "44cd844b6bb5d8ccfefbd6e025817d800c26ad76",
        "version" : "7.2.0"
      }
    },
    {
      "identity" : "grdb.swift",
      "kind" : "remoteSourceControl",
      "location" : "https://github.com/duckduckgo/GRDB.swift.git",
      "state" : {
        "revision" : "77d9a83191a74e319a5cfa27b0e3145d15607573",
        "version" : "2.2.0"
      }
    },
    {
      "identity" : "lottie-ios",
      "kind" : "remoteSourceControl",
      "location" : "https://github.com/duckduckgo/lottie-ios.git",
      "state" : {
        "revision" : "abf5510e261c85ffddd29de0bca9b72592ea2bdd",
        "version" : "3.3.0"
      }
    },
    {
      "identity" : "ohhttpstubs",
      "kind" : "remoteSourceControl",
      "location" : "https://github.com/AliSoftware/OHHTTPStubs.git",
      "state" : {
        "revision" : "12f19662426d0434d6c330c6974d53e2eb10ecd9",
        "version" : "9.1.0"
      }
    },
    {
      "identity" : "openssl-xcframework",
      "kind" : "remoteSourceControl",
      "location" : "https://github.com/duckduckgo/OpenSSL-XCFramework",
      "state" : {
        "revision" : "238e8f700809ff0e1cad5f906cb4c3b0f77f44f9",
        "version" : "1.1.1900"
      }
    },
    {
      "identity" : "privacy-dashboard",
      "kind" : "remoteSourceControl",
      "location" : "https://github.com/duckduckgo/privacy-dashboard",
      "state" : {
        "revision" : "51e2b46f413bf3ef18afefad631ca70f2c25ef70",
        "version" : "1.4.0"
      }
    },
    {
      "identity" : "punycodeswift",
      "kind" : "remoteSourceControl",
      "location" : "https://github.com/gumob/PunycodeSwift.git",
      "state" : {
        "revision" : "4356ec54e073741449640d3d50a1fd24fd1e1b8b",
        "version" : "2.1.0"
      }
    },
    {
      "identity" : "sparkle",
      "kind" : "remoteSourceControl",
      "location" : "https://github.com/sparkle-project/Sparkle.git",
      "state" : {
        "revision" : "9d85a02fe7916caa7531847452c4933d331503a5",
        "version" : "2.3.1"
      }
    },
    {
      "identity" : "swift-argument-parser",
      "kind" : "remoteSourceControl",
      "location" : "https://github.com/apple/swift-argument-parser",
      "state" : {
        "revision" : "6b2aa2748a7881eebb9f84fb10c01293e15b52ca",
        "version" : "0.5.0"
      }
    },
    {
      "identity" : "swifter",
      "kind" : "remoteSourceControl",
      "location" : "https://github.com/httpswift/swifter.git",
      "state" : {
        "revision" : "9483a5d459b45c3ffd059f7b55f9638e268632fd",
        "version" : "1.5.0"
      }
    },
    {
      "identity" : "sync_crypto",
      "kind" : "remoteSourceControl",
      "location" : "https://github.com/duckduckgo/sync_crypto",
      "state" : {
        "revision" : "2ab6ab6f0f96b259c14c2de3fc948935fc16ac78",
        "version" : "0.2.0"
      }
    },
    {
      "identity" : "trackerradarkit",
      "kind" : "remoteSourceControl",
      "location" : "https://github.com/duckduckgo/TrackerRadarKit",
      "state" : {
        "revision" : "4684440d03304e7638a2c8086895367e90987463",
        "version" : "1.2.1"
      }
    },
    {
      "identity" : "wireguard-apple",
      "kind" : "remoteSourceControl",
      "location" : "https://github.com/duckduckgo/wireguard-apple",
      "state" : {
        "revision" : "cf3c0f5132dbb8de08c46155a1bbd5e5bb6a47c1",
        "version" : "1.1.0"
      }
    }
  ],
  "version" : 2
}<|MERGE_RESOLUTION|>--- conflicted
+++ resolved
@@ -14,13 +14,8 @@
       "kind" : "remoteSourceControl",
       "location" : "https://github.com/duckduckgo/BrowserServicesKit",
       "state" : {
-<<<<<<< HEAD
         "branch" : "dominik/grdb-2.2.0",
         "revision" : "e6c469f532135fe5745a50b43ac0f9ec55dee1d7"
-=======
-        "revision" : "41b65b0d7ea427ccb60412e80a92d74f6d5f210a",
-        "version" : "65.1.0"
->>>>>>> 64d5c19e
       }
     },
     {
@@ -139,15 +134,6 @@
         "revision" : "4684440d03304e7638a2c8086895367e90987463",
         "version" : "1.2.1"
       }
-    },
-    {
-      "identity" : "wireguard-apple",
-      "kind" : "remoteSourceControl",
-      "location" : "https://github.com/duckduckgo/wireguard-apple",
-      "state" : {
-        "revision" : "cf3c0f5132dbb8de08c46155a1bbd5e5bb6a47c1",
-        "version" : "1.1.0"
-      }
     }
   ],
   "version" : 2
