{
  "pins" : [
    {
      "identity" : "apple-toolbox",
      "kind" : "remoteSourceControl",
      "location" : "https://github.com/duckduckgo/apple-toolbox.git",
      "state" : {
        "revision" : "e3dc4faf70ca09718a2d20d5c47b449389e8c153",
        "version" : "1.0.0"
      }
    },
    {
      "identity" : "bloom_cpp",
      "kind" : "remoteSourceControl",
      "location" : "https://github.com/duckduckgo/bloom_cpp.git",
      "state" : {
        "revision" : "8076199456290b61b4544bf2f4caf296759906a0",
        "version" : "3.0.0"
      }
    },
    {
      "identity" : "browserserviceskit",
      "kind" : "remoteSourceControl",
      "location" : "https://github.com/duckduckgo/BrowserServicesKit",
      "state" : {
<<<<<<< HEAD
        "branch" : "bunn/dbp/css-release",
        "revision" : "8aed98eaaf5912b01cbd38d77332570d07df5aa7"
=======
        "revision" : "c0921ae979b5bcb5817026f9d34be180f0d7f5cc",
        "version" : "112.0.0"
>>>>>>> cc8dcb12
      }
    },
    {
      "identity" : "content-scope-scripts",
      "kind" : "remoteSourceControl",
      "location" : "https://github.com/duckduckgo/content-scope-scripts",
      "state" : {
        "revision" : "a3690b7666a3617693383d948cb492513f6aa569",
        "version" : "5.0.0"
      }
    },
    {
      "identity" : "duckduckgo-autofill",
      "kind" : "remoteSourceControl",
      "location" : "https://github.com/duckduckgo/duckduckgo-autofill.git",
      "state" : {
        "revision" : "03d3e3a959dd75afbe8c59b5a203ea676d37555d",
        "version" : "10.1.0"
      }
    },
    {
      "identity" : "grdb.swift",
      "kind" : "remoteSourceControl",
      "location" : "https://github.com/duckduckgo/GRDB.swift.git",
      "state" : {
        "revision" : "9f049d7b97b1e68ffd86744b500660d34a9e79b8",
        "version" : "2.3.0"
      }
    },
    {
      "identity" : "lottie-ios",
      "kind" : "remoteSourceControl",
      "location" : "https://github.com/duckduckgo/lottie-ios.git",
      "state" : {
        "revision" : "abf5510e261c85ffddd29de0bca9b72592ea2bdd",
        "version" : "3.3.0"
      }
    },
    {
      "identity" : "ohhttpstubs",
      "kind" : "remoteSourceControl",
      "location" : "https://github.com/AliSoftware/OHHTTPStubs.git",
      "state" : {
        "revision" : "12f19662426d0434d6c330c6974d53e2eb10ecd9",
        "version" : "9.1.0"
      }
    },
    {
      "identity" : "openssl-xcframework",
      "kind" : "remoteSourceControl",
      "location" : "https://github.com/duckduckgo/OpenSSL-XCFramework",
      "state" : {
        "revision" : "b75ab2c0405860bb2616db71b9a456acb118c21a",
        "version" : "3.1.4000"
      }
    },
    {
      "identity" : "privacy-dashboard",
      "kind" : "remoteSourceControl",
      "location" : "https://github.com/duckduckgo/privacy-dashboard",
      "state" : {
        "revision" : "c67d268bf234760f49034a0fe7a6137a1b216b05",
        "version" : "3.2.0"
      }
    },
    {
      "identity" : "punycodeswift",
      "kind" : "remoteSourceControl",
      "location" : "https://github.com/gumob/PunycodeSwift.git",
      "state" : {
        "revision" : "4356ec54e073741449640d3d50a1fd24fd1e1b8b",
        "version" : "2.1.0"
      }
    },
    {
      "identity" : "sparkle",
      "kind" : "remoteSourceControl",
      "location" : "https://github.com/sparkle-project/Sparkle.git",
      "state" : {
        "revision" : "47d3d90aee3c52b6f61d04ceae426e607df62347",
        "version" : "2.5.2"
      }
    },
    {
      "identity" : "swift-argument-parser",
      "kind" : "remoteSourceControl",
      "location" : "https://github.com/apple/swift-argument-parser",
      "state" : {
        "revision" : "c8ed701b513cf5177118a175d85fbbbcd707ab41",
        "version" : "1.3.0"
      }
    },
    {
      "identity" : "swift-snapshot-testing",
      "kind" : "remoteSourceControl",
      "location" : "https://github.com/pointfreeco/swift-snapshot-testing",
      "state" : {
        "revision" : "e7b77228b34057041374ebef00c0fd7739d71a2b",
        "version" : "1.15.3"
      }
    },
    {
      "identity" : "swift-syntax",
      "kind" : "remoteSourceControl",
      "location" : "https://github.com/apple/swift-syntax.git",
      "state" : {
        "revision" : "64889f0c732f210a935a0ad7cda38f77f876262d",
        "version" : "509.1.1"
      }
    },
    {
      "identity" : "swifter",
      "kind" : "remoteSourceControl",
      "location" : "https://github.com/httpswift/swifter.git",
      "state" : {
        "revision" : "9483a5d459b45c3ffd059f7b55f9638e268632fd",
        "version" : "1.5.0"
      }
    },
    {
      "identity" : "sync_crypto",
      "kind" : "remoteSourceControl",
      "location" : "https://github.com/duckduckgo/sync_crypto",
      "state" : {
        "revision" : "2ab6ab6f0f96b259c14c2de3fc948935fc16ac78",
        "version" : "0.2.0"
      }
    },
    {
      "identity" : "trackerradarkit",
      "kind" : "remoteSourceControl",
      "location" : "https://github.com/duckduckgo/TrackerRadarKit.git",
      "state" : {
        "revision" : "a6b7ba151d9dc6684484f3785293875ec01cc1ff",
        "version" : "1.2.2"
      }
    },
    {
      "identity" : "wireguard-apple",
      "kind" : "remoteSourceControl",
      "location" : "https://github.com/duckduckgo/wireguard-apple",
      "state" : {
        "revision" : "2d8172c11478ab11b0f5ad49bdb4f93f4b3d5e0d",
        "version" : "1.1.1"
      }
    }
  ],
  "version" : 2
}<|MERGE_RESOLUTION|>--- conflicted
+++ resolved
@@ -23,13 +23,8 @@
       "kind" : "remoteSourceControl",
       "location" : "https://github.com/duckduckgo/BrowserServicesKit",
       "state" : {
-<<<<<<< HEAD
-        "branch" : "bunn/dbp/css-release",
-        "revision" : "8aed98eaaf5912b01cbd38d77332570d07df5aa7"
-=======
         "revision" : "c0921ae979b5bcb5817026f9d34be180f0d7f5cc",
         "version" : "112.0.0"
->>>>>>> cc8dcb12
       }
     },
     {
@@ -37,8 +32,8 @@
       "kind" : "remoteSourceControl",
       "location" : "https://github.com/duckduckgo/content-scope-scripts",
       "state" : {
-        "revision" : "a3690b7666a3617693383d948cb492513f6aa569",
-        "version" : "5.0.0"
+        "revision" : "36ddba2cbac52a41b9a9275af06d32fa8a56d2d7",
+        "version" : "4.64.0"
       }
     },
     {
