{
  "pins" : [
    {
      "identity" : "browserserviceskit",
      "kind" : "remoteSourceControl",
      "location" : "https://github.com/duckduckgo/BrowserServicesKit",
      "state" : {
<<<<<<< HEAD
        "revision" : "cd626e5683aa982c1f8a36c27d9d29b258786d0a"
=======
        "revision" : "7b5cc081607b638d5a2826d11a8ecdb667e489c2",
        "version" : "57.5.0"
>>>>>>> cfe3d7bf
      }
    },
    {
      "identity" : "content-scope-scripts",
      "kind" : "remoteSourceControl",
      "location" : "https://github.com/duckduckgo/content-scope-scripts",
      "state" : {
        "revision" : "801b7f23476f797c6eaa72b070e6c80abb82801a",
        "version" : "4.4.4"
      }
    },
    {
      "identity" : "duckduckgo-autofill",
      "kind" : "remoteSourceControl",
      "location" : "https://github.com/duckduckgo/duckduckgo-autofill.git",
      "state" : {
        "revision" : "3cdba80e529eec104e4f593468ba16c59d79093e",
        "version" : "7.0.1"
      }
    },
    {
      "identity" : "grdb.swift",
      "kind" : "remoteSourceControl",
      "location" : "https://github.com/duckduckgo/GRDB.swift.git",
      "state" : {
        "revision" : "4475888676cfe1aabb1a35f379cd079ea692da1e",
        "version" : "2.1.1"
      }
    },
    {
      "identity" : "lottie-ios",
      "kind" : "remoteSourceControl",
      "location" : "https://github.com/duckduckgo/lottie-ios.git",
      "state" : {
        "revision" : "abf5510e261c85ffddd29de0bca9b72592ea2bdd",
        "version" : "3.3.0"
      }
    },
    {
      "identity" : "ohhttpstubs",
      "kind" : "remoteSourceControl",
      "location" : "https://github.com/AliSoftware/OHHTTPStubs.git",
      "state" : {
        "revision" : "12f19662426d0434d6c330c6974d53e2eb10ecd9",
        "version" : "9.1.0"
      }
    },
    {
      "identity" : "openssl-xcframework",
      "kind" : "remoteSourceControl",
      "location" : "https://github.com/duckduckgo/OpenSSL-XCFramework",
      "state" : {
        "revision" : "238e8f700809ff0e1cad5f906cb4c3b0f77f44f9",
        "version" : "1.1.1900"
      }
    },
    {
      "identity" : "privacy-dashboard",
      "kind" : "remoteSourceControl",
      "location" : "https://github.com/duckduckgo/privacy-dashboard",
      "state" : {
        "revision" : "51e2b46f413bf3ef18afefad631ca70f2c25ef70",
        "version" : "1.4.0"
      }
    },
    {
      "identity" : "punycodeswift",
      "kind" : "remoteSourceControl",
      "location" : "https://github.com/gumob/PunycodeSwift.git",
      "state" : {
        "revision" : "4356ec54e073741449640d3d50a1fd24fd1e1b8b",
        "version" : "2.1.0"
      }
    },
    {
      "identity" : "sparkle",
      "kind" : "remoteSourceControl",
      "location" : "https://github.com/sparkle-project/Sparkle.git",
      "state" : {
        "revision" : "9d85a02fe7916caa7531847452c4933d331503a5",
        "version" : "2.3.1"
      }
    },
    {
      "identity" : "swift-argument-parser",
      "kind" : "remoteSourceControl",
      "location" : "https://github.com/apple/swift-argument-parser",
      "state" : {
        "revision" : "6b2aa2748a7881eebb9f84fb10c01293e15b52ca",
        "version" : "0.5.0"
      }
    },
    {
      "identity" : "swifter",
      "kind" : "remoteSourceControl",
      "location" : "https://github.com/httpswift/swifter.git",
      "state" : {
        "revision" : "9483a5d459b45c3ffd059f7b55f9638e268632fd",
        "version" : "1.5.0"
      }
    },
    {
      "identity" : "sync_crypto",
      "kind" : "remoteSourceControl",
      "location" : "https://github.com/duckduckgo/sync_crypto",
      "state" : {
        "revision" : "2ab6ab6f0f96b259c14c2de3fc948935fc16ac78",
        "version" : "0.2.0"
      }
    },
    {
      "identity" : "trackerradarkit",
      "kind" : "remoteSourceControl",
      "location" : "https://github.com/duckduckgo/TrackerRadarKit.git",
      "state" : {
        "revision" : "4684440d03304e7638a2c8086895367e90987463",
        "version" : "1.2.1"
      }
    }
  ],
  "version" : 2
}<|MERGE_RESOLUTION|>--- conflicted
+++ resolved
@@ -5,12 +5,8 @@
       "kind" : "remoteSourceControl",
       "location" : "https://github.com/duckduckgo/BrowserServicesKit",
       "state" : {
-<<<<<<< HEAD
-        "revision" : "cd626e5683aa982c1f8a36c27d9d29b258786d0a"
-=======
         "revision" : "7b5cc081607b638d5a2826d11a8ecdb667e489c2",
         "version" : "57.5.0"
->>>>>>> cfe3d7bf
       }
     },
     {
