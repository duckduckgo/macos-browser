--- conflicted
+++ resolved
@@ -14,13 +14,8 @@
       "kind" : "remoteSourceControl",
       "location" : "https://github.com/duckduckgo/BrowserServicesKit",
       "state" : {
-<<<<<<< HEAD
         "branch" : "anya/ios-phased-rollout-feature-flag-dry-run",
         "revision" : "dc5296e73c58596285ccad6303c9e6335d9fbec5"
-=======
-        "revision" : "ffb111c6688d991ab6bda02f44b81f7d190e427e",
-        "version" : "78.1.0"
->>>>>>> f85f2162
       }
     },
     {
