--- conflicted
+++ resolved
@@ -32,13 +32,8 @@
       "kind" : "remoteSourceControl",
       "location" : "https://github.com/duckduckgo/BrowserServicesKit",
       "state" : {
-<<<<<<< HEAD
         "branch" : "sabrina/tds-override",
-        "revision" : "70f5a0a29d3a5909def923702ed071778a72040d"
-=======
-        "revision" : "58efae813cae03d71af87aab863af5c25a3a8a6e",
-        "version" : "224.6.1"
->>>>>>> 3cedd466
+        "revision" : "13f1c270f0392b6b7b970e69380f1f901d408393"
       }
     },
     {
