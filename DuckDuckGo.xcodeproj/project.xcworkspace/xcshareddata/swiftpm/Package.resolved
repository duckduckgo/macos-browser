--- conflicted
+++ resolved
@@ -23,13 +23,8 @@
       "kind" : "remoteSourceControl",
       "location" : "https://github.com/duckduckgo/BrowserServicesKit",
       "state" : {
-<<<<<<< HEAD
         "branch" : "mariusz/cleanup-cpm-default",
-        "revision" : "17f57b5543250cc16a6d61985a6267589f6ef658"
-=======
-        "revision" : "dbe75fa0ee9e3b740d520d5be7967e2c5239dfb5",
-        "version" : "117.0.0"
->>>>>>> 75047129
+        "revision" : "44b5c63907a98ec83d2237fbf504f50478d7ca43"
       }
     },
     {
