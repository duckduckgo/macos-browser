{
  "pins" : [
    {
      "identity" : "apple-toolbox",
      "kind" : "remoteSourceControl",
      "location" : "https://github.com/duckduckgo/apple-toolbox.git",
      "state" : {
        "revision" : "ab53ca41e9044a20eab7e53249526fadcf9acc9f",
        "version" : "3.1.1"
      }
    },
    {
      "identity" : "barebonesbrowser",
      "kind" : "remoteSourceControl",
      "location" : "https://github.com/duckduckgo/BareBonesBrowser.git",
      "state" : {
        "revision" : "31e5bfedc3c2ca005640c4bf2b6959d69b0e18b9",
        "version" : "0.1.0"
      }
    },
    {
      "identity" : "bloom_cpp",
      "kind" : "remoteSourceControl",
      "location" : "https://github.com/duckduckgo/bloom_cpp.git",
      "state" : {
        "revision" : "8076199456290b61b4544bf2f4caf296759906a0",
        "version" : "3.0.0"
      }
    },
    {
      "identity" : "browserserviceskit",
      "kind" : "remoteSourceControl",
      "location" : "https://github.com/duckduckgo/BrowserServicesKit",
      "state" : {
<<<<<<< HEAD
        "revision" : "11c0943bdd218f0b59569136b1833f27cf6d366d"
=======
        "revision" : "c69a664b58cb351ccb73aa548726854a2861c0ed",
        "version" : "145.2.0"
>>>>>>> 767ae9d1
      }
    },
    {
      "identity" : "content-scope-scripts",
      "kind" : "remoteSourceControl",
      "location" : "https://github.com/duckduckgo/content-scope-scripts",
      "state" : {
        "revision" : "bb8e7e62104ed6506c7bfd3ef7aa4aca3686ed4f",
        "version" : "5.15.0"
      }
    },
    {
      "identity" : "duckduckgo-autofill",
      "kind" : "remoteSourceControl",
      "location" : "https://github.com/duckduckgo/duckduckgo-autofill.git",
      "state" : {
        "revision" : "10aeff1ec7f533d1705233a9b14f9393a699b1c0",
        "version" : "11.0.2"
      }
    },
    {
      "identity" : "grdb.swift",
      "kind" : "remoteSourceControl",
      "location" : "https://github.com/duckduckgo/GRDB.swift.git",
      "state" : {
        "revision" : "9f049d7b97b1e68ffd86744b500660d34a9e79b8",
        "version" : "2.3.0"
      }
    },
    {
      "identity" : "gzipswift",
      "kind" : "remoteSourceControl",
      "location" : "https://github.com/1024jp/GzipSwift.git",
      "state" : {
        "revision" : "731037f6cc2be2ec01562f6597c1d0aa3fe6fd05",
        "version" : "6.0.1"
      }
    },
    {
      "identity" : "lottie-spm",
      "kind" : "remoteSourceControl",
      "location" : "https://github.com/airbnb/lottie-spm.git",
      "state" : {
        "revision" : "3bd43e12d6fb54654366a61f7cfaca787318b8ce",
        "version" : "4.4.1"
      }
    },
    {
      "identity" : "ohhttpstubs",
      "kind" : "remoteSourceControl",
      "location" : "https://github.com/AliSoftware/OHHTTPStubs.git",
      "state" : {
        "revision" : "12f19662426d0434d6c330c6974d53e2eb10ecd9",
        "version" : "9.1.0"
      }
    },
    {
      "identity" : "openssl-xcframework",
      "kind" : "remoteSourceControl",
      "location" : "https://github.com/duckduckgo/OpenSSL-XCFramework",
      "state" : {
        "revision" : "b75ab2c0405860bb2616db71b9a456acb118c21a",
        "version" : "3.1.4000"
      }
    },
    {
      "identity" : "privacy-dashboard",
      "kind" : "remoteSourceControl",
      "location" : "https://github.com/duckduckgo/privacy-dashboard",
      "state" : {
        "revision" : "25b8903191a40b21b09525085fe325ae3386092e",
        "version" : "3.6.0"
      }
    },
    {
      "identity" : "punycodeswift",
      "kind" : "remoteSourceControl",
      "location" : "https://github.com/gumob/PunycodeSwift.git",
      "state" : {
        "revision" : "4356ec54e073741449640d3d50a1fd24fd1e1b8b",
        "version" : "2.1.0"
      }
    },
    {
      "identity" : "sparkle",
      "kind" : "remoteSourceControl",
      "location" : "https://github.com/sparkle-project/Sparkle.git",
      "state" : {
        "revision" : "0a4caaf7a81eea2cece651ef4b17331fa0634dff",
        "version" : "2.6.0"
      }
    },
    {
      "identity" : "swift-argument-parser",
      "kind" : "remoteSourceControl",
      "location" : "https://github.com/apple/swift-argument-parser.git",
      "state" : {
        "revision" : "46989693916f56d1186bd59ac15124caef896560",
        "version" : "1.3.1"
      }
    },
    {
      "identity" : "swift-snapshot-testing",
      "kind" : "remoteSourceControl",
      "location" : "https://github.com/pointfreeco/swift-snapshot-testing",
      "state" : {
        "revision" : "5b0c434778f2c1a4c9b5ebdb8682b28e84dd69bd",
        "version" : "1.15.4"
      }
    },
    {
      "identity" : "swift-syntax",
      "kind" : "remoteSourceControl",
      "location" : "https://github.com/apple/swift-syntax",
      "state" : {
        "revision" : "64889f0c732f210a935a0ad7cda38f77f876262d",
        "version" : "509.1.1"
      }
    },
    {
      "identity" : "swifter",
      "kind" : "remoteSourceControl",
      "location" : "https://github.com/httpswift/swifter.git",
      "state" : {
        "revision" : "9483a5d459b45c3ffd059f7b55f9638e268632fd",
        "version" : "1.5.0"
      }
    },
    {
      "identity" : "sync_crypto",
      "kind" : "remoteSourceControl",
      "location" : "https://github.com/duckduckgo/sync_crypto",
      "state" : {
        "revision" : "2ab6ab6f0f96b259c14c2de3fc948935fc16ac78",
        "version" : "0.2.0"
      }
    },
    {
      "identity" : "trackerradarkit",
      "kind" : "remoteSourceControl",
      "location" : "https://github.com/duckduckgo/TrackerRadarKit",
      "state" : {
        "revision" : "6c84fd19139414fc0edbf9673ade06e532a564f0",
        "version" : "2.0.0"
      }
    },
    {
      "identity" : "wireguard-apple",
      "kind" : "remoteSourceControl",
      "location" : "https://github.com/duckduckgo/wireguard-apple",
      "state" : {
        "revision" : "13fd026384b1af11048451061cc1b21434990668",
        "version" : "1.1.3"
      }
    }
  ],
  "version" : 2
}<|MERGE_RESOLUTION|>--- conflicted
+++ resolved
@@ -32,12 +32,7 @@
       "kind" : "remoteSourceControl",
       "location" : "https://github.com/duckduckgo/BrowserServicesKit",
       "state" : {
-<<<<<<< HEAD
-        "revision" : "11c0943bdd218f0b59569136b1833f27cf6d366d"
-=======
-        "revision" : "c69a664b58cb351ccb73aa548726854a2861c0ed",
-        "version" : "145.2.0"
->>>>>>> 767ae9d1
+        "revision" : "2ab14041597c0b1fa7448c68c76a58d0053aed2d"
       }
     },
     {
