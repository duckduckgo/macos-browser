{
  "pins" : [
    {
      "identity" : "bloom_cpp",
      "kind" : "remoteSourceControl",
      "location" : "https://github.com/duckduckgo/bloom_cpp.git",
      "state" : {
        "revision" : "8076199456290b61b4544bf2f4caf296759906a0",
        "version" : "3.0.0"
      }
    },
    {
      "identity" : "browserserviceskit",
      "kind" : "remoteSourceControl",
      "location" : "https://github.com/duckduckgo/BrowserServicesKit",
      "state" : {
<<<<<<< HEAD
        "branch" : "dominik/sync-fix-removing-all-favorites",
        "revision" : "8f618df4849902dbf4a0e0f9c41143a786901df3"
=======
        "revision" : "86e4aba326ce06585b842ab13023ce08f86ac424",
        "version" : "82.2.0"
>>>>>>> 8e99f1f6
      }
    },
    {
      "identity" : "content-scope-scripts",
      "kind" : "remoteSourceControl",
      "location" : "https://github.com/duckduckgo/content-scope-scripts",
      "state" : {
        "revision" : "254b23cf292140498650421bb31fd05740f4579b",
        "version" : "4.40.0"
      }
    },
    {
      "identity" : "duckduckgo-autofill",
      "kind" : "remoteSourceControl",
      "location" : "https://github.com/duckduckgo/duckduckgo-autofill.git",
      "state" : {
        "revision" : "c8e895c8fd50dc76e8d8dc827a636ad77b7f46ff",
        "version" : "9.0.0"
      }
    },
    {
      "identity" : "grdb.swift",
      "kind" : "remoteSourceControl",
      "location" : "https://github.com/duckduckgo/GRDB.swift.git",
      "state" : {
        "revision" : "77d9a83191a74e319a5cfa27b0e3145d15607573",
        "version" : "2.2.0"
      }
    },
    {
      "identity" : "lottie-ios",
      "kind" : "remoteSourceControl",
      "location" : "https://github.com/duckduckgo/lottie-ios.git",
      "state" : {
        "revision" : "abf5510e261c85ffddd29de0bca9b72592ea2bdd",
        "version" : "3.3.0"
      }
    },
    {
      "identity" : "ohhttpstubs",
      "kind" : "remoteSourceControl",
      "location" : "https://github.com/AliSoftware/OHHTTPStubs.git",
      "state" : {
        "revision" : "12f19662426d0434d6c330c6974d53e2eb10ecd9",
        "version" : "9.1.0"
      }
    },
    {
      "identity" : "openssl-xcframework",
      "kind" : "remoteSourceControl",
      "location" : "https://github.com/duckduckgo/OpenSSL-XCFramework",
      "state" : {
        "revision" : "bb7bfc010ef4d2e7913c343663b167e2a984ac79",
        "version" : "3.1.2000"
      }
    },
    {
      "identity" : "privacy-dashboard",
      "kind" : "remoteSourceControl",
      "location" : "https://github.com/duckduckgo/privacy-dashboard",
      "state" : {
        "revision" : "b4ac92a444e79d5651930482623b9f6dc9265667",
        "version" : "2.0.0"
      }
    },
    {
      "identity" : "punycodeswift",
      "kind" : "remoteSourceControl",
      "location" : "https://github.com/gumob/PunycodeSwift.git",
      "state" : {
        "revision" : "4356ec54e073741449640d3d50a1fd24fd1e1b8b",
        "version" : "2.1.0"
      }
    },
    {
      "identity" : "sparkle",
      "kind" : "remoteSourceControl",
      "location" : "https://github.com/sparkle-project/Sparkle.git",
      "state" : {
        "revision" : "f0ceaf5cc9f3f23daa0ccb6dcebd79fc96ccc7d9",
        "version" : "2.5.0"
      }
    },
    {
      "identity" : "swift-argument-parser",
      "kind" : "remoteSourceControl",
      "location" : "https://github.com/apple/swift-argument-parser",
      "state" : {
        "revision" : "6b2aa2748a7881eebb9f84fb10c01293e15b52ca",
        "version" : "0.5.0"
      }
    },
    {
      "identity" : "swifter",
      "kind" : "remoteSourceControl",
      "location" : "https://github.com/httpswift/swifter.git",
      "state" : {
        "revision" : "9483a5d459b45c3ffd059f7b55f9638e268632fd",
        "version" : "1.5.0"
      }
    },
    {
      "identity" : "sync_crypto",
      "kind" : "remoteSourceControl",
      "location" : "https://github.com/duckduckgo/sync_crypto",
      "state" : {
        "revision" : "2ab6ab6f0f96b259c14c2de3fc948935fc16ac78",
        "version" : "0.2.0"
      }
    },
    {
      "identity" : "trackerradarkit",
      "kind" : "remoteSourceControl",
      "location" : "https://github.com/duckduckgo/TrackerRadarKit.git",
      "state" : {
        "revision" : "4684440d03304e7638a2c8086895367e90987463",
        "version" : "1.2.1"
      }
    },
    {
      "identity" : "wireguard-apple",
      "kind" : "remoteSourceControl",
      "location" : "https://github.com/duckduckgo/wireguard-apple",
      "state" : {
        "revision" : "2d8172c11478ab11b0f5ad49bdb4f93f4b3d5e0d",
        "version" : "1.1.1"
      }
    }
  ],
  "version" : 2
}<|MERGE_RESOLUTION|>--- conflicted
+++ resolved
@@ -14,13 +14,8 @@
       "kind" : "remoteSourceControl",
       "location" : "https://github.com/duckduckgo/BrowserServicesKit",
       "state" : {
-<<<<<<< HEAD
         "branch" : "dominik/sync-fix-removing-all-favorites",
-        "revision" : "8f618df4849902dbf4a0e0f9c41143a786901df3"
-=======
-        "revision" : "86e4aba326ce06585b842ab13023ce08f86ac424",
-        "version" : "82.2.0"
->>>>>>> 8e99f1f6
+        "revision" : "dc3e728e6327e58abe0543e8afaa44187c544cce"
       }
     },
     {
