--- conflicted
+++ resolved
@@ -14,12 +14,7 @@
       "kind" : "remoteSourceControl",
       "location" : "https://github.com/duckduckgo/BrowserServicesKit",
       "state" : {
-<<<<<<< HEAD
-        "revision" : "e682f2b0036ceaa97e1c4387dddb280d99a579ff"
-=======
-        "revision" : "328ce451fd1593809d1470ab5a0b5242a595f88c",
-        "version" : "107.0.0"
->>>>>>> e95cd26f
+        "revision" : "5711e95865a1da15e5444849edb3cda6b05c77d1"
       }
     },
     {
