{
  "pins" : [
    {
      "identity" : "bloom_cpp",
      "kind" : "remoteSourceControl",
      "location" : "https://github.com/duckduckgo/bloom_cpp.git",
      "state" : {
        "revision" : "8076199456290b61b4544bf2f4caf296759906a0",
        "version" : "3.0.0"
      }
    },
    {
      "identity" : "browserserviceskit",
      "kind" : "remoteSourceControl",
      "location" : "https://github.com/duckduckgo/BrowserServicesKit",
      "state" : {
<<<<<<< HEAD
        "revision" : "67db1f66f03cd3e3752fab77f8bea457dd67d4cb"
=======
        "revision" : "ab03bde3e1817b267debe9858a08b3f0caf72dc3",
        "version" : "108.1.0"
>>>>>>> 2778f1f0
      }
    },
    {
      "identity" : "content-scope-scripts",
      "kind" : "remoteSourceControl",
      "location" : "https://github.com/duckduckgo/content-scope-scripts",
      "state" : {
        "revision" : "063b560e59a50e03d9b00b88a7fcb2ed2b562395",
        "version" : "4.61.0"
      }
    },
    {
      "identity" : "duckduckgo-autofill",
      "kind" : "remoteSourceControl",
      "location" : "https://github.com/duckduckgo/duckduckgo-autofill.git",
      "state" : {
        "revision" : "03d3e3a959dd75afbe8c59b5a203ea676d37555d",
        "version" : "10.1.0"
      }
    },
    {
      "identity" : "grdb.swift",
      "kind" : "remoteSourceControl",
      "location" : "https://github.com/duckduckgo/GRDB.swift.git",
      "state" : {
        "revision" : "9f049d7b97b1e68ffd86744b500660d34a9e79b8",
        "version" : "2.3.0"
      }
    },
    {
      "identity" : "lottie-ios",
      "kind" : "remoteSourceControl",
      "location" : "https://github.com/duckduckgo/lottie-ios.git",
      "state" : {
        "revision" : "abf5510e261c85ffddd29de0bca9b72592ea2bdd",
        "version" : "3.3.0"
      }
    },
    {
      "identity" : "ohhttpstubs",
      "kind" : "remoteSourceControl",
      "location" : "https://github.com/AliSoftware/OHHTTPStubs.git",
      "state" : {
        "revision" : "12f19662426d0434d6c330c6974d53e2eb10ecd9",
        "version" : "9.1.0"
      }
    },
    {
      "identity" : "openssl-xcframework",
      "kind" : "remoteSourceControl",
      "location" : "https://github.com/duckduckgo/OpenSSL-XCFramework",
      "state" : {
        "revision" : "bb7bfc010ef4d2e7913c343663b167e2a984ac79",
        "version" : "3.1.2000"
      }
    },
    {
      "identity" : "privacy-dashboard",
      "kind" : "remoteSourceControl",
      "location" : "https://github.com/duckduckgo/privacy-dashboard",
      "state" : {
        "revision" : "c67d268bf234760f49034a0fe7a6137a1b216b05",
        "version" : "3.2.0"
      }
    },
    {
      "identity" : "punycodeswift",
      "kind" : "remoteSourceControl",
      "location" : "https://github.com/gumob/PunycodeSwift.git",
      "state" : {
        "revision" : "4356ec54e073741449640d3d50a1fd24fd1e1b8b",
        "version" : "2.1.0"
      }
    },
    {
      "identity" : "sparkle",
      "kind" : "remoteSourceControl",
      "location" : "https://github.com/sparkle-project/Sparkle.git",
      "state" : {
        "revision" : "47d3d90aee3c52b6f61d04ceae426e607df62347",
        "version" : "2.5.2"
      }
    },
    {
      "identity" : "swift-argument-parser",
      "kind" : "remoteSourceControl",
      "location" : "https://github.com/apple/swift-argument-parser",
      "state" : {
        "revision" : "c8ed701b513cf5177118a175d85fbbbcd707ab41",
        "version" : "1.3.0"
      }
    },
    {
      "identity" : "swift-snapshot-testing",
      "kind" : "remoteSourceControl",
      "location" : "https://github.com/pointfreeco/swift-snapshot-testing",
      "state" : {
        "revision" : "e7b77228b34057041374ebef00c0fd7739d71a2b",
        "version" : "1.15.3"
      }
    },
    {
      "identity" : "swift-syntax",
      "kind" : "remoteSourceControl",
      "location" : "https://github.com/apple/swift-syntax.git",
      "state" : {
        "revision" : "64889f0c732f210a935a0ad7cda38f77f876262d",
        "version" : "509.1.1"
      }
    },
    {
      "identity" : "swifter",
      "kind" : "remoteSourceControl",
      "location" : "https://github.com/httpswift/swifter.git",
      "state" : {
        "revision" : "9483a5d459b45c3ffd059f7b55f9638e268632fd",
        "version" : "1.5.0"
      }
    },
    {
      "identity" : "sync_crypto",
      "kind" : "remoteSourceControl",
      "location" : "https://github.com/duckduckgo/sync_crypto",
      "state" : {
        "revision" : "2ab6ab6f0f96b259c14c2de3fc948935fc16ac78",
        "version" : "0.2.0"
      }
    },
    {
      "identity" : "trackerradarkit",
      "kind" : "remoteSourceControl",
      "location" : "https://github.com/duckduckgo/TrackerRadarKit.git",
      "state" : {
        "revision" : "a6b7ba151d9dc6684484f3785293875ec01cc1ff",
        "version" : "1.2.2"
      }
    },
    {
      "identity" : "wireguard-apple",
      "kind" : "remoteSourceControl",
      "location" : "https://github.com/duckduckgo/wireguard-apple",
      "state" : {
        "revision" : "2d8172c11478ab11b0f5ad49bdb4f93f4b3d5e0d",
        "version" : "1.1.1"
      }
    }
  ],
  "version" : 2
}<|MERGE_RESOLUTION|>--- conflicted
+++ resolved
@@ -14,12 +14,7 @@
       "kind" : "remoteSourceControl",
       "location" : "https://github.com/duckduckgo/BrowserServicesKit",
       "state" : {
-<<<<<<< HEAD
-        "revision" : "67db1f66f03cd3e3752fab77f8bea457dd67d4cb"
-=======
-        "revision" : "ab03bde3e1817b267debe9858a08b3f0caf72dc3",
-        "version" : "108.1.0"
->>>>>>> 2778f1f0
+        "revision" : "7a785cf3f764bd7dcbb8f6d28de74ba7b4488abf"
       }
     },
     {
