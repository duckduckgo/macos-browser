--- conflicted
+++ resolved
@@ -32,13 +32,8 @@
       "kind" : "remoteSourceControl",
       "location" : "https://github.com/duckduckgo/BrowserServicesKit",
       "state" : {
-<<<<<<< HEAD
-        "branch" : "bhall/bump-c-s-s-to-5.15.0",
-        "revision" : "b5852d5e90d95178728cbe75d382e72035ae1ec5"
-=======
-        "revision" : "6e77cb1df92d64724ba7bbb3f85947c820b3f1d1",
-        "version" : "145.0.2"
->>>>>>> 29dc7185
+        "revision" : "739e7a89f1ddf18d2fe83e94a83892e248f60668",
+        "version" : "145.1.0"
       }
     },
     {
