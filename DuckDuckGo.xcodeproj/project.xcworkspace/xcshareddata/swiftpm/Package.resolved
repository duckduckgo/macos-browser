--- conflicted
+++ resolved
@@ -14,13 +14,8 @@
       "kind" : "remoteSourceControl",
       "location" : "https://github.com/duckduckgo/BrowserServicesKit",
       "state" : {
-<<<<<<< HEAD
-        "branch" : "sam/netp-waitlist",
-        "revision" : "926c07aac3a6d0e446030dfd6f8bf5129c90ce43"
-=======
         "revision" : "f3e85b86d6369cb03bfaf66169057c6452aa751f",
         "version" : "75.1.0"
->>>>>>> 19416cce
       }
     },
     {
