--- conflicted
+++ resolved
@@ -28,18 +28,6 @@
       }
     },
     {
-<<<<<<< HEAD
-=======
-      "identity" : "browserserviceskit",
-      "kind" : "remoteSourceControl",
-      "location" : "https://github.com/duckduckgo/BrowserServicesKit",
-      "state" : {
-        "revision" : "c3ae1865ba36ebbcb5451a836424213ea875d135",
-        "version" : "183.0.0"
-      }
-    },
-    {
->>>>>>> e2048998
       "identity" : "content-scope-scripts",
       "kind" : "remoteSourceControl",
       "location" : "https://github.com/duckduckgo/content-scope-scripts",
