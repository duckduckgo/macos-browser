--- conflicted
+++ resolved
@@ -10,18 +10,6 @@
       }
     },
     {
-<<<<<<< HEAD
-=======
-      "identity" : "browserserviceskit",
-      "kind" : "remoteSourceControl",
-      "location" : "https://github.com/duckduckgo/BrowserServicesKit",
-      "state" : {
-        "revision" : "781e68decc81dc33a6a7593ab88b1e074a8ee051",
-        "version" : "78.2.2"
-      }
-    },
-    {
->>>>>>> e61ba1dd
       "identity" : "content-scope-scripts",
       "kind" : "remoteSourceControl",
       "location" : "https://github.com/duckduckgo/content-scope-scripts",
@@ -35,8 +23,8 @@
       "kind" : "remoteSourceControl",
       "location" : "https://github.com/duckduckgo/duckduckgo-autofill.git",
       "state" : {
-        "revision" : "21aa20e272b7de06e471c6e646d25e26a5887b60",
-        "version" : "8.3.0"
+        "revision" : "20a6aeddbd86b43fd83c42aa45fdd9ec6db0e0f7",
+        "version" : "8.2.0"
       }
     },
     {
