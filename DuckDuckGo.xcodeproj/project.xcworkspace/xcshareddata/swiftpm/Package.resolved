--- conflicted
+++ resolved
@@ -5,13 +5,8 @@
       "kind" : "remoteSourceControl",
       "location" : "https://github.com/duckduckgo/BrowserServicesKit",
       "state" : {
-<<<<<<< HEAD
         "branch" : "graeme/support-internal-config-feature-state",
         "revision" : "458d8f025dd32e69b05a6ca585d0e51b14528f87"
-=======
-        "revision" : "fc9ada07283575e3106e6fc5c670a96c34a86f55",
-        "version" : "54.1.0"
->>>>>>> be3b056b
       }
     },
     {
