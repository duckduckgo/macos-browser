--- conflicted
+++ resolved
@@ -23,13 +23,8 @@
       "kind" : "remoteSourceControl",
       "location" : "https://github.com/duckduckgo/BrowserServicesKit",
       "state" : {
-<<<<<<< HEAD
         "branch" : "mariusz/cleanup-cpm-default",
-        "revision" : "75bf1e8ae26d8d18d9e7ec8326808c44f2415e61"
-=======
-        "revision" : "045a8782c3dbbf79fc088b38120dea1efadc13e1",
-        "version" : "114.1.0"
->>>>>>> 8e6fe3dc
+        "revision" : "17f57b5543250cc16a6d61985a6267589f6ef658"
       }
     },
     {
@@ -37,8 +32,8 @@
       "kind" : "remoteSourceControl",
       "location" : "https://github.com/duckduckgo/content-scope-scripts",
       "state" : {
-        "revision" : "a3690b7666a3617693383d948cb492513f6aa569",
-        "version" : "5.0.0"
+        "revision" : "59752eb7973d3e3b0c23255ff51359f48b343f15",
+        "version" : "5.2.0"
       }
     },
     {
