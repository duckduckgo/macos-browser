--- conflicted
+++ resolved
@@ -14,13 +14,8 @@
       "kind" : "remoteSourceControl",
       "location" : "https://github.com/duckduckgo/BrowserServicesKit",
       "state" : {
-<<<<<<< HEAD
         "branch" : "dominik/sync-ffs-favorites",
         "revision" : "95a3c212d619d18f72e3fc384572b5f7f2deac4d"
-=======
-        "revision" : "89cd93fe9e394f518131bc26d4a3d02c96ee07e6",
-        "version" : "81.3.1"
->>>>>>> dbc3e51f
       }
     },
     {
