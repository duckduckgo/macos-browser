--- conflicted
+++ resolved
@@ -5,12 +5,8 @@
       "kind" : "remoteSourceControl",
       "location" : "https://github.com/duckduckgo/BrowserServicesKit",
       "state" : {
-<<<<<<< HEAD
-        "revision" : "b7e951a66e5e317194f6c484763f8d54b301155b"
-=======
         "revision" : "660ce4b7390d9ca05ef945365df32f87b107dbfe",
         "version" : "52.0.0"
->>>>>>> a66e5f2e
       }
     },
     {
