{
  "pins" : [
    {
      "identity" : "apple-toolbox",
      "kind" : "remoteSourceControl",
      "location" : "https://github.com/duckduckgo/apple-toolbox.git",
      "state" : {
        "revision" : "d51beaf1736013b530576ace13a16d6d1a63742c",
        "version" : "2.0.0"
      }
    },
    {
      "identity" : "barebonesbrowser",
      "kind" : "remoteSourceControl",
      "location" : "https://github.com/duckduckgo/BareBonesBrowser.git",
      "state" : {
        "revision" : "31e5bfedc3c2ca005640c4bf2b6959d69b0e18b9",
        "version" : "0.1.0"
      }
    },
    {
      "identity" : "bloom_cpp",
      "kind" : "remoteSourceControl",
      "location" : "https://github.com/duckduckgo/bloom_cpp.git",
      "state" : {
        "revision" : "8076199456290b61b4544bf2f4caf296759906a0",
        "version" : "3.0.0"
      }
    },
    {
      "identity" : "browserserviceskit",
      "kind" : "remoteSourceControl",
      "location" : "https://github.com/duckduckgo/BrowserServicesKit",
      "state" : {
<<<<<<< HEAD
        "revision" : "d3fcc7f9e9b8a64f12edee4eb28ab3980885ac83"
=======
        "revision" : "a693511191833453c0469e073c7090dd4a192a74",
        "version" : "127.0.0"
>>>>>>> 234e2d5e
      }
    },
    {
      "identity" : "content-scope-scripts",
      "kind" : "remoteSourceControl",
      "location" : "https://github.com/duckduckgo/content-scope-scripts",
      "state" : {
        "revision" : "edd96481d49b094c260f9a79e078abdbdd3a83fb",
        "version" : "5.6.0"
      }
    },
    {
      "identity" : "duckduckgo-autofill",
      "kind" : "remoteSourceControl",
      "location" : "https://github.com/duckduckgo/duckduckgo-autofill.git",
      "state" : {
        "revision" : "03d3e3a959dd75afbe8c59b5a203ea676d37555d",
        "version" : "10.1.0"
      }
    },
    {
      "identity" : "grdb.swift",
      "kind" : "remoteSourceControl",
      "location" : "https://github.com/duckduckgo/GRDB.swift.git",
      "state" : {
        "revision" : "9f049d7b97b1e68ffd86744b500660d34a9e79b8",
        "version" : "2.3.0"
      }
    },
    {
      "identity" : "lottie-ios",
      "kind" : "remoteSourceControl",
      "location" : "https://github.com/duckduckgo/lottie-ios.git",
      "state" : {
        "revision" : "abf5510e261c85ffddd29de0bca9b72592ea2bdd",
        "version" : "3.3.0"
      }
    },
    {
      "identity" : "ohhttpstubs",
      "kind" : "remoteSourceControl",
      "location" : "https://github.com/AliSoftware/OHHTTPStubs.git",
      "state" : {
        "revision" : "12f19662426d0434d6c330c6974d53e2eb10ecd9",
        "version" : "9.1.0"
      }
    },
    {
      "identity" : "openssl-xcframework",
      "kind" : "remoteSourceControl",
      "location" : "https://github.com/duckduckgo/OpenSSL-XCFramework",
      "state" : {
        "revision" : "b75ab2c0405860bb2616db71b9a456acb118c21a",
        "version" : "3.1.4000"
      }
    },
    {
      "identity" : "privacy-dashboard",
      "kind" : "remoteSourceControl",
      "location" : "https://github.com/duckduckgo/privacy-dashboard",
      "state" : {
        "revision" : "43a6e1c1864846679a254e60c91332c3fbd922ee",
        "version" : "3.3.0"
      }
    },
    {
      "identity" : "punycodeswift",
      "kind" : "remoteSourceControl",
      "location" : "https://github.com/gumob/PunycodeSwift.git",
      "state" : {
        "revision" : "4356ec54e073741449640d3d50a1fd24fd1e1b8b",
        "version" : "2.1.0"
      }
    },
    {
      "identity" : "sparkle",
      "kind" : "remoteSourceControl",
      "location" : "https://github.com/sparkle-project/Sparkle.git",
      "state" : {
        "revision" : "47d3d90aee3c52b6f61d04ceae426e607df62347",
        "version" : "2.5.2"
      }
    },
    {
      "identity" : "swift-argument-parser",
      "kind" : "remoteSourceControl",
      "location" : "https://github.com/apple/swift-argument-parser",
      "state" : {
        "revision" : "46989693916f56d1186bd59ac15124caef896560",
        "version" : "1.3.1"
      }
    },
    {
      "identity" : "swift-snapshot-testing",
      "kind" : "remoteSourceControl",
      "location" : "https://github.com/pointfreeco/swift-snapshot-testing",
      "state" : {
        "revision" : "5b0c434778f2c1a4c9b5ebdb8682b28e84dd69bd",
        "version" : "1.15.4"
      }
    },
    {
      "identity" : "swift-syntax",
      "kind" : "remoteSourceControl",
      "location" : "https://github.com/apple/swift-syntax.git",
      "state" : {
        "revision" : "64889f0c732f210a935a0ad7cda38f77f876262d",
        "version" : "509.1.1"
      }
    },
    {
      "identity" : "swifter",
      "kind" : "remoteSourceControl",
      "location" : "https://github.com/httpswift/swifter.git",
      "state" : {
        "revision" : "9483a5d459b45c3ffd059f7b55f9638e268632fd",
        "version" : "1.5.0"
      }
    },
    {
      "identity" : "sync_crypto",
      "kind" : "remoteSourceControl",
      "location" : "https://github.com/duckduckgo/sync_crypto",
      "state" : {
        "revision" : "2ab6ab6f0f96b259c14c2de3fc948935fc16ac78",
        "version" : "0.2.0"
      }
    },
    {
      "identity" : "trackerradarkit",
      "kind" : "remoteSourceControl",
      "location" : "https://github.com/duckduckgo/TrackerRadarKit.git",
      "state" : {
        "revision" : "a6b7ba151d9dc6684484f3785293875ec01cc1ff",
        "version" : "1.2.2"
      }
    },
    {
      "identity" : "wireguard-apple",
      "kind" : "remoteSourceControl",
      "location" : "https://github.com/duckduckgo/wireguard-apple",
      "state" : {
        "revision" : "13fd026384b1af11048451061cc1b21434990668",
        "version" : "1.1.3"
      }
    }
  ],
  "version" : 2
}<|MERGE_RESOLUTION|>--- conflicted
+++ resolved
@@ -32,12 +32,7 @@
       "kind" : "remoteSourceControl",
       "location" : "https://github.com/duckduckgo/BrowserServicesKit",
       "state" : {
-<<<<<<< HEAD
-        "revision" : "d3fcc7f9e9b8a64f12edee4eb28ab3980885ac83"
-=======
-        "revision" : "a693511191833453c0469e073c7090dd4a192a74",
-        "version" : "127.0.0"
->>>>>>> 234e2d5e
+        "revision" : "a63e7129d7ff9d5bb7241ce98ed61b701c07cd66"
       }
     },
     {
