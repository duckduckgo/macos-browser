--- conflicted
+++ resolved
@@ -32,13 +32,8 @@
       "kind" : "remoteSourceControl",
       "location" : "https://github.com/duckduckgo/BrowserServicesKit",
       "state" : {
-<<<<<<< HEAD
         "branch" : "dominik/rmf-macos",
         "revision" : "324baf8d74a372cfd0c465d9295672a5e7576048"
-=======
-        "revision" : "0746af01b77d39a1e037bea93b46591534a13b5c",
-        "version" : "167.0.1"
->>>>>>> 65ce1cfe
       }
     },
     {
