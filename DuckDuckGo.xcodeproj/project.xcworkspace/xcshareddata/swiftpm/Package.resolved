{
  "pins" : [
    {
      "identity" : "bloom_cpp",
      "kind" : "remoteSourceControl",
      "location" : "https://github.com/duckduckgo/bloom_cpp.git",
      "state" : {
        "revision" : "8076199456290b61b4544bf2f4caf296759906a0",
        "version" : "3.0.0"
      }
    },
    {
      "identity" : "browserserviceskit",
      "kind" : "remoteSourceControl",
      "location" : "https://github.com/duckduckgo/BrowserServicesKit",
      "state" : {
<<<<<<< HEAD
        "branch" : "jacek/custom-config-url",
        "revision" : "b5f88da52ccd6b679db674b507be8efde4e89541"
=======
        "revision" : "064ed560f19fbfd36eb02decebf944689818ed35",
        "version" : "98.0.0"
>>>>>>> 85de0dc3
      }
    },
    {
      "identity" : "content-scope-scripts",
      "kind" : "remoteSourceControl",
      "location" : "https://github.com/duckduckgo/content-scope-scripts",
      "state" : {
        "revision" : "b7ad9843e70cede0c2ca9c4260d970f62cb28156",
        "version" : "4.52.0"
      }
    },
    {
      "identity" : "duckduckgo-autofill",
      "kind" : "remoteSourceControl",
      "location" : "https://github.com/duckduckgo/duckduckgo-autofill.git",
      "state" : {
        "revision" : "5597bc17709c8acf454ecaad4f4082007986242a",
        "version" : "10.0.2"
      }
    },
    {
      "identity" : "grdb.swift",
      "kind" : "remoteSourceControl",
      "location" : "https://github.com/duckduckgo/GRDB.swift.git",
      "state" : {
        "revision" : "77d9a83191a74e319a5cfa27b0e3145d15607573",
        "version" : "2.2.0"
      }
    },
    {
      "identity" : "lottie-ios",
      "kind" : "remoteSourceControl",
      "location" : "https://github.com/duckduckgo/lottie-ios.git",
      "state" : {
        "revision" : "abf5510e261c85ffddd29de0bca9b72592ea2bdd",
        "version" : "3.3.0"
      }
    },
    {
      "identity" : "ohhttpstubs",
      "kind" : "remoteSourceControl",
      "location" : "https://github.com/AliSoftware/OHHTTPStubs.git",
      "state" : {
        "revision" : "12f19662426d0434d6c330c6974d53e2eb10ecd9",
        "version" : "9.1.0"
      }
    },
    {
      "identity" : "openssl-xcframework",
      "kind" : "remoteSourceControl",
      "location" : "https://github.com/duckduckgo/OpenSSL-XCFramework",
      "state" : {
        "revision" : "bb7bfc010ef4d2e7913c343663b167e2a984ac79",
        "version" : "3.1.2000"
      }
    },
    {
      "identity" : "privacy-dashboard",
      "kind" : "remoteSourceControl",
      "location" : "https://github.com/duckduckgo/privacy-dashboard",
      "state" : {
        "revision" : "38336a574e13090764ba09a6b877d15ee514e371",
        "version" : "3.1.1"
      }
    },
    {
      "identity" : "punycodeswift",
      "kind" : "remoteSourceControl",
      "location" : "https://github.com/gumob/PunycodeSwift.git",
      "state" : {
        "revision" : "4356ec54e073741449640d3d50a1fd24fd1e1b8b",
        "version" : "2.1.0"
      }
    },
    {
      "identity" : "sparkle",
      "kind" : "remoteSourceControl",
      "location" : "https://github.com/sparkle-project/Sparkle.git",
      "state" : {
        "revision" : "1f07f4096e52f19b5e7abaa697b7fc592b7ff57c",
        "version" : "2.5.1"
      }
    },
    {
      "identity" : "swift-argument-parser",
      "kind" : "remoteSourceControl",
      "location" : "https://github.com/apple/swift-argument-parser",
      "state" : {
        "revision" : "c8ed701b513cf5177118a175d85fbbbcd707ab41",
        "version" : "1.3.0"
      }
    },
    {
      "identity" : "swift-snapshot-testing",
      "kind" : "remoteSourceControl",
      "location" : "https://github.com/pointfreeco/swift-snapshot-testing",
      "state" : {
        "revision" : "59b663f68e69f27a87b45de48cb63264b8194605",
        "version" : "1.15.1"
      }
    },
    {
      "identity" : "swift-syntax",
      "kind" : "remoteSourceControl",
      "location" : "https://github.com/apple/swift-syntax.git",
      "state" : {
        "revision" : "6ad4ea24b01559dde0773e3d091f1b9e36175036",
        "version" : "509.0.2"
      }
    },
    {
      "identity" : "swifter",
      "kind" : "remoteSourceControl",
      "location" : "https://github.com/httpswift/swifter.git",
      "state" : {
        "revision" : "9483a5d459b45c3ffd059f7b55f9638e268632fd",
        "version" : "1.5.0"
      }
    },
    {
      "identity" : "sync_crypto",
      "kind" : "remoteSourceControl",
      "location" : "https://github.com/duckduckgo/sync_crypto",
      "state" : {
        "revision" : "2ab6ab6f0f96b259c14c2de3fc948935fc16ac78",
        "version" : "0.2.0"
      }
    },
    {
      "identity" : "trackerradarkit",
      "kind" : "remoteSourceControl",
      "location" : "https://github.com/duckduckgo/TrackerRadarKit.git",
      "state" : {
        "revision" : "a6b7ba151d9dc6684484f3785293875ec01cc1ff",
        "version" : "1.2.2"
      }
    },
    {
      "identity" : "wireguard-apple",
      "kind" : "remoteSourceControl",
      "location" : "https://github.com/duckduckgo/wireguard-apple",
      "state" : {
        "revision" : "2d8172c11478ab11b0f5ad49bdb4f93f4b3d5e0d",
        "version" : "1.1.1"
      }
    }
  ],
  "version" : 2
}<|MERGE_RESOLUTION|>--- conflicted
+++ resolved
@@ -14,13 +14,8 @@
       "kind" : "remoteSourceControl",
       "location" : "https://github.com/duckduckgo/BrowserServicesKit",
       "state" : {
-<<<<<<< HEAD
-        "branch" : "jacek/custom-config-url",
-        "revision" : "b5f88da52ccd6b679db674b507be8efde4e89541"
-=======
-        "revision" : "064ed560f19fbfd36eb02decebf944689818ed35",
-        "version" : "98.0.0"
->>>>>>> 85de0dc3
+        "revision" : "ea133abe237b6cb57a4237e0373318a40c10afc2",
+        "version" : "98.0.1"
       }
     },
     {
@@ -152,7 +147,7 @@
     {
       "identity" : "trackerradarkit",
       "kind" : "remoteSourceControl",
-      "location" : "https://github.com/duckduckgo/TrackerRadarKit.git",
+      "location" : "https://github.com/duckduckgo/TrackerRadarKit",
       "state" : {
         "revision" : "a6b7ba151d9dc6684484f3785293875ec01cc1ff",
         "version" : "1.2.2"
