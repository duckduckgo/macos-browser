{
  "pins" : [
    {
      "identity" : "bloom_cpp",
      "kind" : "remoteSourceControl",
      "location" : "https://github.com/duckduckgo/bloom_cpp.git",
      "state" : {
        "revision" : "8076199456290b61b4544bf2f4caf296759906a0",
        "version" : "3.0.0"
      }
    },
    {
      "identity" : "browserserviceskit",
      "kind" : "remoteSourceControl",
      "location" : "https://github.com/duckduckgo/BrowserServicesKit",
      "state" : {
<<<<<<< HEAD
        "branch" : "dominik/sync-ffs-favorites",
        "revision" : "fc59aff670f43943be561a79d6058fe958b387be"
=======
        "revision" : "c4d5f6df0340f0a5c109dcded9801ab676de7db5",
        "version" : "82.3.0"
>>>>>>> b3155093
      }
    },
    {
      "identity" : "content-scope-scripts",
      "kind" : "remoteSourceControl",
      "location" : "https://github.com/duckduckgo/content-scope-scripts",
      "state" : {
        "revision" : "254b23cf292140498650421bb31fd05740f4579b",
        "version" : "4.40.0"
      }
    },
    {
      "identity" : "duckduckgo-autofill",
      "kind" : "remoteSourceControl",
      "location" : "https://github.com/duckduckgo/duckduckgo-autofill.git",
      "state" : {
        "revision" : "c8e895c8fd50dc76e8d8dc827a636ad77b7f46ff",
        "version" : "9.0.0"
      }
    },
    {
      "identity" : "grdb.swift",
      "kind" : "remoteSourceControl",
      "location" : "https://github.com/duckduckgo/GRDB.swift.git",
      "state" : {
        "revision" : "77d9a83191a74e319a5cfa27b0e3145d15607573",
        "version" : "2.2.0"
      }
    },
    {
      "identity" : "lottie-ios",
      "kind" : "remoteSourceControl",
      "location" : "https://github.com/duckduckgo/lottie-ios.git",
      "state" : {
        "revision" : "abf5510e261c85ffddd29de0bca9b72592ea2bdd",
        "version" : "3.3.0"
      }
    },
    {
      "identity" : "ohhttpstubs",
      "kind" : "remoteSourceControl",
      "location" : "https://github.com/AliSoftware/OHHTTPStubs.git",
      "state" : {
        "revision" : "12f19662426d0434d6c330c6974d53e2eb10ecd9",
        "version" : "9.1.0"
      }
    },
    {
      "identity" : "openssl-xcframework",
      "kind" : "remoteSourceControl",
      "location" : "https://github.com/duckduckgo/OpenSSL-XCFramework",
      "state" : {
        "revision" : "bb7bfc010ef4d2e7913c343663b167e2a984ac79",
        "version" : "3.1.2000"
      }
    },
    {
      "identity" : "privacy-dashboard",
      "kind" : "remoteSourceControl",
      "location" : "https://github.com/duckduckgo/privacy-dashboard",
      "state" : {
        "revision" : "b4ac92a444e79d5651930482623b9f6dc9265667",
        "version" : "2.0.0"
      }
    },
    {
      "identity" : "punycodeswift",
      "kind" : "remoteSourceControl",
      "location" : "https://github.com/gumob/PunycodeSwift.git",
      "state" : {
        "revision" : "4356ec54e073741449640d3d50a1fd24fd1e1b8b",
        "version" : "2.1.0"
      }
    },
    {
      "identity" : "sparkle",
      "kind" : "remoteSourceControl",
      "location" : "https://github.com/sparkle-project/Sparkle.git",
      "state" : {
        "revision" : "f0ceaf5cc9f3f23daa0ccb6dcebd79fc96ccc7d9",
        "version" : "2.5.0"
      }
    },
    {
      "identity" : "swift-argument-parser",
      "kind" : "remoteSourceControl",
      "location" : "https://github.com/apple/swift-argument-parser",
      "state" : {
        "revision" : "6b2aa2748a7881eebb9f84fb10c01293e15b52ca",
        "version" : "0.5.0"
      }
    },
    {
      "identity" : "swifter",
      "kind" : "remoteSourceControl",
      "location" : "https://github.com/httpswift/swifter.git",
      "state" : {
        "revision" : "9483a5d459b45c3ffd059f7b55f9638e268632fd",
        "version" : "1.5.0"
      }
    },
    {
      "identity" : "sync_crypto",
      "kind" : "remoteSourceControl",
      "location" : "https://github.com/duckduckgo/sync_crypto",
      "state" : {
        "revision" : "2ab6ab6f0f96b259c14c2de3fc948935fc16ac78",
        "version" : "0.2.0"
      }
    },
    {
      "identity" : "trackerradarkit",
      "kind" : "remoteSourceControl",
      "location" : "https://github.com/duckduckgo/TrackerRadarKit.git",
      "state" : {
        "revision" : "4684440d03304e7638a2c8086895367e90987463",
        "version" : "1.2.1"
      }
    },
    {
      "identity" : "wireguard-apple",
      "kind" : "remoteSourceControl",
      "location" : "https://github.com/duckduckgo/wireguard-apple",
      "state" : {
        "revision" : "2d8172c11478ab11b0f5ad49bdb4f93f4b3d5e0d",
        "version" : "1.1.1"
      }
    }
  ],
  "version" : 2
}<|MERGE_RESOLUTION|>--- conflicted
+++ resolved
@@ -14,13 +14,8 @@
       "kind" : "remoteSourceControl",
       "location" : "https://github.com/duckduckgo/BrowserServicesKit",
       "state" : {
-<<<<<<< HEAD
         "branch" : "dominik/sync-ffs-favorites",
-        "revision" : "fc59aff670f43943be561a79d6058fe958b387be"
-=======
-        "revision" : "c4d5f6df0340f0a5c109dcded9801ab676de7db5",
-        "version" : "82.3.0"
->>>>>>> b3155093
+        "revision" : "3e912b7d3789fcb7088bb9d950dec197c89419fa"
       }
     },
     {
