{
  "pins" : [
    {
      "identity" : "bloom_cpp",
      "kind" : "remoteSourceControl",
      "location" : "https://github.com/duckduckgo/bloom_cpp.git",
      "state" : {
        "revision" : "8076199456290b61b4544bf2f4caf296759906a0",
        "version" : "3.0.0"
      }
    },
    {
      "identity" : "browserserviceskit",
      "kind" : "remoteSourceControl",
      "location" : "https://github.com/duckduckgo/BrowserServicesKit",
      "state" : {
<<<<<<< HEAD
        "branch" : "anh/netp-feedback-form",
        "revision" : "9d815e1a7cfe1192e9b9ccfebef3ec7d9be3fed4"
=======
        "revision" : "1d3a891fa58182d10b7bfa3a9b29cec51909c3c7",
        "version" : "101.1.5"
>>>>>>> 2b8fc224
      }
    },
    {
      "identity" : "content-scope-scripts",
      "kind" : "remoteSourceControl",
      "location" : "https://github.com/duckduckgo/content-scope-scripts",
      "state" : {
        "revision" : "0b68b0d404d8d4f32296cd84fa160b18b0aeaf44",
        "version" : "4.59.1"
      }
    },
    {
      "identity" : "duckduckgo-autofill",
      "kind" : "remoteSourceControl",
      "location" : "https://github.com/duckduckgo/duckduckgo-autofill.git",
      "state" : {
        "revision" : "b972bc0ab6ee1d57a0a18a197dcc31e40ae6ac57",
        "version" : "10.0.3"
      }
    },
    {
      "identity" : "grdb.swift",
      "kind" : "remoteSourceControl",
      "location" : "https://github.com/duckduckgo/GRDB.swift.git",
      "state" : {
        "revision" : "9f049d7b97b1e68ffd86744b500660d34a9e79b8",
        "version" : "2.3.0"
      }
    },
    {
      "identity" : "lottie-ios",
      "kind" : "remoteSourceControl",
      "location" : "https://github.com/duckduckgo/lottie-ios.git",
      "state" : {
        "revision" : "abf5510e261c85ffddd29de0bca9b72592ea2bdd",
        "version" : "3.3.0"
      }
    },
    {
      "identity" : "ohhttpstubs",
      "kind" : "remoteSourceControl",
      "location" : "https://github.com/AliSoftware/OHHTTPStubs.git",
      "state" : {
        "revision" : "12f19662426d0434d6c330c6974d53e2eb10ecd9",
        "version" : "9.1.0"
      }
    },
    {
      "identity" : "openssl-xcframework",
      "kind" : "remoteSourceControl",
      "location" : "https://github.com/duckduckgo/OpenSSL-XCFramework",
      "state" : {
        "revision" : "bb7bfc010ef4d2e7913c343663b167e2a984ac79",
        "version" : "3.1.2000"
      }
    },
    {
      "identity" : "privacy-dashboard",
      "kind" : "remoteSourceControl",
      "location" : "https://github.com/duckduckgo/privacy-dashboard",
      "state" : {
        "revision" : "38336a574e13090764ba09a6b877d15ee514e371",
        "version" : "3.1.1"
      }
    },
    {
      "identity" : "punycodeswift",
      "kind" : "remoteSourceControl",
      "location" : "https://github.com/gumob/PunycodeSwift.git",
      "state" : {
        "revision" : "4356ec54e073741449640d3d50a1fd24fd1e1b8b",
        "version" : "2.1.0"
      }
    },
    {
      "identity" : "sparkle",
      "kind" : "remoteSourceControl",
      "location" : "https://github.com/sparkle-project/Sparkle.git",
      "state" : {
        "revision" : "1f07f4096e52f19b5e7abaa697b7fc592b7ff57c",
        "version" : "2.5.1"
      }
    },
    {
      "identity" : "swift-argument-parser",
      "kind" : "remoteSourceControl",
      "location" : "https://github.com/apple/swift-argument-parser",
      "state" : {
        "revision" : "c8ed701b513cf5177118a175d85fbbbcd707ab41",
        "version" : "1.3.0"
      }
    },
    {
      "identity" : "swift-snapshot-testing",
      "kind" : "remoteSourceControl",
      "location" : "https://github.com/pointfreeco/swift-snapshot-testing",
      "state" : {
        "revision" : "59b663f68e69f27a87b45de48cb63264b8194605",
        "version" : "1.15.1"
      }
    },
    {
      "identity" : "swift-syntax",
      "kind" : "remoteSourceControl",
      "location" : "https://github.com/apple/swift-syntax.git",
      "state" : {
        "revision" : "43c802fb7f96e090dde015344a94b5e85779eff1",
        "version" : "509.1.0"
      }
    },
    {
      "identity" : "swifter",
      "kind" : "remoteSourceControl",
      "location" : "https://github.com/httpswift/swifter.git",
      "state" : {
        "revision" : "9483a5d459b45c3ffd059f7b55f9638e268632fd",
        "version" : "1.5.0"
      }
    },
    {
      "identity" : "sync_crypto",
      "kind" : "remoteSourceControl",
      "location" : "https://github.com/duckduckgo/sync_crypto",
      "state" : {
        "revision" : "2ab6ab6f0f96b259c14c2de3fc948935fc16ac78",
        "version" : "0.2.0"
      }
    },
    {
      "identity" : "trackerradarkit",
      "kind" : "remoteSourceControl",
      "location" : "https://github.com/duckduckgo/TrackerRadarKit",
      "state" : {
        "revision" : "a6b7ba151d9dc6684484f3785293875ec01cc1ff",
        "version" : "1.2.2"
      }
    },
    {
      "identity" : "wireguard-apple",
      "kind" : "remoteSourceControl",
      "location" : "https://github.com/duckduckgo/wireguard-apple",
      "state" : {
        "revision" : "2d8172c11478ab11b0f5ad49bdb4f93f4b3d5e0d",
        "version" : "1.1.1"
      }
    }
  ],
  "version" : 2
}<|MERGE_RESOLUTION|>--- conflicted
+++ resolved
@@ -14,13 +14,8 @@
       "kind" : "remoteSourceControl",
       "location" : "https://github.com/duckduckgo/BrowserServicesKit",
       "state" : {
-<<<<<<< HEAD
         "branch" : "anh/netp-feedback-form",
         "revision" : "9d815e1a7cfe1192e9b9ccfebef3ec7d9be3fed4"
-=======
-        "revision" : "1d3a891fa58182d10b7bfa3a9b29cec51909c3c7",
-        "version" : "101.1.5"
->>>>>>> 2b8fc224
       }
     },
     {
