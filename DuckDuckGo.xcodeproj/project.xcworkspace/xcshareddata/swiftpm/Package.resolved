--- conflicted
+++ resolved
@@ -32,13 +32,8 @@
       "kind" : "remoteSourceControl",
       "location" : "https://github.com/duckduckgo/BrowserServicesKit",
       "state" : {
-<<<<<<< HEAD
         "branch" : "anh/ppro/pixel-params",
-        "revision" : "1d72e9098e793a2b7acdb0ae160c860275cf008b"
-=======
-        "revision" : "63195a30b02e05d1b7176c76ebc55c2cff66c9c8",
-        "version" : "174.0.1"
->>>>>>> 8e56356a
+        "revision" : "b940fe2b92da24b584ab16d480a1b00dc87ec85b"
       }
     },
     {
