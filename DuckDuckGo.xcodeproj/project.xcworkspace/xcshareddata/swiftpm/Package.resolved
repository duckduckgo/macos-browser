--- conflicted
+++ resolved
@@ -32,13 +32,8 @@
       "kind" : "remoteSourceControl",
       "location" : "https://github.com/duckduckgo/BrowserServicesKit",
       "state" : {
-<<<<<<< HEAD
         "branch" : "dominik/ntp-search-bar",
-        "revision" : "874ca36d1b5fb4fd495223434b7c6503412f6edc"
-=======
-        "revision" : "e0c0c85c18372f73fb97c5cf070f1de70c906a1f",
-        "version" : "199.1.0"
->>>>>>> ccd36b84
+        "revision" : "2c941f50b0d69ed80b6f761741234350b51d0d02"
       }
     },
     {
@@ -80,7 +75,7 @@
     {
       "identity" : "lottie-spm",
       "kind" : "remoteSourceControl",
-      "location" : "https://github.com/airbnb/lottie-spm",
+      "location" : "https://github.com/airbnb/lottie-spm.git",
       "state" : {
         "revision" : "1d29eccc24cc8b75bff9f6804155112c0ffc9605",
         "version" : "4.4.3"
