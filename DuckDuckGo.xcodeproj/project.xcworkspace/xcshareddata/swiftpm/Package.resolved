--- conflicted
+++ resolved
@@ -32,12 +32,7 @@
       "kind" : "remoteSourceControl",
       "location" : "https://github.com/duckduckgo/BrowserServicesKit",
       "state" : {
-<<<<<<< HEAD
-        "revision" : "5d950d6920ca78707874f2e8f1883efb6d7a797f"
-=======
-        "branch" : "194.0.0",
-        "revision" : "026acbd36fb80c95e0bfc6a9080e369dd85db66f"
->>>>>>> 5c141baf
+        "revision" : "657a961c94c9c45f04ecd7c0937caf84cbedc731"
       }
     },
     {
