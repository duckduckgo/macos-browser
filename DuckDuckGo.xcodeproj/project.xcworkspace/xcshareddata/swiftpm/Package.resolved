{
  "pins" : [
    {
      "identity" : "apple-toolbox",
      "kind" : "remoteSourceControl",
      "location" : "https://github.com/duckduckgo/apple-toolbox.git",
      "state" : {
        "revision" : "ab53ca41e9044a20eab7e53249526fadcf9acc9f",
        "version" : "3.1.1"
      }
    },
    {
      "identity" : "barebonesbrowser",
      "kind" : "remoteSourceControl",
      "location" : "https://github.com/duckduckgo/BareBonesBrowser.git",
      "state" : {
        "revision" : "31e5bfedc3c2ca005640c4bf2b6959d69b0e18b9",
        "version" : "0.1.0"
      }
    },
    {
      "identity" : "bloom_cpp",
      "kind" : "remoteSourceControl",
      "location" : "https://github.com/duckduckgo/bloom_cpp.git",
      "state" : {
        "revision" : "8076199456290b61b4544bf2f4caf296759906a0",
        "version" : "3.0.0"
      }
    },
    {
      "identity" : "browserserviceskit",
      "kind" : "remoteSourceControl",
      "location" : "https://github.com/duckduckgo/BrowserServicesKit",
      "state" : {
<<<<<<< HEAD
        "revision" : "355f43e0be789ada8244f2619c4846fe257806b9"
=======
        "revision" : "27b2330b2c65779760d55e866ed0fa6182b2fce4",
        "version" : "159.0.2-1"
>>>>>>> 41037a9d
      }
    },
    {
      "identity" : "content-scope-scripts",
      "kind" : "remoteSourceControl",
      "location" : "https://github.com/duckduckgo/content-scope-scripts",
      "state" : {
        "revision" : "4689746e42b24c40c18896d697ea02b854e90d35",
        "version" : "5.21.0"
      }
    },
    {
      "identity" : "duckduckgo-autofill",
      "kind" : "remoteSourceControl",
      "location" : "https://github.com/duckduckgo/duckduckgo-autofill.git",
      "state" : {
        "revision" : "10aeff1ec7f533d1705233a9b14f9393a699b1c0",
        "version" : "11.0.2"
      }
    },
    {
      "identity" : "grdb.swift",
      "kind" : "remoteSourceControl",
      "location" : "https://github.com/duckduckgo/GRDB.swift.git",
      "state" : {
        "revision" : "9f049d7b97b1e68ffd86744b500660d34a9e79b8",
        "version" : "2.3.0"
      }
    },
    {
      "identity" : "gzipswift",
      "kind" : "remoteSourceControl",
      "location" : "https://github.com/1024jp/GzipSwift.git",
      "state" : {
        "revision" : "731037f6cc2be2ec01562f6597c1d0aa3fe6fd05",
        "version" : "6.0.1"
      }
    },
    {
      "identity" : "lottie-spm",
      "kind" : "remoteSourceControl",
      "location" : "https://github.com/airbnb/lottie-spm.git",
      "state" : {
        "revision" : "3bd43e12d6fb54654366a61f7cfaca787318b8ce",
        "version" : "4.4.1"
      }
    },
    {
      "identity" : "ohhttpstubs",
      "kind" : "remoteSourceControl",
      "location" : "https://github.com/AliSoftware/OHHTTPStubs.git",
      "state" : {
        "revision" : "12f19662426d0434d6c330c6974d53e2eb10ecd9",
        "version" : "9.1.0"
      }
    },
    {
      "identity" : "openssl-xcframework",
      "kind" : "remoteSourceControl",
      "location" : "https://github.com/duckduckgo/OpenSSL-XCFramework",
      "state" : {
        "revision" : "b75ab2c0405860bb2616db71b9a456acb118c21a",
        "version" : "3.1.4000"
      }
    },
    {
      "identity" : "privacy-dashboard",
      "kind" : "remoteSourceControl",
      "location" : "https://github.com/duckduckgo/privacy-dashboard",
      "state" : {
        "revision" : "924a80e20e2465dcaf3dca32c9b6e9b9968222b9",
        "version" : "4.1.0"
      }
    },
    {
      "identity" : "punycodeswift",
      "kind" : "remoteSourceControl",
      "location" : "https://github.com/gumob/PunycodeSwift.git",
      "state" : {
        "revision" : "4356ec54e073741449640d3d50a1fd24fd1e1b8b",
        "version" : "2.1.0"
      }
    },
    {
      "identity" : "sparkle",
      "kind" : "remoteSourceControl",
      "location" : "https://github.com/sparkle-project/Sparkle.git",
      "state" : {
        "revision" : "0a4caaf7a81eea2cece651ef4b17331fa0634dff",
        "version" : "2.6.0"
      }
    },
    {
      "identity" : "swift-argument-parser",
      "kind" : "remoteSourceControl",
      "location" : "https://github.com/apple/swift-argument-parser.git",
      "state" : {
        "revision" : "0fbc8848e389af3bb55c182bc19ca9d5dc2f255b",
        "version" : "1.4.0"
      }
    },
    {
      "identity" : "swift-snapshot-testing",
      "kind" : "remoteSourceControl",
      "location" : "https://github.com/pointfreeco/swift-snapshot-testing",
      "state" : {
        "revision" : "5b0c434778f2c1a4c9b5ebdb8682b28e84dd69bd",
        "version" : "1.15.4"
      }
    },
    {
      "identity" : "swift-syntax",
      "kind" : "remoteSourceControl",
      "location" : "https://github.com/apple/swift-syntax",
      "state" : {
        "revision" : "64889f0c732f210a935a0ad7cda38f77f876262d",
        "version" : "509.1.1"
      }
    },
    {
      "identity" : "swifter",
      "kind" : "remoteSourceControl",
      "location" : "https://github.com/httpswift/swifter.git",
      "state" : {
        "revision" : "9483a5d459b45c3ffd059f7b55f9638e268632fd",
        "version" : "1.5.0"
      }
    },
    {
      "identity" : "sync_crypto",
      "kind" : "remoteSourceControl",
      "location" : "https://github.com/duckduckgo/sync_crypto",
      "state" : {
        "revision" : "2ab6ab6f0f96b259c14c2de3fc948935fc16ac78",
        "version" : "0.2.0"
      }
    },
    {
      "identity" : "trackerradarkit",
      "kind" : "remoteSourceControl",
      "location" : "https://github.com/duckduckgo/TrackerRadarKit",
      "state" : {
        "revision" : "1403e17eeeb8493b92fb9d11eb8c846bb9776581",
        "version" : "2.1.2"
      }
    },
    {
      "identity" : "wireguard-apple",
      "kind" : "remoteSourceControl",
      "location" : "https://github.com/duckduckgo/wireguard-apple",
      "state" : {
        "revision" : "13fd026384b1af11048451061cc1b21434990668",
        "version" : "1.1.3"
      }
    }
  ],
  "version" : 2
}<|MERGE_RESOLUTION|>--- conflicted
+++ resolved
@@ -32,12 +32,8 @@
       "kind" : "remoteSourceControl",
       "location" : "https://github.com/duckduckgo/BrowserServicesKit",
       "state" : {
-<<<<<<< HEAD
-        "revision" : "355f43e0be789ada8244f2619c4846fe257806b9"
-=======
-        "revision" : "27b2330b2c65779760d55e866ed0fa6182b2fce4",
-        "version" : "159.0.2-1"
->>>>>>> 41037a9d
+        "revision" : "f815750a6e0fd9c23f4dba143348f7df9773eccb",
+        "version" : "159.0.2-2"
       }
     },
     {
