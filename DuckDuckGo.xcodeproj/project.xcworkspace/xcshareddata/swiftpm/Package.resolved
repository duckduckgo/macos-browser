--- conflicted
+++ resolved
@@ -14,12 +14,8 @@
       "kind" : "remoteSourceControl",
       "location" : "https://github.com/duckduckgo/BrowserServicesKit",
       "state" : {
-<<<<<<< HEAD
-        "revision" : "481d389cd160d4741b1f99d34e435aa4ea9efee8"
-=======
         "revision" : "ea133abe237b6cb57a4237e0373318a40c10afc2",
         "version" : "98.0.1"
->>>>>>> c0523ac8
       }
     },
     {
