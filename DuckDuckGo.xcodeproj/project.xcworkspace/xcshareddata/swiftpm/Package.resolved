--- conflicted
+++ resolved
@@ -32,12 +32,7 @@
       "kind" : "remoteSourceControl",
       "location" : "https://github.com/duckduckgo/BrowserServicesKit",
       "state" : {
-<<<<<<< HEAD
         "revision" : "1d7e5bfa30851a7f8f3ce97490d1b9652cfd4f82"
-=======
-        "revision" : "ff87c19636bce8baa34b7984defa779c083f9ce9",
-        "version" : "181.1.0"
->>>>>>> 02570037
       }
     },
     {
