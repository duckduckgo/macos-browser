--- conflicted
+++ resolved
@@ -32,13 +32,8 @@
       "kind" : "remoteSourceControl",
       "location" : "https://github.com/duckduckgo/BrowserServicesKit",
       "state" : {
-<<<<<<< HEAD
         "branch" : "sam/vpn-ui-improvements",
         "revision" : "1814bc7ec4d3c2be5bf77bce850818a625276893"
-=======
-        "revision" : "810bf41347ff437b5d0154405a238553537240a4",
-        "version" : "125.0.2"
->>>>>>> db0c6e63
       }
     },
     {
