{
  "pins" : [
    {
      "identity" : "bloom_cpp",
      "kind" : "remoteSourceControl",
      "location" : "https://github.com/duckduckgo/bloom_cpp.git",
      "state" : {
        "revision" : "8076199456290b61b4544bf2f4caf296759906a0",
        "version" : "3.0.0"
      }
    },
    {
      "identity" : "browserserviceskit",
      "kind" : "remoteSourceControl",
      "location" : "https://github.com/duckduckgo/BrowserServicesKit",
      "state" : {
<<<<<<< HEAD
        "branch" : "fcappelli/breakage_improvement_mac",
        "revision" : "e4d8dca3e4a7ad56065c75363303624a2af3ab4a"
=======
        "revision" : "072df96b846e3350b23ab32a61b6c1a0983b5e85",
        "version" : "102.0.2"
>>>>>>> b9d28d85
      }
    },
    {
      "identity" : "content-scope-scripts",
      "kind" : "remoteSourceControl",
      "location" : "https://github.com/duckduckgo/content-scope-scripts",
      "state" : {
        "revision" : "0b68b0d404d8d4f32296cd84fa160b18b0aeaf44",
        "version" : "4.59.1"
      }
    },
    {
      "identity" : "duckduckgo-autofill",
      "kind" : "remoteSourceControl",
      "location" : "https://github.com/duckduckgo/duckduckgo-autofill.git",
      "state" : {
        "revision" : "b972bc0ab6ee1d57a0a18a197dcc31e40ae6ac57",
        "version" : "10.0.3"
      }
    },
    {
      "identity" : "grdb.swift",
      "kind" : "remoteSourceControl",
      "location" : "https://github.com/duckduckgo/GRDB.swift.git",
      "state" : {
        "revision" : "9f049d7b97b1e68ffd86744b500660d34a9e79b8",
        "version" : "2.3.0"
      }
    },
    {
      "identity" : "lottie-ios",
      "kind" : "remoteSourceControl",
      "location" : "https://github.com/duckduckgo/lottie-ios.git",
      "state" : {
        "revision" : "abf5510e261c85ffddd29de0bca9b72592ea2bdd",
        "version" : "3.3.0"
      }
    },
    {
      "identity" : "ohhttpstubs",
      "kind" : "remoteSourceControl",
      "location" : "https://github.com/AliSoftware/OHHTTPStubs.git",
      "state" : {
        "revision" : "12f19662426d0434d6c330c6974d53e2eb10ecd9",
        "version" : "9.1.0"
      }
    },
    {
      "identity" : "openssl-xcframework",
      "kind" : "remoteSourceControl",
      "location" : "https://github.com/duckduckgo/OpenSSL-XCFramework",
      "state" : {
        "revision" : "bb7bfc010ef4d2e7913c343663b167e2a984ac79",
        "version" : "3.1.2000"
      }
    },
    {
      "identity" : "privacy-dashboard",
      "kind" : "remoteSourceControl",
      "location" : "https://github.com/duckduckgo/privacy-dashboard",
      "state" : {
        "revision" : "c67d268bf234760f49034a0fe7a6137a1b216b05",
        "version" : "3.2.0"
      }
    },
    {
      "identity" : "punycodeswift",
      "kind" : "remoteSourceControl",
      "location" : "https://github.com/gumob/PunycodeSwift.git",
      "state" : {
        "revision" : "4356ec54e073741449640d3d50a1fd24fd1e1b8b",
        "version" : "2.1.0"
      }
    },
    {
      "identity" : "sparkle",
      "kind" : "remoteSourceControl",
      "location" : "https://github.com/sparkle-project/Sparkle.git",
      "state" : {
        "revision" : "1f07f4096e52f19b5e7abaa697b7fc592b7ff57c",
        "version" : "2.5.1"
      }
    },
    {
      "identity" : "swift-argument-parser",
      "kind" : "remoteSourceControl",
      "location" : "https://github.com/apple/swift-argument-parser",
      "state" : {
        "revision" : "c8ed701b513cf5177118a175d85fbbbcd707ab41",
        "version" : "1.3.0"
      }
    },
    {
      "identity" : "swift-snapshot-testing",
      "kind" : "remoteSourceControl",
      "location" : "https://github.com/pointfreeco/swift-snapshot-testing",
      "state" : {
        "revision" : "59b663f68e69f27a87b45de48cb63264b8194605",
        "version" : "1.15.1"
      }
    },
    {
      "identity" : "swift-syntax",
      "kind" : "remoteSourceControl",
      "location" : "https://github.com/apple/swift-syntax.git",
      "state" : {
        "revision" : "6ad4ea24b01559dde0773e3d091f1b9e36175036",
        "version" : "509.0.2"
      }
    },
    {
      "identity" : "swifter",
      "kind" : "remoteSourceControl",
      "location" : "https://github.com/httpswift/swifter.git",
      "state" : {
        "revision" : "9483a5d459b45c3ffd059f7b55f9638e268632fd",
        "version" : "1.5.0"
      }
    },
    {
      "identity" : "sync_crypto",
      "kind" : "remoteSourceControl",
      "location" : "https://github.com/duckduckgo/sync_crypto",
      "state" : {
        "revision" : "2ab6ab6f0f96b259c14c2de3fc948935fc16ac78",
        "version" : "0.2.0"
      }
    },
    {
      "identity" : "trackerradarkit",
      "kind" : "remoteSourceControl",
      "location" : "https://github.com/duckduckgo/TrackerRadarKit",
      "state" : {
        "revision" : "a6b7ba151d9dc6684484f3785293875ec01cc1ff",
        "version" : "1.2.2"
      }
    },
    {
      "identity" : "wireguard-apple",
      "kind" : "remoteSourceControl",
      "location" : "https://github.com/duckduckgo/wireguard-apple",
      "state" : {
        "revision" : "2d8172c11478ab11b0f5ad49bdb4f93f4b3d5e0d",
        "version" : "1.1.1"
      }
    }
  ],
  "version" : 2
}<|MERGE_RESOLUTION|>--- conflicted
+++ resolved
@@ -14,13 +14,8 @@
       "kind" : "remoteSourceControl",
       "location" : "https://github.com/duckduckgo/BrowserServicesKit",
       "state" : {
-<<<<<<< HEAD
-        "branch" : "fcappelli/breakage_improvement_mac",
-        "revision" : "e4d8dca3e4a7ad56065c75363303624a2af3ab4a"
-=======
-        "revision" : "072df96b846e3350b23ab32a61b6c1a0983b5e85",
-        "version" : "102.0.2"
->>>>>>> b9d28d85
+        "revision" : "5af8fbcff0913aa543ba3eea60cc24e706a3a4e5",
+        "version" : "103.0.0"
       }
     },
     {
@@ -127,8 +122,8 @@
       "kind" : "remoteSourceControl",
       "location" : "https://github.com/apple/swift-syntax.git",
       "state" : {
-        "revision" : "6ad4ea24b01559dde0773e3d091f1b9e36175036",
-        "version" : "509.0.2"
+        "revision" : "64889f0c732f210a935a0ad7cda38f77f876262d",
+        "version" : "509.1.1"
       }
     },
     {
