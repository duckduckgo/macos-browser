--- conflicted
+++ resolved
@@ -32,12 +32,7 @@
       "kind" : "remoteSourceControl",
       "location" : "https://github.com/duckduckgo/BrowserServicesKit",
       "state" : {
-<<<<<<< HEAD
         "revision" : "42105b6fd50f45d9bcab839f646f7b696ce71602"
-=======
-        "revision" : "2d20fafba4430f49249521735b951f21e20ec0c3",
-        "version" : "191.2.0"
->>>>>>> d6ad53d7
       }
     },
     {
