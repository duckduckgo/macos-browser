--- conflicted
+++ resolved
@@ -1,191 +1,4 @@
 {
-<<<<<<< HEAD
-  "object": {
-    "pins": [
-      {
-        "package": "AppleToolbox",
-        "repositoryURL": "https://github.com/duckduckgo/apple-toolbox.git",
-        "state": {
-          "branch": null,
-          "revision": "0c13c5f056805f2d403618ccc3bfb833c303c68d",
-          "version": "3.1.2"
-        }
-      },
-      {
-        "package": "BareBonesBrowserKit",
-        "repositoryURL": "https://github.com/duckduckgo/BareBonesBrowser.git",
-        "state": {
-          "branch": null,
-          "revision": "31e5bfedc3c2ca005640c4bf2b6959d69b0e18b9",
-          "version": "0.1.0"
-        }
-      },
-      {
-        "package": "BloomFilter",
-        "repositoryURL": "https://github.com/duckduckgo/bloom_cpp.git",
-        "state": {
-          "branch": null,
-          "revision": "8076199456290b61b4544bf2f4caf296759906a0",
-          "version": "3.0.0"
-        }
-      },
-      {
-        "package": "BrowserServicesKit",
-        "repositoryURL": "https://github.com/duckduckgo/BrowserServicesKit",
-        "state": {
-          "branch": null,
-          "revision": "fb315acdbbea9dee949cc066fcafbb1a1f3618f4",
-          "version": "225.1.0"
-        }
-      },
-      {
-        "package": "Autofill",
-        "repositoryURL": "https://github.com/duckduckgo/duckduckgo-autofill.git",
-        "state": {
-          "branch": null,
-          "revision": "47c26dc32b94cdbcef3e6157497147917678c25c",
-          "version": "16.1.0"
-        }
-      },
-      {
-        "package": "GRDB",
-        "repositoryURL": "https://github.com/duckduckgo/GRDB.swift.git",
-        "state": {
-          "branch": null,
-          "revision": "5b2f6a81099d26ae0f9e38788f51490cd6a4b202",
-          "version": "2.4.2"
-        }
-      },
-      {
-        "package": "Gzip",
-        "repositoryURL": "https://github.com/1024jp/GzipSwift.git",
-        "state": {
-          "branch": null,
-          "revision": "731037f6cc2be2ec01562f6597c1d0aa3fe6fd05",
-          "version": "6.0.1"
-        }
-      },
-      {
-        "package": "Lottie",
-        "repositoryURL": "https://github.com/airbnb/lottie-spm.git",
-        "state": {
-          "branch": null,
-          "revision": "1d29eccc24cc8b75bff9f6804155112c0ffc9605",
-          "version": "4.4.3"
-        }
-      },
-      {
-        "package": "OHHTTPStubs",
-        "repositoryURL": "https://github.com/AliSoftware/OHHTTPStubs.git",
-        "state": {
-          "branch": null,
-          "revision": "12f19662426d0434d6c330c6974d53e2eb10ecd9",
-          "version": "9.1.0"
-        }
-      },
-      {
-        "package": "OpenSSL",
-        "repositoryURL": "https://github.com/duckduckgo/OpenSSL-XCFramework",
-        "state": {
-          "branch": null,
-          "revision": "71d303cbfa150e1fac99ffc7b4f67aad9c7a5002",
-          "version": "3.1.5004"
-        }
-      },
-      {
-        "package": "PrivacyDashboardResources",
-        "repositoryURL": "https://github.com/duckduckgo/privacy-dashboard",
-        "state": {
-          "branch": null,
-          "revision": "bea4d750913ef82c10cd06e791686501c8e648e4",
-          "version": "7.6.0"
-        }
-      },
-      {
-        "package": "Punycode",
-        "repositoryURL": "https://github.com/gumob/PunycodeSwift.git",
-        "state": {
-          "branch": null,
-          "revision": "30a462bdb4398ea835a3585472229e0d74b36ba5",
-          "version": "3.0.0"
-        }
-      },
-      {
-        "package": "Sparkle",
-        "repositoryURL": "https://github.com/sparkle-project/Sparkle.git",
-        "state": {
-          "branch": null,
-          "revision": "b456fd404954a9e13f55aa0c88cd5a40b8399638",
-          "version": "2.6.3"
-        }
-      },
-      {
-        "package": "swift-argument-parser",
-        "repositoryURL": "https://github.com/apple/swift-argument-parser.git",
-        "state": {
-          "branch": null,
-          "revision": "0fbc8848e389af3bb55c182bc19ca9d5dc2f255b",
-          "version": "1.4.0"
-        }
-      },
-      {
-        "package": "swift-snapshot-testing",
-        "repositoryURL": "https://github.com/pointfreeco/swift-snapshot-testing",
-        "state": {
-          "branch": null,
-          "revision": "5b0c434778f2c1a4c9b5ebdb8682b28e84dd69bd",
-          "version": "1.15.4"
-        }
-      },
-      {
-        "package": "swift-syntax",
-        "repositoryURL": "https://github.com/apple/swift-syntax",
-        "state": {
-          "branch": null,
-          "revision": "64889f0c732f210a935a0ad7cda38f77f876262d",
-          "version": "509.1.1"
-        }
-      },
-      {
-        "package": "Swifter",
-        "repositoryURL": "https://github.com/httpswift/swifter.git",
-        "state": {
-          "branch": null,
-          "revision": "9483a5d459b45c3ffd059f7b55f9638e268632fd",
-          "version": "1.5.0"
-        }
-      },
-      {
-        "package": "DDGSyncCrypto",
-        "repositoryURL": "https://github.com/duckduckgo/sync_crypto",
-        "state": {
-          "branch": null,
-          "revision": "cc726cebb67367466bc31ced4784e16d44ac68d1",
-          "version": "0.4.0"
-        }
-      },
-      {
-        "package": "TrackerRadarKit",
-        "repositoryURL": "https://github.com/duckduckgo/TrackerRadarKit",
-        "state": {
-          "branch": null,
-          "revision": "5de0a610a7927b638a5fd463a53032c9934a2c3b",
-          "version": "3.0.0"
-        }
-      },
-      {
-        "package": "WireGuardKit",
-        "repositoryURL": "https://github.com/duckduckgo/wireguard-apple",
-        "state": {
-          "branch": null,
-          "revision": "13fd026384b1af11048451061cc1b21434990668",
-          "version": "1.1.3"
-        }
-      }
-    ]
-  },
-  "version": 1
-=======
   "pins" : [
     {
       "identity" : "apple-toolbox",
@@ -219,8 +32,8 @@
       "kind" : "remoteSourceControl",
       "location" : "https://github.com/duckduckgo/BrowserServicesKit",
       "state" : {
-        "revision" : "029008d6209e92a0a1f67c1731145b8a6317c506",
-        "version" : "227.0.0"
+        "branch" : "dominik/html-history",
+        "revision" : "5770bf57440542f181f4ccd4d92d27eefb1a965c"
       }
     },
     {
@@ -228,8 +41,8 @@
       "kind" : "remoteSourceControl",
       "location" : "https://github.com/duckduckgo/content-scope-scripts",
       "state" : {
-        "revision" : "0ac30560ec969a321caea321f95537120416c323",
-        "version" : "7.7.0"
+        "revision" : "5d2ab9f5da3c3fc5ec330f23ec35d558dcc8e35b",
+        "version" : "7.8.0"
       }
     },
     {
@@ -378,5 +191,4 @@
     }
   ],
   "version" : 2
->>>>>>> db0288e0
 }