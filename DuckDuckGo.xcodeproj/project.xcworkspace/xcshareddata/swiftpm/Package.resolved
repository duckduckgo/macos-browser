--- conflicted
+++ resolved
@@ -14,12 +14,8 @@
       "kind" : "remoteSourceControl",
       "location" : "https://github.com/duckduckgo/BrowserServicesKit",
       "state" : {
-<<<<<<< HEAD
-        "revision" : "7a785cf3f764bd7dcbb8f6d28de74ba7b4488abf"
-=======
-        "revision" : "5ecf4fe56f334be6eaecb65f6d55632a6d53921c",
-        "version" : "109.0.0"
->>>>>>> 422814e1
+        "revision" : "da6a822844922401d80e26963b8b11dcd6ef221a",
+        "version" : "109.0.1"
       }
     },
     {
