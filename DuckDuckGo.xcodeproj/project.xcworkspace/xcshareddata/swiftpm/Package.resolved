{
  "pins" : [
    {
      "identity" : "apple-toolbox",
      "kind" : "remoteSourceControl",
      "location" : "https://github.com/duckduckgo/apple-toolbox.git",
      "state" : {
        "revision" : "d51beaf1736013b530576ace13a16d6d1a63742c",
        "version" : "2.0.0"
      }
    },
    {
      "identity" : "barebonesbrowser",
      "kind" : "remoteSourceControl",
      "location" : "https://github.com/duckduckgo/BareBonesBrowser.git",
      "state" : {
        "revision" : "31e5bfedc3c2ca005640c4bf2b6959d69b0e18b9",
        "version" : "0.1.0"
      }
    },
    {
      "identity" : "bloom_cpp",
      "kind" : "remoteSourceControl",
      "location" : "https://github.com/duckduckgo/bloom_cpp.git",
      "state" : {
        "revision" : "8076199456290b61b4544bf2f4caf296759906a0",
        "version" : "3.0.0"
      }
    },
    {
      "identity" : "browserserviceskit",
      "kind" : "remoteSourceControl",
      "location" : "https://github.com/duckduckgo/BrowserServicesKit",
      "state" : {
<<<<<<< HEAD
        "revision" : "2404060d63af176050954050c403af92600fe97e"
=======
        "revision" : "cea7c43e5ab1d7484ab29abeda429350ed8a7dc1",
        "version" : "120.0.0"
>>>>>>> a26f5099
      }
    },
    {
      "identity" : "content-scope-scripts",
      "kind" : "remoteSourceControl",
      "location" : "https://github.com/duckduckgo/content-scope-scripts",
      "state" : {
        "revision" : "f6241631fc14cc2d0f47950bfdc4d6c30bf90130",
        "version" : "5.4.0"
      }
    },
    {
      "identity" : "duckduckgo-autofill",
      "kind" : "remoteSourceControl",
      "location" : "https://github.com/duckduckgo/duckduckgo-autofill.git",
      "state" : {
        "revision" : "03d3e3a959dd75afbe8c59b5a203ea676d37555d",
        "version" : "10.1.0"
      }
    },
    {
      "identity" : "grdb.swift",
      "kind" : "remoteSourceControl",
      "location" : "https://github.com/duckduckgo/GRDB.swift.git",
      "state" : {
        "revision" : "9f049d7b97b1e68ffd86744b500660d34a9e79b8",
        "version" : "2.3.0"
      }
    },
    {
      "identity" : "lottie-ios",
      "kind" : "remoteSourceControl",
      "location" : "https://github.com/duckduckgo/lottie-ios.git",
      "state" : {
        "revision" : "abf5510e261c85ffddd29de0bca9b72592ea2bdd",
        "version" : "3.3.0"
      }
    },
    {
      "identity" : "ohhttpstubs",
      "kind" : "remoteSourceControl",
      "location" : "https://github.com/AliSoftware/OHHTTPStubs.git",
      "state" : {
        "revision" : "12f19662426d0434d6c330c6974d53e2eb10ecd9",
        "version" : "9.1.0"
      }
    },
    {
      "identity" : "openssl-xcframework",
      "kind" : "remoteSourceControl",
      "location" : "https://github.com/duckduckgo/OpenSSL-XCFramework",
      "state" : {
        "revision" : "b75ab2c0405860bb2616db71b9a456acb118c21a",
        "version" : "3.1.4000"
      }
    },
    {
      "identity" : "privacy-dashboard",
      "kind" : "remoteSourceControl",
      "location" : "https://github.com/duckduckgo/privacy-dashboard",
      "state" : {
        "revision" : "c67d268bf234760f49034a0fe7a6137a1b216b05",
        "version" : "3.2.0"
      }
    },
    {
      "identity" : "punycodeswift",
      "kind" : "remoteSourceControl",
      "location" : "https://github.com/gumob/PunycodeSwift.git",
      "state" : {
        "revision" : "4356ec54e073741449640d3d50a1fd24fd1e1b8b",
        "version" : "2.1.0"
      }
    },
    {
      "identity" : "sparkle",
      "kind" : "remoteSourceControl",
      "location" : "https://github.com/sparkle-project/Sparkle.git",
      "state" : {
        "revision" : "47d3d90aee3c52b6f61d04ceae426e607df62347",
        "version" : "2.5.2"
      }
    },
    {
      "identity" : "swift-argument-parser",
      "kind" : "remoteSourceControl",
      "location" : "https://github.com/apple/swift-argument-parser",
      "state" : {
        "revision" : "c8ed701b513cf5177118a175d85fbbbcd707ab41",
        "version" : "1.3.0"
      }
    },
    {
      "identity" : "swift-snapshot-testing",
      "kind" : "remoteSourceControl",
      "location" : "https://github.com/pointfreeco/swift-snapshot-testing",
      "state" : {
        "revision" : "e7b77228b34057041374ebef00c0fd7739d71a2b",
        "version" : "1.15.3"
      }
    },
    {
      "identity" : "swift-syntax",
      "kind" : "remoteSourceControl",
      "location" : "https://github.com/apple/swift-syntax.git",
      "state" : {
        "revision" : "64889f0c732f210a935a0ad7cda38f77f876262d",
        "version" : "509.1.1"
      }
    },
    {
      "identity" : "swifter",
      "kind" : "remoteSourceControl",
      "location" : "https://github.com/httpswift/swifter.git",
      "state" : {
        "revision" : "9483a5d459b45c3ffd059f7b55f9638e268632fd",
        "version" : "1.5.0"
      }
    },
    {
      "identity" : "sync_crypto",
      "kind" : "remoteSourceControl",
      "location" : "https://github.com/duckduckgo/sync_crypto",
      "state" : {
        "revision" : "2ab6ab6f0f96b259c14c2de3fc948935fc16ac78",
        "version" : "0.2.0"
      }
    },
    {
      "identity" : "trackerradarkit",
      "kind" : "remoteSourceControl",
      "location" : "https://github.com/duckduckgo/TrackerRadarKit",
      "state" : {
        "revision" : "a6b7ba151d9dc6684484f3785293875ec01cc1ff",
        "version" : "1.2.2"
      }
    },
    {
      "identity" : "wireguard-apple",
      "kind" : "remoteSourceControl",
      "location" : "https://github.com/duckduckgo/wireguard-apple",
      "state" : {
        "revision" : "2d8172c11478ab11b0f5ad49bdb4f93f4b3d5e0d",
        "version" : "1.1.1"
      }
    }
  ],
  "version" : 2
}<|MERGE_RESOLUTION|>--- conflicted
+++ resolved
@@ -32,12 +32,7 @@
       "kind" : "remoteSourceControl",
       "location" : "https://github.com/duckduckgo/BrowserServicesKit",
       "state" : {
-<<<<<<< HEAD
-        "revision" : "2404060d63af176050954050c403af92600fe97e"
-=======
-        "revision" : "cea7c43e5ab1d7484ab29abeda429350ed8a7dc1",
-        "version" : "120.0.0"
->>>>>>> a26f5099
+        "revision" : "f2962e552278d2938e0c033ee5ed10b0cc13418d"
       }
     },
     {
