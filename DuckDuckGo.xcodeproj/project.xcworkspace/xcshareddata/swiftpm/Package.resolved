--- conflicted
+++ resolved
@@ -5,13 +5,8 @@
       "kind" : "remoteSourceControl",
       "location" : "https://github.com/duckduckgo/BrowserServicesKit",
       "state" : {
-<<<<<<< HEAD
         "branch" : "dominik/sync-engine",
-        "revision" : "914a34bd07b7abec3d34a510d47296de4097655a"
-=======
-        "branch" : "dominik/bookmarks-v3",
-        "revision" : "9e73e8eb2cd2e5fdf4cf0abc31cf8260147c8363"
->>>>>>> b76218bd
+        "revision" : "ed003e38d51160cd1a7bcd3a3905a4abc4884c9a"
       }
     },
     {
