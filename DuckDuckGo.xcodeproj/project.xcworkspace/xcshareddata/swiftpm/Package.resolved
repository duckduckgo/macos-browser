{
  "object": {
    "pins": [
      {
        "package": "BrowserServicesKit",
<<<<<<< HEAD
        "repositoryURL": "git@github.com:duckduckgo/BrowserServicesKit.git",
        "state": {
          "branch": "feature/alex/suggestion-parse-website",
          "revision": "2704f15523e47060d78e49de890e4d0b05717cb7",
=======
        "repositoryURL": "https://github.com/duckduckgo/BrowserServicesKit.git",
        "state": {
          "branch": "main",
          "revision": "80f324da2518f172fb72b884c3710ad3d448dfad",
>>>>>>> 5d02a595
          "version": null
        }
      },
      {
        "package": "GRDB",
        "repositoryURL": "https://github.com/duckduckgo/GRDB.swift.git",
        "state": {
          "branch": "SQLCipher",
          "revision": "e5714d4b6ee1651d2271b04ae85aaf5a327fe70a",
          "version": null
        }
      },
      {
        "package": "Lottie",
        "repositoryURL": "https://github.com/airbnb/lottie-ios",
        "state": {
          "branch": "lottie/macos-spm",
          "revision": "f4d701070f9743b9ef7b9ac42d386d1ef98b842f",
          "version": null
        }
      },
      {
        "package": "OHHTTPStubs",
        "repositoryURL": "https://github.com/AliSoftware/OHHTTPStubs.git",
        "state": {
          "branch": null,
          "revision": "12f19662426d0434d6c330c6974d53e2eb10ecd9",
          "version": "9.1.0"
        }
      },
      {
        "package": "Punycode",
        "repositoryURL": "https://github.com/gumob/PunycodeSwift.git",
        "state": {
          "branch": null,
          "revision": "4356ec54e073741449640d3d50a1fd24fd1e1b8b",
          "version": "2.1.0"
        }
      },
      {
        "package": "TrackerRadarKit",
        "repositoryURL": "https://github.com/duckduckgo/TrackerRadarKit.git",
        "state": {
          "branch": null,
          "revision": "a11e97e591273845519b6b06ddbb6ba88eab2195",
          "version": "1.0.2"
        }
      }
    ]
  },
  "version": 1
}<|MERGE_RESOLUTION|>--- conflicted
+++ resolved
@@ -1,31 +1,6 @@
 {
   "object": {
     "pins": [
-      {
-        "package": "BrowserServicesKit",
-<<<<<<< HEAD
-        "repositoryURL": "git@github.com:duckduckgo/BrowserServicesKit.git",
-        "state": {
-          "branch": "feature/alex/suggestion-parse-website",
-          "revision": "2704f15523e47060d78e49de890e4d0b05717cb7",
-=======
-        "repositoryURL": "https://github.com/duckduckgo/BrowserServicesKit.git",
-        "state": {
-          "branch": "main",
-          "revision": "80f324da2518f172fb72b884c3710ad3d448dfad",
->>>>>>> 5d02a595
-          "version": null
-        }
-      },
-      {
-        "package": "GRDB",
-        "repositoryURL": "https://github.com/duckduckgo/GRDB.swift.git",
-        "state": {
-          "branch": "SQLCipher",
-          "revision": "e5714d4b6ee1651d2271b04ae85aaf5a327fe70a",
-          "version": null
-        }
-      },
       {
         "package": "Lottie",
         "repositoryURL": "https://github.com/airbnb/lottie-ios",
