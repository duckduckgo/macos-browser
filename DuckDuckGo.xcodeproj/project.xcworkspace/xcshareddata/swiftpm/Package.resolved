{
  "object": {
    "pins": [
      {
<<<<<<< HEAD
=======
        "package": "BrowserServicesKit",
        "repositoryURL": "https://github.com/duckduckgo/BrowserServicesKit.git",
        "state": {
          "branch": null,
          "revision": "0a7e1dffcdcd6a33cd713d575b7bafd19c4b1ebc",
          "version": "4.0.2"
        }
      },
      {
>>>>>>> ed949d81
        "package": "GRDB",
        "repositoryURL": "https://github.com/duckduckgo/GRDB.swift.git",
        "state": {
          "branch": null,
          "revision": "995e7b639e4e5194fdff30778dbe080220bdb810",
          "version": "1.0.0"
        }
      },
      {
        "package": "Lottie",
        "repositoryURL": "https://github.com/airbnb/lottie-ios",
        "state": {
          "branch": "lottie/macos-spm",
          "revision": "f4d701070f9743b9ef7b9ac42d386d1ef98b842f",
          "version": null
        }
      },
      {
        "package": "OHHTTPStubs",
        "repositoryURL": "https://github.com/AliSoftware/OHHTTPStubs.git",
        "state": {
          "branch": null,
          "revision": "12f19662426d0434d6c330c6974d53e2eb10ecd9",
          "version": "9.1.0"
        }
      },
      {
        "package": "Punycode",
        "repositoryURL": "https://github.com/gumob/PunycodeSwift.git",
        "state": {
          "branch": null,
          "revision": "4356ec54e073741449640d3d50a1fd24fd1e1b8b",
          "version": "2.1.0"
        }
      },
      {
        "package": "Sparkle",
        "repositoryURL": "https://github.com/sparkle-project/Sparkle.git",
        "state": {
          "branch": null,
          "revision": "c0933a516b420806e9216e71bd13ba76c54f0de6",
          "version": "1.26.0"
        }
      },
      {
        "package": "TrackerRadarKit",
        "repositoryURL": "https://github.com/duckduckgo/TrackerRadarKit.git",
        "state": {
          "branch": null,
          "revision": "a11e97e591273845519b6b06ddbb6ba88eab2195",
          "version": "1.0.2"
        }
      }
    ]
  },
  "version": 1
}<|MERGE_RESOLUTION|>--- conflicted
+++ resolved
@@ -2,18 +2,15 @@
   "object": {
     "pins": [
       {
-<<<<<<< HEAD
-=======
         "package": "BrowserServicesKit",
         "repositoryURL": "https://github.com/duckduckgo/BrowserServicesKit.git",
         "state": {
           "branch": null,
-          "revision": "0a7e1dffcdcd6a33cd713d575b7bafd19c4b1ebc",
-          "version": "4.0.2"
+          "revision": "fc68f4d24c75e51a95710c1848a9f4874c4d3206",
+          "version": null
         }
       },
       {
->>>>>>> ed949d81
         "package": "GRDB",
         "repositoryURL": "https://github.com/duckduckgo/GRDB.swift.git",
         "state": {
