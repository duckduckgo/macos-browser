{
  "pins" : [
    {
      "identity" : "bloom_cpp",
      "kind" : "remoteSourceControl",
      "location" : "https://github.com/duckduckgo/bloom_cpp.git",
      "state" : {
        "revision" : "8076199456290b61b4544bf2f4caf296759906a0",
        "version" : "3.0.0"
      }
    },
    {
      "identity" : "browserserviceskit",
      "kind" : "remoteSourceControl",
      "location" : "https://github.com/duckduckgo/BrowserServicesKit",
      "state" : {
<<<<<<< HEAD
        "branch" : "anya/autofill-on-default-flag",
        "revision" : "321222e576c23868c67a4f7a690f54b7a45feca7"
=======
        "revision" : "43fd829917f61f605fc110b68bb1bf1841276b3c",
        "version" : "81.1.0"
>>>>>>> fa2e809c
      }
    },
    {
      "identity" : "content-scope-scripts",
      "kind" : "remoteSourceControl",
      "location" : "https://github.com/duckduckgo/content-scope-scripts",
      "state" : {
        "revision" : "74b6142c016be354144f28551de41b50c4864b1f",
        "version" : "4.37.0"
      }
    },
    {
      "identity" : "duckduckgo-autofill",
      "kind" : "remoteSourceControl",
      "location" : "https://github.com/duckduckgo/duckduckgo-autofill.git",
      "state" : {
        "revision" : "55466f10a339843cb79a27af62d5d61c030740b2",
        "version" : "8.4.1"
      }
    },
    {
      "identity" : "grdb.swift",
      "kind" : "remoteSourceControl",
      "location" : "https://github.com/duckduckgo/GRDB.swift.git",
      "state" : {
        "revision" : "77d9a83191a74e319a5cfa27b0e3145d15607573",
        "version" : "2.2.0"
      }
    },
    {
      "identity" : "lottie-ios",
      "kind" : "remoteSourceControl",
      "location" : "https://github.com/duckduckgo/lottie-ios.git",
      "state" : {
        "revision" : "abf5510e261c85ffddd29de0bca9b72592ea2bdd",
        "version" : "3.3.0"
      }
    },
    {
      "identity" : "ohhttpstubs",
      "kind" : "remoteSourceControl",
      "location" : "https://github.com/AliSoftware/OHHTTPStubs.git",
      "state" : {
        "revision" : "12f19662426d0434d6c330c6974d53e2eb10ecd9",
        "version" : "9.1.0"
      }
    },
    {
      "identity" : "openssl-xcframework",
      "kind" : "remoteSourceControl",
      "location" : "https://github.com/duckduckgo/OpenSSL-XCFramework",
      "state" : {
        "revision" : "bb7bfc010ef4d2e7913c343663b167e2a984ac79",
        "version" : "3.1.2000"
      }
    },
    {
      "identity" : "privacy-dashboard",
      "kind" : "remoteSourceControl",
      "location" : "https://github.com/duckduckgo/privacy-dashboard",
      "state" : {
        "revision" : "51e2b46f413bf3ef18afefad631ca70f2c25ef70",
        "version" : "1.4.0"
      }
    },
    {
      "identity" : "punycodeswift",
      "kind" : "remoteSourceControl",
      "location" : "https://github.com/gumob/PunycodeSwift.git",
      "state" : {
        "revision" : "4356ec54e073741449640d3d50a1fd24fd1e1b8b",
        "version" : "2.1.0"
      }
    },
    {
      "identity" : "sparkle",
      "kind" : "remoteSourceControl",
      "location" : "https://github.com/sparkle-project/Sparkle.git",
      "state" : {
        "revision" : "f0ceaf5cc9f3f23daa0ccb6dcebd79fc96ccc7d9",
        "version" : "2.5.0"
      }
    },
    {
      "identity" : "swift-argument-parser",
      "kind" : "remoteSourceControl",
      "location" : "https://github.com/apple/swift-argument-parser",
      "state" : {
        "revision" : "6b2aa2748a7881eebb9f84fb10c01293e15b52ca",
        "version" : "0.5.0"
      }
    },
    {
      "identity" : "swifter",
      "kind" : "remoteSourceControl",
      "location" : "https://github.com/httpswift/swifter.git",
      "state" : {
        "revision" : "9483a5d459b45c3ffd059f7b55f9638e268632fd",
        "version" : "1.5.0"
      }
    },
    {
      "identity" : "sync_crypto",
      "kind" : "remoteSourceControl",
      "location" : "https://github.com/duckduckgo/sync_crypto",
      "state" : {
        "revision" : "2ab6ab6f0f96b259c14c2de3fc948935fc16ac78",
        "version" : "0.2.0"
      }
    },
    {
      "identity" : "trackerradarkit",
      "kind" : "remoteSourceControl",
      "location" : "https://github.com/duckduckgo/TrackerRadarKit",
      "state" : {
        "revision" : "4684440d03304e7638a2c8086895367e90987463",
        "version" : "1.2.1"
      }
    },
    {
      "identity" : "wireguard-apple",
      "kind" : "remoteSourceControl",
      "location" : "https://github.com/duckduckgo/wireguard-apple",
      "state" : {
        "revision" : "2d8172c11478ab11b0f5ad49bdb4f93f4b3d5e0d",
        "version" : "1.1.1"
      }
    }
  ],
  "version" : 2
}<|MERGE_RESOLUTION|>--- conflicted
+++ resolved
@@ -14,13 +14,8 @@
       "kind" : "remoteSourceControl",
       "location" : "https://github.com/duckduckgo/BrowserServicesKit",
       "state" : {
-<<<<<<< HEAD
-        "branch" : "anya/autofill-on-default-flag",
-        "revision" : "321222e576c23868c67a4f7a690f54b7a45feca7"
-=======
         "revision" : "43fd829917f61f605fc110b68bb1bf1841276b3c",
         "version" : "81.1.0"
->>>>>>> fa2e809c
       }
     },
     {
