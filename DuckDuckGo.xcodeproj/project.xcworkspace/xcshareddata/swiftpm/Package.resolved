{
  "pins" : [
    {
      "identity" : "apple-toolbox",
      "kind" : "remoteSourceControl",
      "location" : "https://github.com/duckduckgo/apple-toolbox.git",
      "state" : {
        "revision" : "ab53ca41e9044a20eab7e53249526fadcf9acc9f",
        "version" : "3.1.1"
      }
    },
    {
      "identity" : "barebonesbrowser",
      "kind" : "remoteSourceControl",
      "location" : "https://github.com/duckduckgo/BareBonesBrowser.git",
      "state" : {
        "revision" : "31e5bfedc3c2ca005640c4bf2b6959d69b0e18b9",
        "version" : "0.1.0"
      }
    },
    {
      "identity" : "bloom_cpp",
      "kind" : "remoteSourceControl",
      "location" : "https://github.com/duckduckgo/bloom_cpp.git",
      "state" : {
        "revision" : "8076199456290b61b4544bf2f4caf296759906a0",
        "version" : "3.0.0"
      }
    },
    {
      "identity" : "browserserviceskit",
      "kind" : "remoteSourceControl",
      "location" : "https://github.com/duckduckgo/BrowserServicesKit",
      "state" : {
<<<<<<< HEAD
        "revision" : "2bc934304fd9d5e2b51dfe78a0c95ba10f1ab5a5",
        "version" : "80.2.0"
=======
        "revision" : "9e64d694224e1e38b46b1a00656ad9654f941ad3",
        "version" : "145.3.1"
>>>>>>> 701cdbcf
      }
    },
    {
      "identity" : "content-scope-scripts",
      "kind" : "remoteSourceControl",
      "location" : "https://github.com/duckduckgo/content-scope-scripts",
      "state" : {
        "revision" : "bb8e7e62104ed6506c7bfd3ef7aa4aca3686ed4f",
        "version" : "5.15.0"
      }
    },
    {
      "identity" : "duckduckgo-autofill",
      "kind" : "remoteSourceControl",
      "location" : "https://github.com/duckduckgo/duckduckgo-autofill.git",
      "state" : {
        "revision" : "10aeff1ec7f533d1705233a9b14f9393a699b1c0",
        "version" : "11.0.2"
      }
    },
    {
      "identity" : "grdb.swift",
      "kind" : "remoteSourceControl",
      "location" : "https://github.com/duckduckgo/GRDB.swift.git",
      "state" : {
        "revision" : "9f049d7b97b1e68ffd86744b500660d34a9e79b8",
        "version" : "2.3.0"
      }
    },
    {
      "identity" : "gzipswift",
      "kind" : "remoteSourceControl",
      "location" : "https://github.com/1024jp/GzipSwift.git",
      "state" : {
        "revision" : "731037f6cc2be2ec01562f6597c1d0aa3fe6fd05",
        "version" : "6.0.1"
      }
    },
    {
      "identity" : "lottie-spm",
      "kind" : "remoteSourceControl",
      "location" : "https://github.com/airbnb/lottie-spm.git",
      "state" : {
        "revision" : "3bd43e12d6fb54654366a61f7cfaca787318b8ce",
        "version" : "4.4.1"
      }
    },
    {
      "identity" : "ohhttpstubs",
      "kind" : "remoteSourceControl",
      "location" : "https://github.com/AliSoftware/OHHTTPStubs.git",
      "state" : {
        "revision" : "12f19662426d0434d6c330c6974d53e2eb10ecd9",
        "version" : "9.1.0"
      }
    },
    {
      "identity" : "openssl-xcframework",
      "kind" : "remoteSourceControl",
      "location" : "https://github.com/duckduckgo/OpenSSL-XCFramework",
      "state" : {
        "revision" : "b75ab2c0405860bb2616db71b9a456acb118c21a",
        "version" : "3.1.4000"
      }
    },
    {
      "identity" : "privacy-dashboard",
      "kind" : "remoteSourceControl",
      "location" : "https://github.com/duckduckgo/privacy-dashboard",
      "state" : {
        "revision" : "25b8903191a40b21b09525085fe325ae3386092e",
        "version" : "3.6.0"
      }
    },
    {
      "identity" : "punycodeswift",
      "kind" : "remoteSourceControl",
      "location" : "https://github.com/gumob/PunycodeSwift.git",
      "state" : {
        "revision" : "4356ec54e073741449640d3d50a1fd24fd1e1b8b",
        "version" : "2.1.0"
      }
    },
    {
      "identity" : "sparkle",
      "kind" : "remoteSourceControl",
      "location" : "https://github.com/sparkle-project/Sparkle.git",
      "state" : {
        "revision" : "0a4caaf7a81eea2cece651ef4b17331fa0634dff",
        "version" : "2.6.0"
      }
    },
    {
      "identity" : "swift-argument-parser",
      "kind" : "remoteSourceControl",
      "location" : "https://github.com/apple/swift-argument-parser.git",
      "state" : {
        "revision" : "46989693916f56d1186bd59ac15124caef896560",
        "version" : "1.3.1"
      }
    },
    {
      "identity" : "swift-snapshot-testing",
      "kind" : "remoteSourceControl",
      "location" : "https://github.com/pointfreeco/swift-snapshot-testing",
      "state" : {
        "revision" : "5b0c434778f2c1a4c9b5ebdb8682b28e84dd69bd",
        "version" : "1.15.4"
      }
    },
    {
      "identity" : "swift-syntax",
      "kind" : "remoteSourceControl",
      "location" : "https://github.com/apple/swift-syntax",
      "state" : {
        "revision" : "64889f0c732f210a935a0ad7cda38f77f876262d",
        "version" : "509.1.1"
      }
    },
    {
      "identity" : "swifter",
      "kind" : "remoteSourceControl",
      "location" : "https://github.com/httpswift/swifter.git",
      "state" : {
        "revision" : "9483a5d459b45c3ffd059f7b55f9638e268632fd",
        "version" : "1.5.0"
      }
    },
    {
      "identity" : "sync_crypto",
      "kind" : "remoteSourceControl",
      "location" : "https://github.com/duckduckgo/sync_crypto",
      "state" : {
        "revision" : "2ab6ab6f0f96b259c14c2de3fc948935fc16ac78",
        "version" : "0.2.0"
      }
    },
    {
      "identity" : "trackerradarkit",
      "kind" : "remoteSourceControl",
      "location" : "https://github.com/duckduckgo/TrackerRadarKit",
      "state" : {
        "revision" : "6c84fd19139414fc0edbf9673ade06e532a564f0",
        "version" : "2.0.0"
      }
    },
    {
      "identity" : "wireguard-apple",
      "kind" : "remoteSourceControl",
      "location" : "https://github.com/duckduckgo/wireguard-apple",
      "state" : {
        "revision" : "13fd026384b1af11048451061cc1b21434990668",
        "version" : "1.1.3"
      }
    }
  ],
  "version" : 2
}<|MERGE_RESOLUTION|>--- conflicted
+++ resolved
@@ -32,13 +32,8 @@
       "kind" : "remoteSourceControl",
       "location" : "https://github.com/duckduckgo/BrowserServicesKit",
       "state" : {
-<<<<<<< HEAD
-        "revision" : "2bc934304fd9d5e2b51dfe78a0c95ba10f1ab5a5",
-        "version" : "80.2.0"
-=======
         "revision" : "9e64d694224e1e38b46b1a00656ad9654f941ad3",
         "version" : "145.3.1"
->>>>>>> 701cdbcf
       }
     },
     {
