--- conflicted
+++ resolved
@@ -32,13 +32,8 @@
       "kind" : "remoteSourceControl",
       "location" : "https://github.com/duckduckgo/BrowserServicesKit",
       "state" : {
-<<<<<<< HEAD
-        "branch" : "bunn/duckplayer/autoplay",
-        "revision" : "b1ae00c28f13dd0f013ea3c42d324f6ff86dda96"
-=======
         "revision" : "ae719ad6e86c44c4d5ed80f696685d1ee3997f32",
         "version" : "164.0.1"
->>>>>>> 5fccf8ed
       }
     },
     {
