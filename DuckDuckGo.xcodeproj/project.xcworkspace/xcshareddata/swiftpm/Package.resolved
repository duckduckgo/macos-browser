--- conflicted
+++ resolved
@@ -32,12 +32,8 @@
       "kind" : "remoteSourceControl",
       "location" : "https://github.com/duckduckgo/BrowserServicesKit",
       "state" : {
-<<<<<<< HEAD
-        "revision" : "4aa6744ffecd63928ca617d4ce3cf4eec3faca66"
-=======
         "revision" : "befc1f1094353d8d88a99ac08885684c978b2016",
         "version" : "217.0.0"
->>>>>>> aeee5dff
       }
     },
     {
