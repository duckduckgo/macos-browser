--- conflicted
+++ resolved
@@ -32,13 +32,8 @@
       "kind" : "remoteSourceControl",
       "location" : "https://github.com/duckduckgo/BrowserServicesKit",
       "state" : {
-<<<<<<< HEAD
-        "branch" : "bunn/duckplayer/contingency-handler",
-        "revision" : "9dc529a22fda53cbaa8785be2b4f7642b35bdf21"
-=======
         "revision" : "a3b3df069bbaa06149e43ca26e5df219ee61aa15",
         "version" : "180.0.1"
->>>>>>> 02caf5ec
       }
     },
     {
@@ -80,7 +75,7 @@
     {
       "identity" : "lottie-spm",
       "kind" : "remoteSourceControl",
-      "location" : "https://github.com/airbnb/lottie-spm.git",
+      "location" : "https://github.com/airbnb/lottie-spm",
       "state" : {
         "revision" : "1d29eccc24cc8b75bff9f6804155112c0ffc9605",
         "version" : "4.4.3"
