{
  "pins" : [
    {
      "identity" : "apple-toolbox",
      "kind" : "remoteSourceControl",
      "location" : "https://github.com/duckduckgo/apple-toolbox.git",
      "state" : {
        "revision" : "e3dc4faf70ca09718a2d20d5c47b449389e8c153",
        "version" : "1.0.0"
      }
    },
    {
      "identity" : "bloom_cpp",
      "kind" : "remoteSourceControl",
      "location" : "https://github.com/duckduckgo/bloom_cpp.git",
      "state" : {
        "revision" : "8076199456290b61b4544bf2f4caf296759906a0",
        "version" : "3.0.0"
      }
    },
    {
      "identity" : "browserserviceskit",
      "kind" : "remoteSourceControl",
      "location" : "https://github.com/duckduckgo/BrowserServicesKit",
      "state" : {
<<<<<<< HEAD
        "branch" : "anh/netp-check-entitlement-periodically",
        "revision" : "fad4db675d9821a0c9bc3ba5280db4bbddff9cea"
=======
        "revision" : "c9eae1b4a4ce5b6854d6934e57f900f62d2f3917",
        "version" : "114.0.0"
>>>>>>> 21b8be18
      }
    },
    {
      "identity" : "content-scope-scripts",
      "kind" : "remoteSourceControl",
      "location" : "https://github.com/duckduckgo/content-scope-scripts",
      "state" : {
        "revision" : "a3690b7666a3617693383d948cb492513f6aa569",
        "version" : "5.0.0"
      }
    },
    {
      "identity" : "duckduckgo-autofill",
      "kind" : "remoteSourceControl",
      "location" : "https://github.com/duckduckgo/duckduckgo-autofill.git",
      "state" : {
        "revision" : "03d3e3a959dd75afbe8c59b5a203ea676d37555d",
        "version" : "10.1.0"
      }
    },
    {
      "identity" : "grdb.swift",
      "kind" : "remoteSourceControl",
      "location" : "https://github.com/duckduckgo/GRDB.swift.git",
      "state" : {
        "revision" : "9f049d7b97b1e68ffd86744b500660d34a9e79b8",
        "version" : "2.3.0"
      }
    },
    {
      "identity" : "lottie-ios",
      "kind" : "remoteSourceControl",
      "location" : "https://github.com/duckduckgo/lottie-ios.git",
      "state" : {
        "revision" : "abf5510e261c85ffddd29de0bca9b72592ea2bdd",
        "version" : "3.3.0"
      }
    },
    {
      "identity" : "ohhttpstubs",
      "kind" : "remoteSourceControl",
      "location" : "https://github.com/AliSoftware/OHHTTPStubs.git",
      "state" : {
        "revision" : "12f19662426d0434d6c330c6974d53e2eb10ecd9",
        "version" : "9.1.0"
      }
    },
    {
      "identity" : "openssl-xcframework",
      "kind" : "remoteSourceControl",
      "location" : "https://github.com/duckduckgo/OpenSSL-XCFramework",
      "state" : {
        "revision" : "b75ab2c0405860bb2616db71b9a456acb118c21a",
        "version" : "3.1.4000"
      }
    },
    {
      "identity" : "privacy-dashboard",
      "kind" : "remoteSourceControl",
      "location" : "https://github.com/duckduckgo/privacy-dashboard",
      "state" : {
        "revision" : "c67d268bf234760f49034a0fe7a6137a1b216b05",
        "version" : "3.2.0"
      }
    },
    {
      "identity" : "punycodeswift",
      "kind" : "remoteSourceControl",
      "location" : "https://github.com/gumob/PunycodeSwift.git",
      "state" : {
        "revision" : "4356ec54e073741449640d3d50a1fd24fd1e1b8b",
        "version" : "2.1.0"
      }
    },
    {
      "identity" : "sparkle",
      "kind" : "remoteSourceControl",
      "location" : "https://github.com/sparkle-project/Sparkle.git",
      "state" : {
        "revision" : "47d3d90aee3c52b6f61d04ceae426e607df62347",
        "version" : "2.5.2"
      }
    },
    {
      "identity" : "swift-argument-parser",
      "kind" : "remoteSourceControl",
      "location" : "https://github.com/apple/swift-argument-parser",
      "state" : {
        "revision" : "c8ed701b513cf5177118a175d85fbbbcd707ab41",
        "version" : "1.3.0"
      }
    },
    {
      "identity" : "swift-snapshot-testing",
      "kind" : "remoteSourceControl",
      "location" : "https://github.com/pointfreeco/swift-snapshot-testing",
      "state" : {
        "revision" : "e7b77228b34057041374ebef00c0fd7739d71a2b",
        "version" : "1.15.3"
      }
    },
    {
      "identity" : "swift-syntax",
      "kind" : "remoteSourceControl",
      "location" : "https://github.com/apple/swift-syntax.git",
      "state" : {
        "revision" : "64889f0c732f210a935a0ad7cda38f77f876262d",
        "version" : "509.1.1"
      }
    },
    {
      "identity" : "swifter",
      "kind" : "remoteSourceControl",
      "location" : "https://github.com/httpswift/swifter.git",
      "state" : {
        "revision" : "9483a5d459b45c3ffd059f7b55f9638e268632fd",
        "version" : "1.5.0"
      }
    },
    {
      "identity" : "sync_crypto",
      "kind" : "remoteSourceControl",
      "location" : "https://github.com/duckduckgo/sync_crypto",
      "state" : {
        "revision" : "2ab6ab6f0f96b259c14c2de3fc948935fc16ac78",
        "version" : "0.2.0"
      }
    },
    {
      "identity" : "trackerradarkit",
      "kind" : "remoteSourceControl",
      "location" : "https://github.com/duckduckgo/TrackerRadarKit",
      "state" : {
        "revision" : "a6b7ba151d9dc6684484f3785293875ec01cc1ff",
        "version" : "1.2.2"
      }
    },
    {
      "identity" : "wireguard-apple",
      "kind" : "remoteSourceControl",
      "location" : "https://github.com/duckduckgo/wireguard-apple",
      "state" : {
        "revision" : "2d8172c11478ab11b0f5ad49bdb4f93f4b3d5e0d",
        "version" : "1.1.1"
      }
    }
  ],
  "version" : 2
}<|MERGE_RESOLUTION|>--- conflicted
+++ resolved
@@ -23,13 +23,8 @@
       "kind" : "remoteSourceControl",
       "location" : "https://github.com/duckduckgo/BrowserServicesKit",
       "state" : {
-<<<<<<< HEAD
         "branch" : "anh/netp-check-entitlement-periodically",
         "revision" : "fad4db675d9821a0c9bc3ba5280db4bbddff9cea"
-=======
-        "revision" : "c9eae1b4a4ce5b6854d6934e57f900f62d2f3917",
-        "version" : "114.0.0"
->>>>>>> 21b8be18
       }
     },
     {
