--- conflicted
+++ resolved
@@ -5,12 +5,8 @@
       "kind" : "remoteSourceControl",
       "location" : "https://github.com/duckduckgo/BrowserServicesKit",
       "state" : {
-<<<<<<< HEAD
-        "revision" : "764db747435b57a048be88be908460f1524009cf"
-=======
-        "revision" : "c6bc4464a1f207c96269817036f546b08bfcd431",
-        "version" : "60.0.0"
->>>>>>> 4f25a6e2
+        "revision" : "1786629a3f78c5126eb41de691bb7d5db147933d",
+        "version" : "60.0.1"
       }
     },
     {
@@ -27,13 +23,8 @@
       "kind" : "remoteSourceControl",
       "location" : "https://github.com/duckduckgo/duckduckgo-autofill.git",
       "state" : {
-<<<<<<< HEAD
-        "revision" : "3cdba80e529eec104e4f593468ba16c59d79093e",
-        "version" : "7.0.1"
-=======
         "revision" : "44cd844b6bb5d8ccfefbd6e025817d800c26ad76",
         "version" : "7.2.0"
->>>>>>> 4f25a6e2
       }
     },
     {
