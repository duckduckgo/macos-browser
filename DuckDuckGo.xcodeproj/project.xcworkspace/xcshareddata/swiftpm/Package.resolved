--- conflicted
+++ resolved
@@ -14,13 +14,8 @@
       "kind" : "remoteSourceControl",
       "location" : "https://github.com/duckduckgo/BrowserServicesKit",
       "state" : {
-<<<<<<< HEAD
         "branch" : "dominik/sync-feature-flags",
-        "revision" : "fb5df7cb678c6817caa1cae5ab63bf725410b31b"
-=======
-        "revision" : "ae9e9180f74d92c83fc3cc1d2fc23f4855fb361c",
-        "version" : "95.0.0"
->>>>>>> d30f00b7
+        "revision" : "155125853e643abd80676907b410828280e9b6df"
       }
     },
     {
