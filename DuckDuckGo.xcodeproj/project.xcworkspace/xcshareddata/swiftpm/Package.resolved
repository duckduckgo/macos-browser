--- conflicted
+++ resolved
@@ -5,13 +5,8 @@
       "kind" : "remoteSourceControl",
       "location" : "https://github.com/duckduckgo/BrowserServicesKit",
       "state" : {
-<<<<<<< HEAD
         "branch" : "dominik/sync-engine",
-        "revision" : "ad6bd958386d7fd92452c85489b26c605b50a4d9"
-=======
-        "revision" : "b19b5e4383a7fdae5e69f1ecbf64ee8f5dbb4a55",
-        "version" : "57.6.0"
->>>>>>> 26b86a88
+        "revision" : "6044384f2ad2fbdbfe885f75084116db14cf9a99"
       }
     },
     {
