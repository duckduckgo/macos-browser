{
  "pins" : [
    {
      "identity" : "apple-toolbox",
      "kind" : "remoteSourceControl",
      "location" : "https://github.com/duckduckgo/apple-toolbox.git",
      "state" : {
        "revision" : "0c13c5f056805f2d403618ccc3bfb833c303c68d",
        "version" : "3.1.2"
      }
    },
    {
      "identity" : "barebonesbrowser",
      "kind" : "remoteSourceControl",
      "location" : "https://github.com/duckduckgo/BareBonesBrowser.git",
      "state" : {
        "revision" : "31e5bfedc3c2ca005640c4bf2b6959d69b0e18b9",
        "version" : "0.1.0"
      }
    },
    {
      "identity" : "bloom_cpp",
      "kind" : "remoteSourceControl",
      "location" : "https://github.com/duckduckgo/bloom_cpp.git",
      "state" : {
        "revision" : "8076199456290b61b4544bf2f4caf296759906a0",
        "version" : "3.0.0"
      }
    },
    {
      "identity" : "browserserviceskit",
      "kind" : "remoteSourceControl",
      "location" : "https://github.com/duckduckgo/BrowserServicesKit",
      "state" : {
<<<<<<< HEAD
        "branch" : "fcappelli/subscription_oauth_api_v2",
        "revision" : "97ddc9c243337cb028c979aa488e3037f7e268c3"
=======
        "revision" : "59f8fb2f850f8a0482c604d07396e01e8de59d21",
        "version" : "216.0.1"
>>>>>>> 1811bf27
      }
    },
    {
      "identity" : "content-scope-scripts",
      "kind" : "remoteSourceControl",
      "location" : "https://github.com/duckduckgo/content-scope-scripts",
      "state" : {
        "revision" : "c4bb146afdf0c7a93fb9a7d95b1cb255708a470d",
        "version" : "6.41.0"
      }
    },
    {
      "identity" : "duckduckgo-autofill",
      "kind" : "remoteSourceControl",
      "location" : "https://github.com/duckduckgo/duckduckgo-autofill.git",
      "state" : {
        "revision" : "c992041d16ec10d790e6204dce9abf9966d1363c",
        "version" : "15.1.0"
      }
    },
    {
      "identity" : "grdb.swift",
      "kind" : "remoteSourceControl",
      "location" : "https://github.com/duckduckgo/GRDB.swift.git",
      "state" : {
        "revision" : "5b2f6a81099d26ae0f9e38788f51490cd6a4b202",
        "version" : "2.4.2"
      }
    },
    {
      "identity" : "gzipswift",
      "kind" : "remoteSourceControl",
      "location" : "https://github.com/1024jp/GzipSwift.git",
      "state" : {
        "revision" : "731037f6cc2be2ec01562f6597c1d0aa3fe6fd05",
        "version" : "6.0.1"
      }
    },
    {
      "identity" : "jwt-kit",
      "kind" : "remoteSourceControl",
      "location" : "https://github.com/vapor/jwt-kit.git",
      "state" : {
        "revision" : "c2595b9ad7f512d7f334830b4df1fed6e917946a",
        "version" : "4.13.4"
      }
    },
    {
      "identity" : "lottie-spm",
      "kind" : "remoteSourceControl",
      "location" : "https://github.com/airbnb/lottie-spm.git",
      "state" : {
        "revision" : "1d29eccc24cc8b75bff9f6804155112c0ffc9605",
        "version" : "4.4.3"
      }
    },
    {
      "identity" : "ohhttpstubs",
      "kind" : "remoteSourceControl",
      "location" : "https://github.com/AliSoftware/OHHTTPStubs.git",
      "state" : {
        "revision" : "12f19662426d0434d6c330c6974d53e2eb10ecd9",
        "version" : "9.1.0"
      }
    },
    {
      "identity" : "openssl-xcframework",
      "kind" : "remoteSourceControl",
      "location" : "https://github.com/duckduckgo/OpenSSL-XCFramework",
      "state" : {
        "revision" : "71d303cbfa150e1fac99ffc7b4f67aad9c7a5002",
        "version" : "3.1.5004"
      }
    },
    {
      "identity" : "privacy-dashboard",
      "kind" : "remoteSourceControl",
      "location" : "https://github.com/duckduckgo/privacy-dashboard",
      "state" : {
        "revision" : "49db79829dcb166b3524afdbc1c680890452ce1c",
        "version" : "7.2.1"
      }
    },
    {
      "identity" : "punycodeswift",
      "kind" : "remoteSourceControl",
      "location" : "https://github.com/gumob/PunycodeSwift.git",
      "state" : {
        "revision" : "30a462bdb4398ea835a3585472229e0d74b36ba5",
        "version" : "3.0.0"
      }
    },
    {
      "identity" : "sparkle",
      "kind" : "remoteSourceControl",
      "location" : "https://github.com/sparkle-project/Sparkle.git",
      "state" : {
        "revision" : "b456fd404954a9e13f55aa0c88cd5a40b8399638",
        "version" : "2.6.3"
      }
    },
    {
      "identity" : "swift-argument-parser",
      "kind" : "remoteSourceControl",
      "location" : "https://github.com/apple/swift-argument-parser.git",
      "state" : {
        "revision" : "0fbc8848e389af3bb55c182bc19ca9d5dc2f255b",
        "version" : "1.4.0"
      }
    },
    {
      "identity" : "swift-asn1",
      "kind" : "remoteSourceControl",
      "location" : "https://github.com/apple/swift-asn1.git",
      "state" : {
        "revision" : "7faebca1ea4f9aaf0cda1cef7c43aecd2311ddf6",
        "version" : "1.3.0"
      }
    },
    {
      "identity" : "swift-crypto",
      "kind" : "remoteSourceControl",
      "location" : "https://github.com/apple/swift-crypto.git",
      "state" : {
        "revision" : "ff0f781cf7c6a22d52957e50b104f5768b50c779",
        "version" : "3.10.0"
      }
    },
    {
      "identity" : "swift-snapshot-testing",
      "kind" : "remoteSourceControl",
      "location" : "https://github.com/pointfreeco/swift-snapshot-testing",
      "state" : {
        "revision" : "5b0c434778f2c1a4c9b5ebdb8682b28e84dd69bd",
        "version" : "1.15.4"
      }
    },
    {
      "identity" : "swift-syntax",
      "kind" : "remoteSourceControl",
      "location" : "https://github.com/apple/swift-syntax",
      "state" : {
        "revision" : "64889f0c732f210a935a0ad7cda38f77f876262d",
        "version" : "509.1.1"
      }
    },
    {
      "identity" : "swifter",
      "kind" : "remoteSourceControl",
      "location" : "https://github.com/httpswift/swifter.git",
      "state" : {
        "revision" : "9483a5d459b45c3ffd059f7b55f9638e268632fd",
        "version" : "1.5.0"
      }
    },
    {
      "identity" : "sync_crypto",
      "kind" : "remoteSourceControl",
      "location" : "https://github.com/duckduckgo/sync_crypto",
      "state" : {
        "revision" : "0c8bf3c0e75591bc366407b9d7a73a9fcfc7736f",
        "version" : "0.3.0"
      }
    },
    {
      "identity" : "trackerradarkit",
      "kind" : "remoteSourceControl",
      "location" : "https://github.com/duckduckgo/TrackerRadarKit",
      "state" : {
        "revision" : "5de0a610a7927b638a5fd463a53032c9934a2c3b",
        "version" : "3.0.0"
      }
    },
    {
      "identity" : "wireguard-apple",
      "kind" : "remoteSourceControl",
      "location" : "https://github.com/duckduckgo/wireguard-apple",
      "state" : {
        "revision" : "13fd026384b1af11048451061cc1b21434990668",
        "version" : "1.1.3"
      }
    }
  ],
  "version" : 2
}<|MERGE_RESOLUTION|>--- conflicted
+++ resolved
@@ -25,20 +25,6 @@
       "state" : {
         "revision" : "8076199456290b61b4544bf2f4caf296759906a0",
         "version" : "3.0.0"
-      }
-    },
-    {
-      "identity" : "browserserviceskit",
-      "kind" : "remoteSourceControl",
-      "location" : "https://github.com/duckduckgo/BrowserServicesKit",
-      "state" : {
-<<<<<<< HEAD
-        "branch" : "fcappelli/subscription_oauth_api_v2",
-        "revision" : "97ddc9c243337cb028c979aa488e3037f7e268c3"
-=======
-        "revision" : "59f8fb2f850f8a0482c604d07396e01e8de59d21",
-        "version" : "216.0.1"
->>>>>>> 1811bf27
       }
     },
     {
