--- conflicted
+++ resolved
@@ -5,13 +5,8 @@
       "kind" : "remoteSourceControl",
       "location" : "https://github.com/duckduckgo/BrowserServicesKit",
       "state" : {
-<<<<<<< HEAD
         "branch" : "dominik/grdb-2.1.0",
-        "revision" : "bde79ccb7421c73aeff494eb91a7459a6d54b052"
-=======
-        "revision" : "0f0e20970a54c0fb570734111f0f15c3de4b4de8",
-        "version" : "54.0.0"
->>>>>>> f2dfe00e
+        "revision" : "98bc79943235c33b1237ec80b86eafba76493350"
       }
     },
     {
