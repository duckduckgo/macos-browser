{
  "pins" : [
    {
      "identity" : "apple-toolbox",
      "kind" : "remoteSourceControl",
      "location" : "https://github.com/duckduckgo/apple-toolbox.git",
      "state" : {
        "revision" : "0c13c5f056805f2d403618ccc3bfb833c303c68d",
        "version" : "3.1.2"
      }
    },
    {
      "identity" : "barebonesbrowser",
      "kind" : "remoteSourceControl",
      "location" : "https://github.com/duckduckgo/BareBonesBrowser.git",
      "state" : {
        "revision" : "31e5bfedc3c2ca005640c4bf2b6959d69b0e18b9",
        "version" : "0.1.0"
      }
    },
    {
      "identity" : "bloom_cpp",
      "kind" : "remoteSourceControl",
      "location" : "https://github.com/duckduckgo/bloom_cpp.git",
      "state" : {
        "revision" : "8076199456290b61b4544bf2f4caf296759906a0",
        "version" : "3.0.0"
      }
    },
    {
<<<<<<< HEAD
=======
      "identity" : "browserserviceskit",
      "kind" : "remoteSourceControl",
      "location" : "https://github.com/duckduckgo/BrowserServicesKit",
      "state" : {
        "revision" : "ac53011582abcca4aefd66f15308332273eecb49",
        "version" : "190.0.0"
      }
    },
    {
>>>>>>> 8e1c8511
      "identity" : "content-scope-scripts",
      "kind" : "remoteSourceControl",
      "location" : "https://github.com/duckduckgo/content-scope-scripts",
      "state" : {
        "revision" : "5876a5d2e2e7f5a2e11f6419c6c3fafb7cafdfca",
        "version" : "6.12.0"
      }
    },
    {
      "identity" : "duckduckgo-autofill",
      "kind" : "remoteSourceControl",
      "location" : "https://github.com/duckduckgo/duckduckgo-autofill.git",
      "state" : {
        "revision" : "1f12b78d9bac4a1d9b6bad18dc2ef0593bed34a3",
        "version" : "13.0.0"
      }
    },
    {
      "identity" : "grdb.swift",
      "kind" : "remoteSourceControl",
      "location" : "https://github.com/duckduckgo/GRDB.swift.git",
      "state" : {
        "revision" : "4225b85c9a0c50544e413a1ea1e502c802b44b35",
        "version" : "2.4.0"
      }
    },
    {
      "identity" : "gzipswift",
      "kind" : "remoteSourceControl",
      "location" : "https://github.com/1024jp/GzipSwift.git",
      "state" : {
        "revision" : "731037f6cc2be2ec01562f6597c1d0aa3fe6fd05",
        "version" : "6.0.1"
      }
    },
    {
      "identity" : "lottie-spm",
      "kind" : "remoteSourceControl",
      "location" : "https://github.com/airbnb/lottie-spm",
      "state" : {
        "revision" : "1d29eccc24cc8b75bff9f6804155112c0ffc9605",
        "version" : "4.4.3"
      }
    },
    {
      "identity" : "ohhttpstubs",
      "kind" : "remoteSourceControl",
      "location" : "https://github.com/AliSoftware/OHHTTPStubs.git",
      "state" : {
        "revision" : "12f19662426d0434d6c330c6974d53e2eb10ecd9",
        "version" : "9.1.0"
      }
    },
    {
      "identity" : "openssl-xcframework",
      "kind" : "remoteSourceControl",
      "location" : "https://github.com/duckduckgo/OpenSSL-XCFramework",
      "state" : {
        "revision" : "71d303cbfa150e1fac99ffc7b4f67aad9c7a5002",
        "version" : "3.1.5004"
      }
    },
    {
      "identity" : "privacy-dashboard",
      "kind" : "remoteSourceControl",
      "location" : "https://github.com/duckduckgo/privacy-dashboard",
      "state" : {
        "revision" : "665b23dc656c9f787494620494f8e56098a900b2",
        "version" : "5.1.1"
      }
    },
    {
      "identity" : "punycodeswift",
      "kind" : "remoteSourceControl",
      "location" : "https://github.com/gumob/PunycodeSwift.git",
      "state" : {
        "revision" : "4356ec54e073741449640d3d50a1fd24fd1e1b8b",
        "version" : "2.1.0"
      }
    },
    {
      "identity" : "sparkle",
      "kind" : "remoteSourceControl",
      "location" : "https://github.com/sparkle-project/Sparkle.git",
      "state" : {
        "revision" : "b456fd404954a9e13f55aa0c88cd5a40b8399638",
        "version" : "2.6.3"
      }
    },
    {
      "identity" : "swift-argument-parser",
      "kind" : "remoteSourceControl",
      "location" : "https://github.com/apple/swift-argument-parser.git",
      "state" : {
        "revision" : "0fbc8848e389af3bb55c182bc19ca9d5dc2f255b",
        "version" : "1.4.0"
      }
    },
    {
      "identity" : "swift-snapshot-testing",
      "kind" : "remoteSourceControl",
      "location" : "https://github.com/pointfreeco/swift-snapshot-testing",
      "state" : {
        "revision" : "5b0c434778f2c1a4c9b5ebdb8682b28e84dd69bd",
        "version" : "1.15.4"
      }
    },
    {
      "identity" : "swift-syntax",
      "kind" : "remoteSourceControl",
      "location" : "https://github.com/apple/swift-syntax",
      "state" : {
        "revision" : "64889f0c732f210a935a0ad7cda38f77f876262d",
        "version" : "509.1.1"
      }
    },
    {
      "identity" : "swifter",
      "kind" : "remoteSourceControl",
      "location" : "https://github.com/httpswift/swifter.git",
      "state" : {
        "revision" : "9483a5d459b45c3ffd059f7b55f9638e268632fd",
        "version" : "1.5.0"
      }
    },
    {
      "identity" : "sync_crypto",
      "kind" : "remoteSourceControl",
      "location" : "https://github.com/duckduckgo/sync_crypto",
      "state" : {
        "revision" : "2ab6ab6f0f96b259c14c2de3fc948935fc16ac78",
        "version" : "0.2.0"
      }
    },
    {
      "identity" : "trackerradarkit",
      "kind" : "remoteSourceControl",
      "location" : "https://github.com/duckduckgo/TrackerRadarKit",
      "state" : {
        "revision" : "1403e17eeeb8493b92fb9d11eb8c846bb9776581",
        "version" : "2.1.2"
      }
    },
    {
      "identity" : "wireguard-apple",
      "kind" : "remoteSourceControl",
      "location" : "https://github.com/duckduckgo/wireguard-apple",
      "state" : {
        "revision" : "13fd026384b1af11048451061cc1b21434990668",
        "version" : "1.1.3"
      }
    }
  ],
  "version" : 2
}<|MERGE_RESOLUTION|>--- conflicted
+++ resolved
@@ -28,18 +28,6 @@
       }
     },
     {
-<<<<<<< HEAD
-=======
-      "identity" : "browserserviceskit",
-      "kind" : "remoteSourceControl",
-      "location" : "https://github.com/duckduckgo/BrowserServicesKit",
-      "state" : {
-        "revision" : "ac53011582abcca4aefd66f15308332273eecb49",
-        "version" : "190.0.0"
-      }
-    },
-    {
->>>>>>> 8e1c8511
       "identity" : "content-scope-scripts",
       "kind" : "remoteSourceControl",
       "location" : "https://github.com/duckduckgo/content-scope-scripts",
