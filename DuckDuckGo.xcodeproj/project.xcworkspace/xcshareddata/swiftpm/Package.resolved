--- conflicted
+++ resolved
@@ -32,12 +32,8 @@
       "kind" : "remoteSourceControl",
       "location" : "https://github.com/duckduckgo/BrowserServicesKit",
       "state" : {
-<<<<<<< HEAD
-        "revision" : "835b51b3e37af09894d7a789e34b72a482a52971"
-=======
         "branch" : "193.2.1",
         "revision" : "e304d397d61f74a43453748bdc86f933e3fe5425"
->>>>>>> db29c39b
       }
     },
     {
@@ -79,7 +75,7 @@
     {
       "identity" : "lottie-spm",
       "kind" : "remoteSourceControl",
-      "location" : "https://github.com/airbnb/lottie-spm.git",
+      "location" : "https://github.com/airbnb/lottie-spm",
       "state" : {
         "revision" : "1d29eccc24cc8b75bff9f6804155112c0ffc9605",
         "version" : "4.4.3"
