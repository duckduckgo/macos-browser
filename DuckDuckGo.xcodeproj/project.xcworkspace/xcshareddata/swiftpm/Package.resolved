{
  "pins" : [
    {
      "identity" : "apple-toolbox",
      "kind" : "remoteSourceControl",
      "location" : "https://github.com/duckduckgo/apple-toolbox.git",
      "state" : {
        "revision" : "ab53ca41e9044a20eab7e53249526fadcf9acc9f",
        "version" : "3.1.1"
      }
    },
    {
      "identity" : "barebonesbrowser",
      "kind" : "remoteSourceControl",
      "location" : "https://github.com/duckduckgo/BareBonesBrowser.git",
      "state" : {
        "revision" : "31e5bfedc3c2ca005640c4bf2b6959d69b0e18b9",
        "version" : "0.1.0"
      }
    },
    {
      "identity" : "bloom_cpp",
      "kind" : "remoteSourceControl",
      "location" : "https://github.com/duckduckgo/bloom_cpp.git",
      "state" : {
        "revision" : "8076199456290b61b4544bf2f4caf296759906a0",
        "version" : "3.0.0"
      }
    },
    {
      "identity" : "browserserviceskit",
      "kind" : "remoteSourceControl",
      "location" : "https://github.com/duckduckgo/BrowserServicesKit",
      "state" : {
<<<<<<< HEAD
        "branch" : "anh/netp/error-ui",
        "revision" : "b94a091906039ec230516b157636f70d0cbd014d"
=======
        "revision" : "e1e436422bc167933baa0f90838958f2ac7119f3",
        "version" : "146.2.0"
>>>>>>> 22905cde
      }
    },
    {
      "identity" : "content-scope-scripts",
      "kind" : "remoteSourceControl",
      "location" : "https://github.com/duckduckgo/content-scope-scripts",
      "state" : {
        "revision" : "fa861c4eccb21d235e34070b208b78bdc32ece08",
        "version" : "5.17.0"
      }
    },
    {
      "identity" : "duckduckgo-autofill",
      "kind" : "remoteSourceControl",
      "location" : "https://github.com/duckduckgo/duckduckgo-autofill.git",
      "state" : {
        "revision" : "10aeff1ec7f533d1705233a9b14f9393a699b1c0",
        "version" : "11.0.2"
      }
    },
    {
      "identity" : "grdb.swift",
      "kind" : "remoteSourceControl",
      "location" : "https://github.com/duckduckgo/GRDB.swift.git",
      "state" : {
        "revision" : "9f049d7b97b1e68ffd86744b500660d34a9e79b8",
        "version" : "2.3.0"
      }
    },
    {
      "identity" : "gzipswift",
      "kind" : "remoteSourceControl",
      "location" : "https://github.com/1024jp/GzipSwift.git",
      "state" : {
        "revision" : "731037f6cc2be2ec01562f6597c1d0aa3fe6fd05",
        "version" : "6.0.1"
      }
    },
    {
      "identity" : "lottie-spm",
      "kind" : "remoteSourceControl",
      "location" : "https://github.com/airbnb/lottie-spm.git",
      "state" : {
        "revision" : "3bd43e12d6fb54654366a61f7cfaca787318b8ce",
        "version" : "4.4.1"
      }
    },
    {
      "identity" : "ohhttpstubs",
      "kind" : "remoteSourceControl",
      "location" : "https://github.com/AliSoftware/OHHTTPStubs.git",
      "state" : {
        "revision" : "12f19662426d0434d6c330c6974d53e2eb10ecd9",
        "version" : "9.1.0"
      }
    },
    {
      "identity" : "openssl-xcframework",
      "kind" : "remoteSourceControl",
      "location" : "https://github.com/duckduckgo/OpenSSL-XCFramework",
      "state" : {
        "revision" : "b75ab2c0405860bb2616db71b9a456acb118c21a",
        "version" : "3.1.4000"
      }
    },
    {
      "identity" : "privacy-dashboard",
      "kind" : "remoteSourceControl",
      "location" : "https://github.com/duckduckgo/privacy-dashboard",
      "state" : {
        "revision" : "25b8903191a40b21b09525085fe325ae3386092e",
        "version" : "3.6.0"
      }
    },
    {
      "identity" : "punycodeswift",
      "kind" : "remoteSourceControl",
      "location" : "https://github.com/gumob/PunycodeSwift.git",
      "state" : {
        "revision" : "4356ec54e073741449640d3d50a1fd24fd1e1b8b",
        "version" : "2.1.0"
      }
    },
    {
      "identity" : "sparkle",
      "kind" : "remoteSourceControl",
      "location" : "https://github.com/sparkle-project/Sparkle.git",
      "state" : {
        "revision" : "0a4caaf7a81eea2cece651ef4b17331fa0634dff",
        "version" : "2.6.0"
      }
    },
    {
      "identity" : "swift-argument-parser",
      "kind" : "remoteSourceControl",
      "location" : "https://github.com/apple/swift-argument-parser.git",
      "state" : {
        "revision" : "0fbc8848e389af3bb55c182bc19ca9d5dc2f255b",
        "version" : "1.4.0"
      }
    },
    {
      "identity" : "swift-snapshot-testing",
      "kind" : "remoteSourceControl",
      "location" : "https://github.com/pointfreeco/swift-snapshot-testing",
      "state" : {
        "revision" : "5b0c434778f2c1a4c9b5ebdb8682b28e84dd69bd",
        "version" : "1.15.4"
      }
    },
    {
      "identity" : "swift-syntax",
      "kind" : "remoteSourceControl",
      "location" : "https://github.com/apple/swift-syntax",
      "state" : {
        "revision" : "64889f0c732f210a935a0ad7cda38f77f876262d",
        "version" : "509.1.1"
      }
    },
    {
      "identity" : "swifter",
      "kind" : "remoteSourceControl",
      "location" : "https://github.com/httpswift/swifter.git",
      "state" : {
        "revision" : "9483a5d459b45c3ffd059f7b55f9638e268632fd",
        "version" : "1.5.0"
      }
    },
    {
      "identity" : "sync_crypto",
      "kind" : "remoteSourceControl",
      "location" : "https://github.com/duckduckgo/sync_crypto",
      "state" : {
        "revision" : "2ab6ab6f0f96b259c14c2de3fc948935fc16ac78",
        "version" : "0.2.0"
      }
    },
    {
      "identity" : "trackerradarkit",
      "kind" : "remoteSourceControl",
      "location" : "https://github.com/duckduckgo/TrackerRadarKit",
      "state" : {
        "revision" : "c01e6a59d000356b58ec77053e0a99d538be56a5",
        "version" : "2.1.1"
      }
    },
    {
      "identity" : "wireguard-apple",
      "kind" : "remoteSourceControl",
      "location" : "https://github.com/duckduckgo/wireguard-apple",
      "state" : {
        "revision" : "13fd026384b1af11048451061cc1b21434990668",
        "version" : "1.1.3"
      }
    }
  ],
  "version" : 2
}<|MERGE_RESOLUTION|>--- conflicted
+++ resolved
@@ -32,13 +32,8 @@
       "kind" : "remoteSourceControl",
       "location" : "https://github.com/duckduckgo/BrowserServicesKit",
       "state" : {
-<<<<<<< HEAD
         "branch" : "anh/netp/error-ui",
-        "revision" : "b94a091906039ec230516b157636f70d0cbd014d"
-=======
-        "revision" : "e1e436422bc167933baa0f90838958f2ac7119f3",
-        "version" : "146.2.0"
->>>>>>> 22905cde
+        "revision" : "0d077ddde5c8784e017af4ce0fa4574229ec3046"
       }
     },
     {
