{
  "pins" : [
    {
      "identity" : "apple-toolbox",
      "kind" : "remoteSourceControl",
      "location" : "https://github.com/duckduckgo/apple-toolbox.git",
      "state" : {
        "revision" : "0c13c5f056805f2d403618ccc3bfb833c303c68d",
        "version" : "3.1.2"
      }
    },
    {
      "identity" : "barebonesbrowser",
      "kind" : "remoteSourceControl",
      "location" : "https://github.com/duckduckgo/BareBonesBrowser.git",
      "state" : {
        "revision" : "31e5bfedc3c2ca005640c4bf2b6959d69b0e18b9",
        "version" : "0.1.0"
      }
    },
    {
      "identity" : "bloom_cpp",
      "kind" : "remoteSourceControl",
      "location" : "https://github.com/duckduckgo/bloom_cpp.git",
      "state" : {
        "revision" : "8076199456290b61b4544bf2f4caf296759906a0",
        "version" : "3.0.0"
      }
    },
    {
      "identity" : "browserserviceskit",
      "kind" : "remoteSourceControl",
      "location" : "https://github.com/duckduckgo/BrowserServicesKit",
      "state" : {
<<<<<<< HEAD
        "branch" : "sam/validate-errors-before-throwing-them-to-the-os",
        "revision" : "aff5f0ca16cc9861157014c96752ec366d4f2c15"
=======
        "revision" : "7b78b46340c9981b9774352be08c3c28b3a19011",
        "version" : "202.3.0"
>>>>>>> 70f8087f
      }
    },
    {
      "identity" : "content-scope-scripts",
      "kind" : "remoteSourceControl",
      "location" : "https://github.com/duckduckgo/content-scope-scripts",
      "state" : {
        "revision" : "48fee2508995d4ac02d18b3d55424adedcb4ce4f",
        "version" : "6.28.0"
      }
    },
    {
      "identity" : "duckduckgo-autofill",
      "kind" : "remoteSourceControl",
      "location" : "https://github.com/duckduckgo/duckduckgo-autofill.git",
      "state" : {
        "revision" : "c992041d16ec10d790e6204dce9abf9966d1363c",
        "version" : "15.1.0"
      }
    },
    {
      "identity" : "grdb.swift",
      "kind" : "remoteSourceControl",
      "location" : "https://github.com/duckduckgo/GRDB.swift.git",
      "state" : {
        "revision" : "4225b85c9a0c50544e413a1ea1e502c802b44b35",
        "version" : "2.4.0"
      }
    },
    {
      "identity" : "gzipswift",
      "kind" : "remoteSourceControl",
      "location" : "https://github.com/1024jp/GzipSwift.git",
      "state" : {
        "revision" : "731037f6cc2be2ec01562f6597c1d0aa3fe6fd05",
        "version" : "6.0.1"
      }
    },
    {
      "identity" : "lottie-spm",
      "kind" : "remoteSourceControl",
      "location" : "https://github.com/airbnb/lottie-spm",
      "state" : {
        "revision" : "1d29eccc24cc8b75bff9f6804155112c0ffc9605",
        "version" : "4.4.3"
      }
    },
    {
      "identity" : "ohhttpstubs",
      "kind" : "remoteSourceControl",
      "location" : "https://github.com/AliSoftware/OHHTTPStubs.git",
      "state" : {
        "revision" : "12f19662426d0434d6c330c6974d53e2eb10ecd9",
        "version" : "9.1.0"
      }
    },
    {
      "identity" : "openssl-xcframework",
      "kind" : "remoteSourceControl",
      "location" : "https://github.com/duckduckgo/OpenSSL-XCFramework",
      "state" : {
        "revision" : "71d303cbfa150e1fac99ffc7b4f67aad9c7a5002",
        "version" : "3.1.5004"
      }
    },
    {
      "identity" : "privacy-dashboard",
      "kind" : "remoteSourceControl",
      "location" : "https://github.com/duckduckgo/privacy-dashboard",
      "state" : {
        "revision" : "9de2b2aa317a48d3ee31116dc15b0feeb2cc9414",
        "version" : "5.3.0"
      }
    },
    {
      "identity" : "punycodeswift",
      "kind" : "remoteSourceControl",
      "location" : "https://github.com/gumob/PunycodeSwift.git",
      "state" : {
        "revision" : "30a462bdb4398ea835a3585472229e0d74b36ba5",
        "version" : "3.0.0"
      }
    },
    {
      "identity" : "sparkle",
      "kind" : "remoteSourceControl",
      "location" : "https://github.com/sparkle-project/Sparkle.git",
      "state" : {
        "revision" : "b456fd404954a9e13f55aa0c88cd5a40b8399638",
        "version" : "2.6.3"
      }
    },
    {
      "identity" : "swift-argument-parser",
      "kind" : "remoteSourceControl",
      "location" : "https://github.com/apple/swift-argument-parser.git",
      "state" : {
        "revision" : "0fbc8848e389af3bb55c182bc19ca9d5dc2f255b",
        "version" : "1.4.0"
      }
    },
    {
      "identity" : "swift-snapshot-testing",
      "kind" : "remoteSourceControl",
      "location" : "https://github.com/pointfreeco/swift-snapshot-testing",
      "state" : {
        "revision" : "5b0c434778f2c1a4c9b5ebdb8682b28e84dd69bd",
        "version" : "1.15.4"
      }
    },
    {
      "identity" : "swift-syntax",
      "kind" : "remoteSourceControl",
      "location" : "https://github.com/apple/swift-syntax",
      "state" : {
        "revision" : "64889f0c732f210a935a0ad7cda38f77f876262d",
        "version" : "509.1.1"
      }
    },
    {
      "identity" : "swifter",
      "kind" : "remoteSourceControl",
      "location" : "https://github.com/httpswift/swifter.git",
      "state" : {
        "revision" : "9483a5d459b45c3ffd059f7b55f9638e268632fd",
        "version" : "1.5.0"
      }
    },
    {
      "identity" : "sync_crypto",
      "kind" : "remoteSourceControl",
      "location" : "https://github.com/duckduckgo/sync_crypto",
      "state" : {
        "revision" : "2ab6ab6f0f96b259c14c2de3fc948935fc16ac78",
        "version" : "0.2.0"
      }
    },
    {
      "identity" : "trackerradarkit",
      "kind" : "remoteSourceControl",
      "location" : "https://github.com/duckduckgo/TrackerRadarKit",
      "state" : {
        "revision" : "5de0a610a7927b638a5fd463a53032c9934a2c3b",
        "version" : "3.0.0"
      }
    },
    {
      "identity" : "wireguard-apple",
      "kind" : "remoteSourceControl",
      "location" : "https://github.com/duckduckgo/wireguard-apple",
      "state" : {
        "revision" : "13fd026384b1af11048451061cc1b21434990668",
        "version" : "1.1.3"
      }
    }
  ],
  "version" : 2
}<|MERGE_RESOLUTION|>--- conflicted
+++ resolved
@@ -32,13 +32,8 @@
       "kind" : "remoteSourceControl",
       "location" : "https://github.com/duckduckgo/BrowserServicesKit",
       "state" : {
-<<<<<<< HEAD
         "branch" : "sam/validate-errors-before-throwing-them-to-the-os",
         "revision" : "aff5f0ca16cc9861157014c96752ec366d4f2c15"
-=======
-        "revision" : "7b78b46340c9981b9774352be08c3c28b3a19011",
-        "version" : "202.3.0"
->>>>>>> 70f8087f
       }
     },
     {
