{
  "pins" : [
    {
      "identity" : "bloom_cpp",
      "kind" : "remoteSourceControl",
      "location" : "https://github.com/duckduckgo/bloom_cpp.git",
      "state" : {
        "revision" : "8076199456290b61b4544bf2f4caf296759906a0",
        "version" : "3.0.0"
      }
    },
    {
      "identity" : "browserserviceskit",
      "kind" : "remoteSourceControl",
      "location" : "https://github.com/duckduckgo/BrowserServicesKit",
      "state" : {
<<<<<<< HEAD
        "revision" : "8b09e9e908678844d314d157d3718641f1df0173"
=======
        "revision" : "543e1d7ed9b5743d4e6b0ebe18a5fbf8f1441f02",
        "version" : "85.1.1"
>>>>>>> 7a8c0513
      }
    },
    {
      "identity" : "content-scope-scripts",
      "kind" : "remoteSourceControl",
      "location" : "https://github.com/duckduckgo/content-scope-scripts",
      "state" : {
        "revision" : "b7ad9843e70cede0c2ca9c4260d970f62cb28156",
        "version" : "4.52.0"
      }
    },
    {
      "identity" : "duckduckgo-autofill",
      "kind" : "remoteSourceControl",
      "location" : "https://github.com/duckduckgo/duckduckgo-autofill.git",
      "state" : {
        "revision" : "93677cc02cfe650ce7f417246afd0e8e972cd83e",
        "version" : "10.0.0"
      }
    },
    {
      "identity" : "grdb.swift",
      "kind" : "remoteSourceControl",
      "location" : "https://github.com/duckduckgo/GRDB.swift.git",
      "state" : {
        "revision" : "77d9a83191a74e319a5cfa27b0e3145d15607573",
        "version" : "2.2.0"
      }
    },
    {
      "identity" : "lottie-ios",
      "kind" : "remoteSourceControl",
      "location" : "https://github.com/duckduckgo/lottie-ios.git",
      "state" : {
        "revision" : "abf5510e261c85ffddd29de0bca9b72592ea2bdd",
        "version" : "3.3.0"
      }
    },
    {
      "identity" : "ohhttpstubs",
      "kind" : "remoteSourceControl",
      "location" : "https://github.com/AliSoftware/OHHTTPStubs.git",
      "state" : {
        "revision" : "12f19662426d0434d6c330c6974d53e2eb10ecd9",
        "version" : "9.1.0"
      }
    },
    {
      "identity" : "openssl-xcframework",
      "kind" : "remoteSourceControl",
      "location" : "https://github.com/duckduckgo/OpenSSL-XCFramework",
      "state" : {
        "revision" : "bb7bfc010ef4d2e7913c343663b167e2a984ac79",
        "version" : "3.1.2000"
      }
    },
    {
      "identity" : "privacy-dashboard",
      "kind" : "remoteSourceControl",
      "location" : "https://github.com/duckduckgo/privacy-dashboard",
      "state" : {
        "revision" : "b4ac92a444e79d5651930482623b9f6dc9265667",
        "version" : "2.0.0"
      }
    },
    {
      "identity" : "punycodeswift",
      "kind" : "remoteSourceControl",
      "location" : "https://github.com/gumob/PunycodeSwift.git",
      "state" : {
        "revision" : "4356ec54e073741449640d3d50a1fd24fd1e1b8b",
        "version" : "2.1.0"
      }
    },
    {
      "identity" : "sparkle",
      "kind" : "remoteSourceControl",
      "location" : "https://github.com/sparkle-project/Sparkle.git",
      "state" : {
        "revision" : "1f07f4096e52f19b5e7abaa697b7fc592b7ff57c",
        "version" : "2.5.1"
      }
    },
    {
      "identity" : "swift-argument-parser",
      "kind" : "remoteSourceControl",
      "location" : "https://github.com/apple/swift-argument-parser",
      "state" : {
        "revision" : "6b2aa2748a7881eebb9f84fb10c01293e15b52ca",
        "version" : "0.5.0"
      }
    },
    {
      "identity" : "swifter",
      "kind" : "remoteSourceControl",
      "location" : "https://github.com/httpswift/swifter.git",
      "state" : {
        "revision" : "9483a5d459b45c3ffd059f7b55f9638e268632fd",
        "version" : "1.5.0"
      }
    },
    {
      "identity" : "sync_crypto",
      "kind" : "remoteSourceControl",
      "location" : "https://github.com/duckduckgo/sync_crypto",
      "state" : {
        "revision" : "2ab6ab6f0f96b259c14c2de3fc948935fc16ac78",
        "version" : "0.2.0"
      }
    },
    {
      "identity" : "trackerradarkit",
      "kind" : "remoteSourceControl",
      "location" : "https://github.com/duckduckgo/TrackerRadarKit.git",
      "state" : {
        "revision" : "4684440d03304e7638a2c8086895367e90987463",
        "version" : "1.2.1"
      }
    },
    {
      "identity" : "wireguard-apple",
      "kind" : "remoteSourceControl",
      "location" : "https://github.com/duckduckgo/wireguard-apple",
      "state" : {
        "revision" : "2d8172c11478ab11b0f5ad49bdb4f93f4b3d5e0d",
        "version" : "1.1.1"
      }
    }
  ],
  "version" : 2
}<|MERGE_RESOLUTION|>--- conflicted
+++ resolved
@@ -14,12 +14,8 @@
       "kind" : "remoteSourceControl",
       "location" : "https://github.com/duckduckgo/BrowserServicesKit",
       "state" : {
-<<<<<<< HEAD
-        "revision" : "8b09e9e908678844d314d157d3718641f1df0173"
-=======
         "revision" : "543e1d7ed9b5743d4e6b0ebe18a5fbf8f1441f02",
         "version" : "85.1.1"
->>>>>>> 7a8c0513
       }
     },
     {
