{
  "pins" : [
    {
      "identity" : "bloom_cpp",
      "kind" : "remoteSourceControl",
      "location" : "https://github.com/duckduckgo/bloom_cpp.git",
      "state" : {
        "revision" : "8076199456290b61b4544bf2f4caf296759906a0",
        "version" : "3.0.0"
      }
    },
    {
      "identity" : "browserserviceskit",
      "kind" : "remoteSourceControl",
      "location" : "https://github.com/duckduckgo/BrowserServicesKit",
      "state" : {
<<<<<<< HEAD
        "revision" : "51b5d287a94b2e1d5ca95c91a4d0842603831983",
        "version" : "104.2.2"
=======
        "revision" : "c14f36805fc5c4c8ec68198fc1ce7e0e0a97e233",
        "version" : "105.0.0"
>>>>>>> b62a965c
      }
    },
    {
      "identity" : "content-scope-scripts",
      "kind" : "remoteSourceControl",
      "location" : "https://github.com/duckduckgo/content-scope-scripts",
      "state" : {
        "revision" : "063b560e59a50e03d9b00b88a7fcb2ed2b562395",
        "version" : "4.61.0"
      }
    },
    {
      "identity" : "duckduckgo-autofill",
      "kind" : "remoteSourceControl",
      "location" : "https://github.com/duckduckgo/duckduckgo-autofill.git",
      "state" : {
        "revision" : "03d3e3a959dd75afbe8c59b5a203ea676d37555d",
        "version" : "10.1.0"
      }
    },
    {
      "identity" : "grdb.swift",
      "kind" : "remoteSourceControl",
      "location" : "https://github.com/duckduckgo/GRDB.swift.git",
      "state" : {
        "revision" : "9f049d7b97b1e68ffd86744b500660d34a9e79b8",
        "version" : "2.3.0"
      }
    },
    {
      "identity" : "lottie-ios",
      "kind" : "remoteSourceControl",
      "location" : "https://github.com/duckduckgo/lottie-ios.git",
      "state" : {
        "revision" : "abf5510e261c85ffddd29de0bca9b72592ea2bdd",
        "version" : "3.3.0"
      }
    },
    {
      "identity" : "ohhttpstubs",
      "kind" : "remoteSourceControl",
      "location" : "https://github.com/AliSoftware/OHHTTPStubs.git",
      "state" : {
        "revision" : "12f19662426d0434d6c330c6974d53e2eb10ecd9",
        "version" : "9.1.0"
      }
    },
    {
      "identity" : "openssl-xcframework",
      "kind" : "remoteSourceControl",
      "location" : "https://github.com/duckduckgo/OpenSSL-XCFramework",
      "state" : {
        "revision" : "bb7bfc010ef4d2e7913c343663b167e2a984ac79",
        "version" : "3.1.2000"
      }
    },
    {
      "identity" : "privacy-dashboard",
      "kind" : "remoteSourceControl",
      "location" : "https://github.com/duckduckgo/privacy-dashboard",
      "state" : {
        "revision" : "c67d268bf234760f49034a0fe7a6137a1b216b05",
        "version" : "3.2.0"
      }
    },
    {
      "identity" : "punycodeswift",
      "kind" : "remoteSourceControl",
      "location" : "https://github.com/gumob/PunycodeSwift.git",
      "state" : {
        "revision" : "4356ec54e073741449640d3d50a1fd24fd1e1b8b",
        "version" : "2.1.0"
      }
    },
    {
      "identity" : "sparkle",
      "kind" : "remoteSourceControl",
      "location" : "https://github.com/sparkle-project/Sparkle.git",
      "state" : {
        "revision" : "1f07f4096e52f19b5e7abaa697b7fc592b7ff57c",
        "version" : "2.5.1"
      }
    },
    {
      "identity" : "swift-argument-parser",
      "kind" : "remoteSourceControl",
      "location" : "https://github.com/apple/swift-argument-parser",
      "state" : {
        "revision" : "c8ed701b513cf5177118a175d85fbbbcd707ab41",
        "version" : "1.3.0"
      }
    },
    {
      "identity" : "swift-snapshot-testing",
      "kind" : "remoteSourceControl",
      "location" : "https://github.com/pointfreeco/swift-snapshot-testing",
      "state" : {
        "revision" : "59b663f68e69f27a87b45de48cb63264b8194605",
        "version" : "1.15.1"
      }
    },
    {
      "identity" : "swift-syntax",
      "kind" : "remoteSourceControl",
      "location" : "https://github.com/apple/swift-syntax.git",
      "state" : {
        "revision" : "64889f0c732f210a935a0ad7cda38f77f876262d",
        "version" : "509.1.1"
      }
    },
    {
      "identity" : "swifter",
      "kind" : "remoteSourceControl",
      "location" : "https://github.com/httpswift/swifter.git",
      "state" : {
        "revision" : "9483a5d459b45c3ffd059f7b55f9638e268632fd",
        "version" : "1.5.0"
      }
    },
    {
      "identity" : "sync_crypto",
      "kind" : "remoteSourceControl",
      "location" : "https://github.com/duckduckgo/sync_crypto",
      "state" : {
        "revision" : "2ab6ab6f0f96b259c14c2de3fc948935fc16ac78",
        "version" : "0.2.0"
      }
    },
    {
      "identity" : "trackerradarkit",
      "kind" : "remoteSourceControl",
      "location" : "https://github.com/duckduckgo/TrackerRadarKit.git",
      "state" : {
        "revision" : "a6b7ba151d9dc6684484f3785293875ec01cc1ff",
        "version" : "1.2.2"
      }
    },
    {
      "identity" : "wireguard-apple",
      "kind" : "remoteSourceControl",
      "location" : "https://github.com/duckduckgo/wireguard-apple",
      "state" : {
        "revision" : "2d8172c11478ab11b0f5ad49bdb4f93f4b3d5e0d",
        "version" : "1.1.1"
      }
    }
  ],
  "version" : 2
}<|MERGE_RESOLUTION|>--- conflicted
+++ resolved
@@ -14,13 +14,8 @@
       "kind" : "remoteSourceControl",
       "location" : "https://github.com/duckduckgo/BrowserServicesKit",
       "state" : {
-<<<<<<< HEAD
-        "revision" : "51b5d287a94b2e1d5ca95c91a4d0842603831983",
-        "version" : "104.2.2"
-=======
         "revision" : "c14f36805fc5c4c8ec68198fc1ce7e0e0a97e233",
         "version" : "105.0.0"
->>>>>>> b62a965c
       }
     },
     {
