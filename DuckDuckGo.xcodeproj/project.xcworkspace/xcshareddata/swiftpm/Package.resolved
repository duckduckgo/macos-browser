{
  "pins" : [
    {
      "identity" : "apple-toolbox",
      "kind" : "remoteSourceControl",
      "location" : "https://github.com/duckduckgo/apple-toolbox.git",
      "state" : {
        "revision" : "ab53ca41e9044a20eab7e53249526fadcf9acc9f",
        "version" : "3.1.1"
      }
    },
    {
      "identity" : "barebonesbrowser",
      "kind" : "remoteSourceControl",
      "location" : "https://github.com/duckduckgo/BareBonesBrowser.git",
      "state" : {
        "revision" : "31e5bfedc3c2ca005640c4bf2b6959d69b0e18b9",
        "version" : "0.1.0"
      }
    },
    {
      "identity" : "bloom_cpp",
      "kind" : "remoteSourceControl",
      "location" : "https://github.com/duckduckgo/bloom_cpp.git",
      "state" : {
        "revision" : "8076199456290b61b4544bf2f4caf296759906a0",
        "version" : "3.0.0"
      }
    },
    {
      "identity" : "browserserviceskit",
      "kind" : "remoteSourceControl",
      "location" : "https://github.com/duckduckgo/BrowserServicesKit",
      "state" : {
<<<<<<< HEAD
        "branch" : "fcappelli/subscription_refactoring_2",
        "revision" : "91191b597f623203b4e5d9ca9ba52e6f3bfcff8f"
=======
        "revision" : "c69a664b58cb351ccb73aa548726854a2861c0ed",
        "version" : "145.2.0"
>>>>>>> 767ae9d1
      }
    },
    {
      "identity" : "content-scope-scripts",
      "kind" : "remoteSourceControl",
      "location" : "https://github.com/duckduckgo/content-scope-scripts",
      "state" : {
        "revision" : "bb8e7e62104ed6506c7bfd3ef7aa4aca3686ed4f",
        "version" : "5.15.0"
      }
    },
    {
      "identity" : "duckduckgo-autofill",
      "kind" : "remoteSourceControl",
      "location" : "https://github.com/duckduckgo/duckduckgo-autofill.git",
      "state" : {
        "revision" : "10aeff1ec7f533d1705233a9b14f9393a699b1c0",
        "version" : "11.0.2"
      }
    },
    {
      "identity" : "grdb.swift",
      "kind" : "remoteSourceControl",
      "location" : "https://github.com/duckduckgo/GRDB.swift.git",
      "state" : {
        "revision" : "9f049d7b97b1e68ffd86744b500660d34a9e79b8",
        "version" : "2.3.0"
      }
    },
    {
      "identity" : "gzipswift",
      "kind" : "remoteSourceControl",
      "location" : "https://github.com/1024jp/GzipSwift.git",
      "state" : {
        "revision" : "731037f6cc2be2ec01562f6597c1d0aa3fe6fd05",
        "version" : "6.0.1"
      }
    },
    {
      "identity" : "lottie-spm",
      "kind" : "remoteSourceControl",
      "location" : "https://github.com/airbnb/lottie-spm.git",
      "state" : {
        "revision" : "3bd43e12d6fb54654366a61f7cfaca787318b8ce",
        "version" : "4.4.1"
      }
    },
    {
      "identity" : "ohhttpstubs",
      "kind" : "remoteSourceControl",
      "location" : "https://github.com/AliSoftware/OHHTTPStubs.git",
      "state" : {
        "revision" : "12f19662426d0434d6c330c6974d53e2eb10ecd9",
        "version" : "9.1.0"
      }
    },
    {
      "identity" : "openssl-xcframework",
      "kind" : "remoteSourceControl",
      "location" : "https://github.com/duckduckgo/OpenSSL-XCFramework",
      "state" : {
        "revision" : "b75ab2c0405860bb2616db71b9a456acb118c21a",
        "version" : "3.1.4000"
      }
    },
    {
      "identity" : "privacy-dashboard",
      "kind" : "remoteSourceControl",
      "location" : "https://github.com/duckduckgo/privacy-dashboard",
      "state" : {
        "revision" : "25b8903191a40b21b09525085fe325ae3386092e",
        "version" : "3.6.0"
      }
    },
    {
      "identity" : "punycodeswift",
      "kind" : "remoteSourceControl",
      "location" : "https://github.com/gumob/PunycodeSwift.git",
      "state" : {
        "revision" : "4356ec54e073741449640d3d50a1fd24fd1e1b8b",
        "version" : "2.1.0"
      }
    },
    {
      "identity" : "sparkle",
      "kind" : "remoteSourceControl",
      "location" : "https://github.com/sparkle-project/Sparkle.git",
      "state" : {
        "revision" : "0a4caaf7a81eea2cece651ef4b17331fa0634dff",
        "version" : "2.6.0"
      }
    },
    {
      "identity" : "swift-argument-parser",
      "kind" : "remoteSourceControl",
      "location" : "https://github.com/apple/swift-argument-parser.git",
      "state" : {
        "revision" : "46989693916f56d1186bd59ac15124caef896560",
        "version" : "1.3.1"
      }
    },
    {
      "identity" : "swift-snapshot-testing",
      "kind" : "remoteSourceControl",
      "location" : "https://github.com/pointfreeco/swift-snapshot-testing",
      "state" : {
        "revision" : "5b0c434778f2c1a4c9b5ebdb8682b28e84dd69bd",
        "version" : "1.15.4"
      }
    },
    {
      "identity" : "swift-syntax",
      "kind" : "remoteSourceControl",
      "location" : "https://github.com/apple/swift-syntax",
      "state" : {
        "revision" : "64889f0c732f210a935a0ad7cda38f77f876262d",
        "version" : "509.1.1"
      }
    },
    {
      "identity" : "swifter",
      "kind" : "remoteSourceControl",
      "location" : "https://github.com/httpswift/swifter.git",
      "state" : {
        "revision" : "9483a5d459b45c3ffd059f7b55f9638e268632fd",
        "version" : "1.5.0"
      }
    },
    {
      "identity" : "sync_crypto",
      "kind" : "remoteSourceControl",
      "location" : "https://github.com/duckduckgo/sync_crypto",
      "state" : {
        "revision" : "2ab6ab6f0f96b259c14c2de3fc948935fc16ac78",
        "version" : "0.2.0"
      }
    },
    {
      "identity" : "trackerradarkit",
      "kind" : "remoteSourceControl",
      "location" : "https://github.com/duckduckgo/TrackerRadarKit",
      "state" : {
        "revision" : "6c84fd19139414fc0edbf9673ade06e532a564f0",
        "version" : "2.0.0"
      }
    },
    {
      "identity" : "wireguard-apple",
      "kind" : "remoteSourceControl",
      "location" : "https://github.com/duckduckgo/wireguard-apple",
      "state" : {
        "revision" : "13fd026384b1af11048451061cc1b21434990668",
        "version" : "1.1.3"
      }
    }
  ],
  "version" : 2
}<|MERGE_RESOLUTION|>--- conflicted
+++ resolved
@@ -32,13 +32,8 @@
       "kind" : "remoteSourceControl",
       "location" : "https://github.com/duckduckgo/BrowserServicesKit",
       "state" : {
-<<<<<<< HEAD
         "branch" : "fcappelli/subscription_refactoring_2",
-        "revision" : "91191b597f623203b4e5d9ca9ba52e6f3bfcff8f"
-=======
-        "revision" : "c69a664b58cb351ccb73aa548726854a2861c0ed",
-        "version" : "145.2.0"
->>>>>>> 767ae9d1
+        "revision" : "7967d93ea23c3062d6ae2479b12f0ecad5c73ffc"
       }
     },
     {
