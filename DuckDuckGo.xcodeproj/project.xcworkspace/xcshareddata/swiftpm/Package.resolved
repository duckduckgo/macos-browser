{
  "pins" : [
    {
      "identity" : "apple-toolbox",
      "kind" : "remoteSourceControl",
      "location" : "https://github.com/duckduckgo/apple-toolbox.git",
      "state" : {
        "revision" : "ab53ca41e9044a20eab7e53249526fadcf9acc9f",
        "version" : "3.1.1"
      }
    },
    {
      "identity" : "barebonesbrowser",
      "kind" : "remoteSourceControl",
      "location" : "https://github.com/duckduckgo/BareBonesBrowser.git",
      "state" : {
        "revision" : "31e5bfedc3c2ca005640c4bf2b6959d69b0e18b9",
        "version" : "0.1.0"
      }
    },
    {
      "identity" : "bloom_cpp",
      "kind" : "remoteSourceControl",
      "location" : "https://github.com/duckduckgo/bloom_cpp.git",
      "state" : {
        "revision" : "8076199456290b61b4544bf2f4caf296759906a0",
        "version" : "3.0.0"
      }
    },
    {
      "identity" : "browserserviceskit",
      "kind" : "remoteSourceControl",
      "location" : "https://github.com/duckduckgo/BrowserServicesKit",
      "state" : {
<<<<<<< HEAD
        "revision" : "0be71b78be21712ffb8b3befec9134b952b6f83e"
=======
        "revision" : "b01a7ba359b650f0c5c3ab00a756e298b1ae650c",
        "version" : "146.0.0"
>>>>>>> 00c70b4a
      }
    },
    {
      "identity" : "content-scope-scripts",
      "kind" : "remoteSourceControl",
      "location" : "https://github.com/duckduckgo/content-scope-scripts",
      "state" : {
        "revision" : "bb8e7e62104ed6506c7bfd3ef7aa4aca3686ed4f",
        "version" : "5.15.0"
      }
    },
    {
      "identity" : "duckduckgo-autofill",
      "kind" : "remoteSourceControl",
      "location" : "https://github.com/duckduckgo/duckduckgo-autofill.git",
      "state" : {
        "revision" : "10aeff1ec7f533d1705233a9b14f9393a699b1c0",
        "version" : "11.0.2"
      }
    },
    {
      "identity" : "grdb.swift",
      "kind" : "remoteSourceControl",
      "location" : "https://github.com/duckduckgo/GRDB.swift.git",
      "state" : {
        "revision" : "9f049d7b97b1e68ffd86744b500660d34a9e79b8",
        "version" : "2.3.0"
      }
    },
    {
      "identity" : "gzipswift",
      "kind" : "remoteSourceControl",
      "location" : "https://github.com/1024jp/GzipSwift.git",
      "state" : {
        "revision" : "731037f6cc2be2ec01562f6597c1d0aa3fe6fd05",
        "version" : "6.0.1"
      }
    },
    {
      "identity" : "lottie-spm",
      "kind" : "remoteSourceControl",
      "location" : "https://github.com/airbnb/lottie-spm.git",
      "state" : {
        "revision" : "3bd43e12d6fb54654366a61f7cfaca787318b8ce",
        "version" : "4.4.1"
      }
    },
    {
      "identity" : "ohhttpstubs",
      "kind" : "remoteSourceControl",
      "location" : "https://github.com/AliSoftware/OHHTTPStubs.git",
      "state" : {
        "revision" : "12f19662426d0434d6c330c6974d53e2eb10ecd9",
        "version" : "9.1.0"
      }
    },
    {
      "identity" : "openssl-xcframework",
      "kind" : "remoteSourceControl",
      "location" : "https://github.com/duckduckgo/OpenSSL-XCFramework",
      "state" : {
        "revision" : "b75ab2c0405860bb2616db71b9a456acb118c21a",
        "version" : "3.1.4000"
      }
    },
    {
      "identity" : "privacy-dashboard",
      "kind" : "remoteSourceControl",
      "location" : "https://github.com/duckduckgo/privacy-dashboard",
      "state" : {
        "revision" : "25b8903191a40b21b09525085fe325ae3386092e",
        "version" : "3.6.0"
      }
    },
    {
      "identity" : "punycodeswift",
      "kind" : "remoteSourceControl",
      "location" : "https://github.com/gumob/PunycodeSwift.git",
      "state" : {
        "revision" : "4356ec54e073741449640d3d50a1fd24fd1e1b8b",
        "version" : "2.1.0"
      }
    },
    {
      "identity" : "sparkle",
      "kind" : "remoteSourceControl",
      "location" : "https://github.com/sparkle-project/Sparkle.git",
      "state" : {
        "revision" : "0a4caaf7a81eea2cece651ef4b17331fa0634dff",
        "version" : "2.6.0"
      }
    },
    {
      "identity" : "swift-argument-parser",
      "kind" : "remoteSourceControl",
      "location" : "https://github.com/apple/swift-argument-parser.git",
      "state" : {
        "revision" : "0fbc8848e389af3bb55c182bc19ca9d5dc2f255b",
        "version" : "1.4.0"
      }
    },
    {
      "identity" : "swift-snapshot-testing",
      "kind" : "remoteSourceControl",
      "location" : "https://github.com/pointfreeco/swift-snapshot-testing",
      "state" : {
        "revision" : "5b0c434778f2c1a4c9b5ebdb8682b28e84dd69bd",
        "version" : "1.15.4"
      }
    },
    {
      "identity" : "swift-syntax",
      "kind" : "remoteSourceControl",
      "location" : "https://github.com/apple/swift-syntax",
      "state" : {
        "revision" : "64889f0c732f210a935a0ad7cda38f77f876262d",
        "version" : "509.1.1"
      }
    },
    {
      "identity" : "swifter",
      "kind" : "remoteSourceControl",
      "location" : "https://github.com/httpswift/swifter.git",
      "state" : {
        "revision" : "9483a5d459b45c3ffd059f7b55f9638e268632fd",
        "version" : "1.5.0"
      }
    },
    {
      "identity" : "sync_crypto",
      "kind" : "remoteSourceControl",
      "location" : "https://github.com/duckduckgo/sync_crypto",
      "state" : {
        "revision" : "2ab6ab6f0f96b259c14c2de3fc948935fc16ac78",
        "version" : "0.2.0"
      }
    },
    {
      "identity" : "trackerradarkit",
      "kind" : "remoteSourceControl",
      "location" : "https://github.com/duckduckgo/TrackerRadarKit.git",
      "state" : {
        "revision" : "c01e6a59d000356b58ec77053e0a99d538be56a5",
        "version" : "2.1.1"
      }
    },
    {
      "identity" : "wireguard-apple",
      "kind" : "remoteSourceControl",
      "location" : "https://github.com/duckduckgo/wireguard-apple",
      "state" : {
        "revision" : "13fd026384b1af11048451061cc1b21434990668",
        "version" : "1.1.3"
      }
    }
  ],
  "version" : 2
}<|MERGE_RESOLUTION|>--- conflicted
+++ resolved
@@ -32,12 +32,7 @@
       "kind" : "remoteSourceControl",
       "location" : "https://github.com/duckduckgo/BrowserServicesKit",
       "state" : {
-<<<<<<< HEAD
         "revision" : "0be71b78be21712ffb8b3befec9134b952b6f83e"
-=======
-        "revision" : "b01a7ba359b650f0c5c3ab00a756e298b1ae650c",
-        "version" : "146.0.0"
->>>>>>> 00c70b4a
       }
     },
     {
