--- conflicted
+++ resolved
@@ -14,12 +14,7 @@
       "kind" : "remoteSourceControl",
       "location" : "https://github.com/duckduckgo/BrowserServicesKit",
       "state" : {
-<<<<<<< HEAD
-        "revision" : "8e0d091b7beeaa73b96f12f9e9e2a72dc701821b"
-=======
-        "revision" : "fe6b0097f2f03665475473f7e235eb891ddd2f16",
-        "version" : "87.1.0"
->>>>>>> 9cad067f
+        "revision" : "7fbe19fe3013549eae602001d7524accfb8f1d7e"
       }
     },
     {
@@ -135,7 +130,7 @@
       "kind" : "remoteSourceControl",
       "location" : "https://github.com/duckduckgo/TrackerRadarKit",
       "state" : {
-        "revision" : "dfe029e6616a15953c17c098f5450670bf48cc69"
+        "revision" : "30394cee4f0bae32e734798dd5ae9125b04ff19f"
       }
     },
     {
