--- conflicted
+++ resolved
@@ -5,13 +5,8 @@
       "kind" : "remoteSourceControl",
       "location" : "https://github.com/duckduckgo/BrowserServicesKit",
       "state" : {
-<<<<<<< HEAD
         "branch" : "dominik/ddg-sync",
-        "revision" : "2fe3f9b04fef535c3b501608b33662897e6c1343"
-=======
-        "revision" : "3d38224b4487495cec21324e5670cb2a4eba31e4",
-        "version" : "49.0.1"
->>>>>>> e7d4d19d
+        "revision" : "9678f4d333d260e64ee76e4c18dbff91c2453b92"
       }
     },
     {
