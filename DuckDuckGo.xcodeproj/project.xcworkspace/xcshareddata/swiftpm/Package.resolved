{
  "pins" : [
    {
      "identity" : "apple-toolbox",
      "kind" : "remoteSourceControl",
      "location" : "https://github.com/duckduckgo/apple-toolbox.git",
      "state" : {
        "revision" : "0c13c5f056805f2d403618ccc3bfb833c303c68d",
        "version" : "3.1.2"
      }
    },
    {
      "identity" : "barebonesbrowser",
      "kind" : "remoteSourceControl",
      "location" : "https://github.com/duckduckgo/BareBonesBrowser.git",
      "state" : {
        "revision" : "31e5bfedc3c2ca005640c4bf2b6959d69b0e18b9",
        "version" : "0.1.0"
      }
    },
    {
      "identity" : "bloom_cpp",
      "kind" : "remoteSourceControl",
      "location" : "https://github.com/duckduckgo/bloom_cpp.git",
      "state" : {
        "revision" : "8076199456290b61b4544bf2f4caf296759906a0",
        "version" : "3.0.0"
      }
    },
    {
      "identity" : "browserserviceskit",
      "kind" : "remoteSourceControl",
      "location" : "https://github.com/duckduckgo/BrowserServicesKit",
      "state" : {
<<<<<<< HEAD
        "revision" : "174b5c506c5ab1ec8d0a79f85ae1d58c395c16cc"
=======
        "revision" : "245750c9ca559813307641e819fb27c6d294339f",
        "version" : "190.0.1"
>>>>>>> 3999929f
      }
    },
    {
      "identity" : "content-scope-scripts",
      "kind" : "remoteSourceControl",
      "location" : "https://github.com/duckduckgo/content-scope-scripts",
      "state" : {
        "revision" : "5876a5d2e2e7f5a2e11f6419c6c3fafb7cafdfca",
        "version" : "6.12.0"
      }
    },
    {
      "identity" : "duckduckgo-autofill",
      "kind" : "remoteSourceControl",
      "location" : "https://github.com/duckduckgo/duckduckgo-autofill.git",
      "state" : {
        "revision" : "1f12b78d9bac4a1d9b6bad18dc2ef0593bed34a3",
        "version" : "13.0.0"
      }
    },
    {
      "identity" : "grdb.swift",
      "kind" : "remoteSourceControl",
      "location" : "https://github.com/duckduckgo/GRDB.swift.git",
      "state" : {
        "revision" : "4225b85c9a0c50544e413a1ea1e502c802b44b35",
        "version" : "2.4.0"
      }
    },
    {
      "identity" : "gzipswift",
      "kind" : "remoteSourceControl",
      "location" : "https://github.com/1024jp/GzipSwift.git",
      "state" : {
        "revision" : "731037f6cc2be2ec01562f6597c1d0aa3fe6fd05",
        "version" : "6.0.1"
      }
    },
    {
      "identity" : "lottie-spm",
      "kind" : "remoteSourceControl",
      "location" : "https://github.com/airbnb/lottie-spm",
      "state" : {
        "revision" : "1d29eccc24cc8b75bff9f6804155112c0ffc9605",
        "version" : "4.4.3"
      }
    },
    {
      "identity" : "ohhttpstubs",
      "kind" : "remoteSourceControl",
      "location" : "https://github.com/AliSoftware/OHHTTPStubs.git",
      "state" : {
        "revision" : "12f19662426d0434d6c330c6974d53e2eb10ecd9",
        "version" : "9.1.0"
      }
    },
    {
      "identity" : "openssl-xcframework",
      "kind" : "remoteSourceControl",
      "location" : "https://github.com/duckduckgo/OpenSSL-XCFramework",
      "state" : {
        "revision" : "71d303cbfa150e1fac99ffc7b4f67aad9c7a5002",
        "version" : "3.1.5004"
      }
    },
    {
      "identity" : "privacy-dashboard",
      "kind" : "remoteSourceControl",
      "location" : "https://github.com/duckduckgo/privacy-dashboard",
      "state" : {
        "revision" : "665b23dc656c9f787494620494f8e56098a900b2",
        "version" : "5.1.1"
      }
    },
    {
      "identity" : "punycodeswift",
      "kind" : "remoteSourceControl",
      "location" : "https://github.com/gumob/PunycodeSwift.git",
      "state" : {
        "revision" : "4356ec54e073741449640d3d50a1fd24fd1e1b8b",
        "version" : "2.1.0"
      }
    },
    {
      "identity" : "sparkle",
      "kind" : "remoteSourceControl",
      "location" : "https://github.com/sparkle-project/Sparkle.git",
      "state" : {
        "revision" : "b456fd404954a9e13f55aa0c88cd5a40b8399638",
        "version" : "2.6.3"
      }
    },
    {
      "identity" : "swift-argument-parser",
      "kind" : "remoteSourceControl",
      "location" : "https://github.com/apple/swift-argument-parser.git",
      "state" : {
        "revision" : "0fbc8848e389af3bb55c182bc19ca9d5dc2f255b",
        "version" : "1.4.0"
      }
    },
    {
      "identity" : "swift-snapshot-testing",
      "kind" : "remoteSourceControl",
      "location" : "https://github.com/pointfreeco/swift-snapshot-testing",
      "state" : {
        "revision" : "5b0c434778f2c1a4c9b5ebdb8682b28e84dd69bd",
        "version" : "1.15.4"
      }
    },
    {
      "identity" : "swift-syntax",
      "kind" : "remoteSourceControl",
      "location" : "https://github.com/apple/swift-syntax",
      "state" : {
        "revision" : "64889f0c732f210a935a0ad7cda38f77f876262d",
        "version" : "509.1.1"
      }
    },
    {
      "identity" : "swifter",
      "kind" : "remoteSourceControl",
      "location" : "https://github.com/httpswift/swifter.git",
      "state" : {
        "revision" : "9483a5d459b45c3ffd059f7b55f9638e268632fd",
        "version" : "1.5.0"
      }
    },
    {
      "identity" : "sync_crypto",
      "kind" : "remoteSourceControl",
      "location" : "https://github.com/duckduckgo/sync_crypto",
      "state" : {
        "revision" : "2ab6ab6f0f96b259c14c2de3fc948935fc16ac78",
        "version" : "0.2.0"
      }
    },
    {
      "identity" : "trackerradarkit",
      "kind" : "remoteSourceControl",
      "location" : "https://github.com/duckduckgo/TrackerRadarKit",
      "state" : {
        "revision" : "1403e17eeeb8493b92fb9d11eb8c846bb9776581",
        "version" : "2.1.2"
      }
    },
    {
      "identity" : "wireguard-apple",
      "kind" : "remoteSourceControl",
      "location" : "https://github.com/duckduckgo/wireguard-apple",
      "state" : {
        "revision" : "13fd026384b1af11048451061cc1b21434990668",
        "version" : "1.1.3"
      }
    }
  ],
  "version" : 2
}<|MERGE_RESOLUTION|>--- conflicted
+++ resolved
@@ -32,12 +32,7 @@
       "kind" : "remoteSourceControl",
       "location" : "https://github.com/duckduckgo/BrowserServicesKit",
       "state" : {
-<<<<<<< HEAD
         "revision" : "174b5c506c5ab1ec8d0a79f85ae1d58c395c16cc"
-=======
-        "revision" : "245750c9ca559813307641e819fb27c6d294339f",
-        "version" : "190.0.1"
->>>>>>> 3999929f
       }
     },
     {
