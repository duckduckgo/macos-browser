--- conflicted
+++ resolved
@@ -32,13 +32,8 @@
       "kind" : "remoteSourceControl",
       "location" : "https://github.com/duckduckgo/BrowserServicesKit",
       "state" : {
-<<<<<<< HEAD
         "branch" : "dominik/rmf-macos",
-        "revision" : "f0f54a92ee05dc5493ea6fa8af0bbc8541a123de"
-=======
-        "revision" : "b18df92531676ae76e34913a30df7396491653a2",
-        "version" : "161.0.0"
->>>>>>> 84ee53ff
+        "revision" : "c7cd7196ebf960f3ac57dcf8e3f199be75e2c39c"
       }
     },
     {
