--- conflicted
+++ resolved
@@ -1,23 +1,5 @@
 {
   "pins" : [
-    {
-      "identity" : "apple-toolbox",
-      "kind" : "remoteSourceControl",
-      "location" : "https://github.com/duckduckgo/apple-toolbox.git",
-      "state" : {
-        "revision" : "0c13c5f056805f2d403618ccc3bfb833c303c68d",
-        "version" : "3.1.2"
-      }
-    },
-    {
-      "identity" : "barebonesbrowser",
-      "kind" : "remoteSourceControl",
-      "location" : "https://github.com/duckduckgo/BareBonesBrowser.git",
-      "state" : {
-        "revision" : "31e5bfedc3c2ca005640c4bf2b6959d69b0e18b9",
-        "version" : "0.1.0"
-      }
-    },
     {
       "identity" : "bloom_cpp",
       "kind" : "remoteSourceControl",
@@ -32,13 +14,8 @@
       "kind" : "remoteSourceControl",
       "location" : "https://github.com/duckduckgo/BrowserServicesKit",
       "state" : {
-<<<<<<< HEAD
-        "branch" : "sabrina/update-css-dependency",
-        "revision" : "06b6b40940b9c5b67e33e4906ede3334a21bb7e3"
-=======
-        "revision" : "fdf6f75d570a5ef6058efa881e11f9467627fbf4",
-        "version" : "200.2.1"
->>>>>>> b5663018
+        "revision" : "75930fb1caa2790bd757221660b85a839d215f9f",
+        "version" : "200.1.1"
       }
     },
     {
@@ -46,8 +23,8 @@
       "kind" : "remoteSourceControl",
       "location" : "https://github.com/duckduckgo/content-scope-scripts",
       "state" : {
-        "branch" : "pr-releases/pr-1059",
-        "revision" : "6004d0ed4cd752a1ebe6cc1119fe6012ecc5490b"
+        "revision" : "1ed569676555d493c9c5575eaed22aa02569aac9",
+        "version" : "6.19.0"
       }
     },
     {
@@ -87,24 +64,6 @@
       }
     },
     {
-      "identity" : "ohhttpstubs",
-      "kind" : "remoteSourceControl",
-      "location" : "https://github.com/AliSoftware/OHHTTPStubs.git",
-      "state" : {
-        "revision" : "12f19662426d0434d6c330c6974d53e2eb10ecd9",
-        "version" : "9.1.0"
-      }
-    },
-    {
-      "identity" : "openssl-xcframework",
-      "kind" : "remoteSourceControl",
-      "location" : "https://github.com/duckduckgo/OpenSSL-XCFramework",
-      "state" : {
-        "revision" : "71d303cbfa150e1fac99ffc7b4f67aad9c7a5002",
-        "version" : "3.1.5004"
-      }
-    },
-    {
       "identity" : "privacy-dashboard",
       "kind" : "remoteSourceControl",
       "location" : "https://github.com/duckduckgo/privacy-dashboard",
@@ -120,51 +79,6 @@
       "state" : {
         "revision" : "30a462bdb4398ea835a3585472229e0d74b36ba5",
         "version" : "3.0.0"
-      }
-    },
-    {
-      "identity" : "sparkle",
-      "kind" : "remoteSourceControl",
-      "location" : "https://github.com/sparkle-project/Sparkle.git",
-      "state" : {
-        "revision" : "b456fd404954a9e13f55aa0c88cd5a40b8399638",
-        "version" : "2.6.3"
-      }
-    },
-    {
-      "identity" : "swift-argument-parser",
-      "kind" : "remoteSourceControl",
-      "location" : "https://github.com/apple/swift-argument-parser.git",
-      "state" : {
-        "revision" : "0fbc8848e389af3bb55c182bc19ca9d5dc2f255b",
-        "version" : "1.4.0"
-      }
-    },
-    {
-      "identity" : "swift-snapshot-testing",
-      "kind" : "remoteSourceControl",
-      "location" : "https://github.com/pointfreeco/swift-snapshot-testing",
-      "state" : {
-        "revision" : "5b0c434778f2c1a4c9b5ebdb8682b28e84dd69bd",
-        "version" : "1.15.4"
-      }
-    },
-    {
-      "identity" : "swift-syntax",
-      "kind" : "remoteSourceControl",
-      "location" : "https://github.com/apple/swift-syntax",
-      "state" : {
-        "revision" : "64889f0c732f210a935a0ad7cda38f77f876262d",
-        "version" : "509.1.1"
-      }
-    },
-    {
-      "identity" : "swifter",
-      "kind" : "remoteSourceControl",
-      "location" : "https://github.com/httpswift/swifter.git",
-      "state" : {
-        "revision" : "9483a5d459b45c3ffd059f7b55f9638e268632fd",
-        "version" : "1.5.0"
       }
     },
     {
@@ -184,15 +98,6 @@
         "revision" : "5de0a610a7927b638a5fd463a53032c9934a2c3b",
         "version" : "3.0.0"
       }
-    },
-    {
-      "identity" : "wireguard-apple",
-      "kind" : "remoteSourceControl",
-      "location" : "https://github.com/duckduckgo/wireguard-apple",
-      "state" : {
-        "revision" : "13fd026384b1af11048451061cc1b21434990668",
-        "version" : "1.1.3"
-      }
     }
   ],
   "version" : 2
