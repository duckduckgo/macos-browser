{
  "pins" : [
    {
      "identity" : "apple-toolbox",
      "kind" : "remoteSourceControl",
      "location" : "https://github.com/duckduckgo/apple-toolbox.git",
      "state" : {
        "revision" : "0c13c5f056805f2d403618ccc3bfb833c303c68d",
        "version" : "3.1.2"
      }
    },
    {
      "identity" : "barebonesbrowser",
      "kind" : "remoteSourceControl",
      "location" : "https://github.com/duckduckgo/BareBonesBrowser.git",
      "state" : {
        "revision" : "31e5bfedc3c2ca005640c4bf2b6959d69b0e18b9",
        "version" : "0.1.0"
      }
    },
    {
      "identity" : "bloom_cpp",
      "kind" : "remoteSourceControl",
      "location" : "https://github.com/duckduckgo/bloom_cpp.git",
      "state" : {
        "revision" : "8076199456290b61b4544bf2f4caf296759906a0",
        "version" : "3.0.0"
      }
    },
    {
      "identity" : "browserserviceskit",
      "kind" : "remoteSourceControl",
      "location" : "https://github.com/duckduckgo/BrowserServicesKit",
      "state" : {
<<<<<<< HEAD
        "revision" : "1d7e5bfa30851a7f8f3ce97490d1b9652cfd4f82"
=======
        "revision" : "c3ae1865ba36ebbcb5451a836424213ea875d135",
        "version" : "183.0.0"
>>>>>>> e2048998
      }
    },
    {
      "identity" : "content-scope-scripts",
      "kind" : "remoteSourceControl",
      "location" : "https://github.com/duckduckgo/content-scope-scripts",
      "state" : {
        "revision" : "f97053d24c21ea301d4067adbbe0899ff940526a",
        "version" : "6.7.0"
      }
    },
    {
      "identity" : "duckduckgo-autofill",
      "kind" : "remoteSourceControl",
      "location" : "https://github.com/duckduckgo/duckduckgo-autofill.git",
      "state" : {
        "revision" : "9fea1c6762db726328b14bb9ebfd6508849eae28",
        "version" : "12.1.0"
      }
    },
    {
      "identity" : "grdb.swift",
      "kind" : "remoteSourceControl",
      "location" : "https://github.com/duckduckgo/GRDB.swift.git",
      "state" : {
        "revision" : "4225b85c9a0c50544e413a1ea1e502c802b44b35",
        "version" : "2.4.0"
      }
    },
    {
      "identity" : "gzipswift",
      "kind" : "remoteSourceControl",
      "location" : "https://github.com/1024jp/GzipSwift.git",
      "state" : {
        "revision" : "731037f6cc2be2ec01562f6597c1d0aa3fe6fd05",
        "version" : "6.0.1"
      }
    },
    {
      "identity" : "lottie-spm",
      "kind" : "remoteSourceControl",
      "location" : "https://github.com/airbnb/lottie-spm",
      "state" : {
        "revision" : "1d29eccc24cc8b75bff9f6804155112c0ffc9605",
        "version" : "4.4.3"
      }
    },
    {
      "identity" : "ohhttpstubs",
      "kind" : "remoteSourceControl",
      "location" : "https://github.com/AliSoftware/OHHTTPStubs.git",
      "state" : {
        "revision" : "12f19662426d0434d6c330c6974d53e2eb10ecd9",
        "version" : "9.1.0"
      }
    },
    {
      "identity" : "openssl-xcframework",
      "kind" : "remoteSourceControl",
      "location" : "https://github.com/duckduckgo/OpenSSL-XCFramework",
      "state" : {
        "revision" : "71d303cbfa150e1fac99ffc7b4f67aad9c7a5002",
        "version" : "3.1.5004"
      }
    },
    {
      "identity" : "privacy-dashboard",
      "kind" : "remoteSourceControl",
      "location" : "https://github.com/duckduckgo/privacy-dashboard",
      "state" : {
        "revision" : "36dc07cba4bc1e7e0c1d1fb679c3cd077694a072",
        "version" : "5.0.0"
      }
    },
    {
      "identity" : "punycodeswift",
      "kind" : "remoteSourceControl",
      "location" : "https://github.com/gumob/PunycodeSwift.git",
      "state" : {
        "revision" : "4356ec54e073741449640d3d50a1fd24fd1e1b8b",
        "version" : "2.1.0"
      }
    },
    {
      "identity" : "sparkle",
      "kind" : "remoteSourceControl",
      "location" : "https://github.com/sparkle-project/Sparkle.git",
      "state" : {
        "revision" : "b456fd404954a9e13f55aa0c88cd5a40b8399638",
        "version" : "2.6.3"
      }
    },
    {
      "identity" : "swift-argument-parser",
      "kind" : "remoteSourceControl",
      "location" : "https://github.com/apple/swift-argument-parser.git",
      "state" : {
        "revision" : "0fbc8848e389af3bb55c182bc19ca9d5dc2f255b",
        "version" : "1.4.0"
      }
    },
    {
      "identity" : "swift-snapshot-testing",
      "kind" : "remoteSourceControl",
      "location" : "https://github.com/pointfreeco/swift-snapshot-testing",
      "state" : {
        "revision" : "5b0c434778f2c1a4c9b5ebdb8682b28e84dd69bd",
        "version" : "1.15.4"
      }
    },
    {
      "identity" : "swift-syntax",
      "kind" : "remoteSourceControl",
      "location" : "https://github.com/apple/swift-syntax",
      "state" : {
        "revision" : "64889f0c732f210a935a0ad7cda38f77f876262d",
        "version" : "509.1.1"
      }
    },
    {
      "identity" : "swifter",
      "kind" : "remoteSourceControl",
      "location" : "https://github.com/httpswift/swifter.git",
      "state" : {
        "revision" : "9483a5d459b45c3ffd059f7b55f9638e268632fd",
        "version" : "1.5.0"
      }
    },
    {
      "identity" : "sync_crypto",
      "kind" : "remoteSourceControl",
      "location" : "https://github.com/duckduckgo/sync_crypto",
      "state" : {
        "revision" : "2ab6ab6f0f96b259c14c2de3fc948935fc16ac78",
        "version" : "0.2.0"
      }
    },
    {
      "identity" : "trackerradarkit",
      "kind" : "remoteSourceControl",
      "location" : "https://github.com/duckduckgo/TrackerRadarKit",
      "state" : {
        "revision" : "1403e17eeeb8493b92fb9d11eb8c846bb9776581",
        "version" : "2.1.2"
      }
    },
    {
      "identity" : "wireguard-apple",
      "kind" : "remoteSourceControl",
      "location" : "https://github.com/duckduckgo/wireguard-apple",
      "state" : {
        "revision" : "13fd026384b1af11048451061cc1b21434990668",
        "version" : "1.1.3"
      }
    }
  ],
  "version" : 2
}<|MERGE_RESOLUTION|>--- conflicted
+++ resolved
@@ -32,12 +32,7 @@
       "kind" : "remoteSourceControl",
       "location" : "https://github.com/duckduckgo/BrowserServicesKit",
       "state" : {
-<<<<<<< HEAD
-        "revision" : "1d7e5bfa30851a7f8f3ce97490d1b9652cfd4f82"
-=======
-        "revision" : "c3ae1865ba36ebbcb5451a836424213ea875d135",
-        "version" : "183.0.0"
->>>>>>> e2048998
+        "revision" : "1456893364717471f1caeabe2b9871d6951fcdcf"
       }
     },
     {
