{
  "pins" : [
    {
      "identity" : "bloom_cpp",
      "kind" : "remoteSourceControl",
      "location" : "https://github.com/duckduckgo/bloom_cpp.git",
      "state" : {
        "revision" : "8076199456290b61b4544bf2f4caf296759906a0",
        "version" : "3.0.0"
      }
    },
    {
      "identity" : "browserserviceskit",
      "kind" : "remoteSourceControl",
      "location" : "https://github.com/duckduckgo/BrowserServicesKit",
      "state" : {
<<<<<<< HEAD
        "revision" : "dee5c815afe37bd82c48408c41646ad5af5b24e7",
        "version" : "72.1.0"
=======
        "revision" : "cd75fd6ee42e599fd052fc6ba628bf273e155c3f",
        "version" : "72.0.1"
>>>>>>> 71cf33b0
      }
    },
    {
      "identity" : "content-scope-scripts",
      "kind" : "remoteSourceControl",
      "location" : "https://github.com/duckduckgo/content-scope-scripts",
      "state" : {
        "revision" : "a4f35ad23ac4a0eb9b36b94f1f2aa0f0ebf2855d",
        "version" : "4.30.0"
      }
    },
    {
      "identity" : "duckduckgo-autofill",
      "kind" : "remoteSourceControl",
      "location" : "https://github.com/duckduckgo/duckduckgo-autofill.git",
      "state" : {
        "revision" : "b1160df954eea20cd4cdf9356afc369751981b16",
        "version" : "8.0.0"
      }
    },
    {
      "identity" : "grdb.swift",
      "kind" : "remoteSourceControl",
      "location" : "https://github.com/duckduckgo/GRDB.swift.git",
      "state" : {
        "revision" : "77d9a83191a74e319a5cfa27b0e3145d15607573",
        "version" : "2.2.0"
      }
    },
    {
      "identity" : "lottie-ios",
      "kind" : "remoteSourceControl",
      "location" : "https://github.com/duckduckgo/lottie-ios.git",
      "state" : {
        "revision" : "abf5510e261c85ffddd29de0bca9b72592ea2bdd",
        "version" : "3.3.0"
      }
    },
    {
      "identity" : "ohhttpstubs",
      "kind" : "remoteSourceControl",
      "location" : "https://github.com/AliSoftware/OHHTTPStubs.git",
      "state" : {
        "revision" : "12f19662426d0434d6c330c6974d53e2eb10ecd9",
        "version" : "9.1.0"
      }
    },
    {
      "identity" : "openssl-xcframework",
      "kind" : "remoteSourceControl",
      "location" : "https://github.com/duckduckgo/OpenSSL-XCFramework",
      "state" : {
        "revision" : "238e8f700809ff0e1cad5f906cb4c3b0f77f44f9",
        "version" : "1.1.1900"
      }
    },
    {
      "identity" : "privacy-dashboard",
      "kind" : "remoteSourceControl",
      "location" : "https://github.com/duckduckgo/privacy-dashboard",
      "state" : {
        "revision" : "51e2b46f413bf3ef18afefad631ca70f2c25ef70",
        "version" : "1.4.0"
      }
    },
    {
      "identity" : "punycodeswift",
      "kind" : "remoteSourceControl",
      "location" : "https://github.com/gumob/PunycodeSwift.git",
      "state" : {
        "revision" : "4356ec54e073741449640d3d50a1fd24fd1e1b8b",
        "version" : "2.1.0"
      }
    },
    {
      "identity" : "sparkle",
      "kind" : "remoteSourceControl",
      "location" : "https://github.com/sparkle-project/Sparkle.git",
      "state" : {
        "revision" : "87e4fcbac39912f9cdb9a9acf205cad60e1ca3bc",
        "version" : "2.4.2"
      }
    },
    {
      "identity" : "swift-argument-parser",
      "kind" : "remoteSourceControl",
      "location" : "https://github.com/apple/swift-argument-parser",
      "state" : {
        "revision" : "6b2aa2748a7881eebb9f84fb10c01293e15b52ca",
        "version" : "0.5.0"
      }
    },
    {
      "identity" : "swifter",
      "kind" : "remoteSourceControl",
      "location" : "https://github.com/httpswift/swifter.git",
      "state" : {
        "revision" : "9483a5d459b45c3ffd059f7b55f9638e268632fd",
        "version" : "1.5.0"
      }
    },
    {
      "identity" : "sync_crypto",
      "kind" : "remoteSourceControl",
      "location" : "https://github.com/duckduckgo/sync_crypto",
      "state" : {
        "revision" : "2ab6ab6f0f96b259c14c2de3fc948935fc16ac78",
        "version" : "0.2.0"
      }
    },
    {
      "identity" : "trackerradarkit",
      "kind" : "remoteSourceControl",
      "location" : "https://github.com/duckduckgo/TrackerRadarKit.git",
      "state" : {
        "revision" : "4684440d03304e7638a2c8086895367e90987463",
        "version" : "1.2.1"
      }
    },
    {
      "identity" : "wireguard-apple",
      "kind" : "remoteSourceControl",
      "location" : "https://github.com/duckduckgo/wireguard-apple",
      "state" : {
        "revision" : "cf3c0f5132dbb8de08c46155a1bbd5e5bb6a47c1",
        "version" : "1.1.0"
      }
    }
  ],
  "version" : 2
}<|MERGE_RESOLUTION|>--- conflicted
+++ resolved
@@ -14,13 +14,8 @@
       "kind" : "remoteSourceControl",
       "location" : "https://github.com/duckduckgo/BrowserServicesKit",
       "state" : {
-<<<<<<< HEAD
         "revision" : "dee5c815afe37bd82c48408c41646ad5af5b24e7",
         "version" : "72.1.0"
-=======
-        "revision" : "cd75fd6ee42e599fd052fc6ba628bf273e155c3f",
-        "version" : "72.0.1"
->>>>>>> 71cf33b0
       }
     },
     {
