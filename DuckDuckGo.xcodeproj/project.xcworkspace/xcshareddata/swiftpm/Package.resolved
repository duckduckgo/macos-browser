{
  "pins" : [
    {
      "identity" : "apple-toolbox",
      "kind" : "remoteSourceControl",
      "location" : "https://github.com/duckduckgo/apple-toolbox.git",
      "state" : {
        "revision" : "ab53ca41e9044a20eab7e53249526fadcf9acc9f",
        "version" : "3.1.1"
      }
    },
    {
      "identity" : "barebonesbrowser",
      "kind" : "remoteSourceControl",
      "location" : "https://github.com/duckduckgo/BareBonesBrowser.git",
      "state" : {
        "revision" : "31e5bfedc3c2ca005640c4bf2b6959d69b0e18b9",
        "version" : "0.1.0"
      }
    },
    {
      "identity" : "bloom_cpp",
      "kind" : "remoteSourceControl",
      "location" : "https://github.com/duckduckgo/bloom_cpp.git",
      "state" : {
        "revision" : "8076199456290b61b4544bf2f4caf296759906a0",
        "version" : "3.0.0"
      }
    },
    {
      "identity" : "browserserviceskit",
      "kind" : "remoteSourceControl",
      "location" : "https://github.com/duckduckgo/BrowserServicesKit",
      "state" : {
<<<<<<< HEAD
        "branch" : "jacek/privacy-dashboard-refactor",
        "revision" : "d1297c2ddba8ad68670ffb7a04ef2375d08f6cb9"
=======
        "revision" : "28dd48c5aca37c46402e2a14f7c47aad3877b3aa",
        "version" : "164.3.0"
>>>>>>> 7577a09a
      }
    },
    {
      "identity" : "content-scope-scripts",
      "kind" : "remoteSourceControl",
      "location" : "https://github.com/duckduckgo/content-scope-scripts",
      "state" : {
        "revision" : "7ac68ae3bc052fa59adbc1ba8fd5cb5849a6bc99",
        "version" : "5.25.0"
      }
    },
    {
      "identity" : "duckduckgo-autofill",
      "kind" : "remoteSourceControl",
      "location" : "https://github.com/duckduckgo/duckduckgo-autofill.git",
      "state" : {
        "revision" : "2b81745565db09eee8c1cd44d38eefa1011a9f0a",
        "version" : "12.0.1"
      }
    },
    {
      "identity" : "grdb.swift",
      "kind" : "remoteSourceControl",
      "location" : "https://github.com/duckduckgo/GRDB.swift.git",
      "state" : {
        "revision" : "9f049d7b97b1e68ffd86744b500660d34a9e79b8",
        "version" : "2.3.0"
      }
    },
    {
      "identity" : "gzipswift",
      "kind" : "remoteSourceControl",
      "location" : "https://github.com/1024jp/GzipSwift.git",
      "state" : {
        "revision" : "731037f6cc2be2ec01562f6597c1d0aa3fe6fd05",
        "version" : "6.0.1"
      }
    },
    {
      "identity" : "lottie-spm",
      "kind" : "remoteSourceControl",
      "location" : "https://github.com/airbnb/lottie-spm",
      "state" : {
        "revision" : "1d29eccc24cc8b75bff9f6804155112c0ffc9605",
        "version" : "4.4.3"
      }
    },
    {
      "identity" : "ohhttpstubs",
      "kind" : "remoteSourceControl",
      "location" : "https://github.com/AliSoftware/OHHTTPStubs.git",
      "state" : {
        "revision" : "12f19662426d0434d6c330c6974d53e2eb10ecd9",
        "version" : "9.1.0"
      }
    },
    {
      "identity" : "openssl-xcframework",
      "kind" : "remoteSourceControl",
      "location" : "https://github.com/duckduckgo/OpenSSL-XCFramework",
      "state" : {
        "revision" : "b75ab2c0405860bb2616db71b9a456acb118c21a",
        "version" : "3.1.4000"
      }
    },
    {
      "identity" : "privacy-dashboard",
      "kind" : "remoteSourceControl",
      "location" : "https://github.com/duckduckgo/privacy-dashboard",
      "state" : {
        "branch" : "shane/toggle-report-translations",
        "revision" : "f539b267022729ab88f98a49d9e42b603060c9df"
      }
    },
    {
      "identity" : "punycodeswift",
      "kind" : "remoteSourceControl",
      "location" : "https://github.com/gumob/PunycodeSwift.git",
      "state" : {
        "revision" : "4356ec54e073741449640d3d50a1fd24fd1e1b8b",
        "version" : "2.1.0"
      }
    },
    {
      "identity" : "sparkle",
      "kind" : "remoteSourceControl",
      "location" : "https://github.com/sparkle-project/Sparkle.git",
      "state" : {
        "revision" : "0a4caaf7a81eea2cece651ef4b17331fa0634dff",
        "version" : "2.6.0"
      }
    },
    {
      "identity" : "swift-argument-parser",
      "kind" : "remoteSourceControl",
      "location" : "https://github.com/apple/swift-argument-parser.git",
      "state" : {
        "revision" : "0fbc8848e389af3bb55c182bc19ca9d5dc2f255b",
        "version" : "1.4.0"
      }
    },
    {
      "identity" : "swift-snapshot-testing",
      "kind" : "remoteSourceControl",
      "location" : "https://github.com/pointfreeco/swift-snapshot-testing",
      "state" : {
        "revision" : "5b0c434778f2c1a4c9b5ebdb8682b28e84dd69bd",
        "version" : "1.15.4"
      }
    },
    {
      "identity" : "swift-syntax",
      "kind" : "remoteSourceControl",
      "location" : "https://github.com/apple/swift-syntax",
      "state" : {
        "revision" : "64889f0c732f210a935a0ad7cda38f77f876262d",
        "version" : "509.1.1"
      }
    },
    {
      "identity" : "swifter",
      "kind" : "remoteSourceControl",
      "location" : "https://github.com/httpswift/swifter.git",
      "state" : {
        "revision" : "9483a5d459b45c3ffd059f7b55f9638e268632fd",
        "version" : "1.5.0"
      }
    },
    {
      "identity" : "sync_crypto",
      "kind" : "remoteSourceControl",
      "location" : "https://github.com/duckduckgo/sync_crypto",
      "state" : {
        "revision" : "2ab6ab6f0f96b259c14c2de3fc948935fc16ac78",
        "version" : "0.2.0"
      }
    },
    {
      "identity" : "trackerradarkit",
      "kind" : "remoteSourceControl",
      "location" : "https://github.com/duckduckgo/TrackerRadarKit",
      "state" : {
        "revision" : "1403e17eeeb8493b92fb9d11eb8c846bb9776581",
        "version" : "2.1.2"
      }
    },
    {
      "identity" : "wireguard-apple",
      "kind" : "remoteSourceControl",
      "location" : "https://github.com/duckduckgo/wireguard-apple",
      "state" : {
        "revision" : "13fd026384b1af11048451061cc1b21434990668",
        "version" : "1.1.3"
      }
    }
  ],
  "version" : 2
}<|MERGE_RESOLUTION|>--- conflicted
+++ resolved
@@ -32,13 +32,8 @@
       "kind" : "remoteSourceControl",
       "location" : "https://github.com/duckduckgo/BrowserServicesKit",
       "state" : {
-<<<<<<< HEAD
         "branch" : "jacek/privacy-dashboard-refactor",
         "revision" : "d1297c2ddba8ad68670ffb7a04ef2375d08f6cb9"
-=======
-        "revision" : "28dd48c5aca37c46402e2a14f7c47aad3877b3aa",
-        "version" : "164.3.0"
->>>>>>> 7577a09a
       }
     },
     {
