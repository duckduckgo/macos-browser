--- conflicted
+++ resolved
@@ -32,12 +32,7 @@
       "kind" : "remoteSourceControl",
       "location" : "https://github.com/duckduckgo/BrowserServicesKit",
       "state" : {
-<<<<<<< HEAD
-        "revision" : "69f7352b05694838e56dd7cb3756e6b178ae1677"
-=======
-        "revision" : "069038c7ddb8026c6e4e7209d47541a88fd1bd5f",
-        "version" : "177.0.0"
->>>>>>> de1b0bfd
+        "revision" : "5e7b91238378e6e26c71467dd20b3d0593348da9"
       }
     },
     {
@@ -79,7 +74,7 @@
     {
       "identity" : "lottie-spm",
       "kind" : "remoteSourceControl",
-      "location" : "https://github.com/airbnb/lottie-spm.git",
+      "location" : "https://github.com/airbnb/lottie-spm",
       "state" : {
         "revision" : "1d29eccc24cc8b75bff9f6804155112c0ffc9605",
         "version" : "4.4.3"
