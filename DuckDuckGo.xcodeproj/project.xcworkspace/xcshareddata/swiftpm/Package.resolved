{
  "pins" : [
    {
      "identity" : "bloom_cpp",
      "kind" : "remoteSourceControl",
      "location" : "https://github.com/duckduckgo/bloom_cpp.git",
      "state" : {
        "revision" : "8076199456290b61b4544bf2f4caf296759906a0",
        "version" : "3.0.0"
      }
    },
    {
      "identity" : "browserserviceskit",
      "kind" : "remoteSourceControl",
      "location" : "https://github.com/duckduckgo/BrowserServicesKit",
      "state" : {
<<<<<<< HEAD
        "revision" : "42b073f8a26165e8b328a5f72501abfecdd4c666",
        "version" : "77.2.0"
=======
        "revision" : "8ba1d3b7f3e2291fc344cd5b83b66c1336e35a32",
        "version" : "78.2.0"
>>>>>>> c76c3883
      }
    },
    {
      "identity" : "content-scope-scripts",
      "kind" : "remoteSourceControl",
      "location" : "https://github.com/duckduckgo/content-scope-scripts",
      "state" : {
        "revision" : "8def15fe8a4c2fb76730f640507e9fd1d6c1f8a7",
        "version" : "4.32.0"
      }
    },
    {
      "identity" : "duckduckgo-autofill",
      "kind" : "remoteSourceControl",
      "location" : "https://github.com/duckduckgo/duckduckgo-autofill.git",
      "state" : {
        "revision" : "20a6aeddbd86b43fd83c42aa45fdd9ec6db0e0f7",
        "version" : "8.2.0"
      }
    },
    {
      "identity" : "grdb.swift",
      "kind" : "remoteSourceControl",
      "location" : "https://github.com/duckduckgo/GRDB.swift.git",
      "state" : {
        "revision" : "77d9a83191a74e319a5cfa27b0e3145d15607573",
        "version" : "2.2.0"
      }
    },
    {
      "identity" : "lottie-ios",
      "kind" : "remoteSourceControl",
      "location" : "https://github.com/duckduckgo/lottie-ios.git",
      "state" : {
        "revision" : "abf5510e261c85ffddd29de0bca9b72592ea2bdd",
        "version" : "3.3.0"
      }
    },
    {
      "identity" : "ohhttpstubs",
      "kind" : "remoteSourceControl",
      "location" : "https://github.com/AliSoftware/OHHTTPStubs.git",
      "state" : {
        "revision" : "12f19662426d0434d6c330c6974d53e2eb10ecd9",
        "version" : "9.1.0"
      }
    },
    {
      "identity" : "openssl-xcframework",
      "kind" : "remoteSourceControl",
      "location" : "https://github.com/duckduckgo/OpenSSL-XCFramework",
      "state" : {
        "revision" : "238e8f700809ff0e1cad5f906cb4c3b0f77f44f9",
        "version" : "1.1.1900"
      }
    },
    {
      "identity" : "privacy-dashboard",
      "kind" : "remoteSourceControl",
      "location" : "https://github.com/duckduckgo/privacy-dashboard",
      "state" : {
        "revision" : "51e2b46f413bf3ef18afefad631ca70f2c25ef70",
        "version" : "1.4.0"
      }
    },
    {
      "identity" : "punycodeswift",
      "kind" : "remoteSourceControl",
      "location" : "https://github.com/gumob/PunycodeSwift.git",
      "state" : {
        "revision" : "4356ec54e073741449640d3d50a1fd24fd1e1b8b",
        "version" : "2.1.0"
      }
    },
    {
      "identity" : "sparkle",
      "kind" : "remoteSourceControl",
      "location" : "https://github.com/sparkle-project/Sparkle.git",
      "state" : {
        "revision" : "87e4fcbac39912f9cdb9a9acf205cad60e1ca3bc",
        "version" : "2.4.2"
      }
    },
    {
      "identity" : "swift-argument-parser",
      "kind" : "remoteSourceControl",
      "location" : "https://github.com/apple/swift-argument-parser",
      "state" : {
        "revision" : "6b2aa2748a7881eebb9f84fb10c01293e15b52ca",
        "version" : "0.5.0"
      }
    },
    {
      "identity" : "swifter",
      "kind" : "remoteSourceControl",
      "location" : "https://github.com/httpswift/swifter.git",
      "state" : {
        "revision" : "9483a5d459b45c3ffd059f7b55f9638e268632fd",
        "version" : "1.5.0"
      }
    },
    {
      "identity" : "sync_crypto",
      "kind" : "remoteSourceControl",
      "location" : "https://github.com/duckduckgo/sync_crypto",
      "state" : {
        "revision" : "2ab6ab6f0f96b259c14c2de3fc948935fc16ac78",
        "version" : "0.2.0"
      }
    },
    {
      "identity" : "trackerradarkit",
      "kind" : "remoteSourceControl",
      "location" : "https://github.com/duckduckgo/TrackerRadarKit",
      "state" : {
        "revision" : "4684440d03304e7638a2c8086895367e90987463",
        "version" : "1.2.1"
      }
    },
    {
      "identity" : "wireguard-apple",
      "kind" : "remoteSourceControl",
      "location" : "https://github.com/duckduckgo/wireguard-apple",
      "state" : {
        "revision" : "2d8172c11478ab11b0f5ad49bdb4f93f4b3d5e0d",
        "version" : "1.1.1"
      }
    }
  ],
  "version" : 2
}<|MERGE_RESOLUTION|>--- conflicted
+++ resolved
@@ -14,13 +14,8 @@
       "kind" : "remoteSourceControl",
       "location" : "https://github.com/duckduckgo/BrowserServicesKit",
       "state" : {
-<<<<<<< HEAD
-        "revision" : "42b073f8a26165e8b328a5f72501abfecdd4c666",
-        "version" : "77.2.0"
-=======
         "revision" : "8ba1d3b7f3e2291fc344cd5b83b66c1336e35a32",
         "version" : "78.2.0"
->>>>>>> c76c3883
       }
     },
     {
