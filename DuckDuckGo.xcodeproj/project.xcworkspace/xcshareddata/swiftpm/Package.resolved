{
  "pins" : [
    {
      "identity" : "apple-toolbox",
      "kind" : "remoteSourceControl",
      "location" : "https://github.com/duckduckgo/apple-toolbox.git",
      "state" : {
        "revision" : "0c13c5f056805f2d403618ccc3bfb833c303c68d",
        "version" : "3.1.2"
      }
    },
    {
      "identity" : "barebonesbrowser",
      "kind" : "remoteSourceControl",
      "location" : "https://github.com/duckduckgo/BareBonesBrowser.git",
      "state" : {
        "revision" : "31e5bfedc3c2ca005640c4bf2b6959d69b0e18b9",
        "version" : "0.1.0"
      }
    },
    {
      "identity" : "bloom_cpp",
      "kind" : "remoteSourceControl",
      "location" : "https://github.com/duckduckgo/bloom_cpp.git",
      "state" : {
        "revision" : "8076199456290b61b4544bf2f4caf296759906a0",
        "version" : "3.0.0"
      }
    },
    {
      "identity" : "browserserviceskit",
      "kind" : "remoteSourceControl",
      "location" : "https://github.com/duckduckgo/BrowserServicesKit",
      "state" : {
<<<<<<< HEAD
        "branch" : "sam/vpn-clean-up",
        "revision" : "70cbb192aa421e316962c12401fb78bfc714b1a9"
=======
        "revision" : "45261df2963fc89094e169f9f2d0d9aa098093f3",
        "version" : "203.0.0"
>>>>>>> 9184e928
      }
    },
    {
      "identity" : "content-scope-scripts",
      "kind" : "remoteSourceControl",
      "location" : "https://github.com/duckduckgo/content-scope-scripts",
      "state" : {
        "revision" : "48fee2508995d4ac02d18b3d55424adedcb4ce4f",
        "version" : "6.28.0"
      }
    },
    {
      "identity" : "duckduckgo-autofill",
      "kind" : "remoteSourceControl",
      "location" : "https://github.com/duckduckgo/duckduckgo-autofill.git",
      "state" : {
        "revision" : "c992041d16ec10d790e6204dce9abf9966d1363c",
        "version" : "15.1.0"
      }
    },
    {
      "identity" : "grdb.swift",
      "kind" : "remoteSourceControl",
      "location" : "https://github.com/duckduckgo/GRDB.swift.git",
      "state" : {
        "revision" : "4225b85c9a0c50544e413a1ea1e502c802b44b35",
        "version" : "2.4.0"
      }
    },
    {
      "identity" : "gzipswift",
      "kind" : "remoteSourceControl",
      "location" : "https://github.com/1024jp/GzipSwift.git",
      "state" : {
        "revision" : "731037f6cc2be2ec01562f6597c1d0aa3fe6fd05",
        "version" : "6.0.1"
      }
    },
    {
      "identity" : "lottie-spm",
      "kind" : "remoteSourceControl",
      "location" : "https://github.com/airbnb/lottie-spm.git",
      "state" : {
        "revision" : "1d29eccc24cc8b75bff9f6804155112c0ffc9605",
        "version" : "4.4.3"
      }
    },
    {
      "identity" : "ohhttpstubs",
      "kind" : "remoteSourceControl",
      "location" : "https://github.com/AliSoftware/OHHTTPStubs.git",
      "state" : {
        "revision" : "12f19662426d0434d6c330c6974d53e2eb10ecd9",
        "version" : "9.1.0"
      }
    },
    {
      "identity" : "openssl-xcframework",
      "kind" : "remoteSourceControl",
      "location" : "https://github.com/duckduckgo/OpenSSL-XCFramework",
      "state" : {
        "revision" : "71d303cbfa150e1fac99ffc7b4f67aad9c7a5002",
        "version" : "3.1.5004"
      }
    },
    {
      "identity" : "privacy-dashboard",
      "kind" : "remoteSourceControl",
      "location" : "https://github.com/duckduckgo/privacy-dashboard",
      "state" : {
        "revision" : "53fd1a0f8d91fcf475d9220f810141007300dffd",
        "version" : "7.1.1"
      }
    },
    {
      "identity" : "punycodeswift",
      "kind" : "remoteSourceControl",
      "location" : "https://github.com/gumob/PunycodeSwift.git",
      "state" : {
        "revision" : "30a462bdb4398ea835a3585472229e0d74b36ba5",
        "version" : "3.0.0"
      }
    },
    {
      "identity" : "sparkle",
      "kind" : "remoteSourceControl",
      "location" : "https://github.com/sparkle-project/Sparkle.git",
      "state" : {
        "revision" : "b456fd404954a9e13f55aa0c88cd5a40b8399638",
        "version" : "2.6.3"
      }
    },
    {
      "identity" : "swift-argument-parser",
      "kind" : "remoteSourceControl",
      "location" : "https://github.com/apple/swift-argument-parser.git",
      "state" : {
        "revision" : "0fbc8848e389af3bb55c182bc19ca9d5dc2f255b",
        "version" : "1.4.0"
      }
    },
    {
      "identity" : "swift-snapshot-testing",
      "kind" : "remoteSourceControl",
      "location" : "https://github.com/pointfreeco/swift-snapshot-testing",
      "state" : {
        "revision" : "5b0c434778f2c1a4c9b5ebdb8682b28e84dd69bd",
        "version" : "1.15.4"
      }
    },
    {
      "identity" : "swift-syntax",
      "kind" : "remoteSourceControl",
      "location" : "https://github.com/apple/swift-syntax",
      "state" : {
        "revision" : "64889f0c732f210a935a0ad7cda38f77f876262d",
        "version" : "509.1.1"
      }
    },
    {
      "identity" : "swifter",
      "kind" : "remoteSourceControl",
      "location" : "https://github.com/httpswift/swifter.git",
      "state" : {
        "revision" : "9483a5d459b45c3ffd059f7b55f9638e268632fd",
        "version" : "1.5.0"
      }
    },
    {
      "identity" : "sync_crypto",
      "kind" : "remoteSourceControl",
      "location" : "https://github.com/duckduckgo/sync_crypto",
      "state" : {
        "revision" : "0c8bf3c0e75591bc366407b9d7a73a9fcfc7736f",
        "version" : "0.3.0"
      }
    },
    {
      "identity" : "trackerradarkit",
      "kind" : "remoteSourceControl",
      "location" : "https://github.com/duckduckgo/TrackerRadarKit",
      "state" : {
        "revision" : "5de0a610a7927b638a5fd463a53032c9934a2c3b",
        "version" : "3.0.0"
      }
    },
    {
      "identity" : "wireguard-apple",
      "kind" : "remoteSourceControl",
      "location" : "https://github.com/duckduckgo/wireguard-apple",
      "state" : {
        "revision" : "13fd026384b1af11048451061cc1b21434990668",
        "version" : "1.1.3"
      }
    }
  ],
  "version" : 2
}<|MERGE_RESOLUTION|>--- conflicted
+++ resolved
@@ -32,13 +32,8 @@
       "kind" : "remoteSourceControl",
       "location" : "https://github.com/duckduckgo/BrowserServicesKit",
       "state" : {
-<<<<<<< HEAD
         "branch" : "sam/vpn-clean-up",
         "revision" : "70cbb192aa421e316962c12401fb78bfc714b1a9"
-=======
-        "revision" : "45261df2963fc89094e169f9f2d0d9aa098093f3",
-        "version" : "203.0.0"
->>>>>>> 9184e928
       }
     },
     {
