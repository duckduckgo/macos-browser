{
  "pins" : [
    {
      "identity" : "apple-toolbox",
      "kind" : "remoteSourceControl",
      "location" : "https://github.com/duckduckgo/apple-toolbox.git",
      "state" : {
        "revision" : "d51beaf1736013b530576ace13a16d6d1a63742c",
        "version" : "2.0.0"
      }
    },
    {
      "identity" : "barebonesbrowser",
      "kind" : "remoteSourceControl",
      "location" : "https://github.com/duckduckgo/BareBonesBrowser.git",
      "state" : {
        "revision" : "31e5bfedc3c2ca005640c4bf2b6959d69b0e18b9",
        "version" : "0.1.0"
      }
    },
    {
      "identity" : "bloom_cpp",
      "kind" : "remoteSourceControl",
      "location" : "https://github.com/duckduckgo/bloom_cpp.git",
      "state" : {
        "revision" : "8076199456290b61b4544bf2f4caf296759906a0",
        "version" : "3.0.0"
      }
    },
    {
      "identity" : "browserserviceskit",
      "kind" : "remoteSourceControl",
      "location" : "https://github.com/duckduckgo/BrowserServicesKit",
      "state" : {
<<<<<<< HEAD
        "revision" : "1f8fa1f51d799b6a6e2040c5a8d8da0b25e28951"
=======
        "revision" : "8da10a2d3cbd3ca3284898896a0471d024a155ec",
        "version" : "122.1.1"
>>>>>>> 705422a9
      }
    },
    {
      "identity" : "content-scope-scripts",
      "kind" : "remoteSourceControl",
      "location" : "https://github.com/duckduckgo/content-scope-scripts",
      "state" : {
        "revision" : "f6241631fc14cc2d0f47950bfdc4d6c30bf90130",
        "version" : "5.4.0"
      }
    },
    {
      "identity" : "duckduckgo-autofill",
      "kind" : "remoteSourceControl",
      "location" : "https://github.com/duckduckgo/duckduckgo-autofill.git",
      "state" : {
        "revision" : "03d3e3a959dd75afbe8c59b5a203ea676d37555d",
        "version" : "10.1.0"
      }
    },
    {
      "identity" : "grdb.swift",
      "kind" : "remoteSourceControl",
      "location" : "https://github.com/duckduckgo/GRDB.swift.git",
      "state" : {
        "revision" : "9f049d7b97b1e68ffd86744b500660d34a9e79b8",
        "version" : "2.3.0"
      }
    },
    {
      "identity" : "lottie-ios",
      "kind" : "remoteSourceControl",
      "location" : "https://github.com/duckduckgo/lottie-ios.git",
      "state" : {
        "revision" : "abf5510e261c85ffddd29de0bca9b72592ea2bdd",
        "version" : "3.3.0"
      }
    },
    {
      "identity" : "ohhttpstubs",
      "kind" : "remoteSourceControl",
      "location" : "https://github.com/AliSoftware/OHHTTPStubs.git",
      "state" : {
        "revision" : "12f19662426d0434d6c330c6974d53e2eb10ecd9",
        "version" : "9.1.0"
      }
    },
    {
      "identity" : "openssl-xcframework",
      "kind" : "remoteSourceControl",
      "location" : "https://github.com/duckduckgo/OpenSSL-XCFramework",
      "state" : {
        "revision" : "b75ab2c0405860bb2616db71b9a456acb118c21a",
        "version" : "3.1.4000"
      }
    },
    {
      "identity" : "privacy-dashboard",
      "kind" : "remoteSourceControl",
      "location" : "https://github.com/duckduckgo/privacy-dashboard",
      "state" : {
        "revision" : "43a6e1c1864846679a254e60c91332c3fbd922ee",
        "version" : "3.3.0"
      }
    },
    {
      "identity" : "punycodeswift",
      "kind" : "remoteSourceControl",
      "location" : "https://github.com/gumob/PunycodeSwift.git",
      "state" : {
        "revision" : "4356ec54e073741449640d3d50a1fd24fd1e1b8b",
        "version" : "2.1.0"
      }
    },
    {
      "identity" : "sparkle",
      "kind" : "remoteSourceControl",
      "location" : "https://github.com/sparkle-project/Sparkle.git",
      "state" : {
        "revision" : "47d3d90aee3c52b6f61d04ceae426e607df62347",
        "version" : "2.5.2"
      }
    },
    {
      "identity" : "swift-argument-parser",
      "kind" : "remoteSourceControl",
      "location" : "https://github.com/apple/swift-argument-parser",
      "state" : {
        "revision" : "c8ed701b513cf5177118a175d85fbbbcd707ab41",
        "version" : "1.3.0"
      }
    },
    {
      "identity" : "swift-snapshot-testing",
      "kind" : "remoteSourceControl",
      "location" : "https://github.com/pointfreeco/swift-snapshot-testing",
      "state" : {
        "revision" : "e7b77228b34057041374ebef00c0fd7739d71a2b",
        "version" : "1.15.3"
      }
    },
    {
      "identity" : "swift-syntax",
      "kind" : "remoteSourceControl",
      "location" : "https://github.com/apple/swift-syntax.git",
      "state" : {
        "revision" : "64889f0c732f210a935a0ad7cda38f77f876262d",
        "version" : "509.1.1"
      }
    },
    {
      "identity" : "swifter",
      "kind" : "remoteSourceControl",
      "location" : "https://github.com/httpswift/swifter.git",
      "state" : {
        "revision" : "9483a5d459b45c3ffd059f7b55f9638e268632fd",
        "version" : "1.5.0"
      }
    },
    {
      "identity" : "sync_crypto",
      "kind" : "remoteSourceControl",
      "location" : "https://github.com/duckduckgo/sync_crypto",
      "state" : {
        "revision" : "2ab6ab6f0f96b259c14c2de3fc948935fc16ac78",
        "version" : "0.2.0"
      }
    },
    {
      "identity" : "trackerradarkit",
      "kind" : "remoteSourceControl",
      "location" : "https://github.com/duckduckgo/TrackerRadarKit",
      "state" : {
        "revision" : "a6b7ba151d9dc6684484f3785293875ec01cc1ff",
        "version" : "1.2.2"
      }
    },
    {
      "identity" : "wireguard-apple",
      "kind" : "remoteSourceControl",
      "location" : "https://github.com/duckduckgo/wireguard-apple",
      "state" : {
        "revision" : "2d8172c11478ab11b0f5ad49bdb4f93f4b3d5e0d",
        "version" : "1.1.1"
      }
    }
  ],
  "version" : 2
}<|MERGE_RESOLUTION|>--- conflicted
+++ resolved
@@ -32,12 +32,7 @@
       "kind" : "remoteSourceControl",
       "location" : "https://github.com/duckduckgo/BrowserServicesKit",
       "state" : {
-<<<<<<< HEAD
         "revision" : "1f8fa1f51d799b6a6e2040c5a8d8da0b25e28951"
-=======
-        "revision" : "8da10a2d3cbd3ca3284898896a0471d024a155ec",
-        "version" : "122.1.1"
->>>>>>> 705422a9
       }
     },
     {
