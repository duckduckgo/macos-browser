{
  "pins" : [
    {
      "identity" : "apple-toolbox",
      "kind" : "remoteSourceControl",
      "location" : "https://github.com/duckduckgo/apple-toolbox.git",
      "state" : {
        "revision" : "d51beaf1736013b530576ace13a16d6d1a63742c",
        "version" : "2.0.0"
      }
    },
    {
      "identity" : "barebonesbrowser",
      "kind" : "remoteSourceControl",
      "location" : "https://github.com/duckduckgo/BareBonesBrowser.git",
      "state" : {
        "revision" : "31e5bfedc3c2ca005640c4bf2b6959d69b0e18b9",
        "version" : "0.1.0"
      }
    },
    {
      "identity" : "bloom_cpp",
      "kind" : "remoteSourceControl",
      "location" : "https://github.com/duckduckgo/bloom_cpp.git",
      "state" : {
        "revision" : "8076199456290b61b4544bf2f4caf296759906a0",
        "version" : "3.0.0"
      }
    },
    {
<<<<<<< HEAD
=======
      "identity" : "browserserviceskit",
      "kind" : "remoteSourceControl",
      "location" : "https://github.com/duckduckgo/BrowserServicesKit",
      "state" : {
        "revision" : "4504b1452d059e5a87220b402d939a33d33d07dc",
        "version" : "119.0.0"
      }
    },
    {
>>>>>>> 240006e8
      "identity" : "content-scope-scripts",
      "kind" : "remoteSourceControl",
      "location" : "https://github.com/duckduckgo/content-scope-scripts",
      "state" : {
        "revision" : "59752eb7973d3e3b0c23255ff51359f48b343f15",
        "version" : "5.2.0"
      }
    },
    {
      "identity" : "duckduckgo-autofill",
      "kind" : "remoteSourceControl",
      "location" : "https://github.com/duckduckgo/duckduckgo-autofill.git",
      "state" : {
        "revision" : "03d3e3a959dd75afbe8c59b5a203ea676d37555d",
        "version" : "10.1.0"
      }
    },
    {
      "identity" : "grdb.swift",
      "kind" : "remoteSourceControl",
      "location" : "https://github.com/duckduckgo/GRDB.swift.git",
      "state" : {
        "revision" : "9f049d7b97b1e68ffd86744b500660d34a9e79b8",
        "version" : "2.3.0"
      }
    },
    {
      "identity" : "lottie-ios",
      "kind" : "remoteSourceControl",
      "location" : "https://github.com/duckduckgo/lottie-ios.git",
      "state" : {
        "revision" : "abf5510e261c85ffddd29de0bca9b72592ea2bdd",
        "version" : "3.3.0"
      }
    },
    {
      "identity" : "ohhttpstubs",
      "kind" : "remoteSourceControl",
      "location" : "https://github.com/AliSoftware/OHHTTPStubs.git",
      "state" : {
        "revision" : "12f19662426d0434d6c330c6974d53e2eb10ecd9",
        "version" : "9.1.0"
      }
    },
    {
      "identity" : "openssl-xcframework",
      "kind" : "remoteSourceControl",
      "location" : "https://github.com/duckduckgo/OpenSSL-XCFramework",
      "state" : {
        "revision" : "b75ab2c0405860bb2616db71b9a456acb118c21a",
        "version" : "3.1.4000"
      }
    },
    {
      "identity" : "privacy-dashboard",
      "kind" : "remoteSourceControl",
      "location" : "https://github.com/duckduckgo/privacy-dashboard",
      "state" : {
        "revision" : "c67d268bf234760f49034a0fe7a6137a1b216b05",
        "version" : "3.2.0"
      }
    },
    {
      "identity" : "punycodeswift",
      "kind" : "remoteSourceControl",
      "location" : "https://github.com/gumob/PunycodeSwift.git",
      "state" : {
        "revision" : "4356ec54e073741449640d3d50a1fd24fd1e1b8b",
        "version" : "2.1.0"
      }
    },
    {
      "identity" : "sparkle",
      "kind" : "remoteSourceControl",
      "location" : "https://github.com/sparkle-project/Sparkle.git",
      "state" : {
        "revision" : "47d3d90aee3c52b6f61d04ceae426e607df62347",
        "version" : "2.5.2"
      }
    },
    {
      "identity" : "swift-argument-parser",
      "kind" : "remoteSourceControl",
      "location" : "https://github.com/apple/swift-argument-parser",
      "state" : {
        "revision" : "c8ed701b513cf5177118a175d85fbbbcd707ab41",
        "version" : "1.3.0"
      }
    },
    {
      "identity" : "swift-snapshot-testing",
      "kind" : "remoteSourceControl",
      "location" : "https://github.com/pointfreeco/swift-snapshot-testing",
      "state" : {
        "revision" : "e7b77228b34057041374ebef00c0fd7739d71a2b",
        "version" : "1.15.3"
      }
    },
    {
      "identity" : "swift-syntax",
      "kind" : "remoteSourceControl",
      "location" : "https://github.com/apple/swift-syntax.git",
      "state" : {
        "revision" : "64889f0c732f210a935a0ad7cda38f77f876262d",
        "version" : "509.1.1"
      }
    },
    {
      "identity" : "swifter",
      "kind" : "remoteSourceControl",
      "location" : "https://github.com/httpswift/swifter.git",
      "state" : {
        "revision" : "9483a5d459b45c3ffd059f7b55f9638e268632fd",
        "version" : "1.5.0"
      }
    },
    {
      "identity" : "sync_crypto",
      "kind" : "remoteSourceControl",
      "location" : "https://github.com/duckduckgo/sync_crypto",
      "state" : {
        "revision" : "2ab6ab6f0f96b259c14c2de3fc948935fc16ac78",
        "version" : "0.2.0"
      }
    },
    {
      "identity" : "trackerradarkit",
      "kind" : "remoteSourceControl",
      "location" : "https://github.com/duckduckgo/TrackerRadarKit.git",
      "state" : {
        "revision" : "a6b7ba151d9dc6684484f3785293875ec01cc1ff",
        "version" : "1.2.2"
      }
    },
    {
      "identity" : "wireguard-apple",
      "kind" : "remoteSourceControl",
      "location" : "https://github.com/duckduckgo/wireguard-apple",
      "state" : {
        "revision" : "2d8172c11478ab11b0f5ad49bdb4f93f4b3d5e0d",
        "version" : "1.1.1"
      }
    }
  ],
  "version" : 2
}<|MERGE_RESOLUTION|>--- conflicted
+++ resolved
@@ -28,18 +28,6 @@
       }
     },
     {
-<<<<<<< HEAD
-=======
-      "identity" : "browserserviceskit",
-      "kind" : "remoteSourceControl",
-      "location" : "https://github.com/duckduckgo/BrowserServicesKit",
-      "state" : {
-        "revision" : "4504b1452d059e5a87220b402d939a33d33d07dc",
-        "version" : "119.0.0"
-      }
-    },
-    {
->>>>>>> 240006e8
       "identity" : "content-scope-scripts",
       "kind" : "remoteSourceControl",
       "location" : "https://github.com/duckduckgo/content-scope-scripts",
