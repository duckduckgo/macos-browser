{
  "pins" : [
    {
      "identity" : "bloom_cpp",
      "kind" : "remoteSourceControl",
      "location" : "https://github.com/duckduckgo/bloom_cpp.git",
      "state" : {
        "revision" : "8076199456290b61b4544bf2f4caf296759906a0",
        "version" : "3.0.0"
      }
    },
    {
      "identity" : "browserserviceskit",
      "kind" : "remoteSourceControl",
      "location" : "https://github.com/duckduckgo/BrowserServicesKit",
      "state" : {
<<<<<<< HEAD
        "branch" : "dominik/sync-favicons-fetching",
        "revision" : "c64925e391522578f8e4b9886f17410bde57484a"
=======
        "revision" : "b97c451037f7a24aef6389be8252df301d2294cd",
        "version" : "84.1.1"
>>>>>>> 9ba242fa
      }
    },
    {
      "identity" : "content-scope-scripts",
      "kind" : "remoteSourceControl",
      "location" : "https://github.com/duckduckgo/content-scope-scripts",
      "state" : {
        "revision" : "254b23cf292140498650421bb31fd05740f4579b",
        "version" : "4.40.0"
      }
    },
    {
      "identity" : "duckduckgo-autofill",
      "kind" : "remoteSourceControl",
      "location" : "https://github.com/duckduckgo/duckduckgo-autofill.git",
      "state" : {
        "revision" : "93677cc02cfe650ce7f417246afd0e8e972cd83e",
        "version" : "10.0.0"
      }
    },
    {
      "identity" : "grdb.swift",
      "kind" : "remoteSourceControl",
      "location" : "https://github.com/duckduckgo/GRDB.swift.git",
      "state" : {
        "revision" : "77d9a83191a74e319a5cfa27b0e3145d15607573",
        "version" : "2.2.0"
      }
    },
    {
      "identity" : "lottie-ios",
      "kind" : "remoteSourceControl",
      "location" : "https://github.com/duckduckgo/lottie-ios.git",
      "state" : {
        "revision" : "abf5510e261c85ffddd29de0bca9b72592ea2bdd",
        "version" : "3.3.0"
      }
    },
    {
      "identity" : "ohhttpstubs",
      "kind" : "remoteSourceControl",
      "location" : "https://github.com/AliSoftware/OHHTTPStubs.git",
      "state" : {
        "revision" : "12f19662426d0434d6c330c6974d53e2eb10ecd9",
        "version" : "9.1.0"
      }
    },
    {
      "identity" : "openssl-xcframework",
      "kind" : "remoteSourceControl",
      "location" : "https://github.com/duckduckgo/OpenSSL-XCFramework",
      "state" : {
        "revision" : "bb7bfc010ef4d2e7913c343663b167e2a984ac79",
        "version" : "3.1.2000"
      }
    },
    {
      "identity" : "privacy-dashboard",
      "kind" : "remoteSourceControl",
      "location" : "https://github.com/duckduckgo/privacy-dashboard",
      "state" : {
        "revision" : "b4ac92a444e79d5651930482623b9f6dc9265667",
        "version" : "2.0.0"
      }
    },
    {
      "identity" : "punycodeswift",
      "kind" : "remoteSourceControl",
      "location" : "https://github.com/gumob/PunycodeSwift.git",
      "state" : {
        "revision" : "4356ec54e073741449640d3d50a1fd24fd1e1b8b",
        "version" : "2.1.0"
      }
    },
    {
      "identity" : "sparkle",
      "kind" : "remoteSourceControl",
      "location" : "https://github.com/sparkle-project/Sparkle.git",
      "state" : {
        "revision" : "1f07f4096e52f19b5e7abaa697b7fc592b7ff57c",
        "version" : "2.5.1"
      }
    },
    {
      "identity" : "swift-argument-parser",
      "kind" : "remoteSourceControl",
      "location" : "https://github.com/apple/swift-argument-parser",
      "state" : {
        "revision" : "6b2aa2748a7881eebb9f84fb10c01293e15b52ca",
        "version" : "0.5.0"
      }
    },
    {
      "identity" : "swifter",
      "kind" : "remoteSourceControl",
      "location" : "https://github.com/httpswift/swifter.git",
      "state" : {
        "revision" : "9483a5d459b45c3ffd059f7b55f9638e268632fd",
        "version" : "1.5.0"
      }
    },
    {
      "identity" : "sync_crypto",
      "kind" : "remoteSourceControl",
      "location" : "https://github.com/duckduckgo/sync_crypto",
      "state" : {
        "revision" : "2ab6ab6f0f96b259c14c2de3fc948935fc16ac78",
        "version" : "0.2.0"
      }
    },
    {
      "identity" : "trackerradarkit",
      "kind" : "remoteSourceControl",
      "location" : "https://github.com/duckduckgo/TrackerRadarKit.git",
      "state" : {
        "revision" : "4684440d03304e7638a2c8086895367e90987463",
        "version" : "1.2.1"
      }
    },
    {
      "identity" : "wireguard-apple",
      "kind" : "remoteSourceControl",
      "location" : "https://github.com/duckduckgo/wireguard-apple",
      "state" : {
        "revision" : "2d8172c11478ab11b0f5ad49bdb4f93f4b3d5e0d",
        "version" : "1.1.1"
      }
    }
  ],
  "version" : 2
}<|MERGE_RESOLUTION|>--- conflicted
+++ resolved
@@ -14,13 +14,8 @@
       "kind" : "remoteSourceControl",
       "location" : "https://github.com/duckduckgo/BrowserServicesKit",
       "state" : {
-<<<<<<< HEAD
         "branch" : "dominik/sync-favicons-fetching",
-        "revision" : "c64925e391522578f8e4b9886f17410bde57484a"
-=======
-        "revision" : "b97c451037f7a24aef6389be8252df301d2294cd",
-        "version" : "84.1.1"
->>>>>>> 9ba242fa
+        "revision" : "2d1d73cee34c5e2b897209b78522f27d6a991ea3"
       }
     },
     {
@@ -28,8 +23,8 @@
       "kind" : "remoteSourceControl",
       "location" : "https://github.com/duckduckgo/content-scope-scripts",
       "state" : {
-        "revision" : "254b23cf292140498650421bb31fd05740f4579b",
-        "version" : "4.40.0"
+        "revision" : "b7ad9843e70cede0c2ca9c4260d970f62cb28156",
+        "version" : "4.52.0"
       }
     },
     {
