{
  "pins" : [
    {
      "identity" : "bloom_cpp",
      "kind" : "remoteSourceControl",
      "location" : "https://github.com/duckduckgo/bloom_cpp.git",
      "state" : {
        "revision" : "8076199456290b61b4544bf2f4caf296759906a0",
        "version" : "3.0.0"
      }
    },
    {
      "identity" : "browserserviceskit",
      "kind" : "remoteSourceControl",
      "location" : "https://github.com/duckduckgo/BrowserServicesKit",
      "state" : {
<<<<<<< HEAD
        "revision" : "ee8f4037c50b065e614c09156a829db6b20ad9ae"
=======
        "revision" : "075773533bfca9196115674d2ab1b085570854dd",
        "version" : "84.0.1"
>>>>>>> 0e876fbe
      }
    },
    {
      "identity" : "content-scope-scripts",
      "kind" : "remoteSourceControl",
      "location" : "https://github.com/duckduckgo/content-scope-scripts",
      "state" : {
        "revision" : "254b23cf292140498650421bb31fd05740f4579b",
        "version" : "4.40.0"
      }
    },
    {
      "identity" : "duckduckgo-autofill",
      "kind" : "remoteSourceControl",
      "location" : "https://github.com/duckduckgo/duckduckgo-autofill.git",
      "state" : {
        "revision" : "93677cc02cfe650ce7f417246afd0e8e972cd83e",
        "version" : "10.0.0"
      }
    },
    {
      "identity" : "grdb.swift",
      "kind" : "remoteSourceControl",
      "location" : "https://github.com/duckduckgo/GRDB.swift.git",
      "state" : {
        "revision" : "77d9a83191a74e319a5cfa27b0e3145d15607573",
        "version" : "2.2.0"
      }
    },
    {
      "identity" : "lottie-ios",
      "kind" : "remoteSourceControl",
      "location" : "https://github.com/duckduckgo/lottie-ios.git",
      "state" : {
        "revision" : "abf5510e261c85ffddd29de0bca9b72592ea2bdd",
        "version" : "3.3.0"
      }
    },
    {
      "identity" : "ohhttpstubs",
      "kind" : "remoteSourceControl",
      "location" : "https://github.com/AliSoftware/OHHTTPStubs.git",
      "state" : {
        "revision" : "12f19662426d0434d6c330c6974d53e2eb10ecd9",
        "version" : "9.1.0"
      }
    },
    {
      "identity" : "openssl-xcframework",
      "kind" : "remoteSourceControl",
      "location" : "https://github.com/duckduckgo/OpenSSL-XCFramework",
      "state" : {
        "revision" : "bb7bfc010ef4d2e7913c343663b167e2a984ac79",
        "version" : "3.1.2000"
      }
    },
    {
      "identity" : "privacy-dashboard",
      "kind" : "remoteSourceControl",
      "location" : "https://github.com/duckduckgo/privacy-dashboard",
      "state" : {
        "revision" : "b4ac92a444e79d5651930482623b9f6dc9265667",
        "version" : "2.0.0"
      }
    },
    {
      "identity" : "punycodeswift",
      "kind" : "remoteSourceControl",
      "location" : "https://github.com/gumob/PunycodeSwift.git",
      "state" : {
        "revision" : "4356ec54e073741449640d3d50a1fd24fd1e1b8b",
        "version" : "2.1.0"
      }
    },
    {
      "identity" : "sparkle",
      "kind" : "remoteSourceControl",
      "location" : "https://github.com/sparkle-project/Sparkle.git",
      "state" : {
        "revision" : "1f07f4096e52f19b5e7abaa697b7fc592b7ff57c",
        "version" : "2.5.1"
      }
    },
    {
      "identity" : "swift-argument-parser",
      "kind" : "remoteSourceControl",
      "location" : "https://github.com/apple/swift-argument-parser",
      "state" : {
        "revision" : "6b2aa2748a7881eebb9f84fb10c01293e15b52ca",
        "version" : "0.5.0"
      }
    },
    {
      "identity" : "swifter",
      "kind" : "remoteSourceControl",
      "location" : "https://github.com/httpswift/swifter.git",
      "state" : {
        "revision" : "9483a5d459b45c3ffd059f7b55f9638e268632fd",
        "version" : "1.5.0"
      }
    },
    {
      "identity" : "sync_crypto",
      "kind" : "remoteSourceControl",
      "location" : "https://github.com/duckduckgo/sync_crypto",
      "state" : {
        "revision" : "2ab6ab6f0f96b259c14c2de3fc948935fc16ac78",
        "version" : "0.2.0"
      }
    },
    {
      "identity" : "trackerradarkit",
      "kind" : "remoteSourceControl",
      "location" : "https://github.com/duckduckgo/TrackerRadarKit.git",
      "state" : {
        "revision" : "4684440d03304e7638a2c8086895367e90987463",
        "version" : "1.2.1"
      }
    },
    {
      "identity" : "wireguard-apple",
      "kind" : "remoteSourceControl",
      "location" : "https://github.com/duckduckgo/wireguard-apple",
      "state" : {
        "revision" : "2d8172c11478ab11b0f5ad49bdb4f93f4b3d5e0d",
        "version" : "1.1.1"
      }
    }
  ],
  "version" : 2
}<|MERGE_RESOLUTION|>--- conflicted
+++ resolved
@@ -14,12 +14,7 @@
       "kind" : "remoteSourceControl",
       "location" : "https://github.com/duckduckgo/BrowserServicesKit",
       "state" : {
-<<<<<<< HEAD
         "revision" : "ee8f4037c50b065e614c09156a829db6b20ad9ae"
-=======
-        "revision" : "075773533bfca9196115674d2ab1b085570854dd",
-        "version" : "84.0.1"
->>>>>>> 0e876fbe
       }
     },
     {
