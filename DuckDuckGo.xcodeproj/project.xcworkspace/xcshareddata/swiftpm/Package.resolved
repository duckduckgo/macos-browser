{
  "pins" : [
    {
      "identity" : "apple-toolbox",
      "kind" : "remoteSourceControl",
      "location" : "https://github.com/duckduckgo/apple-toolbox.git",
      "state" : {
        "revision" : "ab53ca41e9044a20eab7e53249526fadcf9acc9f",
        "version" : "3.1.1"
      }
    },
    {
      "identity" : "barebonesbrowser",
      "kind" : "remoteSourceControl",
      "location" : "https://github.com/duckduckgo/BareBonesBrowser.git",
      "state" : {
        "revision" : "31e5bfedc3c2ca005640c4bf2b6959d69b0e18b9",
        "version" : "0.1.0"
      }
    },
    {
      "identity" : "bloom_cpp",
      "kind" : "remoteSourceControl",
      "location" : "https://github.com/duckduckgo/bloom_cpp.git",
      "state" : {
        "revision" : "8076199456290b61b4544bf2f4caf296759906a0",
        "version" : "3.0.0"
      }
    },
    {
      "identity" : "browserserviceskit",
      "kind" : "remoteSourceControl",
      "location" : "https://github.com/duckduckgo/BrowserServicesKit",
      "state" : {
<<<<<<< HEAD
        "revision" : "9c06c50637df77d69d350b62f9ecf8e936054396"
=======
        "revision" : "b01a7ba359b650f0c5c3ab00a756e298b1ae650c",
        "version" : "146.0.0"
>>>>>>> 03bc5dc3
      }
    },
    {
      "identity" : "content-scope-scripts",
      "kind" : "remoteSourceControl",
      "location" : "https://github.com/duckduckgo/content-scope-scripts",
      "state" : {
        "revision" : "bb8e7e62104ed6506c7bfd3ef7aa4aca3686ed4f",
        "version" : "5.15.0"
      }
    },
    {
      "identity" : "duckduckgo-autofill",
      "kind" : "remoteSourceControl",
      "location" : "https://github.com/duckduckgo/duckduckgo-autofill.git",
      "state" : {
        "revision" : "10aeff1ec7f533d1705233a9b14f9393a699b1c0",
        "version" : "11.0.2"
      }
    },
    {
      "identity" : "grdb.swift",
      "kind" : "remoteSourceControl",
      "location" : "https://github.com/duckduckgo/GRDB.swift.git",
      "state" : {
        "revision" : "9f049d7b97b1e68ffd86744b500660d34a9e79b8",
        "version" : "2.3.0"
      }
    },
    {
      "identity" : "gzipswift",
      "kind" : "remoteSourceControl",
      "location" : "https://github.com/1024jp/GzipSwift.git",
      "state" : {
        "revision" : "731037f6cc2be2ec01562f6597c1d0aa3fe6fd05",
        "version" : "6.0.1"
      }
    },
    {
      "identity" : "lottie-spm",
      "kind" : "remoteSourceControl",
      "location" : "https://github.com/airbnb/lottie-spm.git",
      "state" : {
        "revision" : "3bd43e12d6fb54654366a61f7cfaca787318b8ce",
        "version" : "4.4.1"
      }
    },
    {
      "identity" : "ohhttpstubs",
      "kind" : "remoteSourceControl",
      "location" : "https://github.com/AliSoftware/OHHTTPStubs.git",
      "state" : {
        "revision" : "12f19662426d0434d6c330c6974d53e2eb10ecd9",
        "version" : "9.1.0"
      }
    },
    {
      "identity" : "openssl-xcframework",
      "kind" : "remoteSourceControl",
      "location" : "https://github.com/duckduckgo/OpenSSL-XCFramework",
      "state" : {
        "revision" : "b75ab2c0405860bb2616db71b9a456acb118c21a",
        "version" : "3.1.4000"
      }
    },
    {
      "identity" : "privacy-dashboard",
      "kind" : "remoteSourceControl",
      "location" : "https://github.com/duckduckgo/privacy-dashboard",
      "state" : {
        "revision" : "25b8903191a40b21b09525085fe325ae3386092e",
        "version" : "3.6.0"
      }
    },
    {
      "identity" : "punycodeswift",
      "kind" : "remoteSourceControl",
      "location" : "https://github.com/gumob/PunycodeSwift.git",
      "state" : {
        "revision" : "4356ec54e073741449640d3d50a1fd24fd1e1b8b",
        "version" : "2.1.0"
      }
    },
    {
      "identity" : "sparkle",
      "kind" : "remoteSourceControl",
      "location" : "https://github.com/sparkle-project/Sparkle.git",
      "state" : {
        "revision" : "0a4caaf7a81eea2cece651ef4b17331fa0634dff",
        "version" : "2.6.0"
      }
    },
    {
      "identity" : "swift-argument-parser",
      "kind" : "remoteSourceControl",
      "location" : "https://github.com/apple/swift-argument-parser.git",
      "state" : {
        "revision" : "0fbc8848e389af3bb55c182bc19ca9d5dc2f255b",
        "version" : "1.4.0"
      }
    },
    {
      "identity" : "swift-snapshot-testing",
      "kind" : "remoteSourceControl",
      "location" : "https://github.com/pointfreeco/swift-snapshot-testing",
      "state" : {
        "revision" : "5b0c434778f2c1a4c9b5ebdb8682b28e84dd69bd",
        "version" : "1.15.4"
      }
    },
    {
      "identity" : "swift-syntax",
      "kind" : "remoteSourceControl",
      "location" : "https://github.com/apple/swift-syntax",
      "state" : {
        "revision" : "64889f0c732f210a935a0ad7cda38f77f876262d",
        "version" : "509.1.1"
      }
    },
    {
      "identity" : "swifter",
      "kind" : "remoteSourceControl",
      "location" : "https://github.com/httpswift/swifter.git",
      "state" : {
        "revision" : "9483a5d459b45c3ffd059f7b55f9638e268632fd",
        "version" : "1.5.0"
      }
    },
    {
      "identity" : "sync_crypto",
      "kind" : "remoteSourceControl",
      "location" : "https://github.com/duckduckgo/sync_crypto",
      "state" : {
        "revision" : "2ab6ab6f0f96b259c14c2de3fc948935fc16ac78",
        "version" : "0.2.0"
      }
    },
    {
      "identity" : "trackerradarkit",
      "kind" : "remoteSourceControl",
      "location" : "https://github.com/duckduckgo/TrackerRadarKit",
      "state" : {
        "revision" : "c01e6a59d000356b58ec77053e0a99d538be56a5",
        "version" : "2.1.1"
      }
    },
    {
      "identity" : "wireguard-apple",
      "kind" : "remoteSourceControl",
      "location" : "https://github.com/duckduckgo/wireguard-apple",
      "state" : {
        "revision" : "13fd026384b1af11048451061cc1b21434990668",
        "version" : "1.1.3"
      }
    }
  ],
  "version" : 2
}<|MERGE_RESOLUTION|>--- conflicted
+++ resolved
@@ -32,12 +32,7 @@
       "kind" : "remoteSourceControl",
       "location" : "https://github.com/duckduckgo/BrowserServicesKit",
       "state" : {
-<<<<<<< HEAD
         "revision" : "9c06c50637df77d69d350b62f9ecf8e936054396"
-=======
-        "revision" : "b01a7ba359b650f0c5c3ab00a756e298b1ae650c",
-        "version" : "146.0.0"
->>>>>>> 03bc5dc3
       }
     },
     {
