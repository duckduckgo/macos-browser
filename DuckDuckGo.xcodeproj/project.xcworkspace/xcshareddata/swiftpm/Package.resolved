--- conflicted
+++ resolved
@@ -32,13 +32,8 @@
       "kind" : "remoteSourceControl",
       "location" : "https://github.com/duckduckgo/BrowserServicesKit",
       "state" : {
-<<<<<<< HEAD
-        "branch" : "daniel/subscription_cache_reset",
-        "revision" : "f5c4a0d1d7eac278892dd3c6ebe5d1789674a020"
-=======
         "revision" : "838cb53a8f7050d87ae6931b45ce126ece994359",
         "version" : "123.0.1"
->>>>>>> e9bd56dc
       }
     },
     {
