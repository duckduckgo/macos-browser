{
  "pins" : [
    {
      "identity" : "bloom_cpp",
      "kind" : "remoteSourceControl",
      "location" : "https://github.com/duckduckgo/bloom_cpp.git",
      "state" : {
        "revision" : "8076199456290b61b4544bf2f4caf296759906a0",
        "version" : "3.0.0"
      }
    },
    {
      "identity" : "browserserviceskit",
      "kind" : "remoteSourceControl",
      "location" : "https://github.com/duckduckgo/BrowserServicesKit",
      "state" : {
<<<<<<< HEAD
        "revision" : "a852f62d61f45d21ba83bbef8de9618559604a52"
=======
        "revision" : "da6b1eac1d4b4416eb82fb5648519aa5cb363a17",
        "version" : "74.0.1"
>>>>>>> 0c7ca67d
      }
    },
    {
      "identity" : "content-scope-scripts",
      "kind" : "remoteSourceControl",
      "location" : "https://github.com/duckduckgo/content-scope-scripts",
      "state" : {
        "revision" : "a4f35ad23ac4a0eb9b36b94f1f2aa0f0ebf2855d",
        "version" : "4.30.0"
      }
    },
    {
      "identity" : "duckduckgo-autofill",
      "kind" : "remoteSourceControl",
      "location" : "https://github.com/duckduckgo/duckduckgo-autofill.git",
      "state" : {
<<<<<<< HEAD
        "branch" : "abrown/ios-incontext-email-promotion",
        "revision" : "8392f782ca95e1c03961143545dbaca0b96ec899"
=======
        "revision" : "40bcd0d347b51d14e8114f191df2817d8dcb4284",
        "version" : "8.1.2"
>>>>>>> 0c7ca67d
      }
    },
    {
      "identity" : "grdb.swift",
      "kind" : "remoteSourceControl",
      "location" : "https://github.com/duckduckgo/GRDB.swift.git",
      "state" : {
        "revision" : "77d9a83191a74e319a5cfa27b0e3145d15607573",
        "version" : "2.2.0"
      }
    },
    {
      "identity" : "lottie-ios",
      "kind" : "remoteSourceControl",
      "location" : "https://github.com/duckduckgo/lottie-ios.git",
      "state" : {
        "revision" : "abf5510e261c85ffddd29de0bca9b72592ea2bdd",
        "version" : "3.3.0"
      }
    },
    {
      "identity" : "ohhttpstubs",
      "kind" : "remoteSourceControl",
      "location" : "https://github.com/AliSoftware/OHHTTPStubs.git",
      "state" : {
        "revision" : "12f19662426d0434d6c330c6974d53e2eb10ecd9",
        "version" : "9.1.0"
      }
    },
    {
      "identity" : "openssl-xcframework",
      "kind" : "remoteSourceControl",
      "location" : "https://github.com/duckduckgo/OpenSSL-XCFramework",
      "state" : {
        "revision" : "238e8f700809ff0e1cad5f906cb4c3b0f77f44f9",
        "version" : "1.1.1900"
      }
    },
    {
      "identity" : "privacy-dashboard",
      "kind" : "remoteSourceControl",
      "location" : "https://github.com/duckduckgo/privacy-dashboard",
      "state" : {
        "revision" : "51e2b46f413bf3ef18afefad631ca70f2c25ef70",
        "version" : "1.4.0"
      }
    },
    {
      "identity" : "punycodeswift",
      "kind" : "remoteSourceControl",
      "location" : "https://github.com/gumob/PunycodeSwift.git",
      "state" : {
        "revision" : "4356ec54e073741449640d3d50a1fd24fd1e1b8b",
        "version" : "2.1.0"
      }
    },
    {
      "identity" : "sparkle",
      "kind" : "remoteSourceControl",
      "location" : "https://github.com/sparkle-project/Sparkle.git",
      "state" : {
        "revision" : "87e4fcbac39912f9cdb9a9acf205cad60e1ca3bc",
        "version" : "2.4.2"
      }
    },
    {
      "identity" : "swift-argument-parser",
      "kind" : "remoteSourceControl",
      "location" : "https://github.com/apple/swift-argument-parser",
      "state" : {
        "revision" : "6b2aa2748a7881eebb9f84fb10c01293e15b52ca",
        "version" : "0.5.0"
      }
    },
    {
      "identity" : "swifter",
      "kind" : "remoteSourceControl",
      "location" : "https://github.com/httpswift/swifter.git",
      "state" : {
        "revision" : "9483a5d459b45c3ffd059f7b55f9638e268632fd",
        "version" : "1.5.0"
      }
    },
    {
      "identity" : "sync_crypto",
      "kind" : "remoteSourceControl",
      "location" : "https://github.com/duckduckgo/sync_crypto",
      "state" : {
        "revision" : "2ab6ab6f0f96b259c14c2de3fc948935fc16ac78",
        "version" : "0.2.0"
      }
    },
    {
      "identity" : "trackerradarkit",
      "kind" : "remoteSourceControl",
      "location" : "https://github.com/duckduckgo/TrackerRadarKit",
      "state" : {
        "revision" : "4684440d03304e7638a2c8086895367e90987463",
        "version" : "1.2.1"
      }
    },
    {
      "identity" : "wireguard-apple",
      "kind" : "remoteSourceControl",
      "location" : "https://github.com/duckduckgo/wireguard-apple",
      "state" : {
        "revision" : "cf3c0f5132dbb8de08c46155a1bbd5e5bb6a47c1",
        "version" : "1.1.0"
      }
    }
  ],
  "version" : 2
}<|MERGE_RESOLUTION|>--- conflicted
+++ resolved
@@ -14,12 +14,7 @@
       "kind" : "remoteSourceControl",
       "location" : "https://github.com/duckduckgo/BrowserServicesKit",
       "state" : {
-<<<<<<< HEAD
         "revision" : "a852f62d61f45d21ba83bbef8de9618559604a52"
-=======
-        "revision" : "da6b1eac1d4b4416eb82fb5648519aa5cb363a17",
-        "version" : "74.0.1"
->>>>>>> 0c7ca67d
       }
     },
     {
@@ -36,13 +31,8 @@
       "kind" : "remoteSourceControl",
       "location" : "https://github.com/duckduckgo/duckduckgo-autofill.git",
       "state" : {
-<<<<<<< HEAD
         "branch" : "abrown/ios-incontext-email-promotion",
         "revision" : "8392f782ca95e1c03961143545dbaca0b96ec899"
-=======
-        "revision" : "40bcd0d347b51d14e8114f191df2817d8dcb4284",
-        "version" : "8.1.2"
->>>>>>> 0c7ca67d
       }
     },
     {
