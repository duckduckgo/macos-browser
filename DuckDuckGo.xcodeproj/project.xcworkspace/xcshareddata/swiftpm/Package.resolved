{
  "pins" : [
    {
      "identity" : "apple-toolbox",
      "kind" : "remoteSourceControl",
      "location" : "https://github.com/duckduckgo/apple-toolbox.git",
      "state" : {
        "revision" : "0c13c5f056805f2d403618ccc3bfb833c303c68d",
        "version" : "3.1.2"
      }
    },
    {
      "identity" : "barebonesbrowser",
      "kind" : "remoteSourceControl",
      "location" : "https://github.com/duckduckgo/BareBonesBrowser.git",
      "state" : {
        "revision" : "31e5bfedc3c2ca005640c4bf2b6959d69b0e18b9",
        "version" : "0.1.0"
      }
    },
    {
      "identity" : "bloom_cpp",
      "kind" : "remoteSourceControl",
      "location" : "https://github.com/duckduckgo/bloom_cpp.git",
      "state" : {
        "revision" : "8076199456290b61b4544bf2f4caf296759906a0",
        "version" : "3.0.0"
      }
    },
    {
      "identity" : "browserserviceskit",
      "kind" : "remoteSourceControl",
      "location" : "https://github.com/duckduckgo/BrowserServicesKit",
      "state" : {
<<<<<<< HEAD
        "revision" : "b82bb455707b2279da0a3a867a3c9775c012b96e"
=======
        "revision" : "4aa6744ffecd63928ca617d4ce3cf4eec3faca66"
>>>>>>> b14f1a32
      }
    },
    {
      "identity" : "content-scope-scripts",
      "kind" : "remoteSourceControl",
      "location" : "https://github.com/duckduckgo/content-scope-scripts",
      "state" : {
        "revision" : "dfef00ef77f5181d1d8a4f7cc88f7b7c0514dd34",
        "version" : "6.39.0"
      }
    },
    {
      "identity" : "duckduckgo-autofill",
      "kind" : "remoteSourceControl",
      "location" : "https://github.com/duckduckgo/duckduckgo-autofill.git",
      "state" : {
        "revision" : "c992041d16ec10d790e6204dce9abf9966d1363c",
        "version" : "15.1.0"
      }
    },
    {
      "identity" : "grdb.swift",
      "kind" : "remoteSourceControl",
      "location" : "https://github.com/duckduckgo/GRDB.swift.git",
      "state" : {
        "revision" : "5b2f6a81099d26ae0f9e38788f51490cd6a4b202",
        "version" : "2.4.2"
      }
    },
    {
      "identity" : "gzipswift",
      "kind" : "remoteSourceControl",
      "location" : "https://github.com/1024jp/GzipSwift.git",
      "state" : {
        "revision" : "731037f6cc2be2ec01562f6597c1d0aa3fe6fd05",
        "version" : "6.0.1"
      }
    },
    {
      "identity" : "lottie-spm",
      "kind" : "remoteSourceControl",
      "location" : "https://github.com/airbnb/lottie-spm.git",
      "state" : {
        "revision" : "1d29eccc24cc8b75bff9f6804155112c0ffc9605",
        "version" : "4.4.3"
      }
    },
    {
      "identity" : "ohhttpstubs",
      "kind" : "remoteSourceControl",
      "location" : "https://github.com/AliSoftware/OHHTTPStubs.git",
      "state" : {
        "revision" : "12f19662426d0434d6c330c6974d53e2eb10ecd9",
        "version" : "9.1.0"
      }
    },
    {
      "identity" : "openssl-xcframework",
      "kind" : "remoteSourceControl",
      "location" : "https://github.com/duckduckgo/OpenSSL-XCFramework",
      "state" : {
        "revision" : "71d303cbfa150e1fac99ffc7b4f67aad9c7a5002",
        "version" : "3.1.5004"
      }
    },
    {
      "identity" : "privacy-dashboard",
      "kind" : "remoteSourceControl",
      "location" : "https://github.com/duckduckgo/privacy-dashboard",
      "state" : {
        "revision" : "757bbbae1e2afbb421caee9bfca04ee5c56c3af8",
        "version" : "7.2.0"
      }
    },
    {
      "identity" : "punycodeswift",
      "kind" : "remoteSourceControl",
      "location" : "https://github.com/gumob/PunycodeSwift.git",
      "state" : {
        "revision" : "30a462bdb4398ea835a3585472229e0d74b36ba5",
        "version" : "3.0.0"
      }
    },
    {
      "identity" : "sparkle",
      "kind" : "remoteSourceControl",
      "location" : "https://github.com/sparkle-project/Sparkle.git",
      "state" : {
        "revision" : "b456fd404954a9e13f55aa0c88cd5a40b8399638",
        "version" : "2.6.3"
      }
    },
    {
      "identity" : "swift-argument-parser",
      "kind" : "remoteSourceControl",
      "location" : "https://github.com/apple/swift-argument-parser.git",
      "state" : {
        "revision" : "0fbc8848e389af3bb55c182bc19ca9d5dc2f255b",
        "version" : "1.4.0"
      }
    },
    {
      "identity" : "swift-snapshot-testing",
      "kind" : "remoteSourceControl",
      "location" : "https://github.com/pointfreeco/swift-snapshot-testing",
      "state" : {
        "revision" : "5b0c434778f2c1a4c9b5ebdb8682b28e84dd69bd",
        "version" : "1.15.4"
      }
    },
    {
      "identity" : "swift-syntax",
      "kind" : "remoteSourceControl",
      "location" : "https://github.com/apple/swift-syntax",
      "state" : {
        "revision" : "64889f0c732f210a935a0ad7cda38f77f876262d",
        "version" : "509.1.1"
      }
    },
    {
      "identity" : "swifter",
      "kind" : "remoteSourceControl",
      "location" : "https://github.com/httpswift/swifter.git",
      "state" : {
        "revision" : "9483a5d459b45c3ffd059f7b55f9638e268632fd",
        "version" : "1.5.0"
      }
    },
    {
      "identity" : "sync_crypto",
      "kind" : "remoteSourceControl",
      "location" : "https://github.com/duckduckgo/sync_crypto",
      "state" : {
        "revision" : "0c8bf3c0e75591bc366407b9d7a73a9fcfc7736f",
        "version" : "0.3.0"
      }
    },
    {
      "identity" : "trackerradarkit",
      "kind" : "remoteSourceControl",
      "location" : "https://github.com/duckduckgo/TrackerRadarKit",
      "state" : {
        "revision" : "5de0a610a7927b638a5fd463a53032c9934a2c3b",
        "version" : "3.0.0"
      }
    },
    {
      "identity" : "wireguard-apple",
      "kind" : "remoteSourceControl",
      "location" : "https://github.com/duckduckgo/wireguard-apple",
      "state" : {
        "revision" : "13fd026384b1af11048451061cc1b21434990668",
        "version" : "1.1.3"
      }
    }
  ],
  "version" : 2
}<|MERGE_RESOLUTION|>--- conflicted
+++ resolved
@@ -32,11 +32,7 @@
       "kind" : "remoteSourceControl",
       "location" : "https://github.com/duckduckgo/BrowserServicesKit",
       "state" : {
-<<<<<<< HEAD
-        "revision" : "b82bb455707b2279da0a3a867a3c9775c012b96e"
-=======
-        "revision" : "4aa6744ffecd63928ca617d4ce3cf4eec3faca66"
->>>>>>> b14f1a32
+        "revision" : "fb335bd217af15ed99ee258ea20144f5b862560a"
       }
     },
     {
