{
  "pins" : [
    {
      "identity" : "bloom_cpp",
      "kind" : "remoteSourceControl",
      "location" : "https://github.com/duckduckgo/bloom_cpp.git",
      "state" : {
        "revision" : "8076199456290b61b4544bf2f4caf296759906a0",
        "version" : "3.0.0"
      }
    },
    {
      "identity" : "browserserviceskit",
      "kind" : "remoteSourceControl",
      "location" : "https://github.com/duckduckgo/BrowserServicesKit",
      "state" : {
<<<<<<< HEAD
        "revision" : "49da07aebed9b6f94bfc9aac1fc9f916485a1800",
        "version" : "77.0.1"
=======
        "revision" : "42b073f8a26165e8b328a5f72501abfecdd4c666",
        "version" : "77.2.0"
>>>>>>> eb8bf95b
      }
    },
    {
      "identity" : "content-scope-scripts",
      "kind" : "remoteSourceControl",
      "location" : "https://github.com/duckduckgo/content-scope-scripts",
      "state" : {
        "revision" : "8def15fe8a4c2fb76730f640507e9fd1d6c1f8a7",
        "version" : "4.32.0"
      }
    },
    {
      "identity" : "duckduckgo-autofill",
      "kind" : "remoteSourceControl",
      "location" : "https://github.com/duckduckgo/duckduckgo-autofill.git",
      "state" : {
        "revision" : "20a6aeddbd86b43fd83c42aa45fdd9ec6db0e0f7",
        "version" : "8.2.0"
      }
    },
    {
      "identity" : "grdb.swift",
      "kind" : "remoteSourceControl",
      "location" : "https://github.com/duckduckgo/GRDB.swift.git",
      "state" : {
        "revision" : "77d9a83191a74e319a5cfa27b0e3145d15607573",
        "version" : "2.2.0"
      }
    },
    {
      "identity" : "lottie-ios",
      "kind" : "remoteSourceControl",
      "location" : "https://github.com/duckduckgo/lottie-ios.git",
      "state" : {
        "revision" : "abf5510e261c85ffddd29de0bca9b72592ea2bdd",
        "version" : "3.3.0"
      }
    },
    {
      "identity" : "ohhttpstubs",
      "kind" : "remoteSourceControl",
      "location" : "https://github.com/AliSoftware/OHHTTPStubs.git",
      "state" : {
        "revision" : "12f19662426d0434d6c330c6974d53e2eb10ecd9",
        "version" : "9.1.0"
      }
    },
    {
      "identity" : "openssl-xcframework",
      "kind" : "remoteSourceControl",
      "location" : "https://github.com/duckduckgo/OpenSSL-XCFramework",
      "state" : {
        "revision" : "238e8f700809ff0e1cad5f906cb4c3b0f77f44f9",
        "version" : "1.1.1900"
      }
    },
    {
      "identity" : "privacy-dashboard",
      "kind" : "remoteSourceControl",
      "location" : "https://github.com/duckduckgo/privacy-dashboard",
      "state" : {
        "revision" : "51e2b46f413bf3ef18afefad631ca70f2c25ef70",
        "version" : "1.4.0"
      }
    },
    {
      "identity" : "punycodeswift",
      "kind" : "remoteSourceControl",
      "location" : "https://github.com/gumob/PunycodeSwift.git",
      "state" : {
        "revision" : "4356ec54e073741449640d3d50a1fd24fd1e1b8b",
        "version" : "2.1.0"
      }
    },
    {
      "identity" : "sparkle",
      "kind" : "remoteSourceControl",
      "location" : "https://github.com/sparkle-project/Sparkle.git",
      "state" : {
        "revision" : "87e4fcbac39912f9cdb9a9acf205cad60e1ca3bc",
        "version" : "2.4.2"
      }
    },
    {
      "identity" : "swift-argument-parser",
      "kind" : "remoteSourceControl",
      "location" : "https://github.com/apple/swift-argument-parser",
      "state" : {
        "revision" : "6b2aa2748a7881eebb9f84fb10c01293e15b52ca",
        "version" : "0.5.0"
      }
    },
    {
      "identity" : "swifter",
      "kind" : "remoteSourceControl",
      "location" : "https://github.com/httpswift/swifter.git",
      "state" : {
        "revision" : "9483a5d459b45c3ffd059f7b55f9638e268632fd",
        "version" : "1.5.0"
      }
    },
    {
      "identity" : "sync_crypto",
      "kind" : "remoteSourceControl",
      "location" : "https://github.com/duckduckgo/sync_crypto",
      "state" : {
        "revision" : "2ab6ab6f0f96b259c14c2de3fc948935fc16ac78",
        "version" : "0.2.0"
      }
    },
    {
      "identity" : "trackerradarkit",
      "kind" : "remoteSourceControl",
      "location" : "https://github.com/duckduckgo/TrackerRadarKit.git",
      "state" : {
        "revision" : "4684440d03304e7638a2c8086895367e90987463",
        "version" : "1.2.1"
      }
    },
    {
      "identity" : "wireguard-apple",
      "kind" : "remoteSourceControl",
      "location" : "https://github.com/duckduckgo/wireguard-apple",
      "state" : {
        "revision" : "2d8172c11478ab11b0f5ad49bdb4f93f4b3d5e0d",
        "version" : "1.1.1"
      }
    }
  ],
  "version" : 2
}<|MERGE_RESOLUTION|>--- conflicted
+++ resolved
@@ -14,13 +14,8 @@
       "kind" : "remoteSourceControl",
       "location" : "https://github.com/duckduckgo/BrowserServicesKit",
       "state" : {
-<<<<<<< HEAD
-        "revision" : "49da07aebed9b6f94bfc9aac1fc9f916485a1800",
-        "version" : "77.0.1"
-=======
         "revision" : "42b073f8a26165e8b328a5f72501abfecdd4c666",
         "version" : "77.2.0"
->>>>>>> eb8bf95b
       }
     },
     {
