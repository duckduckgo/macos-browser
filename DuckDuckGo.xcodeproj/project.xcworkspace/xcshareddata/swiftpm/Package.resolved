{
  "pins" : [
    {
      "identity" : "apple-toolbox",
      "kind" : "remoteSourceControl",
      "location" : "https://github.com/duckduckgo/apple-toolbox.git",
      "state" : {
        "revision" : "ab53ca41e9044a20eab7e53249526fadcf9acc9f",
        "version" : "3.1.1"
      }
    },
    {
      "identity" : "barebonesbrowser",
      "kind" : "remoteSourceControl",
      "location" : "https://github.com/duckduckgo/BareBonesBrowser.git",
      "state" : {
        "revision" : "31e5bfedc3c2ca005640c4bf2b6959d69b0e18b9",
        "version" : "0.1.0"
      }
    },
    {
      "identity" : "bloom_cpp",
      "kind" : "remoteSourceControl",
      "location" : "https://github.com/duckduckgo/bloom_cpp.git",
      "state" : {
        "revision" : "8076199456290b61b4544bf2f4caf296759906a0",
        "version" : "3.0.0"
      }
    },
    {
      "identity" : "browserserviceskit",
      "kind" : "remoteSourceControl",
      "location" : "https://github.com/duckduckgo/BrowserServicesKit",
      "state" : {
<<<<<<< HEAD
        "branch" : "dominik/sync-payload-compression",
        "revision" : "67baf349eccc3aedda20d105a11fc19339a2dec3"
=======
        "revision" : "151737e0b690437a127cc6f1b9f443481cf2f645",
        "version" : "144.0.5"
>>>>>>> cf9de465
      }
    },
    {
      "identity" : "content-scope-scripts",
      "kind" : "remoteSourceControl",
      "location" : "https://github.com/duckduckgo/content-scope-scripts",
      "state" : {
        "revision" : "1bb3bc5eb565735051f342a87b5405d4374876c7",
        "version" : "5.12.0"
      }
    },
    {
      "identity" : "duckduckgo-autofill",
      "kind" : "remoteSourceControl",
      "location" : "https://github.com/duckduckgo/duckduckgo-autofill.git",
      "state" : {
        "revision" : "10aeff1ec7f533d1705233a9b14f9393a699b1c0",
        "version" : "11.0.2"
      }
    },
    {
      "identity" : "grdb.swift",
      "kind" : "remoteSourceControl",
      "location" : "https://github.com/duckduckgo/GRDB.swift.git",
      "state" : {
        "revision" : "9f049d7b97b1e68ffd86744b500660d34a9e79b8",
        "version" : "2.3.0"
      }
    },
    {
      "identity" : "gzipswift",
      "kind" : "remoteSourceControl",
      "location" : "https://github.com/1024jp/GzipSwift.git",
      "state" : {
        "revision" : "731037f6cc2be2ec01562f6597c1d0aa3fe6fd05",
        "version" : "6.0.1"
      }
    },
    {
      "identity" : "lottie-spm",
      "kind" : "remoteSourceControl",
      "location" : "https://github.com/airbnb/lottie-spm.git",
      "state" : {
        "revision" : "3bd43e12d6fb54654366a61f7cfaca787318b8ce",
        "version" : "4.4.1"
      }
    },
    {
      "identity" : "ohhttpstubs",
      "kind" : "remoteSourceControl",
      "location" : "https://github.com/AliSoftware/OHHTTPStubs.git",
      "state" : {
        "revision" : "12f19662426d0434d6c330c6974d53e2eb10ecd9",
        "version" : "9.1.0"
      }
    },
    {
      "identity" : "openssl-xcframework",
      "kind" : "remoteSourceControl",
      "location" : "https://github.com/duckduckgo/OpenSSL-XCFramework",
      "state" : {
        "revision" : "b75ab2c0405860bb2616db71b9a456acb118c21a",
        "version" : "3.1.4000"
      }
    },
    {
      "identity" : "privacy-dashboard",
      "kind" : "remoteSourceControl",
      "location" : "https://github.com/duckduckgo/privacy-dashboard",
      "state" : {
        "revision" : "14b13d0c3db38f471ce4ba1ecb502ee1986c84d7",
        "version" : "3.5.0"
      }
    },
    {
      "identity" : "punycodeswift",
      "kind" : "remoteSourceControl",
      "location" : "https://github.com/gumob/PunycodeSwift.git",
      "state" : {
        "revision" : "4356ec54e073741449640d3d50a1fd24fd1e1b8b",
        "version" : "2.1.0"
      }
    },
    {
      "identity" : "sparkle",
      "kind" : "remoteSourceControl",
      "location" : "https://github.com/sparkle-project/Sparkle.git",
      "state" : {
        "revision" : "0a4caaf7a81eea2cece651ef4b17331fa0634dff",
        "version" : "2.6.0"
      }
    },
    {
      "identity" : "swift-argument-parser",
      "kind" : "remoteSourceControl",
      "location" : "https://github.com/apple/swift-argument-parser",
      "state" : {
        "revision" : "46989693916f56d1186bd59ac15124caef896560",
        "version" : "1.3.1"
      }
    },
    {
      "identity" : "swift-snapshot-testing",
      "kind" : "remoteSourceControl",
      "location" : "https://github.com/pointfreeco/swift-snapshot-testing",
      "state" : {
        "revision" : "5b0c434778f2c1a4c9b5ebdb8682b28e84dd69bd",
        "version" : "1.15.4"
      }
    },
    {
      "identity" : "swift-syntax",
      "kind" : "remoteSourceControl",
      "location" : "https://github.com/apple/swift-syntax.git",
      "state" : {
        "revision" : "64889f0c732f210a935a0ad7cda38f77f876262d",
        "version" : "509.1.1"
      }
    },
    {
      "identity" : "swifter",
      "kind" : "remoteSourceControl",
      "location" : "https://github.com/httpswift/swifter.git",
      "state" : {
        "revision" : "9483a5d459b45c3ffd059f7b55f9638e268632fd",
        "version" : "1.5.0"
      }
    },
    {
      "identity" : "sync_crypto",
      "kind" : "remoteSourceControl",
      "location" : "https://github.com/duckduckgo/sync_crypto",
      "state" : {
        "revision" : "2ab6ab6f0f96b259c14c2de3fc948935fc16ac78",
        "version" : "0.2.0"
      }
    },
    {
      "identity" : "trackerradarkit",
      "kind" : "remoteSourceControl",
      "location" : "https://github.com/duckduckgo/TrackerRadarKit",
      "state" : {
        "revision" : "6c84fd19139414fc0edbf9673ade06e532a564f0",
        "version" : "2.0.0"
      }
    },
    {
      "identity" : "wireguard-apple",
      "kind" : "remoteSourceControl",
      "location" : "https://github.com/duckduckgo/wireguard-apple",
      "state" : {
        "revision" : "13fd026384b1af11048451061cc1b21434990668",
        "version" : "1.1.3"
      }
    }
  ],
  "version" : 2
}<|MERGE_RESOLUTION|>--- conflicted
+++ resolved
@@ -32,13 +32,8 @@
       "kind" : "remoteSourceControl",
       "location" : "https://github.com/duckduckgo/BrowserServicesKit",
       "state" : {
-<<<<<<< HEAD
         "branch" : "dominik/sync-payload-compression",
-        "revision" : "67baf349eccc3aedda20d105a11fc19339a2dec3"
-=======
-        "revision" : "151737e0b690437a127cc6f1b9f443481cf2f645",
-        "version" : "144.0.5"
->>>>>>> cf9de465
+        "revision" : "d9a36cbf6dbfecb0529a9915d099915e743893ff"
       }
     },
     {
