{
  "pins" : [
    {
      "identity" : "apple-toolbox",
      "kind" : "remoteSourceControl",
      "location" : "https://github.com/duckduckgo/apple-toolbox.git",
      "state" : {
        "revision" : "d51beaf1736013b530576ace13a16d6d1a63742c",
        "version" : "2.0.0"
      }
    },
    {
      "identity" : "barebonesbrowser",
      "kind" : "remoteSourceControl",
      "location" : "https://github.com/duckduckgo/BareBonesBrowser.git",
      "state" : {
        "revision" : "31e5bfedc3c2ca005640c4bf2b6959d69b0e18b9",
        "version" : "0.1.0"
      }
    },
    {
      "identity" : "bloom_cpp",
      "kind" : "remoteSourceControl",
      "location" : "https://github.com/duckduckgo/bloom_cpp.git",
      "state" : {
        "revision" : "8076199456290b61b4544bf2f4caf296759906a0",
        "version" : "3.0.0"
      }
    },
    {
      "identity" : "browserserviceskit",
      "kind" : "remoteSourceControl",
      "location" : "https://github.com/duckduckgo/BrowserServicesKit",
      "state" : {
<<<<<<< HEAD
        "revision" : "c14f3ce0fbe4cca247b86333b599668152a4bf6a"
=======
        "revision" : "8da10a2d3cbd3ca3284898896a0471d024a155ec",
        "version" : "122.1.1"
>>>>>>> d2f50c77
      }
    },
    {
      "identity" : "content-scope-scripts",
      "kind" : "remoteSourceControl",
      "location" : "https://github.com/duckduckgo/content-scope-scripts",
      "state" : {
        "revision" : "f6241631fc14cc2d0f47950bfdc4d6c30bf90130",
        "version" : "5.4.0"
      }
    },
    {
      "identity" : "duckduckgo-autofill",
      "kind" : "remoteSourceControl",
      "location" : "https://github.com/duckduckgo/duckduckgo-autofill.git",
      "state" : {
        "revision" : "03d3e3a959dd75afbe8c59b5a203ea676d37555d",
        "version" : "10.1.0"
      }
    },
    {
      "identity" : "grdb.swift",
      "kind" : "remoteSourceControl",
      "location" : "https://github.com/duckduckgo/GRDB.swift.git",
      "state" : {
        "revision" : "9f049d7b97b1e68ffd86744b500660d34a9e79b8",
        "version" : "2.3.0"
      }
    },
    {
      "identity" : "lottie-ios",
      "kind" : "remoteSourceControl",
      "location" : "https://github.com/duckduckgo/lottie-ios.git",
      "state" : {
        "revision" : "abf5510e261c85ffddd29de0bca9b72592ea2bdd",
        "version" : "3.3.0"
      }
    },
    {
      "identity" : "ohhttpstubs",
      "kind" : "remoteSourceControl",
      "location" : "https://github.com/AliSoftware/OHHTTPStubs.git",
      "state" : {
        "revision" : "12f19662426d0434d6c330c6974d53e2eb10ecd9",
        "version" : "9.1.0"
      }
    },
    {
      "identity" : "openssl-xcframework",
      "kind" : "remoteSourceControl",
      "location" : "https://github.com/duckduckgo/OpenSSL-XCFramework",
      "state" : {
        "revision" : "b75ab2c0405860bb2616db71b9a456acb118c21a",
        "version" : "3.1.4000"
      }
    },
    {
      "identity" : "privacy-dashboard",
      "kind" : "remoteSourceControl",
      "location" : "https://github.com/duckduckgo/privacy-dashboard",
      "state" : {
        "revision" : "43a6e1c1864846679a254e60c91332c3fbd922ee",
        "version" : "3.3.0"
      }
    },
    {
      "identity" : "punycodeswift",
      "kind" : "remoteSourceControl",
      "location" : "https://github.com/gumob/PunycodeSwift.git",
      "state" : {
        "revision" : "4356ec54e073741449640d3d50a1fd24fd1e1b8b",
        "version" : "2.1.0"
      }
    },
    {
      "identity" : "sparkle",
      "kind" : "remoteSourceControl",
      "location" : "https://github.com/sparkle-project/Sparkle.git",
      "state" : {
        "revision" : "47d3d90aee3c52b6f61d04ceae426e607df62347",
        "version" : "2.5.2"
      }
    },
    {
      "identity" : "swift-argument-parser",
      "kind" : "remoteSourceControl",
      "location" : "https://github.com/apple/swift-argument-parser",
      "state" : {
        "revision" : "c8ed701b513cf5177118a175d85fbbbcd707ab41",
        "version" : "1.3.0"
      }
    },
    {
      "identity" : "swift-snapshot-testing",
      "kind" : "remoteSourceControl",
      "location" : "https://github.com/pointfreeco/swift-snapshot-testing",
      "state" : {
        "revision" : "e7b77228b34057041374ebef00c0fd7739d71a2b",
        "version" : "1.15.3"
      }
    },
    {
      "identity" : "swift-syntax",
      "kind" : "remoteSourceControl",
      "location" : "https://github.com/apple/swift-syntax.git",
      "state" : {
        "revision" : "64889f0c732f210a935a0ad7cda38f77f876262d",
        "version" : "509.1.1"
      }
    },
    {
      "identity" : "swifter",
      "kind" : "remoteSourceControl",
      "location" : "https://github.com/httpswift/swifter.git",
      "state" : {
        "revision" : "9483a5d459b45c3ffd059f7b55f9638e268632fd",
        "version" : "1.5.0"
      }
    },
    {
      "identity" : "sync_crypto",
      "kind" : "remoteSourceControl",
      "location" : "https://github.com/duckduckgo/sync_crypto",
      "state" : {
        "revision" : "2ab6ab6f0f96b259c14c2de3fc948935fc16ac78",
        "version" : "0.2.0"
      }
    },
    {
      "identity" : "trackerradarkit",
      "kind" : "remoteSourceControl",
      "location" : "https://github.com/duckduckgo/TrackerRadarKit",
      "state" : {
        "revision" : "a6b7ba151d9dc6684484f3785293875ec01cc1ff",
        "version" : "1.2.2"
      }
    },
    {
      "identity" : "wireguard-apple",
      "kind" : "remoteSourceControl",
      "location" : "https://github.com/duckduckgo/wireguard-apple",
      "state" : {
        "revision" : "2d8172c11478ab11b0f5ad49bdb4f93f4b3d5e0d",
        "version" : "1.1.1"
      }
    }
  ],
  "version" : 2
}<|MERGE_RESOLUTION|>--- conflicted
+++ resolved
@@ -32,12 +32,8 @@
       "kind" : "remoteSourceControl",
       "location" : "https://github.com/duckduckgo/BrowserServicesKit",
       "state" : {
-<<<<<<< HEAD
-        "revision" : "c14f3ce0fbe4cca247b86333b599668152a4bf6a"
-=======
         "revision" : "8da10a2d3cbd3ca3284898896a0471d024a155ec",
         "version" : "122.1.1"
->>>>>>> d2f50c77
       }
     },
     {
