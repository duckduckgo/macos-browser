{
  "pins" : [
    {
      "identity" : "apple-toolbox",
      "kind" : "remoteSourceControl",
      "location" : "https://github.com/duckduckgo/apple-toolbox.git",
      "state" : {
        "revision" : "0c13c5f056805f2d403618ccc3bfb833c303c68d",
        "version" : "3.1.2"
      }
    },
    {
      "identity" : "barebonesbrowser",
      "kind" : "remoteSourceControl",
      "location" : "https://github.com/duckduckgo/BareBonesBrowser.git",
      "state" : {
        "revision" : "31e5bfedc3c2ca005640c4bf2b6959d69b0e18b9",
        "version" : "0.1.0"
      }
    },
    {
      "identity" : "bloom_cpp",
      "kind" : "remoteSourceControl",
      "location" : "https://github.com/duckduckgo/bloom_cpp.git",
      "state" : {
        "revision" : "8076199456290b61b4544bf2f4caf296759906a0",
        "version" : "3.0.0"
      }
    },
    {
      "identity" : "browserserviceskit",
      "kind" : "remoteSourceControl",
      "location" : "https://github.com/duckduckgo/BrowserServicesKit",
      "state" : {
<<<<<<< HEAD
        "revision" : "4aa6744ffecd63928ca617d4ce3cf4eec3faca66"
=======
        "revision" : "9ae6f41d5074e500ead523cf68197f914304c760"
>>>>>>> 7efd3158
      }
    },
    {
      "identity" : "content-scope-scripts",
      "kind" : "remoteSourceControl",
      "location" : "https://github.com/duckduckgo/content-scope-scripts",
      "state" : {
        "revision" : "c4bb146afdf0c7a93fb9a7d95b1cb255708a470d",
        "version" : "6.41.0"
      }
    },
    {
      "identity" : "duckduckgo-autofill",
      "kind" : "remoteSourceControl",
      "location" : "https://github.com/duckduckgo/duckduckgo-autofill.git",
      "state" : {
        "revision" : "c992041d16ec10d790e6204dce9abf9966d1363c",
        "version" : "15.1.0"
      }
    },
    {
      "identity" : "grdb.swift",
      "kind" : "remoteSourceControl",
      "location" : "https://github.com/duckduckgo/GRDB.swift.git",
      "state" : {
        "revision" : "5b2f6a81099d26ae0f9e38788f51490cd6a4b202",
        "version" : "2.4.2"
      }
    },
    {
      "identity" : "gzipswift",
      "kind" : "remoteSourceControl",
      "location" : "https://github.com/1024jp/GzipSwift.git",
      "state" : {
        "revision" : "731037f6cc2be2ec01562f6597c1d0aa3fe6fd05",
        "version" : "6.0.1"
      }
    },
    {
      "identity" : "lottie-spm",
      "kind" : "remoteSourceControl",
      "location" : "https://github.com/airbnb/lottie-spm.git",
      "state" : {
        "revision" : "1d29eccc24cc8b75bff9f6804155112c0ffc9605",
        "version" : "4.4.3"
      }
    },
    {
      "identity" : "ohhttpstubs",
      "kind" : "remoteSourceControl",
      "location" : "https://github.com/AliSoftware/OHHTTPStubs.git",
      "state" : {
        "revision" : "12f19662426d0434d6c330c6974d53e2eb10ecd9",
        "version" : "9.1.0"
      }
    },
    {
      "identity" : "openssl-xcframework",
      "kind" : "remoteSourceControl",
      "location" : "https://github.com/duckduckgo/OpenSSL-XCFramework",
      "state" : {
        "revision" : "71d303cbfa150e1fac99ffc7b4f67aad9c7a5002",
        "version" : "3.1.5004"
      }
    },
    {
      "identity" : "privacy-dashboard",
      "kind" : "remoteSourceControl",
      "location" : "https://github.com/duckduckgo/privacy-dashboard",
      "state" : {
        "revision" : "49db79829dcb166b3524afdbc1c680890452ce1c",
        "version" : "7.2.1"
      }
    },
    {
      "identity" : "punycodeswift",
      "kind" : "remoteSourceControl",
      "location" : "https://github.com/gumob/PunycodeSwift.git",
      "state" : {
        "revision" : "30a462bdb4398ea835a3585472229e0d74b36ba5",
        "version" : "3.0.0"
      }
    },
    {
      "identity" : "sparkle",
      "kind" : "remoteSourceControl",
      "location" : "https://github.com/sparkle-project/Sparkle.git",
      "state" : {
        "revision" : "b456fd404954a9e13f55aa0c88cd5a40b8399638",
        "version" : "2.6.3"
      }
    },
    {
      "identity" : "swift-argument-parser",
      "kind" : "remoteSourceControl",
      "location" : "https://github.com/apple/swift-argument-parser.git",
      "state" : {
        "revision" : "0fbc8848e389af3bb55c182bc19ca9d5dc2f255b",
        "version" : "1.4.0"
      }
    },
    {
      "identity" : "swift-snapshot-testing",
      "kind" : "remoteSourceControl",
      "location" : "https://github.com/pointfreeco/swift-snapshot-testing",
      "state" : {
        "revision" : "5b0c434778f2c1a4c9b5ebdb8682b28e84dd69bd",
        "version" : "1.15.4"
      }
    },
    {
      "identity" : "swift-syntax",
      "kind" : "remoteSourceControl",
      "location" : "https://github.com/apple/swift-syntax",
      "state" : {
        "revision" : "64889f0c732f210a935a0ad7cda38f77f876262d",
        "version" : "509.1.1"
      }
    },
    {
      "identity" : "swifter",
      "kind" : "remoteSourceControl",
      "location" : "https://github.com/httpswift/swifter.git",
      "state" : {
        "revision" : "9483a5d459b45c3ffd059f7b55f9638e268632fd",
        "version" : "1.5.0"
      }
    },
    {
      "identity" : "sync_crypto",
      "kind" : "remoteSourceControl",
      "location" : "https://github.com/duckduckgo/sync_crypto",
      "state" : {
        "revision" : "0c8bf3c0e75591bc366407b9d7a73a9fcfc7736f",
        "version" : "0.3.0"
      }
    },
    {
      "identity" : "trackerradarkit",
      "kind" : "remoteSourceControl",
      "location" : "https://github.com/duckduckgo/TrackerRadarKit",
      "state" : {
        "revision" : "5de0a610a7927b638a5fd463a53032c9934a2c3b",
        "version" : "3.0.0"
      }
    },
    {
      "identity" : "wireguard-apple",
      "kind" : "remoteSourceControl",
      "location" : "https://github.com/duckduckgo/wireguard-apple",
      "state" : {
        "revision" : "13fd026384b1af11048451061cc1b21434990668",
        "version" : "1.1.3"
      }
    }
  ],
  "version" : 2
}<|MERGE_RESOLUTION|>--- conflicted
+++ resolved
@@ -32,11 +32,7 @@
       "kind" : "remoteSourceControl",
       "location" : "https://github.com/duckduckgo/BrowserServicesKit",
       "state" : {
-<<<<<<< HEAD
-        "revision" : "4aa6744ffecd63928ca617d4ce3cf4eec3faca66"
-=======
-        "revision" : "9ae6f41d5074e500ead523cf68197f914304c760"
->>>>>>> 7efd3158
+        "revision" : "b226cb24dccdabec71f102e53c19e9ccb340dba7"
       }
     },
     {
