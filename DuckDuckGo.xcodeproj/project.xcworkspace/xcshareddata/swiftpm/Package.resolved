--- conflicted
+++ resolved
@@ -14,12 +14,8 @@
       "kind" : "remoteSourceControl",
       "location" : "https://github.com/duckduckgo/BrowserServicesKit",
       "state" : {
-<<<<<<< HEAD
-        "revision" : "6cfcb10661ef39ca922cb2672c686d6c08ccf18b"
-=======
-        "revision" : "483427db845410f10121cf2200f5a940c9bbf70b",
-        "version" : "110.0.1"
->>>>>>> a06596db
+        "revision" : "418b186e3e015d56f73435e7f6c035e10e106aa6",
+        "version" : "111.0.0"
       }
     },
     {
