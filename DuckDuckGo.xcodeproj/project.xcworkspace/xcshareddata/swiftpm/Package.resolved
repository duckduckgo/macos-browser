{
  "pins" : [
    {
      "identity" : "bloom_cpp",
      "kind" : "remoteSourceControl",
      "location" : "https://github.com/duckduckgo/bloom_cpp.git",
      "state" : {
        "revision" : "8076199456290b61b4544bf2f4caf296759906a0",
        "version" : "3.0.0"
      }
    },
    {
      "identity" : "browserserviceskit",
      "kind" : "remoteSourceControl",
      "location" : "https://github.com/duckduckgo/BrowserServicesKit",
      "state" : {
<<<<<<< HEAD
        "branch" : "anh/netp-check-entitlement-periodically",
        "revision" : "171221650f459d5200f16921d0027293daa27e0f"
=======
        "revision" : "483427db845410f10121cf2200f5a940c9bbf70b",
        "version" : "110.0.1"
>>>>>>> a06596db
      }
    },
    {
      "identity" : "content-scope-scripts",
      "kind" : "remoteSourceControl",
      "location" : "https://github.com/duckduckgo/content-scope-scripts",
      "state" : {
        "revision" : "36ddba2cbac52a41b9a9275af06d32fa8a56d2d7",
        "version" : "4.64.0"
      }
    },
    {
      "identity" : "duckduckgo-autofill",
      "kind" : "remoteSourceControl",
      "location" : "https://github.com/duckduckgo/duckduckgo-autofill.git",
      "state" : {
        "revision" : "03d3e3a959dd75afbe8c59b5a203ea676d37555d",
        "version" : "10.1.0"
      }
    },
    {
      "identity" : "grdb.swift",
      "kind" : "remoteSourceControl",
      "location" : "https://github.com/duckduckgo/GRDB.swift.git",
      "state" : {
        "revision" : "9f049d7b97b1e68ffd86744b500660d34a9e79b8",
        "version" : "2.3.0"
      }
    },
    {
      "identity" : "lottie-ios",
      "kind" : "remoteSourceControl",
      "location" : "https://github.com/duckduckgo/lottie-ios.git",
      "state" : {
        "revision" : "abf5510e261c85ffddd29de0bca9b72592ea2bdd",
        "version" : "3.3.0"
      }
    },
    {
      "identity" : "ohhttpstubs",
      "kind" : "remoteSourceControl",
      "location" : "https://github.com/AliSoftware/OHHTTPStubs.git",
      "state" : {
        "revision" : "12f19662426d0434d6c330c6974d53e2eb10ecd9",
        "version" : "9.1.0"
      }
    },
    {
      "identity" : "openssl-xcframework",
      "kind" : "remoteSourceControl",
      "location" : "https://github.com/duckduckgo/OpenSSL-XCFramework",
      "state" : {
        "revision" : "bb7bfc010ef4d2e7913c343663b167e2a984ac79",
        "version" : "3.1.2000"
      }
    },
    {
      "identity" : "privacy-dashboard",
      "kind" : "remoteSourceControl",
      "location" : "https://github.com/duckduckgo/privacy-dashboard",
      "state" : {
        "revision" : "c67d268bf234760f49034a0fe7a6137a1b216b05",
        "version" : "3.2.0"
      }
    },
    {
      "identity" : "punycodeswift",
      "kind" : "remoteSourceControl",
      "location" : "https://github.com/gumob/PunycodeSwift.git",
      "state" : {
        "revision" : "4356ec54e073741449640d3d50a1fd24fd1e1b8b",
        "version" : "2.1.0"
      }
    },
    {
      "identity" : "sparkle",
      "kind" : "remoteSourceControl",
      "location" : "https://github.com/sparkle-project/Sparkle.git",
      "state" : {
        "revision" : "47d3d90aee3c52b6f61d04ceae426e607df62347",
        "version" : "2.5.2"
      }
    },
    {
      "identity" : "swift-argument-parser",
      "kind" : "remoteSourceControl",
      "location" : "https://github.com/apple/swift-argument-parser",
      "state" : {
        "revision" : "c8ed701b513cf5177118a175d85fbbbcd707ab41",
        "version" : "1.3.0"
      }
    },
    {
      "identity" : "swift-snapshot-testing",
      "kind" : "remoteSourceControl",
      "location" : "https://github.com/pointfreeco/swift-snapshot-testing",
      "state" : {
        "revision" : "e7b77228b34057041374ebef00c0fd7739d71a2b",
        "version" : "1.15.3"
      }
    },
    {
      "identity" : "swift-syntax",
      "kind" : "remoteSourceControl",
      "location" : "https://github.com/apple/swift-syntax.git",
      "state" : {
        "revision" : "64889f0c732f210a935a0ad7cda38f77f876262d",
        "version" : "509.1.1"
      }
    },
    {
      "identity" : "swifter",
      "kind" : "remoteSourceControl",
      "location" : "https://github.com/httpswift/swifter.git",
      "state" : {
        "revision" : "9483a5d459b45c3ffd059f7b55f9638e268632fd",
        "version" : "1.5.0"
      }
    },
    {
      "identity" : "sync_crypto",
      "kind" : "remoteSourceControl",
      "location" : "https://github.com/duckduckgo/sync_crypto",
      "state" : {
        "revision" : "2ab6ab6f0f96b259c14c2de3fc948935fc16ac78",
        "version" : "0.2.0"
      }
    },
    {
      "identity" : "trackerradarkit",
      "kind" : "remoteSourceControl",
      "location" : "https://github.com/duckduckgo/TrackerRadarKit.git",
      "state" : {
        "revision" : "a6b7ba151d9dc6684484f3785293875ec01cc1ff",
        "version" : "1.2.2"
      }
    },
    {
      "identity" : "wireguard-apple",
      "kind" : "remoteSourceControl",
      "location" : "https://github.com/duckduckgo/wireguard-apple",
      "state" : {
        "revision" : "2d8172c11478ab11b0f5ad49bdb4f93f4b3d5e0d",
        "version" : "1.1.1"
      }
    }
  ],
  "version" : 2
}<|MERGE_RESOLUTION|>--- conflicted
+++ resolved
@@ -14,13 +14,8 @@
       "kind" : "remoteSourceControl",
       "location" : "https://github.com/duckduckgo/BrowserServicesKit",
       "state" : {
-<<<<<<< HEAD
         "branch" : "anh/netp-check-entitlement-periodically",
         "revision" : "171221650f459d5200f16921d0027293daa27e0f"
-=======
-        "revision" : "483427db845410f10121cf2200f5a940c9bbf70b",
-        "version" : "110.0.1"
->>>>>>> a06596db
       }
     },
     {
