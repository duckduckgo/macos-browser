{
  "pins" : [
    {
      "identity" : "browserserviceskit",
      "kind" : "remoteSourceControl",
      "location" : "https://github.com/duckduckgo/BrowserServicesKit",
      "state" : {
<<<<<<< HEAD
        "branch" : "graeme/feature-flagging-with-autofill-subfeatures",
        "revision" : "02f6a8eaa82ae4ccd344e834fae32fa727e20eab"
=======
        "revision" : "9b7cd2b689f39cf34c5430fa00dabcca4d6cf6ee",
        "version" : "53.1.0"
>>>>>>> 9d35cd5d
      }
    },
    {
      "identity" : "content-scope-scripts",
      "kind" : "remoteSourceControl",
      "location" : "https://github.com/duckduckgo/content-scope-scripts",
      "state" : {
        "revision" : "801b7f23476f797c6eaa72b070e6c80abb82801a",
        "version" : "4.4.4"
      }
    },
    {
      "identity" : "duckduckgo-autofill",
      "kind" : "remoteSourceControl",
      "location" : "https://github.com/duckduckgo/duckduckgo-autofill.git",
      "state" : {
        "revision" : "4aee97d550112ba6551e61ea8019fb1f1a2d3af7",
        "version" : "6.4.3"
      }
    },
    {
      "identity" : "grdb.swift",
      "kind" : "remoteSourceControl",
      "location" : "https://github.com/duckduckgo/GRDB.swift.git",
      "state" : {
        "revision" : "8eac7de76dff73dc467d5c43f9beabc61a6d6e02",
        "version" : "2.0.0"
      }
    },
    {
      "identity" : "lottie-ios",
      "kind" : "remoteSourceControl",
      "location" : "https://github.com/airbnb/lottie-ios",
      "state" : {
        "revision" : "4a6058cbbdfe4f74aeae92c8bd51ad3b0de2a1ee",
        "version" : "3.3.0"
      }
    },
    {
      "identity" : "ohhttpstubs",
      "kind" : "remoteSourceControl",
      "location" : "https://github.com/AliSoftware/OHHTTPStubs.git",
      "state" : {
        "revision" : "12f19662426d0434d6c330c6974d53e2eb10ecd9",
        "version" : "9.1.0"
      }
    },
    {
      "identity" : "openssl",
      "kind" : "remoteSourceControl",
      "location" : "https://github.com/krzyzanowskim/OpenSSL",
      "state" : {
        "revision" : "52db2ab9de7f78d1dea0d728fddd47fb133e25b7",
        "version" : "1.1.1900"
      }
    },
    {
      "identity" : "privacy-dashboard",
      "kind" : "remoteSourceControl",
      "location" : "https://github.com/duckduckgo/privacy-dashboard",
      "state" : {
        "revision" : "51e2b46f413bf3ef18afefad631ca70f2c25ef70",
        "version" : "1.4.0"
      }
    },
    {
      "identity" : "punycodeswift",
      "kind" : "remoteSourceControl",
      "location" : "https://github.com/gumob/PunycodeSwift.git",
      "state" : {
        "revision" : "4356ec54e073741449640d3d50a1fd24fd1e1b8b",
        "version" : "2.1.0"
      }
    },
    {
      "identity" : "sparkle",
      "kind" : "remoteSourceControl",
      "location" : "https://github.com/sparkle-project/Sparkle.git",
      "state" : {
        "revision" : "9d85a02fe7916caa7531847452c4933d331503a5",
        "version" : "2.3.1"
      }
    },
    {
      "identity" : "swift-argument-parser",
      "kind" : "remoteSourceControl",
      "location" : "https://github.com/apple/swift-argument-parser",
      "state" : {
        "revision" : "6b2aa2748a7881eebb9f84fb10c01293e15b52ca",
        "version" : "0.5.0"
      }
    },
    {
      "identity" : "swifter",
      "kind" : "remoteSourceControl",
      "location" : "https://github.com/httpswift/swifter.git",
      "state" : {
        "revision" : "9483a5d459b45c3ffd059f7b55f9638e268632fd",
        "version" : "1.5.0"
      }
    },
    {
      "identity" : "sync_crypto",
      "kind" : "remoteSourceControl",
      "location" : "https://github.com/duckduckgo/sync_crypto",
      "state" : {
        "revision" : "df751674ee842d129c50a183668b033d02c2980d",
        "version" : "0.0.1"
      }
    },
    {
      "identity" : "trackerradarkit",
      "kind" : "remoteSourceControl",
      "location" : "https://github.com/duckduckgo/TrackerRadarKit.git",
      "state" : {
        "revision" : "4684440d03304e7638a2c8086895367e90987463",
        "version" : "1.2.1"
      }
    }
  ],
  "version" : 2
}<|MERGE_RESOLUTION|>--- conflicted
+++ resolved
@@ -5,13 +5,8 @@
       "kind" : "remoteSourceControl",
       "location" : "https://github.com/duckduckgo/BrowserServicesKit",
       "state" : {
-<<<<<<< HEAD
-        "branch" : "graeme/feature-flagging-with-autofill-subfeatures",
-        "revision" : "02f6a8eaa82ae4ccd344e834fae32fa727e20eab"
-=======
         "revision" : "9b7cd2b689f39cf34c5430fa00dabcca4d6cf6ee",
         "version" : "53.1.0"
->>>>>>> 9d35cd5d
       }
     },
     {
