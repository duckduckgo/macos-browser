{
  "pins" : [
    {
      "identity" : "bloom_cpp",
      "kind" : "remoteSourceControl",
      "location" : "https://github.com/duckduckgo/bloom_cpp.git",
      "state" : {
        "revision" : "8076199456290b61b4544bf2f4caf296759906a0",
        "version" : "3.0.0"
      }
    },
    {
      "identity" : "browserserviceskit",
      "kind" : "remoteSourceControl",
      "location" : "https://github.com/duckduckgo/BrowserServicesKit",
      "state" : {
<<<<<<< HEAD
        "revision" : "c5bc7695e79aa7966558810f028b64a84139a50e"
=======
        "revision" : "2bed3ed259ca7bde33f3d41424345acfeff8031d",
        "version" : "80.3.0"
>>>>>>> 68cacd3d
      }
    },
    {
      "identity" : "content-scope-scripts",
      "kind" : "remoteSourceControl",
      "location" : "https://github.com/duckduckgo/content-scope-scripts",
      "state" : {
        "revision" : "8def15fe8a4c2fb76730f640507e9fd1d6c1f8a7",
        "version" : "4.32.0"
      }
    },
    {
      "identity" : "duckduckgo-autofill",
      "kind" : "remoteSourceControl",
      "location" : "https://github.com/duckduckgo/duckduckgo-autofill.git",
      "state" : {
        "revision" : "55466f10a339843cb79a27af62d5d61c030740b2",
        "version" : "8.4.1"
      }
    },
    {
      "identity" : "grdb.swift",
      "kind" : "remoteSourceControl",
      "location" : "https://github.com/duckduckgo/GRDB.swift.git",
      "state" : {
        "revision" : "77d9a83191a74e319a5cfa27b0e3145d15607573",
        "version" : "2.2.0"
      }
    },
    {
      "identity" : "lottie-ios",
      "kind" : "remoteSourceControl",
      "location" : "https://github.com/duckduckgo/lottie-ios.git",
      "state" : {
        "revision" : "abf5510e261c85ffddd29de0bca9b72592ea2bdd",
        "version" : "3.3.0"
      }
    },
    {
      "identity" : "ohhttpstubs",
      "kind" : "remoteSourceControl",
      "location" : "https://github.com/AliSoftware/OHHTTPStubs.git",
      "state" : {
        "revision" : "12f19662426d0434d6c330c6974d53e2eb10ecd9",
        "version" : "9.1.0"
      }
    },
    {
      "identity" : "openssl-xcframework",
      "kind" : "remoteSourceControl",
      "location" : "https://github.com/duckduckgo/OpenSSL-XCFramework",
      "state" : {
        "revision" : "bb7bfc010ef4d2e7913c343663b167e2a984ac79",
        "version" : "3.1.2000"
      }
    },
    {
      "identity" : "privacy-dashboard",
      "kind" : "remoteSourceControl",
      "location" : "https://github.com/duckduckgo/privacy-dashboard",
      "state" : {
        "revision" : "51e2b46f413bf3ef18afefad631ca70f2c25ef70",
        "version" : "1.4.0"
      }
    },
    {
      "identity" : "punycodeswift",
      "kind" : "remoteSourceControl",
      "location" : "https://github.com/gumob/PunycodeSwift.git",
      "state" : {
        "revision" : "4356ec54e073741449640d3d50a1fd24fd1e1b8b",
        "version" : "2.1.0"
      }
    },
    {
      "identity" : "sparkle",
      "kind" : "remoteSourceControl",
      "location" : "https://github.com/sparkle-project/Sparkle.git",
      "state" : {
        "revision" : "f0ceaf5cc9f3f23daa0ccb6dcebd79fc96ccc7d9",
        "version" : "2.5.0"
      }
    },
    {
      "identity" : "swift-argument-parser",
      "kind" : "remoteSourceControl",
      "location" : "https://github.com/apple/swift-argument-parser",
      "state" : {
        "revision" : "6b2aa2748a7881eebb9f84fb10c01293e15b52ca",
        "version" : "0.5.0"
      }
    },
    {
      "identity" : "swifter",
      "kind" : "remoteSourceControl",
      "location" : "https://github.com/httpswift/swifter.git",
      "state" : {
        "revision" : "9483a5d459b45c3ffd059f7b55f9638e268632fd",
        "version" : "1.5.0"
      }
    },
    {
      "identity" : "sync_crypto",
      "kind" : "remoteSourceControl",
      "location" : "https://github.com/duckduckgo/sync_crypto",
      "state" : {
        "revision" : "2ab6ab6f0f96b259c14c2de3fc948935fc16ac78",
        "version" : "0.2.0"
      }
    },
    {
      "identity" : "trackerradarkit",
      "kind" : "remoteSourceControl",
      "location" : "https://github.com/duckduckgo/TrackerRadarKit.git",
      "state" : {
        "revision" : "4684440d03304e7638a2c8086895367e90987463",
        "version" : "1.2.1"
      }
    },
    {
      "identity" : "wireguard-apple",
      "kind" : "remoteSourceControl",
      "location" : "https://github.com/duckduckgo/wireguard-apple",
      "state" : {
        "revision" : "2d8172c11478ab11b0f5ad49bdb4f93f4b3d5e0d",
        "version" : "1.1.1"
      }
    }
  ],
  "version" : 2
}<|MERGE_RESOLUTION|>--- conflicted
+++ resolved
@@ -14,12 +14,8 @@
       "kind" : "remoteSourceControl",
       "location" : "https://github.com/duckduckgo/BrowserServicesKit",
       "state" : {
-<<<<<<< HEAD
-        "revision" : "c5bc7695e79aa7966558810f028b64a84139a50e"
-=======
-        "revision" : "2bed3ed259ca7bde33f3d41424345acfeff8031d",
-        "version" : "80.3.0"
->>>>>>> 68cacd3d
+        "branch" : "elle/secure-vault-app-group-support",
+        "revision" : "39f2ed3a96ab660ddcf3fddb67f6f05d262dd057"
       }
     },
     {
@@ -27,8 +23,8 @@
       "kind" : "remoteSourceControl",
       "location" : "https://github.com/duckduckgo/content-scope-scripts",
       "state" : {
-        "revision" : "8def15fe8a4c2fb76730f640507e9fd1d6c1f8a7",
-        "version" : "4.32.0"
+        "revision" : "74b6142c016be354144f28551de41b50c4864b1f",
+        "version" : "4.37.0"
       }
     },
     {
