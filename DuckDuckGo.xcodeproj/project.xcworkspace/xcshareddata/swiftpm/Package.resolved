{
  "object": {
    "pins": [
      {
        "package": "BrowserServicesKit",
        "repositoryURL": "https://github.com/duckduckgo/BrowserServicesKit",
        "state": {
          "branch": null,
<<<<<<< HEAD
          "revision": "6f866c845c603f7f224d50b961bb36bffee4ee1f",
          "version": null
=======
          "revision": "b86c1669fe4c03480f77f96208a482e2335c08a0",
          "version": "8.0.0"
>>>>>>> 38783572
        }
      },
      {
        "package": "GRDB",
        "repositoryURL": "https://github.com/duckduckgo/GRDB.swift.git",
        "state": {
          "branch": null,
          "revision": "9efe5a515acff8b73f69a31a65fc2bce2a823219",
          "version": "1.1.0"
        }
      },
      {
        "package": "Lottie",
        "repositoryURL": "https://github.com/airbnb/lottie-ios",
        "state": {
          "branch": null,
          "revision": "4a6058cbbdfe4f74aeae92c8bd51ad3b0de2a1ee",
          "version": "3.3.0"
        }
      },
      {
        "package": "OHHTTPStubs",
        "repositoryURL": "https://github.com/AliSoftware/OHHTTPStubs.git",
        "state": {
          "branch": null,
          "revision": "12f19662426d0434d6c330c6974d53e2eb10ecd9",
          "version": "9.1.0"
        }
      },
      {
        "package": "Punycode",
        "repositoryURL": "https://github.com/gumob/PunycodeSwift.git",
        "state": {
          "branch": null,
          "revision": "4356ec54e073741449640d3d50a1fd24fd1e1b8b",
          "version": "2.1.0"
        }
      },
      {
        "package": "Sparkle",
        "repositoryURL": "https://github.com/sparkle-project/Sparkle.git",
        "state": {
          "branch": null,
          "revision": "7918c1c8fc68baa37917eeaa67286b077ad5e393",
          "version": "1.27.1"
        }
      },
      {
        "package": "swift-argument-parser",
        "repositoryURL": "https://github.com/apple/swift-argument-parser",
        "state": {
          "branch": null,
          "revision": "6b2aa2748a7881eebb9f84fb10c01293e15b52ca",
          "version": "0.5.0"
        }
      },
      {
        "package": "TrackerRadarKit",
        "repositoryURL": "https://github.com/duckduckgo/TrackerRadarKit.git",
        "state": {
          "branch": null,
          "revision": "5f4caf35b8418700a48c64c7c61eb43308c8dacc",
          "version": "1.0.3"
        }
      }
    ]
  },
  "version": 1
}<|MERGE_RESOLUTION|>--- conflicted
+++ resolved
@@ -6,13 +6,8 @@
         "repositoryURL": "https://github.com/duckduckgo/BrowserServicesKit",
         "state": {
           "branch": null,
-<<<<<<< HEAD
-          "revision": "6f866c845c603f7f224d50b961bb36bffee4ee1f",
+          "revision": "75464355b8aa78020a60905cbbe95a4c3a29b5a7",
           "version": null
-=======
-          "revision": "b86c1669fe4c03480f77f96208a482e2335c08a0",
-          "version": "8.0.0"
->>>>>>> 38783572
         }
       },
       {
