--- conflicted
+++ resolved
@@ -32,13 +32,8 @@
       "kind" : "remoteSourceControl",
       "location" : "https://github.com/duckduckgo/BrowserServicesKit",
       "state" : {
-<<<<<<< HEAD
         "branch" : "graeme/deduplicate-passwords",
         "revision" : "9124b2125ab92e7da3af6bdc258c609106c25be7"
-=======
-        "revision" : "2df7f9d9063c9f8f8f07ccb80c95d7e35738d1ea",
-        "version" : "165.0.1"
->>>>>>> 53e02ea9
       }
     },
     {
