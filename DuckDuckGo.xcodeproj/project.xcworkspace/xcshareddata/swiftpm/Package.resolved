{
  "pins" : [
    {
      "identity" : "bloom_cpp",
      "kind" : "remoteSourceControl",
      "location" : "https://github.com/duckduckgo/bloom_cpp.git",
      "state" : {
        "revision" : "8076199456290b61b4544bf2f4caf296759906a0",
        "version" : "3.0.0"
      }
    },
    {
      "identity" : "browserserviceskit",
      "kind" : "remoteSourceControl",
      "location" : "https://github.com/duckduckgo/BrowserServicesKit",
      "state" : {
<<<<<<< HEAD
        "branch" : "dominik/sync-ffs-favorites",
        "revision" : "0325036b54c869068e8c654363776c0924d5f6d6"
=======
        "revision" : "20ef8a4b3791a57d475cd848afdecb85fa010a5e",
        "version" : "81.2.0"
>>>>>>> 0fc44786
      }
    },
    {
      "identity" : "content-scope-scripts",
      "kind" : "remoteSourceControl",
      "location" : "https://github.com/duckduckgo/content-scope-scripts",
      "state" : {
        "revision" : "aa279a3b006a0b1e009707311283c7fcaed24fb7",
        "version" : "4.39.0"
      }
    },
    {
      "identity" : "duckduckgo-autofill",
      "kind" : "remoteSourceControl",
      "location" : "https://github.com/duckduckgo/duckduckgo-autofill.git",
      "state" : {
        "revision" : "55466f10a339843cb79a27af62d5d61c030740b2",
        "version" : "8.4.1"
      }
    },
    {
      "identity" : "grdb.swift",
      "kind" : "remoteSourceControl",
      "location" : "https://github.com/duckduckgo/GRDB.swift.git",
      "state" : {
        "revision" : "77d9a83191a74e319a5cfa27b0e3145d15607573",
        "version" : "2.2.0"
      }
    },
    {
      "identity" : "lottie-ios",
      "kind" : "remoteSourceControl",
      "location" : "https://github.com/duckduckgo/lottie-ios.git",
      "state" : {
        "revision" : "abf5510e261c85ffddd29de0bca9b72592ea2bdd",
        "version" : "3.3.0"
      }
    },
    {
      "identity" : "ohhttpstubs",
      "kind" : "remoteSourceControl",
      "location" : "https://github.com/AliSoftware/OHHTTPStubs.git",
      "state" : {
        "revision" : "12f19662426d0434d6c330c6974d53e2eb10ecd9",
        "version" : "9.1.0"
      }
    },
    {
      "identity" : "openssl-xcframework",
      "kind" : "remoteSourceControl",
      "location" : "https://github.com/duckduckgo/OpenSSL-XCFramework",
      "state" : {
        "revision" : "bb7bfc010ef4d2e7913c343663b167e2a984ac79",
        "version" : "3.1.2000"
      }
    },
    {
      "identity" : "privacy-dashboard",
      "kind" : "remoteSourceControl",
      "location" : "https://github.com/duckduckgo/privacy-dashboard",
      "state" : {
        "revision" : "51e2b46f413bf3ef18afefad631ca70f2c25ef70",
        "version" : "1.4.0"
      }
    },
    {
      "identity" : "punycodeswift",
      "kind" : "remoteSourceControl",
      "location" : "https://github.com/gumob/PunycodeSwift.git",
      "state" : {
        "revision" : "4356ec54e073741449640d3d50a1fd24fd1e1b8b",
        "version" : "2.1.0"
      }
    },
    {
      "identity" : "sparkle",
      "kind" : "remoteSourceControl",
      "location" : "https://github.com/sparkle-project/Sparkle.git",
      "state" : {
        "revision" : "f0ceaf5cc9f3f23daa0ccb6dcebd79fc96ccc7d9",
        "version" : "2.5.0"
      }
    },
    {
      "identity" : "swift-argument-parser",
      "kind" : "remoteSourceControl",
      "location" : "https://github.com/apple/swift-argument-parser",
      "state" : {
        "revision" : "6b2aa2748a7881eebb9f84fb10c01293e15b52ca",
        "version" : "0.5.0"
      }
    },
    {
      "identity" : "swifter",
      "kind" : "remoteSourceControl",
      "location" : "https://github.com/httpswift/swifter.git",
      "state" : {
        "revision" : "9483a5d459b45c3ffd059f7b55f9638e268632fd",
        "version" : "1.5.0"
      }
    },
    {
      "identity" : "sync_crypto",
      "kind" : "remoteSourceControl",
      "location" : "https://github.com/duckduckgo/sync_crypto",
      "state" : {
        "revision" : "2ab6ab6f0f96b259c14c2de3fc948935fc16ac78",
        "version" : "0.2.0"
      }
    },
    {
      "identity" : "trackerradarkit",
      "kind" : "remoteSourceControl",
      "location" : "https://github.com/duckduckgo/TrackerRadarKit.git",
      "state" : {
        "revision" : "4684440d03304e7638a2c8086895367e90987463",
        "version" : "1.2.1"
      }
    },
    {
      "identity" : "wireguard-apple",
      "kind" : "remoteSourceControl",
      "location" : "https://github.com/duckduckgo/wireguard-apple",
      "state" : {
        "revision" : "2d8172c11478ab11b0f5ad49bdb4f93f4b3d5e0d",
        "version" : "1.1.1"
      }
    }
  ],
  "version" : 2
}<|MERGE_RESOLUTION|>--- conflicted
+++ resolved
@@ -14,13 +14,8 @@
       "kind" : "remoteSourceControl",
       "location" : "https://github.com/duckduckgo/BrowserServicesKit",
       "state" : {
-<<<<<<< HEAD
         "branch" : "dominik/sync-ffs-favorites",
-        "revision" : "0325036b54c869068e8c654363776c0924d5f6d6"
-=======
-        "revision" : "20ef8a4b3791a57d475cd848afdecb85fa010a5e",
-        "version" : "81.2.0"
->>>>>>> 0fc44786
+        "revision" : "95a3c212d619d18f72e3fc384572b5f7f2deac4d"
       }
     },
     {
