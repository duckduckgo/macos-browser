{
  "pins" : [
    {
      "identity" : "browserserviceskit",
      "kind" : "remoteSourceControl",
      "location" : "https://github.com/duckduckgo/BrowserServicesKit",
      "state" : {
<<<<<<< HEAD
        "branch" : "dominik/ddg-sync",
        "revision" : "76b995a82c71c41d8c42ce03e0431081a8bfe0a1"
=======
        "revision" : "e880d888b3a77ea9470e21732e0ff969a49e4a54",
        "version" : "48.0.1"
>>>>>>> fd78c942
      }
    },
    {
      "identity" : "content-scope-scripts",
      "kind" : "remoteSourceControl",
      "location" : "https://github.com/duckduckgo/content-scope-scripts",
      "state" : {
        "revision" : "ed10de3485f454ca59259266a0b3942bd21b43db",
        "version" : "3.4.1"
      }
    },
    {
      "identity" : "duckduckgo-autofill",
      "kind" : "remoteSourceControl",
      "location" : "https://github.com/duckduckgo/duckduckgo-autofill.git",
      "state" : {
        "revision" : "9f0c2eab4223f1f28cced4eac73e4381a8daa35e",
        "version" : "6.3.0"
      }
    },
    {
      "identity" : "grdb.swift",
      "kind" : "remoteSourceControl",
      "location" : "https://github.com/duckduckgo/GRDB.swift.git",
      "state" : {
        "revision" : "8eac7de76dff73dc467d5c43f9beabc61a6d6e02",
        "version" : "2.0.0"
      }
    },
    {
      "identity" : "lottie-ios",
      "kind" : "remoteSourceControl",
      "location" : "https://github.com/airbnb/lottie-ios",
      "state" : {
        "revision" : "4a6058cbbdfe4f74aeae92c8bd51ad3b0de2a1ee",
        "version" : "3.3.0"
      }
    },
    {
      "identity" : "ohhttpstubs",
      "kind" : "remoteSourceControl",
      "location" : "https://github.com/AliSoftware/OHHTTPStubs.git",
      "state" : {
        "revision" : "12f19662426d0434d6c330c6974d53e2eb10ecd9",
        "version" : "9.1.0"
      }
    },
    {
      "identity" : "openssl",
      "kind" : "remoteSourceControl",
      "location" : "https://github.com/krzyzanowskim/OpenSSL",
      "state" : {
        "revision" : "52db2ab9de7f78d1dea0d728fddd47fb133e25b7",
        "version" : "1.1.1900"
      }
    },
    {
      "identity" : "privacy-dashboard",
      "kind" : "remoteSourceControl",
      "location" : "https://github.com/duckduckgo/privacy-dashboard",
      "state" : {
        "revision" : "51e2b46f413bf3ef18afefad631ca70f2c25ef70",
        "version" : "1.4.0"
      }
    },
    {
      "identity" : "punycodeswift",
      "kind" : "remoteSourceControl",
      "location" : "https://github.com/gumob/PunycodeSwift.git",
      "state" : {
        "revision" : "4356ec54e073741449640d3d50a1fd24fd1e1b8b",
        "version" : "2.1.0"
      }
    },
    {
      "identity" : "sparkle",
      "kind" : "remoteSourceControl",
      "location" : "https://github.com/sparkle-project/Sparkle.git",
      "state" : {
        "revision" : "9d85a02fe7916caa7531847452c4933d331503a5",
        "version" : "2.3.1"
      }
    },
    {
      "identity" : "swift-argument-parser",
      "kind" : "remoteSourceControl",
      "location" : "https://github.com/apple/swift-argument-parser",
      "state" : {
        "revision" : "6b2aa2748a7881eebb9f84fb10c01293e15b52ca",
        "version" : "0.5.0"
      }
    },
    {
<<<<<<< HEAD
      "identity" : "sync_crypto",
      "kind" : "remoteSourceControl",
      "location" : "https://github.com/duckduckgo/sync_crypto",
      "state" : {
        "branch" : "dominik/spm",
        "revision" : "58b7256e30a5cfd8162835b2f4fa8a443d04110d"
=======
      "identity" : "swifter",
      "kind" : "remoteSourceControl",
      "location" : "https://github.com/httpswift/swifter.git",
      "state" : {
        "revision" : "9483a5d459b45c3ffd059f7b55f9638e268632fd",
        "version" : "1.5.0"
>>>>>>> fd78c942
      }
    },
    {
      "identity" : "trackerradarkit",
      "kind" : "remoteSourceControl",
      "location" : "https://github.com/duckduckgo/TrackerRadarKit.git",
      "state" : {
        "revision" : "4684440d03304e7638a2c8086895367e90987463",
        "version" : "1.2.1"
      }
    }
  ],
  "version" : 2
}<|MERGE_RESOLUTION|>--- conflicted
+++ resolved
@@ -5,13 +5,8 @@
       "kind" : "remoteSourceControl",
       "location" : "https://github.com/duckduckgo/BrowserServicesKit",
       "state" : {
-<<<<<<< HEAD
         "branch" : "dominik/ddg-sync",
-        "revision" : "76b995a82c71c41d8c42ce03e0431081a8bfe0a1"
-=======
-        "revision" : "e880d888b3a77ea9470e21732e0ff969a49e4a54",
-        "version" : "48.0.1"
->>>>>>> fd78c942
+        "revision" : "774647c2f4d91f5e0b4aad11132cbae3c67e5c7c"
       }
     },
     {
@@ -105,21 +100,21 @@
       }
     },
     {
-<<<<<<< HEAD
-      "identity" : "sync_crypto",
-      "kind" : "remoteSourceControl",
-      "location" : "https://github.com/duckduckgo/sync_crypto",
-      "state" : {
-        "branch" : "dominik/spm",
-        "revision" : "58b7256e30a5cfd8162835b2f4fa8a443d04110d"
-=======
       "identity" : "swifter",
       "kind" : "remoteSourceControl",
       "location" : "https://github.com/httpswift/swifter.git",
       "state" : {
         "revision" : "9483a5d459b45c3ffd059f7b55f9638e268632fd",
         "version" : "1.5.0"
->>>>>>> fd78c942
+      }
+    },
+    {
+      "identity" : "sync_crypto",
+      "kind" : "remoteSourceControl",
+      "location" : "https://github.com/duckduckgo/sync_crypto",
+      "state" : {
+        "revision" : "df751674ee842d129c50a183668b033d02c2980d",
+        "version" : "0.0.1"
       }
     },
     {
