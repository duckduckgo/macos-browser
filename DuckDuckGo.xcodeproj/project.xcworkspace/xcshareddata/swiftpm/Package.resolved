{
  "pins" : [
    {
      "identity" : "apple-toolbox",
      "kind" : "remoteSourceControl",
      "location" : "https://github.com/duckduckgo/apple-toolbox.git",
      "state" : {
        "revision" : "ab53ca41e9044a20eab7e53249526fadcf9acc9f",
        "version" : "3.1.1"
      }
    },
    {
      "identity" : "barebonesbrowser",
      "kind" : "remoteSourceControl",
      "location" : "https://github.com/duckduckgo/BareBonesBrowser.git",
      "state" : {
        "revision" : "31e5bfedc3c2ca005640c4bf2b6959d69b0e18b9",
        "version" : "0.1.0"
      }
    },
    {
      "identity" : "bloom_cpp",
      "kind" : "remoteSourceControl",
      "location" : "https://github.com/duckduckgo/bloom_cpp.git",
      "state" : {
        "revision" : "8076199456290b61b4544bf2f4caf296759906a0",
        "version" : "3.0.0"
      }
    },
    {
      "identity" : "browserserviceskit",
      "kind" : "remoteSourceControl",
      "location" : "https://github.com/duckduckgo/BrowserServicesKit",
      "state" : {
<<<<<<< HEAD
        "revision" : "e6cd12eb6ca09ea9882302e5c3fed600e7b296e7"
=======
        "revision" : "b01a7ba359b650f0c5c3ab00a756e298b1ae650c",
        "version" : "146.0.0"
>>>>>>> 8ab6aadd
      }
    },
    {
      "identity" : "content-scope-scripts",
      "kind" : "remoteSourceControl",
      "location" : "https://github.com/duckduckgo/content-scope-scripts",
      "state" : {
        "revision" : "bb8e7e62104ed6506c7bfd3ef7aa4aca3686ed4f",
        "version" : "5.15.0"
      }
    },
    {
      "identity" : "duckduckgo-autofill",
      "kind" : "remoteSourceControl",
      "location" : "https://github.com/duckduckgo/duckduckgo-autofill.git",
      "state" : {
        "revision" : "10aeff1ec7f533d1705233a9b14f9393a699b1c0",
        "version" : "11.0.2"
      }
    },
    {
      "identity" : "grdb.swift",
      "kind" : "remoteSourceControl",
      "location" : "https://github.com/duckduckgo/GRDB.swift.git",
      "state" : {
        "revision" : "9f049d7b97b1e68ffd86744b500660d34a9e79b8",
        "version" : "2.3.0"
      }
    },
    {
      "identity" : "gzipswift",
      "kind" : "remoteSourceControl",
      "location" : "https://github.com/1024jp/GzipSwift.git",
      "state" : {
        "revision" : "731037f6cc2be2ec01562f6597c1d0aa3fe6fd05",
        "version" : "6.0.1"
      }
    },
    {
      "identity" : "lottie-spm",
      "kind" : "remoteSourceControl",
      "location" : "https://github.com/airbnb/lottie-spm.git",
      "state" : {
        "revision" : "3bd43e12d6fb54654366a61f7cfaca787318b8ce",
        "version" : "4.4.1"
      }
    },
    {
      "identity" : "ohhttpstubs",
      "kind" : "remoteSourceControl",
      "location" : "https://github.com/AliSoftware/OHHTTPStubs.git",
      "state" : {
        "revision" : "12f19662426d0434d6c330c6974d53e2eb10ecd9",
        "version" : "9.1.0"
      }
    },
    {
      "identity" : "openssl-xcframework",
      "kind" : "remoteSourceControl",
      "location" : "https://github.com/duckduckgo/OpenSSL-XCFramework",
      "state" : {
        "revision" : "b75ab2c0405860bb2616db71b9a456acb118c21a",
        "version" : "3.1.4000"
      }
    },
    {
      "identity" : "privacy-dashboard",
      "kind" : "remoteSourceControl",
      "location" : "https://github.com/duckduckgo/privacy-dashboard",
      "state" : {
        "revision" : "25b8903191a40b21b09525085fe325ae3386092e",
        "version" : "3.6.0"
      }
    },
    {
      "identity" : "punycodeswift",
      "kind" : "remoteSourceControl",
      "location" : "https://github.com/gumob/PunycodeSwift.git",
      "state" : {
        "revision" : "4356ec54e073741449640d3d50a1fd24fd1e1b8b",
        "version" : "2.1.0"
      }
    },
    {
      "identity" : "sparkle",
      "kind" : "remoteSourceControl",
      "location" : "https://github.com/sparkle-project/Sparkle.git",
      "state" : {
        "revision" : "0a4caaf7a81eea2cece651ef4b17331fa0634dff",
        "version" : "2.6.0"
      }
    },
    {
      "identity" : "swift-argument-parser",
      "kind" : "remoteSourceControl",
      "location" : "https://github.com/apple/swift-argument-parser.git",
      "state" : {
        "revision" : "0fbc8848e389af3bb55c182bc19ca9d5dc2f255b",
        "version" : "1.4.0"
      }
    },
    {
      "identity" : "swift-snapshot-testing",
      "kind" : "remoteSourceControl",
      "location" : "https://github.com/pointfreeco/swift-snapshot-testing",
      "state" : {
        "revision" : "5b0c434778f2c1a4c9b5ebdb8682b28e84dd69bd",
        "version" : "1.15.4"
      }
    },
    {
      "identity" : "swift-syntax",
      "kind" : "remoteSourceControl",
      "location" : "https://github.com/apple/swift-syntax",
      "state" : {
        "revision" : "64889f0c732f210a935a0ad7cda38f77f876262d",
        "version" : "509.1.1"
      }
    },
    {
      "identity" : "swifter",
      "kind" : "remoteSourceControl",
      "location" : "https://github.com/httpswift/swifter.git",
      "state" : {
        "revision" : "9483a5d459b45c3ffd059f7b55f9638e268632fd",
        "version" : "1.5.0"
      }
    },
    {
      "identity" : "sync_crypto",
      "kind" : "remoteSourceControl",
      "location" : "https://github.com/duckduckgo/sync_crypto",
      "state" : {
        "revision" : "2ab6ab6f0f96b259c14c2de3fc948935fc16ac78",
        "version" : "0.2.0"
      }
    },
    {
      "identity" : "trackerradarkit",
      "kind" : "remoteSourceControl",
      "location" : "https://github.com/duckduckgo/TrackerRadarKit",
      "state" : {
        "revision" : "c01e6a59d000356b58ec77053e0a99d538be56a5",
        "version" : "2.1.1"
      }
    },
    {
      "identity" : "wireguard-apple",
      "kind" : "remoteSourceControl",
      "location" : "https://github.com/duckduckgo/wireguard-apple",
      "state" : {
        "revision" : "13fd026384b1af11048451061cc1b21434990668",
        "version" : "1.1.3"
      }
    }
  ],
  "version" : 2
}<|MERGE_RESOLUTION|>--- conflicted
+++ resolved
@@ -32,12 +32,7 @@
       "kind" : "remoteSourceControl",
       "location" : "https://github.com/duckduckgo/BrowserServicesKit",
       "state" : {
-<<<<<<< HEAD
         "revision" : "e6cd12eb6ca09ea9882302e5c3fed600e7b296e7"
-=======
-        "revision" : "b01a7ba359b650f0c5c3ab00a756e298b1ae650c",
-        "version" : "146.0.0"
->>>>>>> 8ab6aadd
       }
     },
     {
