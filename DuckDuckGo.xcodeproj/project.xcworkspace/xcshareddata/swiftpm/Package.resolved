{
  "pins" : [
    {
      "identity" : "bloom_cpp",
      "kind" : "remoteSourceControl",
      "location" : "https://github.com/duckduckgo/bloom_cpp.git",
      "state" : {
        "revision" : "8076199456290b61b4544bf2f4caf296759906a0",
        "version" : "3.0.0"
      }
    },
    {
      "identity" : "browserserviceskit",
      "kind" : "remoteSourceControl",
      "location" : "https://github.com/duckduckgo/BrowserServicesKit",
      "state" : {
<<<<<<< HEAD
        "revision" : "203f472cac32a302c8e8e4594e0711821aaf11e8"
=======
        "revision" : "dee5c815afe37bd82c48408c41646ad5af5b24e7",
        "version" : "72.1.0"
>>>>>>> 00f3e3c0
      }
    },
    {
      "identity" : "content-scope-scripts",
      "kind" : "remoteSourceControl",
      "location" : "https://github.com/duckduckgo/content-scope-scripts",
      "state" : {
        "revision" : "a4f35ad23ac4a0eb9b36b94f1f2aa0f0ebf2855d",
        "version" : "4.30.0"
      }
    },
    {
      "identity" : "duckduckgo-autofill",
      "kind" : "remoteSourceControl",
      "location" : "https://github.com/duckduckgo/duckduckgo-autofill.git",
      "state" : {
<<<<<<< HEAD
        "branch" : "abrown/ios-incontext-email-promotion",
        "revision" : "8392f782ca95e1c03961143545dbaca0b96ec899"
=======
        "revision" : "b1160df954eea20cd4cdf9356afc369751981b16",
        "version" : "8.0.0"
>>>>>>> 00f3e3c0
      }
    },
    {
      "identity" : "grdb.swift",
      "kind" : "remoteSourceControl",
      "location" : "https://github.com/duckduckgo/GRDB.swift.git",
      "state" : {
        "revision" : "77d9a83191a74e319a5cfa27b0e3145d15607573",
        "version" : "2.2.0"
      }
    },
    {
      "identity" : "lottie-ios",
      "kind" : "remoteSourceControl",
      "location" : "https://github.com/duckduckgo/lottie-ios.git",
      "state" : {
        "revision" : "abf5510e261c85ffddd29de0bca9b72592ea2bdd",
        "version" : "3.3.0"
      }
    },
    {
      "identity" : "ohhttpstubs",
      "kind" : "remoteSourceControl",
      "location" : "https://github.com/AliSoftware/OHHTTPStubs.git",
      "state" : {
        "revision" : "12f19662426d0434d6c330c6974d53e2eb10ecd9",
        "version" : "9.1.0"
      }
    },
    {
      "identity" : "openssl-xcframework",
      "kind" : "remoteSourceControl",
      "location" : "https://github.com/duckduckgo/OpenSSL-XCFramework",
      "state" : {
        "revision" : "238e8f700809ff0e1cad5f906cb4c3b0f77f44f9",
        "version" : "1.1.1900"
      }
    },
    {
      "identity" : "privacy-dashboard",
      "kind" : "remoteSourceControl",
      "location" : "https://github.com/duckduckgo/privacy-dashboard",
      "state" : {
        "revision" : "51e2b46f413bf3ef18afefad631ca70f2c25ef70",
        "version" : "1.4.0"
      }
    },
    {
      "identity" : "punycodeswift",
      "kind" : "remoteSourceControl",
      "location" : "https://github.com/gumob/PunycodeSwift.git",
      "state" : {
        "revision" : "4356ec54e073741449640d3d50a1fd24fd1e1b8b",
        "version" : "2.1.0"
      }
    },
    {
      "identity" : "sparkle",
      "kind" : "remoteSourceControl",
      "location" : "https://github.com/sparkle-project/Sparkle.git",
      "state" : {
        "revision" : "87e4fcbac39912f9cdb9a9acf205cad60e1ca3bc",
        "version" : "2.4.2"
      }
    },
    {
      "identity" : "swift-argument-parser",
      "kind" : "remoteSourceControl",
      "location" : "https://github.com/apple/swift-argument-parser",
      "state" : {
        "revision" : "6b2aa2748a7881eebb9f84fb10c01293e15b52ca",
        "version" : "0.5.0"
      }
    },
    {
      "identity" : "swifter",
      "kind" : "remoteSourceControl",
      "location" : "https://github.com/httpswift/swifter.git",
      "state" : {
        "revision" : "9483a5d459b45c3ffd059f7b55f9638e268632fd",
        "version" : "1.5.0"
      }
    },
    {
      "identity" : "sync_crypto",
      "kind" : "remoteSourceControl",
      "location" : "https://github.com/duckduckgo/sync_crypto",
      "state" : {
        "revision" : "2ab6ab6f0f96b259c14c2de3fc948935fc16ac78",
        "version" : "0.2.0"
      }
    },
    {
      "identity" : "trackerradarkit",
      "kind" : "remoteSourceControl",
      "location" : "https://github.com/duckduckgo/TrackerRadarKit.git",
      "state" : {
        "revision" : "4684440d03304e7638a2c8086895367e90987463",
        "version" : "1.2.1"
      }
    },
    {
      "identity" : "wireguard-apple",
      "kind" : "remoteSourceControl",
      "location" : "https://github.com/duckduckgo/wireguard-apple",
      "state" : {
        "revision" : "cf3c0f5132dbb8de08c46155a1bbd5e5bb6a47c1",
        "version" : "1.1.0"
      }
    }
  ],
  "version" : 2
}<|MERGE_RESOLUTION|>--- conflicted
+++ resolved
@@ -14,12 +14,7 @@
       "kind" : "remoteSourceControl",
       "location" : "https://github.com/duckduckgo/BrowserServicesKit",
       "state" : {
-<<<<<<< HEAD
         "revision" : "203f472cac32a302c8e8e4594e0711821aaf11e8"
-=======
-        "revision" : "dee5c815afe37bd82c48408c41646ad5af5b24e7",
-        "version" : "72.1.0"
->>>>>>> 00f3e3c0
       }
     },
     {
@@ -36,13 +31,8 @@
       "kind" : "remoteSourceControl",
       "location" : "https://github.com/duckduckgo/duckduckgo-autofill.git",
       "state" : {
-<<<<<<< HEAD
         "branch" : "abrown/ios-incontext-email-promotion",
         "revision" : "8392f782ca95e1c03961143545dbaca0b96ec899"
-=======
-        "revision" : "b1160df954eea20cd4cdf9356afc369751981b16",
-        "version" : "8.0.0"
->>>>>>> 00f3e3c0
       }
     },
     {
