{
  "pins" : [
    {
      "identity" : "apple-toolbox",
      "kind" : "remoteSourceControl",
      "location" : "https://github.com/duckduckgo/apple-toolbox.git",
      "state" : {
        "revision" : "0c13c5f056805f2d403618ccc3bfb833c303c68d",
        "version" : "3.1.2"
      }
    },
    {
      "identity" : "barebonesbrowser",
      "kind" : "remoteSourceControl",
      "location" : "https://github.com/duckduckgo/BareBonesBrowser.git",
      "state" : {
        "revision" : "31e5bfedc3c2ca005640c4bf2b6959d69b0e18b9",
        "version" : "0.1.0"
      }
    },
    {
      "identity" : "bloom_cpp",
      "kind" : "remoteSourceControl",
      "location" : "https://github.com/duckduckgo/bloom_cpp.git",
      "state" : {
        "revision" : "8076199456290b61b4544bf2f4caf296759906a0",
        "version" : "3.0.0"
      }
    },
    {
      "identity" : "browserserviceskit",
      "kind" : "remoteSourceControl",
      "location" : "https://github.com/duckduckgo/BrowserServicesKit",
      "state" : {
<<<<<<< HEAD
        "revision" : "748463efbe18152dfcacba297b5b8735f37bdfc2"
=======
        "revision" : "d39d04cf36b8522f894eebc3e11ee5fe65d880fa",
        "version" : "202.2.0"
>>>>>>> 9280027b
      }
    },
    {
      "identity" : "content-scope-scripts",
      "kind" : "remoteSourceControl",
      "location" : "https://github.com/duckduckgo/content-scope-scripts",
      "state" : {
        "revision" : "48fee2508995d4ac02d18b3d55424adedcb4ce4f",
        "version" : "6.28.0"
      }
    },
    {
      "identity" : "duckduckgo-autofill",
      "kind" : "remoteSourceControl",
      "location" : "https://github.com/duckduckgo/duckduckgo-autofill.git",
      "state" : {
        "revision" : "c992041d16ec10d790e6204dce9abf9966d1363c",
        "version" : "15.1.0"
      }
    },
    {
      "identity" : "grdb.swift",
      "kind" : "remoteSourceControl",
      "location" : "https://github.com/duckduckgo/GRDB.swift.git",
      "state" : {
        "revision" : "4225b85c9a0c50544e413a1ea1e502c802b44b35",
        "version" : "2.4.0"
      }
    },
    {
      "identity" : "gzipswift",
      "kind" : "remoteSourceControl",
      "location" : "https://github.com/1024jp/GzipSwift.git",
      "state" : {
        "revision" : "731037f6cc2be2ec01562f6597c1d0aa3fe6fd05",
        "version" : "6.0.1"
      }
    },
    {
      "identity" : "lottie-spm",
      "kind" : "remoteSourceControl",
      "location" : "https://github.com/airbnb/lottie-spm.git",
      "state" : {
        "revision" : "1d29eccc24cc8b75bff9f6804155112c0ffc9605",
        "version" : "4.4.3"
      }
    },
    {
      "identity" : "ohhttpstubs",
      "kind" : "remoteSourceControl",
      "location" : "https://github.com/AliSoftware/OHHTTPStubs.git",
      "state" : {
        "revision" : "12f19662426d0434d6c330c6974d53e2eb10ecd9",
        "version" : "9.1.0"
      }
    },
    {
      "identity" : "openssl-xcframework",
      "kind" : "remoteSourceControl",
      "location" : "https://github.com/duckduckgo/OpenSSL-XCFramework",
      "state" : {
        "revision" : "71d303cbfa150e1fac99ffc7b4f67aad9c7a5002",
        "version" : "3.1.5004"
      }
    },
    {
      "identity" : "privacy-dashboard",
      "kind" : "remoteSourceControl",
      "location" : "https://github.com/duckduckgo/privacy-dashboard",
      "state" : {
        "revision" : "9de2b2aa317a48d3ee31116dc15b0feeb2cc9414",
        "version" : "5.3.0"
      }
    },
    {
      "identity" : "punycodeswift",
      "kind" : "remoteSourceControl",
      "location" : "https://github.com/gumob/PunycodeSwift.git",
      "state" : {
        "revision" : "30a462bdb4398ea835a3585472229e0d74b36ba5",
        "version" : "3.0.0"
      }
    },
    {
      "identity" : "sparkle",
      "kind" : "remoteSourceControl",
      "location" : "https://github.com/sparkle-project/Sparkle.git",
      "state" : {
        "revision" : "b456fd404954a9e13f55aa0c88cd5a40b8399638",
        "version" : "2.6.3"
      }
    },
    {
      "identity" : "swift-argument-parser",
      "kind" : "remoteSourceControl",
      "location" : "https://github.com/apple/swift-argument-parser.git",
      "state" : {
        "revision" : "0fbc8848e389af3bb55c182bc19ca9d5dc2f255b",
        "version" : "1.4.0"
      }
    },
    {
      "identity" : "swift-snapshot-testing",
      "kind" : "remoteSourceControl",
      "location" : "https://github.com/pointfreeco/swift-snapshot-testing",
      "state" : {
        "revision" : "5b0c434778f2c1a4c9b5ebdb8682b28e84dd69bd",
        "version" : "1.15.4"
      }
    },
    {
      "identity" : "swift-syntax",
      "kind" : "remoteSourceControl",
      "location" : "https://github.com/apple/swift-syntax",
      "state" : {
        "revision" : "64889f0c732f210a935a0ad7cda38f77f876262d",
        "version" : "509.1.1"
      }
    },
    {
      "identity" : "swifter",
      "kind" : "remoteSourceControl",
      "location" : "https://github.com/httpswift/swifter.git",
      "state" : {
        "revision" : "9483a5d459b45c3ffd059f7b55f9638e268632fd",
        "version" : "1.5.0"
      }
    },
    {
      "identity" : "sync_crypto",
      "kind" : "remoteSourceControl",
      "location" : "https://github.com/duckduckgo/sync_crypto",
      "state" : {
        "revision" : "2ab6ab6f0f96b259c14c2de3fc948935fc16ac78",
        "version" : "0.2.0"
      }
    },
    {
      "identity" : "trackerradarkit",
      "kind" : "remoteSourceControl",
      "location" : "https://github.com/duckduckgo/TrackerRadarKit",
      "state" : {
        "revision" : "5de0a610a7927b638a5fd463a53032c9934a2c3b",
        "version" : "3.0.0"
      }
    },
    {
      "identity" : "wireguard-apple",
      "kind" : "remoteSourceControl",
      "location" : "https://github.com/duckduckgo/wireguard-apple",
      "state" : {
        "revision" : "13fd026384b1af11048451061cc1b21434990668",
        "version" : "1.1.3"
      }
    }
  ],
  "version" : 2
}<|MERGE_RESOLUTION|>--- conflicted
+++ resolved
@@ -32,12 +32,7 @@
       "kind" : "remoteSourceControl",
       "location" : "https://github.com/duckduckgo/BrowserServicesKit",
       "state" : {
-<<<<<<< HEAD
         "revision" : "748463efbe18152dfcacba297b5b8735f37bdfc2"
-=======
-        "revision" : "d39d04cf36b8522f894eebc3e11ee5fe65d880fa",
-        "version" : "202.2.0"
->>>>>>> 9280027b
       }
     },
     {
