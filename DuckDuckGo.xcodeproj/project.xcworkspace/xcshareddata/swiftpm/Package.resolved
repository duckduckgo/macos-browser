{
  "pins" : [
    {
      "identity" : "browserserviceskit",
      "kind" : "remoteSourceControl",
      "location" : "https://github.com/duckduckgo/BrowserServicesKit",
      "state" : {
<<<<<<< HEAD
        "revision" : "f42f96b7b4ab95922140460a95cadef68499c107"
=======
        "revision" : "b3cdb2223bfacd0b42401515bf9802e6022e58ac",
        "version" : "57.2.3"
>>>>>>> 1fbf6efe
      }
    },
    {
      "identity" : "content-scope-scripts",
      "kind" : "remoteSourceControl",
      "location" : "https://github.com/duckduckgo/content-scope-scripts",
      "state" : {
        "revision" : "801b7f23476f797c6eaa72b070e6c80abb82801a",
        "version" : "4.4.4"
      }
    },
    {
      "identity" : "duckduckgo-autofill",
      "kind" : "remoteSourceControl",
      "location" : "https://github.com/duckduckgo/duckduckgo-autofill.git",
      "state" : {
        "revision" : "78dad171a7fdb8d2669510e9204253e594e50238"
      }
    },
    {
      "identity" : "grdb.swift",
      "kind" : "remoteSourceControl",
      "location" : "https://github.com/duckduckgo/GRDB.swift.git",
      "state" : {
        "revision" : "4475888676cfe1aabb1a35f379cd079ea692da1e",
        "version" : "2.1.1"
      }
    },
    {
      "identity" : "lottie-ios",
      "kind" : "remoteSourceControl",
      "location" : "https://github.com/duckduckgo/lottie-ios.git",
      "state" : {
        "revision" : "abf5510e261c85ffddd29de0bca9b72592ea2bdd",
        "version" : "3.3.0"
      }
    },
    {
      "identity" : "ohhttpstubs",
      "kind" : "remoteSourceControl",
      "location" : "https://github.com/AliSoftware/OHHTTPStubs.git",
      "state" : {
        "revision" : "12f19662426d0434d6c330c6974d53e2eb10ecd9",
        "version" : "9.1.0"
      }
    },
    {
      "identity" : "openssl-xcframework",
      "kind" : "remoteSourceControl",
      "location" : "https://github.com/duckduckgo/OpenSSL-XCFramework",
      "state" : {
        "revision" : "238e8f700809ff0e1cad5f906cb4c3b0f77f44f9",
        "version" : "1.1.1900"
      }
    },
    {
      "identity" : "privacy-dashboard",
      "kind" : "remoteSourceControl",
      "location" : "https://github.com/duckduckgo/privacy-dashboard",
      "state" : {
        "revision" : "51e2b46f413bf3ef18afefad631ca70f2c25ef70",
        "version" : "1.4.0"
      }
    },
    {
      "identity" : "punycodeswift",
      "kind" : "remoteSourceControl",
      "location" : "https://github.com/gumob/PunycodeSwift.git",
      "state" : {
        "revision" : "4356ec54e073741449640d3d50a1fd24fd1e1b8b",
        "version" : "2.1.0"
      }
    },
    {
      "identity" : "sparkle",
      "kind" : "remoteSourceControl",
      "location" : "https://github.com/sparkle-project/Sparkle.git",
      "state" : {
        "revision" : "9d85a02fe7916caa7531847452c4933d331503a5",
        "version" : "2.3.1"
      }
    },
    {
      "identity" : "swift-argument-parser",
      "kind" : "remoteSourceControl",
      "location" : "https://github.com/apple/swift-argument-parser",
      "state" : {
        "revision" : "6b2aa2748a7881eebb9f84fb10c01293e15b52ca",
        "version" : "0.5.0"
      }
    },
    {
      "identity" : "swifter",
      "kind" : "remoteSourceControl",
      "location" : "https://github.com/httpswift/swifter.git",
      "state" : {
        "revision" : "9483a5d459b45c3ffd059f7b55f9638e268632fd",
        "version" : "1.5.0"
      }
    },
    {
      "identity" : "sync_crypto",
      "kind" : "remoteSourceControl",
      "location" : "https://github.com/duckduckgo/sync_crypto",
      "state" : {
        "revision" : "2ab6ab6f0f96b259c14c2de3fc948935fc16ac78",
        "version" : "0.2.0"
      }
    },
    {
      "identity" : "trackerradarkit",
      "kind" : "remoteSourceControl",
      "location" : "https://github.com/duckduckgo/TrackerRadarKit.git",
      "state" : {
        "revision" : "4684440d03304e7638a2c8086895367e90987463",
        "version" : "1.2.1"
      }
    }
  ],
  "version" : 2
}<|MERGE_RESOLUTION|>--- conflicted
+++ resolved
@@ -5,12 +5,8 @@
       "kind" : "remoteSourceControl",
       "location" : "https://github.com/duckduckgo/BrowserServicesKit",
       "state" : {
-<<<<<<< HEAD
-        "revision" : "f42f96b7b4ab95922140460a95cadef68499c107"
-=======
         "revision" : "b3cdb2223bfacd0b42401515bf9802e6022e58ac",
         "version" : "57.2.3"
->>>>>>> 1fbf6efe
       }
     },
     {
@@ -27,7 +23,8 @@
       "kind" : "remoteSourceControl",
       "location" : "https://github.com/duckduckgo/duckduckgo-autofill.git",
       "state" : {
-        "revision" : "78dad171a7fdb8d2669510e9204253e594e50238"
+        "revision" : "4aee97d550112ba6551e61ea8019fb1f1a2d3af7",
+        "version" : "6.4.3"
       }
     },
     {
