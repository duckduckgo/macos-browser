{
  "pins" : [
    {
      "identity" : "bloom_cpp",
      "kind" : "remoteSourceControl",
      "location" : "https://github.com/duckduckgo/bloom_cpp.git",
      "state" : {
        "revision" : "8076199456290b61b4544bf2f4caf296759906a0",
        "version" : "3.0.0"
      }
    },
    {
<<<<<<< HEAD
=======
      "identity" : "browserserviceskit",
      "kind" : "remoteSourceControl",
      "location" : "https://github.com/duckduckgo/BrowserServicesKit",
      "state" : {
        "revision" : "7cd525e28fe6d38f5dd4df85658a4ee6c688eebc",
        "version" : "81.3.0"
      }
    },
    {
>>>>>>> 61fcc0ef
      "identity" : "content-scope-scripts",
      "kind" : "remoteSourceControl",
      "location" : "https://github.com/duckduckgo/content-scope-scripts",
      "state" : {
        "revision" : "aa279a3b006a0b1e009707311283c7fcaed24fb7",
        "version" : "4.39.0"
      }
    },
    {
      "identity" : "duckduckgo-autofill",
      "kind" : "remoteSourceControl",
      "location" : "https://github.com/duckduckgo/duckduckgo-autofill.git",
      "state" : {
        "revision" : "6dd7d696d4e666cedb2f1890a46fe53615226646",
        "version" : "8.4.2"
      }
    },
    {
      "identity" : "grdb.swift",
      "kind" : "remoteSourceControl",
      "location" : "https://github.com/duckduckgo/GRDB.swift.git",
      "state" : {
        "revision" : "77d9a83191a74e319a5cfa27b0e3145d15607573",
        "version" : "2.2.0"
      }
    },
    {
      "identity" : "lottie-ios",
      "kind" : "remoteSourceControl",
      "location" : "https://github.com/duckduckgo/lottie-ios.git",
      "state" : {
        "revision" : "abf5510e261c85ffddd29de0bca9b72592ea2bdd",
        "version" : "3.3.0"
      }
    },
    {
      "identity" : "ohhttpstubs",
      "kind" : "remoteSourceControl",
      "location" : "https://github.com/AliSoftware/OHHTTPStubs.git",
      "state" : {
        "revision" : "12f19662426d0434d6c330c6974d53e2eb10ecd9",
        "version" : "9.1.0"
      }
    },
    {
      "identity" : "openssl-xcframework",
      "kind" : "remoteSourceControl",
      "location" : "https://github.com/duckduckgo/OpenSSL-XCFramework",
      "state" : {
        "revision" : "bb7bfc010ef4d2e7913c343663b167e2a984ac79",
        "version" : "3.1.2000"
      }
    },
    {
      "identity" : "privacy-dashboard",
      "kind" : "remoteSourceControl",
      "location" : "https://github.com/duckduckgo/privacy-dashboard",
      "state" : {
        "revision" : "51e2b46f413bf3ef18afefad631ca70f2c25ef70",
        "version" : "1.4.0"
      }
    },
    {
      "identity" : "punycodeswift",
      "kind" : "remoteSourceControl",
      "location" : "https://github.com/gumob/PunycodeSwift.git",
      "state" : {
        "revision" : "4356ec54e073741449640d3d50a1fd24fd1e1b8b",
        "version" : "2.1.0"
      }
    },
    {
      "identity" : "sparkle",
      "kind" : "remoteSourceControl",
      "location" : "https://github.com/sparkle-project/Sparkle.git",
      "state" : {
        "revision" : "f0ceaf5cc9f3f23daa0ccb6dcebd79fc96ccc7d9",
        "version" : "2.5.0"
      }
    },
    {
      "identity" : "swift-argument-parser",
      "kind" : "remoteSourceControl",
      "location" : "https://github.com/apple/swift-argument-parser",
      "state" : {
        "revision" : "6b2aa2748a7881eebb9f84fb10c01293e15b52ca",
        "version" : "0.5.0"
      }
    },
    {
      "identity" : "swifter",
      "kind" : "remoteSourceControl",
      "location" : "https://github.com/httpswift/swifter.git",
      "state" : {
        "revision" : "9483a5d459b45c3ffd059f7b55f9638e268632fd",
        "version" : "1.5.0"
      }
    },
    {
      "identity" : "sync_crypto",
      "kind" : "remoteSourceControl",
      "location" : "https://github.com/duckduckgo/sync_crypto",
      "state" : {
        "revision" : "2ab6ab6f0f96b259c14c2de3fc948935fc16ac78",
        "version" : "0.2.0"
      }
    },
    {
      "identity" : "trackerradarkit",
      "kind" : "remoteSourceControl",
      "location" : "https://github.com/duckduckgo/TrackerRadarKit",
      "state" : {
        "revision" : "4684440d03304e7638a2c8086895367e90987463",
        "version" : "1.2.1"
      }
    },
    {
      "identity" : "wireguard-apple",
      "kind" : "remoteSourceControl",
      "location" : "https://github.com/duckduckgo/wireguard-apple",
      "state" : {
        "revision" : "2d8172c11478ab11b0f5ad49bdb4f93f4b3d5e0d",
        "version" : "1.1.1"
      }
    }
  ],
  "version" : 2
}<|MERGE_RESOLUTION|>--- conflicted
+++ resolved
@@ -10,18 +10,6 @@
       }
     },
     {
-<<<<<<< HEAD
-=======
-      "identity" : "browserserviceskit",
-      "kind" : "remoteSourceControl",
-      "location" : "https://github.com/duckduckgo/BrowserServicesKit",
-      "state" : {
-        "revision" : "7cd525e28fe6d38f5dd4df85658a4ee6c688eebc",
-        "version" : "81.3.0"
-      }
-    },
-    {
->>>>>>> 61fcc0ef
       "identity" : "content-scope-scripts",
       "kind" : "remoteSourceControl",
       "location" : "https://github.com/duckduckgo/content-scope-scripts",
