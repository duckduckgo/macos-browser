{
  "pins" : [
    {
      "identity" : "apple-toolbox",
      "kind" : "remoteSourceControl",
      "location" : "https://github.com/duckduckgo/apple-toolbox.git",
      "state" : {
        "revision" : "0c13c5f056805f2d403618ccc3bfb833c303c68d",
        "version" : "3.1.2"
      }
    },
    {
      "identity" : "barebonesbrowser",
      "kind" : "remoteSourceControl",
      "location" : "https://github.com/duckduckgo/BareBonesBrowser.git",
      "state" : {
        "revision" : "31e5bfedc3c2ca005640c4bf2b6959d69b0e18b9",
        "version" : "0.1.0"
      }
    },
    {
      "identity" : "bloom_cpp",
      "kind" : "remoteSourceControl",
      "location" : "https://github.com/duckduckgo/bloom_cpp.git",
      "state" : {
        "revision" : "8076199456290b61b4544bf2f4caf296759906a0",
        "version" : "3.0.0"
      }
    },
    {
      "identity" : "browserserviceskit",
      "kind" : "remoteSourceControl",
      "location" : "https://github.com/duckduckgo/BrowserServicesKit",
      "state" : {
<<<<<<< HEAD
        "branch" : "michal/subs-tests",
        "revision" : "f82d80b3f4b7de3d32670a7227e9ed1a20b704fa"
=======
        "revision" : "f7083a3c74a4aa1f6a0f4ab65265eb2f422a2cf0",
        "version" : "196.1.0"
>>>>>>> 0a035ff8
      }
    },
    {
      "identity" : "content-scope-scripts",
      "kind" : "remoteSourceControl",
      "location" : "https://github.com/duckduckgo/content-scope-scripts",
      "state" : {
        "revision" : "9f3717b3913a12956f1386fe7b657f68545fba83",
        "version" : "6.15.0"
      }
    },
    {
      "identity" : "duckduckgo-autofill",
      "kind" : "remoteSourceControl",
      "location" : "https://github.com/duckduckgo/duckduckgo-autofill.git",
      "state" : {
        "revision" : "1fee787458d13f8ed07f9fe81aecd6e59609339e",
        "version" : "13.1.0"
      }
    },
    {
      "identity" : "grdb.swift",
      "kind" : "remoteSourceControl",
      "location" : "https://github.com/duckduckgo/GRDB.swift.git",
      "state" : {
        "revision" : "4225b85c9a0c50544e413a1ea1e502c802b44b35",
        "version" : "2.4.0"
      }
    },
    {
      "identity" : "gzipswift",
      "kind" : "remoteSourceControl",
      "location" : "https://github.com/1024jp/GzipSwift.git",
      "state" : {
        "revision" : "731037f6cc2be2ec01562f6597c1d0aa3fe6fd05",
        "version" : "6.0.1"
      }
    },
    {
      "identity" : "lottie-spm",
      "kind" : "remoteSourceControl",
      "location" : "https://github.com/airbnb/lottie-spm.git",
      "state" : {
        "revision" : "1d29eccc24cc8b75bff9f6804155112c0ffc9605",
        "version" : "4.4.3"
      }
    },
    {
      "identity" : "ohhttpstubs",
      "kind" : "remoteSourceControl",
      "location" : "https://github.com/AliSoftware/OHHTTPStubs.git",
      "state" : {
        "revision" : "12f19662426d0434d6c330c6974d53e2eb10ecd9",
        "version" : "9.1.0"
      }
    },
    {
      "identity" : "openssl-xcframework",
      "kind" : "remoteSourceControl",
      "location" : "https://github.com/duckduckgo/OpenSSL-XCFramework",
      "state" : {
        "revision" : "71d303cbfa150e1fac99ffc7b4f67aad9c7a5002",
        "version" : "3.1.5004"
      }
    },
    {
      "identity" : "privacy-dashboard",
      "kind" : "remoteSourceControl",
      "location" : "https://github.com/duckduckgo/privacy-dashboard",
      "state" : {
        "revision" : "9de2b2aa317a48d3ee31116dc15b0feeb2cc9414",
        "version" : "5.3.0"
      }
    },
    {
      "identity" : "punycodeswift",
      "kind" : "remoteSourceControl",
      "location" : "https://github.com/gumob/PunycodeSwift.git",
      "state" : {
        "revision" : "4356ec54e073741449640d3d50a1fd24fd1e1b8b",
        "version" : "2.1.0"
      }
    },
    {
      "identity" : "sparkle",
      "kind" : "remoteSourceControl",
      "location" : "https://github.com/sparkle-project/Sparkle.git",
      "state" : {
        "revision" : "b456fd404954a9e13f55aa0c88cd5a40b8399638",
        "version" : "2.6.3"
      }
    },
    {
      "identity" : "swift-argument-parser",
      "kind" : "remoteSourceControl",
      "location" : "https://github.com/apple/swift-argument-parser.git",
      "state" : {
        "revision" : "0fbc8848e389af3bb55c182bc19ca9d5dc2f255b",
        "version" : "1.4.0"
      }
    },
    {
      "identity" : "swift-snapshot-testing",
      "kind" : "remoteSourceControl",
      "location" : "https://github.com/pointfreeco/swift-snapshot-testing",
      "state" : {
        "revision" : "5b0c434778f2c1a4c9b5ebdb8682b28e84dd69bd",
        "version" : "1.15.4"
      }
    },
    {
      "identity" : "swift-syntax",
      "kind" : "remoteSourceControl",
      "location" : "https://github.com/apple/swift-syntax",
      "state" : {
        "revision" : "64889f0c732f210a935a0ad7cda38f77f876262d",
        "version" : "509.1.1"
      }
    },
    {
      "identity" : "swifter",
      "kind" : "remoteSourceControl",
      "location" : "https://github.com/httpswift/swifter.git",
      "state" : {
        "revision" : "9483a5d459b45c3ffd059f7b55f9638e268632fd",
        "version" : "1.5.0"
      }
    },
    {
      "identity" : "sync_crypto",
      "kind" : "remoteSourceControl",
      "location" : "https://github.com/duckduckgo/sync_crypto",
      "state" : {
        "revision" : "2ab6ab6f0f96b259c14c2de3fc948935fc16ac78",
        "version" : "0.2.0"
      }
    },
    {
      "identity" : "trackerradarkit",
      "kind" : "remoteSourceControl",
      "location" : "https://github.com/duckduckgo/TrackerRadarKit",
      "state" : {
        "revision" : "5de0a610a7927b638a5fd463a53032c9934a2c3b",
        "version" : "3.0.0"
      }
    },
    {
      "identity" : "wireguard-apple",
      "kind" : "remoteSourceControl",
      "location" : "https://github.com/duckduckgo/wireguard-apple",
      "state" : {
        "revision" : "13fd026384b1af11048451061cc1b21434990668",
        "version" : "1.1.3"
      }
    }
  ],
  "version" : 2
}<|MERGE_RESOLUTION|>--- conflicted
+++ resolved
@@ -32,13 +32,8 @@
       "kind" : "remoteSourceControl",
       "location" : "https://github.com/duckduckgo/BrowserServicesKit",
       "state" : {
-<<<<<<< HEAD
-        "branch" : "michal/subs-tests",
-        "revision" : "f82d80b3f4b7de3d32670a7227e9ed1a20b704fa"
-=======
         "revision" : "f7083a3c74a4aa1f6a0f4ab65265eb2f422a2cf0",
         "version" : "196.1.0"
->>>>>>> 0a035ff8
       }
     },
     {
