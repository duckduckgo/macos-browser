{
  "pins" : [
    {
      "identity" : "bloom_cpp",
      "kind" : "remoteSourceControl",
      "location" : "https://github.com/duckduckgo/bloom_cpp.git",
      "state" : {
        "revision" : "8076199456290b61b4544bf2f4caf296759906a0",
        "version" : "3.0.0"
      }
    },
    {
      "identity" : "browserserviceskit",
      "kind" : "remoteSourceControl",
      "location" : "https://github.com/duckduckgo/BrowserServicesKit",
      "state" : {
<<<<<<< HEAD
        "branch" : "dominik/sync-ffs-favorites",
        "revision" : "635e72e9f36bf5d5e40c23ad9907821ab6cb50b3"
=======
        "revision" : "ec5dc5931efc496aef2573b2f082607a3c82b655",
        "version" : "80.0.0"
>>>>>>> 57cee883
      }
    },
    {
      "identity" : "content-scope-scripts",
      "kind" : "remoteSourceControl",
      "location" : "https://github.com/duckduckgo/content-scope-scripts",
      "state" : {
        "revision" : "8def15fe8a4c2fb76730f640507e9fd1d6c1f8a7",
        "version" : "4.32.0"
      }
    },
    {
      "identity" : "duckduckgo-autofill",
      "kind" : "remoteSourceControl",
      "location" : "https://github.com/duckduckgo/duckduckgo-autofill.git",
      "state" : {
        "revision" : "f3eccad8647fdba2b5d180a02a0513c61375b8fb",
        "version" : "8.4.0"
      }
    },
    {
      "identity" : "grdb.swift",
      "kind" : "remoteSourceControl",
      "location" : "https://github.com/duckduckgo/GRDB.swift.git",
      "state" : {
        "revision" : "77d9a83191a74e319a5cfa27b0e3145d15607573",
        "version" : "2.2.0"
      }
    },
    {
      "identity" : "lottie-ios",
      "kind" : "remoteSourceControl",
      "location" : "https://github.com/duckduckgo/lottie-ios.git",
      "state" : {
        "revision" : "abf5510e261c85ffddd29de0bca9b72592ea2bdd",
        "version" : "3.3.0"
      }
    },
    {
      "identity" : "ohhttpstubs",
      "kind" : "remoteSourceControl",
      "location" : "https://github.com/AliSoftware/OHHTTPStubs.git",
      "state" : {
        "revision" : "12f19662426d0434d6c330c6974d53e2eb10ecd9",
        "version" : "9.1.0"
      }
    },
    {
      "identity" : "openssl-xcframework",
      "kind" : "remoteSourceControl",
      "location" : "https://github.com/duckduckgo/OpenSSL-XCFramework",
      "state" : {
        "revision" : "bb7bfc010ef4d2e7913c343663b167e2a984ac79",
        "version" : "3.1.2000"
      }
    },
    {
      "identity" : "privacy-dashboard",
      "kind" : "remoteSourceControl",
      "location" : "https://github.com/duckduckgo/privacy-dashboard",
      "state" : {
        "revision" : "51e2b46f413bf3ef18afefad631ca70f2c25ef70",
        "version" : "1.4.0"
      }
    },
    {
      "identity" : "punycodeswift",
      "kind" : "remoteSourceControl",
      "location" : "https://github.com/gumob/PunycodeSwift.git",
      "state" : {
        "revision" : "4356ec54e073741449640d3d50a1fd24fd1e1b8b",
        "version" : "2.1.0"
      }
    },
    {
      "identity" : "sparkle",
      "kind" : "remoteSourceControl",
      "location" : "https://github.com/sparkle-project/Sparkle.git",
      "state" : {
        "revision" : "87e4fcbac39912f9cdb9a9acf205cad60e1ca3bc",
        "version" : "2.4.2"
      }
    },
    {
      "identity" : "swift-argument-parser",
      "kind" : "remoteSourceControl",
      "location" : "https://github.com/apple/swift-argument-parser",
      "state" : {
        "revision" : "6b2aa2748a7881eebb9f84fb10c01293e15b52ca",
        "version" : "0.5.0"
      }
    },
    {
      "identity" : "swifter",
      "kind" : "remoteSourceControl",
      "location" : "https://github.com/httpswift/swifter.git",
      "state" : {
        "revision" : "9483a5d459b45c3ffd059f7b55f9638e268632fd",
        "version" : "1.5.0"
      }
    },
    {
      "identity" : "sync_crypto",
      "kind" : "remoteSourceControl",
      "location" : "https://github.com/duckduckgo/sync_crypto",
      "state" : {
        "revision" : "2ab6ab6f0f96b259c14c2de3fc948935fc16ac78",
        "version" : "0.2.0"
      }
    },
    {
      "identity" : "trackerradarkit",
      "kind" : "remoteSourceControl",
      "location" : "https://github.com/duckduckgo/TrackerRadarKit",
      "state" : {
        "revision" : "4684440d03304e7638a2c8086895367e90987463",
        "version" : "1.2.1"
      }
    },
    {
      "identity" : "wireguard-apple",
      "kind" : "remoteSourceControl",
      "location" : "https://github.com/duckduckgo/wireguard-apple",
      "state" : {
        "revision" : "2d8172c11478ab11b0f5ad49bdb4f93f4b3d5e0d",
        "version" : "1.1.1"
      }
    }
  ],
  "version" : 2
}<|MERGE_RESOLUTION|>--- conflicted
+++ resolved
@@ -14,13 +14,8 @@
       "kind" : "remoteSourceControl",
       "location" : "https://github.com/duckduckgo/BrowserServicesKit",
       "state" : {
-<<<<<<< HEAD
         "branch" : "dominik/sync-ffs-favorites",
         "revision" : "635e72e9f36bf5d5e40c23ad9907821ab6cb50b3"
-=======
-        "revision" : "ec5dc5931efc496aef2573b2f082607a3c82b655",
-        "version" : "80.0.0"
->>>>>>> 57cee883
       }
     },
     {
