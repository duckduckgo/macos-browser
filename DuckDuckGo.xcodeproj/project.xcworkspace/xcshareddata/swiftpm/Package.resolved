--- conflicted
+++ resolved
@@ -32,13 +32,8 @@
       "kind" : "remoteSourceControl",
       "location" : "https://github.com/duckduckgo/BrowserServicesKit",
       "state" : {
-<<<<<<< HEAD
         "revision" : "89680cf5a4d784a1677676562bd96091dc153fc3",
         "version" : "141.0.0"
-=======
-        "revision" : "4340e2840f6ca634e61caffd1ced913603ddf0eb",
-        "version" : "140.0.2"
->>>>>>> b2a16089
       }
     },
     {
