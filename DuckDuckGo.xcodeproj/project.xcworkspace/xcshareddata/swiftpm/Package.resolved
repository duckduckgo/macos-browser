--- conflicted
+++ resolved
@@ -32,12 +32,7 @@
       "kind" : "remoteSourceControl",
       "location" : "https://github.com/duckduckgo/BrowserServicesKit",
       "state" : {
-<<<<<<< HEAD
         "revision" : "2e768ed91add68d9ed2fb9ea3b387ee93cb1e994"
-=======
-        "revision" : "a44c3cd45a5df6bcd7cee01ea766dcfda09d9121",
-        "version" : "161.1.0"
->>>>>>> ab626fae
       }
     },
     {
