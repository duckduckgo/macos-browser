{
  "pins" : [
    {
      "identity" : "browserserviceskit",
      "kind" : "remoteSourceControl",
      "location" : "https://github.com/duckduckgo/BrowserServicesKit",
      "state" : {
<<<<<<< HEAD
        "revision" : "764db747435b57a048be88be908460f1524009cf"
=======
        "revision" : "e1e50bab938c9722d1cf4f8b1f28a31308b14167",
        "version" : "58.1.1"
>>>>>>> e3835c3a
      }
    },
    {
      "identity" : "content-scope-scripts",
      "kind" : "remoteSourceControl",
      "location" : "https://github.com/duckduckgo/content-scope-scripts",
      "state" : {
        "revision" : "801b7f23476f797c6eaa72b070e6c80abb82801a",
        "version" : "4.4.4"
      }
    },
    {
      "identity" : "duckduckgo-autofill",
      "kind" : "remoteSourceControl",
      "location" : "https://github.com/duckduckgo/duckduckgo-autofill.git",
      "state" : {
        "revision" : "d1558f7757b26f64364dd23d02d235c113d558ae",
        "version" : "7.1.0"
      }
    },
    {
      "identity" : "grdb.swift",
      "kind" : "remoteSourceControl",
      "location" : "https://github.com/duckduckgo/GRDB.swift.git",
      "state" : {
        "revision" : "4475888676cfe1aabb1a35f379cd079ea692da1e",
        "version" : "2.1.1"
      }
    },
    {
      "identity" : "lottie-ios",
      "kind" : "remoteSourceControl",
      "location" : "https://github.com/duckduckgo/lottie-ios.git",
      "state" : {
        "revision" : "abf5510e261c85ffddd29de0bca9b72592ea2bdd",
        "version" : "3.3.0"
      }
    },
    {
      "identity" : "ohhttpstubs",
      "kind" : "remoteSourceControl",
      "location" : "https://github.com/AliSoftware/OHHTTPStubs.git",
      "state" : {
        "revision" : "12f19662426d0434d6c330c6974d53e2eb10ecd9",
        "version" : "9.1.0"
      }
    },
    {
      "identity" : "openssl-xcframework",
      "kind" : "remoteSourceControl",
      "location" : "https://github.com/duckduckgo/OpenSSL-XCFramework",
      "state" : {
        "revision" : "238e8f700809ff0e1cad5f906cb4c3b0f77f44f9",
        "version" : "1.1.1900"
      }
    },
    {
      "identity" : "privacy-dashboard",
      "kind" : "remoteSourceControl",
      "location" : "https://github.com/duckduckgo/privacy-dashboard",
      "state" : {
        "revision" : "51e2b46f413bf3ef18afefad631ca70f2c25ef70",
        "version" : "1.4.0"
      }
    },
    {
      "identity" : "punycodeswift",
      "kind" : "remoteSourceControl",
      "location" : "https://github.com/gumob/PunycodeSwift.git",
      "state" : {
        "revision" : "4356ec54e073741449640d3d50a1fd24fd1e1b8b",
        "version" : "2.1.0"
      }
    },
    {
      "identity" : "sparkle",
      "kind" : "remoteSourceControl",
      "location" : "https://github.com/sparkle-project/Sparkle.git",
      "state" : {
        "revision" : "9d85a02fe7916caa7531847452c4933d331503a5",
        "version" : "2.3.1"
      }
    },
    {
      "identity" : "swift-argument-parser",
      "kind" : "remoteSourceControl",
      "location" : "https://github.com/apple/swift-argument-parser",
      "state" : {
        "revision" : "6b2aa2748a7881eebb9f84fb10c01293e15b52ca",
        "version" : "0.5.0"
      }
    },
    {
      "identity" : "swifter",
      "kind" : "remoteSourceControl",
      "location" : "https://github.com/httpswift/swifter.git",
      "state" : {
        "revision" : "9483a5d459b45c3ffd059f7b55f9638e268632fd",
        "version" : "1.5.0"
      }
    },
    {
      "identity" : "sync_crypto",
      "kind" : "remoteSourceControl",
      "location" : "https://github.com/duckduckgo/sync_crypto",
      "state" : {
        "revision" : "2ab6ab6f0f96b259c14c2de3fc948935fc16ac78",
        "version" : "0.2.0"
      }
    },
    {
      "identity" : "trackerradarkit",
      "kind" : "remoteSourceControl",
      "location" : "https://github.com/duckduckgo/TrackerRadarKit.git",
      "state" : {
        "revision" : "4684440d03304e7638a2c8086895367e90987463",
        "version" : "1.2.1"
      }
    },
    {
      "identity" : "wireguard-apple",
      "kind" : "remoteSourceControl",
      "location" : "https://github.com/duckduckgo/wireguard-apple",
      "state" : {
        "revision" : "156abe15063b35b633363ec33fc2c040f81f9326",
        "version" : "1.0.0"
      }
    }
  ],
  "version" : 2
}<|MERGE_RESOLUTION|>--- conflicted
+++ resolved
@@ -5,12 +5,7 @@
       "kind" : "remoteSourceControl",
       "location" : "https://github.com/duckduckgo/BrowserServicesKit",
       "state" : {
-<<<<<<< HEAD
         "revision" : "764db747435b57a048be88be908460f1524009cf"
-=======
-        "revision" : "e1e50bab938c9722d1cf4f8b1f28a31308b14167",
-        "version" : "58.1.1"
->>>>>>> e3835c3a
       }
     },
     {
@@ -27,8 +22,8 @@
       "kind" : "remoteSourceControl",
       "location" : "https://github.com/duckduckgo/duckduckgo-autofill.git",
       "state" : {
-        "revision" : "d1558f7757b26f64364dd23d02d235c113d558ae",
-        "version" : "7.1.0"
+        "revision" : "3cdba80e529eec104e4f593468ba16c59d79093e",
+        "version" : "7.0.1"
       }
     },
     {
