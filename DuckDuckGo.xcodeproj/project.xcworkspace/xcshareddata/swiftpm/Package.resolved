{
  "pins" : [
    {
      "identity" : "bloom_cpp",
      "kind" : "remoteSourceControl",
      "location" : "https://github.com/duckduckgo/bloom_cpp.git",
      "state" : {
        "revision" : "8076199456290b61b4544bf2f4caf296759906a0",
        "version" : "3.0.0"
      }
    },
    {
      "identity" : "browserserviceskit",
      "kind" : "remoteSourceControl",
      "location" : "https://github.com/duckduckgo/BrowserServicesKit",
      "state" : {
<<<<<<< HEAD
        "revision" : "f730645572928152da571bbfb31f738a51c71d42"
=======
        "revision" : "da5f8ae73e7ad7fc47931f82f5ac6c4fafa6ac94",
        "version" : "109.0.2"
>>>>>>> 863266aa
      }
    },
    {
      "identity" : "content-scope-scripts",
      "kind" : "remoteSourceControl",
      "location" : "https://github.com/duckduckgo/content-scope-scripts",
      "state" : {
        "revision" : "36ddba2cbac52a41b9a9275af06d32fa8a56d2d7",
        "version" : "4.64.0"
      }
    },
    {
      "identity" : "duckduckgo-autofill",
      "kind" : "remoteSourceControl",
      "location" : "https://github.com/duckduckgo/duckduckgo-autofill.git",
      "state" : {
        "revision" : "03d3e3a959dd75afbe8c59b5a203ea676d37555d",
        "version" : "10.1.0"
      }
    },
    {
      "identity" : "grdb.swift",
      "kind" : "remoteSourceControl",
      "location" : "https://github.com/duckduckgo/GRDB.swift.git",
      "state" : {
        "revision" : "9f049d7b97b1e68ffd86744b500660d34a9e79b8",
        "version" : "2.3.0"
      }
    },
    {
      "identity" : "lottie-ios",
      "kind" : "remoteSourceControl",
      "location" : "https://github.com/duckduckgo/lottie-ios.git",
      "state" : {
        "revision" : "abf5510e261c85ffddd29de0bca9b72592ea2bdd",
        "version" : "3.3.0"
      }
    },
    {
      "identity" : "ohhttpstubs",
      "kind" : "remoteSourceControl",
      "location" : "https://github.com/AliSoftware/OHHTTPStubs.git",
      "state" : {
        "revision" : "12f19662426d0434d6c330c6974d53e2eb10ecd9",
        "version" : "9.1.0"
      }
    },
    {
      "identity" : "openssl-xcframework",
      "kind" : "remoteSourceControl",
      "location" : "https://github.com/duckduckgo/OpenSSL-XCFramework",
      "state" : {
        "revision" : "bb7bfc010ef4d2e7913c343663b167e2a984ac79",
        "version" : "3.1.2000"
      }
    },
    {
      "identity" : "privacy-dashboard",
      "kind" : "remoteSourceControl",
      "location" : "https://github.com/duckduckgo/privacy-dashboard",
      "state" : {
        "revision" : "c67d268bf234760f49034a0fe7a6137a1b216b05",
        "version" : "3.2.0"
      }
    },
    {
      "identity" : "punycodeswift",
      "kind" : "remoteSourceControl",
      "location" : "https://github.com/gumob/PunycodeSwift.git",
      "state" : {
        "revision" : "4356ec54e073741449640d3d50a1fd24fd1e1b8b",
        "version" : "2.1.0"
      }
    },
    {
      "identity" : "sparkle",
      "kind" : "remoteSourceControl",
      "location" : "https://github.com/sparkle-project/Sparkle.git",
      "state" : {
        "revision" : "47d3d90aee3c52b6f61d04ceae426e607df62347",
        "version" : "2.5.2"
      }
    },
    {
      "identity" : "swift-argument-parser",
      "kind" : "remoteSourceControl",
      "location" : "https://github.com/apple/swift-argument-parser",
      "state" : {
        "revision" : "c8ed701b513cf5177118a175d85fbbbcd707ab41",
        "version" : "1.3.0"
      }
    },
    {
      "identity" : "swift-snapshot-testing",
      "kind" : "remoteSourceControl",
      "location" : "https://github.com/pointfreeco/swift-snapshot-testing",
      "state" : {
        "revision" : "e7b77228b34057041374ebef00c0fd7739d71a2b",
        "version" : "1.15.3"
      }
    },
    {
      "identity" : "swift-syntax",
      "kind" : "remoteSourceControl",
      "location" : "https://github.com/apple/swift-syntax.git",
      "state" : {
        "revision" : "64889f0c732f210a935a0ad7cda38f77f876262d",
        "version" : "509.1.1"
      }
    },
    {
      "identity" : "swifter",
      "kind" : "remoteSourceControl",
      "location" : "https://github.com/httpswift/swifter.git",
      "state" : {
        "revision" : "9483a5d459b45c3ffd059f7b55f9638e268632fd",
        "version" : "1.5.0"
      }
    },
    {
      "identity" : "sync_crypto",
      "kind" : "remoteSourceControl",
      "location" : "https://github.com/duckduckgo/sync_crypto",
      "state" : {
        "revision" : "2ab6ab6f0f96b259c14c2de3fc948935fc16ac78",
        "version" : "0.2.0"
      }
    },
    {
      "identity" : "trackerradarkit",
      "kind" : "remoteSourceControl",
      "location" : "https://github.com/duckduckgo/TrackerRadarKit.git",
      "state" : {
        "revision" : "a6b7ba151d9dc6684484f3785293875ec01cc1ff",
        "version" : "1.2.2"
      }
    },
    {
      "identity" : "wireguard-apple",
      "kind" : "remoteSourceControl",
      "location" : "https://github.com/duckduckgo/wireguard-apple",
      "state" : {
        "revision" : "2d8172c11478ab11b0f5ad49bdb4f93f4b3d5e0d",
        "version" : "1.1.1"
      }
    }
  ],
  "version" : 2
}<|MERGE_RESOLUTION|>--- conflicted
+++ resolved
@@ -14,12 +14,8 @@
       "kind" : "remoteSourceControl",
       "location" : "https://github.com/duckduckgo/BrowserServicesKit",
       "state" : {
-<<<<<<< HEAD
-        "revision" : "f730645572928152da571bbfb31f738a51c71d42"
-=======
         "revision" : "da5f8ae73e7ad7fc47931f82f5ac6c4fafa6ac94",
         "version" : "109.0.2"
->>>>>>> 863266aa
       }
     },
     {
