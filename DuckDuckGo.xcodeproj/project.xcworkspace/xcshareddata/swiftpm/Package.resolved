{
  "pins" : [
    {
      "identity" : "bloom_cpp",
      "kind" : "remoteSourceControl",
      "location" : "https://github.com/duckduckgo/bloom_cpp.git",
      "state" : {
        "revision" : "8076199456290b61b4544bf2f4caf296759906a0",
        "version" : "3.0.0"
      }
    },
    {
      "identity" : "browserserviceskit",
      "kind" : "remoteSourceControl",
      "location" : "https://github.com/duckduckgo/BrowserServicesKit",
      "state" : {
<<<<<<< HEAD
        "branch" : "dominik/sync-logins",
        "revision" : "1d06745531d7057cde9ba871f3171696f03e84d3"
=======
        "revision" : "f419ede296e0b30d680fcd80364962ea1c1b1365",
        "version" : "72.0.0"
>>>>>>> 931b3c41
      }
    },
    {
      "identity" : "content-scope-scripts",
      "kind" : "remoteSourceControl",
      "location" : "https://github.com/duckduckgo/content-scope-scripts",
      "state" : {
        "revision" : "a4f35ad23ac4a0eb9b36b94f1f2aa0f0ebf2855d",
        "version" : "4.30.0"
      }
    },
    {
      "identity" : "duckduckgo-autofill",
      "kind" : "remoteSourceControl",
      "location" : "https://github.com/duckduckgo/duckduckgo-autofill.git",
      "state" : {
        "revision" : "b1160df954eea20cd4cdf9356afc369751981b16",
        "version" : "8.0.0"
      }
    },
    {
      "identity" : "grdb.swift",
      "kind" : "remoteSourceControl",
      "location" : "https://github.com/duckduckgo/GRDB.swift.git",
      "state" : {
        "revision" : "77d9a83191a74e319a5cfa27b0e3145d15607573",
        "version" : "2.2.0"
      }
    },
    {
      "identity" : "lottie-ios",
      "kind" : "remoteSourceControl",
      "location" : "https://github.com/duckduckgo/lottie-ios.git",
      "state" : {
        "revision" : "abf5510e261c85ffddd29de0bca9b72592ea2bdd",
        "version" : "3.3.0"
      }
    },
    {
      "identity" : "ohhttpstubs",
      "kind" : "remoteSourceControl",
      "location" : "https://github.com/AliSoftware/OHHTTPStubs.git",
      "state" : {
        "revision" : "12f19662426d0434d6c330c6974d53e2eb10ecd9",
        "version" : "9.1.0"
      }
    },
    {
      "identity" : "openssl-xcframework",
      "kind" : "remoteSourceControl",
      "location" : "https://github.com/duckduckgo/OpenSSL-XCFramework",
      "state" : {
        "revision" : "238e8f700809ff0e1cad5f906cb4c3b0f77f44f9",
        "version" : "1.1.1900"
      }
    },
    {
      "identity" : "privacy-dashboard",
      "kind" : "remoteSourceControl",
      "location" : "https://github.com/duckduckgo/privacy-dashboard",
      "state" : {
        "revision" : "51e2b46f413bf3ef18afefad631ca70f2c25ef70",
        "version" : "1.4.0"
      }
    },
    {
      "identity" : "punycodeswift",
      "kind" : "remoteSourceControl",
      "location" : "https://github.com/gumob/PunycodeSwift.git",
      "state" : {
        "revision" : "4356ec54e073741449640d3d50a1fd24fd1e1b8b",
        "version" : "2.1.0"
      }
    },
    {
      "identity" : "sparkle",
      "kind" : "remoteSourceControl",
      "location" : "https://github.com/sparkle-project/Sparkle.git",
      "state" : {
        "revision" : "87e4fcbac39912f9cdb9a9acf205cad60e1ca3bc",
        "version" : "2.4.2"
      }
    },
    {
      "identity" : "swift-argument-parser",
      "kind" : "remoteSourceControl",
      "location" : "https://github.com/apple/swift-argument-parser",
      "state" : {
        "revision" : "6b2aa2748a7881eebb9f84fb10c01293e15b52ca",
        "version" : "0.5.0"
      }
    },
    {
      "identity" : "swifter",
      "kind" : "remoteSourceControl",
      "location" : "https://github.com/httpswift/swifter.git",
      "state" : {
        "revision" : "9483a5d459b45c3ffd059f7b55f9638e268632fd",
        "version" : "1.5.0"
      }
    },
    {
      "identity" : "sync_crypto",
      "kind" : "remoteSourceControl",
      "location" : "https://github.com/duckduckgo/sync_crypto",
      "state" : {
        "revision" : "2ab6ab6f0f96b259c14c2de3fc948935fc16ac78",
        "version" : "0.2.0"
      }
    },
    {
      "identity" : "trackerradarkit",
      "kind" : "remoteSourceControl",
      "location" : "https://github.com/duckduckgo/TrackerRadarKit.git",
      "state" : {
        "revision" : "4684440d03304e7638a2c8086895367e90987463",
        "version" : "1.2.1"
      }
    },
    {
      "identity" : "wireguard-apple",
      "kind" : "remoteSourceControl",
      "location" : "https://github.com/duckduckgo/wireguard-apple",
      "state" : {
        "revision" : "cf3c0f5132dbb8de08c46155a1bbd5e5bb6a47c1",
        "version" : "1.1.0"
      }
    }
  ],
  "version" : 2
}<|MERGE_RESOLUTION|>--- conflicted
+++ resolved
@@ -14,13 +14,8 @@
       "kind" : "remoteSourceControl",
       "location" : "https://github.com/duckduckgo/BrowserServicesKit",
       "state" : {
-<<<<<<< HEAD
         "branch" : "dominik/sync-logins",
-        "revision" : "1d06745531d7057cde9ba871f3171696f03e84d3"
-=======
-        "revision" : "f419ede296e0b30d680fcd80364962ea1c1b1365",
-        "version" : "72.0.0"
->>>>>>> 931b3c41
+        "revision" : "031db44a11ff073ff9bbd25ececb1b527e6af671"
       }
     },
     {
@@ -134,7 +129,7 @@
     {
       "identity" : "trackerradarkit",
       "kind" : "remoteSourceControl",
-      "location" : "https://github.com/duckduckgo/TrackerRadarKit.git",
+      "location" : "https://github.com/duckduckgo/TrackerRadarKit",
       "state" : {
         "revision" : "4684440d03304e7638a2c8086895367e90987463",
         "version" : "1.2.1"
