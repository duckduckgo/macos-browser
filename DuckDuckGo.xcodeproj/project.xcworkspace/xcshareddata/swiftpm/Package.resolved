--- conflicted
+++ resolved
@@ -14,12 +14,8 @@
       "kind" : "remoteSourceControl",
       "location" : "https://github.com/duckduckgo/BrowserServicesKit",
       "state" : {
-<<<<<<< HEAD
-        "revision" : "c49582719a79a26a4115fd4177762ba44bbc20b3"
-=======
         "revision" : "4d8d505e6747ed21b4b4120543fb039dad967aa1",
         "version" : "78.2.4"
->>>>>>> 4b9ec757
       }
     },
     {
