--- conflicted
+++ resolved
@@ -32,12 +32,7 @@
       "kind" : "remoteSourceControl",
       "location" : "https://github.com/duckduckgo/BrowserServicesKit",
       "state" : {
-<<<<<<< HEAD
         "revision" : "49cfe834046c6fe5e24bfea7f23360eadb4040ae"
-=======
-        "revision" : "4ce049682cb47a9fb510237070666e5e8bf1e07b",
-        "version" : "137.0.0"
->>>>>>> 631165ca
       }
     },
     {
