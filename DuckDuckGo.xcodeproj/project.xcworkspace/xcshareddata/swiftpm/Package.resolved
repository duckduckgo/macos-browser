{
  "pins" : [
    {
      "identity" : "apple-toolbox",
      "kind" : "remoteSourceControl",
      "location" : "https://github.com/duckduckgo/apple-toolbox.git",
      "state" : {
        "revision" : "ab53ca41e9044a20eab7e53249526fadcf9acc9f",
        "version" : "3.1.1"
      }
    },
    {
      "identity" : "barebonesbrowser",
      "kind" : "remoteSourceControl",
      "location" : "https://github.com/duckduckgo/BareBonesBrowser.git",
      "state" : {
        "revision" : "31e5bfedc3c2ca005640c4bf2b6959d69b0e18b9",
        "version" : "0.1.0"
      }
    },
    {
      "identity" : "bloom_cpp",
      "kind" : "remoteSourceControl",
      "location" : "https://github.com/duckduckgo/bloom_cpp.git",
      "state" : {
        "revision" : "8076199456290b61b4544bf2f4caf296759906a0",
        "version" : "3.0.0"
      }
    },
    {
      "identity" : "browserserviceskit",
      "kind" : "remoteSourceControl",
      "location" : "https://github.com/duckduckgo/BrowserServicesKit",
      "state" : {
<<<<<<< HEAD
        "branch" : "dominik/rmf-macos",
        "revision" : "35c84dd36c472198687a962c2cea45c532b9187c"
=======
        "revision" : "912001a8676345e96a8be360d5a6e3dca6d8e0ec",
        "version" : "164.2.0"
>>>>>>> a815051b
      }
    },
    {
      "identity" : "content-scope-scripts",
      "kind" : "remoteSourceControl",
      "location" : "https://github.com/duckduckgo/content-scope-scripts",
      "state" : {
        "revision" : "7ac68ae3bc052fa59adbc1ba8fd5cb5849a6bc99",
        "version" : "5.25.0"
      }
    },
    {
      "identity" : "duckduckgo-autofill",
      "kind" : "remoteSourceControl",
      "location" : "https://github.com/duckduckgo/duckduckgo-autofill.git",
      "state" : {
        "revision" : "2b81745565db09eee8c1cd44d38eefa1011a9f0a",
        "version" : "12.0.1"
      }
    },
    {
      "identity" : "grdb.swift",
      "kind" : "remoteSourceControl",
      "location" : "https://github.com/duckduckgo/GRDB.swift.git",
      "state" : {
        "revision" : "9f049d7b97b1e68ffd86744b500660d34a9e79b8",
        "version" : "2.3.0"
      }
    },
    {
      "identity" : "gzipswift",
      "kind" : "remoteSourceControl",
      "location" : "https://github.com/1024jp/GzipSwift.git",
      "state" : {
        "revision" : "731037f6cc2be2ec01562f6597c1d0aa3fe6fd05",
        "version" : "6.0.1"
      }
    },
    {
      "identity" : "lottie-spm",
      "kind" : "remoteSourceControl",
      "location" : "https://github.com/airbnb/lottie-spm.git",
      "state" : {
        "revision" : "3bd43e12d6fb54654366a61f7cfaca787318b8ce",
        "version" : "4.4.1"
      }
    },
    {
      "identity" : "ohhttpstubs",
      "kind" : "remoteSourceControl",
      "location" : "https://github.com/AliSoftware/OHHTTPStubs.git",
      "state" : {
        "revision" : "12f19662426d0434d6c330c6974d53e2eb10ecd9",
        "version" : "9.1.0"
      }
    },
    {
      "identity" : "openssl-xcframework",
      "kind" : "remoteSourceControl",
      "location" : "https://github.com/duckduckgo/OpenSSL-XCFramework",
      "state" : {
        "revision" : "b75ab2c0405860bb2616db71b9a456acb118c21a",
        "version" : "3.1.4000"
      }
    },
    {
      "identity" : "privacy-dashboard",
      "kind" : "remoteSourceControl",
      "location" : "https://github.com/duckduckgo/privacy-dashboard",
      "state" : {
        "revision" : "924a80e20e2465dcaf3dca32c9b6e9b9968222b9",
        "version" : "4.1.0"
      }
    },
    {
      "identity" : "punycodeswift",
      "kind" : "remoteSourceControl",
      "location" : "https://github.com/gumob/PunycodeSwift.git",
      "state" : {
        "revision" : "4356ec54e073741449640d3d50a1fd24fd1e1b8b",
        "version" : "2.1.0"
      }
    },
    {
      "identity" : "sparkle",
      "kind" : "remoteSourceControl",
      "location" : "https://github.com/sparkle-project/Sparkle.git",
      "state" : {
        "revision" : "0a4caaf7a81eea2cece651ef4b17331fa0634dff",
        "version" : "2.6.0"
      }
    },
    {
      "identity" : "swift-argument-parser",
      "kind" : "remoteSourceControl",
      "location" : "https://github.com/apple/swift-argument-parser.git",
      "state" : {
        "revision" : "0fbc8848e389af3bb55c182bc19ca9d5dc2f255b",
        "version" : "1.4.0"
      }
    },
    {
      "identity" : "swift-snapshot-testing",
      "kind" : "remoteSourceControl",
      "location" : "https://github.com/pointfreeco/swift-snapshot-testing",
      "state" : {
        "revision" : "5b0c434778f2c1a4c9b5ebdb8682b28e84dd69bd",
        "version" : "1.15.4"
      }
    },
    {
      "identity" : "swift-syntax",
      "kind" : "remoteSourceControl",
      "location" : "https://github.com/apple/swift-syntax",
      "state" : {
        "revision" : "64889f0c732f210a935a0ad7cda38f77f876262d",
        "version" : "509.1.1"
      }
    },
    {
      "identity" : "swifter",
      "kind" : "remoteSourceControl",
      "location" : "https://github.com/httpswift/swifter.git",
      "state" : {
        "revision" : "9483a5d459b45c3ffd059f7b55f9638e268632fd",
        "version" : "1.5.0"
      }
    },
    {
      "identity" : "sync_crypto",
      "kind" : "remoteSourceControl",
      "location" : "https://github.com/duckduckgo/sync_crypto",
      "state" : {
        "revision" : "2ab6ab6f0f96b259c14c2de3fc948935fc16ac78",
        "version" : "0.2.0"
      }
    },
    {
      "identity" : "trackerradarkit",
      "kind" : "remoteSourceControl",
      "location" : "https://github.com/duckduckgo/TrackerRadarKit",
      "state" : {
        "revision" : "1403e17eeeb8493b92fb9d11eb8c846bb9776581",
        "version" : "2.1.2"
      }
    },
    {
      "identity" : "wireguard-apple",
      "kind" : "remoteSourceControl",
      "location" : "https://github.com/duckduckgo/wireguard-apple",
      "state" : {
        "revision" : "13fd026384b1af11048451061cc1b21434990668",
        "version" : "1.1.3"
      }
    }
  ],
  "version" : 2
}<|MERGE_RESOLUTION|>--- conflicted
+++ resolved
@@ -32,13 +32,8 @@
       "kind" : "remoteSourceControl",
       "location" : "https://github.com/duckduckgo/BrowserServicesKit",
       "state" : {
-<<<<<<< HEAD
         "branch" : "dominik/rmf-macos",
-        "revision" : "35c84dd36c472198687a962c2cea45c532b9187c"
-=======
-        "revision" : "912001a8676345e96a8be360d5a6e3dca6d8e0ec",
-        "version" : "164.2.0"
->>>>>>> a815051b
+        "revision" : "ccb40d0337f137504f0144f20ba1bb1b239db71a"
       }
     },
     {
