{
  "pins" : [
    {
      "identity" : "bloom_cpp",
      "kind" : "remoteSourceControl",
      "location" : "https://github.com/duckduckgo/bloom_cpp.git",
      "state" : {
        "revision" : "8076199456290b61b4544bf2f4caf296759906a0",
        "version" : "3.0.0"
      }
    },
    {
      "identity" : "browserserviceskit",
      "kind" : "remoteSourceControl",
      "location" : "https://github.com/duckduckgo/BrowserServicesKit",
      "state" : {
<<<<<<< HEAD
        "branch" : "dominik/sync-favicons-fetching",
        "revision" : "49701508b95576407b003e1f208c35deb07383f8"
=======
        "revision" : "9c2c7f39679a1f4441fec95fda86f4c089724e2e",
        "version" : "84.0.0"
>>>>>>> 4cfc397b
      }
    },
    {
      "identity" : "content-scope-scripts",
      "kind" : "remoteSourceControl",
      "location" : "https://github.com/duckduckgo/content-scope-scripts",
      "state" : {
        "revision" : "254b23cf292140498650421bb31fd05740f4579b",
        "version" : "4.40.0"
      }
    },
    {
      "identity" : "duckduckgo-autofill",
      "kind" : "remoteSourceControl",
      "location" : "https://github.com/duckduckgo/duckduckgo-autofill.git",
      "state" : {
        "revision" : "c8e895c8fd50dc76e8d8dc827a636ad77b7f46ff",
        "version" : "9.0.0"
      }
    },
    {
      "identity" : "grdb.swift",
      "kind" : "remoteSourceControl",
      "location" : "https://github.com/duckduckgo/GRDB.swift.git",
      "state" : {
        "revision" : "77d9a83191a74e319a5cfa27b0e3145d15607573",
        "version" : "2.2.0"
      }
    },
    {
      "identity" : "lottie-ios",
      "kind" : "remoteSourceControl",
      "location" : "https://github.com/duckduckgo/lottie-ios.git",
      "state" : {
        "revision" : "abf5510e261c85ffddd29de0bca9b72592ea2bdd",
        "version" : "3.3.0"
      }
    },
    {
      "identity" : "ohhttpstubs",
      "kind" : "remoteSourceControl",
      "location" : "https://github.com/AliSoftware/OHHTTPStubs.git",
      "state" : {
        "revision" : "12f19662426d0434d6c330c6974d53e2eb10ecd9",
        "version" : "9.1.0"
      }
    },
    {
      "identity" : "openssl-xcframework",
      "kind" : "remoteSourceControl",
      "location" : "https://github.com/duckduckgo/OpenSSL-XCFramework",
      "state" : {
        "revision" : "bb7bfc010ef4d2e7913c343663b167e2a984ac79",
        "version" : "3.1.2000"
      }
    },
    {
      "identity" : "privacy-dashboard",
      "kind" : "remoteSourceControl",
      "location" : "https://github.com/duckduckgo/privacy-dashboard",
      "state" : {
        "revision" : "b4ac92a444e79d5651930482623b9f6dc9265667",
        "version" : "2.0.0"
      }
    },
    {
      "identity" : "punycodeswift",
      "kind" : "remoteSourceControl",
      "location" : "https://github.com/gumob/PunycodeSwift.git",
      "state" : {
        "revision" : "4356ec54e073741449640d3d50a1fd24fd1e1b8b",
        "version" : "2.1.0"
      }
    },
    {
      "identity" : "sparkle",
      "kind" : "remoteSourceControl",
      "location" : "https://github.com/sparkle-project/Sparkle.git",
      "state" : {
        "revision" : "1f07f4096e52f19b5e7abaa697b7fc592b7ff57c",
        "version" : "2.5.1"
      }
    },
    {
      "identity" : "swift-argument-parser",
      "kind" : "remoteSourceControl",
      "location" : "https://github.com/apple/swift-argument-parser",
      "state" : {
        "revision" : "6b2aa2748a7881eebb9f84fb10c01293e15b52ca",
        "version" : "0.5.0"
      }
    },
    {
      "identity" : "swifter",
      "kind" : "remoteSourceControl",
      "location" : "https://github.com/httpswift/swifter.git",
      "state" : {
        "revision" : "9483a5d459b45c3ffd059f7b55f9638e268632fd",
        "version" : "1.5.0"
      }
    },
    {
      "identity" : "sync_crypto",
      "kind" : "remoteSourceControl",
      "location" : "https://github.com/duckduckgo/sync_crypto",
      "state" : {
        "revision" : "2ab6ab6f0f96b259c14c2de3fc948935fc16ac78",
        "version" : "0.2.0"
      }
    },
    {
      "identity" : "trackerradarkit",
      "kind" : "remoteSourceControl",
      "location" : "https://github.com/duckduckgo/TrackerRadarKit",
      "state" : {
        "revision" : "4684440d03304e7638a2c8086895367e90987463",
        "version" : "1.2.1"
      }
    },
    {
      "identity" : "wireguard-apple",
      "kind" : "remoteSourceControl",
      "location" : "https://github.com/duckduckgo/wireguard-apple",
      "state" : {
        "revision" : "2d8172c11478ab11b0f5ad49bdb4f93f4b3d5e0d",
        "version" : "1.1.1"
      }
    }
  ],
  "version" : 2
}<|MERGE_RESOLUTION|>--- conflicted
+++ resolved
@@ -14,13 +14,8 @@
       "kind" : "remoteSourceControl",
       "location" : "https://github.com/duckduckgo/BrowserServicesKit",
       "state" : {
-<<<<<<< HEAD
         "branch" : "dominik/sync-favicons-fetching",
-        "revision" : "49701508b95576407b003e1f208c35deb07383f8"
-=======
-        "revision" : "9c2c7f39679a1f4441fec95fda86f4c089724e2e",
-        "version" : "84.0.0"
->>>>>>> 4cfc397b
+        "revision" : "5eb8a713c6ff48e341fd9b77d93f22382fafe674"
       }
     },
     {
@@ -134,7 +129,7 @@
     {
       "identity" : "trackerradarkit",
       "kind" : "remoteSourceControl",
-      "location" : "https://github.com/duckduckgo/TrackerRadarKit",
+      "location" : "https://github.com/duckduckgo/TrackerRadarKit.git",
       "state" : {
         "revision" : "4684440d03304e7638a2c8086895367e90987463",
         "version" : "1.2.1"
