--- conflicted
+++ resolved
@@ -5,15 +5,9 @@
         "package": "BrowserServicesKit",
         "repositoryURL": "https://github.com/duckduckgo/BrowserServicesKit.git",
         "state": {
-<<<<<<< HEAD
           "branch": "sam/secure-vault-data-types-additions",
           "revision": "2398491478f34f94f48732c920456261ef95d1d9",
           "version": null
-=======
-          "branch": null,
-          "revision": "1eeec1a015f9e85d1c50ef67b0c21d2bb10cad77",
-          "version": "7.1.6"
->>>>>>> 2bc9ff11
         }
       },
       {
