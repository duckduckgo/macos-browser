--- conflicted
+++ resolved
@@ -32,12 +32,7 @@
       "kind" : "remoteSourceControl",
       "location" : "https://github.com/duckduckgo/BrowserServicesKit",
       "state" : {
-<<<<<<< HEAD
         "revision" : "60b60df5e39163d901a7595fa421b7e387db615a"
-=======
-        "revision" : "522a9defa0eb951c9101d9f54c19d51f8ef57f4c",
-        "version" : "169.1.0"
->>>>>>> 9cd29007
       }
     },
     {
@@ -45,8 +40,8 @@
       "kind" : "remoteSourceControl",
       "location" : "https://github.com/duckduckgo/content-scope-scripts",
       "state" : {
-        "revision" : "9c65477457126ab7ad963a32b7f85ce08e6bd1a7",
-        "version" : "6.0.0"
+        "revision" : "7ac68ae3bc052fa59adbc1ba8fd5cb5849a6bc99",
+        "version" : "5.25.0"
       }
     },
     {
@@ -79,7 +74,7 @@
     {
       "identity" : "lottie-spm",
       "kind" : "remoteSourceControl",
-      "location" : "https://github.com/airbnb/lottie-spm",
+      "location" : "https://github.com/airbnb/lottie-spm.git",
       "state" : {
         "revision" : "1d29eccc24cc8b75bff9f6804155112c0ffc9605",
         "version" : "4.4.3"
@@ -108,8 +103,8 @@
       "kind" : "remoteSourceControl",
       "location" : "https://github.com/duckduckgo/privacy-dashboard",
       "state" : {
-        "revision" : "348594efe2cd40ef156e915c272d02ec22f1903f",
-        "version" : "4.2.0"
+        "revision" : "924a80e20e2465dcaf3dca32c9b6e9b9968222b9",
+        "version" : "4.1.0"
       }
     },
     {
