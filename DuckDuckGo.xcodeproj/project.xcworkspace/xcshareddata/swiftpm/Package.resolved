{
  "pins" : [
    {
      "identity" : "apple-toolbox",
      "kind" : "remoteSourceControl",
      "location" : "https://github.com/duckduckgo/apple-toolbox.git",
      "state" : {
        "revision" : "ab53ca41e9044a20eab7e53249526fadcf9acc9f",
        "version" : "3.1.1"
      }
    },
    {
      "identity" : "barebonesbrowser",
      "kind" : "remoteSourceControl",
      "location" : "https://github.com/duckduckgo/BareBonesBrowser.git",
      "state" : {
        "revision" : "31e5bfedc3c2ca005640c4bf2b6959d69b0e18b9",
        "version" : "0.1.0"
      }
    },
    {
      "identity" : "bloom_cpp",
      "kind" : "remoteSourceControl",
      "location" : "https://github.com/duckduckgo/bloom_cpp.git",
      "state" : {
        "revision" : "8076199456290b61b4544bf2f4caf296759906a0",
        "version" : "3.0.0"
      }
    },
    {
      "identity" : "browserserviceskit",
      "kind" : "remoteSourceControl",
      "location" : "https://github.com/duckduckgo/BrowserServicesKit",
      "state" : {
<<<<<<< HEAD
        "revision" : "9b76bc62c8ededc911aca846c04b2b1d6b68121f"
=======
        "revision" : "918f29281acf07e66a59cf343d12fd676b90e446",
        "version" : "154.0.1"
>>>>>>> fa656195
      }
    },
    {
      "identity" : "content-scope-scripts",
      "kind" : "remoteSourceControl",
      "location" : "https://github.com/duckduckgo/content-scope-scripts",
      "state" : {
        "revision" : "ba2ad0c3a14a8c07d7be8b50a20b47efea207e86",
        "version" : "5.19.0"
      }
    },
    {
      "identity" : "duckduckgo-autofill",
      "kind" : "remoteSourceControl",
      "location" : "https://github.com/duckduckgo/duckduckgo-autofill.git",
      "state" : {
        "revision" : "10aeff1ec7f533d1705233a9b14f9393a699b1c0",
        "version" : "11.0.2"
      }
    },
    {
      "identity" : "grdb.swift",
      "kind" : "remoteSourceControl",
      "location" : "https://github.com/duckduckgo/GRDB.swift.git",
      "state" : {
        "revision" : "9f049d7b97b1e68ffd86744b500660d34a9e79b8",
        "version" : "2.3.0"
      }
    },
    {
      "identity" : "gzipswift",
      "kind" : "remoteSourceControl",
      "location" : "https://github.com/1024jp/GzipSwift.git",
      "state" : {
        "revision" : "731037f6cc2be2ec01562f6597c1d0aa3fe6fd05",
        "version" : "6.0.1"
      }
    },
    {
      "identity" : "lottie-spm",
      "kind" : "remoteSourceControl",
      "location" : "https://github.com/airbnb/lottie-spm.git",
      "state" : {
        "revision" : "3bd43e12d6fb54654366a61f7cfaca787318b8ce",
        "version" : "4.4.1"
      }
    },
    {
      "identity" : "ohhttpstubs",
      "kind" : "remoteSourceControl",
      "location" : "https://github.com/AliSoftware/OHHTTPStubs.git",
      "state" : {
        "revision" : "12f19662426d0434d6c330c6974d53e2eb10ecd9",
        "version" : "9.1.0"
      }
    },
    {
      "identity" : "openssl-xcframework",
      "kind" : "remoteSourceControl",
      "location" : "https://github.com/duckduckgo/OpenSSL-XCFramework",
      "state" : {
        "revision" : "b75ab2c0405860bb2616db71b9a456acb118c21a",
        "version" : "3.1.4000"
      }
    },
    {
      "identity" : "privacy-dashboard",
      "kind" : "remoteSourceControl",
      "location" : "https://github.com/duckduckgo/privacy-dashboard",
      "state" : {
        "revision" : "25b8903191a40b21b09525085fe325ae3386092e",
        "version" : "3.6.0"
      }
    },
    {
      "identity" : "punycodeswift",
      "kind" : "remoteSourceControl",
      "location" : "https://github.com/gumob/PunycodeSwift.git",
      "state" : {
        "revision" : "4356ec54e073741449640d3d50a1fd24fd1e1b8b",
        "version" : "2.1.0"
      }
    },
    {
      "identity" : "sparkle",
      "kind" : "remoteSourceControl",
      "location" : "https://github.com/sparkle-project/Sparkle.git",
      "state" : {
        "revision" : "0a4caaf7a81eea2cece651ef4b17331fa0634dff",
        "version" : "2.6.0"
      }
    },
    {
      "identity" : "swift-argument-parser",
      "kind" : "remoteSourceControl",
      "location" : "https://github.com/apple/swift-argument-parser.git",
      "state" : {
        "revision" : "0fbc8848e389af3bb55c182bc19ca9d5dc2f255b",
        "version" : "1.4.0"
      }
    },
    {
      "identity" : "swift-snapshot-testing",
      "kind" : "remoteSourceControl",
      "location" : "https://github.com/pointfreeco/swift-snapshot-testing",
      "state" : {
        "revision" : "5b0c434778f2c1a4c9b5ebdb8682b28e84dd69bd",
        "version" : "1.15.4"
      }
    },
    {
      "identity" : "swift-syntax",
      "kind" : "remoteSourceControl",
      "location" : "https://github.com/apple/swift-syntax.git",
      "state" : {
        "revision" : "64889f0c732f210a935a0ad7cda38f77f876262d",
        "version" : "509.1.1"
      }
    },
    {
      "identity" : "swifter",
      "kind" : "remoteSourceControl",
      "location" : "https://github.com/httpswift/swifter.git",
      "state" : {
        "revision" : "9483a5d459b45c3ffd059f7b55f9638e268632fd",
        "version" : "1.5.0"
      }
    },
    {
      "identity" : "sync_crypto",
      "kind" : "remoteSourceControl",
      "location" : "https://github.com/duckduckgo/sync_crypto",
      "state" : {
        "revision" : "2ab6ab6f0f96b259c14c2de3fc948935fc16ac78",
        "version" : "0.2.0"
      }
    },
    {
      "identity" : "trackerradarkit",
      "kind" : "remoteSourceControl",
      "location" : "https://github.com/duckduckgo/TrackerRadarKit.git",
      "state" : {
        "revision" : "c01e6a59d000356b58ec77053e0a99d538be56a5",
        "version" : "2.1.1"
      }
    },
    {
      "identity" : "wireguard-apple",
      "kind" : "remoteSourceControl",
      "location" : "https://github.com/duckduckgo/wireguard-apple",
      "state" : {
        "revision" : "13fd026384b1af11048451061cc1b21434990668",
        "version" : "1.1.3"
      }
    }
  ],
  "version" : 2
}<|MERGE_RESOLUTION|>--- conflicted
+++ resolved
@@ -32,12 +32,8 @@
       "kind" : "remoteSourceControl",
       "location" : "https://github.com/duckduckgo/BrowserServicesKit",
       "state" : {
-<<<<<<< HEAD
-        "revision" : "9b76bc62c8ededc911aca846c04b2b1d6b68121f"
-=======
         "revision" : "918f29281acf07e66a59cf343d12fd676b90e446",
         "version" : "154.0.1"
->>>>>>> fa656195
       }
     },
     {
@@ -178,7 +174,7 @@
     {
       "identity" : "trackerradarkit",
       "kind" : "remoteSourceControl",
-      "location" : "https://github.com/duckduckgo/TrackerRadarKit.git",
+      "location" : "https://github.com/duckduckgo/TrackerRadarKit",
       "state" : {
         "revision" : "c01e6a59d000356b58ec77053e0a99d538be56a5",
         "version" : "2.1.1"
