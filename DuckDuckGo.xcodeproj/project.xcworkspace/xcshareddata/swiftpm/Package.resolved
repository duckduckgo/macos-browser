--- conflicted
+++ resolved
@@ -32,13 +32,8 @@
       "kind" : "remoteSourceControl",
       "location" : "https://github.com/duckduckgo/BrowserServicesKit",
       "state" : {
-<<<<<<< HEAD
-        "branch" : "sam/set-vpn-user-agent",
-        "revision" : "ee3f70eb5116b8eed14403c237b78a2afa05ec63"
-=======
         "revision" : "660971f355c2288ebd3041e92d9674abd9e3a3e0",
         "version" : "191.2.2"
->>>>>>> e1ef953e
       }
     },
     {
