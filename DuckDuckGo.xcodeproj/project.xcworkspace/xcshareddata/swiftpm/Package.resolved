--- conflicted
+++ resolved
@@ -14,13 +14,8 @@
       "kind" : "remoteSourceControl",
       "location" : "https://github.com/duckduckgo/BrowserServicesKit",
       "state" : {
-<<<<<<< HEAD
         "branch" : "sabrina/sync-flow-pixels",
-        "revision" : "8dc859e33629ec53af0b137ebfd81f8809e9f722"
-=======
-        "revision" : "13c6ccd65f45e9940371c28a1a3498ec29ac9d0b",
-        "version" : "101.1.3"
->>>>>>> bfd2c228
+        "revision" : "846d5c81cd50b5f2258e47cee141532a653d7bb2"
       }
     },
     {
