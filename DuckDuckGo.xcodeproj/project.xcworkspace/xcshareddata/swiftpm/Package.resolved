{
  "pins" : [
    {
      "identity" : "apple-toolbox",
      "kind" : "remoteSourceControl",
      "location" : "https://github.com/duckduckgo/apple-toolbox.git",
      "state" : {
        "revision" : "d51beaf1736013b530576ace13a16d6d1a63742c",
        "version" : "2.0.0"
      }
    },
    {
      "identity" : "barebonesbrowser",
      "kind" : "remoteSourceControl",
      "location" : "https://github.com/duckduckgo/BareBonesBrowser.git",
      "state" : {
        "revision" : "31e5bfedc3c2ca005640c4bf2b6959d69b0e18b9",
        "version" : "0.1.0"
      }
    },
    {
      "identity" : "bloom_cpp",
      "kind" : "remoteSourceControl",
      "location" : "https://github.com/duckduckgo/bloom_cpp.git",
      "state" : {
        "revision" : "8076199456290b61b4544bf2f4caf296759906a0",
        "version" : "3.0.0"
      }
    },
    {
      "identity" : "browserserviceskit",
      "kind" : "remoteSourceControl",
      "location" : "https://github.com/duckduckgo/BrowserServicesKit",
      "state" : {
<<<<<<< HEAD
        "revision" : "918c7ef70f70ca2c62ef781dd6aae8d53cf15db4",
        "version" : "129.1.6"
=======
        "revision" : "0509e0cf15f1ff8b0f32ac39c262da131fba7f3e",
        "version" : "129.1.8"
>>>>>>> d74d1a4a
      }
    },
    {
      "identity" : "content-scope-scripts",
      "kind" : "remoteSourceControl",
      "location" : "https://github.com/duckduckgo/content-scope-scripts",
      "state" : {
        "revision" : "2f44185cca2edefbae7557393a61a23c282abbf8",
        "version" : "5.7.0"
      }
    },
    {
      "identity" : "duckduckgo-autofill",
      "kind" : "remoteSourceControl",
      "location" : "https://github.com/duckduckgo/duckduckgo-autofill.git",
      "state" : {
        "revision" : "6493e296934bf09277c03df45f11f4619711cb24",
        "version" : "10.2.0"
      }
    },
    {
      "identity" : "grdb.swift",
      "kind" : "remoteSourceControl",
      "location" : "https://github.com/duckduckgo/GRDB.swift.git",
      "state" : {
        "revision" : "9f049d7b97b1e68ffd86744b500660d34a9e79b8",
        "version" : "2.3.0"
      }
    },
    {
      "identity" : "lottie-ios",
      "kind" : "remoteSourceControl",
      "location" : "https://github.com/duckduckgo/lottie-ios.git",
      "state" : {
        "revision" : "abf5510e261c85ffddd29de0bca9b72592ea2bdd",
        "version" : "3.3.0"
      }
    },
    {
      "identity" : "ohhttpstubs",
      "kind" : "remoteSourceControl",
      "location" : "https://github.com/AliSoftware/OHHTTPStubs.git",
      "state" : {
        "revision" : "12f19662426d0434d6c330c6974d53e2eb10ecd9",
        "version" : "9.1.0"
      }
    },
    {
      "identity" : "openssl-xcframework",
      "kind" : "remoteSourceControl",
      "location" : "https://github.com/duckduckgo/OpenSSL-XCFramework",
      "state" : {
        "revision" : "b75ab2c0405860bb2616db71b9a456acb118c21a",
        "version" : "3.1.4000"
      }
    },
    {
      "identity" : "privacy-dashboard",
      "kind" : "remoteSourceControl",
      "location" : "https://github.com/duckduckgo/privacy-dashboard",
      "state" : {
        "revision" : "43a6e1c1864846679a254e60c91332c3fbd922ee",
        "version" : "3.3.0"
      }
    },
    {
      "identity" : "punycodeswift",
      "kind" : "remoteSourceControl",
      "location" : "https://github.com/gumob/PunycodeSwift.git",
      "state" : {
        "revision" : "4356ec54e073741449640d3d50a1fd24fd1e1b8b",
        "version" : "2.1.0"
      }
    },
    {
      "identity" : "sparkle",
      "kind" : "remoteSourceControl",
      "location" : "https://github.com/sparkle-project/Sparkle.git",
      "state" : {
        "revision" : "47d3d90aee3c52b6f61d04ceae426e607df62347",
        "version" : "2.5.2"
      }
    },
    {
      "identity" : "swift-argument-parser",
      "kind" : "remoteSourceControl",
      "location" : "https://github.com/apple/swift-argument-parser",
      "state" : {
        "revision" : "46989693916f56d1186bd59ac15124caef896560",
        "version" : "1.3.1"
      }
    },
    {
      "identity" : "swift-snapshot-testing",
      "kind" : "remoteSourceControl",
      "location" : "https://github.com/pointfreeco/swift-snapshot-testing",
      "state" : {
        "revision" : "5b0c434778f2c1a4c9b5ebdb8682b28e84dd69bd",
        "version" : "1.15.4"
      }
    },
    {
      "identity" : "swift-syntax",
      "kind" : "remoteSourceControl",
      "location" : "https://github.com/apple/swift-syntax.git",
      "state" : {
        "revision" : "64889f0c732f210a935a0ad7cda38f77f876262d",
        "version" : "509.1.1"
      }
    },
    {
      "identity" : "swifter",
      "kind" : "remoteSourceControl",
      "location" : "https://github.com/httpswift/swifter.git",
      "state" : {
        "revision" : "9483a5d459b45c3ffd059f7b55f9638e268632fd",
        "version" : "1.5.0"
      }
    },
    {
      "identity" : "sync_crypto",
      "kind" : "remoteSourceControl",
      "location" : "https://github.com/duckduckgo/sync_crypto",
      "state" : {
        "revision" : "2ab6ab6f0f96b259c14c2de3fc948935fc16ac78",
        "version" : "0.2.0"
      }
    },
    {
      "identity" : "trackerradarkit",
      "kind" : "remoteSourceControl",
      "location" : "https://github.com/duckduckgo/TrackerRadarKit",
      "state" : {
        "revision" : "a6b7ba151d9dc6684484f3785293875ec01cc1ff",
        "version" : "1.2.2"
      }
    },
    {
      "identity" : "wireguard-apple",
      "kind" : "remoteSourceControl",
      "location" : "https://github.com/duckduckgo/wireguard-apple",
      "state" : {
        "revision" : "13fd026384b1af11048451061cc1b21434990668",
        "version" : "1.1.3"
      }
    }
  ],
  "version" : 2
}<|MERGE_RESOLUTION|>--- conflicted
+++ resolved
@@ -32,13 +32,8 @@
       "kind" : "remoteSourceControl",
       "location" : "https://github.com/duckduckgo/BrowserServicesKit",
       "state" : {
-<<<<<<< HEAD
-        "revision" : "918c7ef70f70ca2c62ef781dd6aae8d53cf15db4",
-        "version" : "129.1.6"
-=======
         "revision" : "0509e0cf15f1ff8b0f32ac39c262da131fba7f3e",
         "version" : "129.1.8"
->>>>>>> d74d1a4a
       }
     },
     {
