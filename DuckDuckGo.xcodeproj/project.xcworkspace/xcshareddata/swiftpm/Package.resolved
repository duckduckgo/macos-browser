{
  "object": {
    "pins": [
      {
        "package": "BrowserServicesKit",
        "repositoryURL": "https://github.com/duckduckgo/BrowserServicesKit.git",
        "state": {
          "branch": null,
<<<<<<< HEAD
          "revision": "d8d6579ff2b1e78f5a2e264b4a9a2cf77701e7eb",
          "version": null
=======
          "revision": "6abc2ddbc2c8f52e99ce7528d3adcb016c2680d4",
          "version": "3.1.0"
>>>>>>> 8415c5ae
        }
      },
      {
        "package": "GRDB",
        "repositoryURL": "https://github.com/duckduckgo/GRDB.swift.git",
        "state": {
          "branch": null,
<<<<<<< HEAD
          "revision": "e5714d4b6ee1651d2271b04ae85aaf5a327fe70a",
          "version": null
=======
          "revision": "995e7b639e4e5194fdff30778dbe080220bdb810",
          "version": "1.0.0"
>>>>>>> 8415c5ae
        }
      },
      {
        "package": "Lottie",
        "repositoryURL": "https://github.com/airbnb/lottie-ios",
        "state": {
          "branch": "lottie/macos-spm",
          "revision": "f4d701070f9743b9ef7b9ac42d386d1ef98b842f",
          "version": null
        }
      },
      {
        "package": "OHHTTPStubs",
        "repositoryURL": "https://github.com/AliSoftware/OHHTTPStubs.git",
        "state": {
          "branch": null,
          "revision": "12f19662426d0434d6c330c6974d53e2eb10ecd9",
          "version": "9.1.0"
        }
      },
      {
        "package": "Punycode",
        "repositoryURL": "https://github.com/gumob/PunycodeSwift.git",
        "state": {
          "branch": null,
          "revision": "4356ec54e073741449640d3d50a1fd24fd1e1b8b",
          "version": "2.1.0"
        }
      },
      {
        "package": "TrackerRadarKit",
        "repositoryURL": "https://github.com/duckduckgo/TrackerRadarKit.git",
        "state": {
          "branch": null,
          "revision": "a11e97e591273845519b6b06ddbb6ba88eab2195",
          "version": "1.0.2"
        }
      }
    ]
  },
  "version": 1
}<|MERGE_RESOLUTION|>--- conflicted
+++ resolved
@@ -6,13 +6,8 @@
         "repositoryURL": "https://github.com/duckduckgo/BrowserServicesKit.git",
         "state": {
           "branch": null,
-<<<<<<< HEAD
-          "revision": "d8d6579ff2b1e78f5a2e264b4a9a2cf77701e7eb",
-          "version": null
-=======
           "revision": "6abc2ddbc2c8f52e99ce7528d3adcb016c2680d4",
           "version": "3.1.0"
->>>>>>> 8415c5ae
         }
       },
       {
@@ -20,13 +15,8 @@
         "repositoryURL": "https://github.com/duckduckgo/GRDB.swift.git",
         "state": {
           "branch": null,
-<<<<<<< HEAD
-          "revision": "e5714d4b6ee1651d2271b04ae85aaf5a327fe70a",
-          "version": null
-=======
           "revision": "995e7b639e4e5194fdff30778dbe080220bdb810",
           "version": "1.0.0"
->>>>>>> 8415c5ae
         }
       },
       {
