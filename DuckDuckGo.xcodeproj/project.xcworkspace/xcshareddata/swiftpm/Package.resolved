{
  "pins" : [
    {
      "identity" : "browserserviceskit",
      "kind" : "remoteSourceControl",
      "location" : "https://github.com/duckduckgo/BrowserServicesKit",
      "state" : {
<<<<<<< HEAD
        "revision" : "5c341d670577cb9977def5465a670f843ea0e19c"
=======
        "revision" : "ed1ff65e2038a89b0588e7df8a43fca2c3b56a51",
        "version" : "54.1.1"
>>>>>>> b4996ff9
      }
    },
    {
      "identity" : "content-scope-scripts",
      "kind" : "remoteSourceControl",
      "location" : "https://github.com/duckduckgo/content-scope-scripts",
      "state" : {
        "revision" : "801b7f23476f797c6eaa72b070e6c80abb82801a",
        "version" : "4.4.4"
      }
    },
    {
      "identity" : "duckduckgo-autofill",
      "kind" : "remoteSourceControl",
      "location" : "https://github.com/duckduckgo/duckduckgo-autofill.git",
      "state" : {
        "revision" : "4aee97d550112ba6551e61ea8019fb1f1a2d3af7",
        "version" : "6.4.3"
      }
    },
    {
      "identity" : "grdb.swift",
      "kind" : "remoteSourceControl",
      "location" : "https://github.com/duckduckgo/GRDB.swift.git",
      "state" : {
        "revision" : "4475888676cfe1aabb1a35f379cd079ea692da1e",
        "version" : "2.1.1"
      }
    },
    {
      "identity" : "lottie-ios",
      "kind" : "remoteSourceControl",
      "location" : "https://github.com/airbnb/lottie-ios",
      "state" : {
        "revision" : "4a6058cbbdfe4f74aeae92c8bd51ad3b0de2a1ee",
        "version" : "3.3.0"
      }
    },
    {
      "identity" : "ohhttpstubs",
      "kind" : "remoteSourceControl",
      "location" : "https://github.com/AliSoftware/OHHTTPStubs.git",
      "state" : {
        "revision" : "12f19662426d0434d6c330c6974d53e2eb10ecd9",
        "version" : "9.1.0"
      }
    },
    {
      "identity" : "openssl-xcframework",
      "kind" : "remoteSourceControl",
      "location" : "https://github.com/duckduckgo/OpenSSL-XCFramework",
      "state" : {
        "revision" : "238e8f700809ff0e1cad5f906cb4c3b0f77f44f9",
        "version" : "1.1.1900"
      }
    },
    {
      "identity" : "privacy-dashboard",
      "kind" : "remoteSourceControl",
      "location" : "https://github.com/duckduckgo/privacy-dashboard",
      "state" : {
        "revision" : "51e2b46f413bf3ef18afefad631ca70f2c25ef70",
        "version" : "1.4.0"
      }
    },
    {
      "identity" : "punycodeswift",
      "kind" : "remoteSourceControl",
      "location" : "https://github.com/gumob/PunycodeSwift.git",
      "state" : {
        "revision" : "4356ec54e073741449640d3d50a1fd24fd1e1b8b",
        "version" : "2.1.0"
      }
    },
    {
      "identity" : "sparkle",
      "kind" : "remoteSourceControl",
      "location" : "https://github.com/sparkle-project/Sparkle.git",
      "state" : {
        "revision" : "9d85a02fe7916caa7531847452c4933d331503a5",
        "version" : "2.3.1"
      }
    },
    {
      "identity" : "swift-argument-parser",
      "kind" : "remoteSourceControl",
      "location" : "https://github.com/apple/swift-argument-parser",
      "state" : {
        "revision" : "6b2aa2748a7881eebb9f84fb10c01293e15b52ca",
        "version" : "0.5.0"
      }
    },
    {
      "identity" : "swifter",
      "kind" : "remoteSourceControl",
      "location" : "https://github.com/httpswift/swifter.git",
      "state" : {
        "revision" : "9483a5d459b45c3ffd059f7b55f9638e268632fd",
        "version" : "1.5.0"
      }
    },
    {
      "identity" : "sync_crypto",
      "kind" : "remoteSourceControl",
      "location" : "https://github.com/duckduckgo/sync_crypto",
      "state" : {
        "revision" : "2ab6ab6f0f96b259c14c2de3fc948935fc16ac78",
        "version" : "0.2.0"
      }
    },
    {
      "identity" : "trackerradarkit",
      "kind" : "remoteSourceControl",
      "location" : "https://github.com/duckduckgo/TrackerRadarKit.git",
      "state" : {
        "revision" : "4684440d03304e7638a2c8086895367e90987463",
        "version" : "1.2.1"
      }
    }
  ],
  "version" : 2
}<|MERGE_RESOLUTION|>--- conflicted
+++ resolved
@@ -5,12 +5,8 @@
       "kind" : "remoteSourceControl",
       "location" : "https://github.com/duckduckgo/BrowserServicesKit",
       "state" : {
-<<<<<<< HEAD
-        "revision" : "5c341d670577cb9977def5465a670f843ea0e19c"
-=======
-        "revision" : "ed1ff65e2038a89b0588e7df8a43fca2c3b56a51",
-        "version" : "54.1.1"
->>>>>>> b4996ff9
+        "revision" : "9f6aeeb3ef44c8825a35ab61fb9e6b093ae612c5",
+        "version" : "55.0.0"
       }
     },
     {
