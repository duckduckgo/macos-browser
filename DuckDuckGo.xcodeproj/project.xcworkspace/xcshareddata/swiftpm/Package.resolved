{
  "pins" : [
    {
      "identity" : "apple-toolbox",
      "kind" : "remoteSourceControl",
      "location" : "https://github.com/duckduckgo/apple-toolbox.git",
      "state" : {
        "revision" : "0c13c5f056805f2d403618ccc3bfb833c303c68d",
        "version" : "3.1.2"
      }
    },
    {
      "identity" : "barebonesbrowser",
      "kind" : "remoteSourceControl",
      "location" : "https://github.com/duckduckgo/BareBonesBrowser.git",
      "state" : {
        "revision" : "31e5bfedc3c2ca005640c4bf2b6959d69b0e18b9",
        "version" : "0.1.0"
      }
    },
    {
      "identity" : "bloom_cpp",
      "kind" : "remoteSourceControl",
      "location" : "https://github.com/duckduckgo/bloom_cpp.git",
      "state" : {
        "revision" : "8076199456290b61b4544bf2f4caf296759906a0",
        "version" : "3.0.0"
      }
    },
    {
      "identity" : "browserserviceskit",
      "kind" : "remoteSourceControl",
      "location" : "https://github.com/duckduckgo/BrowserServicesKit",
      "state" : {
<<<<<<< HEAD
        "branch" : "fcappelli/authv2/networking_improvements",
        "revision" : "a426daed5e348a0f0e179f010733edae5c74da6e"
=======
        "revision" : "20e6eaf0b1e423d9a270e2d460cae284c08f73d8",
        "version" : "225.0.0"
>>>>>>> 130be2e3
      }
    },
    {
      "identity" : "content-scope-scripts",
      "kind" : "remoteSourceControl",
      "location" : "https://github.com/duckduckgo/content-scope-scripts",
      "state" : {
        "revision" : "7958ddab724c26326333cae13fe81478290607fa",
        "version" : "7.6.0"
      }
    },
    {
      "identity" : "duckduckgo-autofill",
      "kind" : "remoteSourceControl",
      "location" : "https://github.com/duckduckgo/duckduckgo-autofill.git",
      "state" : {
        "revision" : "47c26dc32b94cdbcef3e6157497147917678c25c",
        "version" : "16.1.0"
      }
    },
    {
      "identity" : "grdb.swift",
      "kind" : "remoteSourceControl",
      "location" : "https://github.com/duckduckgo/GRDB.swift.git",
      "state" : {
        "revision" : "5b2f6a81099d26ae0f9e38788f51490cd6a4b202",
        "version" : "2.4.2"
      }
    },
    {
      "identity" : "gzipswift",
      "kind" : "remoteSourceControl",
      "location" : "https://github.com/1024jp/GzipSwift.git",
      "state" : {
        "revision" : "731037f6cc2be2ec01562f6597c1d0aa3fe6fd05",
        "version" : "6.0.1"
      }
    },
    {
      "identity" : "jwt-kit",
      "kind" : "remoteSourceControl",
      "location" : "https://github.com/vapor/jwt-kit.git",
      "state" : {
        "revision" : "c2595b9ad7f512d7f334830b4df1fed6e917946a",
        "version" : "4.13.4"
      }
    },
    {
      "identity" : "lottie-spm",
      "kind" : "remoteSourceControl",
      "location" : "https://github.com/airbnb/lottie-spm.git",
      "state" : {
        "revision" : "1d29eccc24cc8b75bff9f6804155112c0ffc9605",
        "version" : "4.4.3"
      }
    },
    {
      "identity" : "ohhttpstubs",
      "kind" : "remoteSourceControl",
      "location" : "https://github.com/AliSoftware/OHHTTPStubs.git",
      "state" : {
        "revision" : "12f19662426d0434d6c330c6974d53e2eb10ecd9",
        "version" : "9.1.0"
      }
    },
    {
      "identity" : "openssl-xcframework",
      "kind" : "remoteSourceControl",
      "location" : "https://github.com/duckduckgo/OpenSSL-XCFramework",
      "state" : {
        "revision" : "71d303cbfa150e1fac99ffc7b4f67aad9c7a5002",
        "version" : "3.1.5004"
      }
    },
    {
      "identity" : "privacy-dashboard",
      "kind" : "remoteSourceControl",
      "location" : "https://github.com/duckduckgo/privacy-dashboard",
      "state" : {
        "revision" : "bea4d750913ef82c10cd06e791686501c8e648e4",
        "version" : "7.6.0"
      }
    },
    {
      "identity" : "punycodeswift",
      "kind" : "remoteSourceControl",
      "location" : "https://github.com/gumob/PunycodeSwift.git",
      "state" : {
        "revision" : "30a462bdb4398ea835a3585472229e0d74b36ba5",
        "version" : "3.0.0"
      }
    },
    {
      "identity" : "sparkle",
      "kind" : "remoteSourceControl",
      "location" : "https://github.com/sparkle-project/Sparkle.git",
      "state" : {
        "revision" : "b456fd404954a9e13f55aa0c88cd5a40b8399638",
        "version" : "2.6.3"
      }
    },
    {
      "identity" : "swift-argument-parser",
      "kind" : "remoteSourceControl",
      "location" : "https://github.com/apple/swift-argument-parser.git",
      "state" : {
        "revision" : "0fbc8848e389af3bb55c182bc19ca9d5dc2f255b",
        "version" : "1.4.0"
      }
    },
    {
      "identity" : "swift-asn1",
      "kind" : "remoteSourceControl",
      "location" : "https://github.com/apple/swift-asn1.git",
      "state" : {
        "revision" : "ae33e5941bb88d88538d0a6b19ca0b01e6c76dcf",
        "version" : "1.3.1"
      }
    },
    {
      "identity" : "swift-crypto",
      "kind" : "remoteSourceControl",
      "location" : "https://github.com/apple/swift-crypto.git",
      "state" : {
        "revision" : "ff0f781cf7c6a22d52957e50b104f5768b50c779",
        "version" : "3.10.0"
      }
    },
    {
      "identity" : "swift-snapshot-testing",
      "kind" : "remoteSourceControl",
      "location" : "https://github.com/pointfreeco/swift-snapshot-testing",
      "state" : {
        "revision" : "5b0c434778f2c1a4c9b5ebdb8682b28e84dd69bd",
        "version" : "1.15.4"
      }
    },
    {
      "identity" : "swift-syntax",
      "kind" : "remoteSourceControl",
      "location" : "https://github.com/apple/swift-syntax",
      "state" : {
        "revision" : "64889f0c732f210a935a0ad7cda38f77f876262d",
        "version" : "509.1.1"
      }
    },
    {
      "identity" : "swifter",
      "kind" : "remoteSourceControl",
      "location" : "https://github.com/httpswift/swifter.git",
      "state" : {
        "revision" : "9483a5d459b45c3ffd059f7b55f9638e268632fd",
        "version" : "1.5.0"
      }
    },
    {
      "identity" : "sync_crypto",
      "kind" : "remoteSourceControl",
      "location" : "https://github.com/duckduckgo/sync_crypto",
      "state" : {
        "revision" : "cc726cebb67367466bc31ced4784e16d44ac68d1",
        "version" : "0.4.0"
      }
    },
    {
      "identity" : "trackerradarkit",
      "kind" : "remoteSourceControl",
      "location" : "https://github.com/duckduckgo/TrackerRadarKit",
      "state" : {
        "revision" : "5de0a610a7927b638a5fd463a53032c9934a2c3b",
        "version" : "3.0.0"
      }
    },
    {
      "identity" : "wireguard-apple",
      "kind" : "remoteSourceControl",
      "location" : "https://github.com/duckduckgo/wireguard-apple",
      "state" : {
        "revision" : "13fd026384b1af11048451061cc1b21434990668",
        "version" : "1.1.3"
      }
    }
  ],
  "version" : 2
}<|MERGE_RESOLUTION|>--- conflicted
+++ resolved
@@ -32,13 +32,8 @@
       "kind" : "remoteSourceControl",
       "location" : "https://github.com/duckduckgo/BrowserServicesKit",
       "state" : {
-<<<<<<< HEAD
         "branch" : "fcappelli/authv2/networking_improvements",
-        "revision" : "a426daed5e348a0f0e179f010733edae5c74da6e"
-=======
-        "revision" : "20e6eaf0b1e423d9a270e2d460cae284c08f73d8",
-        "version" : "225.0.0"
->>>>>>> 130be2e3
+        "revision" : "4723ed652a3a49b6e527960bc3a6ebb012005646"
       }
     },
     {
