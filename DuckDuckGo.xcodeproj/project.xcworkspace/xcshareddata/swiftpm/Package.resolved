{
  "pins" : [
    {
      "identity" : "apple-toolbox",
      "kind" : "remoteSourceControl",
      "location" : "https://github.com/duckduckgo/apple-toolbox.git",
      "state" : {
        "revision" : "0c13c5f056805f2d403618ccc3bfb833c303c68d",
        "version" : "3.1.2"
      }
    },
    {
      "identity" : "barebonesbrowser",
      "kind" : "remoteSourceControl",
      "location" : "https://github.com/duckduckgo/BareBonesBrowser.git",
      "state" : {
        "revision" : "31e5bfedc3c2ca005640c4bf2b6959d69b0e18b9",
        "version" : "0.1.0"
      }
    },
    {
      "identity" : "bloom_cpp",
      "kind" : "remoteSourceControl",
      "location" : "https://github.com/duckduckgo/bloom_cpp.git",
      "state" : {
        "revision" : "8076199456290b61b4544bf2f4caf296759906a0",
        "version" : "3.0.0"
      }
    },
    {
      "identity" : "browserserviceskit",
      "kind" : "remoteSourceControl",
      "location" : "https://github.com/duckduckgo/BrowserServicesKit",
      "state" : {
<<<<<<< HEAD
        "revision" : "2212b331a0b6d272f2e3abdb5486e67f1fcc2fb4"
=======
        "revision" : "cfb178099738bc6cd0c3a3d73df717420ef4a59f",
        "version" : "210.0.0"
>>>>>>> 7bf460d9
      }
    },
    {
      "identity" : "content-scope-scripts",
      "kind" : "remoteSourceControl",
      "location" : "https://github.com/duckduckgo/content-scope-scripts",
      "state" : {
        "revision" : "adca39c379b1a124f9990e9d0308c374f32f5018",
        "version" : "6.32.0"
      }
    },
    {
      "identity" : "duckduckgo-autofill",
      "kind" : "remoteSourceControl",
      "location" : "https://github.com/duckduckgo/duckduckgo-autofill.git",
      "state" : {
        "revision" : "c992041d16ec10d790e6204dce9abf9966d1363c",
        "version" : "15.1.0"
      }
    },
    {
      "identity" : "grdb.swift",
      "kind" : "remoteSourceControl",
      "location" : "https://github.com/duckduckgo/GRDB.swift.git",
      "state" : {
        "revision" : "4225b85c9a0c50544e413a1ea1e502c802b44b35",
        "version" : "2.4.0"
      }
    },
    {
      "identity" : "gzipswift",
      "kind" : "remoteSourceControl",
      "location" : "https://github.com/1024jp/GzipSwift.git",
      "state" : {
        "revision" : "731037f6cc2be2ec01562f6597c1d0aa3fe6fd05",
        "version" : "6.0.1"
      }
    },
    {
      "identity" : "lottie-spm",
      "kind" : "remoteSourceControl",
      "location" : "https://github.com/airbnb/lottie-spm.git",
      "state" : {
        "revision" : "1d29eccc24cc8b75bff9f6804155112c0ffc9605",
        "version" : "4.4.3"
      }
    },
    {
      "identity" : "ohhttpstubs",
      "kind" : "remoteSourceControl",
      "location" : "https://github.com/AliSoftware/OHHTTPStubs.git",
      "state" : {
        "revision" : "12f19662426d0434d6c330c6974d53e2eb10ecd9",
        "version" : "9.1.0"
      }
    },
    {
      "identity" : "openssl-xcframework",
      "kind" : "remoteSourceControl",
      "location" : "https://github.com/duckduckgo/OpenSSL-XCFramework",
      "state" : {
        "revision" : "71d303cbfa150e1fac99ffc7b4f67aad9c7a5002",
        "version" : "3.1.5004"
      }
    },
    {
      "identity" : "privacy-dashboard",
      "kind" : "remoteSourceControl",
      "location" : "https://github.com/duckduckgo/privacy-dashboard",
      "state" : {
        "revision" : "53fd1a0f8d91fcf475d9220f810141007300dffd",
        "version" : "7.1.1"
      }
    },
    {
      "identity" : "punycodeswift",
      "kind" : "remoteSourceControl",
      "location" : "https://github.com/gumob/PunycodeSwift.git",
      "state" : {
        "revision" : "30a462bdb4398ea835a3585472229e0d74b36ba5",
        "version" : "3.0.0"
      }
    },
    {
      "identity" : "sparkle",
      "kind" : "remoteSourceControl",
      "location" : "https://github.com/sparkle-project/Sparkle.git",
      "state" : {
        "revision" : "b456fd404954a9e13f55aa0c88cd5a40b8399638",
        "version" : "2.6.3"
      }
    },
    {
      "identity" : "swift-argument-parser",
      "kind" : "remoteSourceControl",
      "location" : "https://github.com/apple/swift-argument-parser.git",
      "state" : {
        "revision" : "0fbc8848e389af3bb55c182bc19ca9d5dc2f255b",
        "version" : "1.4.0"
      }
    },
    {
      "identity" : "swift-snapshot-testing",
      "kind" : "remoteSourceControl",
      "location" : "https://github.com/pointfreeco/swift-snapshot-testing",
      "state" : {
        "revision" : "5b0c434778f2c1a4c9b5ebdb8682b28e84dd69bd",
        "version" : "1.15.4"
      }
    },
    {
      "identity" : "swift-syntax",
      "kind" : "remoteSourceControl",
      "location" : "https://github.com/apple/swift-syntax",
      "state" : {
        "revision" : "64889f0c732f210a935a0ad7cda38f77f876262d",
        "version" : "509.1.1"
      }
    },
    {
      "identity" : "swifter",
      "kind" : "remoteSourceControl",
      "location" : "https://github.com/httpswift/swifter.git",
      "state" : {
        "revision" : "9483a5d459b45c3ffd059f7b55f9638e268632fd",
        "version" : "1.5.0"
      }
    },
    {
      "identity" : "sync_crypto",
      "kind" : "remoteSourceControl",
      "location" : "https://github.com/duckduckgo/sync_crypto",
      "state" : {
        "revision" : "0c8bf3c0e75591bc366407b9d7a73a9fcfc7736f",
        "version" : "0.3.0"
      }
    },
    {
      "identity" : "trackerradarkit",
      "kind" : "remoteSourceControl",
      "location" : "https://github.com/duckduckgo/TrackerRadarKit",
      "state" : {
        "revision" : "5de0a610a7927b638a5fd463a53032c9934a2c3b",
        "version" : "3.0.0"
      }
    },
    {
      "identity" : "wireguard-apple",
      "kind" : "remoteSourceControl",
      "location" : "https://github.com/duckduckgo/wireguard-apple",
      "state" : {
        "revision" : "13fd026384b1af11048451061cc1b21434990668",
        "version" : "1.1.3"
      }
    }
  ],
  "version" : 2
}<|MERGE_RESOLUTION|>--- conflicted
+++ resolved
@@ -32,12 +32,8 @@
       "kind" : "remoteSourceControl",
       "location" : "https://github.com/duckduckgo/BrowserServicesKit",
       "state" : {
-<<<<<<< HEAD
-        "revision" : "2212b331a0b6d272f2e3abdb5486e67f1fcc2fb4"
-=======
         "revision" : "cfb178099738bc6cd0c3a3d73df717420ef4a59f",
         "version" : "210.0.0"
->>>>>>> 7bf460d9
       }
     },
     {
