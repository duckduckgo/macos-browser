{
  "pins" : [
    {
      "identity" : "apple-toolbox",
      "kind" : "remoteSourceControl",
      "location" : "https://github.com/duckduckgo/apple-toolbox.git",
      "state" : {
        "revision" : "ab53ca41e9044a20eab7e53249526fadcf9acc9f",
        "version" : "3.1.1"
      }
    },
    {
      "identity" : "barebonesbrowser",
      "kind" : "remoteSourceControl",
      "location" : "https://github.com/duckduckgo/BareBonesBrowser.git",
      "state" : {
        "revision" : "31e5bfedc3c2ca005640c4bf2b6959d69b0e18b9",
        "version" : "0.1.0"
      }
    },
    {
      "identity" : "bloom_cpp",
      "kind" : "remoteSourceControl",
      "location" : "https://github.com/duckduckgo/bloom_cpp.git",
      "state" : {
        "revision" : "8076199456290b61b4544bf2f4caf296759906a0",
        "version" : "3.0.0"
      }
    },
    {
      "identity" : "browserserviceskit",
      "kind" : "remoteSourceControl",
      "location" : "https://github.com/duckduckgo/BrowserServicesKit",
      "state" : {
<<<<<<< HEAD
        "branch" : "jacek/privacy-dashboard-refactor",
        "revision" : "d1297c2ddba8ad68670ffb7a04ef2375d08f6cb9"
=======
        "revision" : "2df7f9d9063c9f8f8f07ccb80c95d7e35738d1ea",
        "version" : "165.0.1"
>>>>>>> 78d96ca3
      }
    },
    {
      "identity" : "content-scope-scripts",
      "kind" : "remoteSourceControl",
      "location" : "https://github.com/duckduckgo/content-scope-scripts",
      "state" : {
        "revision" : "7ac68ae3bc052fa59adbc1ba8fd5cb5849a6bc99",
        "version" : "5.25.0"
      }
    },
    {
      "identity" : "duckduckgo-autofill",
      "kind" : "remoteSourceControl",
      "location" : "https://github.com/duckduckgo/duckduckgo-autofill.git",
      "state" : {
        "revision" : "2b81745565db09eee8c1cd44d38eefa1011a9f0a",
        "version" : "12.0.1"
      }
    },
    {
      "identity" : "grdb.swift",
      "kind" : "remoteSourceControl",
      "location" : "https://github.com/duckduckgo/GRDB.swift.git",
      "state" : {
        "revision" : "9f049d7b97b1e68ffd86744b500660d34a9e79b8",
        "version" : "2.3.0"
      }
    },
    {
      "identity" : "gzipswift",
      "kind" : "remoteSourceControl",
      "location" : "https://github.com/1024jp/GzipSwift.git",
      "state" : {
        "revision" : "731037f6cc2be2ec01562f6597c1d0aa3fe6fd05",
        "version" : "6.0.1"
      }
    },
    {
      "identity" : "lottie-spm",
      "kind" : "remoteSourceControl",
      "location" : "https://github.com/airbnb/lottie-spm.git",
      "state" : {
        "revision" : "1d29eccc24cc8b75bff9f6804155112c0ffc9605",
        "version" : "4.4.3"
      }
    },
    {
      "identity" : "ohhttpstubs",
      "kind" : "remoteSourceControl",
      "location" : "https://github.com/AliSoftware/OHHTTPStubs.git",
      "state" : {
        "revision" : "12f19662426d0434d6c330c6974d53e2eb10ecd9",
        "version" : "9.1.0"
      }
    },
    {
      "identity" : "openssl-xcframework",
      "kind" : "remoteSourceControl",
      "location" : "https://github.com/duckduckgo/OpenSSL-XCFramework",
      "state" : {
        "revision" : "b75ab2c0405860bb2616db71b9a456acb118c21a",
        "version" : "3.1.4000"
      }
    },
    {
      "identity" : "privacy-dashboard",
      "kind" : "remoteSourceControl",
      "location" : "https://github.com/duckduckgo/privacy-dashboard",
      "state" : {
        "branch" : "shane/toggle-report-translations",
        "revision" : "f539b267022729ab88f98a49d9e42b603060c9df"
      }
    },
    {
      "identity" : "punycodeswift",
      "kind" : "remoteSourceControl",
      "location" : "https://github.com/gumob/PunycodeSwift.git",
      "state" : {
        "revision" : "4356ec54e073741449640d3d50a1fd24fd1e1b8b",
        "version" : "2.1.0"
      }
    },
    {
      "identity" : "sparkle",
      "kind" : "remoteSourceControl",
      "location" : "https://github.com/sparkle-project/Sparkle.git",
      "state" : {
        "revision" : "0a4caaf7a81eea2cece651ef4b17331fa0634dff",
        "version" : "2.6.0"
      }
    },
    {
      "identity" : "swift-argument-parser",
      "kind" : "remoteSourceControl",
      "location" : "https://github.com/apple/swift-argument-parser.git",
      "state" : {
        "revision" : "0fbc8848e389af3bb55c182bc19ca9d5dc2f255b",
        "version" : "1.4.0"
      }
    },
    {
      "identity" : "swift-snapshot-testing",
      "kind" : "remoteSourceControl",
      "location" : "https://github.com/pointfreeco/swift-snapshot-testing",
      "state" : {
        "revision" : "5b0c434778f2c1a4c9b5ebdb8682b28e84dd69bd",
        "version" : "1.15.4"
      }
    },
    {
      "identity" : "swift-syntax",
      "kind" : "remoteSourceControl",
      "location" : "https://github.com/apple/swift-syntax",
      "state" : {
        "revision" : "64889f0c732f210a935a0ad7cda38f77f876262d",
        "version" : "509.1.1"
      }
    },
    {
      "identity" : "swifter",
      "kind" : "remoteSourceControl",
      "location" : "https://github.com/httpswift/swifter.git",
      "state" : {
        "revision" : "9483a5d459b45c3ffd059f7b55f9638e268632fd",
        "version" : "1.5.0"
      }
    },
    {
      "identity" : "sync_crypto",
      "kind" : "remoteSourceControl",
      "location" : "https://github.com/duckduckgo/sync_crypto",
      "state" : {
        "revision" : "2ab6ab6f0f96b259c14c2de3fc948935fc16ac78",
        "version" : "0.2.0"
      }
    },
    {
      "identity" : "trackerradarkit",
      "kind" : "remoteSourceControl",
      "location" : "https://github.com/duckduckgo/TrackerRadarKit",
      "state" : {
        "revision" : "1403e17eeeb8493b92fb9d11eb8c846bb9776581",
        "version" : "2.1.2"
      }
    },
    {
      "identity" : "wireguard-apple",
      "kind" : "remoteSourceControl",
      "location" : "https://github.com/duckduckgo/wireguard-apple",
      "state" : {
        "revision" : "13fd026384b1af11048451061cc1b21434990668",
        "version" : "1.1.3"
      }
    }
  ],
  "version" : 2
}<|MERGE_RESOLUTION|>--- conflicted
+++ resolved
@@ -32,13 +32,8 @@
       "kind" : "remoteSourceControl",
       "location" : "https://github.com/duckduckgo/BrowserServicesKit",
       "state" : {
-<<<<<<< HEAD
         "branch" : "jacek/privacy-dashboard-refactor",
         "revision" : "d1297c2ddba8ad68670ffb7a04ef2375d08f6cb9"
-=======
-        "revision" : "2df7f9d9063c9f8f8f07ccb80c95d7e35738d1ea",
-        "version" : "165.0.1"
->>>>>>> 78d96ca3
       }
     },
     {
