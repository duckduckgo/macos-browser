{
  "pins" : [
    {
      "identity" : "apple-toolbox",
      "kind" : "remoteSourceControl",
      "location" : "https://github.com/duckduckgo/apple-toolbox.git",
      "state" : {
        "revision" : "0c13c5f056805f2d403618ccc3bfb833c303c68d",
        "version" : "3.1.2"
      }
    },
    {
      "identity" : "barebonesbrowser",
      "kind" : "remoteSourceControl",
      "location" : "https://github.com/duckduckgo/BareBonesBrowser.git",
      "state" : {
        "revision" : "31e5bfedc3c2ca005640c4bf2b6959d69b0e18b9",
        "version" : "0.1.0"
      }
    },
    {
      "identity" : "bloom_cpp",
      "kind" : "remoteSourceControl",
      "location" : "https://github.com/duckduckgo/bloom_cpp.git",
      "state" : {
        "revision" : "8076199456290b61b4544bf2f4caf296759906a0",
        "version" : "3.0.0"
      }
    },
    {
      "identity" : "browserserviceskit",
      "kind" : "remoteSourceControl",
      "location" : "https://github.com/duckduckgo/BrowserServicesKit",
      "state" : {
<<<<<<< HEAD
        "revision" : "ee3f7e68b3e562e61f47b25d4881773b3795d333"
=======
        "revision" : "d00f87a30e35fe8f86df30973c3b5370688e3aaa",
        "version" : "206.0.0"
>>>>>>> 55089310
      }
    },
    {
      "identity" : "content-scope-scripts",
      "kind" : "remoteSourceControl",
      "location" : "https://github.com/duckduckgo/content-scope-scripts",
      "state" : {
        "revision" : "6cab7bdb584653a5dc007cc1ae827ec41c5a91bc",
        "version" : "6.29.0"
      }
    },
    {
      "identity" : "duckduckgo-autofill",
      "kind" : "remoteSourceControl",
      "location" : "https://github.com/duckduckgo/duckduckgo-autofill.git",
      "state" : {
        "revision" : "c992041d16ec10d790e6204dce9abf9966d1363c",
        "version" : "15.1.0"
      }
    },
    {
      "identity" : "grdb.swift",
      "kind" : "remoteSourceControl",
      "location" : "https://github.com/duckduckgo/GRDB.swift.git",
      "state" : {
        "revision" : "4225b85c9a0c50544e413a1ea1e502c802b44b35",
        "version" : "2.4.0"
      }
    },
    {
      "identity" : "gzipswift",
      "kind" : "remoteSourceControl",
      "location" : "https://github.com/1024jp/GzipSwift.git",
      "state" : {
        "revision" : "731037f6cc2be2ec01562f6597c1d0aa3fe6fd05",
        "version" : "6.0.1"
      }
    },
    {
      "identity" : "lottie-spm",
      "kind" : "remoteSourceControl",
      "location" : "https://github.com/airbnb/lottie-spm.git",
      "state" : {
        "revision" : "1d29eccc24cc8b75bff9f6804155112c0ffc9605",
        "version" : "4.4.3"
      }
    },
    {
      "identity" : "ohhttpstubs",
      "kind" : "remoteSourceControl",
      "location" : "https://github.com/AliSoftware/OHHTTPStubs.git",
      "state" : {
        "revision" : "12f19662426d0434d6c330c6974d53e2eb10ecd9",
        "version" : "9.1.0"
      }
    },
    {
      "identity" : "openssl-xcframework",
      "kind" : "remoteSourceControl",
      "location" : "https://github.com/duckduckgo/OpenSSL-XCFramework",
      "state" : {
        "revision" : "71d303cbfa150e1fac99ffc7b4f67aad9c7a5002",
        "version" : "3.1.5004"
      }
    },
    {
      "identity" : "privacy-dashboard",
      "kind" : "remoteSourceControl",
      "location" : "https://github.com/duckduckgo/privacy-dashboard",
      "state" : {
        "revision" : "53fd1a0f8d91fcf475d9220f810141007300dffd",
        "version" : "7.1.1"
      }
    },
    {
      "identity" : "punycodeswift",
      "kind" : "remoteSourceControl",
      "location" : "https://github.com/gumob/PunycodeSwift.git",
      "state" : {
        "revision" : "30a462bdb4398ea835a3585472229e0d74b36ba5",
        "version" : "3.0.0"
      }
    },
    {
      "identity" : "sparkle",
      "kind" : "remoteSourceControl",
      "location" : "https://github.com/sparkle-project/Sparkle.git",
      "state" : {
        "revision" : "b456fd404954a9e13f55aa0c88cd5a40b8399638",
        "version" : "2.6.3"
      }
    },
    {
      "identity" : "swift-argument-parser",
      "kind" : "remoteSourceControl",
      "location" : "https://github.com/apple/swift-argument-parser.git",
      "state" : {
        "revision" : "0fbc8848e389af3bb55c182bc19ca9d5dc2f255b",
        "version" : "1.4.0"
      }
    },
    {
      "identity" : "swift-snapshot-testing",
      "kind" : "remoteSourceControl",
      "location" : "https://github.com/pointfreeco/swift-snapshot-testing",
      "state" : {
        "revision" : "5b0c434778f2c1a4c9b5ebdb8682b28e84dd69bd",
        "version" : "1.15.4"
      }
    },
    {
      "identity" : "swift-syntax",
      "kind" : "remoteSourceControl",
      "location" : "https://github.com/apple/swift-syntax",
      "state" : {
        "revision" : "64889f0c732f210a935a0ad7cda38f77f876262d",
        "version" : "509.1.1"
      }
    },
    {
      "identity" : "swifter",
      "kind" : "remoteSourceControl",
      "location" : "https://github.com/httpswift/swifter.git",
      "state" : {
        "revision" : "9483a5d459b45c3ffd059f7b55f9638e268632fd",
        "version" : "1.5.0"
      }
    },
    {
      "identity" : "sync_crypto",
      "kind" : "remoteSourceControl",
      "location" : "https://github.com/duckduckgo/sync_crypto",
      "state" : {
        "revision" : "0c8bf3c0e75591bc366407b9d7a73a9fcfc7736f",
        "version" : "0.3.0"
      }
    },
    {
      "identity" : "trackerradarkit",
      "kind" : "remoteSourceControl",
      "location" : "https://github.com/duckduckgo/TrackerRadarKit",
      "state" : {
        "revision" : "5de0a610a7927b638a5fd463a53032c9934a2c3b",
        "version" : "3.0.0"
      }
    },
    {
      "identity" : "wireguard-apple",
      "kind" : "remoteSourceControl",
      "location" : "https://github.com/duckduckgo/wireguard-apple",
      "state" : {
        "revision" : "13fd026384b1af11048451061cc1b21434990668",
        "version" : "1.1.3"
      }
    }
  ],
  "version" : 2
}<|MERGE_RESOLUTION|>--- conflicted
+++ resolved
@@ -32,12 +32,8 @@
       "kind" : "remoteSourceControl",
       "location" : "https://github.com/duckduckgo/BrowserServicesKit",
       "state" : {
-<<<<<<< HEAD
-        "revision" : "ee3f7e68b3e562e61f47b25d4881773b3795d333"
-=======
         "revision" : "d00f87a30e35fe8f86df30973c3b5370688e3aaa",
         "version" : "206.0.0"
->>>>>>> 55089310
       }
     },
     {
