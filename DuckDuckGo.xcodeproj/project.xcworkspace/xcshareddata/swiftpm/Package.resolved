{
  "pins" : [
    {
      "identity" : "bloom_cpp",
      "kind" : "remoteSourceControl",
      "location" : "https://github.com/duckduckgo/bloom_cpp.git",
      "state" : {
        "revision" : "8076199456290b61b4544bf2f4caf296759906a0",
        "version" : "3.0.0"
      }
    },
    {
      "identity" : "browserserviceskit",
      "kind" : "remoteSourceControl",
      "location" : "https://github.com/duckduckgo/BrowserServicesKit",
      "state" : {
<<<<<<< HEAD
        "branch" : "daniel/autolock-autofill",
        "revision" : "75216d04be463228331dd145f385f1db8f8b3017"
=======
        "revision" : "cbf3c0667f212faf5f815e2b8437b5cc6131c135",
        "version" : "75.2.4"
>>>>>>> a513c1a6
      }
    },
    {
      "identity" : "content-scope-scripts",
      "kind" : "remoteSourceControl",
      "location" : "https://github.com/duckduckgo/content-scope-scripts",
      "state" : {
        "revision" : "8def15fe8a4c2fb76730f640507e9fd1d6c1f8a7",
        "version" : "4.32.0"
      }
    },
    {
      "identity" : "duckduckgo-autofill",
      "kind" : "remoteSourceControl",
      "location" : "https://github.com/duckduckgo/duckduckgo-autofill.git",
      "state" : {
        "revision" : "20a6aeddbd86b43fd83c42aa45fdd9ec6db0e0f7",
        "version" : "8.2.0"
      }
    },
    {
      "identity" : "grdb.swift",
      "kind" : "remoteSourceControl",
      "location" : "https://github.com/duckduckgo/GRDB.swift.git",
      "state" : {
        "revision" : "77d9a83191a74e319a5cfa27b0e3145d15607573",
        "version" : "2.2.0"
      }
    },
    {
      "identity" : "lottie-ios",
      "kind" : "remoteSourceControl",
      "location" : "https://github.com/duckduckgo/lottie-ios.git",
      "state" : {
        "revision" : "abf5510e261c85ffddd29de0bca9b72592ea2bdd",
        "version" : "3.3.0"
      }
    },
    {
      "identity" : "ohhttpstubs",
      "kind" : "remoteSourceControl",
      "location" : "https://github.com/AliSoftware/OHHTTPStubs.git",
      "state" : {
        "revision" : "12f19662426d0434d6c330c6974d53e2eb10ecd9",
        "version" : "9.1.0"
      }
    },
    {
      "identity" : "openssl-xcframework",
      "kind" : "remoteSourceControl",
      "location" : "https://github.com/duckduckgo/OpenSSL-XCFramework",
      "state" : {
        "revision" : "238e8f700809ff0e1cad5f906cb4c3b0f77f44f9",
        "version" : "1.1.1900"
      }
    },
    {
      "identity" : "privacy-dashboard",
      "kind" : "remoteSourceControl",
      "location" : "https://github.com/duckduckgo/privacy-dashboard",
      "state" : {
        "revision" : "51e2b46f413bf3ef18afefad631ca70f2c25ef70",
        "version" : "1.4.0"
      }
    },
    {
      "identity" : "punycodeswift",
      "kind" : "remoteSourceControl",
      "location" : "https://github.com/gumob/PunycodeSwift.git",
      "state" : {
        "revision" : "4356ec54e073741449640d3d50a1fd24fd1e1b8b",
        "version" : "2.1.0"
      }
    },
    {
      "identity" : "sparkle",
      "kind" : "remoteSourceControl",
      "location" : "https://github.com/sparkle-project/Sparkle.git",
      "state" : {
        "revision" : "87e4fcbac39912f9cdb9a9acf205cad60e1ca3bc",
        "version" : "2.4.2"
      }
    },
    {
      "identity" : "swift-argument-parser",
      "kind" : "remoteSourceControl",
      "location" : "https://github.com/apple/swift-argument-parser",
      "state" : {
        "revision" : "6b2aa2748a7881eebb9f84fb10c01293e15b52ca",
        "version" : "0.5.0"
      }
    },
    {
      "identity" : "swifter",
      "kind" : "remoteSourceControl",
      "location" : "https://github.com/httpswift/swifter.git",
      "state" : {
        "revision" : "9483a5d459b45c3ffd059f7b55f9638e268632fd",
        "version" : "1.5.0"
      }
    },
    {
      "identity" : "sync_crypto",
      "kind" : "remoteSourceControl",
      "location" : "https://github.com/duckduckgo/sync_crypto",
      "state" : {
        "revision" : "2ab6ab6f0f96b259c14c2de3fc948935fc16ac78",
        "version" : "0.2.0"
      }
    },
    {
      "identity" : "trackerradarkit",
      "kind" : "remoteSourceControl",
      "location" : "https://github.com/duckduckgo/TrackerRadarKit",
      "state" : {
        "revision" : "4684440d03304e7638a2c8086895367e90987463",
        "version" : "1.2.1"
      }
    },
    {
      "identity" : "wireguard-apple",
      "kind" : "remoteSourceControl",
      "location" : "https://github.com/duckduckgo/wireguard-apple",
      "state" : {
        "revision" : "2d8172c11478ab11b0f5ad49bdb4f93f4b3d5e0d",
        "version" : "1.1.1"
      }
    }
  ],
  "version" : 2
}<|MERGE_RESOLUTION|>--- conflicted
+++ resolved
@@ -14,13 +14,8 @@
       "kind" : "remoteSourceControl",
       "location" : "https://github.com/duckduckgo/BrowserServicesKit",
       "state" : {
-<<<<<<< HEAD
-        "branch" : "daniel/autolock-autofill",
-        "revision" : "75216d04be463228331dd145f385f1db8f8b3017"
-=======
         "revision" : "cbf3c0667f212faf5f815e2b8437b5cc6131c135",
         "version" : "75.2.4"
->>>>>>> a513c1a6
       }
     },
     {
