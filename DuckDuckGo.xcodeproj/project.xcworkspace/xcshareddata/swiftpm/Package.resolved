--- conflicted
+++ resolved
@@ -32,13 +32,8 @@
       "kind" : "remoteSourceControl",
       "location" : "https://github.com/duckduckgo/BrowserServicesKit",
       "state" : {
-<<<<<<< HEAD
-        "branch" : "graeme/expired-entitlements-stuff",
-        "revision" : "0b65748909e192c6278290b0a340f03c6b53fcaa"
-=======
         "revision" : "7656e94efcf4eedf1c16152c63f57fb52b6ad079",
         "version" : "126.0.0"
->>>>>>> 655a70c9
       }
     },
     {
