{
  "pins" : [
    {
      "identity" : "apple-toolbox",
      "kind" : "remoteSourceControl",
      "location" : "https://github.com/duckduckgo/apple-toolbox.git",
      "state" : {
        "revision" : "d51beaf1736013b530576ace13a16d6d1a63742c",
        "version" : "2.0.0"
      }
    },
    {
      "identity" : "barebonesbrowser",
      "kind" : "remoteSourceControl",
      "location" : "https://github.com/duckduckgo/BareBonesBrowser.git",
      "state" : {
        "revision" : "31e5bfedc3c2ca005640c4bf2b6959d69b0e18b9",
        "version" : "0.1.0"
      }
    },
    {
      "identity" : "bloom_cpp",
      "kind" : "remoteSourceControl",
      "location" : "https://github.com/duckduckgo/bloom_cpp.git",
      "state" : {
        "revision" : "8076199456290b61b4544bf2f4caf296759906a0",
        "version" : "3.0.0"
      }
    },
    {
      "identity" : "browserserviceskit",
      "kind" : "remoteSourceControl",
      "location" : "https://github.com/duckduckgo/BrowserServicesKit",
      "state" : {
<<<<<<< HEAD
        "revision" : "f15a57645aa1d07a69df9b41f483ea1ef0b786f7",
        "version" : "132.0.0-1"
=======
        "revision" : "73f68ee1c0dda3cd4a0b0cc3cc38a6cc7e605829",
        "version" : "132.0.1"
>>>>>>> bf7cad8f
      }
    },
    {
      "identity" : "content-scope-scripts",
      "kind" : "remoteSourceControl",
      "location" : "https://github.com/duckduckgo/content-scope-scripts",
      "state" : {
        "revision" : "62d5dc3d02f6a8347dc5f0b52162a0107d38b74c",
        "version" : "5.8.0"
      }
    },
    {
      "identity" : "duckduckgo-autofill",
      "kind" : "remoteSourceControl",
      "location" : "https://github.com/duckduckgo/duckduckgo-autofill.git",
      "state" : {
        "revision" : "6493e296934bf09277c03df45f11f4619711cb24",
        "version" : "10.2.0"
      }
    },
    {
      "identity" : "grdb.swift",
      "kind" : "remoteSourceControl",
      "location" : "https://github.com/duckduckgo/GRDB.swift.git",
      "state" : {
        "revision" : "9f049d7b97b1e68ffd86744b500660d34a9e79b8",
        "version" : "2.3.0"
      }
    },
    {
      "identity" : "lottie-spm",
      "kind" : "remoteSourceControl",
      "location" : "https://github.com/airbnb/lottie-spm.git",
      "state" : {
        "revision" : "3bd43e12d6fb54654366a61f7cfaca787318b8ce",
        "version" : "4.4.1"
      }
    },
    {
      "identity" : "ohhttpstubs",
      "kind" : "remoteSourceControl",
      "location" : "https://github.com/AliSoftware/OHHTTPStubs.git",
      "state" : {
        "revision" : "12f19662426d0434d6c330c6974d53e2eb10ecd9",
        "version" : "9.1.0"
      }
    },
    {
      "identity" : "openssl-xcframework",
      "kind" : "remoteSourceControl",
      "location" : "https://github.com/duckduckgo/OpenSSL-XCFramework",
      "state" : {
        "revision" : "b75ab2c0405860bb2616db71b9a456acb118c21a",
        "version" : "3.1.4000"
      }
    },
    {
      "identity" : "privacy-dashboard",
      "kind" : "remoteSourceControl",
      "location" : "https://github.com/duckduckgo/privacy-dashboard",
      "state" : {
        "revision" : "620921fea14569eb00745cb5a44890d5890d99ec",
        "version" : "3.4.0"
      }
    },
    {
      "identity" : "punycodeswift",
      "kind" : "remoteSourceControl",
      "location" : "https://github.com/gumob/PunycodeSwift.git",
      "state" : {
        "revision" : "4356ec54e073741449640d3d50a1fd24fd1e1b8b",
        "version" : "2.1.0"
      }
    },
    {
      "identity" : "sparkle",
      "kind" : "remoteSourceControl",
      "location" : "https://github.com/sparkle-project/Sparkle.git",
      "state" : {
        "revision" : "47d3d90aee3c52b6f61d04ceae426e607df62347",
        "version" : "2.5.2"
      }
    },
    {
      "identity" : "swift-argument-parser",
      "kind" : "remoteSourceControl",
      "location" : "https://github.com/apple/swift-argument-parser",
      "state" : {
        "revision" : "46989693916f56d1186bd59ac15124caef896560",
        "version" : "1.3.1"
      }
    },
    {
      "identity" : "swift-snapshot-testing",
      "kind" : "remoteSourceControl",
      "location" : "https://github.com/pointfreeco/swift-snapshot-testing",
      "state" : {
        "revision" : "5b0c434778f2c1a4c9b5ebdb8682b28e84dd69bd",
        "version" : "1.15.4"
      }
    },
    {
      "identity" : "swift-syntax",
      "kind" : "remoteSourceControl",
      "location" : "https://github.com/apple/swift-syntax.git",
      "state" : {
        "revision" : "64889f0c732f210a935a0ad7cda38f77f876262d",
        "version" : "509.1.1"
      }
    },
    {
      "identity" : "swifter",
      "kind" : "remoteSourceControl",
      "location" : "https://github.com/httpswift/swifter.git",
      "state" : {
        "revision" : "9483a5d459b45c3ffd059f7b55f9638e268632fd",
        "version" : "1.5.0"
      }
    },
    {
      "identity" : "sync_crypto",
      "kind" : "remoteSourceControl",
      "location" : "https://github.com/duckduckgo/sync_crypto",
      "state" : {
        "revision" : "2ab6ab6f0f96b259c14c2de3fc948935fc16ac78",
        "version" : "0.2.0"
      }
    },
    {
      "identity" : "trackerradarkit",
      "kind" : "remoteSourceControl",
      "location" : "https://github.com/duckduckgo/TrackerRadarKit",
      "state" : {
        "revision" : "a6b7ba151d9dc6684484f3785293875ec01cc1ff",
        "version" : "1.2.2"
      }
    },
    {
      "identity" : "wireguard-apple",
      "kind" : "remoteSourceControl",
      "location" : "https://github.com/duckduckgo/wireguard-apple",
      "state" : {
        "revision" : "13fd026384b1af11048451061cc1b21434990668",
        "version" : "1.1.3"
      }
    }
  ],
  "version" : 2
}<|MERGE_RESOLUTION|>--- conflicted
+++ resolved
@@ -32,13 +32,8 @@
       "kind" : "remoteSourceControl",
       "location" : "https://github.com/duckduckgo/BrowserServicesKit",
       "state" : {
-<<<<<<< HEAD
-        "revision" : "f15a57645aa1d07a69df9b41f483ea1ef0b786f7",
-        "version" : "132.0.0-1"
-=======
         "revision" : "73f68ee1c0dda3cd4a0b0cc3cc38a6cc7e605829",
         "version" : "132.0.1"
->>>>>>> bf7cad8f
       }
     },
     {
@@ -143,7 +138,7 @@
     {
       "identity" : "swift-syntax",
       "kind" : "remoteSourceControl",
-      "location" : "https://github.com/apple/swift-syntax.git",
+      "location" : "https://github.com/apple/swift-syntax",
       "state" : {
         "revision" : "64889f0c732f210a935a0ad7cda38f77f876262d",
         "version" : "509.1.1"
