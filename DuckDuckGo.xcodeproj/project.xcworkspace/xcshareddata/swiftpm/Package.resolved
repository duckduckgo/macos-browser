{
  "pins" : [
    {
      "identity" : "apple-toolbox",
      "kind" : "remoteSourceControl",
      "location" : "https://github.com/duckduckgo/apple-toolbox.git",
      "state" : {
        "revision" : "0c13c5f056805f2d403618ccc3bfb833c303c68d",
        "version" : "3.1.2"
      }
    },
    {
      "identity" : "barebonesbrowser",
      "kind" : "remoteSourceControl",
      "location" : "https://github.com/duckduckgo/BareBonesBrowser.git",
      "state" : {
        "revision" : "31e5bfedc3c2ca005640c4bf2b6959d69b0e18b9",
        "version" : "0.1.0"
      }
    },
    {
      "identity" : "bloom_cpp",
      "kind" : "remoteSourceControl",
      "location" : "https://github.com/duckduckgo/bloom_cpp.git",
      "state" : {
        "revision" : "8076199456290b61b4544bf2f4caf296759906a0",
        "version" : "3.0.0"
      }
    },
    {
      "identity" : "browserserviceskit",
      "kind" : "remoteSourceControl",
      "location" : "https://github.com/duckduckgo/BrowserServicesKit",
      "state" : {
<<<<<<< HEAD
        "branch" : "max/remove-cpm-experiment",
        "revision" : "142bc52210634458e02fe435cf7ca4ca16ef30d0"
=======
        "revision" : "614ea57db48db644ce7f3a3de9c20c9a7fbb08ff",
        "version" : "209.0.0"
>>>>>>> bfcc4495
      }
    },
    {
      "identity" : "content-scope-scripts",
      "kind" : "remoteSourceControl",
      "location" : "https://github.com/duckduckgo/content-scope-scripts",
      "state" : {
        "revision" : "adca39c379b1a124f9990e9d0308c374f32f5018",
        "version" : "6.32.0"
      }
    },
    {
      "identity" : "duckduckgo-autofill",
      "kind" : "remoteSourceControl",
      "location" : "https://github.com/duckduckgo/duckduckgo-autofill.git",
      "state" : {
        "revision" : "c992041d16ec10d790e6204dce9abf9966d1363c",
        "version" : "15.1.0"
      }
    },
    {
      "identity" : "grdb.swift",
      "kind" : "remoteSourceControl",
      "location" : "https://github.com/duckduckgo/GRDB.swift.git",
      "state" : {
        "revision" : "4225b85c9a0c50544e413a1ea1e502c802b44b35",
        "version" : "2.4.0"
      }
    },
    {
      "identity" : "gzipswift",
      "kind" : "remoteSourceControl",
      "location" : "https://github.com/1024jp/GzipSwift.git",
      "state" : {
        "revision" : "731037f6cc2be2ec01562f6597c1d0aa3fe6fd05",
        "version" : "6.0.1"
      }
    },
    {
      "identity" : "lottie-spm",
      "kind" : "remoteSourceControl",
      "location" : "https://github.com/airbnb/lottie-spm",
      "state" : {
        "revision" : "1d29eccc24cc8b75bff9f6804155112c0ffc9605",
        "version" : "4.4.3"
      }
    },
    {
      "identity" : "ohhttpstubs",
      "kind" : "remoteSourceControl",
      "location" : "https://github.com/AliSoftware/OHHTTPStubs.git",
      "state" : {
        "revision" : "12f19662426d0434d6c330c6974d53e2eb10ecd9",
        "version" : "9.1.0"
      }
    },
    {
      "identity" : "openssl-xcframework",
      "kind" : "remoteSourceControl",
      "location" : "https://github.com/duckduckgo/OpenSSL-XCFramework",
      "state" : {
        "revision" : "71d303cbfa150e1fac99ffc7b4f67aad9c7a5002",
        "version" : "3.1.5004"
      }
    },
    {
      "identity" : "privacy-dashboard",
      "kind" : "remoteSourceControl",
      "location" : "https://github.com/duckduckgo/privacy-dashboard",
      "state" : {
        "revision" : "53fd1a0f8d91fcf475d9220f810141007300dffd",
        "version" : "7.1.1"
      }
    },
    {
      "identity" : "punycodeswift",
      "kind" : "remoteSourceControl",
      "location" : "https://github.com/gumob/PunycodeSwift.git",
      "state" : {
        "revision" : "30a462bdb4398ea835a3585472229e0d74b36ba5",
        "version" : "3.0.0"
      }
    },
    {
      "identity" : "sparkle",
      "kind" : "remoteSourceControl",
      "location" : "https://github.com/sparkle-project/Sparkle.git",
      "state" : {
        "revision" : "b456fd404954a9e13f55aa0c88cd5a40b8399638",
        "version" : "2.6.3"
      }
    },
    {
      "identity" : "swift-argument-parser",
      "kind" : "remoteSourceControl",
      "location" : "https://github.com/apple/swift-argument-parser.git",
      "state" : {
        "revision" : "0fbc8848e389af3bb55c182bc19ca9d5dc2f255b",
        "version" : "1.4.0"
      }
    },
    {
      "identity" : "swift-snapshot-testing",
      "kind" : "remoteSourceControl",
      "location" : "https://github.com/pointfreeco/swift-snapshot-testing",
      "state" : {
        "revision" : "5b0c434778f2c1a4c9b5ebdb8682b28e84dd69bd",
        "version" : "1.15.4"
      }
    },
    {
      "identity" : "swift-syntax",
      "kind" : "remoteSourceControl",
      "location" : "https://github.com/apple/swift-syntax",
      "state" : {
        "revision" : "64889f0c732f210a935a0ad7cda38f77f876262d",
        "version" : "509.1.1"
      }
    },
    {
      "identity" : "swifter",
      "kind" : "remoteSourceControl",
      "location" : "https://github.com/httpswift/swifter.git",
      "state" : {
        "revision" : "9483a5d459b45c3ffd059f7b55f9638e268632fd",
        "version" : "1.5.0"
      }
    },
    {
      "identity" : "sync_crypto",
      "kind" : "remoteSourceControl",
      "location" : "https://github.com/duckduckgo/sync_crypto",
      "state" : {
        "revision" : "0c8bf3c0e75591bc366407b9d7a73a9fcfc7736f",
        "version" : "0.3.0"
      }
    },
    {
      "identity" : "trackerradarkit",
      "kind" : "remoteSourceControl",
      "location" : "https://github.com/duckduckgo/TrackerRadarKit",
      "state" : {
        "revision" : "5de0a610a7927b638a5fd463a53032c9934a2c3b",
        "version" : "3.0.0"
      }
    },
    {
      "identity" : "wireguard-apple",
      "kind" : "remoteSourceControl",
      "location" : "https://github.com/duckduckgo/wireguard-apple",
      "state" : {
        "revision" : "13fd026384b1af11048451061cc1b21434990668",
        "version" : "1.1.3"
      }
    }
  ],
  "version" : 2
}<|MERGE_RESOLUTION|>--- conflicted
+++ resolved
@@ -32,13 +32,8 @@
       "kind" : "remoteSourceControl",
       "location" : "https://github.com/duckduckgo/BrowserServicesKit",
       "state" : {
-<<<<<<< HEAD
         "branch" : "max/remove-cpm-experiment",
         "revision" : "142bc52210634458e02fe435cf7ca4ca16ef30d0"
-=======
-        "revision" : "614ea57db48db644ce7f3a3de9c20c9a7fbb08ff",
-        "version" : "209.0.0"
->>>>>>> bfcc4495
       }
     },
     {
