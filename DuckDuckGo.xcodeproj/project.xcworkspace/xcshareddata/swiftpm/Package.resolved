{
  "pins" : [
    {
      "identity" : "apple-toolbox",
      "kind" : "remoteSourceControl",
      "location" : "https://github.com/duckduckgo/apple-toolbox.git",
      "state" : {
        "revision" : "0c13c5f056805f2d403618ccc3bfb833c303c68d",
        "version" : "3.1.2"
      }
    },
    {
      "identity" : "barebonesbrowser",
      "kind" : "remoteSourceControl",
      "location" : "https://github.com/duckduckgo/BareBonesBrowser.git",
      "state" : {
        "revision" : "31e5bfedc3c2ca005640c4bf2b6959d69b0e18b9",
        "version" : "0.1.0"
      }
    },
    {
      "identity" : "bloom_cpp",
      "kind" : "remoteSourceControl",
      "location" : "https://github.com/duckduckgo/bloom_cpp.git",
      "state" : {
        "revision" : "8076199456290b61b4544bf2f4caf296759906a0",
        "version" : "3.0.0"
      }
    },
    {
      "identity" : "browserserviceskit",
      "kind" : "remoteSourceControl",
      "location" : "https://github.com/duckduckgo/BrowserServicesKit",
      "state" : {
<<<<<<< HEAD
        "revision" : "7f05cacc9c4a8509e143de0eaecc5e3e1cb4821c"
=======
        "revision" : "6cb645ff85948eadde86365483792d75845270fe",
        "version" : "191.2.1"
>>>>>>> 8129e53b
      }
    },
    {
      "identity" : "content-scope-scripts",
      "kind" : "remoteSourceControl",
      "location" : "https://github.com/duckduckgo/content-scope-scripts",
      "state" : {
        "revision" : "b8c858a33cfe665ddfe177df4dbd63d12f6777a6",
        "version" : "6.14.1"
      }
    },
    {
      "identity" : "duckduckgo-autofill",
      "kind" : "remoteSourceControl",
      "location" : "https://github.com/duckduckgo/duckduckgo-autofill.git",
      "state" : {
        "revision" : "1f12b78d9bac4a1d9b6bad18dc2ef0593bed34a3",
        "version" : "13.0.0"
      }
    },
    {
      "identity" : "grdb.swift",
      "kind" : "remoteSourceControl",
      "location" : "https://github.com/duckduckgo/GRDB.swift.git",
      "state" : {
        "revision" : "4225b85c9a0c50544e413a1ea1e502c802b44b35",
        "version" : "2.4.0"
      }
    },
    {
      "identity" : "gzipswift",
      "kind" : "remoteSourceControl",
      "location" : "https://github.com/1024jp/GzipSwift.git",
      "state" : {
        "revision" : "731037f6cc2be2ec01562f6597c1d0aa3fe6fd05",
        "version" : "6.0.1"
      }
    },
    {
      "identity" : "lottie-spm",
      "kind" : "remoteSourceControl",
      "location" : "https://github.com/airbnb/lottie-spm",
      "state" : {
        "revision" : "1d29eccc24cc8b75bff9f6804155112c0ffc9605",
        "version" : "4.4.3"
      }
    },
    {
      "identity" : "ohhttpstubs",
      "kind" : "remoteSourceControl",
      "location" : "https://github.com/AliSoftware/OHHTTPStubs.git",
      "state" : {
        "revision" : "12f19662426d0434d6c330c6974d53e2eb10ecd9",
        "version" : "9.1.0"
      }
    },
    {
      "identity" : "openssl-xcframework",
      "kind" : "remoteSourceControl",
      "location" : "https://github.com/duckduckgo/OpenSSL-XCFramework",
      "state" : {
        "revision" : "71d303cbfa150e1fac99ffc7b4f67aad9c7a5002",
        "version" : "3.1.5004"
      }
    },
    {
      "identity" : "privacy-dashboard",
      "kind" : "remoteSourceControl",
      "location" : "https://github.com/duckduckgo/privacy-dashboard",
      "state" : {
        "revision" : "665b23dc656c9f787494620494f8e56098a900b2",
        "version" : "5.1.1"
      }
    },
    {
      "identity" : "punycodeswift",
      "kind" : "remoteSourceControl",
      "location" : "https://github.com/gumob/PunycodeSwift.git",
      "state" : {
        "revision" : "4356ec54e073741449640d3d50a1fd24fd1e1b8b",
        "version" : "2.1.0"
      }
    },
    {
      "identity" : "sparkle",
      "kind" : "remoteSourceControl",
      "location" : "https://github.com/sparkle-project/Sparkle.git",
      "state" : {
        "revision" : "b456fd404954a9e13f55aa0c88cd5a40b8399638",
        "version" : "2.6.3"
      }
    },
    {
      "identity" : "swift-argument-parser",
      "kind" : "remoteSourceControl",
      "location" : "https://github.com/apple/swift-argument-parser.git",
      "state" : {
        "revision" : "0fbc8848e389af3bb55c182bc19ca9d5dc2f255b",
        "version" : "1.4.0"
      }
    },
    {
      "identity" : "swift-snapshot-testing",
      "kind" : "remoteSourceControl",
      "location" : "https://github.com/pointfreeco/swift-snapshot-testing",
      "state" : {
        "revision" : "5b0c434778f2c1a4c9b5ebdb8682b28e84dd69bd",
        "version" : "1.15.4"
      }
    },
    {
      "identity" : "swift-syntax",
      "kind" : "remoteSourceControl",
      "location" : "https://github.com/apple/swift-syntax",
      "state" : {
        "revision" : "64889f0c732f210a935a0ad7cda38f77f876262d",
        "version" : "509.1.1"
      }
    },
    {
      "identity" : "swifter",
      "kind" : "remoteSourceControl",
      "location" : "https://github.com/httpswift/swifter.git",
      "state" : {
        "revision" : "9483a5d459b45c3ffd059f7b55f9638e268632fd",
        "version" : "1.5.0"
      }
    },
    {
      "identity" : "sync_crypto",
      "kind" : "remoteSourceControl",
      "location" : "https://github.com/duckduckgo/sync_crypto",
      "state" : {
        "revision" : "2ab6ab6f0f96b259c14c2de3fc948935fc16ac78",
        "version" : "0.2.0"
      }
    },
    {
      "identity" : "trackerradarkit",
      "kind" : "remoteSourceControl",
      "location" : "https://github.com/duckduckgo/TrackerRadarKit",
      "state" : {
        "revision" : "5de0a610a7927b638a5fd463a53032c9934a2c3b",
        "version" : "3.0.0"
      }
    },
    {
      "identity" : "wireguard-apple",
      "kind" : "remoteSourceControl",
      "location" : "https://github.com/duckduckgo/wireguard-apple",
      "state" : {
        "revision" : "13fd026384b1af11048451061cc1b21434990668",
        "version" : "1.1.3"
      }
    }
  ],
  "version" : 2
}<|MERGE_RESOLUTION|>--- conflicted
+++ resolved
@@ -32,12 +32,7 @@
       "kind" : "remoteSourceControl",
       "location" : "https://github.com/duckduckgo/BrowserServicesKit",
       "state" : {
-<<<<<<< HEAD
-        "revision" : "7f05cacc9c4a8509e143de0eaecc5e3e1cb4821c"
-=======
-        "revision" : "6cb645ff85948eadde86365483792d75845270fe",
-        "version" : "191.2.1"
->>>>>>> 8129e53b
+         "revision" : "7f05cacc9c4a8509e143de0eaecc5e3e1cb4821c"
       }
     },
     {
