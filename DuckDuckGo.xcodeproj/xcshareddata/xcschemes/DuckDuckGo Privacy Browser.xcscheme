--- conflicted
+++ resolved
@@ -95,14 +95,7 @@
             </BuildableReference>
             <SkippedTests>
                <Test
-<<<<<<< HEAD
-                  Identifier = "CBRCompileTimeReporterTests">
-=======
-                  Identifier = "AutoconsentMessageProtocolTests/testEval()">
-               </Test>
-               <Test
                   Identifier = "BrokenSiteReportingReferenceTests/testBrokenSiteReporting()">
->>>>>>> 58da8050
                </Test>
                <Test
                   Identifier = "CBRCompileTimeReporterTests">
