--- conflicted
+++ resolved
@@ -283,31 +283,6 @@
             isEnabled = "YES">
          </CommandLineArgument>
       </CommandLineArguments>
-<<<<<<< HEAD
-      <EnvironmentVariables>
-         <EnvironmentVariable
-            key = "OS_ACTIVITY_DT_MODE"
-            value = "YES"
-            isEnabled = "YES">
-         </EnvironmentVariable>
-         <EnvironmentVariable
-            key = "OS_ACTIVITY_MODE"
-            value = "debug"
-            isEnabled = "YES">
-         </EnvironmentVariable>
-         <EnvironmentVariable
-            key = "DYLD_LIBRARY_PATH"
-            value = "$(WEBKIT_FRAMEWORK_SEARCH_PATH)"
-            isEnabled = "YES">
-         </EnvironmentVariable>
-         <EnvironmentVariable
-            key = "DYLD_FRAMEWORK_PATH"
-            value = "$(WEBKIT_FRAMEWORK_SEARCH_PATH)"
-            isEnabled = "YES">
-         </EnvironmentVariable>
-      </EnvironmentVariables>
-=======
->>>>>>> 0a77be0d
    </LaunchAction>
    <ProfileAction
       buildConfiguration = "Release"
