<?xml version="1.0" encoding="UTF-8"?>
<Scheme
   LastUpgradeVersion = "1400"
   version = "1.7">
   <BuildAction
      parallelizeBuildables = "YES"
      buildImplicitDependencies = "YES">
      <BuildActionEntries>
         <BuildActionEntry
            buildForTesting = "YES"
            buildForRunning = "YES"
            buildForProfiling = "YES"
            buildForArchiving = "YES"
            buildForAnalyzing = "YES">
            <BuildableReference
               BuildableIdentifier = "primary"
               BlueprintIdentifier = "AA585D7D248FD31100E9A3E2"
               BuildableName = "DuckDuckGo.app"
               BlueprintName = "DuckDuckGo Privacy Browser"
               ReferencedContainer = "container:DuckDuckGo.xcodeproj">
            </BuildableReference>
         </BuildActionEntry>
         <BuildActionEntry
            buildForTesting = "YES"
            buildForRunning = "NO"
            buildForProfiling = "NO"
            buildForArchiving = "NO"
            buildForAnalyzing = "NO">
            <BuildableReference
               BuildableIdentifier = "primary"
               BlueprintIdentifier = "4B1AD89C25FC27E200261379"
               BuildableName = "Integration Tests.xctest"
               BlueprintName = "Integration Tests"
               ReferencedContainer = "container:DuckDuckGo.xcodeproj">
            </BuildableReference>
         </BuildActionEntry>
         <BuildActionEntry
            buildForTesting = "YES"
            buildForRunning = "NO"
            buildForProfiling = "NO"
            buildForArchiving = "NO"
            buildForAnalyzing = "NO">
            <BuildableReference
               BuildableIdentifier = "primary"
               BlueprintIdentifier = "AA585D8F248FD31400E9A3E2"
               BuildableName = "Unit Tests.xctest"
               BlueprintName = "Unit Tests"
               ReferencedContainer = "container:DuckDuckGo.xcodeproj">
            </BuildableReference>
         </BuildActionEntry>
      </BuildActionEntries>
   </BuildAction>
   <TestAction
      buildConfiguration = "Debug"
      selectedDebuggerIdentifier = "Xcode.DebuggerFoundation.Debugger.LLDB"
      selectedLauncherIdentifier = "Xcode.DebuggerFoundation.Launcher.LLDB"
      shouldUseLaunchSchemeArgsEnv = "YES"
      codeCoverageEnabled = "YES">
      <PreActions>
         <ExecutionAction
            ActionType = "Xcode.IDEStandardExecutionActionsCore.ExecutionActionType.ShellScriptAction">
            <ActionContent
               title = "Run Script"
               scriptText = "killall tests-server&#10;# integration tests resources dir&#10;pushd &quot;${METAL_LIBRARY_OUTPUT_DIR}&quot;&#10;&quot;${BUILT_PRODUCTS_DIR}/tests-server&quot; &amp;&#10;popd&#10;">
               <EnvironmentBuildable>
                  <BuildableReference
                     BuildableIdentifier = "primary"
                     BlueprintIdentifier = "4B1AD89C25FC27E200261379"
                     BuildableName = "Integration Tests.xctest"
                     BlueprintName = "Integration Tests"
                     ReferencedContainer = "container:DuckDuckGo.xcodeproj">
                  </BuildableReference>
               </EnvironmentBuildable>
            </ActionContent>
         </ExecutionAction>
      </PreActions>
      <PostActions>
         <ExecutionAction
            ActionType = "Xcode.IDEStandardExecutionActionsCore.ExecutionActionType.ShellScriptAction">
            <ActionContent
               title = "Run Script"
               scriptText = "killall tests-server&#10;">
            </ActionContent>
         </ExecutionAction>
      </PostActions>
      <Testables>
         <TestableReference
            skipped = "NO">
            <BuildableReference
               BuildableIdentifier = "primary"
               BlueprintIdentifier = "AA585D8F248FD31400E9A3E2"
               BuildableName = "Unit Tests.xctest"
               BlueprintName = "Unit Tests"
               ReferencedContainer = "container:DuckDuckGo.xcodeproj">
            </BuildableReference>
            <SkippedTests>
               <Test
                  Identifier = "BrokenSiteReportingReferenceTests/testBrokenSiteReporting()">
               </Test>
               <Test
                  Identifier = "CBRCompileTimeReporterTests">
               </Test>
               <Test
                  Identifier = "PixelStoreTests/testWhenValuesAreAddedThenCallbacksAreCalled()">
               </Test>
               <Test
                  Identifier = "PixelStoreTests/testWhenValuesAreRemovedThenTheyAreNotInCache()">
               </Test>
               <Test
                  Identifier = "StatisticsLoaderTests/testWhenRefreshRetentionAtbIsPerformedForNavigationThenAppRetentionAtbRequested()">
               </Test>
               <Test
                  Identifier = "WindowManagerStateRestorationTests/testWindowManagerStateRestoration()">
               </Test>
            </SkippedTests>
         </TestableReference>
         <TestableReference
            skipped = "NO">
            <BuildableReference
               BuildableIdentifier = "primary"
               BlueprintIdentifier = "4B1AD89C25FC27E200261379"
               BuildableName = "Integration Tests.xctest"
               BlueprintName = "Integration Tests"
               ReferencedContainer = "container:DuckDuckGo.xcodeproj">
            </BuildableReference>
            <SkippedTests>
               <Test
                  Identifier = "AutoconsentIntegrationTests/testWhenAutoconsentDisabled_promptIsDisplayed()">
               </Test>
               <Test
                  Identifier = "CoreDataEncryptionTests/testSavingIncorrectValueTypes()">
               </Test>
               <Test
                  Identifier = "DownloadsIntegrationTests/testWhenNavigationActionIsData_downloadStarts()">
               </Test>
               <Test
                  Identifier = "EncryptionKeyStoreTests">
               </Test>
               <Test
                  Identifier = "HTTPSUpgradeIntegrationTests">
               </Test>
               <Test
                  Identifier = "NavigationProtectionIntegrationTests/testAMPLinks()">
               </Test>
               <Test
                  Identifier = "NavigationProtectionIntegrationTests/testReferrerTrimming()">
               </Test>
               <Test
                  Identifier = "SearchNonexistentDomainTests/testWhenNonexistentDomainSuggestionChosen_redirectedToSERP()">
               </Test>
            </SkippedTests>
         </TestableReference>
         <TestableReference
            skipped = "NO">
            <BuildableReference
               BuildableIdentifier = "primary"
               BlueprintIdentifier = "SyncUITests"
               BuildableName = "SyncUITests"
               BlueprintName = "SyncUITests"
               ReferencedContainer = "container:LocalPackages/SyncUI">
            </BuildableReference>
         </TestableReference>
         <TestableReference
            skipped = "NO">
            <BuildableReference
               BuildableIdentifier = "primary"
               BlueprintIdentifier = "NetworkProtectionUITests"
               BuildableName = "NetworkProtectionUITests"
               BlueprintName = "NetworkProtectionUITests"
               ReferencedContainer = "container:LocalPackages/NetworkProtectionMac">
            </BuildableReference>
         </TestableReference>
         <TestableReference
            skipped = "NO">
            <BuildableReference
               BuildableIdentifier = "primary"
               BlueprintIdentifier = "PixelKitTests"
               BuildableName = "PixelKitTests"
               BlueprintName = "PixelKitTests"
               ReferencedContainer = "container:LocalPackages/PixelKit">
            </BuildableReference>
         </TestableReference>
      </Testables>
   </TestAction>
   <LaunchAction
      buildConfiguration = "Debug"
      selectedDebuggerIdentifier = "Xcode.DebuggerFoundation.Debugger.LLDB"
      selectedLauncherIdentifier = "Xcode.DebuggerFoundation.Launcher.LLDB"
      launchStyle = "0"
      useCustomWorkingDirectory = "NO"
      ignoresPersistentStateOnLaunch = "NO"
      debugDocumentVersioning = "YES"
      debugServiceExtension = "internal"
      enableGPUValidationMode = "1"
      allowLocationSimulation = "YES">
      <BuildableProductRunnable
         runnableDebuggingMode = "0">
         <BuildableReference
            BuildableIdentifier = "primary"
            BlueprintIdentifier = "AA585D7D248FD31100E9A3E2"
            BuildableName = "DuckDuckGo.app"
            BlueprintName = "DuckDuckGo Privacy Browser"
            ReferencedContainer = "container:DuckDuckGo.xcodeproj">
         </BuildableReference>
      </BuildableProductRunnable>
      <CommandLineArguments>
         <CommandLineArgument
            argument = "-NSConstraintBasedLayoutVisualizeMutuallyExclusiveConstraints YES"
            isEnabled = "YES">
         </CommandLineArgument>
         <CommandLineArgument
            argument = "-com.apple.CoreData.ConcurrencyDebug 1"
            isEnabled = "YES">
         </CommandLineArgument>
      </CommandLineArguments>
      <EnvironmentVariables>
         <EnvironmentVariable
<<<<<<< HEAD
            key = "DYLD_LIBRARY_PATH"
            value = "$(SRCROOT)/../WebKit/WebKitBuild/Release"
            isEnabled = "YES">
         </EnvironmentVariable>
         <EnvironmentVariable
            key = "DYLD_FRAMEWORK_PATH"
            value = "$(SRCROOT)/../WebKit/WebKitBuild/Release"
=======
            key = "OS_ACTIVITY_DT_MODE"
            value = "YES"
            isEnabled = "YES">
         </EnvironmentVariable>
         <EnvironmentVariable
            key = "OS_ACTIVITY_MODE"
            value = "debug"
>>>>>>> 15022a3d
            isEnabled = "YES">
         </EnvironmentVariable>
      </EnvironmentVariables>
   </LaunchAction>
   <ProfileAction
      buildConfiguration = "Release"
      shouldUseLaunchSchemeArgsEnv = "YES"
      savedToolIdentifier = ""
      useCustomWorkingDirectory = "NO"
      debugDocumentVersioning = "YES">
      <BuildableProductRunnable
         runnableDebuggingMode = "0">
         <BuildableReference
            BuildableIdentifier = "primary"
            BlueprintIdentifier = "AA585D7D248FD31100E9A3E2"
            BuildableName = "DuckDuckGo.app"
            BlueprintName = "DuckDuckGo Privacy Browser"
            ReferencedContainer = "container:DuckDuckGo.xcodeproj">
         </BuildableReference>
      </BuildableProductRunnable>
   </ProfileAction>
   <AnalyzeAction
      buildConfiguration = "Debug">
   </AnalyzeAction>
   <ArchiveAction
      buildConfiguration = "Release"
      revealArchiveInOrganizer = "YES">
   </ArchiveAction>
</Scheme><|MERGE_RESOLUTION|>--- conflicted
+++ resolved
@@ -215,7 +215,6 @@
       </CommandLineArguments>
       <EnvironmentVariables>
          <EnvironmentVariable
-<<<<<<< HEAD
             key = "DYLD_LIBRARY_PATH"
             value = "$(SRCROOT)/../WebKit/WebKitBuild/Release"
             isEnabled = "YES">
@@ -223,7 +222,8 @@
          <EnvironmentVariable
             key = "DYLD_FRAMEWORK_PATH"
             value = "$(SRCROOT)/../WebKit/WebKitBuild/Release"
-=======
+            isEnabled = "YES">
+         <EnvironmentVariable
             key = "OS_ACTIVITY_DT_MODE"
             value = "YES"
             isEnabled = "YES">
@@ -231,7 +231,6 @@
          <EnvironmentVariable
             key = "OS_ACTIVITY_MODE"
             value = "debug"
->>>>>>> 15022a3d
             isEnabled = "YES">
          </EnvironmentVariable>
       </EnvironmentVariables>
