--- conflicted
+++ resolved
@@ -34,11 +34,7 @@
             parallelizable = "YES">
             <BuildableReference
                BuildableIdentifier = "primary"
-<<<<<<< HEAD
-               BlueprintIdentifier = "7BB06BCD2AE01B2200869706"
-=======
                BlueprintIdentifier = "7B96D0CE2ADFDA7E007E02C8"
->>>>>>> 0f7e8ac8
                BuildableName = "DuckDuckGoDBPTests.xctest"
                BlueprintName = "DuckDuckGoDBPTests"
                ReferencedContainer = "container:DuckDuckGo.xcodeproj">
