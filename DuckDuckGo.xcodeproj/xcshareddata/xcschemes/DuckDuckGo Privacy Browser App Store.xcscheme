<?xml version="1.0" encoding="UTF-8"?>
<Scheme
   LastUpgradeVersion = "1410"
   version = "1.7">
   <BuildAction
      parallelizeBuildables = "YES"
      buildImplicitDependencies = "YES">
      <BuildActionEntries>
         <BuildActionEntry
            buildForTesting = "YES"
            buildForRunning = "YES"
            buildForProfiling = "YES"
            buildForArchiving = "YES"
            buildForAnalyzing = "YES">
            <BuildableReference
               BuildableIdentifier = "primary"
               BlueprintIdentifier = "3706FA6A293F65D500E42796"
               BuildableName = "DuckDuckGo App Store.app"
               BlueprintName = "DuckDuckGo Privacy Browser App Store"
               ReferencedContainer = "container:DuckDuckGo.xcodeproj">
            </BuildableReference>
         </BuildActionEntry>
         <BuildActionEntry
            buildForTesting = "YES"
            buildForRunning = "NO"
            buildForProfiling = "NO"
            buildForArchiving = "NO"
            buildForAnalyzing = "NO">
            <BuildableReference
               BuildableIdentifier = "primary"
               BlueprintIdentifier = "3706FDD3293F661700E42796"
               BuildableName = "Unit Tests App Store.xctest"
               BlueprintName = "Unit Tests App Store"
               ReferencedContainer = "container:DuckDuckGo.xcodeproj">
            </BuildableReference>
         </BuildActionEntry>
         <BuildActionEntry
            buildForTesting = "YES"
            buildForRunning = "NO"
            buildForProfiling = "NO"
            buildForArchiving = "NO"
            buildForAnalyzing = "NO">
            <BuildableReference
               BuildableIdentifier = "primary"
               BlueprintIdentifier = "3706FE9B293F662100E42796"
               BuildableName = "Integration Tests App Store.xctest"
               BlueprintName = "Integration Tests App Store"
               ReferencedContainer = "container:DuckDuckGo.xcodeproj">
            </BuildableReference>
         </BuildActionEntry>
      </BuildActionEntries>
   </BuildAction>
   <TestAction
      buildConfiguration = "Debug"
      selectedDebuggerIdentifier = "Xcode.DebuggerFoundation.Debugger.LLDB"
      selectedLauncherIdentifier = "Xcode.DebuggerFoundation.Launcher.LLDB"
      shouldUseLaunchSchemeArgsEnv = "YES">
      <PreActions>
         <ExecutionAction
            ActionType = "Xcode.IDEStandardExecutionActionsCore.ExecutionActionType.ShellScriptAction">
            <ActionContent
               title = "Run Script"
               scriptText = "killall tests-server&#10;pushd &quot;${METAL_LIBRARY_OUTPUT_DIR}&quot;&#10;&quot;${BUILT_PRODUCTS_DIR}/tests-server&quot; &amp;&#10;popd&#10;">
               <EnvironmentBuildable>
                  <BuildableReference
                     BuildableIdentifier = "primary"
                     BlueprintIdentifier = "3706FA6A293F65D500E42796"
                     BuildableName = "DuckDuckGo App Store.app"
                     BlueprintName = "DuckDuckGo Privacy Browser App Store"
                     ReferencedContainer = "container:DuckDuckGo.xcodeproj">
                  </BuildableReference>
               </EnvironmentBuildable>
            </ActionContent>
         </ExecutionAction>
      </PreActions>
      <PostActions>
         <ExecutionAction
            ActionType = "Xcode.IDEStandardExecutionActionsCore.ExecutionActionType.ShellScriptAction">
            <ActionContent
               title = "Run Script"
               scriptText = "killall tests-server&#10;">
            </ActionContent>
         </ExecutionAction>
      </PostActions>
      <Testables>
         <TestableReference
            skipped = "NO">
            <BuildableReference
               BuildableIdentifier = "primary"
               BlueprintIdentifier = "3706FDD3293F661700E42796"
               BuildableName = "Unit Tests App Store.xctest"
               BlueprintName = "Unit Tests App Store"
               ReferencedContainer = "container:DuckDuckGo.xcodeproj">
            </BuildableReference>
            <SkippedTests>
               <Test
<<<<<<< HEAD
=======
                  Identifier = "AutoconsentMessageProtocolTests/testEval()">
               </Test>
               <Test
                  Identifier = "BrokenSiteReportingReferenceTests/testBrokenSiteReporting()">
               </Test>
               <Test
>>>>>>> 58da8050
                  Identifier = "CBRCompileTimeReporterTests">
               </Test>
               <Test
                  Identifier = "FireproofingReferenceTests/testFireproofing()">
               </Test>
               <Test
                  Identifier = "PixelStoreTests/testWhenValuesAreAddedThenCallbacksAreCalled()">
               </Test>
               <Test
                  Identifier = "StatisticsLoaderTests/testWhenRefreshRetentionAtbIsPerformedForNavigationThenAppRetentionAtbRequested()">
               </Test>
               <Test
                  Identifier = "WindowManagerStateRestorationTests/testWindowManagerStateRestoration()">
               </Test>
            </SkippedTests>
         </TestableReference>
         <TestableReference
            skipped = "NO">
            <BuildableReference
               BuildableIdentifier = "primary"
               BlueprintIdentifier = "3706FE9B293F662100E42796"
               BuildableName = "Integration Tests App Store.xctest"
               BlueprintName = "Integration Tests App Store"
               ReferencedContainer = "container:DuckDuckGo.xcodeproj">
            </BuildableReference>
            <SkippedTests>
               <Test
                  Identifier = "CoreDataEncryptionTests/testSavingIncorrectValueTypes()">
               </Test>
               <Test
                  Identifier = "EncryptionKeyStoreTests">
               </Test>
               <Test
                  Identifier = "HTTPSUpgradeIntegrationTests">
               </Test>
               <Test
                  Identifier = "NavigationProtectionIntegrationTests/testAMPLinks()">
               </Test>
            </SkippedTests>
         </TestableReference>
         <TestableReference
            skipped = "NO">
            <BuildableReference
               BuildableIdentifier = "primary"
               BlueprintIdentifier = "SyncUITests"
               BuildableName = "SyncUITests"
               BlueprintName = "SyncUITests"
               ReferencedContainer = "container:LocalPackages/SyncUI">
            </BuildableReference>
         </TestableReference>
      </Testables>
   </TestAction>
   <LaunchAction
      buildConfiguration = "Debug"
      selectedDebuggerIdentifier = "Xcode.DebuggerFoundation.Debugger.LLDB"
      selectedLauncherIdentifier = "Xcode.DebuggerFoundation.Launcher.LLDB"
      launchStyle = "0"
      useCustomWorkingDirectory = "NO"
      ignoresPersistentStateOnLaunch = "NO"
      debugDocumentVersioning = "YES"
      debugServiceExtension = "internal"
      allowLocationSimulation = "YES">
      <BuildableProductRunnable
         runnableDebuggingMode = "0">
         <BuildableReference
            BuildableIdentifier = "primary"
            BlueprintIdentifier = "3706FA6A293F65D500E42796"
            BuildableName = "DuckDuckGo App Store.app"
            BlueprintName = "DuckDuckGo Privacy Browser App Store"
            ReferencedContainer = "container:DuckDuckGo.xcodeproj">
         </BuildableReference>
      </BuildableProductRunnable>
      <CommandLineArguments>
         <CommandLineArgument
            argument = "-NSConstraintBasedLayoutVisualizeMutuallyExclusiveConstraints YES"
            isEnabled = "YES">
         </CommandLineArgument>
         <CommandLineArgument
            argument = "-com.apple.CoreData.ConcurrencyDebug 1"
            isEnabled = "YES">
         </CommandLineArgument>
      </CommandLineArguments>
   </LaunchAction>
   <ProfileAction
      buildConfiguration = "Release"
      shouldUseLaunchSchemeArgsEnv = "YES"
      savedToolIdentifier = ""
      useCustomWorkingDirectory = "NO"
      debugDocumentVersioning = "YES">
      <MacroExpansion>
         <BuildableReference
            BuildableIdentifier = "primary"
            BlueprintIdentifier = "3706FA6A293F65D500E42796"
            BuildableName = "DuckDuckGo App Store.app"
            BlueprintName = "DuckDuckGo Privacy Browser App Store"
            ReferencedContainer = "container:DuckDuckGo.xcodeproj">
         </BuildableReference>
      </MacroExpansion>
   </ProfileAction>
   <AnalyzeAction
      buildConfiguration = "Debug">
   </AnalyzeAction>
   <ArchiveAction
      buildConfiguration = "Release"
      revealArchiveInOrganizer = "YES">
   </ArchiveAction>
</Scheme><|MERGE_RESOLUTION|>--- conflicted
+++ resolved
@@ -94,15 +94,9 @@
             </BuildableReference>
             <SkippedTests>
                <Test
-<<<<<<< HEAD
-=======
-                  Identifier = "AutoconsentMessageProtocolTests/testEval()">
-               </Test>
-               <Test
                   Identifier = "BrokenSiteReportingReferenceTests/testBrokenSiteReporting()">
                </Test>
                <Test
->>>>>>> 58da8050
                   Identifier = "CBRCompileTimeReporterTests">
                </Test>
                <Test
