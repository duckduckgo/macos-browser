//
//  DuckDuckGoVPNAppDelegate.swift
//
//  Copyright © 2023 DuckDuckGo. All rights reserved.
//
//  Licensed under the Apache License, Version 2.0 (the "License");
//  you may not use this file except in compliance with the License.
//  You may obtain a copy of the License at
//
//  http://www.apache.org/licenses/LICENSE-2.0
//
//  Unless required by applicable law or agreed to in writing, software
//  distributed under the License is distributed on an "AS IS" BASIS,
//  WITHOUT WARRANTIES OR CONDITIONS OF ANY KIND, either express or implied.
//  See the License for the specific language governing permissions and
//  limitations under the License.
//

import Cocoa
import Combine
import Common
import LoginItems
import Networking
import NetworkExtension
import NetworkProtection
import NetworkProtectionProxy
import NetworkProtectionUI
import ServiceManagement
import PixelKit

#if SUBSCRIPTION
import Subscription
#endif

@objc(Application)
final class DuckDuckGoVPNApplication: NSApplication {
    private let _delegate = DuckDuckGoVPNAppDelegate()

    override init() {
        os_log(.error, log: .networkProtection, "🟢 Status Bar Agent starting: %{public}d", NSRunningApplication.current.processIdentifier)

        // prevent agent from running twice
        if let anotherInstance = NSRunningApplication.runningApplications(withBundleIdentifier: Bundle.main.bundleIdentifier!).first(where: { $0 != .current }) {
            os_log(.error, log: .networkProtection, "🔴 Stopping: another instance is running: %{public}d.", anotherInstance.processIdentifier)
            exit(0)
        }

        super.init()
        self.delegate = _delegate
<<<<<<< HEAD
#if DEBUG && SUBSCRIPTION
        let accountManager = AccountManager(appGroup: Bundle.main.appGroup(bundle: .subs))
=======
#if DEBUG
        let accountManager = AccountManager(subscriptionAppGroup: Bundle.main.appGroup(bundle: .subs))
>>>>>>> 1ebdf41d

        if let token = accountManager.accessToken {
            os_log(.error, log: .networkProtection, "🟢 VPN Agent found token: %{public}d", token)
        } else {
            os_log(.error, log: .networkProtection, "🔴 VPN Agent found no token")
        }
#endif
    }

    required init?(coder: NSCoder) {
        fatalError("init(coder:) has not been implemented")
    }
}

@main
final class DuckDuckGoVPNAppDelegate: NSObject, NSApplicationDelegate {

    private static let recentThreshold: TimeInterval = 5.0

    private let appLauncher = AppLauncher()
    private let bouncer = NetworkProtectionBouncer()

    private var cancellables = Set<AnyCancellable>()

    var proxyExtensionBundleID: String {
        Bundle.proxyExtensionBundleID
    }

    var tunnelExtensionBundleID: String {
        Bundle.tunnelExtensionBundleID
    }

    private lazy var networkExtensionController = NetworkExtensionController(extensionBundleID: tunnelExtensionBundleID)

    private var storeProxySettingsInProviderConfiguration: Bool {
#if NETP_SYSTEM_EXTENSION
        true
#else
        false
#endif
    }

    private lazy var tunnelSettings = VPNSettings(defaults: .netP)
    private lazy var proxySettings = TransparentProxySettings(defaults: .netP)

    @MainActor
    private lazy var vpnProxyLauncher = VPNProxyLauncher(
        tunnelController: tunnelController,
        proxyController: proxyController)

    @MainActor
    private lazy var proxyController: TransparentProxyController = {
        let controller = TransparentProxyController(
            extensionID: proxyExtensionBundleID,
            storeSettingsInProviderConfiguration: storeProxySettingsInProviderConfiguration,
            settings: proxySettings) { [weak self] manager in
                guard let self else { return }

                manager.localizedDescription = "DuckDuckGo VPN Proxy"

                if !manager.isEnabled {
                    manager.isEnabled = true
                }

                manager.protocolConfiguration = {
                    let protocolConfiguration = manager.protocolConfiguration as? NETunnelProviderProtocol ?? NETunnelProviderProtocol()
                    protocolConfiguration.serverAddress = "127.0.0.1" // Dummy address... the NetP service will take care of grabbing a real server
                    protocolConfiguration.providerBundleIdentifier = self.proxyExtensionBundleID

                    // always-on
                    protocolConfiguration.disconnectOnSleep = false

                    // kill switch
                    // protocolConfiguration.enforceRoutes = false

                    // this setting breaks Connection Tester
                    // protocolConfiguration.includeAllNetworks = settings.includeAllNetworks

                    // This is intentionally not used but left here for documentation purposes.
                    // The reason for this is that we want to have full control of the routes that
                    // are excluded, so instead of using this setting we're just configuring the
                    // excluded routes through our VPNSettings class, which our extension reads directly.
                    // protocolConfiguration.excludeLocalNetworks = settings.excludeLocalNetworks

                    return protocolConfiguration
                }()
            }

        controller.eventHandler = handleControllerEvent(_:)

        return controller
    }()

    private func handleControllerEvent(_ event: TransparentProxyController.Event) {

    }

    @MainActor
    private lazy var tunnelController = NetworkProtectionTunnelController(
        networkExtensionBundleID: tunnelExtensionBundleID,
        networkExtensionController: networkExtensionController,
        settings: tunnelSettings)

    /// An IPC server that provides access to the tunnel controller.
    ///
    /// This is used by our main app to control the tunnel through the VPN login item.
    ///
    @MainActor
    private lazy var tunnelControllerIPCService: TunnelControllerIPCService = {
        let ipcServer = TunnelControllerIPCService(
            tunnelController: tunnelController,
            networkExtensionController: networkExtensionController,
            statusReporter: statusReporter)
        ipcServer.activate()
        return ipcServer
    }()

    @MainActor
    private lazy var statusObserver = ConnectionStatusObserverThroughSession(
        tunnelSessionProvider: tunnelController,
        platformNotificationCenter: NSWorkspace.shared.notificationCenter,
        platformDidWakeNotification: NSWorkspace.didWakeNotification)

    @MainActor
    private lazy var statusReporter: NetworkProtectionStatusReporter = {
        let errorObserver = ConnectionErrorObserverThroughSession(
            tunnelSessionProvider: tunnelController,
            platformNotificationCenter: NSWorkspace.shared.notificationCenter,
            platformDidWakeNotification: NSWorkspace.didWakeNotification)

        let serverInfoObserver = ConnectionServerInfoObserverThroughSession(
            tunnelSessionProvider: tunnelController,
            platformNotificationCenter: NSWorkspace.shared.notificationCenter,
            platformDidWakeNotification: NSWorkspace.didWakeNotification)

        return DefaultNetworkProtectionStatusReporter(
            statusObserver: statusObserver,
            serverInfoObserver: serverInfoObserver,
            connectionErrorObserver: errorObserver,
            connectivityIssuesObserver: DisabledConnectivityIssueObserver(),
            controllerErrorMessageObserver: ControllerErrorMesssageObserverThroughDistributedNotifications()
        )
    }()

    @MainActor
    private lazy var vpnAppEventsHandler = {
        VPNAppEventsHandler(tunnelController: tunnelController)
    }()

    /// The status bar NetworkProtection menu
    ///
    /// For some reason the App will crash if this is initialized right away, which is why it was changed to be lazy.
    ///
    @MainActor
    private lazy var networkProtectionMenu: StatusBarMenu = {
        makeStatusBarMenu()
    }()

    @MainActor
    private func makeStatusBarMenu() -> StatusBarMenu {
        #if DEBUG
        let iconProvider = DebugMenuIconProvider()
        #elseif REVIEW
        let iconProvider = ReviewMenuIconProvider()
        #else
        let iconProvider = MenuIconProvider()
        #endif

        let onboardingStatusPublisher = UserDefaults.netP.publisher(for: \.networkProtectionOnboardingStatusRawValue).map { rawValue in
            OnboardingStatus(rawValue: rawValue) ?? .default
        }.eraseToAnyPublisher()

        let model = StatusBarMenuModel(vpnSettings: .init(defaults: .netP))

#if SUBSCRIPTION
        let entitlementsCheck = {
            await AccountManager().hasEntitlement(for: .networkProtection)
        }
#else
        let entitlementsCheck: (() async -> Result<Bool, Error>) = {
            return .success(true)
        }
#endif

        return StatusBarMenu(
            model: model,
            onboardingStatusPublisher: onboardingStatusPublisher,
            statusReporter: statusReporter,
            controller: tunnelController,
            iconProvider: iconProvider,
            appLauncher: appLauncher,
            menuItems: {
                [
                    StatusBarMenu.MenuItem(name: UserText.networkProtectionStatusMenuVPNSettings, action: { [weak self] in
                        await self?.appLauncher.launchApp(withCommand: .showSettings)
                    }),
                    StatusBarMenu.MenuItem(name: UserText.networkProtectionStatusMenuOpenDuckDuckGo, action: { [weak self] in
                        await self?.appLauncher.launchApp(withCommand: .justOpen)
                    }),
                    StatusBarMenu.MenuItem(name: UserText.networkProtectionStatusMenuShareFeedback, action: { [weak self] in
                        await self?.appLauncher.launchApp(withCommand: .shareFeedback)
                    })
                ]
            },
            agentLoginItem: nil,
            isMenuBarStatusView: true,
            entitlementCheck: entitlementsCheck
        )
    }

    @MainActor
    func applicationDidFinishLaunching(_ aNotification: Notification) {
        APIRequest.Headers.setUserAgent(UserAgent.duckDuckGoUserAgent())

        os_log("DuckDuckGoVPN started", log: .networkProtectionLoginItemLog, type: .info)

        setupMenuVisibility()

        bouncer.requireAuthTokenOrKillApp()

        // Initialize lazy properties
        _ = tunnelControllerIPCService
        _ = vpnProxyLauncher

        let dryRun: Bool

#if DEBUG
        dryRun = true
#else
        dryRun = false
#endif

        let pixelSource: String

#if NETP_SYSTEM_EXTENSION
        pixelSource = "vpnAgent"
#else
        pixelSource = "vpnAgentAppStore"
#endif

        PixelKit.setUp(dryRun: dryRun,
                       appVersion: AppVersion.shared.versionNumber,
                       source: pixelSource,
                       defaultHeaders: [:],
                       log: .networkProtectionPixel,
                       defaults: .netP) { (pixelName: String, headers: [String: String], parameters: [String: String], _, _, onComplete: @escaping PixelKit.CompletionBlock) in

            let url = URL.pixelUrl(forPixelNamed: pixelName)
            let apiHeaders = APIRequest.Headers(additionalHeaders: headers) // workaround - Pixel class should really handle APIRequest.Headers by itself
            let configuration = APIRequest.Configuration(url: url, method: .get, queryParameters: parameters, headers: apiHeaders)
            let request = APIRequest(configuration: configuration)

            request.fetch { _, error in
                onComplete(error == nil, error)
            }
        }

        vpnAppEventsHandler.appDidFinishLaunching()

        let launchInformation = LoginItemLaunchInformation(agentBundleID: Bundle.main.bundleIdentifier!, defaults: .netP)
        let launchedOnStartup = launchInformation.wasLaunchedByStartup
        launchInformation.update()

        if launchedOnStartup {
            Task {
                let isConnected = await tunnelController.isConnected

                if !isConnected && tunnelSettings.connectOnLogin {
                    await tunnelController.start()
                }
            }
        }
    }

    @MainActor
    private func setupMenuVisibility() {
        if tunnelSettings.showInMenuBar {
            networkProtectionMenu.show()
        } else {
            networkProtectionMenu.hide()
        }

        tunnelSettings.showInMenuBarPublisher.sink { [weak self] showInMenuBar in
            Task { @MainActor in
                if showInMenuBar {
                    self?.networkProtectionMenu.show()
                } else {
                    self?.networkProtectionMenu.hide()
                }
            }
        }.store(in: &cancellables)
    }
}

extension NSApplication {

    enum RunType: Int, CustomStringConvertible {
        case normal
        var description: String {
            switch self {
            case .normal: return "normal"
            }
        }
    }
    static var runType: RunType { .normal }

}<|MERGE_RESOLUTION|>--- conflicted
+++ resolved
@@ -47,13 +47,8 @@
 
         super.init()
         self.delegate = _delegate
-<<<<<<< HEAD
-#if DEBUG && SUBSCRIPTION
-        let accountManager = AccountManager(appGroup: Bundle.main.appGroup(bundle: .subs))
-=======
 #if DEBUG
         let accountManager = AccountManager(subscriptionAppGroup: Bundle.main.appGroup(bundle: .subs))
->>>>>>> 1ebdf41d
 
         if let token = accountManager.accessToken {
             os_log(.error, log: .networkProtection, "🟢 VPN Agent found token: %{public}d", token)
