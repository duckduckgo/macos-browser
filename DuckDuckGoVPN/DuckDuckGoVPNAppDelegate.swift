--- conflicted
+++ resolved
@@ -232,12 +232,8 @@
                 ]
             },
             agentLoginItem: nil,
-<<<<<<< HEAD
+            isMenuBarStatusView: true,
             accountManager: AccountManager()
-        )
-=======
-            isMenuBarStatusView: true)
->>>>>>> 19c2656a
     }
 
     @MainActor
