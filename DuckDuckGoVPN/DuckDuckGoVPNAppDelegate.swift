//
//  DuckDuckGoVPNAppDelegate.swift
//
//  Copyright © 2023 DuckDuckGo. All rights reserved.
//
//  Licensed under the Apache License, Version 2.0 (the "License");
//  you may not use this file except in compliance with the License.
//  You may obtain a copy of the License at
//
//  http://www.apache.org/licenses/LICENSE-2.0
//
//  Unless required by applicable law or agreed to in writing, software
//  distributed under the License is distributed on an "AS IS" BASIS,
//  WITHOUT WARRANTIES OR CONDITIONS OF ANY KIND, either express or implied.
//  See the License for the specific language governing permissions and
//  limitations under the License.
//

import Cocoa
import Combine
import Common
import LoginItems
import Networking
import NetworkExtension
import NetworkProtection
import NetworkProtectionProxy
import NetworkProtectionUI
import ServiceManagement
import PixelKit

@objc(Application)
final class DuckDuckGoVPNApplication: NSApplication {
    private let _delegate = DuckDuckGoVPNAppDelegate()

    override init() {
        os_log(.error, log: .networkProtection, "🟢 Status Bar Agent starting: %{public}d", NSRunningApplication.current.processIdentifier)

        // prevent agent from running twice
        if let anotherInstance = NSRunningApplication.runningApplications(withBundleIdentifier: Bundle.main.bundleIdentifier!).first(where: { $0 != .current }) {
            os_log(.error, log: .networkProtection, "🔴 Stopping: another instance is running: %{public}d.", anotherInstance.processIdentifier)
            exit(0)
        }

        super.init()
        self.delegate = _delegate
    }

    required init?(coder: NSCoder) {
        fatalError("init(coder:) has not been implemented")
    }
}

@main
final class DuckDuckGoVPNAppDelegate: NSObject, NSApplicationDelegate {

    private static let recentThreshold: TimeInterval = 5.0

    private let appLauncher = AppLauncher()
    private let bouncer = NetworkProtectionBouncer()

    private var cancellables = Set<AnyCancellable>()

    var networkExtensionBundleID: String {
        Bundle.main.networkExtensionBundleID
    }

#if NETWORK_PROTECTION
    private lazy var networkExtensionController = NetworkExtensionController(extensionBundleID: networkExtensionBundleID)
#endif

    private var storeProxySettingsInProviderConfiguration: Bool {
#if NETP_SYSTEM_EXTENSION
        true
#else
        false
#endif
    }

    private lazy var tunnelSettings = VPNSettings(defaults: .netP)
    private lazy var proxySettings = TransparentProxySettings(defaults: .netP)

    @MainActor
    private lazy var vpnProxyLauncher = VPNProxyLauncher(
        tunnelController: tunnelController,
        proxyController: proxyController)

    @MainActor
    private lazy var proxyController = TransparentProxyController(
        extensionID: networkExtensionBundleID,
        storeSettingsInProviderConfiguration: storeProxySettingsInProviderConfiguration,
        settings: proxySettings) { [weak self] manager in

        guard let self else { return }

        manager.localizedDescription = "DuckDuckGo VPN Proxy"

        if !manager.isEnabled {
            manager.isEnabled = true
        }

        manager.protocolConfiguration = {
            let protocolConfiguration = manager.protocolConfiguration as? NETunnelProviderProtocol ?? NETunnelProviderProtocol()
            protocolConfiguration.serverAddress = "127.0.0.1" // Dummy address... the NetP service will take care of grabbing a real server
            protocolConfiguration.providerBundleIdentifier = self.networkExtensionBundleID

            // always-on
            protocolConfiguration.disconnectOnSleep = false

            // kill switch
            // protocolConfiguration.enforceRoutes = false

            // this setting breaks Connection Tester
            // protocolConfiguration.includeAllNetworks = settings.includeAllNetworks

            // This is intentionally not used but left here for documentation purposes.
            // The reason for this is that we want to have full control of the routes that
            // are excluded, so instead of using this setting we're just configuring the
            // excluded routes through our VPNSettings class, which our extension reads directly.
            // protocolConfiguration.excludeLocalNetworks = settings.excludeLocalNetworks

            return protocolConfiguration
        }()
    }

    @MainActor
    private lazy var tunnelController = NetworkProtectionTunnelController(
        networkExtensionBundleID: networkExtensionBundleID,
        networkExtensionController: networkExtensionController,
        settings: tunnelSettings)

    /// An IPC server that provides access to the tunnel controller.
    ///
    /// This is used by our main app to control the tunnel through the VPN login item.
    ///
    @MainActor
    private lazy var tunnelControllerIPCService: TunnelControllerIPCService = {
        let ipcServer = TunnelControllerIPCService(
            tunnelController: tunnelController,
            networkExtensionController: networkExtensionController,
            statusReporter: statusReporter)
        ipcServer.activate()
        return ipcServer
    }()

    private lazy var statusObserver = ConnectionStatusObserverThroughSession(
        platformNotificationCenter: NSWorkspace.shared.notificationCenter,
        platformDidWakeNotification: NSWorkspace.didWakeNotification)

    private lazy var statusReporter: NetworkProtectionStatusReporter = {
        let errorObserver = ConnectionErrorObserverThroughSession(
            tunnelSessionProvider: tunnelController,
            platformNotificationCenter: NSWorkspace.shared.notificationCenter,
            platformDidWakeNotification: NSWorkspace.didWakeNotification)

<<<<<<< HEAD
=======
        let statusObserver = ConnectionStatusObserverThroughSession(
            tunnelSessionProvider: tunnelController,
            platformNotificationCenter: NSWorkspace.shared.notificationCenter,
            platformDidWakeNotification: NSWorkspace.didWakeNotification)

>>>>>>> 9dcf5384
        let serverInfoObserver = ConnectionServerInfoObserverThroughSession(
            tunnelSessionProvider: tunnelController,
            platformNotificationCenter: NSWorkspace.shared.notificationCenter,
            platformDidWakeNotification: NSWorkspace.didWakeNotification)

        return DefaultNetworkProtectionStatusReporter(
            statusObserver: statusObserver,
            serverInfoObserver: serverInfoObserver,
            connectionErrorObserver: errorObserver,
            connectivityIssuesObserver: DisabledConnectivityIssueObserver(),
            controllerErrorMessageObserver: ControllerErrorMesssageObserverThroughDistributedNotifications()
        )
    }()

    @MainActor
    private lazy var vpnAppEventsHandler = {
        VPNAppEventsHandler(tunnelController: tunnelController)
    }()

    /// The status bar NetworkProtection menu
    ///
    /// For some reason the App will crash if this is initialized right away, which is why it was changed to be lazy.
    ///
    @MainActor
    private lazy var networkProtectionMenu: StatusBarMenu = {
        makeStatusBarMenu()
    }()

    @MainActor
    private func makeStatusBarMenu() -> StatusBarMenu {
        #if DEBUG
        let iconProvider = DebugMenuIconProvider()
        #elseif REVIEW
        let iconProvider = ReviewMenuIconProvider()
        #else
        let iconProvider = MenuIconProvider()
        #endif

        let onboardingStatusPublisher = UserDefaults.netP.publisher(for: \.networkProtectionOnboardingStatusRawValue).map { rawValue in
            OnboardingStatus(rawValue: rawValue) ?? .default
        }.eraseToAnyPublisher()

        let model = StatusBarMenuModel(vpnSettings: .init(defaults: .netP))

        return StatusBarMenu(
            model: model,
            onboardingStatusPublisher: onboardingStatusPublisher,
            statusReporter: statusReporter,
            controller: tunnelController,
            iconProvider: iconProvider,
            appLauncher: appLauncher,
            menuItems: {
                [
                    StatusBarMenu.MenuItem(name: UserText.networkProtectionStatusMenuVPNSettings, action: { [weak self] in
                        await self?.appLauncher.launchApp(withCommand: .showSettings)
                    }),
                    StatusBarMenu.MenuItem(name: UserText.networkProtectionStatusMenuOpenDuckDuckGo, action: { [weak self] in
                        await self?.appLauncher.launchApp(withCommand: .justOpen)
                    }),
                    StatusBarMenu.MenuItem(name: UserText.networkProtectionStatusMenuShareFeedback, action: { [weak self] in
                        await self?.appLauncher.launchApp(withCommand: .shareFeedback)
                    })
                ]
            },
            agentLoginItem: nil)
    }

    @MainActor
    func applicationDidFinishLaunching(_ aNotification: Notification) {
        APIRequest.Headers.setUserAgent(UserAgent.duckDuckGoUserAgent())

        os_log("DuckDuckGoVPN started", log: .networkProtectionLoginItemLog, type: .info)

        setupMenuVisibility()

        bouncer.requireAuthTokenOrKillApp()

        // Initialize lazy properties
        _ = tunnelControllerIPCService
        _ = vpnProxyLauncher

        let dryRun: Bool

#if DEBUG
        dryRun = true
#else
        dryRun = false
#endif

        let pixelSource: String

#if NETP_SYSTEM_EXTENSION
        pixelSource = "vpnAgent"
#else
        pixelSource = "vpnAgentAppStore"
#endif

        PixelKit.setUp(dryRun: dryRun,
                       appVersion: AppVersion.shared.versionNumber,
                       source: pixelSource,
                       defaultHeaders: [:],
                       log: .networkProtectionPixel,
                       defaults: .netP) { (pixelName: String, headers: [String: String], parameters: [String: String], _, _, onComplete: @escaping PixelKit.CompletionBlock) in

            let url = URL.pixelUrl(forPixelNamed: pixelName)
            let apiHeaders = APIRequest.Headers(additionalHeaders: headers) // workaround - Pixel class should really handle APIRequest.Headers by itself
            let configuration = APIRequest.Configuration(url: url, method: .get, queryParameters: parameters, headers: apiHeaders)
            let request = APIRequest(configuration: configuration)

            request.fetch { _, error in
                onComplete(error == nil, error)
            }
        }

        vpnAppEventsHandler.appDidFinishLaunching()

        let launchInformation = LoginItemLaunchInformation(agentBundleID: Bundle.main.bundleIdentifier!, defaults: .netP)
        let launchedOnStartup = launchInformation.wasLaunchedByStartup
        launchInformation.update()

        if launchedOnStartup {
            Task {
                let isConnected = await tunnelController.isConnected

                if !isConnected && tunnelSettings.connectOnLogin {
                    await tunnelController.start()
                }
            }
        }
    }

    @MainActor
    private func setupMenuVisibility() {
        if tunnelSettings.showInMenuBar {
            networkProtectionMenu.show()
        } else {
            networkProtectionMenu.hide()
        }

        tunnelSettings.showInMenuBarPublisher.sink { [weak self] showInMenuBar in
            Task { @MainActor in
                if showInMenuBar {
                    self?.networkProtectionMenu.show()
                } else {
                    self?.networkProtectionMenu.hide()
                }
            }
        }.store(in: &cancellables)
    }
}

extension NSApplication {

    enum RunType: Int, CustomStringConvertible {
        case normal
        var description: String {
            switch self {
            case .normal: return "normal"
            }
        }
    }
    static var runType: RunType { .normal }

}<|MERGE_RESOLUTION|>--- conflicted
+++ resolved
@@ -142,24 +142,19 @@
         return ipcServer
     }()
 
+    @MainActor
     private lazy var statusObserver = ConnectionStatusObserverThroughSession(
+        tunnelSessionProvider: tunnelController,
         platformNotificationCenter: NSWorkspace.shared.notificationCenter,
         platformDidWakeNotification: NSWorkspace.didWakeNotification)
 
+    @MainActor
     private lazy var statusReporter: NetworkProtectionStatusReporter = {
         let errorObserver = ConnectionErrorObserverThroughSession(
             tunnelSessionProvider: tunnelController,
             platformNotificationCenter: NSWorkspace.shared.notificationCenter,
             platformDidWakeNotification: NSWorkspace.didWakeNotification)
 
-<<<<<<< HEAD
-=======
-        let statusObserver = ConnectionStatusObserverThroughSession(
-            tunnelSessionProvider: tunnelController,
-            platformNotificationCenter: NSWorkspace.shared.notificationCenter,
-            platformDidWakeNotification: NSWorkspace.didWakeNotification)
-
->>>>>>> 9dcf5384
         let serverInfoObserver = ConnectionServerInfoObserverThroughSession(
             tunnelSessionProvider: tunnelController,
             platformNotificationCenter: NSWorkspace.shared.notificationCenter,
