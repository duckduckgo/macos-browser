//
//  DuckDuckGoVPNAppDelegate.swift
//
//  Copyright © 2023 DuckDuckGo. All rights reserved.
//
//  Licensed under the Apache License, Version 2.0 (the "License");
//  you may not use this file except in compliance with the License.
//  You may obtain a copy of the License at
//
//  http://www.apache.org/licenses/LICENSE-2.0
//
//  Unless required by applicable law or agreed to in writing, software
//  distributed under the License is distributed on an "AS IS" BASIS,
//  WITHOUT WARRANTIES OR CONDITIONS OF ANY KIND, either express or implied.
//  See the License for the specific language governing permissions and
//  limitations under the License.
//

import Cocoa
import Combine
import Common
import LoginItems
import Networking
import NetworkExtension
import NetworkProtection
import NetworkProtectionProxy
import NetworkProtectionUI
import ServiceManagement
import PixelKit
import Subscription

@objc(Application)
final class DuckDuckGoVPNApplication: NSApplication {
    private let _delegate = DuckDuckGoVPNAppDelegate()

    override init() {
        os_log(.error, log: .networkProtection, "🟢 Status Bar Agent starting: %{public}d", NSRunningApplication.current.processIdentifier)

        // prevent agent from running twice
        if let anotherInstance = NSRunningApplication.runningApplications(withBundleIdentifier: Bundle.main.bundleIdentifier!).first(where: { $0 != .current }) {
            os_log(.error, log: .networkProtection, "🔴 Stopping: another instance is running: %{public}d.", anotherInstance.processIdentifier)
            exit(0)
        }

        super.init()
        self.delegate = _delegate
<<<<<<< HEAD
=======
#if DEBUG
>>>>>>> 17612bfa
        let accountManager = AccountManager(appGroup: Bundle.main.appGroup(bundle: .subs))

        if let token = accountManager.accessToken {
            os_log(.error, log: .networkProtection, "🟢 VPN Agent found token: %{public}d", token)
        } else {
            os_log(.error, log: .networkProtection, "🔴 VPN Agent found no token")
        }
<<<<<<< HEAD
=======
#endif
>>>>>>> 17612bfa
    }

    required init?(coder: NSCoder) {
        fatalError("init(coder:) has not been implemented")
    }
}

@main
final class DuckDuckGoVPNAppDelegate: NSObject, NSApplicationDelegate {

    private static let recentThreshold: TimeInterval = 5.0

    private let appLauncher = AppLauncher()
    private let bouncer = NetworkProtectionBouncer()

    private var cancellables = Set<AnyCancellable>()

    var proxyExtensionBundleID: String {
        Bundle.proxyExtensionBundleID
    }

    var tunnelExtensionBundleID: String {
        Bundle.tunnelExtensionBundleID
    }

    private lazy var networkExtensionController = NetworkExtensionController(extensionBundleID: tunnelExtensionBundleID)

    private var storeProxySettingsInProviderConfiguration: Bool {
#if NETP_SYSTEM_EXTENSION
        true
#else
        false
#endif
    }

    private lazy var tunnelSettings = VPNSettings(defaults: .netP)
    private lazy var proxySettings = TransparentProxySettings(defaults: .netP)

    @MainActor
    private lazy var vpnProxyLauncher = VPNProxyLauncher(
        tunnelController: tunnelController,
        proxyController: proxyController)

    @MainActor
    private lazy var proxyController: TransparentProxyController = {
        let controller = TransparentProxyController(
            extensionID: proxyExtensionBundleID,
            storeSettingsInProviderConfiguration: storeProxySettingsInProviderConfiguration,
            settings: proxySettings) { [weak self] manager in
                guard let self else { return }

                manager.localizedDescription = "DuckDuckGo VPN Proxy"

                if !manager.isEnabled {
                    manager.isEnabled = true
                }

                manager.protocolConfiguration = {
                    let protocolConfiguration = manager.protocolConfiguration as? NETunnelProviderProtocol ?? NETunnelProviderProtocol()
                    protocolConfiguration.serverAddress = "127.0.0.1" // Dummy address... the NetP service will take care of grabbing a real server
                    protocolConfiguration.providerBundleIdentifier = self.proxyExtensionBundleID

                    // always-on
                    protocolConfiguration.disconnectOnSleep = false

                    // kill switch
                    // protocolConfiguration.enforceRoutes = false

                    // this setting breaks Connection Tester
                    // protocolConfiguration.includeAllNetworks = settings.includeAllNetworks

                    // This is intentionally not used but left here for documentation purposes.
                    // The reason for this is that we want to have full control of the routes that
                    // are excluded, so instead of using this setting we're just configuring the
                    // excluded routes through our VPNSettings class, which our extension reads directly.
                    // protocolConfiguration.excludeLocalNetworks = settings.excludeLocalNetworks

                    return protocolConfiguration
                }()
            }

        controller.eventHandler = handleControllerEvent(_:)

        return controller
    }()

    private func handleControllerEvent(_ event: TransparentProxyController.Event) {

    }

    @MainActor
    private lazy var tunnelController = NetworkProtectionTunnelController(
        networkExtensionBundleID: tunnelExtensionBundleID,
        networkExtensionController: networkExtensionController,
        settings: tunnelSettings)

    /// An IPC server that provides access to the tunnel controller.
    ///
    /// This is used by our main app to control the tunnel through the VPN login item.
    ///
    @MainActor
    private lazy var tunnelControllerIPCService: TunnelControllerIPCService = {
        let ipcServer = TunnelControllerIPCService(
            tunnelController: tunnelController,
            networkExtensionController: networkExtensionController,
            statusReporter: statusReporter)
        ipcServer.activate()
        return ipcServer
    }()

    @MainActor
    private lazy var statusObserver = ConnectionStatusObserverThroughSession(
        tunnelSessionProvider: tunnelController,
        platformNotificationCenter: NSWorkspace.shared.notificationCenter,
        platformDidWakeNotification: NSWorkspace.didWakeNotification)

    @MainActor
    private lazy var statusReporter: NetworkProtectionStatusReporter = {
        let errorObserver = ConnectionErrorObserverThroughSession(
            tunnelSessionProvider: tunnelController,
            platformNotificationCenter: NSWorkspace.shared.notificationCenter,
            platformDidWakeNotification: NSWorkspace.didWakeNotification)

        let serverInfoObserver = ConnectionServerInfoObserverThroughSession(
            tunnelSessionProvider: tunnelController,
            platformNotificationCenter: NSWorkspace.shared.notificationCenter,
            platformDidWakeNotification: NSWorkspace.didWakeNotification)

        return DefaultNetworkProtectionStatusReporter(
            statusObserver: statusObserver,
            serverInfoObserver: serverInfoObserver,
            connectionErrorObserver: errorObserver,
            connectivityIssuesObserver: DisabledConnectivityIssueObserver(),
            controllerErrorMessageObserver: ControllerErrorMesssageObserverThroughDistributedNotifications()
        )
    }()

    @MainActor
    private lazy var vpnAppEventsHandler = {
        VPNAppEventsHandler(tunnelController: tunnelController)
    }()

    /// The status bar NetworkProtection menu
    ///
    /// For some reason the App will crash if this is initialized right away, which is why it was changed to be lazy.
    ///
    @MainActor
    private lazy var networkProtectionMenu: StatusBarMenu = {
        makeStatusBarMenu()
    }()

    @MainActor
    private func makeStatusBarMenu() -> StatusBarMenu {
        #if DEBUG
        let iconProvider = DebugMenuIconProvider()
        #elseif REVIEW
        let iconProvider = ReviewMenuIconProvider()
        #else
        let iconProvider = MenuIconProvider()
        #endif

        let onboardingStatusPublisher = UserDefaults.netP.publisher(for: \.networkProtectionOnboardingStatusRawValue).map { rawValue in
            OnboardingStatus(rawValue: rawValue) ?? .default
        }.eraseToAnyPublisher()

        let model = StatusBarMenuModel(vpnSettings: .init(defaults: .netP))

        return StatusBarMenu(
            model: model,
            onboardingStatusPublisher: onboardingStatusPublisher,
            statusReporter: statusReporter,
            controller: tunnelController,
            iconProvider: iconProvider,
            appLauncher: appLauncher,
            menuItems: {
                [
                    StatusBarMenu.MenuItem(name: UserText.networkProtectionStatusMenuVPNSettings, action: { [weak self] in
                        await self?.appLauncher.launchApp(withCommand: .showSettings)
                    }),
                    StatusBarMenu.MenuItem(name: UserText.networkProtectionStatusMenuOpenDuckDuckGo, action: { [weak self] in
                        await self?.appLauncher.launchApp(withCommand: .justOpen)
                    }),
                    StatusBarMenu.MenuItem(name: UserText.networkProtectionStatusMenuShareFeedback, action: { [weak self] in
                        await self?.appLauncher.launchApp(withCommand: .shareFeedback)
                    })
                ]
            },
            agentLoginItem: nil,
            isMenuBarStatusView: true,
            entitlementCheck: {
                return await AccountManager(appGroup: Bundle.main.appGroup(bundle: .subs)).hasEntitlement(for: .networkProtection)
            })
    }

    @MainActor
    func applicationDidFinishLaunching(_ aNotification: Notification) {
        APIRequest.Headers.setUserAgent(UserAgent.duckDuckGoUserAgent())

        os_log("DuckDuckGoVPN started", log: .networkProtectionLoginItemLog, type: .info)

        setupMenuVisibility()

        bouncer.requireAuthTokenOrKillApp()

        // Initialize lazy properties
        _ = tunnelControllerIPCService
        _ = vpnProxyLauncher

        let dryRun: Bool

#if DEBUG
        dryRun = true
#else
        dryRun = false
#endif

        let pixelSource: String

#if NETP_SYSTEM_EXTENSION
        pixelSource = "vpnAgent"
#else
        pixelSource = "vpnAgentAppStore"
#endif

        PixelKit.setUp(dryRun: dryRun,
                       appVersion: AppVersion.shared.versionNumber,
                       source: pixelSource,
                       defaultHeaders: [:],
                       log: .networkProtectionPixel,
                       defaults: .netP) { (pixelName: String, headers: [String: String], parameters: [String: String], _, _, onComplete: @escaping PixelKit.CompletionBlock) in

            let url = URL.pixelUrl(forPixelNamed: pixelName)
            let apiHeaders = APIRequest.Headers(additionalHeaders: headers) // workaround - Pixel class should really handle APIRequest.Headers by itself
            let configuration = APIRequest.Configuration(url: url, method: .get, queryParameters: parameters, headers: apiHeaders)
            let request = APIRequest(configuration: configuration)

            request.fetch { _, error in
                onComplete(error == nil, error)
            }
        }

        vpnAppEventsHandler.appDidFinishLaunching()

        let launchInformation = LoginItemLaunchInformation(agentBundleID: Bundle.main.bundleIdentifier!, defaults: .netP)
        let launchedOnStartup = launchInformation.wasLaunchedByStartup
        launchInformation.update()

        if launchedOnStartup {
            Task {
                let isConnected = await tunnelController.isConnected

                if !isConnected && tunnelSettings.connectOnLogin {
                    await tunnelController.start()
                }
            }
        }
    }

    @MainActor
    private func setupMenuVisibility() {
        if tunnelSettings.showInMenuBar {
            networkProtectionMenu.show()
        } else {
            networkProtectionMenu.hide()
        }

        tunnelSettings.showInMenuBarPublisher.sink { [weak self] showInMenuBar in
            Task { @MainActor in
                if showInMenuBar {
                    self?.networkProtectionMenu.show()
                } else {
                    self?.networkProtectionMenu.hide()
                }
            }
        }.store(in: &cancellables)
    }
}

extension NSApplication {

    enum RunType: Int, CustomStringConvertible {
        case normal
        var description: String {
            switch self {
            case .normal: return "normal"
            }
        }
    }
    static var runType: RunType { .normal }

}<|MERGE_RESOLUTION|>--- conflicted
+++ resolved
@@ -44,10 +44,7 @@
 
         super.init()
         self.delegate = _delegate
-<<<<<<< HEAD
-=======
 #if DEBUG
->>>>>>> 17612bfa
         let accountManager = AccountManager(appGroup: Bundle.main.appGroup(bundle: .subs))
 
         if let token = accountManager.accessToken {
@@ -55,10 +52,7 @@
         } else {
             os_log(.error, log: .networkProtection, "🔴 VPN Agent found no token")
         }
-<<<<<<< HEAD
-=======
 #endif
->>>>>>> 17612bfa
     }
 
     required init?(coder: NSCoder) {
