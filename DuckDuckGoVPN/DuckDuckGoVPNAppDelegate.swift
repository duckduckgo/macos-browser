--- conflicted
+++ resolved
@@ -272,13 +272,9 @@
         setupMenuVisibility()
 
         Task { @MainActor in
-<<<<<<< HEAD
-            await bouncer.requireAuthenticationOrKillApp()
-=======
             // The reason we want to await for this is that nothing else should be executed
             // if the app should quit.
             await bouncer.requireAuthTokenOrKillApp(controller: tunnelController)
->>>>>>> 3dc0733d
 
             // Initialize lazy properties
             _ = tunnelControllerIPCService
@@ -322,25 +318,11 @@
             let launchInformation = LoginItemLaunchInformation(agentBundleID: Bundle.main.bundleIdentifier!, defaults: .netP)
             let launchedOnStartup = launchInformation.wasLaunchedByStartup
             launchInformation.update()
-<<<<<<< HEAD
-
-#if SUBSCRIPTION
-            SubscriptionPurchaseEnvironment.currentServiceEnvironment = tunnelSettings.selectedEnvironment == .production ? .production : .staging
-#endif
-
-            setUpSubscriptionMonitoring()
 
             if launchedOnStartup {
                 Task {
                     let isConnected = await tunnelController.isConnected
 
-=======
-
-            if launchedOnStartup {
-                Task {
-                    let isConnected = await tunnelController.isConnected
-
->>>>>>> 3dc0733d
                     if !isConnected && tunnelSettings.connectOnLogin {
                         await tunnelController.start()
                     }
