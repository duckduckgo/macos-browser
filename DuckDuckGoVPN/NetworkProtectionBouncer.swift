//
//  NetworkProtectionBouncer.swift
//
//  Copyright © 2023 DuckDuckGo. All rights reserved.
//
//  Licensed under the Apache License, Version 2.0 (the "License");
//  you may not use this file except in compliance with the License.
//  You may obtain a copy of the License at
//
//  http://www.apache.org/licenses/LICENSE-2.0
//
//  Unless required by applicable law or agreed to in writing, software
//  distributed under the License is distributed on an "AS IS" BASIS,
//  WITHOUT WARRANTIES OR CONDITIONS OF ANY KIND, either express or implied.
//  See the License for the specific language governing permissions and
//  limitations under the License.
//

import Common
import Foundation
import NetworkProtection
import ServiceManagement
import AppKit

<<<<<<< HEAD
#if SUBSCRIPTION
import Subscription
#endif
/// Class that implements the necessary logic to ensure Network Protection is enabled, or prevent the app from running otherwise.
=======
/// Class that implements the necessary logic to ensure the VPN is enabled, or prevent the app from running otherwise.
>>>>>>> b4b968d9
///
final class NetworkProtectionBouncer {

    /// Simply verifies that the VPN feature is enabled and if not, takes care of killing the
    /// current app.
    ///
<<<<<<< HEAD
    func requireAuthenticationOrKillApp() {
#if SUBSCRIPTION
        Task {
            let accountManager = AccountManager(subscriptionAppGroup: Bundle.main.appGroup(bundle: .subs))
            let result = await accountManager.hasEntitlement(for: .networkProtection, cachePolicy: .reloadIgnoringLocalCacheData)
            switch result {
            case .success(true), .failure:
                return
            case .success(false):
                os_log(.error, log: .networkProtection, "🔴 Stopping: Network Protection not authorized. Missing entitlement.")

                // EXIT_SUCCESS ensures the login item won't relaunch
                // Ref: https://developer.apple.com/documentation/servicemanagement/smappservice/register()
                // See where it mentions:
                //      "If the helper crashes or exits with a non-zero status, the system relaunches it"
                exit(EXIT_SUCCESS)
            }
        }
#else
        let keychainStore = NetworkProtectionKeychainTokenStore(keychainType: .default, errorEvents: nil, isSubscriptionEnabled: false)

        guard keychainStore.isFeatureActivated else {
            os_log(.error, log: .networkProtection, "🔴 Stopping: Network Protection not authorized. Missing token.")
=======
    func requireAuthTokenOrKillApp() {
        let keychainStore = NetworkProtectionKeychainTokenStore(keychainType: .default,
                                                                errorEvents: nil,
                                                                isSubscriptionEnabled: false,
                                                                accessTokenProvider: { nil })

        guard keychainStore.isFeatureActivated else {
            os_log(.error, log: .networkProtection, "🔴 Stopping: DuckDuckGo VPN not authorized.")
>>>>>>> b4b968d9

            // EXIT_SUCCESS ensures the login item won't relaunch
            // Ref: https://developer.apple.com/documentation/servicemanagement/smappservice/register()
            // See where it mentions:
            //      "If the helper crashes or exits with a non-zero status, the system relaunches it"
            exit(EXIT_SUCCESS)
        }
#endif
    }
}<|MERGE_RESOLUTION|>--- conflicted
+++ resolved
@@ -22,21 +22,17 @@
 import ServiceManagement
 import AppKit
 
-<<<<<<< HEAD
 #if SUBSCRIPTION
 import Subscription
 #endif
-/// Class that implements the necessary logic to ensure Network Protection is enabled, or prevent the app from running otherwise.
-=======
+
 /// Class that implements the necessary logic to ensure the VPN is enabled, or prevent the app from running otherwise.
->>>>>>> b4b968d9
 ///
 final class NetworkProtectionBouncer {
 
     /// Simply verifies that the VPN feature is enabled and if not, takes care of killing the
     /// current app.
     ///
-<<<<<<< HEAD
     func requireAuthenticationOrKillApp() {
 #if SUBSCRIPTION
         Task {
@@ -46,7 +42,7 @@
             case .success(true), .failure:
                 return
             case .success(false):
-                os_log(.error, log: .networkProtection, "🔴 Stopping: Network Protection not authorized. Missing entitlement.")
+                os_log(.error, log: .networkProtection, "🔴 Stopping: VPN not authorized. Missing entitlement.")
 
                 // EXIT_SUCCESS ensures the login item won't relaunch
                 // Ref: https://developer.apple.com/documentation/servicemanagement/smappservice/register()
@@ -56,20 +52,12 @@
             }
         }
 #else
-        let keychainStore = NetworkProtectionKeychainTokenStore(keychainType: .default, errorEvents: nil, isSubscriptionEnabled: false)
-
-        guard keychainStore.isFeatureActivated else {
-            os_log(.error, log: .networkProtection, "🔴 Stopping: Network Protection not authorized. Missing token.")
-=======
-    func requireAuthTokenOrKillApp() {
         let keychainStore = NetworkProtectionKeychainTokenStore(keychainType: .default,
                                                                 errorEvents: nil,
                                                                 isSubscriptionEnabled: false,
                                                                 accessTokenProvider: { nil })
-
         guard keychainStore.isFeatureActivated else {
-            os_log(.error, log: .networkProtection, "🔴 Stopping: DuckDuckGo VPN not authorized.")
->>>>>>> b4b968d9
+            os_log(.error, log: .networkProtection, "🔴 Stopping: DuckDuckGo VPN not authorized. Missing token.")
 
             // EXIT_SUCCESS ensures the login item won't relaunch
             // Ref: https://developer.apple.com/documentation/servicemanagement/smappservice/register()
