//
//  TunnelControllerIPCService.swift
//
//  Copyright © 2023 DuckDuckGo. All rights reserved.
//
//  Licensed under the Apache License, Version 2.0 (the "License");
//  you may not use this file except in compliance with the License.
//  You may obtain a copy of the License at
//
//  http://www.apache.org/licenses/LICENSE-2.0
//
//  Unless required by applicable law or agreed to in writing, software
//  distributed under the License is distributed on an "AS IS" BASIS,
//  WITHOUT WARRANTIES OR CONDITIONS OF ANY KIND, either express or implied.
//  See the License for the specific language governing permissions and
//  limitations under the License.
//

import Combine
import Foundation
import NetworkProtection
import NetworkProtectionIPC
<<<<<<< HEAD
import UDSHelper

enum IPCRequest: Codable {
    case start
    case stop
}
=======
import NetworkProtectionUI
>>>>>>> 475a0928

/// Takes care of handling incoming IPC requests from clients that need to be relayed to the tunnel, and handling state
/// changes that need to be relayed back to IPC clients.
///
/// This also includes the tunnel settings which are controller through shared `UserDefaults` as a form of IPC.
/// Clients can edit those defaults and this class will observe the changes and relay them to the runnel.
///
final class TunnelControllerIPCService {
    private let tunnelController: TunnelController
    private let networkExtensionController: NetworkExtensionController
    private let server: NetworkProtectionIPC.TunnelControllerIPCServer
    private let statusReporter: NetworkProtectionStatusReporter
    private var cancellables = Set<AnyCancellable>()
    private let defaults: UserDefaults

    private let udsServer: UDSServer<IPCRequest>

    init(tunnelController: TunnelController,
         networkExtensionController: NetworkExtensionController,
         statusReporter: NetworkProtectionStatusReporter,
<<<<<<< HEAD
         fileManager: FileManager = .default) {
=======
         defaults: UserDefaults = .netP) {
>>>>>>> 475a0928

        self.tunnelController = tunnelController
        self.networkExtensionController = networkExtensionController
        server = .init(machServiceName: Bundle.main.bundleIdentifier!)
        self.statusReporter = statusReporter
        self.defaults = defaults

        let socketFileURL = fileManager.containerURL(forSecurityApplicationGroupIdentifier: Bundle.main.appGroupName)!.appendingPathComponent("vpn.sock")

        udsServer = UDSServer<IPCRequest>(socketFileURL: socketFileURL, log: .networkProtectionIPCLog)

        subscribeToErrorChanges()
        subscribeToStatusUpdates()
        subscribeToServerChanges()

        server.serverDelegate = self
    }

    public func activate() {
        server.activate()

        do {
            try udsServer.start { request in
                // no-op
            }
        } catch {
            fatalError()
        }
    }

    private func subscribeToErrorChanges() {
        statusReporter.connectionErrorObserver.publisher
            .subscribe(on: DispatchQueue.main)
            .sink { [weak self] error in
                self?.server.errorChanged(error)
            }
            .store(in: &cancellables)
    }

    private func subscribeToServerChanges() {
        statusReporter.serverInfoObserver.publisher
            .subscribe(on: DispatchQueue.main)
            .sink { [weak self] serverInfo in
                self?.server.serverInfoChanged(serverInfo)
            }
            .store(in: &cancellables)
    }

    private func subscribeToStatusUpdates() {
        statusReporter.statusObserver.publisher
            .subscribe(on: DispatchQueue.main)
            .sink { [weak self] status in
                self?.server.statusChanged(status)
            }
            .store(in: &cancellables)
    }
}

// MARK: - Requests from the client

extension TunnelControllerIPCService: IPCServerInterface {

    func register() {
        server.serverInfoChanged(statusReporter.serverInfoObserver.recentValue)
        server.statusChanged(statusReporter.statusObserver.recentValue)
    }

    func start() {
        Task {
            await tunnelController.start()
        }
    }

    func stop() {
        Task {
            await tunnelController.stop()
        }
    }

    func resetAll(uninstallSystemExtension: Bool) async {
        try? await networkExtensionController.deactivateSystemExtension()
    }

    func debugCommand(_ command: DebugCommand) async throws {
        _ = try await ConnectionSessionUtilities.activeSession(networkExtensionBundleID: Bundle.main.networkExtensionBundleID)

        switch command {
        case .removeSystemExtension:
#if NETP_SYSTEM_EXTENSION
            try await networkExtensionController.deactivateSystemExtension()
            defaults.networkProtectionOnboardingStatus = .isOnboarding(step: .userNeedsToAllowExtension)
#endif
        case .expireRegistrationKey:
            // Intentional no-op: handled by the extension
            break
        case .sendTestNotification:
            // Intentional no-op: handled by the extension
            break
        case .removeVPNConfiguration:
            await VPNConfigurationManager().removeVPNConfiguration()

            if defaults.networkProtectionOnboardingStatus == .completed {
                defaults.networkProtectionOnboardingStatus = .isOnboarding(step: .userNeedsToAllowVPNConfiguration)
            }
        }
    }
}<|MERGE_RESOLUTION|>--- conflicted
+++ resolved
@@ -20,16 +20,13 @@
 import Foundation
 import NetworkProtection
 import NetworkProtectionIPC
-<<<<<<< HEAD
+import NetworkProtectionUI
 import UDSHelper
 
 enum IPCRequest: Codable {
     case start
     case stop
 }
-=======
-import NetworkProtectionUI
->>>>>>> 475a0928
 
 /// Takes care of handling incoming IPC requests from clients that need to be relayed to the tunnel, and handling state
 /// changes that need to be relayed back to IPC clients.
@@ -50,11 +47,8 @@
     init(tunnelController: TunnelController,
          networkExtensionController: NetworkExtensionController,
          statusReporter: NetworkProtectionStatusReporter,
-<<<<<<< HEAD
-         fileManager: FileManager = .default) {
-=======
+         fileManager: FileManager = .default,
          defaults: UserDefaults = .netP) {
->>>>>>> 475a0928
 
         self.tunnelController = tunnelController
         self.networkExtensionController = networkExtensionController
