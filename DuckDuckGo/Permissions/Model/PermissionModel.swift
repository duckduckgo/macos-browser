//
//  PermissionModel.swift
//
//  Copyright © 2021 DuckDuckGo. All rights reserved.
//
//  Licensed under the Apache License, Version 2.0 (the "License");
//  you may not use this file except in compliance with the License.
//  You may obtain a copy of the License at
//
//  http://www.apache.org/licenses/LICENSE-2.0
//
//  Unless required by applicable law or agreed to in writing, software
//  distributed under the License is distributed on an "AS IS" BASIS,
//  WITHOUT WARRANTIES OR CONDITIONS OF ANY KIND, either express or implied.
//  See the License for the specific language governing permissions and
//  limitations under the License.
//

import Foundation
import Combine
import WebKit
import AVFoundation
import CoreLocation

final class PermissionModel {

    @PublishedAfter private(set) var permissions = Permissions()
    @PublishedAfter private(set) var authorizationQuery: PermissionAuthorizationQuery?

    private(set) var authorizationQueries = [PermissionAuthorizationQuery]() {
        didSet {
            authorizationQuery = authorizationQueries.first
        }
    }

    private let permissionManager: PermissionManagerProtocol
    private let geolocationService: GeolocationServiceProtocol
    weak var webView: WKWebView? {
        didSet {
            guard let webView = webView else { return }
            assert(oldValue == nil)
            self.subscribe(to: webView)
            self.subscribe(to: permissionManager)
        }
    }
    private var cancellables = Set<AnyCancellable>()

    init(webView: WKWebView? = nil,
         permissionManager: PermissionManagerProtocol = PermissionManager.shared,
         geolocationService: GeolocationServiceProtocol = GeolocationService.shared) {
        self.permissionManager = permissionManager
        self.geolocationService = geolocationService
        if let webView {
            self.webView = webView
            self.subscribe(to: webView)
            self.subscribe(to: permissionManager)
        }
    }

    private func subscribe(to webView: WKWebView) {
        if #available(macOS 12, *) {
            webView.publisher(for: \.cameraCaptureState).sink { [weak self] _ in
                self?.updatePermissions()
            }.store(in: &cancellables)
            webView.publisher(for: \.microphoneCaptureState).sink { [weak self] _ in
                self?.updatePermissions()
            }.store(in: &cancellables)
        } // else: will receive mediaCaptureStateDidChange()

        let geolocationProvider = webView.configuration.processPool.geolocationProvider
        geolocationProvider?.isActivePublisher.sink { [weak self] _ in
            self?.updatePermissions()
        }.store(in: &cancellables)
        geolocationProvider?.isPausedPublisher.sink { [weak self] _ in
            self?.updatePermissions()
        }.store(in: &cancellables)
        geolocationProvider?.authorizationStatusPublisher.sink { [weak self] authorizationStatus in
            self?.geolocationAuthorizationStatusDidChange(to: authorizationStatus)
        }.store(in: &cancellables)
    }

    private func subscribe(to permissionManager: PermissionManagerProtocol) {
        permissionManager.permissionPublisher.sink { [weak self] value in
            self?.permissionManager(permissionManager,
                                    didChangePermanentDecisionFor: value.permissionType,
                                    forDomain: value.domain,
                                    to: value.decision)
        }.store(in: &cancellables)
    }

    private func resetPermissions() {
        webView?.configuration.processPool.geolocationProvider?.reset()
        webView?.revokePermissions([.camera, .microphone])
        for permission in permissions.keys {
            // await permission deactivation and transition to .none
            permissions[permission].willReload()
        }
        authorizationQueries = []
    }

    private func updatePermissions() {
        guard let webView = webView else { return }
        for permissionType in PermissionType.permissionsUpdatedExternally {
            switch permissionType {
            case .microphone:
                permissions.microphone.update(with: webView.microphoneState)
            case .camera:
                permissions.camera.update(with: webView.cameraState)
            case .geolocation:
                let authorizationStatus = webView.configuration.processPool.geolocationProvider?.authorizationStatus
                // Geolocation Authorization is queried before checking the System Permission
                // if it is nil means there was no query made,
                // if query was made but System Permission is disabled: switch to Disabled state
                if permissions.geolocation != nil,
                   [.denied, .restricted].contains(authorizationStatus) {
                    permissions.geolocation
                        .systemAuthorizationDenied(systemWide: !geolocationService.locationServicesEnabled())
                } else {
                    permissions.geolocation.update(with: webView.geolocationState)
                }
            case .popups, .externalScheme:
                continue
            }
        }
    }

    private func queryAuthorization(for permissions: [PermissionType],
                                    domain: String,
                                    url: URL?,
                                    decisionHandler: @escaping (Bool) -> Void) {

        var queryPtr: UnsafeMutableRawPointer?
        let query = PermissionAuthorizationQuery(domain: domain, url: url, permissions: permissions) { [weak self] result in

            let isGranted = (try? result.get())?.granted ?? false

            // change active permissions state for non-deinitialized query
            if case .success = result {
                for permission in permissions {
                    if isGranted {
                        self?.permissions[permission].granted()
                    } else {
                        self?.permissions[permission].denied()
                    }
                }
            }

            if let self,
               let idx = self.authorizationQueries.firstIndex(where: { Unmanaged.passUnretained($0).toOpaque() == queryPtr }) {

                self.authorizationQueries.remove(at: idx)

                if case .success( (_, remember: true) ) = result {
                    for permission in permissions {
                        self.permissionManager.setPermission(isGranted ? .allow : .deny, forDomain: domain, permissionType: permission)
                    }
                }
            } // else: query has been removed, the decision is being handled on the query deallocation

            decisionHandler(isGranted)
        }
        // "unowned" query reference to be able to use the pointer when the callback is called on query deinit
        queryPtr = Unmanaged.passUnretained(query).toOpaque()

        // When Geolocation queried by a website but System Permission is denied: switch to `disabled`
        if permissions.contains(.geolocation),
           [.denied, .restricted].contains(self.geolocationService.authorizationStatus)
            || !geolocationService.locationServicesEnabled() {
            self.permissions.geolocation
                .systemAuthorizationDenied(systemWide: !geolocationService.locationServicesEnabled())
        }

        permissions.forEach { self.permissions[$0].authorizationQueried(query) }
        authorizationQueries.append(query)
    }

    private func permissionManager(_: PermissionManagerProtocol,
                                   didChangePermanentDecisionFor permissionType: PermissionType,
                                   forDomain domain: String,
                                   to decision: PersistedPermissionDecision) {

        // If Always Allow/Deny for the current host: Grant/Revoke the permission
        guard webView?.url?.host?.droppingWwwPrefix() == domain else { return }

        switch (decision, self.permissions[permissionType]) {
        case (.deny, .some):
            self.revoke(permissionType)
            fallthrough
        case (.allow, .requested):
            while let query = self.authorizationQueries.first(where: { $0.permissions == [permissionType] }) {
                query.handleDecision(grant: decision == .allow)
            }
        default: break
        }
    }

    // MARK: Pausing/Revoking

    func set(_ permissions: [PermissionType], muted: Bool) {
        webView?.setPermissions(permissions, muted: muted)
    }

    func allow(_ query: PermissionAuthorizationQuery) {
        guard self.authorizationQueries.contains(where: { $0 === query }) else {
            assertionFailure("unexpected Permission state")
            return
        }
        query.handleDecision(grant: true)
    }

    func revoke(_ permission: PermissionType) {
        if let domain = webView?.url?.host,
           case .allow = permissionManager.permission(forDomain: domain, permissionType: permission) {
            permissionManager.setPermission(.ask, forDomain: domain, permissionType: permission)
        }
        switch permission {
        case .camera, .microphone, .geolocation:
            self.permissions[permission].revoke() // await deactivation
            webView?.revokePermissions([permission])

        case .popups, .externalScheme:
            self.permissions[permission].denied()
        }
    }

    // MARK: - WebView delegated methods

    // Called before requestMediaCapturePermissionFor: to validate System Permissions
    func checkUserMediaPermission(for url: URL, mainFrameURL: URL, decisionHandler: @escaping (String, Bool) -> Void) {
        // If media capture is denied in the System Preferences, reflect it in the current permissions
        // AVCaptureDevice.authorizationStatus(for:mediaType) is swizzled to determine requested media type
        // otherwise WebView won't call any other delegate methods if System Permission is denied
        var checkedPermissions = Set<PermissionType>()
        AVCaptureDevice.swizzleAuthorizationStatusForMediaType { [weak self] mediaType, authorizationStatus in
            let permission: PermissionType
            // media type for Camera/Microphone can be only determined separately
            switch mediaType {
            case .audio:
                permission = .microphone
            case .video:
                permission = .camera
            default: return
            }
            switch authorizationStatus {
            case .denied, .restricted:
                self?.permissions[permission].systemAuthorizationDenied(systemWide: false)
                AVCaptureDevice.restoreAuthorizationStatusForMediaType()

            case .notDetermined, .authorized:
                checkedPermissions.insert(permission)
                if checkedPermissions == [.camera, .microphone] {
                    AVCaptureDevice.restoreAuthorizationStatusForMediaType()
                }
            @unknown default: break
            }
        }
        decisionHandler(/*salt - seems not used anywhere:*/ "", /*includeSensitiveMediaDeviceDetails:*/ false)
        // make sure to swizzle it back after reasonable interval in case it wasn't called
        DispatchQueue.main.asyncAfter(deadline: .now() + 5) {
            AVCaptureDevice.restoreAuthorizationStatusForMediaType()
        }
    }

    private func shouldGrantPermission(for permissions: [PermissionType], requestedForDomain domain: String) -> Bool? {
        for permission in permissions {
            var grant: PersistedPermissionDecision
            let stored = permissionManager.permission(forDomain: domain, permissionType: permission)
            if case .allow = stored, permission.canPersistGrantedDecision {
                grant = .allow
            } else if case .deny = stored, permission.canPersistDeniedDecision {
                grant = .deny
            } else if let state = self.permissions[permission] {
                switch state {
                // deny if already denied during current page being displayed
                case .denied, .revoking:
                    grant = .deny
                // ask otherwise
                case .disabled, .requested, .active, .inactive, .paused, .reloading:
                    grant = .ask
                }
            } else {
                grant = .ask
            }

            switch grant {
            case .deny:
                // deny if at least one permission denied permanently
                // or during current page being displayed
                return false
            case .allow:
                // allow if all permissions allowed permanently
                break
            case .ask:
                // if at least one permission is not set: ask
                return nil
            }
        }
        return true
    }

    /// Request user authorization for provided PermissionTypes
    /// The decisionHandler will be called synchronously if there‘s a permanent (stored) permission granted or denied
    /// If no permanent decision is stored a new AuthorizationQuery will be initialized and published via $authorizationQuery
<<<<<<< HEAD
    func permissions(_ permissions: [PermissionType], requestedForDomain domain: String?, url: URL? = nil, decisionHandler: @escaping (Bool) -> Void) {
        guard let domain, !domain.isEmpty, !permissions.isEmpty else {
=======
    func permissions(_ permissions: [PermissionType], requestedForDomain domain: String, url: URL? = nil, decisionHandler: @escaping (Bool) -> Void) {
        guard !domain.isEmpty, !permissions.isEmpty else {
>>>>>>> 03ac1c36
            assertionFailure("Unexpected permissions/domain")
            decisionHandler(false)
            return
        }

        let shouldGrant = shouldGrantPermission(for: permissions, requestedForDomain: domain)
        let decisionHandler = { [weak self, decisionHandler] isGranted in
            decisionHandler(isGranted)
            if isGranted {
                self?.permissionGranted(for: permissions[0])
            }
        }
        switch shouldGrant {
        case .none:
            queryAuthorization(for: permissions, domain: domain, url: url, decisionHandler: decisionHandler)
        case .some(true):
            decisionHandler(true)
        case .some(false):
            decisionHandler(false)
            for permission in permissions {
                self.permissions[permission].denied()
            }
        }
    }
    @available(macOS 12.0, *)
    func permissions(_ permissions: [PermissionType], requestedForDomain domain: String?, url: URL? = nil, decisionHandler: @escaping (WKPermissionDecision) -> Void) {
        self.permissions(permissions, requestedForDomain: domain, url: url) { isGranted in
            decisionHandler(isGranted ? .grant : .deny)
        }
    }

    private func permissionGranted(for permission: PermissionType) {
        // handle special permission granted for permission without `active` (used) state
        switch permission {
        case .externalScheme:
            self.permissions[permission].externalSchemeOpened()
        case .popups:
            self.permissions[permission].popupOpened(nextQuery: authorizationQueries.first(where: { $0.permissions.contains(.popups) }))
        case .camera, .microphone, .geolocation:
            // permission usage activated
            break
        }

    }

    /// Request user authorization for provided PermissionTypes
    /// Same as `permissions(_:requestedForDomain:url:decisionHandler:)` with a result returned using a `Future`
    /// Use `await future.get()` for async/await syntax
    func request(_ permissions: [PermissionType], forDomain domain: String, url: URL? = nil) -> Future<Bool, Never> {
        Future { fulfill in
            self.permissions(permissions, requestedForDomain: domain, url: url) { isGranted in
                fulfill(.success(isGranted))
            }
        }
    }

    func mediaCaptureStateDidChange() {
        updatePermissions()
    }

    func tabDidStartNavigation() {
        resetPermissions()
    }

    func geolocationAuthorizationStatusDidChange(to authorizationStatus: CLAuthorizationStatus) {
        switch (authorizationStatus, geolocationService.locationServicesEnabled()) {
        case (.authorized, true), (.authorizedAlways, true):
            // if a website awaits a Query Authorization while System Permission is disabled
            // show the Authorization Popover
            if let query = self.authorizationQueries.first(where: { $0.permissions.contains(.geolocation) }),
               case .disabled = self.permissions.geolocation {
                // switch to `requested` state
                self.permissions.geolocation.systemAuthorizationGranted(pendingQuery: query)
            } else {
                self.updatePermissions()
            }

        case (.notDetermined, true):
            break

        case (.denied, true), (.restricted, true):
            // do not switch to `disabled` state if a website didn't ask for Location
            guard self.permissions.geolocation != nil else { break }
            self.permissions.geolocation
                .systemAuthorizationDenied(systemWide: false)

        case (_, false): // Geolocation Services disabled globally
            guard self.permissions.geolocation != nil else { break }
            self.permissions.geolocation
                .systemAuthorizationDenied(systemWide: true)

        @unknown default: break
        }
    }

}<|MERGE_RESOLUTION|>--- conflicted
+++ resolved
@@ -301,13 +301,8 @@
     /// Request user authorization for provided PermissionTypes
     /// The decisionHandler will be called synchronously if there‘s a permanent (stored) permission granted or denied
     /// If no permanent decision is stored a new AuthorizationQuery will be initialized and published via $authorizationQuery
-<<<<<<< HEAD
-    func permissions(_ permissions: [PermissionType], requestedForDomain domain: String?, url: URL? = nil, decisionHandler: @escaping (Bool) -> Void) {
-        guard let domain, !domain.isEmpty, !permissions.isEmpty else {
-=======
     func permissions(_ permissions: [PermissionType], requestedForDomain domain: String, url: URL? = nil, decisionHandler: @escaping (Bool) -> Void) {
         guard !domain.isEmpty, !permissions.isEmpty else {
->>>>>>> 03ac1c36
             assertionFailure("Unexpected permissions/domain")
             decisionHandler(false)
             return
@@ -333,7 +328,7 @@
         }
     }
     @available(macOS 12.0, *)
-    func permissions(_ permissions: [PermissionType], requestedForDomain domain: String?, url: URL? = nil, decisionHandler: @escaping (WKPermissionDecision) -> Void) {
+    func permissions(_ permissions: [PermissionType], requestedForDomain domain: String, url: URL? = nil, decisionHandler: @escaping (WKPermissionDecision) -> Void) {
         self.permissions(permissions, requestedForDomain: domain, url: url) { isGranted in
             decisionHandler(isGranted ? .grant : .deny)
         }
