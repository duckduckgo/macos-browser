--- conflicted
+++ resolved
@@ -97,10 +97,6 @@
                                                        query.permissions.localizedDescription.lowercased())
         case .externalScheme where query.domain.isEmpty:
             self.descriptionLabel.stringValue = String(format: UserText.externalSchemePermissionAuthorizationNoDomainFormat,
-<<<<<<< HEAD
-                                                       query.domain,
-=======
->>>>>>> cfa45d49
                                                        query.permissions.localizedDescription)
         case .externalScheme:
             self.descriptionLabel.stringValue = String(format: UserText.externalSchemePermissionAuthorizationFormat,
