//
//  HomePageContinueSetUpModel.swift
//
//  Copyright © 2023 DuckDuckGo. All rights reserved.
//
//  Licensed under the Apache License, Version 2.0 (the "License");
//  you may not use this file except in compliance with the License.
//  You may obtain a copy of the License at
//
//  http://www.apache.org/licenses/LICENSE-2.0
//
//  Unless required by applicable law or agreed to in writing, software
//  distributed under the License is distributed on an "AS IS" BASIS,
//  WITHOUT WARRANTIES OR CONDITIONS OF ANY KIND, either express or implied.
//  See the License for the specific language governing permissions and
//  limitations under the License.
//

import AppKit
import BrowserServicesKit
import Common
import Foundation

extension HomePage.Models {

    static let newHomePageTabOpen = Notification.Name("newHomePageAppOpen")

    final class ContinueSetUpModel: ObservableObject {
        let itemWidth = FeaturesGridDimensions.itemWidth
        let itemHeight = FeaturesGridDimensions.itemHeight
        let horizontalSpacing = FeaturesGridDimensions.horizontalSpacing
        let verticalSpacing = FeaturesGridDimensions.verticalSpacing
        let itemsPerRow = HomePage.featuresPerRow
        let itemsRowCountWhenCollapsed = HomePage.featureRowCountWhenCollapsed
        let gridWidth = FeaturesGridDimensions.width
        let deleteActionTitle = UserText.newTabSetUpRemoveItemAction
        let privacyConfigurationManager: PrivacyConfigurationManaging

        var isDay0SurveyEnabled: Bool {
            let newTabContinueSetUpSettings = privacyConfigurationManager.privacyConfig.settings(for: .newTabContinueSetUp)
            if let day0SurveyString =  newTabContinueSetUpSettings["surveyCardDay0"] as? String {
                if day0SurveyString == "enabled" {
                    return true
                }
            }
            return false
        }
        var isDay7SurveyEnabled: Bool {
            let newTabContinueSetUpSettings = privacyConfigurationManager.privacyConfig.settings(for: .newTabContinueSetUp)
            if let day7SurveyString =  newTabContinueSetUpSettings["surveyCardDay7"] as? String {
                if day7SurveyString == "enabled" {
                    return true
                }
            }
            return false
        }
        var duckPlayerURL: String {
            let duckPlayerSettings = privacyConfigurationManager.privacyConfig.settings(for: .duckPlayer)
            return duckPlayerSettings["tryDuckPlayerLink"] as? String ?? "https://www.youtube.com/watch?v=yKWIA-Pys4c"
        }
        var day0SurveyURL: String = "https://selfserve.decipherinc.com/survey/selfserve/32ab/230701?list=1"
        var day7SurveyURL: String = "https://selfserve.decipherinc.com/survey/selfserve/32ab/230702?list=1"

        private let defaultBrowserProvider: DefaultBrowserProvider
        private let dataImportProvider: DataImportStatusProviding
        private let tabCollectionViewModel: TabCollectionViewModel
        private let emailManager: EmailManager
        private let privacyPreferences: PrivacySecurityPreferences
        private let cookieConsentPopoverManager: CookieConsentPopoverManager
        private let duckPlayerPreferences: DuckPlayerPreferencesPersistor
        private var cookiePopUpVisible = false

        weak var delegate: ContinueSetUpVewModelDelegate?

        @UserDefaultsWrapper(key: .homePageShowAllFeatures, defaultValue: false)
        var shouldShowAllFeatures: Bool {
            didSet {
                updateVisibleMatrix()
            }
        }

        @UserDefaultsWrapper(key: .homePageShowMakeDefault, defaultValue: true)
        private var shouldShowMakeDefaultSetting: Bool

        @UserDefaultsWrapper(key: .homePageShowImport, defaultValue: true)
        private var shouldShowImportSetting: Bool

        @UserDefaultsWrapper(key: .homePageShowDuckPlayer, defaultValue: true)
        private var shouldShowDuckPlayerSetting: Bool

        @UserDefaultsWrapper(key: .homePageShowEmailProtection, defaultValue: true)
        private var shouldShowEmailProtectionSetting: Bool

        @UserDefaultsWrapper(key: .homePageShowCookie, defaultValue: true)
        private var shouldShowCookieSetting: Bool

        @UserDefaultsWrapper(key: .homePageShowSurveyDay0, defaultValue: true)
        private var shouldShowSurveyDay0: Bool

        @UserDefaultsWrapper(key: .homePageUserInteractedWithSurveyDay0, defaultValue: false)
        private var userInteractedWithSurveyDay0: Bool

        @UserDefaultsWrapper(key: .homePageShowSurveyDay7, defaultValue: true)
        private var shouldShowSurveyDay7: Bool

        @UserDefaultsWrapper(key: .homePageIsFirstSession, defaultValue: true)
        private var isFirstSession: Bool

        @UserDefaultsWrapper(key: .firstLaunchDate, defaultValue: Calendar.current.date(byAdding: .month, value: -1, to: Date())!)
        private var firstLaunchDate: Date

        var isMoreOrLessButtonNeeded: Bool {
            return featuresMatrix.count > itemsRowCountWhenCollapsed
        }

        var hasContent: Bool {
            return !featuresMatrix.isEmpty
        }

        lazy var statisticsStore: StatisticsStore = LocalStatisticsStore()

        lazy var listOfFeatures = isFirstSession ? firstRunFeatures : randomisedFeatures

        private var featuresMatrix: [[FeatureType]] = [[]] {
            didSet {
                updateVisibleMatrix()
            }
        }

        @Published var visibleFeaturesMatrix: [[FeatureType]] = [[]]

        init(defaultBrowserProvider: DefaultBrowserProvider,
             dataImportProvider: DataImportStatusProviding,
             tabCollectionViewModel: TabCollectionViewModel,
             emailManager: EmailManager = EmailManager(),
             privacyPreferences: PrivacySecurityPreferences = PrivacySecurityPreferences.shared,
             cookieConsentPopoverManager: CookieConsentPopoverManager = CookieConsentPopoverManager(),
             duckPlayerPreferences: DuckPlayerPreferencesPersistor,
             privacyConfigurationManager: PrivacyConfigurationManaging = AppPrivacyFeatures.shared.contentBlocking.privacyConfigurationManager) {
            self.defaultBrowserProvider = defaultBrowserProvider
            self.dataImportProvider = dataImportProvider
            self.tabCollectionViewModel = tabCollectionViewModel
            self.emailManager = emailManager
            self.privacyPreferences = privacyPreferences
            self.cookieConsentPopoverManager = cookieConsentPopoverManager
            self.duckPlayerPreferences = duckPlayerPreferences
            self.privacyConfigurationManager = privacyConfigurationManager
            refreshFeaturesMatrix()
            NotificationCenter.default.addObserver(self, selector: #selector(newTabOpenNotification(_:)), name: HomePage.Models.newHomePageTabOpen, object: nil)
            NotificationCenter.default.addObserver(self, selector: #selector(windowDidBecomeKey(_:)), name: NSWindow.didBecomeKeyNotification, object: nil)
        }

        // swiftlint:disable cyclomatic_complexity
        @MainActor func performAction(for featureType: FeatureType) {
            switch featureType {
            case .defaultBrowser:
                do {
                    try defaultBrowserProvider.presentDefaultBrowserPrompt()
                } catch {
                    defaultBrowserProvider.openSystemPreferences()
                }
            case .importBookmarksAndPasswords:
                dataImportProvider.showImportWindow(completion: {self.refreshFeaturesMatrix()})
            case .duckplayer:
                if let videoUrl = URL(string: duckPlayerURL) {
                    let tab = Tab(content: .url(videoUrl), shouldLoadInBackground: true)
                    tabCollectionViewModel.append(tab: tab)
                }
            case .emailProtection:
                let tab = Tab(content: .url(EmailUrls().emailProtectionLink), shouldLoadInBackground: true)
                tabCollectionViewModel.append(tab: tab)
            case .cookiePopUp:
                if !cookiePopUpVisible {
                    delegate?.showCookieConsentPopUp(manager: cookieConsentPopoverManager, completion: { [weak self] result in
                        guard let self = self else {
                            return
                        }
                        self.privacyPreferences.autoconsentEnabled = result
                        self.refreshFeaturesMatrix()
                        self.cookiePopUpVisible = false
                    })
                    cookiePopUpVisible = true
                }
            case .surveyDay0:
                visitSurvey(day: .day0)
            case .surveyDay7:
                visitSurvey(day: .day7)
            }
        }
        // swiftlint:enable cyclomatic_complexity

        func removeItem(for featureType: FeatureType) {
            switch featureType {
            case .defaultBrowser:
                shouldShowMakeDefaultSetting = false
            case .importBookmarksAndPasswords:
                shouldShowImportSetting = false
            case .duckplayer:
                shouldShowDuckPlayerSetting = false
            case .emailProtection:
                shouldShowEmailProtectionSetting = false
            case .cookiePopUp:
                shouldShowCookieSetting = false
            case .surveyDay0:
                shouldShowSurveyDay0 = false
            case .surveyDay7:
                shouldShowSurveyDay7 = false
            }
            refreshFeaturesMatrix()
        }

        // swiftlint:disable cyclomatic_complexity
        func refreshFeaturesMatrix() {
            var features: [FeatureType] = []

            for feature in listOfFeatures {
                switch feature {
                case .defaultBrowser:
                    if shouldMakeDefaultCardBeVisible {
                        features.append(feature)
                    }
                case .importBookmarksAndPasswords:
                    if shouldImportCardBeVisible {
                        features.append(feature)
                    }
                case .duckplayer:
                    if shouldDuckPlayerCardBeVisible {
                        features.append(feature)
                    }
                case .emailProtection:
                    if shouldEmailProtectionCardBeVisible {
                        features.append(feature)
                    }
                case .cookiePopUp:
                    if shouldCookieCardBeVisible {
                        features.append(feature)
                    }
                case .surveyDay0:
                    if shouldSurveyDay0BeVisible {
                        features.append(feature)
                    }
                case .surveyDay7:
                    if shouldSurveyDay7BeVisible {
                        features.append(feature)
                    }
                }
            }
            featuresMatrix = features.chunked(into: itemsPerRow)
        }
        // swiftlint:enable cyclomatic_complexity

        // Helper Functions
        @objc private func newTabOpenNotification(_ notification: Notification) {
            if !isFirstSession {
                listOfFeatures = randomisedFeatures
            }
#if DEBUG
            isFirstSession = false
#endif
            if OnboardingViewModel().onboardingFinished {
                isFirstSession = false
            }
        }

        @objc private func windowDidBecomeKey(_ notification: Notification) {
            refreshFeaturesMatrix()
        }

        var randomisedFeatures: [FeatureType] {
            var features = FeatureType.allCases
            features.shuffle()
            for (index, feature) in features.enumerated() where feature == .defaultBrowser {
                features.remove(at: index)
                features.insert(feature, at: 0)
            }
            return features
        }

        var firstRunFeatures: [FeatureType] {
            if PixelExperiment.cohort == .onboardingExperiment1 {
                var features: [FeatureType] = FeatureType.allCases.filter { $0 != .defaultBrowser && $0 != .importBookmarksAndPasswords }
                features.insert(.defaultBrowser, at: 0)
                features.insert(.importBookmarksAndPasswords, at: 1)
                return features
            }
            var features: [FeatureType] = FeatureType.allCases.filter { $0 != .duckplayer && $0 != .cookiePopUp }
            features.insert(.duckplayer, at: 0)
            features.insert(.cookiePopUp, at: 1)
            return features
        }

        private func updateVisibleMatrix() {
            guard !featuresMatrix.isEmpty else {
                visibleFeaturesMatrix = [[]]
                return
            }
            visibleFeaturesMatrix = shouldShowAllFeatures ? featuresMatrix : [featuresMatrix[0]]
        }

        private var shouldMakeDefaultCardBeVisible: Bool {
            shouldShowMakeDefaultSetting &&
            !defaultBrowserProvider.isDefault
        }

        private var shouldImportCardBeVisible: Bool {
            shouldShowImportSetting &&
            !dataImportProvider.didImport
        }

        private var shouldDuckPlayerCardBeVisible: Bool {
            shouldShowDuckPlayerSetting &&
            duckPlayerPreferences.duckPlayerModeBool == nil &&
            !duckPlayerPreferences.youtubeOverlayAnyButtonPressed
        }

        private var shouldEmailProtectionCardBeVisible: Bool {
            shouldShowEmailProtectionSetting &&
            !emailManager.isSignedIn
        }

        private var shouldCookieCardBeVisible: Bool {
            shouldShowCookieSetting &&
            privacyPreferences.autoconsentEnabled != true
        }

        private var shouldSurveyDay0BeVisible: Bool {
            let oneDayAgo = Calendar.current.date(byAdding: .weekday, value: -1, to: Date())!
            return isDay0SurveyEnabled &&
            shouldShowSurveyDay0 &&
            !userInteractedWithSurveyDay0 &&
            firstLaunchDate > oneDayAgo
        }

        private var shouldSurveyDay7BeVisible: Bool {
            let oneWeekAgo = Calendar.current.date(byAdding: .weekOfYear, value: -1, to: Date())!
            return isDay7SurveyEnabled &&
            shouldShowSurveyDay0 &&
            shouldShowSurveyDay7 &&
            !userInteractedWithSurveyDay0 &&
            firstLaunchDate <= oneWeekAgo
        }

<<<<<<< HEAD
=======
        /// The Network Protection beta ended card should only be displayed under the following conditions:
        ///
        /// 1. The user has gone through the waitlist AND used Network Protection at least once
        /// 2. The `waitlistBetaActive` flag has been set to disabled
        /// 3. The user has not already dismissed the card
        private var shouldNetworkProtectionBetaEndedNoticeBeVisible: Bool {
#if NETWORK_PROTECTION
            // 1. The user has signed up for the waitlist AND used Network Protection at least once:

            let waitlistStorage = NetworkProtectionWaitlist().waitlistStorage
            let isWaitlistUser = waitlistStorage.isWaitlistUser && waitlistStorage.isInvited

            guard isWaitlistUser else {
                return false
            }

            let activationStore = WaitlistActivationDateStore()
            guard activationStore.daysSinceActivation() != nil else {
                return false
            }

            // 2. The `waitlistBetaActive` flag has been set to disabled

            let featureOverrides = DefaultWaitlistBetaOverrides()
            let waitlistFlagEnabled: Bool

            switch featureOverrides.waitlistActive {
            case .useRemoteValue:
                waitlistFlagEnabled = privacyConfigurationManager.privacyConfig.isSubfeatureEnabled(NetworkProtectionSubfeature.waitlistBetaActive)
            case .on:
                waitlistFlagEnabled = true
            case .off:
                waitlistFlagEnabled = false
            }

            guard !waitlistFlagEnabled else {
                return false
            }

            // 3. The user has not already dismissed the card

            return shouldShowNetworkProtectionBetaEndedNotice
#else
            return false
#endif
        }

>>>>>>> 2205ef92
        private enum SurveyDay {
            case day0
            case day7
        }

        @MainActor private func visitSurvey(day: SurveyDay) {
            var surveyURLString: String
            switch day {
            case .day0:
                surveyURLString = day0SurveyURL
            case .day7:
                surveyURLString = day7SurveyURL
            }
            if let atb = statisticsStore.atb {
                surveyURLString += "&atb=\(atb)"
            }

            if let url = URL(string: surveyURLString) {
                let tab = Tab(content: .url(url), shouldLoadInBackground: true)
                tabCollectionViewModel.append(tab: tab)
                switch day {
                case .day0:
                    userInteractedWithSurveyDay0 = true
                case .day7:
                    shouldShowSurveyDay7 = false
                }
            }
        }
    }

    // MARK: Feature Type
    enum FeatureType: CaseIterable {
        case duckplayer
        case cookiePopUp
        case emailProtection
        case defaultBrowser
        case importBookmarksAndPasswords
        case surveyDay0
        case surveyDay7

        var title: String {
            switch self {
            case .defaultBrowser:
                return UserText.newTabSetUpDefaultBrowserCardTitle
            case .importBookmarksAndPasswords:
                return UserText.newTabSetUpImportCardTitle
            case .duckplayer:
                return UserText.newTabSetUpDuckPlayerCardTitle
            case .emailProtection:
                return UserText.newTabSetUpEmailProtectionCardTitle
            case .cookiePopUp:
                return UserText.newTabSetUpCookieManagerCardTitle
            case .surveyDay0:
                return UserText.newTabSetUpSurveyDay0CardTitle
            case .surveyDay7:
                return UserText.newTabSetUpSurveyDay7CardTitle
            }
        }

        var summary: String {
            switch self {
            case .defaultBrowser:
                return UserText.newTabSetUpDefaultBrowserSummary
            case .importBookmarksAndPasswords:
                return UserText.newTabSetUpImportSummary
            case .duckplayer:
                return UserText.newTabSetUpDuckPlayerSummary
            case .emailProtection:
                return UserText.newTabSetUpEmailProtectionSummary
            case .cookiePopUp:
                return UserText.newTabSetUpCookieManagerSummary
            case .surveyDay0:
                return UserText.newTabSetUpSurveyDay0Summary
            case .surveyDay7:
                return UserText.newTabSetUpSurveyDay7Summary
            }
        }

        var action: String {
            switch self {
            case .defaultBrowser:
                return UserText.newTabSetUpDefaultBrowserAction
            case .importBookmarksAndPasswords:
                return UserText.newTabSetUpImportAction
            case .duckplayer:
                return UserText.newTabSetUpDuckPlayerAction
            case .emailProtection:
                return UserText.newTabSetUpEmailProtectionAction
            case .cookiePopUp:
                return UserText.newTabSetUpCookieManagerAction
            case .surveyDay0:
                return UserText.newTabSetUpSurveyDay0Action
            case .surveyDay7:
                return UserText.newTabSetUpSurveyDay7Action
            }
        }

        var icon: NSImage {
            let iconSize = NSSize(width: 64, height: 48)

            switch self {
            case .defaultBrowser:
                return NSImage(named: "Default-App-128")!.resized(to: iconSize)!
            case .importBookmarksAndPasswords:
                return NSImage(named: "Import-128")!.resized(to: iconSize)!
            case .duckplayer:
                return NSImage(named: "Clean-Tube-128")!.resized(to: iconSize)!
            case .emailProtection:
                return NSImage(named: "inbox-128")!.resized(to: iconSize)!
            case .cookiePopUp:
                return NSImage(named: "Cookie-Popups-128")!.resized(to: iconSize)!
            case .surveyDay0:
                return NSImage(named: "Survey-128")!.resized(to: iconSize)!
            case .surveyDay7:
                return NSImage(named: "Survey-128")!.resized(to: iconSize)!
            }
        }
    }

    enum FeaturesGridDimensions {
        static let itemWidth: CGFloat = 240
        static let itemHeight: CGFloat = 160
        static let verticalSpacing: CGFloat = 16
        static let horizontalSpacing: CGFloat = 24

        static let width: CGFloat = (itemWidth + horizontalSpacing) * CGFloat(HomePage.featuresPerRow) - horizontalSpacing

        static func height(for rowCount: Int) -> CGFloat {
            (itemHeight + verticalSpacing) * CGFloat(rowCount) - verticalSpacing
        }
    }
}

// MARK: ContinueSetUpVewModelDelegate
protocol ContinueSetUpVewModelDelegate: AnyObject {
    func showCookieConsentPopUp(manager: CookieConsentPopoverManager, completion: ((Bool) -> Void)?)
}

extension HomePageViewController: ContinueSetUpVewModelDelegate {
    func showCookieConsentPopUp(manager: CookieConsentPopoverManager, completion: ((Bool) -> Void)?) {
        manager.show(on: self.view, animated: true, type: .setUp, result: completion)
    }
}<|MERGE_RESOLUTION|>--- conflicted
+++ resolved
@@ -340,56 +340,6 @@
             firstLaunchDate <= oneWeekAgo
         }
 
-<<<<<<< HEAD
-=======
-        /// The Network Protection beta ended card should only be displayed under the following conditions:
-        ///
-        /// 1. The user has gone through the waitlist AND used Network Protection at least once
-        /// 2. The `waitlistBetaActive` flag has been set to disabled
-        /// 3. The user has not already dismissed the card
-        private var shouldNetworkProtectionBetaEndedNoticeBeVisible: Bool {
-#if NETWORK_PROTECTION
-            // 1. The user has signed up for the waitlist AND used Network Protection at least once:
-
-            let waitlistStorage = NetworkProtectionWaitlist().waitlistStorage
-            let isWaitlistUser = waitlistStorage.isWaitlistUser && waitlistStorage.isInvited
-
-            guard isWaitlistUser else {
-                return false
-            }
-
-            let activationStore = WaitlistActivationDateStore()
-            guard activationStore.daysSinceActivation() != nil else {
-                return false
-            }
-
-            // 2. The `waitlistBetaActive` flag has been set to disabled
-
-            let featureOverrides = DefaultWaitlistBetaOverrides()
-            let waitlistFlagEnabled: Bool
-
-            switch featureOverrides.waitlistActive {
-            case .useRemoteValue:
-                waitlistFlagEnabled = privacyConfigurationManager.privacyConfig.isSubfeatureEnabled(NetworkProtectionSubfeature.waitlistBetaActive)
-            case .on:
-                waitlistFlagEnabled = true
-            case .off:
-                waitlistFlagEnabled = false
-            }
-
-            guard !waitlistFlagEnabled else {
-                return false
-            }
-
-            // 3. The user has not already dismissed the card
-
-            return shouldShowNetworkProtectionBetaEndedNotice
-#else
-            return false
-#endif
-        }
-
->>>>>>> 2205ef92
         private enum SurveyDay {
             case day0
             case day7
