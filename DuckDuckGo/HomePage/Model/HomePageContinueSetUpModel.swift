//
//  HomePageContinueSetUpModel.swift
//
//  Copyright © 2023 DuckDuckGo. All rights reserved.
//
//  Licensed under the Apache License, Version 2.0 (the "License");
//  you may not use this file except in compliance with the License.
//  You may obtain a copy of the License at
//
//  http://www.apache.org/licenses/LICENSE-2.0
//
//  Unless required by applicable law or agreed to in writing, software
//  distributed under the License is distributed on an "AS IS" BASIS,
//  WITHOUT WARRANTIES OR CONDITIONS OF ANY KIND, either express or implied.
//  See the License for the specific language governing permissions and
//  limitations under the License.
//

import Foundation
import BrowserServicesKit

extension HomePage.Models {

    final class ContinueSetUpModel: ObservableObject {

        let title = UserText.newTabSetUpSectionTitle
        let itemWidth = FeaturesGridDimensions.itemWidth
        let itemHeight = FeaturesGridDimensions.itemHeight
        let horizontalSpacing = FeaturesGridDimensions.horizontalSpacing
        let verticalSpacing = FeaturesGridDimensions.verticalSpacing
        let itemsPerRow = HomePage.featuresPerRow
        let gridWidth = FeaturesGridDimensions.width
        let deleteActionTitle = UserText.newTabSetUpRemoveItemAction
        let duckPlayerURL = URL(string: "https://www.youtube.com/watch?v=yKWIA-Pys4c")!
<<<<<<< HEAD
=======

        private let defaultBrowserProvider: DefaultBrowserProvider
        private let dataImportProvider: DataImportStatusProviding
        private let tabCollectionViewModel: TabCollectionViewModel
        private let emailManager: EmailManager
        private let privacyPreferences: PrivacySecurityPreferences
        private let cookieConsentPopoverManager: CookieConsentPopoverManager
        private let duckPlayerPreferences: DuckPlayerPreferencesPersistor

        weak var delegate: ContinueSetUpVewModelDelegate?
>>>>>>> 7e5affb0

        private let defaultBrowserProvider: DefaultBrowserProvider
        private let dataImportProvider: DataImportProvider
        private let tabCollectionViewModel: TabCollectionViewModel
        private let emailManager: EmailManager
        private let privacyPreferences: PrivacySecurityPreferences
        private let cookieConsentPopoverManager: CookieConsentPopoverManager
        private let duckPlayerPreferences: DuckPlayerPreferencesPersistor

        weak var delegate: ContinueSetUpVewModelDelegate?

        @UserDefaultsWrapper(key: .homePageShowAllFeatures, defaultValue: true)
        private static var shouldShowAllFeaturesSetting: Bool

        var shouldShowAllFeatures: Bool {
            didSet {
<<<<<<< HEAD
                Self.shouldShowAllFeaturesSetting = shouldShowAllFeatures
=======
>>>>>>> 7e5affb0
                updateVisibleMatrix()
            }
        }

<<<<<<< HEAD
        var isMorOrLessButtonNeeded: Bool {
            return featuresMatrix.count > 1
        }

        var isThereContent: Bool {
=======
        var isMoreOrLessButtonNeeded: Bool {
            return featuresMatrix.count > 1
        }

        var hasContent: Bool {
>>>>>>> 7e5affb0
            return !featuresMatrix.isEmpty
        }

        private var featuresMatrix: [[FeatureType]] = [[]] {
            didSet {
                updateVisibleMatrix()
            }
        }
        @Published var visibleFeaturesMatrix: [[FeatureType]] = [[]]

        init(defaultBrowserProvider: DefaultBrowserProvider,
<<<<<<< HEAD
             dataImportProvider: DataImportProvider,
=======
             dataImportProvider: DataImportStatusProviding,
>>>>>>> 7e5affb0
             tabCollectionViewModel: TabCollectionViewModel,
             emailManager: EmailManager = EmailManager(),
             privacyPreferences: PrivacySecurityPreferences = PrivacySecurityPreferences.shared,
             cookieConsentPopoverManager: CookieConsentPopoverManager = CookieConsentPopoverManager(),
             duckPlayerPreferences: DuckPlayerPreferencesPersistor) {
            self.defaultBrowserProvider = defaultBrowserProvider
            self.dataImportProvider = dataImportProvider
            self.tabCollectionViewModel = tabCollectionViewModel
            self.emailManager = emailManager
            self.privacyPreferences = privacyPreferences
            self.cookieConsentPopoverManager = cookieConsentPopoverManager
            self.duckPlayerPreferences = duckPlayerPreferences
<<<<<<< HEAD
            self.shouldShowAllFeatures = Self.shouldShowAllFeaturesSetting
=======
>>>>>>> 7e5affb0
            refreshFeaturesMatrix()
        }

        func actionTitle(for featureType: FeatureType) -> String {
            switch featureType {
            case .defaultBrowser:
                return UserText.newTabSetUpDefaultBrowserAction
            case .importBookmarksAndPasswords:
                return UserText.newTabSetUpImportAction
            case .duckplayer:
                return UserText.newTabSetUpDuckPlayerAction
            case .emailProtection:
                return UserText.newTabSetUpEmailProtectionAction
            case .cookiePopUp:
                return UserText.newTabSetUpCoockeManagerAction
            }
        }

        func performAction(for featureType: FeatureType) {
            switch featureType {
            case .defaultBrowser:
                do {
                    try defaultBrowserProvider.presentDefaultBrowserPrompt()
                } catch {
                    defaultBrowserProvider.openSystemPreferences()
                }
            case .importBookmarksAndPasswords:
                dataImportProvider.showImportWindow(completion: refreshFeaturesMatrix)
            case .duckplayer:
                let tab = Tab(content: .url(duckPlayerURL), shouldLoadInBackground: true)
                tabCollectionViewModel.append(tab: tab)
            case .emailProtection:
                let tab = Tab(content: .url(EmailUrls().emailProtectionLink), shouldLoadInBackground: true)
                tabCollectionViewModel.append(tab: tab)
<<<<<<< HEAD
            case .coockiePopUp:
=======
            case .cookiePopUp:
>>>>>>> 7e5affb0
                delegate?.showCookieConsentPopUp(manager: cookieConsentPopoverManager, completion: { [weak self] result in
                    self?.privacyPreferences.autoconsentEnabled = result
                    self?.refreshFeaturesMatrix()
                })
            }
        }

        func removeItem() {

        }

        func refreshFeaturesMatrix() {
            var features: [FeatureType] = []
            for feature in FeatureType.allCases {
                switch feature {
                case .defaultBrowser:
                    if !defaultBrowserProvider.isDefault {
                        features.append(feature)
                    }
                case .importBookmarksAndPasswords:
<<<<<<< HEAD
                    if !dataImportProvider.hasUserUsedImport {
                        features.append(feature)
                    }
                case .duckplayer:
                    if shouldDuckplayerCardBeVisible {
=======
                    if !dataImportProvider.didImport {
                        features.append(feature)
                    }
                case .duckplayer:
                    if shouldDuckPlayerCardBeVisible {
>>>>>>> 7e5affb0
                        features.append(feature)
                    }
                case .emailProtection:
                    if !emailManager.isSignedIn {
                        features.append(feature)
                    }
<<<<<<< HEAD
                case .coockiePopUp:
                    if !(privacyPreferences.autoconsentEnabled ?? false) {
=======
                case .cookiePopUp:
                    if privacyPreferences.autoconsentEnabled != true {
>>>>>>> 7e5affb0
                        features.append(feature)
                    }
                }
            }
            featuresMatrix = features.chunked(into: HomePage.featuresPerRow)
        }

        private func updateVisibleMatrix() {
            guard !featuresMatrix.isEmpty else {
                visibleFeaturesMatrix = [[]]
                return
            }
            visibleFeaturesMatrix = shouldShowAllFeatures ? featuresMatrix : [featuresMatrix[0]]
        }

<<<<<<< HEAD
        private var shouldDuckplayerCardBeVisible: Bool {
            duckPlayerPreferences.duckPlayerModeBool == nil &&
                !duckPlayerPreferences.youtubeOverlayUserPressedButtons
=======
        private var shouldDuckPlayerCardBeVisible: Bool {
            duckPlayerPreferences.duckPlayerModeBool == nil &&
                !duckPlayerPreferences.youtubeOverlayAnyButtonPressed
>>>>>>> 7e5affb0
        }

    }

    enum FeatureType: CaseIterable {
        case defaultBrowser
        case importBookmarksAndPasswords
        case duckplayer
        case emailProtection
        case cookiePopUp

        var title: String {
            switch self {
            case .defaultBrowser:
                return UserText.newTabSetUpDefaultBrowserCardTitle
            case .importBookmarksAndPasswords:
                return UserText.newTabSetUpImportCardTitle
            case .duckplayer:
                return UserText.newTabSetUpDuckPlayerCardTitle
            case .emailProtection:
                return UserText.newTabSetUpEmailProtectionCardTitle
            case .cookiePopUp:
                return UserText.newTabSetUpCookieManagerCardTitle
            }
        }

        // Still Waiting for icon assets
        var icon: NSImage {
            switch self {
            case .defaultBrowser:
                return NSImage(named: "CookieBite")!
            case .importBookmarksAndPasswords:
                return NSImage(named: "CookieBite")!
            case .duckplayer:
                return NSImage(named: "CookieBite")!
            case .emailProtection:
                return NSImage(named: "CookieBite")!
            case .cookiePopUp:
                return NSImage(named: "CookieBite")!
            }
        }
    }

    enum FeaturesGridDimensions {
        static let itemWidth: CGFloat = 160
        static let itemHeight: CGFloat = 64
        static let verticalSpacing: CGFloat = 10
        static let horizontalSpacing: CGFloat = 12

        static let width: CGFloat = (itemWidth + horizontalSpacing) * CGFloat(HomePage.featuresPerRow) - horizontalSpacing

        static func height(for rowCount: Int) -> CGFloat {
            (itemHeight + verticalSpacing) * CGFloat(rowCount) - verticalSpacing
        }
    }
}

protocol ContinueSetUpVewModelDelegate: AnyObject {
    func showCookieConsentPopUp(manager: CookieConsentPopoverManager, completion: ((Bool) -> Void)?)
}

extension HomePageViewController: ContinueSetUpVewModelDelegate {
    func showCookieConsentPopUp(manager: CookieConsentPopoverManager, completion: ((Bool) -> Void)?) {
        manager.show(on: self.view, animated: true, result: completion)
    }
}<|MERGE_RESOLUTION|>--- conflicted
+++ resolved
@@ -32,8 +32,6 @@
         let gridWidth = FeaturesGridDimensions.width
         let deleteActionTitle = UserText.newTabSetUpRemoveItemAction
         let duckPlayerURL = URL(string: "https://www.youtube.com/watch?v=yKWIA-Pys4c")!
-<<<<<<< HEAD
-=======
 
         private let defaultBrowserProvider: DefaultBrowserProvider
         private let dataImportProvider: DataImportStatusProviding
@@ -44,44 +42,22 @@
         private let duckPlayerPreferences: DuckPlayerPreferencesPersistor
 
         weak var delegate: ContinueSetUpVewModelDelegate?
->>>>>>> 7e5affb0
-
-        private let defaultBrowserProvider: DefaultBrowserProvider
-        private let dataImportProvider: DataImportProvider
-        private let tabCollectionViewModel: TabCollectionViewModel
-        private let emailManager: EmailManager
-        private let privacyPreferences: PrivacySecurityPreferences
-        private let cookieConsentPopoverManager: CookieConsentPopoverManager
-        private let duckPlayerPreferences: DuckPlayerPreferencesPersistor
-
-        weak var delegate: ContinueSetUpVewModelDelegate?
 
         @UserDefaultsWrapper(key: .homePageShowAllFeatures, defaultValue: true)
         private static var shouldShowAllFeaturesSetting: Bool
 
         var shouldShowAllFeatures: Bool {
             didSet {
-<<<<<<< HEAD
                 Self.shouldShowAllFeaturesSetting = shouldShowAllFeatures
-=======
->>>>>>> 7e5affb0
                 updateVisibleMatrix()
             }
         }
 
-<<<<<<< HEAD
-        var isMorOrLessButtonNeeded: Bool {
-            return featuresMatrix.count > 1
-        }
-
-        var isThereContent: Bool {
-=======
         var isMoreOrLessButtonNeeded: Bool {
             return featuresMatrix.count > 1
         }
 
         var hasContent: Bool {
->>>>>>> 7e5affb0
             return !featuresMatrix.isEmpty
         }
 
@@ -93,11 +69,7 @@
         @Published var visibleFeaturesMatrix: [[FeatureType]] = [[]]
 
         init(defaultBrowserProvider: DefaultBrowserProvider,
-<<<<<<< HEAD
-             dataImportProvider: DataImportProvider,
-=======
              dataImportProvider: DataImportStatusProviding,
->>>>>>> 7e5affb0
              tabCollectionViewModel: TabCollectionViewModel,
              emailManager: EmailManager = EmailManager(),
              privacyPreferences: PrivacySecurityPreferences = PrivacySecurityPreferences.shared,
@@ -110,10 +82,7 @@
             self.privacyPreferences = privacyPreferences
             self.cookieConsentPopoverManager = cookieConsentPopoverManager
             self.duckPlayerPreferences = duckPlayerPreferences
-<<<<<<< HEAD
             self.shouldShowAllFeatures = Self.shouldShowAllFeaturesSetting
-=======
->>>>>>> 7e5affb0
             refreshFeaturesMatrix()
         }
 
@@ -148,11 +117,7 @@
             case .emailProtection:
                 let tab = Tab(content: .url(EmailUrls().emailProtectionLink), shouldLoadInBackground: true)
                 tabCollectionViewModel.append(tab: tab)
-<<<<<<< HEAD
-            case .coockiePopUp:
-=======
-            case .cookiePopUp:
->>>>>>> 7e5affb0
+            case .cookiePopUp:
                 delegate?.showCookieConsentPopUp(manager: cookieConsentPopoverManager, completion: { [weak self] result in
                     self?.privacyPreferences.autoconsentEnabled = result
                     self?.refreshFeaturesMatrix()
@@ -173,32 +138,19 @@
                         features.append(feature)
                     }
                 case .importBookmarksAndPasswords:
-<<<<<<< HEAD
-                    if !dataImportProvider.hasUserUsedImport {
-                        features.append(feature)
-                    }
-                case .duckplayer:
-                    if shouldDuckplayerCardBeVisible {
-=======
                     if !dataImportProvider.didImport {
                         features.append(feature)
                     }
                 case .duckplayer:
                     if shouldDuckPlayerCardBeVisible {
->>>>>>> 7e5affb0
                         features.append(feature)
                     }
                 case .emailProtection:
                     if !emailManager.isSignedIn {
                         features.append(feature)
                     }
-<<<<<<< HEAD
-                case .coockiePopUp:
-                    if !(privacyPreferences.autoconsentEnabled ?? false) {
-=======
                 case .cookiePopUp:
                     if privacyPreferences.autoconsentEnabled != true {
->>>>>>> 7e5affb0
                         features.append(feature)
                     }
                 }
@@ -214,15 +166,9 @@
             visibleFeaturesMatrix = shouldShowAllFeatures ? featuresMatrix : [featuresMatrix[0]]
         }
 
-<<<<<<< HEAD
-        private var shouldDuckplayerCardBeVisible: Bool {
-            duckPlayerPreferences.duckPlayerModeBool == nil &&
-                !duckPlayerPreferences.youtubeOverlayUserPressedButtons
-=======
         private var shouldDuckPlayerCardBeVisible: Bool {
             duckPlayerPreferences.duckPlayerModeBool == nil &&
                 !duckPlayerPreferences.youtubeOverlayAnyButtonPressed
->>>>>>> 7e5affb0
         }
 
     }
