//
//  HomePageContinueSetUpModel.swift
//
//  Copyright © 2023 DuckDuckGo. All rights reserved.
//
//  Licensed under the Apache License, Version 2.0 (the "License");
//  you may not use this file except in compliance with the License.
//  You may obtain a copy of the License at
//
//  http://www.apache.org/licenses/LICENSE-2.0
//
//  Unless required by applicable law or agreed to in writing, software
//  distributed under the License is distributed on an "AS IS" BASIS,
//  WITHOUT WARRANTIES OR CONDITIONS OF ANY KIND, either express or implied.
//  See the License for the specific language governing permissions and
//  limitations under the License.
//

import AppKit
import BrowserServicesKit
import Common
import Foundation

extension HomePage.Models {

    static let newHomePageTabOpen = Notification.Name("newHomePageAppOpen")

    final class ContinueSetUpModel: ObservableObject {
        let itemWidth = FeaturesGridDimensions.itemWidth
        let itemHeight = FeaturesGridDimensions.itemHeight
        let horizontalSpacing = FeaturesGridDimensions.horizontalSpacing
        let verticalSpacing = FeaturesGridDimensions.verticalSpacing
        let itemsPerRow = HomePage.featuresPerRow
        let itemsRowCountWhenCollapsed = HomePage.featureRowCountWhenCollapsed
        let gridWidth = FeaturesGridDimensions.width
        let deleteActionTitle = UserText.newTabSetUpRemoveItemAction
<<<<<<< HEAD
        let networkProtectionRemoteMessaging: NetworkProtectionRemoteMessaging
        let privacyConfig: PrivacyConfiguration
=======
        let privacyConfigurationManager: PrivacyConfigurationManaging
>>>>>>> ba772e14

        var isDay0SurveyEnabled: Bool {
            let newTabContinueSetUpSettings = privacyConfigurationManager.privacyConfig.settings(for: .newTabContinueSetUp)
            if let day0SurveyString =  newTabContinueSetUpSettings["surveyCardDay0"] as? String {
                if day0SurveyString == "enabled" {
                    return true
                }
            }
            return false
        }
        var isDay7SurveyEnabled: Bool {
            let newTabContinueSetUpSettings = privacyConfigurationManager.privacyConfig.settings(for: .newTabContinueSetUp)
            if let day7SurveyString =  newTabContinueSetUpSettings["surveyCardDay7"] as? String {
                if day7SurveyString == "enabled" {
                    return true
                }
            }
            return false
        }
        var duckPlayerURL: String {
            let duckPlayerSettings = privacyConfigurationManager.privacyConfig.settings(for: .duckPlayer)
            return duckPlayerSettings["tryDuckPlayerLink"] as? String ?? "https://www.youtube.com/watch?v=yKWIA-Pys4c"
        }
        var day0SurveyURL: String = "https://selfserve.decipherinc.com/survey/selfserve/32ab/230701?list=1"
        var day7SurveyURL: String = "https://selfserve.decipherinc.com/survey/selfserve/32ab/230702?list=1"

        private let defaultBrowserProvider: DefaultBrowserProvider
        private let dataImportProvider: DataImportStatusProviding
        private let tabCollectionViewModel: TabCollectionViewModel
        private let emailManager: EmailManager
        private let privacyPreferences: PrivacySecurityPreferences
        private let cookieConsentPopoverManager: CookieConsentPopoverManager
        private let duckPlayerPreferences: DuckPlayerPreferencesPersistor
        private var cookiePopUpVisible = false

        weak var delegate: ContinueSetUpVewModelDelegate?

        @UserDefaultsWrapper(key: .homePageShowAllFeatures, defaultValue: false)
        var shouldShowAllFeatures: Bool {
            didSet {
                updateVisibleMatrix()
            }
        }

        @UserDefaultsWrapper(key: .homePageShowMakeDefault, defaultValue: true)
        private var shouldShowMakeDefaultSetting: Bool

        @UserDefaultsWrapper(key: .homePageShowImport, defaultValue: true)
        private var shouldShowImportSetting: Bool

        @UserDefaultsWrapper(key: .homePageShowDuckPlayer, defaultValue: true)
        private var shouldShowDuckPlayerSetting: Bool

        @UserDefaultsWrapper(key: .homePageShowEmailProtection, defaultValue: true)
        private var shouldShowEmailProtectionSetting: Bool

        @UserDefaultsWrapper(key: .homePageShowCookie, defaultValue: true)
        private var shouldShowCookieSetting: Bool

        @UserDefaultsWrapper(key: .homePageShowSurveyDay0, defaultValue: true)
        private var shouldShowSurveyDay0: Bool

        @UserDefaultsWrapper(key: .homePageUserInteractedWithSurveyDay0, defaultValue: false)
        private var userInteractedWithSurveyDay0: Bool

        @UserDefaultsWrapper(key: .homePageShowSurveyDay7, defaultValue: true)
        private var shouldShowSurveyDay7: Bool

        @UserDefaultsWrapper(key: .homePageIsFirstSession, defaultValue: true)
        private var isFirstSession: Bool

        @UserDefaultsWrapper(key: .firstLaunchDate, defaultValue: Calendar.current.date(byAdding: .month, value: -1, to: Date())!)
        private var firstLaunchDate: Date

        var isMoreOrLessButtonNeeded: Bool {
            return featuresMatrix.count > itemsRowCountWhenCollapsed
        }

        var hasContent: Bool {
            return !featuresMatrix.isEmpty
        }

        lazy var statisticsStore: StatisticsStore = LocalStatisticsStore()

        lazy var listOfFeatures = isFirstSession ? firstRunFeatures : randomisedFeatures

        private var featuresMatrix: [[FeatureType]] = [[]] {
            didSet {
                updateVisibleMatrix()
            }
        }

        @Published var visibleFeaturesMatrix: [[FeatureType]] = [[]]

        init(defaultBrowserProvider: DefaultBrowserProvider,
             dataImportProvider: DataImportStatusProviding,
             tabCollectionViewModel: TabCollectionViewModel,
             emailManager: EmailManager = EmailManager(),
             privacyPreferences: PrivacySecurityPreferences = PrivacySecurityPreferences.shared,
             cookieConsentPopoverManager: CookieConsentPopoverManager = CookieConsentPopoverManager(),
             duckPlayerPreferences: DuckPlayerPreferencesPersistor,
<<<<<<< HEAD
             networkProtectionRemoteMessaging: NetworkProtectionRemoteMessaging,
             privacyConfig: PrivacyConfiguration = AppPrivacyFeatures.shared.contentBlocking.privacyConfigurationManager.privacyConfig) {
=======
             privacyConfigurationManager: PrivacyConfigurationManaging = AppPrivacyFeatures.shared.contentBlocking.privacyConfigurationManager) {
>>>>>>> ba772e14
            self.defaultBrowserProvider = defaultBrowserProvider
            self.dataImportProvider = dataImportProvider
            self.tabCollectionViewModel = tabCollectionViewModel
            self.emailManager = emailManager
            self.privacyPreferences = privacyPreferences
            self.cookieConsentPopoverManager = cookieConsentPopoverManager
            self.duckPlayerPreferences = duckPlayerPreferences
<<<<<<< HEAD
            self.networkProtectionRemoteMessaging = networkProtectionRemoteMessaging
            self.privacyConfig = privacyConfig
=======
            self.privacyConfigurationManager = privacyConfigurationManager
>>>>>>> ba772e14
            refreshFeaturesMatrix()
            NotificationCenter.default.addObserver(self, selector: #selector(newTabOpenNotification(_:)), name: HomePage.Models.newHomePageTabOpen, object: nil)
            NotificationCenter.default.addObserver(self, selector: #selector(windowDidBecomeKey(_:)), name: NSWindow.didBecomeKeyNotification, object: nil)
        }

        // swiftlint:disable cyclomatic_complexity
        @MainActor func performAction(for featureType: FeatureType) {
            switch featureType {
            case .defaultBrowser:
                do {
                    try defaultBrowserProvider.presentDefaultBrowserPrompt()
                } catch {
                    defaultBrowserProvider.openSystemPreferences()
                }
            case .importBookmarksAndPasswords:
                dataImportProvider.showImportWindow(completion: {self.refreshFeaturesMatrix()})
            case .duckplayer:
                if let videoUrl = URL(string: duckPlayerURL) {
                    let tab = Tab(content: .url(videoUrl), shouldLoadInBackground: true)
                    tabCollectionViewModel.append(tab: tab)
                }
            case .emailProtection:
                let tab = Tab(content: .url(EmailUrls().emailProtectionLink), shouldLoadInBackground: true)
                tabCollectionViewModel.append(tab: tab)
            case .cookiePopUp:
                if !cookiePopUpVisible {
                    delegate?.showCookieConsentPopUp(manager: cookieConsentPopoverManager, completion: { [weak self] result in
                        guard let self = self else {
                            return
                        }
                        self.privacyPreferences.autoconsentEnabled = result
                        self.refreshFeaturesMatrix()
                        self.cookiePopUpVisible = false
                    })
                    cookiePopUpVisible = true
                }
            case .surveyDay0:
                visitSurvey(day: .day0)
            case .surveyDay7:
                visitSurvey(day: .day7)
            case .networkProtectionRemoteMessage(let message):
                if let surveyURLString = message.surveyURL, let surveyURL = URL(string: surveyURLString) {
                    let tab = Tab(content: .url(surveyURL), shouldLoadInBackground: true)
                    tabCollectionViewModel.append(tab: tab)
                    Pixel.fire(.networkProtectionRemoteMessageOpened(messageID: message.id))
                } else {
                    Pixel.fire(.networkProtectionRemoteMessageDismissed(messageID: message.id))
                }

                // Dismiss the message after the user opens the survey, even if they just close the tab immediately afterwards.
                networkProtectionRemoteMessaging.dismissRemoteMessage(with: message.id)
                refreshFeaturesMatrix()
            }
        }
        // swiftlint:enable cyclomatic_complexity

        func removeItem(for featureType: FeatureType) {
            switch featureType {
            case .defaultBrowser:
                shouldShowMakeDefaultSetting = false
            case .importBookmarksAndPasswords:
                shouldShowImportSetting = false
            case .duckplayer:
                shouldShowDuckPlayerSetting = false
            case .emailProtection:
                shouldShowEmailProtectionSetting = false
            case .cookiePopUp:
                shouldShowCookieSetting = false
            case .surveyDay0:
                shouldShowSurveyDay0 = false
            case .surveyDay7:
                shouldShowSurveyDay7 = false
            case .networkProtectionRemoteMessage(let message):
                networkProtectionRemoteMessaging.dismissRemoteMessage(with: message.id)
                Pixel.fire(.networkProtectionRemoteMessageDismissed(messageID: message.id))
            }
            refreshFeaturesMatrix()
        }

        // swiftlint:disable cyclomatic_complexity
        func refreshFeaturesMatrix() {
            var features: [FeatureType] = []

            for message in networkProtectionRemoteMessaging.presentableRemoteMessages() {
                features.append(.networkProtectionRemoteMessage(message))
                // TODO: Make this daily
                Pixel.fire(.networkProtectionRemoteMessageDisplayed(messageID: message.id))
            }

            for feature in listOfFeatures {
                switch feature {
                case .defaultBrowser:
                    if shouldMakeDefaultCardBeVisible {
                        features.append(feature)
                    }
                case .importBookmarksAndPasswords:
                    if shouldImportCardBeVisible {
                        features.append(feature)
                    }
                case .duckplayer:
                    if shouldDuckPlayerCardBeVisible {
                        features.append(feature)
                    }
                case .emailProtection:
                    if shouldEmailProtectionCardBeVisible {
                        features.append(feature)
                    }
                case .cookiePopUp:
                    if shouldCookieCardBeVisible {
                        features.append(feature)
                    }
                case .surveyDay0:
                    if shouldSurveyDay0BeVisible {
                        features.append(feature)
                    }
                case .surveyDay7:
                    if shouldSurveyDay7BeVisible {
                        features.append(feature)
                    }
                case .networkProtectionRemoteMessage:
                    break // Do nothing, NetP remote messages get appended first
                }
            }
            featuresMatrix = features.chunked(into: itemsPerRow)
        }
        // swiftlint:enable cyclomatic_complexity

        // Helper Functions
        @objc private func newTabOpenNotification(_ notification: Notification) {
            if !isFirstSession {
                listOfFeatures = randomisedFeatures
            }
#if DEBUG
            isFirstSession = false
#endif
            if OnboardingViewModel().onboardingFinished {
                isFirstSession = false
            }
        }

        @objc private func windowDidBecomeKey(_ notification: Notification) {
            refreshFeaturesMatrix()
        }

        var randomisedFeatures: [FeatureType] {
            var features = FeatureType.allCases
            features.shuffle()
            for (index, feature) in features.enumerated() where feature == .defaultBrowser {
                features.remove(at: index)
                features.insert(feature, at: 0)
            }
            return features
        }

        var firstRunFeatures: [FeatureType] {
            if PixelExperiment.cohort == .onboardingExperiment1 {
                var features: [FeatureType] = FeatureType.allCases.filter { $0 != .defaultBrowser && $0 != .importBookmarksAndPasswords }
                features.insert(.defaultBrowser, at: 0)
                features.insert(.importBookmarksAndPasswords, at: 1)
                return features
            }
            var features: [FeatureType] = FeatureType.allCases.filter { $0 != .duckplayer && $0 != .cookiePopUp }
            features.insert(.duckplayer, at: 0)
            features.insert(.cookiePopUp, at: 1)
            return features
        }

        private func updateVisibleMatrix() {
            guard !featuresMatrix.isEmpty else {
                visibleFeaturesMatrix = [[]]
                return
            }
            visibleFeaturesMatrix = shouldShowAllFeatures ? featuresMatrix : [featuresMatrix[0]]
        }

        private var shouldMakeDefaultCardBeVisible: Bool {
            shouldShowMakeDefaultSetting &&
            !defaultBrowserProvider.isDefault
        }

        private var shouldImportCardBeVisible: Bool {
            shouldShowImportSetting &&
            !dataImportProvider.didImport
        }

        private var shouldDuckPlayerCardBeVisible: Bool {
            shouldShowDuckPlayerSetting &&
            duckPlayerPreferences.duckPlayerModeBool == nil &&
            !duckPlayerPreferences.youtubeOverlayAnyButtonPressed
        }

        private var shouldEmailProtectionCardBeVisible: Bool {
            shouldShowEmailProtectionSetting &&
            !emailManager.isSignedIn
        }

        private var shouldCookieCardBeVisible: Bool {
            shouldShowCookieSetting &&
            privacyPreferences.autoconsentEnabled != true
        }

        private var shouldSurveyDay0BeVisible: Bool {
            let oneDayAgo = Calendar.current.date(byAdding: .weekday, value: -1, to: Date())!
            return isDay0SurveyEnabled &&
            shouldShowSurveyDay0 &&
            !userInteractedWithSurveyDay0 &&
            firstLaunchDate > oneDayAgo
        }

        private var shouldSurveyDay7BeVisible: Bool {
            let oneWeekAgo = Calendar.current.date(byAdding: .weekOfYear, value: -1, to: Date())!
            return isDay7SurveyEnabled &&
            shouldShowSurveyDay0 &&
            shouldShowSurveyDay7 &&
            !userInteractedWithSurveyDay0 &&
            firstLaunchDate <= oneWeekAgo
        }

        private enum SurveyDay {
            case day0
            case day7
        }

        @MainActor private func visitSurvey(day: SurveyDay) {
            var surveyURLString: String
            switch day {
            case .day0:
                surveyURLString = day0SurveyURL
            case .day7:
                surveyURLString = day7SurveyURL
            }
            if let atb = statisticsStore.atb {
                surveyURLString += "&atb=\(atb)"
            }

            if let url = URL(string: surveyURLString) {
                let tab = Tab(content: .url(url), shouldLoadInBackground: true)
                tabCollectionViewModel.append(tab: tab)
                switch day {
                case .day0:
                    userInteractedWithSurveyDay0 = true
                case .day7:
                    shouldShowSurveyDay7 = false
                }
            }
        }
    }

    // MARK: Feature Type
    enum FeatureType: CaseIterable, Equatable, Hashable {

        // CaseIterable doesn't work with enums that have associated values, so we have to implement it manually.
        // We ignore the `networkProtectionRemoteMessage` case here to avoid it getting accidentally included - it has special handling and will get
        // included elsewhere.
        static var allCases: [HomePage.Models.FeatureType] {
            [.duckplayer, .cookiePopUp, .emailProtection, .defaultBrowser, .importBookmarksAndPasswords, .surveyDay0, .surveyDay7]
        }

        case duckplayer
        case cookiePopUp
        case emailProtection
        case defaultBrowser
        case importBookmarksAndPasswords
        case surveyDay0
        case surveyDay7
        case networkProtectionRemoteMessage(NetworkProtectionRemoteMessage)

        var title: String {
            switch self {
            case .defaultBrowser:
                return UserText.newTabSetUpDefaultBrowserCardTitle
            case .importBookmarksAndPasswords:
                return UserText.newTabSetUpImportCardTitle
            case .duckplayer:
                return UserText.newTabSetUpDuckPlayerCardTitle
            case .emailProtection:
                return UserText.newTabSetUpEmailProtectionCardTitle
            case .cookiePopUp:
                return UserText.newTabSetUpCookieManagerCardTitle
            case .surveyDay0:
                return UserText.newTabSetUpSurveyDay0CardTitle
            case .surveyDay7:
                return UserText.newTabSetUpSurveyDay7CardTitle
            case .networkProtectionRemoteMessage(let message):
                return message.cardTitle
            }
        }

        var summary: String {
            switch self {
            case .defaultBrowser:
                return UserText.newTabSetUpDefaultBrowserSummary
            case .importBookmarksAndPasswords:
                return UserText.newTabSetUpImportSummary
            case .duckplayer:
                return UserText.newTabSetUpDuckPlayerSummary
            case .emailProtection:
                return UserText.newTabSetUpEmailProtectionSummary
            case .cookiePopUp:
                return UserText.newTabSetUpCookieManagerSummary
            case .surveyDay0:
                return UserText.newTabSetUpSurveyDay0Summary
            case .surveyDay7:
                return UserText.newTabSetUpSurveyDay7Summary
            case .networkProtectionRemoteMessage(let message):
                return message.cardDescription
            }
        }

        var action: String {
            switch self {
            case .defaultBrowser:
                return UserText.newTabSetUpDefaultBrowserAction
            case .importBookmarksAndPasswords:
                return UserText.newTabSetUpImportAction
            case .duckplayer:
                return UserText.newTabSetUpDuckPlayerAction
            case .emailProtection:
                return UserText.newTabSetUpEmailProtectionAction
            case .cookiePopUp:
                return UserText.newTabSetUpCookieManagerAction
            case .surveyDay0:
                return UserText.newTabSetUpSurveyDay0Action
            case .surveyDay7:
                return UserText.newTabSetUpSurveyDay7Action
            case .networkProtectionRemoteMessage(let message):
                return message.cardAction
            }
        }

        var icon: NSImage {
            let iconSize = NSSize(width: 64, height: 48)

            switch self {
            case .defaultBrowser:
                return NSImage(named: "Default-App-128")!.resized(to: iconSize)!
            case .importBookmarksAndPasswords:
                return NSImage(named: "Import-128")!.resized(to: iconSize)!
            case .duckplayer:
                return NSImage(named: "Clean-Tube-128")!.resized(to: iconSize)!
            case .emailProtection:
                return NSImage(named: "inbox-128")!.resized(to: iconSize)!
            case .cookiePopUp:
                return NSImage(named: "Cookie-Popups-128")!.resized(to: iconSize)!
            case .surveyDay0:
                return NSImage(named: "Survey-128")!.resized(to: iconSize)!
            case .surveyDay7:
                return NSImage(named: "Survey-128")!.resized(to: iconSize)!
            case .networkProtectionRemoteMessage:
                return NSImage(named: "VPN-Ended")!.resized(to: iconSize)!
            }
        }
    }

    enum FeaturesGridDimensions {
        static let itemWidth: CGFloat = 240
        static let itemHeight: CGFloat = 160
        static let verticalSpacing: CGFloat = 16
        static let horizontalSpacing: CGFloat = 24

        static let width: CGFloat = (itemWidth + horizontalSpacing) * CGFloat(HomePage.featuresPerRow) - horizontalSpacing

        static func height(for rowCount: Int) -> CGFloat {
            (itemHeight + verticalSpacing) * CGFloat(rowCount) - verticalSpacing
        }
    }
}

// MARK: ContinueSetUpVewModelDelegate
protocol ContinueSetUpVewModelDelegate: AnyObject {
    func showCookieConsentPopUp(manager: CookieConsentPopoverManager, completion: ((Bool) -> Void)?)
}

extension HomePageViewController: ContinueSetUpVewModelDelegate {
    func showCookieConsentPopUp(manager: CookieConsentPopoverManager, completion: ((Bool) -> Void)?) {
        manager.show(on: self.view, animated: true, type: .setUp, result: completion)
    }
}<|MERGE_RESOLUTION|>--- conflicted
+++ resolved
@@ -34,12 +34,8 @@
         let itemsRowCountWhenCollapsed = HomePage.featureRowCountWhenCollapsed
         let gridWidth = FeaturesGridDimensions.width
         let deleteActionTitle = UserText.newTabSetUpRemoveItemAction
-<<<<<<< HEAD
         let networkProtectionRemoteMessaging: NetworkProtectionRemoteMessaging
-        let privacyConfig: PrivacyConfiguration
-=======
         let privacyConfigurationManager: PrivacyConfigurationManaging
->>>>>>> ba772e14
 
         var isDay0SurveyEnabled: Bool {
             let newTabContinueSetUpSettings = privacyConfigurationManager.privacyConfig.settings(for: .newTabContinueSetUp)
@@ -141,12 +137,8 @@
              privacyPreferences: PrivacySecurityPreferences = PrivacySecurityPreferences.shared,
              cookieConsentPopoverManager: CookieConsentPopoverManager = CookieConsentPopoverManager(),
              duckPlayerPreferences: DuckPlayerPreferencesPersistor,
-<<<<<<< HEAD
              networkProtectionRemoteMessaging: NetworkProtectionRemoteMessaging,
-             privacyConfig: PrivacyConfiguration = AppPrivacyFeatures.shared.contentBlocking.privacyConfigurationManager.privacyConfig) {
-=======
              privacyConfigurationManager: PrivacyConfigurationManaging = AppPrivacyFeatures.shared.contentBlocking.privacyConfigurationManager) {
->>>>>>> ba772e14
             self.defaultBrowserProvider = defaultBrowserProvider
             self.dataImportProvider = dataImportProvider
             self.tabCollectionViewModel = tabCollectionViewModel
@@ -154,12 +146,8 @@
             self.privacyPreferences = privacyPreferences
             self.cookieConsentPopoverManager = cookieConsentPopoverManager
             self.duckPlayerPreferences = duckPlayerPreferences
-<<<<<<< HEAD
             self.networkProtectionRemoteMessaging = networkProtectionRemoteMessaging
-            self.privacyConfig = privacyConfig
-=======
             self.privacyConfigurationManager = privacyConfigurationManager
->>>>>>> ba772e14
             refreshFeaturesMatrix()
             NotificationCenter.default.addObserver(self, selector: #selector(newTabOpenNotification(_:)), name: HomePage.Models.newHomePageTabOpen, object: nil)
             NotificationCenter.default.addObserver(self, selector: #selector(windowDidBecomeKey(_:)), name: NSWindow.didBecomeKeyNotification, object: nil)
