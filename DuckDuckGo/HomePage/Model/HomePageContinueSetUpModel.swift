--- conflicted
+++ resolved
@@ -180,10 +180,6 @@
             refreshFeaturesMatrix()
         }
 
-<<<<<<< HEAD
-        // swiftlint:disable:next cyclomatic_complexity
-=======
->>>>>>> 58bfb4ca
         func refreshFeaturesMatrix() {
             var features: [FeatureType] = []
 #if DBP
