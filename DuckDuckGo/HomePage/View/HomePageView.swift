--- conflicted
+++ resolved
@@ -26,7 +26,7 @@
 
         let backgroundColor = Color("NewTabPageBackgroundColor")
         let targetWidth: CGFloat = 482
-<<<<<<< HEAD
+        let isBurner: Bool
 
         @EnvironmentObject var model: HomePage.Models.HomePageRootViewModel
         @EnvironmentObject var continueSetUpModel: HomePage.Models.ContinueSetUpModel
@@ -35,55 +35,61 @@
         @State private var isHomeContentPopoverVisible = false
 
         var body: some View {
-            ZStack(alignment: .top) {
+            if isBurner {
 
-                ScrollView {
-                    VStack(spacing: 0) {
-                        Group {
-                            Favorites()
-                                .padding(.top, 72)
-                                .visibility(model.isFavouriteVisible ? .visible : .gone)
+                BurnerHomePageView()
 
-                            ContinueSetUpView()
-                                .padding(.top, 72)
-                                .visibility(model.isContinueSetUpVisible ? .visible : .gone)
+            } else {
+                ZStack(alignment: .top) {
 
-                            RecentlyVisited()
-                                .padding(.top, 66)
-                                .padding(.bottom, 16)
-                                .visibility(model.isRecentActivityVisible ? .visible : .gone)
+                    ScrollView {
+                        VStack(spacing: 0) {
+                            Group {
+                                Favorites()
+                                    .padding(.top, 72)
+                                    .visibility(model.isFavouriteVisible ? .visible : .gone)
 
+                                ContinueSetUpView()
+                                    .padding(.top, 72)
+                                    .visibility(model.isContinueSetUpVisible ? .visible : .gone)
+
+                                RecentlyVisited()
+                                    .padding(.top, 66)
+                                    .padding(.bottom, 16)
+                                    .visibility(model.isRecentActivityVisible ? .visible : .gone)
+
+                            }
+                            .frame(width: 508)
                         }
-                        .frame(width: 508)
+                        .frame(maxWidth: .infinity)
                     }
-                    .frame(maxWidth: .infinity)
+                    VStack {
+                        Spacer()
+                        HStack {
+                            Spacer()
+                            HomeContentButtonView(isHomeContentPopoverVisible: $isHomeContentPopoverVisible)
+                                .padding()
+                                .popover(isPresented: $isHomeContentPopoverVisible, content: {
+                                    HomeContentPopoverView()
+                                        .padding()
+                                })
+                        }
+                    }
+
                 }
-                VStack {
-                    Spacer()
-                    HStack {
-                        Spacer()
-                        HomeContentButtonView(isHomeContentPopoverVisible: $isHomeContentPopoverVisible)
-                            .padding()
-                            .popover(isPresented: $isHomeContentPopoverVisible, content: {
-                                HomeContentPopoverView()
-                                    .padding()
-                            })
-                    }
-                }
-
+                .frame(maxWidth: .infinity)
+                .background(backgroundColor)
+                .contextMenu(ContextMenu(menuItems: {
+                    Toggle(UserText.newTabMenuItemShowFavorite, isOn: $model.isFavouriteVisible)
+                        .toggleStyle(.checkbox)
+                        .disabled(!favoritesModel.hasContent)
+                    Toggle(UserText.newTabMenuItemShowContinuteSetUp, isOn: $model.isContinueSetUpVisible)
+                        .toggleStyle(.checkbox)
+                        .disabled(!continueSetUpModel.hasContent)
+                    Toggle(UserText.newTabMenuItemShowRecentActivity, isOn: $model.isRecentActivityVisible)
+                        .toggleStyle(.checkbox)
+                }))
             }
-            .frame(maxWidth: .infinity)
-            .background(backgroundColor)
-            .contextMenu(ContextMenu(menuItems: {
-                Toggle(UserText.newTabMenuItemShowFavorite, isOn: $model.isFavouriteVisible)
-                    .toggleStyle(.checkbox)
-                    .disabled(!favoritesModel.hasContent)
-                Toggle(UserText.newTabMenuItemShowContinuteSetUp, isOn: $model.isContinueSetUpVisible)
-                    .toggleStyle(.checkbox)
-                    .disabled(!continueSetUpModel.hasContent)
-                Toggle(UserText.newTabMenuItemShowRecentActivity, isOn: $model.isRecentActivityVisible)
-                    .toggleStyle(.checkbox)
-            }))
         }
 
         struct HomeContentButtonView: View {
@@ -165,41 +171,4 @@
             }
         }
     }
-=======
-        let isBurner: Bool
-
-        var body: some View {
-            if isBurner {
-
-                BurnerHomePageView()
-
-            } else {
-                ZStack(alignment: .top) {
-
-                    ScrollView {
-                        VStack(spacing: 0) {
-                            Group {
-                                DefaultBrowserPrompt()
-
-                                Favorites()
-                                    .padding(.top, 72)
-
-                                RecentlyVisited()
-                                    .padding(.top, 66)
-                                    .padding(.bottom, 16)
-
-                            }
-                            .frame(width: 508)
-                        }
-                        .frame(maxWidth: .infinity)
-                    }
-
-                }
-                .frame(maxWidth: .infinity)
-                .background(backgroundColor)
-        }
-    }
-}
->>>>>>> 6b629df5
-
 }