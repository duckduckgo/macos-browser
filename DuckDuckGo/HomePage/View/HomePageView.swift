//
//  HomePageView.swift
//
//  Copyright © 2022 DuckDuckGo. All rights reserved.
//
//  Licensed under the Apache License, Version 2.0 (the "License");
//  you may not use this file except in compliance with the License.
//  You may obtain a copy of the License at
//
//  http://www.apache.org/licenses/LICENSE-2.0
//
//  Unless required by applicable law or agreed to in writing, software
//  distributed under the License is distributed on an "AS IS" BASIS,
//  WITHOUT WARRANTIES OR CONDITIONS OF ANY KIND, either express or implied.
//  See the License for the specific language governing permissions and
//  limitations under the License.
//

import SwiftUI
import BrowserServicesKit
import SwiftUIExtensions

extension HomePage.Views {

    struct RootView: View {

        let backgroundColor = Color("NewTabPageBackgroundColor")
        let targetWidth: CGFloat = 482
        let isBurner: Bool

        @EnvironmentObject var model: HomePage.Models.HomePageRootViewModel
        @EnvironmentObject var continueSetUpModel: HomePage.Models.ContinueSetUpModel
        @EnvironmentObject var favoritesModel: HomePage.Models.FavoritesModel

        @State private var isHomeContentPopoverVisible = false

        var body: some View {
            if isBurner {

                BurnerHomePageView()

            } else {
                ZStack(alignment: .top) {

                    ScrollView {
                        VStack(spacing: 0) {
                            Group {
                                ContinueSetUpView()
                                    .padding(.top, 72)
                                    .visibility(model.isContinueSetUpVisible ? .visible : .gone)

                                Favorites()
                                    .padding(.top, 72)
                                    .visibility(model.isFavoriteVisible ? .visible : .gone)

                                RecentlyVisited()
                                    .padding(.top, 66)
                                    .padding(.bottom, 16)
                                    .visibility(model.isRecentActivityVisible ? .visible : .gone)

                            }
                            .frame(width: 508)
                        }
                        .frame(maxWidth: .infinity)
                    }
                    VStack {
                        Spacer()
                        HStack {
                            Spacer()
                            HomeContentButtonView(isHomeContentPopoverVisible: $isHomeContentPopoverVisible)
                                .padding()
                                .popover(isPresented: $isHomeContentPopoverVisible, content: {
                                    HomeContentPopoverView()
                                        .padding()
                                })
                        }
                    }

                }
                .frame(maxWidth: .infinity)
                .background(backgroundColor)
<<<<<<< HEAD
                .contextMenu(ContextMenu(menuItems: {
                    Toggle(UserText.newTabMenuItemShowContinuteSetUp, isOn: $model.isContinueSetUpVisible)
                        .toggleStyle(.checkbox)
                        .visibility(continueSetUpModel.hasContent ? .visible : .gone)
                    Toggle(UserText.newTabMenuItemShowFavorite, isOn: $model.isFavoriteVisible)
                        .toggleStyle(.checkbox)
                    Toggle(UserText.newTabMenuItemShowRecentActivity, isOn: $model.isRecentActivityVisible)
                        .toggleStyle(.checkbox)
                }))
            }
        }

        struct HomeContentButtonView: View {
            let defaultColor: Color = Color("NewTabPageBackgroundColor")
            let onHoverColor: Color = Color("HomeFavoritesBackgroundColor")
            let onSelectedColor: Color = Color("HomeFavoritesHoverColor")

            @State var isHovering: Bool = false
            @Binding var isHomeContentPopoverVisible: Bool

            private var buttonBackgroundColor: Color {
                if isHomeContentPopoverVisible {
                    return onSelectedColor
                }
                if isHovering {
                    return onHoverColor
                }
                return defaultColor
            }

            var body: some View {
                ZStack {
                    Rectangle()
                        .fill(buttonBackgroundColor)
                        .frame(width: 16.02, height: 16.02, alignment: .bottomTrailing)
                        .cornerRadius(3)
                    Image("OptionsMainView")
                        .resizable()
                        .frame(width: 16.02, height: 16.02)
                        .scaledToFit()
                        .link(onHoverChanged: nil) {
                            isHomeContentPopoverVisible.toggle()
                        }
                    .onHover { isHovering in
                        self.isHovering = isHovering
                    }
                }
            }
=======
                .onAppear {
                    LocalBookmarkManager.shared.requestSync()
                }
>>>>>>> d913b645
        }
    }

    struct HomeContentPopoverView: View {
        @EnvironmentObject var model: HomePage.Models.HomePageRootViewModel
        @EnvironmentObject var continueSetUpModel: HomePage.Models.ContinueSetUpModel
        @EnvironmentObject var favoritesModel: HomePage.Models.FavoritesModel
        let iconSize = 16.02

        var body: some View {
            Text(UserText.newTabBottomPopoverTitle)
                .bold()
                .font(.custom("SFProText-Regular", size: 13))
            Divider()
            HStack {
                Toggle(isOn: $model.isContinueSetUpVisible, label: {
                    HStack {
                        Image("RocketNoColor")
                            .frame(width: iconSize, height: iconSize)
                        Text(UserText.newTabMenuItemShowContinuteSetUp)
                    }
                })
                .visibility(continueSetUpModel.hasContent ? .visible : .gone)
                Spacer()
            }
            HStack {
                Toggle(isOn: $model.isFavoriteVisible, label: {
                    HStack {
                        Image("Favorite")
                            .frame(width: iconSize, height: iconSize)
                        Text(UserText.newTabFavoriteSectionTitle)
                    }
                })
                Spacer()
            }
            HStack {
                Toggle(isOn: $model.isRecentActivityVisible, label: {
                    HStack {
                        Image("Shield")
                            .frame(width: iconSize, height: iconSize)
                        Text(UserText.newTabRecentActivitySectionTitle)
                    }
                })
                Spacer()
            }
        }
    }
}<|MERGE_RESOLUTION|>--- conflicted
+++ resolved
@@ -79,7 +79,9 @@
                 }
                 .frame(maxWidth: .infinity)
                 .background(backgroundColor)
-<<<<<<< HEAD
+                .onAppear {
+                    LocalBookmarkManager.shared.requestSync()
+                }
                 .contextMenu(ContextMenu(menuItems: {
                     Toggle(UserText.newTabMenuItemShowContinuteSetUp, isOn: $model.isContinueSetUpVisible)
                         .toggleStyle(.checkbox)
@@ -128,11 +130,6 @@
                     }
                 }
             }
-=======
-                .onAppear {
-                    LocalBookmarkManager.shared.requestSync()
-                }
->>>>>>> d913b645
         }
     }
 
