--- conflicted
+++ resolved
@@ -78,13 +78,8 @@
                                 .padding(.bottom, 16)
                                 .visibility(model.isRecentActivityVisible ? .visible : .gone)
 
-<<<<<<< HEAD
-                            }
-                            .frame(width: Self.targetWidth)
-=======
->>>>>>> 7c672864
                         }
-                        .frame(width: 508)
+                        .frame(width: Self.targetWidth)
                     }
                     .frame(maxWidth: .infinity)
                 }
