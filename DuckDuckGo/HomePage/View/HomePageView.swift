--- conflicted
+++ resolved
@@ -229,13 +229,12 @@
         @ViewBuilder
         func remoteMessage() -> some View {
             if let remoteMessage = activeRemoteMessageModel.remoteMessage, let modelType = remoteMessage.content, modelType.isSupported {
-<<<<<<< HEAD
                 ZStack {
                     RemoteMessageView(viewModel: .init(
                         messageId: remoteMessage.id,
                         modelType: modelType,
                         onDidClose: { action in
-                            activeRemoteMessageModel.dismissRemoteMessage(with: action)
+                            await activeRemoteMessageModel.dismissRemoteMessage(with: action)
                         },
                         onDidAppear: {
                             activeRemoteMessageModel.isViewOnScreen = true
@@ -248,23 +247,6 @@
                         }))
                     RemoteMessageHeightGetter()
                 }
-=======
-                RemoteMessageView(viewModel: .init(
-                    messageId: remoteMessage.id,
-                    modelType: modelType,
-                    onDidClose: { action in
-                        await activeRemoteMessageModel.dismissRemoteMessage(with: action)
-                    },
-                    onDidAppear: {
-                        activeRemoteMessageModel.isViewOnScreen = true
-                    },
-                    onDidDisappear: {
-                        activeRemoteMessageModel.isViewOnScreen = false
-                    },
-                    openURLHandler: { url in
-                        WindowControllersManager.shared.showTab(with: .contentFromURL(url, source: .appOpenUrl))
-                }))
->>>>>>> cf4576e0
             } else {
                 EmptyView()
             }
