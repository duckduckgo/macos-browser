--- conflicted
+++ resolved
@@ -133,11 +133,7 @@
     }
 
     func createFeatureModel() -> HomePage.Models.ContinueSetUpModel {
-<<<<<<< HEAD
-        let vm = HomePage.Models.ContinueSetUpModel(defaultBrowserProvider: SystemDefaultBrowserProvider(), dataImportProvider: StandardDataImportProvider(), tabCollectionViewModel: tabCollectionViewModel, duckPlayerPreferences: DuckPlayerPreferencesUserDefaultsPersistor())
-=======
         let vm = HomePage.Models.ContinueSetUpModel(defaultBrowserProvider: SystemDefaultBrowserProvider(), dataImportProvider: BookmarksAndPasswordsImportStatusProvider(), tabCollectionViewModel: tabCollectionViewModel, duckPlayerPreferences: DuckPlayerPreferencesUserDefaultsPersistor())
->>>>>>> 7e5affb0
         vm.delegate = self
         return vm
     }
