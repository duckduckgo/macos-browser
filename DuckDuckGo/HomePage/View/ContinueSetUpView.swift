//
//  ContinueSetUpView.swift
//
//  Copyright © 2023 DuckDuckGo. All rights reserved.
//
//  Licensed under the Apache License, Version 2.0 (the "License");
//  you may not use this file except in compliance with the License.
//  You may obtain a copy of the License at
//
//  http://www.apache.org/licenses/LICENSE-2.0
//
//  Unless required by applicable law or agreed to in writing, software
//  distributed under the License is distributed on an "AS IS" BASIS,
//  WITHOUT WARRANTIES OR CONDITIONS OF ANY KIND, either express or implied.
//  See the License for the specific language governing permissions and
//  limitations under the License.
//

import SwiftUI
import SwiftUIExtensions

extension HomePage.Views {

    struct ContinueSetUpView: View {

        @EnvironmentObject var model: HomePage.Models.ContinueSetUpModel

        var body: some View {
            ZStack {
                VStack {
                    HStack {
                        NextStepsView()
                        Spacer()
                    }
                    Spacer()
                }
                .padding(.vertical, -25)
                .padding(.leading, 1)
                VStack(spacing: 20) {
                    if #available(macOS 12.0, *) {
                        LazyVStack(spacing: 4) {
                            FeaturesGrid()
                        }
                        .frame(maxWidth: .infinity)
                    } else {
                        FeaturesGrid()
                    }
                }
            }
            .visibility(model.hasContent ? .visible : .gone)
        }

        struct FeaturesGrid: View {

            @EnvironmentObject var model: HomePage.Models.ContinueSetUpModel

            var body: some View {
                if #available(macOS 12.0, *) {
                    LazyVGrid(
                        columns: Array(repeating: GridItem(.fixed(model.itemWidth), spacing: model.horizontalSpacing), count: model.itemsPerRow),
                        spacing: model.verticalSpacing
                    ) {
                        ForEach(model.visibleFeaturesMatrix.flatMap { $0 }, id: \.self) { feature in
                            FeatureCard(featureType: feature)
                        }
                    }
                    .frame(maxWidth: model.gridWidth)
                } else {
                    ForEach(model.visibleFeaturesMatrix.indices, id: \.self) { index in
                        HStack(alignment: .top, spacing: model.horizontalSpacing) {
                            ForEach(model.visibleFeaturesMatrix[index], id: \.self) { feature in
                                FeatureCard(featureType: feature)
                            }
                        }
                        .frame(maxWidth: model.gridWidth, alignment: .leading)
                    }
                }

                MoreOrLess(isExpanded: $model.shouldShowAllFeatures)
                    .padding(.top, -3)
                    .visibility(model.isMoreOrLessButtonNeeded ? .visible : .invisible)
            }
        }

        struct FeatureCard: View {

            @EnvironmentObject var model: HomePage.Models.ContinueSetUpModel

            @State var isHovering = false

            private let featureType: HomePage.Models.FeatureType

            init?(featureType: HomePage.Models.FeatureType) {
                self.featureType = featureType
            }

            var body: some View {
                let icon = {
                    Image(nsImage: featureType.icon)
                        .frame(width: 24, height: 24)
                }
                ZStack {
                    CardTemplate(title: featureType.title, summary: featureType.summary, actionText: featureType.action, icon: icon, width: model.itemWidth, height: model.itemHeight, action: { model.performAction(for: featureType) })
                        .contextMenu(ContextMenu(menuItems: {
                            Button(featureType.action, action: { model.performAction(for: featureType) })
                            Divider()
                            Button(model.deleteActionTitle, action: { model.removeItem(for: featureType) })
                        }))
                    HStack {
                        Spacer()
                        VStack {
                            RemoveIemButton(icon: .close) {
                                model.removeItem(for: featureType)
                            }
                            .visibility(isHovering ? .visible : .gone)
                            Spacer()
                        }
                    }
                    .padding(6)
                }
                .onHover { isHovering in
                    self.isHovering = isHovering
                }
            }
        }

        struct CardTemplate<Content: View>: View {

            var title: String
            var summary: String
            var actionText: String
            @ViewBuilder var icon: Content
            let width: CGFloat
            let height: CGFloat
            let action: () -> Void

            @State var isHovering = false

            var body: some View {
                ZStack(alignment: .center) {
                    RoundedRectangle(cornerRadius: 12)
<<<<<<< HEAD
                        .stroke(Color(.homeFavoritesGhost), style: StrokeStyle(lineWidth: 1.0))
=======
                        .stroke(Color.homeFavoritesGhost, style: StrokeStyle(lineWidth: 1.0))
                        .background(Color.homepageCardBackground)
                        .cornerRadius(12)
>>>>>>> 8e6fe3dc
                    ZStack {
                        VStack(spacing: 18) {
                            icon
                                .frame(alignment: .center)
                            VStack(spacing: 4) {
                                Text(title)
                                    .bold()
                                    .multilineTextAlignment(.center)
                                    .lineLimit(2)
                                    .font(.system(size: 13))
                                    .fixedSize(horizontal: false, vertical: true)
                                Text(summary)
                                    .frame(width: 216, alignment: .center)
                                    .multilineTextAlignment(.center)
                                    .lineLimit(3)
                                    .font(.system(size: 11))
                                    .foregroundColor(Color(.greyText))
                                    .fixedSize(horizontal: false, vertical: true)
                            }
                            Spacer()
                        }
                        .frame(width: 208, height: 130)
                        VStack {
                            Spacer()
                            ActionButton(title: actionText, isHoveringOnCard: $isHovering, action: action)
                        }
                        .padding(8)
                    }
                }
                .onHover(perform: { isHovering in
                    self.isHovering = isHovering
                })
                .frame(width: width, height: height)
            }
        }

        struct ActionButton: View {
            let title: String
            let action: () -> Void
            let foregroundColor: Color = .clear
            let foregroundColorOnHover: Color = .homeFavoritesHover
            let foregroundColorOnHoverOnCard: Color = .homeFavoritesBackground
            private let titleWidth: Double

            @State var isHovering = false
            @Binding var isHoveringOnCard: Bool

            init(title: String, isHoveringOnCard: Binding<Bool>, action: @escaping () -> Void) {
                self.title = title
                self.action = action
                self._isHoveringOnCard = isHoveringOnCard
                self.titleWidth = (title as NSString).size(withAttributes: [.font: NSFont.systemFont(ofSize: 11) as Any]).width + 14
            }

            private var fillColor: Color {
                if isHovering {
                    return foregroundColorOnHover
                }
                if isHoveringOnCard {
                    return foregroundColorOnHoverOnCard
                }
                return foregroundColor
            }

            var body: some View {
                ZStack {
                    Rectangle()
                        .fill(fillColor)
                        .frame(width: titleWidth, height: 23)
                        .cornerRadius(5.0)
                    Text(title)
                        .font(.system(size: 11))
                        .foregroundColor(Color(.linkBlue))
                }
                .onTapGesture {
                    action()
                }
                .onHover { isHovering in
                    self.isHovering = isHovering
                    if isHovering {
                        NSCursor.pointingHand.push()
                    } else {
                        NSCursor.pointingHand.pop()
                    }
                }
            }
        }

        struct RemoveIemButton: View {
            let icon: NSImage
            let action: () -> Void
            let foreGroundColor: Color = .homeFavoritesBackground
            let foregroundColorOnHover: Color = .homeFavoritesHover

            @State var isHovering = false

            var body: some View {
                ZStack {
                    Circle()
                        .fill(isHovering ? foregroundColorOnHover : foreGroundColor)
                        .frame(width: 16, height: 16)
                    IconButton(icon: icon, action: action)
                        .foregroundColor(.gray)
                }
                .onHover { isHovering in
                    self.isHovering = isHovering
                }
            }
        }

        struct NextStepsView: View {
            let text = UserText.newTabSetUpSectionTitle
            let textWidth: CGFloat

            init() {
                textWidth = (text as NSString).size(withAttributes: [.font: NSFont.systemFont(ofSize: 14) as Any]).width
            }

            var body: some View {
                HStack(spacing: 0) {
                    Image(.nextStepsLeft)
                        .frame(width: 12, height: 5)
                        .padding(.top, 6)
                    ZStack {
                        Rectangle()
                            .fill(Color(.linkBlue))
                            .frame(width: textWidth, height: 20)
                        Text(text)
                            .foregroundColor(Color(.homeNextStepsText))
                    }
                    Image(.nextStepsRight)
                        .frame(width: 10, height: 19)
                }
            }
        }
    }
}

#Preview {
    HomePage.Views.ContinueSetUpView()
}<|MERGE_RESOLUTION|>--- conflicted
+++ resolved
@@ -139,13 +139,9 @@
             var body: some View {
                 ZStack(alignment: .center) {
                     RoundedRectangle(cornerRadius: 12)
-<<<<<<< HEAD
-                        .stroke(Color(.homeFavoritesGhost), style: StrokeStyle(lineWidth: 1.0))
-=======
                         .stroke(Color.homeFavoritesGhost, style: StrokeStyle(lineWidth: 1.0))
                         .background(Color.homepageCardBackground)
                         .cornerRadius(12)
->>>>>>> 8e6fe3dc
                     ZStack {
                         VStack(spacing: 18) {
                             icon
