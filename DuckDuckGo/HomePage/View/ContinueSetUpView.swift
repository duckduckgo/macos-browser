--- conflicted
+++ resolved
@@ -27,34 +27,26 @@
 
         @State var isHovering = false {
             didSet {
-<<<<<<< HEAD
-                moreOrLessButtonVisibility = isHovering && model.isMorOrLessButtonNeeded ? .visible : .invisible
-=======
                 moreOrLessButtonVisibility = isHovering && model.isMoreOrLessButtonNeeded ? .visible : .invisible
->>>>>>> 7e5affb0
             }
         }
 
         @State private var moreOrLessButtonVisibility: ViewVisibility = .invisible
 
         var body: some View {
-            if model.isThereContent {
-                VStack(spacing: 20) {
-                    SectionTitleView(titleText: model.title, isExpanded: $model.shouldShowAllFeatures, isMoreOrLessButtonVisibility: $moreOrLessButtonVisibility)
-                    if #available(macOS 12.0, *) {
-                        LazyVStack(spacing: 4) {
-                            FeaturesGrid()
-                        }
-                        .frame(maxWidth: .infinity)
-                    } else {
+            VStack(spacing: 20) {
+                SectionTitleView(titleText: model.title, isExpanded: $model.shouldShowAllFeatures, isMoreOrLessButtonVisibility: $moreOrLessButtonVisibility)
+                if #available(macOS 12.0, *) {
+                    LazyVStack(spacing: 4) {
                         FeaturesGrid()
                     }
+                    .frame(maxWidth: .infinity)
+                } else {
+                    FeaturesGrid()
                 }
-                .onHover { isHovering in
-                    self.isHovering = isHovering
-                }
-            } else {
-                EmptyView()
+            }
+            .onHover { isHovering in
+                self.isHovering = isHovering
             }
             .visibility(model.hasContent ? .visible : .gone)
         }
