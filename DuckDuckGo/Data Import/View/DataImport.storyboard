--- conflicted
+++ resolved
@@ -506,15 +506,9 @@
         <!--File Import View Controller-->
         <scene sceneID="e65-WV-kqF">
             <objects>
-<<<<<<< HEAD
-                <viewController storyboardIdentifier="CSVImportViewController" id="Meg-M8-8oL" userLabel="CSV Import View Controller" customClass="CSVImportViewController" customModule="DuckDuckGo_Privacy_Browser" customModuleProvider="target" sceneMemberID="viewController">
-                    <view key="view" misplaced="YES" translatesAutoresizingMaskIntoConstraints="NO" id="n2z-bE-Ka8">
-                        <rect key="frame" x="0.0" y="0.0" width="512" height="817"/>
-=======
                 <viewController storyboardIdentifier="FileImportViewController" id="Meg-M8-8oL" userLabel="File Import View Controller" customClass="FileImportViewController" customModule="DuckDuckGo_Privacy_Browser" customModuleProvider="target" sceneMemberID="viewController">
                     <view key="view" translatesAutoresizingMaskIntoConstraints="NO" id="n2z-bE-Ka8">
                         <rect key="frame" x="0.0" y="0.0" width="512" height="815"/>
->>>>>>> 07e1c117
                         <subviews>
                             <stackView distribution="fill" orientation="vertical" alignment="leading" spacing="20" horizontalStackHuggingPriority="249.99998474121094" verticalStackHuggingPriority="249.99998474121094" horizontalHuggingPriority="249" detachesHiddenViews="YES" translatesAutoresizingMaskIntoConstraints="NO" id="HLb-Dw-Y0O">
                                 <rect key="frame" x="20" y="3" width="472" height="809"/>
