//
//  DataImportViewController.swift
//
//  Copyright © 2021 DuckDuckGo. All rights reserved.
//
//  Licensed under the Apache License, Version 2.0 (the "License");
//  you may not use this file except in compliance with the License.
//  You may obtain a copy of the License at
//
//  http://www.apache.org/licenses/LICENSE-2.0
//
//  Unless required by applicable law or agreed to in writing, software
//  distributed under the License is distributed on an "AS IS" BASIS,
//  WITHOUT WARRANTIES OR CONDITIONS OF ANY KIND, either express or implied.
//  See the License for the specific language governing permissions and
//  limitations under the License.
//

import AppKit
import BrowserServicesKit
import Combine
import os.log

// swiftlint:disable type_body_length
final class DataImportViewController: NSViewController {

    enum Constants {
        static let storyboardName = "DataImport"
        static let identifier = "DataImportViewController"
    }

    enum InteractionState {
        case unableToImport
        case permissionsRequired([DataImport.DataType])
        case ableToImport
        case moreInfoAvailable
        case failedToImport
        case completedImport(DataImport.Summary)
    }

    private struct ViewState {
        var selectedImportSource: DataImport.Source
        var interactionState: InteractionState
        
        static func defaultState() -> ViewState {
            if let firstInstalledBrowser = ThirdPartyBrowser.installedBrowsers.first {
                return ViewState(selectedImportSource: firstInstalledBrowser.importSource,
                                 interactionState: firstInstalledBrowser.importSource == .safari ? .ableToImport : .moreInfoAvailable)
            } else {
                return ViewState(selectedImportSource: .csv, interactionState: .ableToImport)
            }
        }
    }

    static func show(completion: (() -> Void)? = nil) {
        guard let windowController = WindowControllersManager.shared.lastKeyMainWindowController,
              windowController.window?.isKeyWindow == true else {
            return
        }

        let viewController = DataImportViewController.create()
        windowController.mainViewController.beginSheet(viewController) { _ in
            completion?()
        }
    }

    static func create() -> DataImportViewController {
        let storyboard = NSStoryboard(name: Constants.storyboardName, bundle: nil)
        return storyboard.instantiateController(identifier: Constants.identifier)
    }

    private func secureVaultImporter() throws -> SecureVaultLoginImporter {
        let secureVault = try SecureVaultFactory.default.makeVault(errorReporter: SecureVaultErrorReporter.shared)
        return SecureVaultLoginImporter(secureVault: secureVault)
    }

    private var viewState: ViewState = .defaultState() {
        didSet {

            renderCurrentViewState()

            let bookmarkImporter = CoreDataBookmarkImporter(bookmarkManager: LocalBookmarkManager.shared)

            do {
                switch viewState.selectedImportSource {
                case .brave:
                    self.dataImporter = try BraveDataImporter(loginImporter: secureVaultImporter(), bookmarkImporter: bookmarkImporter)
                case .chrome:
                    self.dataImporter = try ChromeDataImporter(loginImporter: secureVaultImporter(), bookmarkImporter: bookmarkImporter)
                case .edge:
                    self.dataImporter = try EdgeDataImporter(loginImporter: secureVaultImporter(), bookmarkImporter: bookmarkImporter)
                case .firefox:
                    self.dataImporter = try FirefoxDataImporter(loginImporter: secureVaultImporter(), bookmarkImporter: bookmarkImporter)
                case .safari where !(currentChildViewController is CSVImportViewController):
                    self.dataImporter = SafariDataImporter(bookmarkImporter: bookmarkImporter)
                case .csv, .onePassword, .lastPass, .safari /* csv only */:
                    if !(self.dataImporter is CSVImporter) {
                        self.dataImporter = nil
                    }
                }
            } catch {
                os_log("dataImporter initialization failed: %{public}s", type: .error, error.localizedDescription)
                self.presentAlert(for: .cannotAccessSecureVault)
            }
        }
    }

    private weak var currentChildViewController: NSViewController?
    private var browserImportViewController: BrowserImportViewController?

    private var dataImporter: DataImporter?
    private var selectedImportSourceCancellable: AnyCancellable?

    @IBOutlet var containerView: NSView!
    @IBOutlet var importSourcePopUpButton: NSPopUpButton!
    @IBOutlet var importButton: NSButton!
    @IBOutlet var cancelButton: NSButton!

    @IBAction func cancelButtonClicked(_ sender: Any) {
        if currentChildViewController is BrowserImportMoreInfoViewController {
            viewState = .init(selectedImportSource: viewState.selectedImportSource, interactionState: .moreInfoAvailable)
            importSourcePopUpButton.isEnabled = true
            cancelButton.title = UserText.cancel
        } else {
            dismiss()
        }
    }

    @IBAction func actionButtonClicked(_ sender: Any) {
        switch viewState.interactionState {
<<<<<<< HEAD
        case .ableToImport, .failedToImport: beginImport()
        case .completedImport: dismiss()
        case .moreInfoAvailable: showMoreInfo()
=======
        // Import click on first screen with Bookmarks checkmark: Can't read bookmarks: request permission
        case .ableToImport where viewState.selectedImportSource == .safari
            && selectedImportOptions.contains(.bookmarks)
            && !SafariDataImporter.canReadBookmarksFile():

            self.viewState = ViewState(selectedImportSource: viewState.selectedImportSource, interactionState: .permissionsRequired([.bookmarks]))

        // Import click on first screen with Passwords bookmark or Next click on Bookmarks Import Done screen: show CSV Import
        case .ableToImport where viewState.selectedImportSource == .safari
            && selectedImportOptions.contains(.logins)
            && (dataImporter is CSVImporter || selectedImportOptions == [.logins])
            && !(currentChildViewController is CSVImportViewController):
            // Only Safari Passwords selected, switch to CSV select
            self.viewState = .init(selectedImportSource: viewState.selectedImportSource, interactionState: .permissionsRequired([.logins]))

        case .ableToImport, .failedToImport:
            beginImport()
        case .completedImport(let summary) where summary.loginsResult == .awaited:
            // Safari bookmarks import finished, switch to CSV select
            self.viewState = .init(selectedImportSource: viewState.selectedImportSource, interactionState: .permissionsRequired([.logins]))
        case .completedImport:
            dismiss()
        case .moreInfoAvailabile:
            showMoreInfo()
>>>>>>> a86a9c85
        default:
            assertionFailure("\(#file): Import button should be disabled when unable to import")
        }
    }

    // MARK: - View Lifecycle

    override func viewDidLoad() {
        super.viewDidLoad()

        importSourcePopUpButton.displayImportSources()
        renderCurrentViewState()

        selectedImportSourceCancellable = importSourcePopUpButton.selectionPublisher.sink { [weak self] _ in
            self?.refreshViewState()
        }
    }

    private func refreshViewState() {
        let item = self.importSourcePopUpButton.itemArray[importSourcePopUpButton.indexOfSelectedItem]
        let validSources = DataImport.Source.allCases.filter(\.canImportData)
        let source = validSources.first(where: { $0.importSourceName == item.title })!

        switch source {
        case .csv, .lastPass, .onePassword:
            self.viewState = ViewState(selectedImportSource: source, interactionState: .unableToImport)

<<<<<<< HEAD
        case .safari:
            let state: InteractionState = SafariDataImporter.canReadBookmarksFile() ? .ableToImport : .permissionsRequired([.bookmarks])
            self.viewState = ViewState(selectedImportSource: source, interactionState: state)

        case .chrome, .firefox, .brave, .edge:
            self.viewState = ViewState(selectedImportSource: source,
                                       interactionState: loginsSelected ? .moreInfoAvailable : .ableToImport)
=======
        case .chrome, .firefox, .brave, .edge, .safari:
            let interactionState: InteractionState
            switch (source, loginsSelected) {
            case (.safari, _), (_, false):
                interactionState = .ableToImport
            case (_, true):
                interactionState = .moreInfoAvailabile
            }
            self.viewState = ViewState(selectedImportSource: source, interactionState: interactionState)
>>>>>>> a86a9c85
        }

    }

    var loginsSelected: Bool {
        if let browserViewController = self.currentChildViewController as? BrowserImportViewController {
            return browserViewController.selectedImportOptions.contains(.logins)
        }

        // Assume true as a default in order to show next button when new child view controller is set
        return true
    }

    private func renderCurrentViewState() {
        updateActionButton(with: viewState.interactionState)

        if let viewController = newChildViewController(for: viewState.selectedImportSource, interactionState: viewState.interactionState) {
            embed(viewController: viewController)
        }
    }

    private func updateActionButton(with interactionState: InteractionState) {
        switch interactionState {
        case .unableToImport:
            importSourcePopUpButton.isHidden = false
            importButton.title = UserText.initiateImport
            importButton.isEnabled = false
            cancelButton.isHidden = false
        case .ableToImport:
            importSourcePopUpButton.isHidden = false
            importButton.title = UserText.initiateImport
            importButton.isEnabled = true
            cancelButton.isHidden = false
        case .moreInfoAvailable:
            importSourcePopUpButton.isHidden = false
            importButton.title = UserText.next
            importButton.isEnabled = true
            cancelButton.isHidden = false
        case .permissionsRequired:
            importSourcePopUpButton.isHidden = false
            importButton.title = UserText.initiateImport
            importButton.isEnabled = false
            cancelButton.isHidden = false
        case .completedImport(let summary) where summary.loginsResult == .awaited:
            // Continue to Logins import from Safari
            importSourcePopUpButton.isHidden = false
            importButton.title = UserText.next
            importButton.isEnabled = true
            cancelButton.isHidden = false
        case .completedImport:
            importSourcePopUpButton.isHidden = true
            importButton.title = UserText.doneImporting
            importButton.isEnabled = true
            cancelButton.isHidden = true
        case .failedToImport:
            importSourcePopUpButton.isHidden = false
            importButton.title = UserText.initiateImport
            importButton.isEnabled = true
            cancelButton.isHidden = false
        }
    }

    private func newChildViewController(for importSource: DataImport.Source, interactionState: InteractionState) -> NSViewController? {
        switch importSource {
        case .safari:
            if case .permissionsRequired([.logins]) = interactionState {
                let viewController = CSVImportViewController.create(importSource: .safari)
                viewController.delegate = self
                return viewController

            } else if case .ableToImport = interactionState,
                      let csvImportViewController = currentChildViewController as? CSVImportViewController {
                csvImportViewController.importSource = importSource
                return nil
            }
            fallthrough
        case .brave, .chrome, .edge, .firefox:
            if case let .completedImport(summary) = interactionState {
                return BrowserImportSummaryViewController.create(importSummary: summary)
            } else if case let .permissionsRequired(types) = interactionState {
                let filePermissionViewController =  RequestFilePermissionViewController.create(importSource: importSource, permissionsRequired: types)
                filePermissionViewController.delegate = self
                return filePermissionViewController
            } else if browserImportViewController?.browser == importSource {
                return browserImportViewController
            } else {
                browserImportViewController = createBrowserImportViewController(for: importSource)
                return browserImportViewController
            }

        case .csv, .onePassword, .lastPass:
            if case let .completedImport(summary) = interactionState {
                return BrowserImportSummaryViewController.create(importSummary: summary)
            } else {
                if let csvImportViewController = currentChildViewController as? CSVImportViewController {
                    csvImportViewController.importSource = importSource
                    return nil
                }
                let viewController = CSVImportViewController.create(importSource: importSource)
                viewController.delegate = self
                return viewController
            }
        }
    }

    private func embed(viewController newChildViewController: NSViewController) {
        if let currentChildViewController = currentChildViewController {
            addChild(newChildViewController)
            transition(from: currentChildViewController, to: newChildViewController, options: [])
        } else {
            addChild(newChildViewController)
        }

        currentChildViewController = newChildViewController
        containerView.addSubview(newChildViewController.view)

        newChildViewController.view.translatesAutoresizingMaskIntoConstraints = false
        newChildViewController.view.topAnchor.constraint(equalTo: containerView.topAnchor).isActive = true
        newChildViewController.view.leadingAnchor.constraint(equalTo: containerView.leadingAnchor).isActive = true
        newChildViewController.view.trailingAnchor.constraint(equalTo: containerView.trailingAnchor).isActive = true
        newChildViewController.view.bottomAnchor.constraint(equalTo: containerView.bottomAnchor).isActive = true
    }

    private func createBrowserImportViewController(for source: DataImport.Source) -> BrowserImportViewController? {
        // Prevent transitioning to the same view controller.
        if let viewController = currentChildViewController as? BrowserImportViewController, viewController.browser == source { return nil }

        guard let browser = ThirdPartyBrowser.browser(for: viewState.selectedImportSource), let profileList = browser.browserProfiles else {
            assertionFailure("Attempted to create BrowserImportViewController without a valid browser selected")
            return nil
        }

        let browserImportViewController = BrowserImportViewController.create(with: source, profileList: profileList)
        browserImportViewController.delegate = self

        return browserImportViewController
    }

    // MARK: - Actions

    private func showMoreInfo() {
        viewState = .init(selectedImportSource: viewState.selectedImportSource, interactionState: .ableToImport)
        importSourcePopUpButton.isEnabled = false
        embed(viewController: BrowserImportMoreInfoViewController.create(source: viewState.selectedImportSource))
        cancelButton.title = UserText.navigateBack
    }

    private func beginImport() {
        if let browser = ThirdPartyBrowser.browser(for: viewState.selectedImportSource),
            browser.isRunning,
            browser.shouldQuitBeforeImport {

            let alert = NSAlert.closeRunningBrowserAlert(source: viewState.selectedImportSource)
            let result = alert.runModal()

            if result == NSApplication.ModalResponse.alertFirstButtonReturn {
                browser.forceTerminate()

                // Add a delay before completing the import. Completing the import immediately after a successful `forceTerminate` call does not
                // always leave enough time for the browser's SQLite data to become unlocked.
                DispatchQueue.main.asyncAfter(deadline: DispatchTime.now() + 1) {
                    self.completeImport()
                }
            } else {
                // If the cancel button was selected, abandon the import.
                return
            }
        } else {
            completeImport()
        }

    }

    var selectedProfile: DataImport.BrowserProfile? {
        return browserImportViewController?.selectedProfile
    }

    var selectedImportOptions: [DataImport.DataType] {
        guard let importer = self.dataImporter else {
            assertionFailure("\(#file): No data importer or profile found")
            return []
        }
        return browserImportViewController?.selectedImportOptions ?? importer.importableTypes()
    }

    private func completeImport() {
        guard let importer = self.dataImporter else {
            assertionFailure("\(#file): No data importer or profile found")
            return
        }

        let profile = selectedProfile
        let importTypes = selectedImportOptions

        importer.importData(types: importTypes, from: profile) { result in
            switch result {
            case .success(let summary):
                if summary.isEmpty {
                    self.dismiss()
                } else {
                    self.viewState.interactionState = .completedImport(summary)
                }

                if case .completed = summary.loginsResult {
                    self.fireImportLoginsPixelForSelectedImportSource()
                }
                if summary.bookmarksResult != nil {
                    self.fireImportBookmarksPixelForSelectedImportSource()
                }
                
                NotificationCenter.default.post(name: .dataImportComplete, object: nil)
            case .failure(let error):
                switch error {
                case .needsLoginPrimaryPassword:
                    self.presentAlert(for: error)
                default:
                    self.viewState.interactionState = .failedToImport
                    self.presentAlert(for: error)
                }
            }
        }
    }

    private func presentAlert(for error: DataImportError) {
        guard let window = view.window else { return }

        switch error {
        case .needsLoginPrimaryPassword:
            let alert = NSAlert.passwordRequiredAlert(source: viewState.selectedImportSource)
            let response = alert.runModal()

            if response == .alertFirstButtonReturn {
                // Assume Firefox, as it's the only supported option that uses a password
                let password = (alert.accessoryView as? NSSecureTextField)?.stringValue
                (dataImporter as? FirefoxDataImporter)?.primaryPassword = password

                completeImport()
            }
        default:
            let alert = NSAlert.importFailedAlert(source: viewState.selectedImportSource, errorMessage: error.localizedDescription)
            alert.beginSheetModal(for: window, completionHandler: nil)
        }
    }

    private func fireImportLoginsPixelForSelectedImportSource() {
        switch self.viewState.selectedImportSource {
        case .brave: Pixel.fire(.importedLogins(source: .brave))
        case .chrome: Pixel.fire(.importedLogins(source: .chrome))
        case .csv: Pixel.fire(.importedLogins(source: .csv))
        case .lastPass: Pixel.fire(.importedLogins(source: .lastPass))
        case .onePassword: Pixel.fire(.importedLogins(source: .onePassword))
        case .edge: Pixel.fire(.importedLogins(source: .edge))
        case .firefox: Pixel.fire(.importedLogins(source: .firefox))
        case .safari: Pixel.fire(.importedLogins(source: .safari))
        }
    }

    private func fireImportBookmarksPixelForSelectedImportSource() {
        switch self.viewState.selectedImportSource {
        case .brave: Pixel.fire(.importedBookmarks(source: .brave))
        case .chrome: Pixel.fire(.importedBookmarks(source: .chrome))
        case .csv, .lastPass, .onePassword: assertionFailure("Attempted to fire CSV bookmark import pixel")
        case .edge: Pixel.fire(.importedBookmarks(source: .edge))
        case .firefox: Pixel.fire(.importedBookmarks(source: .firefox))
        case .safari: Pixel.fire(.importedBookmarks(source: .safari))
        }
    }

}
// swiftlint:enable type_body_length

extension DataImportViewController: CSVImportViewControllerDelegate {

    func csvImportViewController(_ viewController: CSVImportViewController, didSelectCSVFileWithURL url: URL?) {
        guard let url = url else {
            self.viewState.interactionState = .unableToImport
            return
        }

        do {
            let secureVault = try SecureVaultFactory.default.makeVault(errorReporter: SecureVaultErrorReporter.shared)
            let secureVaultImporter = SecureVaultLoginImporter(secureVault: secureVault)
            self.dataImporter = CSVImporter(fileURL: url,
                                            loginImporter: secureVaultImporter,
                                            defaultColumnPositions: .init(source: self.viewState.selectedImportSource))
            self.viewState.interactionState = .ableToImport
        } catch {
            self.viewState.interactionState = .unableToImport
            self.presentAlert(for: .cannotAccessSecureVault)
        }
    }

    func totalValidLogins(in url: URL) -> Int? {

        let importer = CSVImporter(fileURL: url,
                                   loginImporter: nil,
                                   defaultColumnPositions: .init(source: self.viewState.selectedImportSource))
        return importer.totalValidLogins()
    }

}

extension DataImportViewController: BrowserImportViewControllerDelegate {

    func browserImportViewController(_ viewController: BrowserImportViewController, didChangeSelectedImportOptions options: [DataImport.DataType]) {
        if options.isEmpty {
            viewState.interactionState = .unableToImport
        } else {
            refreshViewState()
        }
    }

}

extension DataImportViewController: RequestFilePermissionViewControllerDelegate {

    func requestFilePermissionViewControllerDidReceivePermission(_ viewController: RequestFilePermissionViewController) {
        if viewState.selectedImportSource == .safari
            && selectedImportOptions.contains(.bookmarks) {

            self.beginImport()
            return
        }

        self.viewState.interactionState = .ableToImport
    }

}

extension NSPopUpButton {

    fileprivate func displayImportSources() {
        removeAllItems()

        let validSources = DataImport.Source.allCases.filter(\.canImportData)
        for source in validSources {
            // The CSV row is at the bottom of the picker, and requires a separator above it.
            if source == .onePassword || source == .csv {

                let separator = NSMenuItem.separator()
                menu?.addItem(separator)
            }

            addItem(withTitle: source.importSourceName)
            lastItem?.image = source.importSourceImage?.resized(to: NSSize(width: 16, height: 16))
        }
    }

}<|MERGE_RESOLUTION|>--- conflicted
+++ resolved
@@ -128,11 +128,6 @@
 
     @IBAction func actionButtonClicked(_ sender: Any) {
         switch viewState.interactionState {
-<<<<<<< HEAD
-        case .ableToImport, .failedToImport: beginImport()
-        case .completedImport: dismiss()
-        case .moreInfoAvailable: showMoreInfo()
-=======
         // Import click on first screen with Bookmarks checkmark: Can't read bookmarks: request permission
         case .ableToImport where viewState.selectedImportSource == .safari
             && selectedImportOptions.contains(.bookmarks)
@@ -155,9 +150,8 @@
             self.viewState = .init(selectedImportSource: viewState.selectedImportSource, interactionState: .permissionsRequired([.logins]))
         case .completedImport:
             dismiss()
-        case .moreInfoAvailabile:
+        case .moreInfoAvailable:
             showMoreInfo()
->>>>>>> a86a9c85
         default:
             assertionFailure("\(#file): Import button should be disabled when unable to import")
         }
@@ -185,25 +179,15 @@
         case .csv, .lastPass, .onePassword:
             self.viewState = ViewState(selectedImportSource: source, interactionState: .unableToImport)
 
-<<<<<<< HEAD
-        case .safari:
-            let state: InteractionState = SafariDataImporter.canReadBookmarksFile() ? .ableToImport : .permissionsRequired([.bookmarks])
-            self.viewState = ViewState(selectedImportSource: source, interactionState: state)
-
-        case .chrome, .firefox, .brave, .edge:
-            self.viewState = ViewState(selectedImportSource: source,
-                                       interactionState: loginsSelected ? .moreInfoAvailable : .ableToImport)
-=======
         case .chrome, .firefox, .brave, .edge, .safari:
             let interactionState: InteractionState
             switch (source, loginsSelected) {
             case (.safari, _), (_, false):
                 interactionState = .ableToImport
             case (_, true):
-                interactionState = .moreInfoAvailabile
+                interactionState = .moreInfoAvailable
             }
             self.viewState = ViewState(selectedImportSource: source, interactionState: interactionState)
->>>>>>> a86a9c85
         }
 
     }
