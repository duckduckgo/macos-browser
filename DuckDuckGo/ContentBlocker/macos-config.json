{
    "readme": "https://github.com/duckduckgo/privacy-configuration",
    "version": 1694791154730,
    "features": {
        "adClickAttribution": {
            "readme": "https://help.duckduckgo.com/duckduckgo-help-pages/privacy/web-tracking-protections/#3rd-party-tracker-loading-protection",
            "state": "enabled",
            "exceptions": [],
            "settings": {
                "linkFormats": [
                    {
                        "url": "duckduckgo.com/y.js",
                        "adDomainParameterName": "ad_domain",
                        "desc": "SERP Ads"
                    },
                    {
                        "url": "www.search-company.site/y.js",
                        "adDomainParameterName": "ad_domain",
                        "desc": "Test Domain"
                    },
                    {
                        "url": "www.search-company.example/y.js",
                        "adDomainParameterName": "ad_domain",
                        "desc": "Test Domain"
                    },
                    {
                        "url": "links.duckduckgo.com/m.js",
                        "adDomainParameterName": "ad_domain",
                        "desc": "Shopping Ads"
                    },
                    {
                        "url": "www.search-company.site/m.js",
                        "adDomainParameterName": "ad_domain",
                        "desc": "Test Domain"
                    },
                    {
                        "url": "www.search-company.example/m.js",
                        "adDomainParameterName": "ad_domain",
                        "desc": "Test Domain"
                    }
                ],
                "allowlist": [
                    {
                        "blocklistEntry": "bing.com",
                        "host": "bat.bing.com"
                    },
                    {
                        "blocklistEntry": "ad-company.site",
                        "host": "convert.ad-company.site"
                    },
                    {
                        "blocklistEntry": "ad-company.example",
                        "host": "convert.ad-company.example"
                    }
                ],
                "navigationExpiration": 1800,
                "totalExpiration": 604800,
                "heuristicDetection": "enabled",
                "domainDetection": "enabled"
            },
            "hash": "b813ade8472a097ffbd43a3331116fe1"
        },
        "ampLinks": {
            "exceptions": [
                {
                    "domain": "freecodecamp.org",
                    "reason": "Clicking 'get started' reloads the page and does not progress to the login page."
                },
                {
                    "domain": "www.audiosciencereview.com",
                    "reason": "Pages on the site end up in redirect loops in Firefox."
                },
                {
                    "domain": "golf.com",
                    "reason": "https://github.com/duckduckgo/privacy-configuration/issues/812"
                },
                {
                    "domain": "earth.google.com",
                    "reason": "https://github.com/duckduckgo/privacy-configuration/issues/1099"
                },
                {
                    "domain": "iscorp.com",
                    "reason": "https://github.com/duckduckgo/privacy-configuration/issues/794"
                },
                {
                    "domain": "marvel.com",
                    "reason": "https://github.com/duckduckgo/privacy-configuration/issues/1194"
                },
                {
                    "domain": "paramountplus.com",
                    "reason": "https://github.com/duckduckgo/privacy-configuration/issues/1085"
                }
            ],
            "settings": {
                "deepExtractionEnabled": true,
                "deepExtractionTimeout": 1500,
                "linkFormats": [
                    "^https?:\\/\\/(?:w{3}\\.)?google\\.\\S{2,}\\/amp\\/s\\/(\\S+)$",
                    "^https?:\\/\\/\\S+ampproject\\.org\\/\\S\\/s\\/(\\S+)$"
                ],
                "keywords": [
                    "=amp",
                    "amp=",
                    "&amp",
                    "amp&",
                    "/amp",
                    "amp/",
                    ".amp",
                    "amp.",
                    "%amp",
                    "amp%",
                    "_amp",
                    "amp_",
                    "?amp"
                ]
            },
            "state": "enabled",
            "hash": "87198c8b0bc8c044f0773599845fa371"
        },
        "autoconsent": {
            "exceptions": [
                {
                    "domain": "allocine.fr",
                    "reason": "https://github.com/duckduckgo/privacy-configuration/issues/1241"
                },
                {
                    "domain": "bild.de",
                    "reason": "https://github.com/duckduckgo/privacy-configuration/issues/326"
                },
                {
                    "domain": "derstandard.de",
                    "reason": "https://github.com/duckduckgo/privacy-configuration/issues/326"
                },
                {
                    "domain": "duden.de",
                    "reason": "https://github.com/duckduckgo/privacy-configuration/issues/326"
                },
                {
                    "domain": "ksta.de",
                    "reason": "https://github.com/duckduckgo/privacy-configuration/issues/326"
                },
                {
                    "domain": "motherdenim.com",
                    "reason": "https://github.com/duckduckgo/privacy-configuration/issues/326"
                },
                {
                    "domain": "nationalgrid.co.uk",
                    "reason": "https://github.com/duckduckgo/privacy-configuration/issues/326"
                },
                {
                    "domain": "t-online.de",
                    "reason": "https://github.com/duckduckgo/privacy-configuration/issues/326"
                },
                {
                    "domain": "tomsguide.com",
                    "reason": "https://github.com/duckduckgo/privacy-configuration/issues/326"
                },
                {
                    "domain": "welt.de",
                    "reason": "https://github.com/duckduckgo/privacy-configuration/issues/326"
                },
                {
                    "domain": "zeitraum-moebel.de",
                    "reason": "After the cookie popup is managed and disappears, a semi-transparent overlay remains on the page which prevents further interaction with the site."
                },
                {
                    "domain": "mathebibel.de",
                    "reason": "Page renders but one cannot scroll (and no CMP is shown) for a few seconds."
                },
                {
                    "domain": "focus.de",
                    "reason": "Page renders but one cannot scroll (and no CMP is shown) for a few seconds."
                },
                {
                    "domain": "computerbild.de",
                    "reason": "Page renders but one cannot scroll (and no CMP is shown) for a few seconds."
                },
                {
                    "domain": "techtarget.com",
                    "reason": "Page renders but one cannot scroll (and no CMP is shown) for a few seconds."
                },
                {
                    "domain": "n-tv.de",
                    "reason": "Page renders but one cannot scroll (and no CMP is shown) for a few seconds."
                },
                {
                    "domain": "spiegel.de",
                    "reason": "CMP gets incorrectly handled, gets stuck in preferences dialogue."
                },
                {
                    "domain": "derstandard.at",
                    "reason": "CMP gets incorrectly handled / detected."
                },
                {
                    "domain": "concursolutions.com",
                    "reason": "Page renders blank for several seconds before cookie management can complete."
                },
                {
                    "domain": "asus.com",
                    "reason": "Opt out is broken on the US version of the site"
                },
                {
                    "domain": "swm.de",
                    "reason": "infinite reload"
                },
                {
                    "domain": "heise.de",
                    "reason": "infinite reload"
                },
                {
                    "domain": "voici.fr",
                    "reason": "https://github.com/duckduckgo/autoconsent/issues/66"
                },
                {
                    "domain": "tfl.gov.uk",
                    "reason": "https://github.com/duckduckgo/autoconsent/issues/68"
                },
                {
                    "domain": "corporatefinanceinstitute.com",
                    "reason": "CMP gets incorrectly handled / repeatedly opens tabs"
                },
                {
                    "domain": "kicker.de",
                    "reason": "https://github.com/duckduckgo/autoconsent/issues/66"
                },
                {
                    "domain": "epojisteni.cz",
                    "reason": "https://github.com/duckduckgo/privacy-configuration/issues/326"
                },
                {
                    "domain": "nhm.ac.uk",
                    "reason": "https://github.com/duckduckgo/autoconsent/issues/113"
                },
                {
                    "domain": "virginmoney.com",
                    "reason": "https://github.com/duckduckgo/autoconsent/issues/127"
                },
                {
                    "domain": "shellenergy.co.uk",
                    "reason": "https://github.com/duckduckgo/autoconsent/issues/127"
                },
                {
                    "domain": "castorama.pl",
                    "reason": "https://github.com/duckduckgo/autoconsent/issues/128"
                },
                {
                    "domain": "bugatti-fashion.com",
                    "reason": "https://github.com/duckduckgo/autoconsent/issues/129"
                },
                {
                    "domain": "hl.co.uk",
                    "reason": "https://github.com/duckduckgo/privacy-configuration/issues/326"
                },
                {
                    "domain": "jesus.de",
                    "reason": "https://github.com/duckduckgo/autoconsent/issues/130"
                },
                {
                    "domain": "linux-praxis.de",
                    "reason": "https://github.com/duckduckgo/autoconsent/issues/130"
                },
                {
                    "domain": "gfds.de",
                    "reason": "https://github.com/duckduckgo/autoconsent/issues/130"
                },
                {
                    "domain": "motorsport.com",
                    "reason": "https://github.com/duckduckgo/privacy-configuration/issues/1250"
                },
                {
                    "domain": "paypal.com",
                    "reason": "https://github.com/duckduckgo/privacy-configuration/issues/1303"
                },
                {
                    "domain": "elmundotoday.com",
                    "reason": "https://github.com/duckduckgo/autoconsent/issues/254"
                },
                {
                    "domain": "earth.google.com",
                    "reason": "https://github.com/duckduckgo/privacy-configuration/issues/1099"
                },
                {
                    "domain": "iscorp.com",
                    "reason": "https://github.com/duckduckgo/privacy-configuration/issues/794"
                },
                {
                    "domain": "marvel.com",
                    "reason": "https://github.com/duckduckgo/privacy-configuration/issues/1194"
                },
                {
                    "domain": "paramountplus.com",
                    "reason": "https://github.com/duckduckgo/privacy-configuration/issues/1085"
                }
            ],
            "settings": {
                "disabledCMPs": [
                    "generic-cosmetic"
                ]
            },
            "state": "enabled",
            "hash": "d28139f3a183492cd9cb6d16e1430a36"
        },
        "autofill": {
            "exceptions": [
                {
                    "domain": "containerstore.com",
                    "reason": "Generally poor UX - no username saved on signup, prompts for Duck address on 'forgot password'."
                },
                {
                    "domain": "roll20.net",
                    "reason": "Performance issue for too many fields."
                }
            ],
            "state": "enabled",
            "hash": "59c4bd9b8cee343c81da98bfe5d77928"
        },
        "clickToLoad": {
            "exceptions": [
                {
                    "domain": "beatsense.com",
                    "reason": "https://github.com/duckduckgo/privacy-configuration/issues/950"
                },
                {
                    "domain": "discogs.com",
                    "reason": "https://github.com/duckduckgo/privacy-configuration/issues/950"
                },
                {
                    "domain": "duckduckgo.com",
                    "reason": "Warnings are already displayed before embedded YouTube videos are loaded."
                },
                {
                    "domain": "khanacademy.org",
                    "reason": "https://github.com/duckduckgo/privacy-configuration/issues/945"
                },
                {
                    "domain": "last.fm",
                    "reason": "https://github.com/duckduckgo/privacy-configuration/issues/950"
                },
                {
                    "domain": "turntable.fm",
                    "reason": "https://github.com/duckduckgo/privacy-configuration/issues/950"
                },
                {
                    "domain": "www.google.ad",
                    "reason": "https://github.com/duckduckgo/privacy-configuration/issues/911"
                },
                {
                    "domain": "www.google.ae",
                    "reason": "https://github.com/duckduckgo/privacy-configuration/issues/911"
                },
                {
                    "domain": "www.google.al",
                    "reason": "https://github.com/duckduckgo/privacy-configuration/issues/911"
                },
                {
                    "domain": "www.google.am",
                    "reason": "https://github.com/duckduckgo/privacy-configuration/issues/911"
                },
                {
                    "domain": "www.google.as",
                    "reason": "https://github.com/duckduckgo/privacy-configuration/issues/911"
                },
                {
                    "domain": "www.google.at",
                    "reason": "https://github.com/duckduckgo/privacy-configuration/issues/911"
                },
                {
                    "domain": "www.google.az",
                    "reason": "https://github.com/duckduckgo/privacy-configuration/issues/911"
                },
                {
                    "domain": "www.google.ba",
                    "reason": "https://github.com/duckduckgo/privacy-configuration/issues/911"
                },
                {
                    "domain": "www.google.be",
                    "reason": "https://github.com/duckduckgo/privacy-configuration/issues/911"
                },
                {
                    "domain": "www.google.bf",
                    "reason": "https://github.com/duckduckgo/privacy-configuration/issues/911"
                },
                {
                    "domain": "www.google.bg",
                    "reason": "https://github.com/duckduckgo/privacy-configuration/issues/911"
                },
                {
                    "domain": "www.google.bi",
                    "reason": "https://github.com/duckduckgo/privacy-configuration/issues/911"
                },
                {
                    "domain": "www.google.bj",
                    "reason": "https://github.com/duckduckgo/privacy-configuration/issues/911"
                },
                {
                    "domain": "www.google.bs",
                    "reason": "https://github.com/duckduckgo/privacy-configuration/issues/911"
                },
                {
                    "domain": "www.google.bt",
                    "reason": "https://github.com/duckduckgo/privacy-configuration/issues/911"
                },
                {
                    "domain": "www.google.by",
                    "reason": "https://github.com/duckduckgo/privacy-configuration/issues/911"
                },
                {
                    "domain": "www.google.ca",
                    "reason": "https://github.com/duckduckgo/privacy-configuration/issues/911"
                },
                {
                    "domain": "www.google.cat",
                    "reason": "https://github.com/duckduckgo/privacy-configuration/issues/911"
                },
                {
                    "domain": "www.google.cd",
                    "reason": "https://github.com/duckduckgo/privacy-configuration/issues/911"
                },
                {
                    "domain": "www.google.cf",
                    "reason": "https://github.com/duckduckgo/privacy-configuration/issues/911"
                },
                {
                    "domain": "www.google.cg",
                    "reason": "https://github.com/duckduckgo/privacy-configuration/issues/911"
                },
                {
                    "domain": "www.google.ch",
                    "reason": "https://github.com/duckduckgo/privacy-configuration/issues/911"
                },
                {
                    "domain": "www.google.ci",
                    "reason": "https://github.com/duckduckgo/privacy-configuration/issues/911"
                },
                {
                    "domain": "www.google.cl",
                    "reason": "https://github.com/duckduckgo/privacy-configuration/issues/911"
                },
                {
                    "domain": "www.google.cm",
                    "reason": "https://github.com/duckduckgo/privacy-configuration/issues/911"
                },
                {
                    "domain": "www.google.cn",
                    "reason": "https://github.com/duckduckgo/privacy-configuration/issues/911"
                },
                {
                    "domain": "www.google.co.ao",
                    "reason": "https://github.com/duckduckgo/privacy-configuration/issues/911"
                },
                {
                    "domain": "www.google.co.bw",
                    "reason": "https://github.com/duckduckgo/privacy-configuration/issues/911"
                },
                {
                    "domain": "www.google.co.ck",
                    "reason": "https://github.com/duckduckgo/privacy-configuration/issues/911"
                },
                {
                    "domain": "www.google.co.cr",
                    "reason": "https://github.com/duckduckgo/privacy-configuration/issues/911"
                },
                {
                    "domain": "www.google.co.id",
                    "reason": "https://github.com/duckduckgo/privacy-configuration/issues/911"
                },
                {
                    "domain": "www.google.co.il",
                    "reason": "https://github.com/duckduckgo/privacy-configuration/issues/911"
                },
                {
                    "domain": "www.google.co.in",
                    "reason": "https://github.com/duckduckgo/privacy-configuration/issues/911"
                },
                {
                    "domain": "www.google.co.jp",
                    "reason": "https://github.com/duckduckgo/privacy-configuration/issues/911"
                },
                {
                    "domain": "www.google.co.ke",
                    "reason": "https://github.com/duckduckgo/privacy-configuration/issues/911"
                },
                {
                    "domain": "www.google.co.kr",
                    "reason": "https://github.com/duckduckgo/privacy-configuration/issues/911"
                },
                {
                    "domain": "www.google.co.ls",
                    "reason": "https://github.com/duckduckgo/privacy-configuration/issues/911"
                },
                {
                    "domain": "www.google.co.ma",
                    "reason": "https://github.com/duckduckgo/privacy-configuration/issues/911"
                },
                {
                    "domain": "www.google.co.mz",
                    "reason": "https://github.com/duckduckgo/privacy-configuration/issues/911"
                },
                {
                    "domain": "www.google.co.nz",
                    "reason": "https://github.com/duckduckgo/privacy-configuration/issues/911"
                },
                {
                    "domain": "www.google.co.th",
                    "reason": "https://github.com/duckduckgo/privacy-configuration/issues/911"
                },
                {
                    "domain": "www.google.co.tz",
                    "reason": "https://github.com/duckduckgo/privacy-configuration/issues/911"
                },
                {
                    "domain": "www.google.co.ug",
                    "reason": "https://github.com/duckduckgo/privacy-configuration/issues/911"
                },
                {
                    "domain": "www.google.co.uk",
                    "reason": "https://github.com/duckduckgo/privacy-configuration/issues/911"
                },
                {
                    "domain": "www.google.co.uz",
                    "reason": "https://github.com/duckduckgo/privacy-configuration/issues/911"
                },
                {
                    "domain": "www.google.co.ve",
                    "reason": "https://github.com/duckduckgo/privacy-configuration/issues/911"
                },
                {
                    "domain": "www.google.co.vi",
                    "reason": "https://github.com/duckduckgo/privacy-configuration/issues/911"
                },
                {
                    "domain": "www.google.co.za",
                    "reason": "https://github.com/duckduckgo/privacy-configuration/issues/911"
                },
                {
                    "domain": "www.google.co.zm",
                    "reason": "https://github.com/duckduckgo/privacy-configuration/issues/911"
                },
                {
                    "domain": "www.google.co.zw",
                    "reason": "https://github.com/duckduckgo/privacy-configuration/issues/911"
                },
                {
                    "domain": "www.google.com",
                    "reason": "https://github.com/duckduckgo/privacy-configuration/issues/911"
                },
                {
                    "domain": "www.google.com.af",
                    "reason": "https://github.com/duckduckgo/privacy-configuration/issues/911"
                },
                {
                    "domain": "www.google.com.ag",
                    "reason": "https://github.com/duckduckgo/privacy-configuration/issues/911"
                },
                {
                    "domain": "www.google.com.ai",
                    "reason": "https://github.com/duckduckgo/privacy-configuration/issues/911"
                },
                {
                    "domain": "www.google.com.ar",
                    "reason": "https://github.com/duckduckgo/privacy-configuration/issues/911"
                },
                {
                    "domain": "www.google.com.au",
                    "reason": "https://github.com/duckduckgo/privacy-configuration/issues/911"
                },
                {
                    "domain": "www.google.com.bd",
                    "reason": "https://github.com/duckduckgo/privacy-configuration/issues/911"
                },
                {
                    "domain": "www.google.com.bh",
                    "reason": "https://github.com/duckduckgo/privacy-configuration/issues/911"
                },
                {
                    "domain": "www.google.com.bn",
                    "reason": "https://github.com/duckduckgo/privacy-configuration/issues/911"
                },
                {
                    "domain": "www.google.com.bo",
                    "reason": "https://github.com/duckduckgo/privacy-configuration/issues/911"
                },
                {
                    "domain": "www.google.com.br",
                    "reason": "https://github.com/duckduckgo/privacy-configuration/issues/911"
                },
                {
                    "domain": "www.google.com.bz",
                    "reason": "https://github.com/duckduckgo/privacy-configuration/issues/911"
                },
                {
                    "domain": "www.google.com.co",
                    "reason": "https://github.com/duckduckgo/privacy-configuration/issues/911"
                },
                {
                    "domain": "www.google.com.cu",
                    "reason": "https://github.com/duckduckgo/privacy-configuration/issues/911"
                },
                {
                    "domain": "www.google.com.cy",
                    "reason": "https://github.com/duckduckgo/privacy-configuration/issues/911"
                },
                {
                    "domain": "www.google.com.do",
                    "reason": "https://github.com/duckduckgo/privacy-configuration/issues/911"
                },
                {
                    "domain": "www.google.com.ec",
                    "reason": "https://github.com/duckduckgo/privacy-configuration/issues/911"
                },
                {
                    "domain": "www.google.com.eg",
                    "reason": "https://github.com/duckduckgo/privacy-configuration/issues/911"
                },
                {
                    "domain": "www.google.com.et",
                    "reason": "https://github.com/duckduckgo/privacy-configuration/issues/911"
                },
                {
                    "domain": "www.google.com.fj",
                    "reason": "https://github.com/duckduckgo/privacy-configuration/issues/911"
                },
                {
                    "domain": "www.google.com.gh",
                    "reason": "https://github.com/duckduckgo/privacy-configuration/issues/911"
                },
                {
                    "domain": "www.google.com.gi",
                    "reason": "https://github.com/duckduckgo/privacy-configuration/issues/911"
                },
                {
                    "domain": "www.google.com.gt",
                    "reason": "https://github.com/duckduckgo/privacy-configuration/issues/911"
                },
                {
                    "domain": "www.google.com.hk",
                    "reason": "https://github.com/duckduckgo/privacy-configuration/issues/911"
                },
                {
                    "domain": "www.google.com.jm",
                    "reason": "https://github.com/duckduckgo/privacy-configuration/issues/911"
                },
                {
                    "domain": "www.google.com.kh",
                    "reason": "https://github.com/duckduckgo/privacy-configuration/issues/911"
                },
                {
                    "domain": "www.google.com.kw",
                    "reason": "https://github.com/duckduckgo/privacy-configuration/issues/911"
                },
                {
                    "domain": "www.google.com.lb",
                    "reason": "https://github.com/duckduckgo/privacy-configuration/issues/911"
                },
                {
                    "domain": "www.google.com.ly",
                    "reason": "https://github.com/duckduckgo/privacy-configuration/issues/911"
                },
                {
                    "domain": "www.google.com.mm",
                    "reason": "https://github.com/duckduckgo/privacy-configuration/issues/911"
                },
                {
                    "domain": "www.google.com.mt",
                    "reason": "https://github.com/duckduckgo/privacy-configuration/issues/911"
                },
                {
                    "domain": "www.google.com.mx",
                    "reason": "https://github.com/duckduckgo/privacy-configuration/issues/911"
                },
                {
                    "domain": "www.google.com.my",
                    "reason": "https://github.com/duckduckgo/privacy-configuration/issues/911"
                },
                {
                    "domain": "www.google.com.na",
                    "reason": "https://github.com/duckduckgo/privacy-configuration/issues/911"
                },
                {
                    "domain": "www.google.com.ng",
                    "reason": "https://github.com/duckduckgo/privacy-configuration/issues/911"
                },
                {
                    "domain": "www.google.com.ni",
                    "reason": "https://github.com/duckduckgo/privacy-configuration/issues/911"
                },
                {
                    "domain": "www.google.com.np",
                    "reason": "https://github.com/duckduckgo/privacy-configuration/issues/911"
                },
                {
                    "domain": "www.google.com.om",
                    "reason": "https://github.com/duckduckgo/privacy-configuration/issues/911"
                },
                {
                    "domain": "www.google.com.pa",
                    "reason": "https://github.com/duckduckgo/privacy-configuration/issues/911"
                },
                {
                    "domain": "www.google.com.pe",
                    "reason": "https://github.com/duckduckgo/privacy-configuration/issues/911"
                },
                {
                    "domain": "www.google.com.pg",
                    "reason": "https://github.com/duckduckgo/privacy-configuration/issues/911"
                },
                {
                    "domain": "www.google.com.ph",
                    "reason": "https://github.com/duckduckgo/privacy-configuration/issues/911"
                },
                {
                    "domain": "www.google.com.pk",
                    "reason": "https://github.com/duckduckgo/privacy-configuration/issues/911"
                },
                {
                    "domain": "www.google.com.pr",
                    "reason": "https://github.com/duckduckgo/privacy-configuration/issues/911"
                },
                {
                    "domain": "www.google.com.py",
                    "reason": "https://github.com/duckduckgo/privacy-configuration/issues/911"
                },
                {
                    "domain": "www.google.com.qa",
                    "reason": "https://github.com/duckduckgo/privacy-configuration/issues/911"
                },
                {
                    "domain": "www.google.com.sa",
                    "reason": "https://github.com/duckduckgo/privacy-configuration/issues/911"
                },
                {
                    "domain": "www.google.com.sb",
                    "reason": "https://github.com/duckduckgo/privacy-configuration/issues/911"
                },
                {
                    "domain": "www.google.com.sg",
                    "reason": "https://github.com/duckduckgo/privacy-configuration/issues/911"
                },
                {
                    "domain": "www.google.com.sl",
                    "reason": "https://github.com/duckduckgo/privacy-configuration/issues/911"
                },
                {
                    "domain": "www.google.com.sv",
                    "reason": "https://github.com/duckduckgo/privacy-configuration/issues/911"
                },
                {
                    "domain": "www.google.com.tj",
                    "reason": "https://github.com/duckduckgo/privacy-configuration/issues/911"
                },
                {
                    "domain": "www.google.com.tr",
                    "reason": "https://github.com/duckduckgo/privacy-configuration/issues/911"
                },
                {
                    "domain": "www.google.com.tw",
                    "reason": "https://github.com/duckduckgo/privacy-configuration/issues/911"
                },
                {
                    "domain": "www.google.com.ua",
                    "reason": "https://github.com/duckduckgo/privacy-configuration/issues/911"
                },
                {
                    "domain": "www.google.com.uy",
                    "reason": "https://github.com/duckduckgo/privacy-configuration/issues/911"
                },
                {
                    "domain": "www.google.com.vc",
                    "reason": "https://github.com/duckduckgo/privacy-configuration/issues/911"
                },
                {
                    "domain": "www.google.com.vn",
                    "reason": "https://github.com/duckduckgo/privacy-configuration/issues/911"
                },
                {
                    "domain": "www.google.cv",
                    "reason": "https://github.com/duckduckgo/privacy-configuration/issues/911"
                },
                {
                    "domain": "www.google.cz",
                    "reason": "https://github.com/duckduckgo/privacy-configuration/issues/911"
                },
                {
                    "domain": "www.google.de",
                    "reason": "https://github.com/duckduckgo/privacy-configuration/issues/911"
                },
                {
                    "domain": "www.google.dj",
                    "reason": "https://github.com/duckduckgo/privacy-configuration/issues/911"
                },
                {
                    "domain": "www.google.dk",
                    "reason": "https://github.com/duckduckgo/privacy-configuration/issues/911"
                },
                {
                    "domain": "www.google.dm",
                    "reason": "https://github.com/duckduckgo/privacy-configuration/issues/911"
                },
                {
                    "domain": "www.google.dz",
                    "reason": "https://github.com/duckduckgo/privacy-configuration/issues/911"
                },
                {
                    "domain": "www.google.ee",
                    "reason": "https://github.com/duckduckgo/privacy-configuration/issues/911"
                },
                {
                    "domain": "www.google.es",
                    "reason": "https://github.com/duckduckgo/privacy-configuration/issues/911"
                },
                {
                    "domain": "www.google.fi",
                    "reason": "https://github.com/duckduckgo/privacy-configuration/issues/911"
                },
                {
                    "domain": "www.google.fm",
                    "reason": "https://github.com/duckduckgo/privacy-configuration/issues/911"
                },
                {
                    "domain": "www.google.fr",
                    "reason": "https://github.com/duckduckgo/privacy-configuration/issues/911"
                },
                {
                    "domain": "www.google.ga",
                    "reason": "https://github.com/duckduckgo/privacy-configuration/issues/911"
                },
                {
                    "domain": "www.google.ge",
                    "reason": "https://github.com/duckduckgo/privacy-configuration/issues/911"
                },
                {
                    "domain": "www.google.gg",
                    "reason": "https://github.com/duckduckgo/privacy-configuration/issues/911"
                },
                {
                    "domain": "www.google.gl",
                    "reason": "https://github.com/duckduckgo/privacy-configuration/issues/911"
                },
                {
                    "domain": "www.google.gm",
                    "reason": "https://github.com/duckduckgo/privacy-configuration/issues/911"
                },
                {
                    "domain": "www.google.gr",
                    "reason": "https://github.com/duckduckgo/privacy-configuration/issues/911"
                },
                {
                    "domain": "www.google.gy",
                    "reason": "https://github.com/duckduckgo/privacy-configuration/issues/911"
                },
                {
                    "domain": "www.google.hn",
                    "reason": "https://github.com/duckduckgo/privacy-configuration/issues/911"
                },
                {
                    "domain": "www.google.hr",
                    "reason": "https://github.com/duckduckgo/privacy-configuration/issues/911"
                },
                {
                    "domain": "www.google.ht",
                    "reason": "https://github.com/duckduckgo/privacy-configuration/issues/911"
                },
                {
                    "domain": "www.google.hu",
                    "reason": "https://github.com/duckduckgo/privacy-configuration/issues/911"
                },
                {
                    "domain": "www.google.ie",
                    "reason": "https://github.com/duckduckgo/privacy-configuration/issues/911"
                },
                {
                    "domain": "www.google.im",
                    "reason": "https://github.com/duckduckgo/privacy-configuration/issues/911"
                },
                {
                    "domain": "www.google.iq",
                    "reason": "https://github.com/duckduckgo/privacy-configuration/issues/911"
                },
                {
                    "domain": "www.google.is",
                    "reason": "https://github.com/duckduckgo/privacy-configuration/issues/911"
                },
                {
                    "domain": "www.google.it",
                    "reason": "https://github.com/duckduckgo/privacy-configuration/issues/911"
                },
                {
                    "domain": "www.google.je",
                    "reason": "https://github.com/duckduckgo/privacy-configuration/issues/911"
                },
                {
                    "domain": "www.google.jo",
                    "reason": "https://github.com/duckduckgo/privacy-configuration/issues/911"
                },
                {
                    "domain": "www.google.kg",
                    "reason": "https://github.com/duckduckgo/privacy-configuration/issues/911"
                },
                {
                    "domain": "www.google.ki",
                    "reason": "https://github.com/duckduckgo/privacy-configuration/issues/911"
                },
                {
                    "domain": "www.google.kz",
                    "reason": "https://github.com/duckduckgo/privacy-configuration/issues/911"
                },
                {
                    "domain": "www.google.la",
                    "reason": "https://github.com/duckduckgo/privacy-configuration/issues/911"
                },
                {
                    "domain": "www.google.li",
                    "reason": "https://github.com/duckduckgo/privacy-configuration/issues/911"
                },
                {
                    "domain": "www.google.lk",
                    "reason": "https://github.com/duckduckgo/privacy-configuration/issues/911"
                },
                {
                    "domain": "www.google.lt",
                    "reason": "https://github.com/duckduckgo/privacy-configuration/issues/911"
                },
                {
                    "domain": "www.google.lu",
                    "reason": "https://github.com/duckduckgo/privacy-configuration/issues/911"
                },
                {
                    "domain": "www.google.lv",
                    "reason": "https://github.com/duckduckgo/privacy-configuration/issues/911"
                },
                {
                    "domain": "www.google.md",
                    "reason": "https://github.com/duckduckgo/privacy-configuration/issues/911"
                },
                {
                    "domain": "www.google.me",
                    "reason": "https://github.com/duckduckgo/privacy-configuration/issues/911"
                },
                {
                    "domain": "www.google.mg",
                    "reason": "https://github.com/duckduckgo/privacy-configuration/issues/911"
                },
                {
                    "domain": "www.google.mk",
                    "reason": "https://github.com/duckduckgo/privacy-configuration/issues/911"
                },
                {
                    "domain": "www.google.ml",
                    "reason": "https://github.com/duckduckgo/privacy-configuration/issues/911"
                },
                {
                    "domain": "www.google.mn",
                    "reason": "https://github.com/duckduckgo/privacy-configuration/issues/911"
                },
                {
                    "domain": "www.google.ms",
                    "reason": "https://github.com/duckduckgo/privacy-configuration/issues/911"
                },
                {
                    "domain": "www.google.mu",
                    "reason": "https://github.com/duckduckgo/privacy-configuration/issues/911"
                },
                {
                    "domain": "www.google.mv",
                    "reason": "https://github.com/duckduckgo/privacy-configuration/issues/911"
                },
                {
                    "domain": "www.google.mw",
                    "reason": "https://github.com/duckduckgo/privacy-configuration/issues/911"
                },
                {
                    "domain": "www.google.ne",
                    "reason": "https://github.com/duckduckgo/privacy-configuration/issues/911"
                },
                {
                    "domain": "www.google.nl",
                    "reason": "https://github.com/duckduckgo/privacy-configuration/issues/911"
                },
                {
                    "domain": "www.google.no",
                    "reason": "https://github.com/duckduckgo/privacy-configuration/issues/911"
                },
                {
                    "domain": "www.google.nr",
                    "reason": "https://github.com/duckduckgo/privacy-configuration/issues/911"
                },
                {
                    "domain": "www.google.nu",
                    "reason": "https://github.com/duckduckgo/privacy-configuration/issues/911"
                },
                {
                    "domain": "www.google.pl",
                    "reason": "https://github.com/duckduckgo/privacy-configuration/issues/911"
                },
                {
                    "domain": "www.google.pn",
                    "reason": "https://github.com/duckduckgo/privacy-configuration/issues/911"
                },
                {
                    "domain": "www.google.ps",
                    "reason": "https://github.com/duckduckgo/privacy-configuration/issues/911"
                },
                {
                    "domain": "www.google.pt",
                    "reason": "https://github.com/duckduckgo/privacy-configuration/issues/911"
                },
                {
                    "domain": "www.google.ro",
                    "reason": "https://github.com/duckduckgo/privacy-configuration/issues/911"
                },
                {
                    "domain": "www.google.rs",
                    "reason": "https://github.com/duckduckgo/privacy-configuration/issues/911"
                },
                {
                    "domain": "www.google.ru",
                    "reason": "https://github.com/duckduckgo/privacy-configuration/issues/911"
                },
                {
                    "domain": "www.google.rw",
                    "reason": "https://github.com/duckduckgo/privacy-configuration/issues/911"
                },
                {
                    "domain": "www.google.sc",
                    "reason": "https://github.com/duckduckgo/privacy-configuration/issues/911"
                },
                {
                    "domain": "www.google.se",
                    "reason": "https://github.com/duckduckgo/privacy-configuration/issues/911"
                },
                {
                    "domain": "www.google.sh",
                    "reason": "https://github.com/duckduckgo/privacy-configuration/issues/911"
                },
                {
                    "domain": "www.google.si",
                    "reason": "https://github.com/duckduckgo/privacy-configuration/issues/911"
                },
                {
                    "domain": "www.google.sk",
                    "reason": "https://github.com/duckduckgo/privacy-configuration/issues/911"
                },
                {
                    "domain": "www.google.sm",
                    "reason": "https://github.com/duckduckgo/privacy-configuration/issues/911"
                },
                {
                    "domain": "www.google.sn",
                    "reason": "https://github.com/duckduckgo/privacy-configuration/issues/911"
                },
                {
                    "domain": "www.google.so",
                    "reason": "https://github.com/duckduckgo/privacy-configuration/issues/911"
                },
                {
                    "domain": "www.google.sr",
                    "reason": "https://github.com/duckduckgo/privacy-configuration/issues/911"
                },
                {
                    "domain": "www.google.st",
                    "reason": "https://github.com/duckduckgo/privacy-configuration/issues/911"
                },
                {
                    "domain": "www.google.td",
                    "reason": "https://github.com/duckduckgo/privacy-configuration/issues/911"
                },
                {
                    "domain": "www.google.tg",
                    "reason": "https://github.com/duckduckgo/privacy-configuration/issues/911"
                },
                {
                    "domain": "www.google.tl",
                    "reason": "https://github.com/duckduckgo/privacy-configuration/issues/911"
                },
                {
                    "domain": "www.google.tm",
                    "reason": "https://github.com/duckduckgo/privacy-configuration/issues/911"
                },
                {
                    "domain": "www.google.tn",
                    "reason": "https://github.com/duckduckgo/privacy-configuration/issues/911"
                },
                {
                    "domain": "www.google.to",
                    "reason": "https://github.com/duckduckgo/privacy-configuration/issues/911"
                },
                {
                    "domain": "www.google.tt",
                    "reason": "https://github.com/duckduckgo/privacy-configuration/issues/911"
                },
                {
                    "domain": "www.google.vg",
                    "reason": "https://github.com/duckduckgo/privacy-configuration/issues/911"
                },
                {
                    "domain": "www.google.vu",
                    "reason": "https://github.com/duckduckgo/privacy-configuration/issues/911"
                },
                {
                    "domain": "www.google.ws",
                    "reason": "https://github.com/duckduckgo/privacy-configuration/issues/911"
                },
                {
                    "domain": "freenom.com",
                    "reason": "https://github.com/duckduckgo/privacy-configuration/issues/1109"
                },
                {
                    "domain": "isra.org",
                    "reason": "https://github.com/duckduckgo/privacy-configuration/issues/1245"
                },
                {
                    "domain": "iamexpat.nl",
                    "reason": "https://github.com/duckduckgo/privacy-configuration/issues/1247"
                },
                {
                    "domain": "earth.google.com",
                    "reason": "https://github.com/duckduckgo/privacy-configuration/issues/1099"
                },
                {
                    "domain": "iscorp.com",
                    "reason": "https://github.com/duckduckgo/privacy-configuration/issues/794"
                },
                {
                    "domain": "marvel.com",
                    "reason": "https://github.com/duckduckgo/privacy-configuration/issues/1194"
                },
                {
                    "domain": "paramountplus.com",
                    "reason": "https://github.com/duckduckgo/privacy-configuration/issues/1085"
                }
            ],
            "settings": {
                "Facebook, Inc.": {
                    "ruleActions": [
                        "block-ctl-fb"
                    ],
                    "state": "disabled"
                },
                "Youtube": {
                    "ruleActions": [
                        "block-ctl-yt"
                    ],
                    "state": "disabled"
                }
            },
            "state": "disabled",
            "hash": "396f535f481c52cc31108ac8a0f7e53a"
        },
        "clickToPlay": {
            "exceptions": [
                {
                    "domain": "earth.google.com",
                    "reason": "https://github.com/duckduckgo/privacy-configuration/issues/1099"
                },
                {
                    "domain": "iscorp.com",
                    "reason": "https://github.com/duckduckgo/privacy-configuration/issues/794"
                },
                {
                    "domain": "marvel.com",
                    "reason": "https://github.com/duckduckgo/privacy-configuration/issues/1194"
                },
                {
                    "domain": "paramountplus.com",
                    "reason": "https://github.com/duckduckgo/privacy-configuration/issues/1085"
                }
            ],
            "settings": {
                "Facebook": {
                    "clicksBeforeSimpleVersion": 3,
                    "ruleActions": [
                        "block-ctl-fb"
                    ],
                    "state": "disabled"
                }
            },
            "state": "enabled",
            "hash": "7ba2318a0a163c27b5dfc9275f81d273"
        },
        "contentBlocking": {
            "state": "enabled",
            "exceptions": [
                {
                    "domain": "strava.com",
                    "reason": "https://github.com/duckduckgo/privacy-configuration/issues/748"
                },
                {
                    "domain": "welt.de",
                    "reason": "Video pauses at about 13-15 seconds in. Playing the video again results in a single frame rendering without progressing to the next frame."
                },
                {
                    "domain": "earth.google.com",
                    "reason": "https://github.com/duckduckgo/privacy-configuration/issues/1099"
                },
                {
                    "domain": "iscorp.com",
                    "reason": "https://github.com/duckduckgo/privacy-configuration/issues/794"
                },
                {
                    "domain": "marvel.com",
                    "reason": "https://github.com/duckduckgo/privacy-configuration/issues/1194"
                },
                {
                    "domain": "paramountplus.com",
                    "reason": "https://github.com/duckduckgo/privacy-configuration/issues/1085"
                }
            ],
            "hash": "acdaea57d6585b8b4c15750545c477ff"
        },
        "cookie": {
            "settings": {
                "trackerCookie": "enabled",
                "nonTrackerCookie": "disabled",
                "excludedCookieDomains": [
                    {
                        "domain": "accounts.google.com",
                        "reason": "On some Google sign-in flows, there is an error after entering username and proceeding: 'Your browser has cookies disabled. Make sure that your cookies are enabled and try again.'"
                    },
                    {
                        "domain": "pay.google.com",
                        "reason": "After sign-in for Google Pay flows, there is repeated flickering and a loading spinner, preventing the flow from proceeding."
                    },
                    {
                        "domain": "payments.google.com",
                        "reason": "After sign-in for Google Pay flows (after flickering is resolved), blocking this causes the loading spinner to spin indefinitely, and the payment flow cannot proceed."
                    }
                ],
                "firstPartyTrackerCookiePolicy": {
                    "threshold": 86400,
                    "maxAge": 86400
                },
                "firstPartyCookiePolicy": {
                    "threshold": 604800,
                    "maxAge": 604800
                }
            },
            "exceptions": [
                {
                    "domain": "nespresso.com",
                    "reason": "Clicking 'Continue' after filling out details for account creation yields an error."
                },
                {
                    "domain": "earth.google.com",
                    "reason": "https://github.com/duckduckgo/privacy-configuration/issues/1099"
                },
                {
                    "domain": "iscorp.com",
                    "reason": "https://github.com/duckduckgo/privacy-configuration/issues/794"
                },
                {
                    "domain": "marvel.com",
                    "reason": "https://github.com/duckduckgo/privacy-configuration/issues/1194"
                },
                {
                    "domain": "paramountplus.com",
                    "reason": "https://github.com/duckduckgo/privacy-configuration/issues/1085"
                }
            ],
            "state": "disabled",
            "hash": "d391a768cdcd83fe39d2229cfca7239c"
        },
        "customUserAgent": {
            "settings": {
                "webViewDefault": [
                    {
                        "domain": "accounts.google.com",
                        "reason": "https://github.com/duckduckgo/privacy-configuration/issues/1295"
                    }
                ]
            },
            "exceptions": [],
            "state": "enabled",
            "hash": "febf94b6d0edcb2e3718b4217c004512"
        },
        "duckPlayer": {
            "exceptions": [],
            "settings": {
                "tryDuckPlayerLink": "https://www.youtube.com/watch?v=yKWIA-Pys4c",
                "overlays": {
                    "youtube": {
                        "state": "disabled",
                        "selectors": {
                            "thumbLink": "a[href^='/watch']",
                            "excludedRegions": [
                                "#playlist",
                                "ytd-movie-renderer",
                                "ytd-grid-movie-renderer"
                            ],
                            "videoElement": "#player video",
                            "videoElementContainer": "#player .html5-video-player",
                            "hoverExcluded": [],
                            "clickExcluded": [],
                            "allowedEventTargets": [
                                ".ytp-inline-preview-scrim",
                                ".ytd-video-preview",
                                "#thumbnail-container",
                                "#video-title-link",
                                "#video-title"
                            ]
                        },
                        "thumbnailOverlays": {
                            "state": "enabled"
                        },
                        "clickInterception": {
                            "state": "enabled"
                        },
                        "videoOverlays": {
                            "state": "enabled"
                        }
                    },
                    "serpProxy": {
                        "state": "disabled"
                    }
                },
                "domains": [
                    {
                        "domain": "www.youtube.com",
                        "patchSettings": [
                            {
                                "op": "replace",
                                "path": "/overlays/youtube/state",
                                "value": "enabled"
                            }
                        ]
                    },
                    {
                        "domain": "duckduckgo.com",
                        "patchSettings": [
                            {
                                "op": "replace",
                                "path": "/overlays/serpProxy/state",
                                "value": "enabled"
                            }
                        ]
                    }
                ]
            },
            "state": "enabled",
            "hash": "ab2c73639ad75b2d6efb18f324230397"
        },
        "elementHiding": {
            "exceptions": [
                {
                    "domain": "duckduckgo.com",
                    "reason": "https://github.com/duckduckgo/privacy-configuration/issues/1236"
                },
                {
                    "domain": "bild.de",
                    "reason": "https://github.com/duckduckgo/privacy-configuration/issues/589"
                },
                {
                    "domain": "derstandard.at",
                    "reason": "https://github.com/duckduckgo/privacy-configuration/issues/1101"
                },
                {
                    "domain": "foxnews.com",
                    "reason": "https://github.com/duckduckgo/privacy-configuration/issues/965"
                },
                {
                    "domain": "kbb.com",
                    "reason": "Adblocker wall"
                },
                {
                    "domain": "wiwo.de",
                    "reason": "https://github.com/duckduckgo/privacy-configuration/issues/592"
                },
                {
                    "domain": "metro.co.uk",
                    "reason": "https://github.com/duckduckgo/privacy-configuration/issues/592"
                },
                {
                    "domain": "blick.ch",
                    "reason": "https://github.com/duckduckgo/privacy-configuration/issues/592"
                },
                {
                    "domain": "thechive.com",
                    "reason": "https://github.com/duckduckgo/privacy-configuration/issues/592"
                },
                {
                    "domain": "bizjournals.com",
                    "reason": "https://github.com/duckduckgo/privacy-configuration/issues/592"
                },
                {
                    "domain": "slate.com",
                    "reason": "https://github.com/duckduckgo/privacy-configuration/issues/592"
                },
                {
                    "domain": "dailycaller.com",
                    "reason": "https://github.com/duckduckgo/privacy-configuration/issues/592"
                },
                {
                    "domain": "dailymail.co.uk",
                    "reason": "https://github.com/duckduckgo/privacy-configuration/issues/592"
                },
                {
                    "domain": "eltiempo.com",
                    "reason": "https://github.com/duckduckgo/privacy-configuration/issues/592"
                },
                {
                    "domain": "dailyherald.com",
                    "reason": "https://github.com/duckduckgo/privacy-configuration/issues/592"
                },
                {
                    "domain": "publico.es",
                    "reason": "https://github.com/duckduckgo/privacy-configuration/issues/592"
                },
                {
                    "domain": "rawstory.com",
                    "reason": "https://github.com/duckduckgo/privacy-configuration/issues/592"
                },
                {
                    "domain": "allgemeine-zeitung.de",
                    "reason": "https://github.com/duckduckgo/privacy-configuration/issues/592"
                },
                {
                    "domain": "thehindu.com",
                    "reason": "https://github.com/duckduckgo/privacy-configuration/issues/592"
                },
                {
                    "domain": "earth.google.com",
                    "reason": "https://github.com/duckduckgo/privacy-configuration/issues/1099"
                },
                {
                    "domain": "iscorp.com",
                    "reason": "https://github.com/duckduckgo/privacy-configuration/issues/794"
                },
                {
                    "domain": "marvel.com",
                    "reason": "https://github.com/duckduckgo/privacy-configuration/issues/1194"
                },
                {
                    "domain": "paramountplus.com",
                    "reason": "https://github.com/duckduckgo/privacy-configuration/issues/1085"
                },
                {
                    "domain": "wunderground.com",
                    "reason": "https://github.com/duckduckgo/privacy-configuration/issues/592"
                }
            ],
            "settings": {
                "useStrictHideStyleTag": true,
                "rules": [
                    {
                        "selector": "[id*='gpt-']",
                        "type": "hide-empty"
                    },
                    {
                        "selector": "[class*='gpt-']",
                        "type": "closest-empty"
                    },
                    {
                        "selector": "[class*='dfp-']",
                        "type": "hide-empty"
                    },
                    {
                        "selector": "[id*='dfp-']",
                        "type": "hide-empty"
                    },
                    {
                        "selector": "[id*='dfp_']",
                        "type": "closest-empty"
                    },
                    {
                        "selector": "[id*='google_ads_iframe']",
                        "type": "hide"
                    },
                    {
                        "selector": "#google_ads",
                        "type": "hide-empty"
                    },
                    {
                        "selector": ".adsbygoogle",
                        "type": "hide-empty"
                    },
                    {
                        "selector": "[id*='taboola-']",
                        "type": "hide"
                    },
                    {
                        "selector": ".taboolaHeight",
                        "type": "hide"
                    },
                    {
                        "selector": ".taboola-placeholder",
                        "type": "hide"
                    },
                    {
                        "selector": ".adHolder",
                        "type": "closest-empty"
                    },
                    {
                        "selector": ".adplaceholder",
                        "type": "hide-empty"
                    },
                    {
                        "selector": ".ad-placeholder",
                        "type": "hide-empty"
                    },
                    {
                        "selector": "[class*='ad_unit']",
                        "type": "closest-empty"
                    },
                    {
                        "selector": "[class^='adunit']",
                        "type": "hide-empty"
                    },
                    {
                        "selector": ".ad-unit",
                        "type": "hide-empty"
                    },
                    {
                        "selector": ".column-ad",
                        "type": "hide-empty"
                    },
                    {
                        "selector": ".wide-ad",
                        "type": "hide-empty"
                    },
                    {
                        "selector": ".ad",
                        "type": "hide-empty"
                    },
                    {
                        "selector": ".AD",
                        "type": "hide-empty"
                    },
                    {
                        "selector": ".ad-adhesion",
                        "type": "hide-empty"
                    },
                    {
                        "selector": "[class*='ad-content']",
                        "type": "hide-empty"
                    },
                    {
                        "selector": "[class*='ad-slot_']",
                        "type": "hide-empty"
                    },
                    {
                        "selector": "[class*='_ad-slot']",
                        "type": "hide-empty"
                    },
                    {
                        "selector": ".ad-block",
                        "type": "hide-empty"
                    },
                    {
                        "selector": ".adBox",
                        "type": "hide-empty"
                    },
                    {
                        "selector": ".apexAd",
                        "type": "hide-empty"
                    },
                    {
                        "selector": ".ad-placement",
                        "type": "hide-empty"
                    },
                    {
                        "selector": ".ad-leaderboard",
                        "type": "closest-empty"
                    },
                    {
                        "selector": ".leaderboard",
                        "type": "closest-empty"
                    },
                    {
                        "selector": "#leaderboard",
                        "type": "closest-empty"
                    },
                    {
                        "selector": ".leaderboard_wrapper",
                        "type": "hide-empty"
                    },
                    {
                        "selector": ".banner-leaderboard",
                        "type": "hide-empty"
                    },
                    {
                        "selector": ".top-banner",
                        "type": "hide-empty"
                    },
                    {
                        "selector": "#top-banner",
                        "type": "hide-empty"
                    },
                    {
                        "selector": "#topBanner",
                        "type": "hide-empty"
                    },
                    {
                        "selector": ".ad-banner-container",
                        "type": "hide-empty"
                    },
                    {
                        "selector": "[class*='bannerAd']",
                        "type": "hide-empty"
                    },
                    {
                        "selector": ".banner-placeholder",
                        "type": "hide-empty"
                    },
                    {
                        "selector": ".header-ads",
                        "type": "hide-empty"
                    },
                    {
                        "selector": ".header-ad-slot",
                        "type": "hide-empty"
                    },
                    {
                        "selector": "#credential_picker_container",
                        "type": "hide"
                    },
                    {
                        "selector": "#credentials-picker-container",
                        "type": "hide"
                    },
                    {
                        "selector": "#credential_picker_iframe",
                        "type": "hide"
                    },
                    {
                        "selector": "[id*='google-one-tap-iframe']",
                        "type": "hide"
                    },
                    {
                        "selector": "#google-one-tap-popup-container",
                        "type": "hide"
                    },
                    {
                        "selector": ".google-one-tap-modal-div",
                        "type": "hide"
                    },
                    {
                        "selector": ".google-one-tap",
                        "type": "hide-empty"
                    },
                    {
                        "selector": ".ad_container",
                        "type": "closest-empty"
                    },
                    {
                        "selector": ".ads_container",
                        "type": "hide-empty"
                    },
                    {
                        "selector": ".ad__container",
                        "type": "closest-empty"
                    },
                    {
                        "selector": "[class^='ad-container']",
                        "type": "hide-empty"
                    },
                    {
                        "selector": "[class*='-ad-container']",
                        "type": "hide-empty"
                    },
                    {
                        "selector": ".adcontainer",
                        "type": "closest-empty"
                    },
                    {
                        "selector": ".ad-current",
                        "type": "hide-empty"
                    },
                    {
                        "selector": ".advertisement",
                        "type": "closest-empty"
                    },
                    {
                        "selector": "[class*='advert-']",
                        "type": "hide-empty"
                    },
                    {
                        "selector": "[id*='advert-']",
                        "type": "hide-empty"
                    },
                    {
                        "selector": ".ads__inline",
                        "type": "closest-empty"
                    },
                    {
                        "selector": ".ads__native",
                        "type": "closest-empty"
                    },
                    {
                        "selector": ".fixed-slots",
                        "type": "hide-empty"
                    },
                    {
                        "selector": ".ad-slot",
                        "type": "closest-empty"
                    },
                    {
                        "selector": ".ad-wrap",
                        "type": "closest-empty"
                    },
                    {
                        "selector": ".ad-wrapper",
                        "type": "closest-empty"
                    },
                    {
                        "selector": ".ads-wrapper",
                        "type": "closest-empty"
                    },
                    {
                        "selector": "[class^='adWrapper']",
                        "type": "closest-empty"
                    },
                    {
                        "selector": "[class^='Display_displayAd']",
                        "type": "hide-empty"
                    },
                    {
                        "selector": "[class^='Display_displayAd']",
                        "type": "hide-empty"
                    },
                    {
                        "selector": "#premium_ddb_0",
                        "type": "hide-empty"
                    },
                    {
                        "selector": "[class*='ad-zone']",
                        "type": "hide-empty"
                    },
                    {
                        "selector": "[data-adunitpath]",
                        "type": "closest-empty"
                    },
                    {
                        "selector": "[data-targeting]",
                        "type": "closest-empty"
                    },
                    {
                        "selector": "[data-ad-placeholder]",
                        "type": "closest-empty"
                    },
                    {
                        "selector": "[data-ad]",
                        "type": "hide-empty"
                    },
                    {
                        "selector": ".adthrive",
                        "type": "hide-empty"
                    },
                    {
                        "selector": ".adthrive-ad",
                        "type": "hide-empty"
                    },
                    {
                        "selector": ".adthrive-content",
                        "type": "hide-empty"
                    },
                    {
                        "selector": ".arc-ad-wrapper",
                        "type": "hide-empty"
                    },
                    {
                        "selector": ".dmpu-ad",
                        "type": "hide-empty"
                    },
                    {
                        "selector": "#bfad-slot",
                        "type": "hide-empty"
                    },
                    {
                        "selector": ".ezoic-ad",
                        "type": "hide-empty"
                    },
                    {
                        "selector": ".ezo_ad",
                        "type": "hide-empty"
                    },
                    {
                        "selector": "[data-ez-ph-id]",
                        "type": "hide-empty"
                    },
                    {
                        "selector": "#amp_floatingAdDiv",
                        "type": "hide"
                    },
                    {
                        "selector": ".bordeaux-slot",
                        "type": "closest-empty"
                    },
                    {
                        "selector": ".bordeaux-anchored-container",
                        "type": "hide-empty"
                    },
                    {
                        "selector": ".rightAd",
                        "type": "hide-empty"
                    },
                    {
                        "selector": ".sponsored-slot",
                        "type": "hide-empty"
                    },
                    {
                        "selector": "#ez-content-blocker-container",
                        "type": "hide"
                    },
                    {
                        "selector": "#notify-adblock",
                        "type": "hide"
                    }
                ],
                "styleTagExceptions": [
                    {
                        "domain": "github.com",
                        "reason": "https://github.com/duckduckgo/privacy-configuration/issues/1058"
                    }
                ],
                "hideTimeouts": [
                    0,
                    100,
                    300,
                    500,
                    1000,
                    2000,
                    3000
                ],
                "unhideTimeouts": [
                    1250,
                    2250,
                    3000
                ],
                "mediaAndFormSelectors": "video,canvas,embed,object,audio,map,form,input,textarea,select,option",
                "adLabelStrings": [
                    "ad",
                    "advert",
                    "advert10",
                    "advertisement",
                    "advertisements",
                    "advertisment",
                    "advertisementclose",
                    "advertisementcontinue reading the main story",
                    "advertisement\ncontinue reading the main story",
                    "advertisement\n\ncontinue reading the main story",
                    "advertisement\n\nhide ad",
                    "advertisementhide ad",
                    "advertisement - scroll to continue",
                    "advertisement · scroll to continue",
                    "advertising",
                    "advertising\nskip ad",
                    "advertising\nskip ad\nskip ad\nskip ad",
                    "ad feedback",
                    "anzeige",
                    "close ad",
                    "close this ad",
                    "x",
                    "sponsored",
                    "sponsorisé",
                    "story continues below advertisement",
                    "publicité",
                    "publicidade",
                    "reklama",
                    "skip ad",
                    "sponsored news",
                    "continue reading the main story",
                    "this advertisement has not loaded yet, but your article continues below.",
                    "story continues below\nthis advertisement has not loaded yet, but your article continues below."
                ],
                "domains": [
                    {
                        "domain": "abc.es",
                        "rules": [
                            {
                                "selector": ".voc-advertising",
                                "type": "hide-empty"
                            }
                        ]
                    },
                    {
                        "domain": "apnews.com",
                        "rules": [
                            {
                                "selector": ".proper-dynamic-insertion",
                                "type": "closest-empty"
                            }
                        ]
                    },
                    {
                        "domain": "bbc.com",
                        "rules": [
                            {
                                "selector": ".dotcom-ad",
                                "type": "closest-empty"
                            },
                            {
                                "selector": ".leaderboard-ad-placeholder",
                                "type": "closest-empty"
                            }
                        ]
                    },
                    {
                        "domain": "bestbuy.com",
                        "rules": [
                            {
                                "selector": "#credential_picker_container",
                                "type": "override"
                            }
                        ]
                    },
                    {
                        "domain": "bleacherreport.com",
                        "rules": [
                            {
                                "selector": ".br-ad-wrapper",
                                "type": "closest-empty"
                            }
                        ]
                    },
                    {
                        "domain": "bleedcubbieblue.com",
                        "rules": [
                            {
                                "selector": "[class*='ad_unit']",
                                "type": "override"
                            }
                        ]
                    },
                    {
                        "domain": "bloomberg.com",
                        "rules": [
                            {
                                "selector": ".unsupported-browser-notification-container",
                                "type": "hide"
                            },
                            {
                                "selector": "[class^='FullWidthAd']",
                                "type": "hide-empty"
                            },
                            {
                                "selector": "[data-testid='sparkle-ad']",
                                "type": "closest-empty"
                            }
                        ]
                    },
                    {
                        "domain": "bostonglobe.com",
                        "rules": [
                            {
                                "selector": ".arc_ad",
                                "type": "closest-empty"
                            }
                        ]
                    },
                    {
                        "domain": "carandclassic.com",
                        "rules": [
                            {
                                "selector": "[id*='advert-']",
                                "type": "override"
                            }
                        ]
                    },
                    {
                        "domain": "cbc.ca",
                        "rules": [
                            {
                                "selector": ".ad-risingstar-container",
                                "type": "hide-empty"
                            },
                            {
                                "selector": ".bigBoxContainer",
                                "type": "hide-empty"
                            },
                            {
                                "selector": ".stickyRailAd",
                                "type": "hide-empty"
                            }
                        ]
                    },
                    {
                        "domain": "cbssports.com",
                        "rules": [
                            {
                                "selector": ".leaderboard-wrap",
                                "type": "hide-empty"
                            },
                            {
                                "selector": ".skybox-top-wrapper",
                                "type": "hide-empty"
                            }
                        ]
                    },
                    {
                        "domain": "cleartax.in",
                        "rules": [
                            {
                                "selector": "#credential_picker_container",
                                "type": "override"
                            }
                        ]
                    },
                    {
                        "domain": "cnbc.com",
                        "rules": [
                            {
                                "selector": ".TopBanner-container",
                                "type": "hide-empty"
                            }
                        ]
                    },
                    {
                        "domain": "coingecko.com",
                        "rules": [
                            {
                                "selector": "[data-target='ads.banner']",
                                "type": "hide-empty"
                            }
                        ]
                    },
                    {
                        "domain": "cyclingtips.com",
                        "rules": [
                            {
                                "selector": "[data-block-name='ads']",
                                "type": "closest-empty"
                            }
                        ]
                    },
                    {
                        "domain": "dallasnews.com",
                        "rules": [
                            {
                                "selector": "[data-targeting]",
                                "type": "hide-empty"
                            }
                        ]
                    },
                    {
                        "domain": "dallasnews.com",
                        "rules": [
                            {
                                "selector": ".adhesiveAdWrapper",
                                "type": "hide-empty"
                            },
                            {
                                "selector": "[data-cy='Ad']",
                                "type": "hide-empty"
                            },
                            {
                                "selector": "[data-cy='InstreamPlayer']",
                                "type": "hide-empty"
                            },
                            {
                                "selector": ".bg-neutral-grey-4.items-center",
                                "type": "hide-empty"
                            }
                        ]
                    },
                    {
                        "domain": "ebay.com",
                        "rules": [
                            {
                                "selector": "#g-yolo-overlay-holder",
                                "type": "hide"
                            }
                        ]
                    },
                    {
                        "domain": "ebay-kleinanzeigen.de",
                        "rules": [
                            {
                                "selector": "[data-liberty-position-name]",
                                "type": "hide-empty"
                            }
                        ]
                    },
                    {
                        "domain": "eniro.se",
                        "rules": [
                            {
                                "selector": "#page .e-banner.e-embed-aware",
                                "type": "hide"
                            }
                        ]
                    },
                    {
                        "domain": "eonline.com",
                        "rules": [
                            {
                                "selector": "[class*='mps-']",
                                "type": "closest-empty"
                            }
                        ]
                    },
                    {
                        "domain": "essentiallysports.com",
                        "rules": [
                            {
                                "selector": ".es-ad-space-container",
                                "type": "hide-empty"
                            }
                        ]
                    },
                    {
                        "domain": "express.de",
                        "rules": [
                            {
                                "selector": ".dm-slot",
                                "type": "hide-empty"
                            }
                        ]
                    },
                    {
                        "domain": "express.co.uk",
                        "rules": [
                            {
                                "selector": ".superbanner",
                                "type": "hide-empty"
                            },
                            {
                                "selector": "#ad-vip-article",
                                "type": "hide-empty"
                            },
                            {
                                "selector": ".taboola-above-article",
                                "type": "hide"
                            },
                            {
                                "selector": "#taboola-ad",
                                "type": "hide"
                            },
                            {
                                "selector": ".viafoura-standalone-mpu",
                                "type": "hide"
                            }
                        ]
                    },
                    {
                        "domain": "fandom.com",
                        "rules": [
                            {
                                "selector": ".top-ads-container",
                                "type": "hide-empty"
                            }
                        ]
                    },
                    {
                        "domain": "focus.de",
                        "rules": [
                            {
                                "selector": "[id*='M_CONTENTAD']",
                                "type": "closest-empty"
                            },
                            {
                                "selector": "[id*='M_TRSCT_hor']",
                                "type": "closest-empty"
                            },
                            {
                                "selector": "[id*='M_FLYCPT_hor']",
                                "type": "closest-empty"
                            },
                            {
                                "selector": "#tfm_admanagerTeaser",
                                "type": "closest-empty"
                            },
                            {
                                "selector": ".cls_slot_xxoutstreamxx",
                                "type": "hide-empty"
                            }
                        ]
                    },
                    {
                        "domain": "football365.com",
                        "rules": [
                            {
                                "selector": ".bs-block",
                                "type": "closest-empty"
                            }
                        ]
                    },
                    {
                        "domain": "forbes.com",
                        "rules": [
                            {
                                "selector": "fbs-ad",
                                "type": "closest-empty"
                            }
                        ]
                    },
                    {
                        "domain": "fortune.com",
                        "rules": [
                            {
                                "selector": "[id*='Leaderboard']",
                                "type": "closest-empty"
                            },
                            {
                                "selector": "[id*='RightRailFlex']",
                                "type": "closest-empty"
                            },
                            {
                                "selector": "[id*='InStream']",
                                "type": "closest-empty"
                            }
                        ]
                    },
                    {
                        "domain": "foxnews.com",
                        "rules": [
                            {
                                "selector": ".vendor-unit",
                                "type": "hide-empty"
                            }
                        ]
                    },
                    {
                        "domain": "gamingbible.com",
                        "rules": [
                            {
                                "selector": "[class*='Advert']",
                                "type": "hide-empty"
                            }
                        ]
                    },
                    {
                        "domain": "getpocket.com",
                        "rules": [
                            {
                                "selector": "[class*='syndication-ad']",
                                "type": "hide-empty"
                            }
                        ]
                    },
                    {
                        "domain": "ghacks.net",
                        "rules": [
                            {
                                "selector": ".box-banner",
                                "type": "hide-empty"
                            },
                            {
                                "selector": "[id^='ghacks_ad_code']",
                                "type": "hide-empty"
                            }
                        ]
                    },
                    {
                        "domain": "google.com",
                        "rules": [
                            {
                                "selector": ":is(div:has(> iframe[src*='prid=19026802']))",
                                "type": "hide"
                            },
                            {
                                "selector": ":is(div:has(> iframe[src*='prid=19015398']))",
                                "type": "hide"
                            },
                            {
                                "selector": ":is(div:has(> iframe[src*='prid=19026796']))",
                                "type": "hide"
                            },
                            {
                                "selector": ":is(div:has(> iframe[src*='prid=19018053']))",
                                "type": "hide"
                            },
                            {
                                "selector": ":is(div:has(> iframe[src*='prid=19018054']))",
                                "type": "hide"
                            },
                            {
                                "selector": ":is(div:has(> iframe[src*='prid=19016403']))",
                                "type": "hide"
                            },
                            {
                                "selector": ":is(div:has(> iframe[src*='prid=19015972']))",
                                "type": "hide"
                            },
                            {
                                "selector": ":is(div:has(> iframe[src*='prid=19016223']))",
                                "type": "hide"
                            },
                            {
                                "selector": ":is(div:has(> iframe[src*='prid=19015952']))",
                                "type": "hide"
                            },
                            {
                                "selector": ":is(div:has(> iframe[src*='prid=19030391']))",
                                "type": "hide"
                            },
                            {
                                "selector": ":is(div:has(> iframe[src*='prid=19030389']))",
                                "type": "hide"
                            },
                            {
                                "selector": ":is(div:has(> iframe[src*='prid=19030167']))",
                                "type": "hide"
                            }
                        ]
                    },
                    {
                        "domain": "gute-garne.de",
                        "rules": [
                            {
                                "selector": ".ad",
                                "type": "override"
                            }
                        ]
                    },
                    {
                        "domain": "guard.io",
                        "rules": [
                            {
                                "selector": "#credential_picker_container",
                                "type": "override"
                            }
                        ]
                    },
                    {
                        "domain": "harpygee.com",
                        "rules": [
                            {
                                "selector": "#leaderboard",
                                "type": "override"
                            }
                        ]
                    },
                    {
                        "domain": "hindustantimes.com",
                        "rules": [
                            {
                                "selector": ".desktopAd",
                                "type": "hide-empty"
                            },
                            {
                                "selector": "[class^='adHeight']",
                                "type": "hide-empty"
                            },
                            {
                                "selector": "[class^='adMinHeight']",
                                "type": "hide-empty"
                            }
                        ]
                    },
                    {
                        "domain": "howstuffworks.com",
                        "rules": [
                            {
                                "selector": ".leaderboard-banner",
                                "type": "hide-empty"
                            },
                            {
                                "selector": ".ad-container",
                                "type": "hide"
                            },
                            {
                                "selector": ".ad-inline",
                                "type": "hide-empty"
                            },
                            {
                                "selector": "#ad-wrap-mobadhesion",
                                "type": "closest-empty"
                            }
                        ]
                    },
                    {
                        "domain": "huffpost.com",
                        "rules": [
                            {
                                "selector": ".connatix-player",
                                "type": "closest-empty"
                            }
                        ]
                    },
                    {
                        "domain": "indeed.com",
                        "rules": [
                            {
                                "selector": ".google-Only-Modal",
                                "type": "hide"
                            }
                        ]
                    },
                    {
                        "domain": "indiatimes.com",
                        "rules": [
                            {
                                "selector": ".ad-cls",
                                "type": "hide-empty"
                            },
                            {
                                "selector": "._3JJMX",
                                "type": "hide-empty"
                            },
                            {
                                "selector": ".paisa-wrapper",
                                "type": "hide-empty"
                            }
                        ]
                    },
                    {
                        "domain": "indy100.com",
                        "rules": [
                            {
                                "selector": "[id*='thirdparty']",
                                "type": "hide-empty"
                            }
                        ]
                    },
                    {
                        "domain": "investing.com",
                        "rules": [
                            {
                                "selector": ".dfpVideo",
                                "type": "hide-empty"
                            },
                            {
                                "selector": ".adDrawer",
                                "type": "hide-empty"
                            },
                            {
                                "selector": "#hpAdVideo",
                                "type": "hide-empty"
                            },
                            {
                                "selector": "[advertisementtext='Advertisement']",
                                "type": "closest-empty"
                            }
                        ]
                    },
                    {
                        "domain": "kbb.com",
                        "rules": [
                            {
                                "selector": "#contentFor_kbbAdsSimplifiedNativeAd",
                                "type": "hide"
                            }
                        ]
                    },
                    {
                        "domain": "leboncoin.fr",
                        "rules": [
                            {
                                "selector": "#lht-space-ad",
                                "type": "hide-empty"
                            },
                            {
                                "selector": "[class*='styles__ad']",
                                "type": "hide-empty"
                            }
                        ]
                    },
                    {
                        "domain": "livemint.com",
                        "rules": [
                            {
                                "selector": "#adfreeDeskSpace",
                                "type": "hide-empty"
                            },
                            {
                                "selector": "#dekBudgetAd",
                                "type": "hide-empty"
                            }
                        ]
                    },
                    {
                        "domain": "macrumors.com",
                        "rules": [
                            {
                                "selector": ".tertiary",
                                "type": "hide-empty"
                            },
                            {
                                "selector": "[class*='sidebarblock']",
                                "type": "hide-empty"
                            }
                        ]
                    },
                    {
                        "domain": "mail.com",
                        "rules": [
                            {
                                "selector": ".primis",
                                "type": "closest-empty"
                            }
                        ]
                    },
                    {
                        "domain": "marketwatch.com",
                        "rules": [
                            {
                                "selector": ".j-ad",
                                "type": "closest-empty"
                            }
                        ]
                    },
                    {
                        "domain": "mirror.co.uk",
                        "rules": [
                            {
                                "selector": "#comments-standalone-mpu",
                                "type": "hide-empty"
                            }
                        ]
                    },
                    {
                        "domain": "motortrend.com",
                        "rules": [
                            {
                                "selector": "[id*='AboveNavAd']",
                                "type": "closest-empty"
                            },
                            {
                                "selector": "._11KmK",
                                "type": "hide-empty"
                            },
                            {
                                "selector": ".AtFxB",
                                "type": "hide-empty"
                            }
                        ]
                    },
                    {
                        "domain": "nasdaq.com",
                        "rules": [
                            {
                                "selector": "[class^='ads__midpage']",
                                "type": "hide-empty"
                            },
                            {
                                "selector": "[class^='ads__right-rail']",
                                "type": "hide-empty"
                            }
                        ]
                    },
                    {
                        "domain": "nbcsports.com",
                        "rules": [
                            {
                                "selector": ".block-mps",
                                "type": "hide-empty"
                            },
                            {
                                "selector": "#nbcsports-leaderboard",
                                "type": "hide-empty"
                            }
                        ]
                    },
                    {
                        "domain": "nerdist.com",
                        "rules": [
                            {
                                "selector": ".kskdCls",
                                "type": "hide"
                            }
                        ]
                    },
                    {
                        "domain": "newser.com",
                        "rules": [
                            {
                                "selector": ".RightRailAds",
                                "type": "hide-empty"
                            },
                            {
                                "selector": "#headerAdSection",
                                "type": "hide-empty"
                            },
                            {
                                "selector": "#FreeStarVideoAdContainer",
                                "type": "closest-empty"
                            },
                            {
                                "selector": "[id^='div-insticator-ad']",
                                "type": "closest-empty"
                            },
                            {
                                "selector": "#divMobileHeaderAd",
                                "type": "closest-empty"
                            },
                            {
                                "selector": "#divImageAd",
                                "type": "closest-empty"
                            },
                            {
                                "selector": ".divNColAdRepeating",
                                "type": "closest-empty"
                            }
                        ]
                    },
                    {
                        "domain": "newsmax.com",
                        "rules": [
                            {
                                "selector": ".DFPad",
                                "type": "hide-empty"
                            }
                        ]
                    },
                    {
                        "domain": "nottinghampost.com",
                        "rules": [
                            {
                                "selector": "#auth-ui_one-tap-container",
                                "type": "hide"
                            },
                            {
                                "selector": "#comments-standalone-mpu",
                                "type": "hide-empty"
                            }
                        ]
                    },
                    {
                        "domain": "nytimes.com",
                        "rules": [
                            {
                                "selector": "#top-wrapper",
                                "type": "hide-empty"
                            },
                            {
                                "selector": "#bottom-wrapper",
                                "type": "hide-empty"
                            },
                            {
                                "selector": "#mid1-wrapper",
                                "type": "hide-empty"
                            },
                            {
                                "selector": "#mid2-wrapper",
                                "type": "hide-empty"
                            },
                            {
                                "selector": "#mid3-wrapper",
                                "type": "hide-empty"
                            },
                            {
                                "selector": "#mktg-wrapper",
                                "type": "hide-empty"
                            },
                            {
                                "selector": ".e1xxpj0j1",
                                "type": "hide-empty"
                            },
                            {
                                "selector": "[id*='story-ad']",
                                "type": "hide-empty"
                            },
                            {
                                "selector": "[data-testid='StandardAd']",
                                "type": "closest-empty"
                            },
                            {
                                "selector": ".pz-ad-box",
                                "type": "hide-empty"
                            }
                        ]
                    },
                    {
                        "domain": "observador.pt",
                        "rules": [
                            {
                                "selector": ".obs-ad-placeholder",
                                "type": "hide-empty"
                            }
                        ]
                    },
                    {
                        "domain": "orange.fr",
                        "rules": [
                            {
                                "selector": ".tag-rm",
                                "type": "hide-empty"
                            }
                        ]
                    },
                    {
                        "domain": "on.cc",
                        "rules": [
                            {
                                "selector": "#mOverLay-container",
                                "type": "hide"
                            },
                            {
                                "selector": ".lrec",
                                "type": "hide-empty"
                            }
                        ]
                    },
                    {
                        "domain": "ouest-france.fr",
                        "rules": [
                            {
                                "selector": "[id*='pub_banniere']",
                                "type": "hide-empty"
                            },
                            {
                                "selector": "[id*='pub_pave']",
                                "type": "hide-empty"
                            }
                        ]
                    },
                    {
                        "domain": "peterboroughtoday.co.uk",
                        "rules": [
                            {
                                "selector": ".mpu-item",
                                "type": "closest-empty"
                            },
                            {
                                "selector": "[class*='AdContainer']",
                                "type": "hide-empty"
                            }
                        ]
                    },
                    {
                        "domain": "polygon.com",
                        "rules": [
                            {
                                "selector": "[class*='ad_unit']",
                                "type": "override"
                            },
                            {
                                "selector": "[id*='gpt-']",
                                "type": "override"
                            },
                            {
                                "selector": ".m-ad",
                                "type": "hide-empty"
                            }
                        ]
                    },
                    {
                        "domain": "popsci.com",
                        "rules": [
                            {
                                "selector": ".mtc-unit-prefill-container",
                                "type": "hide-empty"
                            },
                            {
                                "selector": ".ad-slot-wrapper",
                                "type": "hide-empty"
                            }
                        ]
                    },
                    {
                        "domain": "psypost.com",
                        "rules": [
                            {
                                "selector": ".jeg_midbar",
                                "type": "hide-empty"
                            }
                        ]
                    },
                    {
                        "domain": "qz.com",
                        "rules": [
                            {
                                "selector": "#marquee-ad",
                                "type": "closest-empty"
                            }
                        ]
                    },
                    {
                        "domain": "reddit.com",
                        "rules": [
                            {
                                "selector": "._233XfOVq91N_ugGQDBb_OT",
                                "type": "hide"
                            },
                            {
                                "selector": "._2vPrb00OnreVznxQ-SNql9",
                                "type": "hide"
                            },
                            {
                                "selector": "[devicetype=\"desktop\"] .grid:not([style='filter: blur(4px);']) ~ shreddit-experience-tree",
                                "type": "hide"
                            }
                        ]
                    },
                    {
                        "domain": "reuters.com",
                        "rules": [
                            {
                                "selector": "[testid='ResponsiveAdSlot']",
                                "type": "hide-empty"
                            }
                        ]
                    },
                    {
                        "domain": "rumble.com",
                        "rules": [
                            {
                                "selector": "[id^='rumble-ad']",
                                "type": "hide-empty"
                            }
                        ]
                    },
                    {
                        "domain": "scmp.com",
                        "rules": [
                            {
                                "selector": "[class*='ad-slot-container']",
                                "type": "hide-empty"
                            },
                            {
                                "selector": ".top-ad",
                                "type": "hide-empty"
                            },
                            {
                                "selector": ".advertisement--mobile",
                                "type": "hide-empty"
                            },
                            {
                                "selector": ".bottom-ad",
                                "type": "hide-empty"
                            },
                            {
                                "selector": ".article-list__inline-ad",
                                "type": "hide-empty"
                            },
                            {
                                "selector": ".page-container__mobile-native-ad",
                                "type": "hide-empty"
                            },
                            {
                                "selector": ".ad-area",
                                "type": "hide-empty"
                            }
                        ]
                    },
                    {
                        "domain": "semafor.com",
                        "rules": [
                            {
                                "selector": "[class*='adMargin']",
                                "type": "hide-empty"
                            },
                            {
                                "selector": "[class*='adHeaderMargin']",
                                "type": "hide-empty"
                            }
                        ]
                    },
                    {
                        "domain": "si.com",
                        "rules": [
                            {
                                "selector": ".m-ad",
                                "type": "closest-empty"
                            },
                            {
                                "selector": ".m-header-ad",
                                "type": "closest-empty"
                            }
                        ]
                    },
                    {
                        "domain": "skysports.com",
                        "rules": [
                            {
                                "selector": "[data-format='leaderboard']",
                                "type": "hide-empty"
                            }
                        ]
                    },
                    {
                        "domain": "snopes.com",
                        "rules": [
                            {
                                "selector": ".proper-dynamic-insertion",
                                "type": "closest-empty"
                            }
                        ]
                    },
                    {
                        "domain": "spankbang.com",
                        "rules": [
                            {
                                "selector": ".ptgncdn_holder",
                                "type": "hide"
                            }
                        ]
                    },
                    {
                        "domain": "target.com",
                        "rules": [
                            {
                                "selector": "[class^='styles__PubAdWrapper']",
                                "type": "closest-empty"
                            }
                        ]
                    },
                    {
                        "domain": "theatlantic.com",
                        "rules": [
                            {
                                "selector": "[class*='ArticleInjector']",
                                "type": "hide-empty"
                            }
                        ]
                    },
                    {
                        "domain": "thetimes.co.uk",
                        "rules": [
                            {
                                "selector": "#ad-header",
                                "type": "closest-empty"
                            },
                            {
                                "selector": ".Section-ad",
                                "type": "hide-empty"
                            },
                            {
                                "selector": "[class*='responsive__NativeAd']",
                                "type": "hide-empty"
                            }
                        ]
                    },
                    {
                        "domain": "thingiverse.com",
                        "rules": [
                            {
                                "selector": "[class*='AdCard__leaderboard']",
                                "type": "hide-empty"
                            }
                        ]
                    },
                    {
                        "domain": "tripadvisor.ca",
                        "rules": [
                            {
                                "selector": "#tripGoogleOnetapContainer",
                                "type": "hide"
                            },
                            {
                                "selector": ".ZkqhQ",
                                "type": "hide"
                            },
                            {
                                "selector": ".mxEhR",
                                "type": "hide"
                            }
                        ]
                    },
                    {
                        "domain": "tripadvisor.de",
                        "rules": [
                            {
                                "selector": "#tripGoogleOnetapContainer",
                                "type": "hide"
                            },
                            {
                                "selector": ".ZkqhQ",
                                "type": "hide"
                            },
                            {
                                "selector": ".mxEhR",
                                "type": "hide"
                            }
                        ]
                    },
                    {
                        "domain": "tripadvisor.co.uk",
                        "rules": [
                            {
                                "selector": "#tripGoogleOnetapContainer",
                                "type": "hide"
                            },
                            {
                                "selector": ".ZkqhQ",
                                "type": "hide"
                            },
                            {
                                "selector": ".mxEhR",
                                "type": "hide"
                            }
                        ]
                    },
                    {
                        "domain": "tripadvisor.com",
                        "rules": [
                            {
                                "selector": "#tripGoogleOnetapContainer",
                                "type": "hide"
                            },
                            {
                                "selector": ".ZkqhQ",
                                "type": "hide"
                            },
                            {
                                "selector": ".mxEhR",
                                "type": "hide"
                            }
                        ]
                    },
                    {
                        "domain": "tripadvisor.fr",
                        "rules": [
                            {
                                "selector": "#tripGoogleOnetapContainer",
                                "type": "hide"
                            },
                            {
                                "selector": ".ZkqhQ",
                                "type": "hide"
                            },
                            {
                                "selector": ".mxEhR",
                                "type": "hide"
                            }
                        ]
                    },
                    {
                        "domain": "uol.com.br",
                        "rules": [
                            {
                                "selector": ".model-base-bnr",
                                "type": "hide"
                            }
                        ]
                    },
                    {
                        "domain": "usnews.com",
                        "rules": [
                            {
                                "selector": "[class^='Ad__Container-']",
                                "type": "hide"
                            }
                        ]
                    },
                    {
                        "domain": "vinted.fr",
                        "rules": [
                            {
                                "selector": ".ad-container--leaderboard",
                                "type": "hide"
                            }
                        ]
                    },
                    {
                        "domain": "vice.com",
                        "rules": [
                            {
                                "selector": ".adph",
                                "type": "hide-empty"
                            },
                            {
                                "selector": ".vice-ad__container",
                                "type": "hide-empty"
                            },
                            {
                                "selector": ".fixed-slot",
                                "type": "hide"
                            }
                        ]
                    },
                    {
                        "domain": "washingtonpost.com",
                        "rules": [
                            {
                                "selector": "wp-ad",
                                "type": "closest-empty"
                            },
                            {
                                "selector": "#leaderboard-wrapper",
                                "type": "hide-empty"
                            },
                            {
                                "selector": ".outbrain-wrapper",
                                "type": "hide-empty"
                            }
                        ]
                    },
                    {
                        "domain": "winnipegfreepress.com",
                        "rules": [
                            {
                                "selector": ".article-ad",
                                "type": "hide"
                            }
                        ]
                    },
                    {
                        "domain": "wsj.com",
                        "rules": [
                            {
                                "selector": "#cx-what-to-read-next",
                                "type": "closest-empty"
                            }
                        ]
                    },
                    {
                        "domain": "wunderground.com",
                        "rules": [
                            {
                                "selector": ".pane-wu-fullscreenweather-ad-box-atf",
                                "type": "hide-empty"
                            }
                        ]
                    },
                    {
                        "domain": "wykop.pl",
                        "rules": [
                            {
                                "selector": ".pub-slot-wrapper",
                                "type": "hide-empty"
                            }
                        ]
                    },
                    {
                        "domain": "yahoo.com",
                        "rules": [
                            {
                                "selector": ".darla",
                                "type": "closest-empty"
                            }
                        ]
                    },
                    {
                        "domain": "gazeta.pl",
                        "rules": [
                            {
                                "selector": "[class*='DFP-']",
                                "type": "closest-empty"
                            },
                            {
                                "selector": "[id*='banC']",
                                "type": "hide-empty"
                            },
                            {
                                "selector": ".indexPremium__adv",
                                "type": "hide-empty"
                            }
                        ]
                    },
                    {
                        "domain": "nfl.com",
                        "rules": [
                            {
                                "selector": "[class*='adv-block']",
                                "type": "closest-empty"
                            }
                        ]
                    },
                    {
                        "domain": "usatoday.com",
                        "rules": [
                            {
                                "selector": "[aria-label='advertisement']",
                                "type": "closest-empty"
                            },
                            {
                                "selector": ".gnt_tb",
                                "type": "hide-empty"
                            },
                            {
                                "selector": ".gnt_flp",
                                "type": "hide-empty"
                            }
                        ]
                    },
                    {
                        "domain": "washingtontimes.com",
                        "rules": [
                            {
                                "selector": ".connatixcontainer",
                                "type": "hide"
                            },
                            {
                                "selector": "[id*='cxense-']",
                                "type": "closest-empty"
                            }
                        ]
                    },
                    {
                        "domain": "xfinity.com",
                        "rules": [
                            {
                                "selector": ".f-gpc-flyout",
                                "type": "hide"
                            },
                            {
                                "selector": ".f-gpc-banner",
                                "type": "hide"
                            }
                        ]
                    },
                    {
                        "domain": "first-party.site",
                        "rules": [
                            {
                                "selector": ".hide-test",
                                "type": "hide"
                            },
                            {
                                "selector": ".hide-empty-test",
                                "type": "hide-empty"
                            },
                            {
                                "selector": ".closest-empty-test",
                                "type": "closest-empty"
                            },
                            {
                                "selector": "[class^='ad-container']",
                                "type": "override"
                            }
                        ]
                    },
                    {
                        "domain": "privacy-test-pages.glitch.me",
                        "rules": [
                            {
                                "selector": ".hide-test",
                                "type": "hide"
                            },
                            {
                                "selector": ".hide-empty-test",
                                "type": "hide-empty"
                            },
                            {
                                "selector": ".closest-empty-test",
                                "type": "closest-empty"
                            },
                            {
                                "selector": "[class^='ad-container']",
                                "type": "override"
                            }
                        ]
                    }
                ]
            },
            "state": "enabled",
            "hash": "046895776cc6beb9b68b770e9d5fd268"
        },
        "exceptionHandler": {
            "exceptions": [
                {
                    "domain": "earth.google.com",
                    "reason": "https://github.com/duckduckgo/privacy-configuration/issues/1099"
                },
                {
                    "domain": "iscorp.com",
                    "reason": "https://github.com/duckduckgo/privacy-configuration/issues/794"
                },
                {
                    "domain": "marvel.com",
                    "reason": "https://github.com/duckduckgo/privacy-configuration/issues/1194"
                },
                {
                    "domain": "paramountplus.com",
                    "reason": "https://github.com/duckduckgo/privacy-configuration/issues/1085"
                }
            ],
            "state": "disabled",
            "hash": "f3fcace884f1423ec9c111587966d0bb"
        },
        "fingerprintingAudio": {
            "state": "disabled",
            "exceptions": [
                {
                    "domain": "earth.google.com",
                    "reason": "https://github.com/duckduckgo/privacy-configuration/issues/1099"
                },
                {
                    "domain": "iscorp.com",
                    "reason": "https://github.com/duckduckgo/privacy-configuration/issues/794"
                },
                {
                    "domain": "marvel.com",
                    "reason": "https://github.com/duckduckgo/privacy-configuration/issues/1194"
                },
                {
                    "domain": "paramountplus.com",
                    "reason": "https://github.com/duckduckgo/privacy-configuration/issues/1085"
                }
            ],
            "hash": "47ea2125485511e0d94a8e767b246068"
        },
        "fingerprintingBattery": {
            "exceptions": [
                {
                    "domain": "earth.google.com",
                    "reason": "https://github.com/duckduckgo/privacy-configuration/issues/1099"
                },
                {
                    "domain": "iscorp.com",
                    "reason": "https://github.com/duckduckgo/privacy-configuration/issues/794"
                },
                {
                    "domain": "marvel.com",
                    "reason": "https://github.com/duckduckgo/privacy-configuration/issues/1194"
                },
                {
                    "domain": "paramountplus.com",
                    "reason": "https://github.com/duckduckgo/privacy-configuration/issues/1085"
                }
            ],
            "state": "disabled",
            "hash": "f3fcace884f1423ec9c111587966d0bb"
        },
        "fingerprintingCanvas": {
            "settings": {
                "webGl": "enabled"
            },
            "exceptions": [
                {
                    "domain": "adidas.com",
                    "reason": "When adding an item to the cart, there is an error 'An unexpected problem occurred' and the item is not added to the cart."
                },
                {
                    "domain": "adidas.co.uk",
                    "reason": "When adding an item to the cart, there is an error 'An unexpected problem occurred' and the item is not added to the cart."
                },
                {
                    "domain": "amtrak.com",
                    "reason": "https://github.com/duckduckgo/privacy-configuration/issues/499"
                },
                {
                    "domain": "att.com",
                    "reason": "https://github.com/duckduckgo/privacy-configuration/issues/794"
                },
                {
                    "domain": "bloomingdales.com",
                    "reason": "https://github.com/duckduckgo/privacy-configuration/issues/379"
                },
                {
                    "domain": "capitalone.com",
                    "reason": "https://github.com/duckduckgo/privacy-configuration/issues/794"
                },
                {
                    "domain": "chase.com",
                    "reason": "https://github.com/duckduckgo/privacy-configuration/issues/499"
                },
                {
                    "domain": "citi.com",
                    "reason": "https://github.com/duckduckgo/privacy-configuration/issues/499"
                },
                {
                    "domain": "emirates.com",
                    "reason": "After filling out flight information and clicking 'Search flights', a blank page is shown for several seconds before the page redirects."
                },
                {
                    "domain": "fedex.com",
                    "reason": "https://github.com/duckduckgo/privacy-configuration/issues/927"
                },
                {
                    "domain": "finishline.com",
                    "reason": "https://github.com/duckduckgo/privacy-configuration/issues/1015"
                },
                {
                    "domain": "gynzykids.com",
                    "reason": "https://github.com/duckduckgo/privacy-configuration/issues/908"
                },
                {
                    "domain": "hm.com",
                    "reason": "When adding an item to cart, there is an error 'something went wrong', and the item does not get added to the cart."
                },
                {
                    "domain": "ikea.com",
                    "reason": "When creating an account, after filling out details and going to e-mail confirmation, there is an error 'Something went wrong', and the e-mail may not be received. Clicking 'Send new code' appears successful, but after entering the code there is often another account creation error."
                },
                {
                    "domain": "manulife.ca",
                    "reason": "https://github.com/duckduckgo/privacy-configuration/issues/499"
                },
                {
                    "domain": "navyfederal.org",
                    "reason": "https://github.com/duckduckgo/privacy-configuration/issues/794"
                },
                {
                    "domain": "northernrailway.co.uk",
                    "reason": "https://github.com/duckduckgo/privacy-configuration/issues/350"
                },
                {
                    "domain": "online-calculator.com",
                    "reason": "https://github.com/duckduckgo/privacy-configuration/issues/875"
                },
                {
                    "domain": "online-stopwatch.com",
                    "reason": "https://github.com/duckduckgo/privacy-configuration/issues/875"
                },
                {
                    "domain": "spirit.com",
                    "reason": "When attempting to sign in, a semi-transparent overlay appears over the page which prevents further interaction with the site."
                },
                {
                    "domain": "suncoastcreditunion.com",
                    "reason": "https://github.com/duckduckgo/privacy-configuration/issues/794"
                },
                {
                    "domain": "thetrainline.com",
                    "reason": "After filling out travel info and clicking 'Get times & tickets', there is an error warning that 'Something went wrong', which prevents further interaction."
                },
                {
                    "domain": "usps.com",
                    "reason": "https://github.com/duckduckgo/privacy-configuration/issues/794"
                },
                {
                    "domain": "walgreens.com",
                    "reason": "https://github.com/duckduckgo/privacy-configuration/issues/499"
                },
                {
                    "domain": "wellsfargo.com",
                    "reason": "https://github.com/duckduckgo/privacy-configuration/issues/794"
                },
                {
                    "domain": "xfinity.com",
                    "reason": "https://github.com/duckduckgo/privacy-configuration/issues/788"
                },
                {
                    "domain": "godaddy.com",
                    "reason": "https://github.com/duckduckgo/privacy-configuration/issues/499"
                },
                {
                    "domain": "earth.google.com",
                    "reason": "https://github.com/duckduckgo/privacy-configuration/issues/1099"
                },
                {
                    "domain": "iscorp.com",
                    "reason": "https://github.com/duckduckgo/privacy-configuration/issues/794"
                },
                {
                    "domain": "marvel.com",
                    "reason": "https://github.com/duckduckgo/privacy-configuration/issues/1194"
                },
                {
                    "domain": "paramountplus.com",
                    "reason": "https://github.com/duckduckgo/privacy-configuration/issues/1085"
                }
            ],
            "state": "disabled",
            "hash": "3b3d0307a60663097a8efad33af4fd08"
        },
        "fingerprintingHardware": {
            "settings": {
                "keyboard": {
                    "type": "undefined"
                },
                "hardwareConcurrency": [
                    {
                        "type": "number",
                        "value": 4
                    },
                    {
                        "type": "number",
                        "value": 8,
                        "criteria": {
                            "arch": "AppleSilicon"
                        }
                    }
                ],
                "deviceMemory": {
                    "type": "undefined"
                }
            },
            "exceptions": [
                {
                    "domain": "www.ticketmaster.com",
                    "reason": "https://github.com/duckduckgo/privacy-configuration/issues/575"
                },
                {
                    "domain": "gamestop.com",
                    "reason": "Clicking 'add to cart' causes a spinner to load briefly, and the item doesn't get added to the cart."
                },
                {
                    "domain": "godaddy.com",
                    "reason": "After entering login details and clicking to log in, the site shows an adwall and prevents login."
                },
                {
                    "domain": "fedex.com",
                    "reason": "https://github.com/duckduckgo/privacy-configuration/issues/927"
                },
                {
                    "domain": "realestate.com.au",
                    "reason": "Site loads blank and does not proceed."
                },
                {
                    "domain": "secureserver.net",
                    "reason": "After entering login details and clicking to log in, the site shows an adwall and prevents login."
                },
                {
                    "domain": "hyatt.com",
                    "reason": "Site loads blank and does not proceed."
                },
                {
                    "domain": "bank.marksandspencer.com",
                    "reason": "https://github.com/duckduckgo/privacy-configuration/issues/794"
                },
                {
                    "domain": "www7.marksandspencer.com",
                    "reason": "https://github.com/duckduckgo/privacy-configuration/issues/794"
                },
                {
                    "domain": "fidelity.com",
                    "reason": "https://github.com/duckduckgo/privacy-configuration/issues/794"
                },
                {
                    "domain": "citi.com",
                    "reason": "https://github.com/duckduckgo/privacy-configuration/issues/794"
                },
                {
                    "domain": "americanexpress.com",
                    "reason": "https://github.com/duckduckgo/privacy-configuration/issues/1265"
                },
                {
                    "domain": "capitalone.com",
                    "reason": "https://github.com/duckduckgo/privacy-configuration/issues/1265"
                },
                {
                    "domain": "marcus.com",
                    "reason": "https://github.com/duckduckgo/privacy-configuration/issues/1265"
                },
                {
                    "domain": "bankofamerica.com",
                    "reason": "https://github.com/duckduckgo/privacy-configuration/issues/1265"
                },
                {
                    "domain": "wellsfargo.com",
                    "reason": "https://github.com/duckduckgo/privacy-configuration/issues/1265"
                },
                {
                    "domain": "usbank.com",
                    "reason": "https://github.com/duckduckgo/privacy-configuration/issues/1265"
                },
                {
                    "domain": "citizensbankonline.com",
                    "reason": "https://github.com/duckduckgo/privacy-configuration/issues/1265"
                },
                {
                    "domain": "sofi.com",
                    "reason": "https://github.com/duckduckgo/privacy-configuration/issues/1265"
                },
                {
                    "domain": "regions.com",
                    "reason": "https://github.com/duckduckgo/privacy-configuration/issues/1265"
                },
                {
                    "domain": "usaa.com",
                    "reason": "https://github.com/duckduckgo/privacy-configuration/issues/1265"
                },
                {
                    "domain": "boh.com",
                    "reason": "https://github.com/duckduckgo/privacy-configuration/issues/1265"
                },
                {
                    "domain": "santander.com.br",
                    "reason": "https://github.com/duckduckgo/privacy-configuration/issues/1265"
                },
                {
                    "domain": "pnc.com",
                    "reason": "https://github.com/duckduckgo/privacy-configuration/issues/1265"
                },
                {
                    "domain": "edwardjones.com",
                    "reason": "https://github.com/duckduckgo/privacy-configuration/issues/1265"
                },
                {
                    "domain": "ally.com",
                    "reason": "https://github.com/duckduckgo/privacy-configuration/issues/1265"
                },
                {
                    "domain": "metrobank.com.ph",
                    "reason": "https://github.com/duckduckgo/privacy-configuration/issues/1265"
                },
                {
                    "domain": "key.com",
                    "reason": "https://github.com/duckduckgo/privacy-configuration/issues/1265"
                },
                {
                    "domain": "synchronybank.com",
                    "reason": "https://github.com/duckduckgo/privacy-configuration/issues/1265"
                },
                {
                    "domain": "oldglorybank.com",
                    "reason": "https://github.com/duckduckgo/privacy-configuration/issues/1265"
                },
                {
                    "domain": "santander.com.mx",
                    "reason": "https://github.com/duckduckgo/privacy-configuration/issues/1265"
                },
                {
                    "domain": "secureinternetbank.com",
                    "reason": "https://github.com/duckduckgo/privacy-configuration/issues/1265"
                },
                {
                    "domain": "bankfirst.com.au",
                    "reason": "https://github.com/duckduckgo/privacy-configuration/issues/1265"
                },
                {
                    "domain": "fnbo.com",
                    "reason": "https://github.com/duckduckgo/privacy-configuration/issues/1265"
                },
                {
                    "domain": "salliemae.com",
                    "reason": "https://github.com/duckduckgo/privacy-configuration/issues/1265"
                },
                {
                    "domain": "bnc.bank",
                    "reason": "https://github.com/duckduckgo/privacy-configuration/issues/1265"
                },
                {
                    "domain": "kanza.bank",
                    "reason": "https://github.com/duckduckgo/privacy-configuration/issues/1265"
                },
                {
                    "domain": "prosperity.bank",
                    "reason": "https://github.com/duckduckgo/privacy-configuration/issues/1265"
                },
                {
                    "domain": "firstwestern.bank",
                    "reason": "https://github.com/duckduckgo/privacy-configuration/issues/1265"
                },
                {
                    "domain": "penncrest.bank",
                    "reason": "https://github.com/duckduckgo/privacy-configuration/issues/1265"
                },
                {
                    "domain": "northwest.bank",
                    "reason": "https://github.com/duckduckgo/privacy-configuration/issues/1265"
                },
                {
                    "domain": "bell.bank",
                    "reason": "https://github.com/duckduckgo/privacy-configuration/issues/1265"
                },
                {
                    "domain": "dollar.bank",
                    "reason": "https://github.com/duckduckgo/privacy-configuration/issues/1265"
                },
                {
                    "domain": "dellsbank.bank",
                    "reason": "https://github.com/duckduckgo/privacy-configuration/issues/1265"
                },
                {
                    "domain": "rcbbank.bank",
                    "reason": "https://github.com/duckduckgo/privacy-configuration/issues/1265"
                },
                {
                    "domain": "ebt.bank",
                    "reason": "https://github.com/duckduckgo/privacy-configuration/issues/1265"
                },
                {
                    "domain": "mybct.bank",
                    "reason": "https://github.com/duckduckgo/privacy-configuration/issues/1265"
                },
                {
                    "domain": "wells.bank",
                    "reason": "https://github.com/duckduckgo/privacy-configuration/issues/1265"
                },
                {
                    "domain": "365.bank",
                    "reason": "https://github.com/duckduckgo/privacy-configuration/issues/1265"
                },
                {
                    "domain": "atom.bank",
                    "reason": "https://github.com/duckduckgo/privacy-configuration/issues/1265"
                },
                {
                    "domain": "ibanking-services.com",
                    "reason": "https://github.com/duckduckgo/privacy-configuration/issues/1265"
                },
                {
                    "domain": "bmo.com",
                    "reason": "https://github.com/duckduckgo/privacy-configuration/issues/1265"
                },
                {
                    "domain": "tsb.co.uk",
                    "reason": "https://github.com/duckduckgo/privacy-configuration/issues/1265"
                },
                {
                    "domain": "earth.google.com",
                    "reason": "https://github.com/duckduckgo/privacy-configuration/issues/1099"
                },
                {
                    "domain": "iscorp.com",
                    "reason": "https://github.com/duckduckgo/privacy-configuration/issues/794"
                },
                {
                    "domain": "marvel.com",
                    "reason": "https://github.com/duckduckgo/privacy-configuration/issues/1194"
                },
                {
                    "domain": "paramountplus.com",
                    "reason": "https://github.com/duckduckgo/privacy-configuration/issues/1085"
                },
                {
                    "domain": "airbnb.com",
                    "reason": "https://github.com/duckduckgo/privacy-configuration/issues/1224"
                },
                {
                    "domain": "airbnb.fr",
                    "reason": "https://github.com/duckduckgo/privacy-configuration/issues/1224"
                },
                {
                    "domain": "airbnb.cn",
                    "reason": "https://github.com/duckduckgo/privacy-configuration/issues/1224"
                },
                {
                    "domain": "airbnb.co.uk",
                    "reason": "https://github.com/duckduckgo/privacy-configuration/issues/1224"
                },
                {
                    "domain": "airbnb.es",
                    "reason": "https://github.com/duckduckgo/privacy-configuration/issues/1224"
                },
                {
                    "domain": "airbnb.it",
                    "reason": "https://github.com/duckduckgo/privacy-configuration/issues/1224"
                },
                {
                    "domain": "airbnb.ca",
                    "reason": "https://github.com/duckduckgo/privacy-configuration/issues/1224"
                },
                {
                    "domain": "airbnb.com.au",
                    "reason": "https://github.com/duckduckgo/privacy-configuration/issues/1224"
                },
                {
                    "domain": "airbnb.de",
                    "reason": "https://github.com/duckduckgo/privacy-configuration/issues/1224"
                },
                {
                    "domain": "airbnb.com.br",
                    "reason": "https://github.com/duckduckgo/privacy-configuration/issues/1224"
                }
            ],
            "state": "enabled",
            "hash": "835f2cca5b5c47a1179d9ca7eda1d12e"
        },
        "fingerprintingScreenSize": {
            "settings": {
                "availTop": {
                    "type": "number",
                    "value": 0
                },
                "availLeft": {
                    "type": "number",
                    "value": 0
                },
                "colorDepth": {
                    "type": "number",
                    "value": 24
                },
                "pixelDepth": {
                    "type": "number",
                    "value": 24
                }
            },
            "exceptions": [
                {
                    "domain": "fedex.com",
                    "reason": "https://github.com/duckduckgo/privacy-configuration/issues/927"
                },
                {
                    "domain": "gamestop.com",
                    "reason": "Clicking 'add to cart' causes a spinner to load briefly, and the item doesn't get added to the cart."
                },
                {
                    "domain": "godaddy.com",
                    "reason": "After entering login details and clicking to log in, the site shows an adwall and prevents login."
                },
                {
                    "domain": "hyatt.com",
                    "reason": "Site loads blank and does not proceed."
                },
                {
                    "domain": "secureserver.net",
                    "reason": "After entering login details and clicking to log in, the site shows an adwall and prevents login."
                },
                {
                    "domain": "bank.marksandspencer.com",
                    "reason": "https://github.com/duckduckgo/privacy-configuration/issues/794"
                },
                {
                    "domain": "www7.marksandspencer.com",
                    "reason": "https://github.com/duckduckgo/privacy-configuration/issues/794"
                },
                {
                    "domain": "fidelity.com",
                    "reason": "https://github.com/duckduckgo/privacy-configuration/issues/794"
                },
                {
                    "domain": "citi.com",
                    "reason": "https://github.com/duckduckgo/privacy-configuration/issues/794"
                },
                {
                    "domain": "americanexpress.com",
                    "reason": "https://github.com/duckduckgo/privacy-configuration/issues/1265"
                },
                {
                    "domain": "capitalone.com",
                    "reason": "https://github.com/duckduckgo/privacy-configuration/issues/1265"
                },
                {
                    "domain": "marcus.com",
                    "reason": "https://github.com/duckduckgo/privacy-configuration/issues/1265"
                },
                {
                    "domain": "bankofamerica.com",
                    "reason": "https://github.com/duckduckgo/privacy-configuration/issues/1265"
                },
                {
                    "domain": "wellsfargo.com",
                    "reason": "https://github.com/duckduckgo/privacy-configuration/issues/1265"
                },
                {
                    "domain": "usbank.com",
                    "reason": "https://github.com/duckduckgo/privacy-configuration/issues/1265"
                },
                {
                    "domain": "citizensbankonline.com",
                    "reason": "https://github.com/duckduckgo/privacy-configuration/issues/1265"
                },
                {
                    "domain": "sofi.com",
                    "reason": "https://github.com/duckduckgo/privacy-configuration/issues/1265"
                },
                {
                    "domain": "regions.com",
                    "reason": "https://github.com/duckduckgo/privacy-configuration/issues/1265"
                },
                {
                    "domain": "usaa.com",
                    "reason": "https://github.com/duckduckgo/privacy-configuration/issues/1265"
                },
                {
                    "domain": "boh.com",
                    "reason": "https://github.com/duckduckgo/privacy-configuration/issues/1265"
                },
                {
                    "domain": "santander.com.br",
                    "reason": "https://github.com/duckduckgo/privacy-configuration/issues/1265"
                },
                {
                    "domain": "pnc.com",
                    "reason": "https://github.com/duckduckgo/privacy-configuration/issues/1265"
                },
                {
                    "domain": "edwardjones.com",
                    "reason": "https://github.com/duckduckgo/privacy-configuration/issues/1265"
                },
                {
                    "domain": "ally.com",
                    "reason": "https://github.com/duckduckgo/privacy-configuration/issues/1265"
                },
                {
                    "domain": "metrobank.com.ph",
                    "reason": "https://github.com/duckduckgo/privacy-configuration/issues/1265"
                },
                {
                    "domain": "key.com",
                    "reason": "https://github.com/duckduckgo/privacy-configuration/issues/1265"
                },
                {
                    "domain": "synchronybank.com",
                    "reason": "https://github.com/duckduckgo/privacy-configuration/issues/1265"
                },
                {
                    "domain": "oldglorybank.com",
                    "reason": "https://github.com/duckduckgo/privacy-configuration/issues/1265"
                },
                {
                    "domain": "santander.com.mx",
                    "reason": "https://github.com/duckduckgo/privacy-configuration/issues/1265"
                },
                {
                    "domain": "secureinternetbank.com",
                    "reason": "https://github.com/duckduckgo/privacy-configuration/issues/1265"
                },
                {
                    "domain": "bankfirst.com.au",
                    "reason": "https://github.com/duckduckgo/privacy-configuration/issues/1265"
                },
                {
                    "domain": "fnbo.com",
                    "reason": "https://github.com/duckduckgo/privacy-configuration/issues/1265"
                },
                {
                    "domain": "salliemae.com",
                    "reason": "https://github.com/duckduckgo/privacy-configuration/issues/1265"
                },
                {
                    "domain": "bnc.bank",
                    "reason": "https://github.com/duckduckgo/privacy-configuration/issues/1265"
                },
                {
                    "domain": "kanza.bank",
                    "reason": "https://github.com/duckduckgo/privacy-configuration/issues/1265"
                },
                {
                    "domain": "prosperity.bank",
                    "reason": "https://github.com/duckduckgo/privacy-configuration/issues/1265"
                },
                {
                    "domain": "firstwestern.bank",
                    "reason": "https://github.com/duckduckgo/privacy-configuration/issues/1265"
                },
                {
                    "domain": "penncrest.bank",
                    "reason": "https://github.com/duckduckgo/privacy-configuration/issues/1265"
                },
                {
                    "domain": "northwest.bank",
                    "reason": "https://github.com/duckduckgo/privacy-configuration/issues/1265"
                },
                {
                    "domain": "bell.bank",
                    "reason": "https://github.com/duckduckgo/privacy-configuration/issues/1265"
                },
                {
                    "domain": "dollar.bank",
                    "reason": "https://github.com/duckduckgo/privacy-configuration/issues/1265"
                },
                {
                    "domain": "dellsbank.bank",
                    "reason": "https://github.com/duckduckgo/privacy-configuration/issues/1265"
                },
                {
                    "domain": "rcbbank.bank",
                    "reason": "https://github.com/duckduckgo/privacy-configuration/issues/1265"
                },
                {
                    "domain": "ebt.bank",
                    "reason": "https://github.com/duckduckgo/privacy-configuration/issues/1265"
                },
                {
                    "domain": "mybct.bank",
                    "reason": "https://github.com/duckduckgo/privacy-configuration/issues/1265"
                },
                {
                    "domain": "wells.bank",
                    "reason": "https://github.com/duckduckgo/privacy-configuration/issues/1265"
                },
                {
                    "domain": "365.bank",
                    "reason": "https://github.com/duckduckgo/privacy-configuration/issues/1265"
                },
                {
                    "domain": "atom.bank",
                    "reason": "https://github.com/duckduckgo/privacy-configuration/issues/1265"
                },
                {
                    "domain": "ibanking-services.com",
                    "reason": "https://github.com/duckduckgo/privacy-configuration/issues/1265"
                },
                {
                    "domain": "bmo.com",
                    "reason": "https://github.com/duckduckgo/privacy-configuration/issues/1265"
                },
                {
                    "domain": "tsb.co.uk",
                    "reason": "https://github.com/duckduckgo/privacy-configuration/issues/1265"
                },
                {
                    "domain": "earth.google.com",
                    "reason": "https://github.com/duckduckgo/privacy-configuration/issues/1099"
                },
                {
                    "domain": "iscorp.com",
                    "reason": "https://github.com/duckduckgo/privacy-configuration/issues/794"
                },
                {
                    "domain": "marvel.com",
                    "reason": "https://github.com/duckduckgo/privacy-configuration/issues/1194"
                },
                {
                    "domain": "paramountplus.com",
                    "reason": "https://github.com/duckduckgo/privacy-configuration/issues/1085"
                }
            ],
            "state": "disabled",
            "hash": "a364d65cdaa589a7a6977c1aa438bb32"
        },
        "fingerprintingTemporaryStorage": {
            "exceptions": [
                {
                    "domain": "fedex.com",
                    "reason": "https://github.com/duckduckgo/privacy-configuration/issues/927"
                },
                {
                    "domain": "earth.google.com",
                    "reason": "https://github.com/duckduckgo/privacy-configuration/issues/1099"
                },
                {
                    "domain": "iscorp.com",
                    "reason": "https://github.com/duckduckgo/privacy-configuration/issues/794"
                },
                {
                    "domain": "marvel.com",
                    "reason": "https://github.com/duckduckgo/privacy-configuration/issues/1194"
                },
                {
                    "domain": "paramountplus.com",
                    "reason": "https://github.com/duckduckgo/privacy-configuration/issues/1085"
                }
            ],
            "state": "disabled",
            "hash": "e8a777988c88278d3b1603dc8e6818e8"
        },
        "googleRejected": {
            "exceptions": [
                {
                    "domain": "earth.google.com",
                    "reason": "https://github.com/duckduckgo/privacy-configuration/issues/1099"
                },
                {
                    "domain": "iscorp.com",
                    "reason": "https://github.com/duckduckgo/privacy-configuration/issues/794"
                },
                {
                    "domain": "marvel.com",
                    "reason": "https://github.com/duckduckgo/privacy-configuration/issues/1194"
                },
                {
                    "domain": "paramountplus.com",
                    "reason": "https://github.com/duckduckgo/privacy-configuration/issues/1085"
                }
            ],
            "state": "disabled",
            "hash": "f3fcace884f1423ec9c111587966d0bb"
        },
        "gpc": {
            "state": "enabled",
            "exceptions": [
                {
                    "domain": "allegiantair.com",
                    "reason": "Example URL: https://www.allegiantair.com/seating-checking-boarding; Clicking the 'show details' button in the FAQ sections does nothing."
                },
                {
                    "domain": "boston.com",
                    "reason": "https://github.com/duckduckgo/privacy-configuration/issues/700"
                },
                {
                    "domain": "costco.com",
                    "reason": "https://github.com/duckduckgo/privacy-configuration/issues/644"
                },
                {
                    "domain": "eventbrite.com",
                    "reason": "https://github.com/duckduckgo/privacy-configuration/issues/700"
                },
                {
                    "domain": "duluthtrading.com",
                    "reason": "https://github.com/duckduckgo/privacy-configuration/issues/700"
                },
                {
                    "domain": "web.whatsapp.com",
                    "reason": "https://github.com/duckduckgo/privacy-configuration/issues/620"
                },
                {
                    "domain": "verizon.com",
                    "reason": "https://github.com/duckduckgo/privacy-configuration/issues/1282"
                },
                {
                    "domain": "earth.google.com",
                    "reason": "https://github.com/duckduckgo/privacy-configuration/issues/1099"
                },
                {
                    "domain": "iscorp.com",
                    "reason": "https://github.com/duckduckgo/privacy-configuration/issues/794"
                },
                {
                    "domain": "marvel.com",
                    "reason": "https://github.com/duckduckgo/privacy-configuration/issues/1194"
                },
                {
                    "domain": "paramountplus.com",
                    "reason": "https://github.com/duckduckgo/privacy-configuration/issues/1085"
                }
            ],
            "settings": {
                "gpcHeaderEnabledSites": [
                    "global-privacy-control.glitch.me",
                    "globalprivacycontrol.org",
                    "washingtonpost.com",
                    "nytimes.com",
                    "privacy-test-pages.glitch.me"
                ]
            },
            "hash": "8bbdafd961fcd054b37c6367c472f387"
        },
        "harmfulApis": {
            "settings": {
                "deviceOrientation": {
                    "state": "enabled",
                    "filterEvents": [
                        "deviceorientation",
                        "devicemotion"
                    ]
                },
                "GenericSensor": {
                    "state": "enabled",
                    "filterPermissions": [
                        "accelerometer",
                        "ambient-light-sensor",
                        "gyroscope",
                        "magnetometer"
                    ],
                    "blockSensorStart": true
                },
                "UaClientHints": {
                    "state": "enabled",
                    "highEntropyValues": {
                        "trimBrands": true,
                        "model": "",
                        "trimPlatformVersion": 2,
                        "trimUaFullVersion": 1,
                        "trimFullVersionList": 1
                    }
                },
                "NetworkInformation": {
                    "state": "enabled"
                },
                "getInstalledRelatedApps": {
                    "state": "enabled",
                    "returnValue": []
                },
                "FileSystemAccess": {
                    "state": "enabled",
                    "disableOpenFilePicker": true,
                    "disableSaveFilePicker": true,
                    "disableDirectoryPicker": true,
                    "disableGetAsFileSystemHandle": true
                },
                "WindowPlacement": {
                    "state": "enabled",
                    "filterPermissions": [
                        "window-placement",
                        "window-management"
                    ],
                    "screenIsExtended": false
                },
                "WebBluetooth": {
                    "state": "enabled",
                    "filterPermissions": [
                        "bluetooth"
                    ],
                    "filterEvents": [
                        "availabilitychanged"
                    ],
                    "blockGetAvailability": true,
                    "blockRequestDevice": true
                },
                "WebUsb": {
                    "state": "enabled"
                },
                "WebSerial": {
                    "state": "enabled"
                },
                "WebHid": {
                    "state": "enabled"
                },
                "WebMidi": {
                    "state": "enabled",
                    "filterPermissions": [
                        "midi"
                    ]
                },
                "IdleDetection": {
                    "state": "enabled",
                    "filterPermissions": [
                        "idle-detection"
                    ]
                },
                "WebNfc": {
                    "state": "enabled",
                    "disableNdefReader": true,
                    "disableNdefMessage": true,
                    "disableNdefRecord": true
                },
                "StorageManager": {
                    "state": "enabled",
                    "allowedQuotaValues": [
                        1073741824,
                        4294967296,
                        9999999999
                    ]
                },
                "domains": []
            },
            "exceptions": [
                {
                    "domain": "earth.google.com",
                    "reason": "https://github.com/duckduckgo/privacy-configuration/issues/1099"
                },
                {
                    "domain": "iscorp.com",
                    "reason": "https://github.com/duckduckgo/privacy-configuration/issues/794"
                },
                {
                    "domain": "marvel.com",
                    "reason": "https://github.com/duckduckgo/privacy-configuration/issues/1194"
                },
                {
                    "domain": "paramountplus.com",
                    "reason": "https://github.com/duckduckgo/privacy-configuration/issues/1085"
                }
            ],
            "state": "disabled",
            "hash": "0381a7afb0f7453acb315ab3e0884eaa"
        },
        "https": {
            "state": "enabled",
            "exceptions": [
                {
                    "domain": "act.alz.org",
                    "reason": "https://github.com/duckduckgo/privacy-configuration/issues/1158"
                },
                {
                    "domain": "earth.google.com",
                    "reason": "https://github.com/duckduckgo/privacy-configuration/issues/1099"
                },
                {
                    "domain": "iscorp.com",
                    "reason": "https://github.com/duckduckgo/privacy-configuration/issues/794"
                },
                {
                    "domain": "marvel.com",
                    "reason": "https://github.com/duckduckgo/privacy-configuration/issues/1194"
                },
                {
                    "domain": "paramountplus.com",
                    "reason": "https://github.com/duckduckgo/privacy-configuration/issues/1085"
                }
            ],
            "hash": "8de33b0e54940edad6504523c8db58ff"
        },
        "incontextSignup": {
            "exceptions": [],
            "state": "enabled",
            "hash": "52857469413a66e8b0c7b00de5589162"
        },
        "incrementalRolloutTest": {
            "state": "enabled",
            "features": {
                "rollout": {
                    "state": "disabled"
                }
            },
            "exceptions": [],
            "hash": "54776d4aa010391dc14a53ad69cd1777"
        },
        "navigatorInterface": {
            "exceptions": [
                {
                    "domain": "earth.google.com",
                    "reason": "https://github.com/duckduckgo/privacy-configuration/issues/1099"
                },
                {
                    "domain": "iscorp.com",
                    "reason": "https://github.com/duckduckgo/privacy-configuration/issues/794"
                },
                {
                    "domain": "marvel.com",
                    "reason": "https://github.com/duckduckgo/privacy-configuration/issues/1194"
                },
                {
                    "domain": "paramountplus.com",
                    "reason": "https://github.com/duckduckgo/privacy-configuration/issues/1085"
                }
            ],
            "settings": {
                "privilegedDomains": [
                    {
                        "domain": "duckduckgo.com"
                    }
                ]
            },
            "state": "enabled",
            "hash": "002c32fcc15897c2ffae8045ac0bdcb3"
        },
        "networkProtection": {
            "state": "disabled",
            "features": {
                "waitlist": {
                    "state": "disabled"
                }
            },
            "exceptions": [],
            "hash": "bf4c9cd751a7626bd89136f6cc98ccf1"
        },
        "newTabContinueSetUp": {
            "exceptions": [],
            "state": "enabled",
            "settings": {
                "surveyCardDay0": "enabled",
                "surveyCardDay7": "enabled"
            },
            "hash": "967581d96a32e2871b03715f718f60a6"
        },
        "nonTracking3pCookies": {
            "settings": {
                "excludedCookieDomains": []
            },
            "exceptions": [
                {
                    "domain": "earth.google.com",
                    "reason": "https://github.com/duckduckgo/privacy-configuration/issues/1099"
                },
                {
                    "domain": "iscorp.com",
                    "reason": "https://github.com/duckduckgo/privacy-configuration/issues/794"
                },
                {
                    "domain": "marvel.com",
                    "reason": "https://github.com/duckduckgo/privacy-configuration/issues/1194"
                },
                {
                    "domain": "paramountplus.com",
                    "reason": "https://github.com/duckduckgo/privacy-configuration/issues/1085"
                }
            ],
            "state": "disabled",
            "hash": "81f357de4bfc7abeddf1a3a3fb1fc7a9"
        },
        "referrer": {
            "exceptions": [
                {
                    "domain": "atlassian.com",
                    "reason": "https://github.com/duckduckgo/privacy-configuration/issues/1092"
                },
                {
                    "domain": "learning.edx.org",
                    "reason": "https://github.com/duckduckgo/privacy-configuration/issues/934"
                },
                {
                    "domain": "login-seconnecter.ca",
                    "reason": "https://github.com/duckduckgo/privacy-configuration/issues/1097"
                },
                {
                    "domain": "canadapost-postescanada.ca",
                    "reason": "https://github.com/duckduckgo/privacy-configuration/issues/647"
                },
                {
                    "domain": "player.vimeo.com",
                    "reason": "https://github.com/duckduckgo/privacy-configuration/issues/931"
                },
                {
                    "domain": "xcelenergy.com",
                    "reason": "https://github.com/duckduckgo/privacy-configuration/issues/941"
                },
                {
                    "domain": "earth.google.com",
                    "reason": "https://github.com/duckduckgo/privacy-configuration/issues/1099"
                },
                {
                    "domain": "iscorp.com",
                    "reason": "https://github.com/duckduckgo/privacy-configuration/issues/794"
                },
                {
                    "domain": "marvel.com",
                    "reason": "https://github.com/duckduckgo/privacy-configuration/issues/1194"
                },
                {
                    "domain": "paramountplus.com",
                    "reason": "https://github.com/duckduckgo/privacy-configuration/issues/1085"
                },
                {
                    "domain": "accounts.google.com",
                    "reason": "https://github.com/duckduckgo/privacy-configuration/issues/1295"
                }
            ],
            "state": "enabled",
            "hash": "40e3b8c99b7973983b38807c6ac59a08"
        },
        "requestFilterer": {
            "state": "disabled",
            "exceptions": [
                {
                    "domain": "earth.google.com",
                    "reason": "https://github.com/duckduckgo/privacy-configuration/issues/1099"
                },
                {
                    "domain": "iscorp.com",
                    "reason": "https://github.com/duckduckgo/privacy-configuration/issues/794"
                },
                {
                    "domain": "marvel.com",
                    "reason": "https://github.com/duckduckgo/privacy-configuration/issues/1194"
                },
                {
                    "domain": "paramountplus.com",
                    "reason": "https://github.com/duckduckgo/privacy-configuration/issues/1085"
                }
            ],
            "settings": {
                "windowInMs": 0
            },
            "hash": "c208c59a304e1d48cdd9ba85c0c8db25"
        },
        "runtimeChecks": {
            "state": "disabled",
            "exceptions": [
                {
                    "domain": "earth.google.com",
                    "reason": "https://github.com/duckduckgo/privacy-configuration/issues/1099"
                },
                {
                    "domain": "iscorp.com",
                    "reason": "https://github.com/duckduckgo/privacy-configuration/issues/794"
                },
                {
                    "domain": "marvel.com",
                    "reason": "https://github.com/duckduckgo/privacy-configuration/issues/1194"
                },
                {
                    "domain": "paramountplus.com",
                    "reason": "https://github.com/duckduckgo/privacy-configuration/issues/1085"
                }
            ],
            "settings": {},
            "hash": "ca5b15f5db8334f68f29726b21d09c4a"
        },
        "serviceworkerInitiatedRequests": {
            "exceptions": [
                {
                    "domain": "earth.google.com",
                    "reason": "https://github.com/duckduckgo/privacy-configuration/issues/1099"
                },
                {
                    "domain": "iscorp.com",
                    "reason": "https://github.com/duckduckgo/privacy-configuration/issues/794"
                },
                {
                    "domain": "marvel.com",
                    "reason": "https://github.com/duckduckgo/privacy-configuration/issues/1194"
                },
                {
                    "domain": "paramountplus.com",
                    "reason": "https://github.com/duckduckgo/privacy-configuration/issues/1085"
                }
            ],
            "state": "disabled",
            "hash": "f3fcace884f1423ec9c111587966d0bb"
        },
        "trackerAllowlist": {
            "state": "enabled",
            "settings": {
                "allowlistedTrackers": {
                    "3lift.com": {
                        "rules": [
                            {
                                "rule": "tlx.3lift.com/header/auction",
                                "domains": [
                                    "aternos.org"
                                ],
                                "reason": "https://github.com/duckduckgo/privacy-configuration/issues/328"
                            }
                        ]
                    },
                    "4dex.io": {
                        "rules": [
                            {
                                "rule": "mp.4dex.io/prebid",
                                "domains": [
                                    "aternos.org"
                                ],
                                "reason": "https://github.com/duckduckgo/privacy-configuration/issues/328"
                            }
                        ]
                    },
                    "a-mo.net": {
                        "rules": [
                            {
                                "rule": "prebid.a-mo.net/a/c",
                                "domains": [
                                    "aternos.org"
                                ],
                                "reason": "https://github.com/duckduckgo/privacy-configuration/issues/328"
                            }
                        ]
                    },
                    "acsbapp.com": {
                        "rules": [
                            {
                                "rule": "acsbapp.com",
                                "domains": [
                                    "<all>"
                                ],
                                "reason": "https://github.com/duckduckgo/privacy-configuration/issues/629"
                            }
                        ]
                    },
                    "addthis.com": {
                        "rules": [
                            {
                                "rule": "s7.addthis.com/js/300/addthis_widget.js",
                                "domains": [
                                    "<all>"
                                ],
                                "reason": "https://github.com/duckduckgo/privacy-configuration/issues/427"
                            },
                            {
                                "rule": "s7.addthis.com/l10n/",
                                "domains": [
                                    "<all>"
                                ],
                                "reason": "https://github.com/duckduckgo/privacy-configuration/issues/427"
                            },
                            {
                                "rule": "s7.addthis.com/static/",
                                "domains": [
                                    "<all>"
                                ],
                                "reason": "https://github.com/duckduckgo/privacy-configuration/issues/427"
                            }
                        ]
                    },
                    "adform.net": {
                        "rules": [
                            {
                                "rule": "adx.adform.net/adx/openrtb",
                                "domains": [
                                    "aternos.org"
                                ],
                                "reason": "https://github.com/duckduckgo/privacy-configuration/issues/328"
                            },
                            {
                                "rule": "c1.adform.net/serving/cookie/match",
                                "domains": [
                                    "dhl.de"
                                ],
                                "reason": "https://github.com/duckduckgo/privacy-configuration/issues/340"
                            }
                        ]
                    },
                    "ads-twitter.com": {
                        "rules": [
                            {
                                "rule": "static.ads-twitter.com/uwt.js",
                                "domains": [
                                    "hentaihaven.xxx"
                                ],
                                "reason": "https://github.com/duckduckgo/privacy-configuration/issues/452"
                            }
                        ]
                    },
                    "adsafeprotected.com": {
                        "rules": [
                            {
                                "rule": "static.adsafeprotected.com/favicon.ico",
                                "domains": [
                                    "tf1info.fr"
                                ],
                                "reason": "Adwall displays over video and prevents video from being played."
                            },
                            {
                                "rule": "static.adsafeprotected.com/iasPET.1.js",
                                "domains": [
                                    "corriere.it"
                                ],
                                "reason": "Example URL: https://www.corriere.it/video-articoli/2022/07/13/missione-wwf-liberare-mare-plastica/9abb64de-029d-11ed-a0cc-ad3c68cacbae.shtml;,Clicking on the video to play causes a still frame to show and the video does not continue."
                            },
                            {
                                "rule": "static.adsafeprotected.com/vans-adapter-google-ima.js",
                                "domains": [
                                    "nhl.com"
                                ],
                                "reason": "Videos show a spinner and never load."
                            }
                        ]
                    },
                    "adthrive.com": {
                        "rules": [
                            {
                                "rule": "adthrive.com",
                                "domains": [
                                    "adamtheautomator.com",
                                    "gardeningknowhow.com",
                                    "packhacker.com"
                                ],
                                "reason": "https://github.com/duckduckgo/privacy-configuration/issues/1122"
                            }
                        ]
                    },
                    "ahacdn.me": {
                        "rules": [
                            {
                                "rule": "ahacdn.me",
                                "domains": [
                                    "<all>"
                                ],
                                "reason": "https://github.com/duckduckgo/privacy-configuration/issues/447"
                            }
                        ]
                    },
                    "akadns.net": {
                        "rules": [
                            {
                                "rule": "login.fidelity.com.febsec-fidelity.com.akadns.net",
                                "domains": [
                                    "fidelity.com"
                                ],
                                "reason": "https://github.com/duckduckgo/privacy-configuration/issues/677"
                            }
                        ]
                    },
                    "aldi-digital.co.uk": {
                        "rules": [
                            {
                                "rule": "assets.aldi-digital.co.uk/assets/050b4966c22c430e5c9308903ebb87e1/dist/scripts/main.js",
                                "domains": [
                                    "aldi.co.uk"
                                ],
                                "reason": "Product lists don't render."
                            }
                        ]
                    },
                    "alicdn.com": {
                        "rules": [
                            {
                                "rule": "alicdn.com",
                                "domains": [
                                    "aliexpress.us"
                                ],
                                "reason": "https://github.com/duckduckgo/privacy-configuration/issues/460"
                            }
                        ]
                    },
                    "amazon-adsystem.com": {
                        "rules": [
                            {
                                "rule": "c.amazon-adsystem.com/aax2/apstag.js",
                                "domains": [
                                    "cnn.com",
                                    "corriere.it",
                                    "eurogamer.net",
                                    "seattletimes.com",
                                    "wcvb.com",
                                    "wildrivers.lostcoastoutpost.com"
                                ],
                                "reason": "corriere.it - ,Example URL: https://www.corriere.it/video-articoli/2022/07/13/missione-wwf-liberare-mare-plastica/9abb64de-029d-11ed-a0cc-ad3c68cacbae.shtml;,Clicking on the video to play causes a still frame to show and the video does not continue.,eurogamer.net, seattletimes.com - An unskippable adwall appears which prevents interaction with the page.,cnn.com - https://github.com/duckduckgo/privacy-configuration/issues/1220,wcvb.com - https://github.com/duckduckgo/privacy-configuration/issues/1088,wildrivers.lostcoastoutpost.com - https://github.com/duckduckgo/privacy-configuration/issues/1252"
                            }
                        ]
                    },
                    "amazon.dev": {
                        "rules": [
                            {
                                "rule": "prime.amazon.dev",
                                "domains": [
                                    "<all>"
                                ],
                                "reason": "https://github.com/duckduckgo/privacy-configuration/issues/943"
                            }
                        ]
                    },
                    "amazonaws.com": {
                        "rules": [
                            {
                                "rule": "elb.amazonaws.com/public/digital-experience/js/common.js",
                                "domains": [
                                    "cigna.com"
                                ],
                                "reason": "https://github.com/duckduckgo/privacy-configuration/issues/820"
                            }
                        ]
                    },
                    "analytics-egain.com": {
                        "rules": [
                            {
                                "rule": "analytics.analytics-egain.com/onetag/",
                                "domains": [
                                    "support.norton.com"
                                ],
                                "reason": "https://github.com/duckduckgo/privacy-configuration/issues/1156"
                            }
                        ]
                    },
                    "aticdn.net": {
                        "rules": [
                            {
                                "rule": "tag.aticdn.net",
                                "domains": [
                                    "<all>"
                                ],
                                "reason": "https://github.com/duckduckgo/privacy-configuration/issues/919"
                            }
                        ]
                    },
                    "att.com": {
                        "rules": [
                            {
                                "rule": "att.com/scripts/att_common.js",
                                "domains": [
                                    "directv.com"
                                ],
                                "reason": "https://github.com/duckduckgo/privacy-configuration/issues/1107"
                            }
                        ]
                    },
                    "aweber.com": {
                        "rules": [
                            {
                                "rule": "aweber.com/form/",
                                "domains": [
                                    "<all>"
                                ],
                                "reason": "https://github.com/duckduckgo/privacy-configuration/issues/1107"
                            }
                        ]
                    },
                    "azure.net": {
                        "rules": [
                            {
                                "rule": "amp.azure.net/libs/amp/",
                                "domains": [
                                    "<all>"
                                ],
                                "reason": "https://github.com/duckduckgo/privacy-configuration/issues/504"
                            }
                        ]
                    },
                    "azureedge.net": {
                        "rules": [
                            {
                                "rule": "orderweb-cdn-endpoint-centralus.azureedge.net/js/chunk-vendors.js",
                                "domains": [
                                    "chipotle.com"
                                ],
                                "reason": "Site loads blank and cannot be interacted with."
                            }
                        ]
                    },
                    "bc0a.com": {
                        "rules": [
                            {
                                "rule": "marvel-b1-cdn.bc0a.com/f00000000269380/www.beretta.com/assets/",
                                "domains": [
                                    "beretta.com"
                                ],
                                "reason": "Example URL1: https://www.beretta.com/en-us/womens-clothing/caps-and-hats/;,Example URL2: https://www.beretta.com/en-us/mens-clothing/caps-and-hats/lp-trucker-hat/;,Various product and product-related images do not render - e.g., main product images on product pages, product images in product listings, etc."
                            }
                        ]
                    },
                    "bing.com": {
                        "rules": [
                            {
                                "rule": "r.bing.com/rp/",
                                "domains": [
                                    "<all>"
                                ],
                                "reason": "See https://github.com/duckduckgo/privacy-configuration/issues/321.,These requests are associated with map/location functionality on websites."
                            },
                            {
                                "rule": "bing.com/th",
                                "domains": [
                                    "<all>"
                                ],
                                "reason": "https://github.com/duckduckgo/privacy-configuration/issues/765"
                            },
                            {
                                "rule": "www.bing.com/api/maps/mapcontrol",
                                "domains": [
                                    "<all>"
                                ],
                                "reason": "See https://github.com/duckduckgo/privacy-configuration/issues/321.,This request is associated with map/location functionality on websites."
                            },
                            {
                                "rule": "www.bing.com/api/v6/Places/AutoSuggest",
                                "domains": [
                                    "<all>"
                                ],
                                "reason": "See https://github.com/duckduckgo/privacy-configuration/issues/321.,This request is associated with map/location auto-suggest functionality on websites."
                            },
                            {
                                "rule": "www.bing.com/maps/sdk/mapcontrol",
                                "domains": [
                                    "<all>"
                                ],
                                "reason": "https://github.com/duckduckgo/privacy-configuration/issues/321"
                            },
                            {
                                "rule": "www.bing.com/maps/sdkrelease/mapcontrol",
                                "domains": [
                                    "<all>"
                                ],
                                "reason": "See https://github.com/duckduckgo/privacy-configuration/issues/321.,This request is associated with map/location functionality on websites."
                            },
                            {
                                "rule": "www.bing.com/rp/",
                                "domains": [
                                    "<all>"
                                ],
                                "reason": "See https://github.com/duckduckgo/privacy-configuration/issues/321.,These requests are associated with map/location functionality on websites."
                            }
                        ]
                    },
                    "boldapps.net": {
                        "rules": [
                            {
                                "rule": "option.boldapps.net/js/options.js",
                                "domains": [
                                    "<all>"
                                ],
                                "reason": "https://github.com/duckduckgo/privacy-configuration/issues/1222"
                            }
                        ]
                    },
                    "captcha-delivery.com": {
                        "rules": [
                            {
                                "rule": "captcha-delivery.com",
                                "domains": [
                                    "<all>"
                                ],
                                "reason": "https://github.com/duckduckgo/privacy-configuration/issues/501"
                            }
                        ]
                    },
                    "casalemedia.com": {
                        "rules": [
                            {
                                "rule": "htlb.casalemedia.com/cygnus",
                                "domains": [
                                    "aternos.org"
                                ],
                                "reason": "https://github.com/duckduckgo/privacy-configuration/issues/328"
                            }
                        ]
                    },
                    "certona.net": {
                        "rules": [
                            {
                                "rule": "edge1.certona.net/cd/dd7aa8af/www.asics.com/scripts/resonance.js",
                                "domains": [
                                    "asics.com"
                                ],
                                "reason": "https://github.com/duckduckgo/privacy-configuration/issues/1038"
                            }
                        ]
                    },
                    "civiccomputing.com": {
                        "rules": [
                            {
                                "rule": "civiccomputing\\.com\\/9\\/cookieControl-9\\.x\\.min\\.js",
                                "domains": [
                                    "collisionconf.com"
                                ],
                                "reason": "https://github.com/duckduckgo/privacy-configuration/issues/979"
                            }
                        ]
                    },
                    "cloudflare.com": {
                        "rules": [
                            {
                                "rule": "cdnjs.cloudflare.com/cdn-cgi/scripts/.*/cloudflare-static/rocket-loader.min.js",
                                "domains": [
                                    "<all>"
                                ],
                                "reason": "https://github.com/duckduckgo/privacy-configuration/issues/1107"
                            },
                            {
                                "rule": "cdnjs.cloudflare.com/ajax/libs/leaflet/",
                                "domains": [
                                    "<all>"
                                ],
                                "reason": "https://github.com/duckduckgo/privacy-configuration/issues/1107"
                            },
                            {
                                "rule": "cdnjs.cloudflare.com/ajax/libs/three.js/",
                                "domains": [
                                    "<all>"
                                ],
                                "reason": "https://github.com/duckduckgo/privacy-configuration/issues/1107"
                            },
                            {
                                "rule": "cdnjs.cloudflare.com/ajax/libs/vue/",
                                "domains": [
                                    "<all>"
                                ],
                                "reason": "https://github.com/duckduckgo/privacy-configuration/issues/1107"
                            },
                            {
                                "rule": "cdnjs.cloudflare.com/ajax/libs/video.js/",
                                "domains": [
                                    "<all>"
                                ],
                                "reason": "https://github.com/duckduckgo/privacy-configuration/issues/1107"
                            },
                            {
                                "rule": "cdnjs.cloudflare.com/ajax/libs/headjs/",
                                "domains": [
                                    "<all>"
                                ],
                                "reason": "https://github.com/duckduckgo/privacy-configuration/issues/1107"
                            },
                            {
                                "rule": "cdnjs.cloudflare.com/ajax/libs/hola_player/",
                                "domains": [
                                    "<all>"
                                ],
                                "reason": "https://github.com/duckduckgo/privacy-configuration/issues/1107"
                            },
                            {
                                "rule": "cdnjs.cloudflare.com/ajax/libs/fingerprintjs2/1.8.6/fingerprint2.min.js",
                                "domains": [
                                    "winnipegfreepress.com"
                                ],
                                "reason": "https://github.com/duckduckgo/privacy-configuration/issues/1066"
                            },
                            {
                                "rule": "challenges.cloudflare.com",
                                "domains": [
                                    "<all>"
                                ],
                                "reason": "https://github.com/duckduckgo/privacy-configuration/issues/641"
                            }
                        ]
                    },
                    "cloudfront.net": {
                        "rules": [
                            {
                                "rule": "d3oxtup47gylpj.cloudfront.net/theme/onlyfans/spa/chunk-vendors.js",
                                "domains": [
                                    "onlyfans.com"
                                ],
                                "reason": "https://github.com/duckduckgo/privacy-configuration/issues/440"
                            },
                            {
                                "rule": "d3nn82uaxijpm6.cloudfront.net/",
                                "domains": [
                                    "strava.com"
                                ],
                                "reason": "https://github.com/duckduckgo/privacy-configuration/issues/748"
                            },
                            {
                                "rule": "d9k0w0y3delq8.cloudfront.net",
                                "domains": [
                                    "hoyolab.com",
                                    "hoyoverse.com"
                                ],
                                "reason": "https://github.com/duckduckgo/privacy-configuration/issues/754"
                            },
                            {
                                "rule": "d2s6j0ghajv79z.cloudfront.net",
                                "domains": [
                                    "sigalert.com"
                                ],
                                "reason": "https://github.com/duckduckgo/privacy-configuration/issues/774"
                            }
                        ]
                    },
                    "computerworld.com": {
                        "rules": [
                            {
                                "rule": "cmpv2.computerworld.com/",
                                "domains": [
                                    "computerworld.com"
                                ],
                                "reason": "https://github.com/duckduckgo/privacy-configuration/issues/344"
                            }
                        ]
                    },
                    "connatix.com": {
                        "rules": [
                            {
                                "rule": "connatix.com",
                                "domains": [
                                    "accuweather.com",
                                    "dailymail.co.uk"
                                ],
                                "reason": "https://github.com/duckduckgo/privacy-configuration/issues/768"
                            }
                        ]
                    },
                    "cookielaw.org": {
                        "rules": [
                            {
                                "rule": "cookielaw.org",
                                "domains": [
                                    "<all>"
                                ],
                                "reason": "https://github.com/duckduckgo/privacy-configuration/issues/914"
                            }
                        ]
                    },
                    "cookiepro.com": {
                        "rules": [
                            {
                                "rule": "cookie-cdn.cookiepro.com",
                                "domains": [
                                    "<all>"
                                ],
                                "reason": "https://github.com/duckduckgo/privacy-configuration/issues/466"
                            }
                        ]
                    },
                    "cquotient.com": {
                        "rules": [
                            {
                                "rule": "cdn.cquotient.com/js/v2/gretel.min.js",
                                "domains": [
                                    "<all>"
                                ],
                                "reason": "https://github.com/duckduckgo/privacy-configuration/issues/486"
                            },
                            {
                                "rule": "e.cquotient.com/recs/",
                                "domains": [
                                    "<all>"
                                ],
                                "reason": "https://github.com/duckduckgo/privacy-configuration/issues/486"
                            },
                            {
                                "rule": "p.cquotient.com/pebble",
                                "domains": [
                                    "scheels.com"
                                ],
                                "reason": "https://github.com/duckduckgo/privacy-configuration/issues/486"
                            }
                        ]
                    },
                    "crisp.chat": {
                        "rules": [
                            {
                                "rule": "crisp.chat",
                                "domains": [
                                    "<all>"
                                ],
                                "reason": "https://github.com/duckduckgo/privacy-configuration/issues/1107"
                            }
                        ]
                    },
                    "criteo.com": {
                        "rules": [
                            {
                                "rule": "bidder.criteo.com/cdb",
                                "domains": [
                                    "aternos.org"
                                ],
                                "reason": "https://github.com/duckduckgo/privacy-configuration/issues/328"
                            }
                        ]
                    },
                    "criteo.net": {
                        "rules": [
                            {
                                "rule": "static.criteo.net/js/ld/publishertag.js",
                                "domains": [
                                    "wp.pl"
                                ],
                                "reason": "Adwall appears which reappears when dismissed. The adwall prevents interaction with the page."
                            },
                            {
                                "rule": "static.criteo.net/js/ld/publishertag.prebid.js",
                                "domains": [
                                    "wp.pl"
                                ],
                                "reason": "Adwall appears which reappears when dismissed. The adwall prevents interaction with the page."
                            }
                        ]
                    },
                    "cudasvc.com": {
                        "rules": [
                            {
                                "rule": "cudasvc.com/url",
                                "domains": [
                                    "<all>"
                                ],
                                "reason": "https://github.com/duckduckgo/privacy-configuration/issues/1107"
                            }
                        ]
                    },
                    "cxense.com": {
                        "rules": [
                            {
                                "rule": "cxense.com/public/widget",
                                "domains": [
                                    "<all>"
                                ],
                                "reason": "https://github.com/duckduckgo/privacy-configuration/issues/1143"
                            },
                            {
                                "rule": "cxense.com/cx.js",
                                "domains": [
                                    "<all>"
                                ],
                                "reason": "https://github.com/duckduckgo/privacy-configuration/issues/1143"
                            },
                            {
                                "rule": "cxense.com/cx.cce.js",
                                "domains": [
                                    "<all>"
                                ],
                                "reason": "https://github.com/duckduckgo/privacy-configuration/issues/1143"
                            }
                        ]
                    },
                    "datadome.co": {
                        "rules": [
                            {
                                "rule": "datadome.co",
                                "domains": [
                                    "thetrainline.com"
                                ],
                                "reason": "https://github.com/duckduckgo/privacy-configuration/issues/817"
                            }
                        ]
                    },
                    "daumcdn.net": {
                        "rules": [
                            {
                                "rule": "daumcdn.net",
                                "domains": [
                                    "<all>"
                                ],
                                "reason": "https://github.com/duckduckgo/privacy-configuration/issues/444"
                            }
                        ]
                    },
                    "demdex.net": {
                        "rules": [
                            {
                                "rule": "dpm.demdex.net/id",
                                "domains": [
                                    "dhl.de",
                                    "homedepot.com"
                                ],
                                "reason": "https://github.com/duckduckgo/privacy-configuration/issues/393"
                            }
                        ]
                    },
                    "derstandard.de": {
                        "rules": [
                            {
                                "rule": "spcmp.r53.derstandard.de/",
                                "domains": [
                                    "derstandard.de"
                                ],
                                "reason": "https://github.com/duckduckgo/privacy-configuration/issues/344"
                            }
                        ]
                    },
                    "doubleclick.net": {
                        "rules": [
                            {
                                "rule": "doubleclick.net/ondemand/hls/content/",
                                "domains": [
                                    "history.com"
                                ],
                                "reason": "https://github.com/duckduckgo/privacy-configuration/issues/1185"
                            },
                            {
                                "rule": "securepubads.g.doubleclick.net/gampad/ads",
                                "domains": [
                                    "ah.nl",
                                    "rocketnews24.com"
                                ],
                                "reason": "ah.nl - 'Bonus offer' elements do not render and are not clickable.,rocketnews24.com - https://github.com/duckduckgo/privacy-configuration/issues/846"
                            },
                            {
                                "rule": "pubads.g.doubleclick.net/gampad/ads",
                                "domains": [
                                    "crunchyroll.com",
                                    "fifa.com",
                                    "nhl.com",
                                    "rocketnews24.com",
                                    "viki.com"
                                ],
                                "reason": "https://github.com/duckduckgo/privacy-configuration/issues/1185,rocketnews24.com - https://github.com/duckduckgo/privacy-configuration/issues/846,crunchyroll.com - https://github.com/duckduckgo/privacy-configuration/issues/1140"
                            },
                            {
                                "rule": "pubads.g.doubleclick.net/ssai/event/",
                                "domains": [
                                    "cbssports.com",
                                    "rocketnews24.com"
                                ],
                                "reason": "cbssports.com - Live videos do not load or render.,rocketnews24.com - https://github.com/duckduckgo/privacy-configuration/issues/846"
                            },
                            {
                                "rule": "securepubads.g.doubleclick.net/tag/js/gpt.js",
                                "domains": [
                                    "ah.nl",
                                    "nytimes.com",
                                    "rocketnews24.com",
                                    "wunderground.com",
                                    "youmath.it"
                                ],
                                "reason": "ah.nl - 'Bonus offer' elements do not render and are not clickable.,nytimes.com - https://github.com/duckduckgo/privacy-configuration/issues/1045,wunderground.com - Video element does not display.,youmath.it - Adwall displays which prevents page interaction and resets the page view when clicked.,rocketnews24.com - https://github.com/duckduckgo/privacy-configuration/issues/846"
                            },
                            {
                                "rule": "securepubads.g.doubleclick.net/gpt/pubads_impl_",
                                "domains": [
                                    "ah.nl",
                                    "rocketnews24.com",
                                    "wunderground.com"
                                ],
                                "reason": "ah.nl - 'Bonus offer' elements do not render and are not clickable.,wunderground.com - Video element does not display.,rocketnews24.com - https://github.com/duckduckgo/privacy-configuration/issues/846"
                            },
                            {
                                "rule": "securepubads.g.doubleclick.net/pagead/ppub_config",
                                "domains": [
                                    "rocketnews24.com",
                                    "weather.com",
                                    "wunderground.com"
                                ],
                                "reason": "https://github.com/duckduckgo/privacy-configuration/issues/415,rocketnews24.com - https://github.com/duckduckgo/privacy-configuration/issues/846,wunderground.com - https://github.com/duckduckgo/privacy-configuration/issues/956"
                            },
                            {
                                "rule": "doubleclick.net",
                                "domains": [
                                    "rocketnews24.com"
                                ],
                                "reason": "https://github.com/duckduckgo/privacy-configuration/issues/846"
                            }
                        ]
                    },
                    "driftt.com": {
                        "rules": [
                            {
                                "rule": "driftt.com",
                                "domains": [
                                    "<all>"
                                ],
                                "reason": "https://github.com/duckduckgo/privacy-configuration/issues/1107"
                            }
                        ]
                    },
                    "dynamicyield.com": {
                        "rules": [
                            {
                                "rule": "cdn.dynamicyield.com/api/",
                                "domains": [
                                    "asics.com",
                                    "brooklinen.com",
                                    "carters.com",
                                    "seatosummit.com"
                                ],
                                "reason": "https://github.com/duckduckgo/privacy-configuration/issues/535"
                            }
                        ]
                    },
                    "edgekey.net": {
                        "rules": [
                            {
                                "rule": "scene7.com.edgekey.net/s7viewersdk",
                                "domains": [
                                    "<all>"
                                ],
                                "reason": "https://github.com/duckduckgo/privacy-configuration/issues/1107"
                            },
                            {
                                "rule": "alicdn.com.edgekey.net/",
                                "domains": [
                                    "aliexpress.com",
                                    "aliexpress.us"
                                ],
                                "reason": "https://github.com/duckduckgo/privacy-configuration/issues/570"
                            },
                            {
                                "rule": "nintendo.com.edgekey.net/account/js/common.js",
                                "domains": [
                                    "nintendo.com"
                                ],
                                "reason": "CNAME version of nintendo.com exception"
                            },
                            {
                                "rule": "cdn.agoda.net.edgekey.net/",
                                "domains": [
                                    "<all>"
                                ],
                                "reason": "https://github.com/duckduckgo/privacy-configuration/issues/771"
                            }
                        ]
                    },
                    "edgesuite.net": {
                        "rules": [
                            {
                                "rule": "sky.com.edgesuite.net/assets/sky_common.js",
                                "domains": [
                                    "sky.com"
                                ],
                                "reason": "https://github.com/duckduckgo/privacy-configuration/issues/342"
                            },
                            {
                                "rule": "a.espncdn.com.stls.edgesuite.net/",
                                "domains": [
                                    "espn.co.uk",
                                    "espn.com",
                                    "espn.com.au",
                                    "espn.com.br",
                                    "espn.com.mx",
                                    "espn.in",
                                    "espnfc.com"
                                ],
                                "reason": "https://github.com/duckduckgo/privacy-configuration/issues/750"
                            }
                        ]
                    },
                    "ensighten.com": {
                        "rules": [
                            {
                                "rule": "ensighten.com",
                                "domains": [
                                    "<all>"
                                ],
                                "reason": "https://github.com/duckduckgo/privacy-configuration/issues/794"
                            }
                        ]
                    },
                    "ezodn.com": {
                        "rules": [
                            {
                                "rule": "ezodn.com/cmp",
                                "domains": [
                                    "<all>"
                                ],
                                "reason": "https://github.com/duckduckgo/privacy-configuration/issues/468"
                            }
                        ]
                    },
                    "ezoic.com": {
                        "rules": [
                            {
                                "rule": "videosvc.ezoic.com/play",
                                "domains": [
                                    "<all>"
                                ],
                                "reason": "https://github.com/duckduckgo/privacy-configuration/issues/468"
                            },
                            {
                                "rule": "video-streaming.ezoic.com",
                                "domains": [
                                    "<all>"
                                ],
                                "reason": "https://github.com/duckduckgo/privacy-configuration/issues/468"
                            }
                        ]
                    },
                    "ezoic.net": {
                        "rules": [
                            {
                                "rule": "g.ezoic.net",
                                "domains": [
                                    "<all>"
                                ],
                                "reason": "https://github.com/duckduckgo/privacy-configuration/issues/468"
                            }
                        ]
                    },
                    "ezoiccdn.com": {
                        "rules": [
                            {
                                "rule": "sf.ezoiccdn.com",
                                "domains": [
                                    "<all>"
                                ],
                                "reason": "https://github.com/duckduckgo/privacy-configuration/issues/468"
                            }
                        ]
                    },
                    "facebook.com": {
                        "rules": [
                            {
                                "rule": "facebook.com",
                                "domains": [
                                    "nextdoor.com"
                                ],
                                "reason": "https://github.com/duckduckgo/privacy-configuration/issues/1190"
                            }
                        ]
                    },
                    "facebook.net": {
                        "rules": [
                            {
                                "rule": "connect.facebook.net/en_US/sdk.js",
                                "domains": [
                                    "bandsintown.com",
                                    "nextdoor.co.uk",
                                    "nextdoor.com"
                                ],
                                "reason": "bandsintown.com - Ticket page renders blank. With this exception the page redirects to ticketspice.com.,nextdoor.co.uk, nextdoor.com - Facebook login option appears greyed out and cannot be clicked."
                            },
                            {
                                "rule": "facebook.net",
                                "domains": [
                                    "nextdoor.com"
                                ],
                                "reason": "https://github.com/duckduckgo/privacy-configuration/issues/1190"
                            }
                        ]
                    },
                    "fastly.net": {
                        "rules": [
                            {
                                "rule": "mslc-prod-herokuapp-com.global.ssl.fastly.net/main.8736233213226195.js",
                                "domains": [
                                    "masslottery.com"
                                ],
                                "reason": "https://github.com/duckduckgo/privacy-configuration/issues/332"
                            },
                            {
                                "rule": "ticketmaster4.map.fastly.net/eps-d",
                                "domains": [
                                    "ticketmaster.ca",
                                    "ticketmaster.com",
                                    "ticketmaster.com.au",
                                    "ticketmaster.com.mx"
                                ],
                                "reason": "https://github.com/duckduckgo/privacy-configuration/issues/575"
                            },
                            {
                                "rule": "target-opus.map.fastly.net/",
                                "domains": [
                                    "target.com"
                                ],
                                "reason": "https://github.com/duckduckgo/privacy-configuration/issues/635"
                            }
                        ]
                    },
                    "five9.com": {
                        "rules": [
                            {
                                "rule": "app.five9.com",
                                "domains": [
                                    "machiassavings.bank"
                                ],
                                "reason": "https://github.com/duckduckgo/privacy-configuration/issues/1111"
                            }
                        ]
                    },
                    "flowplayer.org": {
                        "rules": [
                            {
                                "rule": "flowplayer.org",
                                "domains": [
                                    "<all>"
                                ],
                                "reason": "https://github.com/duckduckgo/privacy-configuration/issues/1107"
                            }
                        ]
                    },
                    "fox.com": {
                        "rules": [
                            {
                                "rule": "fox.com",
                                "domains": [
                                    "adrise.tv",
                                    "fncstatic.com",
                                    "fox10phoenix.com",
                                    "fox13news.com",
                                    "fox26houston.com",
                                    "fox29.com",
                                    "fox2detroit.com",
                                    "fox32chicago.com",
                                    "fox35orlando.com",
                                    "fox46charlotte.com",
                                    "fox4news.com",
                                    "fox5atlanta.com",
                                    "fox5dc.com",
                                    "fox5ny.com",
                                    "fox7austin.com",
                                    "fox9.com",
                                    "foxbusiness.com",
                                    "foxla.com",
                                    "foxnews.com",
                                    "foxsports.com",
                                    "foxsportsasia.com",
                                    "foxsportsgo.com",
                                    "foxweather.com",
                                    "ktvu.com",
                                    "tubi.io",
                                    "tubi.tv",
                                    "tubi.video",
                                    "tubitv.com"
                                ],
                                "reason": "https://github.com/duckduckgo/privacy-configuration/issues/460"
                            }
                        ]
                    },
                    "fwmrm.net": {
                        "rules": [
                            {
                                "rule": "2a7e9.v.fwmrm.net/ad/g/1",
                                "domains": [
                                    "channel4.com"
                                ],
                                "reason": "Unskippable adblock warning when trying to play a video."
                            }
                        ]
                    },
                    "geetest.com": {
                        "rules": [
                            {
                                "rule": "api.geetest.com",
                                "domains": [
                                    "<all>"
                                ],
                                "reason": "https://github.com/duckduckgo/privacy-configuration/issues/462"
                            },
                            {
                                "rule": "static.geetest.com",
                                "domains": [
                                    "<all>"
                                ],
                                "reason": "https://github.com/duckduckgo/privacy-configuration/issues/462"
                            }
                        ]
                    },
                    "gemius.pl": {
                        "rules": [
                            {
                                "rule": "gapl.hit.gemius.pl/gplayer.js",
                                "domains": [
                                    "tvp.pl"
                                ],
                                "reason": "https://github.com/duckduckgo/privacy-configuration/issues/376"
                            },
                            {
                                "rule": "pro.hit.gemius.pl/gstream.js",
                                "domains": [
                                    "tvp.pl"
                                ],
                                "reason": "https://github.com/duckduckgo/privacy-configuration/issues/376"
                            },
                            {
                                "rule": "wp.hit.gemius.pl/xgemius.js",
                                "domains": [
                                    "wp.pl"
                                ],
                                "reason": "Adwall appears which reappears when dismissed. The adwall prevents interaction with the page."
                            }
                        ]
                    },
                    "geoip-js.com": {
                        "rules": [
                            {
                                "rule": "geoip-js.com/js/apis/geoip2/v2.1/geoip2.js",
                                "domains": [
                                    "yourrewardcard.com"
                                ],
                                "reason": "https://github.com/duckduckgo/privacy-configuration/issues/1288"
                            }
                        ]
                    },
                    "getshogun.com": {
                        "rules": [
                            {
                                "rule": "cdn.getshogun.com",
                                "domains": [
                                    "<all>"
                                ],
                                "reason": "https://github.com/duckduckgo/privacy-configuration/issues/450"
                            },
                            {
                                "rule": "lib.getshogun.com",
                                "domains": [
                                    "<all>"
                                ],
                                "reason": "https://github.com/duckduckgo/privacy-configuration/issues/450"
                            }
                        ]
                    },
                    "google-analytics.com": {
                        "rules": [
                            {
                                "rule": "google-analytics.com/analytics.js",
                                "domains": [
                                    "doterra.com",
                                    "easyjet.com"
                                ],
                                "reason": "doterra.com - For doterra.com/login/loading, the page shows a loading indicator and never redirects.,easyjet.com - Clicking 'Show Worldwide flights' after entering parameters for a worldwide flight in the flight viewing form does nothing."
                            },
                            {
                                "rule": "www.google-analytics.com/plugins/ua/ecommerce.js",
                                "domains": [
                                    "doterra.com"
                                ],
                                "reason": "For doterra.com/login/loading, the page shows a loading indicator and never redirects."
                            },
                            {
                                "rule": "www.google-analytics.com/collect",
                                "domains": [
                                    "youmath.it"
                                ],
                                "reason": "https://github.com/duckduckgo/privacy-configuration/issues/1147"
                            }
                        ]
                    },
                    "google.co.uk": {
                        "rules": [
                            {
                                "rule": "maps.google.co.uk/maps",
                                "domains": [
                                    "<all>"
                                ],
                                "reason": "https://github.com/duckduckgo/privacy-configuration/issues/472"
                            }
                        ]
                    },
                    "google.com": {
                        "rules": [
                            {
                                "rule": "accounts.google.com/o/oauth2/iframerpc",
                                "domains": [
                                    "<all>"
                                ],
                                "reason": "https://github.com/duckduckgo/privacy-configuration/issues/489"
                            },
                            {
                                "rule": "accounts.google.com/o/oauth2/iframe",
                                "domains": [
                                    "<all>"
                                ],
                                "reason": "https://github.com/duckduckgo/privacy-configuration/issues/489"
                            },
                            {
                                "rule": "apis.google.com/js/platform.js",
                                "domains": [
                                    "<all>"
                                ],
                                "reason": "https://github.com/duckduckgo/privacy-configuration/issues/489"
                            },
                            {
                                "rule": "apis.google.com/_/scs/abc-static/_/js",
                                "domains": [
                                    "<all>"
                                ],
                                "reason": "https://github.com/duckduckgo/privacy-configuration/issues/489"
                            },
                            {
                                "rule": "cse.google.com/cse.js",
                                "domains": [
                                    "<all>"
                                ],
                                "reason": "https://github.com/duckduckgo/privacy-configuration/issues/475"
                            },
                            {
                                "rule": "cse.google.com/cse/element/",
                                "domains": [
                                    "<all>"
                                ],
                                "reason": "https://github.com/duckduckgo/privacy-configuration/issues/475"
                            },
                            {
                                "rule": "google.com/cse/cse.js",
                                "domains": [
                                    "<all>"
                                ],
                                "reason": "https://github.com/duckduckgo/privacy-configuration/issues/475"
                            },
                            {
                                "rule": "www.google.com/cse/static/",
                                "domains": [
                                    "<all>"
                                ],
                                "reason": "https://github.com/duckduckgo/privacy-configuration/issues/475"
                            },
                            {
                                "rule": "www.google.com/maps/",
                                "domains": [
                                    "<all>"
                                ],
                                "reason": "https://github.com/duckduckgo/privacy-configuration/issues/472"
                            }
                        ]
                    },
                    "googleoptimize.com": {
                        "rules": [
                            {
                                "rule": "googleoptimize.com/optimize.js",
                                "domains": [
                                    "motherdenim.com"
                                ],
                                "reason": "https://github.com/duckduckgo/privacy-configuration/issues/1117"
                            }
                        ]
                    },
                    "googlesyndication.com": {
                        "rules": [
                            {
                                "rule": "pagead2.googlesyndication.com/pagead/js/adsbygoogle.js",
                                "domains": [
                                    "duden.de",
                                    "magicgameworld.com",
                                    "rocketnews24.com",
                                    "youmath.it",
                                    "zefoy.com"
                                ],
                                "reason": "https://github.com/duckduckgo/privacy-configuration/issues/388,rocketnews24.com - https://github.com/duckduckgo/privacy-configuration/issues/846"
                            },
                            {
                                "rule": "tpc.googlesyndication.com/pagead/js/loader21.html",
                                "domains": [
                                    "laprensa.hn",
                                    "rocketnews24.com",
                                    "rumble.com",
                                    "zefoy.com"
                                ],
                                "reason": "https://github.com/duckduckgo/privacy-configuration/issues/388,rocketnews24.com - https://github.com/duckduckgo/privacy-configuration/issues/846"
                            },
                            {
                                "rule": "googlesyndication.com",
                                "domains": [
                                    "rocketnews24.com",
                                    "zefoy.com"
                                ],
                                "reason": "https://github.com/duckduckgo/privacy-configuration/issues/388,rocketnews24.com - https://github.com/duckduckgo/privacy-configuration/issues/846"
                            }
                        ]
                    },
                    "googletagmanager.com": {
                        "rules": [
                            {
                                "rule": "googletagmanager.com/gtag/js",
                                "domains": [
                                    "abril.com.br"
                                ],
                                "reason": "https://github.com/duckduckgo/privacy-configuration/issues/929"
                            }
                        ]
                    },
                    "googletagservices.com": {
                        "rules": [
                            {
                                "rule": "www.googletagservices.com/tag/js/gpt.js",
                                "domains": [
                                    "wp.pl"
                                ],
                                "reason": "Adwall appears which reappears when dismissed. The adwall prevents interaction with the page."
                            },
                            {
                                "rule": "googletagservices.com/tag/js/gpt.js",
                                "domains": [
                                    "13wham.com",
                                    "22thepoint.com",
                                    "abc3340.com",
                                    "abc45.com",
                                    "abc6onyourside.com",
                                    "abc7amarillo.com",
                                    "abcnews4.com",
                                    "abcstlouis.com",
                                    "azteca48.com",
                                    "bakersfieldnow.com",
                                    "cbs12.com",
                                    "cbs2iowa.com",
                                    "cbs4local.com",
                                    "cbs6albany.com",
                                    "cbsaustin.com",
                                    "chattanoogacw.com",
                                    "cnycentral.com",
                                    "cw14online.com",
                                    "cw18milwaukee.com",
                                    "cw23tv.com",
                                    "cw34.com",
                                    "cw35.com",
                                    "cw7michigan.com",
                                    "cwalbany.com",
                                    "cwbaltimore.com",
                                    "cwcentralpa.com",
                                    "cwcincinnati.com",
                                    "cwcolumbus.com",
                                    "cwlasvegas.com",
                                    "cwnashville.tv",
                                    "cwokc.com",
                                    "cwomaha.tv",
                                    "cwrochester.com",
                                    "cwtreasurevalley.com",
                                    "dayton247now.com",
                                    "fox11online.com",
                                    "fox17.com",
                                    "fox23maine.com",
                                    "fox28savannah.com",
                                    "fox38corpuschristi.com",
                                    "fox42kptm.com",
                                    "fox47.com",
                                    "fox49.tv",
                                    "fox4beaumont.com",
                                    "fox56.com",
                                    "foxbaltimore.com",
                                    "foxchattanooga.com",
                                    "foxillinois.com",
                                    "foxkansas.com",
                                    "foxnebraska.com",
                                    "foxreno.com",
                                    "foxrichmond.com",
                                    "foxrochester.com",
                                    "foxsanantonio.com",
                                    "idahonews.com",
                                    "katu.com",
                                    "katv.com",
                                    "kcby.com",
                                    "kdsm17.com",
                                    "keprtv.com",
                                    "kfdm.com",
                                    "kfoxtv.com",
                                    "khqa.com",
                                    "kimatv.com",
                                    "kjzz.com",
                                    "klewtv.com",
                                    "kmph.com",
                                    "kmyu.tv",
                                    "komonews.com",
                                    "kpic.com",
                                    "krcgtv.com",
                                    "ktul.com",
                                    "ktvl.com",
                                    "ktvo.com",
                                    "ktxs.com",
                                    "kunptv.com",
                                    "kunwtv.com",
                                    "kutv.com",
                                    "kval.com",
                                    "local12.com",
                                    "local21news.com",
                                    "midmichigannow.com",
                                    "my15wtcn.com",
                                    "my24milwaukee.com",
                                    "my48.tv",
                                    "mycbs4.com",
                                    "myfox28columbus.com",
                                    "mylvtv.com",
                                    "mynbc15.com",
                                    "mynews4.com",
                                    "myrdctv.com",
                                    "mytv30web.com",
                                    "mytvbaltimore.com",
                                    "mytvbuffalo.com",
                                    "mytvcharleston.com",
                                    "mytvrichmond.com",
                                    "mytvwichita.com",
                                    "mytvz.com",
                                    "nbc16.com",
                                    "nbc24.com",
                                    "nbcmontana.com",
                                    "nebraska.tv",
                                    "nevadasportsnet.com",
                                    "news3lv.com",
                                    "news4sanantonio.com",
                                    "newschannel20.com",
                                    "newschannel9.com",
                                    "okcfox.com",
                                    "raleighcw.com",
                                    "siouxlandnews.com",
                                    "southernoregoncw.com",
                                    "star64.tv",
                                    "thecw38.com",
                                    "thecw46.com",
                                    "thecwtc.com",
                                    "turnto10.com",
                                    "univisionseattle.com",
                                    "upnorthlive.com",
                                    "utv44.com",
                                    "wabm68.com",
                                    "wach.com",
                                    "wchstv.com",
                                    "wcti12.com",
                                    "wcyb.com",
                                    "weartv.com",
                                    "wfgxtv.com",
                                    "wfxl.com",
                                    "wgme.com",
                                    "wgxa.tv",
                                    "wjactv.com",
                                    "wjla.com",
                                    "wlos.com",
                                    "wpde.com",
                                    "wpgh53.com",
                                    "wsbt.com",
                                    "wset.com",
                                    "wtov9.com",
                                    "wtto21.com",
                                    "wtwc40.com",
                                    "wutv29.com",
                                    "wvah.com",
                                    "wwmt.com"
                                ],
                                "reason": "https://github.com/duckduckgo/privacy-configuration/issues/1173"
                            }
                        ]
                    },
                    "greylabeldelivery.com": {
                        "rules": [
                            {
                                "rule": "tags.asics.com.greylabeldelivery.com",
                                "domains": [
                                    "asics.com"
                                ],
                                "reason": "https://github.com/duckduckgo/privacy-configuration/issues/379"
                            },
                            {
                                "rule": "tags.focus.de.greylabeldelivery.com/focus-web/prod/utag.js",
                                "domains": [
                                    "focus.de"
                                ],
                                "reason": "https://github.com/duckduckgo/privacy-configuration/issues/1043"
                            }
                        ]
                    },
                    "gstatic.com": {
                        "rules": [
                            {
                                "rule": "maps.gstatic.com",
                                "domains": [
                                    "<all>"
                                ],
                                "reason": "https://github.com/duckduckgo/privacy-configuration/issues/472"
                            },
                            {
                                "rule": "www.gstatic.com/_/mss/boq-identity/_/js",
                                "domains": [
                                    "<all>"
                                ],
                                "reason": "https://github.com/duckduckgo/privacy-configuration/issues/489"
                            }
                        ]
                    },
                    "heapanalytics.com": {
                        "rules": [
                            {
                                "rule": "cdn.heapanalytics.com",
                                "domains": [
                                    "mejuri.com"
                                ],
                                "reason": "https://github.com/duckduckgo/privacy-configuration/issues/1081"
                            }
                        ]
                    },
                    "htlbid.com": {
                        "rules": [
                            {
                                "rule": "htlbid.com/v3/dangerousminds.net/htlbid.js",
                                "domains": [
                                    "dangerousminds.net"
                                ],
                                "reason": "https://github.com/duckduckgo/privacy-configuration/issues/1270"
                            }
                        ]
                    },
                    "iesnare.com": {
                        "rules": [
                            {
                                "rule": "mpsnare.iesnare.com/snare.js",
                                "domains": [
                                    "<all>"
                                ],
                                "reason": "https://github.com/duckduckgo/privacy-configuration/issues/669"
                            }
                        ]
                    },
                    "iheart.com": {
                        "rules": [
                            {
                                "rule": "iheart.com",
                                "domains": [
                                    "<all>"
                                ],
                                "reason": "https://github.com/duckduckgo/privacy-configuration/issues/760"
                            }
                        ]
                    },
                    "impervadns.net": {
                        "rules": [
                            {
                                "rule": "e9pkvlf.impervadns.net",
                                "domains": [
                                    "cox.com",
                                    "cox.net"
                                ],
                                "reason": "https://github.com/duckduckgo/privacy-configuration/issues/948"
                            }
                        ]
                    },
                    "inq.com": {
                        "rules": [
                            {
                                "rule": "inq.com/chatrouter",
                                "domains": [
                                    "<all>"
                                ],
                                "reason": "https://github.com/duckduckgo/privacy-configuration/issues/479"
                            },
                            {
                                "rule": "inq.com/chatskins",
                                "domains": [
                                    "<all>"
                                ],
                                "reason": "https://github.com/duckduckgo/privacy-configuration/issues/479"
                            },
                            {
                                "rule": "inq.com/tagserver/init",
                                "domains": [
                                    "<all>"
                                ],
                                "reason": "https://github.com/duckduckgo/privacy-configuration/issues/479"
                            },
                            {
                                "rule": "inq.com/tagserver/launch",
                                "domains": [
                                    "<all>"
                                ],
                                "reason": "https://github.com/duckduckgo/privacy-configuration/issues/479"
                            },
                            {
                                "rule": "inq.com/tagserver/postToServer",
                                "domains": [
                                    "<all>"
                                ],
                                "reason": "https://github.com/duckduckgo/privacy-configuration/issues/479"
                            }
                        ]
                    },
                    "instagram.com": {
                        "rules": [
                            {
                                "rule": "platform.instagram.com/en_US/embeds.js",
                                "domains": [
                                    "livejournal.com"
                                ],
                                "reason": "Instagram embeds as main article content render as grey boxes."
                            },
                            {
                                "rule": "www.instagram.com/embed.js",
                                "domains": [
                                    "buzzfeed.com",
                                    "livejournal.com"
                                ],
                                "reason": "Instagram embeds as main article content render as grey boxes."
                            }
                        ]
                    },
                    "ipify.org": {
                        "rules": [
                            {
                                "rule": "api.ipify.org/",
                                "domains": [
                                    "mass.gov"
                                ],
                                "reason": "https://github.com/duckduckgo/privacy-configuration/issues/1239"
                            }
                        ]
                    },
                    "jimstatic.com": {
                        "rules": [
                            {
                                "rule": "assets.jimstatic.com",
                                "domains": [
                                    "<all>"
                                ],
                                "reason": "https://github.com/duckduckgo/privacy-configuration/issues/496"
                            }
                        ]
                    },
                    "kampyle.com": {
                        "rules": [
                            {
                                "rule": "kampyle.com",
                                "domains": [
                                    "basspro.com"
                                ],
                                "reason": "https://github.com/duckduckgo/privacy-configuration/issues/783"
                            }
                        ]
                    },
                    "klarnaservices.com": {
                        "rules": [
                            {
                                "rule": "na-library.klarnaservices.com/lib.js",
                                "domains": [
                                    "<all>"
                                ],
                                "reason": "https://github.com/duckduckgo/privacy-configuration/issues/1266"
                            },
                            {
                                "rule": "eu-library.klarnaservices.com/lib.js",
                                "domains": [
                                    "<all>"
                                ],
                                "reason": "https://github.com/duckduckgo/privacy-configuration/issues/1266"
                            },
                            {
                                "rule": "osm.library.klarnaservices.com/lib.js",
                                "domains": [
                                    "<all>"
                                ],
                                "reason": "https://github.com/duckduckgo/privacy-configuration/issues/1266"
                            }
                        ]
                    },
                    "klaviyo.com": {
                        "rules": [
                            {
                                "rule": "www.klaviyo.com/media/js/public/klaviyo_subscribe.js",
                                "domains": [
                                    "fearofgod.com",
                                    "shopyalehome.com"
                                ],
                                "reason": "https://github.com/duckduckgo/privacy-configuration/issues/362"
                            },
                            {
                                "rule": "static.klaviyo.com/onsite/js/klaviyo.js",
                                "domains": [
                                    "kidsguide.com"
                                ],
                                "reason": "https://github.com/duckduckgo/privacy-configuration/issues/1277"
                            },
                            {
                                "rule": "klaviyo.com/",
                                "domains": [
                                    "andieswim.com",
                                    "footweartruth.com",
                                    "kmail-lists.com"
                                ],
                                "reason": "https://github.com/duckduckgo/privacy-configuration/issues/362"
                            }
                        ]
                    },
                    "lightboxcdn.com": {
                        "rules": [
                            {
                                "rule": "www.lightboxcdn.com/vendor/c605dbd7-cbfb-4e9b-801e-387b0656384c/user.js",
                                "domains": [
                                    "andieswim.com"
                                ],
                                "reason": "https://github.com/duckduckgo/privacy-configuration/issues/1285"
                            }
                        ]
                    },
                    "listrakbi.com": {
                        "rules": [
                            {
                                "rule": "cdn.listrakbi.com/scripts/script.js",
                                "domains": [
                                    "<all>"
                                ],
                                "reason": "https://github.com/duckduckgo/privacy-configuration/issues/457"
                            }
                        ]
                    },
                    "livechatinc.com": {
                        "rules": [
                            {
                                "rule": "livechatinc.com",
                                "domains": [
                                    "<all>"
                                ],
                                "reason": "https://github.com/duckduckgo/privacy-configuration/issues/412"
                            }
                        ]
                    },
                    "liveperson.net": {
                        "rules": [
                            {
                                "rule": "liveperson.net",
                                "domains": [
                                    "<all>"
                                ],
                                "reason": "https://github.com/duckduckgo/privacy-configuration/issues/900"
                            }
                        ]
                    },
                    "loggly.com": {
                        "rules": [
                            {
                                "rule": "cloudfront.loggly.com/js/loggly.tracker-2.1.min.js",
                                "domains": [
                                    "rte.ie"
                                ],
                                "reason": "https://github.com/duckduckgo/privacy-configuration/issues/681"
                            }
                        ]
                    },
                    "lpsnmedia.net": {
                        "rules": [
                            {
                                "rule": "lpsnmedia.net",
                                "domains": [
                                    "<all>"
                                ],
                                "reason": "https://github.com/duckduckgo/privacy-configuration/issues/900"
                            }
                        ]
                    },
                    "ltwebstatic.com": {
                        "rules": [
                            {
                                "rule": "sheinsz.ltwebstatic.com/she_dist/libs/geetest/fullpage.1.1.9.js",
                                "domains": [
                                    "shein.co.uk",
                                    "shein.com"
                                ],
                                "reason": "When attempting to create an account (after filling out registration form and clicking 'Register'), there is an 'access timed out' warning, and account creation does not proceed."
                            }
                        ]
                    },
                    "maxymiser.net": {
                        "rules": [
                            {
                                "rule": "service.maxymiser.net",
                                "domains": [
                                    "<all>"
                                ],
                                "reason": "https://github.com/duckduckgo/privacy-configuration/issues/1030"
                            }
                        ]
                    },
                    "medallia.com": {
                        "rules": [
                            {
                                "rule": "cdn.medallia.com/react-surveys/",
                                "domains": [
                                    "<all>"
                                ],
                                "reason": "https://github.com/duckduckgo/privacy-configuration/issues/884"
                            },
                            {
                                "rule": "survey.medallia.com/",
                                "domains": [
                                    "<all>"
                                ],
                                "reason": "https://github.com/duckduckgo/privacy-configuration/issues/884"
                            }
                        ]
                    },
                    "medicare.gov": {
                        "rules": [
                            {
                                "rule": "frontend.medicare.gov/static/js/2.6c6651b4.chunk.js",
                                "domains": [
                                    "medicare.gov"
                                ],
                                "reason": "Navigation bar at top of site does not display, preventing easy access to e.g., site login.,Note that this CNAMEs to iservprod.medicare.gov.edgekey.net at time of mitiagtion."
                            }
                        ]
                    },
                    "memberful.com": {
                        "rules": [
                            {
                                "rule": "memberful.com/embed.js",
                                "domains": [
                                    "<all>"
                                ],
                                "reason": "https://github.com/duckduckgo/privacy-configuration/issues/1107"
                            }
                        ]
                    },
                    "monetate.net": {
                        "rules": [
                            {
                                "rule": "monetate.net",
                                "domains": [
                                    "kleen-ritecorp.com"
                                ],
                                "reason": "https://github.com/duckduckgo/privacy-configuration/issues/1231"
                            }
                        ]
                    },
                    "nc0.co": {
                        "rules": [
                            {
                                "rule": "nc0.co/vaa/Bootstrap.js",
                                "domains": [
                                    "virginatlantic.com"
                                ],
                                "reason": "https://github.com/duckduckgo/privacy-configuration/issues/826"
                            }
                        ]
                    },
                    "nextdoor.com": {
                        "rules": [
                            {
                                "rule": "nextdoor.com",
                                "domains": [
                                    "nextdoor.co.uk"
                                ],
                                "reason": "https://github.com/duckduckgo/privacy-configuration/issues/460"
                            }
                        ]
                    },
                    "nintendo.com": {
                        "rules": [
                            {
                                "rule": "cdn.accounts.nintendo.com/account/js/common.js",
                                "domains": [
                                    "nintendo.com"
                                ],
                                "reason": "Accounts page renders blank. Download buttons show loading stars and never finish loading. Pricing information doesn't load. Note that cdn.accounts.nintendo.com CNAMEs to star.accounts.nintendo.com.edgekey.net at the time of mitigation."
                            }
                        ]
                    },
                    "nuance.com": {
                        "rules": [
                            {
                                "rule": "nuance.com",
                                "domains": [
                                    "<all>"
                                ],
                                "reason": "https://github.com/duckduckgo/privacy-configuration/issues/479"
                            }
                        ]
                    },
                    "omappapi.com": {
                        "rules": [
                            {
                                "rule": "omappapi.com",
                                "domains": [
                                    "dogfoodadvisor.com"
                                ],
                                "reason": "https://github.com/duckduckgo/privacy-configuration/issues/1113"
                            }
                        ]
                    },
                    "omnitagjs.com": {
                        "rules": [
                            {
                                "rule": "hb-api.omnitagjs.com/hb-api/prebid/v1",
                                "domains": [
                                    "aternos.org"
                                ],
                                "reason": "https://github.com/duckduckgo/privacy-configuration/issues/328"
                            }
                        ]
                    },
                    "omtrdc.net": {
                        "rules": [
                            {
                                "rule": "bankofamerica.tt.omtrdc.net/m2/bankofamerica/mbox/json",
                                "domains": [
                                    "bankofamerica.com"
                                ],
                                "reason": "https://github.com/duckduckgo/privacy-configuration/issues/798"
                            },
                            {
                                "rule": "cigna.sc.omtrdc.net/public/digital-experience/js/common.js",
                                "domains": [
                                    "cigna.com"
                                ],
                                "reason": "https://github.com/duckduckgo/privacy-configuration/issues/820"
                            },
                            {
                                "rule": "omtrdc.net",
                                "domains": [
                                    "pizzahut.com"
                                ],
                                "reason": "https://github.com/duckduckgo/privacy-configuration/issues/805"
                            }
                        ]
                    },
                    "onlyfans.com": {
                        "rules": [
                            {
                                "rule": "static.onlyfans.com",
                                "domains": [
                                    "onlyfans.com"
                                ],
                                "reason": "https://github.com/duckduckgo/privacy-configuration/issues/440"
                            }
                        ]
                    },
                    "openx.net": {
                        "rules": [
                            {
                                "rule": "venatusmedia-d.openx.net/w/1.0/arj",
                                "domains": [
                                    "aternos.org"
                                ],
                                "reason": "https://github.com/duckduckgo/privacy-configuration/issues/328"
                            }
                        ]
                    },
                    "opta.net": {
                        "rules": [
                            {
                                "rule": "secure.widget.cloud.opta.net/v3/v3.opta-widgets.js",
                                "domains": [
                                    "abc.net.au",
                                    "emol.com"
                                ],
                                "reason": "abc.net.au - Error message displays in place of scoreboard (scoreboard does not show).,emol.com - Scoreboard does not render."
                            }
                        ]
                    },
                    "optimizely.com": {
                        "rules": [
                            {
                                "rule": "optimizely.com/datafiles/",
                                "domains": [
                                    "<all>"
                                ],
                                "reason": "https://github.com/duckduckgo/privacy-configuration/issues/916"
                            }
                        ]
                    },
                    "osano.com": {
                        "rules": [
                            {
                                "rule": "dsar.api.osano.com/",
                                "domains": [
                                    "<all>"
                                ],
                                "reason": "https://github.com/duckduckgo/privacy-configuration/issues/529"
                            }
                        ]
                    },
                    "pardot.com": {
                        "rules": [
                            {
                                "rule": "go.pardot.com",
                                "domains": [
                                    "<all>"
                                ],
                                "reason": "https://github.com/duckduckgo/privacy-configuration/issues/1180"
                            },
                            {
                                "rule": "storage.pardot.com",
                                "domains": [
                                    "<all>"
                                ],
                                "reason": "https://github.com/duckduckgo/privacy-configuration/issues/1180"
                            }
                        ]
                    },
                    "patreon.com": {
                        "rules": [
                            {
                                "rule": "patreon.com/becomePatronButton.bundle.js",
                                "domains": [
                                    "<all>"
                                ],
                                "reason": "https://github.com/duckduckgo/privacy-configuration/issues/1107"
                            }
                        ]
                    },
                    "plotrabbit.com": {
                        "rules": [
                            {
                                "rule": "plotrabbit.com",
                                "domains": [
                                    "cbssports.com"
                                ],
                                "reason": "Live videos do not load or render."
                            }
                        ]
                    },
                    "primaryarms.com": {
                        "rules": [
                            {
                                "rule": "images.primaryarms.com/f00000000191638/www.primaryarms.com/SSP%20Applications/NetSuite%20Inc.%20-%20SCA%20Mont%20Blanc/Development/img/",
                                "domains": [
                                    "primaryarms.com"
                                ],
                                "reason": "Product images on the main page don't render.,Note that this CNAMEs to marvel-b4-cdn.bc0a.com at time of mitigation."
                            },
                            {
                                "rule": "images.primaryarms.com/f00000000191638/www.primaryarms.com/core/media/media.nl",
                                "domains": [
                                    "primaryarms.com"
                                ],
                                "reason": "Images in the large scrolling image banner on main page do not render.,Note that this CNAMEs to marvel-b4-cdn.bc0a.com at time of mitigation."
                            }
                        ]
                    },
                    "privacy-center.org": {
                        "rules": [
                            {
                                "rule": "sdk.privacy-center.org",
                                "domains": [
                                    "<all>"
                                ],
                                "reason": "https://github.com/duckduckgo/privacy-configuration/issues/339"
                            }
                        ]
                    },
                    "privacy-mgmt.com": {
                        "rules": [
                            {
                                "rule": "privacy-mgmt.com/",
                                "domains": [
                                    "<all>"
                                ],
                                "reason": "https://github.com/duckduckgo/privacy-configuration/issues/344"
                            }
                        ]
                    },
                    "privacymanager.io": {
                        "rules": [
                            {
                                "rule": "cmp-consent-tool.privacymanager.io/latest/605.js",
                                "domains": [
                                    "<all>"
                                ],
                                "reason": "https://github.com/duckduckgo/privacy-configuration/issues/334"
                            },
                            {
                                "rule": "cmp-consent-tool.privacymanager.io/latest/650.js",
                                "domains": [
                                    "<all>"
                                ],
                                "reason": "https://github.com/duckduckgo/privacy-configuration/issues/334"
                            },
                            {
                                "rule": "cmp-consent-tool.privacymanager.io/latest/847.js",
                                "domains": [
                                    "<all>"
                                ],
                                "reason": "https://github.com/duckduckgo/privacy-configuration/issues/334"
                            },
                            {
                                "rule": "cmp-consent-tool.privacymanager.io/latest/assets/icons/.*.svg",
                                "domains": [
                                    "<all>"
                                ],
                                "reason": "https://github.com/duckduckgo/privacy-configuration/issues/334"
                            },
                            {
                                "rule": "cmp-consent-tool.privacymanager.io/latest/defaultTheme.css",
                                "domains": [
                                    "<all>"
                                ],
                                "reason": "https://github.com/duckduckgo/privacy-configuration/issues/334"
                            },
                            {
                                "rule": "cmp-consent-tool.privacymanager.io/latest/index.html",
                                "domains": [
                                    "<all>"
                                ],
                                "reason": "https://github.com/duckduckgo/privacy-configuration/issues/334"
                            },
                            {
                                "rule": "cmp-consent-tool.privacymanager.io/latest/main.js",
                                "domains": [
                                    "<all>"
                                ],
                                "reason": "https://github.com/duckduckgo/privacy-configuration/issues/334"
                            },
                            {
                                "rule": "cmp-consent-tool.privacymanager.io/latest/polyfills.js",
                                "domains": [
                                    "<all>"
                                ],
                                "reason": "https://github.com/duckduckgo/privacy-configuration/issues/334"
                            },
                            {
                                "rule": "cmp-consent-tool.privacymanager.io/latest/runtime.js",
                                "domains": [
                                    "<all>"
                                ],
                                "reason": "https://github.com/duckduckgo/privacy-configuration/issues/334"
                            },
                            {
                                "rule": "cmp-consent-tool.privacymanager.io/latest/vendor.js",
                                "domains": [
                                    "<all>"
                                ],
                                "reason": "https://github.com/duckduckgo/privacy-configuration/issues/334"
                            },
                            {
                                "rule": "gdpr.privacymanager.io/1/gdpr.bundle.js",
                                "domains": [
                                    "<all>"
                                ],
                                "reason": "https://github.com/duckduckgo/privacy-configuration/issues/334"
                            },
                            {
                                "rule": "gdpr.privacymanager.io/latest/gdpr.bundle.js",
                                "domains": [
                                    "<all>"
                                ],
                                "reason": "https://github.com/duckduckgo/privacy-configuration/issues/334"
                            },
                            {
                                "rule": "gdpr-wrapper.privacymanager.io/gdpr/.*/gdpr-liveramp.js",
                                "domains": [
                                    "<all>"
                                ],
                                "reason": "https://github.com/duckduckgo/privacy-configuration/issues/334"
                            },
                            {
                                "rule": "gdpr-wrapper.privacymanager.io/gdpr/.*/manager-logo.png",
                                "domains": [
                                    "<all>"
                                ],
                                "reason": "https://github.com/duckduckgo/privacy-configuration/issues/334"
                            },
                            {
                                "rule": "vendors.privacymanager.io/vendor-list.json",
                                "domains": [
                                    "<all>"
                                ],
                                "reason": "https://github.com/duckduckgo/privacy-configuration/issues/334"
                            }
                        ]
                    },
                    "proofpoint.com": {
                        "rules": [
                            {
                                "rule": "proofpoint.com/v2/url",
                                "domains": [
                                    "<all>"
                                ],
                                "reason": "https://github.com/duckduckgo/privacy-configuration/issues/1107"
                            }
                        ]
                    },
                    "pubmatic.com": {
                        "rules": [
                            {
                                "rule": "ads.pubmatic.com/AdServer/",
                                "domains": [
                                    "hindustantimes.com"
                                ],
                                "reason": "https://github.com/duckduckgo/privacy-configuration/issues/388"
                            },
                            {
                                "rule": "hbopenbid.pubmatic.com/translator",
                                "domains": [
                                    "aternos.org"
                                ],
                                "reason": "https://github.com/duckduckgo/privacy-configuration/issues/328"
                            }
                        ]
                    },
                    "qualtrics.com": {
                        "rules": [
                            {
                                "rule": "qualtrics.com",
                                "domains": [
                                    "<all>"
                                ],
                                "reason": "https://github.com/duckduckgo/privacy-configuration/issues/1196"
                            }
                        ]
                    },
                    "quantcast.com": {
                        "rules": [
                            {
                                "rule": "cmp.quantcast.com",
                                "domains": [
                                    "<all>"
                                ],
                                "reason": "https://github.com/duckduckgo/privacy-configuration/issues/1125"
                            }
                        ]
                    },
                    "quantserve.com": {
                        "rules": [
                            {
                                "rule": "secure.quantserve.com/quant.js",
                                "domains": [
                                    "aternos.org"
                                ],
                                "reason": "https://github.com/duckduckgo/privacy-configuration/issues/328"
                            }
                        ]
                    },
                    "reddit.com": {
                        "rules": [
                            {
                                "rule": "embed.reddit.com/",
                                "domains": [
                                    "<all>"
                                ],
                                "reason": "https://github.com/duckduckgo/privacy-configuration/issues/369"
                            },
                            {
                                "rule": "gql.reddit.com/",
                                "domains": [
                                    "<all>"
                                ],
                                "reason": "https://github.com/duckduckgo/privacy-configuration/issues/369"
                            }
                        ]
                    },
                    "redditstatic.com": {
                        "rules": [
                            {
                                "rule": "redditstatic.com/shreddit/",
                                "domains": [
                                    "<all>"
                                ],
                                "reason": "https://github.com/duckduckgo/privacy-configuration/issues/369"
                            }
                        ]
                    },
                    "rncdn7.com": {
                        "rules": [
                            {
                                "rule": "rncdn7.com",
                                "domains": [
                                    "<all>"
                                ],
                                "reason": "https://github.com/duckduckgo/privacy-configuration/issues/436"
                            }
                        ]
                    },
                    "rumble.com": {
                        "rules": [
                            {
                                "rule": "rumble.com/j/p/ui.r2.js",
                                "domains": [
                                    "<all>"
                                ],
                                "reason": "https://github.com/duckduckgo/privacy-configuration/issues/631"
                            }
                        ]
                    },
                    "sail-horizon.com": {
                        "rules": [
                            {
                                "rule": "ak.sail-horizon.com/spm/spm.v1.min.js",
                                "domains": [
                                    "financialpost.com"
                                ],
                                "reason": "https://github.com/duckduckgo/privacy-configuration/issues/785"
                            }
                        ]
                    },
                    "scene7.com": {
                        "rules": [
                            {
                                "rule": "scene7.com/is/image/",
                                "domains": [
                                    "<all>"
                                ],
                                "reason": "https://github.com/duckduckgo/privacy-configuration/issues/356"
                            },
                            {
                                "rule": "scene7.com/s7viewersdk",
                                "domains": [
                                    "<all>"
                                ],
                                "reason": "https://github.com/duckduckgo/privacy-configuration/issues/356"
                            }
                        ]
                    },
                    "searchspring.io": {
                        "rules": [
                            {
                                "rule": "searchspring.io",
                                "domains": [
                                    "<all>"
                                ],
                                "reason": "https://github.com/duckduckgo/privacy-configuration/issues/435"
                            }
                        ]
                    },
                    "segment.com": {
                        "rules": [
                            {
                                "rule": "cdn.segment.com",
                                "domains": [
                                    "<all>"
                                ],
                                "reason": "https://github.com/duckduckgo/privacy-configuration/issues/484"
                            }
                        ]
                    },
                    "shop.app": {
                        "rules": [
                            {
                                "rule": "shop.app/pay/session",
                                "domains": [
                                    "<all>"
                                ],
                                "reason": "https://github.com/duckduckgo/privacy-configuration/issues/1107"
                            }
                        ]
                    },
                    "shopeemobile.com": {
                        "rules": [
                            {
                                "rule": "deo.shopeemobile.com/shopee",
                                "domains": [
                                    "<all>"
                                ],
                                "reason": "https://github.com/duckduckgo/privacy-configuration/issues/442"
                            }
                        ]
                    },
                    "shopifyapps.com": {
                        "rules": [
                            {
                                "rule": "shopifyapps.com/locale_bar/script.js",
                                "domains": [
                                    "<all>"
                                ],
                                "reason": "https://github.com/duckduckgo/privacy-configuration/issues/1107"
                            },
                            {
                                "rule": "shopifyapps.com/selectors/script.js",
                                "domains": [
                                    "<all>"
                                ],
                                "reason": "https://github.com/duckduckgo/privacy-configuration/issues/1107"
                            }
                        ]
                    },
                    "shortpixel.ai": {
                        "rules": [
                            {
                                "rule": "cdn.shortpixel.ai/assets/js/bundles/spai-lib-bg",
                                "domains": [
                                    "<all>"
                                ],
                                "reason": "https://github.com/duckduckgo/privacy-configuration/issues/712"
                            }
                        ]
                    },
                    "snapkit.com": {
                        "rules": [
                            {
                                "rule": "snapkit.com/js/v1/create.js",
                                "domains": [
                                    "<all>"
                                ],
                                "reason": "https://github.com/duckduckgo/privacy-configuration/issues/1107"
                            }
                        ]
                    },
                    "speedcurve.com": {
                        "rules": [
                            {
                                "rule": "cdn.speedcurve.com/js/lux.js",
                                "domains": [
                                    "inquirer.com"
                                ],
                                "reason": "https://github.com/duckduckgo/privacy-configuration/issues/869"
                            }
                        ]
                    },
                    "spiegel.de": {
                        "rules": [
                            {
                                "rule": "sp-spiegel-de.spiegel.de/",
                                "domains": [
                                    "spiegel.de"
                                ],
                                "reason": "https://github.com/duckduckgo/privacy-configuration/issues/344"
                            }
                        ]
                    },
                    "spot.im": {
                        "rules": [
                            {
                                "rule": "spot.im/",
                                "domains": [
                                    "<all>"
                                ],
                                "reason": "https://github.com/duckduckgo/privacy-configuration/issues/622"
                            }
                        ]
                    },
                    "strpst.com": {
                        "rules": [
                            {
                                "rule": "strpst.com",
                                "domains": [
                                    "<all>"
                                ],
                                "reason": "https://github.com/duckduckgo/privacy-configuration/issues/438"
                            }
                        ]
                    },
                    "tealiumiq.com": {
                        "rules": [
                            {
                                "rule": "visitor-service-us-east-1.tealiumiq.com/asics/main/",
                                "domains": [
                                    "asics.com"
                                ],
                                "reason": "https://github.com/duckduckgo/privacy-configuration/issues/379"
                            }
                        ]
                    },
                    "techlab-cdn.com": {
                        "rules": [
                            {
                                "rule": "techlab-cdn.com/collect",
                                "domains": [
                                    "jcrew.com"
                                ],
                                "reason": "https://github.com/duckduckgo/privacy-configuration/issues/1094"
                            }
                        ]
                    },
                    "theplatform.com": {
                        "rules": [
                            {
                                "rule": "theplatform.com",
                                "domains": [
                                    "<all>"
                                ],
                                "reason": "https://github.com/duckduckgo/privacy-configuration/issues/1107"
                            }
                        ]
                    },
                    "tidiochat.com": {
                        "rules": [
                            {
                                "rule": "tidiochat.com",
                                "domains": [
                                    "<all>"
                                ],
                                "reason": "https://github.com/duckduckgo/privacy-configuration/issues/1107"
                            }
                        ]
                    },
                    "tiqcdn.com": {
                        "rules": [
                            {
                                "rule": "tags.tiqcdn.com/utag/bofa/main/prod/utag.sync.js",
                                "domains": [
                                    "bankofamerica.com"
                                ],
                                "reason": "https://github.com/duckduckgo/privacy-configuration/issues/798"
                            },
                            {
                                "rule": "tags.tiqcdn.com/utag/lgi/vm-uk/prod/utag.77.js",
                                "domains": [
                                    "virginmedia.com"
                                ],
                                "reason": "Chat button appears faded and cannot be interacted with."
                            },
                            {
                                "rule": "tags.tiqcdn.com/utag/rccl/gdp/prod/utag.js",
                                "domains": [
                                    "royalcaribbean.com"
                                ],
                                "reason": "https://github.com/duckduckgo/privacy-configuration/issues/1255"
                            }
                        ]
                    },
                    "trustpilot.com": {
                        "rules": [
                            {
                                "rule": "widget.trustpilot.com/bootstrap/v5/tp.widget.bootstrap.min.js",
                                "domains": [
                                    "domesticandgeneral.com"
                                ],
                                "reason": "https://github.com/duckduckgo/privacy-configuration/issues/466"
                            }
                        ]
                    },
                    "twitter.com": {
                        "rules": [
                            {
                                "rule": "platform.twitter.com/embed/embed",
                                "domains": [
                                    "<all>"
                                ],
                                "reason": "https://github.com/duckduckgo/privacy-configuration/issues/717"
                            },
                            {
                                "rule": "platform.twitter.com/widgets/tweet_button",
                                "domains": [
                                    "winnipegfreepress.com"
                                ],
                                "reason": "Tweet button does not render."
                            }
                        ]
                    },
                    "usabilla.com": {
                        "rules": [
                            {
                                "rule": "api.usabilla.com",
                                "domains": [
                                    "<all>"
                                ],
                                "reason": "https://github.com/duckduckgo/privacy-configuration/issues/482"
                            },
                            {
                                "rule": "w.usabilla.com",
                                "domains": [
                                    "<all>"
                                ],
                                "reason": "https://github.com/duckduckgo/privacy-configuration/issues/482"
                            }
                        ]
                    },
                    "usercentrics.eu": {
                        "rules": [
                            {
                                "rule": "api.usercentrics.eu/settings",
                                "domains": [
                                    "<all>"
                                ],
                                "reason": "https://github.com/duckduckgo/privacy-configuration/issues/477"
                            },
                            {
                                "rule": "api.usercentrics.eu/tcf",
                                "domains": [
                                    "<all>"
                                ],
                                "reason": "https://github.com/duckduckgo/privacy-configuration/issues/477"
                            },
                            {
                                "rule": "api.usercentrics.eu/translations",
                                "domains": [
                                    "<all>"
                                ],
                                "reason": "https://github.com/duckduckgo/privacy-configuration/issues/477"
                            },
                            {
                                "rule": "app.usercentrics.eu/browser",
                                "domains": [
                                    "<all>"
                                ],
                                "reason": "https://github.com/duckduckgo/privacy-configuration/issues/477"
                            },
                            {
                                "rule": "app.usercentrics.eu/session/",
                                "domains": [
                                    "<all>"
                                ],
                                "reason": "https://github.com/duckduckgo/privacy-configuration/issues/477"
                            },
                            {
                                "rule": "graphql.usercentrics.eu/graphql",
                                "domains": [
                                    "<all>"
                                ],
                                "reason": "https://github.com/duckduckgo/privacy-configuration/issues/477"
                            },
                            {
                                "rule": "privacy-proxy.usercentrics.eu/latest/",
                                "domains": [
                                    "<all>"
                                ],
                                "reason": "https://github.com/duckduckgo/privacy-configuration/issues/477"
                            },
                            {
                                "rule": "aggregator.service.usercentrics.eu/aggregate",
                                "domains": [
                                    "<all>"
                                ],
                                "reason": "https://github.com/duckduckgo/privacy-configuration/issues/477"
                            }
                        ]
                    },
                    "viafoura.net": {
                        "rules": [
                            {
                                "rule": "cdn.viafoura.net",
                                "domains": [
                                    "<all>"
                                ],
                                "reason": "https://github.com/duckduckgo/privacy-configuration/issues/763"
                            }
                        ]
                    },
                    "viglink.com": {
                        "rules": [
                            {
                                "rule": "cdn.viglink.com/api/vglnk.js",
                                "domains": [
                                    "9to5mac.com"
                                ],
                                "reason": "https://github.com/duckduckgo/privacy-configuration/issues/1204"
                            }
                        ]
                    },
                    "voxmedia.com": {
                        "rules": [
                            {
                                "rule": "voxmedia.com/sso/unison_request",
                                "domains": [
                                    "<all>"
                                ],
                                "reason": "https://github.com/duckduckgo/privacy-configuration/issues/1107"
                            }
                        ]
                    },
                    "wpadmngr.com": {
                        "rules": [
                            {
                                "rule": "js.wpadmngr.com/static/adManager.js",
                                "domains": [
                                    "luscious.net"
                                ],
                                "reason": "https://github.com/duckduckgo/privacy-configuration/issues/958"
                            }
                        ]
                    },
                    "yandex.ru": {
                        "rules": [
                            {
                                "rule": "frontend.vh.yandex.ru/player/",
                                "domains": [
                                    "<all>"
                                ],
                                "reason": "https://github.com/duckduckgo/privacy-configuration/issues/366"
                            },
                            {
                                "rule": "strm.yandex.ru/get/",
                                "domains": [
                                    "<all>"
                                ],
                                "reason": "https://github.com/duckduckgo/privacy-configuration/issues/366"
                            },
                            {
                                "rule": "strm.yandex.ru/vh-special-converted/vod-content/",
                                "domains": [
                                    "<all>"
                                ],
                                "reason": "https://github.com/duckduckgo/privacy-configuration/issues/366"
                            }
                        ]
                    },
                    "yotpo.com": {
                        "rules": [
                            {
                                "rule": "yotpo.com",
                                "domains": [
                                    "<all>"
                                ],
                                "reason": "https://github.com/duckduckgo/privacy-configuration/issues/348"
                            }
                        ]
                    },
                    "yottaa.com": {
                        "rules": [
                            {
                                "rule": "cdn.yottaa.com/rapid.min.",
                                "domains": [
                                    "<all>"
                                ],
                                "reason": "https://github.com/duckduckgo/privacy-configuration/issues/492"
                            },
                            {
                                "rule": "cdn.yottaa.com/rapid.security.min.",
                                "domains": [
                                    "<all>"
                                ],
                                "reason": "https://github.com/duckduckgo/privacy-configuration/issues/830"
                            },
                            {
                                "rule": "rapid-cdn.yottaa.com/rapid/lib/ows8CdAyrC5lTw.js",
                                "domains": [
                                    "scheels.com"
                                ],
                                "reason": "https://github.com/duckduckgo/privacy-configuration/issues/492"
                            }
                        ]
                    },
                    "zencdn.net": {
                        "rules": [
                            {
                                "rule": "vjs.zencdn.net",
                                "domains": [
                                    "<all>"
                                ],
                                "reason": "https://github.com/duckduckgo/privacy-configuration/issues/1107"
                            }
                        ]
                    },
                    "zeustechnology.com": {
                        "rules": [
                            {
                                "rule": "seattle-times.zeustechnology.com/main.js",
                                "domains": [
                                    "seattletimes.com"
                                ],
                                "reason": "An unskippable adwall appears which prevents interaction with the page."
                            }
                        ]
                    },
                    "zip.co": {
                        "rules": [
                            {
                                "rule": "zip.co/v1/quadpay.js",
                                "domains": [
                                    "<all>"
                                ],
                                "reason": "https://github.com/duckduckgo/privacy-configuration/issues/1107"
                            }
                        ]
                    },
                    "citi.com": {
                        "rules": [
                            {
                                "rule": "lp-03.chat.online.citi.com",
                                "domains": [
                                    "<all>"
                                ],
                                "reason": "CNAME ENTRY GENERATED FROM: liveperson.net"
                            }
                        ]
                    },
                    "bupa.com.au": {
                        "rules": [
                            {
                                "rule": "lp-07.customermessaging.bupa.com.au",
                                "domains": [
                                    "<all>"
                                ],
                                "reason": "CNAME ENTRY GENERATED FROM: liveperson.net"
                            }
                        ]
                    },
                    "optus.com.au": {
                        "rules": [
                            {
                                "rule": "lp-07.messaging.optus.com.au",
                                "domains": [
                                    "<all>"
                                ],
                                "reason": "CNAME ENTRY GENERATED FROM: liveperson.net"
                            },
                            {
                                "rule": "lptag.messaging.optus.com.au",
                                "domains": [
                                    "<all>"
                                ],
                                "reason": "CNAME ENTRY GENERATED FROM: liveperson.net"
                            }
                        ]
                    },
                    "canadapost-postescanada.ca": {
                        "rules": [
                            {
                                "rule": "evaluation.canadapost-postescanada.ca",
                                "domains": [
                                    "<all>"
                                ],
                                "reason": "CNAME ENTRY GENERATED FROM: qualtrics.com"
                            }
                        ]
                    },
                    "goto.com": {
                        "rules": [
                            {
                                "rule": "feedback.goto.com",
                                "domains": [
                                    "<all>"
                                ],
                                "reason": "CNAME ENTRY GENERATED FROM: qualtrics.com"
                            }
                        ]
                    }
                }
            },
            "exceptions": [
                {
                    "domain": "earth.google.com",
                    "reason": "https://github.com/duckduckgo/privacy-configuration/issues/1099"
                },
                {
                    "domain": "iscorp.com",
                    "reason": "https://github.com/duckduckgo/privacy-configuration/issues/794"
                },
                {
                    "domain": "marvel.com",
                    "reason": "https://github.com/duckduckgo/privacy-configuration/issues/1194"
                },
                {
                    "domain": "paramountplus.com",
                    "reason": "https://github.com/duckduckgo/privacy-configuration/issues/1085"
                }
            ],
            "hash": "97820a352738dfdbe29fae6073a000aa"
        },
        "trackingCookies1p": {
            "settings": {
                "firstPartyTrackerCookiePolicy": {
                    "threshold": 86400,
                    "maxAge": 86400
                }
            },
            "exceptions": [
                {
                    "domain": "earth.google.com",
                    "reason": "https://github.com/duckduckgo/privacy-configuration/issues/1099"
                },
                {
                    "domain": "iscorp.com",
                    "reason": "https://github.com/duckduckgo/privacy-configuration/issues/794"
                },
                {
                    "domain": "marvel.com",
                    "reason": "https://github.com/duckduckgo/privacy-configuration/issues/1194"
                },
                {
                    "domain": "paramountplus.com",
                    "reason": "https://github.com/duckduckgo/privacy-configuration/issues/1085"
                }
            ],
            "state": "disabled",
            "hash": "0bea41340334fc80820a598f8b892e30"
        },
        "trackingCookies3p": {
            "settings": {
                "excludedCookieDomains": []
            },
            "exceptions": [
                {
                    "domain": "earth.google.com",
                    "reason": "https://github.com/duckduckgo/privacy-configuration/issues/1099"
                },
                {
                    "domain": "iscorp.com",
                    "reason": "https://github.com/duckduckgo/privacy-configuration/issues/794"
                },
                {
                    "domain": "marvel.com",
                    "reason": "https://github.com/duckduckgo/privacy-configuration/issues/1194"
                },
                {
                    "domain": "paramountplus.com",
                    "reason": "https://github.com/duckduckgo/privacy-configuration/issues/1085"
                }
            ],
            "state": "disabled",
            "hash": "81f357de4bfc7abeddf1a3a3fb1fc7a9"
        },
        "trackingParameters": {
            "exceptions": [
                {
                    "domain": "earth.google.com",
                    "reason": "https://github.com/duckduckgo/privacy-configuration/issues/1099"
                },
                {
                    "domain": "iscorp.com",
                    "reason": "https://github.com/duckduckgo/privacy-configuration/issues/794"
                },
                {
                    "domain": "marvel.com",
                    "reason": "https://github.com/duckduckgo/privacy-configuration/issues/1194"
                },
                {
                    "domain": "paramountplus.com",
                    "reason": "https://github.com/duckduckgo/privacy-configuration/issues/1085"
                }
            ],
            "settings": {
                "parameters": [
                    "utm_source",
                    "utm_medium",
                    "utm_campaign",
                    "utm_term",
                    "utm_content",
                    "gclid",
                    "fbclid",
                    "fb_action_ids",
                    "fb_action_types",
                    "fb_source",
                    "fb_ref",
                    "ga_source",
                    "ga_medium",
                    "ga_term",
                    "ga_content",
                    "ga_campaign",
                    "ga_place",
                    "action_object_map",
                    "action_type_map",
                    "action_ref_map",
                    "gs_l",
                    "mkt_tok",
                    "hmb_campaign",
                    "hmb_source",
                    "hmb_medium"
                ]
            },
            "state": "enabled",
            "minSupportedVersion": "0.22.3",
            "hash": "98023713c21c9981cd4a55405f7eaffa"
        },
        "userAgentRotation": {
            "settings": {
                "agentExcludePatterns": []
            },
            "exceptions": [
                {
                    "domain": "earth.google.com",
                    "reason": "https://github.com/duckduckgo/privacy-configuration/issues/1099"
                },
                {
                    "domain": "iscorp.com",
                    "reason": "https://github.com/duckduckgo/privacy-configuration/issues/794"
                },
                {
                    "domain": "marvel.com",
                    "reason": "https://github.com/duckduckgo/privacy-configuration/issues/1194"
                },
                {
                    "domain": "paramountplus.com",
                    "reason": "https://github.com/duckduckgo/privacy-configuration/issues/1085"
                }
            ],
            "state": "disabled",
            "hash": "9775f6a60d1271671e6ef7a7cd2811be"
        },
        "voiceSearch": {
            "exceptions": [],
            "state": "disabled",
            "hash": "728493ef7a1488e4781656d3f9db84aa"
        },
        "webCompat": {
            "exceptions": [
                {
                    "domain": "earth.google.com",
                    "reason": "https://github.com/duckduckgo/privacy-configuration/issues/1099"
                },
                {
                    "domain": "iscorp.com",
                    "reason": "https://github.com/duckduckgo/privacy-configuration/issues/794"
                },
                {
                    "domain": "marvel.com",
                    "reason": "https://github.com/duckduckgo/privacy-configuration/issues/1194"
                },
                {
                    "domain": "paramountplus.com",
                    "reason": "https://github.com/duckduckgo/privacy-configuration/issues/1085"
                },
                {
                    "domain": "lastpass.com",
                    "reason": "https://github.com/duckduckgo/privacy-configuration/issues/533"
                },
                {
                    "domain": "forums.swift.org",
                    "reason": "https://github.com/duckduckgo/privacy-configuration/issues/519"
                },
                {
                    "domain": "twittercommunity.com",
                    "reason": "https://github.com/duckduckgo/privacy-configuration/issues/519"
                },
                {
                    "domain": "forum.asana.com",
                    "reason": "https://github.com/duckduckgo/privacy-configuration/issues/519"
                },
                {
                    "domain": "community.developer.atlassian.com",
                    "reason": "https://github.com/duckduckgo/privacy-configuration/issues/519"
                },
                {
                    "domain": "meta.discourse.org",
                    "reason": "https://github.com/duckduckgo/privacy-configuration/issues/519"
                },
                {
                    "domain": "community.smartthings.com",
                    "reason": "https://github.com/duckduckgo/privacy-configuration/issues/519"
                },
                {
                    "domain": "forum.figma.com",
                    "reason": "https://github.com/duckduckgo/privacy-configuration/issues/519"
                },
                {
                    "domain": "bbs.boingboing.net",
                    "reason": "https://github.com/duckduckgo/privacy-configuration/issues/519"
                },
                {
                    "domain": "devforum.zoom.us",
                    "reason": "https://github.com/duckduckgo/privacy-configuration/issues/519"
                },
                {
                    "domain": "forum.uipath.com",
                    "reason": "https://github.com/duckduckgo/privacy-configuration/issues/519"
                },
                {
                    "domain": "discuss.elastic.co",
                    "reason": "https://github.com/duckduckgo/privacy-configuration/issues/519"
                },
                {
                    "domain": "forums.envato.com",
                    "reason": "https://github.com/duckduckgo/privacy-configuration/issues/519"
                },
                {
                    "domain": "discuss.newrelic.com",
                    "reason": "https://github.com/duckduckgo/privacy-configuration/issues/519"
                },
                {
                    "domain": "community.wd.com",
                    "reason": "https://github.com/duckduckgo/privacy-configuration/issues/519"
                },
                {
                    "domain": "forums.wyzecam.com",
                    "reason": "https://github.com/duckduckgo/privacy-configuration/issues/519"
                },
                {
                    "domain": "community.anker.com",
                    "reason": "https://github.com/duckduckgo/privacy-configuration/issues/519"
                },
                {
                    "domain": "www.trainerroad.com",
                    "reason": "https://github.com/duckduckgo/privacy-configuration/issues/519"
                },
                {
                    "domain": "www.sitepoint.com",
                    "reason": "https://github.com/duckduckgo/privacy-configuration/issues/519"
                },
                {
                    "domain": "comunidade.nubank.com.br",
                    "reason": "https://github.com/duckduckgo/privacy-configuration/issues/519"
                },
                {
                    "domain": "community.monzo.com",
                    "reason": "https://github.com/duckduckgo/privacy-configuration/issues/519"
                },
                {
                    "domain": "community.wirexapp.com",
                    "reason": "https://github.com/duckduckgo/privacy-configuration/issues/519"
                },
                {
                    "domain": "community.freetrade.io",
                    "reason": "https://github.com/duckduckgo/privacy-configuration/issues/519"
                },
                {
                    "domain": "forums.unrealengine.com",
                    "reason": "https://github.com/duckduckgo/privacy-configuration/issues/519"
                },
                {
                    "domain": "forums.funcom.com",
                    "reason": "https://github.com/duckduckgo/privacy-configuration/issues/519"
                },
                {
                    "domain": "community.infiniteflight.com",
                    "reason": "https://github.com/duckduckgo/privacy-configuration/issues/519"
                },
                {
                    "domain": "forums.eveonline.com",
                    "reason": "https://github.com/duckduckgo/privacy-configuration/issues/519"
                },
                {
                    "domain": "community.metamask.io",
                    "reason": "https://github.com/duckduckgo/privacy-configuration/issues/519"
                },
                {
                    "domain": "forum.algorand.org",
                    "reason": "https://github.com/duckduckgo/privacy-configuration/issues/519"
                },
                {
                    "domain": "forum.cardano.org",
                    "reason": "https://github.com/duckduckgo/privacy-configuration/issues/519"
                },
                {
                    "domain": "forums.solana.com",
                    "reason": "https://github.com/duckduckgo/privacy-configuration/issues/519"
                },
                {
                    "domain": "developers.chia.net",
                    "reason": "https://github.com/duckduckgo/privacy-configuration/issues/519"
                },
                {
                    "domain": "community.cartalk.com",
                    "reason": "https://github.com/duckduckgo/privacy-configuration/issues/519"
                },
                {
                    "domain": "www.thefantasyfootballers.com",
                    "reason": "https://github.com/duckduckgo/privacy-configuration/issues/519"
                },
                {
                    "domain": "www.twit.community",
                    "reason": "https://github.com/duckduckgo/privacy-configuration/issues/519"
                },
                {
                    "domain": "commons.commondreams.org",
                    "reason": "https://github.com/duckduckgo/privacy-configuration/issues/519"
                },
                {
                    "domain": "boards.straightdope.com",
                    "reason": "https://github.com/duckduckgo/privacy-configuration/issues/519"
                },
                {
                    "domain": "forum.gitlab.com",
                    "reason": "https://github.com/duckduckgo/privacy-configuration/issues/519"
                },
                {
                    "domain": "discuss.rubyonrails.org",
                    "reason": "https://github.com/duckduckgo/privacy-configuration/issues/519"
                },
                {
                    "domain": "forums.docker.com",
                    "reason": "https://github.com/duckduckgo/privacy-configuration/issues/519"
                },
                {
                    "domain": "community.brave.com",
                    "reason": "https://github.com/duckduckgo/privacy-configuration/issues/519"
                },
                {
                    "domain": "discuss.emberjs.com",
                    "reason": "https://github.com/duckduckgo/privacy-configuration/issues/519"
                },
                {
                    "domain": "forum.glamour.de",
                    "reason": "https://github.com/duckduckgo/privacy-configuration/issues/519"
                },
                {
                    "domain": "forums.cfl.ca",
                    "reason": "https://github.com/duckduckgo/privacy-configuration/issues/519"
                },
                {
                    "domain": "soaps.sheknows.com",
                    "reason": "https://github.com/duckduckgo/privacy-configuration/issues/519"
                },
                {
                    "domain": "forum.mssociety.org.uk",
                    "reason": "https://github.com/duckduckgo/privacy-configuration/issues/519"
                },
                {
                    "domain": "forum.schizophrenia.com",
                    "reason": "https://github.com/duckduckgo/privacy-configuration/issues/519"
                },
                {
                    "domain": "forum.octopus.energy",
                    "reason": "https://github.com/duckduckgo/privacy-configuration/issues/519"
                },
                {
                    "domain": "forum.level1techs.com",
                    "reason": "https://github.com/duckduckgo/privacy-configuration/issues/519"
                },
                {
                    "domain": "forums.zwift.com",
                    "reason": "https://github.com/duckduckgo/privacy-configuration/issues/519"
                },
                {
                    "domain": "forums.plex.tv",
                    "reason": "https://github.com/duckduckgo/privacy-configuration/issues/519"
                },
                {
                    "domain": "forum.arduino.cc",
                    "reason": "https://github.com/duckduckgo/privacy-configuration/issues/519"
                },
                {
                    "domain": "forum.restic.net",
                    "reason": "https://github.com/duckduckgo/privacy-configuration/issues/519"
                },
                {
                    "domain": "forum.openwrt.org",
                    "reason": "https://github.com/duckduckgo/privacy-configuration/issues/519"
                },
                {
                    "domain": "www.horlogeforum.nl",
                    "reason": "https://github.com/duckduckgo/privacy-configuration/issues/519"
                },
                {
                    "domain": "forum.infinityfree.net",
                    "reason": "https://github.com/duckduckgo/privacy-configuration/issues/519"
                },
                {
                    "domain": "forum.manjaro.org",
                    "reason": "https://github.com/duckduckgo/privacy-configuration/issues/519"
                },
                {
                    "domain": "forum.projectpanoptes.org",
                    "reason": "https://github.com/duckduckgo/privacy-configuration/issues/519"
                },
                {
                    "domain": "forum.obsidian.md",
                    "reason": "https://github.com/duckduckgo/privacy-configuration/issues/519"
                },
                {
                    "domain": "us.forums.blizzard.com",
                    "reason": "https://github.com/duckduckgo/privacy-configuration/issues/519"
                },
                {
                    "domain": "community.home-assistant.io",
                    "reason": "https://github.com/duckduckgo/privacy-configuration/issues/519"
                },
                {
                    "domain": "community.openfl.org",
                    "reason": "https://github.com/duckduckgo/privacy-configuration/issues/519"
                },
                {
                    "domain": "community.sonarsource.com",
                    "reason": "https://github.com/duckduckgo/privacy-configuration/issues/519"
                },
                {
                    "domain": "ubuntu-mate.community",
                    "reason": "https://github.com/duckduckgo/privacy-configuration/issues/519"
                },
                {
                    "domain": "community.letsencrypt.org",
                    "reason": "https://github.com/duckduckgo/privacy-configuration/issues/519"
                },
                {
                    "domain": "community.naimaudio.com",
                    "reason": "https://github.com/duckduckgo/privacy-configuration/issues/519"
                },
                {
                    "domain": "community.ipfire.org",
                    "reason": "https://github.com/duckduckgo/privacy-configuration/issues/519"
                },
                {
                    "domain": "community.squirrelsquadron.com",
                    "reason": "https://github.com/duckduckgo/privacy-configuration/issues/519"
                },
                {
                    "domain": "community.signalusers.org",
                    "reason": "https://github.com/duckduckgo/privacy-configuration/issues/519"
                },
                {
                    "domain": "community.haxe.org",
                    "reason": "https://github.com/duckduckgo/privacy-configuration/issues/519"
                },
                {
                    "domain": "community.grafana.com",
                    "reason": "https://github.com/duckduckgo/privacy-configuration/issues/519"
                },
                {
                    "domain": "community.octoprint.org",
                    "reason": "https://github.com/duckduckgo/privacy-configuration/issues/519"
                },
                {
                    "domain": "community.bitwarden.com",
                    "reason": "https://github.com/duckduckgo/privacy-configuration/issues/519"
                }
            ],
            "state": "enabled",
            "settings": {
                "windowSizing": "enabled",
                "navigatorCredentials": "enabled",
                "safariObject": "enabled",
                "messageHandlers": {
                    "state": "disabled",
                    "handlerStrategies": {
                        "reflect": [
                            "trackerDetectedMessage",
                            "printHandler",
                            "specialPages"
                        ],
                        "polyfill": [
                            "*"
                        ],
                        "undefined": []
                    }
                },
                "domains": [
                    {
                        "domain": "www.cbsnews.com",
                        "patchSettings": [
                            {
                                "op": "replace",
                                "path": "/messageHandlers/state",
                                "value": "enabled"
                            }
                        ]
                    },
                    {
                        "domain": "kia.com",
                        "patchSettings": [
                            {
                                "op": "replace",
                                "path": "/safariObject",
                                "value": "disabled"
                            }
                        ]
                    }
                ]
            },
            "hash": "cb917b6112c4f8cbbeadc42733e608d1"
        },
        "windowsPermissionUsage": {
            "exceptions": [],
            "state": "disabled",
            "hash": "728493ef7a1488e4781656d3f9db84aa"
        },
        "windowsWaitlist": {
            "exceptions": [],
            "state": "disabled",
            "hash": "728493ef7a1488e4781656d3f9db84aa"
        },
        "windowsDownloadLink": {
            "exceptions": [],
            "state": "disabled",
            "hash": "728493ef7a1488e4781656d3f9db84aa"
        }
    },
<<<<<<< HEAD
    "unprotectedTemporary": [
        {
            "domain": "earth.google.com",
            "reason": "https://github.com/duckduckgo/privacy-configuration/issues/1099"
        },
        {
            "domain": "iscorp.com",
            "reason": "https://github.com/duckduckgo/privacy-configuration/issues/794"
        },
        {
            "domain": "marvel.com",
            "reason": "https://github.com/duckduckgo/privacy-configuration/issues/1194"
        },
        {
            "domain": "paramountplus.com",
            "reason": "https://github.com/duckduckgo/privacy-configuration/issues/1085"
        },
        {
            "domain": "americanexpress.com",
            "reason": "https://github.com/duckduckgo/privacy-configuration/issues/1265"
        },
        {
            "domain": "capitalone.com",
            "reason": "https://github.com/duckduckgo/privacy-configuration/issues/1265"
        },
        {
            "domain": "marcus.com",
            "reason": "https://github.com/duckduckgo/privacy-configuration/issues/1265"
        },
        {
            "domain": "bankofamerica.com",
            "reason": "https://github.com/duckduckgo/privacy-configuration/issues/1265"
        },
        {
            "domain": "wellsfargo.com",
            "reason": "https://github.com/duckduckgo/privacy-configuration/issues/1265"
        },
        {
            "domain": "usbank.com",
            "reason": "https://github.com/duckduckgo/privacy-configuration/issues/1265"
        },
        {
            "domain": "citizensbankonline.com",
            "reason": "https://github.com/duckduckgo/privacy-configuration/issues/1265"
        },
        {
            "domain": "sofi.com",
            "reason": "https://github.com/duckduckgo/privacy-configuration/issues/1265"
        },
        {
            "domain": "regions.com",
            "reason": "https://github.com/duckduckgo/privacy-configuration/issues/1265"
        },
        {
            "domain": "usaa.com",
            "reason": "https://github.com/duckduckgo/privacy-configuration/issues/1265"
        },
        {
            "domain": "boh.com",
            "reason": "https://github.com/duckduckgo/privacy-configuration/issues/1265"
        },
        {
            "domain": "santander.com.br",
            "reason": "https://github.com/duckduckgo/privacy-configuration/issues/1265"
        },
        {
            "domain": "pnc.com",
            "reason": "https://github.com/duckduckgo/privacy-configuration/issues/1265"
        },
        {
            "domain": "edwardjones.com",
            "reason": "https://github.com/duckduckgo/privacy-configuration/issues/1265"
        },
        {
            "domain": "ally.com",
            "reason": "https://github.com/duckduckgo/privacy-configuration/issues/1265"
        },
        {
            "domain": "metrobank.com.ph",
            "reason": "https://github.com/duckduckgo/privacy-configuration/issues/1265"
        },
        {
            "domain": "key.com",
            "reason": "https://github.com/duckduckgo/privacy-configuration/issues/1265"
        },
        {
            "domain": "synchronybank.com",
            "reason": "https://github.com/duckduckgo/privacy-configuration/issues/1265"
        },
        {
            "domain": "oldglorybank.com",
            "reason": "https://github.com/duckduckgo/privacy-configuration/issues/1265"
        },
        {
            "domain": "santander.com.mx",
            "reason": "https://github.com/duckduckgo/privacy-configuration/issues/1265"
        },
        {
            "domain": "secureinternetbank.com",
            "reason": "https://github.com/duckduckgo/privacy-configuration/issues/1265"
        },
        {
            "domain": "bankfirst.com.au",
            "reason": "https://github.com/duckduckgo/privacy-configuration/issues/1265"
        },
        {
            "domain": "fnbo.com",
            "reason": "https://github.com/duckduckgo/privacy-configuration/issues/1265"
        },
        {
            "domain": "salliemae.com",
            "reason": "https://github.com/duckduckgo/privacy-configuration/issues/1265"
        },
        {
            "domain": "bnc.bank",
            "reason": "https://github.com/duckduckgo/privacy-configuration/issues/1265"
        },
        {
            "domain": "kanza.bank",
            "reason": "https://github.com/duckduckgo/privacy-configuration/issues/1265"
        },
        {
            "domain": "prosperity.bank",
            "reason": "https://github.com/duckduckgo/privacy-configuration/issues/1265"
        },
        {
            "domain": "firstwestern.bank",
            "reason": "https://github.com/duckduckgo/privacy-configuration/issues/1265"
        },
        {
            "domain": "penncrest.bank",
            "reason": "https://github.com/duckduckgo/privacy-configuration/issues/1265"
        },
        {
            "domain": "northwest.bank",
            "reason": "https://github.com/duckduckgo/privacy-configuration/issues/1265"
        },
        {
            "domain": "bell.bank",
            "reason": "https://github.com/duckduckgo/privacy-configuration/issues/1265"
        },
        {
            "domain": "dollar.bank",
            "reason": "https://github.com/duckduckgo/privacy-configuration/issues/1265"
        },
        {
            "domain": "dellsbank.bank",
            "reason": "https://github.com/duckduckgo/privacy-configuration/issues/1265"
        },
        {
            "domain": "rcbbank.bank",
            "reason": "https://github.com/duckduckgo/privacy-configuration/issues/1265"
        },
        {
            "domain": "ebt.bank",
            "reason": "https://github.com/duckduckgo/privacy-configuration/issues/1265"
        },
        {
            "domain": "mybct.bank",
            "reason": "https://github.com/duckduckgo/privacy-configuration/issues/1265"
        },
        {
            "domain": "wells.bank",
            "reason": "https://github.com/duckduckgo/privacy-configuration/issues/1265"
        },
        {
            "domain": "365.bank",
            "reason": "https://github.com/duckduckgo/privacy-configuration/issues/1265"
        },
        {
            "domain": "atom.bank",
            "reason": "https://github.com/duckduckgo/privacy-configuration/issues/1265"
        },
        {
            "domain": "ibanking-services.com",
            "reason": "https://github.com/duckduckgo/privacy-configuration/issues/1265"
        },
        {
            "domain": "bmo.com",
            "reason": "https://github.com/duckduckgo/privacy-configuration/issues/1265"
        },
        {
            "domain": "tsb.co.uk",
            "reason": "https://github.com/duckduckgo/privacy-configuration/issues/1265"
        }
    ]
=======
    "unprotectedTemporary": []
>>>>>>> 0ef19d60
}<|MERGE_RESOLUTION|>--- conflicted
+++ resolved
@@ -7747,194 +7747,5 @@
             "hash": "728493ef7a1488e4781656d3f9db84aa"
         }
     },
-<<<<<<< HEAD
-    "unprotectedTemporary": [
-        {
-            "domain": "earth.google.com",
-            "reason": "https://github.com/duckduckgo/privacy-configuration/issues/1099"
-        },
-        {
-            "domain": "iscorp.com",
-            "reason": "https://github.com/duckduckgo/privacy-configuration/issues/794"
-        },
-        {
-            "domain": "marvel.com",
-            "reason": "https://github.com/duckduckgo/privacy-configuration/issues/1194"
-        },
-        {
-            "domain": "paramountplus.com",
-            "reason": "https://github.com/duckduckgo/privacy-configuration/issues/1085"
-        },
-        {
-            "domain": "americanexpress.com",
-            "reason": "https://github.com/duckduckgo/privacy-configuration/issues/1265"
-        },
-        {
-            "domain": "capitalone.com",
-            "reason": "https://github.com/duckduckgo/privacy-configuration/issues/1265"
-        },
-        {
-            "domain": "marcus.com",
-            "reason": "https://github.com/duckduckgo/privacy-configuration/issues/1265"
-        },
-        {
-            "domain": "bankofamerica.com",
-            "reason": "https://github.com/duckduckgo/privacy-configuration/issues/1265"
-        },
-        {
-            "domain": "wellsfargo.com",
-            "reason": "https://github.com/duckduckgo/privacy-configuration/issues/1265"
-        },
-        {
-            "domain": "usbank.com",
-            "reason": "https://github.com/duckduckgo/privacy-configuration/issues/1265"
-        },
-        {
-            "domain": "citizensbankonline.com",
-            "reason": "https://github.com/duckduckgo/privacy-configuration/issues/1265"
-        },
-        {
-            "domain": "sofi.com",
-            "reason": "https://github.com/duckduckgo/privacy-configuration/issues/1265"
-        },
-        {
-            "domain": "regions.com",
-            "reason": "https://github.com/duckduckgo/privacy-configuration/issues/1265"
-        },
-        {
-            "domain": "usaa.com",
-            "reason": "https://github.com/duckduckgo/privacy-configuration/issues/1265"
-        },
-        {
-            "domain": "boh.com",
-            "reason": "https://github.com/duckduckgo/privacy-configuration/issues/1265"
-        },
-        {
-            "domain": "santander.com.br",
-            "reason": "https://github.com/duckduckgo/privacy-configuration/issues/1265"
-        },
-        {
-            "domain": "pnc.com",
-            "reason": "https://github.com/duckduckgo/privacy-configuration/issues/1265"
-        },
-        {
-            "domain": "edwardjones.com",
-            "reason": "https://github.com/duckduckgo/privacy-configuration/issues/1265"
-        },
-        {
-            "domain": "ally.com",
-            "reason": "https://github.com/duckduckgo/privacy-configuration/issues/1265"
-        },
-        {
-            "domain": "metrobank.com.ph",
-            "reason": "https://github.com/duckduckgo/privacy-configuration/issues/1265"
-        },
-        {
-            "domain": "key.com",
-            "reason": "https://github.com/duckduckgo/privacy-configuration/issues/1265"
-        },
-        {
-            "domain": "synchronybank.com",
-            "reason": "https://github.com/duckduckgo/privacy-configuration/issues/1265"
-        },
-        {
-            "domain": "oldglorybank.com",
-            "reason": "https://github.com/duckduckgo/privacy-configuration/issues/1265"
-        },
-        {
-            "domain": "santander.com.mx",
-            "reason": "https://github.com/duckduckgo/privacy-configuration/issues/1265"
-        },
-        {
-            "domain": "secureinternetbank.com",
-            "reason": "https://github.com/duckduckgo/privacy-configuration/issues/1265"
-        },
-        {
-            "domain": "bankfirst.com.au",
-            "reason": "https://github.com/duckduckgo/privacy-configuration/issues/1265"
-        },
-        {
-            "domain": "fnbo.com",
-            "reason": "https://github.com/duckduckgo/privacy-configuration/issues/1265"
-        },
-        {
-            "domain": "salliemae.com",
-            "reason": "https://github.com/duckduckgo/privacy-configuration/issues/1265"
-        },
-        {
-            "domain": "bnc.bank",
-            "reason": "https://github.com/duckduckgo/privacy-configuration/issues/1265"
-        },
-        {
-            "domain": "kanza.bank",
-            "reason": "https://github.com/duckduckgo/privacy-configuration/issues/1265"
-        },
-        {
-            "domain": "prosperity.bank",
-            "reason": "https://github.com/duckduckgo/privacy-configuration/issues/1265"
-        },
-        {
-            "domain": "firstwestern.bank",
-            "reason": "https://github.com/duckduckgo/privacy-configuration/issues/1265"
-        },
-        {
-            "domain": "penncrest.bank",
-            "reason": "https://github.com/duckduckgo/privacy-configuration/issues/1265"
-        },
-        {
-            "domain": "northwest.bank",
-            "reason": "https://github.com/duckduckgo/privacy-configuration/issues/1265"
-        },
-        {
-            "domain": "bell.bank",
-            "reason": "https://github.com/duckduckgo/privacy-configuration/issues/1265"
-        },
-        {
-            "domain": "dollar.bank",
-            "reason": "https://github.com/duckduckgo/privacy-configuration/issues/1265"
-        },
-        {
-            "domain": "dellsbank.bank",
-            "reason": "https://github.com/duckduckgo/privacy-configuration/issues/1265"
-        },
-        {
-            "domain": "rcbbank.bank",
-            "reason": "https://github.com/duckduckgo/privacy-configuration/issues/1265"
-        },
-        {
-            "domain": "ebt.bank",
-            "reason": "https://github.com/duckduckgo/privacy-configuration/issues/1265"
-        },
-        {
-            "domain": "mybct.bank",
-            "reason": "https://github.com/duckduckgo/privacy-configuration/issues/1265"
-        },
-        {
-            "domain": "wells.bank",
-            "reason": "https://github.com/duckduckgo/privacy-configuration/issues/1265"
-        },
-        {
-            "domain": "365.bank",
-            "reason": "https://github.com/duckduckgo/privacy-configuration/issues/1265"
-        },
-        {
-            "domain": "atom.bank",
-            "reason": "https://github.com/duckduckgo/privacy-configuration/issues/1265"
-        },
-        {
-            "domain": "ibanking-services.com",
-            "reason": "https://github.com/duckduckgo/privacy-configuration/issues/1265"
-        },
-        {
-            "domain": "bmo.com",
-            "reason": "https://github.com/duckduckgo/privacy-configuration/issues/1265"
-        },
-        {
-            "domain": "tsb.co.uk",
-            "reason": "https://github.com/duckduckgo/privacy-configuration/issues/1265"
-        }
-    ]
-=======
     "unprotectedTemporary": []
->>>>>>> 0ef19d60
 }