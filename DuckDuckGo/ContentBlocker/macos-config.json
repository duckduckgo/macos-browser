--- conflicted
+++ resolved
@@ -4833,16 +4833,11 @@
             "exceptions": [],
             "state": "enabled",
             "settings": {
-<<<<<<< HEAD
-                "permanentSurvey": {
-                    "state" : "internal",
-=======
                 "surveyCardDay0": "disabled",
                 "surveyCardDay7": "disabled",
                 "surveyCardDay14": "disabled",
                 "permanentSurvey": {
                     "state": "internal",
->>>>>>> 0cc38ed1
                     "localization": "disabled",
                     "url": "https://selfserve.decipherinc.com/survey/selfserve/32ab/240404?list=2",
                     "firstDay": 5,
