//
//  AppPrivacyConfigurationDataProvider.swift
//
//  Copyright © 2021 DuckDuckGo. All rights reserved.
//
//  Licensed under the Apache License, Version 2.0 (the "License");
//  you may not use this file except in compliance with the License.
//  You may obtain a copy of the License at
//
//  http://www.apache.org/licenses/LICENSE-2.0
//
//  Unless required by applicable law or agreed to in writing, software
//  distributed under the License is distributed on an "AS IS" BASIS,
//  WITHOUT WARRANTIES OR CONDITIONS OF ANY KIND, either express or implied.
//  See the License for the specific language governing permissions and
//  limitations under the License.
//

import Foundation
import BrowserServicesKit

final class AppPrivacyConfigurationDataProvider: EmbeddedDataProvider {

    public struct Constants {
<<<<<<< HEAD
        public static let embeddedDataETag = "\"61af930a234dafd4c8d77439126cf0f6\""
        public static let embeddedDataSHA = "6ecf21294b8fc612b1eb858c5bc24e4f3a4c18cad8e8b0695735d487e4311c27"
=======
        public static let embeddedDataETag = "\"11a48f632059c020107c7f65d07d2ba1\""
        public static let embeddedDataSHA = "bb1bdef42e74399e74099ba98abf843425b3904e18b9085b4bb92bb4f0c0853c"
>>>>>>> 047ff737
    }

    var embeddedDataEtag: String {
        return Constants.embeddedDataETag
    }

    var embeddedData: Data {
        return Self.loadEmbeddedAsData()
    }

    static var embeddedUrl: URL {
        return Bundle.main.url(forResource: "macos-config", withExtension: "json")!
    }

    static func loadEmbeddedAsData() -> Data {
        let json = try? Data(contentsOf: embeddedUrl)
        return json!
    }
}<|MERGE_RESOLUTION|>--- conflicted
+++ resolved
@@ -22,13 +22,8 @@
 final class AppPrivacyConfigurationDataProvider: EmbeddedDataProvider {
 
     public struct Constants {
-<<<<<<< HEAD
-        public static let embeddedDataETag = "\"61af930a234dafd4c8d77439126cf0f6\""
-        public static let embeddedDataSHA = "6ecf21294b8fc612b1eb858c5bc24e4f3a4c18cad8e8b0695735d487e4311c27"
-=======
         public static let embeddedDataETag = "\"11a48f632059c020107c7f65d07d2ba1\""
         public static let embeddedDataSHA = "bb1bdef42e74399e74099ba98abf843425b3904e18b9085b4bb92bb4f0c0853c"
->>>>>>> 047ff737
     }
 
     var embeddedDataEtag: String {
