--- conflicted
+++ resolved
@@ -22,13 +22,8 @@
 final class AppPrivacyConfigurationDataProvider: EmbeddedDataProvider {
 
     public struct Constants {
-<<<<<<< HEAD
-        public static let embeddedDataETag = "\"11a48f632059c020107c7f65d07d2ba1\""
-        public static let embeddedDataSHA = "bb1bdef42e74399e74099ba98abf843425b3904e18b9085b4bb92bb4f0c0853c"
-=======
         public static let embeddedDataETag = "\"eb8614d64ac3ac23b4b81b777353c1a8\""
         public static let embeddedDataSHA = "9190f5df76bdcccd352a5155c87d1857c2208bb00808d1f789158b03a867412d"
->>>>>>> 919ce422
     }
 
     var embeddedDataEtag: String {
