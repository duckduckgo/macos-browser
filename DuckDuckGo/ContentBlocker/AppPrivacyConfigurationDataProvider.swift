//
//  AppPrivacyConfigurationDataProvider.swift
//
//  Copyright © 2021 DuckDuckGo. All rights reserved.
//
//  Licensed under the Apache License, Version 2.0 (the "License");
//  you may not use this file except in compliance with the License.
//  You may obtain a copy of the License at
//
//  http://www.apache.org/licenses/LICENSE-2.0
//
//  Unless required by applicable law or agreed to in writing, software
//  distributed under the License is distributed on an "AS IS" BASIS,
//  WITHOUT WARRANTIES OR CONDITIONS OF ANY KIND, either express or implied.
//  See the License for the specific language governing permissions and
//  limitations under the License.
//

import Foundation
import BrowserServicesKit

final class AppPrivacyConfigurationDataProvider: EmbeddedDataProvider {

    public struct Constants {
<<<<<<< HEAD
        public static let embeddedDataETag = "\"e9267e03f994718aeb9e322c6c797a5b\""
        public static let embeddedDataSHA = "801d33fa0b712907f66d9d32c2cddbfb00c2faf9b1a56b1de5db4620941dd854"
=======
        public static let embeddedDataETag = "\"ebe354ac4c71b9302b883dffc03934f4\""
        public static let embeddedDataSHA = "607cd95cd77335a685ff9fa6fd2be98bdae1d32a82ff0562741cd6e233a713c8"
>>>>>>> 42fb48de
    }

    var embeddedDataEtag: String {
        return Constants.embeddedDataETag
    }

    var embeddedData: Data {
        return Self.loadEmbeddedAsData()
    }

    static var embeddedUrl: URL {
        return Bundle.main.url(forResource: "macos-config", withExtension: "json")!
    }

    static func loadEmbeddedAsData() -> Data {
        let json = try? Data(contentsOf: embeddedUrl)
        return json!
    }
}<|MERGE_RESOLUTION|>--- conflicted
+++ resolved
@@ -22,13 +22,8 @@
 final class AppPrivacyConfigurationDataProvider: EmbeddedDataProvider {
 
     public struct Constants {
-<<<<<<< HEAD
-        public static let embeddedDataETag = "\"e9267e03f994718aeb9e322c6c797a5b\""
-        public static let embeddedDataSHA = "801d33fa0b712907f66d9d32c2cddbfb00c2faf9b1a56b1de5db4620941dd854"
-=======
         public static let embeddedDataETag = "\"ebe354ac4c71b9302b883dffc03934f4\""
         public static let embeddedDataSHA = "607cd95cd77335a685ff9fa6fd2be98bdae1d32a82ff0562741cd6e233a713c8"
->>>>>>> 42fb48de
     }
 
     var embeddedDataEtag: String {
