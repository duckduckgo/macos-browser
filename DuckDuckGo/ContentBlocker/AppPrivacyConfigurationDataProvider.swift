//
//  AppPrivacyConfigurationDataProvider.swift
//
//  Copyright © 2021 DuckDuckGo. All rights reserved.
//
//  Licensed under the Apache License, Version 2.0 (the "License");
//  you may not use this file except in compliance with the License.
//  You may obtain a copy of the License at
//
//  http://www.apache.org/licenses/LICENSE-2.0
//
//  Unless required by applicable law or agreed to in writing, software
//  distributed under the License is distributed on an "AS IS" BASIS,
//  WITHOUT WARRANTIES OR CONDITIONS OF ANY KIND, either express or implied.
//  See the License for the specific language governing permissions and
//  limitations under the License.
//

import Foundation
import BrowserServicesKit

final class AppPrivacyConfigurationDataProvider: EmbeddedDataProvider {

    public struct Constants {
<<<<<<< HEAD
        public static let embeddedDataETag = "\"bbc7a70c2cfce3fe34587120d226a191\""
        public static let embeddedDataSHA = "85a398349a86550d864df54abdfdcb7e5489a909329aafc328f49b68c537a25f"
=======
        public static let embeddedDataETag = "\"ff1802e182b3027ee9de2dc1b8ce145e\""
        public static let embeddedDataSHA = "0535440d047f41fccafe4f3e91d1c88dbecc89c81077b23f169e2a5fda271bcd"
>>>>>>> f35f2fea
    }

    var embeddedDataEtag: String {
        return Constants.embeddedDataETag
    }

    var embeddedData: Data {
        return Self.loadEmbeddedAsData()
    }

    static var embeddedUrl: URL {
        return Bundle.main.url(forResource: "macos-config", withExtension: "json")!
    }

    static func loadEmbeddedAsData() -> Data {
        let json = try? Data(contentsOf: embeddedUrl)
        return json!
    }
}<|MERGE_RESOLUTION|>--- conflicted
+++ resolved
@@ -22,13 +22,8 @@
 final class AppPrivacyConfigurationDataProvider: EmbeddedDataProvider {
 
     public struct Constants {
-<<<<<<< HEAD
-        public static let embeddedDataETag = "\"bbc7a70c2cfce3fe34587120d226a191\""
-        public static let embeddedDataSHA = "85a398349a86550d864df54abdfdcb7e5489a909329aafc328f49b68c537a25f"
-=======
-        public static let embeddedDataETag = "\"ff1802e182b3027ee9de2dc1b8ce145e\""
-        public static let embeddedDataSHA = "0535440d047f41fccafe4f3e91d1c88dbecc89c81077b23f169e2a5fda271bcd"
->>>>>>> f35f2fea
+        public static let embeddedDataETag = "\"d45cf911a405001184f7ef2f6c06bca1\""
+        public static let embeddedDataSHA = "bc395fa7d94629b7d32ec61b20a2874aac717a9cb08df6cadc6e0fa6d7e6079b"
     }
 
     var embeddedDataEtag: String {
