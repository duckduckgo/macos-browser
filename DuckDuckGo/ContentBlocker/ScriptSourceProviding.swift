--- conflicted
+++ resolved
@@ -30,11 +30,7 @@
     var privacyConfigurationManager: PrivacyConfigurationManaging { get }
     var autofillSourceProvider: AutofillUserScriptSourceProvider? { get }
     var sessionKey: String? { get }
-<<<<<<< HEAD
-    var clickToLoadSource: String { get }
     var onboardingActionsManager: OnboardingActionsManaging? { get }
-=======
->>>>>>> 8255ffda
     func buildAutofillSource() -> AutofillUserScriptSourceProvider
 
 }
