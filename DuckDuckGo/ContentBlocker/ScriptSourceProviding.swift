//
//  ScriptSourceProviding.swift
//
//  Copyright © 2021 DuckDuckGo. All rights reserved.
//
//  Licensed under the Apache License, Version 2.0 (the "License");
//  you may not use this file except in compliance with the License.
//  You may obtain a copy of the License at
//
//  http://www.apache.org/licenses/LICENSE-2.0
//
//  Unless required by applicable law or agreed to in writing, software
//  distributed under the License is distributed on an "AS IS" BASIS,
//  WITHOUT WARRANTIES OR CONDITIONS OF ANY KIND, either express or implied.
//  See the License for the specific language governing permissions and
//  limitations under the License.
//

import Foundation
import Combine
import BrowserServicesKit

protocol ScriptSourceProviding {

    func reload(knownChanges: ContentBlockerRulesIdentifier.Difference?)
    var contentBlockerRulesConfig: ContentBlockerUserScriptConfig? { get }
    var surrogatesConfig: SurrogatesUserScriptConfig? { get }
    var navigatorCredentialsSource: String { get }
    var privacyConfigurationManager: PrivacyConfigurationManager { get }
    var sessionKey: String? { get }
    var sourceUpdatedPublisher: AnyPublisher<ContentBlockerRulesIdentifier.Difference?, Never> { get }

}

final class DefaultScriptSourceProvider: ScriptSourceProviding {

    static var shared: ScriptSourceProviding = DefaultScriptSourceProvider()

    private(set) var contentBlockerRulesConfig: ContentBlockerUserScriptConfig?
    private(set) var surrogatesConfig: SurrogatesUserScriptConfig?
    private(set) var navigatorCredentialsSource: String = ""
    private(set) var sessionKey: String?

    private let sourceUpdatedSubject = PassthroughSubject<ContentBlockerRulesIdentifier.Difference?, Never>()
    var sourceUpdatedPublisher: AnyPublisher<ContentBlockerRulesIdentifier.Difference?, Never> {
        sourceUpdatedSubject.eraseToAnyPublisher()
    }

    let configStorage: ConfigurationStoring
    let privacyConfigurationManager: PrivacyConfigurationManager
    let contentBlockingManager: ContentBlockerRulesManager

    var contentBlockingRulesUpdatedCancellable: AnyCancellable!

    private init(configStorage: ConfigurationStoring = DefaultConfigurationStorage.shared,
                 privacyConfigurationManager: PrivacyConfigurationManager = ContentBlocking.privacyConfigurationManager,
                 contentBlockingManager: ContentBlockerRulesManager = ContentBlocking.contentBlockingManager,
                 contentBlockingUpdating: ContentBlockingUpdating = ContentBlocking.contentBlockingUpdating) {
        self.configStorage = configStorage
        self.privacyConfigurationManager = privacyConfigurationManager
        self.contentBlockingManager = contentBlockingManager

        attachListeners(contentBlockingUpdating: contentBlockingUpdating)

        reload(knownChanges: nil)
    }

    private func attachListeners(contentBlockingUpdating: ContentBlockingUpdating) {
        let cancellable = contentBlockingUpdating.contentBlockingRules.receive(on: RunLoop.main).sink(receiveValue: { [weak self] newRulesInfo in
            guard let self = self, let newRulesInfo = newRulesInfo else { return }

            self.reload(knownChanges: newRulesInfo.changes)
        })
        contentBlockingRulesUpdatedCancellable = cancellable
    }

    func reload(knownChanges: ContentBlockerRulesIdentifier.Difference?) {
        contentBlockerRulesConfig = buildContentBlockerRulesConfig()
        surrogatesConfig = buildSurrogatesConfig()
        navigatorCredentialsSource = buildNavigatorCredentialsSource()
        sessionKey = generateSessionKey()
        sourceUpdatedSubject.send( knownChanges )
    }

    private func generateSessionKey() -> String {
        return UUID().uuidString
    }

    private func buildContentBlockerRulesConfig() -> ContentBlockerUserScriptConfig {
        return DefaultContentBlockerUserScriptConfig(privacyConfiguration: privacyConfigurationManager.privacyConfig,
                                                     trackerData: contentBlockingManager.currentRules?.trackerData)
    }

    private func buildSurrogatesConfig() -> SurrogatesUserScriptConfig {

        let isDebugBuild: Bool
        #if DEBUG
        isDebugBuild = true
        #else
        isDebugBuild = false
        #endif

        let surrogates = configStorage.loadData(for: .surrogates)?.utf8String() ?? ""
        let rules = contentBlockingManager.currentRules
        return DefaultSurrogatesUserScriptConfig(privacyConfig: privacyConfigurationManager.privacyConfig,
                                                 surrogates: surrogates,
                                                 trackerData: rules?.trackerData,
                                                 encodedSurrogateTrackerData: rules?.encodedTrackerData,
                                                 isDebugBuild: isDebugBuild)
    }
<<<<<<< HEAD
    
    private func buildGPCSource() -> String {
        let privacyConfiguration = privacyConfigurationManager.privacyConfig
        let exceptions = privacyConfiguration.tempUnprotectedDomains +
                            privacyConfiguration.exceptionsList(forFeature: .gpc)
        let privSettings = PrivacySecurityPreferences()
        let localUnprotectedDomains = privacyConfiguration.userUnprotectedDomains.joined(separator: "\n")

        return GPCUserScript.loadJS("gpc", from: .main, withReplacements: [
            "$GPC_ENABLED$": privacyConfiguration.isEnabled(featureKey: .gpc) && privSettings.gpcEnabled ? "true" : "false",
            "$GPC_EXCEPTIONS$": exceptions.joined(separator: "\n"),
            "$USER_UNPROTECTED_DOMAINS$": localUnprotectedDomains
        ])
    }
=======
>>>>>>> 88c49d41

    private func buildNavigatorCredentialsSource() -> String {
        let privacyConfiguration = privacyConfigurationManager.privacyConfig
        let unprotectedDomains = privacyConfiguration.tempUnprotectedDomains
        let contentBlockingExceptions = privacyConfiguration.exceptionsList(forFeature: .navigatorCredentials)
        if !privacyConfiguration.isEnabled(featureKey: .navigatorCredentials) {
            return ""
        }
        return NavigatorCredentialsUserScript.loadJS("navigatorCredentials", from: .main, withReplacements: [
             "$USER_UNPROTECTED_DOMAINS$": "",
             "$CREDENTIALS_EXCEPTIONS$": (unprotectedDomains + contentBlockingExceptions).joined(separator: "\n")
        ])
    }
}<|MERGE_RESOLUTION|>--- conflicted
+++ resolved
@@ -108,23 +108,6 @@
                                                  encodedSurrogateTrackerData: rules?.encodedTrackerData,
                                                  isDebugBuild: isDebugBuild)
     }
-<<<<<<< HEAD
-    
-    private func buildGPCSource() -> String {
-        let privacyConfiguration = privacyConfigurationManager.privacyConfig
-        let exceptions = privacyConfiguration.tempUnprotectedDomains +
-                            privacyConfiguration.exceptionsList(forFeature: .gpc)
-        let privSettings = PrivacySecurityPreferences()
-        let localUnprotectedDomains = privacyConfiguration.userUnprotectedDomains.joined(separator: "\n")
-
-        return GPCUserScript.loadJS("gpc", from: .main, withReplacements: [
-            "$GPC_ENABLED$": privacyConfiguration.isEnabled(featureKey: .gpc) && privSettings.gpcEnabled ? "true" : "false",
-            "$GPC_EXCEPTIONS$": exceptions.joined(separator: "\n"),
-            "$USER_UNPROTECTED_DOMAINS$": localUnprotectedDomains
-        ])
-    }
-=======
->>>>>>> 88c49d41
 
     private func buildNavigatorCredentialsSource() -> String {
         let privacyConfiguration = privacyConfigurationManager.privacyConfig
