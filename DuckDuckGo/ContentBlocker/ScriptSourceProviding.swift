//
//  ScriptSourceProviding.swift
//
//  Copyright © 2021 DuckDuckGo. All rights reserved.
//
//  Licensed under the Apache License, Version 2.0 (the "License");
//  you may not use this file except in compliance with the License.
//  You may obtain a copy of the License at
//
//  http://www.apache.org/licenses/LICENSE-2.0
//
//  Unless required by applicable law or agreed to in writing, software
//  distributed under the License is distributed on an "AS IS" BASIS,
//  WITHOUT WARRANTIES OR CONDITIONS OF ANY KIND, either express or implied.
//  See the License for the specific language governing permissions and
//  limitations under the License.
//

import Foundation
import Combine
import BrowserServicesKit

protocol ScriptSourceProviding {

    func reload(knownChanges: [String: ContentBlockerRulesIdentifier.Difference])
    var contentBlockerRulesConfig: ContentBlockerUserScriptConfig? { get }
    var surrogatesConfig: SurrogatesUserScriptConfig? { get }
    var privacyConfigurationManager: PrivacyConfigurationManager { get }
    var sessionKey: String? { get }
    var clickToLoadSource: String { get }

    var sourceUpdatedPublisher: AnyPublisher<[String: ContentBlockerRulesIdentifier.Difference], Never> { get }

}

final class DefaultScriptSourceProvider: ScriptSourceProviding {

    static var shared: ScriptSourceProviding = DefaultScriptSourceProvider()

    private(set) var contentBlockerRulesConfig: ContentBlockerUserScriptConfig?
    private(set) var surrogatesConfig: SurrogatesUserScriptConfig?
    private(set) var sessionKey: String?
    private(set) var clickToLoadSource: String = ""

    private let sourceUpdatedSubject = PassthroughSubject<[String: ContentBlockerRulesIdentifier.Difference], Never>()
    var sourceUpdatedPublisher: AnyPublisher<[String: ContentBlockerRulesIdentifier.Difference], Never> {
        sourceUpdatedSubject.eraseToAnyPublisher()
    }

    let configStorage: ConfigurationStoring
    let privacyConfigurationManager: PrivacyConfigurationManager
    let contentBlockingManager: ContentBlockerRulesManager

    var contentBlockingRulesUpdatedCancellable: AnyCancellable!

    private init(configStorage: ConfigurationStoring = DefaultConfigurationStorage.shared,
                 privacyConfigurationManager: PrivacyConfigurationManager = ContentBlocking.privacyConfigurationManager,
                 contentBlockingManager: ContentBlockerRulesManager = ContentBlocking.contentBlockingManager,
                 contentBlockingUpdating: ContentBlockingUpdating = ContentBlocking.contentBlockingUpdating) {
        self.configStorage = configStorage
        self.privacyConfigurationManager = privacyConfigurationManager
        self.contentBlockingManager = contentBlockingManager

        attachListeners(contentBlockingUpdating: contentBlockingUpdating)

        reload(knownChanges: [:])
    }

    private func attachListeners(contentBlockingUpdating: ContentBlockingUpdating) {
        let cancellable = contentBlockingUpdating.contentBlockingRules.receive(on: RunLoop.main).sink(receiveValue: { [weak self] newRulesInfo in
            guard let self = self, let newRulesInfo = newRulesInfo else { return }

            self.reload(knownChanges: newRulesInfo.changes)
        })
        contentBlockingRulesUpdatedCancellable = cancellable
    }

    func reload(knownChanges: [String: ContentBlockerRulesIdentifier.Difference]) {
        contentBlockerRulesConfig = buildContentBlockerRulesConfig()
        surrogatesConfig = buildSurrogatesConfig()
        sessionKey = generateSessionKey()
        clickToLoadSource = buildClickToLoadSource()
        sourceUpdatedSubject.send( knownChanges )
    }

    private func generateSessionKey() -> String {
        return UUID().uuidString
    }

    private func buildContentBlockerRulesConfig() -> ContentBlockerUserScriptConfig {
        
        let tdsName = DefaultContentBlockerRulesListsSource.Constants.trackerDataSetRulesListName
        let trackerData = contentBlockingManager.currentRules.first(where: { $0.name == tdsName})?.trackerData
        
        let ctlTrackerData = (contentBlockingManager.currentRules.first(where: {
            $0.name == ContentBlockerRulesLists.Constants.clickToLoadRulesListName
        })?.trackerData) ?? ContentBlockerRulesLists.fbTrackerDataSet

        return DefaultContentBlockerUserScriptConfig(privacyConfiguration: privacyConfigurationManager.privacyConfig,
                                                     trackerData: trackerData,
                                                     ctlTrackerData: ctlTrackerData,
                                                     trackerDataManager: ContentBlocking.trackerDataManager)
    }

    private func buildSurrogatesConfig() -> SurrogatesUserScriptConfig {

        let isDebugBuild: Bool
        #if DEBUG
        isDebugBuild = true
        #else
        isDebugBuild = false
        #endif

        let surrogates = configStorage.loadData(for: .surrogates)?.utf8String() ?? ""
        let tdsName = DefaultContentBlockerRulesListsSource.Constants.trackerDataSetRulesListName
        let rules = contentBlockingManager.currentRules.first(where: { $0.name == tdsName})
        return DefaultSurrogatesUserScriptConfig(privacyConfig: privacyConfigurationManager.privacyConfig,
                                                 surrogates: surrogates,
                                                 trackerData: rules?.trackerData,
                                                 encodedSurrogateTrackerData: rules?.encodedTrackerData,
                                                 trackerDataManager: ContentBlocking.trackerDataManager,
                                                 isDebugBuild: isDebugBuild)
    }
<<<<<<< HEAD

    private func buildNavigatorCredentialsSource() -> String {
        let privacyConfiguration = privacyConfigurationManager.privacyConfig
        let unprotectedDomains = privacyConfiguration.tempUnprotectedDomains
        let contentBlockingExceptions = privacyConfiguration.exceptionsList(forFeature: .navigatorCredentials)
        if !privacyConfiguration.isEnabled(featureKey: .navigatorCredentials) {
            return ""
        }
        return NavigatorCredentialsUserScript.loadJS("navigatorCredentials", from: .main, withReplacements: [
             "$USER_UNPROTECTED_DOMAINS$": "",
             "$CREDENTIALS_EXCEPTIONS$": (unprotectedDomains + contentBlockingExceptions).joined(separator: "\n")
        ])
    }
    
    private func loadTextFile(_ fileName: String, _ fileExt: String) -> String? {
        let url = Bundle.main.url(
            forResource: fileName,
            withExtension: fileExt
        )
        guard let data = try? String(contentsOf: url!) else {
            assertionFailure("Failed to load text file")
            return nil
        }
        
        return data
    }

    private func loadFont(_ fileName: String, _ fileExt: String) -> String? {
        let url = Bundle.main.url(
            forResource: fileName,
            withExtension: fileExt
        )
        guard let base64String = try? Data(contentsOf: url!).base64EncodedString() else {
            assertionFailure("Failed to load font")
            return nil
        }
        
        let font = "data:application/octet-stream;base64," + base64String
        return font
    }

    private func buildClickToLoadSource() -> String {
        // For now bundle FB SDK and associated config, as they diverged from the extension
        let fbSDK = loadTextFile("fb-sdk", "js")
        let config = loadTextFile("clickToLoadConfig", "json")
        let proximaRegFont = loadFont("ProximaNova-Reg-webfont", "woff2")
        let proximaBoldFont = loadFont("ProximaNova-Bold-webfont", "woff2")
        return ContentBlockerRulesUserScript.loadJS("clickToLoad", from: .main, withReplacements: [
            "${fb-sdk.js}": fbSDK!,
            "${clickToLoadConfig.json}": config!,
            "${proximaRegFont}": proximaRegFont!,
            "${proximaBoldFont}": proximaBoldFont!
        ])
    }
=======
>>>>>>> 9868df9d
}<|MERGE_RESOLUTION|>--- conflicted
+++ resolved
@@ -121,20 +121,6 @@
                                                  trackerDataManager: ContentBlocking.trackerDataManager,
                                                  isDebugBuild: isDebugBuild)
     }
-<<<<<<< HEAD
-
-    private func buildNavigatorCredentialsSource() -> String {
-        let privacyConfiguration = privacyConfigurationManager.privacyConfig
-        let unprotectedDomains = privacyConfiguration.tempUnprotectedDomains
-        let contentBlockingExceptions = privacyConfiguration.exceptionsList(forFeature: .navigatorCredentials)
-        if !privacyConfiguration.isEnabled(featureKey: .navigatorCredentials) {
-            return ""
-        }
-        return NavigatorCredentialsUserScript.loadJS("navigatorCredentials", from: .main, withReplacements: [
-             "$USER_UNPROTECTED_DOMAINS$": "",
-             "$CREDENTIALS_EXCEPTIONS$": (unprotectedDomains + contentBlockingExceptions).joined(separator: "\n")
-        ])
-    }
     
     private func loadTextFile(_ fileName: String, _ fileExt: String) -> String? {
         let url = Bundle.main.url(
@@ -176,6 +162,4 @@
             "${proximaBoldFont}": proximaBoldFont!
         ])
     }
-=======
->>>>>>> 9868df9d
 }