//
//  ScriptSourceProviding.swift
//
//  Copyright © 2021 DuckDuckGo. All rights reserved.
//
//  Licensed under the Apache License, Version 2.0 (the "License");
//  you may not use this file except in compliance with the License.
//  You may obtain a copy of the License at
//
//  http://www.apache.org/licenses/LICENSE-2.0
//
//  Unless required by applicable law or agreed to in writing, software
//  distributed under the License is distributed on an "AS IS" BASIS,
//  WITHOUT WARRANTIES OR CONDITIONS OF ANY KIND, either express or implied.
//  See the License for the specific language governing permissions and
//  limitations under the License.
//

import Foundation
import Combine
import BrowserServicesKit

protocol ScriptSourceProviding {

    func reload(knownChanges: ContentBlockerRulesIdentifier.Difference?)
    var contentBlockerRulesConfig: ContentBlockerUserScriptConfig? { get }
    var surrogatesConfig: SurrogatesUserScriptConfig? { get }
    var gpcSource: String { get }
    var navigatorCredentialsSource: String { get }

    var sourceUpdatedPublisher: AnyPublisher<ContentBlockerRulesIdentifier.Difference?, Never> { get }

}

final class DefaultScriptSourceProvider: ScriptSourceProviding {

    static var shared: ScriptSourceProviding = DefaultScriptSourceProvider()

    private(set) var contentBlockerRulesConfig: ContentBlockerUserScriptConfig?
    private(set) var surrogatesConfig: SurrogatesUserScriptConfig?
    private(set) var gpcSource: String = ""
    private(set) var navigatorCredentialsSource: String = ""

    private let sourceUpdatedSubject = PassthroughSubject<ContentBlockerRulesIdentifier.Difference?, Never>()
    var sourceUpdatedPublisher: AnyPublisher<ContentBlockerRulesIdentifier.Difference?, Never> {
        sourceUpdatedSubject.eraseToAnyPublisher()
    }

    let configStorage: ConfigurationStoring
    let privacyConfigurationManager: PrivacyConfigurationManager
    let contentBlockingManager: ContentBlockerRulesManager

    var contentBlockingRulesUpdatedCancellable: AnyCancellable!

    private init(configStorage: ConfigurationStoring = DefaultConfigurationStorage.shared,
                 privacyConfigurationManager: PrivacyConfigurationManager = ContentBlocking.privacyConfigurationManager,
                 contentBlockingManager: ContentBlockerRulesManager = ContentBlocking.contentBlockingManager,
                 contentBlockingUpdating: ContentBlockingUpdating = ContentBlocking.contentBlockingUpdating) {
        self.configStorage = configStorage
        self.privacyConfigurationManager = privacyConfigurationManager
        self.contentBlockingManager = contentBlockingManager

        attachListeners(contentBlockingUpdating: contentBlockingUpdating)

        reload(knownChanges: nil)
    }

    private func attachListeners(contentBlockingUpdating: ContentBlockingUpdating) {
        let cancellable = contentBlockingUpdating.contentBlockingRules.receive(on: RunLoop.main).sink(receiveValue: { [weak self] newRulesInfo in
            guard let self = self, let newRulesInfo = newRulesInfo else { return }

            self.reload(knownChanges: newRulesInfo.changes)
        })
        contentBlockingRulesUpdatedCancellable = cancellable
    }

    func reload(knownChanges: ContentBlockerRulesIdentifier.Difference?) {
        contentBlockerRulesConfig = buildContentBlockerRulesConfig()
        surrogatesConfig = buildSurrogatesConfig()
        gpcSource = buildGPCSource()
        navigatorCredentialsSource = buildNavigatorCredentialsSource()
        sourceUpdatedSubject.send( knownChanges )
    }

    private func buildContentBlockerRulesConfig() -> ContentBlockerUserScriptConfig {
        return DefaultContentBlockerUserScriptConfig(privacyConfiguration: privacyConfigurationManager.privacyConfig,
                                                     trackerData: contentBlockingManager.currentRules?.trackerData)
    }

    private func buildSurrogatesConfig() -> SurrogatesUserScriptConfig {
        let surrogates = configStorage.loadData(for: .surrogates)?.utf8String() ?? ""
<<<<<<< HEAD
        let rules = contentBlockingManager.currentRules
        return DefaultSurrogatesUserScriptConfig(privacyConfig: privacyConfigurationManager.privacyConfig,
                                                 surrogates: surrogates,
                                                 trackerData: rules?.trackerData,
                                                 encodedSurrogateTrackerData: rules?.encodedTrackerData,
                                                 isDebugBuild: isDebugBuild)
=======

        let remoteUnprotectedDomains = (privacyConfiguration.tempUnprotectedDomains.joined(separator: "\n"))
            + "\n"
            + (privacyConfiguration.exceptionsList(forFeature: .contentBlocking).joined(separator: "\n"))

        let protectionStore = DomainsProtectionUserDefaultsStore()
        let localUnprotectedDomains = protectionStore.unprotectedDomains.joined(separator: "\n")
        let isDebugBuild: String
        
        #if DEBUG
        isDebugBuild = "true"
        #else
        isDebugBuild = "false"
        #endif
        
        return ContentBlockerUserScript.loadJS("contentblocker", from: .main, withReplacements: [
            "$IS_DEBUG$": isDebugBuild,
            "$TEMP_UNPROTECTED_DOMAINS$": remoteUnprotectedDomains,
            "$USER_UNPROTECTED_DOMAINS$": localUnprotectedDomains,
            "$TRACKER_DATA$": trackerData,
            "$SURROGATES$": surrogates,
            "$BLOCKING_ENABLED$": privacyConfiguration.isEnabled(featureKey: .contentBlocking) ? "true" : "false"
        ])
>>>>>>> 463eba93
    }
    
    private func buildGPCSource() -> String {
        let privacyConfiguration = privacyConfigurationManager.privacyConfig
        let exceptions = privacyConfiguration.tempUnprotectedDomains +
                            privacyConfiguration.exceptionsList(forFeature: .gpc)
        let privSettings = PrivacySecurityPreferences()
        let protectionStore = DomainsProtectionUserDefaultsStore()
        let localUnprotectedDomains = protectionStore.unprotectedDomains.joined(separator: "\n")
        
        return GPCUserScript.loadJS("gpc", from: .main, withReplacements: [
            "$GPC_ENABLED$": privacyConfiguration.isEnabled(featureKey: .gpc) && privSettings.gpcEnabled ? "true" : "false",
            "$GPC_EXCEPTIONS$": exceptions.joined(separator: "\n"),
            "$USER_UNPROTECTED_DOMAINS$": localUnprotectedDomains
        ])
    }

    private func buildNavigatorCredentialsSource() -> String {
        let privacyConfiguration = privacyConfigurationManager.privacyConfig
        let unprotectedDomains = privacyConfiguration.tempUnprotectedDomains
        let contentBlockingExceptions = privacyConfiguration.exceptionsList(forFeature: .navigatorCredentials)
        if !privacyConfiguration.isEnabled(featureKey: .navigatorCredentials) {
            return ""
        }
        return NavigatorCredentialsUserScript.loadJS("navigatorCredentials", from: .main, withReplacements: [
             "$USER_UNPROTECTED_DOMAINS$": "",
             "$CREDENTIALS_EXCEPTIONS$": (unprotectedDomains + contentBlockingExceptions).joined(separator: "\n")
        ])
    }

}<|MERGE_RESOLUTION|>--- conflicted
+++ resolved
@@ -88,39 +88,21 @@
     }
 
     private func buildSurrogatesConfig() -> SurrogatesUserScriptConfig {
+
+        let isDebugBuild: Bool
+        #if DEBUG
+        isDebugBuild = true
+        #else
+        isDebugBuild = false
+        #endif
+
         let surrogates = configStorage.loadData(for: .surrogates)?.utf8String() ?? ""
-<<<<<<< HEAD
         let rules = contentBlockingManager.currentRules
         return DefaultSurrogatesUserScriptConfig(privacyConfig: privacyConfigurationManager.privacyConfig,
                                                  surrogates: surrogates,
                                                  trackerData: rules?.trackerData,
                                                  encodedSurrogateTrackerData: rules?.encodedTrackerData,
                                                  isDebugBuild: isDebugBuild)
-=======
-
-        let remoteUnprotectedDomains = (privacyConfiguration.tempUnprotectedDomains.joined(separator: "\n"))
-            + "\n"
-            + (privacyConfiguration.exceptionsList(forFeature: .contentBlocking).joined(separator: "\n"))
-
-        let protectionStore = DomainsProtectionUserDefaultsStore()
-        let localUnprotectedDomains = protectionStore.unprotectedDomains.joined(separator: "\n")
-        let isDebugBuild: String
-        
-        #if DEBUG
-        isDebugBuild = "true"
-        #else
-        isDebugBuild = "false"
-        #endif
-        
-        return ContentBlockerUserScript.loadJS("contentblocker", from: .main, withReplacements: [
-            "$IS_DEBUG$": isDebugBuild,
-            "$TEMP_UNPROTECTED_DOMAINS$": remoteUnprotectedDomains,
-            "$USER_UNPROTECTED_DOMAINS$": localUnprotectedDomains,
-            "$TRACKER_DATA$": trackerData,
-            "$SURROGATES$": surrogates,
-            "$BLOCKING_ENABLED$": privacyConfiguration.isEnabled(featureKey: .contentBlocking) ? "true" : "false"
-        ])
->>>>>>> 463eba93
     }
     
     private func buildGPCSource() -> String {
