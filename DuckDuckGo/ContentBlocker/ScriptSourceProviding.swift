//
//  ScriptSourceProviding.swift
//
//  Copyright © 2021 DuckDuckGo. All rights reserved.
//
//  Licensed under the Apache License, Version 2.0 (the "License");
//  you may not use this file except in compliance with the License.
//  You may obtain a copy of the License at
//
//  http://www.apache.org/licenses/LICENSE-2.0
//
//  Unless required by applicable law or agreed to in writing, software
//  distributed under the License is distributed on an "AS IS" BASIS,
//  WITHOUT WARRANTIES OR CONDITIONS OF ANY KIND, either express or implied.
//  See the License for the specific language governing permissions and
//  limitations under the License.
//

import Foundation
import Combine

protocol ScriptSourceProviding {

    func reload()
    var contentBlockerRulesSource: String { get }
    var contentBlockerSource: String { get }
    var gpcSource: String { get }
    var navigatorCredentialsSource: String { get }

    var sourceUpdatedPublisher: AnyPublisher<Void, Never> { get }

}

final class DefaultScriptSourceProvider: ScriptSourceProviding {

    static var shared: ScriptSourceProviding = DefaultScriptSourceProvider()

    @Published
    private(set) var contentBlockerRulesSource: String = ""
    @Published
    private(set) var contentBlockerSource: String = ""
    @Published
    private(set) var gpcSource: String = ""
    private(set) var navigatorCredentialsSource: String = ""

    private let sourceUpdatedSubject = PassthroughSubject<Void, Never>()

    var sourceUpdatedPublisher: AnyPublisher<Void, Never> {
        sourceUpdatedSubject.eraseToAnyPublisher()
    }

    let configStorage: ConfigurationStoring
    let privacyConfiguration: PrivacyConfigurationManagment

    private init(configStorage: ConfigurationStoring = DefaultConfigurationStorage.shared,
                 privacyConfiguration: PrivacyConfigurationManagment = PrivacyConfigurationManager.shared) {
        self.configStorage = configStorage
        self.privacyConfiguration = privacyConfiguration
        reload()
    }

    func reload() {
        contentBlockerRulesSource = buildContentBlockerRulesSource()
        contentBlockerSource = buildContentBlockerSource()
        gpcSource = buildGPCSource()
        navigatorCredentialsSource = buildNavigatorCredentialsSource()
        sourceUpdatedSubject.send( () )
    }

    private func buildContentBlockerRulesSource() -> String {
        let unprotectedDomains = privacyConfiguration.tempUnprotectedDomains
        let contentBlockingExceptions = privacyConfiguration.exceptionsList(forFeature: .contentBlocking)
        let protectionStore = DomainsProtectionUserDefaultsStore()
        return ContentBlockerRulesUserScript.loadJS("contentblockerrules", from: .main, withReplacements: [
            "$TEMP_UNPROTECTED_DOMAINS$": (unprotectedDomains + contentBlockingExceptions).joined(separator: "\n"),
            "$USER_UNPROTECTED_DOMAINS$": protectionStore.unprotectedDomains.joined(separator: "\n")
        ])
    }

    private func buildContentBlockerSource() -> String {

        // Use sensible defaults in case the upstream data is unparsable
        let trackerData = TrackerRadarManager.shared.encodedTrackerData
        let surrogates = configStorage.loadData(for: .surrogates)?.utf8String() ?? ""

        let remoteUnprotectedDomains = (privacyConfiguration.tempUnprotectedDomains.joined(separator: "\n"))
            + "\n"
            + (privacyConfiguration.exceptionsList(forFeature: .contentBlocking).joined(separator: "\n"))

        let protectionStore = DomainsProtectionUserDefaultsStore()
        let localUnprotectedDomains = protectionStore.unprotectedDomains.joined(separator: "\n")

        return ContentBlockerUserScript.loadJS("contentblocker", from: .main, withReplacements: [
            "$IS_DEBUG$": isDebugBuild ? "true" : "false",
            "$TEMP_UNPROTECTED_DOMAINS$": remoteUnprotectedDomains,
            "$USER_UNPROTECTED_DOMAINS$": localUnprotectedDomains,
            "$TRACKER_DATA$": trackerData,
            "$SURROGATES$": surrogates,
            "$BLOCKING_ENABLED$": privacyConfiguration.isEnabled(featureKey: .contentBlocking) ? "true" : "false"
        ])
    }
    
    private func buildGPCSource() -> String {
        let exceptions = privacyConfiguration.tempUnprotectedDomains +
                            privacyConfiguration.exceptionsList(forFeature: .gpc)
        let privSettings = PrivacySecurityPreferences()
        let protectionStore = DomainsProtectionUserDefaultsStore()
        let localUnprotectedDomains = protectionStore.unprotectedDomains.joined(separator: "\n")
        
        return GPCUserScript.loadJS("gpc", from: .main, withReplacements: [
<<<<<<< HEAD
            "GPC_ENABLED": privacyConfiguration.isEnabled(featureKey: .gpc) && privSettings.gpcEnabled ? "true" : "false",
            "GPC_EXCEPTIONS": exceptions.joined(separator: "\n"),
            "USER_UNPROTECTED_DOMAINS": localUnprotectedDomains
=======
            "$GPC_ENABLED$": privacyConfiguration.isEnabled(featureKey: .gpc) && privSettings.gpcEnabled ? "true" : "false",
            "$GPC_EXCEPTIONS$": exceptions.joined(separator: "\n")
>>>>>>> 241a68dd
        ])
    }

    private func buildNavigatorCredentialsSource() -> String {
        let unprotectedDomains = privacyConfiguration.tempUnprotectedDomains
        let contentBlockingExceptions = privacyConfiguration.exceptionsList(forFeature: .navigatorCredentials)
        if !privacyConfiguration.isEnabled(featureKey: .navigatorCredentials) {
            return ""
        }
        return NavigatorCredentialsUserScript.loadJS("navigatorCredentials", from: .main, withReplacements: [
             "$USER_UNPROTECTED_DOMAINS$": "",
             "$CREDENTIALS_EXCEPTIONS$": (unprotectedDomains + contentBlockingExceptions).joined(separator: "\n")
        ])
    }

}<|MERGE_RESOLUTION|>--- conflicted
+++ resolved
@@ -108,14 +108,9 @@
         let localUnprotectedDomains = protectionStore.unprotectedDomains.joined(separator: "\n")
         
         return GPCUserScript.loadJS("gpc", from: .main, withReplacements: [
-<<<<<<< HEAD
-            "GPC_ENABLED": privacyConfiguration.isEnabled(featureKey: .gpc) && privSettings.gpcEnabled ? "true" : "false",
-            "GPC_EXCEPTIONS": exceptions.joined(separator: "\n"),
-            "USER_UNPROTECTED_DOMAINS": localUnprotectedDomains
-=======
             "$GPC_ENABLED$": privacyConfiguration.isEnabled(featureKey: .gpc) && privSettings.gpcEnabled ? "true" : "false",
-            "$GPC_EXCEPTIONS$": exceptions.joined(separator: "\n")
->>>>>>> 241a68dd
+            "$GPC_EXCEPTIONS$": exceptions.joined(separator: "\n"),
+            "$USER_UNPROTECTED_DOMAINS$": localUnprotectedDomains
         ])
     }
 
