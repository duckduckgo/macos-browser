//
//  ContentBlockerUserScript.swift
//
//  Copyright © 2021 DuckDuckGo. All rights reserved.
//
//  Licensed under the Apache License, Version 2.0 (the "License");
//  you may not use this file except in compliance with the License.
//  You may obtain a copy of the License at
//
//  http://www.apache.org/licenses/LICENSE-2.0
//
//  Unless required by applicable law or agreed to in writing, software
//  distributed under the License is distributed on an "AS IS" BASIS,
//  WITHOUT WARRANTIES OR CONDITIONS OF ANY KIND, either express or implied.
//  See the License for the specific language governing permissions and
//  limitations under the License.
//

import WebKit
import os
import BrowserServicesKit

protocol ContentBlockerUserScriptDelegate: NSObjectProtocol {

    func contentBlockerUserScriptShouldProcessTrackers(_ script: UserScript) -> Bool
    func contentBlockerUserScript(_ script: ContentBlockerUserScript, detectedTracker tracker: DetectedTracker, withSurrogate host: String)
    func contentBlockerUserScript(_ script: UserScript, detectedTracker tracker: DetectedTracker)

}

<<<<<<< HEAD
final class ContentBlockerUserScript: NSObject, UserScript {
=======
class ContentBlockerUserScript: NSObject, UserScript {
>>>>>>> eea5e82d

    struct TrackerDetectedKey {
        static let protectionId = "protectionId"
        static let blocked = "blocked"
        static let networkName = "networkName"
        static let url = "url"
        static let isSurrogate = "isSurrogate"
    }
    
    var injectionTime: WKUserScriptInjectionTime = .atDocumentStart
    var forMainFrameOnly = false
    let messageNames = ["trackerDetectedMessage"]
    var source: String
        
    init(scriptSource: ScriptSourceProviding = DefaultScriptSourceProvider.shared) {
<<<<<<< HEAD
        self.script = WKUserScript(from: scriptSource.contentBlockerSource,
                                   injectionTime: .atDocumentStart,
                                   forMainFrameOnly: false)
=======
        source = scriptSource.contentBlockerSource
>>>>>>> eea5e82d
    }

    private init(script: WKUserScript) {
        self.script = script
    }

    let script: WKUserScript
    weak var delegate: ContentBlockerUserScriptDelegate?

    func userContentController(_ userContentController: WKUserContentController, didReceive message: WKScriptMessage) {
        guard let delegate = delegate else { return }
        guard delegate.contentBlockerUserScriptShouldProcessTrackers(self) else { return }

        guard let dict = message.body as? [String: Any] else { return }
        guard let blocked = dict[TrackerDetectedKey.blocked] as? Bool else { return }
        guard let urlString = dict[TrackerDetectedKey.url] as? String else { return }

        let tracker = trackerFromUrl(urlString.trimmingWhitespaces(), blocked)

        if let isSurrogate = dict[TrackerDetectedKey.isSurrogate] as? Bool, isSurrogate, let host = URL(string: urlString)?.host {
            delegate.contentBlockerUserScript(self, detectedTracker: tracker, withSurrogate: host)
        } else {
            delegate.contentBlockerUserScript(self, detectedTracker: tracker)
        }
    }

    private func trackerFromUrl(_ urlString: String, _ blocked: Bool) -> DetectedTracker {
        let knownTracker = TrackerRadarManager.shared.findTracker(forUrl: urlString)
        let entity = TrackerRadarManager.shared.findEntity(byName: knownTracker?.owner?.name ?? "")
        return DetectedTracker(url: urlString, knownTracker: knownTracker, entity: entity, blocked: blocked)
    }
<<<<<<< HEAD
}

extension ContentBlockerUserScript {

    static let messageNames = ["trackerDetectedMessage"]

}

extension ContentBlockerUserScript: NSCopying {

    func copy(with zone: NSZone? = nil) -> Any {
        return Self.init(script: self.script)
    }

=======
>>>>>>> eea5e82d
}<|MERGE_RESOLUTION|>--- conflicted
+++ resolved
@@ -28,11 +28,7 @@
 
 }
 
-<<<<<<< HEAD
-final class ContentBlockerUserScript: NSObject, UserScript {
-=======
 class ContentBlockerUserScript: NSObject, UserScript {
->>>>>>> eea5e82d
 
     struct TrackerDetectedKey {
         static let protectionId = "protectionId"
@@ -41,27 +37,16 @@
         static let url = "url"
         static let isSurrogate = "isSurrogate"
     }
-    
+
     var injectionTime: WKUserScriptInjectionTime = .atDocumentStart
     var forMainFrameOnly = false
     let messageNames = ["trackerDetectedMessage"]
     var source: String
-        
+
     init(scriptSource: ScriptSourceProviding = DefaultScriptSourceProvider.shared) {
-<<<<<<< HEAD
-        self.script = WKUserScript(from: scriptSource.contentBlockerSource,
-                                   injectionTime: .atDocumentStart,
-                                   forMainFrameOnly: false)
-=======
         source = scriptSource.contentBlockerSource
->>>>>>> eea5e82d
     }
 
-    private init(script: WKUserScript) {
-        self.script = script
-    }
-
-    let script: WKUserScript
     weak var delegate: ContentBlockerUserScriptDelegate?
 
     func userContentController(_ userContentController: WKUserContentController, didReceive message: WKScriptMessage) {
@@ -86,21 +71,4 @@
         let entity = TrackerRadarManager.shared.findEntity(byName: knownTracker?.owner?.name ?? "")
         return DetectedTracker(url: urlString, knownTracker: knownTracker, entity: entity, blocked: blocked)
     }
-<<<<<<< HEAD
-}
-
-extension ContentBlockerUserScript {
-
-    static let messageNames = ["trackerDetectedMessage"]
-
-}
-
-extension ContentBlockerUserScript: NSCopying {
-
-    func copy(with zone: NSZone? = nil) -> Any {
-        return Self.init(script: self.script)
-    }
-
-=======
->>>>>>> eea5e82d
 }