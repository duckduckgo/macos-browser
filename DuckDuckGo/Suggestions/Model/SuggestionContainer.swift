--- conflicted
+++ resolved
@@ -110,11 +110,7 @@
         var request = URLRequest.defaultRequest(with: url, useDuckDuckGoUserAgent: false)
         request.timeoutInterval = 1
 
-<<<<<<< HEAD
         suggestionsURLSession.dataTask(with: request) { (data, _, error) in
-=======
-        URLSession.default.dataTask(with: request) { (data, _, error) in
->>>>>>> f2ce3e90
             completion(data, error)
         }.resume()
     }
