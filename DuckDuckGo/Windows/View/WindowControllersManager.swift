--- conflicted
+++ resolved
@@ -41,16 +41,12 @@
                                                  subscriptionFeatureAvailability: DefaultSubscriptionFeatureAvailability()
     )
 
-<<<<<<< HEAD
+    var activeViewController: MainViewController? {
+        lastKeyMainWindowController?.mainViewController
+    }
+
     init(pinnedTabsManager: PinnedTabsManager,
          subscriptionFeatureAvailability: SubscriptionFeatureAvailability) {
-=======
-    var activeViewController: MainViewController? {
-        lastKeyMainWindowController?.mainViewController
-    }
-
-    init(pinnedTabsManager: PinnedTabsManager) {
->>>>>>> 94409e4e
         self.pinnedTabsManager = pinnedTabsManager
         self.subscriptionFeatureAvailability = subscriptionFeatureAvailability
     }
