--- conflicted
+++ resolved
@@ -119,12 +119,8 @@
         guard let url = bookmark.urlObject else { return }
 
         if NSApplication.shared.isCommandPressed && NSApplication.shared.isShiftPressed {
-<<<<<<< HEAD
             //TODO!
-            WindowsManager.openNewWindow(with: bookmark.url, isDisposable: false)
-=======
-            WindowsManager.openNewWindow(with: url)
->>>>>>> 8849a650
+            WindowsManager.openNewWindow(with: url, isDisposable: false)
         } else if mainWindowController?.mainViewController.view.window?.isPopUpWindow ?? false {
             show(url: url, newTab: true)
         } else if NSApplication.shared.isCommandPressed {
