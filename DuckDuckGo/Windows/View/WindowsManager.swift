--- conflicted
+++ resolved
@@ -70,16 +70,7 @@
     }
 
     private class func makeNewWindow(tabCollectionViewModel: TabCollectionViewModel? = nil) -> MainWindowController? {
-<<<<<<< HEAD
-        let storyboard = NSStoryboard(name: "Main", bundle: nil)
-        // swiftlint:disable force_cast
-        let mainWindowController = storyboard.instantiateController(withIdentifier: .mainWindowController) as! MainWindowController
-        // swiftlint:enable force_cast
-
-        let mainViewController = storyboard
-=======
         let mainViewController = NSStoryboard(name: "Main", bundle: nil)
->>>>>>> 2119ab13
             .instantiateController(identifier: .mainViewController) { coder -> MainViewController? in
                 if let tabCollectionViewModel = tabCollectionViewModel {
                     return MainViewController(coder: coder, tabCollectionViewModel: tabCollectionViewModel)
