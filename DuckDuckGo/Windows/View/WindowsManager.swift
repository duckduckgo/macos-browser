--- conflicted
+++ resolved
@@ -36,12 +36,8 @@
                              droppingPoint: NSPoint? = nil,
                              contentSize: NSSize? = nil,
                              showWindow: Bool = true,
-<<<<<<< HEAD
-                             popUp: Bool = false) -> MainWindow? {
-=======
                              popUp: Bool = false,
-                             lazyLoadTabs: Bool = false) -> NSWindow? {
->>>>>>> d61e25f1
+                             lazyLoadTabs: Bool = false) -> MainWindow? {
         let mainWindowController = makeNewWindow(tabCollectionViewModel: tabCollectionViewModel, popUp: popUp)
 
         if let droppingPoint = droppingPoint {
@@ -58,15 +54,11 @@
             mainWindowController.orderWindowBack(self)
         }
 
-<<<<<<< HEAD
-        return mainWindowController.window as? MainWindow
-=======
         if lazyLoadTabs {
             mainWindowController.mainViewController.tabCollectionViewModel.setUpLazyLoadingIfNeeded()
         }
 
-        return mainWindowController.window
->>>>>>> d61e25f1
+        return mainWindowController.window as? MainWindow
     }
 
     @discardableResult
