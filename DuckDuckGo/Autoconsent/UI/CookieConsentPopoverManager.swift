//
//  CookieConsentPopoverManager.swift
//
//  Copyright © 2022 DuckDuckGo. All rights reserved.
//
//  Licensed under the Apache License, Version 2.0 (the "License");
//  you may not use this file except in compliance with the License.
//  You may obtain a copy of the License at
//
//  http://www.apache.org/licenses/LICENSE-2.0
//
//  Unless required by applicable law or agreed to in writing, software
//  distributed under the License is distributed on an "AS IS" BASIS,
//  WITHOUT WARRANTIES OR CONDITIONS OF ANY KIND, either express or implied.
//  See the License for the specific language governing permissions and
//  limitations under the License.
//

import Foundation

final class CookieConsentPopoverManager: CookieConsentPopoverDelegate {
    var completion: ((Bool) -> Void)?
    weak var currentTab: Tab?

    private(set) var popOver: CookieConsentPopover?

    func cookieConsentPopover(_ popOver: CookieConsentPopover, didFinishWithResult result: Bool) {
        popOver.close(animated: true) {
            withExtendedLifetime(popOver) {}
        }
<<<<<<< HEAD
=======
        self.popOver = nil
        self.currentTab = nil
>>>>>>> 0ba4168c

        if let completion = completion {
            completion(result)
        }
    }

    func show(on view: NSView, animated: Bool, result: ((Bool) -> Void)? = nil) {
        preparePopover()

        guard let popOver = popOver else {
            return
        }

        popOver.show(on: view, animated: animated)
        if let result = result {
            self.completion = result
        }
    }

    func close(animated: Bool) {
        guard let popOver = popOver else {
            return
        }

        popOver.close(animated: animated)
    }

    private func preparePopover() {
        // If the tab was closed, we want to start the animation again
        if currentTab == nil {
            popOver = nil
        }

        guard popOver == nil else {
            return
        }

        popOver = CookieConsentPopover()
        popOver?.delegate = self
    }
}<|MERGE_RESOLUTION|>--- conflicted
+++ resolved
@@ -28,11 +28,8 @@
         popOver.close(animated: true) {
             withExtendedLifetime(popOver) {}
         }
-<<<<<<< HEAD
-=======
         self.popOver = nil
         self.currentTab = nil
->>>>>>> 0ba4168c
 
         if let completion = completion {
             completion(result)
