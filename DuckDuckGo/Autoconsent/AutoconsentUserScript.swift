//
//  AutoconsentUserScript.swift
//
//  Copyright © 2021 DuckDuckGo. All rights reserved.
//
//  Licensed under the Apache License, Version 2.0 (the "License");
//  you may not use this file except in compliance with the License.
//  You may obtain a copy of the License at
//
//  http://www.apache.org/licenses/LICENSE-2.0
//
//  Unless required by applicable law or agreed to in writing, software
//  distributed under the License is distributed on an "AS IS" BASIS,
//  WITHOUT WARRANTIES OR CONDITIONS OF ANY KIND, either express or implied.
//  See the License for the specific language governing permissions and
//  limitations under the License.
//

import WebKit
import BrowserServicesKit
import Common
import UserScript
import PrivacyDashboard

protocol AutoconsentUserScriptDelegate: AnyObject {
    func autoconsentUserScript(consentStatus: CookieConsentInfo)
    func autoconsentUserScriptPromptUserForConsent(_ result: @escaping (Bool) -> Void)
}

protocol UserScriptWithAutoconsent: UserScript {
    var delegate: AutoconsentUserScriptDelegate? { get set }
}

@available(macOS 11, *)
final class AutoconsentUserScript: NSObject, WKScriptMessageHandlerWithReply, UserScriptWithAutoconsent {
    var injectionTime: WKUserScriptInjectionTime { .atDocumentStart }
    var forMainFrameOnly: Bool { false }
    weak var selfTestWebView: WKWebView?
    weak var selfTestFrameInfo: WKFrameInfo?
    var topUrl: URL?
    let preferences = PrivacySecurityPreferences.shared
    let management = AutoconsentManagement.shared

    enum Constants {
        static let newSitePopupHidden = Notification.Name("newSitePopupHidden")
    }

    public var messageNames: [String] { MessageName.allCases.map(\.rawValue) }
    let source: String
    private let config: PrivacyConfiguration
    weak var delegate: AutoconsentUserScriptDelegate?

    init(scriptSource: ScriptSourceProviding, config: PrivacyConfiguration) {
        os_log("Initialising autoconsent userscript", log: .autoconsent, type: .debug)
        source = Self.loadJS("autoconsent-bundle", from: .main, withReplacements: [:])
        self.config = config
    }

    func userContentController(_ userContentController: WKUserContentController,
                               didReceive message: WKScriptMessage) {
        // this is never used because macOS <11 is not supported by autoconsent
    }

    @MainActor
    func refreshDashboardState(consentManaged: Bool, cosmetic: Bool?, optoutFailed: Bool?, selftestFailed: Bool?) {
        let consentStatus = CookieConsentInfo(
            consentManaged: consentManaged, cosmetic: cosmetic, optoutFailed: optoutFailed, selftestFailed: selftestFailed
        )
        os_log("Refreshing dashboard state: %s", log: .autoconsent, type: .debug, String(describing: consentStatus))
        self.delegate?.autoconsentUserScript(consentStatus: consentStatus)
    }

    @MainActor
    func userContentController(_ userContentController: WKUserContentController,
                               didReceive message: WKScriptMessage,
                               replyHandler: @escaping (Any?, String?) -> Void) {
        os_log("Message received: %s", log: .autoconsent, type: .debug, String(describing: message.body))
        return handleMessage(replyHandler: replyHandler, message: message)
    }
}

@available(macOS 11, *)
extension AutoconsentUserScript {
    enum MessageName: String, CaseIterable {
        case `init`
        case cmpDetected
        case eval
        case popupFound
        case optOutResult
        case optInResult
        case selfTestResult
        case autoconsentDone
        case autoconsentError
    }

    struct InitMessage: Codable {
        let type: String
        let url: String
    }

    struct CmpDetectedMessage: Codable {
        let type: String
        let cmp: String
        let url: String
    }

    struct EvalMessage: Codable {
        let type: String
        let id: String
        let code: String
    }

    struct PopupFoundMessage: Codable {
        let type: String
        let cmp: String
        let url: String
    }

    struct OptOutResultMessage: Codable {
        let type: String
        let cmp: String
        let result: Bool
        let scheduleSelfTest: Bool
        let url: String
    }

    struct OptInResultMessage: Codable {
        let type: String
        let cmp: String
        let result: Bool
        let scheduleSelfTest: Bool
        let url: String
    }

    struct SelfTestResultMessage: Codable {
        let type: String
        let cmp: String
        let result: Bool
        let url: String
    }

    struct AutoconsentDoneMessage: Codable {
        let type: String
        let cmp: String
        let url: String
        let isCosmetic: Bool
    }

    func decodeMessageBody<Input: Any, Target: Codable>(from message: Input) -> Target? {
        do {
            let json = try JSONSerialization.data(withJSONObject: message)
            return try JSONDecoder().decode(Target.self, from: json)
        } catch {
            os_log(.error, "Error decoding message body: %{public}@", error.localizedDescription)
            return nil
        }
    }
}

@available(macOS 11, *)
extension AutoconsentUserScript {
    @MainActor
    func handleMessage(replyHandler: @escaping (Any?, String?) -> Void,
                       message: WKScriptMessage) {
        guard let messageName = MessageName(rawValue: message.name) else {
            replyHandler(nil, "Unknown message type")
            return
        }

        switch messageName {
        case MessageName.`init`:
            handleInit(message: message, replyHandler: replyHandler)
        case MessageName.eval:
            handleEval(message: message, replyHandler: replyHandler)
        case MessageName.popupFound:
            handlePopupFound(message: message, replyHandler: replyHandler)
        case MessageName.optOutResult:
            handleOptOutResult(message: message, replyHandler: replyHandler)
        case MessageName.optInResult:
            // this is not supported in browser
            os_log("ignoring optInResult: %s", log: .autoconsent, type: .debug, String(describing: message.body))
            replyHandler(nil, "opt-in is not supported")
        case MessageName.cmpDetected:
            // no need to do anything here
            replyHandler([ "type": "ok" ], nil) // this is just to prevent a Promise rejection
        case MessageName.selfTestResult:
            handleSelfTestResult(message: message, replyHandler: replyHandler)
        case MessageName.autoconsentDone:
            handleAutoconsentDone(message: message, replyHandler: replyHandler)
        case MessageName.autoconsentError:
            os_log("Autoconsent error: %s", log: .autoconsent, String(describing: message.body))
            replyHandler([ "type": "ok" ], nil) // this is just to prevent a Promise rejection
        }
    }

    @MainActor
    func handleInit(message: WKScriptMessage, replyHandler: @escaping (Any?, String?) -> Void) {
        guard let messageData: InitMessage = decodeMessageBody(from: message.body) else {
            replyHandler(nil, "cannot decode message")
            return
        }
        guard let url = URL(string: messageData.url) else {
            replyHandler(nil, "cannot decode init request")
            return
        }

<<<<<<< HEAD
        if !url.isHttp && !url.isHttps
            // bundled test page is served from file://
            && !(AppDelegate.isRunningTests && (url.path.hasSuffix("/autoconsent-test-page.html") || url.path.hasSuffix("/autoconsent-test-page-banner.html"))) {

=======
        guard [.http, .https].contains(url.navigationalScheme) else {
>>>>>>> 0ba4168c
            // ignore special schemes
            os_log("Ignoring special URL scheme: %s", log: .autoconsent, type: .debug, messageData.url)
            replyHandler([ "type": "ok" ], nil) // this is just to prevent a Promise rejection
            return
        }

        if preferences.autoconsentEnabled == false {
            // this will only happen if the user has just declined a prompt in this tab
            replyHandler([ "type": "ok" ], nil) // this is just to prevent a Promise rejection
            return
        }

        guard config.isFeature(.autoconsent, enabledForDomain: url.host) else {
            os_log("disabled for site: %s", log: .autoconsent, type: .info, String(describing: url.absoluteString))
            replyHandler([ "type": "ok" ], nil) // this is just to prevent a Promise rejection
            return
        }

        if message.frameInfo.isMainFrame {
            topUrl = url
            // reset dashboard state
            refreshDashboardState(
                consentManaged: management.sitesNotifiedCache.contains(url.host ?? ""),
                cosmetic: nil,
                optoutFailed: nil,
                selftestFailed: nil
            )
        }
        let remoteConfig = self.config.settings(for: .autoconsent)
        let disabledCMPs = remoteConfig["disabledCMPs"] as? [String] ?? []

        replyHandler([
            "type": "initResp",
            "rules": nil, // rules are bundled with the content script atm
            "config": [
                "enabled": true,
                // if it's the first time, disable autoAction
                "autoAction": preferences.autoconsentEnabled == true ? "optOut" : nil,
                "disabledCmps": disabledCMPs,
                // the very first time (autoconsentEnabled = nil), make sure the popup is visible
                "enablePrehide": preferences.autoconsentEnabled ?? false,
                "enableCosmeticRules": true,
                "detectRetries": 20
            ] as [String: Any?]
        ] as [String: Any?], nil)
    }

    @MainActor
    func handleEval(message: WKScriptMessage, replyHandler: @escaping (Any?, String?) -> Void) {
        guard let messageData: EvalMessage = decodeMessageBody(from: message.body) else {
            replyHandler(nil, "cannot decode message")
            return
        }
        let script = """
        (() => {
        try {
            return !!(\(messageData.code));
        } catch (e) {
          // ignore any errors
          return;
        }
        })();
        """

        if let webview = message.webView {
            webview.evaluateJavaScript(script, in: message.frameInfo, in: WKContentWorld.page, completionHandler: { (result) in
                switch result {
                case.failure(let error):
                    replyHandler(nil, "Error snippet: \(error)")
                case.success(let value):
                    replyHandler(
                        [
                            "type": "evalResp",
                            "id": messageData.id,
                            "result": value
                        ],
                        nil
                    )
                }
            })
        } else {
            replyHandler(nil, "missing frame target")
        }
    }

    @MainActor
    func handlePopupFound(message: WKScriptMessage, replyHandler: @escaping (Any?, String?) -> Void) {
        guard preferences.autoconsentEnabled == nil else {
            // if feature is already enabled, opt-out will happen automatically
            replyHandler([ "type": "ok" ], nil) // this is just to prevent a Promise rejection
            return
        }

        os_log("Prompting user about autoconsent", log: .autoconsent, type: .debug)

        // if it's the first time, prompt the user and trigger opt-out
        if let window = message.webView?.window {
            ensurePrompt(window: window, callback: { shouldProceed in
                if shouldProceed {
                    Task {
                        replyHandler([ "type": "optOut" ], nil)
                    }
                }
            })
        } else {
            replyHandler(nil, "missing frame target")
        }
    }

    @MainActor
    func handleOptOutResult(message: WKScriptMessage, replyHandler: @escaping (Any?, String?) -> Void) {
        guard let messageData: OptOutResultMessage = decodeMessageBody(from: message.body) else {
            replyHandler(nil, "cannot decode message")
            return
        }
        os_log("opt-out result: %s", log: .autoconsent, type: .debug, String(describing: messageData))

        if !messageData.result {
            refreshDashboardState(consentManaged: true, cosmetic: nil, optoutFailed: true, selftestFailed: nil)
        } else if messageData.scheduleSelfTest {
            // save a reference to the webview and frame for self-test
            selfTestWebView = message.webView
            selfTestFrameInfo = message.frameInfo
        }

        replyHandler([ "type": "ok" ], nil) // this is just to prevent a Promise rejection
    }

    @MainActor
    func handleAutoconsentDone(message: WKScriptMessage, replyHandler: @escaping (Any?, String?) -> Void) {
        // report a managed popup
        guard let messageData: AutoconsentDoneMessage = decodeMessageBody(from: message.body) else {
            replyHandler(nil, "cannot decode message")
            return
        }
        os_log("opt-out successful: %s", log: .autoconsent, type: .debug, String(describing: messageData))

        guard let url = URL(string: messageData.url),
              let host = url.host else {
            replyHandler(nil, "cannot decode message")
            return
        }

        refreshDashboardState(consentManaged: true, cosmetic: messageData.isCosmetic, optoutFailed: false, selftestFailed: nil)

        // trigger popup once per domain
        if !management.sitesNotifiedCache.contains(host) {
            os_log("bragging that we closed a popup", log: .autoconsent, type: .debug)
            management.sitesNotifiedCache.insert(host)
            // post popover notification on main thread
            DispatchQueue.main.async {
                NotificationCenter.default.post(name: Constants.newSitePopupHidden, object: self, userInfo: [
                    "topUrl": self.topUrl ?? url,
                    "isCosmetic": messageData.isCosmetic
                ])
            }
        }

        replyHandler([ "type": "ok" ], nil) // this is just to prevent a Promise rejection

        if let selfTestWebView = selfTestWebView,
           let selfTestFrameInfo = selfTestFrameInfo {
            os_log("requesting self-test in: %s", log: .autoconsent, type: .debug, messageData.url)
            selfTestWebView.evaluateJavaScript(
                "window.autoconsentMessageCallback({ type: 'selfTest' })",
                in: selfTestFrameInfo,
                in: WKContentWorld.defaultClient,
                completionHandler: { (result) in
                    switch result {
                    case.failure(let error):
                        os_log("Error running self-test: %s", log: .autoconsent, type: .debug, String(describing: error))
                    case.success:
                        os_log("self-test requested", log: .autoconsent, type: .debug)
                    }
                }
            )
        } else {
            os_log("no self-test scheduled in this tab", log: .autoconsent, type: .debug)
        }
        selfTestWebView = nil
        selfTestFrameInfo = nil
    }

    @MainActor
    func handleSelfTestResult(message: WKScriptMessage, replyHandler: @escaping (Any?, String?) -> Void) {
        guard let messageData: SelfTestResultMessage = decodeMessageBody(from: message.body) else {
            replyHandler(nil, "cannot decode message")
            return
        }
        // store self-test result
        os_log("self-test result: %s", log: .autoconsent, type: .debug, String(describing: messageData))
        refreshDashboardState(consentManaged: true, cosmetic: nil, optoutFailed: false, selftestFailed: messageData.result)
        replyHandler([ "type": "ok" ], nil) // this is just to prevent a Promise rejection
    }

    @MainActor
    func ensurePrompt(window: NSWindow, callback: @escaping (Bool) -> Void) {
        let now = Date.init()
        guard management.promptLastShown == nil || now > management.promptLastShown!.addingTimeInterval(30) else {
            // user said "not now" recently, don't bother asking
            os_log("Have a recent user response, canceling prompt", log: .autoconsent, type: .debug)
            callback(preferences.autoconsentEnabled ?? false) // if two prompts were scheduled from the same tab, result could be true
            return
        }

        management.promptLastShown = now
        self.delegate?.autoconsentUserScriptPromptUserForConsent { result in
            self.preferences.autoconsentEnabled = result
            callback(result)
        }
    }
}<|MERGE_RESOLUTION|>--- conflicted
+++ resolved
@@ -204,14 +204,7 @@
             return
         }
 
-<<<<<<< HEAD
-        if !url.isHttp && !url.isHttps
-            // bundled test page is served from file://
-            && !(AppDelegate.isRunningTests && (url.path.hasSuffix("/autoconsent-test-page.html") || url.path.hasSuffix("/autoconsent-test-page-banner.html"))) {
-
-=======
         guard [.http, .https].contains(url.navigationalScheme) else {
->>>>>>> 0ba4168c
             // ignore special schemes
             os_log("Ignoring special URL scheme: %s", log: .autoconsent, type: .debug, messageData.url)
             replyHandler([ "type": "ok" ], nil) // this is just to prevent a Promise rejection
