--- conflicted
+++ resolved
@@ -64,14 +64,10 @@
                 }
                 PixelExperiment.fireSerpPixel()
                 PixelExperiment.fireOnboardingSearchPerformed5to7Pixel()
-<<<<<<< HEAD
                 self.fireSearchExperimentPixels()
-                self.fireDailyOsVersionCounterPixel()
-=======
                 if NSApp.runType == .normal {
                     self.fireDailyOsVersionCounterPixel()
                 }
->>>>>>> c2360745
                 self.fireDockPixel()
             } else if !self.statisticsStore.isAppRetentionFiredToday {
                 self.refreshAppRetentionAtb(completion: completion)
