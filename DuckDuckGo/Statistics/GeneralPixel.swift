--- conflicted
+++ resolved
@@ -53,21 +53,19 @@
     case autofillLoginsSettingsResetExcludedConfirmed
     case autofillLoginsSettingsResetExcludedDismissed
 
-<<<<<<< HEAD
+    case autofillLoginsUpdatePasswordInlineDisplayed
+    case autofillLoginsUpdatePasswordInlineConfirmed
+    case autofillLoginsUpdatePasswordInlineDismissed
+
+    case autofillLoginsUpdateUsernameInlineDisplayed
+    case autofillLoginsUpdateUsernameInlineConfirmed
+    case autofillLoginsUpdateUsernameInlineDismissed
+
     case autofillActiveUser
     case autofillEnabledUser
     case autofillOnboardedUser
     case autofillLoginsStacked
     case autofillCreditCardsStacked
-=======
-    case autofillLoginsUpdatePasswordInlineDisplayed
-    case autofillLoginsUpdatePasswordInlineConfirmed
-    case autofillLoginsUpdatePasswordInlineDismissed
-
-    case autofillLoginsUpdateUsernameInlineDisplayed
-    case autofillLoginsUpdateUsernameInlineConfirmed
-    case autofillLoginsUpdateUsernameInlineDismissed
->>>>>>> a3d04ea9
 
     case bitwardenPasswordAutofilled
     case bitwardenPasswordSaved
@@ -408,7 +406,20 @@
         case .autofillLoginsSettingsResetExcludedDismissed:
             return "m_mac_autofill_settings_reset_excluded_dismissed"
 
-<<<<<<< HEAD
+        case .autofillLoginsUpdatePasswordInlineDisplayed:
+            return "m_mac_autofill_logins_update_password_inline_displayed"
+        case .autofillLoginsUpdatePasswordInlineConfirmed:
+            return "m_mac_autofill_logins_update_password_inline_confirmed"
+        case .autofillLoginsUpdatePasswordInlineDismissed:
+            return "m_mac_autofill_logins_update_password_inline_dismissed"
+
+        case .autofillLoginsUpdateUsernameInlineDisplayed:
+            return "m_mac_autofill_logins_update_username_inline_displayed"
+        case .autofillLoginsUpdateUsernameInlineConfirmed:
+            return "m_mac_autofill_logins_update_username_inline_confirmed"
+        case .autofillLoginsUpdateUsernameInlineDismissed:
+            return "m_mac_autofill_logins_update_username_inline_dismissed"
+
         case .autofillActiveUser:
             return "m_mac_autofill_activeuser"
         case .autofillEnabledUser:
@@ -419,21 +430,6 @@
             return "m_mac_autofill_logins_stacked"
         case .autofillCreditCardsStacked:
             return "m_mac_autofill_creditcards_stacked"
-=======
-        case .autofillLoginsUpdatePasswordInlineDisplayed:
-            return "m_mac_autofill_logins_update_password_inline_displayed"
-        case .autofillLoginsUpdatePasswordInlineConfirmed:
-            return "m_mac_autofill_logins_update_password_inline_confirmed"
-        case .autofillLoginsUpdatePasswordInlineDismissed:
-            return "m_mac_autofill_logins_update_password_inline_dismissed"
-
-        case .autofillLoginsUpdateUsernameInlineDisplayed:
-            return "m_mac_autofill_logins_update_username_inline_displayed"
-        case .autofillLoginsUpdateUsernameInlineConfirmed:
-            return "m_mac_autofill_logins_update_username_inline_confirmed"
-        case .autofillLoginsUpdateUsernameInlineDismissed:
-            return "m_mac_autofill_logins_update_username_inline_dismissed"
->>>>>>> a3d04ea9
 
         case .bitwardenPasswordAutofilled:
             return "m_mac_bitwarden_autofill_password"
