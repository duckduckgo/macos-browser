//
//  PixelParameters.swift
//
//  Copyright © 2021 DuckDuckGo. All rights reserved.
//
//  Licensed under the Apache License, Version 2.0 (the "License");
//  you may not use this file except in compliance with the License.
//  You may obtain a copy of the License at
//
//  http://www.apache.org/licenses/LICENSE-2.0
//
//  Unless required by applicable law or agreed to in writing, software
//  distributed under the License is distributed on an "AS IS" BASIS,
//  WITHOUT WARRANTIES OR CONDITIONS OF ANY KIND, either express or implied.
//  See the License for the specific language governing permissions and
//  limitations under the License.
//

extension Pixel {

    enum Parameters {
        static let duration = "duration"
        static let test = "test"
    #if BETA
        static let beta = "beta"
    #endif
        static let appVersion = "appVersion"

        static let errorCode = "e"
        static let errorDesc = "d"
        static let errorCount = "c"
        static let underlyingErrorCode = "ue"
        static let underlyingErrorDesc = "ud"
    }

    enum Values {
        static let test = "1"
    #if BETA
        static let beta = "1"
    #endif
    }

}

extension Pixel.Event {

    var parameters: [String: String]? {
        switch self {
        case .debug(event: _, error: let error):
            var params = [String: String]()

            if let error = error {
                let nsError = error as NSError

                params[Pixel.Parameters.errorCode] = "\(nsError.code)"
                params[Pixel.Parameters.errorDesc] = nsError.domain
                if let underlyingError = nsError.userInfo["NSUnderlyingError"] as? NSError {
                    params[Pixel.Parameters.underlyingErrorCode] = "\(underlyingError.code)"
                    params[Pixel.Parameters.underlyingErrorDesc] = underlyingError.domain
                } else if let sqlErrorCode = nsError.userInfo["NSSQLiteErrorDomain"] as? NSNumber {
                    params[Pixel.Parameters.underlyingErrorCode] = "\(sqlErrorCode.intValue)"
                    params[Pixel.Parameters.underlyingErrorDesc] = "NSSQLiteErrorDomain"
                }
            }

            return params

        // Don't use default to force new items to be thought about
        case .appLaunch,
             .launchTiming,
             .appUsage,
             .appActiveUsage,
             .browserMadeDefault,
             .burn,
             .crash,
             .fireproof,
             .fireproofSuggested,
             .bookmark,
             .manageBookmarks,
             .bookmarksList,
             .manageLogins,
             .manageDownloads,
             .favorite,
             .navigation,
             .serp,
             .suggestionsDisplayed,
             .sharingMenu,
             .moreMenu,
             .refresh,
             .importedLogins,
             .exportedLogins,
             .importedBookmarks,
             .exportedBookmarks,
             .formAutofilled,
             .autofillItemSaved,
<<<<<<< HEAD
             .onboardingStartPressed,
             .onboardingImportPressed,
             .onboardingImportSkipped,
             .onboardingSetDefaultPressed,
             .onboardingSetDefaultSkipped,
             .onboardingTypingSkipped:
=======
             .waitlistFirstLaunch,
             .waitlistMigratedExistingInstall,
             .waitlistPresentedLockScreen,
             .waitlistDismissedLockScreen:
>>>>>>> cbb4230e

            return nil
        }
    }

}<|MERGE_RESOLUTION|>--- conflicted
+++ resolved
@@ -93,19 +93,16 @@
              .exportedBookmarks,
              .formAutofilled,
              .autofillItemSaved,
-<<<<<<< HEAD
              .onboardingStartPressed,
              .onboardingImportPressed,
              .onboardingImportSkipped,
              .onboardingSetDefaultPressed,
              .onboardingSetDefaultSkipped,
-             .onboardingTypingSkipped:
-=======
+             .onboardingTypingSkipped,
              .waitlistFirstLaunch,
              .waitlistMigratedExistingInstall,
              .waitlistPresentedLockScreen,
              .waitlistDismissedLockScreen:
->>>>>>> cbb4230e
 
             return nil
         }
