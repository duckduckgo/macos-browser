--- conflicted
+++ resolved
@@ -52,10 +52,9 @@
         case .dailyPixel(let pixel, isFirst: _):
             return pixel.parameters
 
-<<<<<<< HEAD
         case .dailyOsVersionCounter:
             return [PixelKit.Parameters.osMajorVersion: "\(ProcessInfo.processInfo.operatingSystemVersion.majorVersion)"]
-=======
+
         case .dashboardProtectionAllowlistAdd(let triggerOrigin):
             guard let trigger = triggerOrigin else { return nil }
             return [PixelKit.Parameters.dashboardTriggerOrigin: trigger]
@@ -63,7 +62,6 @@
         case .dashboardProtectionAllowlistRemove(let triggerOrigin):
             guard let trigger = triggerOrigin else { return nil }
             return [PixelKit.Parameters.dashboardTriggerOrigin: trigger]
->>>>>>> fbc3ccae
 
         // Don't use default to force new items to be thought about
         case .crash,
