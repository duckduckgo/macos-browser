//
//  PixelParameters.swift
//
//  Copyright © 2021 DuckDuckGo. All rights reserved.
//
//  Licensed under the Apache License, Version 2.0 (the "License");
//  you may not use this file except in compliance with the License.
//  You may obtain a copy of the License at
//
//  http://www.apache.org/licenses/LICENSE-2.0
//
//  Unless required by applicable law or agreed to in writing, software
//  distributed under the License is distributed on an "AS IS" BASIS,
//  WITHOUT WARRANTIES OR CONDITIONS OF ANY KIND, either express or implied.
//  See the License for the specific language governing permissions and
//  limitations under the License.
//

import PixelKit

extension Pixel.Event {

    var parameters: [String: String]? {
        switch self {
        case .pixelKitEvent(let event):
            return event.parameters

        case .debug(event: let debugEvent, error: let error):

            var params = error?.pixelParameters ?? [:]

            if case let .assertionFailure(message, file, line) = debugEvent {
                params[PixelKit.Parameters.assertionMessage] = message
                params[PixelKit.Parameters.assertionFile] = String(file)
                params[PixelKit.Parameters.assertionLine] = String(line)
            }

            return params

        case .dataImportFailed(let error):
            return error.pixelParameters

        case .launchInitial(let cohort):
            return [PixelKit.Parameters.experimentCohort: cohort]
        case .serpInitial(let cohort):
            return [PixelKit.Parameters.experimentCohort: cohort]
        case .serpDay21to27(let cohort):
            return [PixelKit.Parameters.experimentCohort: cohort, "isDefault": DefaultBrowserPreferences().isDefault.description]
        case .setAsDefaultInitial(let cohort):
            return [PixelKit.Parameters.experimentCohort: cohort]

        case .dailyPixel(let pixel, isFirst: _):
            return pixel.parameters

        case .dailyOsVersionCounter:
            return [PixelKit.Parameters.osMajorVersion: "\(ProcessInfo.processInfo.operatingSystemVersion.majorVersion)"]

        case .dashboardProtectionAllowlistAdd(let triggerOrigin):
            guard let trigger = triggerOrigin else { return nil }
            return [PixelKit.Parameters.dashboardTriggerOrigin: trigger]

        case .dashboardProtectionAllowlistRemove(let triggerOrigin):
            guard let trigger = triggerOrigin else { return nil }
            return [PixelKit.Parameters.dashboardTriggerOrigin: trigger]

        // Don't use default to force new items to be thought about
        case .crash,
             .brokenSiteReport,
             .compileRulesWait,
             .serp,
             .formAutofilled,
             .autofillItemSaved,
             .bitwardenPasswordAutofilled,
             .bitwardenPasswordSaved,
             .autoconsentOptOutFailed,
             .autoconsentSelfTestFailed,
             .ampBlockingRulesCompilationFailed,
             .adClickAttributionDetected,
             .adClickAttributionActive,
             .adClickAttributionPageLoads,
             .emailEnabled,
             .emailDisabled,
             .emailUserCreatedAlias,
             .emailUserPressedUseAlias,
             .emailUserPressedUseAddress,
             .jsPixel,
             .emailEnabledInitial,
             .cookieManagementEnabledInitial,
             .watchInDuckPlayerInitial,
             .importDataInitial,
             .newTabInitial,
             .favoriteSectionHidden,
             .recentActivitySectionHidden,
             .continueSetUpSectionHidden,
             .fireButtonFirstBurn,
             .fireButton,
             .duckPlayerDailyUniqueView,
             .duckPlayerViewFromYoutubeViaMainOverlay,
             .duckPlayerViewFromYoutubeViaHoverButton,
             .duckPlayerViewFromYoutubeAutomatic,
             .duckPlayerViewFromSERP,
             .duckPlayerViewFromOther,
             .duckPlayerSettingAlways,
             .duckPlayerSettingNever,
             .duckPlayerSettingBackToDefault,
             .networkProtectionWaitlistEntryPointMenuItemDisplayed,
             .networkProtectionWaitlistEntryPointToolbarButtonDisplayed,
             .networkProtectionWaitlistNotificationShown,
             .networkProtectionWaitlistNotificationTapped,
             .networkProtectionWaitlistTermsAndConditionsDisplayed,
             .networkProtectionWaitlistTermsAndConditionsAccepted,
             .networkProtectionWaitlistUserActive,
             .networkProtectionWaitlistIntroDisplayed,
             .networkProtectionRemoteMessageDisplayed,
             .networkProtectionRemoteMessageDismissed,
             .networkProtectionRemoteMessageOpened,
<<<<<<< HEAD
             .enableHomeButton,
             .disableHomeButton,
             .setnewHomePage,
             .syncBookmarksCountLimitExceededDaily,
             .syncCredentialsCountLimitExceededDaily,
             .syncBookmarksRequestSizeLimitExceededDaily,
             .syncCredentialsRequestSizeLimitExceededDaily:
=======
             .dataBrokerProtectionWaitlistUserActive,
             .dataBrokerProtectionWaitlistEntryPointMenuItemDisplayed,
             .dataBrokerProtectionWaitlistIntroDisplayed,
             .dataBrokerProtectionWaitlistNotificationShown,
             .dataBrokerProtectionWaitlistNotificationTapped,
             .dataBrokerProtectionWaitlistTermsAndConditionsDisplayed,
             .dataBrokerProtectionWaitlistTermsAndConditionsAccepted,
             .homeButtonLeft,
             .homeButtonRight,
             .homeButtonHidden:
>>>>>>> 142dc5e8
            return nil
        }
    }

}

extension Error {

    var pixelParameters: [String: String] {
        var params = [String: String]()

        if let errorWithUserInfo = self as? ErrorWithPixelParameters {
            params = errorWithUserInfo.errorParameters
        }

        let nsError = self as NSError

        params[PixelKit.Parameters.errorCode] = "\(nsError.code)"
        params[PixelKit.Parameters.errorDesc] = nsError.domain

        if let underlyingError = nsError.userInfo[NSUnderlyingErrorKey] as? NSError {
            params[PixelKit.Parameters.underlyingErrorCode] = "\(underlyingError.code)"
            params[PixelKit.Parameters.underlyingErrorDesc] = underlyingError.domain
        }

        if let sqlErrorCode = nsError.userInfo["SQLiteResultCode"] as? NSNumber {
            params[PixelKit.Parameters.underlyingErrorSQLiteCode] = "\(sqlErrorCode.intValue)"
        }

        if let sqlExtendedErrorCode = nsError.userInfo["SQLiteExtendedResultCode"] as? NSNumber {
            params[PixelKit.Parameters.underlyingErrorSQLiteExtendedCode] = "\(sqlExtendedErrorCode.intValue)"
        }

        return params
    }

}<|MERGE_RESOLUTION|>--- conflicted
+++ resolved
@@ -114,15 +114,10 @@
              .networkProtectionRemoteMessageDisplayed,
              .networkProtectionRemoteMessageDismissed,
              .networkProtectionRemoteMessageOpened,
-<<<<<<< HEAD
-             .enableHomeButton,
-             .disableHomeButton,
-             .setnewHomePage,
              .syncBookmarksCountLimitExceededDaily,
              .syncCredentialsCountLimitExceededDaily,
              .syncBookmarksRequestSizeLimitExceededDaily,
-             .syncCredentialsRequestSizeLimitExceededDaily:
-=======
+             .syncCredentialsRequestSizeLimitExceededDaily,
              .dataBrokerProtectionWaitlistUserActive,
              .dataBrokerProtectionWaitlistEntryPointMenuItemDisplayed,
              .dataBrokerProtectionWaitlistIntroDisplayed,
@@ -133,7 +128,6 @@
              .homeButtonLeft,
              .homeButtonRight,
              .homeButtonHidden:
->>>>>>> 142dc5e8
             return nil
         }
     }
