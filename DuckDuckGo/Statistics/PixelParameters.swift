//
//  PixelParameters.swift
//
//  Copyright © 2021 DuckDuckGo. All rights reserved.
//
//  Licensed under the Apache License, Version 2.0 (the "License");
//  you may not use this file except in compliance with the License.
//  You may obtain a copy of the License at
//
//  http://www.apache.org/licenses/LICENSE-2.0
//
//  Unless required by applicable law or agreed to in writing, software
//  distributed under the License is distributed on an "AS IS" BASIS,
//  WITHOUT WARRANTIES OR CONDITIONS OF ANY KIND, either express or implied.
//  See the License for the specific language governing permissions and
//  limitations under the License.
//

import PixelKit

extension Pixel.Event {

    var parameters: [String: String]? {
        switch self {
        case .debug(event: let debugEvent, error: let error):

<<<<<<< HEAD
            if let errorWithUserInfo = error as? ErrorWithPixelParameters {
                params = errorWithUserInfo.errorParameters
            }
=======
            var params = error?.pixelParameters ?? [:]
>>>>>>> 1e21bdc8

            if case let .assertionFailure(message, file, line) = debugEvent {
                params[PixelKit.Parameters.assertionMessage] = message
                params[PixelKit.Parameters.assertionFile] = String(file)
                params[PixelKit.Parameters.assertionLine] = String(line)
            }

<<<<<<< HEAD
            if let error = error {
                let nsError = error as NSError

                params[PixelKit.Parameters.errorCode] = "\(nsError.code)"
                params[PixelKit.Parameters.errorDesc] = nsError.domain

                if let underlyingError = nsError.userInfo["NSUnderlyingError"] as? NSError {
                    params[PixelKit.Parameters.underlyingErrorCode] = "\(underlyingError.code)"
                    params[PixelKit.Parameters.underlyingErrorDesc] = underlyingError.domain
                }

                if let sqlErrorCode = nsError.userInfo["SQLiteResultCode"] as? NSNumber {
                    params[PixelKit.Parameters.underlyingErrorSQLiteCode] = "\(sqlErrorCode.intValue)"
                }

                if let sqlExtendedErrorCode = nsError.userInfo["SQLiteExtendedResultCode"] as? NSNumber {
                    params[PixelKit.Parameters.underlyingErrorSQLiteExtendedCode] = "\(sqlExtendedErrorCode.intValue)"
                }
            }

=======
>>>>>>> 1e21bdc8
            return params

        case .dataImportFailed(let error):
            return error.pixelParameters

        case .launchInitial(let cohort):
            return [PixelKit.Parameters.experimentCohort: cohort]
        case .serpInitial(let cohort):
            return [PixelKit.Parameters.experimentCohort: cohort]
        case .serpDay21to27(let cohort):
            return [PixelKit.Parameters.experimentCohort: cohort, "isDefault": DefaultBrowserPreferences().isDefault.description]
        case .setAsDefaultInitial(let cohort):
            return [PixelKit.Parameters.experimentCohort: cohort]

        case .dailyPixel(let pixel, isFirst: _):
            return pixel.parameters

        // Don't use default to force new items to be thought about
        case .crash,
             .brokenSiteReport,
             .compileRulesWait,
             .serp,
             .formAutofilled,
             .autofillItemSaved,
             .bitwardenPasswordAutofilled,
             .bitwardenPasswordSaved,
             .autoconsentOptOutFailed,
             .autoconsentSelfTestFailed,
             .ampBlockingRulesCompilationFailed,
             .adClickAttributionDetected,
             .adClickAttributionActive,
             .adClickAttributionPageLoads,
             .emailEnabled,
             .emailDisabled,
             .emailUserCreatedAlias,
             .emailUserPressedUseAlias,
             .emailUserPressedUseAddress,
             .jsPixel,
             .emailEnabledInitial,
             .cookieManagementEnabledInitial,
             .watchInDuckPlayerInitial,
             .importDataInitial,
             .newTabInitial,
             .favoriteSectionHidden,
             .recentActivitySectionHidden,
             .continueSetUpSectionHidden,
             .fireButtonFirstBurn,
             .fireButton,
             .duckPlayerDailyUniqueView,
             .duckPlayerViewFromYoutubeViaMainOverlay,
             .duckPlayerViewFromYoutubeViaHoverButton,
             .duckPlayerViewFromYoutubeAutomatic,
             .duckPlayerViewFromSERP,
             .duckPlayerViewFromOther,
             .duckPlayerSettingAlways,
             .duckPlayerSettingNever,
             .duckPlayerSettingBackToDefault,
             .networkProtectionWaitlistEntryPointMenuItemDisplayed,
             .networkProtectionWaitlistEntryPointToolbarButtonDisplayed,
             .networkProtectionWaitlistNotificationShown,
             .networkProtectionWaitlistNotificationTapped,
             .networkProtectionWaitlistTermsAndConditionsDisplayed,
             .networkProtectionWaitlistTermsAndConditionsAccepted,
             .networkProtectionWaitlistUserActive,
             .networkProtectionWaitlistIntroDisplayed,
             .networkProtectionRemoteMessageDisplayed,
             .networkProtectionRemoteMessageDismissed,
             .networkProtectionRemoteMessageOpened,
             .enableHomeButton,
             .disableHomeButton,
             .setnewHomePage:
            return nil
#if DBP
        case .optOutStart,
            .optOutEmailGenerate,
            .optOutCaptchaParse,
            .optOutCaptchaSend,
            .optOutCaptchaSolve,
            .optOutSubmit,
            .optOutEmailReceive,
            .optOutEmailConfirm,
            .optOutValidate,
            .optOutFinish,
            .optOutSubmitSuccess,
            .optOutSuccess,
            .optOutFailure,
            .parentChildMatches:
          return nil
#endif
        }
    }

}

extension Error {

    var pixelParameters: [String: String] {
        var params = [String: String]()

        if let errorWithUserInfo = self as? ErrorWithParameters {
            params = errorWithUserInfo.errorParameters
        }

        let nsError = self as NSError

        params[Pixel.Parameters.errorCode] = "\(nsError.code)"
        params[Pixel.Parameters.errorDesc] = nsError.domain

        if let underlyingError = nsError.userInfo[NSUnderlyingErrorKey] as? NSError {
            params[Pixel.Parameters.underlyingErrorCode] = "\(underlyingError.code)"
            params[Pixel.Parameters.underlyingErrorDesc] = underlyingError.domain
        }

        if let sqlErrorCode = nsError.userInfo["SQLiteResultCode"] as? NSNumber {
            params[Pixel.Parameters.underlyingErrorSQLiteCode] = "\(sqlErrorCode.intValue)"
        }

        if let sqlExtendedErrorCode = nsError.userInfo["SQLiteExtendedResultCode"] as? NSNumber {
            params[Pixel.Parameters.underlyingErrorSQLiteExtendedCode] = "\(sqlExtendedErrorCode.intValue)"
        }

        return params
    }

}<|MERGE_RESOLUTION|>--- conflicted
+++ resolved
@@ -16,7 +16,38 @@
 //  limitations under the License.
 //
 
-import PixelKit
+extension Pixel {
+
+    enum Parameters {
+        static let duration = "duration"
+        static let test = "test"
+        static let appVersion = "appVersion"
+
+        static let errorCode = "e"
+        static let errorDesc = "d"
+        static let errorCount = "c"
+        static let underlyingErrorCode = "ue"
+        static let underlyingErrorDesc = "ud"
+        static let underlyingErrorSQLiteCode = "sqlrc"
+        static let underlyingErrorSQLiteExtendedCode = "sqlerc"
+        static let keychainErrorCode = "keychain_error_code"
+
+        static let emailCohort = "cohort"
+        static let emailLastUsed = "duck_address_last_used"
+
+        static let assertionMessage = "message"
+        static let assertionFile = "file"
+        static let assertionLine = "line"
+
+        // Pixel experiments
+        static let experimentCohort = "cohort"
+    }
+
+    enum Values {
+        static let test = "1"
+    }
+
+}
 
 extension Pixel.Event {
 
@@ -24,56 +55,27 @@
         switch self {
         case .debug(event: let debugEvent, error: let error):
 
-<<<<<<< HEAD
-            if let errorWithUserInfo = error as? ErrorWithPixelParameters {
-                params = errorWithUserInfo.errorParameters
-            }
-=======
             var params = error?.pixelParameters ?? [:]
->>>>>>> 1e21bdc8
 
             if case let .assertionFailure(message, file, line) = debugEvent {
-                params[PixelKit.Parameters.assertionMessage] = message
-                params[PixelKit.Parameters.assertionFile] = String(file)
-                params[PixelKit.Parameters.assertionLine] = String(line)
+                params[Pixel.Parameters.assertionMessage] = message
+                params[Pixel.Parameters.assertionFile] = String(file)
+                params[Pixel.Parameters.assertionLine] = String(line)
             }
 
-<<<<<<< HEAD
-            if let error = error {
-                let nsError = error as NSError
-
-                params[PixelKit.Parameters.errorCode] = "\(nsError.code)"
-                params[PixelKit.Parameters.errorDesc] = nsError.domain
-
-                if let underlyingError = nsError.userInfo["NSUnderlyingError"] as? NSError {
-                    params[PixelKit.Parameters.underlyingErrorCode] = "\(underlyingError.code)"
-                    params[PixelKit.Parameters.underlyingErrorDesc] = underlyingError.domain
-                }
-
-                if let sqlErrorCode = nsError.userInfo["SQLiteResultCode"] as? NSNumber {
-                    params[PixelKit.Parameters.underlyingErrorSQLiteCode] = "\(sqlErrorCode.intValue)"
-                }
-
-                if let sqlExtendedErrorCode = nsError.userInfo["SQLiteExtendedResultCode"] as? NSNumber {
-                    params[PixelKit.Parameters.underlyingErrorSQLiteExtendedCode] = "\(sqlExtendedErrorCode.intValue)"
-                }
-            }
-
-=======
->>>>>>> 1e21bdc8
             return params
 
         case .dataImportFailed(let error):
             return error.pixelParameters
 
         case .launchInitial(let cohort):
-            return [PixelKit.Parameters.experimentCohort: cohort]
+            return [Pixel.Parameters.experimentCohort: cohort]
         case .serpInitial(let cohort):
-            return [PixelKit.Parameters.experimentCohort: cohort]
+            return [Pixel.Parameters.experimentCohort: cohort]
         case .serpDay21to27(let cohort):
-            return [PixelKit.Parameters.experimentCohort: cohort, "isDefault": DefaultBrowserPreferences().isDefault.description]
+            return [Pixel.Parameters.experimentCohort: cohort, "isDefault": DefaultBrowserPreferences().isDefault.description]
         case .setAsDefaultInitial(let cohort):
-            return [PixelKit.Parameters.experimentCohort: cohort]
+            return [Pixel.Parameters.experimentCohort: cohort]
 
         case .dailyPixel(let pixel, isFirst: _):
             return pixel.parameters
