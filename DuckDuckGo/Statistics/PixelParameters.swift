//
//  PixelParameters.swift
//
//  Copyright © 2021 DuckDuckGo. All rights reserved.
//
//  Licensed under the Apache License, Version 2.0 (the "License");
//  you may not use this file except in compliance with the License.
//  You may obtain a copy of the License at
//
//  http://www.apache.org/licenses/LICENSE-2.0
//
//  Unless required by applicable law or agreed to in writing, software
//  distributed under the License is distributed on an "AS IS" BASIS,
//  WITHOUT WARRANTIES OR CONDITIONS OF ANY KIND, either express or implied.
//  See the License for the specific language governing permissions and
//  limitations under the License.
//

extension Pixel {

    enum Parameters {
        static let duration = "duration"
        static let test = "test"
        static let appVersion = "appVersion"

        static let errorCode = "e"
        static let errorDesc = "d"
        static let errorCount = "c"
        static let underlyingErrorCode = "ue"
        static let underlyingErrorDesc = "ud"
        static let underlyingErrorSQLiteCode = "sqlrc"
        static let underlyingErrorSQLiteExtendedCode = "sqlerc"
        static let keychainErrorCode = "keychain_error_code"

        static let emailCohort = "cohort"
        static let emailLastUsed = "duck_address_last_used"

        static let assertionMessage = "message"
        static let assertionFile = "file"
        static let assertionLine = "line"

        // Pixel experiments
        static let experimentCohort = "cohort"

    }

    enum Values {
        static let test = "1"
    }

}

extension Pixel.Event {

    var parameters: [String: String]? {
        switch self {
        case .debug(event: let debugEvent, error: let error):
            var params = [String: String]()

            if let errorWithUserInfo = error as? ErrorWithParameters {
                params = errorWithUserInfo.errorParameters
            }

            if case let .assertionFailure(message, file, line) = debugEvent {
                params[Pixel.Parameters.assertionMessage] = message
                params[Pixel.Parameters.assertionFile] = String(file)
                params[Pixel.Parameters.assertionLine] = String(line)
            }

            if let error = error {
                let nsError = error as NSError

                params[Pixel.Parameters.errorCode] = "\(nsError.code)"
                params[Pixel.Parameters.errorDesc] = nsError.domain

                if let underlyingError = nsError.userInfo["NSUnderlyingError"] as? NSError {
                    params[Pixel.Parameters.underlyingErrorCode] = "\(underlyingError.code)"
                    params[Pixel.Parameters.underlyingErrorDesc] = underlyingError.domain
                }

                if let sqlErrorCode = nsError.userInfo["SQLiteResultCode"] as? NSNumber {
                    params[Pixel.Parameters.underlyingErrorSQLiteCode] = "\(sqlErrorCode.intValue)"
                }

                if let sqlExtendedErrorCode = nsError.userInfo["SQLiteExtendedResultCode"] as? NSNumber {
                    params[Pixel.Parameters.underlyingErrorSQLiteExtendedCode] = "\(sqlExtendedErrorCode.intValue)"
                }
            }

            return params

<<<<<<< HEAD
        case .bookmarksBarOnboardingEnrollment(let cohort):
            return [Pixel.Parameters.experimentCohort: cohort]
        case .bookmarksBarOnboardingSearched4to8days(let cohort):
            return [Pixel.Parameters.experimentCohort: cohort]
        case .bookmarksBarOnboardingFirstInteraction(let cohort):
            return [Pixel.Parameters.experimentCohort: cohort]
        case .bookmarksBarOnboardingInteraction2to8days(let cohort):
            return [Pixel.Parameters.experimentCohort: cohort]

        case .launchInitial:
            if let cohort = DefaultVariantManager().currentVariant?.name {
                return [Pixel.Parameters.experimentCohort: cohort]
            }
            return nil
        case .serpInitial:
            if let cohort = DefaultVariantManager().currentVariant?.name {
                return [Pixel.Parameters.experimentCohort: cohort]
            }
            return nil

=======
>>>>>>> 88be944b
        // Don't use default to force new items to be thought about
        case .crash,
             .brokenSiteReport,
             .compileRulesWait,
             .serp,
             .dataImportFailed,
             .faviconImportFailed,
             .formAutofilled,
             .autofillItemSaved,
             .bitwardenPasswordAutofilled,
             .bitwardenPasswordSaved,
             .autoconsentOptOutFailed,
             .autoconsentSelfTestFailed,
             .ampBlockingRulesCompilationFailed,
             .adClickAttributionDetected,
             .adClickAttributionActive,
             .adClickAttributionPageLoads,
             .emailEnabled,
             .emailDisabled,
             .emailUserCreatedAlias,
             .emailUserPressedUseAlias,
             .emailUserPressedUseAddress,
             .jsPixel,
             .emailEnabledInitial,
             .cookieManagementEnabledInitial,
             .watchInDuckPlayerInitial,
             .setAsDefaultInitial,
             .importDataInitial,
             .newTabInitial,
             .networkProtectionSystemExtensionUnknownActivationResult,
             .favoriteSectionHidden,
             .recentActivitySectionHidden,
             .continueSetUpSectionHidden,
             .userHasPinnedTab,
             .fireButtonFirstBurn,
             .fireButton,
             .duckPlayerDailyUniqueView,
             .duckPlayerViewFromYoutubeViaMainOverlay,
             .duckPlayerViewFromYoutubeViaHoverButton,
             .duckPlayerViewFromYoutubeAutomatic,
             .duckPlayerViewFromSERP,
             .duckPlayerViewFromOther,
             .duckPlayerSettingAlways,
             .duckPlayerSettingNever,
             .duckPlayerSettingBackToDefault:
            return nil
        }
    }

}<|MERGE_RESOLUTION|>--- conflicted
+++ resolved
@@ -89,16 +89,6 @@
 
             return params
 
-<<<<<<< HEAD
-        case .bookmarksBarOnboardingEnrollment(let cohort):
-            return [Pixel.Parameters.experimentCohort: cohort]
-        case .bookmarksBarOnboardingSearched4to8days(let cohort):
-            return [Pixel.Parameters.experimentCohort: cohort]
-        case .bookmarksBarOnboardingFirstInteraction(let cohort):
-            return [Pixel.Parameters.experimentCohort: cohort]
-        case .bookmarksBarOnboardingInteraction2to8days(let cohort):
-            return [Pixel.Parameters.experimentCohort: cohort]
-
         case .launchInitial:
             if let cohort = DefaultVariantManager().currentVariant?.name {
                 return [Pixel.Parameters.experimentCohort: cohort]
@@ -110,8 +100,6 @@
             }
             return nil
 
-=======
->>>>>>> 88be944b
         // Don't use default to force new items to be thought about
         case .crash,
              .brokenSiteReport,
