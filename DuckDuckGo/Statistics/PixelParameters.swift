--- conflicted
+++ resolved
@@ -150,15 +150,12 @@
              .networkProtectionWaitlistNotificationTapped,
              .networkProtectionWaitlistTermsAndConditionsDisplayed,
              .networkProtectionWaitlistTermsAndConditionsAccepted,
-<<<<<<< HEAD
              .networkProtectionRemoteMessageDisplayed,
              .networkProtectionRemoteMessageDismissed,
-             .networkProtectionRemoteMessageOpened:
-=======
+             .networkProtectionRemoteMessageOpened,
              .enableHomeButton,
              .disableHomeButton,
              .setnewHomePage:
->>>>>>> ba772e14
             return nil
         }
     }
