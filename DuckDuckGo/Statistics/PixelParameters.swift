--- conflicted
+++ resolved
@@ -106,15 +106,12 @@
              .emailUserPressedUseAlias,
              .emailUserPressedUseAddress,
              .jsPixel,
-<<<<<<< HEAD
-             .networkProtectionSystemExtensionUnknownActivationResult:
-=======
              .emailEnabledInitial,
              .cookieManagementEnabledInitial,
              .watchInDuckPlayerInitial,
              .setAsDefaultInitial,
-             .importDataInitial:
->>>>>>> f0345819
+             .importDataInitial,
+             .networkProtectionSystemExtensionUnknownActivationResult:
 
             return nil
         }
