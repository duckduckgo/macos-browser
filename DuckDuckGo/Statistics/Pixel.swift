//
//  Pixel.swift
//
//  Copyright © 2018 DuckDuckGo. All rights reserved.
//
//  Licensed under the Apache License, Version 2.0 (the "License");
//  you may not use this file except in compliance with the License.
//  You may obtain a copy of the License at
//
//  http://www.apache.org/licenses/LICENSE-2.0
//
//  Unless required by applicable law or agreed to in writing, software
//  distributed under the License is distributed on an "AS IS" BASIS,
//  WITHOUT WARRANTIES OR CONDITIONS OF ANY KIND, either express or implied.
//  See the License for the specific language governing permissions and
//  limitations under the License.
//

import Foundation
import Networking
import Common

final class Pixel {

    static private(set) var shared: Pixel?

    static func setUp(dryRun: Bool = false) {
        shared = Pixel(dryRun: dryRun)
    }

    static func tearDown() {
        shared = nil
    }

    private var dryRun: Bool
    static var isNewUser: Bool {
        let oneWeekAgo = Calendar.current.date(byAdding: .weekOfYear, value: -1, to: Date())!
        return firstLaunchDate >= oneWeekAgo
    }

    init(dryRun: Bool) {
        self.dryRun = dryRun
    }

<<<<<<< HEAD
    private static let moreInfoHeader: HTTPHeaders = [APIRequest.HTTPHeaderField.moreInfo: "See " + URL.duckDuckGoMorePrivacyInfo.absoluteString]
=======
    // Temporary for activation pixels
    static private var aMonthAgo = Calendar.current.date(byAdding: .month, value: -1, to: Date())!
    @UserDefaultsWrapper(key: .firstLaunchDate, defaultValue: aMonthAgo)
    static var firstLaunchDate: Date
>>>>>>> 674914ce

    func fire(pixelNamed pixelName: String,
              withAdditionalParameters params: [String: String]? = nil,
              allowedQueryReservedCharacters: CharacterSet? = nil,
              includeAppVersionParameter: Bool = true,
              withHeaders headers: APIRequest.Headers = APIRequest.Headers(additionalHeaders: moreInfoHeader),
              onComplete: @escaping (Error?) -> Void = {_ in }) {

        var newParams = params ?? [:]
        if includeAppVersionParameter {
            newParams[Parameters.appVersion] = AppVersion.shared.versionNumber
        }
        #if DEBUG
            newParams[Parameters.test] = Values.test
        #endif

        guard !dryRun else {
            let params = params?.filter { key, _ in !["appVersion", "test"].contains(key) } ?? [:]
            os_log(.debug, log: .pixel, "%@ %@", pixelName.replacingOccurrences(of: "_", with: "."), params)
            // simulate server response time for Dry Run mode
            DispatchQueue.main.asyncAfter(deadline: .now() + 0.5) {
                onComplete(nil)
            }
            return
        }

        let configuration = APIRequest.Configuration(url: URL.pixelUrl(forPixelNamed: pixelName),
                                                     queryParameters: newParams,
                                                     allowedQueryReservedCharacters: allowedQueryReservedCharacters,
                                                     headers: headers)
        let request = APIRequest(configuration: configuration, urlSession: URLSession.session(useMainThreadCallbackQueue: true))
        request.fetch { (_, error) in
            onComplete(error)
        }
    }

    static func fire(_ event: Pixel.Event,
                     withAdditionalParameters parameters: [String: String]? = nil,
                     allowedQueryReservedCharacters: CharacterSet? = nil,
                     includeAppVersionParameter: Bool = true,
                     onComplete: @escaping (Error?) -> Void = {_ in }) {
        let newParams: [String: String]?
        switch (event.parameters, parameters) {
        case (.some(let parameters), .none):
            newParams = parameters
        case (.none, .some(let parameters)):
            newParams = parameters
        case (.some(let params1), .some(let params2)):
            newParams = params1.merging(params2) { $1 }
        case (.none, .none):
            newParams = nil
        }

        Self.shared?.fire(pixelNamed: event.name,
                          withAdditionalParameters: newParams,
                          allowedQueryReservedCharacters: allowedQueryReservedCharacters,
                          includeAppVersionParameter: includeAppVersionParameter,
                          onComplete: onComplete)
    }

}

public func pixelAssertionFailure(_ message: @autoclosure () -> String = String(), file: StaticString = #fileID, line: UInt = #line) {
    Pixel.fire(.debug(event: Pixel.Event.Debug.assertionFailure(message: message(), file: file, line: line)))
    Swift.assertionFailure(message(), file: file, line: line)
}<|MERGE_RESOLUTION|>--- conflicted
+++ resolved
@@ -42,14 +42,12 @@
         self.dryRun = dryRun
     }
 
-<<<<<<< HEAD
     private static let moreInfoHeader: HTTPHeaders = [APIRequest.HTTPHeaderField.moreInfo: "See " + URL.duckDuckGoMorePrivacyInfo.absoluteString]
-=======
+    
     // Temporary for activation pixels
     static private var aMonthAgo = Calendar.current.date(byAdding: .month, value: -1, to: Date())!
     @UserDefaultsWrapper(key: .firstLaunchDate, defaultValue: aMonthAgo)
     static var firstLaunchDate: Date
->>>>>>> 674914ce
 
     func fire(pixelNamed pixelName: String,
               withAdditionalParameters params: [String: String]? = nil,
