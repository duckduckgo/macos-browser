--- conflicted
+++ resolved
@@ -214,11 +214,8 @@
             
             case blankNavigationOnBurnFailed = "blank_navigation_on_burn_failed"
             
-<<<<<<< HEAD
             case bookmarksStoreRootFolderMigrationFailed = "bookmarks_store_root_folder_migration_failed"
-=======
             case emailAutofillKeychainError = "email_autofill_keychain_error"
->>>>>>> a182c962
         }
 
     }
