--- conflicted
+++ resolved
@@ -213,10 +213,6 @@
             case feedbackReportingFailed = "feedback_reporting_failed"
             
             case blankNavigationOnBurnFailed = "blank_navigation_on_burn_failed"
-<<<<<<< HEAD
-            
-            case bookmarksStoreRootFolderMigrationFailed = "bookmarks_store_root_folder_migration_failed"
-=======
 
             case historyRemoveFailed = "history_remove_failed"
             case historyReloadFailed = "history_reload_failed"
@@ -226,8 +222,9 @@
             case historyInsertVisitFailed = "history_insert_visit_failed"
             case historyRemoveVisitsFailed = "history_remove_visits_failed"
 
->>>>>>> 09af7ff2
             case emailAutofillKeychainError = "email_autofill_keychain_error"
+            
+            case bookmarksStoreRootFolderMigrationFailed = "bookmarks_store_root_folder_migration_failed"
         }
 
     }
