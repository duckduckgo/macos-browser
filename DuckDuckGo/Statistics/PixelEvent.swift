--- conflicted
+++ resolved
@@ -355,15 +355,10 @@
 
             case networkProtectionRemoteMessageFetchingFailed
             case networkProtectionRemoteMessageStorageFailed
-
-<<<<<<< HEAD
             case dataBrokerProtectionRemoteMessageFetchingFailed
             case dataBrokerProtectionRemoteMessageStorageFailed
 
-            case loginItemUpdateError
-=======
             case loginItemUpdateError(loginItemBundleID: String, action: String, buildType: String, osVersion: String)
->>>>>>> 517bb994
         }
 
     }
