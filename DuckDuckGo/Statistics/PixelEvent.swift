--- conflicted
+++ resolved
@@ -206,12 +206,11 @@
             case userSelectedToInstallUpdate
             case userSelectedToDismissUpdate
 
-<<<<<<< HEAD
             case faviconDecryptionFailed
             case downloadListItemDecryptionFailed
             case historyEntryDecryptionFailed
             case permissionDecryptionFailed
-=======
+
             // Errors from Bookmarks Module
             case missingParent
             case bookmarksSaveFailed
@@ -224,7 +223,6 @@
             case bookmarksMigrationCouldNotPrepareDatabase
             case bookmarksMigrationCouldNotPrepareDatabaseOnFailedMigration
             case bookmarksMigrationCouldNotRemoveOldStore
->>>>>>> fbf95256
         }
 
     }
@@ -470,7 +468,6 @@
         case .userSelectedToDismissUpdate:
             return "user_selected_to_dismiss_update"
 
-<<<<<<< HEAD
         case .faviconDecryptionFailed:
             return "favicon_decryption_failed"
         case .downloadListItemDecryptionFailed:
@@ -479,7 +476,7 @@
             return "history_entry_decryption_failed"
         case .permissionDecryptionFailed:
             return "permission_decryption_failed"
-=======
+
         case .missingParent: return "bookmark_missing_parent"
         case .bookmarksSaveFailed: return "bookmarks_save_failed"
         case .bookmarksSaveFailedOnImport: return "bookmarks_save_failed_on_import"
@@ -492,7 +489,6 @@
         case .bookmarksMigrationCouldNotPrepareDatabaseOnFailedMigration:
             return "bookmarks_migration_could_not_prepare_database_on_failed_migration"
         case .bookmarksMigrationCouldNotRemoveOldStore: return "bookmarks_migration_could_not_remove_old_store"
->>>>>>> fbf95256
         }
     }
 }