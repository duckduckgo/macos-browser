//
//  PixelEvent.swift
//
//  Copyright © 2021 DuckDuckGo. All rights reserved.
//
//  Licensed under the Apache License, Version 2.0 (the "License");
//  you may not use this file except in compliance with the License.
//  You may obtain a copy of the License at
//
//  http://www.apache.org/licenses/LICENSE-2.0
//
//  Unless required by applicable law or agreed to in writing, software
//  distributed under the License is distributed on an "AS IS" BASIS,
//  WITHOUT WARRANTIES OR CONDITIONS OF ANY KIND, either express or implied.
//  See the License for the specific language governing permissions and
//  limitations under the License.
//

import Foundation
import BrowserServicesKit
import Bookmarks
import Configuration
import DDGSync
import PixelKit

extension Pixel {

    indirect enum Event {
        /// This is a convenience pixel that allows us to fire `PixelKitEvents` using our
        /// regular `Pixel.fire()` calls.  This is a convenience intermediate step to help ensure
        /// nothing breaks in the migration towards `PixelKit`.
        case pixelKitEvent(_ event: PixelKitEvent)

        case crash

        case brokenSiteReport

        enum OnboardingShown: String, CustomStringConvertible {
            var description: String { rawValue }

            init(_ value: Bool) {
                if value {
                    self = .onboardingShown
                } else {
                    self = .regularNavigation
                }
            }
            case onboardingShown = "onboarding-shown"
            case regularNavigation = "regular-nav"
        }

        enum WaitResult: String, CustomStringConvertible {
            var description: String { rawValue }

            case closed
            case quit
            case success
        }

        enum CompileRulesWaitTime: String, CustomStringConvertible {
            var description: String { rawValue }

            case noWait = "0"
            case lessThan1s = "1"
            case lessThan5s = "5"
            case lessThan10s = "10"
            case lessThan20s = "20"
            case lessThan40s = "40"
            case more = "more"
        }

        case compileRulesWait(onboardingShown: OnboardingShown, waitTime: CompileRulesWaitTime, result: WaitResult)
        static func compileRulesWait(onboardingShown: Bool, waitTime interval: TimeInterval, result: WaitResult) -> Event {
            let waitTime: CompileRulesWaitTime
            switch interval {
            case 0:
                waitTime = .noWait
            case ...1:
                waitTime = .lessThan1s
            case ...5:
                waitTime = .lessThan5s
            case ...10:
                waitTime = .lessThan10s
            case ...20:
                waitTime = .lessThan20s
            case ...40:
                waitTime = .lessThan40s
            default:
                waitTime = .more
            }
            return .compileRulesWait(onboardingShown: OnboardingShown(onboardingShown),
                                     waitTime: waitTime,
                                     result: result)
        }

        case launchInitial(cohort: String)

        case serp
        case serpInitial(cohort: String)
        case serpDay21to27(cohort: String)

        case dailyOsVersionCounter

        case dataImportFailed(any DataImportError)

        case formAutofilled(kind: FormAutofillKind)
        case autofillItemSaved(kind: FormAutofillKind)

        case bitwardenPasswordAutofilled
        case bitwardenPasswordSaved

        case ampBlockingRulesCompilationFailed

        case adClickAttributionDetected
        case adClickAttributionActive
        case adClickAttributionPageLoads

        case emailEnabled
        case emailDisabled
        case emailUserPressedUseAddress
        case emailUserPressedUseAlias
        case emailUserCreatedAlias

        case jsPixel(_ pixel: AutofillUserScript.JSPixel)

        case debug(event: Debug, error: Error? = nil)

        // Activation Points
        case newTabInitial(cohort: String? = nil)
        case emailEnabledInitial(cohort: String? = nil)

        case watchInDuckPlayerInitial(cohort: String? = nil)
        case setAsDefaultInitial(cohort: String? = nil)
        case importDataInitial(cohort: String? = nil)

        // New Tab section removed
        case favoriteSectionHidden
        case recentActivitySectionHidden
        case continueSetUpSectionHidden

        // Fire Button
        case fireButtonFirstBurn
        case fireButton(option: FireButtonOption)

        // Duck Player
        case duckPlayerDailyUniqueView
        case duckPlayerViewFromYoutubeViaMainOverlay
        case duckPlayerViewFromYoutubeViaHoverButton
        case duckPlayerViewFromYoutubeAutomatic
        case duckPlayerViewFromSERP
        case duckPlayerViewFromOther
        case duckPlayerSettingAlways
        case duckPlayerSettingNever
        case duckPlayerSettingBackToDefault

        // Dashboard
        case dashboardProtectionAllowlistAdd(triggerOrigin: String?)
        case dashboardProtectionAllowlistRemove(triggerOrigin: String?)

        // VPN
        case vpnBreakageReport(category: String, description: String, metadata: String)

        // Network Protection
        case networkProtectionWaitlistUserActive
        case networkProtectionWaitlistEntryPointMenuItemDisplayed
        case networkProtectionWaitlistEntryPointToolbarButtonDisplayed
        case networkProtectionWaitlistIntroDisplayed
        case networkProtectionWaitlistNotificationShown
        case networkProtectionWaitlistNotificationTapped
        case networkProtectionWaitlistTermsAndConditionsDisplayed
        case networkProtectionWaitlistTermsAndConditionsAccepted
        case networkProtectionRemoteMessageDisplayed(messageID: String)
        case networkProtectionRemoteMessageDismissed(messageID: String)
        case networkProtectionRemoteMessageOpened(messageID: String)
        case networkProtectionEnabledOnSearch

        // Sync
        case syncSignupDirect
        case syncSignupConnect
        case syncLogin
        case syncDaily
        case syncDuckAddressOverride
        case syncSuccessRateDaily
        case syncLocalTimestampResolutionTriggered(Feature)
        case syncBookmarksCountLimitExceededDaily
        case syncCredentialsCountLimitExceededDaily
        case syncBookmarksRequestSizeLimitExceededDaily
        case syncCredentialsRequestSizeLimitExceededDaily

        // DataBroker Protection Waitlist
        case dataBrokerProtectionWaitlistUserActive
        case dataBrokerProtectionWaitlistEntryPointMenuItemDisplayed
        case dataBrokerProtectionWaitlistIntroDisplayed
        case dataBrokerProtectionWaitlistNotificationShown
        case dataBrokerProtectionWaitlistNotificationTapped
        case dataBrokerProtectionWaitlistCardUITapped
        case dataBrokerProtectionWaitlistTermsAndConditionsDisplayed
        case dataBrokerProtectionWaitlistTermsAndConditionsAccepted
        case dataBrokerProtectionRemoteMessageDisplayed(messageID: String)
        case dataBrokerProtectionRemoteMessageDismissed(messageID: String)
        case dataBrokerProtectionRemoteMessageOpened(messageID: String)

        // DataBrokerProtection Other
        case dataBrokerProtectionErrorWhenFetchingSubscriptionAuthTokenAfterSignIn

        // 28-day Home Button
        case homeButtonHidden
        case homeButtonLeft
        case homeButtonRight

        case dailyPixel(Event, isFirst: Bool)

        enum Debug {
            /// This is a convenience pixel that allows us to fire `PixelKitEvents` using our
            /// regular `Pixel.fire()` calls.  This is a convenience intermediate step to help ensure
            /// nothing breaks in the migration towards `PixelKit`.
            case pixelKitEvent(_ event: PixelKitEvent)

            case assertionFailure(message: String, file: StaticString, line: UInt)

            case dbMakeDatabaseError
            case dbContainerInitializationError
            case dbInitializationError
            case dbSaveExcludedHTTPSDomainsError
            case dbSaveBloomFilterError

            case configurationFetchError

            case trackerDataParseFailed
            case trackerDataReloadFailed
            case trackerDataCouldNotBeLoaded

            case privacyConfigurationParseFailed
            case privacyConfigurationReloadFailed
            case privacyConfigurationCouldNotBeLoaded

            case fileStoreWriteFailed
            case fileMoveToDownloadsFailed
            case fileGetDownloadLocationFailed

            case suggestionsFetchFailed
            case appOpenURLFailed
            case appStateRestorationFailed

            case contentBlockingErrorReportingIssue

            case contentBlockingCompilationFailed(listType: CompileRulesListType,
                                                  component: ContentBlockerDebugEvents.Component)

            case contentBlockingCompilationTime

            case secureVaultInitError
            case secureVaultError

            case feedbackReportingFailed

            case blankNavigationOnBurnFailed

            case historyRemoveFailed
            case historyReloadFailed
            case historyCleanEntriesFailed
            case historyCleanVisitsFailed
            case historySaveFailed
            case historyInsertVisitFailed
            case historyRemoveVisitsFailed

            case emailAutofillKeychainError

            case bookmarksStoreRootFolderMigrationFailed
            case bookmarksStoreFavoritesFolderMigrationFailed

            case adAttributionCompilationFailedForAttributedRulesList
            case adAttributionGlobalAttributedRulesDoNotExist
            case adAttributionDetectionHeuristicsDidNotMatchDomain
            case adAttributionLogicUnexpectedStateOnRulesCompiled
            case adAttributionLogicUnexpectedStateOnInheritedAttribution
            case adAttributionLogicUnexpectedStateOnRulesCompilationFailed
            case adAttributionDetectionInvalidDomainInParameter
            case adAttributionLogicRequestingAttributionTimedOut
            case adAttributionLogicWrongVendorOnSuccessfulCompilation
            case adAttributionLogicWrongVendorOnFailedCompilation

            case webKitDidTerminate

            case removedInvalidBookmarkManagedObjects

            case bitwardenNotResponding
            case bitwardenRespondedCannotDecrypt
            case bitwardenRespondedCannotDecryptUnique(repetition: Repetition = .init(key: "bitwardenRespondedCannotDecryptUnique"))
            case bitwardenHandshakeFailed
            case bitwardenDecryptionOfSharedKeyFailed
            case bitwardenStoringOfTheSharedKeyFailed
            case bitwardenCredentialRetrievalFailed
            case bitwardenCredentialCreationFailed
            case bitwardenCredentialUpdateFailed
            case bitwardenRespondedWithError
            case bitwardenNoActiveVault
            case bitwardenParsingFailed
            case bitwardenStatusParsingFailed
            case bitwardenHmacComparisonFailed
            case bitwardenDecryptionFailed
            case bitwardenSendingOfMessageFailed
            case bitwardenSharedKeyInjectionFailed

            case updaterAborted
            case userSelectedToSkipUpdate
            case userSelectedToInstallUpdate
            case userSelectedToDismissUpdate

            case faviconDecryptionFailedUnique
            case downloadListItemDecryptionFailedUnique
            case historyEntryDecryptionFailedUnique
            case permissionDecryptionFailedUnique

            // Errors from Bookmarks Module
            case missingParent
            case bookmarksSaveFailed
            case bookmarksSaveFailedOnImport

            case bookmarksCouldNotLoadDatabase
            case bookmarksCouldNotPrepareDatabase
            case bookmarksMigrationAlreadyPerformed
            case bookmarksMigrationFailed
            case bookmarksMigrationCouldNotPrepareDatabase
            case bookmarksMigrationCouldNotPrepareDatabaseOnFailedMigration
            case bookmarksMigrationCouldNotRemoveOldStore
            case bookmarksMigrationCouldNotPrepareMultipleFavoriteFolders

            case syncSentUnauthenticatedRequest
            case syncMetadataCouldNotLoadDatabase
            case syncBookmarksProviderInitializationFailed
            case syncBookmarksFailed
            case syncCredentialsProviderInitializationFailed
            case syncCredentialsFailed
            case syncSettingsFailed
            case syncSettingsMetadataUpdateFailed

            case bookmarksCleanupFailed
            case bookmarksCleanupAttemptedWhileSyncWasEnabled
            case favoritesCleanupFailed
            case bookmarksFaviconsFetcherStateStoreInitializationFailed
            case bookmarksFaviconsFetcherFailed

            case credentialsDatabaseCleanupFailed
            case credentialsCleanupAttemptedWhileSyncWasEnabled

            case invalidPayload(Configuration)

            case burnerTabMisplaced

            case networkProtectionRemoteMessageFetchingFailed
            case networkProtectionRemoteMessageStorageFailed

            case dataBrokerProtectionRemoteMessageFetchingFailed
            case dataBrokerProtectionRemoteMessageStorageFailed

            case loginItemUpdateError
        }

    }
}

extension Pixel.Event {

    var name: String {
        switch self {
        case .pixelKitEvent(let event):
            return event.name

        case .crash:
            return "m_mac_crash"

        case .brokenSiteReport:
            return "epbf_macos_desktop"

        case .compileRulesWait(onboardingShown: let onboardingShown, waitTime: let waitTime, result: let result):
            return "m_mac_cbr-wait_\(onboardingShown)_\(waitTime)_\(result)"

        case .serp:
            return "m_mac_navigation_search"

        case .dailyOsVersionCounter:
            return "m_mac_daily-os-version-counter"

        case .dataImportFailed(let error) where error.action == .favicons:
            return "m_mac_favicon-import-failed_\(error.source)"
        case .dataImportFailed(let error):
            return "m_mac_data-import-failed_\(error.action)_\(error.source)"

        case .formAutofilled(kind: let kind):
            return "m_mac_autofill_\(kind)"

        case .autofillItemSaved(kind: let kind):
            return "m_mac_save_\(kind)"

        case .bitwardenPasswordAutofilled:
            return "m_mac_bitwarden_autofill_password"

        case .bitwardenPasswordSaved:
            return "m_mac_bitwarden_save_password"

        case .debug(event: let event, error: _):
            return "m_mac_debug_\(event.name)"

        case .ampBlockingRulesCompilationFailed:
            return "m_mac_amp_rules_compilation_failed"

        case .adClickAttributionDetected:
            return "m_mac_ad_click_detected"

        case .adClickAttributionActive:
            return "m_mac_ad_click_active"

        case .adClickAttributionPageLoads:
            return "m_mac_ad_click_page_loads"

            // Deliberately omit the `m_mac_` prefix in order to format these pixels the same way as other platforms
        case .emailEnabled: return "email_enabled_macos_desktop"
        case .emailDisabled: return "email_disabled_macos_desktop"
        case .emailUserPressedUseAddress: return "email_filled_main_macos_desktop"
        case .emailUserPressedUseAlias: return "email_filled_random_macos_desktop"
        case .emailUserCreatedAlias: return "email_generated_button_macos_desktop"

        case .jsPixel(let pixel):
            // Email pixels deliberately avoid using the `m_mac_` prefix.
            if pixel.isEmailPixel {
                return "\(pixel.pixelName)_macos_desktop"
            } else {
                return "m_mac_\(pixel.pixelName)"
            }
        case .emailEnabledInitial:
            return "m_mac.enable-email-protection.initial"

        case .watchInDuckPlayerInitial:
            return "m_mac.watch-in-duckplayer.initial"
        case .setAsDefaultInitial:
            return "m_mac.set-as-default.initial"
        case .importDataInitial:
            return "m_mac.import-data.initial"
        case .newTabInitial:
            return "m_mac.new-tab-opened.initial"
        case .favoriteSectionHidden:
            return "m_mac.favorite-section-hidden"
        case .recentActivitySectionHidden:
            return "m_mac.recent-activity-section-hidden"
        case .continueSetUpSectionHidden:
            return "m_mac.continue-setup-section-hidden"

            // Fire Button
        case .fireButtonFirstBurn:
            return "m_mac_fire_button_first_burn"
        case .fireButton(option: let option):
            return "m_mac_fire_button_\(option)"

        case .duckPlayerDailyUniqueView:
            return "m_mac_duck-player_daily-unique-view"
        case .duckPlayerViewFromYoutubeViaMainOverlay:
            return "m_mac_duck-player_view-from_youtube_main-overlay"
        case .duckPlayerViewFromYoutubeViaHoverButton:
            return "m_mac_duck-player_view-from_youtube_hover-button"
        case .duckPlayerViewFromYoutubeAutomatic:
            return "m_mac_duck-player_view-from_youtube_automatic"
        case .duckPlayerViewFromSERP:
            return "m_mac_duck-player_view-from_serp"
        case .duckPlayerViewFromOther:
            return "m_mac_duck-player_view-from_other"
        case .duckPlayerSettingAlways:
            return "m_mac_duck-player_setting_always"
        case .duckPlayerSettingNever:
            return "m_mac_duck-player_setting_never"
        case .duckPlayerSettingBackToDefault:
            return "m_mac_duck-player_setting_back-to-default"

        case .dashboardProtectionAllowlistAdd:
            return "m_mac_mp_wla"
        case .dashboardProtectionAllowlistRemove:
            return "m_mac_mp_wlr"

        case .launchInitial:
            return "m.mac.first-launch"
        case .serpInitial:
            return "m.mac.navigation.first-search"
        case .serpDay21to27:
            return "m.mac.search-day-21-27.initial"

        case .vpnBreakageReport:
            return "m_mac_vpn_breakage_report"

        case .networkProtectionWaitlistUserActive:
            return "m_mac_netp_waitlist_user_active"
        case .networkProtectionWaitlistEntryPointMenuItemDisplayed:
            return "m_mac_netp_imp_settings_entry_menu_item"
        case .networkProtectionWaitlistEntryPointToolbarButtonDisplayed:
            return "m_mac_netp_imp_settings_entry_toolbar_button"
        case .networkProtectionWaitlistIntroDisplayed:
            return "m_mac_netp_imp_intro_screen"
        case .networkProtectionWaitlistNotificationShown:
            return "m_mac_netp_ev_waitlist_notification_shown"
        case .networkProtectionWaitlistNotificationTapped:
            return "m_mac_netp_ev_waitlist_notification_launched"
        case .networkProtectionWaitlistTermsAndConditionsDisplayed:
            return "m_mac_netp_imp_terms"
        case .networkProtectionWaitlistTermsAndConditionsAccepted:
            return "m_mac_netp_ev_terms_accepted"
        case .networkProtectionRemoteMessageDisplayed(let messageID):
            return "m_mac_netp_remote_message_displayed_\(messageID)"
        case .networkProtectionRemoteMessageDismissed(let messageID):
            return "m_mac_netp_remote_message_dismissed_\(messageID)"
        case .networkProtectionRemoteMessageOpened(let messageID):
            return "m_mac_netp_remote_message_opened_\(messageID)"
        case .networkProtectionEnabledOnSearch:
            return "m_mac_netp_ev_enabled_on_search"

            // Sync
        case .syncSignupDirect:
            return "m_mac_sync_signup_direct"
        case .syncSignupConnect:
            return "m_mac_sync_signup_connect"
        case .syncLogin:
            return "m_mac_sync_login"
        case .syncDaily:
            return "m_mac_sync_daily"
        case .syncDuckAddressOverride:
            return "m_mac_sync_duck_address_override"
        case .syncSuccessRateDaily:
            return "m_mac_sync_success_rate_daily"
        case .syncLocalTimestampResolutionTriggered(let feature):
            return "m_mac_sync_\(feature.name)_local_timestamp_resolution_triggered"
        case .syncBookmarksCountLimitExceededDaily: return "m_mac_sync_bookmarks_count_limit_exceeded_daily"
        case .syncCredentialsCountLimitExceededDaily: return "m_mac_sync_credentials_count_limit_exceeded_daily"
        case .syncBookmarksRequestSizeLimitExceededDaily: return "m_mac_sync_bookmarks_request_size_limit_exceeded_daily"
        case .syncCredentialsRequestSizeLimitExceededDaily: return "m_mac_sync_credentials_request_size_limit_exceeded_daily"

        case .dataBrokerProtectionWaitlistUserActive:
            return "m_mac_dbp_waitlist_user_active"
        case .dataBrokerProtectionWaitlistEntryPointMenuItemDisplayed:
            return "m_mac_dbp_imp_settings_entry_menu_item"
        case .dataBrokerProtectionWaitlistIntroDisplayed:
            return "m_mac_dbp_imp_intro_screen"
        case .dataBrokerProtectionWaitlistNotificationShown:
            return "m_mac_dbp_ev_waitlist_notification_shown"
        case .dataBrokerProtectionWaitlistNotificationTapped:
            return "m_mac_dbp_ev_waitlist_notification_launched"
        case .dataBrokerProtectionWaitlistCardUITapped:
            return "m_mac_dbp_ev_waitlist_card_ui_launched"
        case .dataBrokerProtectionWaitlistTermsAndConditionsDisplayed:
            return "m_mac_dbp_imp_terms"
        case .dataBrokerProtectionWaitlistTermsAndConditionsAccepted:
            return "m_mac_dbp_ev_terms_accepted"
<<<<<<< HEAD
        case .dataBrokerProtectionRemoteMessageDisplayed(let messageID):
            return "m_mac_dbp_remote_message_displayed_\(messageID)"
        case .dataBrokerProtectionRemoteMessageDismissed(let messageID):
            return "m_mac_dbp_remote_message_dismissed_\(messageID)"
        case .dataBrokerProtectionRemoteMessageOpened(let messageID):
            return "m_mac_dbp_remote_message_opened_\(messageID)"
=======
        case .dataBrokerProtectionErrorWhenFetchingSubscriptionAuthTokenAfterSignIn:
            return "m_mac_dbp_error_when_fetching_subscription_auth_token_after_sign_in"
>>>>>>> c0523ac8

            // 28-day Home Button
        case .homeButtonHidden:
            return "m_mac_home_button_hidden"
        case .homeButtonLeft:
            return "m_mac_home_button_left"
        case .homeButtonRight:
            return "m_mac_home_button_right"

        case .dailyPixel(let pixel, isFirst: let isFirst):
            return pixel.name + (isFirst ? "_d" : "_c")
        }
    }
}

extension Pixel.Event: Equatable {

    static func == (lhs: Pixel.Event, rhs: Pixel.Event) -> Bool {
        lhs.name == rhs.name && lhs.parameters == rhs.parameters
    }

}

extension Pixel.Event.Debug {

    var name: String {
        switch self {
        case .pixelKitEvent(let event):
            return event.name

        case .assertionFailure:
            return "assertion_failure"

        case .dbMakeDatabaseError:
            return "database_make_database_error"
        case .dbContainerInitializationError:
            return "database_container_error"
        case .dbInitializationError:
            return "dbie"
        case .dbSaveExcludedHTTPSDomainsError:
            return "dbsw"
        case .dbSaveBloomFilterError:
            return "dbsb"

        case .configurationFetchError:
            return "cfgfetch"

        case .trackerDataParseFailed:
            return "tds_p"
        case .trackerDataReloadFailed:
            return "tds_r"
        case .trackerDataCouldNotBeLoaded:
            return "tds_l"

        case .privacyConfigurationParseFailed:
            return "pcf_p"
        case .privacyConfigurationReloadFailed:
            return "pcf_r"
        case .privacyConfigurationCouldNotBeLoaded:
            return "pcf_l"

        case .fileStoreWriteFailed:
            return "fswf"
        case .fileMoveToDownloadsFailed:
            return "df"
        case .fileGetDownloadLocationFailed:
            return "dl"

        case .suggestionsFetchFailed:
            return "sgf"
        case .appOpenURLFailed:
            return "url"
        case .appStateRestorationFailed:
            return "srf"

        case .contentBlockingErrorReportingIssue:
            return "content_blocking_error_reporting_issue"

        case .contentBlockingCompilationFailed(let listType, let component):
            let componentString: String
            switch component {
            case .tds:
                componentString = "fetched_tds"
            case .allowlist:
                componentString = "allow_list"
            case .tempUnprotected:
                componentString = "temp_list"
            case .localUnprotected:
                componentString = "unprotected_list"
            case .fallbackTds:
                componentString = "fallback_tds"
            }
            return "content_blocking_\(listType)_compilation_error_\(componentString)"

        case .contentBlockingCompilationTime:
            return "content_blocking_compilation_time"

        case .secureVaultInitError:
            return "secure_vault_init_error"
        case .secureVaultError:
            return "secure_vault_error"

        case .feedbackReportingFailed:
            return "feedback_reporting_failed"

        case .blankNavigationOnBurnFailed:
            return "blank_navigation_on_burn_failed"

        case .historyRemoveFailed:
            return "history_remove_failed"
        case .historyReloadFailed:
            return "history_reload_failed"
        case .historyCleanEntriesFailed:
            return "history_clean_entries_failed"
        case .historyCleanVisitsFailed:
            return "history_clean_visits_failed"
        case .historySaveFailed:
            return "history_save_failed"
        case .historyInsertVisitFailed:
            return "history_insert_visit_failed"
        case .historyRemoveVisitsFailed:
            return "history_remove_visits_failed"

        case .emailAutofillKeychainError:
            return "email_autofill_keychain_error"

        case .bookmarksStoreRootFolderMigrationFailed:
            return "bookmarks_store_root_folder_migration_failed"
        case .bookmarksStoreFavoritesFolderMigrationFailed:
            return "bookmarks_store_favorites_folder_migration_failed"

        case .adAttributionCompilationFailedForAttributedRulesList:
            return "ad_attribution_compilation_failed_for_attributed_rules_list"
        case .adAttributionGlobalAttributedRulesDoNotExist:
            return "ad_attribution_global_attributed_rules_do_not_exist"
        case .adAttributionDetectionHeuristicsDidNotMatchDomain:
            return "ad_attribution_detection_heuristics_did_not_match_domain"
        case .adAttributionLogicUnexpectedStateOnRulesCompiled:
            return "ad_attribution_logic_unexpected_state_on_rules_compiled"
        case .adAttributionLogicUnexpectedStateOnInheritedAttribution:
            return "ad_attribution_logic_unexpected_state_on_inherited_attribution_2"
        case .adAttributionLogicUnexpectedStateOnRulesCompilationFailed:
            return "ad_attribution_logic_unexpected_state_on_rules_compilation_failed"
        case .adAttributionDetectionInvalidDomainInParameter:
            return "ad_attribution_detection_invalid_domain_in_parameter"
        case .adAttributionLogicRequestingAttributionTimedOut:
            return "ad_attribution_logic_requesting_attribution_timed_out"
        case .adAttributionLogicWrongVendorOnSuccessfulCompilation:
            return "ad_attribution_logic_wrong_vendor_on_successful_compilation"
        case .adAttributionLogicWrongVendorOnFailedCompilation:
            return "ad_attribution_logic_wrong_vendor_on_failed_compilation"

        case .webKitDidTerminate:
            return "webkit_did_terminate"

        case .removedInvalidBookmarkManagedObjects:
            return "removed_invalid_bookmark_managed_objects"

        case .bitwardenNotResponding:
            return "bitwarden_not_responding"
        case .bitwardenRespondedCannotDecrypt:
            return "bitwarden_responded_cannot_decrypt"
        case .bitwardenRespondedCannotDecryptUnique:
            return "bitwarden_responded_cannot_decrypt_unique"
        case .bitwardenHandshakeFailed:
            return "bitwarden_handshake_failed"
        case .bitwardenDecryptionOfSharedKeyFailed:
            return "bitwarden_decryption_of_shared_key_failed"
        case .bitwardenStoringOfTheSharedKeyFailed:
            return "bitwarden_storing_of_the_shared_key_failed"
        case .bitwardenCredentialRetrievalFailed:
            return "bitwarden_credential_retrieval_failed"
        case .bitwardenCredentialCreationFailed:
            return "bitwarden_credential_creation_failed"
        case .bitwardenCredentialUpdateFailed:
            return "bitwarden_credential_update_failed"
        case .bitwardenRespondedWithError:
            return "bitwarden_responded_with_error"
        case .bitwardenNoActiveVault:
            return "bitwarden_no_active_vault"
        case .bitwardenParsingFailed:
            return "bitwarden_parsing_failed"
        case .bitwardenStatusParsingFailed:
            return "bitwarden_status_parsing_failed"
        case .bitwardenHmacComparisonFailed:
            return "bitwarden_hmac_comparison_failed"
        case .bitwardenDecryptionFailed:
            return "bitwarden_decryption_failed"
        case .bitwardenSendingOfMessageFailed:
            return "bitwarden_sending_of_message_failed"
        case .bitwardenSharedKeyInjectionFailed:
            return "bitwarden_shared_key_injection_failed"

        case .updaterAborted:
            return "updater_aborted"
        case .userSelectedToSkipUpdate:
            return "user_selected_to_skip_update"
        case .userSelectedToInstallUpdate:
            return "user_selected_to_install_update"
        case .userSelectedToDismissUpdate:
            return "user_selected_to_dismiss_update"

        case .faviconDecryptionFailedUnique:
            return "favicon_decryption_failed_unique"
        case .downloadListItemDecryptionFailedUnique:
            return "download_list_item_decryption_failed_unique"
        case .historyEntryDecryptionFailedUnique:
            return "history_entry_decryption_failed_unique"
        case .permissionDecryptionFailedUnique:
            return "permission_decryption_failed_unique"

        case .missingParent: return "bookmark_missing_parent"
        case .bookmarksSaveFailed: return "bookmarks_save_failed"
        case .bookmarksSaveFailedOnImport: return "bookmarks_save_failed_on_import"

        case .bookmarksCouldNotLoadDatabase: return "bookmarks_could_not_load_database"
        case .bookmarksCouldNotPrepareDatabase: return "bookmarks_could_not_prepare_database"
        case .bookmarksMigrationAlreadyPerformed: return "bookmarks_migration_already_performed"
        case .bookmarksMigrationFailed: return "bookmarks_migration_failed"
        case .bookmarksMigrationCouldNotPrepareDatabase: return "bookmarks_migration_could_not_prepare_database"
        case .bookmarksMigrationCouldNotPrepareDatabaseOnFailedMigration:
            return "bookmarks_migration_could_not_prepare_database_on_failed_migration"
        case .bookmarksMigrationCouldNotRemoveOldStore: return "bookmarks_migration_could_not_remove_old_store"
        case .bookmarksMigrationCouldNotPrepareMultipleFavoriteFolders:
            return "bookmarks_migration_could_not_prepare_multiple_favorite_folders"

        case .syncSentUnauthenticatedRequest: return "sync_sent_unauthenticated_request"
        case .syncMetadataCouldNotLoadDatabase: return "sync_metadata_could_not_load_database"
        case .syncBookmarksProviderInitializationFailed: return "sync_bookmarks_provider_initialization_failed"
        case .syncBookmarksFailed: return "sync_bookmarks_failed"
        case .syncCredentialsProviderInitializationFailed: return "sync_credentials_provider_initialization_failed"
        case .syncCredentialsFailed: return "sync_credentials_failed"
        case .syncSettingsFailed: return "sync_settings_failed"
        case .syncSettingsMetadataUpdateFailed: return "sync_settings_metadata_update_failed"

        case .bookmarksCleanupFailed: return "bookmarks_cleanup_failed"
        case .bookmarksCleanupAttemptedWhileSyncWasEnabled: return "bookmarks_cleanup_attempted_while_sync_was_enabled"
        case .favoritesCleanupFailed: return "favorites_cleanup_failed"
        case .bookmarksFaviconsFetcherStateStoreInitializationFailed: return "bookmarks_favicons_fetcher_state_store_initialization_failed"
        case .bookmarksFaviconsFetcherFailed: return "bookmarks_favicons_fetcher_failed"

        case .credentialsDatabaseCleanupFailed: return "credentials_database_cleanup_failed"
        case .credentialsCleanupAttemptedWhileSyncWasEnabled: return "credentials_cleanup_attempted_while_sync_was_enabled"

        case .invalidPayload(let configuration): return "m_d_\(configuration.rawValue)_invalid_payload".lowercased()

        case .burnerTabMisplaced: return "burner_tab_misplaced"

        case .networkProtectionRemoteMessageFetchingFailed: return "netp_remote_message_fetching_failed"
        case .networkProtectionRemoteMessageStorageFailed: return "netp_remote_message_storage_failed"

        case .dataBrokerProtectionRemoteMessageFetchingFailed: return "dbp_remote_message_fetching_failed"
        case .dataBrokerProtectionRemoteMessageStorageFailed: return "dbp_remote_message_storage_failed"

        case .loginItemUpdateError: return "login-item_update-error"
        }
    }
}<|MERGE_RESOLUTION|>--- conflicted
+++ resolved
@@ -547,17 +547,15 @@
             return "m_mac_dbp_imp_terms"
         case .dataBrokerProtectionWaitlistTermsAndConditionsAccepted:
             return "m_mac_dbp_ev_terms_accepted"
-<<<<<<< HEAD
+        case .dataBrokerProtectionErrorWhenFetchingSubscriptionAuthTokenAfterSignIn:
+            return "m_mac_dbp_error_when_fetching_subscription_auth_token_after_sign_in"
+
         case .dataBrokerProtectionRemoteMessageDisplayed(let messageID):
             return "m_mac_dbp_remote_message_displayed_\(messageID)"
         case .dataBrokerProtectionRemoteMessageDismissed(let messageID):
             return "m_mac_dbp_remote_message_dismissed_\(messageID)"
         case .dataBrokerProtectionRemoteMessageOpened(let messageID):
             return "m_mac_dbp_remote_message_opened_\(messageID)"
-=======
-        case .dataBrokerProtectionErrorWhenFetchingSubscriptionAuthTokenAfterSignIn:
-            return "m_mac_dbp_error_when_fetching_subscription_auth_token_after_sign_in"
->>>>>>> c0523ac8
 
             // 28-day Home Button
         case .homeButtonHidden:
