--- conflicted
+++ resolved
@@ -322,13 +322,10 @@
             return "m_mac.set-as-default.initial"
         case .importDataInitial:
             return "m_mac.import-data.initial"
-<<<<<<< HEAD
+        case .newTabInitial:
+            return "m_mac.new-tab-opened.initial"
         case .networkProtectionSystemExtensionUnknownActivationResult:
             return "m_mac_netp_system_extension_unknown_activation_result"
-=======
-        case .newTabInitial:
-            return "m_mac.new-tab-opened.initial"
->>>>>>> dc0ad320
         }
     }
 }
