//
//  PixelEvent.swift
//
//  Copyright © 2021 DuckDuckGo. All rights reserved.
//
//  Licensed under the Apache License, Version 2.0 (the "License");
//  you may not use this file except in compliance with the License.
//  You may obtain a copy of the License at
//
//  http://www.apache.org/licenses/LICENSE-2.0
//
//  Unless required by applicable law or agreed to in writing, software
//  distributed under the License is distributed on an "AS IS" BASIS,
//  WITHOUT WARRANTIES OR CONDITIONS OF ANY KIND, either express or implied.
//  See the License for the specific language governing permissions and
//  limitations under the License.
//

import Foundation

// swiftlint:disable identifier_name
extension Pixel {

    enum Event {
        case appLaunch(isDefault: IsDefaultBrowser = .init(), launch: AppLaunch)
        case launchTiming

        case appUsage
        case appActiveUsage(isDefault: IsDefaultBrowser = .init(), avgTabs: AverageTabsCount)

        case browserMadeDefault

        case burn(repetition: Repetition = .init(key: "fire"),
                  burnedTabs: BurnedTabs = .init(),
                  burnedWindows: BurnedWindows = .init())

        case crash

<<<<<<< HEAD
        case brokenSiteReport
=======
        enum OnboardingShown: String, CustomStringConvertible {
            var description: String { rawValue }

            init(_ value: Bool) {
                if value {
                    self = .onboardingShown
                } else {
                    self = .regularNavigation
                }
            }
            case onboardingShown = "onboarding-shown"
            case regularNavigation = "regular-nav"
        }

        enum WaitResult: String, CustomStringConvertible {
            var description: String { rawValue }

            case closed
            case quit
            case success
        }

        enum CompileRulesWaitTime: String, CustomStringConvertible {
            var description: String { rawValue }

            case noWait = "0"
            case lessThan1s = "1"
            case lessThan5s = "5"
            case lessThan10s = "10"
            case lessThan20s = "20"
            case lessThan40s = "40"
            case more = "more"
        }
        case compileRulesWait(onboardingShown: OnboardingShown, waitTime: CompileRulesWaitTime, result: WaitResult)
        static func compileRulesWait(onboardingShown: Bool, waitTime interval: TimeInterval, result: WaitResult) -> Event {
            let waitTime: CompileRulesWaitTime
            switch interval {
            case 0:
                waitTime = .noWait
            case ...1:
                waitTime = .lessThan1s
            case ...5:
                waitTime = .lessThan5s
            case ...10:
                waitTime = .lessThan10s
            case ...20:
                waitTime = .lessThan20s
            case ...40:
                waitTime = .lessThan40s
            default:
                waitTime = .more
            }
            return .compileRulesWait(onboardingShown: OnboardingShown(onboardingShown),
                                     waitTime: waitTime,
                                     result: result)
        }
>>>>>>> 7509c219

        case fireproof(kind: FireproofKind, repetition: Repetition = .init(key: "fireproof"), suggested: FireproofingSuggested)
        case fireproofSuggested(repetition: Repetition = .init(key: "fireproof-suggested"))

        case manageBookmarks(repetition: Repetition = .init(key: "manage-bookmarks"), source: AccessPoint)
        case bookmarksList(repetition: Repetition = .init(key: "bookmarks-list"), source: AccessPoint)
        case manageLogins(repetition: Repetition = .init(key: "manage-logins"), source: AccessPoint)
        case manageDownloads(repetition: Repetition = .init(key: "manage-downloads"), source: AccessPoint)

        case bookmark(fireproofed: IsBookmarkFireproofed, repetition: Repetition = .init(key: "bookmark"), source: AccessPoint)
        case favorite(fireproofed: IsBookmarkFireproofed, repetition: Repetition = .init(key: "favorite"), source: AccessPoint)

        static func bookmark(isFavorite: Bool, fireproofed: IsBookmarkFireproofed, source: AccessPoint) -> Event {
            if isFavorite {
                return .favorite(fireproofed: fireproofed, source: source)
            }
            return .bookmark(fireproofed: fireproofed, source: source)
        }

        case navigation(kind: NavigationKind, source: NavigationAccessPoint)

        case serp

        case suggestionsDisplayed(hasBookmark: HasBookmark, hasFavorite: HasFavorite, hasHistoryEntry: HasHistoryEntry)

        static func suggestionsDisplayed(_ characteristics: SuggestionListChacteristics) -> Event {
            return .suggestionsDisplayed(hasBookmark: characteristics.hasBookmark ? .hasBookmark : .noBookmarks,
                                         hasFavorite: characteristics.hasFavorite ? .hasFavorite : .noFavorites,
                                         hasHistoryEntry: characteristics.hasHistoryEntry ? .hasHistoryEntry : .noHistoryEntry)
        }

        case sharingMenu(repetition: Repetition = .init(key: "sharing"), result: SharingResult)

        case moreMenu(repetition: Repetition = .init(key: "more"), result: MoreResult)

        case refresh(source: RefreshAccessPoint)

        case importedLogins(repetition: Repetition = .init(key: "imported-logins"), source: DataImportSource)
        case exportedLogins(repetition: Repetition = .init(key: "exported-logins"))
        case importedBookmarks(repetition: Repetition = .init(key: "imported-bookmarks"), source: DataImportSource)
        case exportedBookmarks(repetition: Repetition = .init(key: "exported-bookmarks"))

        case formAutofilled(kind: FormAutofillKind)
        case autofillItemSaved(kind: FormAutofillKind)
        
        case waitlistFirstLaunch
        case waitlistMigratedExistingInstall
        case waitlistPresentedLockScreen
        case waitlistDismissedLockScreen

        case onboardingStartPressed
        case onboardingImportPressed
        case onboardingImportSkipped
        case onboardingSetDefaultPressed
        case onboardingSetDefaultSkipped
        case onboardingTypingSkipped
        
        case autoconsentOptOutFailed
        case autoconsentSelfTestFailed

        case debug(event: Debug, error: Error? = nil)

        enum Debug: String, CustomStringConvertible {
            var description: String { rawValue }

            case dbInitializationError = "dbie"
            case dbSaveExcludedHTTPSDomainsError = "dbsw"
            case dbSaveBloomFilterError = "dbsb"

            case configurationFetchError = "cfgfetch"

            case trackerDataParseFailed = "tds_p"
            case trackerDataReloadFailed = "tds_r"
            case trackerDataCouldNotBeLoaded = "tds_l"
            
            case privacyConfigurationParseFailed = "pcf_p"
            case privacyConfigurationReloadFailed = "pcf_r"
            case privacyConfigurationCouldNotBeLoaded = "pcf_l"

            case fileStoreWriteFailed = "fswf"
            case fileMoveToDownloadsFailed = "df"

            case suggestionsFetchFailed = "sgf"
            case appOpenURLFailed = "url"
            case appStateRestorationFailed = "srf"
            
            case contentBlockingErrorReportingIssue = "content_blocking_error_reporting_issue"

            case contentBlockingTDSCompilationFailed = "content_blocking_compilation_error_fetched_tds"
            case contentBlockingTempListCompilationFailed = "content_blocking_compilation_error_temp_list"
            case contentBlockingAllowListCompilationFailed = "content_blocking_compilation_error_allow_list"
            case contentBlockingUnpSitesCompilationFailed = "content_blocking_compilation_error_unprotected_list"
            case contentBlockingFallbackCompilationFailed = "content_blocking_compilation_error_fallback_tds"

            case contentBlockingCompilationTime = "content_blocking_compilation_time"

            case clickToLoadTDSCompilationFailed = "click_to_load_compilation_error_fetched_tds"
            case clickToLoadTempListCompilationFailed = "click_to_load_compilation_error_temp_list"
            case clickToLoadAllowListCompilationFailed = "click_to_load_compilation_error_allow_list"
            case clickToLoadUnpSitesCompilationFailed = "click_to_load_compilation_error_unprotected_list"
            case clickToLoadFallbackCompilationFailed = "click_to_load_compilation_error_fallback_tds"

            case secureVaultInitError = "secure_vault_init_error"
            case secureVaultError = "secure_vault_error"
        }

    }
}
// swiftlint:enable identifier_name

extension Pixel.Event {

    var name: String {
        switch self {
        case .appLaunch(isDefault: let isDefault, launch: let launch):
            return "ml_mac_app-launch_\(isDefault)_\(launch)"
        case .launchTiming:
            return "ml_mac_launch-timing"

        case .appUsage:
            return "m_mac_usage"

        case .appActiveUsage(isDefault: let isDefault, avgTabs: let avgTabs):
            return "m_mac_active-usage_\(isDefault)_\(avgTabs)"

        case .browserMadeDefault:
            return "m_mac_made-default-browser"

        case .burn(repetition: let repetition, burnedTabs: let tabs, burnedWindows: let windows):
            return "m_mac_fire-button.\(repetition)_\(tabs)_\(windows)"

        case .crash:
            return "m_mac_crash"

<<<<<<< HEAD
        case .brokenSiteReport:
            return "epbf"
=======
        case .compileRulesWait(onboardingShown: let onboardingShown, waitTime: let waitTime, result: let result):
            return "m_mac_cbr-wait_\(onboardingShown)_\(waitTime)_\(result)"
>>>>>>> 7509c219

        case .fireproof(kind: let kind, repetition: let repetition, suggested: let suggested):
            return "m_mac_fireproof_\(kind)_\(repetition)_\(suggested)"

        case .fireproofSuggested(repetition: let repetition):
            return "m_mac_fireproof-suggested_\(repetition)"

        case .manageBookmarks(repetition: let repetition, source: let source):
            return "m_mac_manage-bookmarks_\(repetition)_\(source)"

        case .bookmarksList(repetition: let repetition, source: let source):
            return "m_mac_bookmarks-list_\(repetition)_\(source)"

        case .manageLogins(repetition: let repetition, source: let source):
            return "m_mac_manage-logins_\(repetition)_\(source)"

        case .manageDownloads(repetition: let repetition, source: let source):
            return "m_mac_manage-downloads_\(repetition)_\(source)"

        case .bookmark(fireproofed: let fireproofed, repetition: let repetition, source: let source):
            return "m_mac_bookmark_\(fireproofed)_\(repetition)_\(source)"

        case .favorite(fireproofed: let fireproofed, repetition: let repetition, source: let source):
            return "m_mac_favorite_\(fireproofed)_\(repetition)_\(source)"

        case .navigation(kind: let kind, source: let source):
            return "m_mac_navigation_\(kind)_\(source)"
            
        case .serp:
            return "m_mac_navigation_search"

        case .suggestionsDisplayed(hasBookmark: let hasBookmark, hasFavorite: let hasFavorite, hasHistoryEntry: let hasHistoryEntry):
            return "m_mac_suggestions-displayed_\(hasBookmark)_\(hasFavorite)_\(hasHistoryEntry)"

        case .sharingMenu(repetition: let repetition, result: let result):
            return "m_mac_share_\(repetition)_\(result)"

        case .moreMenu(repetition: let repetition, result: let result):
            return "m_mac_more-menu_\(repetition)_\(result)"

        case .refresh(source: let source):
            return "m_mac_refresh_\(source)"

        case .importedLogins(repetition: let repetition, source: let source):
            return "m_mac_imported-logins_\(repetition)_\(source)"

        case .exportedLogins(repetition: let repetition):
            return "m_mac_exported-logins_\(repetition)"

        case .importedBookmarks(repetition: let repetition, source: let source):
            return "m_mac_imported-bookmarks_\(repetition)_\(source)"

        case .exportedBookmarks(repetition: let repetition):
            return "m_mac_exported-bookmarks_\(repetition)"

        case .formAutofilled(kind: let kind):
            return "m_mac_autofill_\(kind)"

        case .autofillItemSaved(kind: let kind):
            return "m_mac_save_\(kind)"
            
        case .waitlistFirstLaunch:
            return "m_mac_waitlist_first_launch_while_locked"
            
        case .waitlistMigratedExistingInstall:
            return "m_mac_waitlist_migrated_existing_install"
            
        case .waitlistPresentedLockScreen:
            return "m_mac_waitlist_lock_screen_presented"
            
        case .waitlistDismissedLockScreen:
            return "m_mac_waitlist_lock_screen_dismissed"

        case .debug(event: let event, error: _):
            return "m_mac_debug_\(event)"

        case .onboardingStartPressed:
            return "m_mac_onboarding_start_pressed"

        case .onboardingImportPressed:
            return "m_mac_onboarding_import_pressed"

        case .onboardingImportSkipped:
            return "m_mac_onboarding_import_skipped"

        case .onboardingSetDefaultPressed:
            return "m_mac_onboarding_setdefault_pressed"

        case .onboardingSetDefaultSkipped:
            return "m_mac_onboarding_setdefault_skipped"

        case .onboardingTypingSkipped:
            return "m_mac_onboarding_setdefault_skipped"

        case .autoconsentOptOutFailed:
            return "m_mac_autoconsent_optout_failed"

        case .autoconsentSelfTestFailed:
            return "m_mac_autoconsent_selftest_failed"
        }
    }

}<|MERGE_RESOLUTION|>--- conflicted
+++ resolved
@@ -36,9 +36,8 @@
 
         case crash
 
-<<<<<<< HEAD
         case brokenSiteReport
-=======
+
         enum OnboardingShown: String, CustomStringConvertible {
             var description: String { rawValue }
 
@@ -95,7 +94,6 @@
                                      waitTime: waitTime,
                                      result: result)
         }
->>>>>>> 7509c219
 
         case fireproof(kind: FireproofKind, repetition: Repetition = .init(key: "fireproof"), suggested: FireproofingSuggested)
         case fireproofSuggested(repetition: Repetition = .init(key: "fireproof-suggested"))
@@ -230,13 +228,11 @@
         case .crash:
             return "m_mac_crash"
 
-<<<<<<< HEAD
         case .brokenSiteReport:
             return "epbf"
-=======
+
         case .compileRulesWait(onboardingShown: let onboardingShown, waitTime: let waitTime, result: let result):
             return "m_mac_cbr-wait_\(onboardingShown)_\(waitTime)_\(result)"
->>>>>>> 7509c219
 
         case .fireproof(kind: let kind, repetition: let repetition, suggested: let suggested):
             return "m_mac_fireproof_\(kind)_\(repetition)_\(suggested)"
