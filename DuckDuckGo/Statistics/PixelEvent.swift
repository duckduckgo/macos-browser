--- conflicted
+++ resolved
@@ -331,12 +331,9 @@
 
             case burnerTabMisplaced
 
-<<<<<<< HEAD
             case networkProtectionRemoteMessageFetchingFailed
             case networkProtectionRemoteMessageStorageFailed
 
-=======
->>>>>>> 455f1208
 #if DBP
             case dataBrokerProtectionError
 #endif
@@ -767,13 +764,10 @@
         case .invalidPayload(let configuration): return "m_d_\(configuration.rawValue)_invalid_payload".lowercased()
 
         case .burnerTabMisplaced: return "burner_tab_misplaced"
-<<<<<<< HEAD
 
         case .networkProtectionRemoteMessageFetchingFailed: return "netp_remote_message_fetching_failed"
         case .networkProtectionRemoteMessageStorageFailed: return "netp_remote_message_storage_failed"
 
-=======
->>>>>>> 455f1208
 #if DBP
         case .dataBrokerProtectionError: return "data_broker_error"
 #endif
