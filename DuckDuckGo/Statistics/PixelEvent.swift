--- conflicted
+++ resolved
@@ -557,8 +557,6 @@
             return "m_mac_dbp_ev_terms_accepted"
         case .dataBrokerProtectionErrorWhenFetchingSubscriptionAuthTokenAfterSignIn:
             return "m_mac_dbp_error_when_fetching_subscription_auth_token_after_sign_in"
-
-<<<<<<< HEAD
         case .dataBrokerProtectionRemoteMessageDisplayed(let messageID):
             return "m_mac_dbp_remote_message_displayed_\(messageID)"
         case .dataBrokerProtectionRemoteMessageDismissed(let messageID):
@@ -566,16 +564,6 @@
         case .dataBrokerProtectionRemoteMessageOpened(let messageID):
             return "m_mac_dbp_remote_message_opened_\(messageID)"
 
-            // 28-day Home Button
-        case .homeButtonHidden:
-            return "m_mac_home_button_hidden"
-        case .homeButtonLeft:
-            return "m_mac_home_button_left"
-        case .homeButtonRight:
-            return "m_mac_home_button_right"
-
-=======
->>>>>>> 10beefec
         case .dailyPixel(let pixel, isFirst: let isFirst):
             return pixel.name + (isFirst ? "_d" : "_c")
         }
