--- conflicted
+++ resolved
@@ -137,16 +137,14 @@
         case bookmarksBarOnboardingFirstInteraction(cohort: String)
         case bookmarksBarOnboardingInteraction2to8days(cohort: String)
 
-<<<<<<< HEAD
         // Pinned tabs
         case userHasPinnedTab
 
         // Fire Button
         case fireButtonFirstBurn
         case fireButton(option: FireButtonOption)
-=======
+
         case incrementalRolloutTest
->>>>>>> e70ea1d1
 
         enum Debug {
 
@@ -394,7 +392,6 @@
         case .bookmarksBarOnboardingInteraction2to8days:
             return "m_mac_bookmarksbarexperiment_interaction2to8days"
 
-<<<<<<< HEAD
         // Pinned tabs
         case .userHasPinnedTab:
             return "m_mac_user_has_pinned_tab"
@@ -404,10 +401,9 @@
             return "m_mac_fire_button_first_burn"
         case .fireButton(option: let option):
             return "m_mac_fire_button_\(option)"
-=======
+
         case .incrementalRolloutTest:
             return "m_mac_netp_ev_incremental_rollout_test"
->>>>>>> e70ea1d1
         }
 
     }
