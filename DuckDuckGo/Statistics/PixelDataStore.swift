//
//  PixelDataStore.swift
//
//  Copyright © 2021 DuckDuckGo. All rights reserved.
//
//  Licensed under the Apache License, Version 2.0 (the "License");
//  you may not use this file except in compliance with the License.
//  You may obtain a copy of the License at
//
//  http://www.apache.org/licenses/LICENSE-2.0
//
//  Unless required by applicable law or agreed to in writing, software
//  distributed under the License is distributed on an "AS IS" BASIS,
//  WITHOUT WARRANTIES OR CONDITIONS OF ANY KIND, either express or implied.
//  See the License for the specific language governing permissions and
//  limitations under the License.
//

import Foundation
import CoreData

protocol PixelDataStore {

    func value(forKey key: String) -> Double?
    func set(_ value: Double, forKey: String, completionHandler: ((Error?) -> Void)?)

    func value(forKey key: String) -> Int?
    func set(_ value: Int, forKey: String, completionHandler: ((Error?) -> Void)?)

    func value(forKey key: String) -> String?
    func set(_ value: String, forKey: String, completionHandler: ((Error?) -> Void)?)

    func removeValue(forKey key: String, completionHandler: ((Error?) -> Void)?)
    
}

extension PixelDataStore {
    func set(_ value: Double, forKey key: String) {
        set(value, forKey: key, completionHandler: nil)
    }

    func set(_ value: Int, forKey key: String) {
        set(value, forKey: key, completionHandler: nil)
    }

    func set(_ value: String, forKey key: String) {
        set(value, forKey: key, completionHandler: nil)
    }

    func removeValue(forKey key: String) {
        removeValue(forKey: key, completionHandler: nil)
    }
}

extension PixelData {
    fileprivate static let sharedPixelDataStore = LocalPixelDataStore<PixelData>()
}
private extension LocalPixelDataStore where T == PixelData {
    convenience init() {
        self.init(context: Database.shared.makeContext(concurrencyType: .mainQueueConcurrencyType, name: "PixelData"),
                  updateModel: PixelData.update,
                  entityName: PixelData.className())
    }
}
enum PixelDataStoreError: Error {
    case objectNotFound
}

final class LocalPixelDataStore<T: NSManagedObject>: PixelDataStore {
    static var shared: LocalPixelDataStore<PixelData> { PixelData.sharedPixelDataStore }

    private let context: NSManagedObjectContext
    private let entityName: String
    private(set) lazy var cache: [String: NSObject] = loadAll()
    private let updateModel: (T) -> (PixelDataRecord) throws -> Void

    init(context: NSManagedObjectContext, updateModel: @escaping (T) -> (PixelDataRecord) throws -> Void, entityName: String = T.className()) {
        self.updateModel = updateModel
        self.context = context
        self.entityName = entityName
    }

    private func loadAll() -> [String: NSObject] {
        let fetchRequest = PixelData.fetchRequest() as NSFetchRequest<PixelData>
        var dict = [String: NSObject]()
        do {
            let result = try context.fetch(fetchRequest)
            for item in result {
                guard let record = item.valueRepresentation() else {
                    assertionFailure("LocalPixelDataStore: could not load PixelDataRecord")
                    continue
                }

                dict[record.key] = record.value
            }
        } catch {
        }
        return dict
    }

    private func predicate(forKey key: String) -> NSPredicate {
        return NSPredicate(format: "key = %@", key)
    }

    private func update(record: PixelDataRecord, completionHandler: ((Error?) -> Void)?) {
        cache[record.key] = record.value
        let predicate = self.predicate(forKey: record.key)

        func mainQueueCompletion(_ error: Error?) {
            guard completionHandler != nil else { return }
            DispatchQueue.main.async {
                completionHandler?(error)
            }
        }

        context.perform { [context, updateModel, entityName] in
            do {
                let fetchRequest = NSFetchRequest<NSFetchRequestResult>(entityName: entityName)
                fetchRequest.predicate = predicate

                let fetchResults = try context.fetch(fetchRequest)
                let managedObject: T = try {
                    if let managedObject = fetchResults.first as? T {
                        return managedObject
                    } else if let managedObject = NSEntityDescription.insertNewObject(forEntityName: entityName, into: context) as? T {
                        return managedObject
                    }
                    assertionFailure("Could not insert new object of type \(entityName)")
                    throw PixelDataStoreError.objectNotFound
                }()

                try updateModel(managedObject)(record)
                try context.save()
                mainQueueCompletion(nil)

            } catch {
                mainQueueCompletion(error)
            }
        }
    }

    func value(forKey key: String) -> Double? {
        return (cache[key] as? NSNumber)?.doubleValue
    }

    func value(forKey key: String) -> Int? {
        return (cache[key] as? NSNumber)?.intValue
    }

    func value(forKey key: String) -> String? {
        return cache[key] as? String
    }

    func set(_ value: Double, forKey key: String, completionHandler: ((Error?) -> Void)?) {
        update(record: PixelDataRecord(key: key, value: NSNumber(value: value)), completionHandler: completionHandler)
    }

    func set(_ value: Int, forKey key: String, completionHandler: ((Error?) -> Void)?) {
        update(record: PixelDataRecord(key: key, value: NSNumber(value: value)), completionHandler: completionHandler)
    }

    func set(_ value: String, forKey key: String, completionHandler: ((Error?) -> Void)?) {
        update(record: PixelDataRecord(key: key, value: value as NSString), completionHandler: completionHandler)
    }

    func removeValue(forKey key: String, completionHandler: ((Error?) -> Void)?) {
        self.cache.removeValue(forKey: key)
        let predicate = self.predicate(forKey: key)

        func mainQueueCompletion(_ error: Error?) {
            guard completionHandler != nil else { return }
            DispatchQueue.main.async {
                completionHandler?(error)
            }
        }

        context.perform { [context, entityName] in
            let deleteRequest = NSFetchRequest<NSFetchRequestResult>(entityName: entityName)
            deleteRequest.predicate = predicate
            let batchDeleteRequest = NSBatchDeleteRequest(fetchRequest: deleteRequest)
            batchDeleteRequest.resultType = .resultTypeObjectIDs

            do {
                let result = try context.execute(batchDeleteRequest) as? NSBatchDeleteResult
                let deletedObjects = result?.result as? [NSManagedObjectID] ?? []
                let changes: [AnyHashable: Any] = [NSDeletedObjectsKey: deletedObjects]
                NSManagedObjectContext.mergeChanges(fromRemoteContextSave: changes, into: [context])
                
<<<<<<< HEAD
                self.cache.removeValue(forKey: key)
                
=======
>>>>>>> b12a66bf
                mainQueueCompletion(nil)
            } catch {
                mainQueueCompletion(error)
            }
        }
    }

}<|MERGE_RESOLUTION|>--- conflicted
+++ resolved
@@ -186,11 +186,6 @@
                 let changes: [AnyHashable: Any] = [NSDeletedObjectsKey: deletedObjects]
                 NSManagedObjectContext.mergeChanges(fromRemoteContextSave: changes, into: [context])
                 
-<<<<<<< HEAD
-                self.cache.removeValue(forKey: key)
-                
-=======
->>>>>>> b12a66bf
                 mainQueueCompletion(nil)
             } catch {
                 mainQueueCompletion(error)
