//
//  PixelDataStore.swift
//
//  Copyright © 2021 DuckDuckGo. All rights reserved.
//
//  Licensed under the Apache License, Version 2.0 (the "License");
//  you may not use this file except in compliance with the License.
//  You may obtain a copy of the License at
//
//  http://www.apache.org/licenses/LICENSE-2.0
//
//  Unless required by applicable law or agreed to in writing, software
//  distributed under the License is distributed on an "AS IS" BASIS,
//  WITHOUT WARRANTIES OR CONDITIONS OF ANY KIND, either express or implied.
//  See the License for the specific language governing permissions and
//  limitations under the License.
//

import Foundation
import CoreData

protocol PixelDataStore {

    func value(forKey key: String) -> Double?
    func set(_ value: Double, forKey: String, completionHandler: ((Error?) -> Void)?)

    func value(forKey key: String) -> Int?
    func set(_ value: Int, forKey: String, completionHandler: ((Error?) -> Void)?)

    func value(forKey key: String) -> String?
    func set(_ value: String, forKey: String, completionHandler: ((Error?) -> Void)?)

    func removeValue(forKey key: String, completionHandler: ((Error?) -> Void)?)
    
}
extension PixelDataStore {
    func set(_ value: Double, forKey key: String) {
        set(value, forKey: key, completionHandler: nil)
    }

    func set(_ value: Int, forKey key: String) {
        set(value, forKey: key, completionHandler: nil)
    }

    func set(_ value: String, forKey key: String) {
        set(value, forKey: key, completionHandler: nil)
    }

    func removeValue(forKey key: String) {
        removeValue(forKey: key, completionHandler: nil)
    }
}

extension PixelData {
    fileprivate static let sharedPixelDataStore = LocalPixelDataStore<PixelData>()
}
private extension LocalPixelDataStore where T == PixelData {
    convenience init() {
        self.init(context: Database.shared.makeContext(concurrencyType: .mainQueueConcurrencyType, name: "PixelData"),
                  updateModel: PixelData.update,
                  entityName: PixelData.className())
    }
}
enum PixelDataStoreError: Error {
    case objectNotFound
}

final class LocalPixelDataStore<T: NSManagedObject>: PixelDataStore {
    static var shared: LocalPixelDataStore<PixelData> { PixelData.sharedPixelDataStore }

    private let context: NSManagedObjectContext
    private let entityName: String
    private(set) lazy var cache: [String: NSObject] = loadAll()
    private let updateModel: (T) -> (PixelDataRecord) throws -> Void

    init(context: NSManagedObjectContext, updateModel: @escaping (T) -> (PixelDataRecord) throws -> Void, entityName: String = T.className()) {
        self.updateModel = updateModel
        self.context = context
        self.entityName = entityName
    }

    private func loadAll() -> [String: NSObject] {
        let fetchRequest = PixelData.fetchRequest() as NSFetchRequest<PixelData>
        var dict = [String: NSObject]()
        do {
            let result = try context.fetch(fetchRequest)
            for item in result {
                guard let record = item.valueRepresentation() else {
                    assertionFailure("LocalPixelDataStore: could not load PixelDataRecord")
                    continue
                }
<<<<<<< HEAD
                guard let value = item.valueEncrypted as? NSNumber else {
//                    assertionFailure("LocalPixelDataStore: Could not decrypt value")
                    continue
                }
                dict[key] = value
=======

                dict[record.key] = record.value
>>>>>>> 550d8c4b
            }
        } catch {
        }
        return dict
    }

    private func predicate(forKey key: String) -> NSPredicate {
        return NSPredicate(format: "key = %@", key)
    }

    private func update(record: PixelDataRecord, completionHandler: ((Error?) -> Void)?) {
        cache[record.key] = record.value
        let predicate = self.predicate(forKey: record.key)

        func mainQueueCompletion(_ error: Error?) {
            guard completionHandler != nil else { return }
            DispatchQueue.main.async {
                completionHandler?(error)
            }
        }

        context.perform { [context, updateModel, entityName] in
            do {
                let fetchRequest = NSFetchRequest<NSFetchRequestResult>(entityName: entityName)
                fetchRequest.predicate = predicate

                let fetchResults = try context.fetch(fetchRequest)
                let managedObject: T = try {
                    if let managedObject = fetchResults.first as? T {
                        return managedObject
                    } else if let managedObject = NSEntityDescription.insertNewObject(forEntityName: entityName, into: context) as? T {
                        return managedObject
                    }
                    assertionFailure("Could not insert new object of type \(entityName)")
                    throw PixelDataStoreError.objectNotFound
                }()

                try updateModel(managedObject)(record)
                try context.save()
                mainQueueCompletion(nil)

            } catch {
                mainQueueCompletion(error)
            }
        }
    }

    func value(forKey key: String) -> Double? {
        return (cache[key] as? NSNumber)?.doubleValue
    }

    func value(forKey key: String) -> Int? {
        return (cache[key] as? NSNumber)?.intValue
    }

    func value(forKey key: String) -> String? {
        return cache[key] as? String
    }

    func set(_ value: Double, forKey key: String, completionHandler: ((Error?) -> Void)?) {
        update(record: PixelDataRecord(key: key, value: NSNumber(value: value)), completionHandler: completionHandler)
    }

    func set(_ value: Int, forKey key: String, completionHandler: ((Error?) -> Void)?) {
        update(record: PixelDataRecord(key: key, value: NSNumber(value: value)), completionHandler: completionHandler)
    }

    func set(_ value: String, forKey key: String, completionHandler: ((Error?) -> Void)?) {
        update(record: PixelDataRecord(key: key, value: value as NSString), completionHandler: completionHandler)
    }

    func removeValue(forKey key: String, completionHandler: ((Error?) -> Void)?) {
        let predicate = self.predicate(forKey: key)

        func mainQueueCompletion(_ error: Error?) {
            guard completionHandler != nil else { return }
            DispatchQueue.main.async {
                completionHandler?(error)
            }
        }

        context.perform { [context, entityName] in
            let deleteRequest = NSFetchRequest<NSFetchRequestResult>(entityName: entityName)
            deleteRequest.predicate = predicate
            let batchDeleteRequest = NSBatchDeleteRequest(fetchRequest: deleteRequest)
            batchDeleteRequest.resultType = .resultTypeObjectIDs

            do {
                let result = try context.execute(batchDeleteRequest) as? NSBatchDeleteResult
                let deletedObjects = result?.result as? [NSManagedObjectID] ?? []
                let changes: [AnyHashable: Any] = [NSDeletedObjectsKey: deletedObjects]
                NSManagedObjectContext.mergeChanges(fromRemoteContextSave: changes, into: [context])

                mainQueueCompletion(nil)
            } catch {
                mainQueueCompletion(error)
            }
        }
    }

}<|MERGE_RESOLUTION|>--- conflicted
+++ resolved
@@ -89,16 +89,8 @@
                     assertionFailure("LocalPixelDataStore: could not load PixelDataRecord")
                     continue
                 }
-<<<<<<< HEAD
-                guard let value = item.valueEncrypted as? NSNumber else {
-//                    assertionFailure("LocalPixelDataStore: Could not decrypt value")
-                    continue
-                }
-                dict[key] = value
-=======
 
                 dict[record.key] = record.value
->>>>>>> 550d8c4b
             }
         } catch {
         }
