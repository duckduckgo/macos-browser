--- conflicted
+++ resolved
@@ -258,21 +258,12 @@
     }
 
     enum FormAutofillKind: String, CustomStringConvertible {
-<<<<<<< HEAD
-         var description: String { rawValue }
-
-         case password
-         case card
-         case identity
-     }
-=======
         var description: String { rawValue }
 
         case password
         case card
         case identity
     }
->>>>>>> 381c2d4b
 
     enum NavigationAccessPoint: String, CustomStringConvertible {
         var description: String { rawValue }
