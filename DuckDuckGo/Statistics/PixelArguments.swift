--- conflicted
+++ resolved
@@ -334,10 +334,7 @@
         case newWindow = "new-window"
         case feedback = "feedback"
         case bookmarksList = "bookmarks-list"
-<<<<<<< HEAD
-=======
         case loginsMenu = "logins-menu"
->>>>>>> 1bbf0a5e
         case loginsMenuAllItems = "logins-menu-all-items"
         case loginsMenuLogins = "logins-menu-logins"
         case loginsMenuIdentities = "logins-menu-identities"
