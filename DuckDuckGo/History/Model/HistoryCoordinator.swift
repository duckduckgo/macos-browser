//
//  HistoryCoordinator.swift
//
//  Copyright © 2021 DuckDuckGo. All rights reserved.
//
//  Licensed under the Apache License, Version 2.0 (the "License");
//  you may not use this file except in compliance with the License.
//  You may obtain a copy of the License at
//
//  http://www.apache.org/licenses/LICENSE-2.0
//
//  Unless required by applicable law or agreed to in writing, software
//  distributed under the License is distributed on an "AS IS" BASIS,
//  WITHOUT WARRANTIES OR CONDITIONS OF ANY KIND, either express or implied.
//  See the License for the specific language governing permissions and
//  limitations under the License.
//

import Foundation
import os.log
import Combine
import BrowserServicesKit

typealias History = [HistoryEntry]

protocol HistoryCoordinating: AnyObject {

    var history: History? { get }

    func addVisit(of url: URL)
    func updateTitleIfNeeded(title: String, url: URL)
    func markDownloadUrl(_ url: URL)
    func markFailedToLoadUrl(_ url: URL)
    func title(for url: URL) -> String?

    func burn(except fireproofDomains: FireproofDomains, completion: @escaping () -> Void)
<<<<<<< HEAD
    func burnDomains(_ domains: Set<String>, completion: @escaping () -> Void)
=======
>>>>>>> ce07148c

}

/// Coordinates access to History. Uses its own queue with high qos for all operations.
final class HistoryCoordinator: HistoryCoordinating {

    static let shared = HistoryCoordinator()

    private init() {
        commonInit()
    }

    init(historyStoring: HistoryStoring) {
        self.historyStoring = historyStoring

        commonInit()
    }

    func commonInit() {
        cleanOldHistory()
        scheduleRegularCleaning()
    }

    private lazy var historyStoring: HistoryStoring = HistoryStore()
    private let queue = DispatchQueue(label: "history.coordinator.queue", qos: .userInitiated, attributes: .concurrent)
    private var regularCleaningTimer: Timer?

    // Source of truth
    private var historyDictionary: [URL: HistoryEntry]?

    // Output
    private var _history: History?
    var history: History? {
        queue.sync { self._history }
    }

    private var cancellables = Set<AnyCancellable>()

    func addVisit(of url: URL) {
        queue.async(flags: .barrier) { [weak self] in
            guard var historyDictionary = self?.historyDictionary else {
                os_log("Visit of %s ignored", log: .history, url.absoluteString)
                return
            }

            var entry = historyDictionary[url] ?? HistoryEntry(url: url)
            entry.addVisit()
            entry.failedToLoad = false

            historyDictionary[url] = entry
            self?.historyDictionary = historyDictionary
            self?._history = self?.makeHistory(from: historyDictionary)
            self?.save(entry: entry)

            self?.generateRootUrlIfNeeded(from: url)
        }
    }

    func updateTitleIfNeeded(title: String, url: URL) {
        queue.async(flags: .barrier) { [weak self] in
            guard var historyDictionary = self?.historyDictionary else { return }
            guard var entry = historyDictionary[url] else {
                os_log("Title update ignored - URL not part of history yet", type: .debug)
                return
            }
            guard !title.isEmpty, entry.title != title else { return }

            entry.title = title
            historyDictionary[url] = entry
            self?.historyDictionary = historyDictionary
            self?._history = self?.makeHistory(from: historyDictionary)
            self?.save(entry: entry)
        }
    }

    func markFailedToLoadUrl(_ url: URL) {
        mark(url: url, keyPath: \HistoryEntry.failedToLoad, value: true)
    }

    func markDownloadUrl(_ url: URL) {
        mark(url: url, keyPath: \HistoryEntry.isDownload, value: true)

        queue.async(flags: .barrier) { [weak self] in
            guard let historyDictionary = self?.historyDictionary else { return }
            if !url.isRoot, let rootUrl = url.root, let rootEntry = historyDictionary[rootUrl], rootEntry.numberOfVisits == 0 {
                self?.mark(url: rootUrl, keyPath: \HistoryEntry.isDownload, value: true)
            }
        }
    }

    func title(for url: URL) -> String? {
        return queue.sync(flags: .barrier) { [weak self] in
            guard let historyEntry = self?.historyDictionary?[url] else {
                return nil
            }

            return historyEntry.title
        }
    }

    func burn(except fireproofDomains: FireproofDomains, completion: @escaping () -> Void) {
        queue.async(flags: .barrier) { [weak self] in
            guard let history = self?._history else { return }
            let entries: [HistoryEntry] = history.filter { historyEntry in
                return !fireproofDomains.isURLFireproof(url: historyEntry.url)
            }
<<<<<<< HEAD

            self?.removeEntries(entries, completionHandler: { _ in
                DispatchQueue.main.async {
                    completion()
                }
            })
        }
    }

    func burnDomains(_ domains: Set<String>, completion: @escaping () -> Void) {
        queue.async(flags: .barrier) { [weak self] in
            guard let history = self?._history else { return }
            let entries: [HistoryEntry] = history.filter { historyEntry in
                guard let host = historyEntry.url.host else {
                    return false
                }

                return host.isSubdomain(of: domains)
            }

=======

>>>>>>> ce07148c
            self?.removeEntries(entries, completionHandler: { _ in
                DispatchQueue.main.async {
                    completion()
                }
            })
        }
    }

    @objc private func cleanOldHistory() {
        clean(until: .monthAgo)
    }

    private func clean(until date: Date,
                       completionHandler: ((Error?) -> Void)? = nil) {
        queue.async(flags: .barrier) { [weak self] in
            guard let self = self else { return }

            self.cancellables = Set<AnyCancellable>()
            self.historyStoring.cleanOld(until: date)
                .receive(on: self.queue, options: .init(flags: .barrier))
                .sink(receiveCompletion: { completion in
                    switch completion {
                    case .finished:
                        os_log("History cleaned successfully", log: .history)
                        completionHandler?(nil)
                    case .failure(let error):
<<<<<<< HEAD
                        assertionFailure("Cleaning of history failed")
=======
>>>>>>> ce07148c
                        os_log("Cleaning of history failed: %s", log: .history, type: .error, error.localizedDescription)
                        completionHandler?(error)
                    }
                }, receiveValue: { [weak self] history in
                    self?.historyDictionary = self?.makeHistoryDictionary(from: history)
                    self?._history = history
                })
                .store(in: &self.cancellables)
        }
    }

    private func removeEntries(_ entries: [HistoryEntry],
                               completionHandler: ((Error?) -> Void)? = nil) {
        queue.async(flags: .barrier) { [weak self] in
            guard let self = self else { return }

            self.cancellables = Set<AnyCancellable>()
            self.historyStoring.removeEntries(entries)
                .receive(on: self.queue, options: .init(flags: .barrier))
                .sink(receiveCompletion: { completion in
                    switch completion {
                    case .finished:
                        os_log("Entries removed successfully", log: .history)
                        completionHandler?(nil)
                    case .failure(let error):
                        assertionFailure("Removal failed")
                        os_log("Removal failed: %s", log: .history, type: .error, error.localizedDescription)
                        completionHandler?(error)
                    }
                }, receiveValue: { [weak self] history in
                    self?.historyDictionary = self?.makeHistoryDictionary(from: history)
                    self?._history = history
                })
                .store(in: &self.cancellables)
        }
    }

    private func scheduleRegularCleaning() {
        let timer = Timer(fireAt: .startOfDayTomorrow,
                          interval: .day,
                          target: self,
                          selector: #selector(cleanOldHistory),
                          userInfo: nil,
                          repeats: true)
        RunLoop.main.add(timer, forMode: RunLoop.Mode.common)
        regularCleaningTimer = timer
    }

    private func makeHistoryDictionary(from history: History) -> [URL: HistoryEntry] {
        history.reduce(into: [URL: HistoryEntry](), { $0[$1.url] = $1 })
    }

    private func makeHistory(from dictionary: [URL: HistoryEntry]) -> History {
        return History(dictionary.values)
    }

    private func save(entry: HistoryEntry) {
        self.historyStoring.save(entry: entry)
            .receive(on: self.queue, options: .init(flags: .barrier))
            .sink(receiveCompletion: { completion in
                switch completion {
                case .finished:
                    os_log("Visit entry updated successfully. URL: %s, Title: %s, Number of visits: %d, failed to load: %s, is download: %s",
                           log: .history,
                           entry.url.absoluteString,
                           entry.title ?? "",
                           entry.numberOfVisits,
                           entry.failedToLoad ? "yes" : "no",
                           entry.isDownload ? "yes" : "no")
                case .failure(let error):
                    os_log("Saving of history entry failed: %s", log: .history, type: .error, error.localizedDescription)
                }
            }, receiveValue: {})
            .store(in: &self.cancellables)
    }

    /// For the better user experience
    /// When visiting a domain for the first time using a non-root URL, generating its root URL and adding into the history with the visit count 0
    /// triggers the autocompletion of the root URL.
    private func generateRootUrlIfNeeded(from url: URL) {
        queue.async(flags: .barrier) { [weak self] in
            guard var historyDictionary = self?.historyDictionary else {
                os_log("Root URL of %s not saved. History not loaded yet", log: .history, url.absoluteString)
                return
            }

            guard !url.isRoot, let rootUrl = url.root, historyDictionary[rootUrl] == nil else {
                return
            }

            let entry = HistoryEntry(url: rootUrl)

            historyDictionary[rootUrl] = entry
            self?.historyDictionary = historyDictionary
            self?._history = self?.makeHistory(from: historyDictionary)
            self?.save(entry: entry)
        }
    }

    /// Sets boolean value for the keyPath in HistroryEntry for the specified url
    /// Does the same for the root URL if it has no visits
    private func mark(url: URL, keyPath: WritableKeyPath<HistoryEntry, Bool>, value: Bool) {
        queue.async(flags: .barrier) { [weak self] in
            guard var historyDictionary = self?.historyDictionary, var entry = historyDictionary[url] else {
                os_log("Marking of %s not saved. History not loaded yet or entry doesn't exist",
                       log: .history, url.absoluteString)
                return
            }

            entry[keyPath: keyPath] = value

            historyDictionary[url] = entry
            self?.historyDictionary = historyDictionary
            self?._history = self?.makeHistory(from: historyDictionary)
            self?.save(entry: entry)
        }
    }

}<|MERGE_RESOLUTION|>--- conflicted
+++ resolved
@@ -34,10 +34,7 @@
     func title(for url: URL) -> String?
 
     func burn(except fireproofDomains: FireproofDomains, completion: @escaping () -> Void)
-<<<<<<< HEAD
     func burnDomains(_ domains: Set<String>, completion: @escaping () -> Void)
-=======
->>>>>>> ce07148c
 
 }
 
@@ -144,7 +141,6 @@
             let entries: [HistoryEntry] = history.filter { historyEntry in
                 return !fireproofDomains.isURLFireproof(url: historyEntry.url)
             }
-<<<<<<< HEAD
 
             self?.removeEntries(entries, completionHandler: { _ in
                 DispatchQueue.main.async {
@@ -165,9 +161,6 @@
                 return host.isSubdomain(of: domains)
             }
 
-=======
-
->>>>>>> ce07148c
             self?.removeEntries(entries, completionHandler: { _ in
                 DispatchQueue.main.async {
                     completion()
@@ -194,10 +187,6 @@
                         os_log("History cleaned successfully", log: .history)
                         completionHandler?(nil)
                     case .failure(let error):
-<<<<<<< HEAD
-                        assertionFailure("Cleaning of history failed")
-=======
->>>>>>> ce07148c
                         os_log("Cleaning of history failed: %s", log: .history, type: .error, error.localizedDescription)
                         completionHandler?(error)
                     }
