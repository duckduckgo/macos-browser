//
//  DataBrokerProtectionManager.swift
//
//  Copyright © 2023 DuckDuckGo. All rights reserved.
//
//  Licensed under the Apache License, Version 2.0 (the "License");
//  you may not use this file except in compliance with the License.
//  You may obtain a copy of the License at
//
//  http://www.apache.org/licenses/LICENSE-2.0
//
//  Unless required by applicable law or agreed to in writing, software
//  distributed under the License is distributed on an "AS IS" BASIS,
//  WITHOUT WARRANTIES OR CONDITIONS OF ANY KIND, either express or implied.
//  See the License for the specific language governing permissions and
//  limitations under the License.
//

import Foundation
import BrowserServicesKit
import DataBrokerProtection
import LoginItems
import Common

public final class DataBrokerProtectionManager {

    static let shared = DataBrokerProtectionManager()

    private let authenticationRepository: AuthenticationRepository = UserDefaultsAuthenticationData()
    private let authenticationService: DataBrokerProtectionAuthenticationService = AuthenticationService()
    private let redeemUseCase: DataBrokerProtectionRedeemUseCase
<<<<<<< HEAD
    private let fakeBrokerFlag: FakeBrokerFlag = FakeBrokerUserDefaults()
    private let ipcConnection = DBPIPCConnection(log: .dbpBackgroundAgent, memoryManagementLog: .dbpBackgroundAgentMemoryManagement)
    var mainAppToDBPPackageDelegate: MainAppToDBPPackageInterface?

    let loginItemsManager: LoginItemsManager = LoginItemsManager()
=======
    private let fakeBrokerFlag: DataBrokerDebugFlag = DataBrokerDebugFlagFakeBroker()
>>>>>>> c1ac81c1

    lazy var dataManager: DataBrokerProtectionDataManager = {
        DataBrokerProtectionDataManager(fakeBrokerFlag: fakeBrokerFlag)
    }()

    lazy var scheduler: DataBrokerProtectionScheduler = {
        let privacyConfigurationManager = PrivacyFeatures.contentBlocking.privacyConfigurationManager
        let features = ContentScopeFeatureToggles(emailProtection: false,
                                                  emailProtectionIncontextSignup: false,
                                                  credentialsAutofill: false,
                                                  identitiesAutofill: false,
                                                  creditCardsAutofill: false,
                                                  credentialsSaving: false,
                                                  passwordGeneration: false,
                                                  inlineIconCredentials: false,
                                                  thirdPartyCredentialsProvider: false)

        let privacySettings = PrivacySecurityPreferences.shared
        let sessionKey = UUID().uuidString
        let prefs = ContentScopeProperties.init(gpcEnabled: privacySettings.gpcEnabled,
                                                sessionKey: sessionKey,
                                                featureToggles: features)

        return DefaultDataBrokerProtectionScheduler(privacyConfigManager: privacyConfigurationManager,
                                                  contentScopeProperties: prefs,
                                                  dataManager: dataManager,
                                                  notificationCenter: NotificationCenter.default,
                                                  pixelHandler: DataBrokerProtectionPixelsHandler(),
                                                  redeemUseCase: redeemUseCase)
    }()

    private init() {
        self.redeemUseCase = RedeemUseCase(authenticationService: authenticationService,
                                           authenticationRepository: authenticationRepository)

    }

    public func appDidStart() {
        startLoginItemIfPossible()
    }

    public func shouldAskForInviteCode() -> Bool {
        redeemUseCase.shouldAskForInviteCode()
    }

<<<<<<< HEAD
    public func startLoginItemIfPossible() {
        guard !redeemUseCase.shouldAskForInviteCode() else { return }
=======
    public func runOperationsAndStartSchedulerIfPossible() {
        guard !redeemUseCase.shouldAskForInviteCode() && !DataBrokerDebugFlagBlockScheduler().isFlagOn() else { return }
>>>>>>> c1ac81c1

        //loginItemsManager.enableLoginItems([.dbpBackgroundAgent], log: .dbp)
        ipcConnection.register(machServiceName: Bundle.main.dbpBackgroundAgentBundleId, delegate: self) { success in
            DispatchQueue.main.async {
                if success {
                    os_log("IPC connection with agent succeeded")
                    self.ipcConnection.appDidStart()
                } else {
                    os_log("IPC connection with agent failed")
                }
            }
        }
    }
}

extension DataBrokerProtectionManager: DBPBackgroundAgentToMainAppCommunication {
    public func brokersScanCompleted() {
        os_log("Brokers scan completed called on main app")
        mainAppToDBPPackageDelegate?.brokersScanCompleted()
    }
}

extension DataBrokerProtectionManager: DBPPackageToMainAppInterface {

    public func profileModified() {
        ipcConnection.profileModified()
    }

    public func startScanPressed() {
        ipcConnection.startScanPressed()
    }

    public func startScheduler(showWebView: Bool) {
        ipcConnection.startScheduler(showWebView: showWebView)
    }

    public func stopScheduler() {
        ipcConnection.stopScheduler()
    }

    public func optOutAllBrokers(showWebView: Bool, completion: (() -> Void)?) {
        ipcConnection.optOutAllBrokers(showWebView: showWebView, completion: completion)
    }

    public func scanAllBrokers(showWebView: Bool, completion: (() -> Void)?) {
        ipcConnection.scanAllBrokers(showWebView: showWebView, completion: completion)
    }

    public func runQueuedOperations(showWebView: Bool, completion: (() -> Void)?) {
        ipcConnection.runQueuedOperations(showWebView: showWebView, completion: completion)
    }

    public func runAllOperations(showWebView: Bool) {
        ipcConnection.runAllOperations(showWebView: showWebView)
    }

}<|MERGE_RESOLUTION|>--- conflicted
+++ resolved
@@ -29,15 +29,11 @@
     private let authenticationRepository: AuthenticationRepository = UserDefaultsAuthenticationData()
     private let authenticationService: DataBrokerProtectionAuthenticationService = AuthenticationService()
     private let redeemUseCase: DataBrokerProtectionRedeemUseCase
-<<<<<<< HEAD
-    private let fakeBrokerFlag: FakeBrokerFlag = FakeBrokerUserDefaults()
+    private let fakeBrokerFlag: DataBrokerDebugFlag = DataBrokerDebugFlagFakeBroker()
     private let ipcConnection = DBPIPCConnection(log: .dbpBackgroundAgent, memoryManagementLog: .dbpBackgroundAgentMemoryManagement)
     var mainAppToDBPPackageDelegate: MainAppToDBPPackageInterface?
 
     let loginItemsManager: LoginItemsManager = LoginItemsManager()
-=======
-    private let fakeBrokerFlag: DataBrokerDebugFlag = DataBrokerDebugFlagFakeBroker()
->>>>>>> c1ac81c1
 
     lazy var dataManager: DataBrokerProtectionDataManager = {
         DataBrokerProtectionDataManager(fakeBrokerFlag: fakeBrokerFlag)
@@ -83,13 +79,8 @@
         redeemUseCase.shouldAskForInviteCode()
     }
 
-<<<<<<< HEAD
     public func startLoginItemIfPossible() {
-        guard !redeemUseCase.shouldAskForInviteCode() else { return }
-=======
-    public func runOperationsAndStartSchedulerIfPossible() {
         guard !redeemUseCase.shouldAskForInviteCode() && !DataBrokerDebugFlagBlockScheduler().isFlagOn() else { return }
->>>>>>> c1ac81c1
 
         //loginItemsManager.enableLoginItems([.dbpBackgroundAgent], log: .dbp)
         ipcConnection.register(machServiceName: Bundle.main.dbpBackgroundAgentBundleId, delegate: self) { success in
