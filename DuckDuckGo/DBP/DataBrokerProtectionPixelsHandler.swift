--- conflicted
+++ resolved
@@ -106,13 +106,10 @@
                     .dataBrokerMetricsMonthlyStats,
                     .gatekeeperNotAuthenticated,
                     .gatekeeperEntitlementsInvalid,
-<<<<<<< HEAD
                     .invalidPayload,
-                    .pixelTest:
-=======
+                    .pixelTest,
                     .customDataBrokerStatsOptoutSubmit,
                     .customGlobalStatsOptoutSubmit:
->>>>>>> da7daf03
 
                 PixelKit.fire(event)
 
