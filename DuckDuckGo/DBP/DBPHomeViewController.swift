--- conflicted
+++ resolved
@@ -151,16 +151,11 @@
         super.init { event, _, _, _ in
             switch event {
             case .error(let error, _):
-<<<<<<< HEAD
                 PixelKit.fire(DebugEvent(event, error: error))
-=======
-                Pixel.fire(.debug(event: .pixelKitEvent(event), error: error))
             case .generalError(let error, _),
                     .secureVaultInitError(let error),
                     .secureVaultError(let error):
-                // We can't use .debug directly because it modifies the pixel name and clobbers the params
-                Pixel.fire(.pixelKitEvent(DebugEvent(event, error: error)))
->>>>>>> ebb09c34
+                PixelKit.fire(DebugEvent(event, error: error))
             case .ipcServerOptOutAllBrokersCompletion(error: let error),
                     .ipcServerScanAllBrokersCompletion(error: let error),
                     .ipcServerRunQueuedOperationsCompletion(error: let error):
