--- conflicted
+++ resolved
@@ -15,6 +15,8 @@
 //  See the License for the specific language governing permissions and
 //  limitations under the License.
 //
+
+#if DBP
 
 import Foundation
 import DataBrokerProtection
@@ -23,7 +25,6 @@
 import SwiftUI
 import BrowserServicesKit
 import PixelKit
-import Combine
 
 public extension Notification.Name {
     static let dbpDidClose = Notification.Name("com.duckduckgo.DBP.DBPDidClose")
@@ -33,15 +34,8 @@
     private var presentedWindowController: NSWindowController?
     private let dataBrokerProtectionManager: DataBrokerProtectionManager
     private let pixelHandler: EventMapping<DataBrokerProtectionPixels> = DataBrokerProtectionPixelsHandler()
-    private var cancellables = Set<AnyCancellable>()
-    private var currentChildViewController: NSViewController?
-
-    private let prerequisiteVerifier: DataBrokerPrerequisitesStatusVerifier
-    private lazy var errorViewController: DataBrokerProtectionErrorViewController = {
-        DataBrokerProtectionErrorViewController()
-    }()
-
-    private lazy var dataBrokerProtectionViewController: DataBrokerProtectionViewController = {
+
+    lazy var dataBrokerProtectionViewController: DataBrokerProtectionViewController = {
         let privacyConfigurationManager = PrivacyFeatures.contentBlocking.privacyConfigurationManager
         let features = ContentScopeFeatureToggles(emailProtection: false,
                                                   emailProtectionIncontextSignup: false,
@@ -70,9 +64,8 @@
             })
     }()
 
-    init(dataBrokerProtectionManager: DataBrokerProtectionManager, prerequisiteVerifier: DataBrokerPrerequisitesStatusVerifier = DefaultDataBrokerPrerequisitesStatusVerifier()) {
+    init(dataBrokerProtectionManager: DataBrokerProtectionManager) {
         self.dataBrokerProtectionManager = dataBrokerProtectionManager
-        self.prerequisiteVerifier = prerequisiteVerifier
         super.init(nibName: nil, bundle: nil)
     }
 
@@ -87,10 +80,8 @@
     override func viewDidLoad() {
         super.viewDidLoad()
 
-        setupCancellables()
-
-        if !shouldAskForInviteCode() {
-            setupUIWithCurrentStatus()
+        if !dataBrokerProtectionManager.shouldAskForInviteCode() {
+            attachDataBrokerContainerView()
         }
 
         do {
@@ -104,10 +95,15 @@
         }
     }
 
+    private func attachDataBrokerContainerView() {
+        addChild(dataBrokerProtectionViewController)
+        view.addSubview(dataBrokerProtectionViewController.view)
+    }
+
     override func viewDidAppear() {
         super.viewDidAppear()
 
-        if shouldAskForInviteCode() {
+        if dataBrokerProtectionManager.shouldAskForInviteCode() {
             presentInviteCodeFlow()
         }
     }
@@ -115,7 +111,6 @@
     override func viewDidLayout() {
         super.viewDidLayout()
         dataBrokerProtectionViewController.view.frame = view.bounds
-        errorViewController.view.frame = view.bounds
     }
 
     private func presentInviteCodeFlow() {
@@ -133,79 +128,13 @@
         }
         parentWindowController.window?.beginSheet(newWindow)
     }
-
-    private func setupCancellables() {
-        prerequisiteVerifier.statusPublisher
-            .sink { [weak self] status in
-                self?.setupUIWithStatus(status)
-            }
-            .store(in: &cancellables)
-    }
-
-    private func setupUIWithCurrentStatus() {
-        setupUIWithStatus(prerequisiteVerifier.status)
-    }
-
-    private func setupUIWithStatus(_ status: DataBrokerPrerequisitesStatus) {
-        switch status {
-        case .invalidDirectory:
-            displayWrongDirectoryErrorUI()
-        case .invalidSystemPermission:
-            displayWrongPermissionsErrorUI()
-        case .valid:
-            displayDBPUI()
-        case .unverified:
-            break
-        }
-    }
-
-    private func shouldAskForInviteCode() -> Bool {
-        prerequisiteVerifier.status == .valid && dataBrokerProtectionManager.shouldAskForInviteCode()
-    }
-
-    private func displayDBPUI() {
-        replaceChildController(dataBrokerProtectionViewController)
-    }
-
-    private func displayWrongDirectoryErrorUI() {
-        let errorViewModel = DataBrokerProtectionErrorViewModel(title: "Move DuckDuckGo App",
-                                                                message: "To use Personal Information Removal, the DuckDuckGo app needs to be in the Applications folder on your Mac. Click the button bellow to move the app and restart the browser.",
-                                                                ctaText: "Move App for Me and Restart...",
-                                                                ctaAction: { [weak self] in
-            self?.moveToApplicationFolder()
-        })
-
-        errorViewController.errorViewModel = errorViewModel
-        replaceChildController(errorViewController)
-    }
-
-    private func displayWrongPermissionsErrorUI() {
-        let errorViewModel = DataBrokerProtectionErrorViewModel(title: "Change System Setting",
-                                                                message: "Open System Settings and allow DuckDuckGo Personal Information Removal to run in the background",
-                                                                ctaText: "Open System Settings...",
-                                                                ctaAction: { [weak self] in
-            self?.openLoginItemSettings()
-        })
-
-        errorViewController.errorViewModel = errorViewModel
-        replaceChildController(errorViewController)
-    }
-
-    private func replaceChildController(_ childViewController: NSViewController) {
-        if let child = currentChildViewController {
-            child.removeCompletely()
-        }
-
-        addAndLayoutChild(childViewController)
-        self.currentChildViewController = childViewController
-    }
 }
 
 extension DBPHomeViewController: DataBrokerProtectionInviteDialogsViewModelDelegate {
     func dataBrokerProtectionInviteDialogsViewModelDidReedemSuccessfully(_ viewModel: DataBrokerProtectionInviteDialogsViewModel) {
         presentedWindowController?.window?.close()
         presentedWindowController = nil
-        setupUIWithCurrentStatus()
+        attachDataBrokerContainerView()
     }
 
     func dataBrokerProtectionInviteDialogsViewModelDidCancel(_ viewModel: DataBrokerProtectionInviteDialogsViewModel) {
@@ -215,17 +144,6 @@
     }
 }
 
-<<<<<<< HEAD
-import ServiceManagement
-
-extension DBPHomeViewController {
-    func openLoginItemSettings() {
-        if #available(macOS 13.0, *) {
-            SMAppService.openSystemSettingsLoginItems()
-        } else {
-            let loginItemsURL = URL(string: "x-apple.systempreferences:com.apple.LoginItems-Settings.extension")!
-            NSWorkspace.shared.open(loginItemsURL)
-=======
 public class DataBrokerProtectionPixelsHandler: EventMapping<DataBrokerProtectionPixels> {
 
     // swiftlint:disable:next function_body_length
@@ -307,13 +225,12 @@
                     .generateEmailHTTPErrorDaily:
                 PixelKit.fire(event)
             }
->>>>>>> a937e9e6
-        }
-    }
-
-    func moveToApplicationFolder() {
-        Task { @MainActor in
-            await AppLauncher(appBundleURL: Bundle.main.bundleURL).launchApp(withCommand: .moveAppToApplications)
-        }
-    }
-}+        }
+    }
+
+    override init(mapping: @escaping EventMapping<DataBrokerProtectionPixels>.Mapping) {
+        fatalError("Use init()")
+    }
+}
+
+#endif