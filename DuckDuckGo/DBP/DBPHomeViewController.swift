//
//  DBPHomeViewController.swift
//
//  Copyright © 2023 DuckDuckGo. All rights reserved.
//
//  Licensed under the Apache License, Version 2.0 (the "License");
//  you may not use this file except in compliance with the License.
//  You may obtain a copy of the License at
//
//  http://www.apache.org/licenses/LICENSE-2.0
//
//  Unless required by applicable law or agreed to in writing, software
//  distributed under the License is distributed on an "AS IS" BASIS,
//  WITHOUT WARRANTIES OR CONDITIONS OF ANY KIND, either express or implied.
//  See the License for the specific language governing permissions and
//  limitations under the License.
//

import Foundation
import DataBrokerProtection
import AppKit
import Common
import SwiftUI
import BrowserServicesKit

public extension Notification.Name {
    static let dbpDidClose = Notification.Name("com.duckduckgo.DBP.DBPDidClose")
}

final class DBPHomeViewController: NSViewController {
    private var presentedWindowController: NSWindowController?
    private let dataBrokerProtectionManager: DataBrokerProtectionManager

    lazy var dataBrokerProtectionViewController: DataBrokerProtectionViewController = {
        let privacyConfigurationManager = PrivacyFeatures.contentBlocking.privacyConfigurationManager
        let features = ContentScopeFeatureToggles(emailProtection: false,
                                                  emailProtectionIncontextSignup: false,
                                                  credentialsAutofill: false,
                                                  identitiesAutofill: false,
                                                  creditCardsAutofill: false,
                                                  credentialsSaving: false,
                                                  passwordGeneration: false,
                                                  inlineIconCredentials: false,
                                                  thirdPartyCredentialsProvider: false)

        let privacySettings = PrivacySecurityPreferences.shared
        let sessionKey = UUID().uuidString
        let prefs = ContentScopeProperties.init(gpcEnabled: privacySettings.gpcEnabled,
                                                sessionKey: sessionKey,
                                                featureToggles: features)

<<<<<<< HEAD
        return DataBrokerProtectionViewController(
            scheduler: dataBrokerProtectionManager.scheduler,
            dataManager: dataBrokerProtectionManager.dataManager,
            notificationCenter: NotificationCenter.default,
            privacyConfig: privacyConfigurationManager,
            prefs: prefs)
=======
        return DataBrokerProtectionViewController(scheduler: dataBrokerProtectionManager.scheduler,
                                           dataManager: dataBrokerProtectionManager.dataManager,
                                           privacyConfig: privacyConfigurationManager,
                                           prefs: prefs,
                                           openURLHandler: { url in
                                              WindowControllersManager.shared.show(url: url, newTab: true)
                                           })
>>>>>>> ffeae3b8
    }()

    init(dataBrokerProtectionManager: DataBrokerProtectionManager) {
        self.dataBrokerProtectionManager = dataBrokerProtectionManager
        super.init(nibName: nil, bundle: nil)
    }

    required init?(coder: NSCoder) {
        fatalError("init(coder:) has not been implemented")
    }

    override func loadView() {
        view = NSView()
    }

    override func viewDidLoad() {
        super.viewDidLoad()

        if !dataBrokerProtectionManager.shouldAskForInviteCode() {
            attachDataBrokerContainerView()
        }
    }

    private func attachDataBrokerContainerView() {
        addChild(dataBrokerProtectionViewController)
        view.addSubview(dataBrokerProtectionViewController.view)
    }

    override func viewDidAppear() {
        super.viewDidAppear()

        if dataBrokerProtectionManager.shouldAskForInviteCode() {
            presentInviteCodeFlow()
        }
    }

    override func viewDidLayout() {
        super.viewDidLayout()
        dataBrokerProtectionViewController.view.frame = view.bounds
    }

    private func presentInviteCodeFlow() {
        let viewModel = DataBrokerProtectionInviteDialogsViewModel(delegate: self)

        let view = DataBrokerProtectionInviteDialogsView(viewModel: viewModel)
        let hostingVC = NSHostingController(rootView: view)
        presentedWindowController = hostingVC.wrappedInWindowController()

        guard let newWindow = presentedWindowController?.window,
              let parentWindowController = WindowControllersManager.shared.lastKeyMainWindowController
        else {
            assertionFailure("Failed to present \(hostingVC)")
            return
        }
        parentWindowController.window?.beginSheet(newWindow)
    }
}

extension DBPHomeViewController: DataBrokerProtectionInviteDialogsViewModelDelegate {
    func dataBrokerProtectionInviteDialogsViewModelDidReedemSuccessfully(_ viewModel: DataBrokerProtectionInviteDialogsViewModel) {
        presentedWindowController?.window?.close()
        presentedWindowController = nil
        attachDataBrokerContainerView()
    }

    func dataBrokerProtectionInviteDialogsViewModelDidCancel(_ viewModel: DataBrokerProtectionInviteDialogsViewModel) {
        presentedWindowController?.window?.close()
        presentedWindowController = nil
        NotificationCenter.default.post(name: .dbpDidClose, object: nil)
    }
}

public class DataBrokerProtectionPixelsHandler: EventMapping<DataBrokerProtectionPixels> {

    public init() {
        super.init { event, _, _, _ in
            switch event {
            case .error(let error, _):
                Pixel.fire(.debug(event: .pixelKitEvent(event), error: error))
            case .parentChildMatches,
                    .optOutStart,
                    .optOutEmailGenerate,
                    .optOutCaptchaParse,
                    .optOutCaptchaSend,
                    .optOutCaptchaSolve,
                    .optOutSubmit,
                    .optOutEmailReceive,
                    .optOutEmailConfirm,
                    .optOutValidate,
                    .optOutFinish,
                    .optOutSubmitSuccess,
                    .optOutSuccess,
                    .optOutFailure:
                Pixel.fire(.pixelKitEvent(event))
            }
        }
    }

    override init(mapping: @escaping EventMapping<DataBrokerProtectionPixels>.Mapping) {
        fatalError("Use init()")
    }
}<|MERGE_RESOLUTION|>--- conflicted
+++ resolved
@@ -49,22 +49,14 @@
                                                 sessionKey: sessionKey,
                                                 featureToggles: features)
 
-<<<<<<< HEAD
         return DataBrokerProtectionViewController(
             scheduler: dataBrokerProtectionManager.scheduler,
             dataManager: dataBrokerProtectionManager.dataManager,
-            notificationCenter: NotificationCenter.default,
             privacyConfig: privacyConfigurationManager,
-            prefs: prefs)
-=======
-        return DataBrokerProtectionViewController(scheduler: dataBrokerProtectionManager.scheduler,
-                                           dataManager: dataBrokerProtectionManager.dataManager,
-                                           privacyConfig: privacyConfigurationManager,
-                                           prefs: prefs,
-                                           openURLHandler: { url in
-                                              WindowControllersManager.shared.show(url: url, newTab: true)
-                                           })
->>>>>>> ffeae3b8
+            prefs: prefs,
+            openURLHandler: { url in
+                WindowControllersManager.shared.show(url: url, newTab: true)
+            })
     }()
 
     init(dataBrokerProtectionManager: DataBrokerProtectionManager) {
