--- conflicted
+++ resolved
@@ -48,11 +48,7 @@
 
         let isGPCEnabled = WebTrackingProtectionPreferences.shared.isGPCEnabled
         let sessionKey = UUID().uuidString
-<<<<<<< HEAD
         let prefs = ContentScopeProperties(gpcEnabled: isGPCEnabled,
-=======
-        let prefs = ContentScopeProperties(gpcEnabled: privacySettings.gpcEnabled,
->>>>>>> 774adaa8
                                            sessionKey: sessionKey,
                                            featureToggles: features)
 
