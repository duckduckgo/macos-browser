--- conflicted
+++ resolved
@@ -25,23 +25,13 @@
 
 final class DataBrokerProtectionSubscriptionEventHandler {
 
-    private let subscriptionManager: SubscriptionManaging
-    private let authRepository: AuthenticationRepository
+    private let authenticationManager: DataBrokerProtectionAuthenticationManaging
     private let featureDisabler: DataBrokerProtectionFeatureDisabling
-    private let authenticationManager: DataBrokerProtectionAuthenticationManaging
     private let pixelHandler: EventMapping<DataBrokerProtectionPixels>
 
-<<<<<<< HEAD
     init(featureDisabler: DataBrokerProtectionFeatureDisabling,
          authenticationManager: DataBrokerProtectionAuthenticationManaging,
          pixelHandler: EventMapping<DataBrokerProtectionPixels>) {
-=======
-    init(subscriptionManager: SubscriptionManaging,
-         authRepository: AuthenticationRepository = KeychainAuthenticationData(),
-         featureDisabler: DataBrokerProtectionFeatureDisabling = DataBrokerProtectionFeatureDisabler()) {
-        self.subscriptionManager = subscriptionManager
-        self.authRepository = authRepository
->>>>>>> c226cf6d
         self.featureDisabler = featureDisabler
         self.authenticationManager = authenticationManager
         self.pixelHandler = pixelHandler
