--- conflicted
+++ resolved
@@ -23,7 +23,6 @@
 import PixelKit
 
 final class DataBrokerProtectionSubscriptionEventHandler {
-<<<<<<< HEAD
 
     private let subscriptionManager: SubscriptionManaging
     private let authRepository: AuthenticationRepository
@@ -34,11 +33,6 @@
          featureDisabler: DataBrokerProtectionFeatureDisabling = DataBrokerProtectionFeatureDisabler()) {
         self.subscriptionManager = subscriptionManager
         self.authRepository = authRepository
-=======
-    private let featureDisabler: DataBrokerProtectionFeatureDisabling
-
-    init(featureDisabler: DataBrokerProtectionFeatureDisabling = DataBrokerProtectionFeatureDisabler()) {
->>>>>>> 5cf0022d
         self.featureDisabler = featureDisabler
     }
 
@@ -46,19 +40,6 @@
         NotificationCenter.default.addObserver(self, selector: #selector(handleAccountDidSignOut), name: .accountDidSignOut, object: nil)
     }
 
-<<<<<<< HEAD
-    @objc private func handleAccountDidSignIn() {
-        guard let token = subscriptionManager.accountManager.accessToken else {
-            PixelKit.fire(GeneralPixel.dataBrokerProtectionErrorWhenFetchingSubscriptionAuthTokenAfterSignIn)
-            assertionFailure("[DBP Subscription] AccountManager signed in but token could not be retrieved")
-            return
-        }
-
-        authRepository.save(accessToken: token)
-    }
-
-=======
->>>>>>> 5cf0022d
     @objc private func handleAccountDidSignOut() {
         featureDisabler.disableAndDelete()
     }
