//
//  DataBrokerProtectionDebugMenu.swift
//
//  Copyright © 2023 DuckDuckGo. All rights reserved.
//
//  Licensed under the Apache License, Version 2.0 (the "License");
//  you may not use this file except in compliance with the License.
//  You may obtain a copy of the License at
//
//  http://www.apache.org/licenses/LICENSE-2.0
//
//  Unless required by applicable law or agreed to in writing, software
//  distributed under the License is distributed on an "AS IS" BASIS,
//  WITHOUT WARRANTIES OR CONDITIONS OF ANY KIND, either express or implied.
//  See the License for the specific language governing permissions and
//  limitations under the License.
//

#if DBP

import DataBrokerProtection
import Foundation
import AppKit
import Common
import LoginItems
import NetworkProtectionProxy

@MainActor
final class DataBrokerProtectionDebugMenu: NSMenu {

    enum EnvironmentTitle: String {
      case staging = "Staging"
      case production = "Production"
    }

    private let waitlistTokenItem = NSMenuItem(title: "Waitlist Token:")
    private let waitlistTimestampItem = NSMenuItem(title: "Waitlist Timestamp:")
    private let waitlistInviteCodeItem = NSMenuItem(title: "Waitlist Invite Code:")
    private let waitlistTermsAndConditionsAcceptedItem = NSMenuItem(title: "T&C Accepted:")
    private let waitlistBypassItem = NSMenuItem(title: "Bypass Waitlist", action: #selector(DataBrokerProtectionDebugMenu.toggleBypassWaitlist))

    private let productionURLMenuItem = NSMenuItem(title: "Use Production URL", action: #selector(DataBrokerProtectionDebugMenu.useWebUIProductionURL))

    private let customURLMenuItem = NSMenuItem(title: "Use Custom URL", action: #selector(DataBrokerProtectionDebugMenu.useWebUICustomURL))

    private var databaseBrowserWindowController: NSWindowController?
    private var dataBrokerForceOptOutWindowController: NSWindowController?
    private let customURLLabelMenuItem = NSMenuItem(title: "")

    private let environmentMenu = NSMenu()

    private let webUISettings = DataBrokerProtectionWebUIURLSettings(.dbp)
    private let settings = DataBrokerProtectionSettings(defaults: .dbp)

    // swiftlint:disable:next function_body_length
    init() {
        super.init(title: "Personal Information Removal")

        buildItems {
            NSMenuItem(title: "Waitlist") {
                NSMenuItem(title: "Reset Waitlist State", action: #selector(DataBrokerProtectionDebugMenu.resetWaitlistState))
                    .targetting(self)
                NSMenuItem(title: "Reset T&C Acceptance", action: #selector(DataBrokerProtectionDebugMenu.resetTermsAndConditionsAcceptance))
                    .targetting(self)

                NSMenuItem(title: "Send Notification", action: #selector(DataBrokerProtectionDebugMenu.sendWaitlistAvailableNotification))
                    .targetting(self)

                NSMenuItem(title: "Fetch Invite Code", action: #selector(DataBrokerProtectionDebugMenu.fetchInviteCode))
                    .targetting(self)

                NSMenuItem.separator()

                waitlistBypassItem
                    .targetting(self)

                NSMenuItem.separator()

                waitlistTokenItem
                waitlistTimestampItem
                waitlistInviteCodeItem
                waitlistTermsAndConditionsAcceptedItem
            }

            NSMenuItem(title: "Environment")
                .submenu(environmentMenu)

            NSMenuItem(title: "Background Agent") {
                NSMenuItem(title: "Enable", action: #selector(DataBrokerProtectionDebugMenu.backgroundAgentEnable))
                    .targetting(self)

                NSMenuItem(title: "Disable", action: #selector(DataBrokerProtectionDebugMenu.backgroundAgentDisable))
                    .targetting(self)

                NSMenuItem(title: "Restart", action: #selector(DataBrokerProtectionDebugMenu.backgroundAgentRestart))
                    .targetting(self)

                NSMenuItem.separator()

                NSMenuItem(title: "Show agent IP address", action: #selector(DataBrokerProtectionDebugMenu.showAgentIPAddress))
                    .targetting(self)
            }

            NSMenuItem(title: "Operations") {
                NSMenuItem(title: "Hidden WebView") {
                    menuItem(withTitle: "Run queued operations",
                             action: #selector(DataBrokerProtectionDebugMenu.runQueuedOperations(_:)),
                             representedObject: false)

                    menuItem(withTitle: "Run scan operations",
                             action: #selector(DataBrokerProtectionDebugMenu.runScanOperations(_:)),
                             representedObject: false)

                    menuItem(withTitle: "Run opt-out operations",
                             action: #selector(DataBrokerProtectionDebugMenu.runOptoutOperations(_:)),
                             representedObject: false)
                }

                NSMenuItem(title: "Visible WebView") {
                    menuItem(withTitle: "Run queued operations",
                             action: #selector(DataBrokerProtectionDebugMenu.runQueuedOperations(_:)),
                             representedObject: true)

                    menuItem(withTitle: "Run scan operations",
                             action: #selector(DataBrokerProtectionDebugMenu.runScanOperations(_:)),
                             representedObject: true)

                    menuItem(withTitle: "Run opt-out operations",
                             action: #selector(DataBrokerProtectionDebugMenu.runOptoutOperations(_:)),
                             representedObject: true)
                }
            }

            NSMenuItem(title: "Web UI") {
                productionURLMenuItem.targetting(self)
                customURLMenuItem.targetting(self)

                NSMenuItem.separator()

                NSMenuItem(title: "Set Custom URL", action: #selector(DataBrokerProtectionDebugMenu.setWebUICustomURL))
                    .targetting(self)
                NSMenuItem(title: "Reset Custom URL", action: #selector(DataBrokerProtectionDebugMenu.resetCustomURL))
                    .targetting(self)

                customURLLabelMenuItem
            }

            NSMenuItem.separator()

            NSMenuItem(title: "Show DB Browser", action: #selector(DataBrokerProtectionDebugMenu.showDatabaseBrowser))
                .targetting(self)
            NSMenuItem(title: "Force Profile Removal", action: #selector(DataBrokerProtectionDebugMenu.showForceOptOutWindow))
                .targetting(self)
            NSMenuItem(title: "Force broker JSON files update", action: #selector(DataBrokerProtectionDebugMenu.forceBrokerJSONFilesUpdate))
                .targetting(self)
            NSMenuItem(title: "Run Personal Information Removal Debug Mode", action: #selector(DataBrokerProtectionDebugMenu.runCustomJSON))
                .targetting(self)
            NSMenuItem(title: "Reset All State and Delete All Data", action: #selector(DataBrokerProtectionDebugMenu.deleteAllDataAndStopAgent))
                .targetting(self)

            populateDataBrokerProtectionEnvironmentListMenuItems()
        }
    }

    required init(coder: NSCoder) {
        fatalError("init(coder:) has not been implemented")
    }

    // MARK: - Menu State Update

    override func update() {
        updateWaitlistItems()
        updateWebUIMenuItemsState()
        updateEnvironmentMenu()
    }

    // MARK: - Menu functions

    @objc private func useWebUIProductionURL() {
        webUISettings.setURLType(.production)
    }

    @objc private func useWebUICustomURL() {
        webUISettings.setURLType(.custom)
        webUISettings.setCustomURL(webUISettings.productionURL)
    }

    @objc private func resetCustomURL() {
        webUISettings.setURLType(.production)
        webUISettings.setCustomURL(webUISettings.productionURL)
    }

    @objc private func setWebUICustomURL() {
        showCustomURLAlert { [weak self] value in

            guard let value = value, let url = URL(string: value), url.isValid else { return false }

            self?.webUISettings.setCustomURL(value)
            return true
        }
    }

    @objc private func runQueuedOperations(_ sender: NSMenuItem) {
        os_log("Running queued operations...", log: .dataBrokerProtection)
        let showWebView = sender.representedObject as? Bool ?? false

        DataBrokerProtectionManager.shared.scheduler.runQueuedOperations(showWebView: showWebView) { error in
            if let error = error {
                os_log("Queued operations finished,  error: %{public}@", log: .dataBrokerProtection, error.localizedDescription)
            } else {
                os_log("Queued operations finished", log: .dataBrokerProtection)
            }
        }
    }

    @objc private func runScanOperations(_ sender: NSMenuItem) {
        os_log("Running scan operations...", log: .dataBrokerProtection)
        let showWebView = sender.representedObject as? Bool ?? false

        DataBrokerProtectionManager.shared.scheduler.scanAllBrokers(showWebView: showWebView) { error in
            if let error = error {
                os_log("Scan operations finished,  error: %{public}@", log: .dataBrokerProtection, error.localizedDescription)
            } else {
                os_log("Scan operations finished", log: .dataBrokerProtection)
            }
        }
    }

    @objc private func runOptoutOperations(_ sender: NSMenuItem) {
        os_log("Running Optout operations...", log: .dataBrokerProtection)
        let showWebView = sender.representedObject as? Bool ?? false

        DataBrokerProtectionManager.shared.scheduler.optOutAllBrokers(showWebView: showWebView) { error in
            if let error = error {
                os_log("Optout operations finished,  error: %{public}@", log: .dataBrokerProtection, error.localizedDescription)
            } else {
                os_log("Optout operations finished", log: .dataBrokerProtection)
            }
        }
    }

    @objc private func backgroundAgentRestart() {
        LoginItemsManager().restartLoginItems([LoginItem.dbpBackgroundAgent], log: .dbp)
    }

    @objc private func backgroundAgentDisable() {
        LoginItemsManager().disableLoginItems([LoginItem.dbpBackgroundAgent])
    }

    @objc private func backgroundAgentEnable() {
        LoginItemsManager().enableLoginItems([LoginItem.dbpBackgroundAgent], log: .dbp)
    }

    @objc private func deleteAllDataAndStopAgent() {
        Task { @MainActor in
            guard case .alertFirstButtonReturn = await NSAlert.removeAllDBPStateAndDataAlert().runModal() else { return }
            resetWaitlistState()
            DataBrokerProtectionFeatureDisabler().disableAndDelete()
        }
    }

    @objc private func showDatabaseBrowser() {
        let viewController = DataBrokerDatabaseBrowserViewController()
        let window = NSWindow(contentRect: NSRect(x: 0, y: 0, width: 500, height: 400),
                              styleMask: [.titled, .closable, .miniaturizable, .resizable],
                              backing: .buffered,
                              defer: false)

        window.contentViewController = viewController
        window.minSize = NSSize(width: 500, height: 400)
        window.center()
        databaseBrowserWindowController = NSWindowController(window: window)
        databaseBrowserWindowController?.showWindow(nil)
        window.delegate = self
    }

    @objc private func showAgentIPAddress() {
        DataBrokerProtectionManager.shared.showAgentIPAddress()
    }

    @objc private func showForceOptOutWindow() {
        let viewController = DataBrokerForceOptOutViewController()
        let window = NSWindow(contentRect: NSRect(x: 0, y: 0, width: 500, height: 400),
                              styleMask: [.titled, .closable, .miniaturizable, .resizable],
                              backing: .buffered,
                              defer: false)

        window.contentViewController = viewController
        window.minSize = NSSize(width: 500, height: 400)
        window.center()
        dataBrokerForceOptOutWindowController = NSWindowController(window: window)
        dataBrokerForceOptOutWindowController?.showWindow(nil)
        window.delegate = self
    }

    @objc private func runCustomJSON() {
        let viewController = DataBrokerRunCustomJSONViewController()
        let window = NSWindow(contentRect: NSRect(x: 0, y: 0, width: 500, height: 400),
                              styleMask: [.titled, .closable, .miniaturizable, .resizable],
                              backing: .buffered,
                              defer: false)

        window.contentViewController = viewController
        window.minSize = NSSize(width: 500, height: 400)
        window.center()
        databaseBrowserWindowController = NSWindowController(window: window)
        databaseBrowserWindowController?.showWindow(nil)
        window.delegate = self
    }

    @objc private func forceBrokerJSONFilesUpdate() {
        if let updater = DataBrokerProtectionBrokerUpdater.provide() {
            updater.updateBrokers()
        }
    }

    @objc private func resetWaitlistState() {
        DataBrokerProtectionWaitlist().waitlistStorage.deleteWaitlistState()
        KeychainAuthenticationData().reset()

        UserDefaults().removeObject(forKey: UserDefaultsWrapper<Bool>.Key.shouldShowDBPWaitlistInvitedCardUI.rawValue)
        UserDefaults().removeObject(forKey: UserDefaultsWrapper<Bool>.Key.dataBrokerProtectionTermsAndConditionsAccepted.rawValue)
        NotificationCenter.default.post(name: .dataBrokerProtectionWaitlistAccessChanged, object: nil)
        os_log("DBP waitlist state cleaned", log: .dataBrokerProtection)
    }

    @objc private func toggleBypassWaitlist() {
        DefaultDataBrokerProtectionFeatureVisibility.bypassWaitlist.toggle()
    }

    @objc private func resetTermsAndConditionsAcceptance() {
        UserDefaults().removeObject(forKey: UserDefaultsWrapper<Bool>.Key.dataBrokerProtectionTermsAndConditionsAccepted.rawValue)
        NotificationCenter.default.post(name: .dataBrokerProtectionWaitlistAccessChanged, object: nil)
        os_log("DBP waitlist terms and conditions cleaned", log: .dataBrokerProtection)
    }

    @objc private func sendWaitlistAvailableNotification() {
        DataBrokerProtectionWaitlist().sendInviteCodeAvailableNotification(completion: nil)

        os_log("DBP waitlist notification sent", log: .dataBrokerProtection)
    }

    @objc private func fetchInviteCode() {
        os_log("Fetching invite code...", log: .dataBrokerProtection)

        Task {
            try? await DataBrokerProtectionWaitlist().redeemDataBrokerProtectionInviteCodeIfAvailable()
        }
    }

    @objc func setSelectedEnvironment(_ menuItem: NSMenuItem) {
        let title = menuItem.title
        let selectedEnvironment: DataBrokerProtectionSettings.SelectedEnvironment

        if title == EnvironmentTitle.staging.rawValue {
            selectedEnvironment = .staging
        } else {
            selectedEnvironment = .production
        }

        settings.selectedEnvironment = selectedEnvironment
    }

    // MARK: - Utility Functions

<<<<<<< HEAD
    private func populateDataBrokerProtectionEnvironmentListMenuItems() {
        environmentMenu.items = [
            NSMenuItem(title: EnvironmentTitle.production.rawValue, action: #selector(setSelectedEnvironment(_:)), target: self, keyEquivalent: ""),
            NSMenuItem(title: EnvironmentTitle.staging.rawValue, action: #selector(setSelectedEnvironment(_:)), target: self, keyEquivalent: ""),
        ]
    }

    func showCustomURLAlert(callback: @escaping (String?) -> Void) {
=======
    func showCustomURLAlert(callback: @escaping (String?) -> Bool) {
>>>>>>> 705422a9
        let alert = NSAlert()
        alert.messageText = "Enter URL"
        alert.addButton(withTitle: "Accept")
        alert.addButton(withTitle: "Cancel")

        let inputTextField = NSTextField(frame: NSRect(x: 0, y: 0, width: 200, height: 24))
        alert.accessoryView = inputTextField

        let response = alert.runModal()
        if response == .alertFirstButtonReturn {
            if !callback(inputTextField.stringValue) {
                let invalidAlert = NSAlert()
                invalidAlert.messageText = "Invalid URL"
                invalidAlert.informativeText = "Please enter a valid URL."
                invalidAlert.addButton(withTitle: "OK")
                invalidAlert.runModal()
            }
        } else {
            _ = callback(nil)
        }
    }

    private func updateWebUIMenuItemsState() {
        productionURLMenuItem.state = webUISettings.selectedURLType == .custom ? .off : .on
        customURLMenuItem.state = webUISettings.selectedURLType == .custom ? .on : .off

        customURLLabelMenuItem.title = "Custom URL: [\(webUISettings.customURL ?? "")]"
    }

    func menuItem(withTitle title: String, action: Selector, representedObject: Any?) -> NSMenuItem {
        let menuItem = NSMenuItem(title: title, action: action, keyEquivalent: "")
        menuItem.target = self
        menuItem.representedObject = representedObject
        return menuItem
    }

    private func updateWaitlistItems() {
        let waitlistStorage = WaitlistKeychainStore(waitlistIdentifier: DataBrokerProtectionWaitlist.identifier, keychainAppGroup: Bundle.main.appGroup(bundle: .dbp))
        waitlistTokenItem.title = "Waitlist Token: \(waitlistStorage.getWaitlistToken() ?? "N/A")"
        waitlistInviteCodeItem.title = "Waitlist Invite Code: \(waitlistStorage.getWaitlistInviteCode() ?? "N/A")"

        if let timestamp = waitlistStorage.getWaitlistTimestamp() {
            waitlistTimestampItem.title = "Waitlist Timestamp: \(String(describing: timestamp))"
        } else {
            waitlistTimestampItem.title = "Waitlist Timestamp: N/A"
        }

        let accepted = UserDefaults().bool(forKey: UserDefaultsWrapper<Bool>.Key.dataBrokerProtectionTermsAndConditionsAccepted.rawValue)
        waitlistTermsAndConditionsAcceptedItem.title = "T&C Accepted: \(accepted ? "Yes" : "No")"

        waitlistBypassItem.state = DefaultDataBrokerProtectionFeatureVisibility.bypassWaitlist ? .on : .off
    }

    private func updateEnvironmentMenu() {
        let selectedEnvironment = settings.selectedEnvironment

        environmentMenu.items.first?.state = selectedEnvironment == .production ? .on: .off
        environmentMenu.items.last?.state = selectedEnvironment == .staging ? .on: .off
    }
}

extension DataBrokerProtectionDebugMenu: NSWindowDelegate {
    func windowWillClose(_ notification: Notification) {
        databaseBrowserWindowController = nil
        dataBrokerForceOptOutWindowController = nil
    }
}

#endif<|MERGE_RESOLUTION|>--- conflicted
+++ resolved
@@ -363,7 +363,6 @@
 
     // MARK: - Utility Functions
 
-<<<<<<< HEAD
     private func populateDataBrokerProtectionEnvironmentListMenuItems() {
         environmentMenu.items = [
             NSMenuItem(title: EnvironmentTitle.production.rawValue, action: #selector(setSelectedEnvironment(_:)), target: self, keyEquivalent: ""),
@@ -371,10 +370,7 @@
         ]
     }
 
-    func showCustomURLAlert(callback: @escaping (String?) -> Void) {
-=======
     func showCustomURLAlert(callback: @escaping (String?) -> Bool) {
->>>>>>> 705422a9
         let alert = NSAlert()
         alert.messageText = "Enter URL"
         alert.addButton(withTitle: "Accept")
