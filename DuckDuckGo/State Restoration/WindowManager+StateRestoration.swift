--- conflicted
+++ resolved
@@ -99,12 +99,9 @@
     }
 
     func encode(with coder: NSCoder) {
-<<<<<<< HEAD
-=======
         // Skip Private Windows coding
         // https://app.asana.com/0/1199230911884351/1200381133504358/f
 
->>>>>>> 9bbad166
         coder.encode(windows as NSArray, forKey: NSCodingKeys.controllers)
         keyWindowIndex.map(coder.encode(forKey: NSCodingKeys.keyWindowIndex))
     }
