--- conflicted
+++ resolved
@@ -29,11 +29,8 @@
         static let tabType = "tabType"
         static let preferencePane = "preferencePane"
         static let visitedDomains = "visitedDomains"
-<<<<<<< HEAD
         static let lastSelectedAt = "lastSelectedAt"
-=======
         static let currentDownload = "currentDownload"
->>>>>>> 4c422109
     }
 
     static var supportsSecureCoding: Bool { true }
@@ -56,11 +53,8 @@
                   title: decoder.decodeIfPresent(at: NSSecureCodingKeys.title),
                   favicon: decoder.decodeIfPresent(at: NSSecureCodingKeys.favicon),
                   sessionStateData: decoder.decodeIfPresent(at: NSSecureCodingKeys.sessionStateData),
-<<<<<<< HEAD
-                  lastSelectedAt: decoder.decodeIfPresent(at: NSSecureCodingKeys.lastSelectedAt))
-=======
+                  lastSelectedAt: decoder.decodeIfPresent(at: NSSecureCodingKeys.lastSelectedAt),
                   currentDownload: currentDownload)
->>>>>>> 4c422109
     }
 
     func encode(with coder: NSCoder) {
@@ -72,11 +66,8 @@
         favicon.map(coder.encode(forKey: NSSecureCodingKeys.favicon))
         getActualSessionStateData().map(coder.encode(forKey: NSSecureCodingKeys.sessionStateData))
         coder.encode(content.type.rawValue, forKey: NSSecureCodingKeys.tabType)
-<<<<<<< HEAD
         lastSelectedAt.map(coder.encode(forKey: NSSecureCodingKeys.lastSelectedAt))
-=======
         coder.encode(currentDownload, forKey: NSSecureCodingKeys.currentDownload)
->>>>>>> 4c422109
 
         if let pane = content.preferencePane {
             coder.encode(pane.rawValue, forKey: NSSecureCodingKeys.preferencePane)
