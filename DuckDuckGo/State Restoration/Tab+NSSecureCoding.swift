--- conflicted
+++ resolved
@@ -31,7 +31,6 @@
         static let favicon = "icon"
         static let tabType = "tabType"
         static let preferencePane = "preferencePane"
-        static let visitedDomains = "visitedDomains"
         static let lastSelectedAt = "lastSelectedAt"
     }
 
@@ -49,31 +48,22 @@
               let content = TabContent(type: tabType, url: url, videoID: videoID, timestamp: videoTimestamp, preferencePane: preferencePane)
         else { return nil }
 
-        let visitedDomains = decoder.decodeObject(of: [NSArray.self, NSString.self], forKey: NSSecureCodingKeys.visitedDomains) as? [String] ?? []
-
         self.init(content: content,
                   title: decoder.decodeIfPresent(at: NSSecureCodingKeys.title),
                   favicon: decoder.decodeIfPresent(at: NSSecureCodingKeys.favicon),
                   sessionStateData: decoder.decodeIfPresent(at: NSSecureCodingKeys.sessionStateData),
                   interactionStateData: decoder.decodeIfPresent(at: NSSecureCodingKeys.interactionStateData),
-<<<<<<< HEAD
                   lastSelectedAt: decoder.decodeIfPresent(at: NSSecureCodingKeys.lastSelectedAt))
-        self.extensions.history?.localHistory = Set(visitedDomains)
-=======
-                  lastSelectedAt: decoder.decodeIfPresent(at: NSSecureCodingKeys.lastSelectedAt),
-                  currentDownload: currentDownload)
 
         for tabExtension in self.extensions {
             tabExtension.awakeAfter(using: decoder)
         }
->>>>>>> e593cb2b
     }
 
     func encode(with coder: NSCoder) {
         guard webView.configuration.websiteDataStore.isPersistent == true else { return }
 
         content.url.map(coder.encode(forKey: NSSecureCodingKeys.url))
-        coder.encode(Array(localHistory), forKey: NSSecureCodingKeys.visitedDomains)
         title.map(coder.encode(forKey: NSSecureCodingKeys.title))
         favicon.map(coder.encode(forKey: NSSecureCodingKeys.favicon))
 
