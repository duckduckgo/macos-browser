--- conflicted
+++ resolved
@@ -59,13 +59,8 @@
                   favicon: decoder.decodeIfPresent(at: NSSecureCodingKeys.favicon),
                   interactionStateData: interactionStateData,
                   shouldLoadInBackground: false,
-<<<<<<< HEAD
+                  shouldLoadFromCache: true,
                   lastSelectedAt: decoder.decodeIfPresent(at: NSSecureCodingKeys.lastSelectedAt))
-=======
-                  shouldLoadFromCache: true,
-                  lastSelectedAt: decoder.decodeIfPresent(at: NSSecureCodingKeys.lastSelectedAt),
-                  currentDownload: currentDownload)
->>>>>>> 50451451
 
         _=self.awakeAfter(using: decoder)
     }
