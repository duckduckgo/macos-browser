//
//  Tab+NSSecureCoding.swift
//
//  Copyright © 2021 DuckDuckGo. All rights reserved.
//
//  Licensed under the Apache License, Version 2.0 (the "License");
//  you may not use this file except in compliance with the License.
//  You may obtain a copy of the License at
//
//  http://www.apache.org/licenses/LICENSE-2.0
//
//  Unless required by applicable law or agreed to in writing, software
//  distributed under the License is distributed on an "AS IS" BASIS,
//  WITHOUT WARRANTIES OR CONDITIONS OF ANY KIND, either express or implied.
//  See the License for the specific language governing permissions and
//  limitations under the License.
//

import Foundation

extension Tab: NSSecureCoding {
    // MARK: - Coding

    private enum NSSecureCodingKeys {
        static let url = "url"
        static let videoID = "videoID"
        static let videoTimestamp = "videoTimestamp"
        static let title = "title"
        static let sessionStateData = "ssdata" // Used for session restoration on macOS 10.15 – 11
        static let interactionStateData = "interactionStateData" // Used for session restoration on macOS 12+
        static let favicon = "icon"
        static let tabType = "tabType"
        static let preferencePane = "preferencePane"
        static let lastSelectedAt = "lastSelectedAt"
    }

    static var supportsSecureCoding: Bool { true }

    @MainActor
    convenience init?(coder decoder: NSCoder) {
        let url: URL? = decoder.decodeIfPresent(at: NSSecureCodingKeys.url)
        let videoID: String? = decoder.decodeIfPresent(at: NSSecureCodingKeys.videoID)
        let videoTimestamp: String? = decoder.decodeIfPresent(at: NSSecureCodingKeys.videoTimestamp)
        let preferencePane = decoder.decodeIfPresent(at: NSSecureCodingKeys.preferencePane)
            .flatMap(PreferencePaneIdentifier.init(rawValue:))

        guard let tabTypeRawValue: Int = decoder.decodeIfPresent(at: NSSecureCodingKeys.tabType),
              let tabType = TabContent.ContentType(rawValue: tabTypeRawValue),
              let content = TabContent(type: tabType, url: url, videoID: videoID, timestamp: videoTimestamp, preferencePane: preferencePane)
        else { return nil }

        let interactionStateData: Data? = decoder.decodeIfPresent(at: NSSecureCodingKeys.interactionStateData) ?? decoder.decodeIfPresent(at: NSSecureCodingKeys.sessionStateData)

        self.init(content: content,
                  title: decoder.decodeIfPresent(at: NSSecureCodingKeys.title),
                  favicon: decoder.decodeIfPresent(at: NSSecureCodingKeys.favicon),
                  interactionStateData: interactionStateData,
                  shouldLoadInBackground: false,
                  lastSelectedAt: decoder.decodeIfPresent(at: NSSecureCodingKeys.lastSelectedAt))

        _=self.awakeAfter(using: decoder)
    }

    func encode(with coder: NSCoder) {
        guard webView.configuration.websiteDataStore.isPersistent == true else { return }

        content.urlForWebView.map(coder.encode(forKey: NSSecureCodingKeys.url))
        title.map(coder.encode(forKey: NSSecureCodingKeys.title))
        favicon.map(coder.encode(forKey: NSSecureCodingKeys.favicon))

        getActualInteractionStateData().map(coder.encode(forKey: NSSecureCodingKeys.interactionStateData))

        coder.encode(content.type.rawValue, forKey: NSSecureCodingKeys.tabType)
        lastSelectedAt.map(coder.encode(forKey: NSSecureCodingKeys.lastSelectedAt))

        if let pane = content.preferencePane {
            coder.encode(pane.rawValue, forKey: NSSecureCodingKeys.preferencePane)
        }

        self.encodeExtensions(with: coder)
    }

}

private extension Tab.TabContent {

    enum ContentType: Int, CaseIterable {
        case url = 0
        case preferences = 1
        case bookmarks = 2
        case newtab = 3
        case onboardingDeprecated = 4
        case duckPlayer = 5
        case dataBrokerProtection = 6
        case subscription = 7
        case identityTheftRestoration = 8
<<<<<<< HEAD
        case releaseNotes = 9
=======
        case onboarding = 9
>>>>>>> 09a455f2
    }

    // swiftlint:disable:next cyclomatic_complexity
    init?(type: ContentType, url: URL?, videoID: String?, timestamp: String?, preferencePane: PreferencePaneIdentifier?) {
        switch type {
        case .newtab:
            self = .newtab
        case .url:
            guard let url = url else { return nil }
            self = .url(url, source: .pendingStateRestoration)
        case .bookmarks:
            self = .bookmarks
        case .preferences:
            self = .settings(pane: preferencePane)
        case .onboardingDeprecated:
            self = .onboardingDeprecated
        case .duckPlayer:
            guard let videoID = videoID else { return nil }
            self = .url(.duckPlayer(videoID, timestamp: timestamp), source: .pendingStateRestoration)
        case .dataBrokerProtection:
            self = .dataBrokerProtection
        case .subscription:
            guard let url = url else { return nil }
            self = .subscription(url)
        case .identityTheftRestoration:
            guard let url = url else { return nil }
            self = .identityTheftRestoration(url)
<<<<<<< HEAD
        case .releaseNotes:
            self = .releaseNotes
=======
        case .onboarding:
            self = .onboarding
>>>>>>> 09a455f2
        }
    }

    var type: ContentType {
        switch self {
        case .url: return .url
        case .newtab: return .newtab
        case .bookmarks: return .bookmarks
        case .settings: return .preferences
        case .onboardingDeprecated: return .onboardingDeprecated
        case .onboarding: return .onboarding
        case .none: return .newtab
        case .dataBrokerProtection: return .dataBrokerProtection
        case .subscription: return .subscription
        case .identityTheftRestoration: return .identityTheftRestoration
        case .releaseNotes: return .releaseNotes
        }
    }

    var preferencePane: PreferencePaneIdentifier? {
        switch self {
        case let .settings(pane: pane):
            return pane
        default:
            return nil
        }
    }

}<|MERGE_RESOLUTION|>--- conflicted
+++ resolved
@@ -94,11 +94,8 @@
         case dataBrokerProtection = 6
         case subscription = 7
         case identityTheftRestoration = 8
-<<<<<<< HEAD
-        case releaseNotes = 9
-=======
         case onboarding = 9
->>>>>>> 09a455f2
+        case releaseNotes = 10
     }
 
     // swiftlint:disable:next cyclomatic_complexity
@@ -126,13 +123,10 @@
         case .identityTheftRestoration:
             guard let url = url else { return nil }
             self = .identityTheftRestoration(url)
-<<<<<<< HEAD
         case .releaseNotes:
             self = .releaseNotes
-=======
         case .onboarding:
             self = .onboarding
->>>>>>> 09a455f2
         }
     }
 
