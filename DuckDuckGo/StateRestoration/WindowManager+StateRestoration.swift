//
//  WindowManager+StateRestoration.swift
//
//  Copyright © 2021 DuckDuckGo. All rights reserved.
//
//  Licensed under the Apache License, Version 2.0 (the "License");
//  you may not use this file except in compliance with the License.
//  You may obtain a copy of the License at
//
//  http://www.apache.org/licenses/LICENSE-2.0
//
//  Unless required by applicable law or agreed to in writing, software
//  distributed under the License is distributed on an "AS IS" BASIS,
//  WITHOUT WARRANTIES OR CONDITIONS OF ANY KIND, either express or implied.
//  See the License for the specific language governing permissions and
//  limitations under the License.
//

import Cocoa
import Common

extension WindowsManager {

    class func restoreState(from coder: NSCoder, includePinnedTabs: Bool = true, includeWindows: Bool = true) throws {
        guard let state = coder.decodeObject(of: WindowManagerStateRestoration.self,
                                             forKey: NSKeyedArchiveRootObjectKey) else {
            throw coder.error ?? NSError(domain: "WindowsManagerStateRestoration", code: -1, userInfo: nil)
        }

        if let pinnedTabsCollection = state.pinnedTabs {
            WindowControllersManager.shared.restorePinnedTabs(pinnedTabsCollection)
        }
        if includeWindows {
            restoreWindows(from: state)
        }
    }

    private class func restoreWindows(from state: WindowManagerStateRestoration) {
        for item in state.windows.reversed() {
            setUpWindow(from: item)
        }

        if let idx = state.keyWindowIndex {
            state.windows[safe: idx]?.model.setUpLazyLoadingIfNeeded()
        }

        if !state.windows.isEmpty {
            NSApp.activate(ignoringOtherApps: true)
        }
    }

    private class func setUpWindow(from item: WindowRestorationItem) {
        guard let window = openNewWindow(with: item.model, isDisposable: false, showWindow: true) else { return }
        window.setContentSize(item.frame.size)
        window.setFrameOrigin(item.frame.origin)
    }

}

extension WindowControllersManager {

    @MainActor
    func encodeState(with coder: NSCoder) {
        coder.encode(WindowManagerStateRestoration(windowControllersManager: self),
                     forKey: NSKeyedArchiveRootObjectKey)
    }

    func restorePinnedTabs(_ collection: TabCollection) {
        pinnedTabsManager.setUp(with: collection)
    }

}

@objc(WMState)
final class WindowManagerStateRestoration: NSObject, NSSecureCoding {
    private enum NSSecureCodingKeys {
        static let controllers = "ctrls"
        static let keyWindowIndex = "key_idx"
        static let pinnedTabs = "pinned_tabs"
    }

    static var supportsSecureCoding: Bool { true }

    let windows: [WindowRestorationItem]
    let keyWindowIndex: Int?
    let pinnedTabs: TabCollection?

    init?(coder: NSCoder) {
        guard let restorationArray = coder.decodeObject(of: [NSArray.self, WindowRestorationItem.self],
                                             forKey: NSSecureCodingKeys.controllers) as? [WindowRestorationItem] else {
            os_log("WindowsManager:initWithCoder: could not decode Restoration Array: %s", type: .error,
                   String(describing: coder.error))
            return nil
        }
        self.windows = restorationArray
        self.keyWindowIndex = coder.containsValue(forKey: NSSecureCodingKeys.keyWindowIndex)
            ? coder.decodeInteger(forKey: NSSecureCodingKeys.keyWindowIndex)
            : nil

        self.pinnedTabs = coder.containsValue(forKey: NSSecureCodingKeys.pinnedTabs)
            ? coder.decodeObject(of: TabCollection.self, forKey: NSSecureCodingKeys.pinnedTabs)
            : nil

        super.init()
    }

    @MainActor
    init(windowControllersManager: WindowControllersManager) {
        self.windows = windowControllersManager.mainWindowControllers
            .filter { $0.window?.isPopUpWindow == false }
            .sorted { (lhs, rhs) in
                let leftIndex = lhs.window?.orderedIndex ?? Int.min
                let rightIndex = rhs.window?.orderedIndex ?? Int.min
                return leftIndex < rightIndex
            }
<<<<<<< HEAD
            .compactMap(WindowRestorationItem.init(windowController:))
=======
            .map { WindowRestorationItem(windowController: $0) }
>>>>>>> e62d54d6
        self.keyWindowIndex = windowControllersManager.lastKeyMainWindowController.flatMap {
            windowControllersManager.mainWindowControllers.firstIndex(of: $0)
        }

        self.pinnedTabs = windowControllersManager.pinnedTabsManager.tabCollection
    }

    func encode(with coder: NSCoder) {
        coder.encode(windows as NSArray, forKey: NSSecureCodingKeys.controllers)
        keyWindowIndex.map(coder.encode(forKey: NSSecureCodingKeys.keyWindowIndex))
        coder.encode(pinnedTabs, forKey: NSSecureCodingKeys.pinnedTabs)
    }
}

@objc(WR)
final class WindowRestorationItem: NSObject, NSSecureCoding {
    private enum NSSecureCodingKeys {
        static let frame = "frame"
        static let model = "model"

    }

    let model: TabCollectionViewModel
    let frame: NSRect

<<<<<<< HEAD
    init?(windowController: MainWindowController) {
        guard !windowController.mainViewController.tabCollectionViewModel.isDisposable else {
            // Don't persist disposable windows
            return nil
        }

=======
    @MainActor
    init(windowController: MainWindowController) {
>>>>>>> e62d54d6
        self.frame = windowController.window!.frame
        self.model = windowController.mainViewController.tabCollectionViewModel
    }

    static var supportsSecureCoding: Bool { true }

    required init?(coder: NSCoder) {
        guard let model = coder.decodeObject(of: TabCollectionViewModel.self, forKey: NSSecureCodingKeys.model) else {
            os_log("WindowRestoration:initWithCoder: could not decode model object: %s", type: .error, String(describing: coder.error))
            return nil
        }
        self.model = model
        self.frame = coder.decodeRect(forKey: NSSecureCodingKeys.frame)
    }

    func encode(with coder: NSCoder) {
        coder.encode(frame, forKey: NSSecureCodingKeys.frame)
        coder.encode(model, forKey: NSSecureCodingKeys.model)
    }
}<|MERGE_RESOLUTION|>--- conflicted
+++ resolved
@@ -113,11 +113,7 @@
                 let rightIndex = rhs.window?.orderedIndex ?? Int.min
                 return leftIndex < rightIndex
             }
-<<<<<<< HEAD
-            .compactMap(WindowRestorationItem.init(windowController:))
-=======
-            .map { WindowRestorationItem(windowController: $0) }
->>>>>>> e62d54d6
+            .compactMap { WindowRestorationItem(windowController: $0) }
         self.keyWindowIndex = windowControllersManager.lastKeyMainWindowController.flatMap {
             windowControllersManager.mainWindowControllers.firstIndex(of: $0)
         }
@@ -143,17 +139,13 @@
     let model: TabCollectionViewModel
     let frame: NSRect
 
-<<<<<<< HEAD
+    @MainActor
     init?(windowController: MainWindowController) {
         guard !windowController.mainViewController.tabCollectionViewModel.isDisposable else {
             // Don't persist disposable windows
             return nil
         }
 
-=======
-    @MainActor
-    init(windowController: MainWindowController) {
->>>>>>> e62d54d6
         self.frame = windowController.window!.frame
         self.model = windowController.mainViewController.tabCollectionViewModel
     }
