//
//  MainViewController.swift
//
//  Copyright © 2020 DuckDuckGo. All rights reserved.
//
//  Licensed under the Apache License, Version 2.0 (the "License");
//  you may not use this file except in compliance with the License.
//  You may obtain a copy of the License at
//
//  http://www.apache.org/licenses/LICENSE-2.0
//
//  Unless required by applicable law or agreed to in writing, software
//  distributed under the License is distributed on an "AS IS" BASIS,
//  WITHOUT WARRANTIES OR CONDITIONS OF ANY KIND, either express or implied.
//  See the License for the specific language governing permissions and
//  limitations under the License.
//

import Cocoa
import Carbon.HIToolbox
import Combine
import Common
import NetworkProtection
import NetworkProtectionIPC

final class MainViewController: NSViewController {
    private lazy var mainView = MainView(frame: NSRect(x: 0, y: 0, width: 600, height: 660))

    let tabBarViewController: TabBarViewController
    let navigationBarViewController: NavigationBarViewController
    let browserTabViewController: BrowserTabViewController
    let findInPageViewController: FindInPageViewController
    let fireViewController: FireViewController
    let bookmarksBarViewController: BookmarksBarViewController
    private let bookmarksBarVisibilityManager: BookmarksBarVisibilityManager

    let tabCollectionViewModel: TabCollectionViewModel
    let isBurner: Bool

    private var addressBarBookmarkIconVisibilityCancellable: AnyCancellable?
    private var selectedTabViewModelCancellable: AnyCancellable?
    private var tabViewModelCancellables = Set<AnyCancellable>()
    private var bookmarksBarVisibilityChangedCancellable: AnyCancellable?
    private var eventMonitorCancellables = Set<AnyCancellable>()

    private var bookmarksBarIsVisible: Bool {
        return bookmarksBarViewController.parent != nil
    }

    private var isInPopUpWindow: Bool {
        view.window?.isPopUpWindow == true
    }

    required init?(coder: NSCoder) {
        fatalError("MainViewController: Bad initializer")
    }

    init(tabCollectionViewModel: TabCollectionViewModel? = nil, bookmarkManager: BookmarkManager = LocalBookmarkManager.shared, autofillPopoverPresenter: AutofillPopoverPresenter) {
        let tabCollectionViewModel = tabCollectionViewModel ?? TabCollectionViewModel()
        self.tabCollectionViewModel = tabCollectionViewModel
        self.isBurner = tabCollectionViewModel.isBurner

        tabBarViewController = TabBarViewController.create(tabCollectionViewModel: tabCollectionViewModel)
        bookmarksBarVisibilityManager = BookmarksBarVisibilityManager(selectedTabPublisher: tabCollectionViewModel.$selectedTabViewModel.eraseToAnyPublisher())

        let networkProtectionPopoverManager: NetPPopoverManager = {
#if DEBUG
            guard case .normal = NSApp.runType else {
                return NetPPopoverManagerMock()
            }
#endif

<<<<<<< HEAD
            let ipcClient = VPNControllerXPCClient()
            ipcClient.register()
=======
            let ipcClient = TunnelControllerIPCClient()
            ipcClient.register { error in
                NetworkProtectionKnownFailureStore().lastKnownFailure = KnownFailure(error)
            }
>>>>>>> 7d9b8688
            let vpnUninstaller = VPNUninstaller(ipcClient: ipcClient)

            return NetworkProtectionNavBarPopoverManager(
                ipcClient: ipcClient,
                vpnUninstaller: vpnUninstaller)
        }()
        let networkProtectionStatusReporter: NetworkProtectionStatusReporter = {
            var connectivityIssuesObserver: ConnectivityIssueObserver!
            var controllerErrorMessageObserver: ControllerErrorMesssageObserver!
#if DEBUG
            if ![.normal, .integrationTests].contains(NSApp.runType) {
                connectivityIssuesObserver = ConnectivityIssueObserverMock()
                controllerErrorMessageObserver = ControllerErrorMesssageObserverMock()
            }
#endif
            connectivityIssuesObserver = connectivityIssuesObserver ?? DisabledConnectivityIssueObserver()
            controllerErrorMessageObserver = controllerErrorMessageObserver ?? ControllerErrorMesssageObserverThroughDistributedNotifications()

            let ipcClient = networkProtectionPopoverManager.ipcClient
            return DefaultNetworkProtectionStatusReporter(
                statusObserver: ipcClient.ipcStatusObserver,
                serverInfoObserver: ipcClient.ipcServerInfoObserver,
                connectionErrorObserver: ipcClient.ipcConnectionErrorObserver,
                connectivityIssuesObserver: connectivityIssuesObserver,
                controllerErrorMessageObserver: controllerErrorMessageObserver,
                dataVolumeObserver: ipcClient.ipcDataVolumeObserver,
                knownFailureObserver: KnownFailureObserverThroughDistributedNotifications()
            )
        }()

        navigationBarViewController = NavigationBarViewController.create(tabCollectionViewModel: tabCollectionViewModel, isBurner: isBurner, networkProtectionPopoverManager: networkProtectionPopoverManager, networkProtectionStatusReporter: networkProtectionStatusReporter, autofillPopoverPresenter: autofillPopoverPresenter)

        browserTabViewController = BrowserTabViewController(tabCollectionViewModel: tabCollectionViewModel, bookmarkManager: bookmarkManager)
        findInPageViewController = FindInPageViewController.create()
        fireViewController = FireViewController.create(tabCollectionViewModel: tabCollectionViewModel)
        bookmarksBarViewController = BookmarksBarViewController.create(tabCollectionViewModel: tabCollectionViewModel, bookmarkManager: bookmarkManager)

        super.init(nibName: nil, bundle: nil)

        findInPageViewController.delegate = self
    }

    override func loadView() {
        view = mainView

        addAndLayoutChild(tabBarViewController, into: mainView.tabBarContainerView)
        addAndLayoutChild(bookmarksBarViewController, into: mainView.bookmarksBarContainerView)
        addAndLayoutChild(navigationBarViewController, into: mainView.navigationBarContainerView)
        addAndLayoutChild(browserTabViewController, into: mainView.webContainerView)
        addAndLayoutChild(findInPageViewController, into: mainView.findInPageContainerView)
        addAndLayoutChild(fireViewController, into: mainView.fireContainerView)
    }

    override func viewDidLoad() {
        super.viewDidLoad()

        listenToKeyDownEvents()
        subscribeToMouseTrackingArea()
        subscribeToSelectedTabViewModel()
        subscribeToBookmarkBarVisibility()
        subscribeToFirstResponder()
        mainView.findInPageContainerView.applyDropShadow()

        view.registerForDraggedTypes([.URL, .fileURL])
    }

    override func viewDidAppear() {
        super.viewDidAppear()
        mainView.setMouseAboveWebViewTrackingAreaEnabled(true)
        registerForBookmarkBarPromptNotifications()
        adjustFirstResponder(force: true)
    }

    var bookmarkBarPromptObserver: Any?
    func registerForBookmarkBarPromptNotifications() {
        guard !bookmarksBarViewController.bookmarksBarPromptShown else { return }
        bookmarkBarPromptObserver = NotificationCenter.default.addObserver(
            forName: .bookmarkPromptShouldShow,
            object: nil,
            queue: .main) { [weak self] _ in
                self?.showBookmarkPromptIfNeeded()
        }
    }

    override func viewDidDisappear() {
        super.viewDidDisappear()
        mainView.setMouseAboveWebViewTrackingAreaEnabled(false)
        if let bookmarkBarPromptObserver {
            NotificationCenter.default.removeObserver(bookmarkBarPromptObserver)
        }
    }

    override func viewWillAppear() {
        if isInPopUpWindow {
            tabBarViewController.view.isHidden = true
            mainView.tabBarContainerView.isHidden = true
            mainView.navigationBarTopConstraint.constant = 0.0
            resizeNavigationBar(isHomePage: false, animated: false)

            updateBookmarksBarViewVisibility(visible: false)
        } else {
            mainView.navigationBarContainerView.wantsLayer = true
            mainView.navigationBarContainerView.layer?.masksToBounds = false

            resizeNavigationBar(isHomePage: tabCollectionViewModel.selectedTabViewModel?.tab.content == .newtab,
                                animated: false)
        }

        updateDividerColor(isShowingHomePage: tabCollectionViewModel.selectedTabViewModel?.tab.content == .newtab)
    }

    override func viewDidLayout() {
        mainView.findInPageContainerView.applyDropShadow()
    }

    func windowDidBecomeMain() {
        updateBackMenuItem()
        updateForwardMenuItem()
        updateReloadMenuItem()
        updateStopMenuItem()
        browserTabViewController.windowDidBecomeKey()
        refreshSurveyMessages()
        DataBrokerProtectionAppEvents().windowDidBecomeMain()
    }

    func windowDidResignKey() {
        browserTabViewController.windowDidResignKey()
    }

    func showBookmarkPromptIfNeeded() {
        guard !bookmarksBarViewController.bookmarksBarPromptShown else { return }
        if bookmarksBarIsVisible {
            // Don't show this to users who obviously know about the bookmarks bar already
            bookmarksBarViewController.bookmarksBarPromptShown = true
            return
        }

        updateBookmarksBarViewVisibility(visible: true)
        // This won't work until the bookmarks bar is actually visible which it isn't until the next ui cycle
        DispatchQueue.main.async {
            self.bookmarksBarViewController.showBookmarksBarPrompt()
        }
    }

    private lazy var surveyMessaging: DefaultSurveyRemoteMessaging = {
        return DefaultSurveyRemoteMessaging(subscriptionManager: Application.appDelegate.subscriptionManager)
    }()

    func refreshSurveyMessages() {
        Task {
            await surveyMessaging.fetchRemoteMessages()
        }
    }

    override func encodeRestorableState(with coder: NSCoder) {
        fatalError("Default AppKit State Restoration should not be used")
    }

    func windowWillClose() {
        eventMonitorCancellables.removeAll()
        tabBarViewController.hideTabPreview()
    }

    func windowWillMiniaturize() {
        tabBarViewController.hideTabPreview()
    }

    func windowWillEnterFullScreen() {
        tabBarViewController.hideTabPreview()
    }

    func toggleBookmarksBarVisibility() {
        updateBookmarksBarViewVisibility(visible: !(mainView.bookmarksBarHeightConstraint.constant > 0))
    }

    // Can be updated via keyboard shortcut so needs to be internal visibility
    private func updateBookmarksBarViewVisibility(visible: Bool) {
        let showBookmarksBar = isInPopUpWindow ? false : visible

        if showBookmarksBar {
            if bookmarksBarViewController.parent == nil {
                addChild(bookmarksBarViewController)

                bookmarksBarViewController.view.frame = mainView.bookmarksBarContainerView.bounds
                mainView.bookmarksBarContainerView.addSubview(bookmarksBarViewController.view)
            }
        } else {
            bookmarksBarViewController.removeFromParent()
            bookmarksBarViewController.view.removeFromSuperview()
        }

        mainView.bookmarksBarHeightConstraint?.constant = showBookmarksBar ? 34 : 0
        mainView.layoutSubtreeIfNeeded()
        mainView.updateTrackingAreas()

        updateDividerColor(isShowingHomePage: tabCollectionViewModel.selectedTabViewModel?.tab.content == .newtab)
    }

    private func updateDividerColor(isShowingHomePage isHomePage: Bool) {
        NSAppearance.withAppAppearance {
            let backgroundColor: NSColor = (bookmarksBarIsVisible || isHomePage) ? .bookmarkBarBackground : .addressBarSolidSeparator
            mainView.divider.backgroundColor = backgroundColor
        }
    }

    private func subscribeToMouseTrackingArea() {
        addressBarBookmarkIconVisibilityCancellable = mainView.$isMouseAboveWebView
            .sink { [weak self] isMouseAboveWebView in
                self?.navigationBarViewController.addressBarViewController?
                    .addressBarButtonsViewController?.isMouseOverNavigationBar = isMouseAboveWebView
            }
    }

    private func subscribeToSelectedTabViewModel() {
        selectedTabViewModelCancellable = tabCollectionViewModel.$selectedTabViewModel.sink { [weak self] tabViewModel in
            guard let self, let tabViewModel else { return }

            tabViewModelCancellables.removeAll(keepingCapacity: true)
            subscribeToCanGoBackForward(of: tabViewModel)
            subscribeToFindInPage(of: tabViewModel)
            subscribeToTitleChange(of: tabViewModel)
            subscribeToTabContent(of: tabViewModel)
        }
    }

    private func subscribeToTitleChange(of selectedTabViewModel: TabViewModel?) {
        guard let selectedTabViewModel else { return }

        // Only subscribe once the view is added to the window.
        let windowPublisher = view.publisher(for: \.window).filter({ $0 != nil }).prefix(1).asVoid()

        windowPublisher
            .combineLatest(selectedTabViewModel.$title) { $1 }
            .map {
                $0.truncated(length: MainMenu.Constants.maxTitleLength)
            }
            .receive(on: DispatchQueue.main)
            .sink { [weak self] title in
                self?.view.window?.title = title
            }
            .store(in: &tabViewModelCancellables)
    }

    private func subscribeToBookmarkBarVisibility() {
        bookmarksBarVisibilityChangedCancellable = bookmarksBarVisibilityManager
            .$isBookmarksBarVisible
            .removeDuplicates()
            .receive(on: DispatchQueue.main)
            .sink { [weak self] isBookmarksBarVisible in
                self?.updateBookmarksBarViewVisibility(visible: isBookmarksBarVisible)
            }
    }

    private func resizeNavigationBar(isHomePage homePage: Bool, animated: Bool) {
        updateDividerColor(isShowingHomePage: homePage)
        navigationBarViewController.resizeAddressBar(for: homePage ? .homePage : (isInPopUpWindow ? .popUpWindow : .default), animated: animated)
    }

    private var lastTabContent = Tab.TabContent.none
    private func subscribeToTabContent(of selectedTabViewModel: TabViewModel?) {
        selectedTabViewModel?.tab.$content
            .sink { [weak self, weak selectedTabViewModel] content in
                guard let self, let selectedTabViewModel else { return }
                defer { lastTabContent = content }

                resizeNavigationBar(isHomePage: content == .newtab, animated: content == .newtab && lastTabContent != .newtab)
                adjustFirstResponder(selectedTabViewModel: selectedTabViewModel, tabContent: content)
            }
            .store(in: &self.tabViewModelCancellables)
    }

    private func subscribeToFirstResponder() {
        NotificationCenter.default.addObserver(self,
                                               selector: #selector(firstReponderDidChange(_:)),
                                               name: .firstResponder,
                                               object: nil)

    }
    @objc private func firstReponderDidChange(_ notification: Notification) {
        // when window first responder is reset (to the window): activate Tab Content View
        if view.window?.firstResponder === view.window {
            browserTabViewController.adjustFirstResponder()
        }
    }

    private func subscribeToFindInPage(of selectedTabViewModel: TabViewModel?) {
        selectedTabViewModel?.findInPage?
            .$isVisible
            .receive(on: DispatchQueue.main)
            .sink { [weak self] _ in
                self?.updateFindInPage()
            }
            .store(in: &self.tabViewModelCancellables)
    }

    private func subscribeToCanGoBackForward(of selectedTabViewModel: TabViewModel) {
        selectedTabViewModel.$canGoBack.receive(on: DispatchQueue.main).sink { [weak self] _ in
            self?.updateBackMenuItem()
        }.store(in: &self.tabViewModelCancellables)
        selectedTabViewModel.$canGoForward.receive(on: DispatchQueue.main).sink { [weak self] _ in
            self?.updateForwardMenuItem()
        }.store(in: &self.tabViewModelCancellables)
        selectedTabViewModel.$canReload.receive(on: DispatchQueue.main).sink { [weak self] _ in
            self?.updateReloadMenuItem()
        }.store(in: &self.tabViewModelCancellables)
        selectedTabViewModel.$isLoading.receive(on: DispatchQueue.main).sink { [weak self] _ in
            self?.updateStopMenuItem()
        }.store(in: &self.tabViewModelCancellables)
    }

    private func updateFindInPage() {
        guard let model = tabCollectionViewModel.selectedTabViewModel?.findInPage else {
            findInPageViewController.makeMeFirstResponder()
            os_log("MainViewController: Failed to get find in page model", type: .error)
            return
        }

        mainView.findInPageContainerView.isHidden = !model.isVisible
        findInPageViewController.model = model
        if model.isVisible {
            findInPageViewController.makeMeFirstResponder()
        }
    }

    private func updateBackMenuItem() {
        guard self.view.window?.isMainWindow == true else { return }
        guard let selectedTabViewModel = tabCollectionViewModel.selectedTabViewModel else {
            os_log("MainViewController: No tab view model selected", type: .error)
            return
        }
        NSApp.mainMenuTyped.backMenuItem.isEnabled = selectedTabViewModel.canGoBack
    }

    private func updateForwardMenuItem() {
        guard self.view.window?.isMainWindow == true else { return }
        guard let selectedTabViewModel = tabCollectionViewModel.selectedTabViewModel else {
            os_log("MainViewController: No tab view model selected", type: .error)
            return
        }
        NSApp.mainMenuTyped.forwardMenuItem.isEnabled = selectedTabViewModel.canGoForward
    }

    private func updateReloadMenuItem() {
        guard self.view.window?.isMainWindow == true else { return }
        guard let selectedTabViewModel = tabCollectionViewModel.selectedTabViewModel else {
            os_log("MainViewController: No tab view model selected", type: .error)
            return
        }
        NSApp.mainMenuTyped.reloadMenuItem.isEnabled = selectedTabViewModel.canReload
    }

    private func updateStopMenuItem() {
        guard self.view.window?.isMainWindow == true else { return }
        guard let selectedTabViewModel = tabCollectionViewModel.selectedTabViewModel else {
            os_log("MainViewController: No tab view model selected", type: .error)
            return
        }
        NSApp.mainMenuTyped.stopMenuItem.isEnabled = selectedTabViewModel.isLoading
    }

    // MARK: - First responder

    func adjustFirstResponder(selectedTabViewModel: TabViewModel? = nil, tabContent: Tab.TabContent? = nil, force: Bool = false) {
        guard let selectedTabViewModel = selectedTabViewModel ?? tabCollectionViewModel.selectedTabViewModel else {
            return
        }
        let tabContent = tabContent ?? selectedTabViewModel.tab.content

        if case .newtab = tabContent {
            navigationBarViewController.addressBarViewController?.addressBarTextField.makeMeFirstResponder()

        } else {
            // ignore published tab switch: BrowserTabViewController
            // adjusts first responder itself
            guard selectedTabViewModel === tabCollectionViewModel.selectedTabViewModel || force else { return }
            browserTabViewController.adjustFirstResponder(force: force, tabContent: tabContent)
        }
    }

}
extension MainViewController: NSDraggingDestination {

    func draggingEntered(_ draggingInfo: NSDraggingInfo) -> NSDragOperation {
        return .copy
    }

    func draggingUpdated(_ draggingInfo: NSDraggingInfo) -> NSDragOperation {
        guard draggingInfo.draggingPasteboard.url != nil else { return .none }

        return .copy
    }

    func performDragOperation(_ draggingInfo: NSDraggingInfo) -> Bool {
        guard let url = draggingInfo.draggingPasteboard.url else { return false }

        browserTabViewController.openNewTab(with: .url(url, source: .appOpenUrl))
        return true
    }

}

// MARK: - Mouse & Keyboard Events

// This needs to be handled here or else there will be a "beep" even if handled in a different view controller. This now
//  matches Safari behaviour.
extension MainViewController {

    func listenToKeyDownEvents() {
        NSEvent.addLocalCancellableMonitor(forEventsMatching: .keyDown) { [weak self] event in
            guard let self else { return event }
            return self.customKeyDown(with: event) ? nil : event
        }.store(in: &eventMonitorCancellables)
        NSEvent.addLocalCancellableMonitor(forEventsMatching: .otherMouseUp) { [weak self] event in
            guard let self else { return event }
            return self.otherMouseUp(with: event)
        }.store(in: &eventMonitorCancellables)
    }

    func customKeyDown(with event: NSEvent) -> Bool {
        guard let locWindow = self.view.window,
              NSApplication.shared.keyWindow === locWindow else { return false }

        let flags = event.modifierFlags.intersection(.deviceIndependentFlagsMask)
            .subtracting(.capsLock)

        switch Int(event.keyCode) {
        case kVK_Return  where navigationBarViewController.addressBarViewController?
                .addressBarTextField.isFirstResponder == true:

            navigationBarViewController.addressBarViewController?.addressBarTextField.addressBarEnterPressed()

            return true

        case kVK_Escape:
            var isHandled = false
            if !mainView.findInPageContainerView.isHidden {
                findInPageViewController.findInPageDone(self)
                isHandled = true
            }
            if let addressBarVC = navigationBarViewController.addressBarViewController {
                isHandled = isHandled || addressBarVC.escapeKeyDown()
            }
            return isHandled

        // Handle critical Main Menu actions before WebView
        case kVK_ANSI_1, kVK_ANSI_2, kVK_ANSI_3, kVK_ANSI_4, kVK_ANSI_5, kVK_ANSI_6,
             kVK_ANSI_7, kVK_ANSI_8, kVK_ANSI_9,
             kVK_ANSI_Keypad1, kVK_ANSI_Keypad2, kVK_ANSI_Keypad3, kVK_ANSI_Keypad4,
             kVK_ANSI_Keypad5, kVK_ANSI_Keypad6, kVK_ANSI_Keypad7, kVK_ANSI_Keypad8,
             kVK_ANSI_Keypad9:
            guard flags == .command else { return false }
            fallthrough
        case kVK_Tab where [[.control], [.control, .shift]].contains(flags),
             kVK_ANSI_N where flags == .command,
             kVK_ANSI_W where flags.contains(.command),
             kVK_ANSI_T where [[.command], [.command, .shift]].contains(flags),
             kVK_ANSI_Q where flags == .command,
             kVK_ANSI_R where flags == .command:
            guard view.window?.firstResponder is WebView else { return false }
            NSApp.menu?.performKeyEquivalent(with: event)
            return true

        case kVK_ANSI_Y where flags == .command:
            (NSApp.mainMenuTyped.historyMenu.accessibilityParent() as? NSMenuItem)?.accessibilityPerformPress()
            return true

        default:
            return false
        }
    }

    func otherMouseUp(with event: NSEvent) -> NSEvent? {
        guard event.window === self.view.window,
              mainView.webContainerView.isMouseLocationInsideBounds(event.locationInWindow)
        else { return event }

        if event.buttonNumber == 3,
           tabCollectionViewModel.selectedTabViewModel?.canGoBack == true {
            tabCollectionViewModel.selectedTabViewModel?.tab.goBack()
            return nil
        } else if event.buttonNumber == 4,
                  tabCollectionViewModel.selectedTabViewModel?.canGoForward == true {
            tabCollectionViewModel.selectedTabViewModel?.tab.goForward()
            return nil
        }

        return event

    }
}

#if DEBUG
@available(macOS 14.0, *)
#Preview(traits: .fixedLayout(width: 700, height: 660)) {

    let bkman = LocalBookmarkManager(bookmarkStore: BookmarkStoreMock(bookmarks: [
        BookmarkFolder(id: "1", title: "Folder", children: [
            Bookmark(id: "2", url: URL.duckDuckGo.absoluteString, title: "DuckDuckGo", isFavorite: true)
        ]),
        Bookmark(id: "3", url: URL.duckDuckGo.absoluteString, title: "DuckDuckGo", isFavorite: true, parentFolderUUID: "1")
    ]))
    bkman.loadBookmarks()

    let vc = MainViewController(bookmarkManager: bkman, autofillPopoverPresenter: DefaultAutofillPopoverPresenter())
    var c: AnyCancellable!
    c = vc.publisher(for: \.view.window).sink { window in
        window?.titlebarAppearsTransparent = true
        window?.titleVisibility = .hidden
        withExtendedLifetime(c) {}
    }

    return vc
}
#endif<|MERGE_RESOLUTION|>--- conflicted
+++ resolved
@@ -70,15 +70,10 @@
             }
 #endif
 
-<<<<<<< HEAD
             let ipcClient = VPNControllerXPCClient()
-            ipcClient.register()
-=======
-            let ipcClient = TunnelControllerIPCClient()
             ipcClient.register { error in
                 NetworkProtectionKnownFailureStore().lastKnownFailure = KnownFailure(error)
             }
->>>>>>> 7d9b8688
             let vpnUninstaller = VPNUninstaller(ipcClient: ipcClient)
 
             return NetworkProtectionNavBarPopoverManager(
