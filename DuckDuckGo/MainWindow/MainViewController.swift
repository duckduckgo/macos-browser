//
//  MainViewController.swift
//
//  Copyright © 2020 DuckDuckGo. All rights reserved.
//
//  Licensed under the Apache License, Version 2.0 (the "License");
//  you may not use this file except in compliance with the License.
//  You may obtain a copy of the License at
//
//  http://www.apache.org/licenses/LICENSE-2.0
//
//  Unless required by applicable law or agreed to in writing, software
//  distributed under the License is distributed on an "AS IS" BASIS,
//  WITHOUT WARRANTIES OR CONDITIONS OF ANY KIND, either express or implied.
//  See the License for the specific language governing permissions and
//  limitations under the License.
//

import Cocoa
import Carbon.HIToolbox
import Combine
import Common
import NetworkProtection
import NetworkProtectionIPC

final class MainViewController: NSViewController {
    private lazy var mainView = MainView(frame: NSRect(x: 0, y: 0, width: 600, height: 660))

    let tabBarViewController: TabBarViewController
    let navigationBarViewController: NavigationBarViewController
    let browserTabViewController: BrowserTabViewController
    let findInPageViewController: FindInPageViewController
    let fireViewController: FireViewController
    let bookmarksBarViewController: BookmarksBarViewController
    private let bookmarksBarVisibilityManager: BookmarksBarVisibilityManager

    let tabCollectionViewModel: TabCollectionViewModel
    let isBurner: Bool

    private var addressBarBookmarkIconVisibilityCancellable: AnyCancellable?
    private var selectedTabViewModelCancellable: AnyCancellable?
    private var tabViewModelCancellables = Set<AnyCancellable>()
    private var bookmarksBarVisibilityChangedCancellable: AnyCancellable?
    private var eventMonitorCancellables = Set<AnyCancellable>()

    private var bookmarksBarIsVisible: Bool {
        return bookmarksBarViewController.parent != nil
    }

    private var isInPopUpWindow: Bool {
        view.window?.isPopUpWindow == true
    }

    required init?(coder: NSCoder) {
        fatalError("MainViewController: Bad initializer")
    }

    init(tabCollectionViewModel: TabCollectionViewModel? = nil, bookmarkManager: BookmarkManager = LocalBookmarkManager.shared, autofillPopoverPresenter: AutofillPopoverPresenter) {
        let tabCollectionViewModel = tabCollectionViewModel ?? TabCollectionViewModel()
        self.tabCollectionViewModel = tabCollectionViewModel
        self.isBurner = tabCollectionViewModel.isBurner

        tabBarViewController = TabBarViewController.create(tabCollectionViewModel: tabCollectionViewModel)
        bookmarksBarVisibilityManager = BookmarksBarVisibilityManager(selectedTabPublisher: tabCollectionViewModel.$selectedTabViewModel.eraseToAnyPublisher())

        let networkProtectionPopoverManager: NetPPopoverManager = {
#if DEBUG
            guard case .normal = NSApp.runType else {
                return NetPPopoverManagerMock()
            }
#endif

            let ipcClient = TunnelControllerIPCClient()
<<<<<<< HEAD
            ipcClient.register { error in
                NetworkProtectionKnownFailureStore().lastKnownFailure = KnownFailure(error)
            }
=======
            ipcClient.register()
            let vpnUninstaller = VPNUninstaller(ipcClient: ipcClient)
>>>>>>> 08159213

            return NetworkProtectionNavBarPopoverManager(
                ipcClient: ipcClient,
                vpnUninstaller: vpnUninstaller)
        }()
        let networkProtectionStatusReporter: NetworkProtectionStatusReporter = {
            var connectivityIssuesObserver: ConnectivityIssueObserver!
            var controllerErrorMessageObserver: ControllerErrorMesssageObserver!
#if DEBUG
            if ![.normal, .integrationTests].contains(NSApp.runType) {
                connectivityIssuesObserver = ConnectivityIssueObserverMock()
                controllerErrorMessageObserver = ControllerErrorMesssageObserverMock()
            }
#endif
            connectivityIssuesObserver = connectivityIssuesObserver ?? DisabledConnectivityIssueObserver()
            controllerErrorMessageObserver = controllerErrorMessageObserver ?? ControllerErrorMesssageObserverThroughDistributedNotifications()

            let ipcClient = networkProtectionPopoverManager.ipcClient
            return DefaultNetworkProtectionStatusReporter(
                statusObserver: ipcClient.ipcStatusObserver,
                serverInfoObserver: ipcClient.ipcServerInfoObserver,
                connectionErrorObserver: ipcClient.ipcConnectionErrorObserver,
                connectivityIssuesObserver: connectivityIssuesObserver,
                controllerErrorMessageObserver: controllerErrorMessageObserver,
                dataVolumeObserver: ipcClient.ipcDataVolumeObserver,
                knownFailureObserver: KnownFailureObserverThroughDistributedNotifications()
            )
        }()

        navigationBarViewController = NavigationBarViewController.create(tabCollectionViewModel: tabCollectionViewModel, isBurner: isBurner, networkProtectionPopoverManager: networkProtectionPopoverManager, networkProtectionStatusReporter: networkProtectionStatusReporter, autofillPopoverPresenter: autofillPopoverPresenter)

        browserTabViewController = BrowserTabViewController(tabCollectionViewModel: tabCollectionViewModel, bookmarkManager: bookmarkManager)
        findInPageViewController = FindInPageViewController.create()
        fireViewController = FireViewController.create(tabCollectionViewModel: tabCollectionViewModel)
        bookmarksBarViewController = BookmarksBarViewController.create(tabCollectionViewModel: tabCollectionViewModel, bookmarkManager: bookmarkManager)

        super.init(nibName: nil, bundle: nil)

        findInPageViewController.delegate = self
    }

    override func loadView() {
        view = mainView

        addAndLayoutChild(tabBarViewController, into: mainView.tabBarContainerView)
        addAndLayoutChild(bookmarksBarViewController, into: mainView.bookmarksBarContainerView)
        addAndLayoutChild(navigationBarViewController, into: mainView.navigationBarContainerView)
        addAndLayoutChild(browserTabViewController, into: mainView.webContainerView)
        addAndLayoutChild(findInPageViewController, into: mainView.findInPageContainerView)
        addAndLayoutChild(fireViewController, into: mainView.fireContainerView)
    }

    override func viewDidLoad() {
        super.viewDidLoad()

        listenToKeyDownEvents()
        subscribeToMouseTrackingArea()
        subscribeToSelectedTabViewModel()
        subscribeToBookmarkBarVisibility()
        subscribeToFirstResponder()
        mainView.findInPageContainerView.applyDropShadow()

        view.registerForDraggedTypes([.URL, .fileURL])
    }

    override func viewDidAppear() {
        super.viewDidAppear()
        mainView.setMouseAboveWebViewTrackingAreaEnabled(true)
        registerForBookmarkBarPromptNotifications()
        adjustFirstResponder(force: true)
    }

    var bookmarkBarPromptObserver: Any?
    func registerForBookmarkBarPromptNotifications() {
        guard !bookmarksBarViewController.bookmarksBarPromptShown else { return }
        bookmarkBarPromptObserver = NotificationCenter.default.addObserver(
            forName: .bookmarkPromptShouldShow,
            object: nil,
            queue: .main) { [weak self] _ in
                self?.showBookmarkPromptIfNeeded()
        }
    }

    override func viewDidDisappear() {
        super.viewDidDisappear()
        mainView.setMouseAboveWebViewTrackingAreaEnabled(false)
        if let bookmarkBarPromptObserver {
            NotificationCenter.default.removeObserver(bookmarkBarPromptObserver)
        }
    }

    override func viewWillAppear() {
        if isInPopUpWindow {
            tabBarViewController.view.isHidden = true
            mainView.tabBarContainerView.isHidden = true
            mainView.navigationBarTopConstraint.constant = 0.0
            resizeNavigationBar(isHomePage: false, animated: false)

            updateBookmarksBarViewVisibility(visible: false)
        } else {
            mainView.navigationBarContainerView.wantsLayer = true
            mainView.navigationBarContainerView.layer?.masksToBounds = false

            resizeNavigationBar(isHomePage: tabCollectionViewModel.selectedTabViewModel?.tab.content == .newtab,
                                animated: false)
        }

        updateDividerColor(isShowingHomePage: tabCollectionViewModel.selectedTabViewModel?.tab.content == .newtab)
    }

    override func viewDidLayout() {
        mainView.findInPageContainerView.applyDropShadow()
    }

    func windowDidBecomeMain() {
        updateBackMenuItem()
        updateForwardMenuItem()
        updateReloadMenuItem()
        updateStopMenuItem()
        browserTabViewController.windowDidBecomeKey()

        refreshNetworkProtectionMessages()

#if DBP
        DataBrokerProtectionAppEvents().windowDidBecomeMain()
        refreshDataBrokerProtectionMessages()
#endif
    }

    func windowDidResignKey() {
        browserTabViewController.windowDidResignKey()
    }

    func showBookmarkPromptIfNeeded() {
        guard !bookmarksBarViewController.bookmarksBarPromptShown else { return }
        if bookmarksBarIsVisible {
            // Don't show this to users who obviously know about the bookmarks bar already
            bookmarksBarViewController.bookmarksBarPromptShown = true
            return
        }

        updateBookmarksBarViewVisibility(visible: true)
        // This won't work until the bookmarks bar is actually visible which it isn't until the next ui cycle
        DispatchQueue.main.async {
            self.bookmarksBarViewController.showBookmarksBarPrompt()
        }
    }

    private let networkProtectionMessaging = DefaultNetworkProtectionRemoteMessaging()

    func refreshNetworkProtectionMessages() {
        networkProtectionMessaging.fetchRemoteMessages()
    }

#if DBP
    private let dataBrokerProtectionMessaging = DefaultDataBrokerProtectionRemoteMessaging()

    func refreshDataBrokerProtectionMessages() {
        dataBrokerProtectionMessaging.fetchRemoteMessages()
    }
#endif

    override func encodeRestorableState(with coder: NSCoder) {
        fatalError("Default AppKit State Restoration should not be used")
    }

    func windowWillClose() {
        eventMonitorCancellables.removeAll()
        tabBarViewController.hideTabPreview()
    }

    func windowWillMiniaturize() {
        tabBarViewController.hideTabPreview()
    }

    func windowWillEnterFullScreen() {
        tabBarViewController.hideTabPreview()
    }

    func toggleBookmarksBarVisibility() {
        updateBookmarksBarViewVisibility(visible: !(mainView.bookmarksBarHeightConstraint.constant > 0))
    }

    // Can be updated via keyboard shortcut so needs to be internal visibility
    private func updateBookmarksBarViewVisibility(visible: Bool) {
        let showBookmarksBar = isInPopUpWindow ? false : visible

        if showBookmarksBar {
            if bookmarksBarViewController.parent == nil {
                addChild(bookmarksBarViewController)

                bookmarksBarViewController.view.frame = mainView.bookmarksBarContainerView.bounds
                mainView.bookmarksBarContainerView.addSubview(bookmarksBarViewController.view)
            }
        } else {
            bookmarksBarViewController.removeFromParent()
            bookmarksBarViewController.view.removeFromSuperview()
        }

        mainView.bookmarksBarHeightConstraint?.constant = showBookmarksBar ? 34 : 0
        mainView.layoutSubtreeIfNeeded()
        mainView.updateTrackingAreas()

        updateDividerColor(isShowingHomePage: tabCollectionViewModel.selectedTabViewModel?.tab.content == .newtab)
    }

    private func updateDividerColor(isShowingHomePage isHomePage: Bool) {
        NSAppearance.withAppAppearance {
            let backgroundColor: NSColor = (bookmarksBarIsVisible || isHomePage) ? .bookmarkBarBackground : .addressBarSolidSeparator
            mainView.divider.backgroundColor = backgroundColor
        }
    }

    private func subscribeToMouseTrackingArea() {
        addressBarBookmarkIconVisibilityCancellable = mainView.$isMouseAboveWebView
            .sink { [weak self] isMouseAboveWebView in
                self?.navigationBarViewController.addressBarViewController?
                    .addressBarButtonsViewController?.isMouseOverNavigationBar = isMouseAboveWebView
            }
    }

    private func subscribeToSelectedTabViewModel() {
        selectedTabViewModelCancellable = tabCollectionViewModel.$selectedTabViewModel.sink { [weak self] tabViewModel in
            guard let self, let tabViewModel else { return }

            tabViewModelCancellables.removeAll(keepingCapacity: true)
            subscribeToCanGoBackForward(of: tabViewModel)
            subscribeToFindInPage(of: tabViewModel)
            subscribeToTitleChange(of: tabViewModel)
            subscribeToTabContent(of: tabViewModel)
        }
    }

    private func subscribeToTitleChange(of selectedTabViewModel: TabViewModel?) {
        guard let selectedTabViewModel else { return }

        // Only subscribe once the view is added to the window.
        let windowPublisher = view.publisher(for: \.window).filter({ $0 != nil }).prefix(1).asVoid()

        windowPublisher
            .combineLatest(selectedTabViewModel.$title) { $1 }
            .map {
                $0.truncated(length: MainMenu.Constants.maxTitleLength)
            }
            .receive(on: DispatchQueue.main)
            .sink { [weak self] title in
                self?.view.window?.title = title
            }
            .store(in: &tabViewModelCancellables)
    }

    private func subscribeToBookmarkBarVisibility() {
        bookmarksBarVisibilityChangedCancellable = bookmarksBarVisibilityManager
            .$isBookmarksBarVisible
            .removeDuplicates()
            .receive(on: DispatchQueue.main)
            .sink { [weak self] isBookmarksBarVisible in
                self?.updateBookmarksBarViewVisibility(visible: isBookmarksBarVisible)
            }
    }

    private func resizeNavigationBar(isHomePage homePage: Bool, animated: Bool) {
        updateDividerColor(isShowingHomePage: homePage)
        navigationBarViewController.resizeAddressBar(for: homePage ? .homePage : (isInPopUpWindow ? .popUpWindow : .default), animated: animated)
    }

    private var lastTabContent = Tab.TabContent.none
    private func subscribeToTabContent(of selectedTabViewModel: TabViewModel?) {
        selectedTabViewModel?.tab.$content
            .sink { [weak self, weak selectedTabViewModel] content in
                guard let self, let selectedTabViewModel else { return }
                defer { lastTabContent = content }

                resizeNavigationBar(isHomePage: content == .newtab, animated: content == .newtab && lastTabContent != .newtab)
                adjustFirstResponder(selectedTabViewModel: selectedTabViewModel, tabContent: content)
            }
            .store(in: &self.tabViewModelCancellables)
    }

    private func subscribeToFirstResponder() {
        NotificationCenter.default.addObserver(self,
                                               selector: #selector(firstReponderDidChange(_:)),
                                               name: .firstResponder,
                                               object: nil)

    }
    @objc private func firstReponderDidChange(_ notification: Notification) {
        // when window first responder is reset (to the window): activate Tab Content View
        if view.window?.firstResponder === view.window {
            browserTabViewController.adjustFirstResponder()
        }
    }

    private func subscribeToFindInPage(of selectedTabViewModel: TabViewModel?) {
        selectedTabViewModel?.findInPage?
            .$isVisible
            .receive(on: DispatchQueue.main)
            .sink { [weak self] _ in
                self?.updateFindInPage()
            }
            .store(in: &self.tabViewModelCancellables)
    }

    private func subscribeToCanGoBackForward(of selectedTabViewModel: TabViewModel) {
        selectedTabViewModel.$canGoBack.receive(on: DispatchQueue.main).sink { [weak self] _ in
            self?.updateBackMenuItem()
        }.store(in: &self.tabViewModelCancellables)
        selectedTabViewModel.$canGoForward.receive(on: DispatchQueue.main).sink { [weak self] _ in
            self?.updateForwardMenuItem()
        }.store(in: &self.tabViewModelCancellables)
        selectedTabViewModel.$canReload.receive(on: DispatchQueue.main).sink { [weak self] _ in
            self?.updateReloadMenuItem()
        }.store(in: &self.tabViewModelCancellables)
        selectedTabViewModel.$isLoading.receive(on: DispatchQueue.main).sink { [weak self] _ in
            self?.updateStopMenuItem()
        }.store(in: &self.tabViewModelCancellables)
    }

    private func updateFindInPage() {
        guard let model = tabCollectionViewModel.selectedTabViewModel?.findInPage else {
            findInPageViewController.makeMeFirstResponder()
            os_log("MainViewController: Failed to get find in page model", type: .error)
            return
        }

        mainView.findInPageContainerView.isHidden = !model.isVisible
        findInPageViewController.model = model
        if model.isVisible {
            findInPageViewController.makeMeFirstResponder()
        }
    }

    private func updateBackMenuItem() {
        guard self.view.window?.isMainWindow == true else { return }
        guard let selectedTabViewModel = tabCollectionViewModel.selectedTabViewModel else {
            os_log("MainViewController: No tab view model selected", type: .error)
            return
        }
        NSApp.mainMenuTyped.backMenuItem.isEnabled = selectedTabViewModel.canGoBack
    }

    private func updateForwardMenuItem() {
        guard self.view.window?.isMainWindow == true else { return }
        guard let selectedTabViewModel = tabCollectionViewModel.selectedTabViewModel else {
            os_log("MainViewController: No tab view model selected", type: .error)
            return
        }
        NSApp.mainMenuTyped.forwardMenuItem.isEnabled = selectedTabViewModel.canGoForward
    }

    private func updateReloadMenuItem() {
        guard self.view.window?.isMainWindow == true else { return }
        guard let selectedTabViewModel = tabCollectionViewModel.selectedTabViewModel else {
            os_log("MainViewController: No tab view model selected", type: .error)
            return
        }
        NSApp.mainMenuTyped.reloadMenuItem.isEnabled = selectedTabViewModel.canReload
    }

    private func updateStopMenuItem() {
        guard self.view.window?.isMainWindow == true else { return }
        guard let selectedTabViewModel = tabCollectionViewModel.selectedTabViewModel else {
            os_log("MainViewController: No tab view model selected", type: .error)
            return
        }
        NSApp.mainMenuTyped.stopMenuItem.isEnabled = selectedTabViewModel.isLoading
    }

    // MARK: - First responder

    func adjustFirstResponder(selectedTabViewModel: TabViewModel? = nil, tabContent: Tab.TabContent? = nil, force: Bool = false) {
        guard let selectedTabViewModel = selectedTabViewModel ?? tabCollectionViewModel.selectedTabViewModel else {
            return
        }
        let tabContent = tabContent ?? selectedTabViewModel.tab.content

        if case .newtab = tabContent {
            navigationBarViewController.addressBarViewController?.addressBarTextField.makeMeFirstResponder()

        } else {
            // ignore published tab switch: BrowserTabViewController
            // adjusts first responder itself
            guard selectedTabViewModel === tabCollectionViewModel.selectedTabViewModel || force else { return }
            browserTabViewController.adjustFirstResponder(force: force, tabContent: tabContent)
        }
    }

}
extension MainViewController: NSDraggingDestination {

    func draggingEntered(_ draggingInfo: NSDraggingInfo) -> NSDragOperation {
        return .copy
    }

    func draggingUpdated(_ draggingInfo: NSDraggingInfo) -> NSDragOperation {
        guard draggingInfo.draggingPasteboard.url != nil else { return .none }

        return .copy
    }

    func performDragOperation(_ draggingInfo: NSDraggingInfo) -> Bool {
        guard let url = draggingInfo.draggingPasteboard.url else { return false }

        browserTabViewController.openNewTab(with: .url(url, source: .appOpenUrl))
        return true
    }

}

// MARK: - Mouse & Keyboard Events

// This needs to be handled here or else there will be a "beep" even if handled in a different view controller. This now
//  matches Safari behaviour.
extension MainViewController {

    func listenToKeyDownEvents() {
        NSEvent.addLocalCancellableMonitor(forEventsMatching: .keyDown) { [weak self] event in
            guard let self else { return event }
            return self.customKeyDown(with: event) ? nil : event
        }.store(in: &eventMonitorCancellables)
        NSEvent.addLocalCancellableMonitor(forEventsMatching: .otherMouseUp) { [weak self] event in
            guard let self else { return event }
            return self.otherMouseUp(with: event)
        }.store(in: &eventMonitorCancellables)
    }

    func customKeyDown(with event: NSEvent) -> Bool {
        guard let locWindow = self.view.window,
              NSApplication.shared.keyWindow === locWindow else { return false }

        let flags = event.modifierFlags.intersection(.deviceIndependentFlagsMask)
            .subtracting(.capsLock)

        switch Int(event.keyCode) {
        case kVK_Return  where navigationBarViewController.addressBarViewController?
                .addressBarTextField.isFirstResponder == true:

            navigationBarViewController.addressBarViewController?.addressBarTextField.addressBarEnterPressed()

            return true

        case kVK_Escape:
            var isHandled = false
            if !mainView.findInPageContainerView.isHidden {
                findInPageViewController.findInPageDone(self)
                isHandled = true
            }
            if let addressBarVC = navigationBarViewController.addressBarViewController {
                isHandled = isHandled || addressBarVC.escapeKeyDown()
            }
            return isHandled

        // Handle critical Main Menu actions before WebView
        case kVK_ANSI_1, kVK_ANSI_2, kVK_ANSI_3, kVK_ANSI_4, kVK_ANSI_5, kVK_ANSI_6,
             kVK_ANSI_7, kVK_ANSI_8, kVK_ANSI_9,
             kVK_ANSI_Keypad1, kVK_ANSI_Keypad2, kVK_ANSI_Keypad3, kVK_ANSI_Keypad4,
             kVK_ANSI_Keypad5, kVK_ANSI_Keypad6, kVK_ANSI_Keypad7, kVK_ANSI_Keypad8,
             kVK_ANSI_Keypad9:
            guard flags == .command else { return false }
            fallthrough
        case kVK_Tab where [[.control], [.control, .shift]].contains(flags),
             kVK_ANSI_N where flags == .command,
             kVK_ANSI_W where flags.contains(.command),
             kVK_ANSI_T where [[.command], [.command, .shift]].contains(flags),
             kVK_ANSI_Q where flags == .command,
             kVK_ANSI_R where flags == .command:
            guard view.window?.firstResponder is WebView else { return false }
            NSApp.menu?.performKeyEquivalent(with: event)
            return true

        case kVK_ANSI_Y where flags == .command:
            (NSApp.mainMenuTyped.historyMenu.accessibilityParent() as? NSMenuItem)?.accessibilityPerformPress()
            return true

        default:
            return false
        }
    }

    func otherMouseUp(with event: NSEvent) -> NSEvent? {
        guard event.window === self.view.window,
              mainView.webContainerView.isMouseLocationInsideBounds(event.locationInWindow)
        else { return event }

        if event.buttonNumber == 3,
           tabCollectionViewModel.selectedTabViewModel?.canGoBack == true {
            tabCollectionViewModel.selectedTabViewModel?.tab.goBack()
            return nil
        } else if event.buttonNumber == 4,
                  tabCollectionViewModel.selectedTabViewModel?.canGoForward == true {
            tabCollectionViewModel.selectedTabViewModel?.tab.goForward()
            return nil
        }

        return event

    }
}

#if DEBUG
@available(macOS 14.0, *)
#Preview(traits: .fixedLayout(width: 700, height: 660)) {

    let bkman = LocalBookmarkManager(bookmarkStore: BookmarkStoreMock(bookmarks: [
        BookmarkFolder(id: "1", title: "Folder", children: [
            Bookmark(id: "2", url: URL.duckDuckGo.absoluteString, title: "DuckDuckGo", isFavorite: true)
        ]),
        Bookmark(id: "3", url: URL.duckDuckGo.absoluteString, title: "DuckDuckGo", isFavorite: true, parentFolderUUID: "1")
    ]))
    bkman.loadBookmarks()

    let vc = MainViewController(bookmarkManager: bkman, autofillPopoverPresenter: DefaultAutofillPopoverPresenter())
    var c: AnyCancellable!
    c = vc.publisher(for: \.view.window).sink { window in
        window?.titlebarAppearsTransparent = true
        window?.titleVisibility = .hidden
        withExtendedLifetime(c) {}
    }

    return vc
}
#endif<|MERGE_RESOLUTION|>--- conflicted
+++ resolved
@@ -71,14 +71,10 @@
 #endif
 
             let ipcClient = TunnelControllerIPCClient()
-<<<<<<< HEAD
             ipcClient.register { error in
                 NetworkProtectionKnownFailureStore().lastKnownFailure = KnownFailure(error)
             }
-=======
-            ipcClient.register()
             let vpnUninstaller = VPNUninstaller(ipcClient: ipcClient)
->>>>>>> 08159213
 
             return NetworkProtectionNavBarPopoverManager(
                 ipcClient: ipcClient,
