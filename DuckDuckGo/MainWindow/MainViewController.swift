--- conflicted
+++ resolved
@@ -24,7 +24,6 @@
 #if NETWORK_PROTECTION
 import NetworkProtection
 import NetworkProtectionIPC
-import PixelKit
 #endif
 
 final class MainViewController: NSViewController {
@@ -450,17 +449,6 @@
         NSApp.mainMenuTyped.stopMenuItem.isEnabled = selectedTabViewModel.isLoading
     }
 
-<<<<<<< HEAD
-#if NETWORK_PROTECTION
-    private func sendActiveNetworkProtectionWaitlistUserPixel() {
-        if DefaultNetworkProtectionVisibility().waitlistIsOngoing {
-            PixelKit.fire(GeneralPixel.networkProtectionWaitlistUserActive, frequency: .daily)
-        }
-    }
-#endif
-
-=======
->>>>>>> debc8031
     func presentWaitlistThankYouPromptIfNecessary() {
         guard let window = self.view.window else {
             assertionFailure("Couldn't get main view controller's window")
