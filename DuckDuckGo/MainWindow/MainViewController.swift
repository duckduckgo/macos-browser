//
//  MainViewController.swift
//
//  Copyright © 2020 DuckDuckGo. All rights reserved.
//
//  Licensed under the Apache License, Version 2.0 (the "License");
//  you may not use this file except in compliance with the License.
//  You may obtain a copy of the License at
//
//  http://www.apache.org/licenses/LICENSE-2.0
//
//  Unless required by applicable law or agreed to in writing, software
//  distributed under the License is distributed on an "AS IS" BASIS,
//  WITHOUT WARRANTIES OR CONDITIONS OF ANY KIND, either express or implied.
//  See the License for the specific language governing permissions and
//  limitations under the License.
//

import Cocoa
import Carbon.HIToolbox
import Combine
import Common

#if NETWORK_PROTECTION
import NetworkProtection
#endif

final class MainViewController: NSViewController {
    private lazy var mainView = MainView(frame: NSRect(x: 0, y: 0, width: 600, height: 660))

    let tabBarViewController: TabBarViewController
    let navigationBarViewController: NavigationBarViewController
    let browserTabViewController: BrowserTabViewController
    let findInPageViewController: FindInPageViewController
    let fireViewController: FireViewController
    let bookmarksBarViewController: BookmarksBarViewController

    let tabCollectionViewModel: TabCollectionViewModel
    let isBurner: Bool

    private var addressBarBookmarkIconVisibilityCancellable: AnyCancellable?
    private var selectedTabViewModelCancellable: AnyCancellable?
    private var tabViewModelCancellables = Set<AnyCancellable>()
    private var bookmarksBarVisibilityChangedCancellable: AnyCancellable?
    private var eventMonitorCancellables = Set<AnyCancellable>()

    private var bookmarksBarIsVisible: Bool {
        return bookmarksBarViewController.parent != nil
    }

    private var isInPopUpWindow: Bool {
        view.window?.isPopUpWindow == true
    }

    required init?(coder: NSCoder) {
        fatalError("MainViewController: Bad initializer")
    }

    init(tabCollectionViewModel: TabCollectionViewModel? = nil,
         bookmarkManager: BookmarkManager = LocalBookmarkManager.shared) {
        let tabCollectionViewModel = tabCollectionViewModel ?? TabCollectionViewModel()
        self.tabCollectionViewModel = tabCollectionViewModel
        self.isBurner = tabCollectionViewModel.isBurner

        tabBarViewController = TabBarViewController.create(tabCollectionViewModel: tabCollectionViewModel)
        navigationBarViewController = NavigationBarViewController.create(tabCollectionViewModel: tabCollectionViewModel, isBurner: isBurner)
        browserTabViewController = BrowserTabViewController(tabCollectionViewModel: tabCollectionViewModel, bookmarkManager: bookmarkManager)
        findInPageViewController = FindInPageViewController.create()
        fireViewController = FireViewController.create(tabCollectionViewModel: tabCollectionViewModel)
        bookmarksBarViewController = BookmarksBarViewController.create(tabCollectionViewModel: tabCollectionViewModel, bookmarkManager: bookmarkManager)

        super.init(nibName: nil, bundle: nil)

        findInPageViewController.delegate = self
    }

    override func loadView() {
        view = mainView

        addAndLayoutChild(tabBarViewController, into: mainView.tabBarContainerView)
        addAndLayoutChild(bookmarksBarViewController, into: mainView.bookmarksBarContainerView)
        addAndLayoutChild(navigationBarViewController, into: mainView.navigationBarContainerView)
        addAndLayoutChild(browserTabViewController, into: mainView.webContainerView)
        addAndLayoutChild(findInPageViewController, into: mainView.findInPageContainerView)
        addAndLayoutChild(fireViewController, into: mainView.fireContainerView)
    }

    override func viewDidLoad() {
        super.viewDidLoad()

        listenToKeyDownEvents()
        subscribeToMouseTrackingArea()
        subscribeToSelectedTabViewModel()
        subscribeToAppSettingsNotifications()
        subscribeToFirstResponder()
        mainView.findInPageContainerView.applyDropShadow()

        view.registerForDraggedTypes([.URL, .fileURL])
    }

    override func viewDidAppear() {
        super.viewDidAppear()
        mainView.setMouseAboveWebViewTrackingAreaEnabled(true)
        registerForBookmarkBarPromptNotifications()
        adjustFirstResponder(force: true)
    }

    var bookmarkBarPromptObserver: Any?
    func registerForBookmarkBarPromptNotifications() {
        guard !bookmarksBarViewController.bookmarksBarPromptShown else { return }
        bookmarkBarPromptObserver = NotificationCenter.default.addObserver(
            forName: .bookmarkPromptShouldShow,
            object: nil,
            queue: .main) { [weak self] _ in
                self?.showBookmarkPromptIfNeeded()
        }
    }

    override func viewDidDisappear() {
        super.viewDidDisappear()
        mainView.setMouseAboveWebViewTrackingAreaEnabled(false)
        if let bookmarkBarPromptObserver {
            NotificationCenter.default.removeObserver(bookmarkBarPromptObserver)
        }
    }

    override func viewWillAppear() {
        if isInPopUpWindow {
            tabBarViewController.view.isHidden = true
            mainView.tabBarContainerView.isHidden = true
            mainView.navigationBarTopConstraint.constant = 0.0
            mainView.addressBarHeightConstraint.constant = mainView.tabBarContainerView.frame.height
            updateBookmarksBarViewVisibility(visible: false)
        } else {
            mainView.navigationBarContainerView.wantsLayer = true
            mainView.navigationBarContainerView.layer?.masksToBounds = false

            resizeNavigationBarForHomePage(tabCollectionViewModel.selectedTabViewModel?.tab.content == .newtab, animated: false)

            let bookmarksBarVisible = AppearancePreferences.shared.showBookmarksBar
            updateBookmarksBarViewVisibility(visible: bookmarksBarVisible)
        }

        updateDividerColor(isShowingHomePage: tabCollectionViewModel.selectedTabViewModel?.tab.content == .newtab)
    }

    override func viewDidLayout() {
        mainView.findInPageContainerView.applyDropShadow()
    }

    func windowDidBecomeMain() {
        updateBackMenuItem()
        updateForwardMenuItem()
        updateReloadMenuItem()
        updateStopMenuItem()
        browserTabViewController.windowDidBecomeKey()

#if NETWORK_PROTECTION
        sendActiveNetworkProtectionWaitlistUserPixel()
        refreshNetworkProtectionMessages()
#endif

#if DBP
        DataBrokerProtectionAppEvents().windowDidBecomeMain()
        refreshDataBrokerProtectionMessages()
#endif
    }

    func windowDidResignKey() {
        browserTabViewController.windowDidResignKey()
    }

    func showBookmarkPromptIfNeeded() {
        guard !bookmarksBarViewController.bookmarksBarPromptShown else { return }
        if bookmarksBarIsVisible {
            // Don't show this to users who obviously know about the bookmarks bar already
            bookmarksBarViewController.bookmarksBarPromptShown = true
            return
        }

        updateBookmarksBarViewVisibility(visible: true)
        // This won't work until the bookmarks bar is actually visible which it isn't until the next ui cycle
        DispatchQueue.main.async {
            self.bookmarksBarViewController.showBookmarksBarPrompt()
        }
    }

#if NETWORK_PROTECTION
    private let networkProtectionMessaging = DefaultNetworkProtectionRemoteMessaging()

    func refreshNetworkProtectionMessages() {
        networkProtectionMessaging.fetchRemoteMessages()
    }
#endif

#if DBP
    private let dataBrokerProtectionMessaging = DefaultDataBrokerProtectionRemoteMessaging()

    func refreshDataBrokerProtectionMessages() {
        dataBrokerProtectionMessaging.fetchRemoteMessages()
    }
#endif

    override func encodeRestorableState(with coder: NSCoder) {
        fatalError("Default AppKit State Restoration should not be used")
    }

    func windowWillClose() {
        eventMonitorCancellables.removeAll()
        tabBarViewController.hideTabPreview()
    }

    func windowWillMiniaturize() {
        tabBarViewController.hideTabPreview()
    }

    func windowWillEnterFullScreen() {
        tabBarViewController.hideTabPreview()
    }

    func toggleBookmarksBarVisibility() {
        updateBookmarksBarViewVisibility(visible: !(mainView.bookmarksBarHeightConstraint.constant > 0))
    }

    // Can be updated via keyboard shortcut so needs to be internal visibility
    private func updateBookmarksBarViewVisibility(visible: Bool) {
        let showBookmarksBar = isInPopUpWindow ? false : visible

        if showBookmarksBar {
            if bookmarksBarViewController.parent == nil {
                addChild(bookmarksBarViewController)

                bookmarksBarViewController.view.frame = mainView.bookmarksBarContainerView.bounds
                mainView.bookmarksBarContainerView.addSubview(bookmarksBarViewController.view)
            }
        } else {
            bookmarksBarViewController.removeFromParent()
            bookmarksBarViewController.view.removeFromSuperview()
        }

        mainView.bookmarksBarHeightConstraint?.constant = showBookmarksBar ? 34 : 0
        mainView.layoutSubtreeIfNeeded()
        mainView.updateTrackingAreas()

        updateDividerColor(isShowingHomePage: tabCollectionViewModel.selectedTabViewModel?.tab.content == .newtab)
    }

    private func updateDividerColor(isShowingHomePage isHomePage: Bool) {
        NSAppearance.withAppAppearance {
<<<<<<< HEAD
            let isHomePage = tabCollectionViewModel.selectedTabViewModel?.tab.content == .newtab
            let backgroundColor: NSColor = (bookmarksBarIsVisible || isHomePage) ? .addressBarFocusedBackground : .addressBarSolidSeparator
=======
            let backgroundColor: NSColor = (bookmarksBarIsVisible || isHomePage) ? .bookmarkBarBackground : .addressBarSolidSeparatorColor
>>>>>>> 8e6fe3dc
            mainView.divider.backgroundColor = backgroundColor
        }
    }

    private func subscribeToMouseTrackingArea() {
        addressBarBookmarkIconVisibilityCancellable = mainView.$isMouseAboveWebView
            .sink { [weak self] isMouseAboveWebView in
                self?.navigationBarViewController.addressBarViewController?
                    .addressBarButtonsViewController?.isMouseOverNavigationBar = isMouseAboveWebView
            }
    }

    private func subscribeToSelectedTabViewModel() {
        selectedTabViewModelCancellable = tabCollectionViewModel.$selectedTabViewModel.sink { [weak self] tabViewModel in
            guard let self, let tabViewModel else { return }

            tabViewModelCancellables.removeAll(keepingCapacity: true)
            subscribeToCanGoBackForward(of: tabViewModel)
            subscribeToFindInPage(of: tabViewModel)
            subscribeToTitleChange(of: tabViewModel)
            subscribeToTabContent(of: tabViewModel)
        }
    }

    private func subscribeToTitleChange(of selectedTabViewModel: TabViewModel?) {
        guard let window = self.view.window else { return }
        selectedTabViewModel?.$title
            .map {
                $0.truncated(length: MainMenu.Constants.maxTitleLength)
            }
            .receive(on: DispatchQueue.main)
            .assign(to: \.title, onWeaklyHeld: window)
            .store(in: &tabViewModelCancellables)
    }

    private func subscribeToAppSettingsNotifications() {
        bookmarksBarVisibilityChangedCancellable = NotificationCenter.default
            .publisher(for: AppearancePreferences.Notifications.showBookmarksBarSettingChanged)
            .sink { [weak self] _ in
                self?.updateBookmarksBarViewVisibility(visible: AppearancePreferences.shared.showBookmarksBar)
            }
    }

    private func resizeNavigationBarForHomePage(_ homePage: Bool, animated: Bool) {
        updateDividerColor(isShowingHomePage: homePage)
        navigationBarViewController.resizeAddressBar(for: homePage ? .homePage : (isInPopUpWindow ? .popUpWindow : .default), animated: animated)
    }

    private var lastTabContent = Tab.TabContent.none
    private func subscribeToTabContent(of selectedTabViewModel: TabViewModel?) {
        selectedTabViewModel?.tab.$content
            .sink { [weak self, weak selectedTabViewModel] content in
                guard let self, let selectedTabViewModel else { return }
                defer { lastTabContent = content }

                resizeNavigationBarForHomePage(content == .newtab, animated: content == .newtab && lastTabContent != .newtab)
                updateBookmarksBar(content)
                adjustFirstResponder(selectedTabViewModel: selectedTabViewModel, tabContent: content)
            }
            .store(in: &self.tabViewModelCancellables)
    }

    private func subscribeToFirstResponder() {
        NotificationCenter.default.addObserver(self,
                                               selector: #selector(firstReponderDidChange(_:)),
                                               name: .firstResponder,
                                               object: nil)

    }
    @objc private func firstReponderDidChange(_ notification: Notification) {
        // when window first responder is reset (to the window): activate Tab Content View
        if view.window?.firstResponder === view.window {
            browserTabViewController.adjustFirstResponder()
        }
    }

    private func updateBookmarksBar(_ content: Tab.TabContent, _ prefs: AppearancePreferences = AppearancePreferences.shared) {
        if content.isUrl && prefs.bookmarksBarAppearance == .newTabOnly {
            updateBookmarksBarViewVisibility(visible: false)
        } else if prefs.showBookmarksBar {
            updateBookmarksBarViewVisibility(visible: true)
        }
    }

    private func subscribeToFindInPage(of selectedTabViewModel: TabViewModel?) {
        selectedTabViewModel?.findInPage?
            .$isVisible
            .receive(on: DispatchQueue.main)
            .sink { [weak self] _ in
                self?.updateFindInPage()
            }
            .store(in: &self.tabViewModelCancellables)
    }

    private func subscribeToCanGoBackForward(of selectedTabViewModel: TabViewModel) {
        selectedTabViewModel.$canGoBack.receive(on: DispatchQueue.main).sink { [weak self] _ in
            self?.updateBackMenuItem()
        }.store(in: &self.tabViewModelCancellables)
        selectedTabViewModel.$canGoForward.receive(on: DispatchQueue.main).sink { [weak self] _ in
            self?.updateForwardMenuItem()
        }.store(in: &self.tabViewModelCancellables)
        selectedTabViewModel.$canReload.receive(on: DispatchQueue.main).sink { [weak self] _ in
            self?.updateReloadMenuItem()
        }.store(in: &self.tabViewModelCancellables)
        selectedTabViewModel.$isLoading.receive(on: DispatchQueue.main).sink { [weak self] _ in
            self?.updateStopMenuItem()
        }.store(in: &self.tabViewModelCancellables)
    }

    private func updateFindInPage() {
        guard let model = tabCollectionViewModel.selectedTabViewModel?.findInPage else {
            findInPageViewController.makeMeFirstResponder()
            os_log("MainViewController: Failed to get find in page model", type: .error)
            return
        }

        mainView.findInPageContainerView.isHidden = !model.isVisible
        findInPageViewController.model = model
        if model.isVisible {
            findInPageViewController.makeMeFirstResponder()
        }
    }

    private func updateBackMenuItem() {
        guard self.view.window?.isMainWindow == true else { return }
        guard let selectedTabViewModel = tabCollectionViewModel.selectedTabViewModel else {
            os_log("MainViewController: No tab view model selected", type: .error)
            return
        }
        NSApp.mainMenuTyped.backMenuItem.isEnabled = selectedTabViewModel.canGoBack
    }

    private func updateForwardMenuItem() {
        guard self.view.window?.isMainWindow == true else { return }
        guard let selectedTabViewModel = tabCollectionViewModel.selectedTabViewModel else {
            os_log("MainViewController: No tab view model selected", type: .error)
            return
        }
        NSApp.mainMenuTyped.forwardMenuItem.isEnabled = selectedTabViewModel.canGoForward
    }

    private func updateReloadMenuItem() {
        guard self.view.window?.isMainWindow == true else { return }
        guard let selectedTabViewModel = tabCollectionViewModel.selectedTabViewModel else {
            os_log("MainViewController: No tab view model selected", type: .error)
            return
        }
        NSApp.mainMenuTyped.reloadMenuItem.isEnabled = selectedTabViewModel.canReload
    }

    private func updateStopMenuItem() {
        guard self.view.window?.isMainWindow == true else { return }
        guard let selectedTabViewModel = tabCollectionViewModel.selectedTabViewModel else {
            os_log("MainViewController: No tab view model selected", type: .error)
            return
        }
        NSApp.mainMenuTyped.stopMenuItem.isEnabled = selectedTabViewModel.isLoading
    }

#if NETWORK_PROTECTION
    private func sendActiveNetworkProtectionWaitlistUserPixel() {
        if DefaultNetworkProtectionVisibility().waitlistIsOngoing {
            DailyPixel.fire(pixel: .networkProtectionWaitlistUserActive, frequency: .dailyOnly, includeAppVersionParameter: true)
        }
    }
#endif

    // MARK: - First responder

    func adjustFirstResponder(selectedTabViewModel: TabViewModel? = nil, tabContent: Tab.TabContent? = nil, force: Bool = false) {
        guard let selectedTabViewModel = selectedTabViewModel ?? tabCollectionViewModel.selectedTabViewModel else {
            return
        }
        let tabContent = tabContent ?? selectedTabViewModel.tab.content

        if case .newtab = tabContent {
            navigationBarViewController.addressBarViewController?.addressBarTextField.makeMeFirstResponder()

        } else {
            // ignore published tab switch: BrowserTabViewController
            // adjusts first responder itself
            guard selectedTabViewModel === tabCollectionViewModel.selectedTabViewModel || force else { return }
            browserTabViewController.adjustFirstResponder(force: force, tabContent: tabContent)
        }
    }

}
extension MainViewController: NSDraggingDestination {

    func draggingEntered(_ draggingInfo: NSDraggingInfo) -> NSDragOperation {
        return .copy
    }

    func draggingUpdated(_ draggingInfo: NSDraggingInfo) -> NSDragOperation {
        guard draggingInfo.draggingPasteboard.url != nil else { return .none }

        return .copy
    }

    func performDragOperation(_ draggingInfo: NSDraggingInfo) -> Bool {
        guard let url = draggingInfo.draggingPasteboard.url else { return false }

        browserTabViewController.openNewTab(with: .url(url, source: .appOpenUrl))
        return true
    }

}

// MARK: - Mouse & Keyboard Events

// This needs to be handled here or else there will be a "beep" even if handled in a different view controller. This now
//  matches Safari behaviour.
extension MainViewController {

    func listenToKeyDownEvents() {
        NSEvent.addLocalCancellableMonitor(forEventsMatching: .keyDown) { [weak self] event in
            guard let self else { return event }
            return self.customKeyDown(with: event) ? nil : event
        }.store(in: &eventMonitorCancellables)
        NSEvent.addLocalCancellableMonitor(forEventsMatching: .otherMouseUp) { [weak self] event in
            guard let self else { return event }
            return self.otherMouseUp(with: event)
        }.store(in: &eventMonitorCancellables)
    }

    func customKeyDown(with event: NSEvent) -> Bool {
        guard let locWindow = self.view.window,
              NSApplication.shared.keyWindow === locWindow else { return false }

        let flags = event.modifierFlags.intersection(.deviceIndependentFlagsMask)
            .subtracting(.capsLock)

        switch Int(event.keyCode) {
        case kVK_Return  where navigationBarViewController.addressBarViewController?
                .addressBarTextField.isFirstResponder == true:

            navigationBarViewController.addressBarViewController?.addressBarTextField.addressBarEnterPressed()

            return true

        case kVK_Escape:
            var isHandled = false
            if !mainView.findInPageContainerView.isHidden {
                findInPageViewController.findInPageDone(self)
                isHandled = true
            }
            if let addressBarVC = navigationBarViewController.addressBarViewController {
                isHandled = isHandled || addressBarVC.escapeKeyDown()
            }
            return isHandled

        // Handle critical Main Menu actions before WebView
        case kVK_ANSI_1, kVK_ANSI_2, kVK_ANSI_3, kVK_ANSI_4, kVK_ANSI_5, kVK_ANSI_6,
             kVK_ANSI_7, kVK_ANSI_8, kVK_ANSI_9,
             kVK_ANSI_Keypad1, kVK_ANSI_Keypad2, kVK_ANSI_Keypad3, kVK_ANSI_Keypad4,
             kVK_ANSI_Keypad5, kVK_ANSI_Keypad6, kVK_ANSI_Keypad7, kVK_ANSI_Keypad8,
             kVK_ANSI_Keypad9:
            guard flags == .command else { return false }
            fallthrough
        case kVK_Tab where [[.control], [.control, .shift]].contains(flags),
             kVK_ANSI_N where flags == .command,
             kVK_ANSI_W where flags.contains(.command),
             kVK_ANSI_T where [[.command], [.command, .shift]].contains(flags),
             kVK_ANSI_Q where flags == .command,
             kVK_ANSI_R where flags == .command:
            guard view.window?.firstResponder is WebView else { return false }
            NSApp.menu?.performKeyEquivalent(with: event)
            return true

        case kVK_ANSI_Y where flags == .command:
            (NSApp.mainMenuTyped.historyMenu.accessibilityParent() as? NSMenuItem)?.accessibilityPerformPress()
            return true

        default:
            return false
        }
    }

    func otherMouseUp(with event: NSEvent) -> NSEvent? {
        guard event.window === self.view.window,
              mainView.webContainerView.isMouseLocationInsideBounds(event.locationInWindow)
        else { return event }

        if event.buttonNumber == 3,
           tabCollectionViewModel.selectedTabViewModel?.canGoBack == true {
            tabCollectionViewModel.selectedTabViewModel?.tab.goBack()
            return nil
        } else if event.buttonNumber == 4,
                  tabCollectionViewModel.selectedTabViewModel?.canGoForward == true {
            tabCollectionViewModel.selectedTabViewModel?.tab.goForward()
            return nil
        }

        return event

    }
}

#if DEBUG
@available(macOS 14.0, *)
#Preview(traits: .fixedLayout(width: 700, height: 660)) {

    let bkman = LocalBookmarkManager(bookmarkStore: BookmarkStoreMock(bookmarks: [
        BookmarkFolder(id: "1", title: "Folder", children: [
            Bookmark(id: "2", url: URL.duckDuckGo.absoluteString, title: "DuckDuckGo", isFavorite: true)
        ]),
        Bookmark(id: "3", url: URL.duckDuckGo.absoluteString, title: "DuckDuckGo", isFavorite: true, parentFolderUUID: "1")
    ]))
    bkman.loadBookmarks()

    let vc = MainViewController(bookmarkManager: bkman)
    var c: AnyCancellable!
    c = vc.publisher(for: \.view.window).sink { window in
        window?.titlebarAppearsTransparent = true
        window?.titleVisibility = .hidden
        withExtendedLifetime(c) {}
    }

    return vc
}
#endif<|MERGE_RESOLUTION|>--- conflicted
+++ resolved
@@ -247,12 +247,7 @@
 
     private func updateDividerColor(isShowingHomePage isHomePage: Bool) {
         NSAppearance.withAppAppearance {
-<<<<<<< HEAD
-            let isHomePage = tabCollectionViewModel.selectedTabViewModel?.tab.content == .newtab
-            let backgroundColor: NSColor = (bookmarksBarIsVisible || isHomePage) ? .addressBarFocusedBackground : .addressBarSolidSeparator
-=======
-            let backgroundColor: NSColor = (bookmarksBarIsVisible || isHomePage) ? .bookmarkBarBackground : .addressBarSolidSeparatorColor
->>>>>>> 8e6fe3dc
+            let backgroundColor: NSColor = (bookmarksBarIsVisible || isHomePage) ? .bookmarkBarBackground : .addressBarSolidSeparator
             mainView.divider.backgroundColor = backgroundColor
         }
     }
