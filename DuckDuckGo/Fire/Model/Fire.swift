--- conflicted
+++ resolved
@@ -116,13 +116,9 @@
          autoconsentManagement: AutoconsentManagement? = nil,
          stateRestorationManager: AppStateRestorationManager? = nil,
          recentlyClosedCoordinator: RecentlyClosedCoordinating? = RecentlyClosedCoordinator.shared,
-<<<<<<< HEAD
-         pinnedTabsManager: PinnedTabsManager = WindowControllersManager.shared.pinnedTabsManager,
+         pinnedTabsManager: PinnedTabsManager? = nil,
          bookmarkManager: BookmarkManager = LocalBookmarkManager.shared,
-         syncService: DDGSyncing? = (NSApp.delegate as? AppDelegate)?.syncService
-=======
-         pinnedTabsManager: PinnedTabsManager? = nil
->>>>>>> 70205356
+         syncService: DDGSyncing? = nil
     ) {
         self.webCacheManager = cacheManager
         self.historyCoordinating = historyCoordinating
@@ -131,13 +127,9 @@
         self.windowControllerManager = windowControllerManager
         self.faviconManagement = faviconManagement
         self.recentlyClosedCoordinator = recentlyClosedCoordinator
-<<<<<<< HEAD
-        self.pinnedTabsManager = pinnedTabsManager
+        self.pinnedTabsManager = pinnedTabsManager ?? WindowControllersManager.shared.pinnedTabsManager
         self.bookmarkManager = bookmarkManager
-        self.syncService = syncService
-=======
-        self.pinnedTabsManager = pinnedTabsManager ?? WindowControllersManager.shared.pinnedTabsManager
->>>>>>> 70205356
+        self.syncService = syncService ?? (NSApp.delegate as? AppDelegate)?.syncService
 
         if #available(macOS 11, *), autoconsentManagement == nil {
             self.autoconsentManagement = AutoconsentManagement.shared
