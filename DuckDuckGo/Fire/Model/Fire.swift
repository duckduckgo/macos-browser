//
//  Fire.swift
//
//  Copyright © 2020 DuckDuckGo. All rights reserved.
//
//  Licensed under the Apache License, Version 2.0 (the "License");
//  you may not use this file except in compliance with the License.
//  You may obtain a copy of the License at
//
//  http://www.apache.org/licenses/LICENSE-2.0
//
//  Unless required by applicable law or agreed to in writing, software
//  distributed under the License is distributed on an "AS IS" BASIS,
//  WITHOUT WARRANTIES OR CONDITIONS OF ANY KIND, either express or implied.
//  See the License for the specific language governing permissions and
//  limitations under the License.
//

import Common
import Foundation
import BrowserServicesKit
import DDGSync
import PrivacyDashboard
import WebKit

protocol TabDataClearing {
    func prepareForDataClearing(caller: TabDataCleaner)
}

/**
 Initiates cleanup of WebKit related data from Tabs:
 - Detach listeners and observers.
 - Flush WebView data by navigating to empty page.

 Once done, remove Tab objects.
 */
final class TabDataCleaner: NSObject, WKNavigationDelegate {

    private var numberOfTabs = 0
    private var processedTabs = 0

    private var completion: (() -> Void)?

    @MainActor
    func prepareTabsForCleanup(_ tabs: [TabViewModel],
                               completion: @escaping () -> Void) {
        guard !tabs.isEmpty else {
            completion()
            return
        }

        assert(self.completion == nil)
        self.completion = completion

        numberOfTabs = tabs.count
        tabs.forEach { $0.prepareForDataClearing(caller: self) }
    }

    private func notifyIfDone() {
        if processedTabs >= numberOfTabs {
            completion?()
            completion = nil
        }
    }

    func webView(_ webView: WKWebView, didFinish navigation: WKNavigation!) {
        processedTabs += 1

        notifyIfDone()
    }

    func webView(_ webView: WKWebView, didFail navigation: WKNavigation!, withError error: Error) {
        Pixel.fire(.debug(event: .blankNavigationOnBurnFailed, error: error))
        processedTabs += 1

        notifyIfDone()
    }
}

final class Fire {

    // Drop www prefixes to produce list of burning domains
    static func getBurningDomain(from url: URL) -> String? {
        return url.host?.droppingWwwPrefix()
    }

    private typealias TabCollectionsCleanupInfo = [TabCollectionViewModel: [TabCollectionViewModel.TabCleanupInfo]]

    let webCacheManager: WebCacheManager
    let historyCoordinating: HistoryCoordinating
    let permissionManager: PermissionManagerProtocol
    let downloadListCoordinator: DownloadListCoordinator
    let windowControllerManager: WindowControllersManager
    let faviconManagement: FaviconManagement
    let autoconsentManagement: AutoconsentManagement?
    let stateRestorationManager: AppStateRestorationManager?
    let recentlyClosedCoordinator: RecentlyClosedCoordinating?
    let pinnedTabsManager: PinnedTabsManager
<<<<<<< HEAD
    let bookmarkManager: BookmarkManager
    let syncService: DDGSyncing?

=======
>>>>>>> 26b86a88
    let tabsCleaner = TabDataCleaner()
    let secureVaultFactory: SecureVaultFactory

    enum BurningData: Equatable {
        case specificDomains(_ domains: Set<String>)
        case all
    }

    @Published private(set) var burningData: BurningData?

    @MainActor
    init(cacheManager: WebCacheManager = WebCacheManager.shared,
         historyCoordinating: HistoryCoordinating = HistoryCoordinator.shared,
         permissionManager: PermissionManagerProtocol = PermissionManager.shared,
         downloadListCoordinator: DownloadListCoordinator = DownloadListCoordinator.shared,
         windowControllerManager: WindowControllersManager = WindowControllersManager.shared,
         faviconManagement: FaviconManagement = FaviconManager.shared,
         autoconsentManagement: AutoconsentManagement? = nil,
         stateRestorationManager: AppStateRestorationManager? = nil,
         recentlyClosedCoordinator: RecentlyClosedCoordinating? = RecentlyClosedCoordinator.shared,
         pinnedTabsManager: PinnedTabsManager? = nil,
<<<<<<< HEAD
         bookmarkManager: BookmarkManager = LocalBookmarkManager.shared,
         syncService: DDGSyncing? = nil
=======
         secureVaultFactory: SecureVaultFactory = SecureVaultFactory.default
>>>>>>> 26b86a88
    ) {
        self.webCacheManager = cacheManager
        self.historyCoordinating = historyCoordinating
        self.permissionManager = permissionManager
        self.downloadListCoordinator = downloadListCoordinator
        self.windowControllerManager = windowControllerManager
        self.faviconManagement = faviconManagement
        self.recentlyClosedCoordinator = recentlyClosedCoordinator
        self.pinnedTabsManager = pinnedTabsManager ?? WindowControllersManager.shared.pinnedTabsManager
<<<<<<< HEAD
        self.bookmarkManager = bookmarkManager
        self.syncService = syncService ?? (NSApp.delegate as? AppDelegate)?.syncService
=======
        self.secureVaultFactory = secureVaultFactory
>>>>>>> 26b86a88

        if #available(macOS 11, *), autoconsentManagement == nil {
            self.autoconsentManagement = AutoconsentManagement.shared
        } else {
            self.autoconsentManagement = autoconsentManagement
        }

        if let stateRestorationManager = stateRestorationManager {
            self.stateRestorationManager = stateRestorationManager
        } else if let appDelegate = NSApp.delegate as? AppDelegate {
            self.stateRestorationManager = appDelegate.stateRestorationManager
        } else {
            self.stateRestorationManager = nil
        }
    }

    @MainActor
    // swiftlint:disable:next function_body_length
    func burnDomains(_ domains: Set<String>,
                     includingHistory: Bool = true,
                     completion: (() -> Void)? = nil) {
        os_log("Fire started", log: .fire)

        burnLastSessionState()
        burnDeletedBookmarks()

        burningData = .specificDomains(domains)

        // Add www prefixes
        let wwwDomains = Set(domains.map { domain -> String in
            if !domain.hasPrefix("www.") {
                return "www.\(domain)"
            }
            return domain
        })
        let burningDomains = domains.union(wwwDomains)
        let collectionsCleanupInfo = tabViewModelsFor(domains: burningDomains)

        // Prepare all Tabs that are going to be burned
        let tabsToRemove = collectionsCleanupInfo.values.flatMap { tabViewModelsCleanupInfo in
            tabViewModelsCleanupInfo.filter({ $0.action == .burn }).compactMap { $0.tabViewModel }
        }

        let pinnedTabsViewModels = pinnedTabViewModels(for: burningDomains)

        tabsCleaner.prepareTabsForCleanup(tabsToRemove) {

            let group = DispatchGroup()

            group.enter()
            self.burnTabsFrom(collectionViewModels: collectionsCleanupInfo,
                              relatedToDomains: burningDomains) {
                group.leave()
            }

            group.enter()
            self.burnPinnedTabs(pinnedTabsViewModels, onlyRelatedToDomains: domains) {
                group.leave()
            }

            group.enter()
            Task {
                await self.burnWebCache(domains: burningDomains)
                group.leave()
            }

            if includingHistory {
                group.enter()
                self.burnHistory(of: burningDomains, completion: {
                    self.burnFavicons(for: burningDomains) {
                        group.leave()
                    }
                })
            }

            group.enter()
            self.burnPermissions(of: burningDomains, completion: {
                self.burnDownloads(of: burningDomains)
                group.leave()
            })

            self.burnRecentlyClosed(domains: burningDomains)
            self.burnAutoconsentCache()

            group.notify(queue: .main) {
                self.burningData = nil
                completion?()

                os_log("Fire finished", log: .fire)
            }
        }
    }

    @MainActor
    func burnAll(tabCollectionViewModel: TabCollectionViewModel, completion: (() -> Void)? = nil) {
        os_log("Fire started", log: .fire)
        burningData = .all

        burnLastSessionState()
        burnDeletedBookmarks()

        let pinnedTabsViewModels = pinnedTabViewModels()

        tabsCleaner.prepareTabsForCleanup(allTabViewModels()) {
            let group = DispatchGroup()
            group.enter()

            Task {
                await self.burnWebCache()
                group.leave()
            }

            group.enter()
            self.burnPinnedTabs(pinnedTabsViewModels) {
                group.leave()
            }

            group.enter()
            self.burnHistory {
                self.burnPermissions {
                    self.burnFavicons {
                        self.burnDownloads()
                        group.leave()
                    }
                }
            }

            group.enter()
            self.burnWindows(exceptOwnerOf: tabCollectionViewModel) {
                group.leave()
            }

            self.burnRecentlyClosed()
            self.burnAutoconsentCache()

            group.notify(queue: .main) {
                self.burningData = nil
                completion?()

                os_log("Fire finished", log: .fire)
            }
        }
    }

    // Burns visit passed to the method but preserves other visits of same domains
    @MainActor
    func burnVisits(of visits: [Visit],
                    except fireproofDomains: FireproofDomains,
                    completion: (() -> Void)? = nil) {

        // Get domains to burn
        var domains = Set<String>()
        visits.forEach { visit in
            guard let historyEntry = visit.historyEntry else {
                assertionFailure("No history entry")
                return
            }

            if let domain = Fire.getBurningDomain(from: historyEntry.url),
               !fireproofDomains.isFireproof(fireproofDomain: domain) {
                domains.insert(domain)
            }
        }

        historyCoordinating.burnVisits(visits) {
            self.burnDomains(domains, includingHistory: false, completion: completion)
        }
    }

    // MARK: - Tabs

    @MainActor
    private func allTabViewModels() -> [TabViewModel] {
        var allTabViewModels = [TabViewModel] ()
        for window in windowControllerManager.mainWindowControllers {
            let tabCollectionViewModel = window.mainViewController.tabCollectionViewModel

            allTabViewModels.append(contentsOf: tabCollectionViewModel.tabViewModels.values)
        }
        return allTabViewModels
    }

    // MARK: - Web cache

    private func burnWebCache() async {
        os_log("WebsiteDataStore began cookie deletion", log: .fire)
        await webCacheManager.clear()
        os_log("WebsiteDataStore completed cookie deletion", log: .fire)
    }

    private func burnWebCache(domains: Set<String>? = nil) async {
        os_log("WebsiteDataStore began cookie deletion", log: .fire)
        await webCacheManager.clear(domains: domains)
        os_log("WebsiteDataStore completed cookie deletion", log: .fire)
    }

    // MARK: - History

    private func burnHistory(completion: @escaping () -> Void) {
        self.historyCoordinating.burn(except: FireproofDomains.shared, completion: completion)
    }

    private func burnHistory(of domains: Set<String>, completion: @escaping () -> Void) {
        self.historyCoordinating.burnDomains(domains, completion: completion)
    }

    // MARK: - Permissions

    private func burnPermissions(completion: @escaping () -> Void) {
        self.permissionManager.burnPermissions(except: FireproofDomains.shared, completion: completion)
    }

    private func burnPermissions(of domains: Set<String>, completion: @escaping () -> Void) {
        self.permissionManager.burnPermissions(of: domains, completion: completion)
    }

    // MARK: - Downloads

    @MainActor
    private func burnDownloads() {
        self.downloadListCoordinator.cleanupInactiveDownloads()
    }

    @MainActor
    private func burnDownloads(of domains: Set<String>) {
        self.downloadListCoordinator.cleanupInactiveDownloads(for: domains)
    }

    // MARK: - Favicons

    private func autofillDomains() -> Set<String> {
        guard let vault = try? secureVaultFactory.makeVault(errorReporter: SecureVaultErrorReporter.shared),
              let accounts = try? vault.accounts() else {
            return []
        }
        return Set(accounts.map { $0.domain })
    }

    private func burnFavicons(completion: @escaping () -> Void) {
        let autofillDomains = autofillDomains()
        self.faviconManagement.burnExcept(fireproofDomains: FireproofDomains.shared,
                                          bookmarkManager: LocalBookmarkManager.shared,
                                          savedLogins: autofillDomains,
                                          completion: completion)
    }

    private func burnFavicons(for domains: Set<String>, completion: @escaping () -> Void) {
        let autofillDomains = autofillDomains()
        self.faviconManagement.burnDomains(domains,
                                           exceptBookmarks: LocalBookmarkManager.shared,
                                           exceptSavedLogins: autofillDomains,
                                           completion: completion)
    }

    // MARK: - Windows & Tabs

    @MainActor
    private func burnWindows(exceptOwnerOf tabCollectionViewModel: TabCollectionViewModel, completion: @escaping () -> Void) {
        // Close windows except the burning one
        for mainWindowController in windowControllerManager.mainWindowControllers {
            guard mainWindowController.mainViewController.tabCollectionViewModel != tabCollectionViewModel else {
                continue
            }

            mainWindowController.close()
        }

        // Close all tabs of the burning window and open a new one
        DispatchQueue.main.asyncAfter(deadline: .now() + 0.5) {
            if tabCollectionViewModel.tabCollection.tabs.count > 0 {
                tabCollectionViewModel.removeAllTabsAndAppendNew(forceChange: true)
            } else {
                tabCollectionViewModel.appendNewTab(forceChange: true)
            }
            tabCollectionViewModel.tabCollection.localHistoryOfRemovedTabs.removeAll()

            completion()
        }
    }

    private func burnPinnedTabs(_ cleanupInfo: [TabCollectionViewModel.TabCleanupInfo],
                                onlyRelatedToDomains domains: Set<String>? = nil,
                                completion: @escaping () -> Void) {
        // Close tabs where specified domains are currently loaded
        DispatchQueue.main.asyncAfter(deadline: .now() + 0.5) { [weak self] in
            let keyWindow = self?.windowControllerManager.lastKeyMainWindowController
            keyWindow?.mainViewController.tabCollectionViewModel.clearPinnedTabsData(cleanupInfo, onlyForDomains: domains)

            completion()
        }
    }

    private func burnTabsFrom(collectionViewModels: TabCollectionsCleanupInfo,
                              relatedToDomains domains: Set<String>,
                              completion: @escaping () -> Void) {
        // Close tabs where specified domains are currently loaded
        DispatchQueue.main.asyncAfter(deadline: .now() + 0.5) {
            for (tabCollectionViewModel, tabsCleanupInfo) in collectionViewModels {
                tabCollectionViewModel.clearData(tabsCleanupInfo, forDomains: domains)
            }

            completion()
        }
    }

    // MARK: - Autoconsent visit cache

    private func burnAutoconsentCache() {
        if #available(macOS 11, *), self.autoconsentManagement != nil {
            self.autoconsentManagement!.clearCache()
        }
    }

    // MARK: - Last Session State

    @MainActor
    private func burnLastSessionState() {
        stateRestorationManager?.clearLastSessionState()
    }

    // MARK: - Burn Recently Closed

    @MainActor
    private func burnRecentlyClosed(domains: Set<String>? = nil) {
        recentlyClosedCoordinator?.burnCache(domains: domains)
    }

    // MARK: - Bookmarks cleanup

    private func burnDeletedBookmarks() {
        if syncService?.authState == .inactive {
            LocalBookmarkManager.shared.cleanUpBookmarksDatabase()
        }
    }
}

// MARK: - Tab Cleanup Info

extension Fire {

    @MainActor
    private func pinnedTabViewModels(for domains: Set<String>? = nil) -> [TabCollectionViewModel.TabCleanupInfo] {
        guard let domains = domains else {
            return pinnedTabsManager.tabViewModels.values.map { tabViewModel in
                TabCollectionViewModel.TabCleanupInfo.init(tabViewModel: tabViewModel, action: .replace)
            }
        }

        return prepareCleanupInfo(for: pinnedTabsManager.tabViewModels, relatedToDomains: domains)
    }

    @MainActor
    private func tabViewModelsFor(domains: Set<String>) -> TabCollectionsCleanupInfo {
        var collectionsCleanupInfo = TabCollectionsCleanupInfo()
        for window in windowControllerManager.mainWindowControllers {
            let tabCollectionViewModel = window.mainViewController.tabCollectionViewModel

            collectionsCleanupInfo[tabCollectionViewModel] = prepareCleanupInfo(
                for: tabCollectionViewModel.tabViewModels,
                relatedToDomains: domains
            )
        }

        return collectionsCleanupInfo
    }

    private func prepareCleanupInfo(
        for tabViewModels: [Tab: TabViewModel],
        relatedToDomains domains: Set<String>
    ) -> [TabCollectionViewModel.TabCleanupInfo] {

        var result = [TabCollectionViewModel.TabCleanupInfo]()

        for (tab, tabViewModel) in tabViewModels {
            let action = tab.fireAction(for: domains)
            switch action {
            case .none: continue
            case .replace, .burn:
                result.append(.init(tabViewModel: tabViewModel, action: action))
            }
        }

        return result
    }
}

fileprivate extension TabCollectionViewModel {

    struct TabCleanupInfo {
        let tabViewModel: TabViewModel
        let action: Tab.FireAction
    }

    // Burns data related to domains from the collection of tabs
    func clearData(_ cleanupInfo: [TabCleanupInfo], forDomains domains: Set<String>) {
        // Go one by one and execute the fire action
        var toRemove = IndexSet()
        for tabCleanupInfo in cleanupInfo {
            guard let tabIndex = tabCollection.tabs.firstIndex(of: tabCleanupInfo.tabViewModel.tab) else {
                assertionFailure("Tab index not found for given TabViewModel")
                continue
            }
            switch tabCleanupInfo.action {
            case .none: continue
            case .replace:
                let tab = Tab(content: tabCleanupInfo.tabViewModel.tab.content, shouldLoadInBackground: true, isBurner: false, shouldLoadFromCache: true)
                replaceTab(at: .unpinned(tabIndex), with: tab, forceChange: true)
            case .burn:
                toRemove.insert(tabIndex)
            }
        }
        removeTabsAndAppendNew(at: toRemove, forceChange: true)

        // Clean local history of closed tabs
        tabCollection.localHistoryOfRemovedTabs.subtract(domains)
    }

    // Burns data from the collection of pinned tabs, optionally limited to the set of domains
    func clearPinnedTabsData(_ cleanupInfo: [TabCleanupInfo], onlyForDomains domains: Set<String>? = nil) {
        guard let pinnedTabsManager = pinnedTabsManager else {
            return
        }

        // Go one by one and replace pinned tabs
        for tabCleanupInfo in cleanupInfo {
            guard let tabIndex = pinnedTabsManager.tabCollection.tabs.firstIndex(of: tabCleanupInfo.tabViewModel.tab) else {
                assertionFailure("Tab index not found for a pinned TabViewModel")
                continue
            }
            switch tabCleanupInfo.action {
            case .none: continue
            case .replace, .burn:
                // Burning does not ever close pinned tabs, so treat burning as replacing
                let tab = Tab(content: tabCleanupInfo.tabViewModel.tab.content, shouldLoadInBackground: true, isBurner: false, shouldLoadFromCache: true)
                replaceTab(at: .pinned(tabIndex), with: tab, forceChange: true)
            }
        }

        // Clean local history of closed tabs
        if let domains = domains {
            pinnedTabsManager.tabCollection.localHistoryOfRemovedTabs.subtract(domains)
        } else {
            pinnedTabsManager.tabCollection.localHistoryOfRemovedTabs.removeAll()
        }
    }
}

fileprivate extension Tab {

    enum FireAction {
        case none

        // Replace with a new tab with the same content (internal data removed)
        case replace

        // Closes the tab
        case burn
    }

    // Burns data related to domains from the tab
    // Returns true if the tab should be closed because it remained empty after burning
    func fireAction(for domains: Set<String>) -> FireAction {
        // If currently visited website belongs to one of domains, burn
        if let host = webView.url?.host, domains.contains(host) {
            return .burn
        }

        // If tab visited one of domains in past, replace (to clean internal data)
        if localHistory.contains(where: { visitedDomain in
            domains.contains(visitedDomain)
        }) {
            return .replace
        }

        return .none
    }
}

extension TabCollection {

    // Local history of TabCollection instance including history of already closed tabs
    var localHistory: Set<String> {
        let localHistoryOfCurrentTabs = tabs.reduce(Set<String>()) { result, tab in
            return result.union(tab.localHistory)
        }
        return localHistoryOfRemovedTabs.union(localHistoryOfCurrentTabs)
    }

}

extension History {

    var visitedDomains: Set<String> {
        return reduce(Set<String>(), { result, historyEntry in
            if let domain = Fire.getBurningDomain(from: historyEntry.url) {
                return result.union([domain])
            } else {
                return result
            }
        })
    }

}<|MERGE_RESOLUTION|>--- conflicted
+++ resolved
@@ -96,12 +96,8 @@
     let stateRestorationManager: AppStateRestorationManager?
     let recentlyClosedCoordinator: RecentlyClosedCoordinating?
     let pinnedTabsManager: PinnedTabsManager
-<<<<<<< HEAD
     let bookmarkManager: BookmarkManager
     let syncService: DDGSyncing?
-
-=======
->>>>>>> 26b86a88
     let tabsCleaner = TabDataCleaner()
     let secureVaultFactory: SecureVaultFactory
 
@@ -123,12 +119,9 @@
          stateRestorationManager: AppStateRestorationManager? = nil,
          recentlyClosedCoordinator: RecentlyClosedCoordinating? = RecentlyClosedCoordinator.shared,
          pinnedTabsManager: PinnedTabsManager? = nil,
-<<<<<<< HEAD
          bookmarkManager: BookmarkManager = LocalBookmarkManager.shared,
-         syncService: DDGSyncing? = nil
-=======
+         syncService: DDGSyncing? = nil,
          secureVaultFactory: SecureVaultFactory = SecureVaultFactory.default
->>>>>>> 26b86a88
     ) {
         self.webCacheManager = cacheManager
         self.historyCoordinating = historyCoordinating
@@ -138,12 +131,9 @@
         self.faviconManagement = faviconManagement
         self.recentlyClosedCoordinator = recentlyClosedCoordinator
         self.pinnedTabsManager = pinnedTabsManager ?? WindowControllersManager.shared.pinnedTabsManager
-<<<<<<< HEAD
         self.bookmarkManager = bookmarkManager
         self.syncService = syncService ?? (NSApp.delegate as? AppDelegate)?.syncService
-=======
         self.secureVaultFactory = secureVaultFactory
->>>>>>> 26b86a88
 
         if #available(macOS 11, *), autoconsentManagement == nil {
             self.autoconsentManagement = AutoconsentManagement.shared
