--- conflicted
+++ resolved
@@ -114,12 +114,9 @@
          autoconsentManagement: AutoconsentManagement? = nil,
          stateRestorationManager: AppStateRestorationManager? = nil,
          recentlyClosedCoordinator: RecentlyClosedCoordinating? = RecentlyClosedCoordinator.shared,
-<<<<<<< HEAD
          pinnedTabsManager: PinnedTabsManager = WindowControllersManager.shared.pinnedTabsManager,
          secureVaultFactory: SecureVaultFactory = SecureVaultFactory.default
-=======
          pinnedTabsManager: PinnedTabsManager? = nil
->>>>>>> 47a85571
     ) {
         self.webCacheManager = cacheManager
         self.historyCoordinating = historyCoordinating
@@ -128,12 +125,9 @@
         self.windowControllerManager = windowControllerManager
         self.faviconManagement = faviconManagement
         self.recentlyClosedCoordinator = recentlyClosedCoordinator
-<<<<<<< HEAD
         self.pinnedTabsManager = pinnedTabsManager
         self.secureVaultFactory = secureVaultFactory
-=======
         self.pinnedTabsManager = pinnedTabsManager ?? WindowControllersManager.shared.pinnedTabsManager
->>>>>>> 47a85571
 
         if #available(macOS 11, *), autoconsentManagement == nil {
             self.autoconsentManagement = AutoconsentManagement.shared
