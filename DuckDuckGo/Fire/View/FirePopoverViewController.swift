//
//  FirePopoverViewController.swift
//
//  Copyright © 2021 DuckDuckGo. All rights reserved.
//
//  Licensed under the Apache License, Version 2.0 (the "License");
//  you may not use this file except in compliance with the License.
//  You may obtain a copy of the License at
//
//  http://www.apache.org/licenses/LICENSE-2.0
//
//  Unless required by applicable law or agreed to in writing, software
//  distributed under the License is distributed on an "AS IS" BASIS,
//  WITHOUT WARRANTIES OR CONDITIONS OF ANY KIND, either express or implied.
//  See the License for the specific language governing permissions and
//  limitations under the License.
//

import Cocoa
import Combine
import Common

protocol FirePopoverViewControllerDelegate: AnyObject {

    func firePopoverViewControllerDidClear(_ firePopoverViewController: FirePopoverViewController)
    func firePopoverViewControllerDidCancel(_ firePopoverViewController: FirePopoverViewController)

}

final class FirePopoverViewController: NSViewController {

    struct Constants {
        static let maximumContentHeight: CGFloat = 42 + 230 + 32
        static let minimumContentHeight: CGFloat = 42
        static let headerHeight: CGFloat = 28
        static let footerHeight: CGFloat = 8
    }

    weak var delegate: FirePopoverViewControllerDelegate?

    private let fireViewModel: FireViewModel
    private var firePopoverViewModel: FirePopoverViewModel
    private let historyCoordinating: HistoryCoordinating

    @IBOutlet weak var optionsButton: NSPopUpButton!
    @IBOutlet weak var optionsButtonWidthConstraint: NSLayoutConstraint!
    @IBOutlet weak var openDetailsButton: NSButton!
    @IBOutlet weak var openDetailsButtonImageView: NSImageView!
    @IBOutlet weak var closeDetailsButton: NSButton!
    @IBOutlet weak var detailsWrapperView: NSView!
    @IBOutlet weak var contentHeightConstraint: NSLayoutConstraint!
    @IBOutlet weak var detailsWrapperViewHeightContraint: NSLayoutConstraint!
    @IBOutlet weak var openWrapperView: NSView!
    @IBOutlet weak var closeWrapperView: NSView!
    @IBOutlet weak var collectionView: NSCollectionView!
    @IBOutlet weak var collectionViewBottomConstraint: NSLayoutConstraint!
    @IBOutlet weak var warningWrapperView: NSView!
    @IBOutlet weak var warningButton: NSButton!
    @IBOutlet weak var clearButton: NSButton!

    private var appearanceCancellable: AnyCancellable?
    private var viewModelCancellable: AnyCancellable?
    private var selectedCancellable: AnyCancellable?
    private var areOtherTabsInfluencedCancellable: AnyCancellable?

    required init?(coder: NSCoder) {
        fatalError("FirePopoverViewController: Bad initializer")
    }

    init?(coder: NSCoder,
          fireViewModel: FireViewModel,
          tabCollectionViewModel: TabCollectionViewModel,
          historyCoordinating: HistoryCoordinating = HistoryCoordinator.shared,
          fireproofDomains: FireproofDomains = FireproofDomains.shared,
          faviconManagement: FaviconManagement = FaviconManager.shared) {
        self.fireViewModel = fireViewModel
        self.historyCoordinating = historyCoordinating
        self.firePopoverViewModel = FirePopoverViewModel(fireViewModel: fireViewModel,
                                                         tabCollectionViewModel: tabCollectionViewModel,
                                                         historyCoordinating: historyCoordinating,
                                                         fireproofDomains: fireproofDomains,
                                                         faviconManagement: faviconManagement)

        super.init(coder: coder)
    }

    override func viewDidLoad() {
        super.viewDidLoad()

        let nib = NSNib(nibNamed: "FirePopoverCollectionViewItem", bundle: nil)
        collectionView.register(nib, forItemWithIdentifier: FirePopoverCollectionViewItem.identifier)
        collectionView.delegate = self
        collectionView.dataSource = self
        setupOptionsButton()
        updateCloseDetailsButton()
        updateWarningWrapperView()

        appearanceCancellable = view.subscribeForAppApperanceUpdates()
        subscribeToViewModel()
        subscribeToSelected()
        subscribeToAreOtherTabsInfluenced()
    }

    @IBAction func optionsButtonAction(_ sender: NSPopUpButton) {
        guard let tag = sender.selectedItem?.tag, let clearingOption = FirePopoverViewModel.ClearingOption(rawValue: tag) else {
            assertionFailure("Clearing option for not found for the selected menu item")
            return
        }
        firePopoverViewModel.clearingOption = clearingOption
        updateCloseDetailsButton()
        updateWarningWrapperView()
    }

    @IBAction func openDetailsButtonAction(_ sender: Any) {
        toggleDetails()
    }

    @IBAction func closeDetailsButtonAction(_ sender: Any) {
        toggleDetails()
    }

    private func updateCloseDetailsButton() {
        guard firePopoverViewModel.areAllSelected else {
            closeDetailsButton.title = "     \(UserText.selectedDomainsDescription)"
            return
        }

        closeDetailsButton.title = "     \(UserText.fireDialogDetails)"
    }

    private func updateWarningWrapperView() {
        warningWrapperView.isHidden = firePopoverViewModel.clearingOption == .allData ||
        !firePopoverViewModel.areOtherTabsInfluenced || detailsWrapperView.isHidden

        if !warningWrapperView.isHidden {
            if firePopoverViewModel.hasPinnedTabs {
                warningButton.title = "   \(UserText.fireDialogAllUnpinnedTabsWillClose)"
            } else {
                warningButton.title = "   \(UserText.fireDialogAllTabsWillClose)"
            }
        }

        collectionViewBottomConstraint.constant = warningWrapperView.isHidden ? 0 : 32
    }

    @IBAction func clearButtonAction(_ sender: Any) {
        delegate?.firePopoverViewControllerDidClear(self)
        firePopoverViewModel.burn()

    }

    @IBAction func cancelButtonAction(_ sender: Any) {
        delegate?.firePopoverViewControllerDidCancel(self)
    }

    private func subscribeToViewModel() {
        viewModelCancellable = Publishers.Zip(
            firePopoverViewModel.$fireproofed,
            firePopoverViewModel.$selectable
        ).receive(on: DispatchQueue.main)
            .sink { [weak self] _ in
                guard let self = self else { return }
                self.collectionView.reloadData()
                if self.firePopoverViewModel.selectable.isEmpty && !self.detailsWrapperView.isHidden {
                    self.toggleDetails()
                }
                self.adjustContentHeight()
                self.updateOpenDetailsButton()
            }
    }

    private func subscribeToSelected() {
        selectedCancellable = firePopoverViewModel.$selected
            .receive(on: DispatchQueue.main)
            .sink { [weak self] selected in
                guard let self = self else { return }
                let selectionIndexPaths = Set(selected.map {IndexPath(item: $0, section: self.firePopoverViewModel.selectableSectionIndex)})
                self.collectionView.selectionIndexPaths = selectionIndexPaths
                self.updateCloseDetailsButton()
                self.updateClearButton()
            }
    }

    private func subscribeToAreOtherTabsInfluenced() {
        areOtherTabsInfluencedCancellable = firePopoverViewModel.$areOtherTabsInfluenced
            .receive(on: DispatchQueue.main)
            .sink { [weak self] _ in
                guard let self = self else { return }
                self.updateWarningWrapperView()
            }
    }

    private func toggleDetails() {
        let showDetails = detailsWrapperView.isHidden
        openWrapperView.isHidden = showDetails
        detailsWrapperView.isHidden = !showDetails

        updateWarningWrapperView()
        adjustContentHeight()
    }

    private func adjustContentHeight() {
<<<<<<< HEAD
        NSAnimationContext.runAnimationGroup { [weak self] context in
            guard let self else { return }
            context.duration = 1/3
            context.timingFunction = CAMediaTimingFunction(name: .easeInEaseOut)
            let contentHeight = self.contentHeight()
=======
        NSAnimationContext.runAnimationGroup { [self, contentHeight = contentHeight()] context in
            context.duration = 1/3
            context.timingFunction = CAMediaTimingFunction(name: .easeInEaseOut)
>>>>>>> 89e120c3
            self.contentHeightConstraint.animator().constant = contentHeight
            if contentHeight != Constants.minimumContentHeight {
                self.detailsWrapperViewHeightContraint.animator().constant = contentHeight
            }
        }
    }

    private func contentHeight() -> CGFloat {
        if detailsWrapperView.isHidden {
            return Constants.minimumContentHeight
        } else {
            if let contentHeight = collectionView.collectionViewLayout?.collectionViewContentSize.height {
                let warningWrapperViewHeight = warningWrapperView.isHidden ? 0 : warningWrapperView.frame.height
                let height = contentHeight + closeWrapperView.frame.height + warningWrapperViewHeight
                return min(Constants.maximumContentHeight, height)
            } else {
                return Constants.maximumContentHeight
            }
        }
    }

    private func setupOptionsButton() {
        guard let menu = optionsButton.menu, let font = optionsButton.font else {
            os_log("FirePopoverViewController: Menu and/or font not present for optionsMenu", type: .error)
            return
        }
        menu.removeAllItems()

        let constraintSize = NSSize(width: .max, height: 0)
        let attributes = [NSAttributedString.Key.font: font]
        var maxWidth: CGFloat = 0

        FirePopoverViewModel.ClearingOption.allCases.forEach { option in
            if firePopoverViewModel.availableClearingOptions.contains(option) {
                if option == .allData {
                    menu.addItem(.separator())
                }

                let item = NSMenuItem(title: option.string)
                item.tag = option.rawValue
                menu.addItem(item)

                let width = (option.string as NSString)
                    .boundingRect(with: constraintSize, options: .usesDeviceMetrics, attributes: attributes, context: nil)
                    .width
                maxWidth = max(maxWidth, width)
            }
        }

        optionsButtonWidthConstraint.constant = maxWidth + 32
        optionsButton.selectItem(at: optionsButton.numberOfItems - 1)
    }

    private func updateClearButton() {
        clearButton.isEnabled = !firePopoverViewModel.selected.isEmpty
    }

    private func updateOpenDetailsButton() {
        let hasDataToBurn = !firePopoverViewModel.selectable.isEmpty
        let nothingToBurn = firePopoverViewModel.hasOnlySingleFireproofDomain ? UserText.fireDialogSiteIsFireproof : UserText.fireDialogNothingToBurn
        openDetailsButton.title = hasDataToBurn ? UserText.fireDialogDetails : nothingToBurn
        openDetailsButton.isEnabled = hasDataToBurn
        openDetailsButtonImageView.isHidden = !hasDataToBurn
    }

}

extension FirePopoverViewController: NSCollectionViewDataSource {

    func numberOfSections(in collectionView: NSCollectionView) -> Int {
        return 2
    }

    func collectionView(_ collectionView: NSCollectionView, numberOfItemsInSection section: Int) -> Int {
        return section == firePopoverViewModel.selectableSectionIndex ? firePopoverViewModel.selectable.count: firePopoverViewModel.fireproofed.count
    }

    func collectionView(_ collectionView: NSCollectionView, itemForRepresentedObjectAt indexPath: IndexPath) -> NSCollectionViewItem {
        let item = collectionView.makeItem(withIdentifier: FirePopoverCollectionViewItem.identifier, for: indexPath)
        guard let firePopoverItem = item as? FirePopoverCollectionViewItem else { return item }

        firePopoverItem.delegate = self
        let isSelectableSection = indexPath.section == firePopoverViewModel.selectableSectionIndex
        let sectionList = isSelectableSection ? firePopoverViewModel.selectable: firePopoverViewModel.fireproofed
        let listItem = sectionList[indexPath.item]
        firePopoverItem.setItem(listItem, isFireproofed: indexPath.section == firePopoverViewModel.fireproofedSectionIndex)
        return firePopoverItem
    }

    func collectionView(_ collectionView: NSCollectionView,
                        viewForSupplementaryElementOfKind kind: NSCollectionView.SupplementaryElementKind,
                        at indexPath: IndexPath) -> NSView {
        // swiftlint:disable force_cast
        let view = collectionView.makeSupplementaryView(ofKind: NSCollectionView.elementKindSectionHeader,
                                                        withIdentifier: FirePopoverCollectionViewHeader.identifier,
                                                        for: indexPath) as! FirePopoverCollectionViewHeader
        // swiftlint:enable force_cast

        if indexPath.section == firePopoverViewModel.selectableSectionIndex {
            view.title.stringValue = UserText.fireDialogClearSites
        } else {
            view.title.stringValue = UserText.fireDialogFireproofSites
        }

        return view
    }

}

extension FirePopoverViewController: NSCollectionViewDelegate {

}

extension FirePopoverViewController: NSCollectionViewDelegateFlowLayout {

    func collectionView(_ collectionView: NSCollectionView,
                        layout collectionViewLayout: NSCollectionViewLayout,
                        referenceSizeForHeaderInSection section: Int) -> NSSize {
        let count: Int
        switch section {
        case firePopoverViewModel.selectableSectionIndex: count = firePopoverViewModel.selectable.count
        case firePopoverViewModel.fireproofedSectionIndex: count = firePopoverViewModel.fireproofed.count
        default: count = 0
        }
        return NSSize(width: collectionView.bounds.width, height: count == 0 ? 0 : Constants.headerHeight)
    }

    func collectionView(_ collectionView: NSCollectionView,
                        layout collectionViewLayout: NSCollectionViewLayout,
                        referenceSizeForFooterInSection section: Int) -> NSSize {
        let count: Int
        switch section {
        case firePopoverViewModel.selectableSectionIndex: count = firePopoverViewModel.selectable.count
        case firePopoverViewModel.fireproofedSectionIndex: count = firePopoverViewModel.fireproofed.count
        default: count = 0
        }
        return NSSize(width: collectionView.bounds.width, height: count == 0 ? 0 : Constants.footerHeight)
    }

}

extension FirePopoverViewController: FirePopoverCollectionViewItemDelegate {

    func firePopoverCollectionViewItemDidToggle(_ firePopoverCollectionViewItem: FirePopoverCollectionViewItem) {
        guard let indexPath = collectionView.indexPath(for: firePopoverCollectionViewItem) else {
            assertionFailure("No index path for the \(firePopoverCollectionViewItem)")
            return
        }

        if firePopoverCollectionViewItem.isSelected {
            firePopoverViewModel.deselect(index: indexPath.item)
        } else {
            firePopoverViewModel.select(index: indexPath.item)
        }
    }

}<|MERGE_RESOLUTION|>--- conflicted
+++ resolved
@@ -200,17 +200,9 @@
     }
 
     private func adjustContentHeight() {
-<<<<<<< HEAD
-        NSAnimationContext.runAnimationGroup { [weak self] context in
-            guard let self else { return }
-            context.duration = 1/3
-            context.timingFunction = CAMediaTimingFunction(name: .easeInEaseOut)
-            let contentHeight = self.contentHeight()
-=======
         NSAnimationContext.runAnimationGroup { [self, contentHeight = contentHeight()] context in
             context.duration = 1/3
             context.timingFunction = CAMediaTimingFunction(name: .easeInEaseOut)
->>>>>>> 89e120c3
             self.contentHeightConstraint.animator().constant = contentHeight
             if contentHeight != Constants.minimumContentHeight {
                 self.detailsWrapperViewHeightContraint.animator().constant = contentHeight
