//
//  SyncBookmarksAdapter.swift
//
//  Copyright © 2023 DuckDuckGo. All rights reserved.
//
//  Licensed under the Apache License, Version 2.0 (the "License");
//  you may not use this file except in compliance with the License.
//  You may obtain a copy of the License at
//
//  http://www.apache.org/licenses/LICENSE-2.0
//
//  Unless required by applicable law or agreed to in writing, software
//  distributed under the License is distributed on an "AS IS" BASIS,
//  WITHOUT WARRANTIES OR CONDITIONS OF ANY KIND, either express or implied.
//  See the License for the specific language governing permissions and
//  limitations under the License.
//

import Bookmarks
import Combine
import Common
import DDGSync
import Persistence
import SyncDataProviders

final class SyncBookmarksAdapter {

    private(set) var provider: BookmarksProvider?
    let databaseCleaner: BookmarkDatabaseCleaner
    var shouldResetBookmarksSyncTimestamp: Bool = false {
        willSet {
            assert(provider == nil, "Setting this value has no effect after provider has been instantiated")
        }
    }

    @UserDefaultsWrapper(key: .syncBookmarksPaused, defaultValue: false)
    private var isSyncBookmarksPaused: Bool {
        didSet {
            NotificationCenter.default.post(name: SyncPreferences.Consts.syncPausedStateChanged, object: nil)
        }
    }

    init(
        database: CoreDataDatabase,
        bookmarkManager: BookmarkManager = LocalBookmarkManager.shared,
        appearancePreferences: AppearancePreferences = .shared
    ) {
        self.database = database
        self.bookmarkManager = bookmarkManager
        self.appearancePreferences = appearancePreferences
        databaseCleaner = BookmarkDatabaseCleaner(
            bookmarkDatabase: database,
            errorEvents: BookmarksCleanupErrorHandling(),
            log: .bookmarks
        )
    }

    func cleanUpDatabaseAndUpdateSchedule(shouldEnable: Bool) {
        databaseCleaner.cleanUpDatabaseNow()
        if shouldEnable {
            databaseCleaner.scheduleRegularCleaning()
            handleFavoritesAfterDisablingSync()
        } else {
            databaseCleaner.cancelCleaningSchedule()
        }
    }

    func setUpProviderIfNeeded(database: CoreDataDatabase, metadataStore: SyncMetadataStore) {
        guard provider == nil else {
            return
        }

        let provider = BookmarksProvider(
            database: database,
<<<<<<< HEAD
            metadataStore: metadataStore,
            syncDidUpdateData: LocalBookmarkManager.shared.loadBookmarks
        )
        if shouldResetBookmarksSyncTimestamp {
            provider.lastSyncTimestamp = nil
        }
=======
            metadataStore: metadataStore) { [weak self] in
                LocalBookmarkManager.shared.loadBookmarks()
                self?.isSyncBookmarksPaused = false
            }
>>>>>>> 37564a04

        syncErrorCancellable = provider.syncErrorPublisher
            .sink { [weak self] error in
                switch error {
                case let syncError as SyncError:
                    Pixel.fire(.debug(event: .syncBookmarksFailed, error: syncError))
                    // If bookmarks count limit has been exceeded
                    if syncError == .unexpectedStatusCode(409) {
                        self?.isSyncBookmarksPaused = true
                        Pixel.fire(.syncBookmarksCountLimitExceededDaily, limitTo: .dailyFirst)
                    }
                    // If bookmarks request size limit has been exceeded
                    if syncError == .unexpectedStatusCode(413) {
                        self?.isSyncBookmarksPaused = true
                        Pixel.fire(.syncBookmarksRequestSizeLimitExceededDaily, limitTo: .dailyFirst)
                    }
                default:
                    let nsError = error as NSError
                    if nsError.domain != NSURLErrorDomain {
                        let processedErrors = CoreDataErrorsParser.parse(error: error as NSError)
                        let params = processedErrors.errorPixelParameters
                        Pixel.fire(.debug(event: .syncBookmarksFailed, error: error), withAdditionalParameters: params)
                    }
                }
                os_log(.error, log: OSLog.sync, "Bookmarks Sync error: %{public}s", String(reflecting: error))
            }

        self.provider = provider
    }

    private func handleFavoritesAfterDisablingSync() {
        bookmarkManager.handleFavoritesAfterDisablingSync()
        if appearancePreferences.favoritesDisplayMode.isDisplayUnified {
            appearancePreferences.favoritesDisplayMode = .displayNative(.desktop)
        }
    }

    private var syncErrorCancellable: AnyCancellable?
    private let bookmarkManager: BookmarkManager
    private let database: CoreDataDatabase
    private let appearancePreferences: AppearancePreferences
}<|MERGE_RESOLUTION|>--- conflicted
+++ resolved
@@ -72,19 +72,14 @@
 
         let provider = BookmarksProvider(
             database: database,
-<<<<<<< HEAD
-            metadataStore: metadataStore,
-            syncDidUpdateData: LocalBookmarkManager.shared.loadBookmarks
-        )
-        if shouldResetBookmarksSyncTimestamp {
-            provider.lastSyncTimestamp = nil
-        }
-=======
             metadataStore: metadataStore) { [weak self] in
                 LocalBookmarkManager.shared.loadBookmarks()
                 self?.isSyncBookmarksPaused = false
             }
->>>>>>> 37564a04
+
+        if shouldResetBookmarksSyncTimestamp {
+            provider.lastSyncTimestamp = nil
+        }
 
         syncErrorCancellable = provider.syncErrorPublisher
             .sink { [weak self] error in
