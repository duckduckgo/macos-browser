--- conflicted
+++ resolved
@@ -32,15 +32,6 @@
             assert(provider == nil, "Setting this value has no effect after provider has been instantiated")
         }
     }
-<<<<<<< HEAD
-
-    @UserDefaultsWrapper(key: .syncBookmarksPaused, defaultValue: false)
-    private var isSyncBookmarksPaused: Bool {
-        didSet {
-            NotificationCenter.default.post(name: SyncPreferences.Consts.syncPausedStateChanged, object: nil)
-        }
-    }
-=======
 
     @UserDefaultsWrapper(key: .syncBookmarksPaused, defaultValue: false)
     private var isSyncBookmarksPaused: Bool {
@@ -51,7 +42,6 @@
 
     @UserDefaultsWrapper(key: .syncBookmarksPausedErrorDisplayed, defaultValue: false)
     private var didShowBookmarksSyncPausedError: Bool
->>>>>>> 29ed2179
 
     init(
         database: CoreDataDatabase,
@@ -88,13 +78,8 @@
             metadataStore: metadataStore) { [weak self] in
                 LocalBookmarkManager.shared.loadBookmarks()
                 self?.isSyncBookmarksPaused = false
-<<<<<<< HEAD
-            }
-
-=======
                 self?.didShowBookmarksSyncPausedError = false
             }
->>>>>>> 29ed2179
         if shouldResetBookmarksSyncTimestamp {
             provider.lastSyncTimestamp = nil
         }
@@ -104,17 +89,6 @@
                 switch error {
                 case let syncError as SyncError:
                     Pixel.fire(.debug(event: .syncBookmarksFailed, error: syncError))
-<<<<<<< HEAD
-                    // If bookmarks count limit has been exceeded
-                    if syncError == .unexpectedStatusCode(409) {
-                        self?.isSyncBookmarksPaused = true
-                        Pixel.fire(.syncBookmarksCountLimitExceededDaily, limitTo: .dailyFirst)
-                    }
-                    // If bookmarks request size limit has been exceeded
-                    if syncError == .unexpectedStatusCode(413) {
-                        self?.isSyncBookmarksPaused = true
-                        Pixel.fire(.syncBookmarksRequestSizeLimitExceededDaily, limitTo: .dailyFirst)
-=======
                     switch syncError {
                     case .unexpectedStatusCode(409):
                         // If bookmarks count limit has been exceeded
@@ -128,7 +102,6 @@
                         self?.showSyncPausedAlert()
                     default:
                         break
->>>>>>> 29ed2179
                     }
                 default:
                     let nsError = error as NSError
@@ -144,8 +117,6 @@
         self.provider = provider
     }
 
-<<<<<<< HEAD
-=======
     private func showSyncPausedAlert() {
         guard !didShowBookmarksSyncPausedError else { return }
         Task {
@@ -165,7 +136,6 @@
         }
     }
 
->>>>>>> 29ed2179
     private func handleFavoritesAfterDisablingSync() {
         bookmarkManager.handleFavoritesAfterDisablingSync()
         if appearancePreferences.favoritesDisplayMode.isDisplayUnified {
