--- conflicted
+++ resolved
@@ -36,12 +36,9 @@
         }
     }
 
-<<<<<<< HEAD
     @UserDefaultsWrapper(key: .syncBookmarksPausedErrorDisplayed, defaultValue: false)
     private var wasSyncCredentialsErrorDisplayed: Bool
 
-=======
->>>>>>> aef8698f
     init(secureVaultFactory: AutofillVaultFactory = AutofillSecureVaultFactory) {
         syncDidCompletePublisher = syncDidCompleteSubject.eraseToAnyPublisher()
         databaseCleaner = CredentialsDatabaseCleaner(
@@ -74,10 +71,7 @@
                 syncDidUpdateData: { [weak self] in
                     self?.syncDidCompleteSubject.send()
                     self?.isSyncCredentialsPaused = false
-<<<<<<< HEAD
                     self?.wasSyncCredentialsErrorDisplayed = false
-=======
->>>>>>> aef8698f
                 }
             )
 
@@ -86,24 +80,19 @@
                     switch error {
                     case let syncError as SyncError:
                         Pixel.fire(.debug(event: .syncCredentialsFailed, error: syncError))
-                        Pixel.fire(.debug(event: .syncBookmarksFailed, error: syncError))
-                        // If credentials count limit has been exceeded
-                        if syncError == .unexpectedStatusCode(409) {
+                        switch syncError {
+                        case .unexpectedStatusCode(409):
+                            // If credentials count limit has been exceeded
                             self?.isSyncCredentialsPaused = true
                             Pixel.fire(.syncCredentialsCountLimitExceededDaily, limitTo: .dailyFirst)
-<<<<<<< HEAD
                             self?.showSyncPausedAlert()
-=======
->>>>>>> aef8698f
-                        }
-                        // If credentials request size limit has been exceeded
-                        if syncError == .unexpectedStatusCode(413) {
+                        case .unexpectedStatusCode(413):
+                            // If credentials request size limit has been exceeded
                             self?.isSyncCredentialsPaused = true
                             Pixel.fire(.syncCredentialsRequestSizeLimitExceededDaily, limitTo: .dailyFirst)
-<<<<<<< HEAD
                             self?.showSyncPausedAlert()
-=======
->>>>>>> aef8698f
+                        default:
+                            break
                         }
                     default:
                         let nsError = error as NSError
