//
//  SyncCredentialsAdapter.swift
//
//  Copyright © 2023 DuckDuckGo. All rights reserved.
//
//  Licensed under the Apache License, Version 2.0 (the "License");
//  you may not use this file except in compliance with the License.
//  You may obtain a copy of the License at
//
//  http://www.apache.org/licenses/LICENSE-2.0
//
//  Unless required by applicable law or agreed to in writing, software
//  distributed under the License is distributed on an "AS IS" BASIS,
//  WITHOUT WARRANTIES OR CONDITIONS OF ANY KIND, either express or implied.
//  See the License for the specific language governing permissions and
//  limitations under the License.
//

import BrowserServicesKit
import Combine
import Common
import DDGSync
import Persistence
import SyncDataProviders
import PixelKit

final class SyncCredentialsAdapter {

    private(set) var provider: CredentialsProvider?
    let databaseCleaner: CredentialsDatabaseCleaner
    let syncErrorHandler: SyncErrorHandling
    let syncDidCompletePublisher: AnyPublisher<Void, Never>

    init(secureVaultFactory: AutofillVaultFactory = AutofillSecureVaultFactory,
         syncErrorHandler: SyncErrorHandling) {
        syncDidCompletePublisher = syncDidCompleteSubject.eraseToAnyPublisher()
        self.syncErrorHandler =  syncErrorHandler
        databaseCleaner = CredentialsDatabaseCleaner(
            secureVaultFactory: secureVaultFactory,
            secureVaultErrorReporter: SecureVaultReporter.shared,
            errorEvents: CredentialsCleanupErrorHandling(),
            log: .passwordManager
        )
    }

    func cleanUpDatabaseAndUpdateSchedule(shouldEnable: Bool) {
        databaseCleaner.cleanUpDatabaseNow()
        if shouldEnable {
            databaseCleaner.scheduleRegularCleaning()
        } else {
            databaseCleaner.cancelCleaningSchedule()
        }
    }

    // swiftlint:disable:next function_body_length
    func setUpProviderIfNeeded(
        secureVaultFactory: AutofillVaultFactory,
        metadataStore: SyncMetadataStore,
        metricsEventsHandler: EventMapping<MetricsEvent>? = nil
    ) {
        guard provider == nil else {
            return
        }

        do {
            let provider = try CredentialsProvider(
                secureVaultFactory: secureVaultFactory,
                secureVaultErrorReporter: SecureVaultReporter.shared,
                metadataStore: metadataStore,
                metricsEvents: metricsEventsHandler,
                log: OSLog.sync,
                syncDidUpdateData: { [weak self] in
                    self?.syncDidCompleteSubject.send()
                    self?.syncErrorHandler.syncCredentialsSucceded()
                }
            )

            syncErrorCancellable = provider.syncErrorPublisher
                .sink { [weak self] error in
<<<<<<< HEAD
                    switch error {
                    case SyncError.patchPayloadCompressionFailed(let errorCode):
                        PixelKit.fire(
                            DebugEvent(GeneralPixel.syncCredentialsPatchCompressionFailed),
                            withAdditionalParameters: ["error": "\(errorCode)"]
                        )
                    case let syncError as SyncError:
                        PixelKit.fire(DebugEvent(GeneralPixel.syncCredentialsFailed, error: syncError))
                        switch syncError {
                        case .unexpectedStatusCode(409):
                            // If credentials count limit has been exceeded
                            self?.isSyncCredentialsPaused = true
                            PixelKit.fire(GeneralPixel.syncCredentialsCountLimitExceededDaily, frequency: .daily)
                            self?.showSyncPausedAlert()
                        case .unexpectedStatusCode(413):
                            // If credentials request size limit has been exceeded
                            self?.isSyncCredentialsPaused = true
                            PixelKit.fire(GeneralPixel.syncCredentialsRequestSizeLimitExceededDaily, frequency: .daily)
                            self?.showSyncPausedAlert()
                        default:
                            break
                        }
                    default:
                        let nsError = error as NSError
                        if nsError.domain != NSURLErrorDomain {
                            let processedErrors = CoreDataErrorsParser.parse(error: error as NSError)
                            let params = processedErrors.errorPixelParameters
                            PixelKit.fire(DebugEvent(GeneralPixel.syncCredentialsFailed, error: error), withAdditionalParameters: params)
                        }
                    }
                    os_log(.error, log: OSLog.sync, "Credentials Sync error: %{public}s", String(reflecting: error))
=======
                    self?.syncErrorHandler.handleCredentialError(error)
>>>>>>> d0949310
                }

            self.provider = provider

        } catch let error as NSError {
            let processedErrors = CoreDataErrorsParser.parse(error: error)
            let params = processedErrors.errorPixelParameters
            PixelKit.fire(DebugEvent(GeneralPixel.syncCredentialsProviderInitializationFailed, error: error), withAdditionalParameters: params)
        }
    }

    private var syncDidCompleteSubject = PassthroughSubject<Void, Never>()
    private var syncErrorCancellable: AnyCancellable?
}<|MERGE_RESOLUTION|>--- conflicted
+++ resolved
@@ -77,41 +77,7 @@
 
             syncErrorCancellable = provider.syncErrorPublisher
                 .sink { [weak self] error in
-<<<<<<< HEAD
-                    switch error {
-                    case SyncError.patchPayloadCompressionFailed(let errorCode):
-                        PixelKit.fire(
-                            DebugEvent(GeneralPixel.syncCredentialsPatchCompressionFailed),
-                            withAdditionalParameters: ["error": "\(errorCode)"]
-                        )
-                    case let syncError as SyncError:
-                        PixelKit.fire(DebugEvent(GeneralPixel.syncCredentialsFailed, error: syncError))
-                        switch syncError {
-                        case .unexpectedStatusCode(409):
-                            // If credentials count limit has been exceeded
-                            self?.isSyncCredentialsPaused = true
-                            PixelKit.fire(GeneralPixel.syncCredentialsCountLimitExceededDaily, frequency: .daily)
-                            self?.showSyncPausedAlert()
-                        case .unexpectedStatusCode(413):
-                            // If credentials request size limit has been exceeded
-                            self?.isSyncCredentialsPaused = true
-                            PixelKit.fire(GeneralPixel.syncCredentialsRequestSizeLimitExceededDaily, frequency: .daily)
-                            self?.showSyncPausedAlert()
-                        default:
-                            break
-                        }
-                    default:
-                        let nsError = error as NSError
-                        if nsError.domain != NSURLErrorDomain {
-                            let processedErrors = CoreDataErrorsParser.parse(error: error as NSError)
-                            let params = processedErrors.errorPixelParameters
-                            PixelKit.fire(DebugEvent(GeneralPixel.syncCredentialsFailed, error: error), withAdditionalParameters: params)
-                        }
-                    }
-                    os_log(.error, log: OSLog.sync, "Credentials Sync error: %{public}s", String(reflecting: error))
-=======
                     self?.syncErrorHandler.handleCredentialError(error)
->>>>>>> d0949310
                 }
 
             self.provider = provider
