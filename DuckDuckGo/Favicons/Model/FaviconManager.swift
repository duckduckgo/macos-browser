//
//  FaviconManager.swift
//
//  Copyright © 2020 DuckDuckGo. All rights reserved.
//
//  Licensed under the Apache License, Version 2.0 (the "License");
//  you may not use this file except in compliance with the License.
//  You may obtain a copy of the License at
//
//  http://www.apache.org/licenses/LICENSE-2.0
//
//  Unless required by applicable law or agreed to in writing, software
//  distributed under the License is distributed on an "AS IS" BASIS,
//  WITHOUT WARRANTIES OR CONDITIONS OF ANY KIND, either express or implied.
//  See the License for the specific language governing permissions and
//  limitations under the License.
//

import Cocoa
import Combine
import BrowserServicesKit

protocol FaviconManagement {

    var areFaviconsLoaded: Bool { get }

    func loadFavicons()

    func handleFaviconLinks(_ faviconLinks: [FaviconUserScript.FaviconLink], documentUrl: URL, completion: @escaping (Favicon?) -> Void)

    func handleFavicons(_ favicons: [Favicon], documentUrl: URL)

    func getCachedFavicon(for documentUrl: URL, sizeCategory: Favicon.SizeCategory) -> Favicon?

    func getCachedFavicon(for host: String, sizeCategory: Favicon.SizeCategory) -> Favicon?

    func burnExcept(fireproofDomains: FireproofDomains, bookmarkManager: BookmarkManager, completion: @escaping () -> Void)

    func burnDomains(_ domains: Set<String>, except bookmarkManager: BookmarkManager, completion: @escaping () -> Void)

}

final class FaviconManager: FaviconManagement {

    static let shared = FaviconManager(cacheType: .standard)

    enum CacheType {
        case standard
        case inMemory
    }

    init(cacheType: CacheType) {
        switch cacheType {
        case .standard:
            store = FaviconStore()
        case .inMemory:
            store = FaviconNullStore()
        }
        imageCache = FaviconImageCache(faviconStoring: store)
        referenceCache = FaviconReferenceCache(faviconStoring: store)

        if case .inMemory = cacheType {
            loadFavicons()
        }
    }

    private var store: FaviconStoring

<<<<<<< HEAD
    private lazy var store: FaviconStoring = FaviconStore()

=======
>>>>>>> 0ba4168c
    private let faviconURLSession = URLSession(configuration: .ephemeral)

    @Published var faviconsLoaded = false

    func loadFavicons() {
        imageCache.loadFavicons { _ in
            self.imageCache.cleanOldExcept(fireproofDomains: FireproofDomains.shared,
                                           bookmarkManager: LocalBookmarkManager.shared) {
                self.referenceCache.loadReferences { _ in
                    self.referenceCache.cleanOldExcept(fireproofDomains: FireproofDomains.shared,
                                                       bookmarkManager: LocalBookmarkManager.shared)
                    self.faviconsLoaded = true
                }
            }
        }
    }

    var areFaviconsLoaded: Bool {
        imageCache.loaded && referenceCache.loaded
    }

    // MARK: - Fetching & Cache

    private var imageCache: FaviconImageCache
    private var referenceCache: FaviconReferenceCache

    func handleFaviconLinks(_ faviconLinks: [FaviconUserScript.FaviconLink],
                            documentUrl: URL,
                            completion: @escaping (Favicon?) -> Void) {
        // Manually add favicon.ico into links
        let faviconLinks = addingFaviconIco(into: faviconLinks, documentUrl: documentUrl)

        // Fetch favicons if needed
        let faviconLinksToFetch = filteringAlreadyFetchedFaviconLinks(from: faviconLinks)
        fetchFavicons(faviconLinks: faviconLinksToFetch, documentUrl: documentUrl) { [weak self] newFavicons in
            guard let self = self else { return }

            // Insert new favicons to cache
            newFavicons.forEach { newFavicon in
                self.imageCache.insert(newFavicon)
            }

            // Pick most suitable favicons
            let cachedFavicons: [Favicon] = faviconLinks
                .compactMap { faviconLink -> Favicon? in
                    guard let faviconUrl = URL(string: faviconLink.href) else {
                        return nil
                    }

                    if let favicon = self.imageCache.get(faviconUrl: faviconUrl), favicon.dateCreated > Date.weekAgo {
                        return favicon
                    }

                    return nil
                }

            let favicon = self.handleFaviconReferenceCacheInsertion(documentURL: documentUrl,
                                                                    cachedFavicons: cachedFavicons,
                                                                    newFavicons: newFavicons)

            completion(favicon)
        }
    }

    func handleFavicons(_ newFavicons: [Favicon], documentUrl: URL) {
        // Insert new favicons to cache
        newFavicons.forEach { newFavicon in
            self.imageCache.insert(newFavicon)
        }

        let faviconLinks = newFavicons.map(\.url)

        // Pick most suitable favicons
        let cachedFavicons: [Favicon] = faviconLinks.compactMap { faviconLink -> Favicon? in
            if let favicon = self.imageCache.get(faviconUrl: faviconLink), favicon.dateCreated > Date.weekAgo {
                return favicon
            }

            return nil
        }

        handleFaviconReferenceCacheInsertion(documentURL: documentUrl, cachedFavicons: cachedFavicons, newFavicons: newFavicons)
    }

    @discardableResult
    private func handleFaviconReferenceCacheInsertion(documentURL: URL, cachedFavicons: [Favicon], newFavicons: [Favicon]) -> Favicon? {
        let noFaviconPickedYet = self.referenceCache.getFaviconUrl(for: documentURL, sizeCategory: .small) == nil
        let newFaviconLoaded = !newFavicons.isEmpty
        let currentSmallFaviconUrl = self.referenceCache.getFaviconUrl(for: documentURL, sizeCategory: .small)
        let currentMediumFaviconUrl = self.referenceCache.getFaviconUrl(for: documentURL, sizeCategory: .medium)
        let cachedFaviconUrls = cachedFavicons.map {$0.url}
        let faviconsOutdated: Bool = {
            if let currentSmallFaviconUrl = currentSmallFaviconUrl, !cachedFaviconUrls.contains(currentSmallFaviconUrl) {
                return true
            }
            if let currentMediumFaviconUrl = currentMediumFaviconUrl, !cachedFaviconUrls.contains(currentMediumFaviconUrl) {
                return true
            }
            return false
        }()

        // If we haven't pick a favicon yet or there is a new favicon loaded or favicons are outdated
        // Pick the most suitable favicons. Otherwise use cached references
        if noFaviconPickedYet || newFaviconLoaded || faviconsOutdated {
            let sortedCachedFavicons = cachedFavicons.sorted(by: { $0.longestSide < $1.longestSide })
            let mediumFavicon = FaviconSelector.getMostSuitableFavicon(for: .medium, favicons: sortedCachedFavicons)
            let smallFavicon = FaviconSelector.getMostSuitableFavicon(for: .small, favicons: sortedCachedFavicons)
            self.referenceCache.insert(faviconUrls: (smallFavicon?.url, mediumFavicon?.url), documentUrl: documentURL)
            return smallFavicon
        } else {
            guard let currentSmallFaviconUrl = currentSmallFaviconUrl,
                  let cachedFavicon = self.imageCache.get(faviconUrl: currentSmallFaviconUrl) else {
                      return nil
                  }

            return cachedFavicon
        }
    }

    func getCachedFavicon(for documentUrl: URL, sizeCategory: Favicon.SizeCategory) -> Favicon? {
        guard let faviconUrl = referenceCache.getFaviconUrl(for: documentUrl, sizeCategory: sizeCategory) else {
            return nil
        }

        return imageCache.get(faviconUrl: faviconUrl)
    }

    func getCachedFavicon(for host: String, sizeCategory: Favicon.SizeCategory) -> Favicon? {
        guard let faviconUrl = referenceCache.getFaviconUrl(for: host, sizeCategory: sizeCategory) else {
            return nil
        }

        return imageCache.get(faviconUrl: faviconUrl)
    }

    // MARK: - Burning

    func burnExcept(fireproofDomains: FireproofDomains,
                    bookmarkManager: BookmarkManager,
                    completion: @escaping () -> Void) {
        self.referenceCache.burnExcept(fireproofDomains: fireproofDomains,
                                       bookmarkManager: bookmarkManager) {
            self.imageCache.burnExcept(fireproofDomains: fireproofDomains,
                                       bookmarkManager: bookmarkManager) {
                completion()
            }
        }
    }

    func burnDomains(_ domains: Set<String>,
                     except bookmarkManager: BookmarkManager,
                     completion: @escaping () -> Void) {
        self.referenceCache.burnDomains(domains, except: bookmarkManager) {
            self.imageCache.burnDomains(domains, except: bookmarkManager) {
                DispatchQueue.main.async {
                    completion()
                }
            }
        }
    }

    // MARK: - Private

    private func addingFaviconIco(into faviconLinks: [FaviconUserScript.FaviconLink], documentUrl: URL) -> [FaviconUserScript.FaviconLink] {
        var faviconLinks = faviconLinks
        if let host = documentUrl.host {
            let faviconIcoLink = FaviconUserScript.FaviconLink(href: "\(URL.NavigationalScheme.https.separated())\(host)/favicon.ico",
                                                               rel: "favicon.ico")
            faviconLinks.append(faviconIcoLink)
        }
        return faviconLinks
    }

    private func filteringAlreadyFetchedFaviconLinks(from faviconLinks: [FaviconUserScript.FaviconLink]) -> [FaviconUserScript.FaviconLink] {
        return faviconLinks.filter { faviconLink in
            guard let faviconUrl = URL(string: faviconLink.href) else {
                return false
            }

            if let favicon = imageCache.get(faviconUrl: faviconUrl), favicon.dateCreated > Date.weekAgo {
                return false
            } else {
                return true
            }
        }
    }

    private func fetchFavicons(faviconLinks: [FaviconUserScript.FaviconLink], documentUrl: URL, completion: @escaping ([Favicon]) -> Void) {
        guard !faviconLinks.isEmpty else {
            completion([])
            return
        }

        let group = DispatchGroup()
        var favicons = [Favicon]()

        faviconLinks.forEach { faviconLink in
            guard let faviconUrl = URL(string: faviconLink.href) else {
                return
            }

            group.enter()
            faviconURLSession.dataTask(with: faviconUrl) { data, _, error in
                guard let data = data, error == nil else {
                    group.leave()
                    return
                }

                let favicon = Favicon(identifier: UUID(),
                                      url: faviconUrl,
                                      image: NSImage(data: data),
                                      relationString: faviconLink.rel,
                                      documentUrl: documentUrl,
                                      dateCreated: Date())
                DispatchQueue.main.async {
                    favicons.append(favicon)
                    group.leave()
                }
            }.resume()
        }

        group.notify(queue: .main) {
            completion(favicons)
        }
    }
}<|MERGE_RESOLUTION|>--- conflicted
+++ resolved
@@ -66,11 +66,6 @@
 
     private var store: FaviconStoring
 
-<<<<<<< HEAD
-    private lazy var store: FaviconStoring = FaviconStore()
-
-=======
->>>>>>> 0ba4168c
     private let faviconURLSession = URLSession(configuration: .ephemeral)
 
     @Published var faviconsLoaded = false
