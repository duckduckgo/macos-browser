--- conflicted
+++ resolved
@@ -38,13 +38,8 @@
     @IBOutlet weak var leftScrollButton: MouseOverButton!
     @IBOutlet weak var rightShadowImageView: NSImageView!
     @IBOutlet weak var leftShadowImageView: NSImageView!
-<<<<<<< HEAD
-    @IBOutlet weak var plusButton: MouseOverButton!
+    @IBOutlet weak var plusButton: LongPressButton!
     @IBOutlet weak var fireButton: MouseOverButton!
-=======
-    @IBOutlet weak var plusButton: LongPressButton!
-    @IBOutlet weak var burnButton: BurnButton!
->>>>>>> df067414
     @IBOutlet weak var draggingSpace: NSView!
     @IBOutlet weak var windowDraggingViewLeadingConstraint: NSLayoutConstraint!
 
@@ -73,14 +68,7 @@
         scrollView.updateScrollElasticity(with: tabMode)
         observeToScrollNotifications()
         subscribeToSelectionIndex()
-<<<<<<< HEAD
-=======
-        subscribeToIsBurning()
-
-        warmupFireAnimation()
-
         plusButton.menu = createNewTabLongPressMenu()
->>>>>>> df067414
     }
 
     override func viewWillAppear() {
@@ -126,8 +114,6 @@
         }
     }
 
-<<<<<<< HEAD
-=======
     private func createNewTabLongPressMenu() -> NSMenu {
         let menu = NSMenu()
         menu.addItem(NSMenuItem(title: UserText.plusButtonNewTabMenuItem, action: #selector(addButtonAction(_:)), target: self, keyEquivalent: ""))
@@ -138,14 +124,6 @@
         return menu
     }
 
-    private func subscribeToIsBurning() {
-        fireViewModel.fire.$isBurning
-            .receive(on: DispatchQueue.main)
-            .weakAssign(to: \.isBurning, on: burnButton)
-            .store(in: &cancellables)
-    }
-
->>>>>>> df067414
     private func reloadSelection() {
         guard collectionView.selectionIndexPaths.first?.item != tabCollectionViewModel.selectionIndex else {
             return
