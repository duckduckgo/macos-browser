--- conflicted
+++ resolved
@@ -637,7 +637,7 @@
 extension TabBarViewController: MouseOverButtonDelegate {
 
     func mouseOverButton(_ sender: MouseOverButton, draggingEntered info: any NSDraggingInfo, isMouseOver: UnsafeMutablePointer<Bool>) -> NSDragOperation {
-        assert(sender === addTabButton || sender === footerAddButton)
+        assert(sender === addTabButton || sender === addNewTabButtonFooter?.addButton)
         let pasteboard = info.draggingPasteboard
 
         if let types = pasteboard.types, types.contains(.string) {
@@ -647,7 +647,7 @@
     }
 
     func mouseOverButton(_ sender: MouseOverButton, performDragOperation info: any NSDraggingInfo) -> Bool {
-        assert(sender === addTabButton || sender === footerAddButton)
+        assert(sender === addTabButton || sender === addNewTabButtonFooter?.addButton)
         if let string = info.draggingPasteboard.string(forType: .string), let url = URL.makeURL(from: string) {
             tabCollectionViewModel.insertOrAppendNewTab(.url(url, credential: nil, source: .appOpenUrl))
             return true
@@ -903,28 +903,10 @@
         return tabBarViewItem
     }
 
-<<<<<<< HEAD
     func collectionView(_ collectionView: NSCollectionView, viewForSupplementaryElementOfKind kind: NSCollectionView.SupplementaryElementKind, at indexPath: IndexPath) -> NSView {
         // swiftlint:disable:next force_cast
         let view = collectionView.makeSupplementaryView(ofKind: kind, withIdentifier: TabBarFooter.identifier, for: indexPath) as! TabBarFooter
         view.target = self
-=======
-    func collectionView(_ collectionView: NSCollectionView,
-                        viewForSupplementaryElementOfKind kind: NSCollectionView.SupplementaryElementKind,
-                        at indexPath: IndexPath) -> NSView {
-
-        let view = collectionView.makeSupplementaryView(ofKind: kind,
-                                                        withIdentifier: TabBarFooter.identifier, for: indexPath)
-        if let footer = view as? TabBarFooter {
-            footer.addButton?.target = self
-            footer.addButton?.action = #selector(addButtonAction(_:))
-            footer.toolTip = UserText.newTabTooltip
-            self.footerAddButton = footer.addButton
-            self.footerAddButton?.delegate = self
-            self.footerAddButton?.registerForDraggedTypes([.string])
-        }
-
->>>>>>> 7fb55d48
         return view
     }
 
@@ -1260,15 +1242,6 @@
         removeFireproofing(from: tab)
     }
 
-<<<<<<< HEAD
-=======
-    func tabBarViewItemAudioState(_ tabBarViewItem: TabBarViewItem) -> WKWebView.AudioState? {
-        guard let indexPath = collectionView.indexPath(for: tabBarViewItem),
-              let tab = tabCollectionViewModel.tabCollection.tabs[safe: indexPath.item] else { return nil }
-
-        return tab.audioState
-    }
-
     func tabBarViewItem(_ tabBarViewItem: TabBarViewItem, replaceContentWithDroppedStringValue stringValue: String) {
         guard let indexPath = collectionView.indexPath(for: tabBarViewItem),
               let tab = tabCollectionViewModel.tabCollection.tabs[safe: indexPath.item] else { return }
@@ -1278,7 +1251,6 @@
         }
     }
 
->>>>>>> 7fb55d48
     func otherTabBarViewItemsState(for tabBarViewItem: TabBarViewItem) -> OtherTabBarViewItemsState {
         guard let indexPath = collectionView.indexPath(for: tabBarViewItem) else {
             assertionFailure("TabBarViewController: Failed to get index path of tab bar view item")
