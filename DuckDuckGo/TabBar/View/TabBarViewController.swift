--- conflicted
+++ resolved
@@ -394,11 +394,7 @@
         TabDragAndDropManager.shared.setSource(tabCollectionViewModel: tabCollectionViewModel, index: newIndex)
     }
 
-<<<<<<< HEAD
-    private func moveToNewWindow(indexPath: IndexPath, droppingPoint: NSPoint? = nil, disposable: Bool) {
-=======
-    private func moveToNewWindow(from index: Int, droppingPoint: NSPoint? = nil) {
->>>>>>> e62d54d6
+    private func moveToNewWindow(from index: Int, droppingPoint: NSPoint? = nil, disposable: Bool) {
         guard tabCollectionViewModel.tabCollection.tabs.count > 1 else { return }
         guard let tabViewModel = tabCollectionViewModel.tabViewModel(at: index) else {
             assertionFailure("TabBarViewController: Failed to get tab view model")
@@ -406,13 +402,8 @@
         }
 
         let tab = tabViewModel.tab
-<<<<<<< HEAD
-        tabCollectionViewModel.remove(at: .unpinned(indexPath.item), published: false)
+        tabCollectionViewModel.remove(at: .unpinned(index), published: false)
         WindowsManager.openNewWindow(with: tab, isDisposable: disposable, droppingPoint: droppingPoint)
-=======
-        tabCollectionViewModel.remove(at: .unpinned(index), published: false)
-        WindowsManager.openNewWindow(with: tab, droppingPoint: droppingPoint)
->>>>>>> e62d54d6
     }
 
     // MARK: - Mouse Monitor
@@ -953,33 +944,20 @@
         guard case .private = draggingInfo.draggingSourceOperationMask,
               draggingInfo.draggingPasteboard.types == [TabBarViewItemPasteboardWriter.utiInternalType] else { return .none }
 
-<<<<<<< HEAD
-        // Create a new window if the drop is too distant
-        let frameRelativeToWindow = view.convert(view.bounds, to: nil)
-        guard let frameRelativeToScreen = view.window?.convertToScreen(frameRelativeToWindow) else {
-            assertionFailure("TabBarViewController: Conversion to the screen coordinate system failed")
-            return
-        }
-        if !screenPoint.isNearRect(frameRelativeToScreen, allowedDistance: Self.dropToOpenDistance) {
-            guard let draggingIndexPath = draggingIndexPath else {
-                assertionFailure("TabBarViewController: No current dragging index path")
-                return
-            }
-            moveToNewWindow(indexPath: draggingIndexPath, droppingPoint: screenPoint, disposable: tabCollectionViewModel.isDisposable)
-        }
-=======
         // move tab within one window if needed
         moveItemIfNeeded(to: proposedDropIndexPath.pointee.item)
 
         return .private
->>>>>>> e62d54d6
     }
 
     func collectionView(_ collectionView: NSCollectionView, acceptDrop draggingInfo: NSDraggingInfo, indexPath: IndexPath, dropOperation: NSCollectionView.DropOperation) -> Bool {
         let newIndex = min(indexPath.item + 1, tabCollectionViewModel.tabCollection.tabs.count)
         if let url = draggingInfo.draggingPasteboard.url {
             // dropping URL or file
-            tabCollectionViewModel.insert(Tab(content: .url(url)), at: .unpinned(newIndex), selected: true)
+            tabCollectionViewModel.insert(Tab(content: .url(url),
+                                              isDisposable: tabCollectionViewModel.isDisposable),
+                                          at: .unpinned(newIndex),
+                                          selected: true)
 
             return true
         }
@@ -1016,7 +994,9 @@
             return
         }
 
-        moveToNewWindow(from: sourceIndex, droppingPoint: screenPoint)
+        moveToNewWindow(from: sourceIndex,
+                        droppingPoint: screenPoint,
+                        disposable: tabCollectionViewModel.isDisposable)
     }
 
     func collectionView(_ collectionView: NSCollectionView,
@@ -1135,8 +1115,7 @@
             return
         }
 
-<<<<<<< HEAD
-        moveToNewWindow(indexPath: indexPath, disposable: false)
+        moveToNewWindow(from: indexPath.item, disposable: false)
     }
 
     func tabBarViewItemMoveToNewDisposableWindowAction(_ tabBarViewItem: TabBarViewItem) {
@@ -1145,10 +1124,7 @@
             return
         }
 
-        moveToNewWindow(indexPath: indexPath, disposable: true)
-=======
-        moveToNewWindow(from: indexPath.item)
->>>>>>> e62d54d6
+        moveToNewWindow(from: indexPath.item, disposable: true)
     }
 
 
@@ -1186,23 +1162,24 @@
 
 }
 
-<<<<<<< HEAD
+final class TabBarViewItemPasteboardWriter: NSObject, NSPasteboardWriting {
+
+    static let utiInternalType = NSPasteboard.PasteboardType(rawValue: "com.duckduckgo.tab.internal")
+
+    func writableTypes(for pasteboard: NSPasteboard) -> [NSPasteboard.PasteboardType] {
+        [Self.utiInternalType]
+    }
+
+    func pasteboardPropertyList(forType type: NSPasteboard.PasteboardType) -> Any? {
+        [String: Any]()
+    }
+
+}
+
 extension TabBarViewController: NSPopoverDelegate {
 
     func popoverDidClose(_ notification: Notification) {
         self.burnerWindowPopover = nil
-=======
-final class TabBarViewItemPasteboardWriter: NSObject, NSPasteboardWriting {
-
-    static let utiInternalType = NSPasteboard.PasteboardType(rawValue: "com.duckduckgo.tab.internal")
-
-    func writableTypes(for pasteboard: NSPasteboard) -> [NSPasteboard.PasteboardType] {
-        [Self.utiInternalType]
-    }
-
-    func pasteboardPropertyList(forType type: NSPasteboard.PasteboardType) -> Any? {
-        [String: Any]()
->>>>>>> e62d54d6
     }
 
 }