//
//  TabBarViewController.swift
//
//  Copyright © 2020 DuckDuckGo. All rights reserved.
//
//  Licensed under the Apache License, Version 2.0 (the "License");
//  you may not use this file except in compliance with the License.
//  You may obtain a copy of the License at
//
//  http://www.apache.org/licenses/LICENSE-2.0
//
//  Unless required by applicable law or agreed to in writing, software
//  distributed under the License is distributed on an "AS IS" BASIS,
//  WITHOUT WARRANTIES OR CONDITIONS OF ANY KIND, either express or implied.
//  See the License for the specific language governing permissions and
//  limitations under the License.
//

import Cocoa
import Combine
import Common
import Lottie
import SwiftUI
import WebKit
import os.log

final class TabBarViewController: NSViewController {

    enum HorizontalSpace: CGFloat {
        case pinnedTabsScrollViewPadding = 76
        case button = 28
        case buttonPadding = 4
    }

    @IBOutlet weak var visualEffectBackgroundView: NSVisualEffectView!
    @IBOutlet weak var pinnedTabsContainerView: NSView!
    @IBOutlet private weak var collectionView: TabBarCollectionView!
    @IBOutlet private weak var scrollView: TabBarScrollView!
    @IBOutlet weak var pinnedTabsViewLeadingConstraint: NSLayoutConstraint!
    @IBOutlet weak var pinnedTabsWindowDraggingView: WindowDraggingView!
    @IBOutlet weak var rightScrollButton: MouseOverButton!
    @IBOutlet weak var leftScrollButton: MouseOverButton!
    @IBOutlet weak var rightShadowImageView: NSImageView!
    @IBOutlet weak var leftShadowImageView: NSImageView!
    @IBOutlet weak var fireButton: MouseOverAnimationButton!
    @IBOutlet weak var draggingSpace: NSView!
    @IBOutlet weak var windowDraggingViewLeadingConstraint: NSLayoutConstraint!
    @IBOutlet weak var burnerWindowBackgroundView: NSImageView!

    @IBOutlet weak var addTabButton: MouseOverButton!

    private var fireButtonMouseOverCancellable: AnyCancellable?

    private var addNewTabButtonFooter: TabBarFooter? {
        guard let indexPath = collectionView.indexPathsForVisibleSupplementaryElements(ofKind: NSCollectionView.elementKindSectionFooter).first,
              let footerView = collectionView.supplementaryView(forElementKind: NSCollectionView.elementKindSectionFooter, at: indexPath) else { return nil }
        return footerView as? TabBarFooter ?? {
            assertionFailure("Unexpected \(footerView), expected TabBarFooter")
            return nil
        }()
    }
    let tabCollectionViewModel: TabCollectionViewModel
    var isInteractionPrevented: Bool = false {
        didSet {
            addNewTabButtonFooter?.isEnabled = !isInteractionPrevented
        }
    }

    private let bookmarkManager: BookmarkManager = LocalBookmarkManager.shared
    private let pinnedTabsViewModel: PinnedTabsViewModel?
    private let pinnedTabsView: PinnedTabsView?
    private let pinnedTabsHostingView: PinnedTabsHostingView?

    private var selectionIndexCancellable: AnyCancellable?
    private var mouseDownCancellable: AnyCancellable?
    private var cancellables = Set<AnyCancellable>()

    @IBOutlet weak var shadowView: TabShadowView!

    @IBOutlet weak var rightSideStackView: NSStackView!
    var footerCurrentWidthDimension: CGFloat {
        if tabMode == .overflow {
            return 0.0
        } else {
            return HorizontalSpace.button.rawValue + HorizontalSpace.buttonPadding.rawValue
        }
    }

    static func create(tabCollectionViewModel: TabCollectionViewModel) -> TabBarViewController {
        NSStoryboard(name: "TabBar", bundle: nil).instantiateInitialController { coder in
            self.init(coder: coder, tabCollectionViewModel: tabCollectionViewModel)
        }!
    }

    required init?(coder: NSCoder) {
        fatalError("TabBarViewController: Bad initializer")
    }

    init?(coder: NSCoder, tabCollectionViewModel: TabCollectionViewModel) {
        self.tabCollectionViewModel = tabCollectionViewModel
        if !tabCollectionViewModel.isBurner, let pinnedTabCollection = tabCollectionViewModel.pinnedTabsManager?.tabCollection {
            let pinnedTabsViewModel = PinnedTabsViewModel(collection: pinnedTabCollection)
            let pinnedTabsView = PinnedTabsView(model: pinnedTabsViewModel)
            self.pinnedTabsViewModel = pinnedTabsViewModel
            self.pinnedTabsView = pinnedTabsView
            self.pinnedTabsHostingView = PinnedTabsHostingView(rootView: pinnedTabsView)
        } else {
            self.pinnedTabsViewModel = nil
            self.pinnedTabsView = nil
            self.pinnedTabsHostingView = nil
        }

        super.init(coder: coder)
    }

    override func viewDidLoad() {
        super.viewDidLoad()

        scrollView.updateScrollElasticity(with: tabMode)
        observeToScrollNotifications()
        subscribeToSelectionIndex()
        setupFireButton()
        setupPinnedTabsView()
        subscribeToTabModeChanges()
        setupAddTabButton()
        setupAsBurnerWindowIfNeeded()
    }

    override func viewWillAppear() {
        super.viewWillAppear()

        updateEmptyTabArea()
        tabCollectionViewModel.delegate = self
        reloadSelection()

        // Detect if tabs are clicked when the window is not in focus
        // https://app.asana.com/0/1177771139624306/1202033879471339
        addMouseMonitors()
    }

    override func viewWillDisappear() {
        super.viewWillDisappear()

        mouseDownCancellable = nil
    }

    override func viewDidLayout() {
        super.viewDidLayout()

        frozenLayout = view.isMouseLocationInsideBounds()
        updateTabMode()
        updateEmptyTabArea()
        collectionView.invalidateLayout()
    }

    deinit {
        NotificationCenter.default.removeObserver(self)
    }

    @objc func addButtonAction(_ sender: NSButton) {
        tabCollectionViewModel.insertOrAppendNewTab()
    }

    @IBAction func rightScrollButtonAction(_ sender: NSButton) {
        collectionView.scrollToEnd()
    }

    @IBAction func leftScrollButtonAction(_ sender: NSButton) {
        collectionView.scrollToBeginning()
    }

    private func subscribeToSelectionIndex() {
        selectionIndexCancellable = tabCollectionViewModel.$selectionIndex.receive(on: DispatchQueue.main).sink { [weak self] _ in
            self?.reloadSelection()
        }
    }

    private func setupFireButton() {
        fireButton.image = .burn
        fireButton.toolTip = UserText.clearBrowsingHistoryTooltip
        fireButton.animationNames = MouseOverAnimationButton.AnimationNames(aqua: "flame-mouse-over", dark: "dark-flame-mouse-over")
        fireButton.sendAction(on: .leftMouseDown)
        fireButtonMouseOverCancellable = fireButton.publisher(for: \.isMouseOver)
            .first(where: { $0 }) // only interested when mouse is over
            .sink(receiveValue: { [weak self] _ in
                self?.stopFireButtonPulseAnimation()
            })
    }

    private func setupAsBurnerWindowIfNeeded() {
        if tabCollectionViewModel.isBurner {
            burnerWindowBackgroundView.isHidden = false
            fireButton.isAnimationEnabled = false
            fireButton.backgroundColor = NSColor.fireButtonRedBackground
            fireButton.mouseOverColor = NSColor.fireButtonRedHover
            fireButton.mouseDownColor = NSColor.fireButtonRedPressed
            fireButton.normalTintColor = NSColor.white
            fireButton.mouseDownTintColor = NSColor.white
            fireButton.mouseOverTintColor = NSColor.white
        }
    }

    private func setupPinnedTabsView() {
        layoutPinnedTabsView()
        subscribeToPinnedTabsViewModelOutputs()
        subscribeToPinnedTabsViewModelInputs()
        subscribeToPinnedTabsHostingView()
    }

    private func layoutPinnedTabsView() {
        guard let pinnedTabsHostingView = pinnedTabsHostingView else {
            return
        }

        pinnedTabsHostingView.translatesAutoresizingMaskIntoConstraints = false
        pinnedTabsContainerView.addSubview(pinnedTabsHostingView)

        NSLayoutConstraint.activate([
            pinnedTabsHostingView.leadingAnchor.constraint(equalTo: pinnedTabsContainerView.leadingAnchor),
            pinnedTabsHostingView.topAnchor.constraint(lessThanOrEqualTo: pinnedTabsContainerView.topAnchor),
            pinnedTabsHostingView.bottomAnchor.constraint(equalTo: pinnedTabsContainerView.bottomAnchor),
            pinnedTabsHostingView.trailingAnchor.constraint(equalTo: pinnedTabsContainerView.trailingAnchor)
        ])
    }

    private func subscribeToPinnedTabsViewModelInputs() {
        guard let pinnedTabsViewModel = pinnedTabsViewModel else { return }

        tabCollectionViewModel.$selectionIndex
            .map { [weak self] selectedTabIndex -> Tab? in
                switch selectedTabIndex {
                case .pinned(let index):
                    return self?.pinnedTabsViewModel?.items[safe: index]
                default:
                    return nil
                }
            }
            .assign(to: \.selectedItem, onWeaklyHeld: pinnedTabsViewModel)
            .store(in: &cancellables)

        Publishers.CombineLatest(tabCollectionViewModel.$selectionIndex, $tabMode)
            .map { selectedTabIndex, tabMode -> Bool in
                if case .unpinned(0) = selectedTabIndex, tabMode == .divided {
                    return false
                }
                return true
            }
            .assign(to: \.shouldDrawLastItemSeparator, onWeaklyHeld: pinnedTabsViewModel)
            .store(in: &cancellables)
    }

    private func subscribeToPinnedTabsViewModelOutputs() {
        guard let pinnedTabsViewModel = pinnedTabsViewModel else { return }

        pinnedTabsViewModel.tabsDidReorderPublisher
            .sink { [weak self] tabs in
                self?.tabCollectionViewModel.pinnedTabsManager?.tabCollection.reorderTabs(tabs)
            }
            .store(in: &cancellables)

        pinnedTabsViewModel.$selectedItemIndex.dropFirst().removeDuplicates()
            .compactMap { $0 }
            .sink { [weak self] index in
                self?.deselectTabAndSelectPinnedTab(at: index)
            }
            .store(in: &cancellables)

        pinnedTabsViewModel.$hoveredItemIndex.dropFirst().removeDuplicates()
            .debounce(for: 0.05, scheduler: DispatchQueue.main)
            .sink { [weak self] index in
                self?.pinnedTabsViewDidUpdateHoveredItem(to: index)
            }
            .store(in: &cancellables)

        pinnedTabsViewModel.contextMenuActionPublisher
            .sink { [weak self] action in
                self?.handlePinnedTabContextMenuAction(action)
            }
            .store(in: &cancellables)

        pinnedTabsViewModel.$dragMovesWindow.map(!)
            .assign(to: \.pinnedTabsWindowDraggingView.isHidden, onWeaklyHeld: self)
            .store(in: &cancellables)
    }

    private func subscribeToPinnedTabsHostingView() {
        pinnedTabsHostingView?.middleClickPublisher
            .compactMap { [weak self] in self?.pinnedTabsView?.index(forItemAt: $0) }
            .sink { [weak self] index in
                self?.tabCollectionViewModel.remove(at: .pinned(index))
            }
            .store(in: &cancellables)

        pinnedTabsWindowDraggingView.mouseDownPublisher
            .sink { [weak self] _ in
                self?.pinnedTabsViewModel?.selectedItem = self?.pinnedTabsViewModel?.items.first
            }
            .store(in: &cancellables)
    }

    private func pinnedTabsViewDidUpdateHoveredItem(to index: Int?) {
        if let index = index {
            showPinnedTabPreview(at: index)
        } else {
            DispatchQueue.main.asyncAfter(deadline: .now() + 0.2) {
                if self.view.isMouseLocationInsideBounds() == false {
                    self.hideTabPreview(allowQuickRedisplay: true)
                }
            }
        }
    }

    private func deselectTabAndSelectPinnedTab(at index: Int) {
        hideTabPreview()
        if tabCollectionViewModel.selectionIndex != .pinned(index), tabCollectionViewModel.select(at: .pinned(index)) {
            let previousSelection = collectionView.selectionIndexPaths
            collectionView.clearSelection(animated: true)
            collectionView.reloadItems(at: previousSelection)
        }
    }

    private func handlePinnedTabContextMenuAction(_ action: PinnedTabsViewModel.ContextMenuAction) {
        switch action {
        case let .unpin(index):
            tabCollectionViewModel.unpinTab(at: index)
        case let .duplicate(index):
            duplicateTab(at: .pinned(index))
        case let .bookmark(tab):
            guard let url = tab.url, let tabViewModel = tabCollectionViewModel.pinnedTabsManager?.tabViewModels[tab] else {
                Logger.general.debug("TabBarViewController: Failed to get url from tab")
                return
            }
            bookmarkTab(with: url, title: tabViewModel.title)
        case let .removeBookmark(tab):
            guard let url = tab.url else {
                Logger.general.debug("TabBarViewController: Failed to get url from tab")
                return
            }
            deleteBookmark(with: url)
        case let .fireproof(tab):
            fireproof(tab)
        case let .removeFireproofing(tab):
            removeFireproofing(from: tab)
        case let .close(index):
            tabCollectionViewModel.remove(at: .pinned(index))
        case let .muteOrUnmute(tab):
            tab.muteUnmuteTab()
        }
    }

    private func reloadSelection() {
        guard tabCollectionViewModel.selectionIndex?.isUnpinnedTab == true,
              collectionView.selectionIndexPaths.first?.item != tabCollectionViewModel.selectionIndex?.item
        else {
            collectionView.updateItemsLeftToSelectedItems()
            return
        }

        guard let selectionIndex = tabCollectionViewModel.selectionIndex else {
            Logger.general.error("TabBarViewController: Selection index is nil")
            return
        }

        if collectionView.selectionIndexPaths.count > 0 {
            collectionView.clearSelection()
        }

        let newSelectionIndexPath = IndexPath(item: selectionIndex.item)
        if tabMode == .divided {
            collectionView.animator().selectItems(at: [newSelectionIndexPath], scrollPosition: .centeredHorizontally)
        } else {
            collectionView.selectItems(at: [newSelectionIndexPath], scrollPosition: .centeredHorizontally)
            collectionView.scrollToSelected()
        }
    }

    private func selectTab(with event: NSEvent) {
        let locationInWindow = event.locationInWindow

        if let point = pinnedTabsHostingView?.mouseLocationInsideBounds(locationInWindow),
           let index = pinnedTabsView?.index(forItemAt: point) {

            tabCollectionViewModel.select(at: .pinned(index))

        } else if let point = collectionView.mouseLocationInsideBounds(locationInWindow),
                  let indexPath = collectionView.indexPathForItem(at: point) {
            tabCollectionViewModel.select(at: .unpinned(indexPath.item))
        }
    }

    // MARK: - Window Dragging, Floating Add Button

    private var totalTabWidth: CGFloat {
        let selectedWidth = currentTabWidth(selected: true)
        let restOfTabsWidth = CGFloat(max(collectionView.numberOfItems(inSection: 0) - 1, 0)) * currentTabWidth()
        return selectedWidth + restOfTabsWidth
    }

    private func updateEmptyTabArea() {
        let totalTabWidth = self.totalTabWidth
        let plusButtonWidth = footerCurrentWidthDimension

        // Window dragging
        let leadingSpace = min(totalTabWidth + plusButtonWidth, scrollView.frame.size.width)
        windowDraggingViewLeadingConstraint.constant = leadingSpace
    }

    // MARK: - Drag and Drop

    private func moveItemIfNeeded(to newIndex: Int) {
        guard TabDragAndDropManager.shared.sourceUnit?.tabCollectionViewModel === tabCollectionViewModel,
              tabCollectionViewModel.tabCollection.tabs.indices.contains(newIndex),
              let oldIndex = TabDragAndDropManager.shared.sourceUnit?.index,
              oldIndex != newIndex else { return }

        tabCollectionViewModel.moveTab(at: oldIndex, to: newIndex)
        TabDragAndDropManager.shared.setSource(tabCollectionViewModel: tabCollectionViewModel, index: newIndex)
    }

    private func moveToNewWindow(from index: Int, droppingPoint: NSPoint? = nil, burner: Bool) {
        // only allow dragging Tab out when there‘s tabs (or pinned tabs) left
        guard tabCollectionViewModel.tabCollection.tabs.count > 1 || pinnedTabsViewModel?.items.isEmpty == false else { return }
        guard let tabViewModel = tabCollectionViewModel.tabViewModel(at: index) else {
            assertionFailure("TabBarViewController: Failed to get tab view model")
            return
        }

        let tab = tabViewModel.tab
        tabCollectionViewModel.remove(at: .unpinned(index), published: false)
        WindowsManager.openNewWindow(with: tab, droppingPoint: droppingPoint)
    }

    // MARK: - Mouse Monitor

    private func addMouseMonitors() {
        mouseDownCancellable = NSEvent.addLocalCancellableMonitor(forEventsMatching: .leftMouseDown) { [weak self] event in
            guard let self else { return event }
            return self.mouseDown(with: event)
        }
    }

    func mouseDown(with event: NSEvent) -> NSEvent? {
        if event.window === view.window,
           view.window?.isMainWindow == false {

            selectTab(with: event)
        }

        return event
    }

    // MARK: - Tab Width

    enum TabMode: Equatable {
        case divided
        case overflow
    }

    private var frozenLayout = false
    @Published private var tabMode = TabMode.divided

    private func updateTabMode(for numberOfItems: Int? = nil, updateLayout: Bool? = nil) {
        let items = CGFloat(numberOfItems ?? self.layoutNumberOfItems())
        let tabsWidth = scrollView.bounds.width

        let newMode: TabMode
        if max(0, (items - 1)) * TabBarViewItem.Width.minimum + TabBarViewItem.Width.minimumSelected < tabsWidth {
            newMode = .divided
        } else {
            newMode = .overflow
        }

        guard self.tabMode != newMode else { return }
        self.tabMode = newMode
        if updateLayout ?? !self.frozenLayout {
            self.updateLayout()
        }
    }

    private func updateLayout() {
        scrollView.updateScrollElasticity(with: tabMode)
        displayScrollButtons()
        updateEmptyTabArea()
        collectionView.invalidateLayout()
        frozenLayout = false
    }

    private var cachedLayoutNumberOfItems: Int?
    private func layoutNumberOfItems(removedIndex: Int? = nil) -> Int {
        let actualNumber = collectionView.numberOfItems(inSection: 0)

        guard let numberOfItems = self.cachedLayoutNumberOfItems,
              // skip updating number of items when closing not last Tab
              actualNumber > 0 && numberOfItems > actualNumber,
              tabMode == .divided,
              self.view.isMouseLocationInsideBounds()
        else {
            self.cachedLayoutNumberOfItems = actualNumber
            return actualNumber
        }

        return numberOfItems
    }

    private func currentTabWidth(selected: Bool = false, removedIndex: Int? = nil) -> CGFloat {
        let numberOfItems = CGFloat(self.layoutNumberOfItems(removedIndex: removedIndex))
        guard numberOfItems > 0 else {
            return 0
        }

        let tabsWidth = scrollView.bounds.width - footerCurrentWidthDimension
        let minimumWidth = selected ? TabBarViewItem.Width.minimumSelected : TabBarViewItem.Width.minimum

        if tabMode == .divided {
            var dividedWidth = tabsWidth / numberOfItems
            // If tabs are shorter than minimumSelected, then the selected tab takes more space
            if dividedWidth < TabBarViewItem.Width.minimumSelected {
                dividedWidth = (tabsWidth - TabBarViewItem.Width.minimumSelected) / (numberOfItems - 1)
            }
            return min(TabBarViewItem.Width.maximum, max(minimumWidth, dividedWidth)).rounded()
        } else {
            return minimumWidth
        }
    }

    override func mouseExited(with event: NSEvent) {
        guard !view.isMouseLocationInsideBounds(event.locationInWindow) else { return }

        if cachedLayoutNumberOfItems != collectionView.numberOfItems(inSection: 0) || frozenLayout {
            cachedLayoutNumberOfItems = nil
            let shouldScroll = collectionView.isAtEndScrollPosition
            collectionView.animator().performBatchUpdates({
                if shouldScroll {
                    collectionView.animator().scroll(CGPoint(x: scrollView.contentView.bounds.origin.x, y: 0))
                }
            }, completionHandler: { [weak self] _ in
                guard let self = self else { return }
                self.updateLayout()
                self.enableScrollButtons()
                self.hideTabPreview(allowQuickRedisplay: true)
            })
        }
    }

    // MARK: - Scroll Buttons

    private func observeToScrollNotifications() {
        scrollView.contentView.postsBoundsChangedNotifications = true

        NotificationCenter.default.addObserver(self,
                                               selector: #selector(scrollViewBoundsDidChange(_:)),
                                               name: NSView.boundsDidChangeNotification,
                                               object: scrollView.contentView)
    }

    @objc private func scrollViewBoundsDidChange(_ sender: Any) {
        enableScrollButtons()
        hideTabPreview(allowQuickRedisplay: true)
    }

    private func enableScrollButtons() {
        rightScrollButton.isEnabled = !collectionView.isAtEndScrollPosition
        leftScrollButton.isEnabled = !collectionView.isAtStartScrollPosition
    }

    private func displayScrollButtons() {
        let scrollViewsAreHidden = tabMode == .divided
        rightScrollButton.isHidden = scrollViewsAreHidden
        leftScrollButton.isHidden = scrollViewsAreHidden
        rightShadowImageView.isHidden = scrollViewsAreHidden
        leftShadowImageView.isHidden = scrollViewsAreHidden
        addTabButton.isHidden = scrollViewsAreHidden
    }

    private func setupAddTabButton() {
        addTabButton.delegate = self
        addTabButton.registerForDraggedTypes([.string])
        addTabButton.target = self
        addTabButton.action = #selector(addButtonAction(_:))
        addTabButton.toolTip = UserText.newTabTooltip
    }

    private func subscribeToTabModeChanges() {
        $tabMode
            .receive(on: DispatchQueue.main)
            .sink(receiveValue: { [weak self] _ in
            self?.displayScrollButtons()
        })
        .store(in: &cancellables)
    }

    // MARK: - Tab Preview

    private lazy var tabPreviewWindowController = TabPreviewWindowController()

    private func showTabPreview(for tabBarViewItem: TabBarViewItem) {
        guard let indexPath = collectionView.indexPath(for: tabBarViewItem),
              let tabViewModel = tabCollectionViewModel.tabViewModel(at: indexPath.item),
              let clipView = collectionView.clipView
        else {
            Logger.general.error("TabBarViewController: Showing tab preview window failed")
            return
        }

        let position = scrollView.frame.minX + tabBarViewItem.view.frame.minX - clipView.bounds.origin.x
        showTabPreview(for: tabViewModel, from: position)
    }

    private func showPinnedTabPreview(at index: Int) {
        guard let tabViewModel = tabCollectionViewModel.pinnedTabsManager?.tabViewModel(at: index) else {
            Logger.general.error("TabBarViewController: Showing pinned tab preview window failed")
            return
        }

        let position = pinnedTabsContainerView.frame.minX + PinnedTabView.Const.dimension * CGFloat(index)
        showTabPreview(for: tabViewModel, from: position)
    }

    private func showTabPreview(
        for tabViewModel: TabViewModel,
        from xPosition: CGFloat) {
        let isSelected = tabCollectionViewModel.selectedTabViewModel === tabViewModel
        tabPreviewWindowController.tabPreviewViewController.display(tabViewModel: tabViewModel,
                                                                    isSelected: isSelected)

        guard let window = view.window else {
            Logger.general.error("TabBarViewController: Showing tab preview window failed")
            return
        }

        var point = view.bounds.origin
        point.y -= TabPreviewWindowController.padding
        point.x += xPosition
        let pointInWindow = view.convert(point, to: nil)
        tabPreviewWindowController.show(parentWindow: window, topLeftPointInWindow: pointInWindow)
    }

    func hideTabPreview(allowQuickRedisplay: Bool = false) {
        tabPreviewWindowController.hide(allowQuickRedisplay: allowQuickRedisplay)
    }

}

extension TabBarViewController: MouseOverButtonDelegate {

    func mouseOverButton(_ sender: MouseOverButton, draggingEntered info: any NSDraggingInfo, isMouseOver: UnsafeMutablePointer<Bool>) -> NSDragOperation {
        assert(sender === addTabButton || sender === addNewTabButtonFooter?.addButton)
        let pasteboard = info.draggingPasteboard

        if let types = pasteboard.types, types.contains(.string) {
            return .copy
        }
        return .none
    }

    func mouseOverButton(_ sender: MouseOverButton, performDragOperation info: any NSDraggingInfo) -> Bool {
        assert(sender === addTabButton || sender === addNewTabButtonFooter?.addButton)
        if let string = info.draggingPasteboard.string(forType: .string), let url = URL.makeURL(from: string) {
            tabCollectionViewModel.insertOrAppendNewTab(.url(url, credential: nil, source: .appOpenUrl))
            return true
        }

        return true
    }
}

extension TabBarViewController: TabCollectionViewModelDelegate {

    func tabCollectionViewModelDidAppend(_ tabCollectionViewModel: TabCollectionViewModel, selected: Bool) {
        appendToCollectionView(selected: selected)
    }

    func tabCollectionViewModelDidInsert(_ tabCollectionViewModel: TabCollectionViewModel,
                                         at index: Int,
                                         selected: Bool) {
        let indexPathSet = Set(arrayLiteral: IndexPath(item: index))
        if selected {
            collectionView.clearSelection(animated: true)
        }
        collectionView.animator().insertItems(at: indexPathSet)
        if selected {
            collectionView.selectItems(at: indexPathSet, scrollPosition: .centeredHorizontally)
            collectionView.scrollToSelected()
        }

        updateTabMode()
        updateEmptyTabArea()
        hideTabPreview()
        if tabMode == .overflow {
            collectionView.scroll(to: IndexPath(item: index))
        }
    }

    func tabCollectionViewModel(_ tabCollectionViewModel: TabCollectionViewModel,
                                didRemoveTabAt removedIndex: Int,
                                andSelectTabAt selectionIndex: Int?) {
        let removedIndexPathSet = Set(arrayLiteral: IndexPath(item: removedIndex))
        guard let selectionIndex = selectionIndex else {
            collectionView.animator().deleteItems(at: removedIndexPathSet)
            return
        }
        let selectionIndexPathSet = Set(arrayLiteral: IndexPath(item: selectionIndex))

        self.updateTabMode(for: collectionView.numberOfItems(inSection: 0) - 1, updateLayout: false)

        // don't scroll when mouse over and removing non-last Tab
        let shouldScroll = collectionView.isAtEndScrollPosition
            && (!self.view.isMouseLocationInsideBounds() || removedIndex == self.collectionView.numberOfItems(inSection: 0) - 1)
        let visiRect = collectionView.enclosingScrollView!.contentView.documentVisibleRect
        NSAnimationContext.runAnimationGroup { context in
            context.duration = 0.15

            collectionView.animator().performBatchUpdates {
                let tabWidth = currentTabWidth(removedIndex: removedIndex)
                if shouldScroll {
                    collectionView.animator().scroll(CGPoint(x: scrollView.contentView.bounds.origin.x - tabWidth, y: 0))
                }

                if collectionView.selectionIndexPaths != selectionIndexPathSet {
                    collectionView.clearSelection()
                    collectionView.animator().selectItems(at: selectionIndexPathSet, scrollPosition: .centeredHorizontally)
                }
                collectionView.animator().deleteItems(at: removedIndexPathSet)
            } completionHandler: { [weak self] _ in
                guard let self = self else { return }

                self.frozenLayout = self.view.isMouseLocationInsideBounds()
                if !self.frozenLayout {
                    self.updateLayout()
                }
                self.updateEmptyTabArea()
                self.enableScrollButtons()
                self.hideTabPreview()

                if !shouldScroll {
                    self.collectionView.enclosingScrollView!.contentView.scroll(to: visiRect.origin)
                }
            }
        }
    }

    func tabCollectionViewModel(_ tabCollectionViewModel: TabCollectionViewModel, didMoveTabAt index: Int, to newIndex: Int) {
        let indexPath = IndexPath(item: index)
        let newIndexPath = IndexPath(item: newIndex)
        collectionView.animator().moveItem(at: indexPath, to: newIndexPath)

        updateTabMode()
        hideTabPreview()
    }

    func tabCollectionViewModel(_ tabCollectionViewModel: TabCollectionViewModel, didSelectAt selectionIndex: Int?) {
        if let selectionIndex = selectionIndex {
            let selectionIndexPathSet = Set(arrayLiteral: IndexPath(item: selectionIndex))
            collectionView.clearSelection(animated: true)
            collectionView.animator().selectItems(at: selectionIndexPathSet, scrollPosition: .centeredHorizontally)
            collectionView.scrollToSelected()
        } else {
            collectionView.clearSelection(animated: true)
        }
    }

    func tabCollectionViewModelDidMultipleChanges(_ tabCollectionViewModel: TabCollectionViewModel) {
        collectionView.reloadData()
        reloadSelection()

        updateTabMode()
        enableScrollButtons()
        hideTabPreview()
        updateEmptyTabArea()

        if frozenLayout {
            updateLayout()
        }
    }

    private func appendToCollectionView(selected: Bool) {
        let lastIndex = max(0, tabCollectionViewModel.tabCollection.tabs.count - 1)
        let lastIndexPathSet = Set(arrayLiteral: IndexPath(item: lastIndex))

        if frozenLayout {
            updateLayout()
        }
        updateTabMode(for: collectionView.numberOfItems(inSection: 0) + 1)

        if selected {
            collectionView.clearSelection()
        }

        if tabMode == .divided {
            collectionView.animator().insertItems(at: lastIndexPathSet)
            if selected {
                collectionView.selectItems(at: lastIndexPathSet, scrollPosition: .centeredHorizontally)
            }
        } else {
            collectionView.insertItems(at: lastIndexPathSet)
            if selected {
                collectionView.selectItems(at: lastIndexPathSet, scrollPosition: .centeredHorizontally)
            }
            scrollCollectionViewToEnd()
        }
        updateEmptyTabArea()
        hideTabPreview()
    }

    private func scrollCollectionViewToEnd() {
        // Old frameworks... need a special treatment
        collectionView.scrollToEnd { _ in
            DispatchQueue.main.asyncAfter(deadline: .now() + 0.15) {
                self.collectionView.scrollToEnd()
            }
        }
    }

    // MARK: - Tab Actions

    private func duplicateTab(at tabIndex: TabIndex) {
        if tabIndex.isUnpinnedTab {
            collectionView.clearSelection()
        }
        tabCollectionViewModel.duplicateTab(at: tabIndex)
    }

    private func bookmarkTab(with url: URL, title: String) {
        if !bookmarkManager.isUrlBookmarked(url: url) {
            bookmarkManager.makeBookmark(for: url, title: title, isFavorite: false)
        }
    }

    private func deleteBookmark(with url: URL) {
        guard let bookmark = bookmarkManager.getBookmark(for: url) else {
            Logger.general.error("TabBarViewController: Failed to fetch bookmark for url \(url)")
            return
        }
        bookmarkManager.remove(bookmark: bookmark)
    }

    private func fireproof(_ tab: Tab) {
        guard let url = tab.url, let host = url.host else {
            Logger.general.error("TabBarViewController: Failed to get url of tab bar view item")
            return
        }

        FireproofDomains.shared.add(domain: host)
    }

    private func removeFireproofing(from tab: Tab) {
        guard let host = tab.url?.host else {
            Logger.general.error("TabBarViewController: Failed to get url of tab bar view item")
            return
        }

        FireproofDomains.shared.remove(domain: host)
    }

    // MARK: - TabViewItem

    func urlAndTitle(for tabBarViewItem: TabBarViewItem) -> (url: URL, title: String)? {
        guard
            let indexPath = collectionView.indexPath(for: tabBarViewItem),
            let tabViewModel = tabCollectionViewModel.tabViewModel(at: indexPath.item),
            let url = tabViewModel.tab.content.userEditableUrl
        else {
            Logger.general.error("TabBarViewController: Failed to get index path of tab bar view item")
            return nil
        }

        return (url, tabViewModel.title)
    }
}

// MARK: - NSCollectionViewDelegateFlowLayout

extension TabBarViewController: NSCollectionViewDelegateFlowLayout {

    func collectionView(_ collectionView: NSCollectionView, layout collectionViewLayout: NSCollectionViewLayout, sizeForItemAt indexPath: IndexPath) -> NSSize {
        let isItemSelected = tabCollectionViewModel.selectionIndex == .unpinned(indexPath.item)
        return NSSize(width: self.currentTabWidth(selected: isItemSelected), height: TabBarViewItem.Height.standard)
    }

}

// MARK: - NSCollectionViewDataSource

extension TabBarViewController: NSCollectionViewDataSource {

    func numberOfSections(in collectionView: NSCollectionView) -> Int {
        return 1
    }

    func collectionView(_ collectionView: NSCollectionView, numberOfItemsInSection section: Int) -> Int {
        return tabCollectionViewModel.tabCollection.tabs.count
    }

    func collectionView(_ collectionView: NSCollectionView, itemForRepresentedObjectAt indexPath: IndexPath) -> NSCollectionViewItem {
        let item = collectionView.makeItem(withIdentifier: TabBarViewItem.identifier, for: indexPath)
        guard let tabBarViewItem = item as? TabBarViewItem else {
            assertionFailure("TabBarViewController: Failed to get reusable TabBarViewItem instance")
            return item
        }

        guard let tabViewModel = tabCollectionViewModel.tabViewModel(at: indexPath.item) else {
            tabBarViewItem.clear()
            return tabBarViewItem
        }

        tabBarViewItem.delegate = self
        tabBarViewItem.isBurner = tabCollectionViewModel.isBurner
        tabBarViewItem.subscribe(to: tabViewModel)

        return tabBarViewItem
    }

    func collectionView(_ collectionView: NSCollectionView, viewForSupplementaryElementOfKind kind: NSCollectionView.SupplementaryElementKind, at indexPath: IndexPath) -> NSView {
        // swiftlint:disable:next force_cast
        let view = collectionView.makeSupplementaryView(ofKind: kind, withIdentifier: TabBarFooter.identifier, for: indexPath) as! TabBarFooter
        view.target = self
        return view
    }

    func collectionView(_ collectionView: NSCollectionView, didEndDisplaying item: NSCollectionViewItem, forRepresentedObjectAt indexPath: IndexPath) {
        (item as? TabBarViewItem)?.clear()
    }

}

// MARK: - NSCollectionViewDelegate

extension TabBarViewController: NSCollectionViewDelegate {

    func collectionView(_ collectionView: NSCollectionView,
                        didChangeItemsAt indexPaths: Set<IndexPath>,
                        to highlightState: NSCollectionViewItem.HighlightState) {
        guard indexPaths.count == 1, let indexPath = indexPaths.first else {
            assertionFailure("TabBarViewController: More than 1 item highlighted")
            return
        }

        if highlightState == .forSelection {
            self.collectionView.clearSelection()
            tabCollectionViewModel.select(at: .unpinned(indexPath.item))

            // Poor old NSCollectionView
            DispatchQueue.main.async {
                self.collectionView.scrollToSelected()
            }
        }

        hideTabPreview()
    }

    func collectionView(_ collectionView: NSCollectionView, pasteboardWriterForItemAt indexPath: IndexPath) -> NSPasteboardWriting? {
        TabBarViewItemPasteboardWriter()
    }

    func collectionView(_ collectionView: NSCollectionView, draggingSession session: NSDraggingSession, willBeginAt screenPoint: NSPoint, forItemsAt indexPaths: Set<IndexPath>) {
        session.animatesToStartingPositionsOnCancelOrFail = false

        assert(indexPaths.count == 1, "TabBarViewController: More than 1 dragging index path")
        guard let indexPath = indexPaths.first else { return }

        TabDragAndDropManager.shared.setSource(tabCollectionViewModel: tabCollectionViewModel, index: indexPath.item)
        hideTabPreview()
    }

    private static let dropToOpenDistance: CGFloat = 100

    func collectionView(_ collectionView: NSCollectionView, validateDrop draggingInfo: NSDraggingInfo, proposedIndexPath proposedDropIndexPath: AutoreleasingUnsafeMutablePointer<NSIndexPath>, dropOperation proposedDropOperation: UnsafeMutablePointer<NSCollectionView.DropOperation>) -> NSDragOperation {

        // allow dropping URLs or files
        guard draggingInfo.draggingPasteboard.url == nil else { return .copy }

        // Check if the pasteboard contains string data
        if draggingInfo.draggingPasteboard.availableType(from: [.string]) != nil {
            return .copy
        }

        // dragging a tab
        guard case .private = draggingInfo.draggingSourceOperationMask,
              draggingInfo.draggingPasteboard.types == [TabBarViewItemPasteboardWriter.utiInternalType] else { return .none }

        // move tab within one window if needed
        moveItemIfNeeded(to: proposedDropIndexPath.pointee.item)

        return .private
    }

    func collectionView(_ collectionView: NSCollectionView, acceptDrop draggingInfo: NSDraggingInfo, indexPath: IndexPath, dropOperation: NSCollectionView.DropOperation) -> Bool {
        let newIndex = min(indexPath.item + 1, tabCollectionViewModel.tabCollection.tabs.count)
        if let url = draggingInfo.draggingPasteboard.url {
            // dropping URL or file
            tabCollectionViewModel.insert(Tab(content: .url(url, source: .appOpenUrl), burnerMode: tabCollectionViewModel.burnerMode),
                                          at: .unpinned(newIndex),
                                          selected: true)
            return true
        } else if let string = draggingInfo.draggingPasteboard.string(forType: .string), let url = URL.makeURL(from: string) {
            tabCollectionViewModel.insertOrAppendNewTab(.url(url, credential: nil, source: .appOpenUrl))
            return true
        }

        guard case .private = draggingInfo.draggingSourceOperationMask,
              draggingInfo.draggingPasteboard.types == [TabBarViewItemPasteboardWriter.utiInternalType] else { return false }

        // update drop destination
        TabDragAndDropManager.shared.setDestination(tabCollectionViewModel: tabCollectionViewModel, index: newIndex)

        return true
    }

    func collectionView(_ collectionView: NSCollectionView, draggingSession session: NSDraggingSession, endedAt screenPoint: NSPoint, dragOperation operation: NSDragOperation) {

        // dropping a tab, dropping of url handled in collectionView:acceptDrop:
        guard session.draggingPasteboard.types == [TabBarViewItemPasteboardWriter.utiInternalType] else { return }

        // Don't allow drag and drop from Burner Window
        guard !tabCollectionViewModel.burnerMode.isBurner else { return }

        defer {
            TabDragAndDropManager.shared.clear()
        }
        if case .private = operation {
            // Perform the drag and drop between multiple windows
            TabDragAndDropManager.shared.performDragAndDropIfNeeded()
            DispatchQueue.main.async {
                self.collectionView.scrollToSelected()
            }
            return
        }
        // dropping not on a tab bar
        guard case .none = operation else { return }

        // Create a new window if the drop is too distant
        let frameRelativeToWindow = view.convert(view.bounds, to: nil)
        guard TabDragAndDropManager.shared.sourceUnit?.tabCollectionViewModel === tabCollectionViewModel,
              let sourceIndex = TabDragAndDropManager.shared.sourceUnit?.index,
              let frameRelativeToScreen = view.window?.convertToScreen(frameRelativeToWindow),
              !screenPoint.isNearRect(frameRelativeToScreen, allowedDistance: Self.dropToOpenDistance) else {
            // dropped near the tab bar, do nothing
            return
        }

        moveToNewWindow(from: sourceIndex,
                        droppingPoint: screenPoint,
                        burner: tabCollectionViewModel.isBurner)
    }

    func collectionView(_ collectionView: NSCollectionView,
                        layout collectionViewLayout: NSCollectionViewLayout,
                        referenceSizeForFooterInSection section: Int) -> NSSize {
        if tabMode == .overflow {
            return .zero
        } else {
            let width = footerCurrentWidthDimension
            return NSSize(width: width, height: collectionView.frame.size.height)
        }
    }

}

// MARK: - TabBarViewItemDelegate

extension TabBarViewController: TabBarViewItemDelegate {

    func tabBarViewItem(_ tabBarViewItem: TabBarViewItem, isMouseOver: Bool) {

        if isMouseOver {
            // Show tab preview for visible tab bar items
            if collectionView.visibleRect.intersects(tabBarViewItem.view.frame) {
                showTabPreview(for: tabBarViewItem)
            }
        } else {
            tabPreviewWindowController.hide(allowQuickRedisplay: true, withDelay: true)
        }
    }

    func tabBarViewItemCanBeDuplicated(_ tabBarViewItem: TabBarViewItem) -> Bool {
        guard let indexPath = collectionView.indexPath(for: tabBarViewItem) else {
            assertionFailure("TabBarViewController: Failed to get index path of tab bar view item")
            return false
        }

        return tabCollectionViewModel.tabViewModel(at: indexPath.item)?.tab.content.canBeDuplicated ?? false
    }

    func tabBarViewItemDuplicateAction(_ tabBarViewItem: TabBarViewItem) {
        guard let indexPath = collectionView.indexPath(for: tabBarViewItem) else {
            assertionFailure("TabBarViewController: Failed to get index path of tab bar view item")
            return
        }

        duplicateTab(at: .unpinned(indexPath.item))
    }

    func tabBarViewItemCanBePinned(_ tabBarViewItem: TabBarViewItem) -> Bool {
        guard let indexPath = collectionView.indexPath(for: tabBarViewItem) else {
            assertionFailure("TabBarViewController: Failed to get index path of tab bar view item")
            return false
        }

        return tabCollectionViewModel.tabViewModel(at: indexPath.item)?.tab.content.canBePinned ?? false
    }

    func tabBarViewItemPinAction(_ tabBarViewItem: TabBarViewItem) {
        guard let indexPath = collectionView.indexPath(for: tabBarViewItem) else {
            assertionFailure("TabBarViewController: Failed to get index path of tab bar view item")
            return
        }

        collectionView.clearSelection()
        tabCollectionViewModel.pinTab(at: indexPath.item)
    }

    func tabBarViewItemCanBeBookmarked(_ tabBarViewItem: TabBarViewItem) -> Bool {
        guard let indexPath = collectionView.indexPath(for: tabBarViewItem) else {
            assertionFailure("TabBarViewController: Failed to get index path of tab bar view item")
            return false
        }

        return tabCollectionViewModel.tabViewModel(at: indexPath.item)?.tab.content.canBeBookmarked ?? false
    }

    func tabBarViewItemIsAlreadyBookmarked(_ tabBarViewItem: TabBarViewItem) -> Bool {
        guard let url = urlAndTitle(for: tabBarViewItem)?.url else { return false }

        return bookmarkManager.isUrlBookmarked(url: url)
    }

    func tabBarViewItemBookmarkThisPageAction(_ tabBarViewItem: TabBarViewItem) {
        guard let (url, title) = urlAndTitle(for: tabBarViewItem) else { return }

        bookmarkTab(with: url, title: title)
    }

    func tabBarViewItemRemoveBookmarkAction(_ tabBarViewItem: TabBarViewItem) {
        guard let url = urlAndTitle(for: tabBarViewItem)?.url else { return }

        deleteBookmark(with: url)
    }

    func tabBarViewAllItemsCanBeBookmarked(_ tabBarViewItem: TabBarViewItem) -> Bool {
        tabCollectionViewModel.canBookmarkAllOpenTabs()
    }

    func tabBarViewItemBookmarkAllOpenTabsAction(_ tabBarViewItem: TabBarViewItem) {
        let websitesInfo = tabCollectionViewModel.tabs.compactMap(WebsiteInfo.init)
        BookmarksDialogViewFactory.makeBookmarkAllOpenTabsView(websitesInfo: websitesInfo).show()
    }

    func tabBarViewItemCloseAction(_ tabBarViewItem: TabBarViewItem) {
        guard let indexPath = collectionView.indexPath(for: tabBarViewItem) else {
            assertionFailure("TabBarViewController: Failed to get index path of tab bar view item")
            return
        }

        tabCollectionViewModel.remove(at: .unpinned(indexPath.item))
    }

    func tabBarViewItemTogglePermissionAction(_ tabBarViewItem: TabBarViewItem) {
        guard let indexPath = collectionView.indexPath(for: tabBarViewItem),
              let permissions = tabCollectionViewModel.tabViewModel(at: indexPath.item)?.tab.permissions
        else {
            assertionFailure("TabBarViewController: Failed to get index path of tab bar view item or its permissions")
            return
        }

        if permissions.permissions.camera.isActive || permissions.permissions.microphone.isActive {
            permissions.set([.camera, .microphone], muted: true)
        } else if permissions.permissions.camera.isPaused || permissions.permissions.microphone.isPaused {
            permissions.set([.camera, .microphone], muted: false)
        } else {
            assertionFailure("Unexpected Tab Permissions state")
        }
    }

    func tabBarViewItemCloseOtherAction(_ tabBarViewItem: TabBarViewItem) {
        guard let indexPath = collectionView.indexPath(for: tabBarViewItem) else {
            assertionFailure("TabBarViewController: Failed to get index path of tab bar view item")
            return
        }

        tabCollectionViewModel.removeAllTabs(except: indexPath.item)
    }

    func tabBarViewItemCloseToTheLeftAction(_ tabBarViewItem: TabBarViewItem) {
        guard let indexPath = collectionView.indexPath(for: tabBarViewItem) else {
            assertionFailure("TabBarViewController: Failed to get index path of tab bar view item")
            return
        }

        tabCollectionViewModel.removeTabs(before: indexPath.item)
    }

    func tabBarViewItemCloseToTheRightAction(_ tabBarViewItem: TabBarViewItem) {
        guard let indexPath = collectionView.indexPath(for: tabBarViewItem) else {
            assertionFailure("TabBarViewController: Failed to get index path of tab bar view item")
            return
        }

        tabCollectionViewModel.removeTabs(after: indexPath.item)
    }

    func tabBarViewItemMoveToNewWindowAction(_ tabBarViewItem: TabBarViewItem) {
        guard let indexPath = collectionView.indexPath(for: tabBarViewItem) else {
            assertionFailure("TabBarViewController: Failed to get index path of tab bar view item")
            return
        }

        moveToNewWindow(from: indexPath.item, burner: false)
    }

    func tabBarViewItemMoveToNewBurnerWindowAction(_ tabBarViewItem: TabBarViewItem) {
        guard let indexPath = collectionView.indexPath(for: tabBarViewItem) else {
            assertionFailure("TabBarViewController: Failed to get index path of tab bar view item")
            return
        }

        moveToNewWindow(from: indexPath.item, burner: true)
    }

    func tabBarViewItemFireproofSite(_ tabBarViewItem: TabBarViewItem) {
        guard let indexPath = collectionView.indexPath(for: tabBarViewItem),
              let tab = tabCollectionViewModel.tabCollection.tabs[safe: indexPath.item]
        else {
            assertionFailure("TabBarViewController: Failed to get tab from tab bar view item")
            return
        }

        fireproof(tab)
    }

    func tabBarViewItemMuteUnmuteSite(_ tabBarViewItem: TabBarViewItem) {
        guard let indexPath = collectionView.indexPath(for: tabBarViewItem),
              let tab = tabCollectionViewModel.tabCollection.tabs[safe: indexPath.item]
        else {
            assertionFailure("TabBarViewController: Failed to get tab from tab bar view item")
            return
        }

        tab.muteUnmuteTab()
    }

    func tabBarViewItemRemoveFireproofing(_ tabBarViewItem: TabBarViewItem) {
        guard let indexPath = collectionView.indexPath(for: tabBarViewItem),
              let tab = tabCollectionViewModel.tabCollection.tabs[safe: indexPath.item]
        else {
            assertionFailure("TabBarViewController: Failed to get tab from tab bar view item")
            return
        }

        removeFireproofing(from: tab)
    }

    func tabBarViewItem(_ tabBarViewItem: TabBarViewItem, replaceContentWithDroppedStringValue stringValue: String) {
        guard let indexPath = collectionView.indexPath(for: tabBarViewItem),
              let tab = tabCollectionViewModel.tabCollection.tabs[safe: indexPath.item] else { return }

        if let url = URL.makeURL(from: stringValue) {
            tab.setContent(.url(url, credential: nil, source: .userEntered(stringValue, downloadRequested: false)))
        }
    }

    func otherTabBarViewItemsState(for tabBarViewItem: TabBarViewItem) -> OtherTabBarViewItemsState {
        guard let indexPath = collectionView.indexPath(for: tabBarViewItem) else {
            assertionFailure("TabBarViewController: Failed to get index path of tab bar view item")
            return .init(hasItemsToTheLeft: false, hasItemsToTheRight: false)
        }
        return .init(hasItemsToTheLeft: indexPath.item > 0,
                     hasItemsToTheRight: indexPath.item + 1 < tabCollectionViewModel.tabCollection.tabs.count)
    }

}

extension TabBarViewController {

    func startFireButtonPulseAnimation() {
<<<<<<< HEAD
        ContextualOnboardingViewHighlighter.highlight(view: fireButton, inParent: view)
    }

    func stopFireButtonPulseAnimation() {
        ContextualOnboardingViewHighlighter.stopHighlighting(view: fireButton)
=======
        ViewHighlighter.highlight(view: fireButton, inParent: view)
    }

    func stopFireButtonPulseAnimation() {
        ViewHighlighter.stopHighlighting(view: fireButton)
>>>>>>> de7be543
    }

}

// MARK: - TabBarViewItemPasteboardWriter

final class TabBarViewItemPasteboardWriter: NSObject, NSPasteboardWriting {

    static let utiInternalType = NSPasteboard.PasteboardType(rawValue: "com.duckduckgo.tab.internal")

    func writableTypes(for pasteboard: NSPasteboard) -> [NSPasteboard.PasteboardType] {
        [Self.utiInternalType]
    }

    func pasteboardPropertyList(forType type: NSPasteboard.PasteboardType) -> Any? {
        [String: Any]()
    }

}<|MERGE_RESOLUTION|>--- conflicted
+++ resolved
@@ -1272,19 +1272,11 @@
 extension TabBarViewController {
 
     func startFireButtonPulseAnimation() {
-<<<<<<< HEAD
-        ContextualOnboardingViewHighlighter.highlight(view: fireButton, inParent: view)
-    }
-
-    func stopFireButtonPulseAnimation() {
-        ContextualOnboardingViewHighlighter.stopHighlighting(view: fireButton)
-=======
         ViewHighlighter.highlight(view: fireButton, inParent: view)
     }
 
     func stopFireButtonPulseAnimation() {
         ViewHighlighter.stopHighlighting(view: fireButton)
->>>>>>> de7be543
     }
 
 }
