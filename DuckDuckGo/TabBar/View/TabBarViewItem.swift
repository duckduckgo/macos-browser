//
//  TabBarViewItem.swift
//
//  Copyright © 2020 DuckDuckGo. All rights reserved.
//
//  Licensed under the Apache License, Version 2.0 (the "License");
//  you may not use this file except in compliance with the License.
//  You may obtain a copy of the License at
//
//  http://www.apache.org/licenses/LICENSE-2.0
//
//  Unless required by applicable law or agreed to in writing, software
//  distributed under the License is distributed on an "AS IS" BASIS,
//  WITHOUT WARRANTIES OR CONDITIONS OF ANY KIND, either express or implied.
//  See the License for the specific language governing permissions and
//  limitations under the License.
//

import Cocoa
import Combine

struct OtherTabBarViewItemsState {

    let hasItemsToTheLeft: Bool
    let hasItemsToTheRight: Bool

}

protocol TabBarViewModel {
    var titlePublisher: Published<String>.Publisher { get }
    var faviconPublisher: Published<NSImage?>.Publisher { get }
    var tabContentPublisher: AnyPublisher<Tab.TabContent, Never> { get }
    var usedPermissionsPublisher: Published<Permissions>.Publisher { get }
    var mutedStatePublisher: Published<WKWebView.AudioState?>.Publisher { get }
}
extension TabViewModel: TabBarViewModel {
    var titlePublisher: Published<String>.Publisher { $title }
    var faviconPublisher: Published<NSImage?>.Publisher { $favicon }
    var tabContentPublisher: AnyPublisher<Tab.TabContent, Never> { tab.$content.eraseToAnyPublisher() }
    var usedPermissionsPublisher: Published<Permissions>.Publisher { $usedPermissions }
    var mutedStatePublisher: Published<WKWebView.AudioState?>.Publisher { tab.$audioState }
}

protocol TabBarViewItemDelegate: AnyObject {

<<<<<<< HEAD
    @MainActor func tabBarViewItem(_: TabBarViewItem, isMouseOver: Bool)

    @MainActor func tabBarViewItemCanBeDuplicated(_: TabBarViewItem) -> Bool
    @MainActor func tabBarViewItemCanBePinned(_: TabBarViewItem) -> Bool
    @MainActor func tabBarViewItemCanBeBookmarked(_: TabBarViewItem) -> Bool
    @MainActor func tabBarViewItemIsAlreadyBookmarked(_: TabBarViewItem) -> Bool
    @MainActor func tabBarViewAllItemsCanBeBookmarked(_: TabBarViewItem) -> Bool

    @MainActor func tabBarViewItemCloseAction(_: TabBarViewItem)
    @MainActor func tabBarViewItemTogglePermissionAction(_: TabBarViewItem)
    @MainActor func tabBarViewItemCloseOtherAction(_: TabBarViewItem)
    @MainActor func tabBarViewItemCloseToTheLeftAction(_: TabBarViewItem)
    @MainActor func tabBarViewItemCloseToTheRightAction(_: TabBarViewItem)
    @MainActor func tabBarViewItemDuplicateAction(_: TabBarViewItem)
    @MainActor func tabBarViewItemPinAction(_: TabBarViewItem)
    @MainActor func tabBarViewItemBookmarkThisPageAction(_: TabBarViewItem)
    @MainActor func tabBarViewItemRemoveBookmarkAction(_: TabBarViewItem)
    @MainActor func tabBarViewItemBookmarkAllOpenTabsAction(_: TabBarViewItem)
    @MainActor func tabBarViewItemMoveToNewWindowAction(_: TabBarViewItem)
    @MainActor func tabBarViewItemMoveToNewBurnerWindowAction(_: TabBarViewItem)
    @MainActor func tabBarViewItemFireproofSite(_: TabBarViewItem)
    @MainActor func tabBarViewItemMuteUnmuteSite(_: TabBarViewItem)
    @MainActor func tabBarViewItemRemoveFireproofing(_: TabBarViewItem)

    @MainActor func otherTabBarViewItemsState(for tabBarViewItem: TabBarViewItem) -> OtherTabBarViewItemsState
=======
    func tabBarViewItem(_ tabBarViewItem: TabBarViewItem, isMouseOver: Bool)

    func tabBarViewItemCanBeDuplicated(_ tabBarViewItem: TabBarViewItem) -> Bool
    func tabBarViewItemCanBePinned(_ tabBarViewItem: TabBarViewItem) -> Bool
    func tabBarViewItemCanBeBookmarked(_ tabBarViewItem: TabBarViewItem) -> Bool
    func tabBarViewItemIsAlreadyBookmarked(_ tabBarViewItem: TabBarViewItem) -> Bool
    func tabBarViewAllItemsCanBeBookmarked(_ tabBarViewItem: TabBarViewItem) -> Bool

    func tabBarViewItemCloseAction(_ tabBarViewItem: TabBarViewItem)
    func tabBarViewItemTogglePermissionAction(_ tabBarViewItem: TabBarViewItem)
    func tabBarViewItemCloseOtherAction(_ tabBarViewItem: TabBarViewItem)
    func tabBarViewItemCloseToTheLeftAction(_ tabBarViewItem: TabBarViewItem)
    func tabBarViewItemCloseToTheRightAction(_ tabBarViewItem: TabBarViewItem)
    func tabBarViewItemDuplicateAction(_ tabBarViewItem: TabBarViewItem)
    func tabBarViewItemPinAction(_ tabBarViewItem: TabBarViewItem)
    func tabBarViewItemBookmarkThisPageAction(_ tabBarViewItem: TabBarViewItem)
    func tabBarViewItemRemoveBookmarkAction(_ tabBarViewItem: TabBarViewItem)
    func tabBarViewItemBookmarkAllOpenTabsAction(_ tabBarViewItem: TabBarViewItem)
    func tabBarViewItemMoveToNewWindowAction(_ tabBarViewItem: TabBarViewItem)
    func tabBarViewItemMoveToNewBurnerWindowAction(_ tabBarViewItem: TabBarViewItem)
    func tabBarViewItemFireproofSite(_ tabBarViewItem: TabBarViewItem)
    func tabBarViewItemMuteUnmuteSite(_ tabBarViewItem: TabBarViewItem)
    func tabBarViewItemRemoveFireproofing(_ tabBarViewItem: TabBarViewItem)
    func tabBarViewItemAudioState(_ tabBarViewItem: TabBarViewItem) -> WKWebView.AudioState?
    func tabBarViewItem(_ tabBarViewItem: TabBarViewItem, replaceContentWithDroppedStringValue: String)

    func otherTabBarViewItemsState(for tabBarViewItem: TabBarViewItem) -> OtherTabBarViewItemsState
>>>>>>> 7fb55d48

}
final class TabBarItemCellView: NSView {

    enum WidthStage {
        case full
        case withoutCloseButton
        case withoutTitle

        var isTitleHidden: Bool { self == .withoutTitle }
        var isCloseButtonHidden: Bool { self != .full }
        var isFaviconCentered: Bool { !isTitleHidden }

        init(width: CGFloat) {
            switch width {
            case 0..<61: self = .withoutTitle
            case 61..<120: self = .withoutCloseButton
            default: self = .full
            }
        }
    }

    var widthStage: WidthStage = .full {
        didSet {
            if widthStage != oldValue {
                needsLayout = true
            }
        }
    }

    private enum TextFieldMaskGradientSize {
        static let width: CGFloat = 6
        static let trailingSpace: CGFloat = 0
        static let trailingSpaceWithButton: CGFloat = 20
        static let trailingSpaceWithPermissionAndButton: CGFloat = 40
    }

    fileprivate let faviconImageView = {
        let faviconImageView = NSImageView()
        faviconImageView.imageScaling = .scaleProportionallyDown
        faviconImageView.applyFaviconStyle()
        return faviconImageView
    }()

    fileprivate let mutedTabIcon = {
        let mutedTabIcon = NSImageView(image: .audioMute)
        mutedTabIcon.contentTintColor = .mutedTabIcon
        mutedTabIcon.imageScaling = .scaleNone
        return mutedTabIcon
    }()

    fileprivate let titleTextField = {
        let titleTextField = NSTextField()
        titleTextField.wantsLayer = true
        titleTextField.isEditable = false
        titleTextField.alignment = .left
        titleTextField.drawsBackground = false
        titleTextField.isBordered = false
        titleTextField.font = NSFont.systemFont(ofSize: 13)
        titleTextField.textColor = .labelColor
        titleTextField.lineBreakMode = .byClipping
        return titleTextField
    }()

    fileprivate lazy var permissionButton = {
        let permissionButton = MouseOverButton(title: "", target: nil, action: #selector(TabBarViewItem.permissionButtonAction))
        permissionButton.bezelStyle = .shadowlessSquare
        permissionButton.cornerRadius = 2
        permissionButton.normalTintColor = .button
        permissionButton.mouseDownColor = .buttonMouseDown
        permissionButton.mouseOverColor = .buttonMouseOver
        permissionButton.imagePosition = .imageOnly
        permissionButton.imageScaling = .scaleNone
        return permissionButton
    }()

    fileprivate lazy var closeButton = {
        let closeButton = MouseOverButton(image: .close, target: nil, action: #selector(TabBarViewItem.closeButtonAction))
        closeButton.bezelStyle = .shadowlessSquare
        closeButton.cornerRadius = 2
        closeButton.normalTintColor = .button
        closeButton.mouseDownColor = .buttonMouseDown
        closeButton.mouseOverColor = .buttonMouseOver
        closeButton.imagePosition = .imageOnly
        closeButton.imageScaling = .scaleNone
        return closeButton
    }()

    var target: AnyObject? {
        get {
            closeButton.target
        }
        set {
            closeButton.target = newValue
            permissionButton.target = newValue
        }
    }

    fileprivate let mouseOverView = {
        let mouseOverView = MouseOverView()
        mouseOverView.mouseOverColor = .tabMouseOver
        return mouseOverView
    }()

    fileprivate let rightSeparatorView = ColorView(frame: .zero, backgroundColor: .separator)

    fileprivate lazy var borderLayer: CALayer = {
        let layer = CALayer()
        layer.borderWidth = TabShadowConfig.dividerSize
        layer.opacity = TabShadowConfig.alpha
        layer.maskedCorners = [.layerMaxXMaxYCorner, .layerMinXMaxYCorner]
        layer.cornerRadius = 11
        layer.mask = layerMask
        return layer
    }()

    private lazy var layerMask: CALayer = {
        let layer = CALayer()
        layer.addSublayer(leftPixelMask)
        layer.addSublayer(rightPixelMask)
        layer.addSublayer(topContentLineMask)
        return layer
    }()

    private let leftPixelMask: CALayer = {
        let layer = CALayer()
        layer.backgroundColor = NSColor.white.cgColor
        return layer
    }()

    private let rightPixelMask: CALayer = {
        let layer = CALayer()
        layer.backgroundColor = NSColor.white.cgColor
        return layer
    }()

    private let topContentLineMask: CALayer = {
        let layer = CALayer()
        layer.backgroundColor = NSColor.white.cgColor
        return layer
    }()

    convenience init() {
        self.init(frame: .zero)
    }

    override init(frame: NSRect) {
        super.init(frame: frame)
        translatesAutoresizingMaskIntoConstraints = false

        clipsToBounds = true

        mouseOverView.cornerRadius = 11
        mouseOverView.maskedCorners = [
            .layerMinXMaxYCorner,
            .layerMaxXMaxYCorner
        ]
        mouseOverView.layer?.addSublayer(borderLayer)

        addSubview(mouseOverView)
        addSubview(faviconImageView)
        addSubview(mutedTabIcon)
        addSubview(titleTextField)
        addSubview(permissionButton)
        addSubview(closeButton)
        addSubview(rightSeparatorView)
    }

    required init?(coder: NSCoder) {
        fatalError("TabBarItemCellView: Bad initializer")
    }

    override func layout() {
        super.layout()
        mouseOverView.frame = bounds

        withoutAnimation {
            borderLayer.frame = bounds
            leftPixelMask.frame = CGRect(x: 0, y: 0, width: TabShadowConfig.dividerSize, height: TabShadowConfig.dividerSize)
            rightPixelMask.frame = CGRect(x: borderLayer.bounds.width - TabShadowConfig.dividerSize, y: 0, width: TabShadowConfig.dividerSize, height: TabShadowConfig.dividerSize)
            topContentLineMask.frame = CGRect(x: 0, y: TabShadowConfig.dividerSize, width: borderLayer.bounds.width, height: borderLayer.bounds.height - TabShadowConfig.dividerSize)
        }

        switch widthStage {
        case .full, .withoutCloseButton:
            layoutForNormalMode()
        case .withoutTitle:
            layoutForCompactMode()
        }

        rightSeparatorView.frame = NSRect(x: bounds.maxX.rounded() - 1, y: bounds.midY - 10, width: 1, height: 20)
    }

    private func layoutForNormalMode() {
        var minX: CGFloat = 9
        if faviconImageView.isShown {
            faviconImageView.frame = NSRect(x: minX, y: bounds.midY - 8, width: 16, height: 16)
            minX = faviconImageView.frame.maxX + 4
        }
        if mutedTabIcon.isShown {
            mutedTabIcon.frame = NSRect(x: minX, y: bounds.midY - 8, width: 16, height: 16)
            minX = mutedTabIcon.frame.maxX
        }
        var maxX = bounds.maxX - 9
        if closeButton.isShown {
            closeButton.frame = NSRect(x: maxX - 16, y: bounds.midY - 8, width: 16, height: 16)
            maxX = closeButton.frame.minX - 4
        } else {
            maxX = max(maxX - 1 /* 28 title offset with favicon */, 12 /* without favicon */)
        }
        if permissionButton.isShown {
            permissionButton.frame = NSRect(x: maxX - 20, y: bounds.midY - 12, width: 24, height: 24)
        }

        titleTextField.frame = NSRect(x: minX, y: bounds.midY - 8, width: bounds.maxX - minX - 8, height: 16)
        updateTitleTextFieldMask()
    }

    private func updateTitleTextFieldMask() {
        let gradientPadding: CGFloat
        switch (closeButton.isHidden, permissionButton.isHidden) {
        case (true, true):
            gradientPadding = TextFieldMaskGradientSize.trailingSpace
        case (false, true), (true, false):
            gradientPadding = TextFieldMaskGradientSize.trailingSpaceWithButton
        case (false, false):
            gradientPadding = TextFieldMaskGradientSize.trailingSpaceWithPermissionAndButton
        }
        titleTextField.gradient(width: TextFieldMaskGradientSize.width, trailingPadding: gradientPadding)
    }

    private func layoutForCompactMode() {
        let numberOfElements: CGFloat = (faviconImageView.isShown ? 1 : 0) + (mutedTabIcon.isShown ? 1 : 0) + (permissionButton.isShown ? 1 : 0) + (closeButton.isShown ? 1 : 0) + (titleTextField.isShown ? 1 : 0)
        let elementWidth: CGFloat = 16
        var totalWidth = numberOfElements * elementWidth
        // tighten elements to fit all
        let spacing = min(4, bounds.width - 4 - totalWidth)
        totalWidth += (numberOfElements - 1) * spacing
        // shift all shown elements from center
        var x = (bounds.width - totalWidth) / 2
        if faviconImageView.isShown {
            assert(closeButton.isHidden)
            faviconImageView.frame = NSRect(x: x.rounded(), y: bounds.midY - 8, width: 16, height: 16)
            x = faviconImageView.frame.maxX + spacing
        } else if titleTextField.isShown {
            assert(closeButton.isHidden)
            titleTextField.frame = NSRect(x: 4, y: bounds.midY - 8, width: bounds.maxX - 8, height: 16)
            updateTitleTextFieldMask()
        }
        if mutedTabIcon.isShown {
            mutedTabIcon.frame = NSRect(x: x.rounded(), y: bounds.midY - 8, width: 16, height: 16)
            x = mutedTabIcon.frame.maxX + spacing
        }
        if permissionButton.isShown {
            // make permission button from 16 to 24pt wide depending of available space
            permissionButton.frame = NSRect(x: x.rounded() - spacing.rounded(), y: bounds.midY - 12, width: 16 + spacing.rounded() * 2, height: 24)
        }
    }

    override func updateLayer() {
        NSAppearance.withAppAppearance {
            borderLayer.borderColor = NSColor.tabShadowLine.cgColor
        }
    }

}

@MainActor
final class TabBarViewItem: NSCollectionViewItem {

    static let identifier = NSUserInterfaceItemIdentifier(rawValue: "TabBarViewItem")

    enum Height {
        static let standard: CGFloat = 34
    }
    enum Width {
        static let minimum: CGFloat = 52
        static let minimumSelected: CGFloat = 120
        static let maximum: CGFloat = 240
    }

    private var widthStage: TabBarItemCellView.WidthStage {
        if isSelected || isDragged {
            return .full
        } else {
            return .init(width: view.bounds.size.width)
        }
    }

    private var eventMonitor: Any? {
        didSet {
            if let oldValue = oldValue {
                NSEvent.removeMonitor(oldValue)
            }
        }
    }

    var isLeftToSelected: Bool = false {
        didSet {
            updateSeparatorView()
        }
    }

    var isBurner: Bool = false {
        didSet {
            updateSubviews()
        }
    }

    private var currentURL: URL?
    private var cancellables = Set<AnyCancellable>()

    weak var delegate: TabBarViewItemDelegate?

    private(set) var isMouseOver = false

    private var cell: TabBarItemCellView {
        view as! TabBarItemCellView // swiftlint:disable:this force_cast
    }

    override init(nibName nibNameOrNil: NSNib.Name?, bundle nibBundleOrNil: Bundle?) {
        super.init(nibName: nil, bundle: nil)
    }

    required init?(coder: NSCoder) {
        fatalError("TabBarViewItem: Bad initializer")
    }

    override func loadView() {
        view = TabBarItemCellView()

    }

    override func viewDidLoad() {
        super.viewDidLoad()

        cell.target = self
        cell.mouseOverView.delegate = self

        updateSubviews()
        setupMenu()
    }

    override func viewWillLayout() {
        cell.widthStage = widthStage
        updateSubviews()
    }

    override func viewWillDisappear() {
        super.viewWillDisappear()
        eventMonitor = nil
    }

    deinit {
        if let eventMonitor = eventMonitor {
            NSEvent.removeMonitor(eventMonitor)
        }
    }

    override var isSelected: Bool {
        didSet {
            if isSelected {
                isDragged = false
            }
            updateSubviews()
            updateUsedPermissions()
        }
    }

    override var draggingImageComponents: [NSDraggingImageComponent] {
        isDragged = true
        return super.draggingImageComponents
    }

    override func mouseDown(with event: NSEvent) {
        if let menu = view.menu, NSEvent.isContextClick(event) {
            NSMenu.popUpContextMenu(menu, with: event, for: view)
            return
        }

        super.mouseDown(with: event)
    }

    @objc private func duplicateAction(_ sender: NSButton) {
        delegate?.tabBarViewItemDuplicateAction(self)
    }

    @objc private func pinAction(_ sender: NSButton) {
        delegate?.tabBarViewItemPinAction(self)
    }

    @objc private func fireproofSiteAction(_ sender: NSButton) {
        delegate?.tabBarViewItemFireproofSite(self)
    }

    @objc private func muteUnmuteSiteAction(_ sender: NSButton) {
        delegate?.tabBarViewItemMuteUnmuteSite(self)
    }

    @objc private func removeFireproofingAction(_ sender: NSButton) {
        delegate?.tabBarViewItemRemoveFireproofing(self)
    }

    @objc private func bookmarkThisPageAction(_ sender: Any) {
        delegate?.tabBarViewItemBookmarkThisPageAction(self)
    }

    @objc private func removeFromBookmarksAction(_ sender: Any) {
        delegate?.tabBarViewItemRemoveBookmarkAction(self)
    }

    @objc private func bookmarkAllOpenTabsAction(_ sender: Any) {
        delegate?.tabBarViewItemBookmarkAllOpenTabsAction(self)
    }

    private var lastKnownIndexPath: IndexPath?

    @objc fileprivate func closeButtonAction(_ sender: Any) {
        // due to async nature of NSCollectionView views removal
        // leaving window._lastLeftHit set to the button will prevent
        // continuous clicks on the Close button
        // this should be removed when the Tab Bar is redone without NSCollectionView
        (sender as? NSButton)?.window?.evilHackToClearLastLeftHitInWindow()

        guard let indexPath = self.collectionView?.indexPath(for: self) else {
            // doubleclick event arrived at point when we're already removed
            // pass the closeButton action to the next TabBarViewItem
            if let indexPath = self.lastKnownIndexPath,
               let nextItem = self.collectionView?.item(at: indexPath) as? Self {
                // and set its lastKnownIndexPath in case clicks continue to arrive
                nextItem.lastKnownIndexPath = indexPath
                delegate?.tabBarViewItemCloseAction(nextItem)
            }
            return
        }

        self.lastKnownIndexPath = indexPath
        delegate?.tabBarViewItemCloseAction(self)
    }

    @objc fileprivate func permissionButtonAction(_ sender: NSButton) {
        delegate?.tabBarViewItemTogglePermissionAction(self)
    }

    @objc private func closeOtherAction(_ sender: NSMenuItem) {
        delegate?.tabBarViewItemCloseOtherAction(self)
    }

    @objc private func closeToTheLeftAction(_ sender: NSMenuItem) {
        delegate?.tabBarViewItemCloseToTheLeftAction(self)
    }

    @objc private func closeToTheRightAction(_ sender: NSMenuItem) {
        delegate?.tabBarViewItemCloseToTheRightAction(self)
    }

    @objc private func moveToNewWindowAction(_ sender: NSMenuItem) {
        delegate?.tabBarViewItemMoveToNewWindowAction(self)
    }

    @objc private func moveToNewBurnerWindowAction(_ sender: NSMenuItem) {
        delegate?.tabBarViewItemMoveToNewBurnerWindowAction(self)
    }

    func subscribe(to tabViewModel: TabBarViewModel) {
        clearSubscriptions()

        representedObject = tabViewModel
        tabViewModel.titlePublisher.sink { [weak self] title in
            self?.cell.titleTextField.stringValue = title
        }.store(in: &cancellables)

        tabViewModel.faviconPublisher.sink { [weak self] favicon in
            self?.updateFavicon(favicon)
        }.store(in: &cancellables)

        tabViewModel.tabContentPublisher.sink { [weak self] content in
            self?.currentURL = content.userEditableUrl
        }.store(in: &cancellables)

        tabViewModel.usedPermissionsPublisher
            .assign(to: \.usedPermissions, onWeaklyHeld: self)
            .store(in: &cancellables)

        tabViewModel.mutedStatePublisher.sink { [weak self] mutedState in
            self?.updateAudioMutedState(mutedState)
        }.store(in: &cancellables)
    }

    func clear() {
        clearSubscriptions()
        usedPermissions = Permissions()
        cell.faviconImageView.image = nil
        cell.titleTextField.stringValue = ""
    }

    private var isDragged = false {
        didSet {
            updateSubviews()
        }
    }

    private func clearSubscriptions() {
        cancellables.removeAll()
        representedObject = nil
    }

    private func updateSubviews() {
        withoutAnimation {
            if isSelected || isDragged {
                cell.mouseOverView.mouseOverColor = nil
                cell.mouseOverView.backgroundColor = .navigationBarBackground
            } else {
                cell.mouseOverView.mouseOverColor = .tabMouseOver
                cell.mouseOverView.backgroundColor = nil
            }
            cell.borderLayer.isHidden = !isSelected
        }

        let showCloseButton = (isMouseOver && (!widthStage.isCloseButtonHidden || NSApp.isCommandPressed)) || isSelected
        cell.closeButton.isShown = showCloseButton
        cell.faviconImageView.isShown = (cell.faviconImageView.image != nil) && (widthStage != .withoutTitle || !showCloseButton)
        updateSeparatorView()
        cell.titleTextField.isShown = !widthStage.isTitleHidden || (cell.faviconImageView.image == nil && !showCloseButton)

        // Adjust colors for burner window
        if isBurner && cell.faviconImageView.image === TabViewModel.Favicon.burnerHome {
            cell.faviconImageView.contentTintColor = .textColor
        } else {
            cell.faviconImageView.contentTintColor = nil
        }

        mouseOverView.registerForDraggedTypes([.string])
        mouseOverView.delegate = self
    }

    private var usedPermissions = Permissions() {
        didSet {
            updateUsedPermissions()
        }
    }
    private func updateUsedPermissions() {
        cell.needsLayout = true
        if usedPermissions.camera.isActive {
            cell.permissionButton.image = .cameraTabActive
        } else if usedPermissions.microphone.isActive {
            cell.permissionButton.image = .microphoneActive
        } else if usedPermissions.camera.isPaused {
            cell.permissionButton.image = .cameraTabBlocked
        } else if usedPermissions.microphone.isPaused {
            cell.permissionButton.image = .microphoneIcon
        } else {
            cell.permissionButton.isHidden = true
            return
        }
        cell.permissionButton.isHidden = false
    }

    private func updateSeparatorView() {
        let newIsHidden = isSelected || isDragged || isLeftToSelected
        if cell.rightSeparatorView.isHidden != newIsHidden {
            cell.rightSeparatorView.isHidden = newIsHidden
        }
    }

    private func setupMenu() {
        let menu = NSMenu()
        menu.delegate = self
        menu.autoenablesItems = false
        view.menu = menu
    }

    private func updateFavicon(_ favicon: NSImage?) {
        cell.needsLayout = true
        cell.faviconImageView.isHidden = (favicon == nil)
        cell.faviconImageView.image = favicon
    }

    private func updateAudioMutedState(_ mutedState: WKWebView.AudioState?) {
        cell.needsLayout = true
        switch mutedState {
        case .muted:
            cell.mutedTabIcon.isHidden = false
        case .unmuted, .none:
            cell.mutedTabIcon.isHidden = true
        }
    }

}

extension TabBarViewItem: NSMenuDelegate {

    func menuNeedsUpdate(_ menu: NSMenu) {
        // Initial setup
        menu.removeAllItems()
        let otherItemsState = delegate?.otherTabBarViewItemsState(for: self) ?? .init(hasItemsToTheLeft: true,
                                                                                      hasItemsToTheRight: true)
        let areThereOtherTabs = otherItemsState.hasItemsToTheLeft || otherItemsState.hasItemsToTheRight

        // Menu Items
        // Duplicate, Pin, Mute Section
        addDuplicateMenuItem(to: menu)
        addPinMenuItem(to: menu)
        addMuteUnmuteMenuItem(to: menu)
        menu.addItem(.separator())

        // Bookmark/Fireproof Section
        addFireproofMenuItem(to: menu)
        if let delegate, delegate.tabBarViewItemIsAlreadyBookmarked(self) {
            removeBookmarkMenuItem(to: menu)
        } else {
            addBookmarkMenuItem(to: menu)
        }
        menu.addItem(.separator())

        // Share Section
        let shareItem = NSMenuItem(title: UserText.shareMenuItem)
        shareItem.submenu = SharingMenu(title: UserText.shareMenuItem)

        // Bookmark All Section
        addBookmarkAllTabsMenuItem(to: menu)
        menu.addItem(.separator())

        // Close Section
        addCloseMenuItem(to: menu)
        addCloseOtherSubmenu(to: menu, tabBarItemState: otherItemsState)
        if !isBurner {
            addMoveToNewWindowMenuItem(to: menu, areThereOtherTabs: areThereOtherTabs)
        }
    }

    private func addDuplicateMenuItem(to menu: NSMenu) {
        let duplicateMenuItem = NSMenuItem(title: UserText.duplicateTab, action: #selector(duplicateAction(_:)), keyEquivalent: "")
        duplicateMenuItem.target = self
        duplicateMenuItem.isEnabled = delegate?.tabBarViewItemCanBeDuplicated(self) ?? false
        menu.addItem(duplicateMenuItem)
    }

    private func addPinMenuItem(to menu: NSMenu) {
        let pinMenuItem = NSMenuItem(title: UserText.pinTab, action: #selector(pinAction(_:)), keyEquivalent: "")
        pinMenuItem.target = self
        pinMenuItem.isEnabled = delegate?.tabBarViewItemCanBePinned(self) ?? false
        menu.addItem(pinMenuItem)
    }

    private func addBookmarkMenuItem(to menu: NSMenu) {
        let bookmarkMenuItem = NSMenuItem(title: UserText.bookmarkThisPage, action: #selector(bookmarkThisPageAction(_:)), keyEquivalent: "")
        bookmarkMenuItem.target = self
        bookmarkMenuItem.isEnabled = delegate?.tabBarViewItemCanBeBookmarked(self) ?? false
        menu.addItem(bookmarkMenuItem)
    }

    private func removeBookmarkMenuItem(to menu: NSMenu) {
        let bookmarkMenuItem = NSMenuItem(title: UserText.deleteBookmark, action: #selector(removeFromBookmarksAction(_:)), keyEquivalent: "")
        bookmarkMenuItem.target = self
        menu.addItem(bookmarkMenuItem)
    }

    private func addBookmarkAllTabsMenuItem(to menu: NSMenu) {
        let bookmarkMenuItem = NSMenuItem(title: UserText.bookmarkAllTabs, action: #selector(bookmarkAllOpenTabsAction(_:)), keyEquivalent: "")
        bookmarkMenuItem.target = self
        bookmarkMenuItem.isEnabled = delegate?.tabBarViewAllItemsCanBeBookmarked(self) ?? false
        menu.addItem(bookmarkMenuItem)
    }

    private func addFireproofMenuItem(to menu: NSMenu) {
        var menuItem = NSMenuItem(title: UserText.fireproofSite, action: #selector(fireproofSiteAction(_:)), keyEquivalent: "")
        menuItem.isEnabled = false

        if let url = currentURL, url.canFireproof {
            if FireproofDomains.shared.isFireproof(fireproofDomain: url.host ?? "") {
                menuItem = NSMenuItem(title: UserText.removeFireproofing, action: #selector(removeFireproofingAction(_:)), keyEquivalent: "")
            }
            menuItem.isEnabled = true
        }
        menuItem.target = self
        menu.addItem(menuItem)
    }

    private func addMuteUnmuteMenuItem(to menu: NSMenu) {
        let isMuted = cell.mutedTabIcon.isShown
        let menuItemTitle = isMuted ? UserText.unmuteTab : UserText.muteTab
        let muteUnmuteMenuItem = NSMenuItem(title: menuItemTitle, action: #selector(muteUnmuteSiteAction(_:)), keyEquivalent: "")
        muteUnmuteMenuItem.target = self
        menu.addItem(muteUnmuteMenuItem)
    }

    private func addCloseMenuItem(to menu: NSMenu) {
        let closeMenuItem = NSMenuItem(title: UserText.closeTab, action: #selector(closeButtonAction(_:)), keyEquivalent: "")
        closeMenuItem.target = self
        menu.addItem(closeMenuItem)
    }

    private func addCloseOtherSubmenu(to menu: NSMenu, tabBarItemState: OtherTabBarViewItemsState) {
        let closeOtherMenuItem = NSMenuItem(title: UserText.closeOtherTabs)
        let submenu = NSMenu()
        submenu.autoenablesItems = false

        addCloseTabsToTheLeftMenuItem(to: submenu, areThereTabsToTheLeft: tabBarItemState.hasItemsToTheLeft)
        addCloseTabsToTheRightMenuItem(to: submenu, areThereTabsToTheRight: tabBarItemState.hasItemsToTheRight)
        addCloseOtherMenuItem(to: submenu, areThereOtherTabs: tabBarItemState.hasItemsToTheLeft || tabBarItemState.hasItemsToTheRight)

        closeOtherMenuItem.submenu = submenu
        menu.addItem(closeOtherMenuItem)
    }

    private func addCloseOtherMenuItem(to menu: NSMenu, areThereOtherTabs: Bool) {
        let closeOtherMenuItem = NSMenuItem(title: UserText.closeAllOtherTabs, action: #selector(closeOtherAction(_:)), keyEquivalent: "")
        closeOtherMenuItem.target = self
        closeOtherMenuItem.isEnabled = areThereOtherTabs
        menu.addItem(closeOtherMenuItem)
    }

    private func addCloseTabsToTheLeftMenuItem(to menu: NSMenu, areThereTabsToTheLeft: Bool) {
        let closeTabsToTheLeftMenuItem = NSMenuItem(title: UserText.closeTabsToTheLeft,
                                                     action: #selector(closeToTheLeftAction(_:)),
                                                     keyEquivalent: "")
        closeTabsToTheLeftMenuItem.target = self
        closeTabsToTheLeftMenuItem.isEnabled = areThereTabsToTheLeft
        menu.addItem(closeTabsToTheLeftMenuItem)
    }

    private func addCloseTabsToTheRightMenuItem(to menu: NSMenu, areThereTabsToTheRight: Bool) {
        let closeTabsToTheRightMenuItem = NSMenuItem(title: UserText.closeTabsToTheRight,
                                                     action: #selector(closeToTheRightAction(_:)),
                                                     keyEquivalent: "")
        closeTabsToTheRightMenuItem.target = self
        closeTabsToTheRightMenuItem.isEnabled = areThereTabsToTheRight
        menu.addItem(closeTabsToTheRightMenuItem)
    }

    private func addMoveToNewWindowMenuItem(to menu: NSMenu, areThereOtherTabs: Bool) {
        let moveToNewWindowMenuItem = NSMenuItem(title: UserText.moveTabToNewWindow, action: #selector(moveToNewWindowAction(_:)), keyEquivalent: "")
        moveToNewWindowMenuItem.target = self
        moveToNewWindowMenuItem.isEnabled = areThereOtherTabs
        menu.addItem(moveToNewWindowMenuItem)
    }

}

extension TabBarViewItem: MouseClickViewDelegate {

    func mouseOverView(_ mouseOverView: MouseOverView, isMouseOver: Bool) {
        delegate?.tabBarViewItem(self, isMouseOver: isMouseOver)
        self.isMouseOver = isMouseOver
        view.needsLayout = true
    }

    func mouseClickView(_ mouseClickView: MouseClickView, otherMouseDownEvent: NSEvent) {
        // close on middle-click
        guard otherMouseDownEvent.buttonNumber == 2 else { return }

        guard let indexPath = self.collectionView?.indexPath(for: self) else {
            // doubleclick event arrived at point when we're already removed
            // pass the closeButton action to the next TabBarViewItem
            if let indexPath = self.lastKnownIndexPath,
               let nextItem = self.collectionView?.item(at: indexPath) as? Self {
                // and set its lastKnownIndexPath in case clicks continue to arrive
                nextItem.lastKnownIndexPath = indexPath
                delegate?.tabBarViewItemCloseAction(nextItem)
            }
            return
        }
        self.lastKnownIndexPath = indexPath
        delegate?.tabBarViewItemCloseAction(self)
    }

    func mouseOverView(_ sender: MouseOverView, performDragOperation info: any NSDraggingInfo) -> Bool {
        if let droppedString = info.draggingPasteboard.string(forType: .string) {
            delegate?.tabBarViewItem(self, replaceContentWithDroppedStringValue: droppedString)
            return true
        }
        return false
    }

    func mouseOverView(_ sender: MouseOverView, draggingEntered info: any NSDraggingInfo, isMouseOver: UnsafeMutablePointer<Bool>) -> NSDragOperation {
        if info.draggingPasteboard.availableType(from: [.string]) != nil {
            return .copy
        }
        return []
    }
}

// MARK: - Preview
#if DEBUG
@available(macOS 14.0, *)
#Preview("Normal", traits: .fixedLayout(width: 736, height: 450)) {
    TabBarViewItem.PreviewViewController(sections: [
        [
            .init(width: TabBarViewItem.Width.maximum, title: "", favicon: nil, selected: true),
            .init(width: TabBarViewItem.Width.maximum, title: "about:blank", favicon: nil, selected: false),
            .init(width: TabBarViewItem.Width.maximum, title: "about:blank", favicon: nil, selected: true),
        ],
        [
            .init(width: TabBarViewItem.Width.maximum, title: "DuckDuckGo", favicon: .homeFavicon, selected: false),
            .init(width: TabBarViewItem.Width.maximum, title: "Appearance", favicon: .appearance, selected: true),
            .init(width: TabBarViewItem.Width.maximum, title: "Bookmarks", favicon: .bookmarksFolder, selected: false),
        ],
        [
            .init(width: TabBarViewItem.Width.maximum, title: "Something in the tab title to get shrunk", favicon: .aDark, selected: true),
            .init(width: TabBarViewItem.Width.maximum, title: "Somewhere all we go now to get totally drunk", favicon: nil),
            .init(width: TabBarViewItem.Width.maximum, title: "Long Previewable Title with Permissions", favicon: .h, usedPermissions: [
                .camera: .paused,
            ], mutedState: .muted),
        ],
        [
            .init(width: TabBarViewItem.Width.maximum, title: "Something in the tab title to be shrunk", favicon: .aDark, usedPermissions: [
                .camera: .active
            ], mutedState: .muted, selected: true),
            .init(width: TabBarViewItem.Width.maximum, title: "Test 1", favicon: .homeFavicon, usedPermissions: [
                .camera: .disabled(systemWide: true),
            ], mutedState: .muted),
            .init(width: TabBarViewItem.Width.maximum, title: "Test 2", favicon: .homeFavicon, usedPermissions: [
                .camera: .paused,
            ], mutedState: .muted),
        ],
        [
            .init(width: TabBarViewItem.mediumWidth, title: "", favicon: nil, selected: true),
            .init(width: TabBarViewItem.mediumWidth, title: "about:blank", favicon: nil, selected: false),
            .init(width: TabBarViewItem.Width.maximum, title: "about:blank", favicon: nil, selected: true),
            .init(width: TabBarViewItem.mediumWidth, title: "", favicon: nil, usedPermissions: [
                .microphone: .active
            ], selected: false),
        ],
        [
            .init(width: TabBarViewItem.mediumWidth, title: "DuckDuckGo", favicon: .homeFavicon, selected: false),
            .init(width: TabBarViewItem.Width.maximum, title: "Appearance", favicon: .appearance, selected: true),
            .init(width: TabBarViewItem.mediumWidth, title: "Bookmarks", favicon: .bookmarksFolder, selected: false),
            .init(width: TabBarViewItem.mediumWidth, title: "Appearance", favicon: .appearance, usedPermissions: [
                .microphone: .active
            ]),
        ],
        [
            .init(width: TabBarViewItem.Width.maximum, title: "Something in the tab title to get shrunk", favicon: .aDark, selected: true),
            .init(width: TabBarViewItem.mediumWidth, title: "Somewhere all we go now to get totally drunk", favicon: nil),
            .init(width: TabBarViewItem.mediumWidth, title: "Long Previewable Title with Permissions", favicon: .b, usedPermissions: [
                .camera: .paused,
            ], mutedState: .muted),
            .init(width: TabBarViewItem.mediumWidth, title: "Long Previewable Title with Permissions", favicon: .h, usedPermissions: [
                .camera: .active,
            ]),
        ],
        [
            .init(width: TabBarViewItem.Width.maximum, title: "Something in the tab title to be shrunk", favicon: .aDark, usedPermissions: [
                .camera: .active
            ], mutedState: .muted, selected: true),
            .init(width: TabBarViewItem.mediumWidth, title: "Test 1", favicon: .homeFavicon, usedPermissions: [
                .camera: .disabled(systemWide: true),
            ], mutedState: .unmuted),
            .init(width: TabBarViewItem.mediumWidth, title: "Test 2", favicon: nil, usedPermissions: [
                .microphone: .active,
            ], mutedState: .muted),
            .init(width: TabBarViewItem.mediumWidth, title: "Test 2", favicon: .homeFavicon, mutedState: .unmuted),
        ],

        [
            .init(width: TabBarViewItem.Width.minimum, title: "Test 9", favicon: .a, usedPermissions: [
                .microphone: .active,
            ], mutedState: nil),
            .init(width: TabBarViewItem.Width.maximum, title: "Test 10", favicon: .error, usedPermissions: [
                .camera: .paused,
            ], mutedState: .unmuted, selected: true),
            .init(width: TabBarViewItem.Width.minimum, title: "Test 11", favicon: .b, usedPermissions: [
                .camera: .active,
            ], mutedState: .unmuted),
            .init(width: TabBarViewItem.Width.minimum, title: "Test 12", favicon: .c, usedPermissions: [
                .microphone: .active,
            ], mutedState: .muted),
            .init(width: TabBarViewItem.Width.minimum, title: "Test 13", favicon: .d),
            .init(width: TabBarViewItem.Width.minimum, title: "Test 14", favicon: .e, usedPermissions: [
                .camera: .paused,
            ], mutedState: .unmuted),
            .init(width: TabBarViewItem.Width.minimum, title: "Test 16", favicon: nil, usedPermissions: [
                .microphone: .active,
            ], mutedState: .muted),
            .init(width: TabBarViewItem.Width.minimum, title: "Test 17", favicon: nil),
            .init(width: TabBarViewItem.Width.minimum, title: "Test 18", favicon: nil, usedPermissions: [
                .camera: .paused,
            ], mutedState: .unmuted),
            .init(width: TabBarViewItem.Width.minimum, title: "Test 19", favicon: nil, mutedState: .muted),

        ]
    ])._preview_hidingWindowControlsOnAppear()
}

extension TabBarViewItem {
    static let mediumWidth = (TabBarViewItem.Width.maximum + TabBarViewItem.Width.minimum) / 2
    @MainActor
    final class PreviewViewController: NSViewController, NSCollectionViewDataSource, NSCollectionViewDelegate, NSCollectionViewDelegateFlowLayout, TabBarViewItemDelegate {

        final class TabBarViewModelMock: TabBarViewModel {
            var width: CGFloat
            var isSelected: Bool
            @Published var title: String = ""
            var titlePublisher: Published<String>.Publisher { $title }
            @Published var favicon: NSImage?
            var faviconPublisher: Published<NSImage?>.Publisher { $favicon }
            @Published var tabContent: Tab.TabContent = .none
            var tabContentPublisher: AnyPublisher<Tab.TabContent, Never> { $tabContent.eraseToAnyPublisher() }
            @Published var usedPermissions = Permissions()
            var usedPermissionsPublisher: Published<Permissions>.Publisher { $usedPermissions }
            @Published var mutedState: WKWebView.AudioState?
            var mutedStatePublisher: Published<WKWebView.AudioState?>.Publisher {
                $mutedState
            }
            init(width: CGFloat, title: String = "Test Title", favicon: NSImage? = .aDark, tabContent: Tab.TabContent = .none, usedPermissions: Permissions = Permissions(), mutedState: WKWebView.AudioState? = nil, selected: Bool = false) {
                self.width = width
                self.title = title
                self.favicon = favicon
                self.tabContent = tabContent
                self.usedPermissions = usedPermissions
                self.mutedState = mutedState
                self.isSelected = selected
            }
        }

        let sections: [[TabBarViewModelMock]]
        var collectionViews = [NSCollectionView]()

        init(sections: [[TabBarViewModelMock]]) {
            self.sections = sections
            super.init(nibName: nil, bundle: nil)
        }

        required init?(coder: NSCoder) {
            fatalError("init(coder:) has not been implemented")
        }

        override func loadView() {
            view = NSView()
            view.translatesAutoresizingMaskIntoConstraints = false

            var constraints = [NSLayoutConstraint]()
            for (section, items) in sections.enumerated() {
                let collectionView = NSCollectionView()
                collectionViews.append(collectionView)
                collectionView.translatesAutoresizingMaskIntoConstraints = false
                collectionView.dataSource = self
                collectionView.delegate = self
                let layout = NSCollectionViewFlowLayout()
                layout.minimumInteritemSpacing = 0
                layout.minimumLineSpacing = 0
                layout.scrollDirection = .horizontal
                collectionView.collectionViewLayout = layout
                collectionView.backgroundColors = [.clear]

                let selectedItems = items.indices.filter {
                    items[$0].isSelected
                }.map { IndexPath(item: $0, section: 0) }

                view.addSubview(collectionView)
                collectionView.selectItems(at: Set(selectedItems), scrollPosition: .top)

                constraints.append(contentsOf: [
                    collectionView.leadingAnchor.constraint(equalTo: view.leadingAnchor, constant: 8),
                    collectionView.trailingAnchor.constraint(equalTo: view.trailingAnchor, constant: -8),
                    collectionView.topAnchor.constraint(equalTo: view.topAnchor, constant: 8 + CGFloat(section) * 48),
                    collectionView.heightAnchor.constraint(equalToConstant: 38),
                ])

                let separator = ColorView(frame: .zero, backgroundColor: .navigationBarBackground, borderColor: .separator, borderWidth: 1)
                view.addSubview(separator)
                constraints.append(contentsOf: [
                    separator.topAnchor.constraint(equalTo: collectionView.topAnchor, constant: 34),
                    separator.heightAnchor.constraint(equalToConstant: 5),
                    separator.leadingAnchor.constraint(equalTo: view.leadingAnchor),
                    separator.trailingAnchor.constraint(equalTo: view.trailingAnchor),
                ])
            }
            NSLayoutConstraint.activate(constraints)
        }

        func numberOfSections(in _: NSCollectionView) -> Int { 1 }

        func collectionView(_ cv: NSCollectionView, numberOfItemsInSection section: Int) -> Int {
            let section = collectionViews.firstIndex(where: { $0 === cv })!
            return sections[section].count
        }

        func collectionView(_ cv: NSCollectionView, itemForRepresentedObjectAt indexPath: IndexPath) -> NSCollectionViewItem {
            let section = collectionViews.firstIndex(where: { $0 === cv })!
            let item = TabBarViewItem()
            item.subscribe(to: sections[section][indexPath.item])
            item.isSelected = cv.selectionIndexPaths.contains(indexPath)
            item.isLeftToSelected = cv.selectionIndexPaths.contains(IndexPath(item: indexPath.item + 1, section: 0))
            item.view.toolTip = sections[section][indexPath.item].title
            item.delegate = self
            return item
        }

        func collectionView(_ cv: NSCollectionView, layout: NSCollectionViewLayout, sizeForItemAt indexPath: IndexPath) -> NSSize {
            let section = collectionViews.firstIndex(where: { $0 === cv })!
            let item = sections[section][indexPath.item]
            return NSSize(width: item.width, height: TabBarViewItem.Height.standard)
        }

        func tabBarViewItem(_: TabBarViewItem, isMouseOver: Bool) {}
        func tabBarViewItemCanBeDuplicated(_: TabBarViewItem) -> Bool { false }
        func tabBarViewItemCanBePinned(_: TabBarViewItem) -> Bool { false }
        func tabBarViewItemCanBeBookmarked(_: TabBarViewItem) -> Bool { false }
        func tabBarViewItemIsAlreadyBookmarked(_: TabBarViewItem) -> Bool { false }
        func tabBarViewAllItemsCanBeBookmarked(_: TabBarViewItem) -> Bool { false }
        func tabBarViewItemCloseAction(_: TabBarViewItem) {}
        func tabBarViewItemTogglePermissionAction(_ item: TabBarViewItem) {
            // swiftlint:disable:next force_cast
            let item = item.representedObject as! TabBarViewModelMock
            for (key, value) in item.usedPermissions {
                switch value {
                case .disabled(systemWide: false): item.usedPermissions[key] = .disabled(systemWide: true)
                case .disabled(systemWide: true): item.usedPermissions[key] = .requested(.init(.init(url: nil, domain: "", permissions: [])) { _ in })
                case .requested: item.usedPermissions[key] = .inactive
                case .inactive: item.usedPermissions[key] = .active
                case .active: item.usedPermissions[key] = .paused
                case .paused: item.usedPermissions[key] = .revoking
                case .revoking: item.usedPermissions[key] = .denied
                case .denied: item.usedPermissions[key] = .revoking
                case .reloading: item.usedPermissions[key] = .denied
                }
            }
        }
        func tabBarViewItemCloseOtherAction(_: TabBarViewItem) {}
        func tabBarViewItemCloseToTheLeftAction(_: TabBarViewItem) {}
        func tabBarViewItemCloseToTheRightAction(_: TabBarViewItem) {}
        func tabBarViewItemDuplicateAction(_: TabBarViewItem) {}
        func tabBarViewItemPinAction(_: TabBarViewItem) {}
        func tabBarViewItemBookmarkThisPageAction(_: TabBarViewItem) {}
        func tabBarViewItemRemoveBookmarkAction(_: TabBarViewItem) {}
        func tabBarViewItemBookmarkAllOpenTabsAction(_: TabBarViewItem) {}
        func tabBarViewItemMoveToNewWindowAction(_: TabBarViewItem) {}
        func tabBarViewItemMoveToNewBurnerWindowAction(_: TabBarViewItem) {}
        func tabBarViewItemFireproofSite(_: TabBarViewItem) {}
        func tabBarViewItemMuteUnmuteSite(_ item: TabBarViewItem) {
            // swiftlint:disable:next force_cast
            let item = item.representedObject as! TabBarViewModelMock
            switch item.mutedState {
            case .muted: item.mutedState = .unmuted
            case .unmuted: item.mutedState = .none
            case .none: item.mutedState = .muted
            }
        }
        func tabBarViewItemRemoveFireproofing(_: TabBarViewItem) {}
        func otherTabBarViewItemsState(for: TabBarViewItem) -> OtherTabBarViewItemsState {
            .init(hasItemsToTheLeft: false, hasItemsToTheRight: false)
        }
    }
}
#endif<|MERGE_RESOLUTION|>--- conflicted
+++ resolved
@@ -43,7 +43,6 @@
 
 protocol TabBarViewItemDelegate: AnyObject {
 
-<<<<<<< HEAD
     @MainActor func tabBarViewItem(_: TabBarViewItem, isMouseOver: Bool)
 
     @MainActor func tabBarViewItemCanBeDuplicated(_: TabBarViewItem) -> Bool
@@ -67,37 +66,9 @@
     @MainActor func tabBarViewItemFireproofSite(_: TabBarViewItem)
     @MainActor func tabBarViewItemMuteUnmuteSite(_: TabBarViewItem)
     @MainActor func tabBarViewItemRemoveFireproofing(_: TabBarViewItem)
+    @MainActor func tabBarViewItem(_ tabBarViewItem: TabBarViewItem, replaceContentWithDroppedStringValue: String)
 
     @MainActor func otherTabBarViewItemsState(for tabBarViewItem: TabBarViewItem) -> OtherTabBarViewItemsState
-=======
-    func tabBarViewItem(_ tabBarViewItem: TabBarViewItem, isMouseOver: Bool)
-
-    func tabBarViewItemCanBeDuplicated(_ tabBarViewItem: TabBarViewItem) -> Bool
-    func tabBarViewItemCanBePinned(_ tabBarViewItem: TabBarViewItem) -> Bool
-    func tabBarViewItemCanBeBookmarked(_ tabBarViewItem: TabBarViewItem) -> Bool
-    func tabBarViewItemIsAlreadyBookmarked(_ tabBarViewItem: TabBarViewItem) -> Bool
-    func tabBarViewAllItemsCanBeBookmarked(_ tabBarViewItem: TabBarViewItem) -> Bool
-
-    func tabBarViewItemCloseAction(_ tabBarViewItem: TabBarViewItem)
-    func tabBarViewItemTogglePermissionAction(_ tabBarViewItem: TabBarViewItem)
-    func tabBarViewItemCloseOtherAction(_ tabBarViewItem: TabBarViewItem)
-    func tabBarViewItemCloseToTheLeftAction(_ tabBarViewItem: TabBarViewItem)
-    func tabBarViewItemCloseToTheRightAction(_ tabBarViewItem: TabBarViewItem)
-    func tabBarViewItemDuplicateAction(_ tabBarViewItem: TabBarViewItem)
-    func tabBarViewItemPinAction(_ tabBarViewItem: TabBarViewItem)
-    func tabBarViewItemBookmarkThisPageAction(_ tabBarViewItem: TabBarViewItem)
-    func tabBarViewItemRemoveBookmarkAction(_ tabBarViewItem: TabBarViewItem)
-    func tabBarViewItemBookmarkAllOpenTabsAction(_ tabBarViewItem: TabBarViewItem)
-    func tabBarViewItemMoveToNewWindowAction(_ tabBarViewItem: TabBarViewItem)
-    func tabBarViewItemMoveToNewBurnerWindowAction(_ tabBarViewItem: TabBarViewItem)
-    func tabBarViewItemFireproofSite(_ tabBarViewItem: TabBarViewItem)
-    func tabBarViewItemMuteUnmuteSite(_ tabBarViewItem: TabBarViewItem)
-    func tabBarViewItemRemoveFireproofing(_ tabBarViewItem: TabBarViewItem)
-    func tabBarViewItemAudioState(_ tabBarViewItem: TabBarViewItem) -> WKWebView.AudioState?
-    func tabBarViewItem(_ tabBarViewItem: TabBarViewItem, replaceContentWithDroppedStringValue: String)
-
-    func otherTabBarViewItemsState(for tabBarViewItem: TabBarViewItem) -> OtherTabBarViewItemsState
->>>>>>> 7fb55d48
 
 }
 final class TabBarItemCellView: NSView {
@@ -436,6 +407,7 @@
 
         cell.target = self
         cell.mouseOverView.delegate = self
+        cell.mouseOverView.registerForDraggedTypes([.string])
 
         updateSubviews()
         setupMenu()
@@ -629,9 +601,6 @@
         } else {
             cell.faviconImageView.contentTintColor = nil
         }
-
-        mouseOverView.registerForDraggedTypes([.string])
-        mouseOverView.delegate = self
     }
 
     private var usedPermissions = Permissions() {
@@ -1139,6 +1108,7 @@
             }
         }
         func tabBarViewItemRemoveFireproofing(_: TabBarViewItem) {}
+        func tabBarViewItem(_: TabBarViewItem, replaceContentWithDroppedStringValue: String) {}
         func otherTabBarViewItemsState(for: TabBarViewItem) -> OtherTabBarViewItemsState {
             .init(hasItemsToTheLeft: false, hasItemsToTheRight: false)
         }
