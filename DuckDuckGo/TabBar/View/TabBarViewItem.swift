//
//  TabBarViewItem.swift
//
//  Copyright © 2020 DuckDuckGo. All rights reserved.
//
//  Licensed under the Apache License, Version 2.0 (the "License");
//  you may not use this file except in compliance with the License.
//  You may obtain a copy of the License at
//
//  http://www.apache.org/licenses/LICENSE-2.0
//
//  Unless required by applicable law or agreed to in writing, software
//  distributed under the License is distributed on an "AS IS" BASIS,
//  WITHOUT WARRANTIES OR CONDITIONS OF ANY KIND, either express or implied.
//  See the License for the specific language governing permissions and
//  limitations under the License.
//

import Cocoa
import Combine

struct OtherTabBarViewItemsState {

    let hasItemsToTheLeft: Bool
    let hasItemsToTheRight: Bool

}

protocol TabBarViewModel {
    var titlePublisher: Published<String>.Publisher { get }
    var faviconPublisher: Published<NSImage?>.Publisher { get }
    var tabContentPublisher: AnyPublisher<Tab.TabContent, Never> { get }
    var usedPermissionsPublisher: Published<Permissions>.Publisher { get }
    var mutedStatePublisher: Published<WKWebView.AudioState?>.Publisher { get }
}
extension TabViewModel: TabBarViewModel {
    var titlePublisher: Published<String>.Publisher { $title }
    var faviconPublisher: Published<NSImage?>.Publisher { $favicon }
    var tabContentPublisher: AnyPublisher<Tab.TabContent, Never> { tab.$content.eraseToAnyPublisher() }
    var usedPermissionsPublisher: Published<Permissions>.Publisher { $usedPermissions }
    var mutedStatePublisher: Published<WKWebView.AudioState?>.Publisher { tab.$audioState }
}

protocol TabBarViewItemDelegate: AnyObject {

    @MainActor func tabBarViewItem(_: TabBarViewItem, isMouseOver: Bool)

    @MainActor func tabBarViewItemCanBeDuplicated(_: TabBarViewItem) -> Bool
    @MainActor func tabBarViewItemCanBePinned(_: TabBarViewItem) -> Bool
    @MainActor func tabBarViewItemCanBeBookmarked(_: TabBarViewItem) -> Bool
    @MainActor func tabBarViewItemIsAlreadyBookmarked(_: TabBarViewItem) -> Bool
    @MainActor func tabBarViewAllItemsCanBeBookmarked(_: TabBarViewItem) -> Bool

    @MainActor func tabBarViewItemCloseAction(_: TabBarViewItem)
    @MainActor func tabBarViewItemTogglePermissionAction(_: TabBarViewItem)
    @MainActor func tabBarViewItemCloseOtherAction(_: TabBarViewItem)
    @MainActor func tabBarViewItemCloseToTheLeftAction(_: TabBarViewItem)
    @MainActor func tabBarViewItemCloseToTheRightAction(_: TabBarViewItem)
    @MainActor func tabBarViewItemDuplicateAction(_: TabBarViewItem)
    @MainActor func tabBarViewItemPinAction(_: TabBarViewItem)
    @MainActor func tabBarViewItemBookmarkThisPageAction(_: TabBarViewItem)
    @MainActor func tabBarViewItemRemoveBookmarkAction(_: TabBarViewItem)
    @MainActor func tabBarViewItemBookmarkAllOpenTabsAction(_: TabBarViewItem)
    @MainActor func tabBarViewItemMoveToNewWindowAction(_: TabBarViewItem)
    @MainActor func tabBarViewItemMoveToNewBurnerWindowAction(_: TabBarViewItem)
    @MainActor func tabBarViewItemFireproofSite(_: TabBarViewItem)
    @MainActor func tabBarViewItemMuteUnmuteSite(_: TabBarViewItem)
    @MainActor func tabBarViewItemRemoveFireproofing(_: TabBarViewItem)
    @MainActor func tabBarViewItem(_ tabBarViewItem: TabBarViewItem, replaceContentWithDroppedStringValue: String)

    @MainActor func otherTabBarViewItemsState(for tabBarViewItem: TabBarViewItem) -> OtherTabBarViewItemsState
<<<<<<< HEAD

}
final class TabBarItemCellView: NSView {

    enum WidthStage {
        case full
        case withoutCloseButton
        case withoutTitle

        var isTitleHidden: Bool { self == .withoutTitle }
        var isCloseButtonHidden: Bool { self != .full }
        var isFaviconCentered: Bool { !isTitleHidden }

        init(width: CGFloat) {
            switch width {
            case 0..<61: self = .withoutTitle
            case 61..<120: self = .withoutCloseButton
            default: self = .full
            }
        }
    }

    var widthStage: WidthStage = .full {
        didSet {
            if widthStage != oldValue {
                needsLayout = true
            }
        }
    }

    private enum TextFieldMaskGradientSize {
        static let width: CGFloat = 6
        static let trailingSpace: CGFloat = 0
        static let trailingSpaceWithButton: CGFloat = 20
        static let trailingSpaceWithPermissionAndButton: CGFloat = 40
    }

    fileprivate let faviconImageView = {
        let faviconImageView = NSImageView()
        faviconImageView.imageScaling = .scaleProportionallyDown
        faviconImageView.applyFaviconStyle()
        return faviconImageView
    }()

    fileprivate let mutedTabIcon = {
        let mutedTabIcon = NSImageView(image: .audioMute)
        mutedTabIcon.contentTintColor = .mutedTabIcon
        mutedTabIcon.imageScaling = .scaleNone
        return mutedTabIcon
    }()

    fileprivate let titleTextField = {
        let titleTextField = NSTextField()
        titleTextField.wantsLayer = true
        titleTextField.isEditable = false
        titleTextField.alignment = .left
        titleTextField.drawsBackground = false
        titleTextField.isBordered = false
        titleTextField.font = NSFont.systemFont(ofSize: 13)
        titleTextField.textColor = .labelColor
        titleTextField.lineBreakMode = .byClipping
        return titleTextField
    }()

    fileprivate lazy var permissionButton = {
        let permissionButton = MouseOverButton(title: "", target: nil, action: #selector(TabBarViewItem.permissionButtonAction))
        permissionButton.bezelStyle = .shadowlessSquare
        permissionButton.cornerRadius = 2
        permissionButton.normalTintColor = .button
        permissionButton.mouseDownColor = .buttonMouseDown
        permissionButton.mouseOverColor = .buttonMouseOver
        permissionButton.imagePosition = .imageOnly
        permissionButton.imageScaling = .scaleNone
        return permissionButton
    }()

    fileprivate lazy var closeButton = {
        let closeButton = MouseOverButton(image: .close, target: nil, action: #selector(TabBarViewItem.closeButtonAction))
        closeButton.bezelStyle = .shadowlessSquare
        closeButton.cornerRadius = 2
        closeButton.normalTintColor = .button
        closeButton.mouseDownColor = .buttonMouseDown
        closeButton.mouseOverColor = .buttonMouseOver
        closeButton.imagePosition = .imageOnly
        closeButton.imageScaling = .scaleNone
        return closeButton
    }()

    var target: AnyObject? {
        get {
            closeButton.target
        }
        set {
            closeButton.target = newValue
            permissionButton.target = newValue
        }
    }

    fileprivate let mouseOverView = {
        let mouseOverView = MouseOverView()
        mouseOverView.mouseOverColor = .tabMouseOver
        return mouseOverView
    }()

    fileprivate let rightSeparatorView = ColorView(frame: .zero, backgroundColor: .separator)

    fileprivate lazy var borderLayer: CALayer = {
        let layer = CALayer()
        layer.borderWidth = TabShadowConfig.dividerSize
        layer.opacity = TabShadowConfig.alpha
        layer.maskedCorners = [.layerMaxXMaxYCorner, .layerMinXMaxYCorner]
        layer.cornerRadius = 11
        layer.mask = layerMask
        return layer
    }()

    private lazy var layerMask: CALayer = {
        let layer = CALayer()
        layer.addSublayer(leftPixelMask)
        layer.addSublayer(rightPixelMask)
        layer.addSublayer(topContentLineMask)
        return layer
    }()

    private let leftPixelMask: CALayer = {
        let layer = CALayer()
        layer.backgroundColor = NSColor.white.cgColor
        return layer
    }()

    private let rightPixelMask: CALayer = {
        let layer = CALayer()
        layer.backgroundColor = NSColor.white.cgColor
        return layer
    }()

    private let topContentLineMask: CALayer = {
        let layer = CALayer()
        layer.backgroundColor = NSColor.white.cgColor
        return layer
    }()

    convenience init() {
        self.init(frame: .zero)
    }

    override init(frame: NSRect) {
        super.init(frame: frame)
        translatesAutoresizingMaskIntoConstraints = false

        clipsToBounds = true

        mouseOverView.cornerRadius = 11
        mouseOverView.maskedCorners = [
            .layerMinXMaxYCorner,
            .layerMaxXMaxYCorner
        ]
        mouseOverView.layer?.addSublayer(borderLayer)

        addSubview(mouseOverView)
        addSubview(faviconImageView)
        addSubview(mutedTabIcon)
        addSubview(titleTextField)
        addSubview(permissionButton)
        addSubview(closeButton)
        addSubview(rightSeparatorView)
    }

    required init?(coder: NSCoder) {
        fatalError("TabBarItemCellView: Bad initializer")
    }

    override func layout() {
        super.layout()
        mouseOverView.frame = bounds

        withoutAnimation {
            borderLayer.frame = bounds
            leftPixelMask.frame = CGRect(x: 0, y: 0, width: TabShadowConfig.dividerSize, height: TabShadowConfig.dividerSize)
            rightPixelMask.frame = CGRect(x: borderLayer.bounds.width - TabShadowConfig.dividerSize, y: 0, width: TabShadowConfig.dividerSize, height: TabShadowConfig.dividerSize)
            topContentLineMask.frame = CGRect(x: 0, y: TabShadowConfig.dividerSize, width: borderLayer.bounds.width, height: borderLayer.bounds.height - TabShadowConfig.dividerSize)
        }

        switch widthStage {
        case .full, .withoutCloseButton:
            layoutForNormalMode()
        case .withoutTitle:
            layoutForCompactMode()
        }

        rightSeparatorView.frame = NSRect(x: bounds.maxX.rounded() - 1, y: bounds.midY - 10, width: 1, height: 20)
    }

    private func layoutForNormalMode() {
        var minX: CGFloat = 9
        if faviconImageView.isShown {
            faviconImageView.frame = NSRect(x: minX, y: bounds.midY - 8, width: 16, height: 16)
            minX = faviconImageView.frame.maxX + 4
        }
        if mutedTabIcon.isShown {
            mutedTabIcon.frame = NSRect(x: minX, y: bounds.midY - 8, width: 16, height: 16)
            minX = mutedTabIcon.frame.maxX
        }
        var maxX = bounds.maxX - 9
        if closeButton.isShown {
            closeButton.frame = NSRect(x: maxX - 16, y: bounds.midY - 8, width: 16, height: 16)
            maxX = closeButton.frame.minX - 4
        } else {
            maxX = max(maxX - 1 /* 28 title offset with favicon */, 12 /* without favicon */)
        }
        if permissionButton.isShown {
            permissionButton.frame = NSRect(x: maxX - 20, y: bounds.midY - 12, width: 24, height: 24)
        }

        titleTextField.frame = NSRect(x: minX, y: bounds.midY - 8, width: bounds.maxX - minX - 8, height: 16)
        updateTitleTextFieldMask()
    }

    private func updateTitleTextFieldMask() {
        let gradientPadding: CGFloat
        switch (closeButton.isHidden, permissionButton.isHidden) {
        case (true, true):
            gradientPadding = TextFieldMaskGradientSize.trailingSpace
        case (false, true), (true, false):
            gradientPadding = TextFieldMaskGradientSize.trailingSpaceWithButton
        case (false, false):
            gradientPadding = TextFieldMaskGradientSize.trailingSpaceWithPermissionAndButton
        }
        titleTextField.gradient(width: TextFieldMaskGradientSize.width, trailingPadding: gradientPadding)
    }

    private func layoutForCompactMode() {
        let numberOfElements: CGFloat = (faviconImageView.isShown ? 1 : 0) + (mutedTabIcon.isShown ? 1 : 0) + (permissionButton.isShown ? 1 : 0) + (closeButton.isShown ? 1 : 0) + (titleTextField.isShown ? 1 : 0)
        let elementWidth: CGFloat = 16
        var totalWidth = numberOfElements * elementWidth
        // tighten elements to fit all
        let spacing = min(4, bounds.width - 4 - totalWidth)
        totalWidth += (numberOfElements - 1) * spacing
        // shift all shown elements from center
        var x = (bounds.width - totalWidth) / 2
        if faviconImageView.isShown {
            assert(closeButton.isHidden)
            faviconImageView.frame = NSRect(x: x.rounded(), y: bounds.midY - 8, width: 16, height: 16)
            x = faviconImageView.frame.maxX + spacing
        } else if titleTextField.isShown {
            assert(closeButton.isHidden)
            titleTextField.frame = NSRect(x: 4, y: bounds.midY - 8, width: bounds.maxX - 8, height: 16)
            updateTitleTextFieldMask()
        }
        if mutedTabIcon.isShown {
            mutedTabIcon.frame = NSRect(x: x.rounded(), y: bounds.midY - 8, width: 16, height: 16)
            x = mutedTabIcon.frame.maxX + spacing
        }
        if permissionButton.isShown {
            // make permission button from 16 to 24pt wide depending of available space
            permissionButton.frame = NSRect(x: x.rounded() - spacing.rounded(), y: bounds.midY - 12, width: 16 + spacing.rounded() * 2, height: 24)
            x = permissionButton.frame.maxX
        }
        if closeButton.isShown {
            // close button appears in place of favicon in compact mode
            closeButton.frame = NSRect(x: x.rounded(), y: bounds.midY - 8, width: 16, height: 16)
            x = closeButton.frame.maxX + spacing
        }
    }

    override func updateLayer() {
        NSAppearance.withAppAppearance {
            borderLayer.borderColor = NSColor.tabShadowLine.cgColor
        }
    }
=======
>>>>>>> c76934db

}
final class TabBarItemCellView: NSView {

    enum WidthStage {
        case full
        case withoutCloseButton
        case withoutTitle

        var isTitleHidden: Bool { self == .withoutTitle }
        var isCloseButtonHidden: Bool { self != .full }
        var isFaviconCentered: Bool { !isTitleHidden }

        init(width: CGFloat) {
            switch width {
            case 0..<61: self = .withoutTitle
            case 61..<120: self = .withoutCloseButton
            default: self = .full
            }
        }
    }

    var widthStage: WidthStage = .full {
        didSet {
            if widthStage != oldValue {
                needsLayout = true
            }
        }
    }

    private enum TextFieldMaskGradientSize {
        static let width: CGFloat = 6
        static let trailingSpace: CGFloat = 0
        static let trailingSpaceWithButton: CGFloat = 20
        static let trailingSpaceWithPermissionAndButton: CGFloat = 40
    }

    fileprivate let faviconImageView = {
        let faviconImageView = NSImageView()
        faviconImageView.imageScaling = .scaleProportionallyDown
        faviconImageView.applyFaviconStyle()
        return faviconImageView
    }()

    fileprivate let mutedTabIcon = {
        let mutedTabIcon = NSImageView(image: .audioMute)
        mutedTabIcon.contentTintColor = .mutedTabIcon
        mutedTabIcon.imageScaling = .scaleNone
        return mutedTabIcon
    }()

    fileprivate let titleTextField = {
        let titleTextField = NSTextField()
        titleTextField.wantsLayer = true
        titleTextField.isEditable = false
        titleTextField.alignment = .left
        titleTextField.drawsBackground = false
        titleTextField.isBordered = false
        titleTextField.font = NSFont.systemFont(ofSize: 13)
        titleTextField.textColor = .labelColor
        titleTextField.lineBreakMode = .byClipping
        return titleTextField
    }()

    fileprivate lazy var permissionButton = {
        let permissionButton = MouseOverButton(title: "", target: nil, action: #selector(TabBarViewItem.permissionButtonAction))
        permissionButton.bezelStyle = .shadowlessSquare
        permissionButton.cornerRadius = 2
        permissionButton.normalTintColor = .button
        permissionButton.mouseDownColor = .buttonMouseDown
        permissionButton.mouseOverColor = .buttonMouseOver
        permissionButton.imagePosition = .imageOnly
        permissionButton.imageScaling = .scaleNone
        return permissionButton
    }()

    fileprivate lazy var closeButton = {
        let closeButton = MouseOverButton(image: .close, target: nil, action: #selector(TabBarViewItem.closeButtonAction))
        closeButton.bezelStyle = .shadowlessSquare
        closeButton.cornerRadius = 2
        closeButton.normalTintColor = .button
        closeButton.mouseDownColor = .buttonMouseDown
        closeButton.mouseOverColor = .buttonMouseOver
        closeButton.imagePosition = .imageOnly
        closeButton.imageScaling = .scaleNone
        return closeButton
    }()

    var target: AnyObject? {
        get {
            closeButton.target
        }
        set {
            closeButton.target = newValue
            permissionButton.target = newValue
        }
    }

    fileprivate let mouseOverView = {
        let mouseOverView = MouseOverView()
        mouseOverView.mouseOverColor = .tabMouseOver
        return mouseOverView
    }()

    fileprivate let rightSeparatorView = ColorView(frame: .zero, backgroundColor: .separator)

    fileprivate lazy var borderLayer: CALayer = {
        let layer = CALayer()
        layer.borderWidth = TabShadowConfig.dividerSize
        layer.opacity = TabShadowConfig.alpha
        layer.maskedCorners = [.layerMaxXMaxYCorner, .layerMinXMaxYCorner]
        layer.cornerRadius = 11
        layer.mask = layerMask
        return layer
    }()

    private lazy var layerMask: CALayer = {
        let layer = CALayer()
        layer.addSublayer(leftPixelMask)
        layer.addSublayer(rightPixelMask)
        layer.addSublayer(topContentLineMask)
        return layer
    }()

<<<<<<< HEAD
=======
    private let leftPixelMask: CALayer = {
        let layer = CALayer()
        layer.backgroundColor = NSColor.white.cgColor
        return layer
    }()

    private let rightPixelMask: CALayer = {
        let layer = CALayer()
        layer.backgroundColor = NSColor.white.cgColor
        return layer
    }()

    private let topContentLineMask: CALayer = {
        let layer = CALayer()
        layer.backgroundColor = NSColor.white.cgColor
        return layer
    }()

    convenience init() {
        self.init(frame: .zero)
    }

    override init(frame: NSRect) {
        super.init(frame: frame)
        translatesAutoresizingMaskIntoConstraints = false

        clipsToBounds = true

        mouseOverView.cornerRadius = 11
        mouseOverView.maskedCorners = [
            .layerMinXMaxYCorner,
            .layerMaxXMaxYCorner
        ]
        mouseOverView.layer?.addSublayer(borderLayer)

        addSubview(mouseOverView)
        addSubview(faviconImageView)
        addSubview(mutedTabIcon)
        addSubview(titleTextField)
        addSubview(permissionButton)
        addSubview(closeButton)
        addSubview(rightSeparatorView)
    }

    required init?(coder: NSCoder) {
        fatalError("TabBarItemCellView: Bad initializer")
    }

    override func layout() {
        super.layout()
        mouseOverView.frame = bounds

        withoutAnimation {
            borderLayer.frame = bounds
            leftPixelMask.frame = CGRect(x: 0, y: 0, width: TabShadowConfig.dividerSize, height: TabShadowConfig.dividerSize)
            rightPixelMask.frame = CGRect(x: borderLayer.bounds.width - TabShadowConfig.dividerSize, y: 0, width: TabShadowConfig.dividerSize, height: TabShadowConfig.dividerSize)
            topContentLineMask.frame = CGRect(x: 0, y: TabShadowConfig.dividerSize, width: borderLayer.bounds.width, height: borderLayer.bounds.height - TabShadowConfig.dividerSize)
        }

        switch widthStage {
        case .full, .withoutCloseButton:
            layoutForNormalMode()
        case .withoutTitle:
            layoutForCompactMode()
        }

        rightSeparatorView.frame = NSRect(x: bounds.maxX.rounded() - 1, y: bounds.midY - 10, width: 1, height: 20)
    }

    private func layoutForNormalMode() {
        var minX: CGFloat = 9
        if faviconImageView.isShown {
            faviconImageView.frame = NSRect(x: minX, y: bounds.midY - 8, width: 16, height: 16)
            minX = faviconImageView.frame.maxX + 4
        }
        if mutedTabIcon.isShown {
            mutedTabIcon.frame = NSRect(x: minX, y: bounds.midY - 8, width: 16, height: 16)
            minX = mutedTabIcon.frame.maxX
        }
        var maxX = bounds.maxX - 9
        if closeButton.isShown {
            closeButton.frame = NSRect(x: maxX - 16, y: bounds.midY - 8, width: 16, height: 16)
            maxX = closeButton.frame.minX - 4
        } else {
            maxX = max(maxX - 1 /* 28 title offset with favicon */, 12 /* without favicon */)
        }
        if permissionButton.isShown {
            permissionButton.frame = NSRect(x: maxX - 20, y: bounds.midY - 12, width: 24, height: 24)
        }

        titleTextField.frame = NSRect(x: minX, y: bounds.midY - 8, width: bounds.maxX - minX - 8, height: 16)
        updateTitleTextFieldMask()
    }

    private func updateTitleTextFieldMask() {
        let gradientPadding: CGFloat
        switch (closeButton.isHidden, permissionButton.isHidden) {
        case (true, true):
            gradientPadding = TextFieldMaskGradientSize.trailingSpace
        case (false, true), (true, false):
            gradientPadding = TextFieldMaskGradientSize.trailingSpaceWithButton
        case (false, false):
            gradientPadding = TextFieldMaskGradientSize.trailingSpaceWithPermissionAndButton
        }
        titleTextField.gradient(width: TextFieldMaskGradientSize.width, trailingPadding: gradientPadding)
    }

    private func layoutForCompactMode() {
        let numberOfElements: CGFloat = (faviconImageView.isShown ? 1 : 0) + (mutedTabIcon.isShown ? 1 : 0) + (permissionButton.isShown ? 1 : 0) + (closeButton.isShown ? 1 : 0) + (titleTextField.isShown ? 1 : 0)
        let elementWidth: CGFloat = 16
        var totalWidth = numberOfElements * elementWidth
        // tighten elements to fit all
        let spacing = min(4, bounds.width - 4 - totalWidth)
        totalWidth += (numberOfElements - 1) * spacing
        // shift all shown elements from center
        var x = (bounds.width - totalWidth) / 2
        if faviconImageView.isShown {
            assert(closeButton.isHidden)
            faviconImageView.frame = NSRect(x: x.rounded(), y: bounds.midY - 8, width: 16, height: 16)
            x = faviconImageView.frame.maxX + spacing
        } else if titleTextField.isShown {
            assert(closeButton.isHidden)
            titleTextField.frame = NSRect(x: 4, y: bounds.midY - 8, width: bounds.maxX - 8, height: 16)
            updateTitleTextFieldMask()
        }
        if mutedTabIcon.isShown {
            mutedTabIcon.frame = NSRect(x: x.rounded(), y: bounds.midY - 8, width: 16, height: 16)
            x = mutedTabIcon.frame.maxX + spacing
        }
        if permissionButton.isShown {
            // make permission button from 16 to 24pt wide depending of available space
            permissionButton.frame = NSRect(x: x.rounded() - spacing.rounded(), y: bounds.midY - 12, width: 16 + spacing.rounded() * 2, height: 24)
        }
    }

    override func updateLayer() {
        NSAppearance.withAppAppearance {
            borderLayer.borderColor = NSColor.tabShadowLine.cgColor
        }
    }

}

>>>>>>> c76934db
@MainActor
final class TabBarViewItem: NSCollectionViewItem {

    static let identifier = NSUserInterfaceItemIdentifier(rawValue: "TabBarViewItem")

    enum Height {
        static let standard: CGFloat = 34
    }
    enum Width {
        static let minimum: CGFloat = 52
        static let minimumSelected: CGFloat = 120
        static let maximum: CGFloat = 240
    }

    private var widthStage: TabBarItemCellView.WidthStage {
        if isSelected || isDragged {
            return .full
        } else {
            return .init(width: view.bounds.size.width)
        }
    }

    private var eventMonitor: Any? {
        didSet {
            if let oldValue = oldValue {
                NSEvent.removeMonitor(oldValue)
            }
        }
    }

    var isLeftToSelected: Bool = false {
        didSet {
            updateSeparatorView()
        }
    }

    var isBurner: Bool = false {
        didSet {
            updateSubviews()
        }
    }

    private var currentURL: URL?
    private var cancellables = Set<AnyCancellable>()

    weak var delegate: TabBarViewItemDelegate?

    private(set) var isMouseOver = false

    private var cell: TabBarItemCellView {
        view as! TabBarItemCellView // swiftlint:disable:this force_cast
    }

    override init(nibName nibNameOrNil: NSNib.Name?, bundle nibBundleOrNil: Bundle?) {
        super.init(nibName: nil, bundle: nil)
    }

    required init?(coder: NSCoder) {
        fatalError("TabBarViewItem: Bad initializer")
    }

    override func loadView() {
        view = TabBarItemCellView()

    }

    override func viewDidLoad() {
        super.viewDidLoad()

        cell.target = self
<<<<<<< HEAD
        cell.mouseOverView.registerForDraggedTypes([.string])
=======
>>>>>>> c76934db
        cell.mouseOverView.delegate = self
        cell.mouseOverView.registerForDraggedTypes([.string])

        updateSubviews()
        setupMenu()
    }

    override func viewWillLayout() {
        cell.widthStage = widthStage
        updateSubviews()
    }

    override func viewWillDisappear() {
        super.viewWillDisappear()
        eventMonitor = nil
    }

    deinit {
        if let eventMonitor {
            NSEvent.removeMonitor(eventMonitor)
        }
    }

    override var isSelected: Bool {
        didSet {
            if isSelected {
                isDragged = false
            }
            updateSubviews()
            updateUsedPermissions()
        }
    }

    override var draggingImageComponents: [NSDraggingImageComponent] {
        isDragged = true
        return super.draggingImageComponents
    }

    override func mouseDown(with event: NSEvent) {
        if let menu = view.menu, NSEvent.isContextClick(event) {
            NSMenu.popUpContextMenu(menu, with: event, for: view)
            return
        }

        super.mouseDown(with: event)
    }

    @objc private func duplicateAction(_ sender: NSButton) {
        delegate?.tabBarViewItemDuplicateAction(self)
    }

    @objc private func pinAction(_ sender: NSButton) {
        delegate?.tabBarViewItemPinAction(self)
    }

    @objc private func fireproofSiteAction(_ sender: NSButton) {
        delegate?.tabBarViewItemFireproofSite(self)
    }

    @objc private func muteUnmuteSiteAction(_ sender: NSButton) {
        delegate?.tabBarViewItemMuteUnmuteSite(self)
    }

    @objc private func removeFireproofingAction(_ sender: NSButton) {
        delegate?.tabBarViewItemRemoveFireproofing(self)
    }

    @objc private func bookmarkThisPageAction(_ sender: Any) {
        delegate?.tabBarViewItemBookmarkThisPageAction(self)
    }

    @objc private func removeFromBookmarksAction(_ sender: Any) {
        delegate?.tabBarViewItemRemoveBookmarkAction(self)
    }

    @objc private func bookmarkAllOpenTabsAction(_ sender: Any) {
        delegate?.tabBarViewItemBookmarkAllOpenTabsAction(self)
    }

    private var lastKnownIndexPath: IndexPath?

    @objc fileprivate func closeButtonAction(_ sender: Any) {
        // due to async nature of NSCollectionView views removal
        // leaving window._lastLeftHit set to the button will prevent
        // continuous clicks on the Close button
        // this should be removed when the Tab Bar is redone without NSCollectionView
        (sender as? NSButton)?.window?.evilHackToClearLastLeftHitInWindow()

        guard let indexPath = self.collectionView?.indexPath(for: self) else {
            // doubleclick event arrived at point when we're already removed
            // pass the closeButton action to the next TabBarViewItem
            if let indexPath = self.lastKnownIndexPath,
               let nextItem = self.collectionView?.item(at: indexPath) as? Self {
                // and set its lastKnownIndexPath in case clicks continue to arrive
                nextItem.lastKnownIndexPath = indexPath
                delegate?.tabBarViewItemCloseAction(nextItem)
            }
            return
        }

        self.lastKnownIndexPath = indexPath
        delegate?.tabBarViewItemCloseAction(self)
    }

    @objc fileprivate func permissionButtonAction(_ sender: NSButton) {
        delegate?.tabBarViewItemTogglePermissionAction(self)
    }

    @objc private func closeOtherAction(_ sender: NSMenuItem) {
        delegate?.tabBarViewItemCloseOtherAction(self)
    }

    @objc private func closeToTheLeftAction(_ sender: NSMenuItem) {
        delegate?.tabBarViewItemCloseToTheLeftAction(self)
    }

    @objc private func closeToTheRightAction(_ sender: NSMenuItem) {
        delegate?.tabBarViewItemCloseToTheRightAction(self)
    }

    @objc private func moveToNewWindowAction(_ sender: NSMenuItem) {
        delegate?.tabBarViewItemMoveToNewWindowAction(self)
    }

    @objc private func moveToNewBurnerWindowAction(_ sender: NSMenuItem) {
        delegate?.tabBarViewItemMoveToNewBurnerWindowAction(self)
    }

    func subscribe(to tabViewModel: TabBarViewModel) {
        clearSubscriptions()

        representedObject = tabViewModel
        tabViewModel.titlePublisher.sink { [weak self] title in
            self?.cell.titleTextField.stringValue = title
        }.store(in: &cancellables)

        tabViewModel.faviconPublisher.sink { [weak self] favicon in
            self?.updateFavicon(favicon)
        }.store(in: &cancellables)

        tabViewModel.tabContentPublisher.sink { [weak self] content in
            self?.currentURL = content.userEditableUrl
        }.store(in: &cancellables)

        tabViewModel.usedPermissionsPublisher
            .assign(to: \.usedPermissions, onWeaklyHeld: self)
            .store(in: &cancellables)

        tabViewModel.mutedStatePublisher.sink { [weak self] mutedState in
            self?.updateAudioMutedState(mutedState)
        }.store(in: &cancellables)
    }

    func clear() {
        clearSubscriptions()
        usedPermissions = Permissions()
        cell.faviconImageView.image = nil
        cell.titleTextField.stringValue = ""
    }

    private var isDragged = false {
        didSet {
            updateSubviews()
        }
    }

    private func clearSubscriptions() {
        cancellables.removeAll()
        representedObject = nil
    }

    private func updateSubviews() {
        withoutAnimation {
            if isSelected || isDragged {
                cell.mouseOverView.mouseOverColor = nil
                cell.mouseOverView.backgroundColor = .navigationBarBackground
            } else {
                cell.mouseOverView.mouseOverColor = .tabMouseOver
                cell.mouseOverView.backgroundColor = nil
            }
            cell.borderLayer.isHidden = !isSelected
        }

<<<<<<< HEAD
        let showCloseButton = (isMouseOver && (!widthStage.isCloseButtonHidden || NSApp.isCommandPressed)) || isSelected
=======
        let showCloseButton = (isMouseOver && !widthStage.isCloseButtonHidden) || isSelected
>>>>>>> c76934db
        cell.closeButton.isShown = showCloseButton
        cell.faviconImageView.isShown = (cell.faviconImageView.image != nil) && (widthStage != .withoutTitle || !showCloseButton)
        updateSeparatorView()
        cell.titleTextField.isShown = !widthStage.isTitleHidden || (cell.faviconImageView.image == nil && !showCloseButton)

        // Adjust colors for burner window
        if isBurner && cell.faviconImageView.image === TabViewModel.Favicon.burnerHome {
            cell.faviconImageView.contentTintColor = .textColor
        } else {
            cell.faviconImageView.contentTintColor = nil
        }
    }

    private var usedPermissions = Permissions() {
        didSet {
            updateUsedPermissions()
        }
    }
    private func updateUsedPermissions() {
        cell.needsLayout = true
        if usedPermissions.camera.isActive {
            cell.permissionButton.image = .cameraTabActive
        } else if usedPermissions.microphone.isActive {
            cell.permissionButton.image = .microphoneActive
        } else if usedPermissions.camera.isPaused {
            cell.permissionButton.image = .cameraTabBlocked
        } else if usedPermissions.microphone.isPaused {
            cell.permissionButton.image = .microphoneIcon
        } else {
            cell.permissionButton.isHidden = true
            return
        }
        cell.permissionButton.isHidden = false
    }

    private func updateSeparatorView() {
        let newIsHidden = isSelected || isDragged || isLeftToSelected
        if cell.rightSeparatorView.isHidden != newIsHidden {
            cell.rightSeparatorView.isHidden = newIsHidden
        }
    }

    private func setupMenu() {
        let menu = NSMenu()
        menu.delegate = self
        menu.autoenablesItems = false
        view.menu = menu
    }

    private func updateFavicon(_ favicon: NSImage?) {
        cell.needsLayout = true
        cell.faviconImageView.isHidden = (favicon == nil)
        cell.faviconImageView.image = favicon
    }

    private func updateAudioMutedState(_ mutedState: WKWebView.AudioState?) {
        cell.needsLayout = true
        switch mutedState {
        case .muted:
            cell.mutedTabIcon.isHidden = false
        case .unmuted, .none:
            cell.mutedTabIcon.isHidden = true
        }
    }

}

extension TabBarViewItem: NSMenuDelegate {

    func menuNeedsUpdate(_ menu: NSMenu) {
        // Initial setup
        menu.removeAllItems()
        let otherItemsState = delegate?.otherTabBarViewItemsState(for: self) ?? .init(hasItemsToTheLeft: true,
                                                                                      hasItemsToTheRight: true)
        let areThereOtherTabs = otherItemsState.hasItemsToTheLeft || otherItemsState.hasItemsToTheRight

        // Menu Items
        // Duplicate, Pin, Mute Section
        addDuplicateMenuItem(to: menu)
        addPinMenuItem(to: menu)
        addMuteUnmuteMenuItem(to: menu)
        menu.addItem(.separator())

        // Bookmark/Fireproof Section
        addFireproofMenuItem(to: menu)
        if let delegate, delegate.tabBarViewItemIsAlreadyBookmarked(self) {
            removeBookmarkMenuItem(to: menu)
        } else {
            addBookmarkMenuItem(to: menu)
        }
        menu.addItem(.separator())

<<<<<<< HEAD
        // Share Section
        let shareItem = NSMenuItem(title: UserText.shareMenuItem)
        shareItem.submenu = SharingMenu(title: UserText.shareMenuItem)

=======
>>>>>>> c76934db
        // Bookmark All Section
        addBookmarkAllTabsMenuItem(to: menu)
        menu.addItem(.separator())

        // Close Section
        addCloseMenuItem(to: menu)
        addCloseOtherSubmenu(to: menu, tabBarItemState: otherItemsState)
        if !isBurner {
            addMoveToNewWindowMenuItem(to: menu, areThereOtherTabs: areThereOtherTabs)
        }
    }

    private func addDuplicateMenuItem(to menu: NSMenu) {
        let duplicateMenuItem = NSMenuItem(title: UserText.duplicateTab, action: #selector(duplicateAction(_:)), keyEquivalent: "")
        duplicateMenuItem.target = self
        duplicateMenuItem.isEnabled = delegate?.tabBarViewItemCanBeDuplicated(self) ?? false
        menu.addItem(duplicateMenuItem)
    }

    private func addPinMenuItem(to menu: NSMenu) {
        let pinMenuItem = NSMenuItem(title: UserText.pinTab, action: #selector(pinAction(_:)), keyEquivalent: "")
        pinMenuItem.target = self
        pinMenuItem.isEnabled = delegate?.tabBarViewItemCanBePinned(self) ?? false
        menu.addItem(pinMenuItem)
    }

    private func addBookmarkMenuItem(to menu: NSMenu) {
        let bookmarkMenuItem = NSMenuItem(title: UserText.bookmarkThisPage, action: #selector(bookmarkThisPageAction(_:)), keyEquivalent: "")
        bookmarkMenuItem.target = self
        bookmarkMenuItem.isEnabled = delegate?.tabBarViewItemCanBeBookmarked(self) ?? false
        menu.addItem(bookmarkMenuItem)
    }

    private func removeBookmarkMenuItem(to menu: NSMenu) {
        let bookmarkMenuItem = NSMenuItem(title: UserText.deleteBookmark, action: #selector(removeFromBookmarksAction(_:)), keyEquivalent: "")
        bookmarkMenuItem.target = self
        menu.addItem(bookmarkMenuItem)
    }

    private func addBookmarkAllTabsMenuItem(to menu: NSMenu) {
        let bookmarkMenuItem = NSMenuItem(title: UserText.bookmarkAllTabs, action: #selector(bookmarkAllOpenTabsAction(_:)), keyEquivalent: "")
        bookmarkMenuItem.target = self
        bookmarkMenuItem.isEnabled = delegate?.tabBarViewAllItemsCanBeBookmarked(self) ?? false
        menu.addItem(bookmarkMenuItem)
    }

    private func addFireproofMenuItem(to menu: NSMenu) {
        var menuItem = NSMenuItem(title: UserText.fireproofSite, action: #selector(fireproofSiteAction(_:)), keyEquivalent: "")
        menuItem.isEnabled = false

        if let url = currentURL, url.canFireproof {
            if FireproofDomains.shared.isFireproof(fireproofDomain: url.host ?? "") {
                menuItem = NSMenuItem(title: UserText.removeFireproofing, action: #selector(removeFireproofingAction(_:)), keyEquivalent: "")
            }
            menuItem.isEnabled = true
        }
        menuItem.target = self
        menu.addItem(menuItem)
    }

    private func addMuteUnmuteMenuItem(to menu: NSMenu) {
        let isMuted = cell.mutedTabIcon.isShown
        let menuItemTitle = isMuted ? UserText.unmuteTab : UserText.muteTab
        let muteUnmuteMenuItem = NSMenuItem(title: menuItemTitle, action: #selector(muteUnmuteSiteAction(_:)), keyEquivalent: "")
        muteUnmuteMenuItem.target = self
        menu.addItem(muteUnmuteMenuItem)
    }

    private func addCloseMenuItem(to menu: NSMenu) {
        let closeMenuItem = NSMenuItem(title: UserText.closeTab, action: #selector(closeButtonAction(_:)), keyEquivalent: "")
        closeMenuItem.target = self
        menu.addItem(closeMenuItem)
    }

    private func addCloseOtherSubmenu(to menu: NSMenu, tabBarItemState: OtherTabBarViewItemsState) {
        let closeOtherMenuItem = NSMenuItem(title: UserText.closeOtherTabs)
        let submenu = NSMenu()
        submenu.autoenablesItems = false

        addCloseTabsToTheLeftMenuItem(to: submenu, areThereTabsToTheLeft: tabBarItemState.hasItemsToTheLeft)
        addCloseTabsToTheRightMenuItem(to: submenu, areThereTabsToTheRight: tabBarItemState.hasItemsToTheRight)
        addCloseOtherMenuItem(to: submenu, areThereOtherTabs: tabBarItemState.hasItemsToTheLeft || tabBarItemState.hasItemsToTheRight)

        closeOtherMenuItem.submenu = submenu
        menu.addItem(closeOtherMenuItem)
    }

    private func addCloseOtherMenuItem(to menu: NSMenu, areThereOtherTabs: Bool) {
        let closeOtherMenuItem = NSMenuItem(title: UserText.closeAllOtherTabs, action: #selector(closeOtherAction(_:)), keyEquivalent: "")
        closeOtherMenuItem.target = self
        closeOtherMenuItem.isEnabled = areThereOtherTabs
        menu.addItem(closeOtherMenuItem)
    }

    private func addCloseTabsToTheLeftMenuItem(to menu: NSMenu, areThereTabsToTheLeft: Bool) {
        let closeTabsToTheLeftMenuItem = NSMenuItem(title: UserText.closeTabsToTheLeft,
                                                     action: #selector(closeToTheLeftAction(_:)),
                                                     keyEquivalent: "")
        closeTabsToTheLeftMenuItem.target = self
        closeTabsToTheLeftMenuItem.isEnabled = areThereTabsToTheLeft
        menu.addItem(closeTabsToTheLeftMenuItem)
    }

    private func addCloseTabsToTheRightMenuItem(to menu: NSMenu, areThereTabsToTheRight: Bool) {
        let closeTabsToTheRightMenuItem = NSMenuItem(title: UserText.closeTabsToTheRight,
                                                     action: #selector(closeToTheRightAction(_:)),
                                                     keyEquivalent: "")
        closeTabsToTheRightMenuItem.target = self
        closeTabsToTheRightMenuItem.isEnabled = areThereTabsToTheRight
        menu.addItem(closeTabsToTheRightMenuItem)
    }

    private func addMoveToNewWindowMenuItem(to menu: NSMenu, areThereOtherTabs: Bool) {
        let moveToNewWindowMenuItem = NSMenuItem(title: UserText.moveTabToNewWindow, action: #selector(moveToNewWindowAction(_:)), keyEquivalent: "")
        moveToNewWindowMenuItem.target = self
        moveToNewWindowMenuItem.isEnabled = areThereOtherTabs
        menu.addItem(moveToNewWindowMenuItem)
    }

}

extension TabBarViewItem: MouseClickViewDelegate {

    func mouseOverView(_ mouseOverView: MouseOverView, isMouseOver: Bool) {
        delegate?.tabBarViewItem(self, isMouseOver: isMouseOver)
        self.isMouseOver = isMouseOver
        view.needsLayout = true
        eventMonitor = isMouseOver ? NSEvent.addLocalMonitorForEvents(matching: .flagsChanged) { [weak self] event in
            if let self, widthStage.isCloseButtonHidden {
                view.needsLayout = true
            }
            return event
        } : nil

        delegate?.tabBarViewItem(self, isMouseOver: isMouseOver)
        self.isMouseOver = isMouseOver
    }

    func mouseClickView(_ mouseClickView: MouseClickView, otherMouseDownEvent: NSEvent) {
        // close on middle-click
        guard otherMouseDownEvent.buttonNumber == 2 else { return }

        guard let indexPath = self.collectionView?.indexPath(for: self) else {
            // doubleclick event arrived at point when we're already removed
            // pass the closeButton action to the next TabBarViewItem
            if let indexPath = self.lastKnownIndexPath,
               let nextItem = self.collectionView?.item(at: indexPath) as? Self {
                // and set its lastKnownIndexPath in case clicks continue to arrive
                nextItem.lastKnownIndexPath = indexPath
                delegate?.tabBarViewItemCloseAction(nextItem)
            }
            return
        }
        self.lastKnownIndexPath = indexPath
        delegate?.tabBarViewItemCloseAction(self)
    }

    func mouseOverView(_ sender: MouseOverView, performDragOperation info: any NSDraggingInfo) -> Bool {
        if let droppedString = info.draggingPasteboard.string(forType: .string) {
            delegate?.tabBarViewItem(self, replaceContentWithDroppedStringValue: droppedString)
            return true
        }
        return false
    }

    func mouseOverView(_ sender: MouseOverView, draggingEntered info: any NSDraggingInfo, isMouseOver: UnsafeMutablePointer<Bool>) -> NSDragOperation {
        if info.draggingPasteboard.availableType(from: [.string]) != nil {
            return .copy
        }
        return []
    }
}

// MARK: - Preview
#if DEBUG
@available(macOS 14.0, *)
#Preview("Normal", traits: .fixedLayout(width: 736, height: 450)) {
    TabBarViewItem.PreviewViewController(sections: [
        [
            .init(width: TabBarViewItem.Width.maximum, title: "", favicon: nil, selected: true),
            .init(width: TabBarViewItem.Width.maximum, title: "about:blank", favicon: nil, selected: false),
            .init(width: TabBarViewItem.Width.maximum, title: "about:blank", favicon: nil, selected: true),
        ],
        [
            .init(width: TabBarViewItem.Width.maximum, title: "DuckDuckGo", favicon: .homeFavicon, selected: false),
            .init(width: TabBarViewItem.Width.maximum, title: "Appearance", favicon: .appearance, selected: true),
            .init(width: TabBarViewItem.Width.maximum, title: "Bookmarks", favicon: .bookmarksFolder, selected: false),
        ],
        [
            .init(width: TabBarViewItem.Width.maximum, title: "Something in the tab title to get shrunk", favicon: .aDark, selected: true),
            .init(width: TabBarViewItem.Width.maximum, title: "Somewhere all we go now to get totally drunk", favicon: nil),
            .init(width: TabBarViewItem.Width.maximum, title: "Long Previewable Title with Permissions", favicon: .h, usedPermissions: [
                .camera: .paused,
            ], mutedState: .muted),
        ],
        [
            .init(width: TabBarViewItem.Width.maximum, title: "Something in the tab title to be shrunk", favicon: .aDark, usedPermissions: [
                .camera: .active
            ], mutedState: .muted, selected: true),
            .init(width: TabBarViewItem.Width.maximum, title: "Test 1", favicon: .homeFavicon, usedPermissions: [
                .camera: .disabled(systemWide: true),
            ], mutedState: .muted),
            .init(width: TabBarViewItem.Width.maximum, title: "Test 2", favicon: .homeFavicon, usedPermissions: [
                .camera: .paused,
            ], mutedState: .muted),
        ],
        [
            .init(width: TabBarViewItem.mediumWidth, title: "", favicon: nil, selected: true),
            .init(width: TabBarViewItem.mediumWidth, title: "about:blank", favicon: nil, selected: false),
            .init(width: TabBarViewItem.Width.maximum, title: "about:blank", favicon: nil, selected: true),
            .init(width: TabBarViewItem.mediumWidth, title: "", favicon: nil, usedPermissions: [
                .microphone: .active
            ], selected: false),
        ],
        [
            .init(width: TabBarViewItem.mediumWidth, title: "DuckDuckGo", favicon: .homeFavicon, selected: false),
            .init(width: TabBarViewItem.Width.maximum, title: "Appearance", favicon: .appearance, selected: true),
            .init(width: TabBarViewItem.mediumWidth, title: "Bookmarks", favicon: .bookmarksFolder, selected: false),
            .init(width: TabBarViewItem.mediumWidth, title: "Appearance", favicon: .appearance, usedPermissions: [
                .microphone: .active
            ]),
        ],
        [
            .init(width: TabBarViewItem.Width.maximum, title: "Something in the tab title to get shrunk", favicon: .aDark, selected: true),
            .init(width: TabBarViewItem.mediumWidth, title: "Somewhere all we go now to get totally drunk", favicon: nil),
            .init(width: TabBarViewItem.mediumWidth, title: "Long Previewable Title with Permissions", favicon: .b, usedPermissions: [
                .camera: .paused,
            ], mutedState: .muted),
            .init(width: TabBarViewItem.mediumWidth, title: "Long Previewable Title with Permissions", favicon: .h, usedPermissions: [
                .camera: .active,
            ]),
        ],
        [
            .init(width: TabBarViewItem.Width.maximum, title: "Something in the tab title to be shrunk", favicon: .aDark, usedPermissions: [
                .camera: .active
            ], mutedState: .muted, selected: true),
            .init(width: TabBarViewItem.mediumWidth, title: "Test 1", favicon: .homeFavicon, usedPermissions: [
                .camera: .disabled(systemWide: true),
            ], mutedState: .unmuted),
            .init(width: TabBarViewItem.mediumWidth, title: "Test 2", favicon: nil, usedPermissions: [
                .microphone: .active,
            ], mutedState: .muted),
            .init(width: TabBarViewItem.mediumWidth, title: "Test 2", favicon: .homeFavicon, mutedState: .unmuted),
        ],

        [
            .init(width: TabBarViewItem.Width.minimum, title: "Test 9", favicon: .a, usedPermissions: [
                .microphone: .active,
            ], mutedState: nil),
            .init(width: TabBarViewItem.Width.maximum, title: "Test 10", favicon: .error, usedPermissions: [
                .camera: .paused,
            ], mutedState: .unmuted, selected: true),
            .init(width: TabBarViewItem.Width.minimum, title: "Test 11", favicon: .b, usedPermissions: [
                .camera: .active,
            ], mutedState: .unmuted),
            .init(width: TabBarViewItem.Width.minimum, title: "Test 12", favicon: .c, usedPermissions: [
                .microphone: .active,
            ], mutedState: .muted),
            .init(width: TabBarViewItem.Width.minimum, title: "Test 13", favicon: .d),
            .init(width: TabBarViewItem.Width.minimum, title: "Test 14", favicon: .e, usedPermissions: [
                .camera: .paused,
            ], mutedState: .unmuted),
            .init(width: TabBarViewItem.Width.minimum, title: "Test 16", favicon: nil, usedPermissions: [
                .microphone: .active,
            ], mutedState: .muted),
            .init(width: TabBarViewItem.Width.minimum, title: "Test 17", favicon: nil),
            .init(width: TabBarViewItem.Width.minimum, title: "Test 18", favicon: nil, usedPermissions: [
                .camera: .paused,
            ], mutedState: .unmuted),
            .init(width: TabBarViewItem.Width.minimum, title: "Test 19", favicon: nil, mutedState: .muted),

        ]
    ])._preview_hidingWindowControlsOnAppear()
}

extension TabBarViewItem {
    static let mediumWidth = (TabBarViewItem.Width.maximum + TabBarViewItem.Width.minimum) / 2
    @MainActor
    final class PreviewViewController: NSViewController, NSCollectionViewDataSource, NSCollectionViewDelegate, NSCollectionViewDelegateFlowLayout, TabBarViewItemDelegate {

        final class TabBarViewModelMock: TabBarViewModel {
            var width: CGFloat
            var isSelected: Bool
            @Published var title: String = ""
            var titlePublisher: Published<String>.Publisher { $title }
            @Published var favicon: NSImage?
            var faviconPublisher: Published<NSImage?>.Publisher { $favicon }
            @Published var tabContent: Tab.TabContent = .none
            var tabContentPublisher: AnyPublisher<Tab.TabContent, Never> { $tabContent.eraseToAnyPublisher() }
            @Published var usedPermissions = Permissions()
            var usedPermissionsPublisher: Published<Permissions>.Publisher { $usedPermissions }
            @Published var mutedState: WKWebView.AudioState?
            var mutedStatePublisher: Published<WKWebView.AudioState?>.Publisher {
                $mutedState
            }
            init(width: CGFloat, title: String = "Test Title", favicon: NSImage? = .aDark, tabContent: Tab.TabContent = .none, usedPermissions: Permissions = Permissions(), mutedState: WKWebView.AudioState? = nil, selected: Bool = false) {
                self.width = width
                self.title = title
                self.favicon = favicon
                self.tabContent = tabContent
                self.usedPermissions = usedPermissions
                self.mutedState = mutedState
                self.isSelected = selected
            }
        }

        let sections: [[TabBarViewModelMock]]
        var collectionViews = [NSCollectionView]()

        init(sections: [[TabBarViewModelMock]]) {
            self.sections = sections
            super.init(nibName: nil, bundle: nil)
        }

        required init?(coder: NSCoder) {
            fatalError("init(coder:) has not been implemented")
        }

        override func loadView() {
            view = NSView()
            view.translatesAutoresizingMaskIntoConstraints = false

            var constraints = [NSLayoutConstraint]()
            for (section, items) in sections.enumerated() {
                let collectionView = NSCollectionView()
                collectionViews.append(collectionView)
                collectionView.translatesAutoresizingMaskIntoConstraints = false
                collectionView.dataSource = self
                collectionView.delegate = self
                let layout = NSCollectionViewFlowLayout()
                layout.minimumInteritemSpacing = 0
                layout.minimumLineSpacing = 0
                layout.scrollDirection = .horizontal
                collectionView.collectionViewLayout = layout
                collectionView.backgroundColors = [.clear]

                let selectedItems = items.indices.filter {
                    items[$0].isSelected
                }.map { IndexPath(item: $0, section: 0) }

                view.addSubview(collectionView)
                collectionView.selectItems(at: Set(selectedItems), scrollPosition: .top)

                constraints.append(contentsOf: [
                    collectionView.leadingAnchor.constraint(equalTo: view.leadingAnchor, constant: 8),
                    collectionView.trailingAnchor.constraint(equalTo: view.trailingAnchor, constant: -8),
                    collectionView.topAnchor.constraint(equalTo: view.topAnchor, constant: 8 + CGFloat(section) * 48),
                    collectionView.heightAnchor.constraint(equalToConstant: 38),
                ])

                let separator = ColorView(frame: .zero, backgroundColor: .navigationBarBackground, borderColor: .separator, borderWidth: 1)
                view.addSubview(separator)
                constraints.append(contentsOf: [
                    separator.topAnchor.constraint(equalTo: collectionView.topAnchor, constant: 34),
                    separator.heightAnchor.constraint(equalToConstant: 5),
                    separator.leadingAnchor.constraint(equalTo: view.leadingAnchor),
                    separator.trailingAnchor.constraint(equalTo: view.trailingAnchor),
                ])
            }
            NSLayoutConstraint.activate(constraints)
        }

        func numberOfSections(in _: NSCollectionView) -> Int { 1 }

        func collectionView(_ cv: NSCollectionView, numberOfItemsInSection section: Int) -> Int {
            let section = collectionViews.firstIndex(where: { $0 === cv })!
            return sections[section].count
        }

        func collectionView(_ cv: NSCollectionView, itemForRepresentedObjectAt indexPath: IndexPath) -> NSCollectionViewItem {
            let section = collectionViews.firstIndex(where: { $0 === cv })!
            let item = TabBarViewItem()
            item.subscribe(to: sections[section][indexPath.item])
            item.isSelected = cv.selectionIndexPaths.contains(indexPath)
            item.isLeftToSelected = cv.selectionIndexPaths.contains(IndexPath(item: indexPath.item + 1, section: 0))
            item.view.toolTip = sections[section][indexPath.item].title
            item.delegate = self
            return item
        }

        func collectionView(_ cv: NSCollectionView, layout: NSCollectionViewLayout, sizeForItemAt indexPath: IndexPath) -> NSSize {
            let section = collectionViews.firstIndex(where: { $0 === cv })!
            let item = sections[section][indexPath.item]
            return NSSize(width: item.width, height: TabBarViewItem.Height.standard)
        }

        func tabBarViewItem(_: TabBarViewItem, isMouseOver: Bool) {}
        func tabBarViewItemCanBeDuplicated(_: TabBarViewItem) -> Bool { false }
        func tabBarViewItemCanBePinned(_: TabBarViewItem) -> Bool { false }
        func tabBarViewItemCanBeBookmarked(_: TabBarViewItem) -> Bool { false }
        func tabBarViewItemIsAlreadyBookmarked(_: TabBarViewItem) -> Bool { false }
        func tabBarViewAllItemsCanBeBookmarked(_: TabBarViewItem) -> Bool { false }
        func tabBarViewItemCloseAction(_: TabBarViewItem) {}
        func tabBarViewItemTogglePermissionAction(_ item: TabBarViewItem) {
            // swiftlint:disable:next force_cast
            let item = item.representedObject as! TabBarViewModelMock
            for (key, value) in item.usedPermissions {
                switch value {
                case .disabled(systemWide: false): item.usedPermissions[key] = .disabled(systemWide: true)
                case .disabled(systemWide: true): item.usedPermissions[key] = .requested(.init(.init(url: nil, domain: "", permissions: [])) { _ in })
                case .requested: item.usedPermissions[key] = .inactive
                case .inactive: item.usedPermissions[key] = .active
                case .active: item.usedPermissions[key] = .paused
                case .paused: item.usedPermissions[key] = .revoking
                case .revoking: item.usedPermissions[key] = .denied
                case .denied: item.usedPermissions[key] = .revoking
                case .reloading: item.usedPermissions[key] = .denied
                }
            }
        }
        func tabBarViewItemCloseOtherAction(_: TabBarViewItem) {}
        func tabBarViewItemCloseToTheLeftAction(_: TabBarViewItem) {}
        func tabBarViewItemCloseToTheRightAction(_: TabBarViewItem) {}
        func tabBarViewItemDuplicateAction(_: TabBarViewItem) {}
        func tabBarViewItemPinAction(_: TabBarViewItem) {}
        func tabBarViewItemBookmarkThisPageAction(_: TabBarViewItem) {}
        func tabBarViewItemRemoveBookmarkAction(_: TabBarViewItem) {}
        func tabBarViewItemBookmarkAllOpenTabsAction(_: TabBarViewItem) {}
        func tabBarViewItemMoveToNewWindowAction(_: TabBarViewItem) {}
        func tabBarViewItemMoveToNewBurnerWindowAction(_: TabBarViewItem) {}
        func tabBarViewItemFireproofSite(_: TabBarViewItem) {}
        func tabBarViewItemMuteUnmuteSite(_ item: TabBarViewItem) {
            // swiftlint:disable:next force_cast
            let item = item.representedObject as! TabBarViewModelMock
            switch item.mutedState {
            case .muted: item.mutedState = .unmuted
            case .unmuted: item.mutedState = .none
            case .none: item.mutedState = .muted
            }
        }
        func tabBarViewItemRemoveFireproofing(_: TabBarViewItem) {}
        func tabBarViewItem(_: TabBarViewItem, replaceContentWithDroppedStringValue: String) {}
        func otherTabBarViewItemsState(for: TabBarViewItem) -> OtherTabBarViewItemsState {
            .init(hasItemsToTheLeft: false, hasItemsToTheRight: false)
        }
    }
}
#endif<|MERGE_RESOLUTION|>--- conflicted
+++ resolved
@@ -69,7 +69,6 @@
     @MainActor func tabBarViewItem(_ tabBarViewItem: TabBarViewItem, replaceContentWithDroppedStringValue: String)
 
     @MainActor func otherTabBarViewItemsState(for tabBarViewItem: TabBarViewItem) -> OtherTabBarViewItemsState
-<<<<<<< HEAD
 
 }
 final class TabBarItemCellView: NSView {
@@ -340,278 +339,9 @@
             borderLayer.borderColor = NSColor.tabShadowLine.cgColor
         }
     }
-=======
->>>>>>> c76934db
 
 }
-final class TabBarItemCellView: NSView {
-
-    enum WidthStage {
-        case full
-        case withoutCloseButton
-        case withoutTitle
-
-        var isTitleHidden: Bool { self == .withoutTitle }
-        var isCloseButtonHidden: Bool { self != .full }
-        var isFaviconCentered: Bool { !isTitleHidden }
-
-        init(width: CGFloat) {
-            switch width {
-            case 0..<61: self = .withoutTitle
-            case 61..<120: self = .withoutCloseButton
-            default: self = .full
-            }
-        }
-    }
-
-    var widthStage: WidthStage = .full {
-        didSet {
-            if widthStage != oldValue {
-                needsLayout = true
-            }
-        }
-    }
-
-    private enum TextFieldMaskGradientSize {
-        static let width: CGFloat = 6
-        static let trailingSpace: CGFloat = 0
-        static let trailingSpaceWithButton: CGFloat = 20
-        static let trailingSpaceWithPermissionAndButton: CGFloat = 40
-    }
-
-    fileprivate let faviconImageView = {
-        let faviconImageView = NSImageView()
-        faviconImageView.imageScaling = .scaleProportionallyDown
-        faviconImageView.applyFaviconStyle()
-        return faviconImageView
-    }()
-
-    fileprivate let mutedTabIcon = {
-        let mutedTabIcon = NSImageView(image: .audioMute)
-        mutedTabIcon.contentTintColor = .mutedTabIcon
-        mutedTabIcon.imageScaling = .scaleNone
-        return mutedTabIcon
-    }()
-
-    fileprivate let titleTextField = {
-        let titleTextField = NSTextField()
-        titleTextField.wantsLayer = true
-        titleTextField.isEditable = false
-        titleTextField.alignment = .left
-        titleTextField.drawsBackground = false
-        titleTextField.isBordered = false
-        titleTextField.font = NSFont.systemFont(ofSize: 13)
-        titleTextField.textColor = .labelColor
-        titleTextField.lineBreakMode = .byClipping
-        return titleTextField
-    }()
-
-    fileprivate lazy var permissionButton = {
-        let permissionButton = MouseOverButton(title: "", target: nil, action: #selector(TabBarViewItem.permissionButtonAction))
-        permissionButton.bezelStyle = .shadowlessSquare
-        permissionButton.cornerRadius = 2
-        permissionButton.normalTintColor = .button
-        permissionButton.mouseDownColor = .buttonMouseDown
-        permissionButton.mouseOverColor = .buttonMouseOver
-        permissionButton.imagePosition = .imageOnly
-        permissionButton.imageScaling = .scaleNone
-        return permissionButton
-    }()
-
-    fileprivate lazy var closeButton = {
-        let closeButton = MouseOverButton(image: .close, target: nil, action: #selector(TabBarViewItem.closeButtonAction))
-        closeButton.bezelStyle = .shadowlessSquare
-        closeButton.cornerRadius = 2
-        closeButton.normalTintColor = .button
-        closeButton.mouseDownColor = .buttonMouseDown
-        closeButton.mouseOverColor = .buttonMouseOver
-        closeButton.imagePosition = .imageOnly
-        closeButton.imageScaling = .scaleNone
-        return closeButton
-    }()
-
-    var target: AnyObject? {
-        get {
-            closeButton.target
-        }
-        set {
-            closeButton.target = newValue
-            permissionButton.target = newValue
-        }
-    }
-
-    fileprivate let mouseOverView = {
-        let mouseOverView = MouseOverView()
-        mouseOverView.mouseOverColor = .tabMouseOver
-        return mouseOverView
-    }()
-
-    fileprivate let rightSeparatorView = ColorView(frame: .zero, backgroundColor: .separator)
-
-    fileprivate lazy var borderLayer: CALayer = {
-        let layer = CALayer()
-        layer.borderWidth = TabShadowConfig.dividerSize
-        layer.opacity = TabShadowConfig.alpha
-        layer.maskedCorners = [.layerMaxXMaxYCorner, .layerMinXMaxYCorner]
-        layer.cornerRadius = 11
-        layer.mask = layerMask
-        return layer
-    }()
-
-    private lazy var layerMask: CALayer = {
-        let layer = CALayer()
-        layer.addSublayer(leftPixelMask)
-        layer.addSublayer(rightPixelMask)
-        layer.addSublayer(topContentLineMask)
-        return layer
-    }()
-
-<<<<<<< HEAD
-=======
-    private let leftPixelMask: CALayer = {
-        let layer = CALayer()
-        layer.backgroundColor = NSColor.white.cgColor
-        return layer
-    }()
-
-    private let rightPixelMask: CALayer = {
-        let layer = CALayer()
-        layer.backgroundColor = NSColor.white.cgColor
-        return layer
-    }()
-
-    private let topContentLineMask: CALayer = {
-        let layer = CALayer()
-        layer.backgroundColor = NSColor.white.cgColor
-        return layer
-    }()
-
-    convenience init() {
-        self.init(frame: .zero)
-    }
-
-    override init(frame: NSRect) {
-        super.init(frame: frame)
-        translatesAutoresizingMaskIntoConstraints = false
-
-        clipsToBounds = true
-
-        mouseOverView.cornerRadius = 11
-        mouseOverView.maskedCorners = [
-            .layerMinXMaxYCorner,
-            .layerMaxXMaxYCorner
-        ]
-        mouseOverView.layer?.addSublayer(borderLayer)
-
-        addSubview(mouseOverView)
-        addSubview(faviconImageView)
-        addSubview(mutedTabIcon)
-        addSubview(titleTextField)
-        addSubview(permissionButton)
-        addSubview(closeButton)
-        addSubview(rightSeparatorView)
-    }
-
-    required init?(coder: NSCoder) {
-        fatalError("TabBarItemCellView: Bad initializer")
-    }
-
-    override func layout() {
-        super.layout()
-        mouseOverView.frame = bounds
-
-        withoutAnimation {
-            borderLayer.frame = bounds
-            leftPixelMask.frame = CGRect(x: 0, y: 0, width: TabShadowConfig.dividerSize, height: TabShadowConfig.dividerSize)
-            rightPixelMask.frame = CGRect(x: borderLayer.bounds.width - TabShadowConfig.dividerSize, y: 0, width: TabShadowConfig.dividerSize, height: TabShadowConfig.dividerSize)
-            topContentLineMask.frame = CGRect(x: 0, y: TabShadowConfig.dividerSize, width: borderLayer.bounds.width, height: borderLayer.bounds.height - TabShadowConfig.dividerSize)
-        }
-
-        switch widthStage {
-        case .full, .withoutCloseButton:
-            layoutForNormalMode()
-        case .withoutTitle:
-            layoutForCompactMode()
-        }
-
-        rightSeparatorView.frame = NSRect(x: bounds.maxX.rounded() - 1, y: bounds.midY - 10, width: 1, height: 20)
-    }
-
-    private func layoutForNormalMode() {
-        var minX: CGFloat = 9
-        if faviconImageView.isShown {
-            faviconImageView.frame = NSRect(x: minX, y: bounds.midY - 8, width: 16, height: 16)
-            minX = faviconImageView.frame.maxX + 4
-        }
-        if mutedTabIcon.isShown {
-            mutedTabIcon.frame = NSRect(x: minX, y: bounds.midY - 8, width: 16, height: 16)
-            minX = mutedTabIcon.frame.maxX
-        }
-        var maxX = bounds.maxX - 9
-        if closeButton.isShown {
-            closeButton.frame = NSRect(x: maxX - 16, y: bounds.midY - 8, width: 16, height: 16)
-            maxX = closeButton.frame.minX - 4
-        } else {
-            maxX = max(maxX - 1 /* 28 title offset with favicon */, 12 /* without favicon */)
-        }
-        if permissionButton.isShown {
-            permissionButton.frame = NSRect(x: maxX - 20, y: bounds.midY - 12, width: 24, height: 24)
-        }
-
-        titleTextField.frame = NSRect(x: minX, y: bounds.midY - 8, width: bounds.maxX - minX - 8, height: 16)
-        updateTitleTextFieldMask()
-    }
-
-    private func updateTitleTextFieldMask() {
-        let gradientPadding: CGFloat
-        switch (closeButton.isHidden, permissionButton.isHidden) {
-        case (true, true):
-            gradientPadding = TextFieldMaskGradientSize.trailingSpace
-        case (false, true), (true, false):
-            gradientPadding = TextFieldMaskGradientSize.trailingSpaceWithButton
-        case (false, false):
-            gradientPadding = TextFieldMaskGradientSize.trailingSpaceWithPermissionAndButton
-        }
-        titleTextField.gradient(width: TextFieldMaskGradientSize.width, trailingPadding: gradientPadding)
-    }
-
-    private func layoutForCompactMode() {
-        let numberOfElements: CGFloat = (faviconImageView.isShown ? 1 : 0) + (mutedTabIcon.isShown ? 1 : 0) + (permissionButton.isShown ? 1 : 0) + (closeButton.isShown ? 1 : 0) + (titleTextField.isShown ? 1 : 0)
-        let elementWidth: CGFloat = 16
-        var totalWidth = numberOfElements * elementWidth
-        // tighten elements to fit all
-        let spacing = min(4, bounds.width - 4 - totalWidth)
-        totalWidth += (numberOfElements - 1) * spacing
-        // shift all shown elements from center
-        var x = (bounds.width - totalWidth) / 2
-        if faviconImageView.isShown {
-            assert(closeButton.isHidden)
-            faviconImageView.frame = NSRect(x: x.rounded(), y: bounds.midY - 8, width: 16, height: 16)
-            x = faviconImageView.frame.maxX + spacing
-        } else if titleTextField.isShown {
-            assert(closeButton.isHidden)
-            titleTextField.frame = NSRect(x: 4, y: bounds.midY - 8, width: bounds.maxX - 8, height: 16)
-            updateTitleTextFieldMask()
-        }
-        if mutedTabIcon.isShown {
-            mutedTabIcon.frame = NSRect(x: x.rounded(), y: bounds.midY - 8, width: 16, height: 16)
-            x = mutedTabIcon.frame.maxX + spacing
-        }
-        if permissionButton.isShown {
-            // make permission button from 16 to 24pt wide depending of available space
-            permissionButton.frame = NSRect(x: x.rounded() - spacing.rounded(), y: bounds.midY - 12, width: 16 + spacing.rounded() * 2, height: 24)
-        }
-    }
-
-    override func updateLayer() {
-        NSAppearance.withAppAppearance {
-            borderLayer.borderColor = NSColor.tabShadowLine.cgColor
-        }
-    }
-
-}
-
->>>>>>> c76934db
+
 @MainActor
 final class TabBarViewItem: NSCollectionViewItem {
 
@@ -682,10 +412,6 @@
         super.viewDidLoad()
 
         cell.target = self
-<<<<<<< HEAD
-        cell.mouseOverView.registerForDraggedTypes([.string])
-=======
->>>>>>> c76934db
         cell.mouseOverView.delegate = self
         cell.mouseOverView.registerForDraggedTypes([.string])
 
@@ -869,11 +595,7 @@
             cell.borderLayer.isHidden = !isSelected
         }
 
-<<<<<<< HEAD
         let showCloseButton = (isMouseOver && (!widthStage.isCloseButtonHidden || NSApp.isCommandPressed)) || isSelected
-=======
-        let showCloseButton = (isMouseOver && !widthStage.isCloseButtonHidden) || isSelected
->>>>>>> c76934db
         cell.closeButton.isShown = showCloseButton
         cell.faviconImageView.isShown = (cell.faviconImageView.image != nil) && (widthStage != .withoutTitle || !showCloseButton)
         updateSeparatorView()
@@ -966,13 +688,6 @@
         }
         menu.addItem(.separator())
 
-<<<<<<< HEAD
-        // Share Section
-        let shareItem = NSMenuItem(title: UserText.shareMenuItem)
-        shareItem.submenu = SharingMenu(title: UserText.shareMenuItem)
-
-=======
->>>>>>> c76934db
         // Bookmark All Section
         addBookmarkAllTabsMenuItem(to: menu)
         menu.addItem(.separator())
