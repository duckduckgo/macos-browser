//
//  TabBarViewItem.swift
//
//  Copyright © 2020 DuckDuckGo. All rights reserved.
//
//  Licensed under the Apache License, Version 2.0 (the "License");
//  you may not use this file except in compliance with the License.
//  You may obtain a copy of the License at
//
//  http://www.apache.org/licenses/LICENSE-2.0
//
//  Unless required by applicable law or agreed to in writing, software
//  distributed under the License is distributed on an "AS IS" BASIS,
//  WITHOUT WARRANTIES OR CONDITIONS OF ANY KIND, either express or implied.
//  See the License for the specific language governing permissions and
//  limitations under the License.
//

import Cocoa
import os.log
import Combine

protocol TabBarViewItemDelegate: AnyObject {

    func tabBarViewItem(_ tabBarViewItem: TabBarViewItem, isMouseOver: Bool)

    func tabBarViewItemCloseAction(_ tabBarViewItem: TabBarViewItem)
    func tabBarViewItemCloseOtherAction(_ tabBarViewItem: TabBarViewItem)
    func tabBarViewItemDuplicateAction(_ tabBarViewItem: TabBarViewItem)
    func tabBarViewItemBookmarkThisPageAction(_ tabBarViewItem: TabBarViewItem)
    func tabBarViewItemMoveToNewWindowAction(_ tabBarViewItem: TabBarViewItem)
    func tabBarViewItemFireproofSite(_ tabBarViewItem: TabBarViewItem)
    func tabBarViewItemRemoveFireproofing(_ tabBarViewItem: TabBarViewItem)

}

class TabBarViewItem: NSCollectionViewItem {

    enum Height: CGFloat {
        case standard = 32
    }

    enum Width: CGFloat {
        case minimum = 50
        case minimumSelected = 120
        case maximum = 240
    }

    enum WidthStage {
        case full
        case withoutCloseButton
        case withoutTitle

        init(width: CGFloat) {
            switch width {
            case 0..<61: self = .withoutTitle
            case 61..<120: self = .withoutCloseButton
            default: self = .full
            }
        }

        var isTitleHidden: Bool { self == .withoutTitle }
        var isCloseButtonHidden: Bool { self != .full }
        var isFaviconCentered: Bool { !isTitleHidden }
    }

    var widthStage: WidthStage {
        if isSelected || isDragged {
            return .full
        } else {
            return WidthStage(width: view.bounds.size.width)
        }
    }

    enum TextFieldMaskGradientSize: CGFloat {
        case width = 6
        case trailingSpace = 0
        case trailingSpaceWithButton = 20
    }

    static let identifier = NSUserInterfaceItemIdentifier(rawValue: "TabBarViewItem")

    var tabBarViewItemMenu: NSMenu {
        let menu = NSMenu()

        let duplicateMenuItem = NSMenuItem(title: UserText.duplicateTab, action: #selector(duplicateAction(_:)), keyEquivalent: "")
        menu.addItem(duplicateMenuItem)

        menu.addItem(NSMenuItem.separator())
<<<<<<< HEAD

        if let url = currentURL, url.canFireproof {
            let menuItem: NSMenuItem

            if FireproofDomains.shared.isAllowed(fireproofDomain: url.baseHost ?? "") {
                menuItem = NSMenuItem(title: UserText.removeFireproofing, action: #selector(removeFireproofingAction(_:)), keyEquivalent: "")
            } else {
                menuItem = NSMenuItem(title: UserText.fireproofSite, action: #selector(fireproofSiteAction(_:)), keyEquivalent: "")
            }

            menu.addItem(menuItem)
            menu.addItem(NSMenuItem.separator())
        }

=======
        let bookmarkMenuItem = NSMenuItem(title: UserText.bookmarkThisPage, action: #selector(bookmarkThisPageAction(_:)), keyEquivalent: "")
                menu.addItem(bookmarkMenuItem)
                menu.addItem(NSMenuItem.separator())
>>>>>>> c26bccee
        let closeMenuItem = NSMenuItem(title: UserText.closeTab, action: #selector(closeButtonAction(_:)), keyEquivalent: "")
        menu.addItem(closeMenuItem)

        let closeOtherMenuItem = NSMenuItem(title: UserText.closeOtherTabs, action: #selector(closeOtherAction(_:)), keyEquivalent: "")
        menu.addItem(closeOtherMenuItem)

        let moveToNewWindowMenuItem = NSMenuItem(title: UserText.moveTabToNewWindow, action: #selector(moveToNewWindowAction(_:)), keyEquivalent: "")
        menu.addItem(moveToNewWindowMenuItem)

        return menu
    }

    @IBOutlet weak var faviconImageView: NSImageView!
    @IBOutlet weak var titleTextField: NSTextField!
    @IBOutlet weak var closeButton: MouseOverButton!
    @IBOutlet weak var rightSeparatorView: ColorView!
    @IBOutlet weak var loadingView: TabLoadingView!
    @IBOutlet weak var mouseOverView: MouseOverView!
    @IBOutlet weak var tabLoadingViewCenterConstraint: NSLayoutConstraint!
    @IBOutlet weak var tabLoadingViewLeadingConstraint: NSLayoutConstraint!

    private let titleTextFieldMaskLayer = CAGradientLayer()

    private var currentURL: URL?
    private var cancellables = Set<AnyCancellable>()

    weak var delegate: TabBarViewItemDelegate?

    override func viewDidLoad() {
        super.viewDidLoad()

        setupView()
        updateSubviews()
        setupMenu()
        updateTitleTextFieldMask()

        NotificationCenter.default.addObserver(self,
                                               selector: #selector(setupMenu),
                                               name: FireproofDomains.Constants.allowedDomainsChangedNotification,
                                               object: nil)
    }

    override func viewDidLayout() {
        super.viewDidLayout()

        updateSubviews()
        updateTitleTextFieldMask()
    }

    override var isSelected: Bool {
        didSet {
            if isSelected {
                isDragged = false
            }
            updateSubviews()
            updateTitleTextFieldMask()
        }
    }

    override var draggingImageComponents: [NSDraggingImageComponent] {
        isDragged = true
        return super.draggingImageComponents
    }

    @objc func duplicateAction(_ sender: NSButton) {
        delegate?.tabBarViewItemDuplicateAction(self)
    }

<<<<<<< HEAD
    @objc func fireproofSiteAction(_ sender: NSButton) {
        delegate?.tabBarViewItemFireproofSite(self)
    }

    @objc func removeFireproofingAction(_ sender: NSButton) {
        delegate?.tabBarViewItemRemoveFireproofing(self)
=======
    @objc func bookmarkThisPageAction(_ sender: NSButton) {
        delegate?.tabBarViewItemBookmarkThisPageAction(self)
>>>>>>> c26bccee
    }

    @IBAction func closeButtonAction(_ sender: NSButton) {
        delegate?.tabBarViewItemCloseAction(self)
    }

    @objc func closeOtherAction(_ sender: NSButton) {
        delegate?.tabBarViewItemCloseOtherAction(self)
    }

    @objc func moveToNewWindowAction(_ sender: NSButton) {
        delegate?.tabBarViewItemMoveToNewWindowAction(self)
    }

    func subscribe(to tabViewModel: TabViewModel) {
        clearSubscriptions()

        tabViewModel.$title.sink { [weak self] title in
            self?.titleTextField.stringValue = title
        }.store(in: &cancellables)

        tabViewModel.$favicon.sink { [weak self] favicon in
            self?.faviconImageView.image = favicon
        }.store(in: &cancellables)

        tabViewModel.tab.$url.sink { [weak self] url in
            self?.currentURL = url
            self?.setupMenu()
        }.store(in: &cancellables)

        tabViewModel.$isLoading.sink { [weak self] isLoading in
            if isLoading {
                self?.loadingView.startAnimation()
            } else {
                self?.loadingView.stopAnimation()
            }
        }.store(in: &cancellables)
    }

    func clear() {
        clearSubscriptions()
        faviconImageView.image = nil
        titleTextField.stringValue = ""
    }

    private var isDragged = false {
        didSet {
            updateSubviews()
        }
    }

    private func setupView() {
        mouseOverView.delegate = self

        view.wantsLayer = true
        view.layer?.cornerRadius = 7
        view.layer?.maskedCorners = [.layerMinXMaxYCorner, .layerMaxXMaxYCorner]
        view.layer?.masksToBounds = true
    }

    private func clearSubscriptions() {
        cancellables.forEach { (cancellable) in
            cancellable.cancel()
        }
    }

    private func updateSubviews() {
        NSAppearance.withAppAppearance {
            let backgroundColor = isSelected || isDragged ? NSColor.interfaceBackgroundColor : NSColor.clear
            view.layer?.backgroundColor = backgroundColor.cgColor
            mouseOverView.mouseOverColor = isSelected || isDragged ? NSColor.clear : NSColor.tabMouseOverColor
        }

        rightSeparatorView.isHidden = isSelected || isDragged
        closeButton.isHidden = !isSelected && !isDragged && widthStage.isCloseButtonHidden
        titleTextField.isHidden = widthStage.isTitleHidden

        tabLoadingViewCenterConstraint.priority = widthStage.isTitleHidden && widthStage.isCloseButtonHidden ? .defaultHigh : .defaultLow
        tabLoadingViewLeadingConstraint.priority = widthStage.isTitleHidden && widthStage.isCloseButtonHidden ? .defaultLow : .defaultHigh
    }

    @objc func setupMenu() {
        let menu = self.tabBarViewItemMenu
        menu.items.forEach { $0.target = self }
        view.menu = menu
    }

    private func updateTitleTextFieldMask() {
        let gradientPadding: CGFloat = closeButton.isHidden ?
            TextFieldMaskGradientSize.trailingSpace.rawValue : TextFieldMaskGradientSize.trailingSpaceWithButton.rawValue
        titleTextField.gradient(width: TextFieldMaskGradientSize.width.rawValue,
                                trailingPadding: gradientPadding)
    }

}

extension TabBarViewItem: MouseOverViewDelegate {

    func mouseOverView(_ mouseOverView: MouseOverView, isMouseOver: Bool) {
        delegate?.tabBarViewItem(self, isMouseOver: isMouseOver)
    }

}<|MERGE_RESOLUTION|>--- conflicted
+++ resolved
@@ -87,7 +87,9 @@
         menu.addItem(duplicateMenuItem)
 
         menu.addItem(NSMenuItem.separator())
-<<<<<<< HEAD
+
+        let bookmarkMenuItem = NSMenuItem(title: UserText.bookmarkThisPage, action: #selector(bookmarkThisPageAction(_:)), keyEquivalent: "")
+        menu.addItem(bookmarkMenuItem)
 
         if let url = currentURL, url.canFireproof {
             let menuItem: NSMenuItem
@@ -102,11 +104,6 @@
             menu.addItem(NSMenuItem.separator())
         }
 
-=======
-        let bookmarkMenuItem = NSMenuItem(title: UserText.bookmarkThisPage, action: #selector(bookmarkThisPageAction(_:)), keyEquivalent: "")
-                menu.addItem(bookmarkMenuItem)
-                menu.addItem(NSMenuItem.separator())
->>>>>>> c26bccee
         let closeMenuItem = NSMenuItem(title: UserText.closeTab, action: #selector(closeButtonAction(_:)), keyEquivalent: "")
         menu.addItem(closeMenuItem)
 
@@ -175,17 +172,16 @@
         delegate?.tabBarViewItemDuplicateAction(self)
     }
 
-<<<<<<< HEAD
     @objc func fireproofSiteAction(_ sender: NSButton) {
         delegate?.tabBarViewItemFireproofSite(self)
     }
 
     @objc func removeFireproofingAction(_ sender: NSButton) {
         delegate?.tabBarViewItemRemoveFireproofing(self)
-=======
+    }
+
     @objc func bookmarkThisPageAction(_ sender: NSButton) {
         delegate?.tabBarViewItemBookmarkThisPageAction(self)
->>>>>>> c26bccee
     }
 
     @IBAction func closeButtonAction(_ sender: NSButton) {
