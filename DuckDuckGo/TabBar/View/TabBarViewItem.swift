--- conflicted
+++ resolved
@@ -269,17 +269,8 @@
         permissionCloseButtonTrailingConstraint.isActive = !closeButton.isHidden
         titleTextField.isHidden = widthStage.isTitleHidden
 
-<<<<<<< HEAD
-        let showCloseButton = isSelected || isMouseOver
-        closeButton.isHidden = !showCloseButton
-        closeButtonTrailingConstraint.isActive = showCloseButton
-=======
-        faviconWrapperViewCenterConstraint.priority = widthStage.isTitleHidden && widthStage.isCloseButtonHidden ? .defaultHigh : .defaultLow
-        faviconWrapperViewLeadingConstraint.priority = widthStage.isTitleHidden && widthStage.isCloseButtonHidden ? .defaultLow : .defaultHigh
->>>>>>> ff5c09e8
-
-        tabLoadingViewCenterConstraint.priority = widthStage.isTitleHidden ? .defaultHigh : .defaultLow
-        tabLoadingViewLeadingConstraint.priority = widthStage.isTitleHidden ? .defaultLow : .defaultHigh
+        faviconWrapperViewCenterConstraint.priority = widthStage.isTitleHidden ? .defaultHigh : .defaultLow
+        faviconWrapperViewLeadingConstraint.priority = widthStage.isTitleHidden ? .defaultLow : .defaultHigh
     }
 
     private var usedPermissions = Permissions() {
