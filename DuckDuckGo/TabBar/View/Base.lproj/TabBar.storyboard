--- conflicted
+++ resolved
@@ -9,27 +9,16 @@
         <!--Tab Bar View Controller-->
         <scene sceneID="1uN-YZ-dtj">
             <objects>
-<<<<<<< HEAD
                 <viewController id="uSf-9n-QMw" customClass="TabBarViewController" customModule="DuckDuckGo_Privacy_Browser" customModuleProvider="target" sceneMemberID="viewController">
                     <view key="view" id="JQD-ov-FCr" customClass="MouseOverView" customModule="DuckDuckGo_Privacy_Browser" customModuleProvider="target">
-                        <rect key="frame" x="0.0" y="0.0" width="845" height="34"/>
-=======
-                <viewController id="uSf-9n-QMw" customClass="TabBarViewController" customModule="DuckDuckGo_DBP" customModuleProvider="target" sceneMemberID="viewController">
-                    <view key="view" id="JQD-ov-FCr" customClass="MouseOverView" customModule="DuckDuckGo_DBP" customModuleProvider="target">
                         <rect key="frame" x="0.0" y="0.0" width="845" height="38"/>
->>>>>>> 4f60345f
                         <autoresizingMask key="autoresizingMask"/>
                         <subviews>
                             <visualEffectView blendingMode="behindWindow" material="sidebar" state="active" translatesAutoresizingMaskIntoConstraints="NO" id="8Av-Au-VBq">
                                 <rect key="frame" x="0.0" y="0.0" width="845" height="38"/>
                                 <subviews>
-<<<<<<< HEAD
                                     <customView translatesAutoresizingMaskIntoConstraints="NO" id="T1A-KU-P4c" customClass="ColorView" customModule="DuckDuckGo_Privacy_Browser" customModuleProvider="target">
-                                        <rect key="frame" x="0.0" y="0.0" width="845" height="34"/>
-=======
-                                    <customView translatesAutoresizingMaskIntoConstraints="NO" id="T1A-KU-P4c" customClass="ColorView" customModule="DuckDuckGo_DBP" customModuleProvider="target">
                                         <rect key="frame" x="0.0" y="0.0" width="845" height="38"/>
->>>>>>> 4f60345f
                                         <userDefinedRuntimeAttributes>
                                             <userDefinedRuntimeAttribute type="color" keyPath="backgroundColor">
                                                 <color key="value" name="WindowBackgroundColor"/>
@@ -52,19 +41,11 @@
                                 </constraints>
                                 <imageCell key="cell" refusesFirstResponder="YES" alignment="left" image="BurnerWindowGraphic" id="Hjo-W6-Cql"/>
                             </imageView>
-<<<<<<< HEAD
                             <customView translatesAutoresizingMaskIntoConstraints="NO" id="efe-Pc-ueP" userLabel="Window Dragging View" customClass="WindowDraggingView" customModule="DuckDuckGo_Privacy_Browser" customModuleProvider="target">
-                                <rect key="frame" x="0.0" y="0.0" width="845" height="34"/>
+                                <rect key="frame" x="0.0" y="0.0" width="845" height="38"/>
                             </customView>
                             <customView hidden="YES" translatesAutoresizingMaskIntoConstraints="NO" id="yvS-k9-opP" customClass="GradientView" customModule="DuckDuckGo_Privacy_Browser" customModuleProvider="target">
-                                <rect key="frame" x="0.0" y="0.0" width="845" height="34"/>
-=======
-                            <customView translatesAutoresizingMaskIntoConstraints="NO" id="efe-Pc-ueP" userLabel="Window Dragging View" customClass="WindowDraggingView" customModule="DuckDuckGo_DBP" customModuleProvider="target">
                                 <rect key="frame" x="0.0" y="0.0" width="845" height="38"/>
-                            </customView>
-                            <customView hidden="YES" translatesAutoresizingMaskIntoConstraints="NO" id="yvS-k9-opP" customClass="GradientView" customModule="DuckDuckGo_DBP" customModuleProvider="target">
-                                <rect key="frame" x="0.0" y="0.0" width="845" height="38"/>
->>>>>>> 4f60345f
                                 <userDefinedRuntimeAttributes>
                                     <userDefinedRuntimeAttribute type="color" keyPath="backgroundColor">
                                         <color key="value" name="TabPreviewTintColor"/>
@@ -77,13 +58,8 @@
                                     </userDefinedRuntimeAttribute>
                                 </userDefinedRuntimeAttributes>
                             </customView>
-<<<<<<< HEAD
                             <customView translatesAutoresizingMaskIntoConstraints="NO" id="G3d-9f-GhJ" userLabel="ShadowView" customClass="TabShadowView" customModule="DuckDuckGo_Privacy_Browser" customModuleProvider="target">
-                                <rect key="frame" x="0.0" y="0.0" width="845" height="34"/>
-=======
-                            <customView translatesAutoresizingMaskIntoConstraints="NO" id="G3d-9f-GhJ" userLabel="ShadowView" customClass="TabShadowView" customModule="DuckDuckGo_DBP" customModuleProvider="target">
                                 <rect key="frame" x="0.0" y="0.0" width="845" height="38"/>
->>>>>>> 4f60345f
                             </customView>
                             <stackView distribution="fillEqually" orientation="horizontal" alignment="top" spacing="0.0" horizontalStackHuggingPriority="249.99998474121094" verticalStackHuggingPriority="249.99998474121094" detachesHiddenViews="YES" translatesAutoresizingMaskIntoConstraints="NO" id="kOb-4q-pAe">
                                 <rect key="frame" x="76" y="17" width="0.0" height="0.0"/>
@@ -122,13 +98,8 @@
                                     <real value="3.4028234663852886e+38"/>
                                 </customSpacing>
                             </stackView>
-<<<<<<< HEAD
                             <scrollView wantsLayer="YES" borderType="none" horizontalLineScroll="10" horizontalPageScroll="10" verticalLineScroll="10" verticalPageScroll="10" hasVerticalScroller="NO" verticalScrollElasticity="none" translatesAutoresizingMaskIntoConstraints="NO" id="O0X-yp-zLn" customClass="TabBarScrollView" customModule="DuckDuckGo_Privacy_Browser" customModuleProvider="target">
-                                <rect key="frame" x="76" y="1" width="683" height="34"/>
-=======
-                            <scrollView wantsLayer="YES" borderType="none" horizontalLineScroll="10" horizontalPageScroll="10" verticalLineScroll="10" verticalPageScroll="10" hasVerticalScroller="NO" verticalScrollElasticity="none" translatesAutoresizingMaskIntoConstraints="NO" id="O0X-yp-zLn" customClass="TabBarScrollView" customModule="DuckDuckGo_DBP" customModuleProvider="target">
                                 <rect key="frame" x="76" y="0.0" width="683" height="34"/>
->>>>>>> 4f60345f
                                 <clipView key="contentView" drawsBackground="NO" copiesOnScroll="NO" translatesAutoresizingMaskIntoConstraints="NO" id="zdf-RD-hTG">
                                     <rect key="frame" x="0.0" y="0.0" width="683" height="34"/>
                                     <autoresizingMask key="autoresizingMask" widthSizable="YES" heightSizable="YES"/>
@@ -283,19 +254,11 @@
                                     <constraint firstAttribute="width" placeholder="YES" id="WbS-dd-RX8"/>
                                 </constraints>
                             </customView>
-<<<<<<< HEAD
                             <customView translatesAutoresizingMaskIntoConstraints="NO" id="1Zn-JZ-2g3" customClass="WindowDraggingView" customModule="DuckDuckGo_Privacy_Browser" customModuleProvider="target">
-                                <rect key="frame" x="76" y="1" width="0.0" height="34"/>
+                                <rect key="frame" x="76" y="0.0" width="0.0" height="32"/>
                             </customView>
                             <customView translatesAutoresizingMaskIntoConstraints="NO" id="efe-Pc-ueT" userLabel="Window Dragging View" customClass="WindowDraggingView" customModule="DuckDuckGo_Privacy_Browser" customModuleProvider="target">
-                                <rect key="frame" x="76" y="0.0" width="687" height="34"/>
-=======
-                            <customView translatesAutoresizingMaskIntoConstraints="NO" id="1Zn-JZ-2g3" customClass="WindowDraggingView" customModule="DuckDuckGo_DBP" customModuleProvider="target">
-                                <rect key="frame" x="76" y="0.0" width="0.0" height="32"/>
-                            </customView>
-                            <customView translatesAutoresizingMaskIntoConstraints="NO" id="efe-Pc-ueT" userLabel="Window Dragging View" customClass="WindowDraggingView" customModule="DuckDuckGo_DBP" customModuleProvider="target">
                                 <rect key="frame" x="76" y="0.0" width="687" height="38"/>
->>>>>>> 4f60345f
                             </customView>
                         </subviews>
                         <constraints>
