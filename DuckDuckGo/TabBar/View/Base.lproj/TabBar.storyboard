--- conflicted
+++ resolved
@@ -9,15 +9,15 @@
         <!--Tab Bar View Controller-->
         <scene sceneID="1uN-YZ-dtj">
             <objects>
-                <viewController id="uSf-9n-QMw" customClass="TabBarViewController" customModule="DuckDuckGo_DBP" customModuleProvider="target" sceneMemberID="viewController">
-                    <view key="view" id="JQD-ov-FCr" customClass="MouseOverView" customModule="DuckDuckGo_DBP" customModuleProvider="target">
+                <viewController id="uSf-9n-QMw" customClass="TabBarViewController" customModule="DuckDuckGo_Privacy_Browser" customModuleProvider="target" sceneMemberID="viewController">
+                    <view key="view" id="JQD-ov-FCr" customClass="MouseOverView" customModule="DuckDuckGo_Privacy_Browser" customModuleProvider="target">
                         <rect key="frame" x="0.0" y="0.0" width="845" height="34"/>
                         <autoresizingMask key="autoresizingMask"/>
                         <subviews>
                             <visualEffectView blendingMode="behindWindow" material="sidebar" state="active" translatesAutoresizingMaskIntoConstraints="NO" id="8Av-Au-VBq">
                                 <rect key="frame" x="0.0" y="0.0" width="845" height="34"/>
                                 <subviews>
-                                    <customView translatesAutoresizingMaskIntoConstraints="NO" id="T1A-KU-P4c" customClass="ColorView" customModule="DuckDuckGo_DBP" customModuleProvider="target">
+                                    <customView translatesAutoresizingMaskIntoConstraints="NO" id="T1A-KU-P4c" customClass="ColorView" customModule="DuckDuckGo_Privacy_Browser" customModuleProvider="target">
                                         <rect key="frame" x="0.0" y="0.0" width="845" height="34"/>
                                         <userDefinedRuntimeAttributes>
                                             <userDefinedRuntimeAttribute type="color" keyPath="backgroundColor">
@@ -41,10 +41,10 @@
                                 </constraints>
                                 <imageCell key="cell" refusesFirstResponder="YES" alignment="left" image="BurnerWindowGraphic" id="Hjo-W6-Cql"/>
                             </imageView>
-                            <customView translatesAutoresizingMaskIntoConstraints="NO" id="efe-Pc-ueP" userLabel="Window Dragging View" customClass="WindowDraggingView" customModule="DuckDuckGo_DBP" customModuleProvider="target">
+                            <customView translatesAutoresizingMaskIntoConstraints="NO" id="efe-Pc-ueP" userLabel="Window Dragging View" customClass="WindowDraggingView" customModule="DuckDuckGo_Privacy_Browser" customModuleProvider="target">
                                 <rect key="frame" x="0.0" y="0.0" width="845" height="34"/>
                             </customView>
-                            <customView hidden="YES" translatesAutoresizingMaskIntoConstraints="NO" id="yvS-k9-opP" customClass="GradientView" customModule="DuckDuckGo_DBP" customModuleProvider="target">
+                            <customView hidden="YES" translatesAutoresizingMaskIntoConstraints="NO" id="yvS-k9-opP" customClass="GradientView" customModule="DuckDuckGo_Privacy_Browser" customModuleProvider="target">
                                 <rect key="frame" x="0.0" y="0.0" width="845" height="34"/>
                                 <userDefinedRuntimeAttributes>
                                     <userDefinedRuntimeAttribute type="color" keyPath="backgroundColor">
@@ -58,13 +58,13 @@
                                     </userDefinedRuntimeAttribute>
                                 </userDefinedRuntimeAttributes>
                             </customView>
-                            <customView translatesAutoresizingMaskIntoConstraints="NO" id="G3d-9f-GhJ" userLabel="ShadowView" customClass="TabShadowView" customModule="DuckDuckGo_DBP" customModuleProvider="target">
+                            <customView translatesAutoresizingMaskIntoConstraints="NO" id="G3d-9f-GhJ" userLabel="ShadowView" customClass="TabShadowView" customModule="DuckDuckGo_Privacy_Browser" customModuleProvider="target">
                                 <rect key="frame" x="0.0" y="0.0" width="845" height="34"/>
                             </customView>
                             <stackView distribution="fillEqually" orientation="horizontal" alignment="top" spacing="0.0" horizontalStackHuggingPriority="249.99998474121094" verticalStackHuggingPriority="249.99998474121094" detachesHiddenViews="YES" translatesAutoresizingMaskIntoConstraints="NO" id="kOb-4q-pAe">
                                 <rect key="frame" x="76" y="18" width="0.0" height="0.0"/>
                                 <subviews>
-                                    <button hidden="YES" translatesAutoresizingMaskIntoConstraints="NO" id="7XG-Qm-Ksx" userLabel="Left Scroll Button" customClass="MouseOverButton" customModule="DuckDuckGo_DBP" customModuleProvider="target">
+                                    <button hidden="YES" translatesAutoresizingMaskIntoConstraints="NO" id="7XG-Qm-Ksx" userLabel="Left Scroll Button" customClass="MouseOverButton" customModule="DuckDuckGo_Privacy_Browser" customModuleProvider="target">
                                         <rect key="frame" x="0.0" y="-28" width="28" height="28"/>
                                         <buttonCell key="cell" type="square" bezelStyle="shadowlessSquare" image="TabOverflowBack" imagePosition="only" alignment="center" imageScaling="proportionallyDown" inset="2" id="ZaC-5g-rMK">
                                             <behavior key="behavior" pushIn="YES" lightByBackground="YES" lightByGray="YES"/>
@@ -98,13 +98,13 @@
                                     <real value="3.4028234663852886e+38"/>
                                 </customSpacing>
                             </stackView>
-                            <scrollView wantsLayer="YES" borderType="none" horizontalLineScroll="10" horizontalPageScroll="10" verticalLineScroll="10" verticalPageScroll="10" hasVerticalScroller="NO" verticalScrollElasticity="none" translatesAutoresizingMaskIntoConstraints="NO" id="O0X-yp-zLn" customClass="TabBarScrollView" customModule="DuckDuckGo_DBP" customModuleProvider="target">
+                            <scrollView wantsLayer="YES" borderType="none" horizontalLineScroll="10" horizontalPageScroll="10" verticalLineScroll="10" verticalPageScroll="10" hasVerticalScroller="NO" verticalScrollElasticity="none" translatesAutoresizingMaskIntoConstraints="NO" id="O0X-yp-zLn" customClass="TabBarScrollView" customModule="DuckDuckGo_Privacy_Browser" customModuleProvider="target">
                                 <rect key="frame" x="76" y="1" width="683" height="34"/>
                                 <clipView key="contentView" drawsBackground="NO" copiesOnScroll="NO" translatesAutoresizingMaskIntoConstraints="NO" id="zdf-RD-hTG">
                                     <rect key="frame" x="0.0" y="0.0" width="683" height="34"/>
                                     <autoresizingMask key="autoresizingMask" widthSizable="YES" heightSizable="YES"/>
                                     <subviews>
-                                        <collectionView selectable="YES" allowsEmptySelection="NO" translatesAutoresizingMaskIntoConstraints="NO" id="OEu-5P-cRF" customClass="TabBarCollectionView" customModule="DuckDuckGo_DBP" customModuleProvider="target">
+                                        <collectionView selectable="YES" allowsEmptySelection="NO" translatesAutoresizingMaskIntoConstraints="NO" id="OEu-5P-cRF" customClass="TabBarCollectionView" customModule="DuckDuckGo_Privacy_Browser" customModuleProvider="target">
                                             <rect key="frame" x="0.0" y="0.0" width="683" height="34"/>
                                             <autoresizingMask key="autoresizingMask" heightSizable="YES"/>
                                             <collectionViewFlowLayout key="collectionViewLayout" scrollDirection="horizontal" id="oAv-jh-KDw">
@@ -136,7 +136,7 @@
                             <stackView distribution="fillEqually" orientation="horizontal" alignment="top" spacing="2" horizontalStackHuggingPriority="249.99998474121094" verticalStackHuggingPriority="249.99998474121094" detachesHiddenViews="YES" translatesAutoresizingMaskIntoConstraints="NO" id="dN1-y1-5Xe">
                                 <rect key="frame" x="763" y="4" width="70" height="28"/>
                                 <subviews>
-                                    <button hidden="YES" translatesAutoresizingMaskIntoConstraints="NO" id="2da-G7-xcP" userLabel="Right Scroll Button" customClass="MouseOverButton" customModule="DuckDuckGo_DBP" customModuleProvider="target">
+                                    <button hidden="YES" translatesAutoresizingMaskIntoConstraints="NO" id="2da-G7-xcP" userLabel="Right Scroll Button" customClass="MouseOverButton" customModule="DuckDuckGo_Privacy_Browser" customModuleProvider="target">
                                         <rect key="frame" x="0.0" y="0.0" width="28" height="28"/>
                                         <buttonCell key="cell" type="square" bezelStyle="shadowlessSquare" image="TabOverflowForward" imagePosition="only" alignment="center" imageScaling="proportionallyDown" inset="2" id="R1x-TD-SO5">
                                             <behavior key="behavior" pushIn="YES" lightByBackground="YES" lightByGray="YES"/>
@@ -162,11 +162,7 @@
                                             <action selector="rightScrollButtonAction:" target="uSf-9n-QMw" id="j7F-Ke-3i3"/>
                                         </connections>
                                     </button>
-<<<<<<< HEAD
                                     <button hidden="YES" translatesAutoresizingMaskIntoConstraints="NO" id="Avv-iY-qO8" userLabel="Add Button" customClass="MouseOverButton" customModule="DuckDuckGo_Privacy_Browser" customModuleProvider="target">
-=======
-                                    <button hidden="YES" translatesAutoresizingMaskIntoConstraints="NO" id="Avv-iY-qO8" userLabel="Add Button" customClass="LongPressButton" customModule="DuckDuckGo_DBP" customModuleProvider="target">
->>>>>>> b79f6549
                                         <rect key="frame" x="0.0" y="0.0" width="28" height="28"/>
                                         <buttonCell key="cell" type="square" bezelStyle="shadowlessSquare" image="Add" imagePosition="overlaps" alignment="center" imageScaling="proportionallyDown" inset="2" id="7j4-bt-brI">
                                             <behavior key="behavior" pushIn="YES" lightByBackground="YES" lightByGray="YES"/>
@@ -196,7 +192,7 @@
                                             <constraint firstAttribute="height" constant="28" id="zmV-VF-tQ1"/>
                                         </constraints>
                                     </customView>
-                                    <button translatesAutoresizingMaskIntoConstraints="NO" id="XV4-Ze-5j7" userLabel="Fire Button" customClass="MouseOverAnimationButton" customModule="DuckDuckGo_DBP" customModuleProvider="target">
+                                    <button translatesAutoresizingMaskIntoConstraints="NO" id="XV4-Ze-5j7" userLabel="Fire Button" customClass="MouseOverAnimationButton" customModule="DuckDuckGo_Privacy_Browser" customModuleProvider="target">
                                         <rect key="frame" x="42" y="0.0" width="28" height="28"/>
                                         <buttonCell key="cell" type="square" bezelStyle="shadowlessSquare" image="Burn" imagePosition="only" alignment="center" imageScaling="proportionallyDown" inset="2" id="JD8-8V-x3K">
                                             <behavior key="behavior" pushIn="YES" lightByBackground="YES" lightByGray="YES"/>
@@ -256,10 +252,10 @@
                                     <constraint firstAttribute="width" placeholder="YES" id="WbS-dd-RX8"/>
                                 </constraints>
                             </customView>
-                            <customView translatesAutoresizingMaskIntoConstraints="NO" id="1Zn-JZ-2g3" customClass="WindowDraggingView" customModule="DuckDuckGo_DBP" customModuleProvider="target">
+                            <customView translatesAutoresizingMaskIntoConstraints="NO" id="1Zn-JZ-2g3" customClass="WindowDraggingView" customModule="DuckDuckGo_Privacy_Browser" customModuleProvider="target">
                                 <rect key="frame" x="76" y="1" width="0.0" height="34"/>
                             </customView>
-                            <customView translatesAutoresizingMaskIntoConstraints="NO" id="efe-Pc-ueT" userLabel="Window Dragging View" customClass="WindowDraggingView" customModule="DuckDuckGo_DBP" customModuleProvider="target">
+                            <customView translatesAutoresizingMaskIntoConstraints="NO" id="efe-Pc-ueT" userLabel="Window Dragging View" customClass="WindowDraggingView" customModule="DuckDuckGo_Privacy_Browser" customModuleProvider="target">
                                 <rect key="frame" x="76" y="0.0" width="687" height="34"/>
                             </customView>
                         </subviews>
