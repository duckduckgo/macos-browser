<?xml version="1.0" encoding="UTF-8"?>
<document type="com.apple.InterfaceBuilder3.Cocoa.Storyboard.XIB" version="3.0" toolsVersion="22505" targetRuntime="MacOSX.Cocoa" propertyAccessControl="none" useAutolayout="YES" initialViewController="uSf-9n-QMw">
    <dependencies>
        <plugIn identifier="com.apple.InterfaceBuilder.CocoaPlugin" version="22505"/>
        <capability name="Named colors" minToolsVersion="9.0"/>
        <capability name="documents saved in the Xcode 8 format" minToolsVersion="8.0"/>
    </dependencies>
    <scenes>
        <!--Tab Bar View Controller-->
        <scene sceneID="1uN-YZ-dtj">
            <objects>
                <viewController id="uSf-9n-QMw" customClass="TabBarViewController" customModule="DuckDuckGo_Privacy_Browser" customModuleProvider="target" sceneMemberID="viewController">
                    <view key="view" id="JQD-ov-FCr" customClass="MouseOverView" customModule="DuckDuckGo_Privacy_Browser" customModuleProvider="target">
                        <rect key="frame" x="0.0" y="0.0" width="845" height="38"/>
                        <autoresizingMask key="autoresizingMask"/>
                        <subviews>
                            <visualEffectView blendingMode="behindWindow" material="sidebar" state="active" translatesAutoresizingMaskIntoConstraints="NO" id="8Av-Au-VBq">
                                <rect key="frame" x="0.0" y="0.0" width="845" height="38"/>
                                <subviews>
                                    <customView translatesAutoresizingMaskIntoConstraints="NO" id="T1A-KU-P4c" customClass="ColorView" customModule="DuckDuckGo_Privacy_Browser" customModuleProvider="target">
                                        <rect key="frame" x="0.0" y="0.0" width="845" height="38"/>
                                        <userDefinedRuntimeAttributes>
                                            <userDefinedRuntimeAttribute type="color" keyPath="backgroundColor">
                                                <color key="value" name="WindowBackgroundColor"/>
                                            </userDefinedRuntimeAttribute>
                                        </userDefinedRuntimeAttributes>
                                    </customView>
                                </subviews>
                                <constraints>
                                    <constraint firstItem="T1A-KU-P4c" firstAttribute="leading" secondItem="8Av-Au-VBq" secondAttribute="leading" id="2qw-by-gaW"/>
                                    <constraint firstAttribute="bottom" secondItem="T1A-KU-P4c" secondAttribute="bottom" id="ibb-cN-beC"/>
                                    <constraint firstAttribute="trailing" secondItem="T1A-KU-P4c" secondAttribute="trailing" id="l8E-yY-dpe"/>
                                    <constraint firstItem="T1A-KU-P4c" firstAttribute="top" secondItem="8Av-Au-VBq" secondAttribute="top" id="vLF-of-F3h"/>
                                </constraints>
                            </visualEffectView>
                            <imageView hidden="YES" horizontalHuggingPriority="251" verticalHuggingPriority="251" translatesAutoresizingMaskIntoConstraints="NO" id="8kJ-Ja-bmu">
                                <rect key="frame" x="749" y="0.0" width="96" height="38"/>
                                <constraints>
                                    <constraint firstAttribute="width" constant="96" id="CLi-Qs-wE3"/>
                                    <constraint firstAttribute="height" constant="38" id="Ls6-Rv-hTz"/>
                                </constraints>
                                <imageCell key="cell" refusesFirstResponder="YES" alignment="left" imageAlignment="bottom" image="BurnerWindowGraphic" id="Hjo-W6-Cql"/>
                            </imageView>
                            <customView translatesAutoresizingMaskIntoConstraints="NO" id="efe-Pc-ueP" userLabel="Window Dragging View" customClass="WindowDraggingView" customModule="DuckDuckGo_Privacy_Browser" customModuleProvider="target">
                                <rect key="frame" x="0.0" y="0.0" width="845" height="38"/>
                            </customView>
                            <customView translatesAutoresizingMaskIntoConstraints="NO" id="G3d-9f-GhJ" userLabel="ShadowView" customClass="TabShadowView" customModule="DuckDuckGo_Privacy_Browser" customModuleProvider="target">
                                <rect key="frame" x="0.0" y="0.0" width="845" height="38"/>
                            </customView>
                            <stackView distribution="fillEqually" orientation="horizontal" alignment="top" spacing="0.0" horizontalStackHuggingPriority="249.99998474121094" verticalStackHuggingPriority="249.99998474121094" detachesHiddenViews="YES" translatesAutoresizingMaskIntoConstraints="NO" id="kOb-4q-pAe">
                                <rect key="frame" x="76" y="18" width="0.0" height="0.0"/>
                                <subviews>
                                    <button hidden="YES" translatesAutoresizingMaskIntoConstraints="NO" id="7XG-Qm-Ksx" userLabel="Left Scroll Button" customClass="MouseOverButton" customModule="DuckDuckGo_Privacy_Browser" customModuleProvider="target">
                                        <rect key="frame" x="0.0" y="-28" width="28" height="28"/>
                                        <buttonCell key="cell" type="square" bezelStyle="shadowlessSquare" image="TabOverflowBack" imagePosition="only" alignment="center" imageScaling="proportionallyDown" inset="2" id="ZaC-5g-rMK">
                                            <behavior key="behavior" pushIn="YES" lightByBackground="YES" lightByGray="YES"/>
                                            <font key="font" metaFont="system"/>
                                        </buttonCell>
                                        <color key="contentTintColor" name="ButtonColor"/>
                                        <constraints>
                                            <constraint firstAttribute="height" constant="28" id="bi3-CJ-RZk"/>
                                            <constraint firstAttribute="width" constant="28" id="hQ5-kp-q6K"/>
                                        </constraints>
                                        <userDefinedRuntimeAttributes>
                                            <userDefinedRuntimeAttribute type="color" keyPath="mouseOverColor">
                                                <color key="value" name="ButtonMouseOverColor"/>
                                            </userDefinedRuntimeAttribute>
                                            <userDefinedRuntimeAttribute type="color" keyPath="mouseDownColor">
                                                <color key="value" name="ButtonMouseDownColor"/>
                                            </userDefinedRuntimeAttribute>
                                            <userDefinedRuntimeAttribute type="number" keyPath="cornerRadius">
                                                <real key="value" value="4"/>
                                            </userDefinedRuntimeAttribute>
                                        </userDefinedRuntimeAttributes>
                                        <connections>
                                            <action selector="leftScrollButtonAction:" target="uSf-9n-QMw" id="hBs-JI-5HW"/>
                                        </connections>
                                    </button>
                                </subviews>
                                <visibilityPriorities>
                                    <integer value="1000"/>
                                </visibilityPriorities>
                                <customSpacing>
                                    <real value="3.4028234663852886e+38"/>
                                </customSpacing>
                            </stackView>
                            <scrollView wantsLayer="YES" borderType="none" horizontalLineScroll="10" horizontalPageScroll="10" verticalLineScroll="10" verticalPageScroll="10" hasVerticalScroller="NO" verticalScrollElasticity="none" translatesAutoresizingMaskIntoConstraints="NO" id="O0X-yp-zLn" customClass="TabBarScrollView" customModule="DuckDuckGo_Privacy_Browser" customModuleProvider="target">
                                <rect key="frame" x="76" y="0.0" width="683" height="36"/>
                                <clipView key="contentView" drawsBackground="NO" copiesOnScroll="NO" translatesAutoresizingMaskIntoConstraints="NO" id="zdf-RD-hTG">
<<<<<<< HEAD
                                    <rect key="frame" x="0.0" y="0.0" width="683" height="19"/>
                                    <autoresizingMask key="autoresizingMask" widthSizable="YES" heightSizable="YES"/>
                                    <subviews>
                                        <collectionView selectable="YES" allowsEmptySelection="NO" translatesAutoresizingMaskIntoConstraints="NO" id="OEu-5P-cRF" customClass="TabBarCollectionView" customModule="DuckDuckGo_Privacy_Browser" customModuleProvider="target">
                                            <rect key="frame" x="0.0" y="0.0" width="683" height="19"/>
=======
                                    <rect key="frame" x="0.0" y="0.0" width="683" height="36"/>
                                    <autoresizingMask key="autoresizingMask" widthSizable="YES" heightSizable="YES"/>
                                    <subviews>
                                        <collectionView selectable="YES" allowsEmptySelection="NO" translatesAutoresizingMaskIntoConstraints="NO" id="OEu-5P-cRF" customClass="TabBarCollectionView" customModule="DuckDuckGo_Privacy_Browser" customModuleProvider="target">
                                            <rect key="frame" x="0.0" y="0.0" width="683" height="36"/>
>>>>>>> 8e6fe3dc
                                            <autoresizingMask key="autoresizingMask" heightSizable="YES"/>
                                            <collectionViewFlowLayout key="collectionViewLayout" scrollDirection="horizontal" id="oAv-jh-KDw">
                                                <size key="itemSize" width="120" height="32"/>
                                                <edgeInsets key="sectionInset" left="0.0" right="0.0" top="2" bottom="0.0"/>
                                            </collectionViewFlowLayout>
                                            <color key="primaryBackgroundColor" name="ClearColor"/>
                                            <connections>
                                                <outlet property="dataSource" destination="uSf-9n-QMw" id="rwc-vK-E21"/>
                                                <outlet property="delegate" destination="uSf-9n-QMw" id="hVp-Yc-2ds"/>
                                            </connections>
                                        </collectionView>
                                    </subviews>
                                    <edgeInsets key="contentInsets" left="0.0" right="0.0" top="0.0" bottom="0.0"/>
                                </clipView>
                                <constraints>
                                    <constraint firstAttribute="height" constant="36" id="7Y5-9k-rSZ"/>
                                </constraints>
                                <edgeInsets key="contentInsets" left="0.0" right="0.0" top="0.0" bottom="0.0"/>
                                <scroller key="horizontalScroller" wantsLayer="YES" verticalHuggingPriority="750" horizontal="YES" id="f6A-N1-Ed1">
<<<<<<< HEAD
                                    <rect key="frame" x="0.0" y="19" width="683" height="15"/>
=======
                                    <rect key="frame" x="0.0" y="20" width="683" height="16"/>
>>>>>>> 8e6fe3dc
                                    <autoresizingMask key="autoresizingMask"/>
                                </scroller>
                                <scroller key="verticalScroller" hidden="YES" wantsLayer="YES" verticalHuggingPriority="750" horizontal="NO" id="tXZ-5R-7cy">
                                    <rect key="frame" x="-100" y="-100" width="16" height="39"/>
                                    <autoresizingMask key="autoresizingMask"/>
                                </scroller>
                            </scrollView>
                            <stackView distribution="fillEqually" orientation="horizontal" alignment="top" spacing="2" horizontalStackHuggingPriority="249.99998474121094" verticalStackHuggingPriority="249.99998474121094" detachesHiddenViews="YES" translatesAutoresizingMaskIntoConstraints="NO" id="dN1-y1-5Xe">
                                <rect key="frame" x="763" y="4" width="70" height="28"/>
                                <subviews>
                                    <button hidden="YES" translatesAutoresizingMaskIntoConstraints="NO" id="2da-G7-xcP" userLabel="Right Scroll Button" customClass="MouseOverButton" customModule="DuckDuckGo_Privacy_Browser" customModuleProvider="target">
                                        <rect key="frame" x="0.0" y="0.0" width="28" height="28"/>
                                        <buttonCell key="cell" type="square" bezelStyle="shadowlessSquare" image="TabOverflowForward" imagePosition="only" alignment="center" imageScaling="proportionallyDown" inset="2" id="R1x-TD-SO5">
                                            <behavior key="behavior" pushIn="YES" lightByBackground="YES" lightByGray="YES"/>
                                            <font key="font" metaFont="system"/>
                                        </buttonCell>
                                        <color key="contentTintColor" name="ButtonColor"/>
                                        <constraints>
                                            <constraint firstAttribute="width" constant="28" id="avH-Y7-ipU"/>
                                            <constraint firstAttribute="height" constant="28" id="loq-Q2-JPM"/>
                                        </constraints>
                                        <userDefinedRuntimeAttributes>
                                            <userDefinedRuntimeAttribute type="color" keyPath="mouseOverColor">
                                                <color key="value" name="ButtonMouseOverColor"/>
                                            </userDefinedRuntimeAttribute>
                                            <userDefinedRuntimeAttribute type="color" keyPath="mouseDownColor">
                                                <color key="value" name="ButtonMouseDownColor"/>
                                            </userDefinedRuntimeAttribute>
                                            <userDefinedRuntimeAttribute type="number" keyPath="cornerRadius">
                                                <real key="value" value="4"/>
                                            </userDefinedRuntimeAttribute>
                                        </userDefinedRuntimeAttributes>
                                        <connections>
                                            <action selector="rightScrollButtonAction:" target="uSf-9n-QMw" id="j7F-Ke-3i3"/>
                                        </connections>
                                    </button>
                                    <button hidden="YES" translatesAutoresizingMaskIntoConstraints="NO" id="Avv-iY-qO8" userLabel="Add Button" customClass="MouseOverButton" customModule="DuckDuckGo_Privacy_Browser" customModuleProvider="target">
                                        <rect key="frame" x="0.0" y="0.0" width="16" height="28"/>
                                        <buttonCell key="cell" type="square" bezelStyle="shadowlessSquare" image="Add" imagePosition="overlaps" alignment="center" imageScaling="proportionallyDown" inset="2" id="7j4-bt-brI">
                                            <behavior key="behavior" pushIn="YES" lightByBackground="YES" lightByGray="YES"/>
                                            <font key="font" metaFont="system"/>
                                        </buttonCell>
                                        <color key="contentTintColor" name="ButtonColor"/>
                                        <constraints>
                                            <constraint firstAttribute="height" constant="28" id="yDP-bt-OPj"/>
                                        </constraints>
                                        <userDefinedRuntimeAttributes>
                                            <userDefinedRuntimeAttribute type="color" keyPath="mouseOverColor">
                                                <color key="value" name="ButtonMouseOverColor"/>
                                            </userDefinedRuntimeAttribute>
                                            <userDefinedRuntimeAttribute type="number" keyPath="cornerRadius">
                                                <real key="value" value="4"/>
                                            </userDefinedRuntimeAttribute>
                                            <userDefinedRuntimeAttribute type="color" keyPath="mouseDownColor">
                                                <color key="value" name="ButtonMouseDownColor"/>
                                            </userDefinedRuntimeAttribute>
                                        </userDefinedRuntimeAttributes>
                                    </button>
                                    <customView translatesAutoresizingMaskIntoConstraints="NO" id="Ako-KX-AM9" userLabel="Dragging Space">
                                        <rect key="frame" x="0.0" y="0.0" width="40" height="28"/>
                                        <constraints>
                                            <constraint firstAttribute="width" constant="40" id="9ye-ja-rYh"/>
                                            <constraint firstAttribute="height" constant="28" id="zmV-VF-tQ1"/>
                                        </constraints>
                                    </customView>
                                    <button translatesAutoresizingMaskIntoConstraints="NO" id="XV4-Ze-5j7" userLabel="Fire Button" customClass="MouseOverAnimationButton" customModule="DuckDuckGo_Privacy_Browser" customModuleProvider="target">
                                        <rect key="frame" x="42" y="0.0" width="28" height="28"/>
                                        <buttonCell key="cell" type="square" bezelStyle="shadowlessSquare" image="Burn" imagePosition="only" alignment="center" imageScaling="proportionallyDown" inset="2" id="JD8-8V-x3K">
                                            <behavior key="behavior" pushIn="YES" lightByBackground="YES" lightByGray="YES"/>
                                            <font key="font" metaFont="system"/>
                                        </buttonCell>
                                        <color key="contentTintColor" name="ButtonColor"/>
                                        <constraints>
                                            <constraint firstAttribute="width" constant="28" id="9Ii-rC-Eca"/>
                                            <constraint firstAttribute="height" constant="28" id="Dea-ni-6y6"/>
                                        </constraints>
                                        <userDefinedRuntimeAttributes>
                                            <userDefinedRuntimeAttribute type="color" keyPath="mouseOverColor">
                                                <color key="value" name="ButtonMouseOverColor"/>
                                            </userDefinedRuntimeAttribute>
                                            <userDefinedRuntimeAttribute type="number" keyPath="cornerRadius">
                                                <real key="value" value="4"/>
                                            </userDefinedRuntimeAttribute>
                                            <userDefinedRuntimeAttribute type="color" keyPath="mouseDownColor">
                                                <color key="value" name="ButtonMouseDownColor"/>
                                            </userDefinedRuntimeAttribute>
                                        </userDefinedRuntimeAttributes>
                                        <connections>
                                            <action selector="fireButtonAction:" target="7J5-0H-rHB" id="4O7-R9-MHU"/>
                                        </connections>
                                    </button>
                                </subviews>
                                <visibilityPriorities>
                                    <integer value="1000"/>
                                    <integer value="1000"/>
                                    <integer value="1000"/>
                                    <integer value="1000"/>
                                </visibilityPriorities>
                                <customSpacing>
                                    <real value="3.4028234663852886e+38"/>
                                    <real value="3.4028234663852886e+38"/>
                                    <real value="3.4028234663852886e+38"/>
                                    <real value="3.4028234663852886e+38"/>
                                </customSpacing>
                            </stackView>
                            <imageView hidden="YES" horizontalHuggingPriority="251" verticalHuggingPriority="251" translatesAutoresizingMaskIntoConstraints="NO" id="u4N-Qc-LMf" userLabel="Right Shadow Image">
                                <rect key="frame" x="754" y="0.0" width="5" height="38"/>
                                <constraints>
                                    <constraint firstAttribute="width" constant="5" id="tqI-pU-ZWB"/>
                                </constraints>
                                <imageCell key="cell" refusesFirstResponder="YES" alignment="left" imageScaling="axesIndependently" image="TabBarShadowRight" id="qd0-z2-M5R"/>
                            </imageView>
                            <imageView hidden="YES" horizontalHuggingPriority="251" verticalHuggingPriority="251" translatesAutoresizingMaskIntoConstraints="NO" id="zsA-or-9Xo" userLabel="Left Shadow Image">
                                <rect key="frame" x="76" y="0.0" width="5" height="38"/>
                                <constraints>
                                    <constraint firstAttribute="width" constant="5" id="Zrh-wT-hvv"/>
                                </constraints>
                                <imageCell key="cell" refusesFirstResponder="YES" alignment="left" imageScaling="axesIndependently" image="TabBarShadowLeft" id="crE-9i-66r"/>
                            </imageView>
                            <customView horizontalHuggingPriority="251" horizontalCompressionResistancePriority="749" translatesAutoresizingMaskIntoConstraints="NO" id="G3c-kC-Gu9">
                                <rect key="frame" x="76" y="0.0" width="0.0" height="32"/>
                                <constraints>
                                    <constraint firstAttribute="height" constant="32" id="1BZ-3V-sPc"/>
                                    <constraint firstAttribute="width" placeholder="YES" id="WbS-dd-RX8"/>
                                </constraints>
                            </customView>
                            <customView translatesAutoresizingMaskIntoConstraints="NO" id="1Zn-JZ-2g3" customClass="WindowDraggingView" customModule="DuckDuckGo_Privacy_Browser" customModuleProvider="target">
                                <rect key="frame" x="76" y="0.0" width="0.0" height="32"/>
                            </customView>
                            <customView translatesAutoresizingMaskIntoConstraints="NO" id="efe-Pc-ueT" userLabel="Window Dragging View" customClass="WindowDraggingView" customModule="DuckDuckGo_Privacy_Browser" customModuleProvider="target">
                                <rect key="frame" x="76" y="0.0" width="687" height="38"/>
                            </customView>
                        </subviews>
                        <constraints>
                            <constraint firstAttribute="trailing" secondItem="8Av-Au-VBq" secondAttribute="trailing" id="04T-2h-lX4"/>
                            <constraint firstAttribute="bottom" secondItem="8kJ-Ja-bmu" secondAttribute="bottom" id="4LZ-ju-y1V"/>
                            <constraint firstItem="efe-Pc-ueT" firstAttribute="leading" secondItem="O0X-yp-zLn" secondAttribute="leading" priority="250" id="5k3-uY-xby"/>
                            <constraint firstItem="1Zn-JZ-2g3" firstAttribute="trailing" secondItem="G3c-kC-Gu9" secondAttribute="trailing" id="6rJ-2P-FZy"/>
                            <constraint firstAttribute="bottom" secondItem="O0X-yp-zLn" secondAttribute="bottom" id="9nu-uZ-CjI"/>
                            <constraint firstItem="u4N-Qc-LMf" firstAttribute="trailing" secondItem="O0X-yp-zLn" secondAttribute="trailing" id="Bd1-0P-xDt"/>
                            <constraint firstItem="zsA-or-9Xo" firstAttribute="top" secondItem="JQD-ov-FCr" secondAttribute="top" id="CKr-JO-cA6"/>
                            <constraint firstAttribute="bottom" secondItem="zsA-or-9Xo" secondAttribute="bottom" id="ErC-gw-bFR"/>
                            <constraint firstItem="efe-Pc-ueT" firstAttribute="trailing" secondItem="O0X-yp-zLn" secondAttribute="trailing" priority="250" constant="4" id="FJf-Su-MHu"/>
                            <constraint firstAttribute="bottom" secondItem="u4N-Qc-LMf" secondAttribute="bottom" id="Fc4-Wo-qz3"/>
                            <constraint firstItem="kOb-4q-pAe" firstAttribute="centerY" secondItem="O0X-yp-zLn" secondAttribute="centerY" id="GDB-h4-lrc"/>
                            <constraint firstItem="O0X-yp-zLn" firstAttribute="bottom" secondItem="G3c-kC-Gu9" secondAttribute="bottom" id="I2a-Vb-s9P"/>
                            <constraint firstItem="efe-Pc-ueP" firstAttribute="top" secondItem="JQD-ov-FCr" secondAttribute="top" id="IfJ-U1-mpT"/>
                            <constraint firstItem="dN1-y1-5Xe" firstAttribute="centerY" secondItem="O0X-yp-zLn" secondAttribute="centerY" id="M6c-OC-8Nn"/>
                            <constraint firstItem="O0X-yp-zLn" firstAttribute="leading" secondItem="kOb-4q-pAe" secondAttribute="trailing" id="MVf-BL-bYZ"/>
                            <constraint firstAttribute="trailing" secondItem="G3d-9f-GhJ" secondAttribute="trailing" id="PAU-Zm-fHa"/>
                            <constraint firstItem="1Zn-JZ-2g3" firstAttribute="top" secondItem="G3c-kC-Gu9" secondAttribute="top" id="QN9-ks-xLD"/>
                            <constraint firstItem="G3d-9f-GhJ" firstAttribute="leading" secondItem="JQD-ov-FCr" secondAttribute="leading" id="QP4-i8-VXO"/>
                            <constraint firstAttribute="bottom" secondItem="efe-Pc-ueT" secondAttribute="bottom" priority="750" id="Si3-u3-31S"/>
                            <constraint firstAttribute="trailing" secondItem="dN1-y1-5Xe" secondAttribute="trailing" constant="12" id="SiM-7u-jTo"/>
                            <constraint firstItem="8kJ-Ja-bmu" firstAttribute="top" secondItem="JQD-ov-FCr" secondAttribute="top" id="Tz0-ka-OKv"/>
                            <constraint firstItem="efe-Pc-ueP" firstAttribute="leading" secondItem="JQD-ov-FCr" secondAttribute="leading" id="UBO-rv-mb4"/>
                            <constraint firstItem="8Av-Au-VBq" firstAttribute="top" secondItem="JQD-ov-FCr" secondAttribute="top" id="UNA-xd-vb7"/>
                            <constraint firstItem="G3c-kC-Gu9" firstAttribute="leading" secondItem="JQD-ov-FCr" secondAttribute="leading" constant="76" id="a7p-a2-dhE"/>
                            <constraint firstItem="O0X-yp-zLn" firstAttribute="leading" secondItem="zsA-or-9Xo" secondAttribute="leading" id="bIL-4K-ggG"/>
                            <constraint firstItem="8Av-Au-VBq" firstAttribute="leading" secondItem="JQD-ov-FCr" secondAttribute="leading" id="djE-ZR-Zcb"/>
                            <constraint firstAttribute="trailing" secondItem="efe-Pc-ueP" secondAttribute="trailing" id="etm-VT-0k2"/>
                            <constraint firstItem="1Zn-JZ-2g3" firstAttribute="bottom" secondItem="G3c-kC-Gu9" secondAttribute="bottom" id="hCx-vd-PYo"/>
                            <constraint firstItem="dN1-y1-5Xe" firstAttribute="leading" secondItem="efe-Pc-ueT" secondAttribute="trailing" id="hWs-AC-dwE"/>
                            <constraint firstItem="kOb-4q-pAe" firstAttribute="leading" secondItem="JQD-ov-FCr" secondAttribute="leading" priority="600" constant="76" id="i6Z-BW-hhH"/>
                            <constraint firstAttribute="bottom" secondItem="efe-Pc-ueP" secondAttribute="bottom" id="iYT-Di-UlL"/>
                            <constraint firstAttribute="trailing" secondItem="8kJ-Ja-bmu" secondAttribute="trailing" id="jKc-Ox-sjo"/>
                            <constraint firstItem="1Zn-JZ-2g3" firstAttribute="leading" secondItem="G3c-kC-Gu9" secondAttribute="leading" id="kBj-jh-X0L"/>
                            <constraint firstItem="efe-Pc-ueT" firstAttribute="top" secondItem="JQD-ov-FCr" secondAttribute="top" priority="750" id="kNA-2I-L0U"/>
                            <constraint firstAttribute="bottom" secondItem="G3d-9f-GhJ" secondAttribute="bottom" id="m1b-9d-wVV"/>
                            <constraint firstAttribute="bottom" secondItem="8Av-Au-VBq" secondAttribute="bottom" id="pat-VC-dVb"/>
                            <constraint firstItem="kOb-4q-pAe" firstAttribute="leading" secondItem="G3c-kC-Gu9" secondAttribute="trailing" id="qU6-dU-yJw"/>
                            <constraint firstItem="G3d-9f-GhJ" firstAttribute="top" secondItem="JQD-ov-FCr" secondAttribute="top" id="wlc-yX-7YA"/>
                            <constraint firstItem="u4N-Qc-LMf" firstAttribute="top" secondItem="JQD-ov-FCr" secondAttribute="top" id="zB8-BE-pJR"/>
                        </constraints>
                    </view>
                    <connections>
                        <outlet property="addTabButton" destination="Avv-iY-qO8" id="Rku-SK-49j"/>
                        <outlet property="burnerWindowBackgroundView" destination="8kJ-Ja-bmu" id="l4s-4i-8eV"/>
                        <outlet property="collectionView" destination="OEu-5P-cRF" id="b95-c4-JM0"/>
                        <outlet property="draggingSpace" destination="Ako-KX-AM9" id="yya-hb-te7"/>
                        <outlet property="fireButton" destination="XV4-Ze-5j7" id="ZCC-wX-7hC"/>
                        <outlet property="leftScrollButton" destination="7XG-Qm-Ksx" id="yre-8P-vb9"/>
                        <outlet property="leftShadowImageView" destination="zsA-or-9Xo" id="wVp-jj-2UD"/>
                        <outlet property="pinnedTabsContainerView" destination="G3c-kC-Gu9" id="v78-CF-sIa"/>
                        <outlet property="pinnedTabsViewLeadingConstraint" destination="a7p-a2-dhE" id="0hK-dY-o7E"/>
                        <outlet property="pinnedTabsWindowDraggingView" destination="1Zn-JZ-2g3" id="Rld-aG-FZ2"/>
                        <outlet property="rightScrollButton" destination="2da-G7-xcP" id="4ka-kI-E1j"/>
                        <outlet property="rightShadowImageView" destination="u4N-Qc-LMf" id="QX4-lD-gfb"/>
                        <outlet property="rightSideStackView" destination="dN1-y1-5Xe" id="bxw-hd-Zm5"/>
                        <outlet property="scrollView" destination="O0X-yp-zLn" id="g9v-fn-qxC"/>
                        <outlet property="shadowView" destination="G3d-9f-GhJ" id="OSV-TN-lVS"/>
                        <outlet property="visualEffectBackgroundView" destination="8Av-Au-VBq" id="Ven-IO-fIa"/>
                        <outlet property="windowDraggingViewLeadingConstraint" destination="5k3-uY-xby" id="kVU-yU-9M4"/>
                    </connections>
                </viewController>
                <customObject id="7J5-0H-rHB" userLabel="First Responder" customClass="NSResponder" sceneMemberID="firstResponder"/>
            </objects>
            <point key="canvasLocation" x="29.5" y="1779"/>
        </scene>
    </scenes>
    <resources>
        <image name="Add" width="16" height="16"/>
        <image name="Burn" width="18" height="18"/>
        <image name="BurnerWindowGraphic" width="96" height="41"/>
        <image name="TabBarShadowLeft" width="5" height="34"/>
        <image name="TabBarShadowRight" width="5" height="34"/>
        <image name="TabOverflowBack" width="16" height="16"/>
        <image name="TabOverflowForward" width="16" height="16"/>
        <namedColor name="ButtonColor">
            <color red="0.28627450980392155" green="0.28627450980392155" blue="0.28627450980392155" alpha="1" colorSpace="custom" customColorSpace="sRGB"/>
        </namedColor>
        <namedColor name="ButtonMouseDownColor">
            <color red="0.0" green="0.0" blue="0.0" alpha="0.18000000715255737" colorSpace="custom" customColorSpace="sRGB"/>
        </namedColor>
        <namedColor name="ButtonMouseOverColor">
            <color red="0.0" green="0.0" blue="0.0" alpha="0.05000000074505806" colorSpace="custom" customColorSpace="sRGB"/>
        </namedColor>
        <namedColor name="ClearColor">
            <color red="1" green="1" blue="1" alpha="0.0" colorSpace="custom" customColorSpace="sRGB"/>
        </namedColor>
        <namedColor name="WindowBackgroundColor">
            <color red="1" green="1" blue="1" alpha="0.0" colorSpace="custom" customColorSpace="sRGB"/>
        </namedColor>
    </resources>
</document><|MERGE_RESOLUTION|>--- conflicted
+++ resolved
@@ -87,19 +87,11 @@
                             <scrollView wantsLayer="YES" borderType="none" horizontalLineScroll="10" horizontalPageScroll="10" verticalLineScroll="10" verticalPageScroll="10" hasVerticalScroller="NO" verticalScrollElasticity="none" translatesAutoresizingMaskIntoConstraints="NO" id="O0X-yp-zLn" customClass="TabBarScrollView" customModule="DuckDuckGo_Privacy_Browser" customModuleProvider="target">
                                 <rect key="frame" x="76" y="0.0" width="683" height="36"/>
                                 <clipView key="contentView" drawsBackground="NO" copiesOnScroll="NO" translatesAutoresizingMaskIntoConstraints="NO" id="zdf-RD-hTG">
-<<<<<<< HEAD
-                                    <rect key="frame" x="0.0" y="0.0" width="683" height="19"/>
-                                    <autoresizingMask key="autoresizingMask" widthSizable="YES" heightSizable="YES"/>
-                                    <subviews>
-                                        <collectionView selectable="YES" allowsEmptySelection="NO" translatesAutoresizingMaskIntoConstraints="NO" id="OEu-5P-cRF" customClass="TabBarCollectionView" customModule="DuckDuckGo_Privacy_Browser" customModuleProvider="target">
-                                            <rect key="frame" x="0.0" y="0.0" width="683" height="19"/>
-=======
                                     <rect key="frame" x="0.0" y="0.0" width="683" height="36"/>
                                     <autoresizingMask key="autoresizingMask" widthSizable="YES" heightSizable="YES"/>
                                     <subviews>
                                         <collectionView selectable="YES" allowsEmptySelection="NO" translatesAutoresizingMaskIntoConstraints="NO" id="OEu-5P-cRF" customClass="TabBarCollectionView" customModule="DuckDuckGo_Privacy_Browser" customModuleProvider="target">
                                             <rect key="frame" x="0.0" y="0.0" width="683" height="36"/>
->>>>>>> 8e6fe3dc
                                             <autoresizingMask key="autoresizingMask" heightSizable="YES"/>
                                             <collectionViewFlowLayout key="collectionViewLayout" scrollDirection="horizontal" id="oAv-jh-KDw">
                                                 <size key="itemSize" width="120" height="32"/>
@@ -119,11 +111,7 @@
                                 </constraints>
                                 <edgeInsets key="contentInsets" left="0.0" right="0.0" top="0.0" bottom="0.0"/>
                                 <scroller key="horizontalScroller" wantsLayer="YES" verticalHuggingPriority="750" horizontal="YES" id="f6A-N1-Ed1">
-<<<<<<< HEAD
-                                    <rect key="frame" x="0.0" y="19" width="683" height="15"/>
-=======
                                     <rect key="frame" x="0.0" y="20" width="683" height="16"/>
->>>>>>> 8e6fe3dc
                                     <autoresizingMask key="autoresizingMask"/>
                                 </scroller>
                                 <scroller key="verticalScroller" hidden="YES" wantsLayer="YES" verticalHuggingPriority="750" horizontal="NO" id="tXZ-5R-7cy">
