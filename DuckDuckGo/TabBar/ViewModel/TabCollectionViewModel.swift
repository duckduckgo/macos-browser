//
//  TabCollectionViewModel.swift
//
//  Copyright © 2020 DuckDuckGo. All rights reserved.
//
//  Licensed under the Apache License, Version 2.0 (the "License");
//  you may not use this file except in compliance with the License.
//  You may obtain a copy of the License at
//
//  http://www.apache.org/licenses/LICENSE-2.0
//
//  Unless required by applicable law or agreed to in writing, software
//  distributed under the License is distributed on an "AS IS" BASIS,
//  WITHOUT WARRANTIES OR CONDITIONS OF ANY KIND, either express or implied.
//  See the License for the specific language governing permissions and
//  limitations under the License.
//

import Common
import Foundation
import Combine

/**
 * The delegate callbacks are triggered for events related to unpinned tabs only.
 */
protocol TabCollectionViewModelDelegate: AnyObject {

    func tabCollectionViewModelDidAppend(_ tabCollectionViewModel: TabCollectionViewModel, selected: Bool)
    func tabCollectionViewModelDidInsert(_ tabCollectionViewModel: TabCollectionViewModel, at index: Int, selected: Bool)
    func tabCollectionViewModel(_ tabCollectionViewModel: TabCollectionViewModel,
                                didRemoveTabAt removalIndex: Int,
                                andSelectTabAt selectionIndex: Int?)
    func tabCollectionViewModel(_ tabCollectionViewModel: TabCollectionViewModel, didMoveTabAt index: Int, to newIndex: Int)
    func tabCollectionViewModel(_ tabCollectionViewModel: TabCollectionViewModel, didSelectAt selectionIndex: Int?)
    func tabCollectionViewModelDidMultipleChanges(_ tabCollectionViewModel: TabCollectionViewModel)

}

@MainActor
final class TabCollectionViewModel: NSObject {

    weak var delegate: TabCollectionViewModelDelegate?

    /// Local tabs collection
    let tabCollection: TabCollection

    /// Pinned tabs collection (provided via `PinnedTabsManager` instance).
    var pinnedTabsCollection: TabCollection? {
        if isDisposable {
            return nil
        } else {
            return pinnedTabsManager?.tabCollection
        }
    }

    var allTabsCount: Int {
        if isDisposable {
            return tabCollection.tabs.count
        } else {
            return (pinnedTabsCollection?.tabs.count ?? 0) + tabCollection.tabs.count
        }
    }

    let isDisposable: Bool

    var changesEnabled = true

    private(set) var pinnedTabsManager: PinnedTabsManager?

    /**
     * Contains view models for local tabs
     *
     * Pinned tabs' view models are shared between windows
     * and are available through `pinnedTabsManager`.
     */
    private(set) var tabViewModels = [Tab: TabViewModel]()

    @Published private(set) var selectionIndex: TabIndex? {
        didSet {
            updateSelectedTabViewModel()
        }
    }

    /// Can point to a local or pinned tab view model.
    @Published private(set) var selectedTabViewModel: TabViewModel? {
        didSet {
            previouslySelectedTabViewModel = oldValue
        }
    }
    private weak var previouslySelectedTabViewModel: TabViewModel?

    // In a special occasion, we want to select the "parent" tab after closing the currently selected tab
    private var selectParentOnRemoval = false
    private var tabLazyLoader: TabLazyLoader<TabCollectionViewModel>?
    private var isTabLazyLoadingRequested: Bool = false

    private var shouldBlockPinnedTabsManagerUpdates: Bool = false

    private var cancellables = Set<AnyCancellable>()

    init(
        tabCollection: TabCollection,
        selectionIndex: Int = 0,
<<<<<<< HEAD
        pinnedTabsManager: PinnedTabsManager? = WindowControllersManager.shared.pinnedTabsManager,
        isDisposable: Bool
=======
        pinnedTabsManager: PinnedTabsManager?
>>>>>>> e62d54d6
    ) {
        self.tabCollection = tabCollection
        self.pinnedTabsManager = pinnedTabsManager
        self.isDisposable = isDisposable
        super.init()

        subscribeToTabs()
        subscribeToPinnedTabsManager()

        if tabCollection.tabs.isEmpty {
            appendNewTab(with: .homePage)
        }
        self.selectionIndex = .unpinned(selectionIndex)
    }

<<<<<<< HEAD
    convenience init(isDisposable: Bool) {
=======
    convenience init(tabCollection: TabCollection, selectionIndex: Int = 0) {
        self.init(tabCollection: tabCollection, selectionIndex: selectionIndex, pinnedTabsManager: WindowControllersManager.shared.pinnedTabsManager)
    }

    convenience override init() {
>>>>>>> e62d54d6
        let tabCollection = TabCollection()
        self.init(tabCollection: tabCollection, isDisposable: isDisposable)
    }

    func setUpLazyLoadingIfNeeded() {
        guard !isTabLazyLoadingRequested else {
            os_log("Lazy loading already requested in this session, skipping.", log: .tabLazyLoading, type: .debug)
            return
        }

        tabLazyLoader = TabLazyLoader(dataSource: self)
        isTabLazyLoadingRequested = true

        tabLazyLoader?.lazyLoadingDidFinishPublisher
            .sink { [weak self] _ in
                self?.tabLazyLoader = nil
                os_log("Disposed of Tab Lazy Loader", log: .tabLazyLoading, type: .debug)
            }
            .store(in: &cancellables)

        tabLazyLoader?.scheduleLazyLoading()
    }

    func tabViewModel(at index: Int) -> TabViewModel? {
        guard index >= 0, tabCollection.tabs.count > index else {
            os_log("TabCollectionViewModel: Index out of bounds", type: .error)
            return nil
        }

        let tab = tabCollection.tabs[index]
        return tabViewModels[tab]
    }

    // MARK: - Selection

    @discardableResult func select(at index: TabIndex, forceChange: Bool = false) -> Bool {
        switch index {
        case .unpinned(let i):
            return selectUnpinnedTab(at: i, forceChange: forceChange)
        case .pinned(let i):
            return selectPinnedTab(at: i, forceChange: forceChange)
        }
    }

    @discardableResult func selectDisplayableTabIfPresent(_ content: Tab.TabContent) -> Bool {
        guard changesEnabled else { return false }
        guard content.isDisplayable else { return false }

        let isTabCurrentlySelected = selectedTabViewModel?.tab.content.matchesDisplayableTab(content) ?? false
        if isTabCurrentlySelected {
            selectedTabViewModel?.tab.setContent(content)
            return true
        }

        guard let index = tabCollection.tabs.firstIndex(where: { $0.content.matchesDisplayableTab(content) })
        else {
            return false
        }

        if selectUnpinnedTab(at: index) {
            tabCollection.tabs[index].setContent(content)
            delegate?.tabCollectionViewModel(self, didSelectAt: index)
            return true
        }
        return false
    }

    func selectNext() {
        guard changesEnabled else { return }
        guard allTabsCount > 0 else {
            os_log("TabCollectionViewModel: No tabs for selection", type: .error)
            return
        }

        let newSelectionIndex = selectionIndex?.next(in: self) ?? .first(in: self)
        select(at: newSelectionIndex)
        if newSelectionIndex.isUnpinnedTab {
            delegate?.tabCollectionViewModel(self, didSelectAt: newSelectionIndex.item)
        }
    }

    func selectPrevious() {
        guard changesEnabled else { return }
        guard allTabsCount > 0 else {
            os_log("TabCollectionViewModel: No tabs for selection", type: .error)
            return
        }

        let newSelectionIndex = selectionIndex?.previous(in: self) ?? .last(in: self)
        select(at: newSelectionIndex)
        if newSelectionIndex.isUnpinnedTab {
            delegate?.tabCollectionViewModel(self, didSelectAt: newSelectionIndex.item)
        }
    }

    @discardableResult private func selectUnpinnedTab(at index: Int, forceChange: Bool = false) -> Bool {
        guard changesEnabled || forceChange else { return false }
        guard index >= 0, index < tabCollection.tabs.count else {
            os_log("TabCollectionViewModel: Index out of bounds", type: .error)
            selectionIndex = nil
            return false
        }

        selectionIndex = .unpinned(index)
        selectParentOnRemoval = selectedTabViewModel === previouslySelectedTabViewModel && selectParentOnRemoval
        return true
    }

    @discardableResult private func selectPinnedTab(at index: Int, forceChange: Bool = false) -> Bool {
        guard changesEnabled || forceChange else { return false }
        guard let pinnedTabsCollection = pinnedTabsCollection else { return false }

        guard index >= 0, index < pinnedTabsCollection.tabs.count else {
            os_log("TabCollectionViewModel: Index out of bounds", type: .error)
            selectionIndex = nil
            return false
        }

        selectionIndex = .pinned(index)
        selectParentOnRemoval = selectedTabViewModel === previouslySelectedTabViewModel && selectParentOnRemoval
        return true
    }

    // MARK: - Addition

    func appendNewTab(with content: Tab.TabContent = .homePage, selected: Bool = true, forceChange: Bool = false) {
        if selectDisplayableTabIfPresent(content) {
            return
        }
        append(tab: Tab(content: content, shouldLoadInBackground: true, isDisposable: isDisposable), selected: selected, forceChange: forceChange)
    }

    func append(tab: Tab, selected: Bool = true, forceChange: Bool = false) {
        guard changesEnabled || forceChange else { return }

        tabCollection.append(tab: tab)

        if selected {
            selectUnpinnedTab(at: tabCollection.tabs.count - 1, forceChange: forceChange)
            delegate?.tabCollectionViewModelDidAppend(self, selected: true)
        } else {
            delegate?.tabCollectionViewModelDidAppend(self, selected: false)
        }

        if selected {
            self.selectParentOnRemoval = true
        }
    }

    func append(tabs: [Tab]) {
        guard changesEnabled else { return }

        tabs.forEach {
            tabCollection.append(tab: $0)
        }
        let newSelectionIndex = tabCollection.tabs.count - 1
        selectUnpinnedTab(at: newSelectionIndex)

        delegate?.tabCollectionViewModelDidMultipleChanges(self)
    }

    func insert(_ tab: Tab, at index: TabIndex, selected: Bool = true) {
        guard changesEnabled else { return }
        guard let tabCollection = tabCollection(for: index) else {
            os_log("TabCollectionViewModel: Tab collection for index %s not found", type: .error, String(describing: index))
            return
        }

        tabCollection.insert(tab, at: index.item)
        if selected {
            select(at: index)
        }
        if index.isUnpinnedTab {
            delegate?.tabCollectionViewModelDidInsert(self, at: index.item, selected: selected)
        }

        if selected {
            self.selectParentOnRemoval = true
        }
    }

    func insert(_ tab: Tab, after parentTab: Tab?, selected: Bool) {
        guard changesEnabled else { return }
        guard let parentTab = parentTab ?? tab.parentTab,
              let parentTabIndex = indexInAllTabs(of: parentTab) else {
            os_log("TabCollection: No parent tab", type: .error)
            return
        }

        // Insert at the end of the child tabs
        var newIndex = parentTabIndex.isPinnedTab ? 0 : parentTabIndex.item + 1
        while tabCollection.tabs[safe: newIndex]?.parentTab === parentTab { newIndex += 1 }
        insert(tab, at: .unpinned(newIndex), selected: selected)
    }

    func insert(_ tab: Tab, selected: Bool = true) {
        if let parentTab = tab.parentTab {
            self.insert(tab, after: parentTab, selected: selected)
        } else {
            self.insert(tab, at: .unpinned(0))
        }
    }

    // MARK: - Removal

    func remove(at index: TabIndex, published: Bool = true) {
        switch index {
        case .unpinned(let i):
            return removeUnpinnedTab(at: i, published: published)
        case .pinned(let i):
            return removePinnedTab(at: i, published: published)
        }
    }

    private func removeUnpinnedTab(at index: Int, published: Bool = true) {
        guard changesEnabled else { return }

        let parentTab = tabCollection.tabs[safe: index]?.parentTab
        guard tabCollection.removeTab(at: index, published: published) else { return }

        didRemoveTab(at: .unpinned(index), withParent: parentTab)
    }

    private func removePinnedTab(at index: Int, published: Bool = true) {
        guard changesEnabled else { return }
        shouldBlockPinnedTabsManagerUpdates = true
        defer {
            shouldBlockPinnedTabsManagerUpdates = false
        }
        guard pinnedTabsManager?.unpinTab(at: index, published: published) != nil else { return }

        didRemoveTab(at: .pinned(index), withParent: nil)
    }

    private func didRemoveTab(at index: TabIndex, withParent parentTab: Tab?) {

        func notifyDelegate() {
            if index.isUnpinnedTab {
                let newSelectionIndex = self.selectionIndex?.isUnpinnedTab == true ? self.selectionIndex?.item : nil
                delegate?.tabCollectionViewModel(self, didRemoveTabAt: index.item, andSelectTabAt: newSelectionIndex)
            }
        }

        guard allTabsCount > 0 else {
            selectionIndex = nil
            notifyDelegate()
            return
        }

        guard let selectionIndex = selectionIndex else {
            os_log("TabCollection: No tab selected", type: .error)
            notifyDelegate()
            return
        }

        let newSelectionIndex: TabIndex
        if selectionIndex == index,
           selectParentOnRemoval,
           let parentTab = parentTab,
           let parentTabIndex = indexInAllTabs(of: parentTab) {
            // Select parent tab
            newSelectionIndex = parentTabIndex
        } else if selectionIndex == index,
                  let parentTab = parentTab,
                  let leftTab = tab(at: index.previous(in: self)),
                  let rightTab = tab(at: index),
                  rightTab.parentTab !== parentTab && (leftTab.parentTab === parentTab || leftTab === parentTab) {
            // Select parent tab on left or another child tab on left instead of the tab on right
            newSelectionIndex = .unpinned(max(0, selectionIndex.item - 1))
        } else if selectionIndex > index, selectionIndex.isInSameSection(as: index) {
            newSelectionIndex = selectionIndex.previous(in: self)
        } else {
            newSelectionIndex = selectionIndex.sanitized(for: self)
        }

        notifyDelegate()
        select(at: newSelectionIndex)
    }

    func moveTab(at fromIndex: Int, to otherViewModel: TabCollectionViewModel, at toIndex: Int) {
        assert(self !== otherViewModel)
        guard changesEnabled else { return }

        let parentTab = tabCollection.tabs[safe: fromIndex]?.parentTab

        guard tabCollection.moveTab(at: fromIndex, to: otherViewModel.tabCollection, at: toIndex) else { return }

        didRemoveTab(at: .unpinned(fromIndex), withParent: parentTab)

        otherViewModel.selectUnpinnedTab(at: toIndex)
        otherViewModel.delegate?.tabCollectionViewModelDidInsert(otherViewModel, at: toIndex, selected: true)
        otherViewModel.selectParentOnRemoval = true
    }

    func removeAllTabs(except exceptionIndex: Int? = nil) {
        guard changesEnabled else { return }

        tabCollection.removeAll(andAppend: exceptionIndex.map { tabCollection.tabs[$0] })

        if exceptionIndex != nil {
            selectUnpinnedTab(at: 0)
        } else {
            selectionIndex = nil
        }
        delegate?.tabCollectionViewModelDidMultipleChanges(self)
    }

    func removeTabs(after index: Int) {
        guard changesEnabled else { return }

        tabCollection.removeTabs(after: index)

        if let currentSelection = selectionIndex, currentSelection.isUnpinnedTab, !tabCollection.tabs.indices.contains(currentSelection.item) {
            selectionIndex = .unpinned(tabCollection.tabs.count - 1)
        }

        delegate?.tabCollectionViewModelDidMultipleChanges(self)
    }

    func removeAllTabsAndAppendNew(forceChange: Bool = false) {
        guard changesEnabled || forceChange else { return }

        tabCollection.removeAll(andAppend: Tab(content: .homePage, isDisposable: isDisposable))
        selectUnpinnedTab(at: 0, forceChange: forceChange)

        delegate?.tabCollectionViewModelDidMultipleChanges(self)
    }

    func removeTabsAndAppendNew(at indexSet: IndexSet, forceChange: Bool = false) {
        guard !indexSet.isEmpty, changesEnabled || forceChange else { return }
        guard let selectionIndex = selectionIndex?.item else {
            os_log("TabCollection: No tab selected", type: .error)
            return
        }

        tabCollection.removeTabs(at: indexSet)
        if tabCollection.tabs.isEmpty {
            tabCollection.append(tab: Tab(content: .homePage, isDisposable: isDisposable))
            selectUnpinnedTab(at: 0, forceChange: forceChange)
        } else {
            let selectionDiff = indexSet.reduce(0) { result, index in
                if index < selectionIndex {
                    return result + 1
                } else {
                    return result
                }
            }

            selectUnpinnedTab(at: max(min(selectionIndex - selectionDiff, tabCollection.tabs.count - 1), 0), forceChange: forceChange)
        }
        delegate?.tabCollectionViewModelDidMultipleChanges(self)
    }

    func removeSelected() {
        guard changesEnabled else { return }

        guard let selectionIndex = selectionIndex else {
            os_log("TabCollectionViewModel: No tab selected", type: .error)
            return
        }

        remove(at: selectionIndex)
    }

    // MARK: - Others

    func duplicateTab(at tabIndex: TabIndex) {
        guard changesEnabled else { return }

        guard let tab = tab(at: tabIndex) else {
            os_log("TabCollectionViewModel: Index out of bounds", type: .error)
            return
        }

        let tabCopy = Tab(content: tab.content, favicon: tab.favicon, interactionStateData: tab.getActualInteractionStateData(), shouldLoadInBackground: true, isDisposable: isDisposable, shouldLoadFromCache: true)
        let newIndex = tabIndex.makeNext()

        tabCollection(for: tabIndex)?.insert(tabCopy, at: newIndex.item)
        select(at: newIndex)

        if newIndex.isUnpinnedTab {
            delegate?.tabCollectionViewModelDidInsert(self, at: newIndex.item, selected: true)
        }
    }

    func pinTab(at index: Int) {
        guard changesEnabled else { return }
        guard let pinnedTabsCollection = pinnedTabsCollection else { return }

        guard index >= 0, index < tabCollection.tabs.count else {
            os_log("TabCollectionViewModel: Index out of bounds", type: .error)
            return
        }

        let tab = tabCollection.tabs[index]

        pinnedTabsManager?.pin(tab)
        removeUnpinnedTab(at: index, published: false)
        selectPinnedTab(at: pinnedTabsCollection.tabs.count - 1)
    }

    func unpinTab(at index: Int) {
        guard changesEnabled else { return }
        shouldBlockPinnedTabsManagerUpdates = true
        defer {
            shouldBlockPinnedTabsManagerUpdates = false
        }

        guard let tab = pinnedTabsManager?.unpinTab(at: index, published: false) else {
            os_log("Unable to unpin a tab", type: .error)
            return
        }

        insert(tab)
    }

    func title(forTabWithURL url: URL) -> String? {
        let matchingTab = tabCollection.tabs.first { tab in
            tab.url == url
        }

        return matchingTab?.title
    }

    private func handleTabUnpinnedInAnotherTabCollectionViewModel(at index: Int) {
        if selectionIndex == .pinned(index) {
            didRemoveTab(at: .pinned(index), withParent: nil)
        }
    }

    func moveTab(at index: Int, to newIndex: Int) {
        guard changesEnabled else { return }

        tabCollection.moveTab(at: index, to: newIndex)
        selectUnpinnedTab(at: newIndex)

        delegate?.tabCollectionViewModel(self, didMoveTabAt: index, to: newIndex)
    }

    func replaceTab(at index: TabIndex, with tab: Tab, forceChange: Bool = false) {
        guard changesEnabled || forceChange else { return }
        guard let tabCollection = tabCollection(for: index) else {
            os_log("TabCollectionViewModel: Tab collection for index %s not found", type: .error, String(describing: index))
            return
        }

        tabCollection.replaceTab(at: index.item, with: tab)

        guard let selectionIndex = selectionIndex else {
            os_log("TabCollectionViewModel: No tab selected", type: .error)
            return
        }
        select(at: selectionIndex, forceChange: forceChange)
    }

    private func subscribeToPinnedTabsManager() {
        pinnedTabsManager?.didUnpinTabPublisher
            .filter { [weak self] _ in self?.shouldBlockPinnedTabsManagerUpdates == false }
            .sink { [weak self] index in
                self?.handleTabUnpinnedInAnotherTabCollectionViewModel(at: index)
            }
            .store(in: &cancellables)
    }

    private func subscribeToTabs() {
        tabCollection.$tabs.sink { [weak self] newTabs in
            guard let self = self else { return }

            let new = Set(newTabs)
            let old = Set(self.tabViewModels.keys)

            self.removeTabViewModels(old.subtracting(new))
            self.addTabViewModels(new.subtracting(old))

            // Make sure the tab is disposable if it is supposed to be
            if newTabs.first(where: { $0.isDisposable != self.isDisposable }) != nil {
                fatalError("Error in burner tab management")
            }
        } .store(in: &cancellables)
    }

    private func removeTabViewModels(_ removed: Set<Tab>) {
        for tab in removed {
            tabViewModels[tab] = nil
        }
    }

    private func addTabViewModels(_ added: Set<Tab>) {
        for tab in added {
            tabViewModels[tab] = TabViewModel(tab: tab)
        }
    }

    private func updateSelectedTabViewModel() {
        guard let selectionIndex = selectionIndex else {
            selectedTabViewModel = nil
            return
        }

        let tabCollection = self.tabCollection(for: selectionIndex)
        var selectedTabViewModel: TabViewModel?

        switch tabCollection {
        case self.tabCollection:
            selectedTabViewModel = tabViewModel(at: selectionIndex.item)
        case pinnedTabsCollection:
            selectedTabViewModel = pinnedTabsManager?.tabViewModel(at: selectionIndex.item)
        default:
            break
        }

        if self.selectedTabViewModel !== selectedTabViewModel {
            selectedTabViewModel?.tab.lastSelectedAt = Date()
            self.selectedTabViewModel = selectedTabViewModel
        }
    }
}

extension TabCollectionViewModel {

    private func tabCollection(for selection: TabIndex) -> TabCollection? {
        switch selection {
        case .unpinned:
            return tabCollection
        case .pinned:
            return pinnedTabsCollection
        }
    }

    private func indexInAllTabs(of tab: Tab) -> TabIndex? {
        if let index = pinnedTabsCollection?.tabs.firstIndex(of: tab) {
            return .pinned(index)
        }
        if let index = tabCollection.tabs.firstIndex(of: tab) {
            return .unpinned(index)
        }
        return nil
    }

    private func tab(at tabIndex: TabIndex) -> Tab? {
        switch tabIndex {
        case .pinned(let index):
            return pinnedTabsCollection?.tabs[safe: index]
        case .unpinned(let index):
            return tabCollection.tabs[safe: index]
        }
    }
}

extension TabCollectionViewModel {
    var localHistory: Set<String> {
        var history = tabCollection.localHistory
        if let pinnedTabsHistory = pinnedTabsCollection?.localHistory {
            history.formUnion(pinnedTabsHistory)
        }
        return history
    }
}<|MERGE_RESOLUTION|>--- conflicted
+++ resolved
@@ -101,12 +101,8 @@
     init(
         tabCollection: TabCollection,
         selectionIndex: Int = 0,
-<<<<<<< HEAD
-        pinnedTabsManager: PinnedTabsManager? = WindowControllersManager.shared.pinnedTabsManager,
+        pinnedTabsManager: PinnedTabsManager?,
         isDisposable: Bool
-=======
-        pinnedTabsManager: PinnedTabsManager?
->>>>>>> e62d54d6
     ) {
         self.tabCollection = tabCollection
         self.pinnedTabsManager = pinnedTabsManager
@@ -122,17 +118,20 @@
         self.selectionIndex = .unpinned(selectionIndex)
     }
 
-<<<<<<< HEAD
+    convenience init(tabCollection: TabCollection,
+                     selectionIndex: Int = 0,
+                     isDisposable: Bool) {
+        self.init(tabCollection: tabCollection,
+                  selectionIndex: selectionIndex,
+                  pinnedTabsManager: WindowControllersManager.shared.pinnedTabsManager,
+                  isDisposable: isDisposable)
+    }
+
     convenience init(isDisposable: Bool) {
-=======
-    convenience init(tabCollection: TabCollection, selectionIndex: Int = 0) {
-        self.init(tabCollection: tabCollection, selectionIndex: selectionIndex, pinnedTabsManager: WindowControllersManager.shared.pinnedTabsManager)
-    }
-
-    convenience override init() {
->>>>>>> e62d54d6
         let tabCollection = TabCollection()
-        self.init(tabCollection: tabCollection, isDisposable: isDisposable)
+        self.init(tabCollection: tabCollection,
+                  pinnedTabsManager: WindowControllersManager.shared.pinnedTabsManager,
+                  isDisposable: isDisposable)
     }
 
     func setUpLazyLoadingIfNeeded() {
