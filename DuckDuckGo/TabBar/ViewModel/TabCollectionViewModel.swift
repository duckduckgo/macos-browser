--- conflicted
+++ resolved
@@ -141,15 +141,10 @@
         }
     }
 
-<<<<<<< HEAD
     // MARK: - Addition
 
-    func appendNewTab(with content: Tab.TabContent = .homepage, forceChange: Bool = false) {
-        append(tab: Tab(content: content), selected: true, forceChange: forceChange)
-=======
-    func appendNewTab(with content: Tab.TabContent = .homepage, tabStorageType: Tab.TabStorageType = .default) {
+    func appendNewTab(with content: Tab.TabContent = .homepage, tabStorageType: Tab.TabStorageType = .default, forceChange: Bool = false) {
         append(tab: Tab(content: content, tabStorageType: tabStorageType), selected: true)
->>>>>>> df067414
     }
 
     func append(tab: Tab, selected: Bool = true, forceChange: Bool = false) {
@@ -399,9 +394,7 @@
     }
 
 }
-<<<<<<< HEAD
 // swiftlint:enable type_body_length
-=======
 
 // MARK: Burner Tabs suport
 extension TabCollectionViewModel {
@@ -437,5 +430,4 @@
         delegate?.tabCollectionViewModelDidInsert(self, at: newIndex, selected: true)
     }
 
-}
->>>>>>> df067414
+}