--- conflicted
+++ resolved
@@ -698,11 +698,7 @@
     var localHistory: [Visit] {
         var history = tabCollection.localHistory
         history += tabCollection.localHistoryOfRemovedTabs
-<<<<<<< HEAD
-        if let pinnedTabs = pinnedTabsCollection {
-=======
         if pinnedTabsCollection != nil {
->>>>>>> d496b2c8
             history += pinnedTabsCollection?.localHistory ?? []
             history += pinnedTabsCollection?.localHistoryOfRemovedTabs ?? []
         }
