//
//  AdClickAttribution.swift
//
//  Copyright © 2022 DuckDuckGo. All rights reserved.
//
//  Licensed under the Apache License, Version 2.0 (the "License");
//  you may not use this file except in compliance with the License.
//  You may obtain a copy of the License at
//
//  http://www.apache.org/licenses/LICENSE-2.0
//
//  Unless required by applicable law or agreed to in writing, software
//  distributed under the License is distributed on an "AS IS" BASIS,
//  WITHOUT WARRANTIES OR CONDITIONS OF ANY KIND, either express or implied.
//  See the License for the specific language governing permissions and
//  limitations under the License.
//

import os.log
import Combine
import Common
import ContentBlocking
import Foundation
import BrowserServicesKit
import PrivacyDashboard
import WebKit

protocol AdClickAttributionDependencies {

    var privacyConfigurationManager: PrivacyConfigurationManaging { get }
    var contentBlockingManager: ContentBlockerRulesManagerProtocol { get }
    var tld: TLD { get }

    var adClickAttribution: AdClickAttributing { get }
    var adClickAttributionRulesProvider: AdClickAttributionRulesProviding { get }

    var attributionEvents: EventMapping<AdClickAttributionEvents>? { get }
    var attributionDebugEvents: EventMapping<AdClickAttributionDebugEvents>? { get }

}

protocol UserContentControllerProtocol: AnyObject {
    func enableGlobalContentRuleList(withIdentifier identifier: String) throws
    func disableGlobalContentRuleList(withIdentifier identifier: String) throws
    func removeLocalContentRuleList(withIdentifier identifier: String)
    func installLocalContentRuleList(_ ruleList: WKContentRuleList, identifier: String)
}
typealias UserContentControllerProvider = () -> UserContentControllerProtocol?

final class AdClickAttributionTabExtension: TabExtension {

    private static func makeAdClickAttributionDetection(with dependencies: some AdClickAttributionDependencies) -> AdClickAttributionDetection {
        return AdClickAttributionDetection(feature: dependencies.adClickAttribution,
                                           tld: dependencies.tld,
                                           eventReporting: dependencies.attributionEvents,
                                           errorReporting: dependencies.attributionDebugEvents,
                                           log: OSLog.attribution)

    }

    private static func makeAdClickAttributionLogic(with dependencies: some AdClickAttributionDependencies) -> AdClickAttributionLogic {
        return AdClickAttributionLogic(featureConfig: dependencies.adClickAttribution,
                                       rulesProvider: dependencies.adClickAttributionRulesProvider,
                                       tld: dependencies.tld,
                                       eventReporting: dependencies.attributionEvents,
                                       errorReporting: dependencies.attributionDebugEvents,
                                       log: OSLog.attribution)
    }

    private let dependencies: any AdClickAttributionDependencies

    private let userContentControllerProvider: UserContentControllerProvider
    private weak var contentBlockerRulesScript: ContentBlockerRulesUserScript?
    private var cancellables = Set<AnyCancellable>()

    private(set) var detection: AdClickAttributionDetection!
    private(set) var logic: AdClickAttributionLogic!

    public var currentAttributionState: AdClickAttributionLogic.State? {
        logic.state
    }

    init(inheritedAttribution: AdClickAttributionLogic.State?,
         userContentControllerProvider: @escaping UserContentControllerProvider,
         contentBlockerRulesScriptPublisher: some Publisher<ContentBlockerRulesUserScript?, Never>,
         trackerInfoPublisher: some Publisher<DetectedRequest, Never>,
         dependencies: some AdClickAttributionDependencies) {

        self.dependencies = dependencies
        self.userContentControllerProvider = userContentControllerProvider

        self.detection = Self.makeAdClickAttributionDetection(with: dependencies)
        self.logic = Self.makeAdClickAttributionLogic(with: dependencies)

        logic.delegate = self
        detection.delegate = logic

        if let state = inheritedAttribution {
            logic.applyInheritedAttribution(state: state)
        }

        contentBlockerRulesScriptPublisher
            .compactMap { $0 }
            .receive(on: DispatchQueue.main)
            .sink { [weak self] contentBlockerRulesScript in
                guard let self else { return }
                self.contentBlockerRulesScript = contentBlockerRulesScript
                self.logic.onRulesChanged(latestRules: self.dependencies.contentBlockingManager.currentRules)
            }
            .store(in: &cancellables)

        trackerInfoPublisher
            .sink { [weak self] tracker in
                self?.logic.onRequestDetected(request: tracker)
            }
            .store(in: &cancellables)
    }

}

extension AdClickAttributionTabExtension: AdClickAttributionLogicDelegate {

    func attributionLogic(_ logic: AdClickAttributionLogic,
                          didRequestRuleApplication rules: ContentBlockerRulesManager.Rules?,
                          forVendor vendor: String?) {
        guard let userContentController = userContentControllerProvider(),
              let contentBlockerRulesScript
        else {
            assertionFailure("UserScripts not loaded")
            return
        }

        let attributedTempListName = AdClickAttributionRulesProvider.Constants.attributedTempRuleListName

        guard dependencies.privacyConfigurationManager.privacyConfig.isEnabled(featureKey: .contentBlocking)
        else {
            userContentController.removeLocalContentRuleList(withIdentifier: attributedTempListName)
            contentBlockerRulesScript.currentAdClickAttributionVendor = nil
            contentBlockerRulesScript.supplementaryTrackerData = []
            return
        }

        contentBlockerRulesScript.currentAdClickAttributionVendor = vendor
        if let rules = rules {

            let globalListName = DefaultContentBlockerRulesListsSource.Constants.trackerDataSetRulesListName
            let globalAttributionListName = AdClickAttributionRulesSplitter.blockingAttributionRuleListName(forListNamed: globalListName)

            if vendor != nil {
                userContentController.installLocalContentRuleList(rules.rulesList, identifier: attributedTempListName)
                try? userContentController.disableGlobalContentRuleList(withIdentifier: globalAttributionListName)
            } else {
                userContentController.removeLocalContentRuleList(withIdentifier: attributedTempListName)
                try? userContentController.enableGlobalContentRuleList(withIdentifier: globalAttributionListName)
            }

            contentBlockerRulesScript.supplementaryTrackerData = [rules.trackerData]
        } else {
            contentBlockerRulesScript.supplementaryTrackerData = []
        }
    }

}

extension AdClickAttributionTabExtension: NavigationResponder {

    func decidePolicy(for navigationAction: NavigationAction, preferences: inout NavigationPreferences) async -> NavigationActionPolicy? {
        if navigationAction.isForMainFrame, navigationAction.navigationType.isBackForward {
            logic.onBackForwardNavigation(mainFrameURL: navigationAction.url)
        }
        return .next
    }

    func didStart(_ navigation: Navigation) {
        detection.onStartNavigation(url: navigation.url)
    }

    func decidePolicy(for navigationResponse: NavigationResponse, currentNavigation: Navigation?) async -> NavigationResponsePolicy? {
        if navigationResponse.isForMainFrame, let currentNavigation,
           navigationResponse.httpResponse?.isSuccessful == true {
            detection.on2XXResponse(url: currentNavigation.url)
        }

        await logic.onProvisionalNavigation()

        return .next
    }

    func navigationDidFinish(_ navigation: Navigation) {
        detection.onDidFinishNavigation(url: navigation.url)
        logic.onDidFinishNavigation(host: navigation.url.host)
    }

    func navigation(_ navigation: Navigation, didFailWith error: WKError, isProvisioned: Bool) {
        detection.onDidFailNavigation()
    }
    
}

extension AppContentBlocking: AdClickAttributionDependencies {}

<<<<<<< HEAD
protocol AdClickAttributionProtocol: AnyObject, NavigationResponder {
=======
protocol AdClickAttributionProtocol {
    var currentAttributionState: AdClickAttributionLogic.State? { get }

    // to be removed
>>>>>>> bd30597f
    var detection: AdClickAttributionDetection! { get }
    var logic: AdClickAttributionLogic! { get }
}

extension AdClickAttributionTabExtension: AdClickAttributionProtocol {
    func getPublicProtocol() -> AdClickAttributionProtocol { self }
}

extension TabExtensions {
    var adClickAttribution: AdClickAttributionProtocol? {
        resolve(AdClickAttributionTabExtension.self)
    }
}

extension UserContentController: UserContentControllerProtocol {}<|MERGE_RESOLUTION|>--- conflicted
+++ resolved
@@ -199,14 +199,10 @@
 
 extension AppContentBlocking: AdClickAttributionDependencies {}
 
-<<<<<<< HEAD
 protocol AdClickAttributionProtocol: AnyObject, NavigationResponder {
-=======
-protocol AdClickAttributionProtocol {
     var currentAttributionState: AdClickAttributionLogic.State? { get }
 
     // to be removed
->>>>>>> bd30597f
     var detection: AdClickAttributionDetection! { get }
     var logic: AdClickAttributionLogic! { get }
 }
