--- conflicted
+++ resolved
@@ -1,5 +1,5 @@
 //
-//  AdClickAttribution.swift
+//  AdClickAttributionTabExtension.swift
 //
 //  Copyright © 2022 DuckDuckGo. All rights reserved.
 //
@@ -47,9 +47,6 @@
     func removeLocalContentRuleList(withIdentifier identifier: String)
     func installLocalContentRuleList(_ ruleList: WKContentRuleList, identifier: String)
 }
-<<<<<<< HEAD
-typealias UserContentControllerProvider = () -> UserContentControllerProtocol?
-=======
 
 protocol AdClickAttributionDetecting {
     func onStartNavigation(url: URL?)
@@ -78,7 +75,6 @@
     var supplementaryTrackerData: [TrackerData] { get set }
 }
 extension ContentBlockerRulesUserScript: ContentBlockerScriptProtocol {}
->>>>>>> 28a34126
 
 final class AdClickAttributionTabExtension: TabExtension {
 
@@ -229,16 +225,10 @@
         detection.onStartNavigation(url: navigation.url)
     }
 
-<<<<<<< HEAD
-    func decidePolicy(for navigationResponse: NavigationResponse, currentNavigation: Navigation?) async -> NavigationResponsePolicy? {
-        if navigationResponse.isForMainFrame, let currentNavigation,
-           navigationResponse.httpResponse?.isSuccessful == true {
-=======
     func decidePolicy(for navigationResponse: NavigationResponse) async -> NavigationResponsePolicy? {
         if navigationResponse.isForMainFrame,
            let currentNavigation = navigationResponse.mainFrameNavigation,
            navigationResponse.isSuccessful == true {
->>>>>>> 28a34126
             detection.on2XXResponse(url: currentNavigation.url)
         }
 
@@ -248,16 +238,6 @@
     }
 
     func navigationDidFinish(_ navigation: Navigation) {
-<<<<<<< HEAD
-        detection.onDidFinishNavigation(url: navigation.url)
-        logic.onDidFinishNavigation(host: navigation.url.host)
-    }
-
-    func navigation(_ navigation: Navigation, didFailWith error: WKError, isProvisioned: Bool) {
-        detection.onDidFailNavigation()
-    }
-    
-=======
         guard navigation.isCurrent else { return }
         detection.onDidFinishNavigation(url: navigation.url)
         logic.onDidFinishNavigation(host: navigation.url.host, currentTime: dateTimeProvider())
@@ -268,21 +248,12 @@
         detection.onDidFailNavigation()
     }
 
->>>>>>> 28a34126
 }
 
 extension AppContentBlocking: AdClickAttributionDependencies {}
 
 protocol AdClickAttributionProtocol: AnyObject, NavigationResponder {
-<<<<<<< HEAD
-    var currentAttributionState: AdClickAttributionLogic.State? { get }
-
-    // to be removed
-    var detection: AdClickAttributionDetection! { get }
-    var logic: AdClickAttributionLogic! { get }
-=======
     var currentAttributionState: AdClickAttributionLogic.State { get }
->>>>>>> 28a34126
 }
 
 extension AdClickAttributionTabExtension: AdClickAttributionProtocol {
