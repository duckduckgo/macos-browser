--- conflicted
+++ resolved
@@ -47,11 +47,6 @@
     func removeLocalContentRuleList(withIdentifier identifier: String)
     func installLocalContentRuleList(_ ruleList: WKContentRuleList, identifier: String)
 }
-<<<<<<< HEAD
-typealias UserContentControllerProvider = () -> UserContentControllerProtocol?
-=======
-extension UserContentController: UserContentControllerProtocol {}
->>>>>>> 0a495ad5
 
 protocol AdClickAttributionDetecting {
     func onStartNavigation(url: URL?)
@@ -61,7 +56,7 @@
 }
 extension AdClickAttributionDetection: AdClickAttributionDetecting {}
 
-protocol AdClickLogicProtocol {
+protocol AdClickLogicProtocol: AnyObject {
     var state: AdClickAttributionLogic.State { get }
     var delegate: AdClickAttributionLogicDelegate? { get set }
 
@@ -111,22 +106,12 @@
 
     private let dependencies: any AdClickAttributionDependencies
 
-<<<<<<< HEAD
-    private let userContentControllerProvider: UserContentControllerProvider
+    private weak var userContentController: UserContentControllerProtocol?
     private weak var contentBlockerRulesScript: ContentBlockerScriptProtocol?
-    private var cancellables = Set<AnyCancellable>()
-
-    private(set) var detection: AdClickAttributionDetecting
-    private(set) var logic: AdClickLogicProtocol
     private let dateTimeProvider: () -> Date
-=======
-    private weak var userContentController: UserContentControllerProtocol?
-    private weak var contentBlockerRulesScript: ContentBlockerRulesUserScript?
-
-    // to be made private
-    let detection: AdClickAttributionDetection
-    let logic: AdClickAttributionLogic
->>>>>>> 0a495ad5
+
+    private let detection: AdClickAttributionDetecting
+    private let logic: AdClickLogicProtocol
 
     public var currentAttributionState: AdClickAttributionLogic.State {
         logic.state
@@ -135,32 +120,18 @@
     private var cancellables = Set<AnyCancellable>()
 
     init(inheritedAttribution: AdClickAttributionLogic.State?,
-<<<<<<< HEAD
-         userContentControllerProvider: @escaping UserContentControllerProvider,
+         userContentControllerFuture: Future<UserContentControllerProtocol, Never>,
          contentBlockerRulesScriptPublisher: some Publisher<(any ContentBlockerScriptProtocol)?, Never>,
-=======
-         userContentControllerFuture: Future<UserContentControllerProtocol, Never>,
-         contentBlockerRulesScriptPublisher: some Publisher<ContentBlockerRulesUserScript?, Never>,
->>>>>>> 0a495ad5
          trackerInfoPublisher: some Publisher<DetectedRequest, Never>,
          dependencies: some AdClickAttributionDependencies,
          dateTimeProvider: @escaping () -> Date = Date.init,
          logicsProvider: (AdClickAttributionDependencies) -> (AdClickLogicProtocol, AdClickAttributionDetecting) = AdClickAttributionTabExtension.makeAdClickAttribution) {
 
         self.dependencies = dependencies
-<<<<<<< HEAD
-        self.userContentControllerProvider = userContentControllerProvider
         self.dateTimeProvider = dateTimeProvider
 
         (self.logic, self.detection) = logicsProvider(dependencies)
         self.logic.delegate = self
-=======
-        self.detection = Self.makeAdClickAttributionDetection(with: dependencies)
-        self.logic = Self.makeAdClickAttributionLogic(with: dependencies)
-
-        logic.delegate = self
-        detection.delegate = logic
->>>>>>> 0a495ad5
 
         // delay firing up until UserContentController is published
         userContentControllerFuture.sink { [weak self] userContentController in
@@ -171,7 +142,7 @@
         }.store(in: &cancellables)
     }
 
-    private func delayedInitialization(with userContentController: UserContentControllerProtocol, inheritedAttribution: AdClickAttributionLogic.State?, contentBlockerRulesScriptPublisher: some Publisher<ContentBlockerRulesUserScript?, Never>, trackerInfoPublisher: some Publisher<DetectedRequest, Never>) {
+    private func delayedInitialization(with userContentController: UserContentControllerProtocol, inheritedAttribution: AdClickAttributionLogic.State?, contentBlockerRulesScriptPublisher: some Publisher<(any ContentBlockerScriptProtocol)?, Never>, trackerInfoPublisher: some Publisher<DetectedRequest, Never>) {
 
         cancellables.removeAll()
         self.userContentController = userContentController
@@ -250,7 +221,6 @@
         return .next
     }
 
-<<<<<<< HEAD
     func didStart(_ navigation: Navigation) {
         detection.onStartNavigation(url: navigation.url)
     }
@@ -284,11 +254,6 @@
 
 protocol AdClickAttributionProtocol: AnyObject, NavigationResponder {
     var currentAttributionState: AdClickAttributionLogic.State { get }
-=======
-    // to be removed
-    var detection: AdClickAttributionDetection { get }
-    var logic: AdClickAttributionLogic { get }
->>>>>>> 0a495ad5
 }
 
 extension AdClickAttributionTabExtension: AdClickAttributionProtocol {
