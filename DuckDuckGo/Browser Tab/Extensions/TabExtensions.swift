//
//  TabExtensions.swift
//
//  Copyright © 2022 DuckDuckGo. All rights reserved.
//
//  Licensed under the Apache License, Version 2.0 (the "License");
//  you may not use this file except in compliance with the License.
//  You may obtain a copy of the License at
//
//  http://www.apache.org/licenses/LICENSE-2.0
//
//  Unless required by applicable law or agreed to in writing, software
//  distributed under the License is distributed on an "AS IS" BASIS,
//  WITHOUT WARRANTIES OR CONDITIONS OF ANY KIND, either express or implied.
//  See the License for the specific language governing permissions and
//  limitations under the License.
//

import BrowserServicesKit
import Combine
import ContentBlocking
import Foundation
import PrivacyDashboard

/**
 Tab Extensions should conform to TabExtension protocol
 To access an extension from other places you need to define its Public Protocol and extend `TabExtensions` using `resolve(ExtensionClass.self)` to get the extension:
```
    class MyTabExtension {
      fileprivate var featureModel: FeatureModel
    }

    protocol MyExtensionPublicProtocol {
      var publicVar { get }
    }

    extension MyTabExtension: TabExtension, MyExtensionPublicProtocol {
      func getPublicProtocol() -> MyExtensionPublicProtocol { self }
    }

    extension TabExtensions {
      var myFeature: MyExtensionPublicProtocol? {
        extensions.resolve(MyTabExtension.self)
      }
    }
 ```
 **/
protocol TabExtension {
    associatedtype PublicProtocol
    func getPublicProtocol() -> PublicProtocol
}

// Implement these methods for Extension State Restoration
protocol NSCodingExtension: TabExtension {
    func encode(using coder: NSCoder)
    func awakeAfter(using decoder: NSCoder)
}

// Define dependencies used to instantiate TabExtensions here:
protocol TabExtensionDependencies {
    var privacyFeatures: PrivacyFeaturesProtocol { get }
<<<<<<< HEAD

    var inheritedAttribution: AdClickAttributionLogic.State? { get }
    var userContentControllerProvider: UserContentControllerProvider { get }

    var workspace: Workspace { get }
    var permissionModel: PermissionModel { get }
=======
    var historyCoordinating: HistoryCoordinating { get }
>>>>>>> e11ae024
}
// swiftlint:disable:next large_tuple
typealias TabExtensionsBuilderArguments = (
    tabIdentifier: UInt64,
    userScriptsPublisher: AnyPublisher<UserScripts?, Never>,
    inheritedAttribution: AdClickAttributionLogic.State?,
    userContentControllerProvider: UserContentControllerProvider,
    permissionModel: PermissionModel
)

extension TabExtensionsBuilder {

    /// Instantiate `TabExtension`-s for App builds here
    /// use add { return SomeTabExtensions() } to register Tab Extensions
    /// assign a result of add { .. } to a variable to use the registered Extensions for providing dependencies to other extensions
    /// ` add { MySimpleExtension() }
    /// ` let myPublishingExtension = add { MyPublishingExtension() }
    /// ` add { MyOtherExtension(with: myExtension.resultPublisher) }
    /// Note: Extensions with state restoration support should conform to `NSCodingExtension`
    mutating func registerExtensions(with args: TabExtensionsBuilderArguments, dependencies: TabExtensionDependencies) {
        let userScripts = args.userScriptsPublisher

        let httpsUpgrade = add {
            HTTPSUpgradeTabExtension(httpsUpgrade: dependencies.privacyFeatures.httpsUpgrade)
        }

        let fbProtection = add {
            FBProtectionTabExtension(privacyConfigurationManager: dependencies.privacyFeatures.contentBlocking.privacyConfigurationManager,
                                     userContentControllerProvider: args.userContentControllerProvider,
                                     clickToLoadUserScriptPublisher: userScripts.map(\.?.clickToLoadScript))
        }

        let contentBlocking = add {
            ContentBlockingTabExtension(tabIdentifier: args.tabIdentifier,
                                        fbBlockingEnabledProvider: fbProtection.value,
                                        contentBlockerRulesUserScriptPublisher: userScripts.map(\.?.contentBlockerRulesScript),
                                        surrogatesUserScriptPublisher: userScripts.map(\.?.surrogatesScript),
                                        privacyConfigurationManager: dependencies.privacyFeatures.contentBlocking.privacyConfigurationManager,
                                        userContentControllerProvider: args.userContentControllerProvider)
        }

        add {
            PrivacyDashboardTabExtension(contentBlocking: dependencies.privacyFeatures.contentBlocking,
                                         autoconsentUserScriptPublisher: userScripts.map(\.?.autoconsentUserScript),
                                         didUpgradeToHttpsPublisher: httpsUpgrade.didUpgradeToHttpsPublisher,
                                         trackersPublisher: contentBlocking.trackersPublisher)
        }

        add {
            AdClickAttributionTabExtension(inheritedAttribution: args.inheritedAttribution,
                                           userContentControllerProvider: args.userContentControllerProvider,
                                           contentBlockerRulesScriptPublisher: userScripts.map(\.?.contentBlockerRulesScript),
                                           detectedTrackersPublisher: contentBlocking.trackersPublisher.compactMap { $0.isBlockedTracker ? $0.request : nil },
                                           dependencies: dependencies.privacyFeatures.contentBlocking)
        }

        add {
            AutofillTabExtension(autofillUserScriptPublisher: userScripts.map(\.?.autofillScript))
        }
        add {
            ContextMenuManager(contextMenuScriptPublisher: userScripts.map(\.?.contextMenuScript))
        }
        add {
            HoveredLinkTabExtension(hoverUserScriptPublisher: userScripts.map(\.?.hoverUserScript))
        }
        add {
            FindInPageTabExtension(findInPageScriptPublisher: userScripts.map(\.?.findInPageScript))
        }

        add {
            ExternalAppSchemeHandler(workspace: dependencies.workspace, permissionModel: dependencies.permissionModel)
        }
    }

}

#if DEBUG
extension TestTabExtensionsBuilder {

    /// Used by default for Tab instantiation if not provided in Tab(... extensionsBuilder: TestTabExtensionsBuilder([HistoryTabExtension.self])
    static var `default` = TestTabExtensionsBuilder(overrideExtensions: TestTabExtensionsBuilder.overrideExtensions, [
        // FindInPageTabExtension.self, HistoryTabExtension.self, ... - add TabExtensions here to be loaded by default for ALL Unit Tests
    ])

    // override Tab Extensions initialisation registered in TabExtensionsBuilder.registerExtensions for Unit Tests
    func overrideExtensions(with args: TabExtensionsBuilderArguments, dependencies: TabExtensionDependencies) {
        /** ```
         let fbProtection = get(FBProtectionTabExtension.self)

         let contentBlocking = override {
         ContentBlockingTabExtension(fbBlockingEnabledProvider: fbProtection.value)
         }
         override {
         HistoryTabExtension(trackersPublisher: contentBlocking.trackersPublisher)
         }
         ...
         */

    }

}
#endif<|MERGE_RESOLUTION|>--- conflicted
+++ resolved
@@ -59,16 +59,8 @@
 // Define dependencies used to instantiate TabExtensions here:
 protocol TabExtensionDependencies {
     var privacyFeatures: PrivacyFeaturesProtocol { get }
-<<<<<<< HEAD
-
-    var inheritedAttribution: AdClickAttributionLogic.State? { get }
-    var userContentControllerProvider: UserContentControllerProvider { get }
-
     var workspace: Workspace { get }
-    var permissionModel: PermissionModel { get }
-=======
     var historyCoordinating: HistoryCoordinating { get }
->>>>>>> e11ae024
 }
 // swiftlint:disable:next large_tuple
 typealias TabExtensionsBuilderArguments = (
@@ -139,7 +131,7 @@
         }
 
         add {
-            ExternalAppSchemeHandler(workspace: dependencies.workspace, permissionModel: dependencies.permissionModel)
+            ExternalAppSchemeHandler(workspace: dependencies.workspace, permissionModel: args.permissionModel)
         }
     }
 
