//
//  TabExtensions.swift
//
//  Copyright © 2022 DuckDuckGo. All rights reserved.
//
//  Licensed under the Apache License, Version 2.0 (the "License");
//  you may not use this file except in compliance with the License.
//  You may obtain a copy of the License at
//
//  http://www.apache.org/licenses/LICENSE-2.0
//
//  Unless required by applicable law or agreed to in writing, software
//  distributed under the License is distributed on an "AS IS" BASIS,
//  WITHOUT WARRANTIES OR CONDITIONS OF ANY KIND, either express or implied.
//  See the License for the specific language governing permissions and
//  limitations under the License.
//

import BrowserServicesKit
import Combine
import ContentBlocking
import Foundation
import PrivacyDashboard

/**
 Tab Extensions should conform to TabExtension protocol
 To access an extension from other places you need to define its Public Protocol and extend `TabExtensions` using `resolve(ExtensionClass.self)` to get the extension:
```
    class MyTabExtension {
      fileprivate var featureModel: FeatureModel
    }

    protocol MyExtensionPublicProtocol {
      var publicVar { get }
    }

    extension MyTabExtension: TabExtension, MyExtensionPublicProtocol {
      func getPublicProtocol() -> MyExtensionPublicProtocol { self }
    }

    extension TabExtensions {
      var myFeature: MyExtensionPublicProtocol? {
        extensions.resolve(MyTabExtension.self)
      }
    }
 ```
 **/
protocol TabExtension {
    associatedtype PublicProtocol
    func getPublicProtocol() -> PublicProtocol
}
extension TabExtension {
    static var publicProtocolType: Any.Type {
        PublicProtocol.self
    }
}

// Implement these methods for Extension State Restoration
protocol NSCodingExtension: TabExtension {
    func encode(using coder: NSCoder)
    func awakeAfter(using decoder: NSCoder)
}

// Define dependencies used to instantiate TabExtensions here:
protocol TabExtensionDependencies {
    var privacyFeatures: PrivacyFeaturesProtocol { get }
    var historyCoordinating: HistoryCoordinating { get }
    var cbaTimeReporter: ContentBlockingAssetsCompilationTimeReporter? { get }
}
// swiftlint:disable:next large_tuple
typealias TabExtensionsBuilderArguments = (
    tabIdentifier: UInt64,
    userScriptsPublisher: AnyPublisher<UserScripts?, Never>,
    inheritedAttribution: AdClickAttributionLogic.State?,
<<<<<<< HEAD
    userContentControllerProvider: UserContentControllerProvider,
    permissionModel: PermissionModel
=======
    userContentControllerFuture: Future<UserContentController, Never>,
    permissionModel: PermissionModel,
    privacyInfoPublisher: AnyPublisher<PrivacyInfo?, Never>
>>>>>>> c9192447
)

extension TabExtensionsBuilder {

    /// Instantiate `TabExtension`-s for App builds here
    /// use add { return SomeTabExtensions() } to register Tab Extensions
    /// assign a result of add { .. } to a variable to use the registered Extensions for providing dependencies to other extensions
    /// ` add { MySimpleExtension() }
    /// ` let myPublishingExtension = add { MyPublishingExtension() }
    /// ` add { MyOtherExtension(with: myExtension.resultPublisher) }
    /// Note: Extensions with state restoration support should conform to `NSCodingExtension`
    mutating func registerExtensions(with args: TabExtensionsBuilderArguments, dependencies: TabExtensionDependencies) {
        let userScripts = args.userScriptsPublisher

        let httpsUpgrade = add {
            HTTPSUpgradeTabExtension(httpsUpgrade: dependencies.privacyFeatures.httpsUpgrade)
        }

        let fbProtection = add {
            FBProtectionTabExtension(privacyConfigurationManager: dependencies.privacyFeatures.contentBlocking.privacyConfigurationManager,
                                     userContentControllerProvider: args.userContentControllerProvider,
                                     clickToLoadUserScriptPublisher: userScripts.map(\.?.clickToLoadScript))
        }

        let contentBlocking = add {
            ContentBlockingTabExtension(tabIdentifier: args.tabIdentifier,
                                        fbBlockingEnabledProvider: fbProtection.value,
                                        contentBlockerRulesUserScriptPublisher: userScripts.map(\.?.contentBlockerRulesScript),
                                        surrogatesUserScriptPublisher: userScripts.map(\.?.surrogatesScript),
                                        privacyConfigurationManager: dependencies.privacyFeatures.contentBlocking.privacyConfigurationManager,
                                        userContentControllerProvider: args.userContentControllerProvider)
        }

        add {
            PrivacyDashboardTabExtension(contentBlocking: dependencies.privacyFeatures.contentBlocking,
                                         autoconsentUserScriptPublisher: userScripts.map(\.?.autoconsentUserScript),
                                         didUpgradeToHttpsPublisher: httpsUpgrade.didUpgradeToHttpsPublisher,
                                         trackersPublisher: contentBlocking.trackersPublisher)
        }

        add {
            AdClickAttributionTabExtension(inheritedAttribution: args.inheritedAttribution,
<<<<<<< HEAD
                                           userContentControllerProvider: args.userContentControllerProvider,
                                           contentBlockerRulesScriptPublisher: userScripts.map(\.?.contentBlockerRulesScript),
                                           detectedTrackersPublisher: contentBlocking.trackersPublisher.compactMap { $0.isBlockedTracker ? $0.request : nil },
=======
                                           userContentControllerFuture: args.userContentControllerFuture,
                                           contentBlockerRulesScriptPublisher: userScripts.map { $0?.contentBlockerRulesScript },
                                           trackerInfoPublisher: trackerInfoPublisher,
>>>>>>> c9192447
                                           dependencies: dependencies.privacyFeatures.contentBlocking)
        }

        add {
            AutofillTabExtension(autofillUserScriptPublisher: userScripts.map(\.?.autofillScript))
        }
        add {
            ContextMenuManager(contextMenuScriptPublisher: userScripts.map(\.?.contextMenuScript))
        }
        add {
            HoveredLinkTabExtension(hoverUserScriptPublisher: userScripts.map(\.?.hoverUserScript))
        }
        add {
            FindInPageTabExtension(findInPageScriptPublisher: userScripts.map(\.?.findInPageScript))
        }
<<<<<<< HEAD
=======
        let fbProtection = add {
            FBProtectionTabExtension(privacyConfigurationManager: dependencies.privacyFeatures.contentBlocking.privacyConfigurationManager,
                                     userContentControllerFuture: args.userContentControllerFuture,
                                     clickToLoadUserScriptPublisher: userScripts.map(\.?.clickToLoadScript))
        }

        add {
            ContentBlockingTabExtension(fbBlockingEnabledProvider: fbProtection.value,
                                        userContentControllerFuture: args.userContentControllerFuture,
                                        cbaTimeReporter: dependencies.cbaTimeReporter,
                                        privacyConfigurationManager: dependencies.privacyFeatures.contentBlocking.privacyConfigurationManager,
                                        contentBlockerRulesUserScriptPublisher: userScripts.map(\.?.contentBlockerRulesScript),
                                        surrogatesUserScriptPublisher: userScripts.map(\.?.surrogatesScript))
        }
>>>>>>> c9192447
    }

}

#if DEBUG
extension TestTabExtensionsBuilder {

    /// Used by default for Tab instantiation if not provided in Tab(... extensionsBuilder: TestTabExtensionsBuilder([HistoryTabExtension.self])
    static var shared: TestTabExtensionsBuilder = .default

    static let `default` = TestTabExtensionsBuilder(overrideExtensions: TestTabExtensionsBuilder.overrideExtensions, [
        // FindInPageTabExtension.self, HistoryTabExtension.self, ... - add TabExtensions here to be loaded by default for ALL Unit Tests
    ])

    // override Tab Extensions initialisation registered in TabExtensionsBuilder.registerExtensions for Unit Tests
    func overrideExtensions(with args: TabExtensionsBuilderArguments, dependencies: TabExtensionDependencies) {
        /** ```
         let fbProtection = get(FBProtectionTabExtension.self)

         let contentBlocking = override {
         ContentBlockingTabExtension(fbBlockingEnabledProvider: fbProtection.value)
         }
         override {
         HistoryTabExtension(trackersPublisher: contentBlocking.trackersPublisher)
         }
         ...
         */

    }

}
#endif<|MERGE_RESOLUTION|>--- conflicted
+++ resolved
@@ -72,14 +72,8 @@
     tabIdentifier: UInt64,
     userScriptsPublisher: AnyPublisher<UserScripts?, Never>,
     inheritedAttribution: AdClickAttributionLogic.State?,
-<<<<<<< HEAD
-    userContentControllerProvider: UserContentControllerProvider,
+    userContentControllerFuture: Future<UserContentController, Never>,
     permissionModel: PermissionModel
-=======
-    userContentControllerFuture: Future<UserContentController, Never>,
-    permissionModel: PermissionModel,
-    privacyInfoPublisher: AnyPublisher<PrivacyInfo?, Never>
->>>>>>> c9192447
 )
 
 extension TabExtensionsBuilder {
@@ -100,17 +94,17 @@
 
         let fbProtection = add {
             FBProtectionTabExtension(privacyConfigurationManager: dependencies.privacyFeatures.contentBlocking.privacyConfigurationManager,
-                                     userContentControllerProvider: args.userContentControllerProvider,
+                                     userContentControllerFuture: args.userContentControllerFuture,
                                      clickToLoadUserScriptPublisher: userScripts.map(\.?.clickToLoadScript))
         }
 
         let contentBlocking = add {
-            ContentBlockingTabExtension(tabIdentifier: args.tabIdentifier,
-                                        fbBlockingEnabledProvider: fbProtection.value,
+            ContentBlockingTabExtension(fbBlockingEnabledProvider: fbProtection.value,
+                                        userContentControllerFuture: args.userContentControllerFuture,
+                                        cbaTimeReporter: dependencies.cbaTimeReporter,
+                                        privacyConfigurationManager: dependencies.privacyFeatures.contentBlocking.privacyConfigurationManager,
                                         contentBlockerRulesUserScriptPublisher: userScripts.map(\.?.contentBlockerRulesScript),
-                                        surrogatesUserScriptPublisher: userScripts.map(\.?.surrogatesScript),
-                                        privacyConfigurationManager: dependencies.privacyFeatures.contentBlocking.privacyConfigurationManager,
-                                        userContentControllerProvider: args.userContentControllerProvider)
+                                        surrogatesUserScriptPublisher: userScripts.map(\.?.surrogatesScript))
         }
 
         add {
@@ -122,15 +116,9 @@
 
         add {
             AdClickAttributionTabExtension(inheritedAttribution: args.inheritedAttribution,
-<<<<<<< HEAD
-                                           userContentControllerProvider: args.userContentControllerProvider,
-                                           contentBlockerRulesScriptPublisher: userScripts.map(\.?.contentBlockerRulesScript),
-                                           detectedTrackersPublisher: contentBlocking.trackersPublisher.compactMap { $0.isBlockedTracker ? $0.request : nil },
-=======
                                            userContentControllerFuture: args.userContentControllerFuture,
                                            contentBlockerRulesScriptPublisher: userScripts.map { $0?.contentBlockerRulesScript },
-                                           trackerInfoPublisher: trackerInfoPublisher,
->>>>>>> c9192447
+                                           trackerInfoPublisher: contentBlocking.trackersPublisher.map { $0.request },
                                            dependencies: dependencies.privacyFeatures.contentBlocking)
         }
 
@@ -146,23 +134,6 @@
         add {
             FindInPageTabExtension(findInPageScriptPublisher: userScripts.map(\.?.findInPageScript))
         }
-<<<<<<< HEAD
-=======
-        let fbProtection = add {
-            FBProtectionTabExtension(privacyConfigurationManager: dependencies.privacyFeatures.contentBlocking.privacyConfigurationManager,
-                                     userContentControllerFuture: args.userContentControllerFuture,
-                                     clickToLoadUserScriptPublisher: userScripts.map(\.?.clickToLoadScript))
-        }
-
-        add {
-            ContentBlockingTabExtension(fbBlockingEnabledProvider: fbProtection.value,
-                                        userContentControllerFuture: args.userContentControllerFuture,
-                                        cbaTimeReporter: dependencies.cbaTimeReporter,
-                                        privacyConfigurationManager: dependencies.privacyFeatures.contentBlocking.privacyConfigurationManager,
-                                        contentBlockerRulesUserScriptPublisher: userScripts.map(\.?.contentBlockerRulesScript),
-                                        surrogatesUserScriptPublisher: userScripts.map(\.?.surrogatesScript))
-        }
->>>>>>> c9192447
     }
 
 }
