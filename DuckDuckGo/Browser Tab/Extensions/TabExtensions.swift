//
//  TabExtensions.swift
//
//  Copyright © 2022 DuckDuckGo. All rights reserved.
//
//  Licensed under the Apache License, Version 2.0 (the "License");
//  you may not use this file except in compliance with the License.
//  You may obtain a copy of the License at
//
//  http://www.apache.org/licenses/LICENSE-2.0
//
//  Unless required by applicable law or agreed to in writing, software
//  distributed under the License is distributed on an "AS IS" BASIS,
//  WITHOUT WARRANTIES OR CONDITIONS OF ANY KIND, either express or implied.
//  See the License for the specific language governing permissions and
//  limitations under the License.
//

import BrowserServicesKit
import Combine
import ContentBlocking
import Foundation
import PrivacyDashboard

/**
 Tab Extensions should conform to TabExtension protocol
 To access an extension from other places you need to define its Public Protocol and extend `TabExtensions` using `resolve(ExtensionClass.self)` to get the extension:
```
    class MyTabExtension {
      fileprivate var featureModel: FeatureModel
    }

    protocol MyExtensionPublicProtocol {
      var publicVar { get }
    }

    extension MyTabExtension: TabExtension, MyExtensionPublicProtocol {
      func getPublicProtocol() -> MyExtensionPublicProtocol { self }
    }

    extension TabExtensions {
      var myFeature: MyExtensionPublicProtocol? {
        extensions.resolve(MyTabExtension.self)
      }
    }
 ```
 **/
protocol TabExtension {
    associatedtype PublicProtocol
    func getPublicProtocol() -> PublicProtocol
}

// Implement these methods for Extension State Restoration
protocol NSCodingExtension: TabExtension {
    func encode(using coder: NSCoder)
    func awakeAfter(using decoder: NSCoder)
}

// Define dependencies used to instantiate TabExtensions here:
protocol TabExtensionDependencies {
<<<<<<< HEAD
    var tabIdentifier: UInt64 { get }

    var userScriptsPublisher: AnyPublisher<UserScripts?, Never> { get }
    var privacyFeatures: PrivacyFeaturesProtocol { get }

    var inheritedAttribution: AdClickAttributionLogic.State? { get }
    var userContentControllerProvider: UserContentControllerProvider { get }
=======
    var privacyFeatures: PrivacyFeaturesProtocol { get }
    var historyCoordinating: HistoryCoordinating { get }
>>>>>>> bef50d42
}
// swiftlint:disable:next large_tuple
typealias TabExtensionsBuilderArguments = (
    tabIdentifier: UInt64,
    userScriptsPublisher: AnyPublisher<UserScripts?, Never>,
    inheritedAttribution: AdClickAttributionLogic.State?,
    userContentControllerProvider: UserContentControllerProvider,
    permissionModel: PermissionModel,
    privacyInfoPublisher: AnyPublisher<PrivacyInfo?, Never>
)

extension TabExtensionsBuilder {

    /// Instantiate `TabExtension`-s for App builds here
    /// use add { return SomeTabExtensions() } to register Tab Extensions
    /// assign a result of add { .. } to a variable to use the registered Extensions for providing dependencies to other extensions
    /// ` add { MySimpleExtension() }
    /// ` let myPublishingExtension = add { MyPublishingExtension() }
    /// ` add { MyOtherExtension(with: myExtension.resultPublisher) }
    /// Note: Extensions with state restoration support should conform to `NSCodingExtension`
    mutating func registerExtensions(with args: TabExtensionsBuilderArguments, dependencies: TabExtensionDependencies) {
        let userScripts = args.userScriptsPublisher

<<<<<<< HEAD
        let httpsUpgrade = add {
            HTTPSUpgradeTabExtension(httpsUpgrade: dependencies.privacyFeatures.httpsUpgrade)
        }

        let fbProtection = add {
            FBProtectionTabExtension(privacyConfigurationManager: dependencies.privacyFeatures.contentBlocking.privacyConfigurationManager,
                                     userContentControllerProvider: dependencies.userContentControllerProvider,
                                     clickToLoadUserScriptPublisher: userScripts.map(\.?.clickToLoadScript))
        }

        let contentBlocking = add {
            ContentBlockingTabExtension(tabIdentifier: dependencies.tabIdentifier,
                                        fbBlockingEnabledProvider: fbProtection,
                                        contentBlockerRulesUserScriptPublisher: userScripts.map(\.?.contentBlockerRulesScript),
                                        surrogatesUserScriptPublisher: userScripts.map(\.?.surrogatesScript),
                                        privacyConfigurationManager: dependencies.privacyFeatures.contentBlocking.privacyConfigurationManager,
                                        userContentControllerProvider: dependencies.userContentControllerProvider)
        }

        add {
            PrivacyDashboardTabExtension(contentBlocking: dependencies.privacyFeatures.contentBlocking,
                                         autoconsentUserScriptPublisher: userScripts.map(\.?.autoconsentUserScript),
                                         didUpgradeToHttpsPublisher: httpsUpgrade.didUpgradeToHttpsPublisher,
                                         trackersPublisher: contentBlocking.trackersPublisher)
        }
=======
        let trackerInfoPublisher = args.privacyInfoPublisher
            .compactMap { $0?.$trackerInfo }
            .switchToLatest()
            .scan( (old: Set<DetectedRequest>(), new: Set<DetectedRequest>()) ) {
                ($0.new, $1.trackers)
            }
            .map { (old, new) in
                new.subtracting(old).publisher
            }
            .switchToLatest()
>>>>>>> bef50d42

        add {
            AdClickAttributionTabExtension(inheritedAttribution: args.inheritedAttribution,
                                           userContentControllerProvider: args.userContentControllerProvider,
                                           contentBlockerRulesScriptPublisher: userScripts.map(\.?.contentBlockerRulesScript),
<<<<<<< HEAD
                                           detectedTrackersPublisher: contentBlocking.trackersPublisher.compactMap { $0.isBlockedTracker ? $0.request : nil },
=======
                                           trackerInfoPublisher: trackerInfoPublisher,
>>>>>>> bef50d42
                                           dependencies: dependencies.privacyFeatures.contentBlocking)
        }

        add {
            AutofillTabExtension(autofillUserScriptPublisher: userScripts.map(\.?.autofillScript))
        }
        add {
            ContextMenuManager(contextMenuScriptPublisher: userScripts.map(\.?.contextMenuScript))
        }
        add {
            HoveredLinkTabExtension(hoverUserScriptPublisher: userScripts.map(\.?.hoverUserScript))
        }
        add {
            FindInPageTabExtension(findInPageScriptPublisher: userScripts.map(\.?.findInPageScript))
        }
<<<<<<< HEAD
=======
        let fbProtection = add {
            FBProtectionTabExtension(privacyConfigurationManager: dependencies.privacyFeatures.contentBlocking.privacyConfigurationManager,
                                     userContentControllerProvider: args.userContentControllerProvider,
                                     clickToLoadUserScriptPublisher: userScripts.map(\.?.clickToLoadScript))
        }

        add {
            ContentBlockingTabExtension(fbBlockingEnabledProvider: fbProtection.value,
                                        contentBlockerRulesUserScriptPublisher: userScripts.map(\.?.contentBlockerRulesScript),
                                        surrogatesUserScriptPublisher: userScripts.map(\.?.surrogatesScript))
        }
>>>>>>> bef50d42
    }

}

#if DEBUG
extension TestTabExtensionsBuilder {

    /// Used by default for Tab instantiation if not provided in Tab(... extensionsBuilder: TestTabExtensionsBuilder([HistoryTabExtension.self])
    static var `default` = TestTabExtensionsBuilder(overrideExtensions: TestTabExtensionsBuilder.overrideExtensions, [
        // FindInPageTabExtension.self, HistoryTabExtension.self, ... - add TabExtensions here to be loaded by default for ALL Unit Tests
    ])

    // override Tab Extensions initialisation registered in TabExtensionsBuilder.registerExtensions for Unit Tests
    func overrideExtensions(with args: TabExtensionsBuilderArguments, dependencies: TabExtensionDependencies) {
        /** ```
         let fbProtection = get(FBProtectionTabExtension.self)

         let contentBlocking = override {
         ContentBlockingTabExtension(fbBlockingEnabledProvider: fbProtection.value)
         }
         override {
         HistoryTabExtension(trackersPublisher: contentBlocking.trackersPublisher)
         }
         ...
         */

    }

}
#endif<|MERGE_RESOLUTION|>--- conflicted
+++ resolved
@@ -58,18 +58,8 @@
 
 // Define dependencies used to instantiate TabExtensions here:
 protocol TabExtensionDependencies {
-<<<<<<< HEAD
-    var tabIdentifier: UInt64 { get }
-
-    var userScriptsPublisher: AnyPublisher<UserScripts?, Never> { get }
-    var privacyFeatures: PrivacyFeaturesProtocol { get }
-
-    var inheritedAttribution: AdClickAttributionLogic.State? { get }
-    var userContentControllerProvider: UserContentControllerProvider { get }
-=======
     var privacyFeatures: PrivacyFeaturesProtocol { get }
     var historyCoordinating: HistoryCoordinating { get }
->>>>>>> bef50d42
 }
 // swiftlint:disable:next large_tuple
 typealias TabExtensionsBuilderArguments = (
@@ -77,8 +67,7 @@
     userScriptsPublisher: AnyPublisher<UserScripts?, Never>,
     inheritedAttribution: AdClickAttributionLogic.State?,
     userContentControllerProvider: UserContentControllerProvider,
-    permissionModel: PermissionModel,
-    privacyInfoPublisher: AnyPublisher<PrivacyInfo?, Never>
+    permissionModel: PermissionModel
 )
 
 extension TabExtensionsBuilder {
@@ -93,24 +82,23 @@
     mutating func registerExtensions(with args: TabExtensionsBuilderArguments, dependencies: TabExtensionDependencies) {
         let userScripts = args.userScriptsPublisher
 
-<<<<<<< HEAD
         let httpsUpgrade = add {
             HTTPSUpgradeTabExtension(httpsUpgrade: dependencies.privacyFeatures.httpsUpgrade)
         }
 
         let fbProtection = add {
             FBProtectionTabExtension(privacyConfigurationManager: dependencies.privacyFeatures.contentBlocking.privacyConfigurationManager,
-                                     userContentControllerProvider: dependencies.userContentControllerProvider,
+                                     userContentControllerProvider: args.userContentControllerProvider,
                                      clickToLoadUserScriptPublisher: userScripts.map(\.?.clickToLoadScript))
         }
 
         let contentBlocking = add {
-            ContentBlockingTabExtension(tabIdentifier: dependencies.tabIdentifier,
-                                        fbBlockingEnabledProvider: fbProtection,
+            ContentBlockingTabExtension(tabIdentifier: args.tabIdentifier,
+                                        fbBlockingEnabledProvider: fbProtection.value,
                                         contentBlockerRulesUserScriptPublisher: userScripts.map(\.?.contentBlockerRulesScript),
                                         surrogatesUserScriptPublisher: userScripts.map(\.?.surrogatesScript),
                                         privacyConfigurationManager: dependencies.privacyFeatures.contentBlocking.privacyConfigurationManager,
-                                        userContentControllerProvider: dependencies.userContentControllerProvider)
+                                        userContentControllerProvider: args.userContentControllerProvider)
         }
 
         add {
@@ -119,28 +107,12 @@
                                          didUpgradeToHttpsPublisher: httpsUpgrade.didUpgradeToHttpsPublisher,
                                          trackersPublisher: contentBlocking.trackersPublisher)
         }
-=======
-        let trackerInfoPublisher = args.privacyInfoPublisher
-            .compactMap { $0?.$trackerInfo }
-            .switchToLatest()
-            .scan( (old: Set<DetectedRequest>(), new: Set<DetectedRequest>()) ) {
-                ($0.new, $1.trackers)
-            }
-            .map { (old, new) in
-                new.subtracting(old).publisher
-            }
-            .switchToLatest()
->>>>>>> bef50d42
 
         add {
             AdClickAttributionTabExtension(inheritedAttribution: args.inheritedAttribution,
                                            userContentControllerProvider: args.userContentControllerProvider,
                                            contentBlockerRulesScriptPublisher: userScripts.map(\.?.contentBlockerRulesScript),
-<<<<<<< HEAD
                                            detectedTrackersPublisher: contentBlocking.trackersPublisher.compactMap { $0.isBlockedTracker ? $0.request : nil },
-=======
-                                           trackerInfoPublisher: trackerInfoPublisher,
->>>>>>> bef50d42
                                            dependencies: dependencies.privacyFeatures.contentBlocking)
         }
 
@@ -156,20 +128,6 @@
         add {
             FindInPageTabExtension(findInPageScriptPublisher: userScripts.map(\.?.findInPageScript))
         }
-<<<<<<< HEAD
-=======
-        let fbProtection = add {
-            FBProtectionTabExtension(privacyConfigurationManager: dependencies.privacyFeatures.contentBlocking.privacyConfigurationManager,
-                                     userContentControllerProvider: args.userContentControllerProvider,
-                                     clickToLoadUserScriptPublisher: userScripts.map(\.?.clickToLoadScript))
-        }
-
-        add {
-            ContentBlockingTabExtension(fbBlockingEnabledProvider: fbProtection.value,
-                                        contentBlockerRulesUserScriptPublisher: userScripts.map(\.?.contentBlockerRulesScript),
-                                        surrogatesUserScriptPublisher: userScripts.map(\.?.surrogatesScript))
-        }
->>>>>>> bef50d42
     }
 
 }
