//
//  BrowserTabViewController.swift
//
//  Copyright © 2020 DuckDuckGo. All rights reserved.
//
//  Licensed under the Apache License, Version 2.0 (the "License");
//  you may not use this file except in compliance with the License.
//  You may obtain a copy of the License at
//
//  http://www.apache.org/licenses/LICENSE-2.0
//
//  Unless required by applicable law or agreed to in writing, software
//  distributed under the License is distributed on an "AS IS" BASIS,
//  WITHOUT WARRANTIES OR CONDITIONS OF ANY KIND, either express or implied.
//  See the License for the specific language governing permissions and
//  limitations under the License.
//

import Cocoa
import WebKit
import os.log
import Combine
import SwiftUI
import BrowserServicesKit

final class BrowserTabViewController: NSViewController {

    @IBOutlet weak var errorView: NSView!
    @IBOutlet weak var homePageView: NSView!
    @IBOutlet weak var errorMessageLabel: NSTextField!
    @IBOutlet weak var hoverLabel: NSTextField!
    @IBOutlet weak var hoverLabelContainer: NSView!
    private weak var webView: WebView?
    private weak var webViewContainer: NSView?
    private weak var webViewSnapshot: NSView?

    var tabViewModel: TabViewModel?

    private let tabCollectionViewModel: TabCollectionViewModel
    private var tabContentCancellable: AnyCancellable?
    private var userDialogsCancellable: AnyCancellable?
    private var activeUserDialogCancellable: ModalSheetCancellable?
    private var errorViewStateCancellable: AnyCancellable?
    private var hoverLinkCancellable: AnyCancellable?
    private var pinnedTabsDelegatesCancellable: AnyCancellable?
    private var keyWindowSelectedTabCancellable: AnyCancellable?
    private var cancellables = Set<AnyCancellable>()

    private var hoverLabelWorkItem: DispatchWorkItem?

    private var transientTabContentViewController: NSViewController?

    private var mouseDownMonitor: Any?

    private var cookieConsentPopoverManager = CookieConsentPopoverManager()

    required init?(coder: NSCoder) {
        fatalError("BrowserTabViewController: Bad initializer")
    }

    init?(coder: NSCoder, tabCollectionViewModel: TabCollectionViewModel) {
        self.tabCollectionViewModel = tabCollectionViewModel

        super.init(coder: coder)
    }

    @IBSegueAction func createHomePageViewController(_ coder: NSCoder) -> NSViewController? {
        guard let controller = HomePageViewController(coder: coder,
                                                      tabCollectionViewModel: tabCollectionViewModel,
                                                      bookmarkManager: LocalBookmarkManager.shared) else {
            fatalError("BrowserTabViewController: Failed to init HomePageViewController")
        }
        return controller
    }

    override func viewDidLoad() {
        super.viewDidLoad()

        hoverLabelContainer.alphaValue = 0
        subscribeToTabs()
        subscribeToSelectedTabViewModel()
        subscribeToErrorViewState()
    }

    override func viewWillAppear() {
        super.viewWillAppear()

        addMouseMonitors()
    }

    override func viewWillDisappear() {
        super.viewWillDisappear()

        removeMouseMonitors()
    }

    override func viewDidAppear() {
        super.viewDidAppear()

        NotificationCenter.default.addObserver(self,
                                               selector: #selector(windowWillClose(_:)),
                                               name: NSWindow.willCloseNotification,
                                               object: self.view.window)
    }

    @objc
    private func windowWillClose(_ notification: NSNotification) {
        self.removeWebViewFromHierarchy()
    }

    private func subscribeToSelectedTabViewModel() {
        tabCollectionViewModel.$selectedTabViewModel
            .sink { [weak self] selectedTabViewModel in

                guard let self = self else { return }
                self.tabViewModel = selectedTabViewModel
                self.showTabContent(of: selectedTabViewModel)
                self.subscribeToErrorViewState()
                self.subscribeToTabContent(of: selectedTabViewModel)
                self.subscribeToHoveredLink(of: selectedTabViewModel)
                self.showCookieConsentPopoverIfNecessary(selectedTabViewModel)
                self.subscribeToUserDialogs(of: selectedTabViewModel)
            }
            .store(in: &cancellables)
    }

    private func showCookieConsentPopoverIfNecessary(_ selectedTabViewModel: TabViewModel?) {
        if let selectedTab = selectedTabViewModel?.tab,
           let cookiePopoverTab = cookieConsentPopoverManager.currentTab,
           selectedTab == cookiePopoverTab {
            cookieConsentPopoverManager.show(on: view, animated: false)
        } else {
            cookieConsentPopoverManager.close(animated: false)
        }
    }

    private func subscribeToTabs() {
        tabCollectionViewModel.tabCollection.$tabs
            .sink(receiveValue: setDelegate())
            .store(in: &cancellables)
    }

    private func subscribeToPinnedTabs() {
        pinnedTabsDelegatesCancellable = tabCollectionViewModel.pinnedTabsCollection?.$tabs
            .sink(receiveValue: setDelegate())
    }

    private func setDelegate() -> ([Tab]) -> Void {
        { [weak self] (tabs: [Tab]) in
            guard let self else { return }
            for tab in tabs {
                tab.setDelegate(self)
                tab.autofill?.setDelegate(self)
            }
        }
    }

    private func removeWebViewFromHierarchy(webView: WebView? = nil,
                                            container: NSView? = nil) {
        guard let webView = webView ?? self.webView,
              let container = container ?? self.webViewContainer
        else { return }

        if self.webView === webView {
            self.webView = nil
        }

        if webView.window === view.window {
            container.removeFromSuperview()
        }
        if self.webViewContainer === container {
            self.webViewContainer = nil
        }
    }

    private func addWebViewToViewHierarchy(_ webView: WebView) {
        let container = WebViewContainerView(webView: webView, frame: view.bounds)
        self.webViewContainer = container
        view.addSubview(container)

        // Make sure link preview (tooltip shown in the bottom-left) is on top
        view.addSubview(hoverLabelContainer)
    }

    private func changeWebView(tabViewModel: TabViewModel?) {

        func cleanUpRemoteWebViewIfNeeded(_ webView: WebView) {
            if webView.containerView !== webViewContainer {
                webView.containerView?.removeFromSuperview()
            }
        }

        func displayWebView(of tabViewModel: TabViewModel) {
            let newWebView = tabViewModel.tab.webView
            cleanUpRemoteWebViewIfNeeded(newWebView)
            webView = newWebView

            addWebViewToViewHierarchy(newWebView)
        }

        guard let tabViewModel = tabViewModel else {
            removeWebViewFromHierarchy()
            return
        }

        let oldWebView = webView
        let webViewContainer = webViewContainer

        displayWebView(of: tabViewModel)
        tabViewModel.updateAddressBarStrings()
        if let oldWebView = oldWebView, let webViewContainer = webViewContainer, oldWebView !== webView {
            removeWebViewFromHierarchy(webView: oldWebView, container: webViewContainer)
        }

        if setFirstResponderAfterAdding {
            setFirstResponderAfterAdding = false
            makeWebViewFirstResponder()
        }
    }

    func subscribeToTabContent(of tabViewModel: TabViewModel?) {
        tabContentCancellable?.cancel()

        guard let tabViewModel = tabViewModel else {
            return
        }

        let tabContentPublisher = tabViewModel.tab.$content
            .dropFirst()
            .removeDuplicates()
            .receive(on: DispatchQueue.main)

        tabContentCancellable = tabContentPublisher
            .map { [weak tabViewModel] tabContent -> AnyPublisher<Void, Never> in
                guard let tabViewModel = tabViewModel, tabContent.isUrl else {
                    return Just(()).eraseToAnyPublisher()
                }

                return Publishers.Merge3(
                    tabViewModel.tab.webViewDidCommitNavigationPublisher,
                    tabViewModel.tab.webViewDidFailNavigationPublisher,
                    tabViewModel.tab.webViewDidReceiveChallengePublisher
                )
                .prefix(1)
                .eraseToAnyPublisher()
            }
            .switchToLatest()
            .sink { [weak self, weak tabViewModel] in
                guard let tabViewModel = tabViewModel else {
                    return
                }
                self?.showTabContent(of: tabViewModel)
            }
    }

    func subscribeToUserDialogs(of tabViewModel: TabViewModel?) {
        userDialogsCancellable = tabViewModel?.tab.$userInteractionDialog.sink { [weak self] dialog in
            self?.show(dialog)
        }
    }

    private func subscribeToErrorViewState() {
        errorViewStateCancellable = tabViewModel?.$errorViewState.receive(on: DispatchQueue.main).sink { [weak self] _ in
            self?.displayErrorView(
                self?.tabViewModel?.errorViewState.isVisible ?? false,
                message: self?.tabViewModel?.errorViewState.message ?? UserText.unknownErrorMessage
            )
        }
    }

    func subscribeToHoveredLink(of tabViewModel: TabViewModel?) {
        hoverLinkCancellable = tabViewModel?.tab.hoveredLinkPublisher.sink { [weak self] in
            self?.scheduleHoverLabelUpdatesForUrl($0)
        }
    }

    func makeWebViewFirstResponder() {
        if let webView = self.webView {
            webView.makeMeFirstResponder()
        } else {
            setFirstResponderAfterAdding = true
            view.window?.makeFirstResponder(nil)
        }
    }

    private var setFirstResponderAfterAdding = false

    private func setFirstResponderIfNeeded() {
        guard webView?.url != nil else {
            return
        }

        DispatchQueue.main.async { [weak self] in
            self?.makeWebViewFirstResponder()
        }
    }

    private func displayErrorView(_ shown: Bool, message: String) {
        errorMessageLabel.stringValue = message
        errorView.isHidden = !shown
        webView?.isHidden = shown
        homePageView.isHidden = shown
    }

    func openNewTab(with content: Tab.TabContent, parentTab: Tab? = nil, selected: Bool = false, canBeClosedWithBack: Bool = false) {
        // shouldn't open New Tabs in PopUp window
        guard view.window?.isPopUpWindow == false else {
            // Prefer Tab's Parent
<<<<<<< HEAD
            if let parentTab = tabCollectionViewModel.selectedTabViewModel?.tab.parentTab {
                parentTab.openChild(with: content, of: .tab(selected: true))
=======
            if let parentTab = tabCollectionViewModel.selectedTabViewModel?.tab.parentTab, parentTab.delegate !== self {
                let tab = Tab(content: content, parentTab: parentTab, shouldLoadInBackground: true)
                parentTab.delegate?.tab(parentTab, createdChild: tab, of: .tab(selected: true))
>>>>>>> 144bfc3f
                parentTab.webView.window?.makeKeyAndOrderFront(nil)
                // Act as default URL Handler if no Parent
            } else {
                WindowControllersManager.shared.showTab(with: content)
            }
            return
        }

        guard tabCollectionViewModel.selectDisplayableTabIfPresent(content) == false else {
            return
        }

        let tab = Tab(content: content,
                      parentTab: parentTab,
                      shouldLoadInBackground: true,
                      canBeClosedWithBack: canBeClosedWithBack,
                      webViewFrame: view.frame)

        if parentTab != nil {
            tabCollectionViewModel.insert(tab, after: parentTab, selected: selected)
        } else {
            tabCollectionViewModel.append(tab: tab, selected: selected)
        }
    }

    // MARK: - Browser Tabs

    private func show(displayableTabAtIndex index: Int) {
        // The tab switcher only displays displayable tab types.
        tabCollectionViewModel.selectedTabViewModel?.tab.setContent(Tab.TabContent.displayableTabTypes[index])
        showTabContent(of: tabCollectionViewModel.selectedTabViewModel)
    }

    private func removeAllTabContent(includingWebView: Bool = true) {
        self.homePageView.removeFromSuperview()
        transientTabContentViewController?.removeCompletely()
        $preferencesViewController?.removeCompletely()
        $bookmarksViewController?.removeCompletely()
        if includingWebView {
            self.removeWebViewFromHierarchy()
        }
    }

    private func showTabContentController(_ vc: NSViewController) {
        self.addChild(vc)
        view.addAndLayout(vc.view)
    }

    private func showTransientTabContentController(_ vc: NSViewController) {
        transientTabContentViewController?.removeCompletely()
        showTabContentController(vc)
        transientTabContentViewController = vc
    }

    private func requestDisableUI() {
        (view.window?.windowController as? MainWindowController)?.userInteraction(prevented: true)
    }

    private func showTabContent(of tabViewModel: TabViewModel?) {
        guard tabCollectionViewModel.allTabsCount > 0 else {
            view.window?.close()
            return
        }
        scheduleHoverLabelUpdatesForUrl(nil)

        switch tabViewModel?.tab.content {
        case .bookmarks:
            removeAllTabContent()
            showTabContentController(bookmarksViewController)

        case let .preferences(pane):
            removeAllTabContent()
            if let pane = pane, preferencesViewController.model.selectedPane != pane {
                preferencesViewController.model.selectPane(pane)
            }
            showTabContentController(preferencesViewController)

        case .onboarding:
            removeAllTabContent()
            if !OnboardingViewModel().onboardingFinished {
                requestDisableUI()
            }
            showTransientTabContentController(OnboardingViewController.create(withDelegate: self))

        case .url, .privatePlayer:
            if shouldReplaceWebView(for: tabViewModel) {
                removeAllTabContent(includingWebView: true)
                changeWebView(tabViewModel: tabViewModel)
            }

        case .homePage:
            removeAllTabContent()
            view.addAndLayout(homePageView)

        default:
            break
        }
    }

    private func shouldReplaceWebView(for tabViewModel: TabViewModel?) -> Bool {
        guard let tabViewModel = tabViewModel else {
            return false
        }

        let isPinnedTab = tabCollectionViewModel.pinnedTabsCollection?.tabs.contains(tabViewModel.tab) == true
        let isKeyWindow = view.window?.isKeyWindow == true

        let tabIsNotOnScreen = tabViewModel.tab.webView.tabContentView.superview == nil
        let isDifferentTabDisplayed = webView != tabViewModel.tab.webView

        return isDifferentTabDisplayed || tabIsNotOnScreen || (isPinnedTab && isKeyWindow)
    }

    // MARK: - Preferences

    @Lazy({ (self: BrowserTabViewController, vc) in vc.delegate = self })
    var preferencesViewController = PreferencesViewController()

    // MARK: - Bookmarks

    @Lazy({ (self: BrowserTabViewController, vc) in vc.delegate = self })
    var bookmarksViewController: BookmarkManagementSplitViewController = .create()

    @Lazy({ (self: BrowserTabViewController) in
        let overlayPopover = ContentOverlayPopover(currentTabView: self.view)
        WindowControllersManager.shared.stateChanged
            .sink { [weak overlayPopover] _ in
                overlayPopover?.websiteAutofillUserScriptCloseOverlay(nil)
            }.store(in: &self.cancellables)
        return overlayPopover
    })
    public var contentOverlayPopover: ContentOverlayPopover

}

extension BrowserTabViewController: ContentOverlayUserScriptDelegate {
    public func websiteAutofillUserScriptCloseOverlay(_ websiteAutofillUserScript: WebsiteAutofillUserScript?) {
        contentOverlayPopover.websiteAutofillUserScriptCloseOverlay(websiteAutofillUserScript)
    }
    public func websiteAutofillUserScript(_ websiteAutofillUserScript: WebsiteAutofillUserScript,
                                          willDisplayOverlayAtClick: NSPoint?,
                                          serializedInputContext: String,
                                          inputPosition: CGRect) {
        contentOverlayPopover.websiteAutofillUserScript(websiteAutofillUserScript,
                                                        willDisplayOverlayAtClick: willDisplayOverlayAtClick,
                                                        serializedInputContext: serializedInputContext,
                                                        inputPosition: inputPosition)
    }
}

extension BrowserTabViewController: TabDelegate {

    func tab(_ tab: Tab, promptUserForCookieConsent result: @escaping (Bool) -> Void) {
        cookieConsentPopoverManager.show(on: view, animated: true, result: result)
        cookieConsentPopoverManager.currentTab = tab
    }

    func tabWillStartNavigation(_ tab: Tab, isUserInitiated: Bool) {
        if isUserInitiated,
           let window = self.view.window,
           window.isPopUpWindow == true,
           window.isKeyWindow == false {

            window.makeKeyAndOrderFront(nil)
        }
    }

    func tab(_ tab: Tab, requestedOpenExternalURL url: URL, forUserEnteredURL userEntered: Bool) -> Bool {
        // Another way of detecting whether an app is installed to handle a protocol is described in Asana:
        // https://app.asana.com/0/1201037661562251/1202055908401751/f
        guard NSWorkspace.shared.urlForApplication(toOpen: url) != nil else {
            return false
        }
        self.view.makeMeFirstResponder()

        return true
    }

    func tabPageDOMLoaded(_ tab: Tab) {
        if tabViewModel?.tab == tab {
            tabViewModel?.isLoading = false
        }
    }

    func tabDidStartNavigation(_ tab: Tab) {
        setFirstResponderIfNeeded()
        guard let tabViewModel = tabViewModel else { return }

        tabViewModel.closeFindInPage()
        tab.permissions.tabDidStartNavigation()
        if !tabViewModel.isLoading,
           tabViewModel.tab.webView.isLoading {
            tabViewModel.isLoading = true
        }
    }

<<<<<<< HEAD
    func tab(_ tab: Tab, createdChild childTab: Tab, of kind: NewWindowPolicy) {
        switch kind {
        case .popup(size: let windowContentSize):
            WindowsManager.openPopUpWindow(with: tab, contentSize: windowContentSize)
        case .window(active: let active):
            WindowsManager.openNewWindow(with: tab, showWindow: active)
        case .tab(selected: let selected):
            self.tabCollectionViewModel.insert(childTab, after: tab, selected: selected)
=======
    func tab(_ parentTab: Tab, createdChild childTab: Tab, of kind: NewWindowPolicy) {
        switch kind {
        case .popup(size: let windowContentSize):
            WindowsManager.openPopUpWindow(with: childTab, contentSize: windowContentSize)
        case .window(active: let active):
            WindowsManager.openNewWindow(with: childTab, showWindow: active)
        case .tab(selected: let selected):
            self.tabCollectionViewModel.insert(childTab, after: parentTab, selected: selected)
>>>>>>> 144bfc3f
        }
    }

    func closeTab(_ tab: Tab) {
        guard let index = tabCollectionViewModel.tabCollection.tabs.firstIndex(of: tab) else {
            return
        }
        tabCollectionViewModel.remove(at: .unpinned(index))
    }

    func tab(_ tab: Tab,
             requestedBasicAuthenticationChallengeWith protectionSpace: URLProtectionSpace,
             completionHandler: @escaping (URLSession.AuthChallengeDisposition, URLCredential?) -> Void) {
        guard let window = view.window else {
            completionHandler(.cancelAuthenticationChallenge, nil)
            return
        }

        let alert = AuthenticationAlert(host: protectionSpace.host, isEncrypted: protectionSpace.receivesCredentialSecurely)
        alert.beginSheetModal(for: window) { response in
            guard case .OK = response,
                  !alert.usernameTextField.stringValue.isEmpty,
                  !alert.passwordTextField.stringValue.isEmpty
            else {
                completionHandler(.performDefaultHandling, nil)
                return
            }
            completionHandler(.useCredential, URLCredential(user: alert.usernameTextField.stringValue,
                                                            password: alert.passwordTextField.stringValue,
                                                            persistence: .forSession))

        }
    }

    func windowDidBecomeKey() {
        keyWindowSelectedTabCancellable = nil
        subscribeToPinnedTabs()
        hideWebViewSnapshotIfNeeded()
    }

    func windowDidResignKey() {
        pinnedTabsDelegatesCancellable = nil
        scheduleHoverLabelUpdatesForUrl(nil)
        subscribeToTabSelectedInCurrentKeyWindow()
    }

    private func scheduleHoverLabelUpdatesForUrl(_ url: URL?) {
        // cancel previous animation, if any
        hoverLabelWorkItem?.cancel()

        // schedule an animation if needed
        var animationItem: DispatchWorkItem?
        var delay: Double = 0
        if url == nil && hoverLabelContainer.alphaValue > 0 {
            // schedule a fade out
            delay = 0.1
            animationItem = DispatchWorkItem { [weak self] in
                self?.hoverLabelContainer.animator().alphaValue = 0
            }
        } else if url != nil && hoverLabelContainer.alphaValue < 1 {
            // schedule a fade in
            delay = 0.5
            animationItem = DispatchWorkItem { [weak self] in
                self?.hoverLabel.stringValue = url?.absoluteString ?? ""
                self?.hoverLabelContainer.animator().alphaValue = 1
            }
        } else {
            hoverLabel.stringValue = url?.absoluteString ?? ""
        }

        if let item = animationItem {
            hoverLabelWorkItem = item
            DispatchQueue.main.asyncAfter(deadline: .now() + delay, execute: item)
        }
    }

    func tab(_ tab: Tab, requestedSaveAutofillData autofillData: AutofillData) {
        tabViewModel?.autofillDataToSave = autofillData
    }

    // MARK: - Dialogs

    fileprivate func show(_ dialog: Tab.UserDialog?) {
        switch dialog?.dialog {
        case .basicAuthenticationChallenge(let query):
            activeUserDialogCancellable = showBasicAuthenticationChallenge(with: query)
        case .jsDialog(.alert(let query)):
            activeUserDialogCancellable = showAlert(with: query)
        case .jsDialog(.confirm(let query)):
            activeUserDialogCancellable = showConfirmDialog(with: query)
        case .jsDialog(.textInput(let query)):
            activeUserDialogCancellable = showTextInput(with: query)
        case .savePanel(let query):
            activeUserDialogCancellable = showSavePanel(with: query)
        case .openPanel(let query):
            activeUserDialogCancellable = showOpenPanel(with: query)
        case .print(let query):
            activeUserDialogCancellable = runPrintOperation(with: query)
        case .none:
            // modal sheet will close automatcially (or switch to another Tab‘s dialog) when switching tabs
            activeUserDialogCancellable = nil
        }
    }

    private func showBasicAuthenticationChallenge(with request: BasicAuthDialogRequest) -> ModalSheetCancellable? {
        guard let window = view.window else { return nil }

        let alert = AuthenticationAlert(host: request.parameters.host,
                                        isEncrypted: request.parameters.receivesCredentialSecurely)
        alert.beginSheetModal(for: window) { [request] response in
            // don‘t submit the query when tab is switched
            if case .abort = response { return }
            guard case .OK = response,
                  !alert.usernameTextField.stringValue.isEmpty,
                  !alert.passwordTextField.stringValue.isEmpty
            else {
                request.submit( (.performDefaultHandling, nil) )
                return
            }
            request.submit( (.useCredential, URLCredential(user: alert.usernameTextField.stringValue,
                                                         password: alert.passwordTextField.stringValue,
                                                         persistence: .forSession)) )
        }

        // when subscribing to another Tab, the sheet will be temporarily closed with response == .abort on the cancellable deinit
        return ModalSheetCancellable(ownerWindow: window, modalSheet: alert.window, condition: !request.isComplete)
    }

    private func showAlert(with request: AlertDialogRequest) -> ModalSheetCancellable? {
        guard let window = view.window else { return nil }

        let alert = NSAlert.javascriptAlert(with: request.parameters)
        alert.beginSheetModal(for: window) { [request] response in
            // don‘t submit the query when tab is switched
            if case .abort = response { return }
            request.submit()
<<<<<<< HEAD
        }

        // when subscribing to another Tab, the sheet will be temporarily closed with response == .abort on the cancellable deinit
        return ModalSheetCancellable(ownerWindow: window, modalSheet: alert.window, condition: !request.isComplete)
    }

    func showConfirmDialog(with request: ConfirmDialogRequest) -> ModalSheetCancellable? {
        guard let window = view.window else { return nil }

        let alert = NSAlert.javascriptConfirmation(with: request.parameters)
        alert.beginSheetModal(for: window) { [request] response in
            // don‘t submit the query when tab is switched
            if case .abort = response { return }
            request.submit(response == .alertFirstButtonReturn)
=======
>>>>>>> 144bfc3f
        }

        // when subscribing to another Tab, the sheet will be temporarily closed with response == .abort on the cancellable deinit
        return ModalSheetCancellable(ownerWindow: window, modalSheet: alert.window, condition: !request.isComplete)
    }

<<<<<<< HEAD
    func showTextInput(with request: TextInputDialogRequest) -> ModalSheetCancellable? {
        guard let window = view.window else { return nil }

        let alert = NSAlert.javascriptTextInput(prompt: request.parameters.prompt, defaultText: request.parameters.defaultText)
        alert.beginSheetModal(for: window) { [request] response in
            // don‘t submit the query when tab is switched
            if case .abort = response { return }
            guard let textField = alert.accessoryView as? NSTextField else {
                assertionFailure("BrowserTabViewController: Textfield not found in alert")
                request.submit(nil)
                return
            }
            let answer = response == .alertFirstButtonReturn ? textField.stringValue : nil
            request.submit(answer)
        }

        // when subscribing to another Tab, the sheet will be temporarily closed with response == .abort on the cancellable deinit
        return ModalSheetCancellable(ownerWindow: window, modalSheet: alert.window, condition: !request.isComplete) { [weak alert] in
            // save user input between tab switching
            (alert?.accessoryView as? NSTextField).map { request.parameters.defaultText = $0.stringValue }
        }
    }

    func showSavePanel(with request: SavePanelDialogRequest) -> ModalSheetCancellable? {
        dispatchPrecondition(condition: .onQueue(.main))
        guard let window = view.window else { return nil }

        var fileTypes = request.parameters.fileTypes
        if fileTypes.isEmpty || (fileTypes.count == 1 && (fileTypes[0].fileExtension?.isEmpty ?? true)),
           let fileExt = (request.parameters.suggestedFilename as NSString?)?.pathExtension,
           let utType = UTType(fileExtension: fileExt) {
            // When no file extension is set by default generate fileType from file extension
            fileTypes.insert(utType, at: 0)
        }
        // allow user set any file extension
        if fileTypes.count == 1 && !fileTypes.contains(where: { $0.fileExtension?.isEmpty ?? true }) {
            fileTypes.append(.data)
        }

        let savePanel = NSSavePanel.withFileTypeChooser(fileTypes: fileTypes,
                                                        suggestedFilename: request.parameters.suggestedFilename,
                                                        directoryURL: DownloadsPreferences().effectiveDownloadLocation)

        savePanel.beginSheetModal(for: window) { [request] response in
            if case .abort = response {
                // panel not closed by user but by a tab switching
                return
            } else if case .OK = response, let url = savePanel.url {
                request.submit( (url, savePanel.selectedFileType) )
            } else {
                request.submit(nil)
            }
        }

=======
    func showConfirmDialog(with request: ConfirmDialogRequest) -> ModalSheetCancellable? {
        guard let window = view.window else { return nil }

        let alert = NSAlert.javascriptConfirmation(with: request.parameters)
        alert.beginSheetModal(for: window) { [request] response in
            // don‘t submit the query when tab is switched
            if case .abort = response { return }
            request.submit(response == .alertFirstButtonReturn)
        }

        // when subscribing to another Tab, the sheet will be temporarily closed with response == .abort on the cancellable deinit
        return ModalSheetCancellable(ownerWindow: window, modalSheet: alert.window, condition: !request.isComplete)
    }

    func showTextInput(with request: TextInputDialogRequest) -> ModalSheetCancellable? {
        guard let window = view.window else { return nil }

        let alert = NSAlert.javascriptTextInput(prompt: request.parameters.prompt, defaultText: request.parameters.defaultText)
        alert.beginSheetModal(for: window) { [request] response in
            // don‘t submit the query when tab is switched
            if case .abort = response { return }
            guard let textField = alert.accessoryView as? NSTextField else {
                assertionFailure("BrowserTabViewController: Textfield not found in alert")
                request.submit(nil)
                return
            }
            let answer = response == .alertFirstButtonReturn ? textField.stringValue : nil
            request.submit(answer)
        }

        // when subscribing to another Tab, the sheet will be temporarily closed with response == .abort on the cancellable deinit
        return ModalSheetCancellable(ownerWindow: window, modalSheet: alert.window, condition: !request.isComplete) { [weak alert] in
            // save user input between tab switching
            (alert?.accessoryView as? NSTextField).map { request.parameters.defaultText = $0.stringValue }
        }
    }

    func showSavePanel(with request: SavePanelDialogRequest) -> ModalSheetCancellable? {
        dispatchPrecondition(condition: .onQueue(.main))
        guard let window = view.window else { return nil }

        var fileTypes = request.parameters.fileTypes
        if fileTypes.isEmpty || (fileTypes.count == 1 && (fileTypes[0].fileExtension?.isEmpty ?? true)),
           let fileExt = (request.parameters.suggestedFilename as NSString?)?.pathExtension,
           let utType = UTType(fileExtension: fileExt) {
            // When no file extension is set by default generate fileType from file extension
            fileTypes.insert(utType, at: 0)
        }
        // allow user set any file extension
        if fileTypes.count == 1 && !fileTypes.contains(where: { $0.fileExtension?.isEmpty ?? true }) {
            fileTypes.append(.data)
        }

        let savePanel = NSSavePanel.withFileTypeChooser(fileTypes: fileTypes,
                                                        suggestedFilename: request.parameters.suggestedFilename,
                                                        directoryURL: DownloadsPreferences().effectiveDownloadLocation)

        savePanel.beginSheetModal(for: window) { [request] response in
            if case .abort = response {
                // panel not closed by user but by a tab switching
                return
            } else if case .OK = response, let url = savePanel.url {
                request.submit( (url, savePanel.selectedFileType) )
            } else {
                request.submit(nil)
            }
        }

>>>>>>> 144bfc3f
        // when subscribing to another Tab, the sheet will be temporarily closed with response == .abort on the cancellable deinit
        return ModalSheetCancellable(ownerWindow: window, modalSheet: savePanel, condition: !request.isComplete)
    }

    func showOpenPanel(with request: OpenPanelDialogRequest) -> ModalSheetCancellable? {
        guard let window = view.window else { return nil }
<<<<<<< HEAD

        let openPanel = NSOpenPanel()
        openPanel.allowsMultipleSelection = request.parameters.allowsMultipleSelection

        openPanel.beginSheetModal(for: window) { [request] response in
            // don‘t submit the query when tab is switched
            if case .abort = response { return }
            guard case .OK = response else {
                request.submit(nil)
                return
            }
            request.submit(openPanel.urls)
        }

        // when subscribing to another Tab, the sheet will be temporarily closed with response == .abort on the cancellable deinit
        return ModalSheetCancellable(ownerWindow: window, modalSheet: openPanel, condition: !request.isComplete)
    }

    private class PrintContext {
        let request: PrintDialogRequest
        weak var printPanel: NSWindow?
        var isAborted = false
        init(request: PrintDialogRequest) {
            self.request = request
        }
    }
    func runPrintOperation(with request: PrintDialogRequest) -> ModalSheetCancellable? {
        guard let window = view.window else { return nil }

        let printOperation = request.parameters
        let didRunSelector = #selector(printOperationDidRun(printOperation:success:contextInfo:))

        let windowSheetsBeforPrintOperation = window.sheets

        let context = PrintContext(request: request)
        let contextInfo = Unmanaged<PrintContext>.passRetained(context).toOpaque()

        printOperation.runModal(for: window, delegate: self, didRun: didRunSelector, contextInfo: contextInfo)

        // get the Print Panel that (hopefully) was added to the window.sheets
        context.printPanel = Set(window.sheets).subtracting(windowSheetsBeforPrintOperation).first

=======

        let openPanel = NSOpenPanel()
        openPanel.allowsMultipleSelection = request.parameters.allowsMultipleSelection

        openPanel.beginSheetModal(for: window) { [request] response in
            // don‘t submit the query when tab is switched
            if case .abort = response { return }
            guard case .OK = response else {
                request.submit(nil)
                return
            }
            request.submit(openPanel.urls)
        }

        // when subscribing to another Tab, the sheet will be temporarily closed with response == .abort on the cancellable deinit
        return ModalSheetCancellable(ownerWindow: window, modalSheet: openPanel, condition: !request.isComplete)
    }

    private class PrintContext {
        let request: PrintDialogRequest
        weak var printPanel: NSWindow?
        var isAborted = false
        init(request: PrintDialogRequest) {
            self.request = request
        }
    }
    func runPrintOperation(with request: PrintDialogRequest) -> ModalSheetCancellable? {
        guard let window = view.window else { return nil }

        let printOperation = request.parameters
        let didRunSelector = #selector(printOperationDidRun(printOperation:success:contextInfo:))

        let windowSheetsBeforPrintOperation = window.sheets

        let context = PrintContext(request: request)
        let contextInfo = Unmanaged<PrintContext>.passRetained(context).toOpaque()

        printOperation.runModal(for: window, delegate: self, didRun: didRunSelector, contextInfo: contextInfo)

        // get the Print Panel that (hopefully) was added to the window.sheets
        context.printPanel = Set(window.sheets).subtracting(windowSheetsBeforPrintOperation).first

>>>>>>> 144bfc3f
        // when subscribing to another Tab, the sheet will be temporarily closed with response == .abort on the cancellable deinit
        return ModalSheetCancellable(ownerWindow: window, modalSheet: context.printPanel, returnCode: nil, condition: !context.request.isComplete) {
            context.isAborted = true
        }
    }

    @objc private func printOperationDidRun(printOperation: NSPrintOperation, success: Bool, contextInfo: UnsafeMutableRawPointer?) {
        guard let contextInfo else {
            assertionFailure("could not get query")
            return
        }
        let context = Unmanaged<PrintContext>.fromOpaque(contextInfo).takeRetainedValue()

        // don‘t submit the query when tab is switched
        if context.isAborted { return }
        if let window = view.window, let printPanel = context.printPanel, window.sheets.contains(printPanel) {
            window.endSheet(printPanel)
        }

        context.request.submit(success)
    }

    func fileIconFlyAnimationOriginalRect(for downloadTask: WebKitDownloadTask) -> NSRect? {
        dispatchPrecondition(condition: .onQueue(.main))
        guard let window = self.view.window,
              let dockScreen = NSScreen.dockScreen
        else { return nil }
<<<<<<< HEAD

        // fly 64x64 icon from the center of Address Bar
        let size = view.bounds.size
        let rect = NSRect(x: size.width / 2 - 32, y: size.height / 2 - 32, width: 64, height: 64)
        let windowRect = view.convert(rect, to: nil)
        let globalRect = window.convertToScreen(windowRect)
        // to the Downloads folder in Dock (in DockScreen coordinates)
        let dockScreenRect = dockScreen.convert(globalRect)

=======

        // fly 64x64 icon from the center of Address Bar
        let size = view.bounds.size
        let rect = NSRect(x: size.width / 2 - 32, y: size.height / 2 - 32, width: 64, height: 64)
        let windowRect = view.convert(rect, to: nil)
        let globalRect = window.convertToScreen(windowRect)
        // to the Downloads folder in Dock (in DockScreen coordinates)
        let dockScreenRect = dockScreen.convert(globalRect)

>>>>>>> 144bfc3f
        return dockScreenRect
    }

}

extension BrowserTabViewController: BrowserTabSelectionDelegate {

    func selectedTab(at index: Int) {
        show(displayableTabAtIndex: index)
    }

    func selectedPreferencePane(_ identifier: PreferencePaneIdentifier) {
        guard let selectedTab = tabCollectionViewModel.selectedTabViewModel?.tab else {
            return
        }

        if case .preferences = selectedTab.content {
            selectedTab.setContent(.preferences(pane: identifier))
        }
    }

}

private extension WKWebView {

    var tab: Tab? {
        guard let navigationDelegate = self.navigationDelegate else { return nil }
        guard let tab = navigationDelegate as? Tab else {
            assertionFailure("webView.navigationDelegate is not a Tab")
            return nil
        }
        return tab
    }

}

extension BrowserTabViewController: OnboardingDelegate {

    func onboardingDidRequestImportData(completion: @escaping () -> Void) {
        DataImportViewController.show(completion: completion)
    }

    func onboardingDidRequestSetDefault(completion: @escaping () -> Void) {
        let defaultBrowserPreferences = DefaultBrowserPreferences()
        if defaultBrowserPreferences.isDefault {
            completion()
            return
        }

        defaultBrowserPreferences.becomeDefault { _ in
            _ = defaultBrowserPreferences
            withAnimation {
                completion()
            }
        }
    }

    func onboardingHasFinished() {
        (view.window?.windowController as? MainWindowController)?.userInteraction(prevented: false)
    }

}

extension BrowserTabViewController {

    func addMouseMonitors() {
        guard mouseDownMonitor == nil else { return }

        self.mouseDownMonitor = NSEvent.addLocalMonitorForEvents(matching: .leftMouseDown) { [weak self] event in
            self?.mouseDown(with: event)
        }
    }

    func removeMouseMonitors() {
        if let monitor = mouseDownMonitor {
            NSEvent.removeMonitor(monitor)
        }
        self.mouseDownMonitor = nil
    }

    func mouseDown(with event: NSEvent) -> NSEvent? {
        guard event.window === self.view.window else { return event }
        tabViewModel?.tab.autofill?.didClick(at: event.locationInWindow)
        return event
    }
}

// MARK: - Web View snapshot for Pinned Tab selected in more than 1 window

extension BrowserTabViewController {

    private func subscribeToTabSelectedInCurrentKeyWindow() {
        let lastKeyWindowOtherThanOurs = WindowControllersManager.shared.didChangeKeyWindowController
            .map { WindowControllersManager.shared.lastKeyMainWindowController }
            .prepend(WindowControllersManager.shared.lastKeyMainWindowController)
            .compactMap { $0 }
            .filter { [weak self] in $0.window !== self?.view.window }

        keyWindowSelectedTabCancellable = lastKeyWindowOtherThanOurs
            .flatMap(\.mainViewController.tabCollectionViewModel.$selectionIndex)
            .compactMap { $0 }
            .removeDuplicates()
            .sink { [weak self] index in
                self?.handleTabSelectedInKeyWindow(index)
            }
    }

    private func handleTabSelectedInKeyWindow(_ tabIndex: TabIndex) {
        if tabIndex.isPinnedTab, tabIndex == tabCollectionViewModel.selectionIndex, webViewSnapshot == nil {
            makeWebViewSnapshot()
        } else {
            hideWebViewSnapshotIfNeeded()
        }
    }

    private func makeWebViewSnapshot() {
        dispatchPrecondition(condition: .onQueue(.main))

        guard let webView = webView else {
            os_log("BrowserTabViewController: failed to create a snapshot of webView", type: .error)
            return
        }

        let config = WKSnapshotConfiguration()
        config.afterScreenUpdates = false

        webView.takeSnapshot(with: config) { [weak self] image, _ in
            guard let image = image else {
                os_log("BrowserTabViewController: failed to create a snapshot of webView", type: .error)
                return
            }
            self?.showWebViewSnapshot(with: image)
        }
    }

    private func showWebViewSnapshot(with image: NSImage) {
        let snapshotView = WebViewSnapshotView(image: image, frame: view.bounds)
        snapshotView.autoresizingMask = [.width, .height]
        snapshotView.translatesAutoresizingMaskIntoConstraints = true

        view.addSubview(snapshotView)
        webViewSnapshot?.removeFromSuperview()
        webViewSnapshot = snapshotView
    }

    private func hideWebViewSnapshotIfNeeded() {
        if webViewSnapshot != nil {
            DispatchQueue.main.async {
                self.showTabContent(of: self.tabCollectionViewModel.selectedTabViewModel)
                self.webViewSnapshot?.removeFromSuperview()
            }
        }
    }
}<|MERGE_RESOLUTION|>--- conflicted
+++ resolved
@@ -306,14 +306,8 @@
         // shouldn't open New Tabs in PopUp window
         guard view.window?.isPopUpWindow == false else {
             // Prefer Tab's Parent
-<<<<<<< HEAD
             if let parentTab = tabCollectionViewModel.selectedTabViewModel?.tab.parentTab {
                 parentTab.openChild(with: content, of: .tab(selected: true))
-=======
-            if let parentTab = tabCollectionViewModel.selectedTabViewModel?.tab.parentTab, parentTab.delegate !== self {
-                let tab = Tab(content: content, parentTab: parentTab, shouldLoadInBackground: true)
-                parentTab.delegate?.tab(parentTab, createdChild: tab, of: .tab(selected: true))
->>>>>>> 144bfc3f
                 parentTab.webView.window?.makeKeyAndOrderFront(nil)
                 // Act as default URL Handler if no Parent
             } else {
@@ -510,16 +504,6 @@
         }
     }
 
-<<<<<<< HEAD
-    func tab(_ tab: Tab, createdChild childTab: Tab, of kind: NewWindowPolicy) {
-        switch kind {
-        case .popup(size: let windowContentSize):
-            WindowsManager.openPopUpWindow(with: tab, contentSize: windowContentSize)
-        case .window(active: let active):
-            WindowsManager.openNewWindow(with: tab, showWindow: active)
-        case .tab(selected: let selected):
-            self.tabCollectionViewModel.insert(childTab, after: tab, selected: selected)
-=======
     func tab(_ parentTab: Tab, createdChild childTab: Tab, of kind: NewWindowPolicy) {
         switch kind {
         case .popup(size: let windowContentSize):
@@ -528,7 +512,6 @@
             WindowsManager.openNewWindow(with: childTab, showWindow: active)
         case .tab(selected: let selected):
             self.tabCollectionViewModel.insert(childTab, after: parentTab, selected: selected)
->>>>>>> 144bfc3f
         }
     }
 
@@ -665,7 +648,6 @@
             // don‘t submit the query when tab is switched
             if case .abort = response { return }
             request.submit()
-<<<<<<< HEAD
         }
 
         // when subscribing to another Tab, the sheet will be temporarily closed with response == .abort on the cancellable deinit
@@ -680,15 +662,12 @@
             // don‘t submit the query when tab is switched
             if case .abort = response { return }
             request.submit(response == .alertFirstButtonReturn)
-=======
->>>>>>> 144bfc3f
         }
 
         // when subscribing to another Tab, the sheet will be temporarily closed with response == .abort on the cancellable deinit
         return ModalSheetCancellable(ownerWindow: window, modalSheet: alert.window, condition: !request.isComplete)
     }
 
-<<<<<<< HEAD
     func showTextInput(with request: TextInputDialogRequest) -> ModalSheetCancellable? {
         guard let window = view.window else { return nil }
 
@@ -743,83 +722,12 @@
             }
         }
 
-=======
-    func showConfirmDialog(with request: ConfirmDialogRequest) -> ModalSheetCancellable? {
-        guard let window = view.window else { return nil }
-
-        let alert = NSAlert.javascriptConfirmation(with: request.parameters)
-        alert.beginSheetModal(for: window) { [request] response in
-            // don‘t submit the query when tab is switched
-            if case .abort = response { return }
-            request.submit(response == .alertFirstButtonReturn)
-        }
-
-        // when subscribing to another Tab, the sheet will be temporarily closed with response == .abort on the cancellable deinit
-        return ModalSheetCancellable(ownerWindow: window, modalSheet: alert.window, condition: !request.isComplete)
-    }
-
-    func showTextInput(with request: TextInputDialogRequest) -> ModalSheetCancellable? {
-        guard let window = view.window else { return nil }
-
-        let alert = NSAlert.javascriptTextInput(prompt: request.parameters.prompt, defaultText: request.parameters.defaultText)
-        alert.beginSheetModal(for: window) { [request] response in
-            // don‘t submit the query when tab is switched
-            if case .abort = response { return }
-            guard let textField = alert.accessoryView as? NSTextField else {
-                assertionFailure("BrowserTabViewController: Textfield not found in alert")
-                request.submit(nil)
-                return
-            }
-            let answer = response == .alertFirstButtonReturn ? textField.stringValue : nil
-            request.submit(answer)
-        }
-
-        // when subscribing to another Tab, the sheet will be temporarily closed with response == .abort on the cancellable deinit
-        return ModalSheetCancellable(ownerWindow: window, modalSheet: alert.window, condition: !request.isComplete) { [weak alert] in
-            // save user input between tab switching
-            (alert?.accessoryView as? NSTextField).map { request.parameters.defaultText = $0.stringValue }
-        }
-    }
-
-    func showSavePanel(with request: SavePanelDialogRequest) -> ModalSheetCancellable? {
-        dispatchPrecondition(condition: .onQueue(.main))
-        guard let window = view.window else { return nil }
-
-        var fileTypes = request.parameters.fileTypes
-        if fileTypes.isEmpty || (fileTypes.count == 1 && (fileTypes[0].fileExtension?.isEmpty ?? true)),
-           let fileExt = (request.parameters.suggestedFilename as NSString?)?.pathExtension,
-           let utType = UTType(fileExtension: fileExt) {
-            // When no file extension is set by default generate fileType from file extension
-            fileTypes.insert(utType, at: 0)
-        }
-        // allow user set any file extension
-        if fileTypes.count == 1 && !fileTypes.contains(where: { $0.fileExtension?.isEmpty ?? true }) {
-            fileTypes.append(.data)
-        }
-
-        let savePanel = NSSavePanel.withFileTypeChooser(fileTypes: fileTypes,
-                                                        suggestedFilename: request.parameters.suggestedFilename,
-                                                        directoryURL: DownloadsPreferences().effectiveDownloadLocation)
-
-        savePanel.beginSheetModal(for: window) { [request] response in
-            if case .abort = response {
-                // panel not closed by user but by a tab switching
-                return
-            } else if case .OK = response, let url = savePanel.url {
-                request.submit( (url, savePanel.selectedFileType) )
-            } else {
-                request.submit(nil)
-            }
-        }
-
->>>>>>> 144bfc3f
         // when subscribing to another Tab, the sheet will be temporarily closed with response == .abort on the cancellable deinit
         return ModalSheetCancellable(ownerWindow: window, modalSheet: savePanel, condition: !request.isComplete)
     }
 
     func showOpenPanel(with request: OpenPanelDialogRequest) -> ModalSheetCancellable? {
         guard let window = view.window else { return nil }
-<<<<<<< HEAD
 
         let openPanel = NSOpenPanel()
         openPanel.allowsMultipleSelection = request.parameters.allowsMultipleSelection
@@ -862,50 +770,6 @@
         // get the Print Panel that (hopefully) was added to the window.sheets
         context.printPanel = Set(window.sheets).subtracting(windowSheetsBeforPrintOperation).first
 
-=======
-
-        let openPanel = NSOpenPanel()
-        openPanel.allowsMultipleSelection = request.parameters.allowsMultipleSelection
-
-        openPanel.beginSheetModal(for: window) { [request] response in
-            // don‘t submit the query when tab is switched
-            if case .abort = response { return }
-            guard case .OK = response else {
-                request.submit(nil)
-                return
-            }
-            request.submit(openPanel.urls)
-        }
-
-        // when subscribing to another Tab, the sheet will be temporarily closed with response == .abort on the cancellable deinit
-        return ModalSheetCancellable(ownerWindow: window, modalSheet: openPanel, condition: !request.isComplete)
-    }
-
-    private class PrintContext {
-        let request: PrintDialogRequest
-        weak var printPanel: NSWindow?
-        var isAborted = false
-        init(request: PrintDialogRequest) {
-            self.request = request
-        }
-    }
-    func runPrintOperation(with request: PrintDialogRequest) -> ModalSheetCancellable? {
-        guard let window = view.window else { return nil }
-
-        let printOperation = request.parameters
-        let didRunSelector = #selector(printOperationDidRun(printOperation:success:contextInfo:))
-
-        let windowSheetsBeforPrintOperation = window.sheets
-
-        let context = PrintContext(request: request)
-        let contextInfo = Unmanaged<PrintContext>.passRetained(context).toOpaque()
-
-        printOperation.runModal(for: window, delegate: self, didRun: didRunSelector, contextInfo: contextInfo)
-
-        // get the Print Panel that (hopefully) was added to the window.sheets
-        context.printPanel = Set(window.sheets).subtracting(windowSheetsBeforPrintOperation).first
-
->>>>>>> 144bfc3f
         // when subscribing to another Tab, the sheet will be temporarily closed with response == .abort on the cancellable deinit
         return ModalSheetCancellable(ownerWindow: window, modalSheet: context.printPanel, returnCode: nil, condition: !context.request.isComplete) {
             context.isAborted = true
@@ -933,7 +797,6 @@
         guard let window = self.view.window,
               let dockScreen = NSScreen.dockScreen
         else { return nil }
-<<<<<<< HEAD
 
         // fly 64x64 icon from the center of Address Bar
         let size = view.bounds.size
@@ -943,17 +806,6 @@
         // to the Downloads folder in Dock (in DockScreen coordinates)
         let dockScreenRect = dockScreen.convert(globalRect)
 
-=======
-
-        // fly 64x64 icon from the center of Address Bar
-        let size = view.bounds.size
-        let rect = NSRect(x: size.width / 2 - 32, y: size.height / 2 - 32, width: 64, height: 64)
-        let windowRect = view.convert(rect, to: nil)
-        let globalRect = window.convertToScreen(windowRect)
-        // to the Downloads folder in Dock (in DockScreen coordinates)
-        let dockScreenRect = dockScreen.convert(globalRect)
-
->>>>>>> 144bfc3f
         return dockScreenRect
     }
 
