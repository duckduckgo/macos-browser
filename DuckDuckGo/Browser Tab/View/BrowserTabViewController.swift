//
//  BrowserTabViewController.swift
//
//  Copyright © 2020 DuckDuckGo. All rights reserved.
//
//  Licensed under the Apache License, Version 2.0 (the "License");
//  you may not use this file except in compliance with the License.
//  You may obtain a copy of the License at
//
//  http://www.apache.org/licenses/LICENSE-2.0
//
//  Unless required by applicable law or agreed to in writing, software
//  distributed under the License is distributed on an "AS IS" BASIS,
//  WITHOUT WARRANTIES OR CONDITIONS OF ANY KIND, either express or implied.
//  See the License for the specific language governing permissions and
//  limitations under the License.
//

import Cocoa
import WebKit
import os.log
import Combine
import SwiftUI
import BrowserServicesKit

protocol BrowserTabViewControllerClickDelegate: AnyObject {
    func browserTabViewController(_ browserTabViewController: BrowserTabViewController, didClickAtPoint: CGPoint)
}

final class BrowserTabViewController: NSViewController {

    @IBOutlet weak var errorView: NSView!
    @IBOutlet weak var homePageView: NSView!
    @IBOutlet weak var errorMessageLabel: NSTextField!
    @IBOutlet weak var hoverLabel: NSTextField!
    @IBOutlet weak var hoverLabelContainer: NSView!
    private weak var webView: WebView?
    private weak var webViewContainer: NSView?
    private weak var webViewSnapshot: NSView?

    var tabViewModel: TabViewModel?

    private let tabCollectionViewModel: TabCollectionViewModel
    private var tabContentCancellable: AnyCancellable?
    private var errorViewStateCancellable: AnyCancellable?
    private var pinnedTabsDelegatesCancellable: AnyCancellable?
    private var keyWindowSelectedTabCancellable: AnyCancellable?
    private var cancellables = Set<AnyCancellable>()

    private var hoverLabelWorkItem: DispatchWorkItem?

    private var transientTabContentViewController: NSViewController?

    private var mouseDownMonitor: Any?

    private var cookieConsentPopoverManager = CookieConsentPopoverManager()

    required init?(coder: NSCoder) {
        fatalError("BrowserTabViewController: Bad initializer")
    }

    init?(coder: NSCoder, tabCollectionViewModel: TabCollectionViewModel) {
        self.tabCollectionViewModel = tabCollectionViewModel

        super.init(coder: coder)
    }

    @IBSegueAction func createHomePageViewController(_ coder: NSCoder) -> NSViewController? {
        guard let controller = HomePageViewController(coder: coder,
                                                      tabCollectionViewModel: tabCollectionViewModel,
                                                      bookmarkManager: LocalBookmarkManager.shared) else {
            fatalError("BrowserTabViewController: Failed to init HomePageViewController")
        }
        return controller
    }

    override func viewDidLoad() {
        super.viewDidLoad()

        hoverLabelContainer.alphaValue = 0
        subscribeToTabs()
        subscribeToSelectedTabViewModel()
        subscribeToErrorViewState()
    }

    override func viewWillAppear() {
        super.viewWillAppear()

        addMouseMonitors()
    }

    override func viewWillDisappear() {
        super.viewWillDisappear()

        removeMouseMonitors()
    }

    override func viewDidAppear() {
        super.viewDidAppear()

        NotificationCenter.default.addObserver(self,
                                               selector: #selector(windowWillClose(_:)),
                                               name: NSWindow.willCloseNotification,
                                               object: self.view.window)
    }

    @objc
    private func windowWillClose(_ notification: NSNotification) {
        self.removeWebViewFromHierarchy()
    }

    private func subscribeToSelectedTabViewModel() {
        tabCollectionViewModel.$selectedTabViewModel
            .sink { [weak self] selectedTabViewModel in

                guard let self = self else { return }
                self.tabViewModel = selectedTabViewModel
                self.showTabContent(of: selectedTabViewModel)
                self.subscribeToErrorViewState()
                self.subscribeToTabContent(of: selectedTabViewModel)
                self.showCookieConsentPopoverIfNecessary(selectedTabViewModel)
            }
            .store(in: &cancellables)
    }

    private func showCookieConsentPopoverIfNecessary(_ selectedTabViewModel: TabViewModel?) {
        if let selectedTab = selectedTabViewModel?.tab,
           let cookiePopoverTab = cookieConsentPopoverManager.currentTab,
           selectedTab == cookiePopoverTab {
            cookieConsentPopoverManager.show(on: view, animated: false)
        } else {
            cookieConsentPopoverManager.close(animated: false)
        }
    }

    private func subscribeToTabs() {
        tabCollectionViewModel.tabCollection.$tabs
            .sink { [weak self] tabs in
                for tab in tabs where tab.delegate !== self {
                    tab.delegate = self
                }
            }
            .store(in: &cancellables)
    }

    private func subscribeToPinnedTabs() {
        pinnedTabsDelegatesCancellable = tabCollectionViewModel.pinnedTabsCollection?.$tabs
            .sink { [weak self] tabs in
                for tab in tabs where tab.delegate !== self {
                    tab.delegate = self
                }
            }
    }

    private func removeWebViewFromHierarchy(webView: WebView? = nil,
                                            container: NSView? = nil) {
        guard let webView = webView ?? self.webView,
              let container = container ?? self.webViewContainer
        else { return }

        if self.webView === webView {
            self.webView = nil
        }

        if webView.window === view.window {
            container.removeFromSuperview()
        }
        if self.webViewContainer === container {
            self.webViewContainer = nil
        }
    }

    private func addWebViewToViewHierarchy(_ webView: WebView) {
        let container = WebViewContainerView(webView: webView, frame: view.bounds)
        self.webViewContainer = container
        view.addSubview(container)

        // Make sure link preview (tooltip shown in the bottom-left) is on top
        view.addSubview(hoverLabelContainer)
    }

    private func changeWebView(tabViewModel: TabViewModel?) {

        func cleanUpRemoteWebViewIfNeeded(_ webView: WebView) {
            if webView.containerView !== webViewContainer {
                webView.containerView?.removeFromSuperview()
            }
        }

        func displayWebView(of tabViewModel: TabViewModel) {
            let newWebView = tabViewModel.tab.webView
            cleanUpRemoteWebViewIfNeeded(newWebView)
            newWebView.uiDelegate = self
            webView = newWebView

            addWebViewToViewHierarchy(newWebView)
        }

        guard let tabViewModel = tabViewModel else {
            removeWebViewFromHierarchy()
            return
        }

        let oldWebView = webView
        let webViewContainer = webViewContainer

        displayWebView(of: tabViewModel)
        tabViewModel.updateAddressBarStrings()
        if let oldWebView = oldWebView, let webViewContainer = webViewContainer, oldWebView !== webView {
            removeWebViewFromHierarchy(webView: oldWebView, container: webViewContainer)
        }

        if setFirstResponderAfterAdding {
            setFirstResponderAfterAdding = false
            makeWebViewFirstResponder()
        }
    }

    func subscribeToTabContent(of tabViewModel: TabViewModel?) {
        tabContentCancellable?.cancel()

        guard let tabViewModel = tabViewModel else {
            return
        }

        let tabContentPublisher = tabViewModel.tab.$content
            .dropFirst()
            .removeDuplicates()
            .receive(on: DispatchQueue.main)

        tabContentCancellable = tabContentPublisher
            .map { [weak tabViewModel] tabContent -> AnyPublisher<Void, Never> in
                guard let tabViewModel = tabViewModel, tabContent.isUrl else {
                    return Just(()).eraseToAnyPublisher()
                }

                return Publishers.Merge3(
                    tabViewModel.tab.webViewDidCommitNavigationPublisher,
                    tabViewModel.tab.webViewDidFailNavigationPublisher,
                    tabViewModel.tab.webViewDidReceiveChallengePublisher
                )
                .prefix(1)
                .eraseToAnyPublisher()
            }
            .switchToLatest()
            .sink { [weak self, weak tabViewModel] in
                guard let tabViewModel = tabViewModel else {
                    return
                }
                self?.showTabContent(of: tabViewModel)
            }
    }

    private func subscribeToErrorViewState() {
        errorViewStateCancellable = tabViewModel?.$errorViewState.receive(on: DispatchQueue.main).sink { [weak self] _ in
            self?.displayErrorView(
                self?.tabViewModel?.errorViewState.isVisible ?? false,
                message: self?.tabViewModel?.errorViewState.message ?? UserText.unknownErrorMessage
            )
        }
    }

    func makeWebViewFirstResponder() {
        if let webView = self.webView {
            webView.makeMeFirstResponder()
        } else {
            setFirstResponderAfterAdding = true
            view.window?.makeFirstResponder(nil)
        }
    }

    private var setFirstResponderAfterAdding = false

    private func setFirstResponderIfNeeded() {
        guard webView?.url != nil else {
            return
        }

        DispatchQueue.main.async { [weak self] in
            self?.makeWebViewFirstResponder()
        }
    }

    private func displayErrorView(_ shown: Bool, message: String) {
        errorMessageLabel.stringValue = message
        errorView.isHidden = !shown
        webView?.isHidden = shown
        homePageView.isHidden = shown
    }

    func openNewTab(with content: Tab.TabContent, parentTab: Tab? = nil, selected: Bool = false, canBeClosedWithBack: Bool = false) {
        // shouldn't open New Tabs in PopUp window
        guard view.window?.isPopUpWindow == false else {
            // Prefer Tab's Parent
            if let parentTab = tabCollectionViewModel.selectedTabViewModel?.tab.parentTab, parentTab.delegate !== self {
                parentTab.delegate?.tab(parentTab, requestedNewTabWith: content, selected: true)
                parentTab.webView.window?.makeKeyAndOrderFront(nil)
                // Act as default URL Handler if no Parent
            } else {
                WindowControllersManager.shared.showTab(with: content)
            }
            return
        }

        guard tabCollectionViewModel.selectDisplayableTabIfPresent(content) == false else {
            return
        }

        let tab = Tab(content: content,
                      parentTab: parentTab,
                      shouldLoadInBackground: true,
                      canBeClosedWithBack: canBeClosedWithBack,
                      webViewFrame: view.frame)

        if parentTab != nil {
            tabCollectionViewModel.insertChild(tab: tab, selected: selected)
        } else {
            tabCollectionViewModel.append(tab: tab, selected: selected)
        }
    }

    // MARK: - Browser Tabs

    private func show(displayableTabAtIndex index: Int) {
        // The tab switcher only displays displayable tab types.
        tabCollectionViewModel.selectedTabViewModel?.tab.setContent(Tab.TabContent.displayableTabTypes[index])
        showTabContent(of: tabCollectionViewModel.selectedTabViewModel)
    }

    private func removeAllTabContent(includingWebView: Bool = true) {
        self.homePageView.removeFromSuperview()
        transientTabContentViewController?.removeCompletely()
        preferencesViewController.removeCompletely()
        bookmarksViewController.removeCompletely()
        if includingWebView {
            self.removeWebViewFromHierarchy()
        }
    }

    private func showTabContentController(_ vc: NSViewController) {
        self.addChild(vc)
        view.addAndLayout(vc.view)
    }

    private func showTransientTabContentController(_ vc: NSViewController) {
        transientTabContentViewController?.removeCompletely()
        showTabContentController(vc)
        transientTabContentViewController = vc
    }

    private func requestDisableUI() {
        (view.window?.windowController as? MainWindowController)?.userInteraction(prevented: true)
    }

    private func showTabContent(of tabViewModel: TabViewModel?) {
        guard tabCollectionViewModel.allTabsCount > 0 else {
            view.window?.close()
            return
        }
        scheduleHoverLabelUpdatesForUrl(nil)

        switch tabViewModel?.tab.content {
        case .bookmarks:
            removeAllTabContent()
            showTabContentController(bookmarksViewController)

        case let .preferences(pane):
            removeAllTabContent()
            if let pane = pane, preferencesViewController.model.selectedPane != pane {
                preferencesViewController.model.selectPane(pane)
            }
            showTabContentController(preferencesViewController)

        case .onboarding:
            removeAllTabContent()
            if !OnboardingViewModel().onboardingFinished {
                requestDisableUI()
            }
            showTransientTabContentController(OnboardingViewController.create(withDelegate: self))

        case .url, .privatePlayer:
            if shouldReplaceWebView(for: tabViewModel) {
                removeAllTabContent(includingWebView: true)
                changeWebView(tabViewModel: tabViewModel)
            }

        case .homePage:
            removeAllTabContent()
            view.addAndLayout(homePageView)

        default:
            break
        }
    }

    private func shouldReplaceWebView(for tabViewModel: TabViewModel?) -> Bool {
        guard let tabViewModel = tabViewModel else {
            return false
        }

        let isPinnedTab = tabCollectionViewModel.pinnedTabsCollection?.tabs.contains(tabViewModel.tab) == true
        let isKeyWindow = view.window?.isKeyWindow == true

        let tabIsNotOnScreen = tabViewModel.tab.webView.tabContentView.superview == nil
        let isDifferentTabDisplayed = webView != tabViewModel.tab.webView

        return isDifferentTabDisplayed || tabIsNotOnScreen || (isPinnedTab && isKeyWindow)
    }

    // MARK: - Preferences

    private(set) lazy var preferencesViewController: PreferencesViewController = {
        let viewController = PreferencesViewController()
        viewController.delegate = self

        return viewController
    }()

    // MARK: - Bookmarks

    private(set) lazy var bookmarksViewController: BookmarkManagementSplitViewController = {
        let viewController = BookmarkManagementSplitViewController.create()
        viewController.delegate = self

        return viewController
    }()

    private var _contentOverlayPopover: ContentOverlayPopover?
    public var contentOverlayPopover: ContentOverlayPopover {
        guard let overlay = _contentOverlayPopover else {
            let overlayPopover = ContentOverlayPopover(currentTabView: view)
            WindowControllersManager.shared.stateChanged
                .sink { [weak self] _ in
                    self?._contentOverlayPopover?.websiteAutofillUserScriptCloseOverlay(nil)
                }.store(in: &cancellables)
            _contentOverlayPopover = overlayPopover
            return overlayPopover
        }
        return overlay
    }

    @objc(_webView:printFrame:)
    func webView(_ webView: WKWebView, printFrame handle: Any) {
        webView.tab?.extensions.printing.print(using: webView, frameHandle: handle)
    }

    @available(macOS 12, *)
    @objc(_webView:printFrame:pdfFirstPageSize:completionHandler:)
    func webView(_ webView: WKWebView, printFrame handle: Any, pdfFirstPageSize size: CGSize, completionHandler: () -> Void) {
        self.webView(webView, printFrame: handle)
        completionHandler()
    }

}

extension BrowserTabViewController: ContentOverlayUserScriptDelegate {
    public func websiteAutofillUserScriptCloseOverlay(_ websiteAutofillUserScript: WebsiteAutofillUserScript?) {
        contentOverlayPopover.websiteAutofillUserScriptCloseOverlay(websiteAutofillUserScript)
    }
    public func websiteAutofillUserScript(_ websiteAutofillUserScript: WebsiteAutofillUserScript,
                                          willDisplayOverlayAtClick: NSPoint?,
                                          serializedInputContext: String,
                                          inputPosition: CGRect) {
        contentOverlayPopover.websiteAutofillUserScript(websiteAutofillUserScript,
                                                        willDisplayOverlayAtClick: willDisplayOverlayAtClick,
                                                        serializedInputContext: serializedInputContext,
                                                        inputPosition: inputPosition)
    }
}

extension BrowserTabViewController: TabDelegate {

    func tab(_ tab: Tab, promptUserForCookieConsent result: @escaping (Bool) -> Void) {
        cookieConsentPopoverManager.show(on: view, animated: true, result: result)
        cookieConsentPopoverManager.currentTab = tab
    }

    func tabWillStartNavigation(_ tab: Tab, isUserInitiated: Bool) {
        if isUserInitiated,
           let window = self.view.window,
           window.isPopUpWindow == true,
           window.isKeyWindow == false {

            window.makeKeyAndOrderFront(nil)
        }
    }

    func tab(_ tab: Tab, requestedOpenExternalURL url: URL, forUserEnteredURL userEntered: Bool) {

        let searchForExternalUrl = { [weak tab] in
            // Redirect after handing WebView.url update after cancelling the request
            DispatchQueue.main.async {
                tab?.update(url: URL.makeSearchUrl(from: url.absoluteString), userEntered: false)
            }
        }

        // Another way of detecting whether an app is installed to handle a protocol is described in Asana:
        // https://app.asana.com/0/1201037661562251/1202055908401751/f
        guard NSWorkspace.shared.urlForApplication(toOpen: url) != nil else {
            if userEntered {
                searchForExternalUrl()
            }
            return
        }
        self.view.makeMeFirstResponder()

        let permissionType = PermissionType.externalScheme(scheme: url.scheme ?? "")

        tab.permissions.permissions([permissionType],
                                    requestedForDomain: webView?.url?.host,
                                    url: url) { [weak self, weak tab] granted in
            guard granted, let tab = tab else {
                if userEntered {
                    searchForExternalUrl()
                }
                return
            }

            self?.tab(tab, openExternalURL: url, touchingPermissionType: permissionType)
        }
    }

    private func tab(_ tab: Tab, openExternalURL url: URL, touchingPermissionType permissionType: PermissionType) {
        NSWorkspace.shared.open(url)
        tab.permissions.permissions[permissionType].externalSchemeOpened()
    }

    func tabPageDOMLoaded(_ tab: Tab) {
        if tabViewModel?.tab == tab {
            tabViewModel?.isLoading = false
        }
    }

    func tabDidStartNavigation(_ tab: Tab) {
        setFirstResponderIfNeeded()
        guard let tabViewModel = tabViewModel else { return }

        tabViewModel.closeFindInPage()
        tab.permissions.tabDidStartNavigation()
        if !tabViewModel.isLoading,
           tabViewModel.tab.webView.isLoading {
            tabViewModel.isLoading = true
        }
    }

    func tab(_ tab: Tab, requestedNewTabWith content: Tab.TabContent, selected: Bool) {
        openNewTab(with: content, parentTab: tab, selected: selected, canBeClosedWithBack: selected == true)
    }

    func closeTab(_ tab: Tab) {
        guard let index = tabCollectionViewModel.tabCollection.tabs.firstIndex(of: tab) else {
            return
        }
        tabCollectionViewModel.remove(at: .unpinned(index))
    }

    func tab(_ tab: Tab,
             requestedBasicAuthenticationChallengeWith protectionSpace: URLProtectionSpace,
             completionHandler: @escaping (URLSession.AuthChallengeDisposition, URLCredential?) -> Void) {
        guard let window = view.window else {
            completionHandler(.cancelAuthenticationChallenge, nil)
            return
        }

        let alert = AuthenticationAlert(host: protectionSpace.host, isEncrypted: protectionSpace.receivesCredentialSecurely)
        alert.beginSheetModal(for: window) { response in
            guard case .OK = response,
                  !alert.usernameTextField.stringValue.isEmpty,
                  !alert.passwordTextField.stringValue.isEmpty
            else {
                completionHandler(.performDefaultHandling, nil)
                return
            }
            completionHandler(.useCredential, URLCredential(user: alert.usernameTextField.stringValue,
                                                            password: alert.passwordTextField.stringValue,
                                                            persistence: .forSession))

        }
    }

    func tab(_ tab: Tab, didChangeHoverLink url: URL?) {
        scheduleHoverLabelUpdatesForUrl(url)
    }

    func windowDidBecomeKey() {
        keyWindowSelectedTabCancellable = nil
        subscribeToPinnedTabs()
        hideWebViewSnapshotIfNeeded()
    }

    func windowDidResignKey() {
        pinnedTabsDelegatesCancellable = nil
        scheduleHoverLabelUpdatesForUrl(nil)
        subscribeToTabSelectedInCurrentKeyWindow()
    }

    private func scheduleHoverLabelUpdatesForUrl(_ url: URL?) {
        // cancel previous animation, if any
        hoverLabelWorkItem?.cancel()

        // schedule an animation if needed
        var animationItem: DispatchWorkItem?
        var delay: Double = 0
        if url == nil && hoverLabelContainer.alphaValue > 0 {
            // schedule a fade out
            delay = 0.1
            animationItem = DispatchWorkItem { [weak self] in
                self?.hoverLabelContainer.animator().alphaValue = 0
            }
        } else if url != nil && hoverLabelContainer.alphaValue < 1 {
            // schedule a fade in
            delay = 0.5
            animationItem = DispatchWorkItem { [weak self] in
                self?.hoverLabel.stringValue = url?.absoluteString ?? ""
                self?.hoverLabelContainer.animator().alphaValue = 1
            }
        } else {
            hoverLabel.stringValue = url?.absoluteString ?? ""
        }

        if let item = animationItem {
            hoverLabelWorkItem = item
            DispatchQueue.main.asyncAfter(deadline: .now() + delay, execute: item)
        }
    }
}

extension BrowserTabViewController: FileDownloadManagerDelegate {

    func chooseDestination(suggestedFilename: String?, directoryURL: URL?, fileTypes: [UTType], callback: @escaping (URL?, UTType?) -> Void) {
        dispatchPrecondition(condition: .onQueue(.main))

        var fileTypes = fileTypes
        if fileTypes.isEmpty || (fileTypes.count == 1 && (fileTypes[0].fileExtension?.isEmpty ?? true)),
           let fileExt = (suggestedFilename as NSString?)?.pathExtension,
           let utType = UTType(fileExtension: fileExt) {
            // When no file extension is set by default generate fileType from file extension
            fileTypes.insert(utType, at: 0)
        }
        // allow user set any file extension
        if fileTypes.count == 1 && !fileTypes.contains(where: { $0.fileExtension?.isEmpty ?? true }) {
            fileTypes.append(.data)
        }

        let savePanel = NSSavePanel.withFileTypeChooser(fileTypes: fileTypes, suggestedFilename: suggestedFilename, directoryURL: directoryURL)

        func completionHandler(_ result: NSApplication.ModalResponse) {
            guard case .OK = result else {
                callback(nil, nil)
                return
            }
            callback(savePanel.url, savePanel.selectedFileType)
        }

        if let window = self.view.window {
            savePanel.beginSheetModal(for: window, completionHandler: completionHandler)
        } else {
            completionHandler(savePanel.runModal())
        }
    }

    func fileIconFlyAnimationOriginalRect(for downloadTask: WebKitDownloadTask) -> NSRect? {
        dispatchPrecondition(condition: .onQueue(.main))
        guard let window = self.view.window,
              let dockScreen = NSScreen.dockScreen
        else { return nil }

        // fly 64x64 icon from the center of Address Bar
        let size = view.bounds.size
        let rect = NSRect(x: size.width / 2 - 32, y: size.height / 2 - 32, width: 64, height: 64)
        let windowRect = view.convert(rect, to: nil)
        let globalRect = window.convertToScreen(windowRect)
        // to the Downloads folder in Dock (in DockScreen coordinates)
        let dockScreenRect = dockScreen.convert(globalRect)

        return dockScreenRect
    }

    func tab(_ tab: Tab, requestedSaveAutofillData autofillData: AutofillData) {
        tabViewModel?.autofillDataToSave = autofillData
    }

}

<<<<<<< HEAD
extension BrowserTabViewController: NSMenuDelegate {

    func menuWillOpen(_ menu: NSMenu) {
        guard contextMenuExpected else {
            os_log("%s: Unexpected menuWillOpen", type: .error, className)
            contextMenuLink = nil
            contextMenuImage = nil
            return
        }
        contextMenuExpected = false
    }

}

extension BrowserTabViewController: LinkMenuItemSelectors {

    func openLinkInNewTab(_ sender: NSMenuItem) {
        guard let url = contextMenuLink else { return }
        openNewTab(with: .url(url), parentTab: tabViewModel?.tab)
    }

    func openLinkInNewWindow(_ sender: NSMenuItem) {
        guard let url = contextMenuLink else { return }
        WindowsManager.openNewWindow(with: url, parentTab: tabViewModel?.tab)
    }

    func downloadLinkedFileAs(_ sender: NSMenuItem) {
        guard let tab = tabCollectionViewModel.selectedTabViewModel?.tab,
              let url = contextMenuLink else { return }

        tab.download(from: url)
    }
    
    func addLinkToBookmarks(_ sender: NSMenuItem) {
        guard let url = contextMenuLink else { return }
        LocalBookmarkManager.shared.makeBookmark(for: url, title: contextMenuTitle ?? url.absoluteString, isFavorite: false)
    }
    
    func bookmarkPage(_ sender: NSMenuItem) {
        guard let tab = tabCollectionViewModel.selectedTabViewModel?.tab, let tabURL = tab.url else { return }
        LocalBookmarkManager.shared.makeBookmark(for: tabURL, title: tab.title ?? tabURL.absoluteString, isFavorite: false)
    }

    func copyLink(_ sender: NSMenuItem) {
        guard let url = contextMenuLink as NSURL? else { return }

        let pasteboard = NSPasteboard.general
        pasteboard.declareTypes([.URL], owner: nil)
        url.write(to: pasteboard)
        pasteboard.setString(url.absoluteString ?? "", forType: .string)
    }

}

extension BrowserTabViewController: ImageMenuItemSelectors {

    func openImageInNewTab(_ sender: NSMenuItem) {
        guard let url = contextMenuImage else { return }
        openNewTab(with: .url(url), parentTab: tabViewModel?.tab)
    }

    func openImageInNewWindow(_ sender: NSMenuItem) {
        guard let url = contextMenuImage else { return }
        WindowsManager.openNewWindow(with: url)
    }

    func saveImageAs(_ sender: NSMenuItem) {
        guard let tab = tabCollectionViewModel.selectedTabViewModel?.tab,
              let url = contextMenuImage else { return }

        tab.download(from: url)
    }

    func copyImageAddress(_ sender: NSMenuItem) {
        guard let url = contextMenuImage else { return }
        NSPasteboard.general.clearContents()
        NSPasteboard.general.setString(url.absoluteString, forType: .string)
        NSPasteboard.general.setString(url.absoluteString, forType: .URL)
    }

}

extension BrowserTabViewController: MenuItemSelectors {

    func search(_ sender: NSMenuItem) {
        let selectedText = contextMenuSelectedText ?? ""
        guard let url = URL.makeSearchUrl(from: selectedText) else { return }
        openNewTab(with: .url(url), parentTab: tabViewModel?.tab, selected: true)
    }

}

=======
>>>>>>> c73a4292
extension BrowserTabViewController: WKUIDelegate {

    @objc(_webView:saveDataToFile:suggestedFilename:mimeType:originatingURL:)
    func webView(_ webView: WKWebView, saveDataToFile data: Data, suggestedFilename: String, mimeType: String, originatingURL: URL) {
        func write(to url: URL) throws {
            let progress = Progress(totalUnitCount: 1,
                                    fileOperationKind: .downloading,
                                    kind: .file,
                                    isPausable: false,
                                    isCancellable: false,
                                    fileURL: url)
            progress.publish()
            defer {
                progress.unpublish()
            }

            try data.write(to: url)
            progress.completedUnitCount = progress.totalUnitCount
        }

        let prefs = DownloadsPreferences()
        if !prefs.alwaysRequestDownloadLocation,
           let location = prefs.effectiveDownloadLocation {
            let url = location.appendingPathComponent(suggestedFilename)
            try? write(to: url)

            return
        }

        chooseDestination(suggestedFilename: suggestedFilename,
                          directoryURL: prefs.effectiveDownloadLocation,
                          fileTypes: UTType(mimeType: mimeType).map { [$0] } ?? []) { url, _ in
            guard let url = url else { return }
            try? write(to: url)
        }
    }

    // swiftlint:disable cyclomatic_complexity
    // swiftlint:disable function_body_length
    func webView(_ webView: WKWebView,
                 createWebViewWith configuration: WKWebViewConfiguration,
                 for navigationAction: WKNavigationAction,
                 windowFeatures: WKWindowFeatures) -> WKWebView? {

        func makeTab(parentTab: Tab, content: Tab.TabContent) -> Tab {
            // Returned web view must be created with the specified configuration.
            return Tab(content: content,
                       webViewConfiguration: configuration,
                       parentTab: parentTab,
                       canBeClosedWithBack: true,
                       webViewFrame: view.frame)
        }
        guard let parentTab = webView.tab else { return nil }
        func nextQuery(parentTab: Tab) -> PermissionAuthorizationQuery? {
            parentTab.permissions.authorizationQueries.first(where: { $0.permissions.contains(.popups) })
        }

        let contentSize = NSSize(width: windowFeatures.width?.intValue ?? 1024, height: windowFeatures.height?.intValue ?? 752)
        var shouldOpenPopUp = navigationAction.isUserInitiated
        var shouldOpenNewTab = windowFeatures.toolbarsVisibility?.boolValue == true
        var shouldSelectNewTab = !NSApp.isCommandPressed

        switch parentTab.decideNewWindowPolicy(for: navigationAction) {
        case .newWindow:
            shouldOpenPopUp = true
            shouldOpenNewTab = false
        case .newTab(selected: let selected):
            shouldOpenPopUp = true
            shouldOpenNewTab = true
            shouldSelectNewTab = selected
        case .cancel:
            return nil
        case .none:
            break
        }

        if !shouldOpenPopUp {
            let url = navigationAction.request.url
            parentTab.permissions.permissions(.popups, requestedForDomain: webView.url?.host, url: url) { [weak parentTab] granted in

                guard let parentTab = parentTab else { return }

                switch (granted, shouldOpenPopUp) {
                case (true, false):
                    // callback called synchronously - will return webView for the request
                    shouldOpenPopUp = true
                case (true, true):
                    // called asynchronously
                    guard let url = navigationAction.request.url else { return }
                    let tab = makeTab(parentTab: parentTab, content: .url(url))
                    WindowsManager.openPopUpWindow(with: tab, contentSize: contentSize)

                    parentTab.permissions.permissions.popups.popupOpened(nextQuery: nextQuery(parentTab: parentTab))

                case (false, _):
                    return
                }
            }
        }
        guard shouldOpenPopUp else {
            shouldOpenPopUp = true // if granted asynchronously
            return nil
        }

        let tab = makeTab(parentTab: parentTab, content: .none)
        if shouldOpenNewTab {
            tabCollectionViewModel.insertChild(tab: tab, selected: shouldSelectNewTab)
        } else if windowFeatures.toolbarsVisibility?.boolValue == true {
            WindowsManager.openNewWindow(with: tab, contentSize: contentSize)
        } else {
            WindowsManager.openPopUpWindow(with: tab, contentSize: contentSize)
        }
        parentTab.permissions.permissions.popups.popupOpened(nextQuery: nextQuery(parentTab: parentTab))

        // WebKit loads the request in the returned web view.
        return tab.webView
    }
    // swiftlint:enable cyclomatic_complexity
    // swiftlint:enable function_body_length

    @objc(_webView:checkUserMediaPermissionForURL:mainFrameURL:frameIdentifier:decisionHandler:)
    func webView(_ webView: WKWebView,
                 checkUserMediaPermissionFor url: URL,
                 mainFrameURL: URL,
                 frameIdentifier frame: UInt,
                 decisionHandler: @escaping (String, Bool) -> Void) {
        webView.tab?.permissions.checkUserMediaPermission(for: url, mainFrameURL: mainFrameURL, decisionHandler: decisionHandler)
            ?? /* Tab deallocated: */ {
                decisionHandler("", false)
            }()
    }

    // https://github.com/WebKit/WebKit/blob/995f6b1595611c934e742a4f3a9af2e678bc6b8d/Source/WebKit/UIProcess/API/Cocoa/WKUIDelegate.h#L147
    @objc(webView:requestMediaCapturePermissionForOrigin:initiatedByFrame:type:decisionHandler:)
    @available(macOS 12, *)
    func webView(_ webView: WKWebView,
                 requestMediaCapturePermissionFor origin: WKSecurityOrigin,
                 initiatedByFrame frame: WKFrameInfo,
                 type: WKMediaCaptureType,
                 decisionHandler: @escaping (WKPermissionDecision) -> Void) {
        guard let permissions = [PermissionType](devices: type) else {
            assertionFailure("Could not decode PermissionType")
            decisionHandler(.deny)
            return
        }

        webView.tab?.permissions.permissions(permissions, requestedForDomain: origin.host) { granted in
            decisionHandler(granted ? .grant : .deny)
        } ?? /* Tab deallocated: */ {
            decisionHandler(.deny)
        }()
    }

    // https://github.com/WebKit/WebKit/blob/9d7278159234e0bfa3d27909a19e695928f3b31e/Source/WebKit/UIProcess/API/Cocoa/WKUIDelegatePrivate.h#L126
    @objc(_webView:requestUserMediaAuthorizationForDevices:url:mainFrameURL:decisionHandler:)
    func webView(_ webView: WKWebView,
                 requestUserMediaAuthorizationFor devices: _WKCaptureDevices,
                 url: URL,
                 mainFrameURL: URL,
                 decisionHandler: @escaping (Bool) -> Void) {
        guard let permissions = [PermissionType](devices: devices) else {
            decisionHandler(false)
            return
        }

        webView.tab?.permissions.permissions(permissions, requestedForDomain: url.host, decisionHandler: decisionHandler)
            ?? /* Tab deallocated: */ {
                decisionHandler(false)
            }()
    }

    @objc(_webView:mediaCaptureStateDidChange:)
    func webView(_ webView: WKWebView, mediaCaptureStateDidChange state: _WKMediaCaptureStateDeprecated) {
        webView.tab?.permissions.mediaCaptureStateDidChange()
    }

    // https://github.com/WebKit/WebKit/blob/9d7278159234e0bfa3d27909a19e695928f3b31e/Source/WebKit/UIProcess/API/Cocoa/WKUIDelegatePrivate.h#L131
    @objc(_webView:requestGeolocationPermissionForFrame:decisionHandler:)
    func webView(_ webView: WKWebView, requestGeolocationPermissionFor frame: WKFrameInfo, decisionHandler: @escaping (Bool) -> Void) {
        webView.tab?.permissions.permissions(.geolocation, requestedForDomain: frame.request.url?.host, decisionHandler: decisionHandler)
            ?? /* Tab deallocated: */ {
                decisionHandler(false)
            }()
    }

    // https://github.com/WebKit/WebKit/blob/9d7278159234e0bfa3d27909a19e695928f3b31e/Source/WebKit/UIProcess/API/Cocoa/WKUIDelegatePrivate.h#L132
    @objc(_webView:requestGeolocationPermissionForOrigin:initiatedByFrame:decisionHandler:)
    @available(macOS 12, *)
    func webView(_ webView: WKWebView,
                 requestGeolocationPermissionFor origin: WKSecurityOrigin,
                 initiatedBy frame: WKFrameInfo,
                 decisionHandler: @escaping (WKPermissionDecision) -> Void) {
        webView.tab?.permissions.permissions(.geolocation, requestedForDomain: frame.request.url?.host) { granted in
            decisionHandler(granted ? .grant : .deny)
        } ?? /* Tab deallocated: */ {
            decisionHandler(.deny)
        }()
    }

    func webView(_ webView: WKWebView,
                 runOpenPanelWith parameters: WKOpenPanelParameters,
                 initiatedByFrame frame: WKFrameInfo,
                 completionHandler: @escaping ([URL]?) -> Void) {

        guard let window = view.window else {
            os_log("%s: Window is nil", type: .error, className)
            completionHandler(nil)
            return
        }

        let openPanel = NSOpenPanel()
        openPanel.allowsMultipleSelection = parameters.allowsMultipleSelection

        openPanel.beginSheetModal(for: window) { response in
            if response == NSApplication.ModalResponse.OK {
                completionHandler(openPanel.urls)
            } else {
                completionHandler(nil)
            }
        }
    }

    func webView(_ webView: WKWebView,
                 runJavaScriptAlertPanelWithMessage message: String,
                 initiatedByFrame frame: WKFrameInfo,
                 completionHandler: @escaping () -> Void) {

        guard webView === self.webView, let window = view.window else {
            os_log("%s: Could not display JS alert panel", type: .error, className)
            completionHandler()
            return
        }

        let alert = NSAlert.javascriptAlert(with: message)
        alert.beginSheetModal(for: window) { _ in
            completionHandler()
        }
    }

    func webView(_ webView: WKWebView,
                 runJavaScriptConfirmPanelWithMessage message: String,
                 initiatedByFrame frame: WKFrameInfo,
                 completionHandler: @escaping (Bool) -> Void) {

        guard webView === self.webView, let window = view.window else {
            os_log("%s: Could not display JS confirmation panel", type: .error, className)
            completionHandler(false)
            return
        }

        let alert = NSAlert.javascriptConfirmation(with: message)
        alert.beginSheetModal(for: window) { response in
            completionHandler(response == .alertFirstButtonReturn)
        }
    }

    func webView(_ webView: WKWebView,
                 runJavaScriptTextInputPanelWithPrompt prompt: String,
                 defaultText: String?,
                 initiatedByFrame frame: WKFrameInfo,
                 completionHandler: @escaping (String?) -> Void) {

        guard webView === self.webView, let window = view.window else {
            os_log("%s: Could not display JS text input panel", type: .error, className)
            completionHandler(nil)
            return
        }

        let alert = NSAlert.javascriptTextInput(prompt: prompt, defaultText: defaultText)
        alert.beginSheetModal(for: window) { response in
            guard let textField = alert.accessoryView as? NSTextField else {
                os_log("BrowserTabViewController: Textfield not found in alert", type: .error)
                completionHandler(nil)
                return
            }
            let answer = response == .alertFirstButtonReturn ? textField.stringValue : nil
            completionHandler(answer)
        }
    }

    func webViewDidClose(_ webView: WKWebView) {
        guard let webView = webView as? WebView else {
            os_log("BrowserTabViewController: Unknown instance of WKWebView", type: .error)
            return
        }

        tabCollectionViewModel.remove(ownerOf: webView)
    }

}

extension BrowserTabViewController: BrowserTabSelectionDelegate {

    func selectedTab(at index: Int) {
        show(displayableTabAtIndex: index)
    }

    func selectedPreferencePane(_ identifier: PreferencePaneIdentifier) {
        guard let selectedTab = tabCollectionViewModel.selectedTabViewModel?.tab else {
            return
        }

        if case .preferences = selectedTab.content {
            selectedTab.setContent(.preferences(pane: identifier))
        }
    }

}

private extension WKWebView {

    var tab: Tab? {
        guard let navigationDelegate = self.navigationDelegate else { return nil }
        guard let tab = navigationDelegate as? Tab else {
            assertionFailure("webView.navigationDelegate is not a Tab")
            return nil
        }
        return tab
    }

}

extension BrowserTabViewController: OnboardingDelegate {

    func onboardingDidRequestImportData(completion: @escaping () -> Void) {
        DataImportViewController.show(completion: completion)
    }

    func onboardingDidRequestSetDefault(completion: @escaping () -> Void) {
        let defaultBrowserPreferences = DefaultBrowserPreferences()
        if defaultBrowserPreferences.isDefault {
            completion()
            return
        }

        defaultBrowserPreferences.becomeDefault { _ in
            _ = defaultBrowserPreferences
            withAnimation {
                completion()
            }
        }
    }

    func onboardingHasFinished() {
        (view.window?.windowController as? MainWindowController)?.userInteraction(prevented: false)
    }

}

extension BrowserTabViewController {

    func addMouseMonitors() {
        guard mouseDownMonitor == nil else { return }

        self.mouseDownMonitor = NSEvent.addLocalMonitorForEvents(matching: .leftMouseDown) { [weak self] event in
            self?.mouseDown(with: event)
        }
    }

    func removeMouseMonitors() {
        if let monitor = mouseDownMonitor {
            NSEvent.removeMonitor(monitor)
        }
        self.mouseDownMonitor = nil
    }

    func mouseDown(with event: NSEvent) -> NSEvent? {
        guard event.window === self.view.window else { return event }
        tabViewModel?.tab.browserTabViewController(self, didClickAtPoint: event.locationInWindow)
        return event
    }
}

// MARK: - Web View snapshot for Pinned Tab selected in more than 1 window

extension BrowserTabViewController {

    private func subscribeToTabSelectedInCurrentKeyWindow() {
        let lastKeyWindowOtherThanOurs = WindowControllersManager.shared.didChangeKeyWindowController
            .map { WindowControllersManager.shared.lastKeyMainWindowController }
            .prepend(WindowControllersManager.shared.lastKeyMainWindowController)
            .compactMap { $0 }
            .filter { [weak self] in $0.window !== self?.view.window }

        keyWindowSelectedTabCancellable = lastKeyWindowOtherThanOurs
            .flatMap(\.mainViewController.tabCollectionViewModel.$selectionIndex)
            .compactMap { $0 }
            .removeDuplicates()
            .sink { [weak self] index in
                self?.handleTabSelectedInKeyWindow(index)
            }
    }

    private func handleTabSelectedInKeyWindow(_ tabIndex: TabIndex) {
        if tabIndex.isPinnedTab, tabIndex == tabCollectionViewModel.selectionIndex, webViewSnapshot == nil {
            makeWebViewSnapshot()
        } else {
            hideWebViewSnapshotIfNeeded()
        }
    }

    private func makeWebViewSnapshot() {
        dispatchPrecondition(condition: .onQueue(.main))

        guard let webView = webView else {
            os_log("BrowserTabViewController: failed to create a snapshot of webView", type: .error)
            return
        }

        let config = WKSnapshotConfiguration()
        config.afterScreenUpdates = false

        webView.takeSnapshot(with: config) { [weak self] image, _ in
            guard let image = image else {
                os_log("BrowserTabViewController: failed to create a snapshot of webView", type: .error)
                return
            }
            self?.showWebViewSnapshot(with: image)
        }
    }

    private func showWebViewSnapshot(with image: NSImage) {
        let snapshotView = WebViewSnapshotView(image: image, frame: view.bounds)
        snapshotView.autoresizingMask = [.width, .height]
        snapshotView.translatesAutoresizingMaskIntoConstraints = true

        view.addSubview(snapshotView)
        webViewSnapshot?.removeFromSuperview()
        webViewSnapshot = snapshotView
    }

    private func hideWebViewSnapshotIfNeeded() {
        if webViewSnapshot != nil {
            DispatchQueue.main.async {
                self.showTabContent(of: self.tabCollectionViewModel.selectedTabViewModel)
                self.webViewSnapshot?.removeFromSuperview()
            }
        }
    }
}<|MERGE_RESOLUTION|>--- conflicted
+++ resolved
@@ -682,101 +682,6 @@
 
 }
 
-<<<<<<< HEAD
-extension BrowserTabViewController: NSMenuDelegate {
-
-    func menuWillOpen(_ menu: NSMenu) {
-        guard contextMenuExpected else {
-            os_log("%s: Unexpected menuWillOpen", type: .error, className)
-            contextMenuLink = nil
-            contextMenuImage = nil
-            return
-        }
-        contextMenuExpected = false
-    }
-
-}
-
-extension BrowserTabViewController: LinkMenuItemSelectors {
-
-    func openLinkInNewTab(_ sender: NSMenuItem) {
-        guard let url = contextMenuLink else { return }
-        openNewTab(with: .url(url), parentTab: tabViewModel?.tab)
-    }
-
-    func openLinkInNewWindow(_ sender: NSMenuItem) {
-        guard let url = contextMenuLink else { return }
-        WindowsManager.openNewWindow(with: url, parentTab: tabViewModel?.tab)
-    }
-
-    func downloadLinkedFileAs(_ sender: NSMenuItem) {
-        guard let tab = tabCollectionViewModel.selectedTabViewModel?.tab,
-              let url = contextMenuLink else { return }
-
-        tab.download(from: url)
-    }
-    
-    func addLinkToBookmarks(_ sender: NSMenuItem) {
-        guard let url = contextMenuLink else { return }
-        LocalBookmarkManager.shared.makeBookmark(for: url, title: contextMenuTitle ?? url.absoluteString, isFavorite: false)
-    }
-    
-    func bookmarkPage(_ sender: NSMenuItem) {
-        guard let tab = tabCollectionViewModel.selectedTabViewModel?.tab, let tabURL = tab.url else { return }
-        LocalBookmarkManager.shared.makeBookmark(for: tabURL, title: tab.title ?? tabURL.absoluteString, isFavorite: false)
-    }
-
-    func copyLink(_ sender: NSMenuItem) {
-        guard let url = contextMenuLink as NSURL? else { return }
-
-        let pasteboard = NSPasteboard.general
-        pasteboard.declareTypes([.URL], owner: nil)
-        url.write(to: pasteboard)
-        pasteboard.setString(url.absoluteString ?? "", forType: .string)
-    }
-
-}
-
-extension BrowserTabViewController: ImageMenuItemSelectors {
-
-    func openImageInNewTab(_ sender: NSMenuItem) {
-        guard let url = contextMenuImage else { return }
-        openNewTab(with: .url(url), parentTab: tabViewModel?.tab)
-    }
-
-    func openImageInNewWindow(_ sender: NSMenuItem) {
-        guard let url = contextMenuImage else { return }
-        WindowsManager.openNewWindow(with: url)
-    }
-
-    func saveImageAs(_ sender: NSMenuItem) {
-        guard let tab = tabCollectionViewModel.selectedTabViewModel?.tab,
-              let url = contextMenuImage else { return }
-
-        tab.download(from: url)
-    }
-
-    func copyImageAddress(_ sender: NSMenuItem) {
-        guard let url = contextMenuImage else { return }
-        NSPasteboard.general.clearContents()
-        NSPasteboard.general.setString(url.absoluteString, forType: .string)
-        NSPasteboard.general.setString(url.absoluteString, forType: .URL)
-    }
-
-}
-
-extension BrowserTabViewController: MenuItemSelectors {
-
-    func search(_ sender: NSMenuItem) {
-        let selectedText = contextMenuSelectedText ?? ""
-        guard let url = URL.makeSearchUrl(from: selectedText) else { return }
-        openNewTab(with: .url(url), parentTab: tabViewModel?.tab, selected: true)
-    }
-
-}
-
-=======
->>>>>>> c73a4292
 extension BrowserTabViewController: WKUIDelegate {
 
     @objc(_webView:saveDataToFile:suggestedFilename:mimeType:originatingURL:)
