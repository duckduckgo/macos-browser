//
//  BrowserTabViewController.swift
//
//  Copyright © 2020 DuckDuckGo. All rights reserved.
//
//  Licensed under the Apache License, Version 2.0 (the "License");
//  you may not use this file except in compliance with the License.
//  You may obtain a copy of the License at
//
//  http://www.apache.org/licenses/LICENSE-2.0
//
//  Unless required by applicable law or agreed to in writing, software
//  distributed under the License is distributed on an "AS IS" BASIS,
//  WITHOUT WARRANTIES OR CONDITIONS OF ANY KIND, either express or implied.
//  See the License for the specific language governing permissions and
//  limitations under the License.
//

import Cocoa
import WebKit
import os.log
import Combine
import SwiftUI
import BrowserServicesKit

final class BrowserTabViewController: NSViewController {
    @IBOutlet weak var errorView: NSView!
    @IBOutlet weak var homePageView: NSView!
    @IBOutlet weak var errorMessageLabel: NSTextField!
    @IBOutlet weak var hoverLabel: NSTextField!
    @IBOutlet weak var hoverLabelContainer: NSView!
    private weak var webView: WebView?
    private weak var webViewContainer: NSView?
    private weak var webViewSnapshot: NSView?

    var tabViewModel: TabViewModel?

    private let tabCollectionViewModel: TabCollectionViewModel
    private var tabContentCancellable: AnyCancellable?
    private var userDialogsCancellable: AnyCancellable?
    private var cookieConsentCancellable: AnyCancellable?
    private var activeUserDialogCancellable: Cancellable?
    private var errorViewStateCancellable: AnyCancellable?
    private var hoverLinkCancellable: AnyCancellable?
    private var pinnedTabsDelegatesCancellable: AnyCancellable?
    private var keyWindowSelectedTabCancellable: AnyCancellable?
    private var alertCancellable: AnyCancellable?
    private var cancellables = Set<AnyCancellable>()

    private var hoverLabelWorkItem: DispatchWorkItem?

    private var transientTabContentViewController: NSViewController?

    private var mouseDownMonitor: Any?

    private var cookieConsentPopoverManager = CookieConsentPopoverManager()

    required init?(coder: NSCoder) {
        fatalError("BrowserTabViewController: Bad initializer")
    }

    init?(coder: NSCoder, tabCollectionViewModel: TabCollectionViewModel) {
        self.tabCollectionViewModel = tabCollectionViewModel

        super.init(coder: coder)
    }

    @IBSegueAction func createHomePageViewController(_ coder: NSCoder) -> NSViewController? {
        guard let controller = HomePageViewController(coder: coder,
                                                      tabCollectionViewModel: tabCollectionViewModel,
                                                      bookmarkManager: LocalBookmarkManager.shared) else {
            fatalError("BrowserTabViewController: Failed to init HomePageViewController")
        }
        return controller
    }

    override func viewDidLoad() {
        super.viewDidLoad()

        hoverLabelContainer.alphaValue = 0
        subscribeToTabs()
        subscribeToSelectedTabViewModel()
        subscribeToErrorViewState()
    }

    override func viewWillAppear() {
        super.viewWillAppear()

        addMouseMonitors()
    }

    override func viewWillDisappear() {
        super.viewWillDisappear()

        removeMouseMonitors()
    }

    override func viewDidAppear() {
        super.viewDidAppear()

        NotificationCenter.default.addObserver(self,
                                               selector: #selector(windowWillClose(_:)),
                                               name: NSWindow.willCloseNotification,
                                               object: self.view.window)
    }

    @objc
    private func windowWillClose(_ notification: NSNotification) {
        self.removeWebViewFromHierarchy()
    }

    private func subscribeToSelectedTabViewModel() {
        tabCollectionViewModel.$selectedTabViewModel
            .sink { [weak self] selectedTabViewModel in

                guard let self = self else { return }
                self.tabViewModel = selectedTabViewModel
                self.showTabContent(of: selectedTabViewModel)
                self.subscribeToErrorViewState()
                self.subscribeToTabContent(of: selectedTabViewModel)
                self.subscribeToHoveredLink(of: selectedTabViewModel)
                self.showCookieConsentPopoverIfNecessary(selectedTabViewModel)
                self.subscribeToUserDialogs(of: selectedTabViewModel)
                self.subscribeToCookieConsentPrompt(of: selectedTabViewModel)
            }
            .store(in: &cancellables)
    }

    private func showCookieConsentPopoverIfNecessary(_ selectedTabViewModel: TabViewModel?) {
        if let selectedTab = selectedTabViewModel?.tab,
           let cookiePopoverTab = cookieConsentPopoverManager.currentTab,
           selectedTab == cookiePopoverTab {
            cookieConsentPopoverManager.show(on: view, animated: false)
        } else {
            cookieConsentPopoverManager.close(animated: false)
        }
    }

    private func subscribeToTabs() {
        tabCollectionViewModel.tabCollection.$tabs
            .sink(receiveValue: setDelegate())
            .store(in: &cancellables)
    }

    private func subscribeToPinnedTabs() {
        pinnedTabsDelegatesCancellable = tabCollectionViewModel.pinnedTabsCollection?.$tabs
            .sink(receiveValue: setDelegate())
    }

    private func setDelegate() -> ([Tab]) -> Void {
        { [weak self] (tabs: [Tab]) in
            guard let self else { return }
            for tab in tabs {
                tab.setDelegate(self)
                tab.autofill?.setDelegate(self)
                tab.downloads?.delegate = self
            }
        }
    }

    private func removeWebViewFromHierarchy(webView: WebView? = nil,
                                            container: NSView? = nil) {
        guard let webView = webView ?? self.webView,
              let container = container ?? self.webViewContainer
        else { return }

        if self.webView === webView {
            self.webView = nil
        }

        if webView.window === view.window {
            container.removeFromSuperview()
        }
        if self.webViewContainer === container {
            self.webViewContainer = nil
        }
    }

    private func addWebViewToViewHierarchy(_ webView: WebView) {
        let container = WebViewContainerView(webView: webView, frame: view.bounds)
        self.webViewContainer = container
        view.addSubview(container)

        // Make sure link preview (tooltip shown in the bottom-left) is on top
        view.addSubview(hoverLabelContainer)
    }

    private func changeWebView(tabViewModel: TabViewModel?) {

        func cleanUpRemoteWebViewIfNeeded(_ webView: WebView) {
            if webView.containerView !== webViewContainer {
                webView.containerView?.removeFromSuperview()
            }
        }

        func displayWebView(of tabViewModel: TabViewModel) {
            let newWebView = tabViewModel.tab.webView
            cleanUpRemoteWebViewIfNeeded(newWebView)
            webView = newWebView

            addWebViewToViewHierarchy(newWebView)
        }

        guard let tabViewModel = tabViewModel else {
            removeWebViewFromHierarchy()
            return
        }

        let oldWebView = webView
        let webViewContainer = webViewContainer

        displayWebView(of: tabViewModel)
        tabViewModel.updateAddressBarStrings()
        if let oldWebView = oldWebView, let webViewContainer = webViewContainer, oldWebView !== webView {
            removeWebViewFromHierarchy(webView: oldWebView, container: webViewContainer)
        }

        if setFirstResponderAfterAdding {
            setFirstResponderAfterAdding = false
            makeWebViewFirstResponder()
        }
    }

    private func subscribeToTabContent(of tabViewModel: TabViewModel?) {
        tabContentCancellable?.cancel()

        guard let tabViewModel = tabViewModel else {
            return
        }

        let tabContentPublisher = tabViewModel.tab.$content
            .dropFirst()
            .removeDuplicates(by: { old, new in
                // no need to call showTabContent if webView stays in place and only its URL changes
                if old.isUrl && new.isUrl {
                    return true
                }
                return old == new
            })
            .receive(on: DispatchQueue.main)

        tabContentCancellable = tabContentPublisher
            .map { [weak tabViewModel] tabContent -> AnyPublisher<Void, Never> in
                guard let tabViewModel = tabViewModel, tabContent.isUrl else {
                    return Just(()).eraseToAnyPublisher()
                }

                return Publishers.Merge3(
                    tabViewModel.tab.webViewDidCommitNavigationPublisher,
                    tabViewModel.tab.webViewDidFailNavigationPublisher,
                    tabViewModel.tab.webViewDidReceiveUserInteractiveChallengePublisher
                )
                .prefix(1)
                .eraseToAnyPublisher()
            }
            .switchToLatest()
            .sink { [weak self, weak tabViewModel] in
                guard let tabViewModel = tabViewModel else {
                    return
                }
                self?.showTabContent(of: tabViewModel)
            }
    }

<<<<<<< HEAD
    func subscribeToUserDialogs(of tabViewModel: TabViewModel?) {
        guard let tabViewModel = tabViewModel else {
            userDialogsCancellable = nil
            return
        }

        userDialogsCancellable = Publishers.CombineLatest(
            tabViewModel.tab.$userInteractionDialog,
            tabViewModel.tab.downloads?.savePanelDialogPublisher ?? Just(nil).eraseToAnyPublisher()
        )
        .map { $1 ?? $0 }
        .sink { [weak self] dialog in
=======
    private func subscribeToUserDialogs(of tabViewModel: TabViewModel?) {
        userDialogsCancellable = tabViewModel?.tab.$userInteractionDialog.sink { [weak self] dialog in
>>>>>>> fed7a6d1
            self?.show(dialog)
        }
    }

    private func subscribeToCookieConsentPrompt(of tabViewModel: TabViewModel?) {
        cookieConsentCancellable = tabViewModel?.tab.cookieConsentPromptRequestPublisher.sink { [weak self, weak tab=tabViewModel?.tab] request in
            guard let self, let tab, let request else { return }
            self.cookieConsentPopoverManager.show(on: self.view, animated: true) { result in
                request.submit(result)
            }
            self.cookieConsentPopoverManager.currentTab = tab
        }
    }

    private func subscribeToErrorViewState() {
        errorViewStateCancellable = tabViewModel?.$errorViewState.receive(on: DispatchQueue.main).sink { [weak self] _ in
            self?.displayErrorView(
                self?.tabViewModel?.errorViewState.isVisible ?? false,
                message: self?.tabViewModel?.errorViewState.message ?? UserText.unknownErrorMessage
            )
        }
    }

    func subscribeToHoveredLink(of tabViewModel: TabViewModel?) {
        hoverLinkCancellable = tabViewModel?.tab.hoveredLinkPublisher.sink { [weak self] in
            self?.scheduleHoverLabelUpdatesForUrl($0)
        }
    }

    func makeWebViewFirstResponder() {
        if let webView = self.webView {
            webView.makeMeFirstResponder()
        } else {
            setFirstResponderAfterAdding = true
            view.window?.makeFirstResponder(nil)
        }
    }

    private var setFirstResponderAfterAdding = false

    private func setFirstResponderIfNeeded() {
        guard webView?.url != nil else {
            return
        }

        DispatchQueue.main.async { [weak self] in
            self?.makeWebViewFirstResponder()
        }
    }

    private func displayErrorView(_ shown: Bool, message: String) {
        errorMessageLabel.stringValue = message
        errorView.isHidden = !shown
        webView?.isHidden = shown
        homePageView.isHidden = shown
    }

    func openNewTab(with content: Tab.TabContent, parentTab: Tab? = nil, selected: Bool = false, canBeClosedWithBack: Bool = false) {
        // shouldn't open New Tabs in PopUp window
        guard view.window?.isPopUpWindow == false else {
            // Prefer Tab's Parent
            if let parentTab = tabCollectionViewModel.selectedTabViewModel?.tab.parentTab {
                parentTab.openChild(with: content, of: .tab(selected: true))
                parentTab.webView.window?.makeKeyAndOrderFront(nil)
                // Act as default URL Handler if no Parent
            } else {
                WindowControllersManager.shared.showTab(with: content)
            }
            return
        }

        guard tabCollectionViewModel.selectDisplayableTabIfPresent(content) == false else {
            return
        }

        let tab = Tab(content: content,
                      parentTab: parentTab,
                      shouldLoadInBackground: true,
                      canBeClosedWithBack: canBeClosedWithBack,
                      webViewFrame: view.frame)

        if parentTab != nil {
            tabCollectionViewModel.insert(tab, after: parentTab, selected: selected)
        } else {
            tabCollectionViewModel.append(tab: tab, selected: selected)
        }
    }

    // MARK: - Browser Tabs

    private func show(displayableTabAtIndex index: Int) {
        // The tab switcher only displays displayable tab types.
        tabCollectionViewModel.selectedTabViewModel?.tab.setContent(Tab.TabContent.displayableTabTypes[index])
        showTabContent(of: tabCollectionViewModel.selectedTabViewModel)
    }

    private func removeAllTabContent(includingWebView: Bool = true) {
        self.homePageView.removeFromSuperview()
        transientTabContentViewController?.removeCompletely()
        preferencesViewController?.removeCompletely()
        bookmarksViewController?.removeCompletely()
        if includingWebView {
            self.removeWebViewFromHierarchy()
        }
    }

    private func showTransientTabContentController(_ vc: NSViewController) {
        transientTabContentViewController?.removeCompletely()
        addAndLayoutChild(vc)
        transientTabContentViewController = vc
    }

    private func requestDisableUI() {
        (view.window?.windowController as? MainWindowController)?.userInteraction(prevented: true)
    }

    private func showTabContent(of tabViewModel: TabViewModel?) {
        guard tabCollectionViewModel.allTabsCount > 0 else {
            view.window?.close()
            return
        }
        scheduleHoverLabelUpdatesForUrl(nil)

        switch tabViewModel?.tab.content {
        case .bookmarks:
            removeAllTabContent()
            addAndLayoutChild(bookmarksViewControllerCreatingIfNeeded())

        case let .preferences(pane):
            removeAllTabContent()
            let preferencesViewController = preferencesViewControllerCreatingIfNeeded()
            if let pane = pane, preferencesViewController.model.selectedPane != pane {
                preferencesViewController.model.selectPane(pane)
            }
            addAndLayoutChild(preferencesViewController)

        case .onboarding:
            removeAllTabContent()
            if !OnboardingViewModel().onboardingFinished {
                requestDisableUI()
            }
            showTransientTabContentController(OnboardingViewController.create(withDelegate: self))

        case .url, .privatePlayer:
            if shouldReplaceWebView(for: tabViewModel) {
                removeAllTabContent(includingWebView: true)
                changeWebView(tabViewModel: tabViewModel)
            }

        case .homePage:
            removeAllTabContent()
            view.addAndLayout(homePageView)

        default:
            removeAllTabContent()
        }
    }

    private func shouldReplaceWebView(for tabViewModel: TabViewModel?) -> Bool {
        guard let tabViewModel = tabViewModel else {
            return false
        }

        let isPinnedTab = tabCollectionViewModel.pinnedTabsCollection?.tabs.contains(tabViewModel.tab) == true
        let isKeyWindow = view.window?.isKeyWindow == true

        let tabIsNotOnScreen = tabViewModel.tab.webView.tabContentView.superview == nil
        let isDifferentTabDisplayed = webView != tabViewModel.tab.webView

        return isDifferentTabDisplayed || tabIsNotOnScreen || (isPinnedTab && isKeyWindow)
    }

    // MARK: - Preferences

    var preferencesViewController: PreferencesViewController?
    private func preferencesViewControllerCreatingIfNeeded() -> PreferencesViewController {
        return preferencesViewController ?? {
            let preferencesViewController = PreferencesViewController()
            preferencesViewController.delegate = self
            self.preferencesViewController = preferencesViewController
            return preferencesViewController
        }()
    }

    // MARK: - Bookmarks

    var bookmarksViewController: BookmarkManagementSplitViewController?
    private func bookmarksViewControllerCreatingIfNeeded() -> BookmarkManagementSplitViewController {
        return bookmarksViewController ?? {
            let bookmarksViewController = BookmarkManagementSplitViewController.create()
            bookmarksViewController.delegate = self
            self.bookmarksViewController = bookmarksViewController
            return bookmarksViewController
        }()
    }

    private var contentOverlayPopover: ContentOverlayPopover?
    private func contentOverlayPopoverCreatingIfNeeded() -> ContentOverlayPopover {
        return contentOverlayPopover ?? {
            let overlayPopover = ContentOverlayPopover(currentTabView: self.view)
            self.contentOverlayPopover = overlayPopover
            WindowControllersManager.shared.stateChanged
                .sink { [weak overlayPopover] _ in
                    overlayPopover?.websiteAutofillUserScriptCloseOverlay(nil)
                }.store(in: &self.cancellables)
            return overlayPopover
        }()
    }

    // MARK: - Alerts

    private func showAlert(with query: JSAlertQuery) -> AnyCancellable {
        let jsAlertController = JSAlertController.create(query)
        present(jsAlertController, animator: jsAlertController)

        return AnyCancellable { [weak self] in
            self?.dismiss(jsAlertController)
        }
    }
}

extension BrowserTabViewController: ContentOverlayUserScriptDelegate {
    public func websiteAutofillUserScriptCloseOverlay(_ websiteAutofillUserScript: WebsiteAutofillUserScript?) {
        contentOverlayPopoverCreatingIfNeeded().websiteAutofillUserScriptCloseOverlay(websiteAutofillUserScript)
    }
    public func websiteAutofillUserScript(_ websiteAutofillUserScript: WebsiteAutofillUserScript,
                                          willDisplayOverlayAtClick: NSPoint?,
                                          serializedInputContext: String,
                                          inputPosition: CGRect) {
        contentOverlayPopoverCreatingIfNeeded().websiteAutofillUserScript(websiteAutofillUserScript,
                                                                          willDisplayOverlayAtClick: willDisplayOverlayAtClick,
                                                                          serializedInputContext: serializedInputContext,
                                                                          inputPosition: inputPosition)
    }
}

extension BrowserTabViewController: TabDelegate {

    func tabWillStartNavigation(_ tab: Tab, isUserInitiated: Bool) {
        if isUserInitiated,
           let window = self.view.window,
           window.isPopUpWindow == true,
           window.isKeyWindow == false {

            window.makeKeyAndOrderFront(nil)
        }
    }

    func tabPageDOMLoaded(_ tab: Tab) {
        if tabViewModel?.tab == tab {
            tabViewModel?.isLoading = false
        }
    }

    func tabDidStartNavigation(_ tab: Tab) {
        setFirstResponderIfNeeded()
        guard let tabViewModel = tabViewModel else { return }

        tabViewModel.closeFindInPage()
        tab.permissions.tabDidStartNavigation()
        if !tabViewModel.isLoading,
           tabViewModel.tab.webView.isLoading {
            tabViewModel.isLoading = true
        }
    }

    func tab(_ parentTab: Tab, createdChild childTab: Tab, of kind: NewWindowPolicy) {
        switch kind {
        case .popup(size: let windowContentSize):
            WindowsManager.openPopUpWindow(with: childTab, contentSize: windowContentSize)
        case .window(active: let active):
            WindowsManager.openNewWindow(with: childTab, showWindow: active)
        case .tab(selected: let selected):
            self.tabCollectionViewModel.insert(childTab, after: parentTab, selected: selected)
        }
    }

    func closeTab(_ tab: Tab) {
        guard let index = tabCollectionViewModel.tabCollection.tabs.firstIndex(of: tab) else {
            return
        }
        tabCollectionViewModel.remove(at: .unpinned(index))
    }

    func tab(_ tab: Tab,
             requestedBasicAuthenticationChallengeWith protectionSpace: URLProtectionSpace,
             completionHandler: @escaping (URLSession.AuthChallengeDisposition, URLCredential?) -> Void) {
        guard let window = view.window else {
            completionHandler(.cancelAuthenticationChallenge, nil)
            return
        }

        let alert = AuthenticationAlert(host: protectionSpace.host, isEncrypted: protectionSpace.receivesCredentialSecurely)
        alert.beginSheetModal(for: window) { response in
            guard case .OK = response,
                  !alert.usernameTextField.stringValue.isEmpty,
                  !alert.passwordTextField.stringValue.isEmpty
            else {
                completionHandler(.performDefaultHandling, nil)
                return
            }
            completionHandler(.useCredential, URLCredential(user: alert.usernameTextField.stringValue,
                                                            password: alert.passwordTextField.stringValue,
                                                            persistence: .forSession))

        }
    }

    func windowDidBecomeKey() {
        keyWindowSelectedTabCancellable = nil
        subscribeToPinnedTabs()
        hideWebViewSnapshotIfNeeded()
    }

    func windowDidResignKey() {
        pinnedTabsDelegatesCancellable = nil
        scheduleHoverLabelUpdatesForUrl(nil)
        subscribeToTabSelectedInCurrentKeyWindow()
    }

    private func scheduleHoverLabelUpdatesForUrl(_ url: URL?) {
        // cancel previous animation, if any
        hoverLabelWorkItem?.cancel()

        // schedule an animation if needed
        var animationItem: DispatchWorkItem?
        var delay: Double = 0
        if url == nil && hoverLabelContainer.alphaValue > 0 {
            // schedule a fade out
            delay = 0.1
            animationItem = DispatchWorkItem { [weak self] in
                self?.hoverLabelContainer.animator().alphaValue = 0
            }
        } else if url != nil && hoverLabelContainer.alphaValue < 1 {
            // schedule a fade in
            delay = 0.5
            animationItem = DispatchWorkItem { [weak self] in
                self?.hoverLabel.stringValue = url?.absoluteString ?? ""
                self?.hoverLabelContainer.animator().alphaValue = 1
            }
        } else {
            hoverLabel.stringValue = url?.absoluteString ?? ""
        }

        if let item = animationItem {
            hoverLabelWorkItem = item
            DispatchQueue.main.asyncAfter(deadline: .now() + delay, execute: item)
        }
    }

    func tab(_ tab: Tab, requestedSaveAutofillData autofillData: AutofillData) {
        tabViewModel?.autofillDataToSave = autofillData
    }

    // MARK: - Dialogs

    fileprivate func show(_ dialog: Tab.UserDialog?) {
        switch dialog?.dialog {
        case .basicAuthenticationChallenge(let query):
            activeUserDialogCancellable = showBasicAuthenticationChallenge(with: query)
        case .jsDialog(let query):
            activeUserDialogCancellable = showAlert(with: query)
        case .savePanel(let query):
            activeUserDialogCancellable = showSavePanel(with: query)
        case .openPanel(let query):
            activeUserDialogCancellable = showOpenPanel(with: query)
        case .print(let query):
            activeUserDialogCancellable = runPrintOperation(with: query)
        case .none:
            // modal sheet will close automatcially (or switch to another Tab‘s dialog) when switching tabs
            activeUserDialogCancellable = nil
        }
    }

    private func showBasicAuthenticationChallenge(with request: BasicAuthDialogRequest) -> ModalSheetCancellable? {
        guard let window = view.window else { return nil }

        let alert = AuthenticationAlert(host: request.parameters.host,
                                        isEncrypted: request.parameters.receivesCredentialSecurely)
        alert.beginSheetModal(for: window) { [request] response in
            // don‘t submit the query when tab is switched
            if case .abort = response { return }
            guard case .OK = response,
                  !alert.usernameTextField.stringValue.isEmpty,
                  !alert.passwordTextField.stringValue.isEmpty
            else {
                request.submit(nil)
                return
            }
            request.submit(.credential(URLCredential(user: alert.usernameTextField.stringValue,
                                                     password: alert.passwordTextField.stringValue,
                                                     persistence: .forSession)))
        }

        // when subscribing to another Tab, the sheet will be temporarily closed with response == .abort on the cancellable deinit
        return ModalSheetCancellable(ownerWindow: window, modalSheet: alert.window, condition: !request.isComplete)
    }

    func showSavePanel(with request: SavePanelDialogRequest) -> ModalSheetCancellable? {
        dispatchPrecondition(condition: .onQueue(.main))
        guard let window = view.window else { return nil }

        var fileTypes = request.parameters.fileTypes
        if fileTypes.isEmpty || (fileTypes.count == 1 && (fileTypes[0].fileExtension?.isEmpty ?? true)),
           let fileExt = (request.parameters.suggestedFilename as NSString?)?.pathExtension,
           let utType = UTType(fileExtension: fileExt) {
            // When no file extension is set by default generate fileType from file extension
            fileTypes.insert(utType, at: 0)
        }
        // allow user set any file extension
        if fileTypes.count == 1 && !fileTypes.contains(where: { $0.fileExtension?.isEmpty ?? true }) {
            fileTypes.append(.data)
        }

        let savePanel = NSSavePanel.withFileTypeChooser(fileTypes: fileTypes,
                                                        suggestedFilename: request.parameters.suggestedFilename,
                                                        directoryURL: DownloadsPreferences().effectiveDownloadLocation)

        savePanel.beginSheetModal(for: window) { [request] response in
            if case .abort = response {
                // panel not closed by user but by a tab switching
                return
            } else if case .OK = response, let url = savePanel.url {
                request.submit( (url, savePanel.selectedFileType) )
            } else {
                request.submit(nil)
            }
        }

        // when subscribing to another Tab, the sheet will be temporarily closed with response == .abort on the cancellable deinit
        return ModalSheetCancellable(ownerWindow: window, modalSheet: savePanel, condition: !request.isComplete)
    }

    func showOpenPanel(with request: OpenPanelDialogRequest) -> ModalSheetCancellable? {
        guard let window = view.window else { return nil }

        let openPanel = NSOpenPanel()
        openPanel.allowsMultipleSelection = request.parameters.allowsMultipleSelection

        openPanel.beginSheetModal(for: window) { [request] response in
            // don‘t submit the query when tab is switched
            if case .abort = response { return }
            guard case .OK = response else {
                request.submit(nil)
                return
            }
            request.submit(openPanel.urls)
        }

        // when subscribing to another Tab, the sheet will be temporarily closed with response == .abort on the cancellable deinit
        return ModalSheetCancellable(ownerWindow: window, modalSheet: openPanel, condition: !request.isComplete)
    }

    private class PrintContext {
        let request: PrintDialogRequest
        weak var printPanel: NSWindow?
        var isAborted = false
        init(request: PrintDialogRequest) {
            self.request = request
        }
    }
    func runPrintOperation(with request: PrintDialogRequest) -> ModalSheetCancellable? {
        guard let window = view.window else { return nil }

        let printOperation = request.parameters
        let didRunSelector = #selector(printOperationDidRun(printOperation:success:contextInfo:))

        let windowSheetsBeforPrintOperation = window.sheets

        let context = PrintContext(request: request)
        let contextInfo = Unmanaged<PrintContext>.passRetained(context).toOpaque()

        printOperation.runModal(for: window, delegate: self, didRun: didRunSelector, contextInfo: contextInfo)

        // get the Print Panel that (hopefully) was added to the window.sheets
        context.printPanel = Set(window.sheets).subtracting(windowSheetsBeforPrintOperation).first

        // when subscribing to another Tab, the sheet will be temporarily closed with response == .abort on the cancellable deinit
        return ModalSheetCancellable(ownerWindow: window, modalSheet: context.printPanel, returnCode: nil, condition: !context.request.isComplete) {
            context.isAborted = true
        }
    }

    @objc private func printOperationDidRun(printOperation: NSPrintOperation, success: Bool, contextInfo: UnsafeMutableRawPointer?) {
        guard let contextInfo else {
            assertionFailure("could not get query")
            return
        }
        let context = Unmanaged<PrintContext>.fromOpaque(contextInfo).takeRetainedValue()

        // don‘t submit the query when tab is switched
        if context.isAborted { return }
        if let window = view.window, let printPanel = context.printPanel, window.sheets.contains(printPanel) {
            window.endSheet(printPanel)
        }

        context.request.submit(success)
    }

}

extension BrowserTabViewController: TabDownloadsDelegate {

    func fileIconFlyAnimationOriginalRect(for downloadTask: WebKitDownloadTask) -> NSRect? {
        dispatchPrecondition(condition: .onQueue(.main))
        guard let window = self.view.window,
              let dockScreen = NSScreen.dockScreen
        else { return nil }

        // fly 64x64 icon from the center of Address Bar
        let size = view.bounds.size
        let rect = NSRect(x: size.width / 2 - 32, y: size.height / 2 - 32, width: 64, height: 64)
        let windowRect = view.convert(rect, to: nil)
        let globalRect = window.convertToScreen(windowRect)
        // to the Downloads folder in Dock (in DockScreen coordinates)
        let dockScreenRect = dockScreen.convert(globalRect)

        return dockScreenRect
    }

}

extension BrowserTabViewController: BrowserTabSelectionDelegate {

    func selectedTab(at index: Int) {
        show(displayableTabAtIndex: index)
    }

    func selectedPreferencePane(_ identifier: PreferencePaneIdentifier) {
        guard let selectedTab = tabCollectionViewModel.selectedTabViewModel?.tab else {
            return
        }

        if case .preferences = selectedTab.content {
            selectedTab.setContent(.preferences(pane: identifier))
        }
    }

}

extension BrowserTabViewController: OnboardingDelegate {

    func onboardingDidRequestImportData(completion: @escaping () -> Void) {
        DataImportViewController.show(completion: completion)
    }

    func onboardingDidRequestSetDefault(completion: @escaping () -> Void) {
        let defaultBrowserPreferences = DefaultBrowserPreferences()
        if defaultBrowserPreferences.isDefault {
            completion()
            return
        }

        defaultBrowserPreferences.becomeDefault { _ in
            _ = defaultBrowserPreferences
            withAnimation {
                completion()
            }
        }
    }

    func onboardingHasFinished() {
        (view.window?.windowController as? MainWindowController)?.userInteraction(prevented: false)
    }

}

extension BrowserTabViewController {

    func addMouseMonitors() {
        guard mouseDownMonitor == nil else { return }

        self.mouseDownMonitor = NSEvent.addLocalMonitorForEvents(matching: .leftMouseDown) { [weak self] event in
            self?.mouseDown(with: event)
        }
    }

    func removeMouseMonitors() {
        if let monitor = mouseDownMonitor {
            NSEvent.removeMonitor(monitor)
        }
        self.mouseDownMonitor = nil
    }

    func mouseDown(with event: NSEvent) -> NSEvent? {
        guard event.window === self.view.window else { return event }
        tabViewModel?.tab.autofill?.didClick(at: event.locationInWindow)
        return event
    }
}

// MARK: - Web View snapshot for Pinned Tab selected in more than 1 window

extension BrowserTabViewController {

    private func subscribeToTabSelectedInCurrentKeyWindow() {
        let lastKeyWindowOtherThanOurs = WindowControllersManager.shared.didChangeKeyWindowController
            .map { WindowControllersManager.shared.lastKeyMainWindowController }
            .prepend(WindowControllersManager.shared.lastKeyMainWindowController)
            .compactMap { $0 }
            .filter { [weak self] in $0.window !== self?.view.window }

        keyWindowSelectedTabCancellable = lastKeyWindowOtherThanOurs
            .flatMap(\.mainViewController.tabCollectionViewModel.$selectionIndex)
            .compactMap { $0 }
            .removeDuplicates()
            .sink { [weak self] index in
                self?.handleTabSelectedInKeyWindow(index)
            }
    }

    private func handleTabSelectedInKeyWindow(_ tabIndex: TabIndex) {
        if tabIndex.isPinnedTab, tabIndex == tabCollectionViewModel.selectionIndex, webViewSnapshot == nil {
            makeWebViewSnapshot()
        } else {
            hideWebViewSnapshotIfNeeded()
        }
    }

    private func makeWebViewSnapshot() {
        dispatchPrecondition(condition: .onQueue(.main))

        guard let webView = webView else {
            os_log("BrowserTabViewController: failed to create a snapshot of webView", type: .error)
            return
        }

        let config = WKSnapshotConfiguration()
        config.afterScreenUpdates = false

        webView.takeSnapshot(with: config) { [weak self] image, _ in
            guard let image = image else {
                os_log("BrowserTabViewController: failed to create a snapshot of webView", type: .error)
                return
            }
            self?.showWebViewSnapshot(with: image)
        }
    }

    private func showWebViewSnapshot(with image: NSImage) {
        let snapshotView = WebViewSnapshotView(image: image, frame: view.bounds)
        snapshotView.autoresizingMask = [.width, .height]
        snapshotView.translatesAutoresizingMaskIntoConstraints = true

        view.addSubview(snapshotView)
        webViewSnapshot?.removeFromSuperview()
        webViewSnapshot = snapshotView
    }

    private func hideWebViewSnapshotIfNeeded() {
        if webViewSnapshot != nil {
            DispatchQueue.main.async {
                let isWebViewFirstResponder = self.view.window?.firstResponder === self.view.window
                // check this because if address bar was the first responder, we don't want to mess with it
                if isWebViewFirstResponder {
                    self.setFirstResponderAfterAdding = true
                }
                self.showTabContent(of: self.tabCollectionViewModel.selectedTabViewModel)
                self.webViewSnapshot?.removeFromSuperview()
            }
        }
    }
}<|MERGE_RESOLUTION|>--- conflicted
+++ resolved
@@ -262,7 +262,6 @@
             }
     }
 
-<<<<<<< HEAD
     func subscribeToUserDialogs(of tabViewModel: TabViewModel?) {
         guard let tabViewModel = tabViewModel else {
             userDialogsCancellable = nil
@@ -275,10 +274,6 @@
         )
         .map { $1 ?? $0 }
         .sink { [weak self] dialog in
-=======
-    private func subscribeToUserDialogs(of tabViewModel: TabViewModel?) {
-        userDialogsCancellable = tabViewModel?.tab.$userInteractionDialog.sink { [weak self] dialog in
->>>>>>> fed7a6d1
             self?.show(dialog)
         }
     }
