--- conflicted
+++ resolved
@@ -39,12 +39,8 @@
     private var tabContentCancellable: AnyCancellable?
     private var userDialogsCancellable: AnyCancellable?
     private var cookieConsentCancellable: AnyCancellable?
-<<<<<<< HEAD
     private var removeFirstResponderRequestCancellable: AnyCancellable?
-    private var activeUserDialogCancellable: ModalSheetCancellable?
-=======
     private var activeUserDialogCancellable: Cancellable?
->>>>>>> 7c44a835
     private var errorViewStateCancellable: AnyCancellable?
     private var hoverLinkCancellable: AnyCancellable?
     private var pinnedTabsDelegatesCancellable: AnyCancellable?
