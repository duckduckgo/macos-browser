//
//  WebView.swift
//
//  Copyright © 2020 DuckDuckGo. All rights reserved.
//
//  Licensed under the Apache License, Version 2.0 (the "License");
//  you may not use this file except in compliance with the License.
//  You may obtain a copy of the License at
//
//  http://www.apache.org/licenses/LICENSE-2.0
//
//  Unless required by applicable law or agreed to in writing, software
//  distributed under the License is distributed on an "AS IS" BASIS,
//  WITHOUT WARRANTIES OR CONDITIONS OF ANY KIND, either express or implied.
//  See the License for the specific language governing permissions and
//  limitations under the License.
//

import Cocoa
import WebKit
import os.log

protocol WebViewContextMenuDelegate: AnyObject {
    func webView(_ webView: WebView, willOpenContextMenu menu: NSMenu, with event: NSEvent)
    func webView(_ webView: WebView, didCloseContextMenu menu: NSMenu, with event: NSEvent?)
}

final class WebView: WKWebView {

<<<<<<< HEAD
    override func viewDidMoveToWindow() {
        super.viewDidMoveToWindow()
        // Reopen Developer Tools when moved to another window
        if self.isInspectorShown {
            self.openDeveloperTools()
=======
    weak var contextMenuDelegate: WebViewContextMenuDelegate?

    deinit {
        self.configuration.userContentController.removeAllUserScripts()
    }

    // MARK: - Zoom

    static private let maxZoomLevel: CGFloat = 3.0
    static private let minZoomLevel: CGFloat = 0.5
    static private let zoomLevelStep: CGFloat = 0.1

    var zoomLevel: CGFloat {
        get {
            if #available(macOS 11.0, *) {
                return pageZoom
            }
            return magnification
        }
        set {
            if #available(macOS 11.0, *) {
                pageZoom = newValue
            } else {
                magnification = newValue
            }
>>>>>>> 726986a9
        }
    }

    deinit {
        self.configuration.userContentController.removeAllUserScripts()
    }

    // MARK: - Back/Forward Navigation

    var frozenCanGoBack: Bool?
    var frozenCanGoForward: Bool?

    override var canGoBack: Bool {
        frozenCanGoBack ?? super.canGoBack
    }

    override var canGoForward: Bool {
        frozenCanGoForward ?? super.canGoForward
    }

    // MARK: - Menu

    override func willOpenMenu(_ menu: NSMenu, with event: NSEvent) {
        super.willOpenMenu(menu, with: event)
        contextMenuDelegate?.webView(self, willOpenContextMenu: menu, with: event)
    }

    override func didCloseMenu(_ menu: NSMenu, with event: NSEvent?) {
        super.didCloseMenu(menu, with: event)
        contextMenuDelegate?.webView(self, didCloseContextMenu: menu, with: event)
    }

}<|MERGE_RESOLUTION|>--- conflicted
+++ resolved
@@ -27,39 +27,13 @@
 
 final class WebView: WKWebView {
 
-<<<<<<< HEAD
+    weak var contextMenuDelegate: WebViewContextMenuDelegate?
+
     override func viewDidMoveToWindow() {
         super.viewDidMoveToWindow()
         // Reopen Developer Tools when moved to another window
         if self.isInspectorShown {
             self.openDeveloperTools()
-=======
-    weak var contextMenuDelegate: WebViewContextMenuDelegate?
-
-    deinit {
-        self.configuration.userContentController.removeAllUserScripts()
-    }
-
-    // MARK: - Zoom
-
-    static private let maxZoomLevel: CGFloat = 3.0
-    static private let minZoomLevel: CGFloat = 0.5
-    static private let zoomLevelStep: CGFloat = 0.1
-
-    var zoomLevel: CGFloat {
-        get {
-            if #available(macOS 11.0, *) {
-                return pageZoom
-            }
-            return magnification
-        }
-        set {
-            if #available(macOS 11.0, *) {
-                pageZoom = newValue
-            } else {
-                magnification = newValue
-            }
->>>>>>> 726986a9
         }
     }
 
