//
//  Tab+Navigation.swift
//
//  Copyright © 2022 DuckDuckGo. All rights reserved.
//
//  Licensed under the Apache License, Version 2.0 (the "License");
//  you may not use this file except in compliance with the License.
//  You may obtain a copy of the License at
//
//  http://www.apache.org/licenses/LICENSE-2.0
//
//  Unless required by applicable law or agreed to in writing, software
//  distributed under the License is distributed on an "AS IS" BASIS,
//  WITHOUT WARRANTIES OR CONDITIONS OF ANY KIND, either express or implied.
//  See the License for the specific language governing permissions and
//  limitations under the License.
//

import Navigation
import Common
import Foundation
import WebKit

extension Tab: NavigationResponder {

    // "protected"
    private var navigationDelegate: DistributedNavigationDelegate! {
        self.value(forKeyPath: Tab.objcNavigationDelegateKeyPath) as? DistributedNavigationDelegate
    }

    func setupNavigationDelegate() {
        navigationDelegate.setResponders(
            .weak(self),

<<<<<<< HEAD
            .weak(nullable: self.adClickAttribution)
=======
            // ...

            // should be the last, for Unit Tests navigation events tracking
            .struct(nullable: testsClosureNavigationResponder)
>>>>>>> 02bfde87
        )
        navigationDelegate
            .registerCustomDelegateMethodHandler(.weak(self), forSelectorNamed: "_webView:contextMenuDidCreateDownload:")
    }

}

extension Tab: WKNavigationDelegate {

    @objc(_webView:contextMenuDidCreateDownload:)
    func webView(_ webView: WKWebView, contextMenuDidCreate download: WebKitDownload) {
        let location: FileDownloadManager.DownloadLocationPreference
            = self.contextMenuManager?.shouldAskForDownloadLocation() == false ? .auto : .prompt
        FileDownloadManager.shared.add(download, delegate: self, location: location, postflight: .none)
    }

}<|MERGE_RESOLUTION|>--- conflicted
+++ resolved
@@ -32,14 +32,10 @@
         navigationDelegate.setResponders(
             .weak(self),
 
-<<<<<<< HEAD
-            .weak(nullable: self.adClickAttribution)
-=======
-            // ...
+            .weak(nullable: self.adClickAttribution),
 
             // should be the last, for Unit Tests navigation events tracking
             .struct(nullable: testsClosureNavigationResponder)
->>>>>>> 02bfde87
         )
         navigationDelegate
             .registerCustomDelegateMethodHandler(.weak(self), forSelectorNamed: "_webView:contextMenuDidCreateDownload:")
