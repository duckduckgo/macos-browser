--- conflicted
+++ resolved
@@ -33,12 +33,8 @@
             .weak(self),
 
             .weak(nullable: self.adClickAttribution),
-
-<<<<<<< HEAD
             .struct(SerpHeadersNavigationResponder()),
 
-=======
->>>>>>> fdb2557b
             // should be the last, for Unit Tests navigation events tracking
             .struct(nullable: testsClosureNavigationResponder)
         )
