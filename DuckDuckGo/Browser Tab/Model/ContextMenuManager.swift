//
//  ContextMenuManager.swift
//
//  Copyright © 2022 DuckDuckGo. All rights reserved.
//
//  Licensed under the Apache License, Version 2.0 (the "License");
//  you may not use this file except in compliance with the License.
//  You may obtain a copy of the License at
//
//  http://www.apache.org/licenses/LICENSE-2.0
//
//  Unless required by applicable law or agreed to in writing, software
//  distributed under the License is distributed on an "AS IS" BASIS,
//  WITHOUT WARRANTIES OR CONDITIONS OF ANY KIND, either express or implied.
//  See the License for the specific language governing permissions and
//  limitations under the License.
//

import AppKit
import Combine
import Foundation
import WebKit

protocol ContextMenuManagerDelegate: AnyObject {
    func launchSearch(for text: String)
    func prepareForContextMenuDownload()
}

enum NewWindowPolicy {
    case newWindow
    case newTab(selected: Bool)
    case cancel
}

final class ContextMenuManager: NSObject, TabExtension {

    private var userScriptsCancellable: AnyCancellable?
    weak var delegate: ContextMenuManagerDelegate?

    private var onNewWindow: ((WKNavigationAction?) -> NewWindowPolicy)?
    private var askForDownloadLocation: Bool?
    private var originalItems: [WKMenuItemIdentifier: NSMenuItem]?
    private var selectedText: String?

<<<<<<< HEAD
    override init() {
        super.init()
    }

    func attach(to tab: Tab) {
        self.delegate = tab
        userScriptsCancellable = tab.userScriptsPublisher.sink { [weak self] userScripts in
            userScripts?.contextMenuScript.delegate = self
        }
    }

    @MainActor
    func decidePolicy(for navigationAction: WKNavigationAction) async -> NavigationPolicy? {
        defer {
            onNavigation = nil
        }
        return onNavigation?(navigationAction)
    }

=======
>>>>>>> 778c5eb2
    func decideNewWindowPolicy(for navigationAction: WKNavigationAction) -> NewWindowPolicy? {
        defer {
            onNewWindow = nil
        }
        return onNewWindow?(navigationAction)
    }

    func shouldAskForDownloadLocation() -> Bool? {
        defer {
            askForDownloadLocation = nil
        }
        return askForDownloadLocation
    }

}

// MARK: Context Menu Modification
extension ContextMenuManager {

    /// Defines which functions will handle matching WebKit Menu Items
    private static let menuItemHandlers: [WKMenuItemIdentifier: ((ContextMenuManager) -> (NSMenuItem, Int, NSMenu) -> Void)] = [
        .openLink: handleOpenLinkItem,
        .openLinkInNewWindow: handleOpenLinkInNewWindowItem,
        .downloadLinkedFile: handleDownloadLinkedFileItem,
        .downloadMedia: handleDownloadLinkedFileItem,
        .copyLink: handleCopyLinkItem,
        .copyImage: handleCopyImageItem,
        .openImageInNewWindow: handleOpenImageInNewWindowItem,
        .downloadImage: handleDownloadImageItem,
        .searchWeb: handleSearchWebItem,
        .reload: handleReloadItem,
        .openFrameInNewWindow: handleOpenFrameInNewWindowItem
    ]

    private func handleOpenLinkItem(_ item: NSMenuItem, at index: Int, in menu: NSMenu) {
        guard let openLinkInNewWindowItem = originalItems?[.openLinkInNewWindow] else {
            assertionFailure("WKMenuItemIdentifierOpenLinkInNewWindow item not found")
            return
        }
        menu.replaceItem(at: index, with: self.openLinkInNewTabMenuItem(from: openLinkInNewWindowItem))
    }

    private func handleOpenLinkInNewWindowItem(_ item: NSMenuItem, at index: Int, in menu: NSMenu) {
        menu.replaceItem(at: index, with: self.openLinkInNewWindowMenuItem(from: item))
    }

    private func handleOpenFrameInNewWindowItem(_ item: NSMenuItem, at index: Int, in menu: NSMenu) {
        menu.replaceItem(at: index, with: self.openFrameInNewWindowMenuItem(from: item))
    }

    private func handleDownloadLinkedFileItem(_ item: NSMenuItem, at index: Int, in menu: NSMenu) {
        menu.replaceItem(at: index, with: self.downloadMenuItem(from: item))
    }

    private func handleCopyLinkItem(_ copyLinkItem: NSMenuItem, at index: Int, in menu: NSMenu) {
        guard let openLinkInNewWindowItem = originalItems?[.openLinkInNewWindow] else {
            assertionFailure("WKMenuItemIdentifierOpenLinkInNewWindow item not found")
            return
        }
        menu.insertItem(self.addLinkToBookmarksMenuItem(from: openLinkInNewWindowItem), at: index)
        menu.replaceItem(at: index + 1, with: self.copyLinkMenuItem(withTitle: copyLinkItem.title, from: openLinkInNewWindowItem))
    }

    private func handleCopyImageItem(_ item: NSMenuItem, at index: Int, in menu: NSMenu) {
        menu.insertItem(.separator(), at: index)

        guard let openImageInNewWindowItem = originalItems?[.openImageInNewWindow]  else {
            assertionFailure("WKMenuItemIdentifierOpenImageInNewWindow item not found")
            return
        }
        menu.insertItem(self.copyImageAddressMenuItem(from: openImageInNewWindowItem), at: index + 1)
    }

    private func handleOpenImageInNewWindowItem(_ item: NSMenuItem, at index: Int, in menu: NSMenu) {
        menu.insertItem(self.openImageInNewTabMenuItem(from: item), at: index)
        menu.replaceItem(at: index + 1, with: self.openImageInNewWindowMenuItem(from: item))
    }

    private func handleDownloadImageItem(_ item: NSMenuItem, at index: Int, in menu: NSMenu) {
        menu.replaceItem(at: index, with: self.downloadImageMenuItem(from: item))
    }

    private func handleSearchWebItem(_ item: NSMenuItem, at index: Int, in menu: NSMenu) {
        menu.replaceItem(at: index, with: self.searchMenuItem())
    }

    private func handleReloadItem(_ item: NSMenuItem, at index: Int, in menu: NSMenu) {
        menu.insertItem(self.bookmarkPageMenuItem(), at: index + 1)
    }
}

// MARK: - NSMenuDelegate
extension ContextMenuManager: WebViewContextMenuDelegate {

    func webView(_ webView: WebView, willOpenContextMenu menu: NSMenu, with event: NSEvent) {
        originalItems = menu.items.reduce(into: [WKMenuItemIdentifier: NSMenuItem]()) { partialResult, item in
            if let identifier = item.identifier.flatMap(WKMenuItemIdentifier.init) {
                partialResult[identifier] = item
            }
        }

        for (index, item) in menu.items.enumerated().reversed() {
            guard let identifier = item.identifier.flatMap(WKMenuItemIdentifier.init) else { continue }
            Self.menuItemHandlers[identifier]?(self)(item, index, menu)
        }
    }

    func webView(_ webView: WebView, didCloseContextMenu menu: NSMenu, with event: NSEvent?) {
        DispatchQueue.main.async { [weak self] in
            self?.selectedText = nil
            self?.originalItems = nil
        }
    }
}

// MARK: - Make Context Menu Items
private extension ContextMenuManager {

    func openLinkInNewTabMenuItem(from item: NSMenuItem) -> NSMenuItem {
        makeMenuItem(withTitle: UserText.openLinkInNewTab, action: #selector(openLinkInNewTab), from: item, with: .openLinkInNewWindow)
    }

    func addLinkToBookmarksMenuItem(from item: NSMenuItem) -> NSMenuItem {
        makeMenuItem(withTitle: UserText.addLinkToBookmarks, action: #selector(addLinkToBookmarks), from: item, with: .openLinkInNewWindow, keyEquivalent: "")
    }

    func bookmarkPageMenuItem() -> NSMenuItem {
        NSMenuItem(title: UserText.bookmarkPage, action: #selector(MainViewController.bookmarkThisPage), target: nil, keyEquivalent: "")
    }

    func openLinkInNewWindowMenuItem(from item: NSMenuItem) -> NSMenuItem {
        makeMenuItem(withTitle: item.title, action: #selector(openLinkInNewWindow), from: item, with: .openLinkInNewWindow)
    }

    func openFrameInNewWindowMenuItem(from item: NSMenuItem) -> NSMenuItem {
        makeMenuItem(withTitle: item.title, action: #selector(openFrameInNewWindow), from: item, with: .openFrameInNewWindow)
    }

    private func downloadMenuItemTitle(for item: NSMenuItem) -> String {
        switch item.identifier.flatMap(WKMenuItemIdentifier.init) {
        case .downloadLinkedFile:
            return UserText.downloadLinkedFileAs
        default:
            return item.title
        }
    }
    func downloadMenuItem(from item: NSMenuItem) -> NSMenuItem {
        makeMenuItem(withTitle: downloadMenuItemTitle(for: item),
                     action: #selector(downloadLinkedFileAs),
                     from: item,
                     withIdentifierIn: [.downloadLinkedFile, .downloadMedia])
    }

    func copyLinkMenuItem(withTitle title: String, from openLinkItem: NSMenuItem) -> NSMenuItem {
        makeMenuItem(withTitle: title, action: #selector(copyLink), from: openLinkItem, with: .openLinkInNewWindow)
    }

    func copyImageAddressMenuItem(from item: NSMenuItem) -> NSMenuItem {
        makeMenuItem(withTitle: UserText.copyImageAddress, action: #selector(copyImageAddress), from: item, with: .openImageInNewWindow, keyEquivalent: "")
    }

    func openImageInNewTabMenuItem(from item: NSMenuItem) -> NSMenuItem {
        makeMenuItem(withTitle: UserText.openImageInNewTab, action: #selector(openImageInNewTab), from: item, with: .openImageInNewWindow, keyEquivalent: "")
    }

    func openImageInNewWindowMenuItem(from item: NSMenuItem) -> NSMenuItem {
        makeMenuItem(withTitle: item.title, action: #selector(openImageInNewWindow), from: item, with: .openImageInNewWindow)
    }

    func downloadImageMenuItem(from item: NSMenuItem) -> NSMenuItem {
        makeMenuItem(withTitle: UserText.saveImageAs, action: #selector(saveImageAs), from: item, with: .downloadImage)
    }

    func searchMenuItem() -> NSMenuItem {
        NSMenuItem(title: UserText.searchWithDuckDuckGo, action: #selector(search), target: self)
    }

    private func makeMenuItem(withTitle title: String, action: Selector, from item: NSMenuItem, with identifier: WKMenuItemIdentifier, keyEquivalent: String? = nil) -> NSMenuItem {
        return makeMenuItem(withTitle: title, action: action, from: item, withIdentifierIn: [identifier], keyEquivalent: keyEquivalent)
    }

    /// Creates a new NSMenuItem and sets the Reference Menu Item as its representedObject
    /// Provided WKMenuItemIdentifier-s are here just to validate correctness of the Reference Item and avoid copy-pasting mistakes
    /// Reference Item‘s keyEquivalent is used if nil is provided, providing non-nil values may be useful for new items (not replacing the original item)
    private func makeMenuItem(withTitle title: String, action: Selector, from item: NSMenuItem, withIdentifierIn validIdentifiers: [WKMenuItemIdentifier], keyEquivalent: String? = nil) -> NSMenuItem {
        let identifier = item.identifier.flatMap(WKMenuItemIdentifier.init)
        assert(identifier != nil && validIdentifiers.contains(identifier!))

        return NSMenuItem(title: title, action: action, target: self, keyEquivalent: keyEquivalent ?? item.keyEquivalent, representedObject: item)
    }

}

// MARK: - Handle Context Menu Items
@objc extension ContextMenuManager {

    func search(_ sender: NSMenuItem) {
        guard let selectedText = selectedText else {
            assertionFailure("Failed to get search term")
            return
        }

        delegate?.launchSearch(for: selectedText)
    }

    func openLinkInNewTab(_ sender: NSMenuItem) {
        guard let originalItem = sender.representedObject as? NSMenuItem,
              let identifier = originalItem.identifier.map(WKMenuItemIdentifier.init),
              identifier == .openLinkInNewWindow,
              let action = originalItem.action
        else {
            assertionFailure("Original WebKit Menu Item is missing")
            return
        }

        onNewWindow = { _ in .newTab(selected: false) }
        NSApp.sendAction(action, to: originalItem.target, from: originalItem)
    }

    func openLinkInNewWindow(_ sender: NSMenuItem) {
        guard let originalItem = sender.representedObject as? NSMenuItem,
              let identifier = originalItem.identifier.map(WKMenuItemIdentifier.init),
              identifier == .openLinkInNewWindow,
              let action = originalItem.action
        else {
            assertionFailure("Original WebKit Menu Item is missing")
            return
        }

        onNewWindow = { _ in .newWindow }
        NSApp.sendAction(action, to: originalItem.target, from: originalItem)
    }

    func openFrameInNewWindow(_ sender: NSMenuItem) {
        guard let originalItem = sender.representedObject as? NSMenuItem,
              let identifier = originalItem.identifier.map(WKMenuItemIdentifier.init),
              identifier == .openFrameInNewWindow,
              let action = originalItem.action
        else {
            assertionFailure("Original WebKit Menu Item is missing")
            return
        }

        onNewWindow = { _ in .newWindow }
        NSApp.sendAction(action, to: originalItem.target, from: originalItem)
    }

    func downloadLinkedFileAs(_ sender: NSMenuItem) {
        guard let originalItem = sender.representedObject as? NSMenuItem,
              let identifier = originalItem.identifier.map(WKMenuItemIdentifier.init),
              [.downloadLinkedFile, .downloadMedia].contains(identifier),
              let action = originalItem.action
        else {
            assertionFailure("Original WebKit Menu Item is missing")
            return
        }

        delegate?.prepareForContextMenuDownload()
        askForDownloadLocation = true
        NSApp.sendAction(action, to: originalItem.target, from: originalItem)
    }

    func addLinkToBookmarks(_ sender: NSMenuItem) {
        guard let originalItem = sender.representedObject as? NSMenuItem,
              let identifier = originalItem.identifier.map(WKMenuItemIdentifier.init),
              identifier == .openLinkInNewWindow,
              let action = originalItem.action
        else {
            assertionFailure("Original WebKit Menu Item is missing")
            return
        }

        onNewWindow = { [selectedText] navigationAction in
            guard let url = navigationAction?.request.url else { return .cancel }

            let title = selectedText ?? url.absoluteString
            LocalBookmarkManager.shared.makeBookmark(for: url, title: title, isFavorite: false)

            return .cancel
        }
        NSApp.sendAction(action, to: originalItem.target, from: originalItem)
    }

    func copyLink(_ sender: NSMenuItem) {
        guard let originalItem = sender.representedObject as? NSMenuItem,
              let identifier = originalItem.identifier.map(WKMenuItemIdentifier.init),
              identifier == .openLinkInNewWindow,
              let action = originalItem.action
        else {
            assertionFailure("Original WebKit Menu Item is missing")
            return
        }

        onNewWindow = { navigationAction in
            guard let url = navigationAction?.request.url as NSURL? else { return .cancel }

            let pasteboard = NSPasteboard.general
            pasteboard.declareTypes([.URL], owner: nil)
            url.write(to: pasteboard)
            pasteboard.setString(url.absoluteString ?? "", forType: .string)

            return .cancel
        }
        NSApp.sendAction(action, to: originalItem.target, from: originalItem)
    }

    func openImageInNewTab(_ sender: NSMenuItem) {
        guard let originalItem = sender.representedObject as? NSMenuItem,
              let identifier = originalItem.identifier.map(WKMenuItemIdentifier.init),
              identifier == .openImageInNewWindow,
              let action = originalItem.action
        else {
            assertionFailure("Original WebKit Menu Item is missing")
            return
        }

        onNewWindow = { _ in .newTab(selected: true) }
        NSApp.sendAction(action, to: originalItem.target, from: originalItem)
    }

    func openImageInNewWindow(_ sender: NSMenuItem) {
        guard let originalItem = sender.representedObject as? NSMenuItem,
              let identifier = originalItem.identifier.map(WKMenuItemIdentifier.init),
              identifier == .openImageInNewWindow,
              let action = originalItem.action
        else {
            assertionFailure("Original WebKit Menu Item is missing")
            return
        }

        onNewWindow = { _ in .newWindow }
        NSApp.sendAction(action, to: originalItem.target, from: originalItem)
    }

    func saveImageAs(_ sender: NSMenuItem) {
        guard let originalItem = sender.representedObject as? NSMenuItem,
              let identifier = originalItem.identifier.map(WKMenuItemIdentifier.init),
              identifier == .downloadImage,
              let action = originalItem.action
        else {
            assertionFailure("Original WebKit Menu Item is missing")
            return
        }

        delegate?.prepareForContextMenuDownload()
        askForDownloadLocation = true
        NSApp.sendAction(action, to: originalItem.target, from: originalItem)
    }

    func copyImageAddress(_ sender: NSMenuItem) {
        guard let originalItem = sender.representedObject as? NSMenuItem,
              let identifier = originalItem.identifier.map(WKMenuItemIdentifier.init),
              identifier == .openImageInNewWindow,
              let action = originalItem.action
        else {
            assertionFailure("Original WebKit Menu Item is missing")
            return
        }

        onNewWindow = { navigationAction in
            guard let url = navigationAction?.request.url else { return .cancel }
            NSPasteboard.general.clearContents()
            NSPasteboard.general.setString(url.absoluteString, forType: .string)
            NSPasteboard.general.setString(url.absoluteString, forType: .URL)

            return .cancel
        }
        NSApp.sendAction(action, to: originalItem.target, from: originalItem)
    }

}

// MARK: - ContextMenuUserScriptDelegate
extension ContextMenuManager: ContextMenuUserScriptDelegate {

    func willShowContextMenu(withSelectedText selectedText: String) {
        self.selectedText = selectedText
    }

}

// MARK: - ContextMenuManagerDelegate

extension Tab: ContextMenuManagerDelegate {

    func launchSearch(for text: String) {
        guard let url = URL.makeSearchUrl(from: text) else {
            assertionFailure("Failed to make Search URL")
            return
        }

        self.delegate?.tab(self, requestedNewTabWith: .url(url), selected: true)
    }

    func prepareForContextMenuDownload() {
        // handling legacy WebKit Downloads for downloads initiated by Context Menu
        self.webView.configuration.processPool
            .setDownloadDelegateIfNeeded(using: LegacyWebKitDownloadDelegate.init)
    }

}<|MERGE_RESOLUTION|>--- conflicted
+++ resolved
@@ -42,7 +42,6 @@
     private var originalItems: [WKMenuItemIdentifier: NSMenuItem]?
     private var selectedText: String?
 
-<<<<<<< HEAD
     override init() {
         super.init()
     }
@@ -54,16 +53,6 @@
         }
     }
 
-    @MainActor
-    func decidePolicy(for navigationAction: WKNavigationAction) async -> NavigationPolicy? {
-        defer {
-            onNavigation = nil
-        }
-        return onNavigation?(navigationAction)
-    }
-
-=======
->>>>>>> 778c5eb2
     func decideNewWindowPolicy(for navigationAction: WKNavigationAction) -> NewWindowPolicy? {
         defer {
             onNewWindow = nil
