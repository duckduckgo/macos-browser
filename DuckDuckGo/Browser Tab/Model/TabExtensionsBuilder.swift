--- conflicted
+++ resolved
@@ -40,20 +40,11 @@
     }
 }
 
-<<<<<<< HEAD
-protocol TabExtensionInstantiation {
-    @TabExtensionsBuilder func make(with dependencies: TabExtensionDependencies) -> TabExtensions
-    func add<T: TabExtension>(_ tabExtension: T) -> T
-}
-extension TabExtensionInstantiation {
-    func add<T: TabExtension>(_ tabExtension: T) -> T { tabExtension }
-=======
 struct AppTabExtensions: TabExtensionInstantiation {
     var components = [any TabExtension]()
 }
 struct TestTabExtensions: TabExtensionInstantiation {
     var components = [any TabExtension]()
->>>>>>> 9ff6c66e
 }
 
 struct TabExtensions {
