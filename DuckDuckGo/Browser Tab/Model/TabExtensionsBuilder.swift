//
//  TabExtensionsBuilder.swift
//
//  Copyright © 2022 DuckDuckGo. All rights reserved.
//
//  Licensed under the Apache License, Version 2.0 (the "License");
//  you may not use this file except in compliance with the License.
//  You may obtain a copy of the License at
//
//  http://www.apache.org/licenses/LICENSE-2.0
//
//  Unless required by applicable law or agreed to in writing, software
//  distributed under the License is distributed on an "AS IS" BASIS,
//  WITHOUT WARRANTIES OR CONDITIONS OF ANY KIND, either express or implied.
//  See the License for the specific language governing permissions and
//  limitations under the License.
//

import Combine
import Foundation
import os.log

protocol TabExtensionsBuilderProtocol {
    func build(with args: TabExtensionsBuilderArguments, dependencies: TabExtensionDependencies) -> TabExtensions
}

// !! Register Tab Extensions in TabExtensions.swift

/// Tab Extensions registration component
/// defines intialization order and provides dependencies to the Tab Extensions initalizers
struct TabExtensionsBuilder: TabExtensionsBuilderProtocol {

    static var `default`: TabExtensionsBuilderProtocol {
#if DEBUG
        return AppDelegate.isRunningTests ? TestTabExtensionsBuilder.default : TabExtensionsBuilder()
#else
        return TabExtensions()
#endif
    }

    var components = [(type: any TabExtension.Type, buildingBlock: AnyTabExtensionBuildingBlock)]()

    /// collect Tab Extensions instantiation blocks (`add { }` method calls)
    /// lazy for Unit Tests builds and non-lazy in Production
    @discardableResult
    mutating func add<Extension: TabExtension>(_ makeTabExtension: @escaping () -> Extension) -> TabExtensionBuildingBlock<Extension> {
        let buildingBlock = TabExtensionBuildingBlock(makeTabExtension)
        components.append( (type: Extension.self, buildingBlock: buildingBlock) )
        return buildingBlock
    }

    /// build TabExtensions struct from blocks collected above
    func build(with args: TabExtensionsBuilderArguments, dependencies: TabExtensionDependencies) -> TabExtensions {
        var builder = self
        builder.registerExtensions(with: args, dependencies: dependencies)
        return TabExtensions(components: builder.components.map { $0.buildingBlock.make() })
    }

}

<<<<<<< HEAD
#if DEBUG
/// TabExtensionsBuilder loaded by default when running Tests
/// by default loads only extensions passed in `load` argument,
/// set default extensions to load in TestTabExtensionsBuilder.default
/// provide overriding extensions initializers in `overrideExtensions` method using `override { .. }` calls
final class TestTabExtensionsBuilder: TabExtensionsBuilderProtocol {
    private var components = [(type: any TabExtension.Type, buildingBlock: AnyTabExtensionBuildingBlock)]()

    var extensionsToLoad = [any TabExtension.Type]()
    private let overrideExtensionsFunc: (TestTabExtensionsBuilder) -> (TabExtensionsBuilderArguments, TabExtensionDependencies) -> Void

    init(load extensionsToLoad: [any TabExtension.Type],
         overrideExtensions: @escaping (TestTabExtensionsBuilder) -> (TabExtensionsBuilderArguments, TabExtensionDependencies) -> Void = TestTabExtensionsBuilder.overrideExtensions) {
        self.extensionsToLoad = extensionsToLoad
        self.overrideExtensionsFunc = overrideExtensions
    }
=======
struct AppTabExtensions: TabExtensionsBuilder {
    var components = [any TabExtension]()
}

#if DEBUG
struct TestTabExtensions: TabExtensionsBuilder {
    var components = [any TabExtension]()
}
#endif
>>>>>>> b186b58a

    convenience init(overrideExtensions: @escaping (TestTabExtensionsBuilder) -> (TabExtensionsBuilderArguments, TabExtensionDependencies) -> Void,
                     _ extensionsToLoad: [any TabExtension.Type]) {
        self.init(load: extensionsToLoad, overrideExtensions: overrideExtensions)
    }

    convenience init(load extensionToLoad: any TabExtension.Type,
                     overrideExtensions: @escaping (TestTabExtensionsBuilder) -> (TabExtensionsBuilderArguments, TabExtensionDependencies) -> Void = TestTabExtensionsBuilder.overrideExtensions) {
        self.init(load: [extensionToLoad], overrideExtensions: overrideExtensions)
    }

    func build(with args: TabExtensionsBuilderArguments, dependencies: TabExtensionDependencies) -> TabExtensions {
        var builder = TabExtensionsBuilder()
        builder.registerExtensions(with: args, dependencies: dependencies)

        self.components = builder.components.filter { component in extensionsToLoad.contains(where: { component.type == $0 }) }
        self.overrideExtensionsFunc(self)(args, dependencies)

        return TabExtensions(components: components.map { $0.buildingBlock.make() })
    }

    /// collect Tab Extensions instantiation blocks (`add { }` method calls)
    /// lazy for Unit Tests builds and non-lazy in Production
    @discardableResult
    func override<Extension: TabExtension>(_ makeTabExtension: @escaping () -> Extension) -> TabExtensionBuildingBlock<Extension> {
        let builderBlock = TabExtensionBuildingBlock(makeTabExtension)
        guard let idx = components.firstIndex(where: { $0.type == Extension.self }) else {
            return TabExtensionBuildingBlock {
                fatalError("Trying to initialize an extension not specified in TestTabExtensionsBuilder.extensionsToLoad: \(Extension.self)")
            }
        }
        guard case .lazy(let loader) = (components[idx].buildingBlock as? TabExtensionBuildingBlock<Extension>)?.state,
              case .none = loader.state
        else {
            fatalError("\(Extension.self) has been already initialized at the moment of the `override` call")
        }
        loader.state = .none(makeTabExtension)

        return builderBlock
    }

    /// use to retreive Extension Building Blocks registered during TabExtensionsBuilder.registerExtensions
    func get<Extension: TabExtension>(_: Extension.Type) -> TabExtensionBuildingBlock<Extension> {
        guard let buildingBlock = components.first(where: { $0.type == Extension.self })?.buildingBlock else {
            fatalError("\(Extension.self) not registered in TabExtensionsBuilder.registerExtensions")
        }
        return (buildingBlock as? TabExtensionBuildingBlock<Extension>)!
    }

}
#endif

@dynamicMemberLookup
struct TabExtensionBuildingBlock<Extension: TabExtension> {
#if DEBUG

    fileprivate enum State {
        case loaded(Extension)
        case lazy(TabExtensionLazyLoader<Extension>)
    }
    fileprivate let state: State
    var value: Extension {
        switch state {
        case .loaded(let value): return value
        case .lazy(let loader): return loader.value
        }
    }

    init(_ makeTabExtension: @escaping () -> Extension) {
        if AppDelegate.isRunningTests {
            state = .lazy(.init(makeTabExtension))
        } else {
            state = .loaded(makeTabExtension())
        }
    }

#else

    let value: Extension

    init(_ makeTabExtension: @escaping () -> Extension) {
        self.value = makeTabExtension()
    }

#endif

    subscript<T>(dynamicMember keyPath: KeyPath<Extension, T>) -> T {
        self.value[keyPath: keyPath]
    }
}
protocol AnyTabExtensionBuildingBlock {
    func make() -> any TabExtension
}
extension TabExtensionBuildingBlock: AnyTabExtensionBuildingBlock {
    func make() -> any TabExtension {
        self.value
    }
}

#if DEBUG
private final class TabExtensionLazyLoader<Extension: TabExtension> {
    fileprivate enum State {
        case none(() -> Extension)
        case some(Extension)
    }
    fileprivate var state: State

    var value: Extension {
        if case .none(let makeTabExtension) = state {
            state = .some(makeTabExtension())
        }
        guard case .some(let value) = state else { fatalError() }
        return value
    }

    init(_ makeTabExtension: @escaping () -> Extension) {
        self.state = .none(makeTabExtension)
    }
}
#endif

struct TabExtensions {
    typealias ExtensionType = TabExtension

    private(set) var extensions: [AnyKeyPath: any TabExtension]

    init(components: [any TabExtension]) {
        var extensions = [AnyKeyPath: any TabExtension]()
        func add<T: TabExtension>(_ tabExtension: T) {
            assert(extensions[\T.self] == nil)
            extensions[\T.self] = tabExtension
        }
        components.forEach { add($0) }
        self.extensions = extensions
    }

    func resolve<T: TabExtension>(_: T.Type) -> T.PublicProtocol? {
        let tabExtension = (extensions[\T.self] as? T)?.getPublicProtocol()
#if DEBUG
        assert(AppDelegate.isRunningTests || tabExtension != nil)
#else
        os_log("%s Tab Extension not initialised for Unit Tests, activate it in TabExtensions.swift", log: .autoconsent, type: .debug, "\(T.self)")
#endif
        return tabExtension
    }

    func resolve<T: TabExtension>(_: T.Type) -> T.PublicProtocol? where T.PublicProtocol == T {
        fatalError("ok, please don‘t cheat")
    }

}

extension TabExtensions: Sequence {
    typealias Iterator = Dictionary<AnyKeyPath, ExtensionType>.Values.Iterator

    func makeIterator() -> Iterator {
        self.extensions.values.makeIterator()
    }

}<|MERGE_RESOLUTION|>--- conflicted
+++ resolved
@@ -34,7 +34,7 @@
 #if DEBUG
         return AppDelegate.isRunningTests ? TestTabExtensionsBuilder.default : TabExtensionsBuilder()
 #else
-        return TabExtensions()
+        return TabExtensionsBuilder()
 #endif
     }
 
@@ -58,7 +58,6 @@
 
 }
 
-<<<<<<< HEAD
 #if DEBUG
 /// TabExtensionsBuilder loaded by default when running Tests
 /// by default loads only extensions passed in `load` argument,
@@ -75,17 +74,6 @@
         self.extensionsToLoad = extensionsToLoad
         self.overrideExtensionsFunc = overrideExtensions
     }
-=======
-struct AppTabExtensions: TabExtensionsBuilder {
-    var components = [any TabExtension]()
-}
-
-#if DEBUG
-struct TestTabExtensions: TabExtensionsBuilder {
-    var components = [any TabExtension]()
-}
-#endif
->>>>>>> b186b58a
 
     convenience init(overrideExtensions: @escaping (TestTabExtensionsBuilder) -> (TabExtensionsBuilderArguments, TabExtensionDependencies) -> Void,
                      _ extensionsToLoad: [any TabExtension.Type]) {
