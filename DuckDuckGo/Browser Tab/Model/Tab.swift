//
//  Tab.swift
//
//  Copyright © 2020 DuckDuckGo. All rights reserved.
//
//  Licensed under the Apache License, Version 2.0 (the "License");
//  you may not use this file except in compliance with the License.
//  You may obtain a copy of the License at
//
//  http://www.apache.org/licenses/LICENSE-2.0
//
//  Unless required by applicable law or agreed to in writing, software
//  distributed under the License is distributed on an "AS IS" BASIS,
//  WITHOUT WARRANTIES OR CONDITIONS OF ANY KIND, either express or implied.
//  See the License for the specific language governing permissions and
//  limitations under the License.
//

// swiftlint:disable file_length

import Cocoa
import WebKit
import os
import Combine
import BrowserServicesKit
import Navigation
import TrackerRadarKit
import ContentBlocking
import UserScript
import Common
import PrivacyDashboard

protocol TabDelegate: ContentOverlayUserScriptDelegate {
    func tabWillStartNavigation(_ tab: Tab, isUserInitiated: Bool)
    func tabDidStartNavigation(_ tab: Tab)
    func tab(_ tab: Tab, createdChild childTab: Tab, of kind: NewWindowPolicy)

    func tab(_ tab: Tab, requestedOpenExternalURL url: URL, forUserEnteredURL userEntered: Bool) -> Bool
    func tab(_ tab: Tab, promptUserForCookieConsent result: @escaping (Bool) -> Void)

    func tabPageDOMLoaded(_ tab: Tab)
    func closeTab(_ tab: Tab)

    func fileIconFlyAnimationOriginalRect(for downloadTask: WebKitDownloadTask) -> NSRect?

}

// swiftlint:disable type_body_length
@dynamicMemberLookup
final class Tab: NSObject, Identifiable, ObservableObject {

    enum TabContent: Equatable {
        case homePage
        case url(URL)
        case privatePlayer(videoID: String, timestamp: String?)
        case preferences(pane: PreferencePaneIdentifier?)
        case bookmarks
        case onboarding
        case none

        static func contentFromURL(_ url: URL?) -> TabContent {
            if url == .homePage {
                return .homePage
            } else if url == .welcome {
                return .onboarding
            } else if url == .preferences {
                return .anyPreferencePane
            } else if let preferencePane = url.flatMap(PreferencePaneIdentifier.init(url:)) {
                return .preferences(pane: preferencePane)
            } else if let privatePlayerContent = PrivatePlayer.shared.tabContent(for: url) {
                return privatePlayerContent
            } else {
                return .url(url ?? .blankPage)
            }
        }

        static var displayableTabTypes: [TabContent] {
            // Add new displayable types here
            let displayableTypes = [TabContent.anyPreferencePane, .bookmarks]

            return displayableTypes.sorted { first, second in
                guard let firstTitle = first.title, let secondTitle = second.title else {
                    return true // Arbitrary sort order, only non-standard tabs are displayable.
                }
                return firstTitle.localizedStandardCompare(secondTitle) == .orderedAscending
            }
        }

        /// Convenience accessor for `.preferences` Tab Content with no particular pane selected,
        /// i.e. the currently selected pane is decided internally by `PreferencesViewController`.
        static let anyPreferencePane: Self = .preferences(pane: nil)

        var isDisplayable: Bool {
            switch self {
            case .preferences, .bookmarks:
                return true
            default:
                return false
            }
        }

        func matchesDisplayableTab(_ other: TabContent) -> Bool {
            switch (self, other) {
            case (.preferences, .preferences):
                return true
            case (.bookmarks, .bookmarks):
                return true
            default:
                return false
            }
        }

        var title: String? {
            switch self {
            case .url, .homePage, .privatePlayer, .none: return nil
            case .preferences: return UserText.tabPreferencesTitle
            case .bookmarks: return UserText.tabBookmarksTitle
            case .onboarding: return UserText.tabOnboardingTitle
            }
        }

        var url: URL? {
            switch self {
            case .url(let url):
                return url
            case .privatePlayer(let videoID, let timestamp):
                return .privatePlayer(videoID, timestamp: timestamp)
            default:
                return nil
            }
        }

        var isUrl: Bool {
            switch self {
            case .url, .privatePlayer:
                return true
            default:
                return false
            }
        }

        var isPrivatePlayer: Bool {
            switch self {
            case .privatePlayer:
                return true
            default:
                return false
            }
        }
    }
    private struct ExtensionDependencies: TabExtensionDependencies {
        let privacyFeatures: PrivacyFeaturesProtocol
        let historyCoordinating: HistoryCoordinating
    }

    fileprivate weak var delegate: TabDelegate?
    func setDelegate(_ delegate: TabDelegate) { self.delegate = delegate }

    private let navigationDelegate = DistributedNavigationDelegate(logger: .navigation)

    private let cbaTimeReporter: ContentBlockingAssetsCompilationTimeReporter?
    let pinnedTabsManager: PinnedTabsManager
    private let privatePlayer: PrivatePlayer
    private let privacyFeatures: AnyPrivacyFeatures
    private var contentBlocking: AnyContentBlocking { privacyFeatures.contentBlocking }

    private let webViewConfiguration: WKWebViewConfiguration

    private var extensions: TabExtensions
    // accesing TabExtensions‘ Public Protocols projecting tab.extensions.extensionName to tab.extensionName
    // allows extending Tab functionality while maintaining encapsulation
    subscript<Extension>(dynamicMember keyPath: KeyPath<TabExtensions, Extension?>) -> Extension? {
        self.extensions[keyPath: keyPath]
    }

    @Published
    private(set) var userContentController: UserContentController?

    convenience init(content: TabContent,
                     faviconManagement: FaviconManagement = FaviconManager.shared,
                     webCacheManager: WebCacheManager = WebCacheManager.shared,
                     webViewConfiguration: WKWebViewConfiguration? = nil,
                     historyCoordinating: HistoryCoordinating = HistoryCoordinator.shared,
                     pinnedTabsManager: PinnedTabsManager = WindowControllersManager.shared.pinnedTabsManager,
                     privatePlayer: PrivatePlayer? = nil,
                     cbaTimeReporter: ContentBlockingAssetsCompilationTimeReporter? = ContentBlockingAssetsCompilationTimeReporter.shared,
                     extensionsBuilder: TabExtensionsBuilderProtocol = TabExtensionsBuilder.default,
                     localHistory: Set<String> = Set<String>(),
                     title: String? = nil,
                     favicon: NSImage? = nil,
                     interactionStateData: Data? = nil,
                     parentTab: Tab? = nil,
                     shouldLoadInBackground: Bool = false,
                     canBeClosedWithBack: Bool = false,
                     lastSelectedAt: Date? = nil,
                     currentDownload: URL? = nil,
                     webViewFrame: CGRect = .zero
    ) {

        let privatePlayer = privatePlayer
            ?? (AppDelegate.isRunningTests ? PrivatePlayer.mock(withMode: .enabled) : PrivatePlayer.shared)

        self.init(content: content,
                  faviconManagement: faviconManagement,
                  webCacheManager: webCacheManager,
                  webViewConfiguration: webViewConfiguration,
                  historyCoordinating: historyCoordinating,
                  pinnedTabsManager: pinnedTabsManager,
                  privacyFeatures: PrivacyFeatures,
                  privatePlayer: privatePlayer,
                  extensionsBuilder: extensionsBuilder,
                  cbaTimeReporter: cbaTimeReporter,
                  localHistory: localHistory,
                  title: title,
                  favicon: favicon,
                  interactionStateData: interactionStateData,
                  parentTab: parentTab,
                  shouldLoadInBackground: shouldLoadInBackground,
                  canBeClosedWithBack: canBeClosedWithBack,
                  lastSelectedAt: lastSelectedAt,
                  currentDownload: currentDownload,
                  webViewFrame: webViewFrame)
    }

    // swiftlint:disable:next function_body_length
    init(content: TabContent,
         faviconManagement: FaviconManagement,
         webCacheManager: WebCacheManager,
         webViewConfiguration: WKWebViewConfiguration?,
         historyCoordinating: HistoryCoordinating,
         pinnedTabsManager: PinnedTabsManager,
         privacyFeatures: some PrivacyFeaturesProtocol,
         privatePlayer: PrivatePlayer,
         extensionsBuilder: TabExtensionsBuilderProtocol,
         cbaTimeReporter: ContentBlockingAssetsCompilationTimeReporter?,
         localHistory: Set<String>,
         title: String?,
         favicon: NSImage?,
         interactionStateData: Data?,
         parentTab: Tab?,
         shouldLoadInBackground: Bool,
         canBeClosedWithBack: Bool,
         lastSelectedAt: Date?,
         currentDownload: URL?,
         webViewFrame: CGRect
    ) {

        self.content = content
        self.faviconManagement = faviconManagement
        self.historyCoordinating = historyCoordinating
        self.pinnedTabsManager = pinnedTabsManager
        self.privacyFeatures = privacyFeatures
        self.privatePlayer = privatePlayer
        self.cbaTimeReporter = cbaTimeReporter
        self.localHistory = localHistory
        self.title = title
        self.favicon = favicon
        self.parentTab = parentTab
        self._canBeClosedWithBack = canBeClosedWithBack
        self.interactionStateData = interactionStateData
        self.lastSelectedAt = lastSelectedAt
        self.currentDownload = currentDownload

        let configuration = webViewConfiguration ?? WKWebViewConfiguration()
        configuration.applyStandardConfiguration(contentBlocking: privacyFeatures.contentBlocking)
        self.webViewConfiguration = configuration
        let userContentController = configuration.userContentController as? UserContentController
        assert(userContentController != nil)
        self.userContentController = userContentController

        webView = WebView(frame: webViewFrame, configuration: configuration)
        webView.allowsLinkPreview = false
        permissions = PermissionModel()

        let userScriptsPublisher = _userContentController.projectedValue
            .compactMap { $0?.$contentBlockingAssets }
            .switchToLatest()
            .map { $0?.userScripts as? UserScripts }
            .eraseToAnyPublisher()

        var userContentControllerProvider: UserContentControllerProvider?
        self.extensions = extensionsBuilder
            .build(with: (tabIdentifier: instrumentation.currentTabIdentifier,
                          userScriptsPublisher: userScriptsPublisher,
                          inheritedAttribution: parentTab?.adClickAttribution?.currentAttributionState,
                          userContentControllerProvider: {  userContentControllerProvider?() },
                          permissionModel: permissions,
                          privacyInfoPublisher: _privacyInfo.projectedValue.eraseToAnyPublisher()
                         ),
                   dependencies: ExtensionDependencies(privacyFeatures: privacyFeatures,
                                                       historyCoordinating: historyCoordinating))

        super.init()

        userContentControllerProvider = { [weak self] in self?.userContentController }

        setupNavigationDelegate()
        userContentController?.delegate = self
        setupWebView(shouldLoadInBackground: shouldLoadInBackground)

        if favicon == nil {
            handleFavicon()
        }

        NotificationCenter.default.addObserver(self,
                                               selector: #selector(onDuckDuckGoEmailSignOut),
                                               name: .emailDidSignOut,
                                               object: nil)
    }

    override func awakeAfter(using decoder: NSCoder) -> Any? {
        for tabExtension in self.extensions {
            (tabExtension as? (any NSCodingExtension))?.awakeAfter(using: decoder)
        }
        return self
    }

    func encodeExtensions(with coder: NSCoder) {
        for tabExtension in self.extensions {
            (tabExtension as? (any NSCodingExtension))?.encode(using: coder)
        }
    }

    func openChild(with content: TabContent, of kind: NewWindowPolicy) {
        guard let delegate else {
            assertionFailure("no delegate set")
            return
        }
        let tab = Tab(content: content, parentTab: self, shouldLoadInBackground: true, canBeClosedWithBack: kind.isSelectedTab)
        delegate.tab(self, createdChild: tab, of: kind)
    }

    @objc func onDuckDuckGoEmailSignOut(_ notification: Notification) {
        guard let url = webView.url else { return }
        if EmailUrls().isDuckDuckGoEmailProtection(url: url) {
            webView.evaluateJavaScript("window.postMessage({ emailProtectionSignedOut: true }, window.origin);")
        }
    }

    deinit {
        cleanUpBeforeClosing()
        webView.configuration.userContentController.removeAllUserScripts()
    }

    func cleanUpBeforeClosing() {
        if content.isUrl, let url = webView.url {
            historyCoordinating.commitChanges(url: url)
        }
        webView.stopLoading()
        webView.stopMediaCapture()
        webView.stopAllMediaPlayback()
        webView.fullscreenWindowController?.close()

        cbaTimeReporter?.tabWillClose(self.instrumentation.currentTabIdentifier)
    }

#if DEBUG
    var shouldDisableLongDecisionMakingChecks: Bool = false
#endif

    // MARK: - Event Publishers

    @RePublished(Tab.navigationStatePublisher)
    var navigationState: NavigationState?
    private func navigationStatePublisher() -> some Publisher<NavigationState?, Never> {
        navigationDelegate.$currentNavigation.map(\.?.state)
    }

    var webViewDidReceiveChallengePublisher: some Publisher<Void, Never> {
        $currentNavigation
            // filter false->true change events for `navigation.didReceiveAuthenticationChallenge`
            .scan( (old: false, new: false) ) { (old: $0.new, new: $1?.didReceiveAuthenticationChallenge == true) }
            .filter { $0.old == false && $0.new == true }
            .asVoid()
    }
    var webViewDidCommitNavigationPublisher: some Publisher<Void, Never> {
        $currentNavigation
            // filter false->true change events for `navigation.isCommitted`
            .scan( (old: false, new: false) ) { (old: $0.new, new: $1?.isCommitted == true) }
            .filter { $0.old == false && $0.new == true }
            .asVoid()
    }
    var webViewDidFinishNavigationPublisher: some Publisher<Void, Never> {
        $currentNavigation
            // filter active navigation state change to `finished`
            .filter { $0?.state == .finished }
            .asVoid()
    }
    var webViewDidFailNavigationPublisher: some Publisher<Void, Never> {
        $currentNavigation
            // filter active navigation state change to `failed`
            .filter { $0?.state.isFailed == true }
            .asVoid()
    }

    @MainActor
    @Published var isAMPProtectionExtracting: Bool = false

    // MARK: - Properties

    let webView: WebView

    private var lastUpgradedURL: URL?

    var userEnteredUrl = false

    var contentChangeEnabled = true

    var fbBlockingEnabled = true

    var isLazyLoadingInProgress = false

    @Published private(set) var content: TabContent {
        didSet {
            handleFavicon()
            invalidateInteractionStateData()
            if let oldUrl = oldValue.url {
                historyCoordinating.commitChanges(url: oldUrl)
            }
            error = nil
            userInteractionDialog = nil
            Task {
                await reloadIfNeeded(shouldLoadInBackground: true)
            }

            if let title = content.title {
                self.title = title
            }

        }
    }

    func setContent(_ content: TabContent) {
        guard contentChangeEnabled else {
            return
        }

        lastUpgradedURL = nil

        if let newContent = privatePlayer.overrideContent(content, for: self) {
            self.content = newContent
            return
        }

        switch (self.content, content) {
        case (.preferences(pane: .some), .preferences(pane: nil)):
            // prevent clearing currently selected pane (for state persistence purposes)
            break
        default:
            if self.content != content {
                self.content = content
            }
        }
    }

    var lastSelectedAt: Date?

    @Published var title: String?
    @PublishedAfter var error: WKError? {
        didSet {
            switch error {
            case .some(URLError.notConnectedToInternet),
                 .some(URLError.networkConnectionLost):
                guard let failingUrl = error?.failingUrl else { break }
                historyCoordinating.markFailedToLoadUrl(failingUrl)
            default:
                break
            }
        }
    }
    let permissions: PermissionModel

    /// an Interactive Dialog request (alert/open/save/print) made by a page to be published and presented asynchronously
    @Published
    var userInteractionDialog: UserDialog? {
        didSet {
            guard let request = userInteractionDialog?.request else { return }
            request.addCompletionHandler { [weak self, weak request] _ in
                if let self, let request, self.userInteractionDialog?.request === request {
                    self.userInteractionDialog = nil
                }
            }
        }
    }

    weak private(set) var parentTab: Tab?
    private var _canBeClosedWithBack: Bool
    var canBeClosedWithBack: Bool {
        // Reset canBeClosedWithBack on any WebView navigation
        _canBeClosedWithBack = _canBeClosedWithBack && parentTab != nil && !webView.canGoBack && !webView.canGoForward
        return _canBeClosedWithBack
    }

    var interactionStateData: Data?

    func invalidateInteractionStateData() {
        interactionStateData = nil
    }

    func getActualInteractionStateData() -> Data? {
        if let interactionStateData = interactionStateData {
            return interactionStateData
        }

        guard webView.url != nil else { return nil }

        if #available(macOS 12.0, *) {
            self.interactionStateData = (webView.interactionState as? Data)
        } else {
            self.interactionStateData = try? webView.sessionStateData()
        }

        return self.interactionStateData
    }

    func update(url: URL?, userEntered: Bool = true) {
        if url == .welcome {
            OnboardingViewModel().restart()
        }
        self.content = .contentFromURL(url)

        // This function is called when the user has manually typed in a new address, which should reset the login detection flow.
        userEnteredUrl = userEntered
    }

    // Used to track if an error was caused by a download navigation.
    private(set) var currentDownload: URL?

    func download(from url: URL, promptForLocation: Bool = true) {
        webView.startDownload(URLRequest(url: url, cachePolicy: .returnCacheDataElseLoad)) { download in
            FileDownloadManager.shared.add(download, delegate: self, location: promptForLocation ? .prompt : .auto, postflight: .none)
        }
    }

    func saveWebContentAs() {
        webView.getMimeType { [weak self] mimeType in
            guard let self else { return }
            let webView = self.webView
            guard case .some(.html) = mimeType.flatMap(UTType.init(mimeType:)) else {
                if let url = webView.url {
                    self.download(from: url, promptForLocation: true)
                }
                return
            }

            let dialog = UserDialogType.savePanel(.init(SavePanelParameters(suggestedFilename: webView.suggestedFilename,
                                                                            fileTypes: [.html, .webArchive, .pdf])) { result in
                guard let (url, fileType) = try? result.get() else { return }
                webView.exportWebContent(to: url, as: fileType.flatMap(WKWebView.ContentExportType.init) ?? .html)
            })
            self.userInteractionDialog = UserDialog(sender: .user, dialog: dialog)
        }
    }

    private let instrumentation = TabInstrumentation()
    private enum FrameLoadState {
        case provisional
        case committed
        case finished
    }
    private var externalSchemeOpenedPerPageLoad = false

    @RePublished(\Tab.navigationDelegate.$currentNavigation)
    var currentNavigation: Navigation?

    @RePublished(Tab.canGoForwardPublisher)
    var canGoForward: Bool = false
    private func canGoForwardPublisher() -> some Publisher<Bool, Never> {
        Publishers.CombineLatest4(
            // prevent back/forward blinking when redirecting after `invalidateBackItemIfNeeded`
            $currentNavigation.map { $0?.navigationAction.navigationType == .redirectAfterGoBack },
            // always disable Forward when performing regular loading navigations (non back-forward) as forward list will be reset
            $currentNavigation.map { $0?.navigationAction.navigationType.isBackForward == false },
            webView.publisher(for: \.canGoForward),
            self.$error.map { $0 != nil }
        ).compactMap { [weak self] (isFrozen, isRegularNavigation, canGoForward, hasError) -> Bool? in
            let navigationType = self?.navigationDelegate.expectedNavigationAction?.navigationType
            // filter out canGoForward update events for frozen back/forward navigation
            guard !isFrozen && navigationType != .redirectAfterGoBack && navigationType != .goBackToInvalidateHistoryItem else { return nil }
            return canGoForward && !isRegularNavigation && !hasError
        }
    }

    func goForward() {
        guard canGoForward else { return }
        shouldStoreNextVisit = false
        webView.goForward()
    }

    @RePublished(Tab.canGoBackPublisher)
    var canGoBack: Bool = false
    private func canGoBackPublisher() -> some Publisher<Bool, Never> {
        Publishers.CombineLatest3(
            // freeze back/forward updating when redirecting after `invalidateBackItemIfNeeded`
            $currentNavigation.map(\.?.navigationAction.navigationType).map { navigationType in
                navigationType == .redirectAfterGoBack ||
                navigationType == .goBackToInvalidateHistoryItem ||
                navigationType?.redirect?.initialNavigationType == .redirectAfterGoBack
            },
            webView.publisher(for: \.canGoBack),
            self.$error.map { $0 != nil }
        ).compactMap { [weak self] (isFrozen, canGoBack, hasError) -> Bool? in
            let navigationType = self?.navigationDelegate.expectedNavigationAction?.navigationType
            // filter out canGoBack update events for frozen back/forward navigation
            guard !isFrozen && navigationType != .redirectAfterGoBack && navigationType != .goBackToInvalidateHistoryItem else { return nil }
            return canGoBack || hasError
        }
    }

    func goBack() {
        guard canGoBack else {
            if canBeClosedWithBack {
                delegate?.closeTab(self)
            }
            return
        }

        guard error == nil else {
            webView.reload()
            return
        }

        shouldStoreNextVisit = false

        if privatePlayer.goBackSkippingLastItemIfNeeded(for: webView) {
            return
        }
        userInteractionDialog = nil
        webView.goBack()
    }

    func go(to item: WKBackForwardListItem) {
        shouldStoreNextVisit = false
        webView.go(to: item)
    }

    func openHomePage() {
        content = .homePage
    }

    func startOnboarding() {
        content = .onboarding
    }

    func reload() {
        userInteractionDialog = nil
        currentDownload = nil
        if let error = error, let failingUrl = error.failingUrl {
            webView.load(failingUrl)
            return
        }

        if webView.url == nil, let url = content.url {
            webView.load(url)
        } else if case .privatePlayer = content, let url = content.url {
            webView.load(url)
        } else {
            webView.reload()
        }
    }

    @discardableResult
    private func setFBProtection(enabled: Bool) -> Bool {
        guard self.fbBlockingEnabled != enabled else { return false }
        guard let userContentController = userContentController else {
            assertionFailure("Missing UserContentController")
            return false
        }
        if enabled {
            do {
                try userContentController.enableGlobalContentRuleList(withIdentifier: ContentBlockerRulesLists.Constants.clickToLoadRulesListName)
            } catch {
                assertionFailure("Missing FB List")
                return false
            }
        } else {
            do {
                try userContentController.disableGlobalContentRuleList(withIdentifier: ContentBlockerRulesLists.Constants.clickToLoadRulesListName)
            } catch {
                assertionFailure("FB List was not enabled")
                return false
            }
        }
        self.fbBlockingEnabled = enabled

        return true
    }

    private static let debugEvents = EventMapping<AMPProtectionDebugEvents> { event, _, _, _ in
        switch event {
        case .ampBlockingRulesCompilationFailed:
            Pixel.fire(.ampBlockingRulesCompilationFailed)
        }
    }

    lazy var linkProtection: LinkProtection = {
        LinkProtection(privacyManager: contentBlocking.privacyConfigurationManager,
                       contentBlockingManager: contentBlocking.contentBlockingManager,
                       errorReporting: Self.debugEvents)
    }()

    lazy var referrerTrimming: ReferrerTrimming = {
        ReferrerTrimming(privacyManager: contentBlocking.privacyConfigurationManager,
                         contentBlockingManager: contentBlocking.contentBlockingManager,
                         tld: contentBlocking.tld)
    }()

    @MainActor
    private func reloadIfNeeded(shouldLoadInBackground: Bool = false) async {
        guard content.url != nil else {
            return
        }

        let url: URL = await {
            if contentURL.isFileURL {
                return contentURL
            }
            return await linkProtection.getCleanURL(from: contentURL, onStartExtracting: {
                isAMPProtectionExtracting = true
            }, onFinishExtracting: { [weak self]
                in self?.isAMPProtectionExtracting = false
            })
        }()
        if shouldLoadURL(url, shouldLoadInBackground: shouldLoadInBackground) {
            let didRestore = restoreInteractionStateDataIfNeeded()

            if privatePlayer.goBackAndLoadURLIfNeeded(for: self) {
                return
            }

            if !didRestore {
                if url.isFileURL {
                    _ = webView.loadFileURL(url, allowingReadAccessTo: URL(fileURLWithPath: "/"))
                } else {
                    webView.load(url)
                }
            }
        }
    }

    @MainActor
    private var contentURL: URL {
        switch content {
        case .url(let value):
            return value
        case .privatePlayer(let videoID, let timestamp):
            return .privatePlayer(videoID, timestamp: timestamp)
        case .homePage:
            return .homePage
        default:
            return .blankPage
        }
    }

    @MainActor
    private func shouldLoadURL(_ url: URL, shouldLoadInBackground: Bool = false) -> Bool {
        // don‘t reload in background unless shouldLoadInBackground
        guard url.isValid,
              (webView.superview != nil || shouldLoadInBackground),
              // don‘t reload when already loaded
              webView.url != url,
              webView.url != content.url
        else {
            return false
        }

        if privatePlayer.shouldSkipLoadingURL(for: self) {
            return false
        }

        // if content not loaded inspect error
        switch error {
        case .none, // no error
            // error due to connection failure
             .some(URLError.notConnectedToInternet),
             .some(URLError.networkConnectionLost):
            return true
        case .some:
            // don‘t autoreload on other kinds of errors
            return false
        }
    }

    @MainActor
    private func restoreInteractionStateDataIfNeeded() -> Bool {
        var didRestore: Bool = false
        if let interactionStateData = self.interactionStateData {
            if contentURL.isFileURL {
                _ = webView.loadFileURL(contentURL, allowingReadAccessTo: URL(fileURLWithPath: "/"))
            }

            if #available(macOS 12.0, *) {
                webView.interactionState = interactionStateData
                didRestore = true
            } else {
                do {
                    try webView.restoreSessionState(from: interactionStateData)
                    didRestore = true
                } catch {
                    os_log("Tab:setupWebView could not restore session state %s", "\(error)")
                }
            }
        }

        return didRestore
    }

    private func addHomePageToWebViewIfNeeded() {
        guard !AppDelegate.isRunningTests else { return }
        if content == .homePage && webView.url == nil {
            webView.load(.homePage)
        }
    }

    func stopLoading() {
        webView.stopLoading()
    }

    func requestFireproofToggle() {
        guard let url = content.url,
              let host = url.host
        else { return }

        _ = FireproofDomains.shared.toggle(domain: host)
    }

    private var superviewObserver: NSKeyValueObservation?

    private func setupWebView(shouldLoadInBackground: Bool) {
        webView.navigationDelegate = navigationDelegate
        webView.uiDelegate = self
        webView.contextMenuDelegate = self.contextMenuManager
        webView.allowsBackForwardNavigationGestures = true
        webView.allowsMagnification = true

        permissions.webView = webView

        superviewObserver = webView.observe(\.superview, options: .old) { [weak self] _, change in
            // if the webView is being added to superview - reload if needed
            if case .some(.none) = change.oldValue {
                Task { @MainActor [weak self] in
                    await self?.reloadIfNeeded()
                }
            }
        }

        // background tab loading should start immediately
        Task { @MainActor in
            await reloadIfNeeded(shouldLoadInBackground: shouldLoadInBackground)
            if !shouldLoadInBackground {
                addHomePageToWebViewIfNeeded()
            }
        }
    }

    // MARK: - Favicon

    @Published var favicon: NSImage?
    let faviconManagement: FaviconManagement

    private func handleFavicon() {
        if content.isPrivatePlayer {
            favicon = .privatePlayer
            return
        }

        guard faviconManagement.areFaviconsLoaded else { return }

        guard content.isUrl, let url = content.url else {
            favicon = nil
            return
        }

        if let cachedFavicon = faviconManagement.getCachedFavicon(for: url, sizeCategory: .small)?.image {
            if cachedFavicon != favicon {
                favicon = cachedFavicon
            }
        } else {
            favicon = nil
        }
    }

    // MARK: - Global & Local History

    private var historyCoordinating: HistoryCoordinating
    private var shouldStoreNextVisit = true
    private(set) var localHistory: Set<String>

    func addVisit(of url: URL) {
        guard shouldStoreNextVisit else {
            shouldStoreNextVisit = true
            return
        }

        // Add to global history
        historyCoordinating.addVisit(of: url)

        // Add to local history
        if let host = url.host, !host.isEmpty {
            localHistory.insert(host.droppingWwwPrefix())
        }
    }

    func updateVisitTitle(_ title: String, url: URL) {
        historyCoordinating.updateTitleIfNeeded(title: title, url: url)
    }

    // MARK: - Youtube Player

    private weak var youtubeOverlayScript: YoutubeOverlayUserScript?
    private weak var youtubePlayerScript: YoutubePlayerUserScript?
    private var youtubePlayerCancellables: Set<AnyCancellable> = []

    func setUpYoutubeScriptsIfNeeded() {
        guard privatePlayer.isAvailable else {
            return
        }

        youtubePlayerCancellables.removeAll()

        // only send push updates on macOS 11+ where it's safe to call window.* messages in the browser
        let canPushMessagesToJS: Bool = {
            if #available(macOS 11, *) {
                return true
            } else {
                return false
            }
        }()

        if webView.url?.host?.droppingWwwPrefix() == "youtube.com" && canPushMessagesToJS {
            privatePlayer.$mode
                .dropFirst()
                .sink { [weak self] playerMode in
                    guard let self = self else {
                        return
                    }
                    let userValues = YoutubeOverlayUserScript.UserValues(
                        privatePlayerMode: playerMode,
                        overlayInteracted: self.privatePlayer.overlayInteracted
                    )
                    self.youtubeOverlayScript?.userValuesUpdated(userValues: userValues, inWebView: self.webView)
                }
                .store(in: &youtubePlayerCancellables)
        }

        if url?.isPrivatePlayerScheme == true {
            youtubePlayerScript?.isEnabled = true

            if canPushMessagesToJS {
                privatePlayer.$mode
                    .map { $0 == .enabled }
                    .sink { [weak self] shouldAlwaysOpenPrivatePlayer in
                        guard let self = self else {
                            return
                        }
                        self.youtubePlayerScript?.setAlwaysOpenInPrivatePlayer(shouldAlwaysOpenPrivatePlayer, inWebView: self.webView)
                    }
                    .store(in: &youtubePlayerCancellables)
            }
        } else {
            youtubePlayerScript?.isEnabled = false
        }
    }

    // MARK: - Dashboard Info
    @Published private(set) var privacyInfo: PrivacyInfo?
    private var previousPrivacyInfosByURL: [String: PrivacyInfo] = [:]
    private var didGoBackForward: Bool = false

    private func resetDashboardInfo() {
        if let url = content.url {
            if didGoBackForward, let privacyInfo = previousPrivacyInfosByURL[url.absoluteString] {
                self.privacyInfo = privacyInfo
                didGoBackForward = false
            } else {
                privacyInfo = makePrivacyInfo(url: url)
            }
        } else {
            privacyInfo = nil
        }
    }

    private func makePrivacyInfo(url: URL) -> PrivacyInfo? {
        guard let host = url.host else { return nil }

        let entity = contentBlocking.trackerDataManager.trackerData.findEntity(forHost: host)

        privacyInfo = PrivacyInfo(url: url,
                                  parentEntity: entity,
                                  protectionStatus: makeProtectionStatus(for: host))

        previousPrivacyInfosByURL[url.absoluteString] = privacyInfo

        return privacyInfo
    }

    private func resetConnectionUpgradedTo(navigationAction: NavigationAction) {
        let isOnUpgradedPage = navigationAction.url == privacyInfo?.connectionUpgradedTo
        if navigationAction.isForMainFrame && !isOnUpgradedPage {
            privacyInfo?.connectionUpgradedTo = nil
        }
    }

    private func setConnectionUpgradedTo(_ upgradedUrl: URL, navigationAction: NavigationAction) {
        guard navigationAction.isForMainFrame else { return }
        privacyInfo?.connectionUpgradedTo = upgradedUrl
    }

    public func setMainFrameConnectionUpgradedTo(_ upgradedUrl: URL?) {
        guard let upgradedUrl else { return }
        privacyInfo?.connectionUpgradedTo = upgradedUrl
    }

    private func makeProtectionStatus(for host: String) -> ProtectionStatus {
        let config = contentBlocking.privacyConfigurationManager.privacyConfig

        let isTempUnprotected = config.isTempUnprotected(domain: host)
        let isAllowlisted = config.isUserUnprotected(domain: host)

        var enabledFeatures: [String] = []

        if !config.isInExceptionList(domain: host, forFeature: .contentBlocking) {
            enabledFeatures.append(PrivacyFeature.contentBlocking.rawValue)
        }

        return ProtectionStatus(unprotectedTemporary: isTempUnprotected,
                                enabledFeatures: enabledFeatures,
                                allowlisted: isAllowlisted,
                                denylisted: false)
    }
}

extension Tab: UserContentControllerDelegate {

    func userContentController(_ userContentController: UserContentController, didInstallContentRuleLists contentRuleLists: [String: WKContentRuleList], userScripts: UserScriptsProvider, updateEvent: ContentBlockerRulesManager.UpdateEvent) {
        guard let userScripts = userScripts as? UserScripts else { fatalError("Unexpected UserScripts") }

        userScripts.debugScript.instrumentation = instrumentation
        userScripts.faviconScript.delegate = self
        userScripts.surrogatesScript.delegate = self
        userScripts.contentBlockerRulesScript.delegate = self
        userScripts.clickToLoadScript.delegate = self
        userScripts.pageObserverScript.delegate = self
        userScripts.printingUserScript.delegate = self
        if #available(macOS 11, *) {
            userScripts.autoconsentUserScript?.delegate = self
        }
        youtubeOverlayScript = userScripts.youtubeOverlayScript
        youtubeOverlayScript?.delegate = self
        youtubePlayerScript = userScripts.youtubePlayerUserScript
        setUpYoutubeScriptsIfNeeded()
    }

}

extension Tab: PageObserverUserScriptDelegate {

    func pageDOMLoaded() {
        self.delegate?.tabPageDOMLoaded(self)
    }

}

extension Tab: FaviconUserScriptDelegate {

    func faviconUserScript(_ faviconUserScript: FaviconUserScript,
                           didFindFaviconLinks faviconLinks: [FaviconUserScript.FaviconLink],
                           for documentUrl: URL) {
        faviconManagement.handleFaviconLinks(faviconLinks, documentUrl: documentUrl) { favicon in
            guard documentUrl == self.content.url, let favicon = favicon else {
                return
            }
            self.favicon = favicon.image
        }
    }

}

extension Tab: ContentBlockerRulesUserScriptDelegate {

    func contentBlockerRulesUserScriptShouldProcessTrackers(_ script: ContentBlockerRulesUserScript) -> Bool {
        return true
    }

    func contentBlockerRulesUserScriptShouldProcessCTLTrackers(_ script: ContentBlockerRulesUserScript) -> Bool {
        return fbBlockingEnabled
    }

    func contentBlockerRulesUserScript(_ script: ContentBlockerRulesUserScript, detectedTracker tracker: DetectedRequest) {
        guard let url = URL(string: tracker.pageUrl) else { return }

        privacyInfo?.trackerInfo.addDetectedTracker(tracker, onPageWithURL: url)
        historyCoordinating.addDetectedTracker(tracker, onURL: url)
    }

    func contentBlockerRulesUserScript(_ script: ContentBlockerRulesUserScript, detectedThirdPartyRequest request: DetectedRequest) {
        privacyInfo?.trackerInfo.add(detectedThirdPartyRequest: request)
    }

}

extension HistoryCoordinating {

    func addDetectedTracker(_ tracker: DetectedRequest, onURL url: URL) {
        trackerFound(on: url)

        guard tracker.isBlocked,
              let entityName = tracker.entityName else { return }

        addBlockedTracker(entityName: entityName, on: url)
    }

}

extension Tab: ClickToLoadUserScriptDelegate {

    func clickToLoadUserScriptAllowFB(_ script: UserScript, replyHandler: @escaping (Bool) -> Void) {
        guard self.fbBlockingEnabled else {
            replyHandler(true)
            return
        }

        if setFBProtection(enabled: false) {
            replyHandler(true)
        } else {
            replyHandler(false)
        }
    }
}

extension Tab: SurrogatesUserScriptDelegate {
    func surrogatesUserScriptShouldProcessTrackers(_ script: SurrogatesUserScript) -> Bool {
        return true
    }

    func surrogatesUserScript(_ script: SurrogatesUserScript, detectedTracker tracker: DetectedRequest, withSurrogate host: String) {
        guard let url = webView.url else { return }

        privacyInfo?.trackerInfo.addInstalledSurrogateHost(host, for: tracker, onPageWithURL: url)
        privacyInfo?.trackerInfo.addDetectedTracker(tracker, onPageWithURL: url)

        historyCoordinating.addDetectedTracker(tracker, onURL: url)
    }
}

extension Tab/*: NavigationResponder*/ { // to be moved to Tab+Navigation.swift

    @MainActor
    func didReceive(_ challenge: URLAuthenticationChallenge, for navigation: Navigation?) async -> AuthChallengeDisposition? {
        guard challenge.protectionSpace.authenticationMethod == NSURLAuthenticationMethodHTTPBasic else { return nil }

        let (request, future) = BasicAuthDialogRequest.future(with: challenge.protectionSpace)
        self.userInteractionDialog = UserDialog(sender: .page(domain: challenge.protectionSpace.host), dialog: .basicAuthenticationChallenge(request))
        do {
            return try await future.get()
        } catch {
            return .cancel
        }
    }

    @MainActor
    func didCommit(_ navigation: Navigation) {
        if content.isUrl, navigation.url == content.url {
            addVisit(of: navigation.url)
        }
    }

    struct Constants {
        static let ddgClientHeaderKey = "X-DuckDuckGo-Client"
        static let ddgClientHeaderValue = "macOS"
    }

    // swiftlint:disable cyclomatic_complexity
    // swiftlint:disable function_body_length
    @MainActor
    func decidePolicy(for navigationAction: NavigationAction, preferences: inout NavigationPreferences) async -> NavigationActionPolicy? {
        preferences.userAgent = UserAgent.for(navigationAction.url)

        if let policy = privatePlayer.decidePolicy(for: navigationAction, in: self) {
            return policy
        }

        if navigationAction.url.isFileURL {
            return .allow
        }

        let isLinkActivated = !navigationAction.isTargetingNewWindow
            && navigationAction.navigationType.isLinkActivated

        let isNavigatingAwayFromPinnedTab: Bool = {
            let isNavigatingToAnotherDomain = navigationAction.url.host != url?.host
            let isPinned = pinnedTabsManager.isTabPinned(self)
            return isLinkActivated && isPinned && isNavigatingToAnotherDomain && navigationAction.isForMainFrame
        }()

        // to be modularized later on, see https://app.asana.com/0/0/1203268245242140/f
        let isRequestingNewTab = (isLinkActivated && NSApp.isCommandPressed) || navigationAction.navigationType.isMiddleButtonClick || isNavigatingAwayFromPinnedTab
        let shouldSelectNewTab = NSApp.isShiftPressed || (isNavigatingAwayFromPinnedTab && !navigationAction.navigationType.isMiddleButtonClick && !NSApp.isCommandPressed)

        didGoBackForward = navigationAction.navigationType.isBackForward

        // This check needs to happen before GPC checks. Otherwise the navigation type may be rewritten to `.other`
        // which would skip link rewrites.
        if !navigationAction.navigationType.isBackForward {
            let navigationActionPolicy = await linkProtection
                .requestTrackingLinkRewrite(
                    initiatingURL: webView.url,
                    destinationURL: navigationAction.url,
                    onStartExtracting: { if !isRequestingNewTab { isAMPProtectionExtracting = true }},
                    onFinishExtracting: { [weak self] in self?.isAMPProtectionExtracting = false },
                    onLinkRewrite: { [weak self] url in
                        guard let self = self else { return }
                        if isRequestingNewTab || !navigationAction.isForMainFrame {
                            self.openChild(with: .url(url), of: .tab(selected: shouldSelectNewTab || !navigationAction.isForMainFrame))
                        } else {
                            self.webView.load(url)
                        }
                    })
            if let navigationActionPolicy = navigationActionPolicy, navigationActionPolicy == false {
                return .cancel
            }
        }

        if navigationAction.isForMainFrame, navigationAction.request.mainDocumentURL?.host != lastUpgradedURL?.host {
            lastUpgradedURL = nil
        }

        if navigationAction.isForMainFrame, navigationAction.navigationType.isBackForward {
            self.adClickAttribution?.logic.onBackForwardNavigation(mainFrameURL: webView.url)
        }

        if navigationAction.isForMainFrame, !navigationAction.navigationType.isBackForward {
            if let newRequest = referrerTrimming.trimReferrer(for: navigationAction.request, originUrl: navigationAction.sourceFrame.url) {
                if isRequestingNewTab {
                    self.openChild(with: newRequest.url.map { .contentFromURL($0) } ?? .none, of: .tab(selected: shouldSelectNewTab))
                } else {
                    _ = webView.load(newRequest)
                }
                return .cancel
            }
        }

        if navigationAction.isForMainFrame {
            if case .goBackToInvalidateHistoryItem = navigationAction.navigationType {
                // Auto-cancel simulated Back action when upgrading to HTTPS or GPC from Client Redirect
                return .cancel

            } else if !navigationAction.navigationType.isBackForward,
                      !isRequestingNewTab,
                      let request = GPCRequestFactory().requestForGPC(basedOn: navigationAction.request,
                                                                      config: contentBlocking.privacyConfigurationManager.privacyConfig,
                                                                      gpcEnabled: PrivacySecurityPreferences.shared.gpcEnabled) {

                self.invalidateBackItemIfNeeded(for: navigationAction, andLoad: request)
                return .cancel
            }
        }

        if navigationAction.isForMainFrame {
            if navigationAction.url != currentDownload || navigationAction.isUserInitiated {
                currentDownload = nil
            }
        }

        self.resetConnectionUpgradedTo(navigationAction: navigationAction)

        if isRequestingNewTab {
            self.openChild(with: .contentFromURL(navigationAction.url), of: .tab(selected: shouldSelectNewTab))
            return .cancel

        } else if navigationAction.shouldDownload
                    || (isLinkActivated && NSApp.isOptionPressed && !NSApp.isCommandPressed) {
            // register the navigationAction for legacy _WKDownload to be called back on the Tab
            // further download will be passed to webView:navigationAction:didBecomeDownload:
            return .download(navigationAction.url, using: webView) { [weak self] download in
                self?.navigationAction(navigationAction, didBecome: download)
            }
        }

        guard navigationAction.url.scheme != nil else { return .allow }

        if navigationAction.url.isExternalSchemeLink {
            // request if OS can handle extenrnal url
            self.host(webView.url?.host, requestedOpenExternalURL: navigationAction.url)
            return .cancel
        }

        if navigationAction.isForMainFrame {
            let result = await privacyFeatures.httpsUpgrade.upgrade(url: navigationAction.url)
            switch result {
            case let .success(upgradedURL):
                if lastUpgradedURL != upgradedURL {
                    urlDidUpgrade(upgradedURL, navigationAction: navigationAction)
                    return .cancel
                }
            case .failure:
                if !navigationAction.url.isDuckDuckGo {
                    await prepareForContentBlocking()
                }
            }
        }

        if navigationAction.isForMainFrame,
           navigationAction.url.isDuckDuckGo,
           navigationAction.request.value(forHTTPHeaderField: Constants.ddgClientHeaderKey) == nil,
           !navigationAction.navigationType.isBackForward {

            var request = navigationAction.request
            request.setValue(Constants.ddgClientHeaderValue, forHTTPHeaderField: Constants.ddgClientHeaderKey)
            _ = webView.load(request)
            return .cancel
        }

        toggleFBProtection(for: navigationAction.url)

        return .next
    }

    private func host(_ host: String?, requestedOpenExternalURL url: URL) {
        let searchForExternalUrl = { [weak self] in
            // Redirect after handing WebView.url update after cancelling the request
            DispatchQueue.main.async {
                guard let self, let url = URL.makeSearchUrl(from: url.absoluteString) else { return }
                self.update(url: url)
            }
        }

        guard self.delegate?.tab(self, requestedOpenExternalURL: url, forUserEnteredURL: userEnteredUrl) == true else {
            // search if external URL can‘t be opened but entered by user
            if userEnteredUrl {
                searchForExternalUrl()
            }
            return
        }

        let permissionType = PermissionType.externalScheme(scheme: url.scheme ?? "")

        permissions.permissions([permissionType], requestedForDomain: host, url: url) { [weak self, userEnteredUrl] granted in
            guard granted, let self else {
                // search if denied but entered by user
                if userEnteredUrl {
                    searchForExternalUrl()
                }
                return
            }
            // handle opening extenral URL
            NSWorkspace.shared.open(url)
            self.permissions.permissions[permissionType].externalSchemeOpened()
        }
    }

    // swiftlint:enable cyclomatic_complexity
    // swiftlint:enable function_body_length

    private func urlDidUpgrade(_ upgradedURL: URL, navigationAction: NavigationAction) {
        lastUpgradedURL = upgradedURL
        invalidateBackItemIfNeeded(for: navigationAction, andLoad: URLRequest(url: upgradedURL))
        setConnectionUpgradedTo(upgradedURL, navigationAction: navigationAction)
    }

    @MainActor
    private func prepareForContentBlocking() async {
        // Ensure Content Blocking Assets (WKContentRuleList&UserScripts) are installed
        if userContentController?.contentBlockingAssetsInstalled == false
           && contentBlocking.privacyConfigurationManager.privacyConfig.isEnabled(featureKey: .contentBlocking) {
            cbaTimeReporter?.tabWillWaitForRulesCompilation(self.instrumentation.currentTabIdentifier)
#if DEBUG
            shouldDisableLongDecisionMakingChecks = true
            defer { // swiftlint:disable:this inert_defer
                shouldDisableLongDecisionMakingChecks = false
            }
#endif

            await userContentController?.awaitContentBlockingAssetsInstalled()
            cbaTimeReporter?.reportWaitTimeForTabFinishedWaitingForRules(self.instrumentation.currentTabIdentifier)
        } else {
            cbaTimeReporter?.reportNavigationDidNotWaitForRules()
        }
    }

    private func toggleFBProtection(for url: URL) {
        // Enable/disable FBProtection only after UserScripts are installed (awaitContentBlockingAssetsInstalled)
        let privacyConfiguration = contentBlocking.privacyConfigurationManager.privacyConfig

        let featureEnabled = privacyConfiguration.isFeature(.clickToPlay, enabledForDomain: url.host)
        setFBProtection(enabled: featureEnabled)
    }

    @MainActor
    func willStart(_ navigation: Navigation) {
        if error != nil { error = nil }

        externalSchemeOpenedPerPageLoad = false
        delegate?.tabWillStartNavigation(self, isUserInitiated: navigation.navigationAction.isUserInitiated)

        if navigation.navigationAction.navigationType.isRedirect {
            resetDashboardInfo()
        }
    }

    private func invalidateBackItemIfNeeded(for navigationAction: NavigationAction, andLoad request: URLRequest) {
        // Cancelled & Upgraded client-redirected URL (window.location.replace) leaves extra record in BackForwardList
        // Perform goBack&redirect to overwrite it
        // https://app.asana.com/0/inbox/1199237043628108/1201280322539473/1201353436736961
<<<<<<< HEAD
        if case .redirect(let redirect) = navigationAction.navigationType,
           case .client(delay: 0) = redirect.type,
           redirect.history.last?.fromHistoryItemIdentity != webView.backForwardList.currentItem?.identity {
=======
        guard case .redirect(.client(delay: 0)) = navigationAction.navigationType,
              // initial NavigationAction BackForwardListItem is not the Current Item (new item was pushed during navigation)
              let fromHistoryItemIdentity = navigationAction.fromHistoryItemIdentity,
              fromHistoryItemIdentity != webView.backForwardList.currentItem?.identity
        else { return }
>>>>>>> 3921fd05

            navigationDelegate.setExpectedNavigationType(.goBackToInvalidateHistoryItem, matching: .navigationType(.backForward))
            self.webView.goBack()
        }
        DispatchQueue.main.async { [weak self] in
            self?.navigationDelegate.setExpectedNavigationType(.redirectAfterGoBack, matching: .both(navigationType: .other, url: request.url!))
            self?.webView.load(request)
        }
    }

    @MainActor
    func decidePolicy(for navigationResponse: NavigationResponse) async -> NavigationResponsePolicy? {
        userEnteredUrl = false // subsequent requests will be navigations

        if !navigationResponse.canShowMIMEType || navigationResponse.shouldDownload {
            if navigationResponse.isForMainFrame {
                guard currentDownload != navigationResponse.url else {
                    // prevent download twice
                    return .cancel
                }
                currentDownload = navigationResponse.url
            }

            if navigationResponse.isSuccessful == true {
                // register the navigationResponse for legacy _WKDownload to be called back on the Tab
                // further download will be passed to webView:navigationResponse:didBecomeDownload:
                return .download(navigationResponse.url, using: webView) {  [weak self] download in
                    self?.navigationResponse(navigationResponse, didBecome: download)
                }
            }
        }

        if navigationResponse.isForMainFrame && navigationResponse.isSuccessful == true {
            self.adClickAttribution?.detection.on2XXResponse(url: webView.url)
        }

        await self.adClickAttribution?.logic.onProvisionalNavigation()

        return .next
    }

    @MainActor
    func didStart(_ navigation: Navigation) {
        delegate?.tabDidStartNavigation(self)
        userInteractionDialog = nil

        // Unnecessary assignment triggers publishing
        if error != nil { error = nil }

        invalidateInteractionStateData()
        resetDashboardInfo()
        linkProtection.cancelOngoingExtraction()
        linkProtection.setMainFrameUrl(navigation.url)
        referrerTrimming.onBeginNavigation(to: navigation.url)
        self.adClickAttribution?.detection.onStartNavigation(url: navigation.url)
    }

    @MainActor
    func navigationDidFinish(_ navigation: Navigation) {
<<<<<<< HEAD
        invalidateSessionStateData()
=======
        invalidateInteractionStateData()
        webViewDidFinishNavigationPublisher.send()
>>>>>>> 3921fd05
        if isAMPProtectionExtracting { isAMPProtectionExtracting = false }
        linkProtection.setMainFrameUrl(nil)
        referrerTrimming.onFinishNavigation()
        self.adClickAttribution?.detection.onDidFinishNavigation(url: navigation.url)
        self.adClickAttribution?.logic.onDidFinishNavigation(host: navigation.url.host)
        setUpYoutubeScriptsIfNeeded()
        StatisticsLoader.shared.refreshRetentionAtb(isSearch: navigation.url.isDuckDuckGoSearch)
    }

    @MainActor
    func navigation(_ navigation: Navigation, didFailWith error: WKError) {
        if navigation.isCurrent {
            self.error = error
        }

        invalidateInteractionStateData()
        linkProtection.setMainFrameUrl(nil)
        referrerTrimming.onFailedNavigation()
        self.adClickAttribution?.detection.onDidFailNavigation()
    }

    @MainActor
    func navigationAction(_ navigationAction: NavigationAction, didBecome download: WebKitDownload) {
        FileDownloadManager.shared.add(download, delegate: self, location: .auto, postflight: .none)
    }

    @MainActor
    func navigationResponse(_ navigationResponse: NavigationResponse, didBecome download: WebKitDownload) {
        FileDownloadManager.shared.add(download, delegate: self, location: .auto, postflight: .none)

        // Note this can result in tabs being left open, e.g. download button on this page:
        // https://en.wikipedia.org/wiki/Guitar#/media/File:GuitareClassique5.png
        // Safari closes new tabs that were opened and then create a download instantly.
        if self.webView.backForwardList.currentItem == nil,
           self.parentTab != nil {
            DispatchQueue.main.async { [weak self] in
                self?.delegate?.closeTab(self!)
            }
        }
    }

    func webContentProcessDidTerminate(with reason: WKProcessTerminationReason?) {
        Pixel.fire(.debug(event: .webKitDidTerminate, error: NSError(domain: "WKProcessTerminated", code: reason?.rawValue ?? -1)))
    }

}

extension Tab: FileDownloadManagerDelegate {

    func chooseDestination(suggestedFilename: String?, directoryURL: URL?, fileTypes: [UTType], callback: @escaping (URL?, UTType?) -> Void) {
        let dialog = UserDialogType.savePanel(.init(SavePanelParameters(suggestedFilename: suggestedFilename,
                                                                        fileTypes: fileTypes)) { result in
            guard case let .success(.some( (url: url, fileType: fileType) )) = result else {
                callback(nil, nil)
                return
            }
            callback(url, fileType)
        })
        userInteractionDialog = UserDialog(sender: .user, dialog: dialog)
    }

    func fileIconFlyAnimationOriginalRect(for downloadTask: WebKitDownloadTask) -> NSRect? {
        self.delegate?.fileIconFlyAnimationOriginalRect(for: downloadTask)
    }

}

@available(macOS 11, *)
extension Tab: AutoconsentUserScriptDelegate {
    func autoconsentUserScript(consentStatus: CookieConsentInfo) {
        self.privacyInfo?.cookieConsentManaged = consentStatus
    }

    func autoconsentUserScriptPromptUserForConsent(_ result: @escaping (Bool) -> Void) {
        delegate?.tab(self, promptUserForCookieConsent: result)
    }
}

extension Tab: YoutubeOverlayUserScriptDelegate {
    func youtubeOverlayUserScriptDidRequestDuckPlayer(with url: URL) {
        let content = Tab.TabContent.contentFromURL(url)
        let isRequestingNewTab = NSApp.isCommandPressed
        if isRequestingNewTab {
            let shouldSelectNewTab = NSApp.isShiftPressed
            self.openChild(with: content, of: .tab(selected: shouldSelectNewTab))
        } else {
            setContent(content)
        }
    }
}

extension Tab: TabDataClearing {
    func prepareForDataClearing(caller: TabDataCleaner) {
        webView.stopLoading()
        webView.configuration.userContentController.removeAllUserScripts()

        webView.navigationDelegate = caller
        webView.load(URL(string: "about:blank")!)
    }
}

// "protected" properties meant to access otherwise private properties from Tab extensions
extension Tab {

    static var objcDelegateKeyPath: String { #keyPath(objcDelegate) }
    @objc private var objcDelegate: Any? { delegate }

    static var objcNavigationDelegateKeyPath: String { #keyPath(objcNavigationDelegate) }
    @objc private var objcNavigationDelegate: Any? { navigationDelegate }

}<|MERGE_RESOLUTION|>--- conflicted
+++ resolved
@@ -1402,17 +1402,11 @@
         // Cancelled & Upgraded client-redirected URL (window.location.replace) leaves extra record in BackForwardList
         // Perform goBack&redirect to overwrite it
         // https://app.asana.com/0/inbox/1199237043628108/1201280322539473/1201353436736961
-<<<<<<< HEAD
-        if case .redirect(let redirect) = navigationAction.navigationType,
-           case .client(delay: 0) = redirect.type,
-           redirect.history.last?.fromHistoryItemIdentity != webView.backForwardList.currentItem?.identity {
-=======
         guard case .redirect(.client(delay: 0)) = navigationAction.navigationType,
               // initial NavigationAction BackForwardListItem is not the Current Item (new item was pushed during navigation)
               let fromHistoryItemIdentity = navigationAction.fromHistoryItemIdentity,
               fromHistoryItemIdentity != webView.backForwardList.currentItem?.identity
         else { return }
->>>>>>> 3921fd05
 
             navigationDelegate.setExpectedNavigationType(.goBackToInvalidateHistoryItem, matching: .navigationType(.backForward))
             self.webView.goBack()
@@ -1472,12 +1466,8 @@
 
     @MainActor
     func navigationDidFinish(_ navigation: Navigation) {
-<<<<<<< HEAD
-        invalidateSessionStateData()
-=======
         invalidateInteractionStateData()
         webViewDidFinishNavigationPublisher.send()
->>>>>>> 3921fd05
         if isAMPProtectionExtracting { isAMPProtectionExtracting = false }
         linkProtection.setMainFrameUrl(nil)
         referrerTrimming.onFinishNavigation()
