//
//  Tab.swift
//
//  Copyright © 2020 DuckDuckGo. All rights reserved.
//
//  Licensed under the Apache License, Version 2.0 (the "License");
//  you may not use this file except in compliance with the License.
//  You may obtain a copy of the License at
//
//  http://www.apache.org/licenses/LICENSE-2.0
//
//  Unless required by applicable law or agreed to in writing, software
//  distributed under the License is distributed on an "AS IS" BASIS,
//  WITHOUT WARRANTIES OR CONDITIONS OF ANY KIND, either express or implied.
//  See the License for the specific language governing permissions and
//  limitations under the License.
//

// swiftlint:disable file_length

import Cocoa
import WebKit
import os
import Combine
import BrowserServicesKit
import TrackerRadarKit
import ContentBlocking
import UserScript
import PrivacyDashboard

protocol TabDelegate: ContentOverlayUserScriptDelegate {
    func tabWillStartNavigation(_ tab: Tab, isUserInitiated: Bool)
    func tabDidStartNavigation(_ tab: Tab)
    func tab(_ tab: Tab, createdChild childTab: Tab, of kind: NewWindowPolicy)

    func tab(_ tab: Tab, requestedOpenExternalURL url: URL, forUserEnteredURL userEntered: Bool) -> Bool
    func tab(_ tab: Tab, promptUserForCookieConsent result: @escaping (Bool) -> Void)

    func tabPageDOMLoaded(_ tab: Tab)
    func closeTab(_ tab: Tab)

    func fileIconFlyAnimationOriginalRect(for downloadTask: WebKitDownloadTask) -> NSRect?

}

// swiftlint:disable type_body_length
@dynamicMemberLookup
final class Tab: NSObject, Identifiable, ObservableObject {

    enum TabContent: Equatable {
        case homePage
        case url(URL)
        case privatePlayer(videoID: String, timestamp: String?)
        case preferences(pane: PreferencePaneIdentifier?)
        case bookmarks
        case onboarding
        case none

        static func contentFromURL(_ url: URL?) -> TabContent {
            if url == .homePage {
                return .homePage
            } else if url == .welcome {
                return .onboarding
            } else if url == .preferences {
                return .anyPreferencePane
            } else if let preferencePane = url.flatMap(PreferencePaneIdentifier.init(url:)) {
                return .preferences(pane: preferencePane)
            } else if let privatePlayerContent = PrivatePlayer.shared.tabContent(for: url) {
                return privatePlayerContent
            } else {
                return .url(url ?? .blankPage)
            }
        }

        static var displayableTabTypes: [TabContent] {
            // Add new displayable types here
            let displayableTypes = [TabContent.anyPreferencePane, .bookmarks]

            return displayableTypes.sorted { first, second in
                guard let firstTitle = first.title, let secondTitle = second.title else {
                    return true // Arbitrary sort order, only non-standard tabs are displayable.
                }
                return firstTitle.localizedStandardCompare(secondTitle) == .orderedAscending
            }
        }

        /// Convenience accessor for `.preferences` Tab Content with no particular pane selected,
        /// i.e. the currently selected pane is decided internally by `PreferencesViewController`.
        static let anyPreferencePane: Self = .preferences(pane: nil)

        var isDisplayable: Bool {
            switch self {
            case .preferences, .bookmarks:
                return true
            default:
                return false
            }
        }

        func matchesDisplayableTab(_ other: TabContent) -> Bool {
            switch (self, other) {
            case (.preferences, .preferences):
                return true
            case (.bookmarks, .bookmarks):
                return true
            default:
                return false
            }
        }

        var title: String? {
            switch self {
            case .url, .homePage, .privatePlayer, .none: return nil
            case .preferences: return UserText.tabPreferencesTitle
            case .bookmarks: return UserText.tabBookmarksTitle
            case .onboarding: return UserText.tabOnboardingTitle
            }
        }

        var url: URL? {
            switch self {
            case .url(let url):
                return url
            case .privatePlayer(let videoID, let timestamp):
                return .privatePlayer(videoID, timestamp: timestamp)
            default:
                return nil
            }
        }

        var isUrl: Bool {
            switch self {
            case .url, .privatePlayer:
                return true
            default:
                return false
            }
        }

        var isPrivatePlayer: Bool {
            switch self {
            case .privatePlayer:
                return true
            default:
                return false
            }
        }
    }
    private struct ExtensionDependencies: TabExtensionDependencies {
        var userScriptsPublisher: AnyPublisher<UserScripts?, Never>
        var contentBlocking: ContentBlockingProtocol
        var adClickAttributionDependencies: AdClickAttributionDependencies
        var privacyInfoPublisher: AnyPublisher<PrivacyDashboard.PrivacyInfo?, Never>
        var inheritedAttribution: BrowserServicesKit.AdClickAttributionLogic.State?
        var userContentControllerProvider: UserContentControllerProvider
    }

    // "protected" delegate property for extensions usage 
    private weak var delegate: TabDelegate?
    @objc private var objcDelegate: Any? { delegate }
    static var objcDelegateKeyPath: String { #keyPath(objcDelegate) }
    func setDelegate(_ delegate: TabDelegate) { self.delegate = delegate }

<<<<<<< HEAD
    // "protected" navigationDelegate property for extensions usage
    static var objcNavigationDelegateKeyPath: String { #keyPath(objcNavigationDelegate) }
    @objc private var objcNavigationDelegate: Any? { navigationDelegate }
    private let navigationDelegate = DistributedNavigationDelegate(logger: .navigation)
    
=======
>>>>>>> 516bcde0
    private let cbaTimeReporter: ContentBlockingAssetsCompilationTimeReporter?
    let pinnedTabsManager: PinnedTabsManager
    private let privatePlayer: PrivatePlayer
    private let privacyFeatures: AnyPrivacyFeatures
    private var contentBlocking: AnyContentBlocking { privacyFeatures.contentBlocking }

    private let webViewConfiguration: WKWebViewConfiguration

    private var extensions: TabExtensions
    // accesing TabExtensions‘ Public Protocols projecting tab.extensions.extensionName to tab.extensionName
    // allows extending Tab functionality while maintaining encapsulation
    subscript<Extension>(dynamicMember keyPath: KeyPath<TabExtensions, Extension?>) -> Extension? {
        self.extensions[keyPath: keyPath]
    }

    @Published
    private(set) var userContentController: UserContentController?

    convenience init(content: TabContent,
                     faviconManagement: FaviconManagement = FaviconManager.shared,
                     webCacheManager: WebCacheManager = WebCacheManager.shared,
                     webViewConfiguration: WKWebViewConfiguration? = nil,
                     historyCoordinating: HistoryCoordinating = HistoryCoordinator.shared,
                     pinnedTabsManager: PinnedTabsManager = WindowControllersManager.shared.pinnedTabsManager,
                     privatePlayer: PrivatePlayer? = nil,
                     cbaTimeReporter: ContentBlockingAssetsCompilationTimeReporter? = ContentBlockingAssetsCompilationTimeReporter.shared,
                     localHistory: Set<String> = Set<String>(),
                     title: String? = nil,
<<<<<<< HEAD
=======
                     error: Error? = nil,
>>>>>>> 516bcde0
                     favicon: NSImage? = nil,
                     sessionStateData: Data? = nil,
                     interactionStateData: Data? = nil,
                     parentTab: Tab? = nil,
                     shouldLoadInBackground: Bool = false,
                     canBeClosedWithBack: Bool = false,
                     lastSelectedAt: Date? = nil,
                     currentDownload: URL? = nil,
                     webViewFrame: CGRect = .zero
    ) {

        let privatePlayer = privatePlayer
            ?? (AppDelegate.isRunningTests ? PrivatePlayer.mock(withMode: .enabled) : PrivatePlayer.shared)

        self.init(content: content,
                  faviconManagement: faviconManagement,
                  webCacheManager: webCacheManager,
                  webViewConfiguration: webViewConfiguration,
                  historyCoordinating: historyCoordinating,
                  pinnedTabsManager: pinnedTabsManager,
                  privacyFeatures: PrivacyFeatures,
                  privatePlayer: privatePlayer,
                  cbaTimeReporter: cbaTimeReporter,
                  localHistory: localHistory,
                  title: title,
<<<<<<< HEAD
=======
                  error: error,
>>>>>>> 516bcde0
                  favicon: favicon,
                  sessionStateData: sessionStateData,
                  interactionStateData: interactionStateData,
                  parentTab: parentTab,
                  shouldLoadInBackground: shouldLoadInBackground,
                  canBeClosedWithBack: canBeClosedWithBack,
                  lastSelectedAt: lastSelectedAt,
                  currentDownload: currentDownload,
                  webViewFrame: webViewFrame)
    }

    init(content: TabContent,
         faviconManagement: FaviconManagement,
         webCacheManager: WebCacheManager,
         webViewConfiguration: WKWebViewConfiguration?,
         historyCoordinating: HistoryCoordinating,
         pinnedTabsManager: PinnedTabsManager,
         privacyFeatures: some PrivacyFeaturesProtocol,
         privatePlayer: PrivatePlayer,
         cbaTimeReporter: ContentBlockingAssetsCompilationTimeReporter?,
         localHistory: Set<String>,
         title: String?,
<<<<<<< HEAD
=======
         error: Error?,
>>>>>>> 516bcde0
         favicon: NSImage?,
         sessionStateData: Data?,
         interactionStateData: Data?,
         parentTab: Tab?,
         shouldLoadInBackground: Bool,
         canBeClosedWithBack: Bool,
         lastSelectedAt: Date?,
         currentDownload: URL?,
         webViewFrame: CGRect
    ) {

        self.content = content
        self.faviconManagement = faviconManagement
        self.historyCoordinating = historyCoordinating
        self.pinnedTabsManager = pinnedTabsManager
        self.privacyFeatures = privacyFeatures
        self.privatePlayer = privatePlayer
        self.cbaTimeReporter = cbaTimeReporter
        self.localHistory = localHistory
        self.title = title
        self.favicon = favicon
        self.parentTab = parentTab
        self._canBeClosedWithBack = canBeClosedWithBack
        self.sessionStateData = sessionStateData
        self.interactionStateData = interactionStateData
        self.lastSelectedAt = lastSelectedAt
        self.currentDownload = currentDownload

        let configuration = webViewConfiguration ?? WKWebViewConfiguration()
        configuration.applyStandardConfiguration(contentBlocking: privacyFeatures.contentBlocking)
        self.webViewConfiguration = configuration
        let userContentController = configuration.userContentController as? UserContentController
        assert(userContentController != nil)
        self.userContentController = userContentController

        webView = WebView(frame: webViewFrame, configuration: configuration)
        webView.allowsLinkPreview = false
        permissions = PermissionModel()

        let userScriptsPublisher = _userContentController.projectedValue
            .compactMap { $0?.$contentBlockingAssets }
            .switchToLatest()
            .map { $0?.userScripts as? UserScripts }
            .eraseToAnyPublisher()

        var userContentControllerProvider: UserContentControllerProvider?
        self.extensions = .builder().build(with: ExtensionDependencies(userScriptsPublisher: userScriptsPublisher,
                                                                       contentBlocking: privacyFeatures.contentBlocking,
                                                                       adClickAttributionDependencies: privacyFeatures.contentBlocking,
                                                                       privacyInfoPublisher: _privacyInfo.projectedValue.eraseToAnyPublisher(),
                                                                       userContentControllerProvider: {  userContentControllerProvider?() }))

        super.init()
        userContentControllerProvider = { [weak self] in self?.userContentController }

<<<<<<< HEAD
        userContentControllerProvider = { [weak self] in self?.userContentController }

        setupNavigationDelegate()
=======
>>>>>>> 516bcde0
        userContentController?.delegate = self
        setupWebView(shouldLoadInBackground: shouldLoadInBackground)

        if favicon == nil {
            handleFavicon()
        }

        NotificationCenter.default.addObserver(self,
                                               selector: #selector(onDuckDuckGoEmailSignOut),
                                               name: .emailDidSignOut,
                                               object: nil)
    }

    override func awakeAfter(using decoder: NSCoder) -> Any? {
        for tabExtension in self.extensions {
            (tabExtension as? (any NSCodingExtension))?.awakeAfter(using: decoder)
        }
        return self
    }

    func encodeExtensions(with coder: NSCoder) {
        for tabExtension in self.extensions {
            (tabExtension as? (any NSCodingExtension))?.encode(using: coder)
        }
    }

    func openChild(with content: TabContent, of kind: NewWindowPolicy) {
        guard let delegate else {
            assertionFailure("no delegate set")
            return
        }
<<<<<<< HEAD
        let tab = Tab(content: content, parentTab: self, shouldLoadInBackground: true)
=======
        let tab = Tab(content: content, parentTab: self, shouldLoadInBackground: true, canBeClosedWithBack: kind.isSelectedTab)
>>>>>>> 516bcde0
        delegate.tab(self, createdChild: tab, of: kind)
    }

    @objc func onDuckDuckGoEmailSignOut(_ notification: Notification) {
        guard let url = webView.url else { return }
        if EmailUrls().isDuckDuckGoEmailProtection(url: url) {
            webView.evaluateJavaScript("window.postMessage({ emailProtectionSignedOut: true }, window.origin);")
        }
    }

    deinit {
        cleanUpBeforeClosing()
        webView.configuration.userContentController.removeAllUserScripts()
    }

    func cleanUpBeforeClosing() {
        if content.isUrl, let url = webView.url {
            historyCoordinating.commitChanges(url: url)
        }
        webView.stopLoading()
        webView.stopMediaCapture()
        webView.stopAllMediaPlayback()
        webView.fullscreenWindowController?.close()

        cbaTimeReporter?.tabWillClose(self.instrumentation.currentTabIdentifier)
    }

    // MARK: - Event Publishers

    let webViewDidReceiveChallengePublisher = PassthroughSubject<Void, Never>()
    let webViewDidCommitNavigationPublisher = PassthroughSubject<Void, Never>()
    let webViewDidFinishNavigationPublisher = PassthroughSubject<Void, Never>()
    let webViewDidFailNavigationPublisher = PassthroughSubject<Void, Never>()

    @MainActor
    @Published var isAMPProtectionExtracting: Bool = false

    // MARK: - Properties

    let webView: WebView

    private var lastUpgradedURL: URL?

    var userEnteredUrl = false

    var contentChangeEnabled = true

    var fbBlockingEnabled = true

    var isLazyLoadingInProgress = false

    @Published private(set) var content: TabContent {
        didSet {
            handleFavicon()
            invalidateSessionStateData()
            if let oldUrl = oldValue.url {
                historyCoordinating.commitChanges(url: oldUrl)
            }
            error = nil
            Task {
                await reloadIfNeeded(shouldLoadInBackground: true)
            }

            if let title = content.title {
                self.title = title
            }
            
        }
    }

    func setContent(_ content: TabContent) {
        guard contentChangeEnabled else {
            return
        }

        lastUpgradedURL = nil

        if let newContent = privatePlayer.overrideContent(content, for: self) {
            self.content = newContent
            return
        }

        switch (self.content, content) {
        case (.preferences(pane: .some), .preferences(pane: nil)):
            // prevent clearing currently selected pane (for state persistence purposes)
            break
        default:
            if self.content != content {
                self.content = content
            }
        }
    }
    
    var lastSelectedAt: Date?

    @Published var title: String?
    @PublishedAfter var error: WKError? {
        didSet {
            switch error {
            case .some(URLError.notConnectedToInternet),
                 .some(URLError.networkConnectionLost):
                guard let failingUrl = error?.failingUrl else { break }
                historyCoordinating.markFailedToLoadUrl(failingUrl)
            default:
                break
            }
        }
    }
    let permissions: PermissionModel

    /// an Interactive Dialog request (alert/open/save/print) made by a page to be published and presented asynchronously
    @Published
    var userInteractionDialog: UserDialog? {
        didSet {
            guard let request = userInteractionDialog?.request else { return }
            request.addCompletionHandler { [weak self, weak request] _ in
                if self?.userInteractionDialog?.request === request {
                    self?.userInteractionDialog = nil
                }
            }
        }
    }

    weak private(set) var parentTab: Tab?
    private var _canBeClosedWithBack: Bool
    var canBeClosedWithBack: Bool {
        // Reset canBeClosedWithBack on any WebView navigation
        _canBeClosedWithBack = _canBeClosedWithBack && parentTab != nil && !webView.canGoBack && !webView.canGoForward
        return _canBeClosedWithBack
    }

    @available(macOS, obsoleted: 12.0, renamed: "interactionStateData")
    var sessionStateData: Data?
    var interactionStateData: Data?

    func invalidateSessionStateData() {
        sessionStateData = nil
        interactionStateData = nil
    }

    func getActualSessionStateData() -> Data? {
        if let sessionStateData = sessionStateData {
            return sessionStateData
        }

        guard webView.url != nil else { return nil }
        // collect and cache actual SessionStateData on demand and store until invalidated
        self.sessionStateData = (try? webView.sessionStateData())
        return self.sessionStateData
    }
    
    @available(macOS 12, *)
    func getActualInteractionStateData() -> Data? {
        if let interactionStateData = interactionStateData {
            return interactionStateData
        }

        guard webView.url != nil else { return nil }
        
        self.interactionStateData = (webView.interactionState as? Data)
        
        return self.interactionStateData
    }

    func update(url: URL?, userEntered: Bool = true) {
        if url == .welcome {
            OnboardingViewModel().restart()
        }
        self.content = .contentFromURL(url)

        // This function is called when the user has manually typed in a new address, which should reset the login detection flow.
        userEnteredUrl = userEntered
    }

    // Used to track if an error was caused by a download navigation.
    private(set) var currentDownload: URL?

    func download(from url: URL, promptForLocation: Bool = true) {
        webView.startDownload(URLRequest(url: url, cachePolicy: .returnCacheDataElseLoad)) { download in
            FileDownloadManager.shared.add(download, delegate: self, location: promptForLocation ? .prompt : .auto, postflight: .none)
        }
    }

    func saveWebContentAs() {
        webView.getMimeType { [weak self] mimeType in
            guard let self else { return }
            let webView = self.webView
            guard case .some(.html) = mimeType.flatMap(UTType.init(mimeType:)) else {
                if let url = webView.url {
                    self.download(from: url, promptForLocation: true)
                }
                return
            }

            let dialog = UserDialogType.savePanel(.init(SavePanelParameters(suggestedFilename: webView.suggestedFilename,
                                                                            fileTypes: [.html, .webArchive, .pdf])) { result in
                guard let (url, fileType) = try? result.get() else { return }
                webView.exportWebContent(to: url, as: fileType.flatMap(WKWebView.ContentExportType.init) ?? .html)
            })
            self.userInteractionDialog = UserDialog(sender: .user, dialog: dialog)
        }
    }

    private let instrumentation = TabInstrumentation()
    private enum FrameLoadState {
        case provisional
        case committed
        case finished
    }
    private var externalSchemeOpenedPerPageLoad = false

    var canGoForward: Bool {
        webView.canGoForward
    }

    func goForward() {
        guard canGoForward else { return }
        shouldStoreNextVisit = false
        webView.goForward()
    }

    var canGoBack: Bool {
        webView.canGoBack || error != nil
    }

    func goBack() {
        guard canGoBack else {
            if canBeClosedWithBack {
                delegate?.closeTab(self)
            }
            return
        }

        guard error == nil else {
            webView.reload()
            return
        }

        shouldStoreNextVisit = false

        if privatePlayer.goBackSkippingLastItemIfNeeded(for: webView) {
            return
        }
        webView.goBack()
    }

    func go(to item: WKBackForwardListItem) {
        shouldStoreNextVisit = false
        webView.go(to: item)
    }

    func openHomePage() {
        content = .homePage
    }

    func startOnboarding() {
        content = .onboarding
    }

    func reload() {
        currentDownload = nil
        if let error = error, let failingUrl = error.failingUrl {
            webView.load(failingUrl)
            return
        }

        if webView.url == nil, let url = content.url {
            webView.load(url)
        } else if case .privatePlayer = content, let url = content.url {
            webView.load(url)
        } else {
            webView.reload()
        }
    }

    @discardableResult
    private func setFBProtection(enabled: Bool) -> Bool {
        guard self.fbBlockingEnabled != enabled else { return false }
        guard let userContentController = userContentController else {
            assertionFailure("Missing UserContentController")
            return false
        }
        if enabled {
            do {
                try userContentController.enableGlobalContentRuleList(withIdentifier: ContentBlockerRulesLists.Constants.clickToLoadRulesListName)
            } catch {
                assertionFailure("Missing FB List")
                return false
            }
        } else {
            do {
                try userContentController.disableGlobalContentRuleList(withIdentifier: ContentBlockerRulesLists.Constants.clickToLoadRulesListName)
            } catch {
                assertionFailure("FB List was not enabled")
                return false
            }
        }
        self.fbBlockingEnabled = enabled

        return true
    }

    private static let debugEvents = EventMapping<AMPProtectionDebugEvents> { event, _, _, _ in
        switch event {
        case .ampBlockingRulesCompilationFailed:
            Pixel.fire(.ampBlockingRulesCompilationFailed)
        }
    }

    lazy var linkProtection: LinkProtection = {
        LinkProtection(privacyManager: contentBlocking.privacyConfigurationManager,
                       contentBlockingManager: contentBlocking.contentBlockingManager,
                       errorReporting: Self.debugEvents)
    }()

    lazy var referrerTrimming: ReferrerTrimming = {
        ReferrerTrimming(privacyManager: contentBlocking.privacyConfigurationManager,
                         contentBlockingManager: contentBlocking.contentBlockingManager,
                         tld: contentBlocking.tld)
    }()

    @MainActor
    private func reloadIfNeeded(shouldLoadInBackground: Bool = false) async {
        guard content.url != nil else {
            return
        }

        let url: URL = await {
            if contentURL.isFileURL {
                return contentURL
            }
            return await linkProtection.getCleanURL(from: contentURL, onStartExtracting: {
                isAMPProtectionExtracting = true
            }, onFinishExtracting: { [weak self]
                in self?.isAMPProtectionExtracting = false
            })
        }()
        if shouldLoadURL(url, shouldLoadInBackground: shouldLoadInBackground) {
            let didRestore: Bool
            
            if #available(macOS 12.0, *) {
                didRestore = restoreInteractionStateDataIfNeeded() || restoreSessionStateDataIfNeeded()
            } else {
                didRestore = restoreSessionStateDataIfNeeded()
            }

            if privatePlayer.goBackAndLoadURLIfNeeded(for: self) {
                return
            }

            if !didRestore {
                if url.isFileURL {
                    _ = webView.loadFileURL(url, allowingReadAccessTo: URL(fileURLWithPath: "/"))
                } else {
                    webView.load(url)
                }
            }
        }
    }

    @MainActor
    private var contentURL: URL {
        switch content {
        case .url(let value):
            return value
        case .privatePlayer(let videoID, let timestamp):
            return .privatePlayer(videoID, timestamp: timestamp)
        case .homePage:
            return .homePage
        default:
            return .blankPage
        }
    }

    @MainActor
    private func shouldLoadURL(_ url: URL, shouldLoadInBackground: Bool = false) -> Bool {
        // don‘t reload in background unless shouldLoadInBackground
        guard url.isValid,
              (webView.superview != nil || shouldLoadInBackground),
              // don‘t reload when already loaded
              webView.url != url,
              webView.url != content.url
        else {
            return false
        }

        if privatePlayer.shouldSkipLoadingURL(for: self) {
            return false
        }

        // if content not loaded inspect error
        switch error {
        case .none, // no error
            // error due to connection failure
             .some(URLError.notConnectedToInternet),
             .some(URLError.networkConnectionLost):
            return true
        case .some:
            // don‘t autoreload on other kinds of errors
            return false
        }
    }

    @MainActor
    @available(macOS, obsoleted: 12.0, renamed: "restoreInteractionStateDataIfNeeded")
    private func restoreSessionStateDataIfNeeded() -> Bool {
        var didRestore: Bool = false
        if let sessionStateData = self.sessionStateData {
            if contentURL.isFileURL {
                _ = webView.loadFileURL(contentURL, allowingReadAccessTo: URL(fileURLWithPath: "/"))
            }
            do {
                try webView.restoreSessionState(from: sessionStateData)
                didRestore = true
            } catch {
                os_log("Tab:setupWebView could not restore session state %s", "\(error)")
            }
        }
        
        return didRestore
    }
    
    @MainActor
    @available(macOS 12, *)
    private func restoreInteractionStateDataIfNeeded() -> Bool {
        var didRestore: Bool = false
        if let interactionStateData = self.interactionStateData {
            if contentURL.isFileURL {
                _ = webView.loadFileURL(contentURL, allowingReadAccessTo: URL(fileURLWithPath: "/"))
            }
            
            webView.interactionState = interactionStateData
            didRestore = true
        }
        
        return didRestore
    }

    private func addHomePageToWebViewIfNeeded() {
        guard !AppDelegate.isRunningTests else { return }
        if content == .homePage && webView.url == nil {
            webView.load(.homePage)
        }
    }

    func stopLoading() {
        webView.stopLoading()
    }

    func requestFireproofToggle() {
        guard let url = content.url,
              let host = url.host
        else { return }

        _ = FireproofDomains.shared.toggle(domain: host)
    }

    private var superviewObserver: NSKeyValueObservation?

    private func setupWebView(shouldLoadInBackground: Bool) {
        webView.navigationDelegate = navigationDelegate
        webView.uiDelegate = self
        webView.contextMenuDelegate = self.contextMenuManager
        webView.allowsBackForwardNavigationGestures = true
        webView.allowsMagnification = true

        permissions.webView = webView

        superviewObserver = webView.observe(\.superview, options: .old) { [weak self] _, change in
            // if the webView is being added to superview - reload if needed
            if case .some(.none) = change.oldValue {
                Task { @MainActor [weak self] in
                    await self?.reloadIfNeeded()
                }
            }
        }

        // background tab loading should start immediately
        Task { @MainActor in
            await reloadIfNeeded(shouldLoadInBackground: shouldLoadInBackground)
            if !shouldLoadInBackground {
                addHomePageToWebViewIfNeeded()
            }
        }
    }

    // MARK: - Favicon

    @Published var favicon: NSImage?
    let faviconManagement: FaviconManagement

    private func handleFavicon() {
        if content.isPrivatePlayer {
            favicon = .privatePlayer
            return
        }

        guard faviconManagement.areFaviconsLoaded else { return }

        guard content.isUrl, let url = content.url else {
            favicon = nil
            return
        }

        if let cachedFavicon = faviconManagement.getCachedFavicon(for: url, sizeCategory: .small)?.image {
            if cachedFavicon != favicon {
                favicon = cachedFavicon
            }
        } else {
            favicon = nil
        }
    }

    // MARK: - Global & Local History

    private var historyCoordinating: HistoryCoordinating
    private var shouldStoreNextVisit = true
    private(set) var localHistory: Set<String>

    func addVisit(of url: URL) {
        guard shouldStoreNextVisit else {
            shouldStoreNextVisit = true
            return
        }

        // Add to global history
        historyCoordinating.addVisit(of: url)

        // Add to local history
        if let host = url.host, !host.isEmpty {
            localHistory.insert(host.droppingWwwPrefix())
        }
    }

    func updateVisitTitle(_ title: String, url: URL) {
        historyCoordinating.updateTitleIfNeeded(title: title, url: url)
    }

    // MARK: - Youtube Player
    
    private weak var youtubeOverlayScript: YoutubeOverlayUserScript?
    private weak var youtubePlayerScript: YoutubePlayerUserScript?
    private var youtubePlayerCancellables: Set<AnyCancellable> = []

    func setUpYoutubeScriptsIfNeeded() {
        guard privatePlayer.isAvailable else {
            return
        }

        youtubePlayerCancellables.removeAll()

        // only send push updates on macOS 11+ where it's safe to call window.* messages in the browser
        let canPushMessagesToJS: Bool = {
            if #available(macOS 11, *) {
                return true
            } else {
                return false
            }
        }()

        if webView.url?.host?.droppingWwwPrefix() == "youtube.com" && canPushMessagesToJS {
            privatePlayer.$mode
                .dropFirst()
                .sink { [weak self] playerMode in
                    guard let self = self else {
                        return
                    }
                    let userValues = YoutubeOverlayUserScript.UserValues(
                        privatePlayerMode: playerMode,
                        overlayInteracted: self.privatePlayer.overlayInteracted
                    )
                    self.youtubeOverlayScript?.userValuesUpdated(userValues: userValues, inWebView: self.webView)
                }
                .store(in: &youtubePlayerCancellables)
        }

        if url?.isPrivatePlayerScheme == true {
            youtubePlayerScript?.isEnabled = true

            if canPushMessagesToJS {
                privatePlayer.$mode
                    .map { $0 == .enabled }
                    .sink { [weak self] shouldAlwaysOpenPrivatePlayer in
                        guard let self = self else {
                            return
                        }
                        self.youtubePlayerScript?.setAlwaysOpenInPrivatePlayer(shouldAlwaysOpenPrivatePlayer, inWebView: self.webView)
                    }
                    .store(in: &youtubePlayerCancellables)
            }
        } else {
            youtubePlayerScript?.isEnabled = false
        }
    }
    
    // MARK: - Dashboard Info
    @Published private(set) var privacyInfo: PrivacyInfo?
    private var previousPrivacyInfosByURL: [String: PrivacyInfo] = [:]
    private var didGoBackForward: Bool = false

    private func resetDashboardInfo() {
        if let url = content.url {
            if didGoBackForward, let privacyInfo = previousPrivacyInfosByURL[url.absoluteString] {
                self.privacyInfo = privacyInfo
                didGoBackForward = false
            } else {
                privacyInfo = makePrivacyInfo(url: url)
            }
        } else {
            privacyInfo = nil
        }
    }
    
    private func makePrivacyInfo(url: URL) -> PrivacyInfo? {
        guard let host = url.host else { return nil }
        
        let entity = contentBlocking.trackerDataManager.trackerData.findEntity(forHost: host)
        
        privacyInfo = PrivacyInfo(url: url,
                                  parentEntity: entity,
                                  protectionStatus: makeProtectionStatus(for: host))
        
        previousPrivacyInfosByURL[url.absoluteString] = privacyInfo
        
        return privacyInfo
    }
    
    private func resetConnectionUpgradedTo(navigationAction: NavigationAction) {
        let isOnUpgradedPage = navigationAction.url == privacyInfo?.connectionUpgradedTo
        if navigationAction.isForMainFrame && !isOnUpgradedPage {
            privacyInfo?.connectionUpgradedTo = nil
        }
    }

    private func setConnectionUpgradedTo(_ upgradedUrl: URL, navigationAction: NavigationAction) {
        guard navigationAction.isForMainFrame else { return }
        privacyInfo?.connectionUpgradedTo = upgradedUrl
    }

    public func setMainFrameConnectionUpgradedTo(_ upgradedUrl: URL?) {
        guard let upgradedUrl else { return }
        privacyInfo?.connectionUpgradedTo = upgradedUrl
    }
    
    private func makeProtectionStatus(for host: String) -> ProtectionStatus {
        let config = contentBlocking.privacyConfigurationManager.privacyConfig
        
        let isTempUnprotected = config.isTempUnprotected(domain: host)
        let isAllowlisted = config.isUserUnprotected(domain: host)
        
        var enabledFeatures: [String] = []
        
        if !config.isInExceptionList(domain: host, forFeature: .contentBlocking) {
            enabledFeatures.append(PrivacyFeature.contentBlocking.rawValue)
        }
        
        return ProtectionStatus(unprotectedTemporary: isTempUnprotected,
                                enabledFeatures: enabledFeatures,
                                allowlisted: isAllowlisted,
                                denylisted: false)
    }

}

extension Tab: UserContentControllerDelegate {

    func userContentController(_ userContentController: UserContentController, didInstallContentRuleLists contentRuleLists: [String: WKContentRuleList], userScripts: UserScriptsProvider, updateEvent: ContentBlockerRulesManager.UpdateEvent) {
        guard let userScripts = userScripts as? UserScripts else { fatalError("Unexpected UserScripts") }

        userScripts.debugScript.instrumentation = instrumentation
        userScripts.faviconScript.delegate = self
        userScripts.surrogatesScript.delegate = self
        userScripts.contentBlockerRulesScript.delegate = self
        userScripts.clickToLoadScript.delegate = self
        userScripts.pageObserverScript.delegate = self
        userScripts.printingUserScript.delegate = self
        if #available(macOS 11, *) {
            userScripts.autoconsentUserScript?.delegate = self
        }
        youtubeOverlayScript = userScripts.youtubeOverlayScript
        youtubeOverlayScript?.delegate = self
        youtubePlayerScript = userScripts.youtubePlayerUserScript
        setUpYoutubeScriptsIfNeeded()
    }

}

extension Tab: PageObserverUserScriptDelegate {

    func pageDOMLoaded() {
        self.delegate?.tabPageDOMLoaded(self)
    }

}

extension Tab: FaviconUserScriptDelegate {

    func faviconUserScript(_ faviconUserScript: FaviconUserScript,
                           didFindFaviconLinks faviconLinks: [FaviconUserScript.FaviconLink],
                           for documentUrl: URL) {
        faviconManagement.handleFaviconLinks(faviconLinks, documentUrl: documentUrl) { favicon in
            guard documentUrl == self.content.url, let favicon = favicon else {
                return
            }
            self.favicon = favicon.image
        }
    }

}

extension Tab: ContentBlockerRulesUserScriptDelegate {

    func contentBlockerRulesUserScriptShouldProcessTrackers(_ script: ContentBlockerRulesUserScript) -> Bool {
        return true
    }

    func contentBlockerRulesUserScriptShouldProcessCTLTrackers(_ script: ContentBlockerRulesUserScript) -> Bool {
        return fbBlockingEnabled
    }
    
    func contentBlockerRulesUserScript(_ script: ContentBlockerRulesUserScript, detectedTracker tracker: DetectedRequest) {
        guard let url = webView.url else { return }
        
        privacyInfo?.trackerInfo.addDetectedTracker(tracker, onPageWithURL: url)
        historyCoordinating.addDetectedTracker(tracker, onURL: url)
    }

    func contentBlockerRulesUserScript(_ script: ContentBlockerRulesUserScript, detectedThirdPartyRequest request: DetectedRequest) {
        privacyInfo?.trackerInfo.add(detectedThirdPartyRequest: request)
    }
    
}

extension HistoryCoordinating {

    func addDetectedTracker(_ tracker: DetectedRequest, onURL url: URL) {
        trackerFound(on: url)

        guard tracker.isBlocked,
              let entityName = tracker.entityName else { return }

        addBlockedTracker(entityName: entityName, on: url)
    }

}

extension Tab: ClickToLoadUserScriptDelegate {

    func clickToLoadUserScriptAllowFB(_ script: UserScript, replyHandler: @escaping (Bool) -> Void) {
        guard self.fbBlockingEnabled else {
            replyHandler(true)
            return
        }

        if setFBProtection(enabled: false) {
            replyHandler(true)
        } else {
            replyHandler(false)
        }
    }
}

extension Tab: SurrogatesUserScriptDelegate {
    func surrogatesUserScriptShouldProcessTrackers(_ script: SurrogatesUserScript) -> Bool {
        return true
    }

    func surrogatesUserScript(_ script: SurrogatesUserScript, detectedTracker tracker: DetectedRequest, withSurrogate host: String) {
        guard let url = webView.url else { return }
        
        privacyInfo?.trackerInfo.addInstalledSurrogateHost(host, for: tracker, onPageWithURL: url)
        privacyInfo?.trackerInfo.addDetectedTracker(tracker, onPageWithURL: url)
        
        historyCoordinating.addDetectedTracker(tracker, onURL: url)
    }
}

<<<<<<< HEAD
extension Tab/*: NavigationResponder*/ { // to be moved to Tab+Navigation.swift
=======
extension Tab: WKNavigationDelegate {
>>>>>>> 516bcde0

    @MainActor
    func didReceive(_ challenge: URLAuthenticationChallenge, for navigation: Navigation?) async -> AuthChallengeDisposition? {
        webViewDidReceiveChallengePublisher.send()

        guard challenge.protectionSpace.authenticationMethod == NSURLAuthenticationMethodHTTPBasic else { return nil }

        let (request, future) = BasicAuthDialogRequest.future(with: challenge.protectionSpace)
        self.userInteractionDialog = UserDialog(sender: .page(domain: challenge.protectionSpace.host), dialog: .basicAuthenticationChallenge(request))
        do {
            return try await future.get()
        } catch {
            return .cancel
        }
    }

    @MainActor
    func didCommit(_ navigation: Navigation) {
        if content.isUrl, navigation.url == content.url {
            addVisit(of: navigation.url)
        }
        webViewDidCommitNavigationPublisher.send()
    }

    struct Constants {
        static let ddgClientHeaderKey = "X-DuckDuckGo-Client"
        static let ddgClientHeaderValue = "macOS"
    }

    // swiftlint:disable cyclomatic_complexity
    // swiftlint:disable function_body_length
    @MainActor
    func decidePolicy(for navigationAction: NavigationAction, preferences: inout NavigationPreferences) async -> NavigationActionPolicy? {
        preferences.userAgent = UserAgent.for(navigationAction.url)

        if let policy = privatePlayer.decidePolicy(for: navigationAction, in: self) {
            return policy
        }

        if navigationAction.url.isFileURL {
            return .allow
        }

        let isLinkActivated = !navigationAction.isTargetingNewWindow
            && navigationAction.navigationType.isLinkActivated

        let isNavigatingAwayFromPinnedTab: Bool = {
            let isNavigatingToAnotherDomain = navigationAction.url.host != url?.host
            let isPinned = pinnedTabsManager.isTabPinned(self)
            return isLinkActivated && isPinned && isNavigatingToAnotherDomain
        }()

        // to be modularized later on, see https://app.asana.com/0/0/1203268245242140/f
        let isRequestingNewTab = (isLinkActivated && NSApp.isCommandPressed) || navigationAction.navigationType.isMiddleButtonClick || isNavigatingAwayFromPinnedTab
        let shouldSelectNewTab = NSApp.isShiftPressed || (isNavigatingAwayFromPinnedTab && !navigationAction.navigationType.isMiddleButtonClick && !NSApp.isCommandPressed)

        didGoBackForward = navigationAction.navigationType.isBackForward
        
        // This check needs to happen before GPC checks. Otherwise the navigation type may be rewritten to `.other`
        // which would skip link rewrites.
        if !navigationAction.navigationType.isBackForward {
            let navigationActionPolicy = await linkProtection
                .requestTrackingLinkRewrite(
                    initiatingURL: webView.url,
<<<<<<< HEAD
                    destinationURL: navigationAction.url,
=======
                    destinationURL: navigationAction.request.url!,
>>>>>>> 516bcde0
                    onStartExtracting: { if !isRequestingNewTab { isAMPProtectionExtracting = true }},
                    onFinishExtracting: { [weak self] in self?.isAMPProtectionExtracting = false },
                    onLinkRewrite: { [weak self] url in
                        guard let self = self else { return }
<<<<<<< HEAD
                        if isRequestingNewTab || !navigationAction.isForMainFrame {
                            self.openChild(with: .url(url), of: .tab(selected: shouldSelectNewTab || !navigationAction.isForMainFrame))
=======
                        if isRequestingNewTab || !navigationAction.isTargetingMainFrame {
                            self.openChild(with: .url(url), of: .tab(selected: shouldSelectNewTab || !navigationAction.isTargetingMainFrame))
>>>>>>> 516bcde0
                        } else {
                            self.webView.load(url)
                        }
                    })
            if let navigationActionPolicy = navigationActionPolicy, navigationActionPolicy == false {
                return .cancel
            }
        }

        if navigationAction.isForMainFrame, navigationAction.request.mainDocumentURL?.host != lastUpgradedURL?.host {
            lastUpgradedURL = nil
        }

<<<<<<< HEAD
        if navigationAction.isForMainFrame, navigationAction.navigationType.isBackForward {
=======
        if navigationAction.isTargetingMainFrame, navigationAction.navigationType == .backForward {
>>>>>>> 516bcde0
            self.adClickAttribution?.logic.onBackForwardNavigation(mainFrameURL: webView.url)
        }

        if navigationAction.isForMainFrame, !navigationAction.navigationType.isBackForward {
            if let newRequest = referrerTrimming.trimReferrer(for: navigationAction.request, originUrl: navigationAction.sourceFrame.url) {
                if isRequestingNewTab {
                    self.openChild(with: newRequest.url.map { .contentFromURL($0) } ?? .none, of: .tab(selected: shouldSelectNewTab))
                } else {
                    _ = webView.load(newRequest)
                }
                return .cancel
            }
        }

        if navigationAction.isForMainFrame {
            if navigationAction.navigationType.isBackForward,
               self.webView.frozenCanGoForward != nil {

                // Auto-cancel simulated Back action when upgrading to HTTPS or GPC from Client Redirect
                self.webView.frozenCanGoForward = nil
                self.webView.frozenCanGoBack = nil
                return .cancel
                
            } else if !navigationAction.navigationType.isBackForward,
                      !isRequestingNewTab,
                      let request = GPCRequestFactory().requestForGPC(basedOn: navigationAction.request,
                                                                      config: ContentBlocking.shared.privacyConfigurationManager.privacyConfig,
                                                                      gpcEnabled: PrivacySecurityPreferences.shared.gpcEnabled) {
                self.invalidateBackItemIfNeeded(for: navigationAction)

                _=webView.load(request)
                return .cancel
            }
        }

        if navigationAction.isForMainFrame {
            if navigationAction.url != currentDownload || navigationAction.isUserInitiated {
                currentDownload = nil
            }
        }

        self.resetConnectionUpgradedTo(navigationAction: navigationAction)

        if isRequestingNewTab {
<<<<<<< HEAD
            self.openChild(with: .contentFromURL(navigationAction.url), of: .tab(selected: shouldSelectNewTab))
=======
            defer {
                self.openChild(with: navigationAction.request.url.map { .contentFromURL($0) } ?? .none, of: .tab(selected: shouldSelectNewTab))
            }
>>>>>>> 516bcde0
            return .cancel

        } else if navigationAction.shouldDownload
                    || (isLinkActivated && NSApp.isOptionPressed && !NSApp.isCommandPressed) {
            // register the navigationAction for legacy _WKDownload to be called back on the Tab
            // further download will be passed to webView:navigationAction:didBecomeDownload:
            return .download(navigationAction.url, using: webView) { [weak self] download in
                self?.navigationAction(navigationAction, didBecome: download)
            }
        }

        guard navigationAction.url.scheme != nil else { return .allow }

        if navigationAction.url.isExternalSchemeLink {
            // request if OS can handle extenrnal url
            self.host(webView.url?.host, requestedOpenExternalURL: navigationAction.url)
            return .cancel
        }

<<<<<<< HEAD
        if navigationAction.isForMainFrame {
            let result = await privacyFeatures.httpsUpgrade.upgrade(url: navigationAction.url)
=======
        if navigationAction.isTargetingMainFrame {
            let result = await privacyFeatures.httpsUpgrade.upgrade(url: url)
>>>>>>> 516bcde0
            switch result {
            case let .success(upgradedURL):
                if lastUpgradedURL != upgradedURL {
                    urlDidUpgrade(upgradedURL, navigationAction: navigationAction)
                    return .cancel
                }
            case .failure:
                if !navigationAction.url.isDuckDuckGo {
                    await prepareForContentBlocking()
                }
            }
        }
        
        if navigationAction.isForMainFrame,
           navigationAction.url.isDuckDuckGo,
           navigationAction.request.value(forHTTPHeaderField: Constants.ddgClientHeaderKey) == nil,
           !navigationAction.navigationType.isBackForward {
            
            var request = navigationAction.request
            request.setValue(Constants.ddgClientHeaderValue, forHTTPHeaderField: Constants.ddgClientHeaderKey)
            _ = webView.load(request)
            return .cancel
        }

        toggleFBProtection(for: navigationAction.url)

        return .next
    }

    private func host(_ host: String?, requestedOpenExternalURL url: URL) {
        let searchForExternalUrl = { [weak self] in
            // Redirect after handing WebView.url update after cancelling the request
            DispatchQueue.main.async {
                guard let self, let url = URL.makeSearchUrl(from: url.absoluteString) else { return }
                self.update(url: url)
            }
        }

        guard self.delegate?.tab(self, requestedOpenExternalURL: url, forUserEnteredURL: userEnteredUrl) == true else {
            // search if external URL can‘t be opened but entered by user
            if userEnteredUrl {
                searchForExternalUrl()
            }
            return
        }

        let permissionType = PermissionType.externalScheme(scheme: url.scheme ?? "")

        permissions.permissions([permissionType], requestedForDomain: host, url: url) { [weak self, userEnteredUrl] granted in
            guard granted, let self else {
                // search if denied but entered by user
                if userEnteredUrl {
                    searchForExternalUrl()
                }
                return
            }
            // handle opening extenral URL
            NSWorkspace.shared.open(url)
            self.permissions.permissions[permissionType].externalSchemeOpened()
        }
    }

    // swiftlint:enable cyclomatic_complexity
    // swiftlint:enable function_body_length

    private func urlDidUpgrade(_ upgradedURL: URL, navigationAction: NavigationAction) {
        lastUpgradedURL = upgradedURL
        invalidateBackItemIfNeeded(for: navigationAction)
        webView.load(upgradedURL)
        setConnectionUpgradedTo(upgradedURL, navigationAction: navigationAction)
    }

    @MainActor
    private func prepareForContentBlocking() async {
        // Ensure Content Blocking Assets (WKContentRuleList&UserScripts) are installed
        if userContentController?.contentBlockingAssetsInstalled == false
           && ContentBlocking.shared.privacyConfigurationManager.privacyConfig.isEnabled(featureKey: .contentBlocking) {
            cbaTimeReporter?.tabWillWaitForRulesCompilation(self.instrumentation.currentTabIdentifier)
            await userContentController?.awaitContentBlockingAssetsInstalled()
            cbaTimeReporter?.reportWaitTimeForTabFinishedWaitingForRules(self.instrumentation.currentTabIdentifier)
        } else {
            cbaTimeReporter?.reportNavigationDidNotWaitForRules()
        }
    }

    private func toggleFBProtection(for url: URL) {
        // Enable/disable FBProtection only after UserScripts are installed (awaitContentBlockingAssetsInstalled)
        let privacyConfiguration = contentBlocking.privacyConfigurationManager.privacyConfig

        let featureEnabled = privacyConfiguration.isFeature(.clickToPlay, enabledForDomain: url.host)
        setFBProtection(enabled: featureEnabled)
    }

    func willStart(_ navigationAction: NavigationAction) {
        if error != nil { error = nil }

        externalSchemeOpenedPerPageLoad = false
        delegate?.tabWillStartNavigation(self, isUserInitiated: navigationAction.isUserInitiated)

        if navigationAction.navigationType.isRedirect {
            resetDashboardInfo()
        }
    }

    private func invalidateBackItemIfNeeded(for navigationAction: NavigationAction) {
        // Cancelled & Upgraded Client Redirect URL leaves wrong backForwardList record
        // https://app.asana.com/0/inbox/1199237043628108/1201280322539473/1201353436736961
        guard case .redirect(let redirect) = navigationAction.navigationType,
              case .client(delay: 0) = redirect.type,
              redirect.history.last?.fromHistoryItemIdentity != webView.backForwardList.currentItem?.identity
        else { return }

        self.webView.goBack()
        self.webView.frozenCanGoBack = self.webView.canGoBack
        self.webView.frozenCanGoForward = false
    }

    @MainActor
    func decidePolicy(for navigationResponse: NavigationResponse, currentNavigation: Navigation?) async -> NavigationResponsePolicy? {
        userEnteredUrl = false // subsequent requests will be navigations
        
        let isSuccessfulResponse = (navigationResponse.response as? HTTPURLResponse)?.validateStatusCode(statusCode: 200..<300) == nil

        if !navigationResponse.canShowMIMEType || navigationResponse.shouldDownload {
            if navigationResponse.isForMainFrame {
                guard currentDownload != navigationResponse.url else {
                    // prevent download twice
                    return .cancel
                }
                currentDownload = navigationResponse.url
            }

            if isSuccessfulResponse {
                // register the navigationResponse for legacy _WKDownload to be called back on the Tab
                // further download will be passed to webView:navigationResponse:didBecomeDownload:
                return .download(navigationResponse.url, using: webView) {  [weak self] download in
                    self?.navigationResponse(navigationResponse, didBecome: download, currentNavigation: currentNavigation)
                }
            }
        }
        
        if navigationResponse.isForMainFrame && isSuccessfulResponse {
            self.adClickAttribution?.detection.on2XXResponse(url: webView.url)
        }
        
        await self.adClickAttribution?.logic.onProvisionalNavigation()

        return .next
    }

    func didStart(_ navigation: Navigation) {
        delegate?.tabDidStartNavigation(self)
        userInteractionDialog = nil

        // Unnecessary assignment triggers publishing
        if error != nil { error = nil }

        invalidateSessionStateData()
        resetDashboardInfo()
        linkProtection.cancelOngoingExtraction()
<<<<<<< HEAD
        linkProtection.setMainFrameUrl(navigation.url)
        referrerTrimming.onBeginNavigation(to: navigation.url)
        self.adClickAttribution?.detection.onStartNavigation(url: navigation.url)
=======
        linkProtection.setMainFrameUrl(webView.url)
        referrerTrimming.onBeginNavigation(to: webView.url)
        self.adClickAttribution?.detection.onStartNavigation(url: webView.url)
>>>>>>> 516bcde0
    }

    @MainActor
    func navigationDidFinish(_ navigation: Navigation) {
        invalidateSessionStateData()
        webViewDidFinishNavigationPublisher.send()
        if isAMPProtectionExtracting { isAMPProtectionExtracting = false }
        linkProtection.setMainFrameUrl(nil)
        referrerTrimming.onFinishNavigation()
<<<<<<< HEAD
        self.adClickAttribution?.detection.onDidFinishNavigation(url: navigation.url)
        self.adClickAttribution?.logic.onDidFinishNavigation(host: navigation.url.host)
        setUpYoutubeScriptsIfNeeded()
        StatisticsLoader.shared.refreshRetentionAtb(isSearch: navigation.url.isDuckDuckGoSearch)
=======
        self.adClickAttribution?.detection.onDidFinishNavigation(url: webView.url)
        self.adClickAttribution?.logic.onDidFinishNavigation(host: webView.url?.host)
    }

    func webView(_ webView: WKWebView, didFail navigation: WKNavigation!, withError error: Error) {
        // Failing not captured. Seems the method is called after calling the webview's method goBack()
        // https://app.asana.com/0/1199230911884351/1200381133504356/f
        //        hasError = true

        isBeingRedirected = false
        invalidateSessionStateData()
        linkProtection.setMainFrameUrl(nil)
        referrerTrimming.onFailedNavigation()
        self.adClickAttribution?.detection.onDidFailNavigation()
        webViewDidFailNavigationPublisher.send()
>>>>>>> 516bcde0
    }

    func navigation(_ navigation: Navigation, didFailWith error: WKError, isProvisioned: Bool) {
        if isProvisioned {
            self.error = error
        }

        invalidateSessionStateData()
        linkProtection.setMainFrameUrl(nil)
        referrerTrimming.onFailedNavigation()
        self.adClickAttribution?.detection.onDidFailNavigation()
        webViewDidFailNavigationPublisher.send()
    }

    func navigationAction(_ navigationAction: NavigationAction, didBecome download: WebKitDownload) {
        FileDownloadManager.shared.add(download, delegate: self, location: .auto, postflight: .none)
    }

    func navigationResponse(_ navigationResponse: NavigationResponse, didBecome download: WebKitDownload, currentNavigation: Navigation?) {
        FileDownloadManager.shared.add(download, delegate: self, location: .auto, postflight: .none)

        // Note this can result in tabs being left open, e.g. download button on this page:
        // https://en.wikipedia.org/wiki/Guitar#/media/File:GuitareClassique5.png
        // Safari closes new tabs that were opened and then create a download instantly.
        if self.webView.backForwardList.currentItem == nil,
           self.parentTab != nil {
            DispatchQueue.main.async { [weak self] in
                self?.delegate?.closeTab(self!)
            }
        }
    }

    func webContentProcessDidTerminate(currentNavigation: Navigation?) {
        Pixel.fire(.debug(event: .webKitDidTerminate))
    }

<<<<<<< HEAD
=======
    @objc(_webView:contextMenuDidCreateDownload:)
    func webView(_ webView: WKWebView, contextMenuDidCreate download: WebKitDownload) {
        let location: FileDownloadManager.DownloadLocationPreference
            = self.contextMenuManager?.shouldAskForDownloadLocation() == false ? .auto : .prompt
        FileDownloadManager.shared.add(download, delegate: self, location: location, postflight: .none)
    }

>>>>>>> 516bcde0
}

extension Tab: FileDownloadManagerDelegate {

    func chooseDestination(suggestedFilename: String?, directoryURL: URL?, fileTypes: [UTType], callback: @escaping (URL?, UTType?) -> Void) {
        let dialog = UserDialogType.savePanel(.init(SavePanelParameters(suggestedFilename: suggestedFilename,
                                                                        fileTypes: fileTypes)) { result in
            guard case let .success(.some( (url: url, fileType: fileType) )) = result else {
                callback(nil, nil)
                return
            }
            callback(url, fileType)
        })
        userInteractionDialog = UserDialog(sender: .user, dialog: dialog)
    }

    func fileIconFlyAnimationOriginalRect(for downloadTask: WebKitDownloadTask) -> NSRect? {
        self.delegate?.fileIconFlyAnimationOriginalRect(for: downloadTask)
    }

}

<<<<<<< HEAD
=======
fileprivate extension WKNavigationResponse {
    var shouldDownload: Bool {
        let contentDisposition = (response as? HTTPURLResponse)?.allHeaderFields["Content-Disposition"] as? String
        return contentDisposition?.hasPrefix("attachment") ?? false
    }
}

>>>>>>> 516bcde0
@available(macOS 11, *)
extension Tab: AutoconsentUserScriptDelegate {
    func autoconsentUserScript(consentStatus: CookieConsentInfo) {
        self.privacyInfo?.cookieConsentManaged = consentStatus
    }
    
    func autoconsentUserScriptPromptUserForConsent(_ result: @escaping (Bool) -> Void) {
        delegate?.tab(self, promptUserForCookieConsent: result)
    }
}

extension Tab: YoutubeOverlayUserScriptDelegate {
    func youtubeOverlayUserScriptDidRequestDuckPlayer(with url: URL) {
        let content = Tab.TabContent.contentFromURL(url)
        let isRequestingNewTab = NSApp.isCommandPressed
        if isRequestingNewTab {
            let shouldSelectNewTab = NSApp.isShiftPressed
            self.openChild(with: content, of: .tab(selected: shouldSelectNewTab))
        } else {
            setContent(content)
        }
    }
}

extension Tab: TabDataClearing {
    func prepareForDataClearing(caller: TabDataCleaner) {
        webView.stopLoading()
        webView.configuration.userContentController.removeAllUserScripts()

        webView.navigationDelegate = caller
        webView.load(URL(string: "about:blank")!)
    }
}<|MERGE_RESOLUTION|>--- conflicted
+++ resolved
@@ -161,14 +161,11 @@
     static var objcDelegateKeyPath: String { #keyPath(objcDelegate) }
     func setDelegate(_ delegate: TabDelegate) { self.delegate = delegate }
 
-<<<<<<< HEAD
     // "protected" navigationDelegate property for extensions usage
     static var objcNavigationDelegateKeyPath: String { #keyPath(objcNavigationDelegate) }
     @objc private var objcNavigationDelegate: Any? { navigationDelegate }
     private let navigationDelegate = DistributedNavigationDelegate(logger: .navigation)
-    
-=======
->>>>>>> 516bcde0
+
     private let cbaTimeReporter: ContentBlockingAssetsCompilationTimeReporter?
     let pinnedTabsManager: PinnedTabsManager
     private let privatePlayer: PrivatePlayer
@@ -197,10 +194,6 @@
                      cbaTimeReporter: ContentBlockingAssetsCompilationTimeReporter? = ContentBlockingAssetsCompilationTimeReporter.shared,
                      localHistory: Set<String> = Set<String>(),
                      title: String? = nil,
-<<<<<<< HEAD
-=======
-                     error: Error? = nil,
->>>>>>> 516bcde0
                      favicon: NSImage? = nil,
                      sessionStateData: Data? = nil,
                      interactionStateData: Data? = nil,
@@ -226,10 +219,6 @@
                   cbaTimeReporter: cbaTimeReporter,
                   localHistory: localHistory,
                   title: title,
-<<<<<<< HEAD
-=======
-                  error: error,
->>>>>>> 516bcde0
                   favicon: favicon,
                   sessionStateData: sessionStateData,
                   interactionStateData: interactionStateData,
@@ -252,10 +241,6 @@
          cbaTimeReporter: ContentBlockingAssetsCompilationTimeReporter?,
          localHistory: Set<String>,
          title: String?,
-<<<<<<< HEAD
-=======
-         error: Error?,
->>>>>>> 516bcde0
          favicon: NSImage?,
          sessionStateData: Data?,
          interactionStateData: Data?,
@@ -309,14 +294,10 @@
                                                                        userContentControllerProvider: {  userContentControllerProvider?() }))
 
         super.init()
+
         userContentControllerProvider = { [weak self] in self?.userContentController }
 
-<<<<<<< HEAD
-        userContentControllerProvider = { [weak self] in self?.userContentController }
-
         setupNavigationDelegate()
-=======
->>>>>>> 516bcde0
         userContentController?.delegate = self
         setupWebView(shouldLoadInBackground: shouldLoadInBackground)
 
@@ -348,11 +329,7 @@
             assertionFailure("no delegate set")
             return
         }
-<<<<<<< HEAD
-        let tab = Tab(content: content, parentTab: self, shouldLoadInBackground: true)
-=======
         let tab = Tab(content: content, parentTab: self, shouldLoadInBackground: true, canBeClosedWithBack: kind.isSelectedTab)
->>>>>>> 516bcde0
         delegate.tab(self, createdChild: tab, of: kind)
     }
 
@@ -1130,11 +1107,7 @@
     }
 }
 
-<<<<<<< HEAD
 extension Tab/*: NavigationResponder*/ { // to be moved to Tab+Navigation.swift
-=======
-extension Tab: WKNavigationDelegate {
->>>>>>> 516bcde0
 
     @MainActor
     func didReceive(_ challenge: URLAuthenticationChallenge, for navigation: Navigation?) async -> AuthChallengeDisposition? {
@@ -1199,22 +1172,13 @@
             let navigationActionPolicy = await linkProtection
                 .requestTrackingLinkRewrite(
                     initiatingURL: webView.url,
-<<<<<<< HEAD
                     destinationURL: navigationAction.url,
-=======
-                    destinationURL: navigationAction.request.url!,
->>>>>>> 516bcde0
                     onStartExtracting: { if !isRequestingNewTab { isAMPProtectionExtracting = true }},
                     onFinishExtracting: { [weak self] in self?.isAMPProtectionExtracting = false },
                     onLinkRewrite: { [weak self] url in
                         guard let self = self else { return }
-<<<<<<< HEAD
                         if isRequestingNewTab || !navigationAction.isForMainFrame {
                             self.openChild(with: .url(url), of: .tab(selected: shouldSelectNewTab || !navigationAction.isForMainFrame))
-=======
-                        if isRequestingNewTab || !navigationAction.isTargetingMainFrame {
-                            self.openChild(with: .url(url), of: .tab(selected: shouldSelectNewTab || !navigationAction.isTargetingMainFrame))
->>>>>>> 516bcde0
                         } else {
                             self.webView.load(url)
                         }
@@ -1228,11 +1192,7 @@
             lastUpgradedURL = nil
         }
 
-<<<<<<< HEAD
         if navigationAction.isForMainFrame, navigationAction.navigationType.isBackForward {
-=======
-        if navigationAction.isTargetingMainFrame, navigationAction.navigationType == .backForward {
->>>>>>> 516bcde0
             self.adClickAttribution?.logic.onBackForwardNavigation(mainFrameURL: webView.url)
         }
 
@@ -1277,13 +1237,7 @@
         self.resetConnectionUpgradedTo(navigationAction: navigationAction)
 
         if isRequestingNewTab {
-<<<<<<< HEAD
             self.openChild(with: .contentFromURL(navigationAction.url), of: .tab(selected: shouldSelectNewTab))
-=======
-            defer {
-                self.openChild(with: navigationAction.request.url.map { .contentFromURL($0) } ?? .none, of: .tab(selected: shouldSelectNewTab))
-            }
->>>>>>> 516bcde0
             return .cancel
 
         } else if navigationAction.shouldDownload
@@ -1303,13 +1257,8 @@
             return .cancel
         }
 
-<<<<<<< HEAD
         if navigationAction.isForMainFrame {
             let result = await privacyFeatures.httpsUpgrade.upgrade(url: navigationAction.url)
-=======
-        if navigationAction.isTargetingMainFrame {
-            let result = await privacyFeatures.httpsUpgrade.upgrade(url: url)
->>>>>>> 516bcde0
             switch result {
             case let .success(upgradedURL):
                 if lastUpgradedURL != upgradedURL {
@@ -1470,15 +1419,9 @@
         invalidateSessionStateData()
         resetDashboardInfo()
         linkProtection.cancelOngoingExtraction()
-<<<<<<< HEAD
         linkProtection.setMainFrameUrl(navigation.url)
         referrerTrimming.onBeginNavigation(to: navigation.url)
         self.adClickAttribution?.detection.onStartNavigation(url: navigation.url)
-=======
-        linkProtection.setMainFrameUrl(webView.url)
-        referrerTrimming.onBeginNavigation(to: webView.url)
-        self.adClickAttribution?.detection.onStartNavigation(url: webView.url)
->>>>>>> 516bcde0
     }
 
     @MainActor
@@ -1488,28 +1431,10 @@
         if isAMPProtectionExtracting { isAMPProtectionExtracting = false }
         linkProtection.setMainFrameUrl(nil)
         referrerTrimming.onFinishNavigation()
-<<<<<<< HEAD
         self.adClickAttribution?.detection.onDidFinishNavigation(url: navigation.url)
         self.adClickAttribution?.logic.onDidFinishNavigation(host: navigation.url.host)
         setUpYoutubeScriptsIfNeeded()
         StatisticsLoader.shared.refreshRetentionAtb(isSearch: navigation.url.isDuckDuckGoSearch)
-=======
-        self.adClickAttribution?.detection.onDidFinishNavigation(url: webView.url)
-        self.adClickAttribution?.logic.onDidFinishNavigation(host: webView.url?.host)
-    }
-
-    func webView(_ webView: WKWebView, didFail navigation: WKNavigation!, withError error: Error) {
-        // Failing not captured. Seems the method is called after calling the webview's method goBack()
-        // https://app.asana.com/0/1199230911884351/1200381133504356/f
-        //        hasError = true
-
-        isBeingRedirected = false
-        invalidateSessionStateData()
-        linkProtection.setMainFrameUrl(nil)
-        referrerTrimming.onFailedNavigation()
-        self.adClickAttribution?.detection.onDidFailNavigation()
-        webViewDidFailNavigationPublisher.send()
->>>>>>> 516bcde0
     }
 
     func navigation(_ navigation: Navigation, didFailWith error: WKError, isProvisioned: Bool) {
@@ -1546,16 +1471,6 @@
         Pixel.fire(.debug(event: .webKitDidTerminate))
     }
 
-<<<<<<< HEAD
-=======
-    @objc(_webView:contextMenuDidCreateDownload:)
-    func webView(_ webView: WKWebView, contextMenuDidCreate download: WebKitDownload) {
-        let location: FileDownloadManager.DownloadLocationPreference
-            = self.contextMenuManager?.shouldAskForDownloadLocation() == false ? .auto : .prompt
-        FileDownloadManager.shared.add(download, delegate: self, location: location, postflight: .none)
-    }
-
->>>>>>> 516bcde0
 }
 
 extension Tab: FileDownloadManagerDelegate {
@@ -1578,16 +1493,6 @@
 
 }
 
-<<<<<<< HEAD
-=======
-fileprivate extension WKNavigationResponse {
-    var shouldDownload: Bool {
-        let contentDisposition = (response as? HTTPURLResponse)?.allHeaderFields["Content-Disposition"] as? String
-        return contentDisposition?.hasPrefix("attachment") ?? false
-    }
-}
-
->>>>>>> 516bcde0
 @available(macOS 11, *)
 extension Tab: AutoconsentUserScriptDelegate {
     func autoconsentUserScript(consentStatus: CookieConsentInfo) {
