//
//  Tab.swift
//
//  Copyright © 2020 DuckDuckGo. All rights reserved.
//
//  Licensed under the Apache License, Version 2.0 (the "License");
//  you may not use this file except in compliance with the License.
//  You may obtain a copy of the License at
//
//  http://www.apache.org/licenses/LICENSE-2.0
//
//  Unless required by applicable law or agreed to in writing, software
//  distributed under the License is distributed on an "AS IS" BASIS,
//  WITHOUT WARRANTIES OR CONDITIONS OF ANY KIND, either express or implied.
//  See the License for the specific language governing permissions and
//  limitations under the License.
//

import Cocoa
import WebKit
import os
import Combine
import BrowserServicesKit
import TrackerRadarKit

protocol TabDelegate: FileDownloadManagerDelegate, ContentOverlayUserScriptDelegate {
    func tabWillStartNavigation(_ tab: Tab, isUserInitiated: Bool)
    func tabDidStartNavigation(_ tab: Tab)
    func tab(_ tab: Tab, requestedNewTabWith content: Tab.TabContent, selected: Bool)
    func tab(_ tab: Tab, willShowContextMenuAt position: NSPoint, image: URL?, link: URL?, selectedText: String?)
    func tab(_ tab: Tab, requestedOpenExternalURL url: URL, forUserEnteredURL: Bool)
    func tab(_ tab: Tab, requestedSaveAutofillData autofillData: AutofillData)
    func tab(_ tab: Tab,
             requestedBasicAuthenticationChallengeWith protectionSpace: URLProtectionSpace,
             completionHandler: @escaping (URLSession.AuthChallengeDisposition, URLCredential?) -> Void)

    func tab(_ tab: Tab, didChangeHoverLink url: URL?)

    func tabPageDOMLoaded(_ tab: Tab)
    func closeTab(_ tab: Tab)
}

// swiftlint:disable type_body_length
// swiftlint:disable file_length
final class Tab: NSObject, Identifiable {

    enum TabContent: Equatable {
        case homePage
        case url(URL)
        case preferences(pane: PreferencePaneIdentifier?)
        case bookmarks
        case onboarding
        case none

        static func contentFromURL(_ url: URL?) -> TabContent {
            if url == .homePage {
                return .homePage
            } else if url == .welcome {
                return .onboarding
            } else if url == .preferences {
                return .anyPreferencePane
            } else if let preferencePane = url.flatMap(PreferencePaneIdentifier.init(url:)) {
                return .preferences(pane: preferencePane)
            } else {
                return .url(url ?? .blankPage)
            }
        }

        static var displayableTabTypes: [TabContent] {
            // Add new displayable types here
            let displayableTypes = [TabContent.anyPreferencePane, .bookmarks]

            return displayableTypes.sorted { first, second in
                guard let firstTitle = first.title, let secondTitle = second.title else {
                    return true // Arbitrary sort order, only non-standard tabs are displayable.
                }
                return firstTitle.localizedStandardCompare(secondTitle) == .orderedAscending
            }
        }

        /// Convenience accessor for `.preferences` Tab Content with no particular pane selected,
        /// i.e. the currently selected pane is decided internally by `PreferencesViewController`.
        static let anyPreferencePane: Self = .preferences(pane: nil)

        var isDisplayable: Bool {
            switch self {
            case .preferences, .bookmarks:
                return true
            default:
                return false
            }
        }

        func matchesDisplayableTab(_ other: TabContent) -> Bool {
            switch (self, other) {
            case (.preferences, .preferences):
                return true
            case (.bookmarks, .bookmarks):
                return true
            default:
                return false
            }
        }

        var title: String? {
            switch self {
            case .url, .homePage, .none: return nil
            case .preferences: return UserText.tabPreferencesTitle
            case .bookmarks: return UserText.tabBookmarksTitle
            case .onboarding: return UserText.tabOnboardingTitle
            }
        }

        var url: URL? {
            guard case .url(let url) = self else { return nil }
            return url
        }

        var isUrl: Bool {
            if case .url = self {
                return true
            } else {
                return false
            }
        }
    }

    weak var autofillScript: WebsiteAutofillUserScript?
    weak var delegate: TabDelegate? {
        didSet {
            autofillScript?.currentOverlayTab = delegate
        }
    }
    private let cbaTimeReporter: ContentBlockingAssetsCompilationTimeReporter?

    init(content: TabContent,
         faviconManagement: FaviconManagement = FaviconManager.shared,
         webCacheManager: WebCacheManager = WebCacheManager.shared,
         webViewConfiguration: WKWebViewConfiguration? = nil,
         historyCoordinating: HistoryCoordinating = HistoryCoordinator.shared,
         cbaTimeReporter: ContentBlockingAssetsCompilationTimeReporter? = ContentBlockingAssetsCompilationTimeReporter.shared,
         localHistory: Set<String> = Set<String>(),
         title: String? = nil,
         error: Error? = nil,
         favicon: NSImage? = nil,
         sessionStateData: Data? = nil,
         parentTab: Tab? = nil,
         shouldLoadInBackground: Bool = false,
         canBeClosedWithBack: Bool = false,
         lastSelectedAt: Date? = nil,
         currentDownload: URL? = nil
    ) {

        self.content = content
        self.faviconManagement = faviconManagement
        self.historyCoordinating = historyCoordinating
        self.cbaTimeReporter = cbaTimeReporter
        self.localHistory = localHistory
        self.title = title
        self.error = error
        self.favicon = favicon
        self.parentTab = parentTab
        self._canBeClosedWithBack = canBeClosedWithBack
        self.sessionStateData = sessionStateData
        self.lastSelectedAt = lastSelectedAt
        self.currentDownload = currentDownload

        let configuration = webViewConfiguration ?? WKWebViewConfiguration()
        configuration.applyStandardConfiguration()

        webView = WebView(frame: CGRect.zero, configuration: configuration)
        permissions = PermissionModel(webView: webView)

        super.init()

        setupWebView(shouldLoadInBackground: shouldLoadInBackground)
    }

    deinit {
        webView.stopLoading()
        webView.stopMediaCapture()
        webView.fullscreenWindowController?.close()
        userContentController.removeAllUserScripts()

        cbaTimeReporter?.tabWillClose(self.instrumentation.currentTabIdentifier)
    }

    private var userContentController: UserContentController {
        (webView.configuration.userContentController as? UserContentController)!
    }

    // MARK: - Event Publishers

    let webViewDidFinishNavigationPublisher = PassthroughSubject<Void, Never>()
    let webViewDidFailNavigationPublisher = PassthroughSubject<Void, Never>()

    @MainActor
    @Published var isAMPProtectionExtracting: Bool = false

    // MARK: - Properties

    let webView: WebView

    private var lastUpgradedURL: URL?

    var userEnteredUrl = false

    var contentChangeEnabled = true

    var fbBlockingEnabled = true

    var isLazyLoadingInProgress = false

    @Published private(set) var content: TabContent {
        didSet {
            handleFavicon(oldContent: oldValue)
            invalidateSessionStateData()
            self.error = nil
            Task {
                await reloadIfNeeded()
            }

            if let title = content.title {
                self.title = title
            }
        }
    }

    func setContent(_ content: TabContent) {
        guard contentChangeEnabled else {
            return
        }
        lastUpgradedURL = nil

        switch (self.content, content) {
        case (.preferences(pane: .some), .preferences(pane: nil)):
            // prevent clearing currently selected pane (for state persistence purposes)
            break
        default:
            self.content = content
        }
    }
    
    var lastSelectedAt: Date?

    @Published var title: String?
    @Published var error: Error?
    let permissions: PermissionModel

    weak private(set) var parentTab: Tab?
    private var _canBeClosedWithBack: Bool
    var canBeClosedWithBack: Bool {
        // Reset canBeClosedWithBack on any WebView navigation
        _canBeClosedWithBack = _canBeClosedWithBack && parentTab != nil && !webView.canGoBack && !webView.canGoForward
        return _canBeClosedWithBack
    }

    weak var findInPage: FindInPageModel? {
        didSet {
            attachFindInPage()
        }
    }

    var sessionStateData: Data?

    func invalidateSessionStateData() {
        sessionStateData = nil
    }

    func getActualSessionStateData() -> Data? {
        if let sessionStateData = sessionStateData {
            return sessionStateData
        }
        guard webView.url != nil else { return nil }
        // collect and cache actual SessionStateData on demand and store until invalidated
        self.sessionStateData = (try? webView.sessionStateData())
        return self.sessionStateData
    }

    func update(url: URL?, userEntered: Bool = true) {
        if url == .welcome {
            OnboardingViewModel().restart()
        }
        self.content = .contentFromURL(url)

        // This function is called when the user has manually typed in a new address, which should reset the login detection flow.
        userEnteredUrl = userEntered
    }

    // Used to track if an error was caused by a download navigation.
    private(set) var currentDownload: URL?

    func download(from url: URL, promptForLocation: Bool = true) {
        webView.startDownload(URLRequest(url: url, cachePolicy: .returnCacheDataElseLoad)) { download in
            FileDownloadManager.shared.add(download, delegate: self.delegate, location: promptForLocation ? .prompt : .auto, postflight: .none)
        }
    }

    func saveWebContentAs(completionHandler: ((Result<URL, Error>) -> Void)? = nil) {
        webView.getMimeType { mimeType in
            if case .some(.html) = mimeType.flatMap(UTType.init(mimeType:)) {
                self.delegate?.chooseDestination(suggestedFilename: self.webView.suggestedFilename,
                                                 directoryURL: DownloadsPreferences().effectiveDownloadLocation,
                                                 fileTypes: [.html, .webArchive, .pdf]) { url, fileType in
                    guard let url = url else {
                        completionHandler?(.failure(URLError(.cancelled)))
                        return
                    }
                    self.webView.exportWebContent(to: url,
                                                  as: fileType.flatMap(WKWebView.ContentExportType.init) ?? .html,
                                                  completionHandler: completionHandler)
                }
            } else if let url = self.webView.url {
                assert(completionHandler == nil, "Completion handling not implemented for downloaded content, use WebKitDownloadTask.output")
                self.download(from: url, promptForLocation: true)
            }
        }
    }

    private let instrumentation = TabInstrumentation()
    private enum FrameLoadState {
        case provisional
        case committed
        case finished
    }
    private var mainFrameLoadState: FrameLoadState = .finished
    private var clientRedirectedDuringNavigationURL: URL?
    private var externalSchemeOpenedPerPageLoad = false

    var canGoForward: Bool {
        webView.canGoForward
    }

    func goForward() {
        guard canGoForward else { return }
        shouldStoreNextVisit = false
        webView.goForward()
    }

    var canGoBack: Bool {
        webView.canGoBack || error != nil
    }

    func goBack() {
        guard canGoBack else {
            if canBeClosedWithBack {
                delegate?.closeTab(self)
            }
            return
        }

        guard error == nil else {
            webView.reload()
            return
        }

        shouldStoreNextVisit = false
        webView.goBack()
    }

    func go(to item: WKBackForwardListItem) {
        shouldStoreNextVisit = false
        webView.go(to: item)
    }

    func openHomePage() {
        content = .homePage
    }

    func startOnboarding() {
        content = .onboarding
    }

    func reload() {
        currentDownload = nil
        if let error = error, let failingUrl = error.failingUrl {
            webView.load(failingUrl)
            return
        }

        if webView.url == nil,
           let url = self.content.url {
            webView.load(url)
        } else {
            webView.reload()
        }
    }

    @discardableResult
    private func setFBProtection(enabled: Bool) -> Bool {
        guard self.fbBlockingEnabled != enabled else { return false }

        if enabled {
            do {
                try userContentController.enableContentRuleList(withIdentifier: ContentBlockerRulesLists.Constants.clickToLoadRulesListName)
            } catch {
                assertionFailure("Missing FB List")
                return false
            }
        } else {
            userContentController.disableContentRuleList(withIdentifier: ContentBlockerRulesLists.Constants.clickToLoadRulesListName)
        }
        self.fbBlockingEnabled = enabled

        return true
    }

    var cbrCompletionTokensPublisher: AnyPublisher<[ContentBlockerRulesManager.CompletionToken], Never> {
        userContentController.$contentBlockingAssets.compactMap { $0?.completionTokens }.eraseToAnyPublisher()
    }

    private static let debugEvents = EventMapping<AMPProtectionDebugEvents> { event, _, _, _, _ in
        switch event {
        case .ampBlockingRulesCompilationFailed:
            Pixel.fire(.ampBlockingRulesCompilationFailed)
        }
    }

    lazy var linkProtection: LinkProtection = {
        LinkProtection(privacyManager: ContentBlocking.shared.privacyConfigurationManager,
                       contentBlockingManager: ContentBlocking.shared.contentBlockingManager,
                       errorReporting: Self.debugEvents)
    }()

    @MainActor
    private func reloadIfNeeded(shouldLoadInBackground: Bool = false) async {
        let url: URL = await {
            if contentURL.isFileURL {
                return contentURL
            }
            return await linkProtection.getCleanURL(from: contentURL, onStartExtracting: {
                isAMPProtectionExtracting = true
            }, onFinishExtracting: { [weak self]
                in self?.isAMPProtectionExtracting = false
            })
        }()
        if shouldLoadURL(url, shouldLoadInBackground: shouldLoadInBackground) {
            let didRestore = restoreSessionStateDataIfNeeded()
            if url.isFileURL {
                if url != webView.url {
                    webView.loadFileURL(url, allowingReadAccessTo: URL(fileURLWithPath: "/"))
                } else {
                    DispatchQueue.main.asyncAfter(deadline: .now() + 3) {
                        self.webView.reload()
                    }
                }
            } else {
                if !didRestore {
                    webView.load(url)
                }
            }
        }
    }

    @MainActor
    private var contentURL: URL {
        switch content {
        case .url(let value):
            return value
        case .homePage:
            return .homePage
        default:
            return .blankPage
        }
    }

    @MainActor
    private func shouldLoadURL(_ url: URL, shouldLoadInBackground: Bool = false) -> Bool {
        // don‘t reload in background unless shouldLoadInBackground
        guard url.isValid,
              (webView.superview != nil || shouldLoadInBackground),
              // don‘t reload when already loaded
              webView.url != url,
              webView.url != content.url
        else { return false }

        // if content not loaded inspect error
        switch error {
        case .none, // no error
            // error due to connection failure
             .some(URLError.notConnectedToInternet),
             .some(URLError.networkConnectionLost):
            return true
        case .some:
            // don‘t autoreload on other kinds of errors
            return false
        }
    }

    @MainActor
    private func restoreSessionStateDataIfNeeded() -> Bool {
        var didRestore: Bool = false
        if let sessionStateData = self.sessionStateData {
            do {
                try webView.restoreSessionState(from: sessionStateData)
                didRestore = true
            } catch {
                os_log("Tab:setupWebView could not restore session state %s", "\(error)")
            }
        }
        return didRestore
    }

    @MainActor
    private func addHomePageToWebViewIfNeeded() {
        guard !AppDelegate.isRunningTests else { return }
        if content == .homePage && webView.url == nil {
            webView.load(.homePage)
        }
    }

    func stopLoading() {
        webView.stopLoading()
    }

    func requestFireproofToggle() {
        guard let url = content.url,
              let host = url.host
        else { return }

        let added = FireproofDomains.shared.toggle(domain: host)
        if added {
            Pixel.fire(.fireproof(kind: .init(url: url), suggested: .manual))
        }
    }

    private var superviewObserver: NSKeyValueObservation?

    private func setupWebView(shouldLoadInBackground: Bool) {
        webView.navigationDelegate = self
        webView.allowsBackForwardNavigationGestures = true
        webView.allowsMagnification = true
        userContentController.delegate = self

        superviewObserver = webView.observe(\.superview, options: .old) { [weak self] _, change in
            // if the webView is being added to superview - reload if needed
            if case .some(.none) = change.oldValue {
                Task { [weak self] in
                    await self?.reloadIfNeeded()
                }
            }
        }

        // background tab loading should start immediately
        Task {
            await reloadIfNeeded(shouldLoadInBackground: shouldLoadInBackground)
            if !shouldLoadInBackground {
                await addHomePageToWebViewIfNeeded()
            }
        }
    }

    // MARK: - Favicon

    @Published var favicon: NSImage?
    let faviconManagement: FaviconManagement

    private func handleFavicon(oldContent: TabContent) {
        guard faviconManagement.areFaviconsLoaded else { return }

        guard content.isUrl, let url = content.url else {
            favicon = nil
            return
        }

        if let cachedFavicon = faviconManagement.getCachedFavicon(for: url, sizeCategory: .small)?.image {
            if cachedFavicon != favicon {
                favicon = cachedFavicon
            }
        } else {
            favicon = nil
        }
    }

    // MARK: - User Scripts

    lazy var emailManager: EmailManager = {
        let emailManager = EmailManager()
        emailManager.requestDelegate = self
        return emailManager
    }()

    lazy var vaultManager: SecureVaultManager = {
        let manager = SecureVaultManager()
        manager.delegate = self
        return manager
    }()

    // MARK: - Find in Page

    weak var findInPageScript: FindInPageUserScript?
    var findInPageCancellable: AnyCancellable?
    private func subscribeToFindInPageTextChange() {
        findInPageCancellable?.cancel()
        if let findInPage = findInPage {
            findInPageCancellable = findInPage.$text.receive(on: DispatchQueue.main).sink { [weak self] text in
                self?.find(text: text)
            }
        }
    }

    private func attachFindInPage() {
        findInPageScript?.model = findInPage
        subscribeToFindInPageTextChange()
    }

    // MARK: - Global & Local History

    private var historyCoordinating: HistoryCoordinating
    private var shouldStoreNextVisit = true
    private(set) var localHistory: Set<String>

    func addVisit(of url: URL) {
        guard shouldStoreNextVisit else {
            shouldStoreNextVisit = true
            return
        }

        guard url != .homePage else { return }

        // Add to global history
        historyCoordinating.addVisit(of: url)

        // Add to local history
        if let host = url.host, !host.isEmpty {
            localHistory.insert(host.dropWWW())
        }
    }

    func updateVisitTitle(_ title: String, url: URL) {
        historyCoordinating.updateTitleIfNeeded(title: title, url: url)
    }

    // MARK: - Dashboard Info

    @Published private(set) var trackerInfo: TrackerInfo?
    @Published private(set) var serverTrust: ServerTrust?
    @Published private(set) var connectionUpgradedTo: URL?
    @Published private(set) var cookieConsentManaged: CookieConsentInfo?

    private func resetDashboardInfo() {
        trackerInfo = TrackerInfo()
        if self.serverTrust?.host != content.url?.host {
            serverTrust = nil
        }
    }

    private func resetConnectionUpgradedTo(navigationAction: WKNavigationAction) {
        let isOnUpgradedPage = navigationAction.request.url == connectionUpgradedTo
        if !navigationAction.isTargetingMainFrame || isOnUpgradedPage { return }
        connectionUpgradedTo = nil
    }

    private func setConnectionUpgradedTo(_ upgradedUrl: URL, navigationAction: WKNavigationAction) {
        if !navigationAction.isTargetingMainFrame { return }
        connectionUpgradedTo = upgradedUrl
    }

    public func setMainFrameConnectionUpgradedTo(_ upgradedUrl: URL?) {
        if upgradedUrl == nil { return }
        connectionUpgradedTo = upgradedUrl
    }

    // MARK: - Printing

    // To avoid webpages invoking the printHandler and overwhelming the browser, this property keeps track of the active
    // print operation and ignores incoming printHandler messages if one exists.
    fileprivate var activePrintOperation: NSPrintOperation?

}

extension Tab: UserContentControllerDelegate {

    func userContentController(_ userContentController: UserContentController, didInstallUserScripts userScripts: UserScripts) {
        userScripts.debugScript.instrumentation = instrumentation
        userScripts.faviconScript.delegate = self
        userScripts.contextMenuScript.delegate = self
        userScripts.surrogatesScript.delegate = self
        userScripts.contentBlockerRulesScript.delegate = self
        userScripts.clickToLoadScript.delegate = self
        userScripts.autofillScript.currentOverlayTab = self.delegate
        userScripts.autofillScript.emailDelegate = emailManager
        userScripts.autofillScript.vaultDelegate = vaultManager
        self.autofillScript = userScripts.autofillScript
        userScripts.pageObserverScript.delegate = self
        userScripts.printingUserScript.delegate = self
        userScripts.hoverUserScript.delegate = self
        userScripts.autoconsentUserScript?.delegate = self

        findInPageScript = userScripts.findInPageScript
        attachFindInPage()
    }

}

extension Tab: BrowserTabViewControllerClickDelegate {

    func browserTabViewController(_ browserTabViewController: BrowserTabViewController, didClickAtPoint: NSPoint) {
        guard let autofillScript = autofillScript else { return }
        autofillScript.clickPoint = didClickAtPoint
    }

}

extension Tab: PrintingUserScriptDelegate {

    func print(frame: Any? = nil) {
        guard activePrintOperation == nil else { return }

        guard let window = webView.window,
              let printOperation = webView.printOperation(for: frame)
        else { return }

        self.activePrintOperation = printOperation

        if printOperation.view?.frame.isEmpty == true {
            printOperation.view?.frame = webView.bounds
        }

        let selector = #selector(printOperationDidRun(printOperation:success:contextInfo:))
        printOperation.runModal(for: window, delegate: self, didRun: selector, contextInfo: nil)
        NSApp.runModal(for: window)
    }

    func printingUserScriptDidRequestPrintController(_ script: PrintingUserScript) {
        self.print()
    }

    @objc func printOperationDidRun(printOperation: NSPrintOperation,
                                    success: Bool,
                                    contextInfo: UnsafeMutableRawPointer?) {
        activePrintOperation = nil
        if NSApp.modalWindow != nil {
            NSApp.stopModal()
        }
    }

}

extension Tab: PageObserverUserScriptDelegate {

    func pageDOMLoaded() {
        self.delegate?.tabPageDOMLoaded(self)
    }

}

extension Tab: ContextMenuDelegate {

    func contextMenu(forUserScript script: ContextMenuUserScript,
                     willShowAt position: NSPoint,
                     image: URL?,
                     link: URL?,
                     selectedText: String?) {
        delegate?.tab(self, willShowContextMenuAt: position, image: image, link: link, selectedText: selectedText)
    }

}

extension Tab: FaviconUserScriptDelegate {

    func faviconUserScript(_ faviconUserScript: FaviconUserScript,
                           didFindFaviconLinks faviconLinks: [FaviconUserScript.FaviconLink],
                           for documentUrl: URL) {
        faviconManagement.handleFaviconLinks(faviconLinks, documentUrl: documentUrl) { favicon in
            guard documentUrl == self.content.url, let favicon = favicon else {
                return
            }
            self.favicon = favicon.image
        }
    }

}

extension Tab: ContentBlockerRulesUserScriptDelegate {

    func contentBlockerRulesUserScriptShouldProcessTrackers(_ script: ContentBlockerRulesUserScript) -> Bool {
        return true
    }

    func contentBlockerRulesUserScriptShouldProcessCTLTrackers(_ script: ContentBlockerRulesUserScript) -> Bool {
        return fbBlockingEnabled
    }

    func contentBlockerRulesUserScript(_ script: ContentBlockerRulesUserScript, detectedTracker tracker: DetectedTracker) {
        trackerInfo?.add(detectedTracker: tracker)
        guard let url = URL(string: tracker.pageUrl) else { return }
        historyCoordinating.addDetectedTracker(tracker, onURL: url)
    }

}

extension HistoryCoordinating {

    func addDetectedTracker(_ tracker: DetectedTracker, onURL url: URL, contentBlocking: ContentBlocking = ContentBlocking.shared) {
        trackerFound(onURL: url)

        guard tracker.blocked,
              let domain = tracker.domain,
              let entityName = contentBlocking.entityName(forDomain: domain) else { return }

        addBlockedTracker(entityName: entityName, onURL: url)
    }

}

extension ContentBlocking {

    func entityName(forDomain domain: String) -> String? {
        var entityName: String?
        var parts = domain.components(separatedBy: ".")
        while parts.count > 1 && entityName == nil {
            let host = parts.joined(separator: ".")
            entityName = trackerDataManager.trackerData.domains[host]
            parts.removeFirst()
        }
        return entityName
    }

}

extension Tab: ClickToLoadUserScriptDelegate {

    func clickToLoadUserScriptAllowFB(_ script: UserScript, replyHandler: @escaping (Bool) -> Void) {
        guard self.fbBlockingEnabled else {
            replyHandler(true)
            return
        }

        if setFBProtection(enabled: false) {
            replyHandler(true)
        } else {
            replyHandler(false)
        }
    }
}

extension Tab: SurrogatesUserScriptDelegate {
    func surrogatesUserScriptShouldProcessTrackers(_ script: SurrogatesUserScript) -> Bool {
        return true
    }

    func surrogatesUserScript(_ script: SurrogatesUserScript, detectedTracker tracker: DetectedTracker, withSurrogate host: String) {
        trackerInfo?.add(installedSurrogateHost: host)
        trackerInfo?.add(detectedTracker: tracker)
        guard let url = webView.url else { return }
        historyCoordinating.addDetectedTracker(tracker, onURL: url)
    }
}

extension Tab: EmailManagerRequestDelegate { }

extension Tab: SecureVaultManagerDelegate {

    func secureVaultManager(_: SecureVaultManager, promptUserToStoreAutofillData data: AutofillData) {
        delegate?.tab(self, requestedSaveAutofillData: data)
    }

    func secureVaultManager(_: SecureVaultManager, didAutofill type: AutofillType, withObjectId objectId: Int64) {
        Pixel.fire(.formAutofilled(kind: type.formAutofillKind))
    }

    func secureVaultManager(_: SecureVaultManager, didRequestAuthenticationWithCompletionHandler handler: @escaping (Bool) -> Void) {
        DeviceAuthenticator.shared.authenticateUser(reason: .autofill) { authenticationResult in
            handler(authenticationResult.authenticated)
        }
    }

    func secureVaultInitFailed(_ error: SecureVaultError) {
        SecureVaultErrorReporter.shared.secureVaultInitFailed(error)
    }

}

extension AutofillType {
    var formAutofillKind: Pixel.Event.FormAutofillKind {
        switch self {
        case .password: return .password
        case .card: return .card
        case .identity: return .identity
        }
    }
}

extension Tab: WKNavigationDelegate {

    func webView(_ webView: WKWebView,
                 didReceive challenge: URLAuthenticationChallenge,
                 completionHandler: @escaping (URLSession.AuthChallengeDisposition, URLCredential?) -> Void) {
        if let url = webView.url, EmailUrls().shouldAuthenticateWithEmailCredentials(url: url) {
            completionHandler(.useCredential, URLCredential(user: "dax", password: "qu4ckqu4ck!", persistence: .none))
            return
        }
        if challenge.protectionSpace.authenticationMethod == NSURLAuthenticationMethodHTTPBasic,
           let delegate = delegate {
            delegate.tab(self, requestedBasicAuthenticationChallengeWith: challenge.protectionSpace, completionHandler: completionHandler)
            return
        }

        completionHandler(.performDefaultHandling, nil)
        if let host = webView.url?.host, let serverTrust = challenge.protectionSpace.serverTrust, host == challenge.protectionSpace.host {
            self.serverTrust = ServerTrust(host: host, secTrust: serverTrust)
        }
    }

    struct Constants {
        static let webkitMiddleClick = 4
    }

    // swiftlint:disable cyclomatic_complexity
    // swiftlint:disable function_body_length
    @MainActor
    func webView(_ webView: WKWebView,
                 decidePolicyFor navigationAction: WKNavigationAction) async -> WKNavigationActionPolicy {

        if navigationAction.request.url?.isFileURL ?? false {
            return .allow
        }

        let isRequestingNewTab = isRequestingNewTab(navigationAction: navigationAction)
        // This check needs to happen before GPC checks. Otherwise the navigation type may be rewritten to `.other`
        // which would skip link rewrites.
        if navigationAction.navigationType == .linkActivated {
            let navigationActionPolicy = await linkProtection
<<<<<<< HEAD
                .requestTrackingLinkRewrite(
                    initiatingURL: webView.url,
                    navigationAction: navigationAction,
                    onStartExtracting: { if !isRequestingNewTab { isAMPProtectionExtracting = true }},
                    onFinishExtracting: { [weak self] in self?.isAMPProtectionExtracting = false },
                    onLinkRewrite: { [weak self] url, _ in
                        guard let self = self else { return }
                        if isRequestingNewTab {
                            self.delegate?.tab(self, requestedNewTabWith: .url(url), selected: NSApp.isShiftPressed)
                        } else {
                            webView.load(url)
                        }
                    }
                )
=======
                .requestTrackingLinkRewrite(initiatingURL: webView.url,
                                            navigationAction: navigationAction,
                                            onStartExtracting: { if !isRequestingNewTab { isAMPProtectionExtracting = true }},
                                            onFinishExtracting: { [weak self] in self?.isAMPProtectionExtracting = false },
                                            onLinkRewrite: { [weak self] url, _ in
                                                guard let self = self else { return }
                                                if isRequestingNewTab || !navigationAction.isTargetingMainFrame {
                                                    self.delegate?.tab(self,
                                                                       requestedNewTabWith: .url(url),
                                                                       selected: NSApp.isShiftPressed || !navigationAction.isTargetingMainFrame)
                                                } else {
                                                    webView.load(url)
                                                }
                                            })
>>>>>>> 769b4426
            if let navigationActionPolicy = navigationActionPolicy, navigationActionPolicy == .cancel {
                return navigationActionPolicy
            }
        }

        webView.customUserAgent = UserAgent.for(navigationAction.request.url)

        if navigationAction.isTargetingMainFrame, navigationAction.request.mainDocumentURL?.host != lastUpgradedURL?.host {
            lastUpgradedURL = nil
        }

        if navigationAction.isTargetingMainFrame {
            if navigationAction.navigationType == .backForward,
               self.webView.frozenCanGoForward != nil {

                // Auto-cancel simulated Back action when upgrading to HTTPS or GPC from Client Redirect
                self.webView.frozenCanGoForward = nil
                self.webView.frozenCanGoBack = nil

                return .cancel

            } else if navigationAction.navigationType != .backForward, !isRequestingNewTab,
                      let request = GPCRequestFactory.shared.requestForGPC(basedOn: navigationAction.request) {
                self.invalidateBackItemIfNeeded(for: navigationAction)
                defer {
                    webView.load(request)
                }
                return .cancel
            }
        }

        if navigationAction.isTargetingMainFrame {
            if navigationAction.request.url != currentDownload || navigationAction.isUserInitiated {
                currentDownload = nil
            }
            if navigationAction.request.url != self.clientRedirectedDuringNavigationURL {
                self.clientRedirectedDuringNavigationURL = nil
            }
        }

        self.resetConnectionUpgradedTo(navigationAction: navigationAction)

        let isLinkActivated = navigationAction.navigationType == .linkActivated
        if isRequestingNewTab {
            defer {
                delegate?.tab(self, requestedNewTabWith: navigationAction.request.url.map { .url($0) } ?? .none, selected: NSApp.isShiftPressed)
            }
            return .cancel
        } else if isLinkActivated && NSApp.isOptionPressed && !NSApp.isCommandPressed {
            return .download(navigationAction, using: webView)
        }

        guard let url = navigationAction.request.url, url.scheme != nil else {
            self.willPerformNavigationAction(navigationAction)
            return .allow
        }

        if navigationAction.shouldDownload {
            // register the navigationAction for legacy _WKDownload to be called back on the Tab
            // further download will be passed to webView:navigationAction:didBecomeDownload:
            return .download(navigationAction, using: webView)

        } else if url.isExternalSchemeLink {
            // always allow user entered URLs
            if !userEnteredUrl {
                // ignore <iframe src="custom://url">
                // ignore 2nd+ external scheme navigation not initiated by user
                guard navigationAction.sourceFrame.isMainFrame,
                      !self.externalSchemeOpenedPerPageLoad || navigationAction.isUserInitiated
                else { return .cancel }

                self.externalSchemeOpenedPerPageLoad = true
            }
            self.delegate?.tab(self, requestedOpenExternalURL: url, forUserEnteredURL: userEnteredUrl)
            return .cancel
        }

        if navigationAction.isTargetingMainFrame {
            let result = await PrivacyFeatures.httpsUpgrade.upgrade(url: url)
            switch result {
            case let .success(upgradedURL):
                if lastUpgradedURL != upgradedURL {
                    urlDidUpgrade(upgradedURL, navigationAction: navigationAction)
                    return .cancel
                }
            case .failure:
                if !url.isDuckDuckGo {
                    await prepareForContentBlocking()
                }
            }
        }

        toggleFBProtection(for: url)
        willPerformNavigationAction(navigationAction)

        return .allow
    }

    private func isRequestingNewTab(navigationAction: WKNavigationAction) -> Bool {
        let isLinkActivated = navigationAction.navigationType == .linkActivated
        let isMiddleClicked = navigationAction.buttonNumber == Constants.webkitMiddleClick
        return isLinkActivated && NSApp.isCommandPressed || isMiddleClicked
    }

    // swiftlint:enable cyclomatic_complexity
    // swiftlint:enable function_body_length

    private func urlDidUpgrade(_ upgradedURL: URL,
                               navigationAction: WKNavigationAction) {
        lastUpgradedURL = upgradedURL
        invalidateBackItemIfNeeded(for: navigationAction)
        webView.load(upgradedURL)
        setConnectionUpgradedTo(upgradedURL, navigationAction: navigationAction)
    }

    private func prepareForContentBlocking() async {
        // Ensure Content Blocking Assets (WKContentRuleList&UserScripts) are installed
        if !userContentController.contentBlockingAssetsInstalled {
            cbaTimeReporter?.tabWillWaitForRulesCompilation(self.instrumentation.currentTabIdentifier)
            await userContentController.awaitContentBlockingAssetsInstalled()
            cbaTimeReporter?.reportWaitTimeForTabFinishedWaitingForRules(self.instrumentation.currentTabIdentifier)
        } else {
            cbaTimeReporter?.reportNavigationDidNotWaitForRules()
        }
    }

    private func toggleFBProtection(for url: URL) {
        // Enable/disable FBProtection only after UserScripts are installed (awaitContentBlockingAssetsInstalled)
        let privacyConfiguration = ContentBlocking.shared.privacyConfigurationManager.privacyConfig

        let featureEnabled = privacyConfiguration.isFeature(.clickToPlay, enabledForDomain: url.host)
        setFBProtection(enabled: featureEnabled)
    }

    private func willPerformNavigationAction(_ navigationAction: WKNavigationAction) {
        guard navigationAction.isTargetingMainFrame else { return }

        self.externalSchemeOpenedPerPageLoad = false
        delegate?.tabWillStartNavigation(self, isUserInitiated: navigationAction.isUserInitiated)
    }

    private func invalidateBackItemIfNeeded(for navigationAction: WKNavigationAction) {
        guard let url = navigationAction.request.url,
              url == self.clientRedirectedDuringNavigationURL
        else { return }

        // Cancelled & Upgraded Client Redirect URL leaves wrong backForwardList record
        // https://app.asana.com/0/inbox/1199237043628108/1201280322539473/1201353436736961
        self.webView.goBack()
        self.webView.frozenCanGoBack = self.webView.canGoBack
        self.webView.frozenCanGoForward = false
    }

    @MainActor
    func webView(_ webView: WKWebView,
                 decidePolicyFor navigationResponse: WKNavigationResponse) async -> WKNavigationResponsePolicy {
        userEnteredUrl = false // subsequent requests will be navigations

        if !navigationResponse.canShowMIMEType || navigationResponse.shouldDownload {
            if navigationResponse.isForMainFrame {
                guard currentDownload != navigationResponse.response.url else {
                    // prevent download twice
                    return .cancel
                }
                currentDownload = navigationResponse.response.url
            }
            // register the navigationResponse for legacy _WKDownload to be called back on the Tab
            // further download will be passed to webView:navigationResponse:didBecomeDownload:
            return .download(navigationResponse, using: webView)
        }

        return .allow
    }

    func webView(_ webView: WKWebView, didStartProvisionalNavigation navigation: WKNavigation!) {
        delegate?.tabDidStartNavigation(self)

        // Unnecessary assignment triggers publishing
        if error != nil { error = nil }

        invalidateSessionStateData()
        resetDashboardInfo()
        linkProtection.cancelOngoingExtraction()
    }

    @MainActor
    func webView(_ webView: WKWebView, didFinish navigation: WKNavigation!) {
        invalidateSessionStateData()
        webViewDidFinishNavigationPublisher.send()
        if isAMPProtectionExtracting { isAMPProtectionExtracting = false }
    }

    func webView(_ webView: WKWebView, didFail navigation: WKNavigation!, withError error: Error) {
        // Failing not captured. Seems the method is called after calling the webview's method goBack()
        // https://app.asana.com/0/1199230911884351/1200381133504356/f
        //        hasError = true

        webViewDidFailNavigationPublisher.send()
        invalidateSessionStateData()
    }

    func webView(_ webView: WKWebView, didFailProvisionalNavigation navigation: WKNavigation!, withError error: Error) {
        switch error {
        case URLError.notConnectedToInternet,
             URLError.networkConnectionLost:
            guard let failingUrl = error.failingUrl else { break }
            historyCoordinating.markFailedToLoadUrl(failingUrl)
        default: break
        }

        self.error = error
        webViewDidFailNavigationPublisher.send()
    }

    @available(macOS 11.3, *)
    @objc(webView:navigationAction:didBecomeDownload:)
    func webView(_ webView: WKWebView, navigationAction: WKNavigationAction, didBecome download: WKDownload) {
        self.webView(webView, navigationAction: navigationAction, didBecomeDownload: download)
    }

    @available(macOS 11.3, *)
    @objc(webView:navigationResponse:didBecomeDownload:)
    func webView(_ webView: WKWebView, navigationResponse: WKNavigationResponse, didBecome download: WKDownload) {
        self.webView(webView, navigationResponse: navigationResponse, didBecomeDownload: download)
    }

    @objc(_webView:didStartProvisionalLoadWithRequest:inFrame:)
    func webView(_ webView: WKWebView, didStartProvisionalLoadWithRequest request: URLRequest, inFrame frame: WKFrameInfo) {
        guard frame.isMainFrame else { return }
        self.mainFrameLoadState = .provisional
    }

    @objc(_webView:didCommitLoadWithRequest:inFrame:)
    func webView(_ webView: WKWebView, didCommitLoadWithRequest request: URLRequest, inFrame frame: WKFrameInfo) {
        guard frame.isMainFrame else { return }
        self.mainFrameLoadState = .committed
    }

    @objc(_webView:willPerformClientRedirectToURL:delay:)
    func webView(_ webView: WKWebView, willPerformClientRedirectToURL url: URL, delay: TimeInterval) {
        if case .committed = self.mainFrameLoadState {
            self.clientRedirectedDuringNavigationURL = url
        }
    }

    @objc(_webView:didFinishLoadWithRequest:inFrame:)
    func webView(_ webView: WKWebView, didFinishLoadWithRequest request: URLRequest, inFrame frame: WKFrameInfo) {
        guard frame.isMainFrame else { return }
        self.mainFrameLoadState = .finished

        StatisticsLoader.shared.refreshRetentionAtb(isSearch: request.url?.isDuckDuckGoSearch == true)

        if [.initial, .dailyFirst].contains(Pixel.Event.Repetition(key: "app_usage")) {
            Pixel.fire(.appUsage)
        }
    }

    @objc(_webView:didFailProvisionalLoadWithRequest:inFrame:withError:)
    func webView(_ webView: WKWebView,
                 didFailProvisionalLoadWithRequest request: URLRequest,
                 inFrame frame: WKFrameInfo,
                 withError error: Error) {
        guard frame.isMainFrame else { return }
        self.mainFrameLoadState = .finished
    }

}
// universal download event handlers for Legacy _WKDownload and modern WKDownload
extension Tab: WKWebViewDownloadDelegate {
    func webView(_ webView: WKWebView, navigationAction: WKNavigationAction, didBecomeDownload download: WebKitDownload) {
        FileDownloadManager.shared.add(download, delegate: self.delegate, location: .auto, postflight: .none)
    }

    func webView(_ webView: WKWebView, navigationResponse: WKNavigationResponse, didBecomeDownload download: WebKitDownload) {
        FileDownloadManager.shared.add(download, delegate: self.delegate, location: .auto, postflight: .none)

        // Note this can result in tabs being left open, e.g. download button on this page:
        // https://en.wikipedia.org/wiki/Guitar#/media/File:GuitareClassique5.png
        // Safari closes new tabs that were opened and then create a download instantly.
        if self.webView.backForwardList.currentItem == nil,
           self.parentTab != nil {
            DispatchQueue.main.async { [weak delegate=self.delegate] in
                delegate?.closeTab(self)
            }
        }
    }
}

extension Tab {

    private func find(text: String) {
        findInPageScript?.find(text: text, inWebView: webView)
    }

    func findDone() {
        findInPageScript?.done(withWebView: webView)
    }

    func findNext() {
        findInPageScript?.next(withWebView: webView)
    }

    func findPrevious() {
        findInPageScript?.previous(withWebView: webView)
    }
}

fileprivate extension WKNavigationResponse {
    var shouldDownload: Bool {
        let contentDisposition = (response as? HTTPURLResponse)?.allHeaderFields["Content-Disposition"] as? String
        return contentDisposition?.hasPrefix("attachment") ?? false
    }
}

extension Tab: HoverUserScriptDelegate {

    func hoverUserScript(_ script: HoverUserScript, didChange url: URL?) {
        delegate?.tab(self, didChangeHoverLink: url)
    }

}

@available(macOS 11, *)
extension Tab: AutoconsentUserScriptDelegate {
    func autoconsentUserScript(consentStatus: CookieConsentInfo) {
        self.cookieConsentManaged = consentStatus
    }
}

extension Tab: TabDataClearing {
    func prepareForDataClearing(caller: TabDataCleaner) {
        webView.stopLoading()
        userContentController.removeAllUserScripts()

        webView.navigationDelegate = caller
        webView.load(URL(string: "about:blank")!)
    }
}<|MERGE_RESOLUTION|>--- conflicted
+++ resolved
@@ -922,22 +922,6 @@
         // which would skip link rewrites.
         if navigationAction.navigationType == .linkActivated {
             let navigationActionPolicy = await linkProtection
-<<<<<<< HEAD
-                .requestTrackingLinkRewrite(
-                    initiatingURL: webView.url,
-                    navigationAction: navigationAction,
-                    onStartExtracting: { if !isRequestingNewTab { isAMPProtectionExtracting = true }},
-                    onFinishExtracting: { [weak self] in self?.isAMPProtectionExtracting = false },
-                    onLinkRewrite: { [weak self] url, _ in
-                        guard let self = self else { return }
-                        if isRequestingNewTab {
-                            self.delegate?.tab(self, requestedNewTabWith: .url(url), selected: NSApp.isShiftPressed)
-                        } else {
-                            webView.load(url)
-                        }
-                    }
-                )
-=======
                 .requestTrackingLinkRewrite(initiatingURL: webView.url,
                                             navigationAction: navigationAction,
                                             onStartExtracting: { if !isRequestingNewTab { isAMPProtectionExtracting = true }},
@@ -952,7 +936,6 @@
                                                     webView.load(url)
                                                 }
                                             })
->>>>>>> 769b4426
             if let navigationActionPolicy = navigationActionPolicy, navigationActionPolicy == .cancel {
                 return navigationActionPolicy
             }
