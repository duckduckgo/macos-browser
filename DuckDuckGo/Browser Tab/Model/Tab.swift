--- conflicted
+++ resolved
@@ -44,34 +44,19 @@
     func tab(_ tab: Tab, promptUserForCookieConsent result: @escaping (Bool) -> Void)
 }
 
-<<<<<<< HEAD
-extension DependencyProvider<Tab> {
-    var windowControllersManager: WindowControllersManager { WindowControllersManager.shared }
-    var faviconManagement: FaviconManagement { FaviconManager.shared }
-    var webCacheManager: WebCacheManager { WebCacheManager.shared }
-    var historyCoordinating: HistoryCoordinating { HistoryCoordinator.shared }
-    var pinnedTabsManager: PinnedTabsManager { windowControllersManager.pinnedTabsManager }
-    var privatePlayer: PrivatePlayer { .shared }
-    var cbaTimeReporter: ContentBlockingAssetsCompilationTimeReporter? { .shared }
-    var workspace: NSWorkspace { .shared }
-
-    var extensionsBuilder: ExtensionsBuilder { TabExtensionsBuilder() }
-
-}
-
-=======
->>>>>>> eb496516
 // swiftlint:disable:next type_body_length
 final class Tab: NSObject, Identifiable, ObservableObject {
 
     struct Dependencies {
         @Injected(default: FaviconManager.shared) static var faviconManagement: FaviconManagement
-        @Injected(default: HistoryCoordinator.shared) static var historyCoordinating: HistoryCoordinating
-
-        @Injected(default: WindowControllersManager.shared.pinnedTabsManager) static var pinnedTabsManager: PinnedTabsManager
-        @Injected(default: .shared) static var privatePlayer: PrivatePlayer
+        @Injected(default: HistoryCoordinator.shared, .testable) static var historyCoordinating: HistoryCoordinating
+
+        @Injected(default: WindowControllersManager.shared.pinnedTabsManager, .testable) static var pinnedTabsManager: PinnedTabsManager
+        @Injected(default: .shared, .testable) static var privatePlayer: PrivatePlayer
         @Injected(default: .shared) static var cbaTimeReporter: ContentBlockingAssetsCompilationTimeReporter?
         @Injected(default: .shared) static var workspace: NSWorkspace
+
+        @Injected(default: TabExtensionsBuilder()) static var extensionsBuilder: ExtensionsBuilder
     }
 
     enum TabContent: Equatable {
@@ -224,7 +209,7 @@
 
         super.init()
 
-        extensions = dependencyProvider.extensionsBuilder.buildExtensions(for: self)
+        extensions = Dependencies.extensionsBuilder.buildExtensions(for: self)
 
         setupWebView(shouldLoadInBackground: shouldLoadInBackground)
         if favicon == nil {
