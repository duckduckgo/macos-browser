--- conflicted
+++ resolved
@@ -910,7 +910,9 @@
         userScripts.pageObserverScript.delegate = self
         userScripts.printingUserScript.delegate = self
         userScripts.hoverUserScript.delegate = self
-        userScripts.autoconsentUserScript?.delegate = self
+        if #available(macOS 11, *) {
+            userScripts.autoconsentUserScript?.delegate = self
+        }
         youtubeOverlayScript = userScripts.youtubeOverlayScript
         youtubeOverlayScript?.delegate = self
         youtubePlayerScript = userScripts.youtubePlayerUserScript
@@ -1090,39 +1092,41 @@
     func attributionLogic(_ logic: AdClickAttributionLogic,
                           didRequestRuleApplication rules: ContentBlockerRulesManager.Rules?,
                           forVendor vendor: String?) {
-<<<<<<< HEAD
-        let contentBlockerRulesScript = userContentController?.contentBlockingAssets?.userScripts.contentBlockerRulesScript
-=======
-        let contentBlockerRulesScript = (userContentController.contentBlockingAssets?.userScripts as? UserScripts)?
-            .contentBlockerRulesScript
->>>>>>> d3da772d
+        guard let userContentController = userContentController,
+              let userScripts = userContentController.contentBlockingAssets?.userScripts as? UserScripts
+        else {
+            assertionFailure("UserScripts not loaded")
+            return
+        }
+
+        let contentBlockerRulesScript = userScripts.contentBlockerRulesScript
         let attributedTempListName = AdClickAttributionRulesProvider.Constants.attributedTempRuleListName
         
         guard ContentBlocking.shared.privacyConfigurationManager.privacyConfig.isEnabled(featureKey: .contentBlocking)
          else {
-            userContentController?.removeLocalContentRuleList(withIdentifier: attributedTempListName)
-            contentBlockerRulesScript?.currentAdClickAttributionVendor = nil
-            contentBlockerRulesScript?.supplementaryTrackerData = []
+            userContentController.removeLocalContentRuleList(withIdentifier: attributedTempListName)
+            contentBlockerRulesScript.currentAdClickAttributionVendor = nil
+            contentBlockerRulesScript.supplementaryTrackerData = []
             return
         }
         
-        contentBlockerRulesScript?.currentAdClickAttributionVendor = vendor
+        contentBlockerRulesScript.currentAdClickAttributionVendor = vendor
         if let rules = rules {
             
             let globalListName = DefaultContentBlockerRulesListsSource.Constants.trackerDataSetRulesListName
             let globalAttributionListName = AdClickAttributionRulesSplitter.blockingAttributionRuleListName(forListNamed: globalListName)
             
             if vendor != nil {
-                userContentController?.installLocalContentRuleList(rules.rulesList, identifier: attributedTempListName)
-                try? userContentController?.disableGlobalContentRuleList(withIdentifier: globalAttributionListName)
+                userContentController.installLocalContentRuleList(rules.rulesList, identifier: attributedTempListName)
+                try? userContentController.disableGlobalContentRuleList(withIdentifier: globalAttributionListName)
             } else {
-                userContentController?.removeLocalContentRuleList(withIdentifier: attributedTempListName)
-                try? userContentController?.enableGlobalContentRuleList(withIdentifier: globalAttributionListName)
+                userContentController.removeLocalContentRuleList(withIdentifier: attributedTempListName)
+                try? userContentController.enableGlobalContentRuleList(withIdentifier: globalAttributionListName)
             }
             
-            contentBlockerRulesScript?.supplementaryTrackerData = [rules.trackerData]
+            contentBlockerRulesScript.supplementaryTrackerData = [rules.trackerData]
         } else {
-            contentBlockerRulesScript?.supplementaryTrackerData = []
+            contentBlockerRulesScript.supplementaryTrackerData = []
         }
     }
 
