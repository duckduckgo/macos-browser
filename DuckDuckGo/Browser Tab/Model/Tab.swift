--- conflicted
+++ resolved
@@ -1025,16 +1025,10 @@
     }
     
     func contentBlockerRulesUserScript(_ script: ContentBlockerRulesUserScript, detectedTracker tracker: DetectedRequest) {
-<<<<<<< HEAD
-        trackerInfo?.add(detectedTracker: tracker)
+        guard let url = webView.url else { return }
+        
+        privacyInfo?.trackerInfo.addDetectedTracker(tracker, onPageWithURL: url)
         self.extensions.adClickAttribution?.logic.onRequestDetected(request: tracker)
-        guard let url = URL(string: tracker.pageUrl) else { return }
-=======
-        guard let url = webView.url else { return }
-        
-        privacyInfo?.trackerInfo.addDetectedTracker(tracker, onPageWithURL: url)
-        adClickAttributionLogic.onRequestDetected(request: tracker)
->>>>>>> e5a28f11
         historyCoordinating.addDetectedTracker(tracker, onURL: url)
     }
 
@@ -1181,10 +1175,10 @@
             let navigationActionPolicy = await linkProtection
                 .requestTrackingLinkRewrite(
                     initiatingURL: webView.url,
-                    navigationAction: navigationAction,
+                    destinationURL: navigationAction.request.url!,
                     onStartExtracting: { if !isRequestingNewTab { isAMPProtectionExtracting = true }},
                     onFinishExtracting: { [weak self] in self?.isAMPProtectionExtracting = false },
-                    onLinkRewrite: { [weak self] url, _ in
+                    onLinkRewrite: { [weak self] url in
                         guard let self = self else { return }
                         if isRequestingNewTab || !navigationAction.isTargetingMainFrame {
                             self.delegate?.tab(
@@ -1196,8 +1190,8 @@
                             webView.load(url)
                         }
                     })
-            if let navigationActionPolicy = navigationActionPolicy, navigationActionPolicy == .cancel {
-                return navigationActionPolicy
+            if let navigationActionPolicy = navigationActionPolicy, navigationActionPolicy == false {
+                return .cancel
             }
         }
 
