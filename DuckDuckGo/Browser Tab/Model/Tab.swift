//
//  Tab.swift
//
//  Copyright © 2020 DuckDuckGo. All rights reserved.
//
//  Licensed under the Apache License, Version 2.0 (the "License");
//  you may not use this file except in compliance with the License.
//  You may obtain a copy of the License at
//
//  http://www.apache.org/licenses/LICENSE-2.0
//
//  Unless required by applicable law or agreed to in writing, software
//  distributed under the License is distributed on an "AS IS" BASIS,
//  WITHOUT WARRANTIES OR CONDITIONS OF ANY KIND, either express or implied.
//  See the License for the specific language governing permissions and
//  limitations under the License.
//

// swiftlint:disable file_length

import Cocoa
import WebKit
import os
import Combine
import BrowserServicesKit
import TrackerRadarKit
import ContentBlocking
import UserScript
import PrivacyDashboard

protocol TabDelegate: ContentOverlayUserScriptDelegate {
    func tabWillStartNavigation(_ tab: Tab, isUserInitiated: Bool)
    func tabDidStartNavigation(_ tab: Tab)
    func tab(_ tab: Tab, createdChild childTab: Tab, of kind: NewWindowPolicy)

    func tab(_ tab: Tab, requestedOpenExternalURL url: URL, forUserEnteredURL userEntered: Bool) -> Bool
<<<<<<< HEAD
    func tab(_ tab: Tab, promptUserForCookieConsent result: @escaping (Bool) -> Void)
=======
    func tab(_ tab: Tab, requestedSaveAutofillData autofillData: AutofillData)
    func tab(_ tab: Tab, promptUserForCookieConsent result: @escaping (Bool) -> Void)
    func tab(_ tab: Tab, didChangeHoverLink url: URL?)
>>>>>>> 06f1bfdb

    func tabPageDOMLoaded(_ tab: Tab)
    func closeTab(_ tab: Tab)

    func fileIconFlyAnimationOriginalRect(for downloadTask: WebKitDownloadTask) -> NSRect?

}

// swiftlint:disable type_body_length
final class Tab: NSObject, Identifiable, ObservableObject {

    enum TabContent: Equatable {
        case homePage
        case url(URL)
        case privatePlayer(videoID: String, timestamp: String?)
        case preferences(pane: PreferencePaneIdentifier?)
        case bookmarks
        case onboarding
        case none

        static func contentFromURL(_ url: URL?) -> TabContent {
            if url == .homePage {
                return .homePage
            } else if url == .welcome {
                return .onboarding
            } else if url == .preferences {
                return .anyPreferencePane
            } else if let preferencePane = url.flatMap(PreferencePaneIdentifier.init(url:)) {
                return .preferences(pane: preferencePane)
            } else if let privatePlayerContent = PrivatePlayer.shared.tabContent(for: url) {
                return privatePlayerContent
            } else {
                return .url(url ?? .blankPage)
            }
        }

        static var displayableTabTypes: [TabContent] {
            // Add new displayable types here
            let displayableTypes = [TabContent.anyPreferencePane, .bookmarks]

            return displayableTypes.sorted { first, second in
                guard let firstTitle = first.title, let secondTitle = second.title else {
                    return true // Arbitrary sort order, only non-standard tabs are displayable.
                }
                return firstTitle.localizedStandardCompare(secondTitle) == .orderedAscending
            }
        }

        /// Convenience accessor for `.preferences` Tab Content with no particular pane selected,
        /// i.e. the currently selected pane is decided internally by `PreferencesViewController`.
        static let anyPreferencePane: Self = .preferences(pane: nil)

        var isDisplayable: Bool {
            switch self {
            case .preferences, .bookmarks:
                return true
            default:
                return false
            }
        }

        func matchesDisplayableTab(_ other: TabContent) -> Bool {
            switch (self, other) {
            case (.preferences, .preferences):
                return true
            case (.bookmarks, .bookmarks):
                return true
            default:
                return false
            }
        }

        var title: String? {
            switch self {
            case .url, .homePage, .privatePlayer, .none: return nil
            case .preferences: return UserText.tabPreferencesTitle
            case .bookmarks: return UserText.tabBookmarksTitle
            case .onboarding: return UserText.tabOnboardingTitle
            }
        }

        var url: URL? {
            switch self {
            case .url(let url):
                return url
            case .privatePlayer(let videoID, let timestamp):
                return .privatePlayer(videoID, timestamp: timestamp)
            default:
                return nil
            }
        }

        var isUrl: Bool {
            switch self {
            case .url, .privatePlayer:
                return true
            default:
                return false
            }
        }

        var isPrivatePlayer: Bool {
            switch self {
            case .privatePlayer:
                return true
            default:
                return false
            }
        }
    }

<<<<<<< HEAD
=======
    let contextMenuManager = ContextMenuManager()
    private weak var autofillScript: WebsiteAutofillUserScript?
>>>>>>> 06f1bfdb
    weak var delegate: TabDelegate? {
        didSet {
            userScripts?.autofillScript.currentOverlayTab = delegate
        }
    }

    private let cbaTimeReporter: ContentBlockingAssetsCompilationTimeReporter?
    let pinnedTabsManager: PinnedTabsManager
    let privacyConfigurationManager: PrivacyConfigurationManaging
    private let contentBlockerRulesManager: ContentBlockerRulesManagerProtocol
    private let privatePlayer: PrivatePlayer

    private let webViewConfiguration: WKWebViewConfiguration
    private(set) lazy var extensions = TabExtensions(self)

    @Published
    private(set) var userContentController: UserContentController?
    var userScripts: UserScripts? {
        userContentController?.contentBlockingAssets?.userScripts as? UserScripts
    }
    var userScriptsPublisher: AnyPublisher<UserScripts?, Never> {
        $userContentController
            .compactMap { $0?.$contentBlockingAssets }
            .switchToLatest()
            .map { $0?.userScripts as? UserScripts }
            .eraseToAnyPublisher()
    }

    private lazy var clicksSubject = PassthroughSubject<NSPoint, Never>()
    var clicksPublisher: AnyPublisher<NSPoint, Never> {
        clicksSubject.eraseToAnyPublisher()
    }

    convenience init(content: TabContent,
                     faviconManagement: FaviconManagement = FaviconManager.shared,
                     webCacheManager: WebCacheManager = WebCacheManager.shared,
                     webViewConfiguration: WKWebViewConfiguration? = nil,
                     historyCoordinating: HistoryCoordinating = HistoryCoordinator.shared,
                     pinnedTabsManager: PinnedTabsManager = WindowControllersManager.shared.pinnedTabsManager,
                     privacyConfigurationManager: (PrivacyConfigurationManaging & AnyObject)? = nil,
                     contentBlockerRulesManager: ContentBlockerRulesManagerProtocol? = nil,
                     privatePlayer: PrivatePlayer? = nil,
                     cbaTimeReporter: ContentBlockingAssetsCompilationTimeReporter? = ContentBlockingAssetsCompilationTimeReporter.shared,
                     localHistory: Set<String> = Set<String>(),
                     title: String? = nil,
                     error: Error? = nil,
                     favicon: NSImage? = nil,
                     sessionStateData: Data? = nil,
                     interactionStateData: Data? = nil,
                     parentTab: Tab? = nil,
                     shouldLoadInBackground: Bool = false,
                     canBeClosedWithBack: Bool = false,
                     lastSelectedAt: Date? = nil,
                     currentDownload: URL? = nil,
                     webViewFrame: CGRect = .zero
    ) {

#if DEBUG
        let contentBlockingAssetsPublisher = AppDelegate.isRunningTests ? PassthroughSubject().eraseToAnyPublisher() : ContentBlocking.shared.userContentUpdating.userContentBlockingAssets!
        let contentBlockerRulesManager = contentBlockerRulesManager
        ?? (AppDelegate.isRunningTests
            ? ((NSClassFromString("ContentBlockerRulesManagerMock") as? (NSObject).Type)!.init() as? ContentBlockerRulesManagerProtocol)!
            : ContentBlocking.shared.contentBlockingManager)
        let privacyConfigurationManager: (PrivacyConfigurationManaging & AnyObject) = privacyConfigurationManager
        ?? (AppDelegate.isRunningTests
            ? ((NSClassFromString("MockPrivacyConfigurationManager") as? (NSObject).Type)!.init() as? (PrivacyConfigurationManaging & AnyObject))!
            : ContentBlocking.shared.privacyConfigurationManager)
        let privatePlayer = privatePlayer
        ?? (AppDelegate.isRunningTests ? PrivatePlayer.mock(withMode: .enabled) : PrivatePlayer.shared)
#else
        let contentBlockingAssetsPublisher = ContentBlocking.shared.userContentUpdating.userContentBlockingAssets!
        let contentBlockerRulesManager = contentBlockerRulesManager ?? ContentBlocking.shared.contentBlockingManager
        let privacyConfigurationManager = privacyConfigurationManager ?? ContentBlocking.shared.privacyConfigurationManager
        let privatePlayer = privatePlayer ?? PrivatePlayer.shared
#endif
        self.init(content: content,
                  faviconManagement: faviconManagement,
                  webCacheManager: webCacheManager,
                  webViewConfiguration: webViewConfiguration,
                  historyCoordinating: historyCoordinating,
                  pinnedTabsManager: pinnedTabsManager,
                  privacyConfigurationManager: privacyConfigurationManager,
                  contentBlockerRulesManager: contentBlockerRulesManager,
                  contentBlockingAssetsPublisher: contentBlockingAssetsPublisher,
                  privatePlayer: privatePlayer,
                  cbaTimeReporter: cbaTimeReporter,
                  localHistory: localHistory,
                  title: title,
                  error: error,
                  favicon: favicon,
                  sessionStateData: sessionStateData,
                  interactionStateData: interactionStateData,
                  parentTab: parentTab,
                  shouldLoadInBackground: shouldLoadInBackground,
                  canBeClosedWithBack: canBeClosedWithBack,
                  lastSelectedAt: lastSelectedAt,
                  currentDownload: currentDownload,
                  webViewFrame: webViewFrame)
    }

    init(content: TabContent,
         faviconManagement: FaviconManagement,
         webCacheManager: WebCacheManager,
         webViewConfiguration: WKWebViewConfiguration?,
         historyCoordinating: HistoryCoordinating,
         pinnedTabsManager: PinnedTabsManager,
         privacyConfigurationManager: PrivacyConfigurationManaging,
         contentBlockerRulesManager: ContentBlockerRulesManagerProtocol,
         contentBlockingAssetsPublisher: some Publisher<some UserContentControllerNewContent, Never>,
         privatePlayer: PrivatePlayer,
         cbaTimeReporter: ContentBlockingAssetsCompilationTimeReporter?,
         localHistory: Set<String>,
         title: String?,
         error: Error?,
         favicon: NSImage?,
         sessionStateData: Data?,
         interactionStateData: Data?,
         parentTab: Tab?,
         shouldLoadInBackground: Bool,
         canBeClosedWithBack: Bool,
         lastSelectedAt: Date?,
         currentDownload: URL?,
         webViewFrame: CGRect
    ) {

        self.content = content
        self.faviconManagement = faviconManagement
        self.historyCoordinating = historyCoordinating
        self.pinnedTabsManager = pinnedTabsManager
        self.privacyConfigurationManager = privacyConfigurationManager
        self.contentBlockerRulesManager = contentBlockerRulesManager
        self.privatePlayer = privatePlayer
        self.cbaTimeReporter = cbaTimeReporter
        self.localHistory = localHistory
        self.title = title
        self.error = error
        self.favicon = favicon
        self.parentTab = parentTab
        self._canBeClosedWithBack = canBeClosedWithBack
        self.sessionStateData = sessionStateData
        self.interactionStateData = interactionStateData
        self.lastSelectedAt = lastSelectedAt
        self.currentDownload = currentDownload

        let configuration = webViewConfiguration ?? WKWebViewConfiguration()
        configuration.applyStandardConfiguration(assetsPublisher: contentBlockingAssetsPublisher, privacyConfigurationManager: privacyConfigurationManager)
        self.webViewConfiguration = configuration
        self.userContentController = (configuration.userContentController as? UserContentController)!

        webView = WebView(frame: webViewFrame, configuration: configuration)
        webView.allowsLinkPreview = false
        permissions = PermissionModel()

        super.init()

        userContentController!.delegate = self
        setupWebView(shouldLoadInBackground: shouldLoadInBackground)

        if favicon == nil {
            handleFavicon()
        }

        NotificationCenter.default.addObserver(self,
                                               selector: #selector(onDuckDuckGoEmailSignOut),
                                               name: .emailDidSignOut,
                                               object: nil)
    }

    @objc func onDuckDuckGoEmailSignOut(_ notification: Notification) {
        guard let url = webView.url else { return }
        if EmailUrls().isDuckDuckGoEmailProtection(url: url) {
            webView.evaluateJavaScript("window.postMessage({ emailProtectionSignedOut: true }, window.origin);")
        }
    }

    deinit {
        cleanUpBeforeClosing()
        webView.configuration.userContentController.removeAllUserScripts()
    }

    func cleanUpBeforeClosing() {
        if content.isUrl, let url = webView.url {
            historyCoordinating.commitChanges(url: url)
        }
        webView.stopLoading()
        webView.stopMediaCapture()
        webView.stopAllMediaPlayback()
        webView.fullscreenWindowController?.close()

        cbaTimeReporter?.tabWillClose(self.instrumentation.currentTabIdentifier)
    }

    // MARK: - Event Publishers

    let webViewDidReceiveChallengePublisher = PassthroughSubject<Void, Never>()
    let webViewDidCommitNavigationPublisher = PassthroughSubject<Void, Never>()
    let webViewDidFinishNavigationPublisher = PassthroughSubject<Void, Never>()
    let webViewDidFailNavigationPublisher = PassthroughSubject<Void, Never>()

    @MainActor
    @Published var isAMPProtectionExtracting: Bool = false

    // MARK: - Properties

    let webView: WebView

    private var lastUpgradedURL: URL?

    var userEnteredUrl = false

    var contentChangeEnabled = true

    var fbBlockingEnabled = true

    var isLazyLoadingInProgress = false

    private var isBeingRedirected: Bool = false

    @Published private(set) var content: TabContent {
        didSet {
            handleFavicon()
            invalidateSessionStateData()
            if let oldUrl = oldValue.url {
                historyCoordinating.commitChanges(url: oldUrl)
            }
            error = nil
            Task {
                await reloadIfNeeded(shouldLoadInBackground: true)
            }

            if let title = content.title {
                self.title = title
            }
            
        }
    }

    func setContent(_ content: TabContent) {
        guard contentChangeEnabled else {
            return
        }

        lastUpgradedURL = nil

        if let newContent = privatePlayer.overrideContent(content, for: self) {
            self.content = newContent
            return
        }

        switch (self.content, content) {
        case (.preferences(pane: .some), .preferences(pane: nil)):
            // prevent clearing currently selected pane (for state persistence purposes)
            break
        default:
            if self.content != content {
                self.content = content
            }
        }
    }
    
    var lastSelectedAt: Date?

    @Published var title: String?
    @Published var error: Error?
    let permissions: PermissionModel

    /// an Interactive Dialog request (alert/open/save/print) made by a page to be published and presented asynchronously
    @Published
    var userInteractionDialog: UserDialog? {
        didSet {
            guard let request = userInteractionDialog?.request else { return }
            request.addCompletionHandler { [weak self, weak request] _ in
                if self?.userInteractionDialog?.request === request {
                    self?.userInteractionDialog = nil
                }
            }
        }
    }

    weak private(set) var parentTab: Tab?
    private var _canBeClosedWithBack: Bool
    var canBeClosedWithBack: Bool {
        // Reset canBeClosedWithBack on any WebView navigation
        _canBeClosedWithBack = _canBeClosedWithBack && parentTab != nil && !webView.canGoBack && !webView.canGoForward
        return _canBeClosedWithBack
    }

    @available(macOS, obsoleted: 12.0, renamed: "interactionStateData")
    var sessionStateData: Data?
    var interactionStateData: Data?

    func invalidateSessionStateData() {
        sessionStateData = nil
        interactionStateData = nil
    }

    func getActualSessionStateData() -> Data? {
        if let sessionStateData = sessionStateData {
            return sessionStateData
        }

        guard webView.url != nil else { return nil }
        // collect and cache actual SessionStateData on demand and store until invalidated
        self.sessionStateData = (try? webView.sessionStateData())
        return self.sessionStateData
    }
    
    @available(macOS 12, *)
    func getActualInteractionStateData() -> Data? {
        if let interactionStateData = interactionStateData {
            return interactionStateData
        }

        guard webView.url != nil else { return nil }
        
        self.interactionStateData = (webView.interactionState as? Data)
        
        return self.interactionStateData
    }

    func update(url: URL?, userEntered: Bool = true) {
        if url == .welcome {
            OnboardingViewModel().restart()
        }
        self.content = .contentFromURL(url)

        // This function is called when the user has manually typed in a new address, which should reset the login detection flow.
        userEnteredUrl = userEntered
    }

    // Used to track if an error was caused by a download navigation.
    private(set) var currentDownload: URL?

    func download(from url: URL, promptForLocation: Bool = true) {
        webView.startDownload(URLRequest(url: url, cachePolicy: .returnCacheDataElseLoad)) { download in
            FileDownloadManager.shared.add(download, delegate: self, location: promptForLocation ? .prompt : .auto, postflight: .none)
        }
    }

    func saveWebContentAs() {
        webView.getMimeType { [weak self] mimeType in
            guard let self else { return }
            let webView = self.webView
            guard case .some(.html) = mimeType.flatMap(UTType.init(mimeType:)) else {
                if let url = webView.url {
                    self.download(from: url, promptForLocation: true)
                }
                return
            }

            let dialog = UserDialogType.savePanel(.init(SavePanelParameters(suggestedFilename: webView.suggestedFilename,
                                                                            fileTypes: [.html, .webArchive, .pdf])) { result in
                guard let (url, fileType) = try? result.get() else { return }
                webView.exportWebContent(to: url, as: fileType.flatMap(WKWebView.ContentExportType.init) ?? .html)
            })
            self.userInteractionDialog = UserDialog(sender: .user, dialog: dialog)
        }
    }

    private let instrumentation = TabInstrumentation()
    private enum FrameLoadState {
        case provisional
        case committed
        case finished
    }
    private var mainFrameLoadState: FrameLoadState = .finished {
        didSet {
            if mainFrameLoadState == .finished {
                setUpYoutubeScriptsIfNeeded()
            }
        }
    }
    private var clientRedirectedDuringNavigationURL: URL?
    private var externalSchemeOpenedPerPageLoad = false

    var canGoForward: Bool {
        webView.canGoForward
    }

    func goForward() {
        guard canGoForward else { return }
        shouldStoreNextVisit = false
        webView.goForward()
    }

    var canGoBack: Bool {
        webView.canGoBack || error != nil
    }

    func goBack() {
        guard canGoBack else {
            if canBeClosedWithBack {
                delegate?.closeTab(self)
            }
            return
        }

        guard error == nil else {
            webView.reload()
            return
        }

        shouldStoreNextVisit = false

        if privatePlayer.goBackSkippingLastItemIfNeeded(for: webView) {
            return
        }
        webView.goBack()
    }

    func go(to item: WKBackForwardListItem) {
        shouldStoreNextVisit = false
        webView.go(to: item)
    }

    func openHomePage() {
        content = .homePage
    }

    func startOnboarding() {
        content = .onboarding
    }

    func reload() {
        currentDownload = nil
        if let error = error, let failingUrl = error.failingUrl {
            webView.load(failingUrl)
            return
        }

        if webView.url == nil, let url = content.url {
            webView.load(url)
        } else if case .privatePlayer = content, let url = content.url {
            webView.load(url)
        } else {
            webView.reload()
        }
    }

    @discardableResult
    private func setFBProtection(enabled: Bool) -> Bool {
        guard self.fbBlockingEnabled != enabled else { return false }
        guard let userContentController = userContentController else {
            assertionFailure("Missing UserContentController")
            return false
        }
        if enabled {
            do {
                try userContentController.enableGlobalContentRuleList(withIdentifier: ContentBlockerRulesLists.Constants.clickToLoadRulesListName)
            } catch {
                assertionFailure("Missing FB List")
                return false
            }
        } else {
            do {
                try userContentController.disableGlobalContentRuleList(withIdentifier: ContentBlockerRulesLists.Constants.clickToLoadRulesListName)
            } catch {
                assertionFailure("FB List was not enabled")
                return false
            }
        }
        self.fbBlockingEnabled = enabled

        return true
    }

    private static let debugEvents = EventMapping<AMPProtectionDebugEvents> { event, _, _, _ in
        switch event {
        case .ampBlockingRulesCompilationFailed:
            Pixel.fire(.ampBlockingRulesCompilationFailed)
        }
    }

    lazy var linkProtection: LinkProtection = {
        LinkProtection(privacyManager: self.privacyConfigurationManager,
                       contentBlockingManager: self.contentBlockerRulesManager,
                       errorReporting: Self.debugEvents)
    }()
    
    lazy var referrerTrimming: ReferrerTrimming = {
        ReferrerTrimming(privacyManager: self.privacyConfigurationManager,
                         contentBlockingManager: self.contentBlockerRulesManager,
                         tld: ContentBlocking.shared.tld)
    }()

    @MainActor
    private func reloadIfNeeded(shouldLoadInBackground: Bool = false) async {
        guard content.url != nil else {
            return
        }

        let url: URL = await {
            if contentURL.isFileURL {
                return contentURL
            }
            return await linkProtection.getCleanURL(from: contentURL, onStartExtracting: {
                isAMPProtectionExtracting = true
            }, onFinishExtracting: { [weak self]
                in self?.isAMPProtectionExtracting = false
            })
        }()
        if shouldLoadURL(url, shouldLoadInBackground: shouldLoadInBackground) {
            let didRestore: Bool
            
            if #available(macOS 12.0, *) {
                didRestore = restoreInteractionStateDataIfNeeded() || restoreSessionStateDataIfNeeded()
            } else {
                didRestore = restoreSessionStateDataIfNeeded()
            }

            if privatePlayer.goBackAndLoadURLIfNeeded(for: self) {
                return
            }

            if !didRestore {
                if url.isFileURL {
                    _ = webView.loadFileURL(url, allowingReadAccessTo: URL(fileURLWithPath: "/"))
                } else {
                    webView.load(url)
                }
            }
        }
    }

    @MainActor
    private var contentURL: URL {
        switch content {
        case .url(let value):
            return value
        case .privatePlayer(let videoID, let timestamp):
            return .privatePlayer(videoID, timestamp: timestamp)
        case .homePage:
            return .homePage
        default:
            return .blankPage
        }
    }

    @MainActor
    private func shouldLoadURL(_ url: URL, shouldLoadInBackground: Bool = false) -> Bool {
        // don‘t reload in background unless shouldLoadInBackground
        guard url.isValid,
              (webView.superview != nil || shouldLoadInBackground),
              // don‘t reload when already loaded
              webView.url != url,
              webView.url != content.url
        else {
            return false
        }

        if privatePlayer.shouldSkipLoadingURL(for: self) {
            return false
        }

        // if content not loaded inspect error
        switch error {
        case .none, // no error
            // error due to connection failure
             .some(URLError.notConnectedToInternet),
             .some(URLError.networkConnectionLost):
            return true
        case .some:
            // don‘t autoreload on other kinds of errors
            return false
        }
    }

    @MainActor
    @available(macOS, obsoleted: 12.0, renamed: "restoreInteractionStateDataIfNeeded")
    private func restoreSessionStateDataIfNeeded() -> Bool {
        var didRestore: Bool = false
        if let sessionStateData = self.sessionStateData {
            if contentURL.isFileURL {
                _ = webView.loadFileURL(contentURL, allowingReadAccessTo: URL(fileURLWithPath: "/"))
            }
            do {
                try webView.restoreSessionState(from: sessionStateData)
                didRestore = true
            } catch {
                os_log("Tab:setupWebView could not restore session state %s", "\(error)")
            }
        }
        
        return didRestore
    }
    
    @MainActor
    @available(macOS 12, *)
    private func restoreInteractionStateDataIfNeeded() -> Bool {
        var didRestore: Bool = false
        if let interactionStateData = self.interactionStateData {
            if contentURL.isFileURL {
                _ = webView.loadFileURL(contentURL, allowingReadAccessTo: URL(fileURLWithPath: "/"))
            }
            
            webView.interactionState = interactionStateData
            didRestore = true
        }
        
        return didRestore
    }

    private func addHomePageToWebViewIfNeeded() {
        guard !AppDelegate.isRunningTests else { return }
        if content == .homePage && webView.url == nil {
            webView.load(.homePage)
        }
    }

    func stopLoading() {
        webView.stopLoading()
    }

    func requestFireproofToggle() {
        guard let url = content.url,
              let host = url.host
        else { return }

        _ = FireproofDomains.shared.toggle(domain: host)
    }

    private var superviewObserver: NSKeyValueObservation?

    private func setupWebView(shouldLoadInBackground: Bool) {
        webView.navigationDelegate = self
        webView.uiDelegate = self
<<<<<<< HEAD
        webView.contextMenuDelegate = extensions.contextMenu
        webView.allowsBackForwardNavigationGestures = true
        webView.allowsMagnification = true
        userContentController!.delegate = self
=======
        webView.contextMenuDelegate = contextMenuManager
        webView.allowsBackForwardNavigationGestures = true
        webView.allowsMagnification = true
        userContentController?.delegate = self
>>>>>>> 06f1bfdb
        permissions.webView = webView

        superviewObserver = webView.observe(\.superview, options: .old) { [weak self] _, change in
            // if the webView is being added to superview - reload if needed
            if case .some(.none) = change.oldValue {
                Task { @MainActor [weak self] in
                    await self?.reloadIfNeeded()
                }
            }
        }

        // background tab loading should start immediately
        Task { @MainActor in
            await reloadIfNeeded(shouldLoadInBackground: shouldLoadInBackground)
            if !shouldLoadInBackground {
                addHomePageToWebViewIfNeeded()
            }
        }
    }

    // MARK: - Favicon

    @Published var favicon: NSImage?
    let faviconManagement: FaviconManagement

    private func handleFavicon() {
        if content.isPrivatePlayer {
            favicon = .privatePlayer
            return
        }

        guard faviconManagement.areFaviconsLoaded else { return }

        guard content.isUrl, let url = content.url else {
            favicon = nil
            return
        }

        if let cachedFavicon = faviconManagement.getCachedFavicon(for: url, sizeCategory: .small)?.image {
            if cachedFavicon != favicon {
                favicon = cachedFavicon
            }
        } else {
            favicon = nil
        }
    }

    // MARK: - Global & Local History

    private var historyCoordinating: HistoryCoordinating
    private var shouldStoreNextVisit = true
    private(set) var localHistory: Set<String>

    func addVisit(of url: URL) {
        guard shouldStoreNextVisit else {
            shouldStoreNextVisit = true
            return
        }

        // Add to global history
        historyCoordinating.addVisit(of: url)

        // Add to local history
        if let host = url.host, !host.isEmpty {
            localHistory.insert(host.droppingWwwPrefix())
        }
    }

    func updateVisitTitle(_ title: String, url: URL) {
        historyCoordinating.updateTitleIfNeeded(title: title, url: url)
    }

    // MARK: - Youtube Player
    
    private weak var youtubeOverlayScript: YoutubeOverlayUserScript?
    private weak var youtubePlayerScript: YoutubePlayerUserScript?
    private var youtubePlayerCancellables: Set<AnyCancellable> = []

    func setUpYoutubeScriptsIfNeeded() {
        guard privatePlayer.isAvailable else {
            return
        }

        youtubePlayerCancellables.removeAll()

        // only send push updates on macOS 11+ where it's safe to call window.* messages in the browser
        let canPushMessagesToJS: Bool = {
            if #available(macOS 11, *) {
                return true
            } else {
                return false
            }
        }()

        if webView.url?.host?.droppingWwwPrefix() == "youtube.com" && canPushMessagesToJS {
            privatePlayer.$mode
                .dropFirst()
                .sink { [weak self] playerMode in
                    guard let self = self else {
                        return
                    }
                    let userValues = YoutubeOverlayUserScript.UserValues(
                        privatePlayerMode: playerMode,
                        overlayInteracted: self.privatePlayer.overlayInteracted
                    )
                    self.youtubeOverlayScript?.userValuesUpdated(userValues: userValues, inWebView: self.webView)
                }
                .store(in: &youtubePlayerCancellables)
        }

        if url?.isPrivatePlayerScheme == true {
            youtubePlayerScript?.isEnabled = true

            if canPushMessagesToJS {
                privatePlayer.$mode
                    .map { $0 == .enabled }
                    .sink { [weak self] shouldAlwaysOpenPrivatePlayer in
                        guard let self = self else {
                            return
                        }
                        self.youtubePlayerScript?.setAlwaysOpenInPrivatePlayer(shouldAlwaysOpenPrivatePlayer, inWebView: self.webView)
                    }
                    .store(in: &youtubePlayerCancellables)
            }
        } else {
            youtubePlayerScript?.isEnabled = false
        }
    }
    
    // MARK: - Dashboard Info
    @Published private(set) var privacyInfo: PrivacyInfo?
    private var previousPrivacyInfosByURL: [String: PrivacyInfo] = [:]
    private var didGoBackForward: Bool = false

    private func resetDashboardInfo() {
        if let url = content.url {
            if didGoBackForward, let privacyInfo = previousPrivacyInfosByURL[url.absoluteString] {
                self.privacyInfo = privacyInfo
                didGoBackForward = false
            } else {
                privacyInfo = makePrivacyInfo(url: url)
            }
        } else {
            privacyInfo = nil
        }
    }
    
    private func makePrivacyInfo(url: URL) -> PrivacyInfo? {
        guard let host = url.host else { return nil }
        
        let entity = ContentBlocking.shared.trackerDataManager.trackerData.findEntity(forHost: host)
        
        privacyInfo = PrivacyInfo(url: url,
                                  parentEntity: entity,
                                  protectionStatus: makeProtectionStatus(for: host))
        
        previousPrivacyInfosByURL[url.absoluteString] = privacyInfo
        
        return privacyInfo
    }
    
    private func resetConnectionUpgradedTo(navigationAction: WKNavigationAction) {
        let isOnUpgradedPage = navigationAction.request.url == privacyInfo?.connectionUpgradedTo
        if !navigationAction.isTargetingMainFrame || isOnUpgradedPage { return }
        privacyInfo?.connectionUpgradedTo = nil
    }

    private func setConnectionUpgradedTo(_ upgradedUrl: URL, navigationAction: WKNavigationAction) {
        if !navigationAction.isTargetingMainFrame { return }
        privacyInfo?.connectionUpgradedTo = upgradedUrl
    }

    public func setMainFrameConnectionUpgradedTo(_ upgradedUrl: URL?) {
        if upgradedUrl == nil { return }
        privacyInfo?.connectionUpgradedTo = upgradedUrl
    }
    
    private func makeProtectionStatus(for host: String) -> ProtectionStatus {
        let config = ContentBlocking.shared.privacyConfigurationManager.privacyConfig
        
        let isTempUnprotected = config.isTempUnprotected(domain: host)
        let isAllowlisted = config.isUserUnprotected(domain: host)
        
        var enabledFeatures: [String] = []
        
        if !config.isInExceptionList(domain: host, forFeature: .contentBlocking) {
            enabledFeatures.append(PrivacyFeature.contentBlocking.rawValue)
        }
        
        return ProtectionStatus(unprotectedTemporary: isTempUnprotected,
                                enabledFeatures: enabledFeatures,
                                allowlisted: isAllowlisted,
                                denylisted: false)
    }

}

extension Tab: UserContentControllerDelegate {

    func userContentController(_ userContentController: UserContentController, didInstallContentRuleLists contentRuleLists: [String: WKContentRuleList], userScripts: UserScriptsProvider, updateEvent: ContentBlockerRulesManager.UpdateEvent) {
        guard let userScripts = userScripts as? UserScripts else { fatalError("Unexpected UserScripts") }

        userScripts.debugScript.instrumentation = instrumentation
        userScripts.faviconScript.delegate = self
        userScripts.surrogatesScript.delegate = self
        userScripts.contentBlockerRulesScript.delegate = self
        userScripts.clickToLoadScript.delegate = self
        userScripts.pageObserverScript.delegate = self
        userScripts.printingUserScript.delegate = self
        if #available(macOS 11, *) {
            userScripts.autoconsentUserScript?.delegate = self
        }
        youtubeOverlayScript = userScripts.youtubeOverlayScript
        youtubeOverlayScript?.delegate = self
        youtubePlayerScript = userScripts.youtubePlayerUserScript
        setUpYoutubeScriptsIfNeeded()
    }

}

extension Tab: BrowserTabViewControllerClickDelegate {

<<<<<<< HEAD
    func browserTabViewController(_ browserTabViewController: BrowserTabViewController, didClickAtPoint point: NSPoint) {
        clicksSubject.send(point)
=======
    func browserTabViewController(_ browserTabViewController: BrowserTabViewController, didClickAtPoint: NSPoint) {
        guard let autofillScript = autofillScript else { return }
        autofillScript.clickPoint = didClickAtPoint
    }

}

extension Tab: PrintingUserScriptDelegate {

    func printingUserScriptDidRequestPrintController(_ script: PrintingUserScript) {
        self.print()
>>>>>>> 06f1bfdb
    }

}

extension Tab: PageObserverUserScriptDelegate {

    func pageDOMLoaded() {
        self.delegate?.tabPageDOMLoaded(self)
    }

}

<<<<<<< HEAD
=======
extension Tab: ContextMenuManagerDelegate {

    func launchSearch(for text: String) {
        guard let url = URL.makeSearchUrl(from: text) else {
            assertionFailure("Failed to make Search URL")
            return
        }

        let newTab = Tab(content: .url(url), parentTab: self)
        self.delegate?.tab(self, createdChild: newTab, of: .tab(selected: true))
    }

    func prepareForContextMenuDownload() {
        // handling legacy WebKit Downloads for downloads initiated by Context Menu
        self.webView.configuration.processPool
            .setDownloadDelegateIfNeeded(using: LegacyWebKitDownloadDelegate.init)
    }

}

>>>>>>> 06f1bfdb
extension Tab: FaviconUserScriptDelegate {

    func faviconUserScript(_ faviconUserScript: FaviconUserScript,
                           didFindFaviconLinks faviconLinks: [FaviconUserScript.FaviconLink],
                           for documentUrl: URL) {
        faviconManagement.handleFaviconLinks(faviconLinks, documentUrl: documentUrl) { favicon in
            guard documentUrl == self.content.url, let favicon = favicon else {
                return
            }
            self.favicon = favicon.image
        }
    }

}

extension Tab: ContentBlockerRulesUserScriptDelegate {

    func contentBlockerRulesUserScriptShouldProcessTrackers(_ script: ContentBlockerRulesUserScript) -> Bool {
        return true
    }

    func contentBlockerRulesUserScriptShouldProcessCTLTrackers(_ script: ContentBlockerRulesUserScript) -> Bool {
        return fbBlockingEnabled
    }
    
    func contentBlockerRulesUserScript(_ script: ContentBlockerRulesUserScript, detectedTracker tracker: DetectedRequest) {
        guard let url = webView.url else { return }
        
        privacyInfo?.trackerInfo.addDetectedTracker(tracker, onPageWithURL: url)
        extensions.adClickAttribution?.logic.onRequestDetected(request: tracker)
        historyCoordinating.addDetectedTracker(tracker, onURL: url)
    }

    func contentBlockerRulesUserScript(_ script: ContentBlockerRulesUserScript, detectedThirdPartyRequest request: DetectedRequest) {
        privacyInfo?.trackerInfo.add(detectedThirdPartyRequest: request)
    }
    
}

extension HistoryCoordinating {

    func addDetectedTracker(_ tracker: DetectedRequest, onURL url: URL) {
        trackerFound(on: url)

        guard tracker.isBlocked,
              let entityName = tracker.entityName else { return }

        addBlockedTracker(entityName: entityName, on: url)
    }

}

extension ContentBlocking {

    func entityName(forDomain domain: String) -> String? {
        var entityName: String?
        var parts = domain.components(separatedBy: ".")
        while parts.count > 1 && entityName == nil {
            let host = parts.joined(separator: ".")
            entityName = trackerDataManager.trackerData.domains[host]
            parts.removeFirst()
        }
        return entityName
    }

}

extension Tab: ClickToLoadUserScriptDelegate {

    func clickToLoadUserScriptAllowFB(_ script: UserScript, replyHandler: @escaping (Bool) -> Void) {
        guard self.fbBlockingEnabled else {
            replyHandler(true)
            return
        }

        if setFBProtection(enabled: false) {
            replyHandler(true)
        } else {
            replyHandler(false)
        }
    }
}

extension Tab: SurrogatesUserScriptDelegate {
    func surrogatesUserScriptShouldProcessTrackers(_ script: SurrogatesUserScript) -> Bool {
        return true
    }

    func surrogatesUserScript(_ script: SurrogatesUserScript, detectedTracker tracker: DetectedRequest, withSurrogate host: String) {
        guard let url = webView.url else { return }
        
        privacyInfo?.trackerInfo.addInstalledSurrogateHost(host, for: tracker, onPageWithURL: url)
        privacyInfo?.trackerInfo.addDetectedTracker(tracker, onPageWithURL: url)
        
        historyCoordinating.addDetectedTracker(tracker, onURL: url)
    }
}

extension Tab: WKNavigationDelegate {

    func webView(_ webView: WKWebView,
                 didReceive challenge: URLAuthenticationChallenge,
                 completionHandler: @escaping (URLSession.AuthChallengeDisposition, URLCredential?) -> Void) {
        webViewDidReceiveChallengePublisher.send()
        
        if challenge.protectionSpace.authenticationMethod == NSURLAuthenticationMethodHTTPBasic {
            let dialog = UserDialogType.basicAuthenticationChallenge(.init(challenge.protectionSpace) { result in
                let (disposition, credential) = (try? result.get()) ?? (nil, nil)
                completionHandler(disposition ?? .cancelAuthenticationChallenge, credential)
            })
            self.userInteractionDialog = UserDialog(sender: .page(domain: challenge.protectionSpace.host), dialog: dialog)
            return
        }

        completionHandler(.performDefaultHandling, nil)
    }

    func webView(_ webView: WKWebView, didReceiveServerRedirectForProvisionalNavigation navigation: WKNavigation!) {
        isBeingRedirected = true
        resetDashboardInfo()
    }

    func webView(_ webView: WKWebView, didCommit navigation: WKNavigation!) {
        isBeingRedirected = false
        if content.isUrl, let url = webView.url {
            addVisit(of: url)
        }
        webViewDidCommitNavigationPublisher.send()
    }

    struct Constants {
        static let webkitMiddleClick = 4
        static let ddgClientHeaderKey = "X-DuckDuckGo-Client"
        static let ddgClientHeaderValue = "macOS"
    }

    // swiftlint:disable cyclomatic_complexity
    // swiftlint:disable function_body_length
    @MainActor
    func webView(_ webView: WKWebView,
                 decidePolicyFor navigationAction: WKNavigationAction) async -> WKNavigationActionPolicy {

        if let policy = privatePlayer.decidePolicy(for: navigationAction, in: self) {
            return policy
        }

        if navigationAction.request.url?.isFileURL == true {
            return .allow
        }

        // source frame is actually nullable here so we‘re using #keyPath
        let sourceWebView = navigationAction.value(forKeyPath: #keyPath(WKNavigationAction.sourceFrame.webView)) as? WKWebView
        // temporary hack to check is it the original navigation or redirect
        let isRedirect = navigationAction.value(forKeyPath: "_isRedirect") as? Bool ?? false

        let isLinkActivated = webView === sourceWebView
            && !isRedirect
            && navigationAction.navigationType == .linkActivated

        let isNavigatingAwayFromPinnedTab: Bool = {
            let isNavigatingToAnotherDomain = navigationAction.request.url?.host != url?.host
            let isPinned = pinnedTabsManager.isTabPinned(self)
            return isLinkActivated && isPinned && isNavigatingToAnotherDomain
        }()

        let isMiddleButtonClicked = navigationAction.buttonNumber == Constants.webkitMiddleClick

        // to be modularized later on, see https://app.asana.com/0/0/1203268245242140/f
        let isRequestingNewTab = (isLinkActivated && NSApp.isCommandPressed) || isMiddleButtonClicked || isNavigatingAwayFromPinnedTab
        let shouldSelectNewTab = NSApp.isShiftPressed || (isNavigatingAwayFromPinnedTab && !isMiddleButtonClicked && !NSApp.isCommandPressed)

        didGoBackForward = (navigationAction.navigationType == .backForward)
        
        // This check needs to happen before GPC checks. Otherwise the navigation type may be rewritten to `.other`
        // which would skip link rewrites.
        if navigationAction.navigationType != .backForward {
            let navigationActionPolicy = await linkProtection
                .requestTrackingLinkRewrite(
                    initiatingURL: webView.url,
                    destinationURL: navigationAction.request.url!,
                    onStartExtracting: { if !isRequestingNewTab { isAMPProtectionExtracting = true }},
                    onFinishExtracting: { [weak self] in self?.isAMPProtectionExtracting = false },
                    onLinkRewrite: { [weak self] url in
                        guard let self = self else { return }
                        if isRequestingNewTab || !navigationAction.isTargetingMainFrame {
                            let tab = Tab(content: .url(url), parentTab: self)
                            self.delegate?.tab(self, createdChild: tab, of: .tab(selected: shouldSelectNewTab || !navigationAction.isTargetingMainFrame))
                        } else {
                            webView.load(url)
                        }
                    })
            if let navigationActionPolicy = navigationActionPolicy, navigationActionPolicy == false {
                return .cancel
            }
        }

        webView.customUserAgent = UserAgent.for(navigationAction.request.url)

        if navigationAction.isTargetingMainFrame, navigationAction.request.mainDocumentURL?.host != lastUpgradedURL?.host {
            lastUpgradedURL = nil
        }

        if navigationAction.isTargetingMainFrame, navigationAction.navigationType == .backForward {
            extensions.adClickAttribution?.logic.onBackForwardNavigation(mainFrameURL: webView.url)
        }

        if navigationAction.isTargetingMainFrame, navigationAction.navigationType != .backForward {
            if let newRequest = referrerTrimming.trimReferrer(forNavigation: navigationAction,
                                                              originUrl: webView.url ?? navigationAction.sourceFrame.webView?.url) {
                if isRequestingNewTab {
                    let tab = Tab(content: newRequest.url.map { .contentFromURL($0) } ?? .none, parentTab: self)
                    self.delegate?.tab(self, createdChild: tab, of: .tab(selected: shouldSelectNewTab))
                } else {
                    _ = webView.load(newRequest)
                }
                return .cancel
            }
        }

        if navigationAction.isTargetingMainFrame {
            if navigationAction.navigationType == .backForward,
               self.webView.frozenCanGoForward != nil {

                // Auto-cancel simulated Back action when upgrading to HTTPS or GPC from Client Redirect
                self.webView.frozenCanGoForward = nil
                self.webView.frozenCanGoBack = nil

                return .cancel

            } else if navigationAction.navigationType != .backForward, !isRequestingNewTab,
                      let request = GPCRequestFactory.shared.requestForGPC(basedOn: navigationAction.request) {
                self.invalidateBackItemIfNeeded(for: navigationAction)
                defer {
                    _ = webView.load(request)
                }
                return .cancel
            }
        }

        if navigationAction.isTargetingMainFrame {
            if navigationAction.request.url != currentDownload || navigationAction.isUserInitiated {
                currentDownload = nil
            }
            if navigationAction.request.url != self.clientRedirectedDuringNavigationURL {
                self.clientRedirectedDuringNavigationURL = nil
            }
        }

        self.resetConnectionUpgradedTo(navigationAction: navigationAction)

        if isRequestingNewTab {
            defer {
                let tab = Tab(content: navigationAction.request.url.map { .contentFromURL($0) } ?? .none, parentTab: self)
                delegate?.tab(self, createdChild: tab, of: .tab(selected: shouldSelectNewTab))
            }
            return .cancel
        } else if isLinkActivated && NSApp.isOptionPressed && !NSApp.isCommandPressed {
            return .download(navigationAction, using: webView)
        }

        guard let url = navigationAction.request.url, url.scheme != nil else {
            self.willPerformNavigationAction(navigationAction)
            return .allow
        }

        if navigationAction.shouldDownload {
            // register the navigationAction for legacy _WKDownload to be called back on the Tab
            // further download will be passed to webView:navigationAction:didBecomeDownload:
            return .download(navigationAction, using: webView)

        } else if url.isExternalSchemeLink {

            // request if OS can handle extenrnal url
            self.host(webView.url?.host, requestedOpenExternalURL: url)
            return .cancel
        }

        if navigationAction.isTargetingMainFrame {
            let result = await PrivacyFeatures.httpsUpgrade.upgrade(url: url)
            switch result {
            case let .success(upgradedURL):
                if lastUpgradedURL != upgradedURL {
                    urlDidUpgrade(upgradedURL, navigationAction: navigationAction)
                    return .cancel
                }
            case .failure:
                if !url.isDuckDuckGo {
                    await prepareForContentBlocking()
                }
            }
        }
        
        if navigationAction.isTargetingMainFrame,
           navigationAction.request.url?.isDuckDuckGo == true,
           navigationAction.request.value(forHTTPHeaderField: Constants.ddgClientHeaderKey) == nil,
           navigationAction.navigationType != .backForward {
            
            var request = navigationAction.request
            request.setValue(Constants.ddgClientHeaderValue, forHTTPHeaderField: Constants.ddgClientHeaderKey)
            _ = webView.load(request)
            return .cancel
        }

        toggleFBProtection(for: url)
        willPerformNavigationAction(navigationAction)

        return .allow
    }

    private func host(_ host: String?, requestedOpenExternalURL url: URL) {
        let searchForExternalUrl = { [weak self] in
            // Redirect after handing WebView.url update after cancelling the request
            DispatchQueue.main.async {
                guard let self, let url = URL.makeSearchUrl(from: url.absoluteString) else { return }
                self.update(url: url)
            }
        }

        guard self.delegate?.tab(self, requestedOpenExternalURL: url, forUserEnteredURL: userEnteredUrl) == true else {
            // search if external URL can‘t be opened but entered by user
            if userEnteredUrl {
                searchForExternalUrl()
            }
            return
        }

        let permissionType = PermissionType.externalScheme(scheme: url.scheme ?? "")

        permissions.permissions([permissionType], requestedForDomain: host, url: url) { [weak self, userEnteredUrl] granted in
            guard granted, let self else {
                // search if denied but entered by user
                if userEnteredUrl {
                    searchForExternalUrl()
                }
                return
            }
            // handle opening extenral URL
            NSWorkspace.shared.open(url)
            self.permissions.permissions[permissionType].externalSchemeOpened()
        }
    }

    // swiftlint:enable cyclomatic_complexity
    // swiftlint:enable function_body_length

    private func urlDidUpgrade(_ upgradedURL: URL,
                               navigationAction: WKNavigationAction) {
        lastUpgradedURL = upgradedURL
        invalidateBackItemIfNeeded(for: navigationAction)
        webView.load(upgradedURL)
        setConnectionUpgradedTo(upgradedURL, navigationAction: navigationAction)
    }

    @MainActor
    private func prepareForContentBlocking() async {
        // Ensure Content Blocking Assets (WKContentRuleList&UserScripts) are installed
        if userContentController?.contentBlockingAssetsInstalled == false {
            cbaTimeReporter?.tabWillWaitForRulesCompilation(self.instrumentation.currentTabIdentifier)
            await userContentController?.awaitContentBlockingAssetsInstalled()
            cbaTimeReporter?.reportWaitTimeForTabFinishedWaitingForRules(self.instrumentation.currentTabIdentifier)
        } else {
            cbaTimeReporter?.reportNavigationDidNotWaitForRules()
        }
    }

    private func toggleFBProtection(for url: URL) {
        // Enable/disable FBProtection only after UserScripts are installed (awaitContentBlockingAssetsInstalled)
        let privacyConfiguration = ContentBlocking.shared.privacyConfigurationManager.privacyConfig

        let featureEnabled = privacyConfiguration.isFeature(.clickToPlay, enabledForDomain: url.host)
        setFBProtection(enabled: featureEnabled)
    }

    private func willPerformNavigationAction(_ navigationAction: WKNavigationAction) {
        guard navigationAction.isTargetingMainFrame else { return }

        self.externalSchemeOpenedPerPageLoad = false
        delegate?.tabWillStartNavigation(self, isUserInitiated: navigationAction.isUserInitiated)
    }

    private func invalidateBackItemIfNeeded(for navigationAction: WKNavigationAction) {
        guard let url = navigationAction.request.url,
              url == self.clientRedirectedDuringNavigationURL
        else { return }

        // Cancelled & Upgraded Client Redirect URL leaves wrong backForwardList record
        // https://app.asana.com/0/inbox/1199237043628108/1201280322539473/1201353436736961
        self.webView.goBack()
        self.webView.frozenCanGoBack = self.webView.canGoBack
        self.webView.frozenCanGoForward = false
    }

    @MainActor
    func webView(_ webView: WKWebView,
                 decidePolicyFor navigationResponse: WKNavigationResponse) async -> WKNavigationResponsePolicy {
        userEnteredUrl = false // subsequent requests will be navigations
        
        let isSuccessfulResponse = (navigationResponse.response as? HTTPURLResponse)?.validateStatusCode(statusCode: 200..<300) == nil

        if !navigationResponse.canShowMIMEType || navigationResponse.shouldDownload {
            if navigationResponse.isForMainFrame {
                guard currentDownload != navigationResponse.response.url else {
                    // prevent download twice
                    return .cancel
                }
                currentDownload = navigationResponse.response.url
            }

            if isSuccessfulResponse {
                // register the navigationResponse for legacy _WKDownload to be called back on the Tab
                // further download will be passed to webView:navigationResponse:didBecomeDownload:
                return .download(navigationResponse, using: webView)
            }
        }
        
        if navigationResponse.isForMainFrame && isSuccessfulResponse {
            extensions.adClickAttribution?.detection.on2XXResponse(url: webView.url)
        }
        
        await extensions.adClickAttribution?.logic.onProvisionalNavigation()

        return .allow
    }

    func webView(_ webView: WKWebView, didStartProvisionalNavigation navigation: WKNavigation!) {
        delegate?.tabDidStartNavigation(self)
        userInteractionDialog = nil

        // Unnecessary assignment triggers publishing
        if error != nil { error = nil }

        invalidateSessionStateData()
        resetDashboardInfo()
        linkProtection.cancelOngoingExtraction()
        linkProtection.setMainFrameUrl(webView.url)
        referrerTrimming.onBeginNavigation(to: webView.url)
        extensions.adClickAttribution?.detection.onStartNavigation(url: webView.url)
    }

    @MainActor
    func webView(_ webView: WKWebView, didFinish navigation: WKNavigation!) {
        isBeingRedirected = false
        invalidateSessionStateData()
        webViewDidFinishNavigationPublisher.send()
        if isAMPProtectionExtracting { isAMPProtectionExtracting = false }
        linkProtection.setMainFrameUrl(nil)
        referrerTrimming.onFinishNavigation()
        extensions.adClickAttribution?.detection.onDidFinishNavigation(url: webView.url)
        extensions.adClickAttribution?.logic.onDidFinishNavigation(host: webView.url?.host)
    }

    func webView(_ webView: WKWebView, didFail navigation: WKNavigation!, withError error: Error) {
        // Failing not captured. Seems the method is called after calling the webview's method goBack()
        // https://app.asana.com/0/1199230911884351/1200381133504356/f
        //        hasError = true

        isBeingRedirected = false
        invalidateSessionStateData()
        linkProtection.setMainFrameUrl(nil)
        referrerTrimming.onFailedNavigation()
        extensions.adClickAttribution?.detection.onDidFailNavigation()
        webViewDidFailNavigationPublisher.send()
    }

    func webView(_ webView: WKWebView, didFailProvisionalNavigation navigation: WKNavigation!, withError error: Error) {
        switch error {
        case URLError.notConnectedToInternet,
             URLError.networkConnectionLost:
            guard let failingUrl = error.failingUrl else { break }
            historyCoordinating.markFailedToLoadUrl(failingUrl)
        default: break
        }

        self.error = error
        isBeingRedirected = false
        linkProtection.setMainFrameUrl(nil)
        referrerTrimming.onFailedNavigation()
        extensions.adClickAttribution?.detection.onDidFailNavigation()
        webViewDidFailNavigationPublisher.send()
    }

    @available(macOS 11.3, *) // objc doesn‘t care about availability
    @objc(webView:navigationAction:didBecomeDownload:)
    func webView(_ webView: WKWebView, navigationAction: WKNavigationAction, didBecome download: WKDownload) {
        FileDownloadManager.shared.add(download, delegate: self, location: .auto, postflight: .none)
    }

    @available(macOS 11.3, *) // objc doesn‘t care about availability
    @objc(webView:navigationResponse:didBecomeDownload:)
    func webView(_ webView: WKWebView, navigationResponse: WKNavigationResponse, didBecome download: WKDownload) {
        FileDownloadManager.shared.add(download, delegate: self, location: .auto, postflight: .none)

        // Note this can result in tabs being left open, e.g. download button on this page:
        // https://en.wikipedia.org/wiki/Guitar#/media/File:GuitareClassique5.png
        // Safari closes new tabs that were opened and then create a download instantly.
        if self.webView.backForwardList.currentItem == nil,
           self.parentTab != nil {
            DispatchQueue.main.async { [weak self] in
                self?.delegate?.closeTab(self!)
            }
        }
    }

    @objc(_webView:didStartProvisionalLoadWithRequest:inFrame:)
    func webView(_ webView: WKWebView, didStartProvisionalLoadWithRequest request: URLRequest, in frame: WKFrameInfo) {
        guard frame.isMainFrame else { return }
        self.mainFrameLoadState = .provisional
    }

    @objc(_webView:didCommitLoadWithRequest:inFrame:)
    func webView(_ webView: WKWebView, didCommitLoadWithRequest request: URLRequest, in frame: WKFrameInfo) {
        guard frame.isMainFrame else { return }
        self.mainFrameLoadState = .committed
    }

    @objc(_webView:willPerformClientRedirectToURL:delay:)
    func webView(_ webView: WKWebView, willPerformClientRedirectToURL url: URL, delay: TimeInterval) {
        if case .committed = self.mainFrameLoadState {
            self.clientRedirectedDuringNavigationURL = url
        }
    }

    @objc(_webView:didFinishLoadWithRequest:inFrame:)
    func webView(_ webView: WKWebView, didFinishLoadWithRequest request: URLRequest, in frame: WKFrameInfo) {
        guard frame.isMainFrame else { return }
        self.mainFrameLoadState = .finished

        StatisticsLoader.shared.refreshRetentionAtb(isSearch: request.url?.isDuckDuckGoSearch == true)
    }

    @objc(_webView:didFailProvisionalLoadWithRequest:inFrame:withError:)
    func webView(_ webView: WKWebView,
                 didFailProvisionalLoadWithRequest request: URLRequest,
                 in frame: WKFrameInfo,
                 withError error: Error) {
        guard frame.isMainFrame else { return }
        self.mainFrameLoadState = .finished
    }
    
    func webViewWebContentProcessDidTerminate(_ webView: WKWebView) {
        Pixel.fire(.debug(event: .webKitDidTerminate))
    }

    @objc(_webView:contextMenuDidCreateDownload:)
    func webView(_ webView: WKWebView, contextMenuDidCreate download: WebKitDownload) {
        let location: FileDownloadManager.DownloadLocationPreference
<<<<<<< HEAD
            = extensions.contextMenu?.shouldAskForDownloadLocation() == false ? .auto : .prompt
        FileDownloadManager.shared.add(download, delegate: self, location: location, postflight: .none)
=======
            = contextMenuManager.shouldAskForDownloadLocation() == false ? .auto : .prompt
        FileDownloadManager.shared.add(download, delegate: self, location: location, postflight: .none)
    }

}

extension Tab: FileDownloadManagerDelegate {

    func chooseDestination(suggestedFilename: String?, directoryURL: URL?, fileTypes: [UTType], callback: @escaping (URL?, UTType?) -> Void) {
        let dialog = UserDialogType.savePanel(.init(SavePanelParameters(suggestedFilename: suggestedFilename,
                                                                        fileTypes: fileTypes)) { result in
            guard case let .success(.some( (url: url, fileType: fileType) )) = result else {
                callback(nil, nil)
                return
            }
            callback(url, fileType)
        })
        userInteractionDialog = UserDialog(sender: .user, dialog: dialog)
    }

    func fileIconFlyAnimationOriginalRect(for downloadTask: WebKitDownloadTask) -> NSRect? {
        self.delegate?.fileIconFlyAnimationOriginalRect(for: downloadTask)
>>>>>>> 06f1bfdb
    }

}

extension Tab: FileDownloadManagerDelegate {

    func chooseDestination(suggestedFilename: String?, directoryURL: URL?, fileTypes: [UTType], callback: @escaping (URL?, UTType?) -> Void) {
        let dialog = UserDialogType.savePanel(.init(SavePanelParameters(suggestedFilename: suggestedFilename,
                                                                        fileTypes: fileTypes)) { result in
            guard case let .success(.some( (url: url, fileType: fileType) )) = result else {
                callback(nil, nil)
                return
            }
            callback(url, fileType)
        })
        userInteractionDialog = UserDialog(sender: .user, dialog: dialog)
    }

    func fileIconFlyAnimationOriginalRect(for downloadTask: WebKitDownloadTask) -> NSRect? {
        self.delegate?.fileIconFlyAnimationOriginalRect(for: downloadTask)
    }

}

fileprivate extension WKNavigationResponse {
    var shouldDownload: Bool {
        let contentDisposition = (response as? HTTPURLResponse)?.allHeaderFields["Content-Disposition"] as? String
        return contentDisposition?.hasPrefix("attachment") ?? false
    }
}

@available(macOS 11, *)
extension Tab: AutoconsentUserScriptDelegate {
    func autoconsentUserScript(consentStatus: CookieConsentInfo) {
        self.privacyInfo?.cookieConsentManaged = consentStatus
    }
    
    func autoconsentUserScriptPromptUserForConsent(_ result: @escaping (Bool) -> Void) {
        delegate?.tab(self, promptUserForCookieConsent: result)
    }
}

extension Tab: YoutubeOverlayUserScriptDelegate {
    func youtubeOverlayUserScriptDidRequestDuckPlayer(with url: URL) {
        let content = Tab.TabContent.contentFromURL(url)
        let isRequestingNewTab = NSApp.isCommandPressed
        if isRequestingNewTab {
            let shouldSelectNewTab = NSApp.isShiftPressed
            let tab = Tab(content: content, parentTab: self)
            self.delegate?.tab(self, createdChild: tab, of: .tab(selected: shouldSelectNewTab))
        } else {
            setContent(content)
        }
    }
}

extension Tab: TabDataClearing {
    func prepareForDataClearing(caller: TabDataCleaner) {
        webView.stopLoading()
        webView.configuration.userContentController.removeAllUserScripts()

        webView.navigationDelegate = caller
        webView.load(URL(string: "about:blank")!)
    }
}<|MERGE_RESOLUTION|>--- conflicted
+++ resolved
@@ -34,13 +34,7 @@
     func tab(_ tab: Tab, createdChild childTab: Tab, of kind: NewWindowPolicy)
 
     func tab(_ tab: Tab, requestedOpenExternalURL url: URL, forUserEnteredURL userEntered: Bool) -> Bool
-<<<<<<< HEAD
     func tab(_ tab: Tab, promptUserForCookieConsent result: @escaping (Bool) -> Void)
-=======
-    func tab(_ tab: Tab, requestedSaveAutofillData autofillData: AutofillData)
-    func tab(_ tab: Tab, promptUserForCookieConsent result: @escaping (Bool) -> Void)
-    func tab(_ tab: Tab, didChangeHoverLink url: URL?)
->>>>>>> 06f1bfdb
 
     func tabPageDOMLoaded(_ tab: Tab)
     func closeTab(_ tab: Tab)
@@ -152,11 +146,6 @@
         }
     }
 
-<<<<<<< HEAD
-=======
-    let contextMenuManager = ContextMenuManager()
-    private weak var autofillScript: WebsiteAutofillUserScript?
->>>>>>> 06f1bfdb
     weak var delegate: TabDelegate? {
         didSet {
             userScripts?.autofillScript.currentOverlayTab = delegate
@@ -783,17 +772,10 @@
     private func setupWebView(shouldLoadInBackground: Bool) {
         webView.navigationDelegate = self
         webView.uiDelegate = self
-<<<<<<< HEAD
         webView.contextMenuDelegate = extensions.contextMenu
         webView.allowsBackForwardNavigationGestures = true
         webView.allowsMagnification = true
         userContentController!.delegate = self
-=======
-        webView.contextMenuDelegate = contextMenuManager
-        webView.allowsBackForwardNavigationGestures = true
-        webView.allowsMagnification = true
-        userContentController?.delegate = self
->>>>>>> 06f1bfdb
         permissions.webView = webView
 
         superviewObserver = webView.observe(\.superview, options: .old) { [weak self] _, change in
@@ -1016,22 +998,8 @@
 
 extension Tab: BrowserTabViewControllerClickDelegate {
 
-<<<<<<< HEAD
     func browserTabViewController(_ browserTabViewController: BrowserTabViewController, didClickAtPoint point: NSPoint) {
         clicksSubject.send(point)
-=======
-    func browserTabViewController(_ browserTabViewController: BrowserTabViewController, didClickAtPoint: NSPoint) {
-        guard let autofillScript = autofillScript else { return }
-        autofillScript.clickPoint = didClickAtPoint
-    }
-
-}
-
-extension Tab: PrintingUserScriptDelegate {
-
-    func printingUserScriptDidRequestPrintController(_ script: PrintingUserScript) {
-        self.print()
->>>>>>> 06f1bfdb
     }
 
 }
@@ -1044,29 +1012,6 @@
 
 }
 
-<<<<<<< HEAD
-=======
-extension Tab: ContextMenuManagerDelegate {
-
-    func launchSearch(for text: String) {
-        guard let url = URL.makeSearchUrl(from: text) else {
-            assertionFailure("Failed to make Search URL")
-            return
-        }
-
-        let newTab = Tab(content: .url(url), parentTab: self)
-        self.delegate?.tab(self, createdChild: newTab, of: .tab(selected: true))
-    }
-
-    func prepareForContextMenuDownload() {
-        // handling legacy WebKit Downloads for downloads initiated by Context Menu
-        self.webView.configuration.processPool
-            .setDownloadDelegateIfNeeded(using: LegacyWebKitDownloadDelegate.init)
-    }
-
-}
-
->>>>>>> 06f1bfdb
 extension Tab: FaviconUserScriptDelegate {
 
     func faviconUserScript(_ faviconUserScript: FaviconUserScript,
@@ -1613,33 +1558,8 @@
     @objc(_webView:contextMenuDidCreateDownload:)
     func webView(_ webView: WKWebView, contextMenuDidCreate download: WebKitDownload) {
         let location: FileDownloadManager.DownloadLocationPreference
-<<<<<<< HEAD
             = extensions.contextMenu?.shouldAskForDownloadLocation() == false ? .auto : .prompt
         FileDownloadManager.shared.add(download, delegate: self, location: location, postflight: .none)
-=======
-            = contextMenuManager.shouldAskForDownloadLocation() == false ? .auto : .prompt
-        FileDownloadManager.shared.add(download, delegate: self, location: location, postflight: .none)
-    }
-
-}
-
-extension Tab: FileDownloadManagerDelegate {
-
-    func chooseDestination(suggestedFilename: String?, directoryURL: URL?, fileTypes: [UTType], callback: @escaping (URL?, UTType?) -> Void) {
-        let dialog = UserDialogType.savePanel(.init(SavePanelParameters(suggestedFilename: suggestedFilename,
-                                                                        fileTypes: fileTypes)) { result in
-            guard case let .success(.some( (url: url, fileType: fileType) )) = result else {
-                callback(nil, nil)
-                return
-            }
-            callback(url, fileType)
-        })
-        userInteractionDialog = UserDialog(sender: .user, dialog: dialog)
-    }
-
-    func fileIconFlyAnimationOriginalRect(for downloadTask: WebKitDownloadTask) -> NSRect? {
-        self.delegate?.fileIconFlyAnimationOriginalRect(for: downloadTask)
->>>>>>> 06f1bfdb
     }
 
 }
