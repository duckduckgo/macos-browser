--- conflicted
+++ resolved
@@ -34,13 +34,7 @@
     func tab(_ tab: Tab, createdChild childTab: Tab, of kind: NewWindowPolicy)
 
     func tab(_ tab: Tab, requestedOpenExternalURL url: URL, forUserEnteredURL userEntered: Bool) -> Bool
-<<<<<<< HEAD
     func tab(_ tab: Tab, promptUserForCookieConsent result: @escaping (Bool) -> Void)
-=======
-    func tab(_ tab: Tab, requestedSaveAutofillData autofillData: AutofillData)
-    func tab(_ tab: Tab, promptUserForCookieConsent result: @escaping (Bool) -> Void)
-    func tab(_ tab: Tab, didChangeHoverLink url: URL?)
->>>>>>> 144bfc3f
 
     func tabPageDOMLoaded(_ tab: Tab)
     func closeTab(_ tab: Tab)
@@ -152,7 +146,6 @@
             }
         }
     }
-<<<<<<< HEAD
     struct ExtensionDependencies: TabExtensionDependencies {
         var userScriptsPublisher: AnyPublisher<UserScripts?, Never>
         var contentBlocking: ContentBlockingProtocol
@@ -160,25 +153,11 @@
         var privacyInfoPublisher: AnyPublisher<PrivacyDashboard.PrivacyInfo?, Never>
         var inheritedAttribution: BrowserServicesKit.AdClickAttributionLogic.State?
         var userContentControllerProvider: UserContentControllerProvider
-=======
-
-    let contextMenuManager = ContextMenuManager()
-    private weak var autofillScript: WebsiteAutofillUserScript?
-    weak var delegate: TabDelegate? {
-        didSet {
-            autofillScript?.currentOverlayTab = delegate
-            contextMenuManager.delegate = self
-        }
-    }
-    
-    var isPinned: Bool {
-        return pinnedTabsManager.isTabPinned(self)
->>>>>>> 144bfc3f
     }
 
     private weak var delegate: TabDelegate?
-    @objc private var objc_delegate: Any? { delegate }
-    static var objcDelegateKeyPath: String { #keyPath(objc_delegate) }
+    @objc private var objcDelegate: Any? { delegate }
+    static var objcDelegateKeyPath: String { #keyPath(objcDelegate) }
     func setDelegate(_ delegate: TabDelegate) { self.delegate = delegate }
 
     private let cbaTimeReporter: ContentBlockingAssetsCompilationTimeReporter?
@@ -246,7 +225,6 @@
     }
 
     init(content: TabContent,
-<<<<<<< HEAD
          faviconManagement: FaviconManagement,
          webCacheManager: WebCacheManager,
          webViewConfiguration: WKWebViewConfiguration?,
@@ -267,28 +245,6 @@
          lastSelectedAt: Date?,
          currentDownload: URL?,
          webViewFrame: CGRect
-=======
-         faviconManagement: FaviconManagement = FaviconManager.shared,
-         webCacheManager: WebCacheManager = WebCacheManager.shared,
-         webViewConfiguration: WKWebViewConfiguration? = nil,
-         historyCoordinating: HistoryCoordinating = HistoryCoordinator.shared,
-         pinnedTabsManager: PinnedTabsManager = WindowControllersManager.shared.pinnedTabsManager,
-         privatePlayer: PrivatePlayer = .shared,
-         cbaTimeReporter: ContentBlockingAssetsCompilationTimeReporter? = ContentBlockingAssetsCompilationTimeReporter.shared,
-         localHistory: Set<String> = Set<String>(),
-         title: String? = nil,
-         error: Error? = nil,
-         favicon: NSImage? = nil,
-         sessionStateData: Data? = nil,
-         interactionStateData: Data? = nil,
-         parentTab: Tab? = nil,
-         attributionState: AdClickAttributionLogic.State? = nil,
-         shouldLoadInBackground: Bool,
-         canBeClosedWithBack: Bool = false,
-         lastSelectedAt: Date? = nil,
-         currentDownload: URL? = nil,
-         webViewFrame: CGRect = .zero
->>>>>>> 144bfc3f
     ) {
 
         self.content = content
@@ -319,7 +275,6 @@
         webView = WebView(frame: webViewFrame, configuration: configuration)
         webView.allowsLinkPreview = false
         permissions = PermissionModel()
-<<<<<<< HEAD
 
         let userScripts = _userContentController.projectedValue
             .compactMap { $0?.$contentBlockingAssets }
@@ -333,8 +288,6 @@
                                                                       adClickAttributionDependencies: privacyFeatures.contentBlocking,
                                                                       privacyInfoPublisher: _privacyInfo.projectedValue.eraseToAnyPublisher(),
                                                                       userContentControllerProvider: {  userContentControllerProvider?() }))
-=======
->>>>>>> 144bfc3f
 
         super.init()
         userContentControllerProvider = { [weak self] in self?.userContentController }
@@ -832,17 +785,10 @@
     private func setupWebView(shouldLoadInBackground: Bool) {
         webView.navigationDelegate = self
         webView.uiDelegate = self
-<<<<<<< HEAD
         webView.contextMenuDelegate = self.contextMenuManager
         webView.allowsBackForwardNavigationGestures = true
         webView.allowsMagnification = true
 
-=======
-        webView.contextMenuDelegate = contextMenuManager
-        webView.allowsBackForwardNavigationGestures = true
-        webView.allowsMagnification = true
-        userContentController?.delegate = self
->>>>>>> 144bfc3f
         permissions.webView = webView
 
         superviewObserver = webView.observe(\.superview, options: .old) { [weak self] _, change in
@@ -1059,31 +1005,6 @@
         youtubeOverlayScript?.delegate = self
         youtubePlayerScript = userScripts.youtubePlayerUserScript
         setUpYoutubeScriptsIfNeeded()
-<<<<<<< HEAD
-=======
-
-        findInPageScript = userScripts.findInPageScript
-        attachFindInPage()
-        
-        adClickAttributionLogic.onRulesChanged(latestRules: ContentBlocking.shared.contentBlockingManager.currentRules)
-    }
-
-}
-
-extension Tab: BrowserTabViewControllerClickDelegate {
-
-    func browserTabViewController(_ browserTabViewController: BrowserTabViewController, didClickAtPoint: NSPoint) {
-        guard let autofillScript = autofillScript else { return }
-        autofillScript.clickPoint = didClickAtPoint
-    }
-
-}
-
-extension Tab: PrintingUserScriptDelegate {
-
-    func printingUserScriptDidRequestPrintController(_ script: PrintingUserScript) {
-        self.print()
->>>>>>> 144bfc3f
     }
 
 }
@@ -1096,29 +1017,6 @@
 
 }
 
-<<<<<<< HEAD
-=======
-extension Tab: ContextMenuManagerDelegate {
-
-    func launchSearch(for text: String) {
-        guard let url = URL.makeSearchUrl(from: text) else {
-            assertionFailure("Failed to make Search URL")
-            return
-        }
-
-        let newTab = Tab(content: .url(url), parentTab: self, shouldLoadInBackground: true)
-        self.delegate?.tab(self, createdChild: newTab, of: .tab(selected: true))
-    }
-
-    func prepareForContextMenuDownload() {
-        // handling legacy WebKit Downloads for downloads initiated by Context Menu
-        self.webView.configuration.processPool
-            .setDownloadDelegateIfNeeded(using: LegacyWebKitDownloadDelegate.init)
-    }
-
-}
-
->>>>>>> 144bfc3f
 extension Tab: FaviconUserScriptDelegate {
 
     func faviconUserScript(_ faviconUserScript: FaviconUserScript,
@@ -1289,12 +1187,7 @@
                     onLinkRewrite: { [weak self] url in
                         guard let self = self else { return }
                         if isRequestingNewTab || !navigationAction.isTargetingMainFrame {
-<<<<<<< HEAD
                             self.openChild(with: .url(url), of: .tab(selected: shouldSelectNewTab || !navigationAction.isTargetingMainFrame))
-=======
-                            let tab = Tab(content: .url(url), parentTab: self, shouldLoadInBackground: true)
-                            self.delegate?.tab(self, createdChild: tab, of: .tab(selected: shouldSelectNewTab || !navigationAction.isTargetingMainFrame))
->>>>>>> 144bfc3f
                         } else {
                             webView.load(url)
                         }
@@ -1318,12 +1211,7 @@
             if let newRequest = referrerTrimming.trimReferrer(forNavigation: navigationAction,
                                                               originUrl: webView.url ?? navigationAction.sourceFrame.webView?.url) {
                 if isRequestingNewTab {
-<<<<<<< HEAD
                     self.openChild(with: newRequest.url.map { .contentFromURL($0) } ?? .none, of: .tab(selected: shouldSelectNewTab))
-=======
-                    let tab = Tab(content: newRequest.url.map { .contentFromURL($0) } ?? .none, parentTab: self, shouldLoadInBackground: true)
-                    self.delegate?.tab(self, createdChild: tab, of: .tab(selected: shouldSelectNewTab))
->>>>>>> 144bfc3f
                 } else {
                     _ = webView.load(newRequest)
                 }
@@ -1366,12 +1254,7 @@
 
         if isRequestingNewTab {
             defer {
-<<<<<<< HEAD
                 self.openChild(with: navigationAction.request.url.map { .contentFromURL($0) } ?? .none, of: .tab(selected: shouldSelectNewTab))
-=======
-                let tab = Tab(content: navigationAction.request.url.map { .contentFromURL($0) } ?? .none, parentTab: self, shouldLoadInBackground: true)
-                delegate?.tab(self, createdChild: tab, of: .tab(selected: shouldSelectNewTab))
->>>>>>> 144bfc3f
             }
             return .cancel
         } else if isLinkActivated && NSApp.isOptionPressed && !NSApp.isCommandPressed {
@@ -1664,11 +1547,7 @@
     @objc(_webView:contextMenuDidCreateDownload:)
     func webView(_ webView: WKWebView, contextMenuDidCreate download: WebKitDownload) {
         let location: FileDownloadManager.DownloadLocationPreference
-<<<<<<< HEAD
             = self.contextMenuManager?.shouldAskForDownloadLocation() == false ? .auto : .prompt
-        FileDownloadManager.shared.add(download, delegate: self, location: location, postflight: .none)
-=======
-            = contextMenuManager.shouldAskForDownloadLocation() == false ? .auto : .prompt
         FileDownloadManager.shared.add(download, delegate: self, location: location, postflight: .none)
     }
 
@@ -1690,27 +1569,6 @@
 
     func fileIconFlyAnimationOriginalRect(for downloadTask: WebKitDownloadTask) -> NSRect? {
         self.delegate?.fileIconFlyAnimationOriginalRect(for: downloadTask)
->>>>>>> 144bfc3f
-    }
-
-}
-
-extension Tab: FileDownloadManagerDelegate {
-
-    func chooseDestination(suggestedFilename: String?, directoryURL: URL?, fileTypes: [UTType], callback: @escaping (URL?, UTType?) -> Void) {
-        let dialog = UserDialogType.savePanel(.init(SavePanelParameters(suggestedFilename: suggestedFilename,
-                                                                        fileTypes: fileTypes)) { result in
-            guard case let .success(.some( (url: url, fileType: fileType) )) = result else {
-                callback(nil, nil)
-                return
-            }
-            callback(url, fileType)
-        })
-        userInteractionDialog = UserDialog(sender: .user, dialog: dialog)
-    }
-
-    func fileIconFlyAnimationOriginalRect(for downloadTask: WebKitDownloadTask) -> NSRect? {
-        self.delegate?.fileIconFlyAnimationOriginalRect(for: downloadTask)
     }
 
 }
@@ -1739,12 +1597,7 @@
         let isRequestingNewTab = NSApp.isCommandPressed
         if isRequestingNewTab {
             let shouldSelectNewTab = NSApp.isShiftPressed
-<<<<<<< HEAD
             self.openChild(with: content, of: .tab(selected: shouldSelectNewTab))
-=======
-            let tab = Tab(content: content, parentTab: self, shouldLoadInBackground: true)
-            self.delegate?.tab(self, createdChild: tab, of: .tab(selected: shouldSelectNewTab))
->>>>>>> 144bfc3f
         } else {
             setContent(content)
         }
