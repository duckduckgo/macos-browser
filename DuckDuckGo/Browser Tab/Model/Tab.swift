//
//  Tab.swift
//
//  Copyright © 2020 DuckDuckGo. All rights reserved.
//
//  Licensed under the Apache License, Version 2.0 (the "License");
//  you may not use this file except in compliance with the License.
//  You may obtain a copy of the License at
//
//  http://www.apache.org/licenses/LICENSE-2.0
//
//  Unless required by applicable law or agreed to in writing, software
//  distributed under the License is distributed on an "AS IS" BASIS,
//  WITHOUT WARRANTIES OR CONDITIONS OF ANY KIND, either express or implied.
//  See the License for the specific language governing permissions and
//  limitations under the License.
//

// swiftlint:disable file_length

import Cocoa
import WebKit
import os
import Combine
import BrowserServicesKit
import TrackerRadarKit
import ContentBlocking
import UserScript
import PrivacyDashboard

protocol TabDelegate: ContentOverlayUserScriptDelegate {
    func tabWillStartNavigation(_ tab: Tab, isUserInitiated: Bool)
    func tabDidStartNavigation(_ tab: Tab)
    func tab(_ tab: Tab, createdChild childTab: Tab, of kind: NewWindowPolicy)

    func tab(_ tab: Tab, requestedOpenExternalURL url: URL, forUserEnteredURL userEntered: Bool) -> Bool
    func tab(_ tab: Tab, promptUserForCookieConsent result: @escaping (Bool) -> Void)

    func tabPageDOMLoaded(_ tab: Tab)
    func closeTab(_ tab: Tab)

    func fileIconFlyAnimationOriginalRect(for downloadTask: WebKitDownloadTask) -> NSRect?

}

// swiftlint:disable type_body_length
@dynamicMemberLookup
final class Tab: NSObject, Identifiable, ObservableObject {

    enum TabContent: Equatable {
        case homePage
        case url(URL)
        case privatePlayer(videoID: String, timestamp: String?)
        case preferences(pane: PreferencePaneIdentifier?)
        case bookmarks
        case onboarding
        case none

        static func contentFromURL(_ url: URL?) -> TabContent {
            if url == .homePage {
                return .homePage
            } else if url == .welcome {
                return .onboarding
            } else if url == .preferences {
                return .anyPreferencePane
            } else if let preferencePane = url.flatMap(PreferencePaneIdentifier.init(url:)) {
                return .preferences(pane: preferencePane)
            } else if let privatePlayerContent = PrivatePlayer.shared.tabContent(for: url) {
                return privatePlayerContent
            } else {
                return .url(url ?? .blankPage)
            }
        }

        static var displayableTabTypes: [TabContent] {
            // Add new displayable types here
            let displayableTypes = [TabContent.anyPreferencePane, .bookmarks]

            return displayableTypes.sorted { first, second in
                guard let firstTitle = first.title, let secondTitle = second.title else {
                    return true // Arbitrary sort order, only non-standard tabs are displayable.
                }
                return firstTitle.localizedStandardCompare(secondTitle) == .orderedAscending
            }
        }

        /// Convenience accessor for `.preferences` Tab Content with no particular pane selected,
        /// i.e. the currently selected pane is decided internally by `PreferencesViewController`.
        static let anyPreferencePane: Self = .preferences(pane: nil)

        var isDisplayable: Bool {
            switch self {
            case .preferences, .bookmarks:
                return true
            default:
                return false
            }
        }

        func matchesDisplayableTab(_ other: TabContent) -> Bool {
            switch (self, other) {
            case (.preferences, .preferences):
                return true
            case (.bookmarks, .bookmarks):
                return true
            default:
                return false
            }
        }

        var title: String? {
            switch self {
            case .url, .homePage, .privatePlayer, .none: return nil
            case .preferences: return UserText.tabPreferencesTitle
            case .bookmarks: return UserText.tabBookmarksTitle
            case .onboarding: return UserText.tabOnboardingTitle
            }
        }

        var url: URL? {
            switch self {
            case .url(let url):
                return url
            case .privatePlayer(let videoID, let timestamp):
                return .privatePlayer(videoID, timestamp: timestamp)
            default:
                return nil
            }
        }

        var isUrl: Bool {
            switch self {
            case .url, .privatePlayer:
                return true
            default:
                return false
            }
        }

        var isPrivatePlayer: Bool {
            switch self {
            case .privatePlayer:
                return true
            default:
                return false
            }
        }
    }
    private struct ExtensionDependencies: TabExtensionDependencies {
        var userScriptsPublisher: AnyPublisher<UserScripts?, Never>
        var contentBlocking: ContentBlockingProtocol
        var adClickAttributionDependencies: AdClickAttributionDependencies
        var privacyInfoPublisher: AnyPublisher<PrivacyDashboard.PrivacyInfo?, Never>
        var inheritedAttribution: BrowserServicesKit.AdClickAttributionLogic.State?
        var userContentControllerProvider: UserContentControllerProvider
    }

    // "protected" delegate property for extensions usage 
    private weak var delegate: TabDelegate?
    @objc private var objcDelegate: Any? { delegate }
    static var objcDelegateKeyPath: String { #keyPath(objcDelegate) }
    func setDelegate(_ delegate: TabDelegate) { self.delegate = delegate }

    // "protected" navigationDelegate property for extensions usage
    static var objcNavigationDelegateKeyPath: String { #keyPath(objcNavigationDelegate) }
    @objc private var objcNavigationDelegate: Any? { navigationDelegate }
    private let navigationDelegate = DistributedNavigationDelegate(logger: .navigation)
    
    private let cbaTimeReporter: ContentBlockingAssetsCompilationTimeReporter?
    let pinnedTabsManager: PinnedTabsManager
    private let privatePlayer: PrivatePlayer
    private let privacyFeatures: AnyPrivacyFeatures
    private var contentBlocking: AnyContentBlocking { privacyFeatures.contentBlocking }

    private let webViewConfiguration: WKWebViewConfiguration

    private var extensions: TabExtensions
    // accesing TabExtensions‘ Public Protocols projecting tab.extensions.extensionName to tab.extensionName
    // allows extending Tab functionality while maintaining encapsulation
    subscript<Extension>(dynamicMember keyPath: KeyPath<TabExtensions, Extension?>) -> Extension? {
        self.extensions[keyPath: keyPath]
    }

    @Published
    private(set) var userContentController: UserContentController?

    convenience init(content: TabContent,
                     faviconManagement: FaviconManagement = FaviconManager.shared,
                     webCacheManager: WebCacheManager = WebCacheManager.shared,
                     webViewConfiguration: WKWebViewConfiguration? = nil,
                     historyCoordinating: HistoryCoordinating = HistoryCoordinator.shared,
                     pinnedTabsManager: PinnedTabsManager = WindowControllersManager.shared.pinnedTabsManager,
                     privatePlayer: PrivatePlayer? = nil,
                     cbaTimeReporter: ContentBlockingAssetsCompilationTimeReporter? = ContentBlockingAssetsCompilationTimeReporter.shared,
                     localHistory: Set<String> = Set<String>(),
                     title: String? = nil,
                     favicon: NSImage? = nil,
                     sessionStateData: Data? = nil,
                     interactionStateData: Data? = nil,
                     parentTab: Tab? = nil,
                     shouldLoadInBackground: Bool = false,
                     canBeClosedWithBack: Bool = false,
                     lastSelectedAt: Date? = nil,
                     currentDownload: URL? = nil,
                     webViewFrame: CGRect = .zero
    ) {

        let privatePlayer = privatePlayer
            ?? (AppDelegate.isRunningTests ? PrivatePlayer.mock(withMode: .enabled) : PrivatePlayer.shared)

        self.init(content: content,
                  faviconManagement: faviconManagement,
                  webCacheManager: webCacheManager,
                  webViewConfiguration: webViewConfiguration,
                  historyCoordinating: historyCoordinating,
                  pinnedTabsManager: pinnedTabsManager,
                  privacyFeatures: PrivacyFeatures,
                  privatePlayer: privatePlayer,
                  cbaTimeReporter: cbaTimeReporter,
                  localHistory: localHistory,
                  title: title,
                  favicon: favicon,
                  sessionStateData: sessionStateData,
                  interactionStateData: interactionStateData,
                  parentTab: parentTab,
                  shouldLoadInBackground: shouldLoadInBackground,
                  canBeClosedWithBack: canBeClosedWithBack,
                  lastSelectedAt: lastSelectedAt,
                  currentDownload: currentDownload,
                  webViewFrame: webViewFrame)
    }

    init(content: TabContent,
         faviconManagement: FaviconManagement,
         webCacheManager: WebCacheManager,
         webViewConfiguration: WKWebViewConfiguration?,
         historyCoordinating: HistoryCoordinating,
         pinnedTabsManager: PinnedTabsManager,
         privacyFeatures: some PrivacyFeaturesProtocol,
         privatePlayer: PrivatePlayer,
         cbaTimeReporter: ContentBlockingAssetsCompilationTimeReporter?,
         localHistory: Set<String>,
         title: String?,
         favicon: NSImage?,
         sessionStateData: Data?,
         interactionStateData: Data?,
         parentTab: Tab?,
         shouldLoadInBackground: Bool,
         canBeClosedWithBack: Bool,
         lastSelectedAt: Date?,
         currentDownload: URL?,
         webViewFrame: CGRect
    ) {

        self.content = content
        self.faviconManagement = faviconManagement
        self.historyCoordinating = historyCoordinating
        self.pinnedTabsManager = pinnedTabsManager
        self.privacyFeatures = privacyFeatures
        self.privatePlayer = privatePlayer
        self.cbaTimeReporter = cbaTimeReporter
        self.localHistory = localHistory
        self.title = title
        self.favicon = favicon
        self.parentTab = parentTab
        self._canBeClosedWithBack = canBeClosedWithBack
        self.sessionStateData = sessionStateData
        self.interactionStateData = interactionStateData
        self.lastSelectedAt = lastSelectedAt
        self.currentDownload = currentDownload

        let configuration = webViewConfiguration ?? WKWebViewConfiguration()
        configuration.applyStandardConfiguration(contentBlocking: privacyFeatures.contentBlocking)
        self.webViewConfiguration = configuration
        let userContentController = configuration.userContentController as? UserContentController
        assert(userContentController != nil)
        self.userContentController = userContentController

        webView = WebView(frame: webViewFrame, configuration: configuration)
        webView.allowsLinkPreview = false
        permissions = PermissionModel()

        let userScripts = _userContentController.projectedValue
            .compactMap { $0?.$contentBlockingAssets }
            .switchToLatest()
            .map { $0?.userScripts as? UserScripts }
            .eraseToAnyPublisher()

        var userContentControllerProvider: UserContentControllerProvider?
        self.extensions = .builder().make(with: ExtensionDependencies(userScriptsPublisher: userScripts,
                                                                      contentBlocking: privacyFeatures.contentBlocking,
                                                                      adClickAttributionDependencies: privacyFeatures.contentBlocking,
                                                                      privacyInfoPublisher: _privacyInfo.projectedValue.eraseToAnyPublisher(),
                                                                      userContentControllerProvider: {  userContentControllerProvider?() }))

        super.init()

        userContentControllerProvider = { [weak self] in self?.userContentController }

        setupNavigationDelegate()
        userContentController?.delegate = self
        setupWebView(shouldLoadInBackground: shouldLoadInBackground)

        if favicon == nil {
            handleFavicon()
        }

        NotificationCenter.default.addObserver(self,
                                               selector: #selector(onDuckDuckGoEmailSignOut),
                                               name: .emailDidSignOut,
                                               object: nil)
    }

    override func awakeAfter(using decoder: NSCoder) -> Any? {
        for tabExtension in self.extensions {
            (tabExtension as? (any NSCodingExtension))?.awakeAfter(using: decoder)
        }
        return self
    }

    func encodeExtensions(with coder: NSCoder) {
        for tabExtension in self.extensions {
            (tabExtension as? (any NSCodingExtension))?.encode(using: coder)
        }
    }

    func openChild(with content: TabContent, of kind: NewWindowPolicy) {
        guard let delegate else {
            assertionFailure("no delegate set")
            return
        }
        let tab = Tab(content: content, parentTab: self, shouldLoadInBackground: true)
        delegate.tab(self, createdChild: tab, of: kind)
    }

    @objc func onDuckDuckGoEmailSignOut(_ notification: Notification) {
        guard let url = webView.url else { return }
        if EmailUrls().isDuckDuckGoEmailProtection(url: url) {
            webView.evaluateJavaScript("window.postMessage({ emailProtectionSignedOut: true }, window.origin);")
        }
    }

    deinit {
        cleanUpBeforeClosing()
        webView.configuration.userContentController.removeAllUserScripts()
    }

    func cleanUpBeforeClosing() {
        if content.isUrl, let url = webView.url {
            historyCoordinating.commitChanges(url: url)
        }
        webView.stopLoading()
        webView.stopMediaCapture()
        webView.stopAllMediaPlayback()
        webView.fullscreenWindowController?.close()

        cbaTimeReporter?.tabWillClose(self.instrumentation.currentTabIdentifier)
    }

    // MARK: - Event Publishers

    let webViewDidReceiveChallengePublisher = PassthroughSubject<Void, Never>()
    let webViewDidCommitNavigationPublisher = PassthroughSubject<Void, Never>()
    let webViewDidFinishNavigationPublisher = PassthroughSubject<Void, Never>()
    let webViewDidFailNavigationPublisher = PassthroughSubject<Void, Never>()

    @MainActor
    @Published var isAMPProtectionExtracting: Bool = false

    // MARK: - Properties

    let webView: WebView

    private var lastUpgradedURL: URL?

    var userEnteredUrl = false

    var contentChangeEnabled = true

    var fbBlockingEnabled = true

    var isLazyLoadingInProgress = false

    @Published private(set) var content: TabContent {
        didSet {
            handleFavicon()
            invalidateSessionStateData()
            if let oldUrl = oldValue.url {
                historyCoordinating.commitChanges(url: oldUrl)
            }
            error = nil
            Task {
                await reloadIfNeeded(shouldLoadInBackground: true)
            }

            if let title = content.title {
                self.title = title
            }
            
        }
    }

    func setContent(_ content: TabContent) {
        guard contentChangeEnabled else {
            return
        }

        lastUpgradedURL = nil

        if let newContent = privatePlayer.overrideContent(content, for: self) {
            self.content = newContent
            return
        }

        switch (self.content, content) {
        case (.preferences(pane: .some), .preferences(pane: nil)):
            // prevent clearing currently selected pane (for state persistence purposes)
            break
        default:
            if self.content != content {
                self.content = content
            }
        }
    }
    
    var lastSelectedAt: Date?

    @Published var title: String?
    @PublishedAfter var error: WKError? {
        didSet {
            switch error {
            case .some(URLError.notConnectedToInternet),
                 .some(URLError.networkConnectionLost):
                guard let failingUrl = error?.failingUrl else { break }
                historyCoordinating.markFailedToLoadUrl(failingUrl)
            default:
                break
            }
        }
    }
    let permissions: PermissionModel

    /// an Interactive Dialog request (alert/open/save/print) made by a page to be published and presented asynchronously
    @Published
    var userInteractionDialog: UserDialog? {
        didSet {
            guard let request = userInteractionDialog?.request else { return }
            request.addCompletionHandler { [weak self, weak request] _ in
                if self?.userInteractionDialog?.request === request {
                    self?.userInteractionDialog = nil
                }
            }
        }
    }

    weak private(set) var parentTab: Tab?
    private var _canBeClosedWithBack: Bool
    var canBeClosedWithBack: Bool {
        // Reset canBeClosedWithBack on any WebView navigation
        _canBeClosedWithBack = _canBeClosedWithBack && parentTab != nil && !webView.canGoBack && !webView.canGoForward
        return _canBeClosedWithBack
    }

    @available(macOS, obsoleted: 12.0, renamed: "interactionStateData")
    var sessionStateData: Data?
    var interactionStateData: Data?

    func invalidateSessionStateData() {
        sessionStateData = nil
        interactionStateData = nil
    }

    func getActualSessionStateData() -> Data? {
        if let sessionStateData = sessionStateData {
            return sessionStateData
        }

        guard webView.url != nil else { return nil }
        // collect and cache actual SessionStateData on demand and store until invalidated
        self.sessionStateData = (try? webView.sessionStateData())
        return self.sessionStateData
    }
    
    @available(macOS 12, *)
    func getActualInteractionStateData() -> Data? {
        if let interactionStateData = interactionStateData {
            return interactionStateData
        }

        guard webView.url != nil else { return nil }
        
        self.interactionStateData = (webView.interactionState as? Data)
        
        return self.interactionStateData
    }

    func update(url: URL?, userEntered: Bool = true) {
        if url == .welcome {
            OnboardingViewModel().restart()
        }
        self.content = .contentFromURL(url)

        // This function is called when the user has manually typed in a new address, which should reset the login detection flow.
        userEnteredUrl = userEntered
    }

    // Used to track if an error was caused by a download navigation.
    private(set) var currentDownload: URL?

    func download(from url: URL, promptForLocation: Bool = true) {
        webView.startDownload(URLRequest(url: url, cachePolicy: .returnCacheDataElseLoad)) { download in
            FileDownloadManager.shared.add(download, delegate: self, location: promptForLocation ? .prompt : .auto, postflight: .none)
        }
    }

    func saveWebContentAs() {
        webView.getMimeType { [weak self] mimeType in
            guard let self else { return }
            let webView = self.webView
            guard case .some(.html) = mimeType.flatMap(UTType.init(mimeType:)) else {
                if let url = webView.url {
                    self.download(from: url, promptForLocation: true)
                }
                return
            }

            let dialog = UserDialogType.savePanel(.init(SavePanelParameters(suggestedFilename: webView.suggestedFilename,
                                                                            fileTypes: [.html, .webArchive, .pdf])) { result in
                guard let (url, fileType) = try? result.get() else { return }
                webView.exportWebContent(to: url, as: fileType.flatMap(WKWebView.ContentExportType.init) ?? .html)
            })
            self.userInteractionDialog = UserDialog(sender: .user, dialog: dialog)
        }
    }

    private let instrumentation = TabInstrumentation()
    private enum FrameLoadState {
        case provisional
        case committed
        case finished
    }
    private var externalSchemeOpenedPerPageLoad = false

    var canGoForward: Bool {
        webView.canGoForward
    }

    func goForward() {
        guard canGoForward else { return }
        shouldStoreNextVisit = false
        webView.goForward()
    }

    var canGoBack: Bool {
        webView.canGoBack || error != nil
    }

    func goBack() {
        guard canGoBack else {
            if canBeClosedWithBack {
                delegate?.closeTab(self)
            }
            return
        }

        guard error == nil else {
            webView.reload()
            return
        }

        shouldStoreNextVisit = false

        if privatePlayer.goBackSkippingLastItemIfNeeded(for: webView) {
            return
        }
        webView.goBack()
    }

    func go(to item: WKBackForwardListItem) {
        shouldStoreNextVisit = false
        webView.go(to: item)
    }

    func openHomePage() {
        content = .homePage
    }

    func startOnboarding() {
        content = .onboarding
    }

    func reload() {
        currentDownload = nil
        if let error = error, let failingUrl = error.failingUrl {
            webView.load(failingUrl)
            return
        }

        if webView.url == nil, let url = content.url {
            webView.load(url)
        } else if case .privatePlayer = content, let url = content.url {
            webView.load(url)
        } else {
            webView.reload()
        }
    }

    @discardableResult
    private func setFBProtection(enabled: Bool) -> Bool {
        guard self.fbBlockingEnabled != enabled else { return false }
        guard let userContentController = userContentController else {
            assertionFailure("Missing UserContentController")
            return false
        }
        if enabled {
            do {
                try userContentController.enableGlobalContentRuleList(withIdentifier: ContentBlockerRulesLists.Constants.clickToLoadRulesListName)
            } catch {
                assertionFailure("Missing FB List")
                return false
            }
        } else {
            do {
                try userContentController.disableGlobalContentRuleList(withIdentifier: ContentBlockerRulesLists.Constants.clickToLoadRulesListName)
            } catch {
                assertionFailure("FB List was not enabled")
                return false
            }
        }
        self.fbBlockingEnabled = enabled

        return true
    }

    private static let debugEvents = EventMapping<AMPProtectionDebugEvents> { event, _, _, _ in
        switch event {
        case .ampBlockingRulesCompilationFailed:
            Pixel.fire(.ampBlockingRulesCompilationFailed)
        }
    }

    lazy var linkProtection: LinkProtection = {
        LinkProtection(privacyManager: contentBlocking.privacyConfigurationManager,
                       contentBlockingManager: contentBlocking.contentBlockingManager,
                       errorReporting: Self.debugEvents)
    }()

    lazy var referrerTrimming: ReferrerTrimming = {
        ReferrerTrimming(privacyManager: contentBlocking.privacyConfigurationManager,
                         contentBlockingManager: contentBlocking.contentBlockingManager,
                         tld: contentBlocking.tld)
    }()

    @MainActor
    private func reloadIfNeeded(shouldLoadInBackground: Bool = false) async {
        guard content.url != nil else {
            return
        }

        let url: URL = await {
            if contentURL.isFileURL {
                return contentURL
            }
            return await linkProtection.getCleanURL(from: contentURL, onStartExtracting: {
                isAMPProtectionExtracting = true
            }, onFinishExtracting: { [weak self]
                in self?.isAMPProtectionExtracting = false
            })
        }()
        if shouldLoadURL(url, shouldLoadInBackground: shouldLoadInBackground) {
            let didRestore: Bool
            
            if #available(macOS 12.0, *) {
                didRestore = restoreInteractionStateDataIfNeeded() || restoreSessionStateDataIfNeeded()
            } else {
                didRestore = restoreSessionStateDataIfNeeded()
            }

            if privatePlayer.goBackAndLoadURLIfNeeded(for: self) {
                return
            }

            if !didRestore {
                if url.isFileURL {
                    _ = webView.loadFileURL(url, allowingReadAccessTo: URL(fileURLWithPath: "/"))
                } else {
                    webView.load(url)
                }
            }
        }
    }

    @MainActor
    private var contentURL: URL {
        switch content {
        case .url(let value):
            return value
        case .privatePlayer(let videoID, let timestamp):
            return .privatePlayer(videoID, timestamp: timestamp)
        case .homePage:
            return .homePage
        default:
            return .blankPage
        }
    }

    @MainActor
    private func shouldLoadURL(_ url: URL, shouldLoadInBackground: Bool = false) -> Bool {
        // don‘t reload in background unless shouldLoadInBackground
        guard url.isValid,
              (webView.superview != nil || shouldLoadInBackground),
              // don‘t reload when already loaded
              webView.url != url,
              webView.url != content.url
        else {
            return false
        }

        if privatePlayer.shouldSkipLoadingURL(for: self) {
            return false
        }

        // if content not loaded inspect error
        switch error {
        case .none, // no error
            // error due to connection failure
             .some(URLError.notConnectedToInternet),
             .some(URLError.networkConnectionLost):
            return true
        case .some:
            // don‘t autoreload on other kinds of errors
            return false
        }
    }

    @MainActor
    @available(macOS, obsoleted: 12.0, renamed: "restoreInteractionStateDataIfNeeded")
    private func restoreSessionStateDataIfNeeded() -> Bool {
        var didRestore: Bool = false
        if let sessionStateData = self.sessionStateData {
            if contentURL.isFileURL {
                _ = webView.loadFileURL(contentURL, allowingReadAccessTo: URL(fileURLWithPath: "/"))
            }
            do {
                try webView.restoreSessionState(from: sessionStateData)
                didRestore = true
            } catch {
                os_log("Tab:setupWebView could not restore session state %s", "\(error)")
            }
        }
        
        return didRestore
    }
    
    @MainActor
    @available(macOS 12, *)
    private func restoreInteractionStateDataIfNeeded() -> Bool {
        var didRestore: Bool = false
        if let interactionStateData = self.interactionStateData {
            if contentURL.isFileURL {
                _ = webView.loadFileURL(contentURL, allowingReadAccessTo: URL(fileURLWithPath: "/"))
            }
            
            webView.interactionState = interactionStateData
            didRestore = true
        }
        
        return didRestore
    }

    private func addHomePageToWebViewIfNeeded() {
        guard !AppDelegate.isRunningTests else { return }
        if content == .homePage && webView.url == nil {
            webView.load(.homePage)
        }
    }

    func stopLoading() {
        webView.stopLoading()
    }

    func requestFireproofToggle() {
        guard let url = content.url,
              let host = url.host
        else { return }

        _ = FireproofDomains.shared.toggle(domain: host)
    }

    private var superviewObserver: NSKeyValueObservation?

    private func setupWebView(shouldLoadInBackground: Bool) {
        webView.navigationDelegate = navigationDelegate
        webView.uiDelegate = self
        webView.contextMenuDelegate = self.contextMenuManager
        webView.allowsBackForwardNavigationGestures = true
        webView.allowsMagnification = true

        permissions.webView = webView

        superviewObserver = webView.observe(\.superview, options: .old) { [weak self] _, change in
            // if the webView is being added to superview - reload if needed
            if case .some(.none) = change.oldValue {
                Task { @MainActor [weak self] in
                    await self?.reloadIfNeeded()
                }
            }
        }

        // background tab loading should start immediately
        Task { @MainActor in
            await reloadIfNeeded(shouldLoadInBackground: shouldLoadInBackground)
            if !shouldLoadInBackground {
                addHomePageToWebViewIfNeeded()
            }
        }
    }

    // MARK: - Favicon

    @Published var favicon: NSImage?
    let faviconManagement: FaviconManagement

    private func handleFavicon() {
        if content.isPrivatePlayer {
            favicon = .privatePlayer
            return
        }

        guard faviconManagement.areFaviconsLoaded else { return }

        guard content.isUrl, let url = content.url else {
            favicon = nil
            return
        }

        if let cachedFavicon = faviconManagement.getCachedFavicon(for: url, sizeCategory: .small)?.image {
            if cachedFavicon != favicon {
                favicon = cachedFavicon
            }
        } else {
            favicon = nil
        }
    }

    // MARK: - Global & Local History

    private var historyCoordinating: HistoryCoordinating
    private var shouldStoreNextVisit = true
    private(set) var localHistory: Set<String>

    func addVisit(of url: URL) {
        guard shouldStoreNextVisit else {
            shouldStoreNextVisit = true
            return
        }

        // Add to global history
        historyCoordinating.addVisit(of: url)

        // Add to local history
        if let host = url.host, !host.isEmpty {
            localHistory.insert(host.droppingWwwPrefix())
        }
    }

    func updateVisitTitle(_ title: String, url: URL) {
        historyCoordinating.updateTitleIfNeeded(title: title, url: url)
    }

    // MARK: - Youtube Player
    
    private weak var youtubeOverlayScript: YoutubeOverlayUserScript?
    private weak var youtubePlayerScript: YoutubePlayerUserScript?
    private var youtubePlayerCancellables: Set<AnyCancellable> = []

    func setUpYoutubeScriptsIfNeeded() {
        guard privatePlayer.isAvailable else {
            return
        }

        youtubePlayerCancellables.removeAll()

        // only send push updates on macOS 11+ where it's safe to call window.* messages in the browser
        let canPushMessagesToJS: Bool = {
            if #available(macOS 11, *) {
                return true
            } else {
                return false
            }
        }()

        if webView.url?.host?.droppingWwwPrefix() == "youtube.com" && canPushMessagesToJS {
            privatePlayer.$mode
                .dropFirst()
                .sink { [weak self] playerMode in
                    guard let self = self else {
                        return
                    }
                    let userValues = YoutubeOverlayUserScript.UserValues(
                        privatePlayerMode: playerMode,
                        overlayInteracted: self.privatePlayer.overlayInteracted
                    )
                    self.youtubeOverlayScript?.userValuesUpdated(userValues: userValues, inWebView: self.webView)
                }
                .store(in: &youtubePlayerCancellables)
        }

        if url?.isPrivatePlayerScheme == true {
            youtubePlayerScript?.isEnabled = true

            if canPushMessagesToJS {
                privatePlayer.$mode
                    .map { $0 == .enabled }
                    .sink { [weak self] shouldAlwaysOpenPrivatePlayer in
                        guard let self = self else {
                            return
                        }
                        self.youtubePlayerScript?.setAlwaysOpenInPrivatePlayer(shouldAlwaysOpenPrivatePlayer, inWebView: self.webView)
                    }
                    .store(in: &youtubePlayerCancellables)
            }
        } else {
            youtubePlayerScript?.isEnabled = false
        }
    }
    
    // MARK: - Dashboard Info
    @Published private(set) var privacyInfo: PrivacyInfo?
    private var previousPrivacyInfosByURL: [String: PrivacyInfo] = [:]
    private var didGoBackForward: Bool = false

    private func resetDashboardInfo() {
        if let url = content.url {
            if didGoBackForward, let privacyInfo = previousPrivacyInfosByURL[url.absoluteString] {
                self.privacyInfo = privacyInfo
                didGoBackForward = false
            } else {
                privacyInfo = makePrivacyInfo(url: url)
            }
        } else {
            privacyInfo = nil
        }
    }
    
    private func makePrivacyInfo(url: URL) -> PrivacyInfo? {
        guard let host = url.host else { return nil }
        
        let entity = contentBlocking.trackerDataManager.trackerData.findEntity(forHost: host)
        
        privacyInfo = PrivacyInfo(url: url,
                                  parentEntity: entity,
                                  protectionStatus: makeProtectionStatus(for: host))
        
        previousPrivacyInfosByURL[url.absoluteString] = privacyInfo
        
        return privacyInfo
    }
    
    private func resetConnectionUpgradedTo(navigationAction: NavigationAction) {
        let isOnUpgradedPage = navigationAction.url == privacyInfo?.connectionUpgradedTo
        if navigationAction.isForMainFrame && !isOnUpgradedPage {
            privacyInfo?.connectionUpgradedTo = nil
        }
    }

    private func setConnectionUpgradedTo(_ upgradedUrl: URL, navigationAction: NavigationAction) {
        guard navigationAction.isForMainFrame else { return }
        privacyInfo?.connectionUpgradedTo = upgradedUrl
    }

    public func setMainFrameConnectionUpgradedTo(_ upgradedUrl: URL?) {
        guard let upgradedUrl else { return }
        privacyInfo?.connectionUpgradedTo = upgradedUrl
    }
    
    private func makeProtectionStatus(for host: String) -> ProtectionStatus {
        let config = contentBlocking.privacyConfigurationManager.privacyConfig
        
        let isTempUnprotected = config.isTempUnprotected(domain: host)
        let isAllowlisted = config.isUserUnprotected(domain: host)
        
        var enabledFeatures: [String] = []
        
        if !config.isInExceptionList(domain: host, forFeature: .contentBlocking) {
            enabledFeatures.append(PrivacyFeature.contentBlocking.rawValue)
        }
        
        return ProtectionStatus(unprotectedTemporary: isTempUnprotected,
                                enabledFeatures: enabledFeatures,
                                allowlisted: isAllowlisted,
                                denylisted: false)
    }

}

extension Tab: UserContentControllerDelegate {

    func userContentController(_ userContentController: UserContentController, didInstallContentRuleLists contentRuleLists: [String: WKContentRuleList], userScripts: UserScriptsProvider, updateEvent: ContentBlockerRulesManager.UpdateEvent) {
        guard let userScripts = userScripts as? UserScripts else { fatalError("Unexpected UserScripts") }

        userScripts.debugScript.instrumentation = instrumentation
        userScripts.faviconScript.delegate = self
        userScripts.surrogatesScript.delegate = self
        userScripts.contentBlockerRulesScript.delegate = self
        userScripts.clickToLoadScript.delegate = self
        userScripts.pageObserverScript.delegate = self
        userScripts.printingUserScript.delegate = self
        if #available(macOS 11, *) {
            userScripts.autoconsentUserScript?.delegate = self
        }
        youtubeOverlayScript = userScripts.youtubeOverlayScript
        youtubeOverlayScript?.delegate = self
        youtubePlayerScript = userScripts.youtubePlayerUserScript
        setUpYoutubeScriptsIfNeeded()
    }

}

extension Tab: PageObserverUserScriptDelegate {

    func pageDOMLoaded() {
        self.delegate?.tabPageDOMLoaded(self)
    }

}

extension Tab: FaviconUserScriptDelegate {

    func faviconUserScript(_ faviconUserScript: FaviconUserScript,
                           didFindFaviconLinks faviconLinks: [FaviconUserScript.FaviconLink],
                           for documentUrl: URL) {
        faviconManagement.handleFaviconLinks(faviconLinks, documentUrl: documentUrl) { favicon in
            guard documentUrl == self.content.url, let favicon = favicon else {
                return
            }
            self.favicon = favicon.image
        }
    }

}

extension Tab: ContentBlockerRulesUserScriptDelegate {

    func contentBlockerRulesUserScriptShouldProcessTrackers(_ script: ContentBlockerRulesUserScript) -> Bool {
        return true
    }

    func contentBlockerRulesUserScriptShouldProcessCTLTrackers(_ script: ContentBlockerRulesUserScript) -> Bool {
        return fbBlockingEnabled
    }
    
    func contentBlockerRulesUserScript(_ script: ContentBlockerRulesUserScript, detectedTracker tracker: DetectedRequest) {
        guard let url = webView.url else { return }
        
        privacyInfo?.trackerInfo.addDetectedTracker(tracker, onPageWithURL: url)
        historyCoordinating.addDetectedTracker(tracker, onURL: url)
    }

    func contentBlockerRulesUserScript(_ script: ContentBlockerRulesUserScript, detectedThirdPartyRequest request: DetectedRequest) {
        privacyInfo?.trackerInfo.add(detectedThirdPartyRequest: request)
    }
    
}

extension HistoryCoordinating {

    func addDetectedTracker(_ tracker: DetectedRequest, onURL url: URL) {
        trackerFound(on: url)

        guard tracker.isBlocked,
              let entityName = tracker.entityName else { return }

        addBlockedTracker(entityName: entityName, on: url)
    }

}

extension Tab: ClickToLoadUserScriptDelegate {

    func clickToLoadUserScriptAllowFB(_ script: UserScript, replyHandler: @escaping (Bool) -> Void) {
        guard self.fbBlockingEnabled else {
            replyHandler(true)
            return
        }

        if setFBProtection(enabled: false) {
            replyHandler(true)
        } else {
            replyHandler(false)
        }
    }
}

extension Tab: SurrogatesUserScriptDelegate {
    func surrogatesUserScriptShouldProcessTrackers(_ script: SurrogatesUserScript) -> Bool {
        return true
    }

    func surrogatesUserScript(_ script: SurrogatesUserScript, detectedTracker tracker: DetectedRequest, withSurrogate host: String) {
        guard let url = webView.url else { return }
        
        privacyInfo?.trackerInfo.addInstalledSurrogateHost(host, for: tracker, onPageWithURL: url)
        privacyInfo?.trackerInfo.addDetectedTracker(tracker, onPageWithURL: url)
        
        historyCoordinating.addDetectedTracker(tracker, onURL: url)
    }
}

extension Tab/*: NavigationResponder*/ { // to be moved to Tab+Navigation.swift

    @MainActor
    func didReceive(_ challenge: URLAuthenticationChallenge, for navigation: Navigation?) async -> AuthChallengeDisposition? {
        webViewDidReceiveChallengePublisher.send()

        guard challenge.protectionSpace.authenticationMethod == NSURLAuthenticationMethodHTTPBasic else { return nil }

        let (request, future) = BasicAuthDialogRequest.future(with: challenge.protectionSpace)
        self.userInteractionDialog = UserDialog(sender: .page(domain: challenge.protectionSpace.host), dialog: .basicAuthenticationChallenge(request))
        do {
            return try await future.get()
        } catch {
            return .cancel
        }
    }

    @MainActor
    func didCommit(_ navigation: Navigation) {
        if content.isUrl, navigation.url == content.url {
            addVisit(of: navigation.url)
        }
        webViewDidCommitNavigationPublisher.send()
    }

    struct Constants {
        static let ddgClientHeaderKey = "X-DuckDuckGo-Client"
        static let ddgClientHeaderValue = "macOS"
    }

    // swiftlint:disable cyclomatic_complexity
    // swiftlint:disable function_body_length
    @MainActor
    func decidePolicy(for navigationAction: NavigationAction, preferences: inout NavigationPreferences) async -> NavigationActionPolicy? {
        preferences.userAgent = UserAgent.for(navigationAction.url)

        if let policy = privatePlayer.decidePolicy(for: navigationAction, in: self) {
            return policy
        }

        if navigationAction.url.isFileURL {
            return .allow
        }

        let isLinkActivated = !navigationAction.isTargetingNewWindow
            && navigationAction.navigationType.isLinkActivated

        let isNavigatingAwayFromPinnedTab: Bool = {
            let isNavigatingToAnotherDomain = navigationAction.url.host != url?.host
            let isPinned = pinnedTabsManager.isTabPinned(self)
            return isLinkActivated && isPinned && isNavigatingToAnotherDomain
        }()

        // to be modularized later on, see https://app.asana.com/0/0/1203268245242140/f
        let isRequestingNewTab = (isLinkActivated && NSApp.isCommandPressed) || navigationAction.navigationType.isMiddleButtonClick || isNavigatingAwayFromPinnedTab
        let shouldSelectNewTab = NSApp.isShiftPressed || (isNavigatingAwayFromPinnedTab && !navigationAction.navigationType.isMiddleButtonClick && !NSApp.isCommandPressed)

        didGoBackForward = navigationAction.navigationType.isBackForward
        
        // This check needs to happen before GPC checks. Otherwise the navigation type may be rewritten to `.other`
        // which would skip link rewrites.
        if !navigationAction.navigationType.isBackForward {
            let navigationActionPolicy = await linkProtection
                .requestTrackingLinkRewrite(
                    initiatingURL: webView.url,
                    destinationURL: navigationAction.url,
                    onStartExtracting: { if !isRequestingNewTab { isAMPProtectionExtracting = true }},
                    onFinishExtracting: { [weak self] in self?.isAMPProtectionExtracting = false },
                    onLinkRewrite: { [weak self] url in
                        guard let self = self else { return }
                        if isRequestingNewTab || !navigationAction.isForMainFrame {
                            self.openChild(with: .url(url), of: .tab(selected: shouldSelectNewTab || !navigationAction.isForMainFrame))
                        } else {
                            self.webView.load(url)
                        }
                    })
            if let navigationActionPolicy = navigationActionPolicy, navigationActionPolicy == false {
                return .cancel
            }
        }

        if navigationAction.isForMainFrame, navigationAction.request.mainDocumentURL?.host != lastUpgradedURL?.host {
            lastUpgradedURL = nil
        }

        if navigationAction.isForMainFrame, !navigationAction.navigationType.isBackForward {
            if let newRequest = referrerTrimming.trimReferrer(for: navigationAction.request, originUrl: navigationAction.sourceFrame.url) {
                if isRequestingNewTab {
                    self.openChild(with: newRequest.url.map { .contentFromURL($0) } ?? .none, of: .tab(selected: shouldSelectNewTab))
                } else {
                    _ = webView.load(newRequest)
                }
                return .cancel
            }
        }

        if navigationAction.isForMainFrame {
            if navigationAction.navigationType.isBackForward,
               self.webView.frozenCanGoForward != nil {

                // Auto-cancel simulated Back action when upgrading to HTTPS or GPC from Client Redirect
                self.webView.frozenCanGoForward = nil
                self.webView.frozenCanGoBack = nil
                return .cancel
                
            } else if !navigationAction.navigationType.isBackForward,
                      !isRequestingNewTab,
                      let request = GPCRequestFactory().requestForGPC(basedOn: navigationAction.request,
                                                                      config: ContentBlocking.shared.privacyConfigurationManager.privacyConfig,
                                                                      gpcEnabled: PrivacySecurityPreferences.shared.gpcEnabled) {
                self.invalidateBackItemIfNeeded(for: navigationAction)

                _=webView.load(request)
                return .cancel
            }
        }

        if navigationAction.isForMainFrame {
            if navigationAction.url != currentDownload || navigationAction.isUserInitiated {
                currentDownload = nil
            }
        }

        self.resetConnectionUpgradedTo(navigationAction: navigationAction)

        if isRequestingNewTab {
            self.openChild(with: .contentFromURL(navigationAction.url), of: .tab(selected: shouldSelectNewTab))
            return .cancel

        } else if navigationAction.shouldDownload
                    || (isLinkActivated && NSApp.isOptionPressed && !NSApp.isCommandPressed) {
            // register the navigationAction for legacy _WKDownload to be called back on the Tab
            // further download will be passed to webView:navigationAction:didBecomeDownload:
            return .download(navigationAction.url, using: webView) { [weak self] download in
                self?.navigationAction(navigationAction, didBecome: download)
            }
        }

        guard navigationAction.url.scheme != nil else { return .allow }

        if navigationAction.url.isExternalSchemeLink {
            // request if OS can handle extenrnal url
            self.host(webView.url?.host, requestedOpenExternalURL: navigationAction.url)
            return .cancel
        }

        if navigationAction.isForMainFrame {
            let result = await privacyFeatures.httpsUpgrade.upgrade(url: navigationAction.url)
            switch result {
            case let .success(upgradedURL):
                if lastUpgradedURL != upgradedURL {
                    urlDidUpgrade(upgradedURL, navigationAction: navigationAction)
                    return .cancel
                }
            case .failure:
                if !navigationAction.url.isDuckDuckGo {
                    await prepareForContentBlocking()
                }
            }
        }
        
        if navigationAction.isForMainFrame,
           navigationAction.url.isDuckDuckGo,
           navigationAction.request.value(forHTTPHeaderField: Constants.ddgClientHeaderKey) == nil,
           !navigationAction.navigationType.isBackForward {
            
            var request = navigationAction.request
            request.setValue(Constants.ddgClientHeaderValue, forHTTPHeaderField: Constants.ddgClientHeaderKey)
            _ = webView.load(request)
            return .cancel
        }

        toggleFBProtection(for: navigationAction.url)

        return .next
    }

    private func host(_ host: String?, requestedOpenExternalURL url: URL) {
        let searchForExternalUrl = { [weak self] in
            // Redirect after handing WebView.url update after cancelling the request
            DispatchQueue.main.async {
                guard let self, let url = URL.makeSearchUrl(from: url.absoluteString) else { return }
                self.update(url: url)
            }
        }

        guard self.delegate?.tab(self, requestedOpenExternalURL: url, forUserEnteredURL: userEnteredUrl) == true else {
            // search if external URL can‘t be opened but entered by user
            if userEnteredUrl {
                searchForExternalUrl()
            }
            return
        }

        let permissionType = PermissionType.externalScheme(scheme: url.scheme ?? "")

        permissions.permissions([permissionType], requestedForDomain: host, url: url) { [weak self, userEnteredUrl] granted in
            guard granted, let self else {
                // search if denied but entered by user
                if userEnteredUrl {
                    searchForExternalUrl()
                }
                return
            }
            // handle opening extenral URL
            NSWorkspace.shared.open(url)
            self.permissions.permissions[permissionType].externalSchemeOpened()
        }
    }

    // swiftlint:enable cyclomatic_complexity
    // swiftlint:enable function_body_length

    private func urlDidUpgrade(_ upgradedURL: URL, navigationAction: NavigationAction) {
        lastUpgradedURL = upgradedURL
        invalidateBackItemIfNeeded(for: navigationAction)
        webView.load(upgradedURL)
        setConnectionUpgradedTo(upgradedURL, navigationAction: navigationAction)
    }

    @MainActor
    private func prepareForContentBlocking() async {
        // Ensure Content Blocking Assets (WKContentRuleList&UserScripts) are installed
        if userContentController?.contentBlockingAssetsInstalled == false
           && ContentBlocking.shared.privacyConfigurationManager.privacyConfig.isEnabled(featureKey: .contentBlocking) {
            cbaTimeReporter?.tabWillWaitForRulesCompilation(self.instrumentation.currentTabIdentifier)
            await userContentController?.awaitContentBlockingAssetsInstalled()
            cbaTimeReporter?.reportWaitTimeForTabFinishedWaitingForRules(self.instrumentation.currentTabIdentifier)
        } else {
            cbaTimeReporter?.reportNavigationDidNotWaitForRules()
        }
    }

    private func toggleFBProtection(for url: URL) {
        // Enable/disable FBProtection only after UserScripts are installed (awaitContentBlockingAssetsInstalled)
        let privacyConfiguration = contentBlocking.privacyConfigurationManager.privacyConfig

        let featureEnabled = privacyConfiguration.isFeature(.clickToPlay, enabledForDomain: url.host)
        setFBProtection(enabled: featureEnabled)
    }

    func willStart(_ navigationAction: NavigationAction) {
        if error != nil { error = nil }

        externalSchemeOpenedPerPageLoad = false
        delegate?.tabWillStartNavigation(self, isUserInitiated: navigationAction.isUserInitiated)

        if navigationAction.navigationType.isRedirect {
            resetDashboardInfo()
        }
    }

    private func invalidateBackItemIfNeeded(for navigationAction: NavigationAction) {
        // Cancelled & Upgraded Client Redirect URL leaves wrong backForwardList record
        // https://app.asana.com/0/inbox/1199237043628108/1201280322539473/1201353436736961
        guard case .redirect(let redirect) = navigationAction.navigationType,
              case .client(delay: 0) = redirect.type,
              redirect.history.last?.fromHistoryItemIdentity != webView.backForwardList.currentItem?.identity
        else { return }

        self.webView.goBack()
        self.webView.frozenCanGoBack = self.webView.canGoBack
        self.webView.frozenCanGoForward = false
    }

    @MainActor
    func decidePolicy(for navigationResponse: NavigationResponse, currentNavigation: Navigation?) async -> NavigationResponsePolicy? {
        userEnteredUrl = false // subsequent requests will be navigations
        
        if !navigationResponse.canShowMIMEType || navigationResponse.shouldDownload {
            if navigationResponse.isForMainFrame {
                guard currentDownload != navigationResponse.url else {
                    // prevent download twice
                    return .cancel
                }
                currentDownload = navigationResponse.url
            }

            if navigationResponse.httpResponse?.isSuccessful == true {
                // register the navigationResponse for legacy _WKDownload to be called back on the Tab
                // further download will be passed to webView:navigationResponse:didBecomeDownload:
                return .download(navigationResponse.url, using: webView) {  [weak self] download in
                    self?.navigationResponse(navigationResponse, didBecome: download, currentNavigation: currentNavigation)
                }
            }
        }
        
<<<<<<< HEAD
        return .allow
=======
        if navigationResponse.isForMainFrame && isSuccessfulResponse {
            self.adClickAttribution?.detection.on2XXResponse(url: webView.url)
        }
        
        await self.adClickAttribution?.logic.onProvisionalNavigation()

        return .next
>>>>>>> 4c52c1e3
    }

    func didStart(_ navigation: Navigation) {
        delegate?.tabDidStartNavigation(self)
        userInteractionDialog = nil

        // Unnecessary assignment triggers publishing
        if error != nil { error = nil }

        invalidateSessionStateData()
        resetDashboardInfo()
        linkProtection.cancelOngoingExtraction()
        linkProtection.setMainFrameUrl(navigation.url)
        referrerTrimming.onBeginNavigation(to: navigation.url)
    }

    @MainActor
    func navigationDidFinish(_ navigation: Navigation) {
        invalidateSessionStateData()
        webViewDidFinishNavigationPublisher.send()
        if isAMPProtectionExtracting { isAMPProtectionExtracting = false }
        linkProtection.setMainFrameUrl(nil)
        referrerTrimming.onFinishNavigation()
        setUpYoutubeScriptsIfNeeded()
        StatisticsLoader.shared.refreshRetentionAtb(isSearch: navigation.url.isDuckDuckGoSearch)
    }

    func navigation(_ navigation: Navigation, didFailWith error: WKError, isProvisioned: Bool) {
        if isProvisioned {
            self.error = error
        }

        invalidateSessionStateData()
        linkProtection.setMainFrameUrl(nil)
        referrerTrimming.onFailedNavigation()
        webViewDidFailNavigationPublisher.send()
    }

    func navigationAction(_ navigationAction: NavigationAction, didBecome download: WebKitDownload) {
        FileDownloadManager.shared.add(download, delegate: self, location: .auto, postflight: .none)
    }

    func navigationResponse(_ navigationResponse: NavigationResponse, didBecome download: WebKitDownload, currentNavigation: Navigation?) {
        FileDownloadManager.shared.add(download, delegate: self, location: .auto, postflight: .none)

        // Note this can result in tabs being left open, e.g. download button on this page:
        // https://en.wikipedia.org/wiki/Guitar#/media/File:GuitareClassique5.png
        // Safari closes new tabs that were opened and then create a download instantly.
        if self.webView.backForwardList.currentItem == nil,
           self.parentTab != nil {
            DispatchQueue.main.async { [weak self] in
                self?.delegate?.closeTab(self!)
            }
        }
    }

    func webContentProcessDidTerminate(currentNavigation: Navigation?) {
        Pixel.fire(.debug(event: .webKitDidTerminate))
    }

}

extension Tab: FileDownloadManagerDelegate {

    func chooseDestination(suggestedFilename: String?, directoryURL: URL?, fileTypes: [UTType], callback: @escaping (URL?, UTType?) -> Void) {
        let dialog = UserDialogType.savePanel(.init(SavePanelParameters(suggestedFilename: suggestedFilename,
                                                                        fileTypes: fileTypes)) { result in
            guard case let .success(.some( (url: url, fileType: fileType) )) = result else {
                callback(nil, nil)
                return
            }
            callback(url, fileType)
        })
        userInteractionDialog = UserDialog(sender: .user, dialog: dialog)
    }

    func fileIconFlyAnimationOriginalRect(for downloadTask: WebKitDownloadTask) -> NSRect? {
        self.delegate?.fileIconFlyAnimationOriginalRect(for: downloadTask)
    }

}

@available(macOS 11, *)
extension Tab: AutoconsentUserScriptDelegate {
    func autoconsentUserScript(consentStatus: CookieConsentInfo) {
        self.privacyInfo?.cookieConsentManaged = consentStatus
    }
    
    func autoconsentUserScriptPromptUserForConsent(_ result: @escaping (Bool) -> Void) {
        delegate?.tab(self, promptUserForCookieConsent: result)
    }
}

extension Tab: YoutubeOverlayUserScriptDelegate {
    func youtubeOverlayUserScriptDidRequestDuckPlayer(with url: URL) {
        let content = Tab.TabContent.contentFromURL(url)
        let isRequestingNewTab = NSApp.isCommandPressed
        if isRequestingNewTab {
            let shouldSelectNewTab = NSApp.isShiftPressed
            self.openChild(with: content, of: .tab(selected: shouldSelectNewTab))
        } else {
            setContent(content)
        }
    }
}

extension Tab: TabDataClearing {
    func prepareForDataClearing(caller: TabDataCleaner) {
        webView.stopLoading()
        webView.configuration.userContentController.removeAllUserScripts()

        webView.navigationDelegate = caller
        webView.load(URL(string: "about:blank")!)
    }
}<|MERGE_RESOLUTION|>--- conflicted
+++ resolved
@@ -1393,18 +1393,8 @@
                 }
             }
         }
-        
-<<<<<<< HEAD
-        return .allow
-=======
-        if navigationResponse.isForMainFrame && isSuccessfulResponse {
-            self.adClickAttribution?.detection.on2XXResponse(url: webView.url)
-        }
-        
-        await self.adClickAttribution?.logic.onProvisionalNavigation()
 
         return .next
->>>>>>> 4c52c1e3
     }
 
     func didStart(_ navigation: Navigation) {
