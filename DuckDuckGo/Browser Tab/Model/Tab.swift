--- conflicted
+++ resolved
@@ -1465,16 +1465,7 @@
     }
 
     @MainActor
-<<<<<<< HEAD
-    func webView(_ webView: WKWebView,
-                 decidePolicyFor navigationResponse: WKNavigationResponse) async -> WKNavigationResponsePolicy {
-        userEnteredUrl = false // subsequent requests will be navigations
-
-        let isSuccessfulResponse = (navigationResponse.response as? HTTPURLResponse)?.isSuccessfulResponse ?? false
-
-=======
     func decidePolicy(for navigationResponse: NavigationResponse) async -> NavigationResponsePolicy? {
->>>>>>> 4d301597
         internalUserDecider?.markUserAsInternalIfNeeded(forUrl: webView.url,
                                                         response: navigationResponse.response as? HTTPURLResponse)
 
