--- conflicted
+++ resolved
@@ -1395,40 +1395,16 @@
     }
 
     @MainActor
-<<<<<<< HEAD
     func navigationDidFinish(_ navigation: Navigation) {
-        invalidateSessionStateData()
-=======
-    func webView(_ webView: WKWebView, didFinish navigation: WKNavigation!) {
-        isBeingRedirected = false
         invalidateInteractionStateData()
->>>>>>> bcf9ca50
         webViewDidFinishNavigationPublisher.send()
         if isAMPProtectionExtracting { isAMPProtectionExtracting = false }
         linkProtection.setMainFrameUrl(nil)
         referrerTrimming.onFinishNavigation()
-<<<<<<< HEAD
         self.adClickAttribution?.detection.onDidFinishNavigation(url: navigation.url)
         self.adClickAttribution?.logic.onDidFinishNavigation(host: navigation.url.host)
         setUpYoutubeScriptsIfNeeded()
         StatisticsLoader.shared.refreshRetentionAtb(isSearch: navigation.url.isDuckDuckGoSearch)
-=======
-        self.adClickAttribution?.detection.onDidFinishNavigation(url: webView.url)
-        self.adClickAttribution?.logic.onDidFinishNavigation(host: webView.url?.host)
-    }
-
-    func webView(_ webView: WKWebView, didFail navigation: WKNavigation!, withError error: Error) {
-        // Failing not captured. Seems the method is called after calling the webview's method goBack()
-        // https://app.asana.com/0/1199230911884351/1200381133504356/f
-        //        hasError = true
-
-        isBeingRedirected = false
-        invalidateInteractionStateData()
-        linkProtection.setMainFrameUrl(nil)
-        referrerTrimming.onFailedNavigation()
-        self.adClickAttribution?.detection.onDidFailNavigation()
-        webViewDidFailNavigationPublisher.send()
->>>>>>> bcf9ca50
     }
 
     func navigation(_ navigation: Navigation, didFailWith error: WKError, isProvisioned: Bool) {
@@ -1436,7 +1412,7 @@
             self.error = error
         }
 
-        invalidateSessionStateData()
+        invalidateInteractionStateData()
         linkProtection.setMainFrameUrl(nil)
         referrerTrimming.onFailedNavigation()
         self.adClickAttribution?.detection.onDidFailNavigation()
