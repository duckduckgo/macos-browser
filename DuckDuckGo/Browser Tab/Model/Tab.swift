//
//  Tab.swift
//
//  Copyright © 2020 DuckDuckGo. All rights reserved.
//
//  Licensed under the Apache License, Version 2.0 (the "License");
//  you may not use this file except in compliance with the License.
//  You may obtain a copy of the License at
//
//  http://www.apache.org/licenses/LICENSE-2.0
//
//  Unless required by applicable law or agreed to in writing, software
//  distributed under the License is distributed on an "AS IS" BASIS,
//  WITHOUT WARRANTIES OR CONDITIONS OF ANY KIND, either express or implied.
//  See the License for the specific language governing permissions and
//  limitations under the License.
//

// swiftlint:disable file_length

import Cocoa
import WebKit
import os
import Combine
import BrowserServicesKit
import TrackerRadarKit
import ContentBlocking
import UserScript
import PrivacyDashboard

protocol TabDelegate: ContentOverlayUserScriptDelegate {
    func tabWillStartNavigation(_ tab: Tab, isUserInitiated: Bool)
    func tabDidStartNavigation(_ tab: Tab)
    func tab(_ tab: Tab, createdChild childTab: Tab, of kind: NewWindowPolicy)

    func tab(_ tab: Tab, requestedOpenExternalURL url: URL, forUserEnteredURL userEntered: Bool) -> Bool
    func tab(_ tab: Tab, promptUserForCookieConsent result: @escaping (Bool) -> Void)

    func tabPageDOMLoaded(_ tab: Tab)
    func closeTab(_ tab: Tab)

    func fileIconFlyAnimationOriginalRect(for downloadTask: WebKitDownloadTask) -> NSRect?

}

// swiftlint:disable type_body_length
@dynamicMemberLookup
final class Tab: NSObject, Identifiable, ObservableObject {

    enum TabContent: Equatable {
        case homePage
        case url(URL)
        case privatePlayer(videoID: String, timestamp: String?)
        case preferences(pane: PreferencePaneIdentifier?)
        case bookmarks
        case onboarding
        case none

        static func contentFromURL(_ url: URL?) -> TabContent {
            if url == .homePage {
                return .homePage
            } else if url == .welcome {
                return .onboarding
            } else if url == .preferences {
                return .anyPreferencePane
            } else if let preferencePane = url.flatMap(PreferencePaneIdentifier.init(url:)) {
                return .preferences(pane: preferencePane)
            } else if let privatePlayerContent = PrivatePlayer.shared.tabContent(for: url) {
                return privatePlayerContent
            } else {
                return .url(url ?? .blankPage)
            }
        }

        static var displayableTabTypes: [TabContent] {
            // Add new displayable types here
            let displayableTypes = [TabContent.anyPreferencePane, .bookmarks]

            return displayableTypes.sorted { first, second in
                guard let firstTitle = first.title, let secondTitle = second.title else {
                    return true // Arbitrary sort order, only non-standard tabs are displayable.
                }
                return firstTitle.localizedStandardCompare(secondTitle) == .orderedAscending
            }
        }

        /// Convenience accessor for `.preferences` Tab Content with no particular pane selected,
        /// i.e. the currently selected pane is decided internally by `PreferencesViewController`.
        static let anyPreferencePane: Self = .preferences(pane: nil)

        var isDisplayable: Bool {
            switch self {
            case .preferences, .bookmarks:
                return true
            default:
                return false
            }
        }

        func matchesDisplayableTab(_ other: TabContent) -> Bool {
            switch (self, other) {
            case (.preferences, .preferences):
                return true
            case (.bookmarks, .bookmarks):
                return true
            default:
                return false
            }
        }

        var title: String? {
            switch self {
            case .url, .homePage, .privatePlayer, .none: return nil
            case .preferences: return UserText.tabPreferencesTitle
            case .bookmarks: return UserText.tabBookmarksTitle
            case .onboarding: return UserText.tabOnboardingTitle
            }
        }

        var url: URL? {
            switch self {
            case .url(let url):
                return url
            case .privatePlayer(let videoID, let timestamp):
                return .privatePlayer(videoID, timestamp: timestamp)
            default:
                return nil
            }
        }

        var isUrl: Bool {
            switch self {
            case .url, .privatePlayer:
                return true
            default:
                return false
            }
        }

        var isPrivatePlayer: Bool {
            switch self {
            case .privatePlayer:
                return true
            default:
                return false
            }
        }
    }
<<<<<<< HEAD

    let contextMenuManager = ContextMenuManager()
    private weak var autofillScript: WebsiteAutofillUserScript?
    weak var delegate: TabDelegate? {
        didSet {
            autofillScript?.currentOverlayTab = delegate
            contextMenuManager.delegate = self
        }
    }

    // "protected" property access from extensions
    static var objcNavigationDelegateKeyPath: String { #keyPath(objcNavigationDelegate) }
    @objc private var objcNavigationDelegate: Any? { navigationDelegate }
    private let navigationDelegate = DistributedNavigationDelegate(logger: .navigation)
    
    var isPinned: Bool {
        return pinnedTabsManager.isTabPinned(self)
=======
    private struct ExtensionDependencies: TabExtensionDependencies {
        var userScriptsPublisher: AnyPublisher<UserScripts?, Never>
        var contentBlocking: ContentBlockingProtocol
        var adClickAttributionDependencies: AdClickAttributionDependencies
        var privacyInfoPublisher: AnyPublisher<PrivacyDashboard.PrivacyInfo?, Never>
        var inheritedAttribution: BrowserServicesKit.AdClickAttributionLogic.State?
        var userContentControllerProvider: UserContentControllerProvider
>>>>>>> dc4d58d4
    }

    // "protected" delegate property for extensions usage 
    private weak var delegate: TabDelegate?
    @objc private var objcDelegate: Any? { delegate }
    static var objcDelegateKeyPath: String { #keyPath(objcDelegate) }
    func setDelegate(_ delegate: TabDelegate) { self.delegate = delegate }

    private let cbaTimeReporter: ContentBlockingAssetsCompilationTimeReporter?
    let pinnedTabsManager: PinnedTabsManager
    private let privatePlayer: PrivatePlayer
    private let privacyFeatures: AnyPrivacyFeatures
    private var contentBlocking: AnyContentBlocking { privacyFeatures.contentBlocking }

    private let webViewConfiguration: WKWebViewConfiguration

    private var extensions: TabExtensions
    // accesing TabExtensions‘ Public Protocols projecting tab.extensions.extensionName to tab.extensionName
    // allows extending Tab functionality while maintaining encapsulation
    subscript<Extension>(dynamicMember keyPath: KeyPath<TabExtensions, Extension?>) -> Extension? {
        self.extensions[keyPath: keyPath]
    }

    @Published
    private(set) var userContentController: UserContentController?

    convenience init(content: TabContent,
                     faviconManagement: FaviconManagement = FaviconManager.shared,
                     webCacheManager: WebCacheManager = WebCacheManager.shared,
                     webViewConfiguration: WKWebViewConfiguration? = nil,
                     historyCoordinating: HistoryCoordinating = HistoryCoordinator.shared,
                     pinnedTabsManager: PinnedTabsManager = WindowControllersManager.shared.pinnedTabsManager,
                     privatePlayer: PrivatePlayer? = nil,
                     cbaTimeReporter: ContentBlockingAssetsCompilationTimeReporter? = ContentBlockingAssetsCompilationTimeReporter.shared,
                     localHistory: Set<String> = Set<String>(),
                     title: String? = nil,
                     error: Error? = nil,
                     favicon: NSImage? = nil,
                     sessionStateData: Data? = nil,
                     interactionStateData: Data? = nil,
                     parentTab: Tab? = nil,
                     shouldLoadInBackground: Bool = false,
                     canBeClosedWithBack: Bool = false,
                     lastSelectedAt: Date? = nil,
                     currentDownload: URL? = nil,
                     webViewFrame: CGRect = .zero
    ) {

        let privatePlayer = privatePlayer
            ?? (AppDelegate.isRunningTests ? PrivatePlayer.mock(withMode: .enabled) : PrivatePlayer.shared)

        self.init(content: content,
                  faviconManagement: faviconManagement,
                  webCacheManager: webCacheManager,
                  webViewConfiguration: webViewConfiguration,
                  historyCoordinating: historyCoordinating,
                  pinnedTabsManager: pinnedTabsManager,
                  privacyFeatures: PrivacyFeatures,
                  privatePlayer: privatePlayer,
                  cbaTimeReporter: cbaTimeReporter,
                  localHistory: localHistory,
                  title: title,
                  error: error,
                  favicon: favicon,
                  sessionStateData: sessionStateData,
                  interactionStateData: interactionStateData,
                  parentTab: parentTab,
                  shouldLoadInBackground: shouldLoadInBackground,
                  canBeClosedWithBack: canBeClosedWithBack,
                  lastSelectedAt: lastSelectedAt,
                  currentDownload: currentDownload,
                  webViewFrame: webViewFrame)
    }

    init(content: TabContent,
<<<<<<< HEAD
         faviconManagement: FaviconManagement = FaviconManager.shared,
         webCacheManager: WebCacheManager = WebCacheManager.shared,
         webViewConfiguration: WKWebViewConfiguration? = nil,
         historyCoordinating: HistoryCoordinating = HistoryCoordinator.shared,
         pinnedTabsManager: PinnedTabsManager = WindowControllersManager.shared.pinnedTabsManager,
         privatePlayer: PrivatePlayer = .shared,
         cbaTimeReporter: ContentBlockingAssetsCompilationTimeReporter? = ContentBlockingAssetsCompilationTimeReporter.shared,
         localHistory: Set<String> = Set<String>(),
         title: String? = nil,
         favicon: NSImage? = nil,
         sessionStateData: Data? = nil,
         interactionStateData: Data? = nil,
         parentTab: Tab? = nil,
         attributionState: AdClickAttributionLogic.State? = nil,
=======
         faviconManagement: FaviconManagement,
         webCacheManager: WebCacheManager,
         webViewConfiguration: WKWebViewConfiguration?,
         historyCoordinating: HistoryCoordinating,
         pinnedTabsManager: PinnedTabsManager,
         privacyFeatures: some PrivacyFeaturesProtocol,
         privatePlayer: PrivatePlayer,
         cbaTimeReporter: ContentBlockingAssetsCompilationTimeReporter?,
         localHistory: Set<String>,
         title: String?,
         error: Error?,
         favicon: NSImage?,
         sessionStateData: Data?,
         interactionStateData: Data?,
         parentTab: Tab?,
>>>>>>> dc4d58d4
         shouldLoadInBackground: Bool,
         canBeClosedWithBack: Bool,
         lastSelectedAt: Date?,
         currentDownload: URL?,
         webViewFrame: CGRect
    ) {

        self.content = content
        self.faviconManagement = faviconManagement
        self.historyCoordinating = historyCoordinating
        self.pinnedTabsManager = pinnedTabsManager
        self.privacyFeatures = privacyFeatures
        self.privatePlayer = privatePlayer
        self.cbaTimeReporter = cbaTimeReporter
        self.localHistory = localHistory
        self.title = title
        self.favicon = favicon
        self.parentTab = parentTab
        self._canBeClosedWithBack = canBeClosedWithBack
        self.sessionStateData = sessionStateData
        self.interactionStateData = interactionStateData
        self.lastSelectedAt = lastSelectedAt
        self.currentDownload = currentDownload

        let configuration = webViewConfiguration ?? WKWebViewConfiguration()
        configuration.applyStandardConfiguration(contentBlocking: privacyFeatures.contentBlocking)
        self.webViewConfiguration = configuration
        let userContentController = configuration.userContentController as? UserContentController
        assert(userContentController != nil)
        self.userContentController = userContentController

        webView = WebView(frame: webViewFrame, configuration: configuration)
        webView.allowsLinkPreview = false
        permissions = PermissionModel()

        let userScripts = _userContentController.projectedValue
            .compactMap { $0?.$contentBlockingAssets }
            .switchToLatest()
            .map { $0?.userScripts as? UserScripts }
            .eraseToAnyPublisher()

        var userContentControllerProvider: UserContentControllerProvider?
        self.extensions = .builder().make(with: ExtensionDependencies(userScriptsPublisher: userScripts,
                                                                      contentBlocking: privacyFeatures.contentBlocking,
                                                                      adClickAttributionDependencies: privacyFeatures.contentBlocking,
                                                                      privacyInfoPublisher: _privacyInfo.projectedValue.eraseToAnyPublisher(),
                                                                      userContentControllerProvider: {  userContentControllerProvider?() }))

        super.init()
        userContentControllerProvider = { [weak self] in self?.userContentController }

<<<<<<< HEAD
        initAttributionLogic(state: attributionState ?? parentTab?.adClickAttributionLogic.state)
        setupNavigationDelegate()
=======
        userContentController?.delegate = self
>>>>>>> dc4d58d4
        setupWebView(shouldLoadInBackground: shouldLoadInBackground)

        if favicon == nil {
            handleFavicon()
        }

        NotificationCenter.default.addObserver(self,
                                               selector: #selector(onDuckDuckGoEmailSignOut),
                                               name: .emailDidSignOut,
                                               object: nil)
    }

    override func awakeAfter(using decoder: NSCoder) -> Any? {
        for tabExtension in self.extensions {
            (tabExtension as? (any NSCodingExtension))?.awakeAfter(using: decoder)
        }
        return self
    }

    func encodeExtensions(with coder: NSCoder) {
        for tabExtension in self.extensions {
            (tabExtension as? (any NSCodingExtension))?.encode(using: coder)
        }
    }

    func openChild(with content: TabContent, of kind: NewWindowPolicy) {
        guard let delegate else {
            assertionFailure("no delegate set")
            return
        }
        let tab = Tab(content: content, parentTab: self, shouldLoadInBackground: true)
        delegate.tab(self, createdChild: tab, of: kind)
    }

    @objc func onDuckDuckGoEmailSignOut(_ notification: Notification) {
        guard let url = webView.url else { return }
        if EmailUrls().isDuckDuckGoEmailProtection(url: url) {
            webView.evaluateJavaScript("window.postMessage({ emailProtectionSignedOut: true }, window.origin);")
        }
    }

    deinit {
        cleanUpBeforeClosing()
        webView.configuration.userContentController.removeAllUserScripts()
    }

    func cleanUpBeforeClosing() {
        if content.isUrl, let url = webView.url {
            historyCoordinating.commitChanges(url: url)
        }
        webView.stopLoading()
        webView.stopMediaCapture()
        webView.stopAllMediaPlayback()
        webView.fullscreenWindowController?.close()

        cbaTimeReporter?.tabWillClose(self.instrumentation.currentTabIdentifier)
    }

    // MARK: - Event Publishers

    let webViewDidReceiveChallengePublisher = PassthroughSubject<Void, Never>()
    let webViewDidCommitNavigationPublisher = PassthroughSubject<Void, Never>()
    let webViewDidFinishNavigationPublisher = PassthroughSubject<Void, Never>()
    let webViewDidFailNavigationPublisher = PassthroughSubject<Void, Never>()

    @MainActor
    @Published var isAMPProtectionExtracting: Bool = false

    // MARK: - Properties

    let webView: WebView

    private var lastUpgradedURL: URL?

    var userEnteredUrl = false

    var contentChangeEnabled = true

    var fbBlockingEnabled = true

    var isLazyLoadingInProgress = false

    @Published private(set) var content: TabContent {
        didSet {
            handleFavicon()
            invalidateSessionStateData()
            if let oldUrl = oldValue.url {
                historyCoordinating.commitChanges(url: oldUrl)
            }
            error = nil
            Task {
                await reloadIfNeeded(shouldLoadInBackground: true)
            }

            if let title = content.title {
                self.title = title
            }
            
        }
    }

    func setContent(_ content: TabContent) {
        guard contentChangeEnabled else {
            return
        }

        lastUpgradedURL = nil

        if let newContent = privatePlayer.overrideContent(content, for: self) {
            self.content = newContent
            return
        }

        switch (self.content, content) {
        case (.preferences(pane: .some), .preferences(pane: nil)):
            // prevent clearing currently selected pane (for state persistence purposes)
            break
        default:
            if self.content != content {
                self.content = content
            }
        }
    }
    
    var lastSelectedAt: Date?

    @Published var title: String?
    @Published var error: WKError? {
        didSet {
            switch error {
            case .some(URLError.notConnectedToInternet),
                 .some(URLError.networkConnectionLost):
                guard let failingUrl = error?.failingUrl else { break }
                historyCoordinating.markFailedToLoadUrl(failingUrl)
            default:
                break
            }
        }
    }
    let permissions: PermissionModel

    /// an Interactive Dialog request (alert/open/save/print) made by a page to be published and presented asynchronously
    @Published
    var userInteractionDialog: UserDialog? {
        didSet {
            guard let request = userInteractionDialog?.request else { return }
            request.addCompletionHandler { [weak self, weak request] _ in
                if self?.userInteractionDialog?.request === request {
                    self?.userInteractionDialog = nil
                }
            }
        }
    }

    weak private(set) var parentTab: Tab?
    private var _canBeClosedWithBack: Bool
    var canBeClosedWithBack: Bool {
        // Reset canBeClosedWithBack on any WebView navigation
        _canBeClosedWithBack = _canBeClosedWithBack && parentTab != nil && !webView.canGoBack && !webView.canGoForward
        return _canBeClosedWithBack
    }

    @available(macOS, obsoleted: 12.0, renamed: "interactionStateData")
    var sessionStateData: Data?
    var interactionStateData: Data?

    func invalidateSessionStateData() {
        sessionStateData = nil
        interactionStateData = nil
    }

    func getActualSessionStateData() -> Data? {
        if let sessionStateData = sessionStateData {
            return sessionStateData
        }

        guard webView.url != nil else { return nil }
        // collect and cache actual SessionStateData on demand and store until invalidated
        self.sessionStateData = (try? webView.sessionStateData())
        return self.sessionStateData
    }
    
    @available(macOS 12, *)
    func getActualInteractionStateData() -> Data? {
        if let interactionStateData = interactionStateData {
            return interactionStateData
        }

        guard webView.url != nil else { return nil }
        
        self.interactionStateData = (webView.interactionState as? Data)
        
        return self.interactionStateData
    }

    func update(url: URL?, userEntered: Bool = true) {
        if url == .welcome {
            OnboardingViewModel().restart()
        }
        self.content = .contentFromURL(url)

        // This function is called when the user has manually typed in a new address, which should reset the login detection flow.
        userEnteredUrl = userEntered
    }

    // Used to track if an error was caused by a download navigation.
    private(set) var currentDownload: URL?

    func download(from url: URL, promptForLocation: Bool = true) {
        webView.startDownload(URLRequest(url: url, cachePolicy: .returnCacheDataElseLoad)) { download in
            FileDownloadManager.shared.add(download, delegate: self, location: promptForLocation ? .prompt : .auto, postflight: .none)
        }
    }

    func saveWebContentAs() {
        webView.getMimeType { [weak self] mimeType in
            guard let self else { return }
            let webView = self.webView
            guard case .some(.html) = mimeType.flatMap(UTType.init(mimeType:)) else {
                if let url = webView.url {
                    self.download(from: url, promptForLocation: true)
                }
                return
            }

            let dialog = UserDialogType.savePanel(.init(SavePanelParameters(suggestedFilename: webView.suggestedFilename,
                                                                            fileTypes: [.html, .webArchive, .pdf])) { result in
                guard let (url, fileType) = try? result.get() else { return }
                webView.exportWebContent(to: url, as: fileType.flatMap(WKWebView.ContentExportType.init) ?? .html)
            })
            self.userInteractionDialog = UserDialog(sender: .user, dialog: dialog)
        }
    }

    private let instrumentation = TabInstrumentation()
    private enum FrameLoadState {
        case provisional
        case committed
        case finished
    }
    private var externalSchemeOpenedPerPageLoad = false

    var canGoForward: Bool {
        webView.canGoForward
    }

    func goForward() {
        guard canGoForward else { return }
        shouldStoreNextVisit = false
        webView.goForward()
    }

    var canGoBack: Bool {
        webView.canGoBack || error != nil
    }

    func goBack() {
        guard canGoBack else {
            if canBeClosedWithBack {
                delegate?.closeTab(self)
            }
            return
        }

        guard error == nil else {
            webView.reload()
            return
        }

        shouldStoreNextVisit = false

        if privatePlayer.goBackSkippingLastItemIfNeeded(for: webView) {
            return
        }
        webView.goBack()
    }

    func go(to item: WKBackForwardListItem) {
        shouldStoreNextVisit = false
        webView.go(to: item)
    }

    func openHomePage() {
        content = .homePage
    }

    func startOnboarding() {
        content = .onboarding
    }

    func reload() {
        currentDownload = nil
        if let error = error, let failingUrl = error.failingUrl {
            webView.load(failingUrl)
            return
        }

        if webView.url == nil, let url = content.url {
            webView.load(url)
        } else if case .privatePlayer = content, let url = content.url {
            webView.load(url)
        } else {
            webView.reload()
        }
    }

    @discardableResult
    private func setFBProtection(enabled: Bool) -> Bool {
        guard self.fbBlockingEnabled != enabled else { return false }
        guard let userContentController = userContentController else {
            assertionFailure("Missing UserContentController")
            return false
        }
        if enabled {
            do {
                try userContentController.enableGlobalContentRuleList(withIdentifier: ContentBlockerRulesLists.Constants.clickToLoadRulesListName)
            } catch {
                assertionFailure("Missing FB List")
                return false
            }
        } else {
            do {
                try userContentController.disableGlobalContentRuleList(withIdentifier: ContentBlockerRulesLists.Constants.clickToLoadRulesListName)
            } catch {
                assertionFailure("FB List was not enabled")
                return false
            }
        }
        self.fbBlockingEnabled = enabled

        return true
    }

    private static let debugEvents = EventMapping<AMPProtectionDebugEvents> { event, _, _, _ in
        switch event {
        case .ampBlockingRulesCompilationFailed:
            Pixel.fire(.ampBlockingRulesCompilationFailed)
        }
    }

    lazy var linkProtection: LinkProtection = {
        LinkProtection(privacyManager: contentBlocking.privacyConfigurationManager,
                       contentBlockingManager: contentBlocking.contentBlockingManager,
                       errorReporting: Self.debugEvents)
    }()

    lazy var referrerTrimming: ReferrerTrimming = {
        ReferrerTrimming(privacyManager: contentBlocking.privacyConfigurationManager,
                         contentBlockingManager: contentBlocking.contentBlockingManager,
                         tld: contentBlocking.tld)
    }()

    @MainActor
    private func reloadIfNeeded(shouldLoadInBackground: Bool = false) async {
        guard content.url != nil else {
            return
        }

        let url: URL = await {
            if contentURL.isFileURL {
                return contentURL
            }
            return await linkProtection.getCleanURL(from: contentURL, onStartExtracting: {
                isAMPProtectionExtracting = true
            }, onFinishExtracting: { [weak self]
                in self?.isAMPProtectionExtracting = false
            })
        }()
        if shouldLoadURL(url, shouldLoadInBackground: shouldLoadInBackground) {
            let didRestore: Bool
            
            if #available(macOS 12.0, *) {
                didRestore = restoreInteractionStateDataIfNeeded() || restoreSessionStateDataIfNeeded()
            } else {
                didRestore = restoreSessionStateDataIfNeeded()
            }

            if privatePlayer.goBackAndLoadURLIfNeeded(for: self) {
                return
            }

            if !didRestore {
                if url.isFileURL {
                    _ = webView.loadFileURL(url, allowingReadAccessTo: URL(fileURLWithPath: "/"))
                } else {
                    webView.load(url)
                }
            }
        }
    }

    @MainActor
    private var contentURL: URL {
        switch content {
        case .url(let value):
            return value
        case .privatePlayer(let videoID, let timestamp):
            return .privatePlayer(videoID, timestamp: timestamp)
        case .homePage:
            return .homePage
        default:
            return .blankPage
        }
    }

    @MainActor
    private func shouldLoadURL(_ url: URL, shouldLoadInBackground: Bool = false) -> Bool {
        // don‘t reload in background unless shouldLoadInBackground
        guard url.isValid,
              (webView.superview != nil || shouldLoadInBackground),
              // don‘t reload when already loaded
              webView.url != url,
              webView.url != content.url
        else {
            return false
        }

        if privatePlayer.shouldSkipLoadingURL(for: self) {
            return false
        }

        // if content not loaded inspect error
        switch error {
        case .none, // no error
            // error due to connection failure
             .some(URLError.notConnectedToInternet),
             .some(URLError.networkConnectionLost):
            return true
        case .some:
            // don‘t autoreload on other kinds of errors
            return false
        }
    }

    @MainActor
    @available(macOS, obsoleted: 12.0, renamed: "restoreInteractionStateDataIfNeeded")
    private func restoreSessionStateDataIfNeeded() -> Bool {
        var didRestore: Bool = false
        if let sessionStateData = self.sessionStateData {
            if contentURL.isFileURL {
                _ = webView.loadFileURL(contentURL, allowingReadAccessTo: URL(fileURLWithPath: "/"))
            }
            do {
                try webView.restoreSessionState(from: sessionStateData)
                didRestore = true
            } catch {
                os_log("Tab:setupWebView could not restore session state %s", "\(error)")
            }
        }
        
        return didRestore
    }
    
    @MainActor
    @available(macOS 12, *)
    private func restoreInteractionStateDataIfNeeded() -> Bool {
        var didRestore: Bool = false
        if let interactionStateData = self.interactionStateData {
            if contentURL.isFileURL {
                _ = webView.loadFileURL(contentURL, allowingReadAccessTo: URL(fileURLWithPath: "/"))
            }
            
            webView.interactionState = interactionStateData
            didRestore = true
        }
        
        return didRestore
    }

    private func addHomePageToWebViewIfNeeded() {
        guard !AppDelegate.isRunningTests else { return }
        if content == .homePage && webView.url == nil {
            webView.load(.homePage)
        }
    }

    func stopLoading() {
        webView.stopLoading()
    }

    func requestFireproofToggle() {
        guard let url = content.url,
              let host = url.host
        else { return }

        _ = FireproofDomains.shared.toggle(domain: host)
    }

    private var superviewObserver: NSKeyValueObservation?

    private func setupWebView(shouldLoadInBackground: Bool) {
        webView.navigationDelegate = navigationDelegate
        webView.uiDelegate = self
        webView.contextMenuDelegate = self.contextMenuManager
        webView.allowsBackForwardNavigationGestures = true
        webView.allowsMagnification = true

        permissions.webView = webView

        superviewObserver = webView.observe(\.superview, options: .old) { [weak self] _, change in
            // if the webView is being added to superview - reload if needed
            if case .some(.none) = change.oldValue {
                Task { @MainActor [weak self] in
                    await self?.reloadIfNeeded()
                }
            }
        }

        // background tab loading should start immediately
        Task { @MainActor in
            await reloadIfNeeded(shouldLoadInBackground: shouldLoadInBackground)
            if !shouldLoadInBackground {
                addHomePageToWebViewIfNeeded()
            }
        }
    }

    // MARK: - Favicon

    @Published var favicon: NSImage?
    let faviconManagement: FaviconManagement

    private func handleFavicon() {
        if content.isPrivatePlayer {
            favicon = .privatePlayer
            return
        }

        guard faviconManagement.areFaviconsLoaded else { return }

        guard content.isUrl, let url = content.url else {
            favicon = nil
            return
        }

        if let cachedFavicon = faviconManagement.getCachedFavicon(for: url, sizeCategory: .small)?.image {
            if cachedFavicon != favicon {
                favicon = cachedFavicon
            }
        } else {
            favicon = nil
        }
    }

    // MARK: - Global & Local History

    private var historyCoordinating: HistoryCoordinating
    private var shouldStoreNextVisit = true
    private(set) var localHistory: Set<String>

    func addVisit(of url: URL) {
        guard shouldStoreNextVisit else {
            shouldStoreNextVisit = true
            return
        }

        // Add to global history
        historyCoordinating.addVisit(of: url)

        // Add to local history
        if let host = url.host, !host.isEmpty {
            localHistory.insert(host.droppingWwwPrefix())
        }
    }

    func updateVisitTitle(_ title: String, url: URL) {
        historyCoordinating.updateTitleIfNeeded(title: title, url: url)
    }

    // MARK: - Youtube Player
    
    private weak var youtubeOverlayScript: YoutubeOverlayUserScript?
    private weak var youtubePlayerScript: YoutubePlayerUserScript?
    private var youtubePlayerCancellables: Set<AnyCancellable> = []

    func setUpYoutubeScriptsIfNeeded() {
        guard privatePlayer.isAvailable else {
            return
        }

        youtubePlayerCancellables.removeAll()

        // only send push updates on macOS 11+ where it's safe to call window.* messages in the browser
        let canPushMessagesToJS: Bool = {
            if #available(macOS 11, *) {
                return true
            } else {
                return false
            }
        }()

        if webView.url?.host?.droppingWwwPrefix() == "youtube.com" && canPushMessagesToJS {
            privatePlayer.$mode
                .dropFirst()
                .sink { [weak self] playerMode in
                    guard let self = self else {
                        return
                    }
                    let userValues = YoutubeOverlayUserScript.UserValues(
                        privatePlayerMode: playerMode,
                        overlayInteracted: self.privatePlayer.overlayInteracted
                    )
                    self.youtubeOverlayScript?.userValuesUpdated(userValues: userValues, inWebView: self.webView)
                }
                .store(in: &youtubePlayerCancellables)
        }

        if url?.isPrivatePlayerScheme == true {
            youtubePlayerScript?.isEnabled = true

            if canPushMessagesToJS {
                privatePlayer.$mode
                    .map { $0 == .enabled }
                    .sink { [weak self] shouldAlwaysOpenPrivatePlayer in
                        guard let self = self else {
                            return
                        }
                        self.youtubePlayerScript?.setAlwaysOpenInPrivatePlayer(shouldAlwaysOpenPrivatePlayer, inWebView: self.webView)
                    }
                    .store(in: &youtubePlayerCancellables)
            }
        } else {
            youtubePlayerScript?.isEnabled = false
        }
    }
    
    // MARK: - Dashboard Info
    @Published private(set) var privacyInfo: PrivacyInfo?
    private var previousPrivacyInfosByURL: [String: PrivacyInfo] = [:]
    private var didGoBackForward: Bool = false

    private func resetDashboardInfo() {
        if let url = content.url {
            if didGoBackForward, let privacyInfo = previousPrivacyInfosByURL[url.absoluteString] {
                self.privacyInfo = privacyInfo
                didGoBackForward = false
            } else {
                privacyInfo = makePrivacyInfo(url: url)
            }
        } else {
            privacyInfo = nil
        }
    }
    
    private func makePrivacyInfo(url: URL) -> PrivacyInfo? {
        guard let host = url.host else { return nil }
        
        let entity = contentBlocking.trackerDataManager.trackerData.findEntity(forHost: host)
        
        privacyInfo = PrivacyInfo(url: url,
                                  parentEntity: entity,
                                  protectionStatus: makeProtectionStatus(for: host))
        
        previousPrivacyInfosByURL[url.absoluteString] = privacyInfo
        
        return privacyInfo
    }
    
    private func resetConnectionUpgradedTo(navigationAction: NavigationAction) {
        let isOnUpgradedPage = navigationAction.url == privacyInfo?.connectionUpgradedTo
        if navigationAction.isForMainFrame && !isOnUpgradedPage {
            privacyInfo?.connectionUpgradedTo = nil
        }
    }

    private func setConnectionUpgradedTo(_ upgradedUrl: URL, navigationAction: NavigationAction) {
        guard navigationAction.isForMainFrame else { return }
        privacyInfo?.connectionUpgradedTo = upgradedUrl
    }

    public func setMainFrameConnectionUpgradedTo(_ upgradedUrl: URL?) {
        guard let upgradedUrl else { return }
        privacyInfo?.connectionUpgradedTo = upgradedUrl
    }
    
    private func makeProtectionStatus(for host: String) -> ProtectionStatus {
        let config = contentBlocking.privacyConfigurationManager.privacyConfig
        
        let isTempUnprotected = config.isTempUnprotected(domain: host)
        let isAllowlisted = config.isUserUnprotected(domain: host)
        
        var enabledFeatures: [String] = []
        
        if !config.isInExceptionList(domain: host, forFeature: .contentBlocking) {
            enabledFeatures.append(PrivacyFeature.contentBlocking.rawValue)
        }
        
        return ProtectionStatus(unprotectedTemporary: isTempUnprotected,
                                enabledFeatures: enabledFeatures,
                                allowlisted: isAllowlisted,
                                denylisted: false)
    }

}

extension Tab: UserContentControllerDelegate {

    func userContentController(_ userContentController: UserContentController, didInstallContentRuleLists contentRuleLists: [String: WKContentRuleList], userScripts: UserScriptsProvider, updateEvent: ContentBlockerRulesManager.UpdateEvent) {
        guard let userScripts = userScripts as? UserScripts else { fatalError("Unexpected UserScripts") }

        userScripts.debugScript.instrumentation = instrumentation
        userScripts.faviconScript.delegate = self
        userScripts.surrogatesScript.delegate = self
        userScripts.contentBlockerRulesScript.delegate = self
        userScripts.clickToLoadScript.delegate = self
        userScripts.pageObserverScript.delegate = self
        userScripts.printingUserScript.delegate = self
        if #available(macOS 11, *) {
            userScripts.autoconsentUserScript?.delegate = self
        }
        youtubeOverlayScript = userScripts.youtubeOverlayScript
        youtubeOverlayScript?.delegate = self
        youtubePlayerScript = userScripts.youtubePlayerUserScript
        setUpYoutubeScriptsIfNeeded()
    }

}

extension Tab: PageObserverUserScriptDelegate {

    func pageDOMLoaded() {
        self.delegate?.tabPageDOMLoaded(self)
    }

}

extension Tab: FaviconUserScriptDelegate {

    func faviconUserScript(_ faviconUserScript: FaviconUserScript,
                           didFindFaviconLinks faviconLinks: [FaviconUserScript.FaviconLink],
                           for documentUrl: URL) {
        faviconManagement.handleFaviconLinks(faviconLinks, documentUrl: documentUrl) { favicon in
            guard documentUrl == self.content.url, let favicon = favicon else {
                return
            }
            self.favicon = favicon.image
        }
    }

}

extension Tab: ContentBlockerRulesUserScriptDelegate {

    func contentBlockerRulesUserScriptShouldProcessTrackers(_ script: ContentBlockerRulesUserScript) -> Bool {
        return true
    }

    func contentBlockerRulesUserScriptShouldProcessCTLTrackers(_ script: ContentBlockerRulesUserScript) -> Bool {
        return fbBlockingEnabled
    }
    
    func contentBlockerRulesUserScript(_ script: ContentBlockerRulesUserScript, detectedTracker tracker: DetectedRequest) {
        guard let url = webView.url else { return }
        
        privacyInfo?.trackerInfo.addDetectedTracker(tracker, onPageWithURL: url)
        self.adClickAttribution?.logic.onRequestDetected(request: tracker)
        historyCoordinating.addDetectedTracker(tracker, onURL: url)
    }

    func contentBlockerRulesUserScript(_ script: ContentBlockerRulesUserScript, detectedThirdPartyRequest request: DetectedRequest) {
        privacyInfo?.trackerInfo.add(detectedThirdPartyRequest: request)
    }
    
}

extension HistoryCoordinating {

    func addDetectedTracker(_ tracker: DetectedRequest, onURL url: URL) {
        trackerFound(on: url)

        guard tracker.isBlocked,
              let entityName = tracker.entityName else { return }

        addBlockedTracker(entityName: entityName, on: url)
    }

}

extension Tab: ClickToLoadUserScriptDelegate {

    func clickToLoadUserScriptAllowFB(_ script: UserScript, replyHandler: @escaping (Bool) -> Void) {
        guard self.fbBlockingEnabled else {
            replyHandler(true)
            return
        }

        if setFBProtection(enabled: false) {
            replyHandler(true)
        } else {
            replyHandler(false)
        }
    }
}

extension Tab: SurrogatesUserScriptDelegate {
    func surrogatesUserScriptShouldProcessTrackers(_ script: SurrogatesUserScript) -> Bool {
        return true
    }

    func surrogatesUserScript(_ script: SurrogatesUserScript, detectedTracker tracker: DetectedRequest, withSurrogate host: String) {
        guard let url = webView.url else { return }
        
        privacyInfo?.trackerInfo.addInstalledSurrogateHost(host, for: tracker, onPageWithURL: url)
        privacyInfo?.trackerInfo.addDetectedTracker(tracker, onPageWithURL: url)
        
        historyCoordinating.addDetectedTracker(tracker, onURL: url)
    }
}

<<<<<<< HEAD
extension Tab: AdClickAttributionLogicDelegate {
    
    func attributionLogic(_ logic: AdClickAttributionLogic,
                          didRequestRuleApplication rules: ContentBlockerRulesManager.Rules?,
                          forVendor vendor: String?) {
        guard let userContentController = userContentController,
              let userScripts = userContentController.contentBlockingAssets?.userScripts as? UserScripts
        else {
            assertionFailure("UserScripts not loaded")
            return
        }

        let contentBlockerRulesScript = userScripts.contentBlockerRulesScript
        let attributedTempListName = AdClickAttributionRulesProvider.Constants.attributedTempRuleListName
        
        guard ContentBlocking.shared.privacyConfigurationManager.privacyConfig.isEnabled(featureKey: .contentBlocking)
         else {
            userContentController.removeLocalContentRuleList(withIdentifier: attributedTempListName)
            contentBlockerRulesScript.currentAdClickAttributionVendor = nil
            contentBlockerRulesScript.supplementaryTrackerData = []
            return
        }
        
        contentBlockerRulesScript.currentAdClickAttributionVendor = vendor
        if let rules = rules {
            
            let globalListName = DefaultContentBlockerRulesListsSource.Constants.trackerDataSetRulesListName
            let globalAttributionListName = AdClickAttributionRulesSplitter.blockingAttributionRuleListName(forListNamed: globalListName)
            
            if vendor != nil {
                userContentController.installLocalContentRuleList(rules.rulesList, identifier: attributedTempListName)
                try? userContentController.disableGlobalContentRuleList(withIdentifier: globalAttributionListName)
            } else {
                userContentController.removeLocalContentRuleList(withIdentifier: attributedTempListName)
                try? userContentController.enableGlobalContentRuleList(withIdentifier: globalAttributionListName)
            }
            
            contentBlockerRulesScript.supplementaryTrackerData = [rules.trackerData]
        } else {
            contentBlockerRulesScript.supplementaryTrackerData = []
        }
    }

}

extension Tab: EmailManagerRequestDelegate { }

extension Tab: SecureVaultManagerDelegate {

    public func secureVaultManagerIsEnabledStatus(_: SecureVaultManager) -> Bool {
        return true
    }
    
    func secureVaultManager(_: SecureVaultManager, promptUserToStoreAutofillData data: AutofillData) {
        delegate?.tab(self, requestedSaveAutofillData: data)
    }
    
    func secureVaultManager(_: SecureVaultManager,
                            promptUserToAutofillCredentialsForDomain domain: String,
                            withAccounts accounts: [SecureVaultModels.WebsiteAccount],
                            withTrigger trigger: AutofillUserScript.GetTriggerType,
                            completionHandler: @escaping (SecureVaultModels.WebsiteAccount?) -> Void) {
        // no-op on macOS
    }

    func secureVaultManager(_: SecureVaultManager, didAutofill type: AutofillType, withObjectId objectId: String) {
        Pixel.fire(.formAutofilled(kind: type.formAutofillKind))
    }

    func secureVaultManager(_: SecureVaultManager, didRequestAuthenticationWithCompletionHandler handler: @escaping (Bool) -> Void) {
        DeviceAuthenticator.shared.authenticateUser(reason: .autofill) { authenticationResult in
            handler(authenticationResult.authenticated)
        }
    }

    func secureVaultInitFailed(_ error: SecureVaultError) {
        SecureVaultErrorReporter.shared.secureVaultInitFailed(error)
    }
    
    func secureVaultManagerShouldAutomaticallyUpdateCredentialsWithoutUsername(_: SecureVaultManager) -> Bool {
        return true
    }
    
    public func secureVaultManager(_: BrowserServicesKit.SecureVaultManager, didReceivePixel pixel: AutofillUserScript.JSPixel) {
        Pixel.fire(.jsPixel(pixel))
    }
}

extension AutofillType {
    var formAutofillKind: Pixel.Event.FormAutofillKind {
        switch self {
        case .password: return .password
        case .card: return .card
        case .identity: return .identity
        }
    }
}

extension Tab/*: NavigationResponder*/ { // to be moved to Tab+Navigation.swift
=======
extension Tab: WKNavigationDelegate {
>>>>>>> dc4d58d4

    @MainActor
    func didReceive(_ challenge: URLAuthenticationChallenge) async -> AuthChallengeDisposition? {
        webViewDidReceiveChallengePublisher.send()
        
        guard challenge.protectionSpace.authenticationMethod == NSURLAuthenticationMethodHTTPBasic else { return nil }

        let (request, future) = BasicAuthDialogRequest.future(with: challenge.protectionSpace)
        self.userInteractionDialog = UserDialog(sender: .page(domain: challenge.protectionSpace.host), dialog: .basicAuthenticationChallenge(request))
        do {
            return try await future.get()
        } catch {
            return .cancel
        }
    }

    func willStart(_ navigationAction: NavigationAction) {
        if navigationAction.isForMainFrame, navigationAction.navigationType.isRedirect {
            resetDashboardInfo()
        }
    }

    @MainActor
    func didCommit(_ navigation: Navigation) {
        if content.isUrl, navigation.url == content.url {
            addVisit(of: navigation.url)
        }
        webViewDidCommitNavigationPublisher.send()
    }

    struct Constants {
        static let ddgClientHeaderKey = "X-DuckDuckGo-Client"
        static let ddgClientHeaderValue = "macOS"
    }

    // swiftlint:disable cyclomatic_complexity
    // swiftlint:disable function_body_length
    @MainActor
    func decidePolicy(for navigationAction: NavigationAction, preferences: inout NavigationPreferences) async -> NavigationActionPolicy? {
        preferences.userAgent = UserAgent.for(navigationAction.url)

        if let policy = privatePlayer.decidePolicy(for: navigationAction, in: self) {
            return policy
        }

        if navigationAction.url.isFileURL {
            return .allow
        }

        let isLinkActivated = !navigationAction.isTargetingNewWindow
            && navigationAction.navigationType.isLinkActivated

        let isNavigatingAwayFromPinnedTab: Bool = {
            let isNavigatingToAnotherDomain = navigationAction.url.host != url?.host
            let isPinned = pinnedTabsManager.isTabPinned(self)
            return isLinkActivated && isPinned && isNavigatingToAnotherDomain
        }()

        // to be modularized later on, see https://app.asana.com/0/0/1203268245242140/f
        let isRequestingNewTab = (isLinkActivated && NSApp.isCommandPressed) || navigationAction.navigationType.isMiddleButtonClick || isNavigatingAwayFromPinnedTab
        let shouldSelectNewTab = NSApp.isShiftPressed || (isNavigatingAwayFromPinnedTab && !navigationAction.navigationType.isMiddleButtonClick && !NSApp.isCommandPressed)

        didGoBackForward = navigationAction.navigationType.isBackForward
        
        // This check needs to happen before GPC checks. Otherwise the navigation type may be rewritten to `.other`
        // which would skip link rewrites.
        if !navigationAction.navigationType.isBackForward {
            let navigationActionPolicy = await linkProtection
                .requestTrackingLinkRewrite(
                    initiatingURL: webView.url,
<<<<<<< HEAD
                    destinationURL: navigationAction.url,
=======
                    destinationURL: navigationAction.request.url!,
>>>>>>> dc4d58d4
                    onStartExtracting: { if !isRequestingNewTab { isAMPProtectionExtracting = true }},
                    onFinishExtracting: { [weak self] in self?.isAMPProtectionExtracting = false },
                    onLinkRewrite: { [weak self] url in
                        guard let self = self else { return }
<<<<<<< HEAD
                        if isRequestingNewTab || !navigationAction.isForMainFrame {
                            let tab = Tab(content: .url(url), parentTab: self, shouldLoadInBackground: true)
                            self.delegate?.tab(self, createdChild: tab, of: .tab(selected: shouldSelectNewTab || !navigationAction.isForMainFrame))
=======
                        if isRequestingNewTab || !navigationAction.isTargetingMainFrame {
                            self.openChild(with: .url(url), of: .tab(selected: shouldSelectNewTab || !navigationAction.isTargetingMainFrame))
>>>>>>> dc4d58d4
                        } else {
                            self.webView.load(url)
                        }
                    })
            if let navigationActionPolicy = navigationActionPolicy, navigationActionPolicy == false {
                return .cancel
            }
        }

        if navigationAction.isForMainFrame, navigationAction.request.mainDocumentURL?.host != lastUpgradedURL?.host {
            lastUpgradedURL = nil
        }

<<<<<<< HEAD
        if navigationAction.isForMainFrame, navigationAction.navigationType.isBackForward {
            adClickAttributionLogic.onBackForwardNavigation(mainFrameURL: webView.url)
=======
        if navigationAction.isTargetingMainFrame, navigationAction.navigationType == .backForward {
            self.adClickAttribution?.logic.onBackForwardNavigation(mainFrameURL: webView.url)
>>>>>>> dc4d58d4
        }

        if navigationAction.isForMainFrame, !navigationAction.navigationType.isBackForward {
            if let newRequest = referrerTrimming.trimReferrer(for: navigationAction.request, originUrl: navigationAction.sourceFrame.url) {
                if isRequestingNewTab {
                    self.openChild(with: newRequest.url.map { .contentFromURL($0) } ?? .none, of: .tab(selected: shouldSelectNewTab))
                } else {
                    _ = webView.load(newRequest)
                }
                return .cancel
            }
        }

        if navigationAction.isForMainFrame {
            if navigationAction.navigationType.isBackForward,
               self.webView.frozenCanGoForward != nil {

                // Auto-cancel simulated Back action when upgrading to HTTPS or GPC from Client Redirect
                self.webView.frozenCanGoForward = nil
                self.webView.frozenCanGoBack = nil
                return .cancel
                
            } else if !navigationAction.navigationType.isBackForward,
                      !isRequestingNewTab,
                      let request = GPCRequestFactory().requestForGPC(basedOn: navigationAction.request,
                                                                      config: ContentBlocking.shared.privacyConfigurationManager.privacyConfig,
                                                                      gpcEnabled: PrivacySecurityPreferences.shared.gpcEnabled) {
                self.invalidateBackItemIfNeeded(for: navigationAction)

                _=webView.load(request)
                return .cancel
            }
        }

        if navigationAction.isForMainFrame {
            if navigationAction.url != currentDownload || navigationAction.isUserInitiated {
                currentDownload = nil
            }
        }

        self.resetConnectionUpgradedTo(navigationAction: navigationAction)

        if isRequestingNewTab {
<<<<<<< HEAD
            let tab = Tab(content: .contentFromURL(navigationAction.url), parentTab: self, shouldLoadInBackground: true)
            delegate?.tab(self, createdChild: tab, of: .tab(selected: shouldSelectNewTab))

=======
            defer {
                self.openChild(with: navigationAction.request.url.map { .contentFromURL($0) } ?? .none, of: .tab(selected: shouldSelectNewTab))
            }
>>>>>>> dc4d58d4
            return .cancel

        } else if navigationAction.shouldDownload
                    || (isLinkActivated && NSApp.isOptionPressed && !NSApp.isCommandPressed) {
            // register the navigationAction for legacy _WKDownload to be called back on the Tab
            // further download will be passed to webView:navigationAction:didBecomeDownload:
            return .download(navigationAction.url, using: webView) { [weak self] download in
                self?.navigationAction(navigationAction, didBecome: download)
            }
        }

        guard navigationAction.url.scheme != nil else {
            self.willPerformNavigationAction(navigationAction)
            return .allow
        }

        if navigationAction.url.isExternalSchemeLink {
            // request if OS can handle extenrnal url
            self.host(webView.url?.host, requestedOpenExternalURL: navigationAction.url)
            return .cancel
        }

<<<<<<< HEAD
        if navigationAction.isForMainFrame {
            let result = await PrivacyFeatures.httpsUpgrade.upgrade(url: navigationAction.url)
=======
        if navigationAction.isTargetingMainFrame {
            let result = await privacyFeatures.httpsUpgrade.upgrade(url: url)
>>>>>>> dc4d58d4
            switch result {
            case let .success(upgradedURL):
                if lastUpgradedURL != upgradedURL {
                    urlDidUpgrade(upgradedURL, navigationAction: navigationAction)
                    return .cancel
                }
            case .failure:
                if !navigationAction.url.isDuckDuckGo {
                    await prepareForContentBlocking()
                }
            }
        }
        
        if navigationAction.isForMainFrame,
           navigationAction.url.isDuckDuckGo,
           navigationAction.request.value(forHTTPHeaderField: Constants.ddgClientHeaderKey) == nil,
           !navigationAction.navigationType.isBackForward {
            
            var request = navigationAction.request
            request.setValue(Constants.ddgClientHeaderValue, forHTTPHeaderField: Constants.ddgClientHeaderKey)
            _ = webView.load(request)
            return .cancel
        }

        toggleFBProtection(for: navigationAction.url)
        willPerformNavigationAction(navigationAction)

        return .allow
    }

    private func host(_ host: String?, requestedOpenExternalURL url: URL) {
        let searchForExternalUrl = { [weak self] in
            // Redirect after handing WebView.url update after cancelling the request
            DispatchQueue.main.async {
                guard let self, let url = URL.makeSearchUrl(from: url.absoluteString) else { return }
                self.update(url: url)
            }
        }

        guard self.delegate?.tab(self, requestedOpenExternalURL: url, forUserEnteredURL: userEnteredUrl) == true else {
            // search if external URL can‘t be opened but entered by user
            if userEnteredUrl {
                searchForExternalUrl()
            }
            return
        }

        let permissionType = PermissionType.externalScheme(scheme: url.scheme ?? "")

        permissions.permissions([permissionType], requestedForDomain: host, url: url) { [weak self, userEnteredUrl] granted in
            guard granted, let self else {
                // search if denied but entered by user
                if userEnteredUrl {
                    searchForExternalUrl()
                }
                return
            }
            // handle opening extenral URL
            NSWorkspace.shared.open(url)
            self.permissions.permissions[permissionType].externalSchemeOpened()
        }
    }

    // swiftlint:enable cyclomatic_complexity
    // swiftlint:enable function_body_length

    private func urlDidUpgrade(_ upgradedURL: URL, navigationAction: NavigationAction) {
        lastUpgradedURL = upgradedURL
        invalidateBackItemIfNeeded(for: navigationAction)
        webView.load(upgradedURL)
        setConnectionUpgradedTo(upgradedURL, navigationAction: navigationAction)
    }

    @MainActor
    private func prepareForContentBlocking() async {
        // Ensure Content Blocking Assets (WKContentRuleList&UserScripts) are installed
        if userContentController?.contentBlockingAssetsInstalled == false
           && ContentBlocking.shared.privacyConfigurationManager.privacyConfig.isEnabled(featureKey: .contentBlocking) {
            cbaTimeReporter?.tabWillWaitForRulesCompilation(self.instrumentation.currentTabIdentifier)
            await userContentController?.awaitContentBlockingAssetsInstalled()
            cbaTimeReporter?.reportWaitTimeForTabFinishedWaitingForRules(self.instrumentation.currentTabIdentifier)
        } else {
            cbaTimeReporter?.reportNavigationDidNotWaitForRules()
        }
    }

    private func toggleFBProtection(for url: URL) {
        // Enable/disable FBProtection only after UserScripts are installed (awaitContentBlockingAssetsInstalled)
        let privacyConfiguration = contentBlocking.privacyConfigurationManager.privacyConfig

        let featureEnabled = privacyConfiguration.isFeature(.clickToPlay, enabledForDomain: url.host)
        setFBProtection(enabled: featureEnabled)
    }

    private func willPerformNavigationAction(_ navigationAction: NavigationAction) {
        guard navigationAction.isForMainFrame else { return }

        self.externalSchemeOpenedPerPageLoad = false
        delegate?.tabWillStartNavigation(self, isUserInitiated: navigationAction.isUserInitiated)
    }

    private func invalidateBackItemIfNeeded(for navigationAction: NavigationAction) {
        // Cancelled & Upgraded Client Redirect URL leaves wrong backForwardList record
        // https://app.asana.com/0/inbox/1199237043628108/1201280322539473/1201353436736961
        guard case .redirect(type: .client, previousNavigation: let previousNavigation) = navigationAction.navigationType,
              previousNavigation?.isCommitted == true
        else { return }

        self.webView.goBack()
        self.webView.frozenCanGoBack = self.webView.canGoBack
        self.webView.frozenCanGoForward = false
    }

    @MainActor
    func decidePolicy(for navigationResponse: NavigationResponse) async -> NavigationResponsePolicy? {
        userEnteredUrl = false // subsequent requests will be navigations
        
        let isSuccessfulResponse = (navigationResponse.response as? HTTPURLResponse)?.validateStatusCode(statusCode: 200..<300) == nil

        if !navigationResponse.canShowMIMEType || navigationResponse.shouldDownload {
            if navigationResponse.isForMainFrame {
                guard currentDownload != navigationResponse.url else {
                    // prevent download twice
                    return .cancel
                }
                currentDownload = navigationResponse.url
            }

            if isSuccessfulResponse {
                // register the navigationResponse for legacy _WKDownload to be called back on the Tab
                // further download will be passed to webView:navigationResponse:didBecomeDownload:
                return .download(navigationResponse.url, using: webView) {  [weak self] download in
                    self?.navigationResponse(navigationResponse, didBecome: download)
                }
            }
        }
        
        if navigationResponse.isForMainFrame && isSuccessfulResponse {
            self.adClickAttribution?.detection.on2XXResponse(url: webView.url)
        }
        
        await self.adClickAttribution?.logic.onProvisionalNavigation()

        return .allow
    }

    func didStart(_ navigation: Navigation) {
        delegate?.tabDidStartNavigation(self)
        userInteractionDialog = nil

        // Unnecessary assignment triggers publishing
        if error != nil { error = nil }

        invalidateSessionStateData()
        resetDashboardInfo()
        linkProtection.cancelOngoingExtraction()
<<<<<<< HEAD
        linkProtection.setMainFrameUrl(navigation.url)
        referrerTrimming.onBeginNavigation(to: navigation.url)
        adClickAttributionDetection.onStartNavigation(url: navigation.url)
=======
        linkProtection.setMainFrameUrl(webView.url)
        referrerTrimming.onBeginNavigation(to: webView.url)
        self.adClickAttribution?.detection.onStartNavigation(url: webView.url)
>>>>>>> dc4d58d4
    }

    @MainActor
    func navigationDidFinish(_ navigation: Navigation) {
        invalidateSessionStateData()
        webViewDidFinishNavigationPublisher.send()
        if isAMPProtectionExtracting { isAMPProtectionExtracting = false }
        linkProtection.setMainFrameUrl(nil)
        referrerTrimming.onFinishNavigation()
<<<<<<< HEAD
        adClickAttributionDetection.onDidFinishNavigation(url: webView.url)
        adClickAttributionLogic.onDidFinishNavigation(host: webView.url?.host)
        setUpYoutubeScriptsIfNeeded()
        StatisticsLoader.shared.refreshRetentionAtb(isSearch: navigation.url.isDuckDuckGoSearch)
    }

    func navigation(_ navigation: Navigation, didFailWith error: WKError, isProvisioned: Bool) {
        if isProvisioned {
            self.error = error
=======
        self.adClickAttribution?.detection.onDidFinishNavigation(url: webView.url)
        self.adClickAttribution?.logic.onDidFinishNavigation(host: webView.url?.host)
    }

    func webView(_ webView: WKWebView, didFail navigation: WKNavigation!, withError error: Error) {
        // Failing not captured. Seems the method is called after calling the webview's method goBack()
        // https://app.asana.com/0/1199230911884351/1200381133504356/f
        //        hasError = true

        isBeingRedirected = false
        invalidateSessionStateData()
        linkProtection.setMainFrameUrl(nil)
        referrerTrimming.onFailedNavigation()
        self.adClickAttribution?.detection.onDidFailNavigation()
        webViewDidFailNavigationPublisher.send()
    }

    func webView(_ webView: WKWebView, didFailProvisionalNavigation navigation: WKNavigation!, withError error: Error) {
        switch error {
        case URLError.notConnectedToInternet,
             URLError.networkConnectionLost:
            guard let failingUrl = error.failingUrl else { break }
            historyCoordinating.markFailedToLoadUrl(failingUrl)
        default: break
>>>>>>> dc4d58d4
        }

        invalidateSessionStateData()
        linkProtection.setMainFrameUrl(nil)
        referrerTrimming.onFailedNavigation()
        self.adClickAttribution?.detection.onDidFailNavigation()
        webViewDidFailNavigationPublisher.send()
    }

    func navigationAction(_ navigationAction: NavigationAction, didBecome download: WebKitDownload) {
        FileDownloadManager.shared.add(download, delegate: self, location: .auto, postflight: .none)
    }

    func navigationResponse(_ navigationResponse: NavigationResponse, didBecome download: WebKitDownload) {
        FileDownloadManager.shared.add(download, delegate: self, location: .auto, postflight: .none)

        // Note this can result in tabs being left open, e.g. download button on this page:
        // https://en.wikipedia.org/wiki/Guitar#/media/File:GuitareClassique5.png
        // Safari closes new tabs that were opened and then create a download instantly.
        if self.webView.backForwardList.currentItem == nil,
           self.parentTab != nil {
            DispatchQueue.main.async { [weak self] in
                self?.delegate?.closeTab(self!)
            }
        }
    }

    func webContentProcessDidTerminate(currentNavigation: Navigation?) {
        Pixel.fire(.debug(event: .webKitDidTerminate))
    }

<<<<<<< HEAD
=======
    @objc(_webView:contextMenuDidCreateDownload:)
    func webView(_ webView: WKWebView, contextMenuDidCreate download: WebKitDownload) {
        let location: FileDownloadManager.DownloadLocationPreference
            = self.contextMenuManager?.shouldAskForDownloadLocation() == false ? .auto : .prompt
        FileDownloadManager.shared.add(download, delegate: self, location: location, postflight: .none)
    }

>>>>>>> dc4d58d4
}

extension Tab: FileDownloadManagerDelegate {

    func chooseDestination(suggestedFilename: String?, directoryURL: URL?, fileTypes: [UTType], callback: @escaping (URL?, UTType?) -> Void) {
        let dialog = UserDialogType.savePanel(.init(SavePanelParameters(suggestedFilename: suggestedFilename,
                                                                        fileTypes: fileTypes)) { result in
            guard case let .success(.some( (url: url, fileType: fileType) )) = result else {
                callback(nil, nil)
                return
            }
            callback(url, fileType)
        })
        userInteractionDialog = UserDialog(sender: .user, dialog: dialog)
    }

    func fileIconFlyAnimationOriginalRect(for downloadTask: WebKitDownloadTask) -> NSRect? {
        self.delegate?.fileIconFlyAnimationOriginalRect(for: downloadTask)
    }

}

fileprivate extension WKNavigationResponse {
    var shouldDownload: Bool {
        let contentDisposition = (response as? HTTPURLResponse)?.allHeaderFields["Content-Disposition"] as? String
        return contentDisposition?.hasPrefix("attachment") ?? false
    }
}

@available(macOS 11, *)
extension Tab: AutoconsentUserScriptDelegate {
    func autoconsentUserScript(consentStatus: CookieConsentInfo) {
        self.privacyInfo?.cookieConsentManaged = consentStatus
    }
    
    func autoconsentUserScriptPromptUserForConsent(_ result: @escaping (Bool) -> Void) {
        delegate?.tab(self, promptUserForCookieConsent: result)
    }
}

extension Tab: YoutubeOverlayUserScriptDelegate {
    func youtubeOverlayUserScriptDidRequestDuckPlayer(with url: URL) {
        let content = Tab.TabContent.contentFromURL(url)
        let isRequestingNewTab = NSApp.isCommandPressed
        if isRequestingNewTab {
            let shouldSelectNewTab = NSApp.isShiftPressed
            self.openChild(with: content, of: .tab(selected: shouldSelectNewTab))
        } else {
            setContent(content)
        }
    }
}

extension Tab: TabDataClearing {
    func prepareForDataClearing(caller: TabDataCleaner) {
        webView.stopLoading()
        webView.configuration.userContentController.removeAllUserScripts()

        webView.navigationDelegate = caller
        webView.load(URL(string: "about:blank")!)
    }
}<|MERGE_RESOLUTION|>--- conflicted
+++ resolved
@@ -146,25 +146,6 @@
             }
         }
     }
-<<<<<<< HEAD
-
-    let contextMenuManager = ContextMenuManager()
-    private weak var autofillScript: WebsiteAutofillUserScript?
-    weak var delegate: TabDelegate? {
-        didSet {
-            autofillScript?.currentOverlayTab = delegate
-            contextMenuManager.delegate = self
-        }
-    }
-
-    // "protected" property access from extensions
-    static var objcNavigationDelegateKeyPath: String { #keyPath(objcNavigationDelegate) }
-    @objc private var objcNavigationDelegate: Any? { navigationDelegate }
-    private let navigationDelegate = DistributedNavigationDelegate(logger: .navigation)
-    
-    var isPinned: Bool {
-        return pinnedTabsManager.isTabPinned(self)
-=======
     private struct ExtensionDependencies: TabExtensionDependencies {
         var userScriptsPublisher: AnyPublisher<UserScripts?, Never>
         var contentBlocking: ContentBlockingProtocol
@@ -172,7 +153,6 @@
         var privacyInfoPublisher: AnyPublisher<PrivacyDashboard.PrivacyInfo?, Never>
         var inheritedAttribution: BrowserServicesKit.AdClickAttributionLogic.State?
         var userContentControllerProvider: UserContentControllerProvider
->>>>>>> dc4d58d4
     }
 
     // "protected" delegate property for extensions usage 
@@ -181,6 +161,11 @@
     static var objcDelegateKeyPath: String { #keyPath(objcDelegate) }
     func setDelegate(_ delegate: TabDelegate) { self.delegate = delegate }
 
+    // "protected" navigationDelegate property for extensions usage
+    static var objcNavigationDelegateKeyPath: String { #keyPath(objcNavigationDelegate) }
+    @objc private var objcNavigationDelegate: Any? { navigationDelegate }
+    private let navigationDelegate = DistributedNavigationDelegate(logger: .navigation)
+    
     private let cbaTimeReporter: ContentBlockingAssetsCompilationTimeReporter?
     let pinnedTabsManager: PinnedTabsManager
     private let privatePlayer: PrivatePlayer
@@ -209,7 +194,6 @@
                      cbaTimeReporter: ContentBlockingAssetsCompilationTimeReporter? = ContentBlockingAssetsCompilationTimeReporter.shared,
                      localHistory: Set<String> = Set<String>(),
                      title: String? = nil,
-                     error: Error? = nil,
                      favicon: NSImage? = nil,
                      sessionStateData: Data? = nil,
                      interactionStateData: Data? = nil,
@@ -235,7 +219,6 @@
                   cbaTimeReporter: cbaTimeReporter,
                   localHistory: localHistory,
                   title: title,
-                  error: error,
                   favicon: favicon,
                   sessionStateData: sessionStateData,
                   interactionStateData: interactionStateData,
@@ -248,22 +231,6 @@
     }
 
     init(content: TabContent,
-<<<<<<< HEAD
-         faviconManagement: FaviconManagement = FaviconManager.shared,
-         webCacheManager: WebCacheManager = WebCacheManager.shared,
-         webViewConfiguration: WKWebViewConfiguration? = nil,
-         historyCoordinating: HistoryCoordinating = HistoryCoordinator.shared,
-         pinnedTabsManager: PinnedTabsManager = WindowControllersManager.shared.pinnedTabsManager,
-         privatePlayer: PrivatePlayer = .shared,
-         cbaTimeReporter: ContentBlockingAssetsCompilationTimeReporter? = ContentBlockingAssetsCompilationTimeReporter.shared,
-         localHistory: Set<String> = Set<String>(),
-         title: String? = nil,
-         favicon: NSImage? = nil,
-         sessionStateData: Data? = nil,
-         interactionStateData: Data? = nil,
-         parentTab: Tab? = nil,
-         attributionState: AdClickAttributionLogic.State? = nil,
-=======
          faviconManagement: FaviconManagement,
          webCacheManager: WebCacheManager,
          webViewConfiguration: WKWebViewConfiguration?,
@@ -274,12 +241,10 @@
          cbaTimeReporter: ContentBlockingAssetsCompilationTimeReporter?,
          localHistory: Set<String>,
          title: String?,
-         error: Error?,
          favicon: NSImage?,
          sessionStateData: Data?,
          interactionStateData: Data?,
          parentTab: Tab?,
->>>>>>> dc4d58d4
          shouldLoadInBackground: Bool,
          canBeClosedWithBack: Bool,
          lastSelectedAt: Date?,
@@ -329,14 +294,11 @@
                                                                       userContentControllerProvider: {  userContentControllerProvider?() }))
 
         super.init()
+
         userContentControllerProvider = { [weak self] in self?.userContentController }
 
-<<<<<<< HEAD
-        initAttributionLogic(state: attributionState ?? parentTab?.adClickAttributionLogic.state)
         setupNavigationDelegate()
-=======
         userContentController?.delegate = self
->>>>>>> dc4d58d4
         setupWebView(shouldLoadInBackground: shouldLoadInBackground)
 
         if favicon == nil {
@@ -1146,109 +1108,7 @@
     }
 }
 
-<<<<<<< HEAD
-extension Tab: AdClickAttributionLogicDelegate {
-    
-    func attributionLogic(_ logic: AdClickAttributionLogic,
-                          didRequestRuleApplication rules: ContentBlockerRulesManager.Rules?,
-                          forVendor vendor: String?) {
-        guard let userContentController = userContentController,
-              let userScripts = userContentController.contentBlockingAssets?.userScripts as? UserScripts
-        else {
-            assertionFailure("UserScripts not loaded")
-            return
-        }
-
-        let contentBlockerRulesScript = userScripts.contentBlockerRulesScript
-        let attributedTempListName = AdClickAttributionRulesProvider.Constants.attributedTempRuleListName
-        
-        guard ContentBlocking.shared.privacyConfigurationManager.privacyConfig.isEnabled(featureKey: .contentBlocking)
-         else {
-            userContentController.removeLocalContentRuleList(withIdentifier: attributedTempListName)
-            contentBlockerRulesScript.currentAdClickAttributionVendor = nil
-            contentBlockerRulesScript.supplementaryTrackerData = []
-            return
-        }
-        
-        contentBlockerRulesScript.currentAdClickAttributionVendor = vendor
-        if let rules = rules {
-            
-            let globalListName = DefaultContentBlockerRulesListsSource.Constants.trackerDataSetRulesListName
-            let globalAttributionListName = AdClickAttributionRulesSplitter.blockingAttributionRuleListName(forListNamed: globalListName)
-            
-            if vendor != nil {
-                userContentController.installLocalContentRuleList(rules.rulesList, identifier: attributedTempListName)
-                try? userContentController.disableGlobalContentRuleList(withIdentifier: globalAttributionListName)
-            } else {
-                userContentController.removeLocalContentRuleList(withIdentifier: attributedTempListName)
-                try? userContentController.enableGlobalContentRuleList(withIdentifier: globalAttributionListName)
-            }
-            
-            contentBlockerRulesScript.supplementaryTrackerData = [rules.trackerData]
-        } else {
-            contentBlockerRulesScript.supplementaryTrackerData = []
-        }
-    }
-
-}
-
-extension Tab: EmailManagerRequestDelegate { }
-
-extension Tab: SecureVaultManagerDelegate {
-
-    public func secureVaultManagerIsEnabledStatus(_: SecureVaultManager) -> Bool {
-        return true
-    }
-    
-    func secureVaultManager(_: SecureVaultManager, promptUserToStoreAutofillData data: AutofillData) {
-        delegate?.tab(self, requestedSaveAutofillData: data)
-    }
-    
-    func secureVaultManager(_: SecureVaultManager,
-                            promptUserToAutofillCredentialsForDomain domain: String,
-                            withAccounts accounts: [SecureVaultModels.WebsiteAccount],
-                            withTrigger trigger: AutofillUserScript.GetTriggerType,
-                            completionHandler: @escaping (SecureVaultModels.WebsiteAccount?) -> Void) {
-        // no-op on macOS
-    }
-
-    func secureVaultManager(_: SecureVaultManager, didAutofill type: AutofillType, withObjectId objectId: String) {
-        Pixel.fire(.formAutofilled(kind: type.formAutofillKind))
-    }
-
-    func secureVaultManager(_: SecureVaultManager, didRequestAuthenticationWithCompletionHandler handler: @escaping (Bool) -> Void) {
-        DeviceAuthenticator.shared.authenticateUser(reason: .autofill) { authenticationResult in
-            handler(authenticationResult.authenticated)
-        }
-    }
-
-    func secureVaultInitFailed(_ error: SecureVaultError) {
-        SecureVaultErrorReporter.shared.secureVaultInitFailed(error)
-    }
-    
-    func secureVaultManagerShouldAutomaticallyUpdateCredentialsWithoutUsername(_: SecureVaultManager) -> Bool {
-        return true
-    }
-    
-    public func secureVaultManager(_: BrowserServicesKit.SecureVaultManager, didReceivePixel pixel: AutofillUserScript.JSPixel) {
-        Pixel.fire(.jsPixel(pixel))
-    }
-}
-
-extension AutofillType {
-    var formAutofillKind: Pixel.Event.FormAutofillKind {
-        switch self {
-        case .password: return .password
-        case .card: return .card
-        case .identity: return .identity
-        }
-    }
-}
-
 extension Tab/*: NavigationResponder*/ { // to be moved to Tab+Navigation.swift
-=======
-extension Tab: WKNavigationDelegate {
->>>>>>> dc4d58d4
 
     @MainActor
     func didReceive(_ challenge: URLAuthenticationChallenge) async -> AuthChallengeDisposition? {
@@ -1319,23 +1179,13 @@
             let navigationActionPolicy = await linkProtection
                 .requestTrackingLinkRewrite(
                     initiatingURL: webView.url,
-<<<<<<< HEAD
                     destinationURL: navigationAction.url,
-=======
-                    destinationURL: navigationAction.request.url!,
->>>>>>> dc4d58d4
                     onStartExtracting: { if !isRequestingNewTab { isAMPProtectionExtracting = true }},
                     onFinishExtracting: { [weak self] in self?.isAMPProtectionExtracting = false },
                     onLinkRewrite: { [weak self] url in
                         guard let self = self else { return }
-<<<<<<< HEAD
                         if isRequestingNewTab || !navigationAction.isForMainFrame {
-                            let tab = Tab(content: .url(url), parentTab: self, shouldLoadInBackground: true)
-                            self.delegate?.tab(self, createdChild: tab, of: .tab(selected: shouldSelectNewTab || !navigationAction.isForMainFrame))
-=======
-                        if isRequestingNewTab || !navigationAction.isTargetingMainFrame {
-                            self.openChild(with: .url(url), of: .tab(selected: shouldSelectNewTab || !navigationAction.isTargetingMainFrame))
->>>>>>> dc4d58d4
+                            self.openChild(with: .url(url), of: .tab(selected: shouldSelectNewTab || !navigationAction.isForMainFrame))
                         } else {
                             self.webView.load(url)
                         }
@@ -1349,13 +1199,8 @@
             lastUpgradedURL = nil
         }
 
-<<<<<<< HEAD
         if navigationAction.isForMainFrame, navigationAction.navigationType.isBackForward {
-            adClickAttributionLogic.onBackForwardNavigation(mainFrameURL: webView.url)
-=======
-        if navigationAction.isTargetingMainFrame, navigationAction.navigationType == .backForward {
             self.adClickAttribution?.logic.onBackForwardNavigation(mainFrameURL: webView.url)
->>>>>>> dc4d58d4
         }
 
         if navigationAction.isForMainFrame, !navigationAction.navigationType.isBackForward {
@@ -1399,15 +1244,7 @@
         self.resetConnectionUpgradedTo(navigationAction: navigationAction)
 
         if isRequestingNewTab {
-<<<<<<< HEAD
-            let tab = Tab(content: .contentFromURL(navigationAction.url), parentTab: self, shouldLoadInBackground: true)
-            delegate?.tab(self, createdChild: tab, of: .tab(selected: shouldSelectNewTab))
-
-=======
-            defer {
-                self.openChild(with: navigationAction.request.url.map { .contentFromURL($0) } ?? .none, of: .tab(selected: shouldSelectNewTab))
-            }
->>>>>>> dc4d58d4
+            self.openChild(with: .contentFromURL(navigationAction.url), of: .tab(selected: shouldSelectNewTab))
             return .cancel
 
         } else if navigationAction.shouldDownload
@@ -1430,13 +1267,8 @@
             return .cancel
         }
 
-<<<<<<< HEAD
         if navigationAction.isForMainFrame {
-            let result = await PrivacyFeatures.httpsUpgrade.upgrade(url: navigationAction.url)
-=======
-        if navigationAction.isTargetingMainFrame {
-            let result = await privacyFeatures.httpsUpgrade.upgrade(url: url)
->>>>>>> dc4d58d4
+            let result = await privacyFeatures.httpsUpgrade.upgrade(url: navigationAction.url)
             switch result {
             case let .success(upgradedURL):
                 if lastUpgradedURL != upgradedURL {
@@ -1593,15 +1425,9 @@
         invalidateSessionStateData()
         resetDashboardInfo()
         linkProtection.cancelOngoingExtraction()
-<<<<<<< HEAD
         linkProtection.setMainFrameUrl(navigation.url)
         referrerTrimming.onBeginNavigation(to: navigation.url)
-        adClickAttributionDetection.onStartNavigation(url: navigation.url)
-=======
-        linkProtection.setMainFrameUrl(webView.url)
-        referrerTrimming.onBeginNavigation(to: webView.url)
-        self.adClickAttribution?.detection.onStartNavigation(url: webView.url)
->>>>>>> dc4d58d4
+        self.adClickAttribution?.detection.onStartNavigation(url: navigation.url)
     }
 
     @MainActor
@@ -1611,9 +1437,8 @@
         if isAMPProtectionExtracting { isAMPProtectionExtracting = false }
         linkProtection.setMainFrameUrl(nil)
         referrerTrimming.onFinishNavigation()
-<<<<<<< HEAD
-        adClickAttributionDetection.onDidFinishNavigation(url: webView.url)
-        adClickAttributionLogic.onDidFinishNavigation(host: webView.url?.host)
+        self.adClickAttribution?.detection.onDidFinishNavigation(url: navigation.url)
+        self.adClickAttribution?.logic.onDidFinishNavigation(host: navigation.url.host)
         setUpYoutubeScriptsIfNeeded()
         StatisticsLoader.shared.refreshRetentionAtb(isSearch: navigation.url.isDuckDuckGoSearch)
     }
@@ -1621,32 +1446,6 @@
     func navigation(_ navigation: Navigation, didFailWith error: WKError, isProvisioned: Bool) {
         if isProvisioned {
             self.error = error
-=======
-        self.adClickAttribution?.detection.onDidFinishNavigation(url: webView.url)
-        self.adClickAttribution?.logic.onDidFinishNavigation(host: webView.url?.host)
-    }
-
-    func webView(_ webView: WKWebView, didFail navigation: WKNavigation!, withError error: Error) {
-        // Failing not captured. Seems the method is called after calling the webview's method goBack()
-        // https://app.asana.com/0/1199230911884351/1200381133504356/f
-        //        hasError = true
-
-        isBeingRedirected = false
-        invalidateSessionStateData()
-        linkProtection.setMainFrameUrl(nil)
-        referrerTrimming.onFailedNavigation()
-        self.adClickAttribution?.detection.onDidFailNavigation()
-        webViewDidFailNavigationPublisher.send()
-    }
-
-    func webView(_ webView: WKWebView, didFailProvisionalNavigation navigation: WKNavigation!, withError error: Error) {
-        switch error {
-        case URLError.notConnectedToInternet,
-             URLError.networkConnectionLost:
-            guard let failingUrl = error.failingUrl else { break }
-            historyCoordinating.markFailedToLoadUrl(failingUrl)
-        default: break
->>>>>>> dc4d58d4
         }
 
         invalidateSessionStateData()
@@ -1678,16 +1477,6 @@
         Pixel.fire(.debug(event: .webKitDidTerminate))
     }
 
-<<<<<<< HEAD
-=======
-    @objc(_webView:contextMenuDidCreateDownload:)
-    func webView(_ webView: WKWebView, contextMenuDidCreate download: WebKitDownload) {
-        let location: FileDownloadManager.DownloadLocationPreference
-            = self.contextMenuManager?.shouldAskForDownloadLocation() == false ? .auto : .prompt
-        FileDownloadManager.shared.add(download, delegate: self, location: location, postflight: .none)
-    }
-
->>>>>>> dc4d58d4
 }
 
 extension Tab: FileDownloadManagerDelegate {
