--- conflicted
+++ resolved
@@ -800,27 +800,20 @@
     func setUpYoutubeScriptsIfNeeded() {
         youtubePlayerCancellables.removeAll()
 
-<<<<<<< HEAD
         if webView.url?.host?.droppingWwwPrefix() == "youtube.com" {
-            PrivacySecurityPreferences.shared.$privatePlayerMode
+            privatePlayer.$mode
                 .dropFirst()
-                .removeDuplicates()
                 .sink { [weak self] playerMode in
                     guard let self = self else {
                         return
                     }
                     let userValues = YoutubeOverlayUserScript.UserValues(
                             privatePlayerMode: playerMode,
-                            overlayInteracted: PrivacySecurityPreferences.shared.youtubeOverlayInteracted
+                            overlayInteracted: self.privatePlayer.overlayInteracted
                     );
                     self.youtubeOverlayScript?.userValuesUpdated(userValues: userValues, inWebView: self.webView)
-                }.store(in: &youtubePlayerCancellables)
-=======
-        if webView.url?.host?.droppingWwwPrefix() == "youtube.com" && privatePlayer.mode != .disabled {
-            youtubeOverlayScript?.setEnabled(true, in: webView)
-        } else {
-            youtubeOverlayScript?.setEnabled(false, in: webView)
->>>>>>> f03fcd38
+                }
+                .store(in: &youtubePlayerCancellables)
         }
 
         if url?.isPrivatePlayerScheme == true {
