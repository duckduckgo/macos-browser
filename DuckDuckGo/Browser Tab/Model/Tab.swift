--- conflicted
+++ resolved
@@ -531,10 +531,6 @@
     lazy var referrerTrimming: ReferrerTrimming = {
         ReferrerTrimming(privacyManager: ContentBlocking.shared.privacyConfigurationManager,
                          contentBlockingManager: ContentBlocking.shared.contentBlockingManager,
-<<<<<<< HEAD
-                         tld: TLD())
-    }()
-=======
                          tld: ContentBlocking.shared.tld)
     }()
     
@@ -555,7 +551,6 @@
             adClickAttributionLogic.applyInheritedAttribution(state: state)
         }
     }
->>>>>>> 5fd72eea
 
     @MainActor
     private func reloadIfNeeded(shouldLoadInBackground: Bool = false) async {
@@ -1267,23 +1262,16 @@
         if navigationAction.isTargetingMainFrame, navigationAction.request.mainDocumentURL?.host != lastUpgradedURL?.host {
             lastUpgradedURL = nil
         }
-        
-<<<<<<< HEAD
-=======
+
         if navigationAction.isTargetingMainFrame, navigationAction.navigationType == .backForward {
             adClickAttributionLogic.onBackForwardNavigation(mainFrameURL: webView.url)
         }
-        
->>>>>>> 5fd72eea
+
         if navigationAction.isTargetingMainFrame, navigationAction.navigationType != .backForward {
             if let newRequest = referrerTrimming.trimReferrer(forNavigation: navigationAction,
                                                               originUrl: webView.url ?? navigationAction.sourceFrame.webView?.url) {
                 defer {
-<<<<<<< HEAD
-                    webView.load(newRequest)
-=======
                     _ = webView.load(newRequest)
->>>>>>> 5fd72eea
                 }
                 return .cancel
             }
@@ -1471,11 +1459,7 @@
         linkProtection.cancelOngoingExtraction()
         linkProtection.setMainFrameUrl(webView.url)
         referrerTrimming.onBeginNavigation(to: webView.url)
-<<<<<<< HEAD
-=======
         adClickAttributionDetection.onStartNavigation(url: webView.url)
-        
->>>>>>> 5fd72eea
     }
 
     @MainActor
@@ -1486,11 +1470,8 @@
         if isAMPProtectionExtracting { isAMPProtectionExtracting = false }
         linkProtection.setMainFrameUrl(nil)
         referrerTrimming.onFinishNavigation()
-<<<<<<< HEAD
-=======
         adClickAttributionDetection.onDidFinishNavigation(url: webView.url)
         adClickAttributionLogic.onDidFinishNavigation(host: webView.url?.host)
->>>>>>> 5fd72eea
     }
 
     func webView(_ webView: WKWebView, didFail navigation: WKNavigation!, withError error: Error) {
@@ -1502,10 +1483,7 @@
         invalidateSessionStateData()
         linkProtection.setMainFrameUrl(nil)
         referrerTrimming.onFailedNavigation()
-<<<<<<< HEAD
-=======
         adClickAttributionDetection.onDidFailNavigation()
->>>>>>> 5fd72eea
         webViewDidFailNavigationPublisher.send()
     }
 
@@ -1522,10 +1500,7 @@
         isBeingRedirected = false
         linkProtection.setMainFrameUrl(nil)
         referrerTrimming.onFailedNavigation()
-<<<<<<< HEAD
-=======
         adClickAttributionDetection.onDidFailNavigation()
->>>>>>> 5fd72eea
         webViewDidFailNavigationPublisher.send()
     }
 
