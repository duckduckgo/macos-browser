//
//  Tab.swift
//
//  Copyright © 2020 DuckDuckGo. All rights reserved.
//
//  Licensed under the Apache License, Version 2.0 (the "License");
//  you may not use this file except in compliance with the License.
//  You may obtain a copy of the License at
//
//  http://www.apache.org/licenses/LICENSE-2.0
//
//  Unless required by applicable law or agreed to in writing, software
//  distributed under the License is distributed on an "AS IS" BASIS,
//  WITHOUT WARRANTIES OR CONDITIONS OF ANY KIND, either express or implied.
//  See the License for the specific language governing permissions and
//  limitations under the License.
//

// swiftlint:disable file_length

import Combine
import BrowserServicesKit
import ContentBlocking
import Foundation
import os
import UserScript
import WebKit

protocol TabDelegate: ContentOverlayUserScriptDelegate {
    func tabWillStartNavigation(_ tab: Tab, isUserInitiated: Bool)
    func tabDidStartNavigation(_ tab: Tab)
    func tab(_ tab: Tab, createdChild childTab: Tab, of kind: NewWindowPolicy)

    func tab(_ tab: Tab, requestedOpenExternalURL url: URL, forUserEnteredURL userEntered: Bool) -> Bool

    func tabPageDOMLoaded(_ tab: Tab)
    func closeTab(_ tab: Tab)

    func fileIconFlyAnimationOriginalRect(for downloadTask: WebKitDownloadTask) -> NSRect?

}

// swiftlint:disable type_body_length
@dynamicMemberLookup
final class Tab: NSObject, Identifiable, ObservableObject {

    enum TabContent: Equatable {
        case homePage
        case url(URL)
        case privatePlayer(videoID: String, timestamp: String?)
        case preferences(pane: PreferencePaneIdentifier?)
        case bookmarks
        case onboarding
        case none

        static func contentFromURL(_ url: URL?) -> TabContent {
            if url == .homePage {
                return .homePage
            } else if url == .welcome {
                return .onboarding
            } else if url == .preferences {
                return .anyPreferencePane
            } else if let preferencePane = url.flatMap(PreferencePaneIdentifier.init(url:)) {
                return .preferences(pane: preferencePane)
            } else if let privatePlayerContent = PrivatePlayer.shared.tabContent(for: url) {
                return privatePlayerContent
            } else {
                return .url(url ?? .blankPage)
            }
        }

        static var displayableTabTypes: [TabContent] {
            // Add new displayable types here
            let displayableTypes = [TabContent.anyPreferencePane, .bookmarks]

            return displayableTypes.sorted { first, second in
                guard let firstTitle = first.title, let secondTitle = second.title else {
                    return true // Arbitrary sort order, only non-standard tabs are displayable.
                }
                return firstTitle.localizedStandardCompare(secondTitle) == .orderedAscending
            }
        }

        /// Convenience accessor for `.preferences` Tab Content with no particular pane selected,
        /// i.e. the currently selected pane is decided internally by `PreferencesViewController`.
        static let anyPreferencePane: Self = .preferences(pane: nil)

        var isDisplayable: Bool {
            switch self {
            case .preferences, .bookmarks:
                return true
            default:
                return false
            }
        }

        func matchesDisplayableTab(_ other: TabContent) -> Bool {
            switch (self, other) {
            case (.preferences, .preferences):
                return true
            case (.bookmarks, .bookmarks):
                return true
            default:
                return false
            }
        }

        var title: String? {
            switch self {
            case .url, .homePage, .privatePlayer, .none: return nil
            case .preferences: return UserText.tabPreferencesTitle
            case .bookmarks: return UserText.tabBookmarksTitle
            case .onboarding: return UserText.tabOnboardingTitle
            }
        }

        var url: URL? {
            switch self {
            case .url(let url):
                return url
            case .privatePlayer(let videoID, let timestamp):
                return .privatePlayer(videoID, timestamp: timestamp)
            default:
                return nil
            }
        }

        var isUrl: Bool {
            switch self {
            case .url, .privatePlayer:
                return true
            default:
                return false
            }
        }

        var isPrivatePlayer: Bool {
            switch self {
            case .privatePlayer:
                return true
            default:
                return false
            }
        }
    }
    private struct ExtensionDependencies: TabExtensionDependencies {
<<<<<<< HEAD
        var tabIdentifier: UInt64
        var userScriptsPublisher: AnyPublisher<UserScripts?, Never>
        var privacyFeatures: PrivacyFeaturesProtocol
        var inheritedAttribution: BrowserServicesKit.AdClickAttributionLogic.State?
        var userContentControllerProvider: UserContentControllerProvider
=======
        let privacyFeatures: PrivacyFeaturesProtocol
        let historyCoordinating: HistoryCoordinating
>>>>>>> bef50d42
    }

    // "protected" delegate property for extensions usage 
    private weak var delegate: TabDelegate?
    @objc private var objcDelegate: Any? { delegate }
    static var objcDelegateKeyPath: String { #keyPath(objcDelegate) }
    func setDelegate(_ delegate: TabDelegate) { self.delegate = delegate }

    // "protected" navigationDelegate property for extensions usage
    static var objcNavigationDelegateKeyPath: String { #keyPath(objcNavigationDelegate) }
    @objc private var objcNavigationDelegate: Any? { navigationDelegate }
    private let navigationDelegate = DistributedNavigationDelegate(logger: .navigation)

    let pinnedTabsManager: PinnedTabsManager
    private let privatePlayer: PrivatePlayer
    private let privacyFeatures: AnyPrivacyFeatures
    private var contentBlocking: AnyContentBlocking { privacyFeatures.contentBlocking }

    // to be wiped out later
    private var detectedTrackersCancellables: AnyCancellable?

    private let webViewConfiguration: WKWebViewConfiguration

    private var extensions: TabExtensions
    // accesing TabExtensions‘ Public Protocols projecting tab.extensions.extensionName to tab.extensionName
    // allows extending Tab functionality while maintaining encapsulation
    subscript<Extension>(dynamicMember keyPath: KeyPath<TabExtensions, Extension?>) -> Extension? {
        self.extensions[keyPath: keyPath]
    }

    @Published
    private(set) var userContentController: UserContentController?

    convenience init(content: TabContent,
                     faviconManagement: FaviconManagement = FaviconManager.shared,
                     webCacheManager: WebCacheManager = WebCacheManager.shared,
                     webViewConfiguration: WKWebViewConfiguration? = nil,
                     historyCoordinating: HistoryCoordinating = HistoryCoordinator.shared,
                     pinnedTabsManager: PinnedTabsManager = WindowControllersManager.shared.pinnedTabsManager,
                     privatePlayer: PrivatePlayer? = nil,
<<<<<<< HEAD
=======
                     cbaTimeReporter: ContentBlockingAssetsCompilationTimeReporter? = ContentBlockingAssetsCompilationTimeReporter.shared,
                     extensionsBuilder: TabExtensionsBuilderProtocol = TabExtensionsBuilder.default,
>>>>>>> bef50d42
                     localHistory: Set<String> = Set<String>(),
                     title: String? = nil,
                     favicon: NSImage? = nil,
                     sessionStateData: Data? = nil,
                     interactionStateData: Data? = nil,
                     parentTab: Tab? = nil,
                     shouldLoadInBackground: Bool = false,
                     canBeClosedWithBack: Bool = false,
                     lastSelectedAt: Date? = nil,
                     currentDownload: URL? = nil,
                     webViewFrame: CGRect = .zero
    ) {

        let privatePlayer = privatePlayer
            ?? (AppDelegate.isRunningTests ? PrivatePlayer.mock(withMode: .enabled) : PrivatePlayer.shared)

        self.init(content: content,
                  faviconManagement: faviconManagement,
                  webCacheManager: webCacheManager,
                  webViewConfiguration: webViewConfiguration,
                  historyCoordinating: historyCoordinating,
                  pinnedTabsManager: pinnedTabsManager,
                  privacyFeatures: PrivacyFeatures,
                  privatePlayer: privatePlayer,
<<<<<<< HEAD
=======
                  extensionsBuilder: extensionsBuilder,
                  cbaTimeReporter: cbaTimeReporter,
>>>>>>> bef50d42
                  localHistory: localHistory,
                  title: title,
                  favicon: favicon,
                  sessionStateData: sessionStateData,
                  interactionStateData: interactionStateData,
                  parentTab: parentTab,
                  shouldLoadInBackground: shouldLoadInBackground,
                  canBeClosedWithBack: canBeClosedWithBack,
                  lastSelectedAt: lastSelectedAt,
                  currentDownload: currentDownload,
                  webViewFrame: webViewFrame)
    }

    // swiftlint:disable:next function_body_length
    init(content: TabContent,
         faviconManagement: FaviconManagement,
         webCacheManager: WebCacheManager,
         webViewConfiguration: WKWebViewConfiguration?,
         historyCoordinating: HistoryCoordinating,
         pinnedTabsManager: PinnedTabsManager,
         privacyFeatures: some PrivacyFeaturesProtocol,
         privatePlayer: PrivatePlayer,
<<<<<<< HEAD
=======
         extensionsBuilder: TabExtensionsBuilderProtocol,
         cbaTimeReporter: ContentBlockingAssetsCompilationTimeReporter?,
>>>>>>> bef50d42
         localHistory: Set<String>,
         title: String?,
         favicon: NSImage?,
         sessionStateData: Data?,
         interactionStateData: Data?,
         parentTab: Tab?,
         shouldLoadInBackground: Bool,
         canBeClosedWithBack: Bool,
         lastSelectedAt: Date?,
         currentDownload: URL?,
         webViewFrame: CGRect
    ) {

        self.content = content
        self.faviconManagement = faviconManagement
        self.historyCoordinating = historyCoordinating
        self.pinnedTabsManager = pinnedTabsManager
        self.privacyFeatures = privacyFeatures
        self.privatePlayer = privatePlayer
        self.localHistory = localHistory
        self.title = title
        self.favicon = favicon
        self.parentTab = parentTab
        self._canBeClosedWithBack = canBeClosedWithBack
        self.sessionStateData = sessionStateData
        self.interactionStateData = interactionStateData
        self.lastSelectedAt = lastSelectedAt
        self.currentDownload = currentDownload

        let configuration = webViewConfiguration ?? WKWebViewConfiguration()
        configuration.applyStandardConfiguration(contentBlocking: privacyFeatures.contentBlocking)
        self.webViewConfiguration = configuration
        let userContentController = configuration.userContentController as? UserContentController
        assert(userContentController != nil)
        self.userContentController = userContentController

        webView = WebView(frame: webViewFrame, configuration: configuration)
        webView.allowsLinkPreview = false
        permissions = PermissionModel()

        let userScriptsPublisher = _userContentController.projectedValue
            .compactMap { $0?.$contentBlockingAssets }
            .switchToLatest()
            .map { $0?.userScripts as? UserScripts }
            .eraseToAnyPublisher()

        var userContentControllerProvider: UserContentControllerProvider?
<<<<<<< HEAD
        self.extensions = .builder().build(with: ExtensionDependencies(tabIdentifier: instrumentation.currentTabIdentifier,
                                                                       userScriptsPublisher: userScriptsPublisher,
                                                                       privacyFeatures: privacyFeatures,
                                                                       userContentControllerProvider: {  userContentControllerProvider?() }))
=======
        self.extensions = extensionsBuilder
            .build(with: (tabIdentifier: instrumentation.currentTabIdentifier,
                          userScriptsPublisher: userScriptsPublisher,
                          inheritedAttribution: parentTab?.adClickAttribution?.currentAttributionState,
                          userContentControllerProvider: {  userContentControllerProvider?() },
                          permissionModel: permissions,
                          privacyInfoPublisher: _privacyInfo.projectedValue.eraseToAnyPublisher()
                         ),
                   dependencies: ExtensionDependencies(privacyFeatures: privacyFeatures,
                                                       historyCoordinating: historyCoordinating))
>>>>>>> bef50d42

        super.init()

        userContentControllerProvider = { [weak self] in self?.userContentController }

        setupNavigationDelegate()
        // sanity check to validate all the Navigation Extensions are registered as Navigation Responders
        assert(!extensions.contains(where: { ($0 as? NavigationResponder).map { ext in navigationDelegate.responders.contains(where: { responder in
            (type(of: responder) == type(of: ext))
        }) } == false }), "Some of the NavigationResponder-conforming extensions registered in TabExtensions not registered as Responders in Tab+Navigation")

        userContentController?.delegate = self
        setupWebView(shouldLoadInBackground: shouldLoadInBackground)

        if favicon == nil {
            handleFavicon()
        }

        NotificationCenter.default.addObserver(self,
                                               selector: #selector(onDuckDuckGoEmailSignOut),
                                               name: .emailDidSignOut,
                                               object: nil)

        subscribeToDetectedTrackers()
    }

    override func awakeAfter(using decoder: NSCoder) -> Any? {
        for tabExtension in self.extensions {
            (tabExtension as? (any NSCodingExtension))?.awakeAfter(using: decoder)
        }
        return self
    }

    func encodeExtensions(with coder: NSCoder) {
        for tabExtension in self.extensions {
            (tabExtension as? (any NSCodingExtension))?.encode(using: coder)
        }
    }

    func openChild(with content: TabContent, of kind: NewWindowPolicy) {
        guard let delegate else {
            assertionFailure("no delegate set")
            return
        }
        let tab = Tab(content: content, parentTab: self, shouldLoadInBackground: true, canBeClosedWithBack: kind.isSelectedTab)
        delegate.tab(self, createdChild: tab, of: kind)
    }

    @objc func onDuckDuckGoEmailSignOut(_ notification: Notification) {
        guard let url = webView.url else { return }
        if EmailUrls().isDuckDuckGoEmailProtection(url: url) {
            webView.evaluateJavaScript("window.postMessage({ emailProtectionSignedOut: true }, window.origin);")
        }
    }

    deinit {
        cleanUpBeforeClosing()
        webView.configuration.userContentController.removeAllUserScripts()
    }

    func cleanUpBeforeClosing() {
        if content.isUrl, let url = webView.url {
            historyCoordinating.commitChanges(url: url)
        }
        webView.stopLoading()
        webView.stopMediaCapture()
        webView.stopAllMediaPlayback()
        webView.fullscreenWindowController?.close()
    }

    // MARK: - Event Publishers

    let webViewDidReceiveChallengePublisher = PassthroughSubject<Void, Never>()
    let webViewDidCommitNavigationPublisher = PassthroughSubject<Void, Never>()
    let webViewDidFinishNavigationPublisher = PassthroughSubject<Void, Never>()
    let webViewDidFailNavigationPublisher = PassthroughSubject<Void, Never>()

    @MainActor
    @Published var isAMPProtectionExtracting: Bool = false

    // MARK: - Properties

    let webView: WebView

    var contentChangeEnabled = true

    var isLazyLoadingInProgress = false

    @Published private(set) var content: TabContent {
        didSet {
            handleFavicon()
            invalidateSessionStateData()
            if let oldUrl = oldValue.url {
                historyCoordinating.commitChanges(url: oldUrl)
            }
            error = nil
            Task {
                await reloadIfNeeded(shouldLoadInBackground: true)
            }

            if let title = content.title {
                self.title = title
            }
            
        }
    }

    func setContent(_ content: TabContent) {
        guard contentChangeEnabled else {
            return
        }

        if let newContent = privatePlayer.overrideContent(content, for: self) {
            self.content = newContent
            return
        }

        switch (self.content, content) {
        case (.preferences(pane: .some), .preferences(pane: nil)):
            // prevent clearing currently selected pane (for state persistence purposes)
            break
        default:
            if self.content != content {
                self.content = content
            }
        }
    }
    
    var lastSelectedAt: Date?

    @Published var title: String?
    @PublishedAfter var error: WKError? {
        didSet {
            switch error {
            case .some(URLError.notConnectedToInternet),
                 .some(URLError.networkConnectionLost):
                guard let failingUrl = error?.failingUrl else { break }
                historyCoordinating.markFailedToLoadUrl(failingUrl)
            default:
                break
            }
        }
    }
    let permissions: PermissionModel

    /// an Interactive Dialog request (alert/open/save/print) made by a page to be published and presented asynchronously
    @Published
    var userInteractionDialog: UserDialog? {
        didSet {
            guard let request = userInteractionDialog?.request else { return }
            request.addCompletionHandler { [weak self, weak request] _ in
                if self?.userInteractionDialog?.request === request {
                    self?.userInteractionDialog = nil
                }
            }
        }
    }

    weak private(set) var parentTab: Tab?
    private var _canBeClosedWithBack: Bool
    var canBeClosedWithBack: Bool {
        // Reset canBeClosedWithBack on any WebView navigation
        _canBeClosedWithBack = _canBeClosedWithBack && parentTab != nil && !webView.canGoBack && !webView.canGoForward
        return _canBeClosedWithBack
    }

    @available(macOS, obsoleted: 12.0, renamed: "interactionStateData")
    var sessionStateData: Data?
    var interactionStateData: Data?

    func invalidateSessionStateData() {
        sessionStateData = nil
        interactionStateData = nil
    }

    func getActualSessionStateData() -> Data? {
        if let sessionStateData = sessionStateData {
            return sessionStateData
        }

        guard webView.url != nil else { return nil }
        // collect and cache actual SessionStateData on demand and store until invalidated
        self.sessionStateData = (try? webView.sessionStateData())
        return self.sessionStateData
    }
    
    @available(macOS 12, *)
    func getActualInteractionStateData() -> Data? {
        if let interactionStateData = interactionStateData {
            return interactionStateData
        }

        guard webView.url != nil else { return nil }
        
        self.interactionStateData = (webView.interactionState as? Data)
        
        return self.interactionStateData
    }

    func update(url: URL?, userEntered: Bool = true) {
        if url == .welcome {
            OnboardingViewModel().restart()
        }
        // set `contentUpdate`+`userEnteredUrl` flags for an upcoming navigation
        navigationDelegate.setExpectedNavigationType(.contentUpdate(userEnteredUrl: userEntered), matching: url.map(NavigationMatchingCondition.url))
        self.content = .contentFromURL(url)
    }

    // Used to track if an error was caused by a download navigation.
    private(set) var currentDownload: URL?

    func download(from url: URL, promptForLocation: Bool = true) {
        webView.startDownload(URLRequest(url: url, cachePolicy: .returnCacheDataElseLoad)) { download in
            FileDownloadManager.shared.add(download, delegate: self, location: promptForLocation ? .prompt : .auto, postflight: .none)
        }
    }

    func saveWebContentAs() {
        webView.getMimeType { [weak self] mimeType in
            guard let self else { return }
            let webView = self.webView
            guard case .some(.html) = mimeType.flatMap(UTType.init(mimeType:)) else {
                if let url = webView.url {
                    self.download(from: url, promptForLocation: true)
                }
                return
            }

            let dialog = UserDialogType.savePanel(.init(SavePanelParameters(suggestedFilename: webView.suggestedFilename,
                                                                            fileTypes: [.html, .webArchive, .pdf])) { result in
                guard let (url, fileType) = try? result.get() else { return }
                webView.exportWebContent(to: url, as: fileType.flatMap(WKWebView.ContentExportType.init) ?? .html)
            })
            self.userInteractionDialog = UserDialog(sender: .user, dialog: dialog)
        }
    }

    private let instrumentation = TabInstrumentation()
    private var externalSchemeOpenedPerPageLoad = false

    var canGoForward: Bool {
        webView.canGoForward
    }

    func goForward() {
        guard canGoForward else { return }
        shouldStoreNextVisit = false
        webView.goForward()
    }

    var canGoBack: Bool {
        webView.canGoBack || error != nil
    }

    func goBack() {
        guard canGoBack else {
            if canBeClosedWithBack {
                delegate?.closeTab(self)
            }
            return
        }

        guard error == nil else {
            webView.reload()
            return
        }

        shouldStoreNextVisit = false

        if privatePlayer.goBackSkippingLastItemIfNeeded(for: webView) {
            return
        }
        webView.goBack()
    }

    func go(to item: WKBackForwardListItem) {
        shouldStoreNextVisit = false
        webView.go(to: item)
    }

    func openHomePage() {
        content = .homePage
    }

    func startOnboarding() {
        content = .onboarding
    }

    func reload() {
        currentDownload = nil
        if let error = error, let failingUrl = error.failingUrl {
            webView.load(failingUrl)
            return
        }

        if webView.url == nil, let url = content.url {
            webView.load(url)
        } else if case .privatePlayer = content, let url = content.url {
            webView.load(url)
        } else {
            webView.reload()
        }
    }

    private static let debugEvents = EventMapping<AMPProtectionDebugEvents> { event, _, _, _ in
        switch event {
        case .ampBlockingRulesCompilationFailed:
            Pixel.fire(.ampBlockingRulesCompilationFailed)
        }
    }

    lazy var linkProtection: LinkProtection = {
        LinkProtection(privacyManager: contentBlocking.privacyConfigurationManager,
                       contentBlockingManager: contentBlocking.contentBlockingManager,
                       errorReporting: Self.debugEvents)
    }()

    lazy var referrerTrimming: ReferrerTrimming = {
        ReferrerTrimming(privacyManager: contentBlocking.privacyConfigurationManager,
                         contentBlockingManager: contentBlocking.contentBlockingManager,
                         tld: contentBlocking.tld)
    }()

    @MainActor
    private func reloadIfNeeded(shouldLoadInBackground: Bool = false) async {
        guard content.url != nil else {
            return
        }

        let url: URL = await {
            if contentURL.isFileURL {
                return contentURL
            }
            return await linkProtection.getCleanURL(from: contentURL, onStartExtracting: {
                isAMPProtectionExtracting = true
            }, onFinishExtracting: { [weak self]
                in self?.isAMPProtectionExtracting = false
            })
        }()
        if shouldLoadURL(url, shouldLoadInBackground: shouldLoadInBackground) {
            let didRestore: Bool
            
            if #available(macOS 12.0, *) {
                didRestore = restoreInteractionStateDataIfNeeded() || restoreSessionStateDataIfNeeded()
            } else {
                didRestore = restoreSessionStateDataIfNeeded()
            }

            if privatePlayer.goBackAndLoadURLIfNeeded(for: self) {
                return
            }

            if !didRestore {
                if navigationDelegate.expectedNavigationAction?.condition?.url != url {
                    // set a `contentUpdate` flag for an upcoming content-update navigation
                    navigationDelegate.setExpectedNavigationType(.contentUpdate(userEnteredUrl: false), matching: .url(url))
                }
                if url.isFileURL {
                    _ = webView.loadFileURL(url, allowingReadAccessTo: URL(fileURLWithPath: "/"))
                } else {
                    webView.load(url)
                }
            }
        }
    }

    @MainActor
    private var contentURL: URL {
        switch content {
        case .url(let value):
            return value
        case .privatePlayer(let videoID, let timestamp):
            return .privatePlayer(videoID, timestamp: timestamp)
        case .homePage:
            return .homePage
        default:
            return .blankPage
        }
    }

    @MainActor
    private func shouldLoadURL(_ url: URL, shouldLoadInBackground: Bool = false) -> Bool {
        // don‘t reload in background unless shouldLoadInBackground
        guard url.isValid,
              (webView.superview != nil || shouldLoadInBackground),
              // don‘t reload when already loaded
              webView.url != url,
              webView.url != content.url
        else {
            return false
        }

        if privatePlayer.shouldSkipLoadingURL(for: self) {
            return false
        }

        // if content not loaded inspect error
        switch error {
        case .none, // no error
            // error due to connection failure
             .some(URLError.notConnectedToInternet),
             .some(URLError.networkConnectionLost):
            return true
        case .some:
            // don‘t autoreload on other kinds of errors
            return false
        }
    }

    @MainActor
    @available(macOS, obsoleted: 12.0, renamed: "restoreInteractionStateDataIfNeeded")
    private func restoreSessionStateDataIfNeeded() -> Bool {
        var didRestore: Bool = false
        if let sessionStateData = self.sessionStateData {
            if contentURL.isFileURL {
                _ = webView.loadFileURL(contentURL, allowingReadAccessTo: URL(fileURLWithPath: "/"))
            }
            do {
                try webView.restoreSessionState(from: sessionStateData)
                didRestore = true
            } catch {
                os_log("Tab:setupWebView could not restore session state %s", "\(error)")
            }
        }
        
        return didRestore
    }
    
    @MainActor
    @available(macOS 12, *)
    private func restoreInteractionStateDataIfNeeded() -> Bool {
        var didRestore: Bool = false
        if let interactionStateData = self.interactionStateData {
            if contentURL.isFileURL {
                _ = webView.loadFileURL(contentURL, allowingReadAccessTo: URL(fileURLWithPath: "/"))
            }
            
            webView.interactionState = interactionStateData
            didRestore = true
        }
        
        return didRestore
    }

    private func addHomePageToWebViewIfNeeded() {
        guard !AppDelegate.isRunningTests else { return }
        if content == .homePage && webView.url == nil {
            webView.load(.homePage)
        }
    }

    func stopLoading() {
        webView.stopLoading()
    }

    func requestFireproofToggle() {
        guard let url = content.url,
              let host = url.host
        else { return }

        _ = FireproofDomains.shared.toggle(domain: host)
    }

    private var superviewObserver: NSKeyValueObservation?

    private func setupWebView(shouldLoadInBackground: Bool) {
        webView.navigationDelegate = navigationDelegate
        webView.uiDelegate = self
        webView.contextMenuDelegate = self.contextMenuManager
        webView.allowsBackForwardNavigationGestures = true
        webView.allowsMagnification = true

        permissions.webView = webView

        superviewObserver = webView.observe(\.superview, options: .old) { [weak self] _, change in
            // if the webView is being added to superview - reload if needed
            if case .some(.none) = change.oldValue {
                Task { @MainActor [weak self] in
                    await self?.reloadIfNeeded()
                }
            }
        }

        // background tab loading should start immediately
        Task { @MainActor in
            await reloadIfNeeded(shouldLoadInBackground: shouldLoadInBackground)
            if !shouldLoadInBackground {
                addHomePageToWebViewIfNeeded()
            }
        }
    }

    // MARK: - Favicon

    @Published var favicon: NSImage?
    let faviconManagement: FaviconManagement

    private func handleFavicon() {
        if content.isPrivatePlayer {
            favicon = .privatePlayer
            return
        }

        guard faviconManagement.areFaviconsLoaded else { return }

        guard content.isUrl, let url = content.url else {
            favicon = nil
            return
        }

        if let cachedFavicon = faviconManagement.getCachedFavicon(for: url, sizeCategory: .small)?.image {
            if cachedFavicon != favicon {
                favicon = cachedFavicon
            }
        } else {
            favicon = nil
        }
    }

    // MARK: - Global & Local History

    private var historyCoordinating: HistoryCoordinating
    private var shouldStoreNextVisit = true
    private(set) var localHistory: Set<String>

    func addVisit(of url: URL) {
        guard shouldStoreNextVisit else {
            shouldStoreNextVisit = true
            return
        }

        // Add to global history
        historyCoordinating.addVisit(of: url)

        // Add to local history
        if let host = url.host, !host.isEmpty {
            localHistory.insert(host.droppingWwwPrefix())
        }
    }

    func updateVisitTitle(_ title: String, url: URL) {
        historyCoordinating.updateTitleIfNeeded(title: title, url: url)
    }

    // MARK: - Youtube Player
    
    private weak var youtubeOverlayScript: YoutubeOverlayUserScript?
    private weak var youtubePlayerScript: YoutubePlayerUserScript?
    private var youtubePlayerCancellables: Set<AnyCancellable> = []

    func setUpYoutubeScriptsIfNeeded() {
        guard privatePlayer.isAvailable else {
            return
        }

        youtubePlayerCancellables.removeAll()

        // only send push updates on macOS 11+ where it's safe to call window.* messages in the browser
        let canPushMessagesToJS: Bool = {
            if #available(macOS 11, *) {
                return true
            } else {
                return false
            }
        }()

        if webView.url?.host?.droppingWwwPrefix() == "youtube.com" && canPushMessagesToJS {
            privatePlayer.$mode
                .dropFirst()
                .sink { [weak self] playerMode in
                    guard let self = self else {
                        return
                    }
                    let userValues = YoutubeOverlayUserScript.UserValues(
                        privatePlayerMode: playerMode,
                        overlayInteracted: self.privatePlayer.overlayInteracted
                    )
                    self.youtubeOverlayScript?.userValuesUpdated(userValues: userValues, inWebView: self.webView)
                }
                .store(in: &youtubePlayerCancellables)
        }

        if url?.isPrivatePlayerScheme == true {
            youtubePlayerScript?.isEnabled = true

            if canPushMessagesToJS {
                privatePlayer.$mode
                    .map { $0 == .enabled }
                    .sink { [weak self] shouldAlwaysOpenPrivatePlayer in
                        guard let self = self else {
                            return
                        }
                        self.youtubePlayerScript?.setAlwaysOpenInPrivatePlayer(shouldAlwaysOpenPrivatePlayer, inWebView: self.webView)
                    }
                    .store(in: &youtubePlayerCancellables)
            }
        } else {
            youtubePlayerScript?.isEnabled = false
        }
    }

}

extension Tab: UserContentControllerDelegate {

    func userContentController(_ userContentController: UserContentController, didInstallContentRuleLists contentRuleLists: [String: WKContentRuleList], userScripts: UserScriptsProvider, updateEvent: ContentBlockerRulesManager.UpdateEvent) {
        guard let userScripts = userScripts as? UserScripts else { fatalError("Unexpected UserScripts") }

        userScripts.debugScript.instrumentation = instrumentation
        userScripts.faviconScript.delegate = self
        userScripts.pageObserverScript.delegate = self
        userScripts.printingUserScript.delegate = self
        youtubeOverlayScript = userScripts.youtubeOverlayScript
        youtubeOverlayScript?.delegate = self
        youtubePlayerScript = userScripts.youtubePlayerUserScript
        setUpYoutubeScriptsIfNeeded()
    }

}

extension Tab: PageObserverUserScriptDelegate {

    func pageDOMLoaded() {
        self.delegate?.tabPageDOMLoaded(self)
    }

}

extension Tab: FaviconUserScriptDelegate {

    func faviconUserScript(_ faviconUserScript: FaviconUserScript,
                           didFindFaviconLinks faviconLinks: [FaviconUserScript.FaviconLink],
                           for documentUrl: URL) {
        faviconManagement.handleFaviconLinks(faviconLinks, documentUrl: documentUrl) { favicon in
            guard documentUrl == self.content.url, let favicon = favicon else {
                return
            }
            self.favicon = favicon.image
        }
    }

}

extension Tab {
    // ContentBlockerRulesUserScriptDelegate & ClickToLoadUserScriptDelegate
    // to be refactored to TabExtensions later
    func subscribeToDetectedTrackers() {
        detectedTrackersCancellables = self.trackersPublisher.sink { [weak self] tracker in
            guard let self, let url = self.webView.url else { return }

            switch tracker.type {
            case .blockedTracker:
                self.historyCoordinating.addDetectedTracker(tracker.request, onURL: url)
            case .trackerWithSurrogate:
                self.historyCoordinating.addDetectedTracker(tracker.request, onURL: url)
            case .thirdPartyRequest:
                break
            }
        }
    }
}

extension HistoryCoordinating {

    func addDetectedTracker(_ tracker: DetectedRequest, onURL url: URL) {
        trackerFound(on: url)

        guard tracker.isBlocked,
              let entityName = tracker.entityName else { return }

        addBlockedTracker(entityName: entityName, on: url)
    }

}

extension Tab/*: NavigationResponder*/ { // to be moved to Tab+Navigation.swift

    @MainActor
    func didReceive(_ challenge: URLAuthenticationChallenge, for navigation: Navigation?) async -> AuthChallengeDisposition? {
        webViewDidReceiveChallengePublisher.send()

        guard challenge.protectionSpace.authenticationMethod == NSURLAuthenticationMethodHTTPBasic else { return nil }

        let (request, future) = BasicAuthDialogRequest.future(with: challenge.protectionSpace)
        self.userInteractionDialog = UserDialog(sender: .page(domain: challenge.protectionSpace.host), dialog: .basicAuthenticationChallenge(request))
        do {
            return try await future.get()
        } catch {
            return .cancel
        }
    }

    @MainActor
    func didCommit(_ navigation: Navigation) {
        if content.isUrl, navigation.url == content.url {
            addVisit(of: navigation.url)
        }
        webViewDidCommitNavigationPublisher.send()
    }

    // swiftlint:disable cyclomatic_complexity
    // swiftlint:disable function_body_length
    @MainActor
    func decidePolicy(for navigationAction: NavigationAction, preferences: inout NavigationPreferences) async -> NavigationActionPolicy? {
        // allow local file navigations
        if navigationAction.url.isFileURL { return .allow }

        preferences.userAgent = UserAgent.for(navigationAction.url)

        if let policy = privatePlayer.decidePolicy(for: navigationAction, in: self) {
            return policy
        }

        let isLinkActivated = !navigationAction.isTargetingNewWindow
            && navigationAction.navigationType.isLinkActivated

        let isNavigatingAwayFromPinnedTab: Bool = {
            let isNavigatingToAnotherDomain = navigationAction.url.host != url?.host
            let isPinned = pinnedTabsManager.isTabPinned(self)
            return isLinkActivated && isPinned && isNavigatingToAnotherDomain
        }()

        // to be modularized later on, see https://app.asana.com/0/0/1203268245242140/f
        let isRequestingNewTab = (isLinkActivated && NSApp.isCommandPressed) || navigationAction.navigationType.isMiddleButtonClick || isNavigatingAwayFromPinnedTab
        let shouldSelectNewTab = NSApp.isShiftPressed || (isNavigatingAwayFromPinnedTab && !navigationAction.navigationType.isMiddleButtonClick && !NSApp.isCommandPressed)

        // This check needs to happen before GPC checks. Otherwise the navigation type may be rewritten to `.other`
        // which would skip link rewrites.
        if !navigationAction.navigationType.isBackForward {
            let navigationActionPolicy = await linkProtection
                .requestTrackingLinkRewrite(
                    initiatingURL: webView.url,
                    destinationURL: navigationAction.url,
                    onStartExtracting: { if !isRequestingNewTab { isAMPProtectionExtracting = true }},
                    onFinishExtracting: { [weak self] in self?.isAMPProtectionExtracting = false },
                    onLinkRewrite: { [weak self] url in
                        guard let self = self else { return }
                        if isRequestingNewTab || !navigationAction.isForMainFrame {
                            self.openChild(with: .url(url), of: .tab(selected: shouldSelectNewTab || !navigationAction.isForMainFrame))
                        } else {
                            self.webView.load(url)
                        }
                    })
            if let navigationActionPolicy = navigationActionPolicy, navigationActionPolicy == false {
                return .cancel
            }
        }

        if navigationAction.isForMainFrame, !navigationAction.navigationType.isBackForward {
            if let newRequest = referrerTrimming.trimReferrer(for: navigationAction.request, originUrl: navigationAction.sourceFrame.url) {
                if isRequestingNewTab {
                    self.openChild(with: newRequest.url.map { .contentFromURL($0) } ?? .none, of: .tab(selected: shouldSelectNewTab))
                } else {
                    _ = webView.load(newRequest)
                }
                return .cancel
            }
        }

        if navigationAction.isForMainFrame {
            if navigationAction.navigationType.isBackForward,
               self.webView.frozenCanGoForward != nil {

                // Auto-cancel simulated Back action when upgrading to HTTPS or GPC from Client Redirect
                self.webView.frozenCanGoForward = nil
                self.webView.frozenCanGoBack = nil
                return .cancel
                
            } else if !navigationAction.navigationType.isBackForward,
                      !isRequestingNewTab,
                      let request = GPCRequestFactory().requestForGPC(basedOn: navigationAction.request,
                                                                      config: ContentBlocking.shared.privacyConfigurationManager.privacyConfig,
                                                                      gpcEnabled: PrivacySecurityPreferences.shared.gpcEnabled) {
                self.invalidateBackItemIfNeeded(for: navigationAction)

                _=webView.load(request)
                return .cancel
            }
        }

        if navigationAction.isForMainFrame {
            if navigationAction.url != currentDownload || navigationAction.isUserInitiated {
                currentDownload = nil
            }
        }

        if isRequestingNewTab {
            self.openChild(with: .contentFromURL(navigationAction.url), of: .tab(selected: shouldSelectNewTab))
            return .cancel

        } else if navigationAction.shouldDownload
                    || (isLinkActivated && NSApp.isOptionPressed && !NSApp.isCommandPressed) {
            // register the navigationAction for legacy _WKDownload to be called back on the Tab
            // further download will be passed to webView:navigationAction:didBecomeDownload:
            return .download(navigationAction.url, using: webView) { [weak self] download in
                self?.navigationAction(navigationAction, didBecome: download)
            }
        }

        guard navigationAction.url.scheme != nil else { return .allow }

        if navigationAction.url.isExternalSchemeLink {
            // request if OS can handle extenrnal url
            self.host(webView.url?.host, requestedOpenExternalURL: navigationAction.url, forUserEnteredURL: navigationAction.navigationType.isUserEnteredUrl)
            return .cancel
        }

        return .next
    }
    // swiftlint:enable cyclomatic_complexity
    // swiftlint:enable function_body_length

    private func host(_ host: String?, requestedOpenExternalURL url: URL, forUserEnteredURL userEnteredUrl: Bool) {
        let searchForExternalUrl = { [weak self] in
            // Redirect after handing WebView.url update after cancelling the request
            DispatchQueue.main.async {
                guard let self, let url = URL.makeSearchUrl(from: url.absoluteString) else { return }
                self.update(url: url)
            }
        }

        guard self.delegate?.tab(self, requestedOpenExternalURL: url, forUserEnteredURL: userEnteredUrl) == true else {
            // search if external URL can‘t be opened but entered by user
            if userEnteredUrl {
                searchForExternalUrl()
            }
            return
        }

        let permissionType = PermissionType.externalScheme(scheme: url.scheme ?? "")

        permissions.permissions([permissionType], requestedForDomain: host, url: url) { [weak self, userEnteredUrl] granted in
            guard granted, let self else {
                // search if denied but entered by user
                if userEnteredUrl {
                    searchForExternalUrl()
                }
                return
            }
            // handle opening extenral URL
            NSWorkspace.shared.open(url)
            self.permissions.permissions[permissionType].externalSchemeOpened()
        }
    }

    func willStart(_ navigationAction: NavigationAction) {
        if error != nil { error = nil }

        externalSchemeOpenedPerPageLoad = false
        delegate?.tabWillStartNavigation(self, isUserInitiated: navigationAction.isUserInitiated)
    }

    func invalidateBackItemIfNeeded(for navigationAction: NavigationAction) {
        // Cancelled & Upgraded Client Redirect URL leaves wrong backForwardList record
        // https://app.asana.com/0/inbox/1199237043628108/1201280322539473/1201353436736961
        guard case .redirect(let redirect) = navigationAction.navigationType,
              case .client(delay: 0) = redirect.type,
              redirect.history.last?.fromHistoryItemIdentity != webView.backForwardList.currentItem?.identity
        else { return }

        self.webView.goBack()
        self.webView.frozenCanGoBack = self.webView.canGoBack
        self.webView.frozenCanGoForward = false
    }

    @MainActor
    func decidePolicy(for navigationResponse: NavigationResponse, currentNavigation: Navigation?) async -> NavigationResponsePolicy? {
        if !navigationResponse.canShowMIMEType || navigationResponse.shouldDownload {
            if navigationResponse.isForMainFrame {
                guard currentDownload != navigationResponse.url else {
                    // prevent download twice
                    return .cancel
                }
                currentDownload = navigationResponse.url
            }

            if navigationResponse.httpResponse?.isSuccessful == true {
                // register the navigationResponse for legacy _WKDownload to be called back on the Tab
                // further download will be passed to webView:navigationResponse:didBecomeDownload:
                return .download(navigationResponse.url, using: webView) {  [weak self] download in
                    self?.navigationResponse(navigationResponse, didBecome: download, currentNavigation: currentNavigation)
                }
            }
        }

        return .next
    }

    func didStart(_ navigation: Navigation) {
        delegate?.tabDidStartNavigation(self)
        userInteractionDialog = nil

        // Unnecessary assignment triggers publishing
        if error != nil { error = nil }

        invalidateSessionStateData()
        linkProtection.cancelOngoingExtraction()
        linkProtection.setMainFrameUrl(navigation.url)
        referrerTrimming.onBeginNavigation(to: navigation.url)
    }

    @MainActor
    func navigationDidFinish(_ navigation: Navigation) {
        invalidateSessionStateData()
        webViewDidFinishNavigationPublisher.send()
        if isAMPProtectionExtracting { isAMPProtectionExtracting = false }
        linkProtection.setMainFrameUrl(nil)
        referrerTrimming.onFinishNavigation()
        setUpYoutubeScriptsIfNeeded()
        StatisticsLoader.shared.refreshRetentionAtb(isSearch: navigation.url.isDuckDuckGoSearch)
    }

    func navigation(_ navigation: Navigation, didFailWith error: WKError, isProvisioned: Bool) {
        if isProvisioned {
            self.error = error
        }

        invalidateSessionStateData()
        linkProtection.setMainFrameUrl(nil)
        referrerTrimming.onFailedNavigation()
        webViewDidFailNavigationPublisher.send()
    }

    func navigationAction(_ navigationAction: NavigationAction, didBecome download: WebKitDownload) {
        FileDownloadManager.shared.add(download, delegate: self, location: .auto, postflight: .none)
    }

    func navigationResponse(_ navigationResponse: NavigationResponse, didBecome download: WebKitDownload, currentNavigation: Navigation?) {
        FileDownloadManager.shared.add(download, delegate: self, location: .auto, postflight: .none)

        // Note this can result in tabs being left open, e.g. download button on this page:
        // https://en.wikipedia.org/wiki/Guitar#/media/File:GuitareClassique5.png
        // Safari closes new tabs that were opened and then create a download instantly.
        if self.webView.backForwardList.currentItem == nil,
           self.parentTab != nil {
            DispatchQueue.main.async { [weak self] in
                self?.delegate?.closeTab(self!)
            }
        }
    }

    func webContentProcessDidTerminate(currentNavigation: Navigation?) {
        Pixel.fire(.debug(event: .webKitDidTerminate))
    }

}

extension Tab: FileDownloadManagerDelegate {

    func chooseDestination(suggestedFilename: String?, directoryURL: URL?, fileTypes: [UTType], callback: @escaping (URL?, UTType?) -> Void) {
        let dialog = UserDialogType.savePanel(.init(SavePanelParameters(suggestedFilename: suggestedFilename,
                                                                        fileTypes: fileTypes)) { result in
            guard case let .success(.some( (url: url, fileType: fileType) )) = result else {
                callback(nil, nil)
                return
            }
            callback(url, fileType)
        })
        userInteractionDialog = UserDialog(sender: .user, dialog: dialog)
    }

    func fileIconFlyAnimationOriginalRect(for downloadTask: WebKitDownloadTask) -> NSRect? {
        self.delegate?.fileIconFlyAnimationOriginalRect(for: downloadTask)
    }

}

extension Tab: YoutubeOverlayUserScriptDelegate {
    func youtubeOverlayUserScriptDidRequestDuckPlayer(with url: URL) {
        let content = Tab.TabContent.contentFromURL(url)
        let isRequestingNewTab = NSApp.isCommandPressed
        if isRequestingNewTab {
            let shouldSelectNewTab = NSApp.isShiftPressed
            self.openChild(with: content, of: .tab(selected: shouldSelectNewTab))
        } else {
            setContent(content)
        }
    }
}

extension Tab: TabDataClearing {
    func prepareForDataClearing(caller: TabDataCleaner) {
        webView.stopLoading()
        webView.configuration.userContentController.removeAllUserScripts()

        webView.navigationDelegate = caller
        webView.load(URL(string: "about:blank")!)
    }
}<|MERGE_RESOLUTION|>--- conflicted
+++ resolved
@@ -144,16 +144,8 @@
         }
     }
     private struct ExtensionDependencies: TabExtensionDependencies {
-<<<<<<< HEAD
-        var tabIdentifier: UInt64
-        var userScriptsPublisher: AnyPublisher<UserScripts?, Never>
-        var privacyFeatures: PrivacyFeaturesProtocol
-        var inheritedAttribution: BrowserServicesKit.AdClickAttributionLogic.State?
-        var userContentControllerProvider: UserContentControllerProvider
-=======
         let privacyFeatures: PrivacyFeaturesProtocol
         let historyCoordinating: HistoryCoordinating
->>>>>>> bef50d42
     }
 
     // "protected" delegate property for extensions usage 
@@ -194,11 +186,7 @@
                      historyCoordinating: HistoryCoordinating = HistoryCoordinator.shared,
                      pinnedTabsManager: PinnedTabsManager = WindowControllersManager.shared.pinnedTabsManager,
                      privatePlayer: PrivatePlayer? = nil,
-<<<<<<< HEAD
-=======
-                     cbaTimeReporter: ContentBlockingAssetsCompilationTimeReporter? = ContentBlockingAssetsCompilationTimeReporter.shared,
                      extensionsBuilder: TabExtensionsBuilderProtocol = TabExtensionsBuilder.default,
->>>>>>> bef50d42
                      localHistory: Set<String> = Set<String>(),
                      title: String? = nil,
                      favicon: NSImage? = nil,
@@ -223,11 +211,7 @@
                   pinnedTabsManager: pinnedTabsManager,
                   privacyFeatures: PrivacyFeatures,
                   privatePlayer: privatePlayer,
-<<<<<<< HEAD
-=======
                   extensionsBuilder: extensionsBuilder,
-                  cbaTimeReporter: cbaTimeReporter,
->>>>>>> bef50d42
                   localHistory: localHistory,
                   title: title,
                   favicon: favicon,
@@ -250,11 +234,7 @@
          pinnedTabsManager: PinnedTabsManager,
          privacyFeatures: some PrivacyFeaturesProtocol,
          privatePlayer: PrivatePlayer,
-<<<<<<< HEAD
-=======
          extensionsBuilder: TabExtensionsBuilderProtocol,
-         cbaTimeReporter: ContentBlockingAssetsCompilationTimeReporter?,
->>>>>>> bef50d42
          localHistory: Set<String>,
          title: String?,
          favicon: NSImage?,
@@ -302,23 +282,15 @@
             .eraseToAnyPublisher()
 
         var userContentControllerProvider: UserContentControllerProvider?
-<<<<<<< HEAD
-        self.extensions = .builder().build(with: ExtensionDependencies(tabIdentifier: instrumentation.currentTabIdentifier,
-                                                                       userScriptsPublisher: userScriptsPublisher,
-                                                                       privacyFeatures: privacyFeatures,
-                                                                       userContentControllerProvider: {  userContentControllerProvider?() }))
-=======
         self.extensions = extensionsBuilder
             .build(with: (tabIdentifier: instrumentation.currentTabIdentifier,
                           userScriptsPublisher: userScriptsPublisher,
                           inheritedAttribution: parentTab?.adClickAttribution?.currentAttributionState,
                           userContentControllerProvider: {  userContentControllerProvider?() },
-                          permissionModel: permissions,
-                          privacyInfoPublisher: _privacyInfo.projectedValue.eraseToAnyPublisher()
+                          permissionModel: permissions
                          ),
                    dependencies: ExtensionDependencies(privacyFeatures: privacyFeatures,
                                                        historyCoordinating: historyCoordinating))
->>>>>>> bef50d42
 
         super.init()
 
