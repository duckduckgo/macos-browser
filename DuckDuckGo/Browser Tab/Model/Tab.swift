--- conflicted
+++ resolved
@@ -51,13 +51,9 @@
         @Injected(default: FaviconManager.shared) static var faviconManagement: FaviconManagement
         @Injected(default: HistoryCoordinator.shared, .testable) static var historyCoordinating: HistoryCoordinating
 
-<<<<<<< HEAD
-        @Injected(default: WindowControllersManager.shared.pinnedTabsManager, .testable) static var pinnedTabsManager: PinnedTabsManager
-=======
         @Injected(default: WindowControllersManager.shared.pinnedTabsManager, .testable)
         static var pinnedTabsManager: PinnedTabsManager
 
->>>>>>> 40f75335
         @Injected(default: .shared, .testable) static var privatePlayer: PrivatePlayer
         @Injected(default: .shared) static var cbaTimeReporter: ContentBlockingAssetsCompilationTimeReporter?
         @Injected(default: .shared) static var workspace: NSWorkspace
