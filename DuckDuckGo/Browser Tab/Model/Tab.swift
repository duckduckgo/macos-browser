--- conflicted
+++ resolved
@@ -156,13 +156,9 @@
     private struct ExtensionDependencies: TabExtensionDependencies {
         let privacyFeatures: PrivacyFeaturesProtocol
         let historyCoordinating: HistoryCoordinating
-<<<<<<< HEAD
-
         var downloadManager: FileDownloadManagerProtocol
-=======
         var workspace: Workspace
         var cbaTimeReporter: ContentBlockingAssetsCompilationTimeReporter?
->>>>>>> fed7a6d1
     }
 
     fileprivate weak var delegate: TabDelegate?
@@ -316,21 +312,13 @@
                           userScriptsPublisher: userScriptsPublisher,
                           inheritedAttribution: parentTab?.adClickAttribution?.currentAttributionState,
                           userContentControllerFuture: userContentControllerPromise.future,
-<<<<<<< HEAD
                           permissionModel: permissions,
-                          privacyInfoPublisher: _privacyInfo.projectedValue.eraseToAnyPublisher(),
                           isChildTab: parentTab != nil),
                    dependencies: ExtensionDependencies(privacyFeatures: privacyFeatures,
                                                        historyCoordinating: historyCoordinating,
-                                                       downloadManager: downloadManager))
-=======
-                          permissionModel: permissions
-                         ),
-                   dependencies: ExtensionDependencies(privacyFeatures: privacyFeatures,
-                                                       historyCoordinating: historyCoordinating,
+                                                       downloadManager: downloadManager,
                                                        workspace: workspace,
                                                        cbaTimeReporter: cbaTimeReporter))
->>>>>>> fed7a6d1
 
         super.init()
         userContentController.map(userContentControllerPromise.fulfill)
@@ -1179,15 +1167,6 @@
             }
         }
 
-<<<<<<< HEAD
-        self.resetConnectionUpgradedTo(navigationAction: navigationAction)
-=======
-        if navigationAction.isForMainFrame,
-           navigationAction.url != currentDownload || navigationAction.isUserInitiated {
-            currentDownload = nil
-        }
->>>>>>> fed7a6d1
-
         if isRequestingNewTab {
             self.openChild(with: .contentFromURL(navigationAction.url), of: .tab(selected: shouldSelectNewTab))
             return .cancel
@@ -1259,38 +1238,6 @@
 
 }
 
-<<<<<<< HEAD
-@available(macOS 11, *)
-extension Tab: AutoconsentUserScriptDelegate {
-    func autoconsentUserScript(consentStatus: CookieConsentInfo) {
-        self.privacyInfo?.cookieConsentManaged = consentStatus
-    }
-
-    func autoconsentUserScriptPromptUserForConsent(_ result: @escaping (Bool) -> Void) {
-        delegate?.tab(self, promptUserForCookieConsent: result)
-    }
-=======
-extension Tab: FileDownloadManagerDelegate {
-
-    func chooseDestination(suggestedFilename: String?, directoryURL: URL?, fileTypes: [UTType], callback: @escaping (URL?, UTType?) -> Void) {
-        let dialog = UserDialogType.savePanel(.init(SavePanelParameters(suggestedFilename: suggestedFilename,
-                                                                        fileTypes: fileTypes)) { result in
-            guard case let .success(.some( (url: url, fileType: fileType) )) = result else {
-                callback(nil, nil)
-                return
-            }
-            callback(url, fileType)
-        })
-        userInteractionDialog = UserDialog(sender: .user, dialog: dialog)
-    }
-
-    func fileIconFlyAnimationOriginalRect(for downloadTask: WebKitDownloadTask) -> NSRect? {
-        self.delegate?.fileIconFlyAnimationOriginalRect(for: downloadTask)
-    }
-
->>>>>>> fed7a6d1
-}
-
 extension Tab: YoutubeOverlayUserScriptDelegate {
     func youtubeOverlayUserScriptDidRequestDuckPlayer(with url: URL) {
         let content = Tab.TabContent.contentFromURL(url)
