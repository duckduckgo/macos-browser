//
//  Tab.swift
//
//  Copyright © 2020 DuckDuckGo. All rights reserved.
//
//  Licensed under the Apache License, Version 2.0 (the "License");
//  you may not use this file except in compliance with the License.
//  You may obtain a copy of the License at
//
//  http://www.apache.org/licenses/LICENSE-2.0
//
//  Unless required by applicable law or agreed to in writing, software
//  distributed under the License is distributed on an "AS IS" BASIS,
//  WITHOUT WARRANTIES OR CONDITIONS OF ANY KIND, either express or implied.
//  See the License for the specific language governing permissions and
//  limitations under the License.
//

// swiftlint:disable file_length

import Cocoa
import WebKit
import os
import Combine
import BrowserServicesKit
import TrackerRadarKit
import ContentBlocking
import UserScript
import PrivacyDashboard

protocol TabDelegate: ContentOverlayUserScriptDelegate {
    func tabWillStartNavigation(_ tab: Tab, isUserInitiated: Bool)
    func tabDidStartNavigation(_ tab: Tab)
    func tab(_ tab: Tab, createdChild childTab: Tab, of kind: NewWindowPolicy)

    func tab(_ tab: Tab, requestedOpenExternalURL url: URL, forUserEnteredURL userEntered: Bool) -> Bool
    func tab(_ tab: Tab, promptUserForCookieConsent result: @escaping (Bool) -> Void)

    func tabPageDOMLoaded(_ tab: Tab)
    func closeTab(_ tab: Tab)

    func fileIconFlyAnimationOriginalRect(for downloadTask: WebKitDownloadTask) -> NSRect?

}

// swiftlint:disable type_body_length
@dynamicMemberLookup
final class Tab: NSObject, Identifiable, ObservableObject {

    enum TabContent: Equatable {
        case homePage
        case url(URL)
        case privatePlayer(videoID: String, timestamp: String?)
        case preferences(pane: PreferencePaneIdentifier?)
        case bookmarks
        case onboarding
        case none

        static func contentFromURL(_ url: URL?) -> TabContent {
            if url == .homePage {
                return .homePage
            } else if url == .welcome {
                return .onboarding
            } else if url == .preferences {
                return .anyPreferencePane
            } else if let preferencePane = url.flatMap(PreferencePaneIdentifier.init(url:)) {
                return .preferences(pane: preferencePane)
            } else if let privatePlayerContent = PrivatePlayer.shared.tabContent(for: url) {
                return privatePlayerContent
            } else {
                return .url(url ?? .blankPage)
            }
        }

        static var displayableTabTypes: [TabContent] {
            // Add new displayable types here
            let displayableTypes = [TabContent.anyPreferencePane, .bookmarks]

            return displayableTypes.sorted { first, second in
                guard let firstTitle = first.title, let secondTitle = second.title else {
                    return true // Arbitrary sort order, only non-standard tabs are displayable.
                }
                return firstTitle.localizedStandardCompare(secondTitle) == .orderedAscending
            }
        }

        /// Convenience accessor for `.preferences` Tab Content with no particular pane selected,
        /// i.e. the currently selected pane is decided internally by `PreferencesViewController`.
        static let anyPreferencePane: Self = .preferences(pane: nil)

        var isDisplayable: Bool {
            switch self {
            case .preferences, .bookmarks:
                return true
            default:
                return false
            }
        }

        func matchesDisplayableTab(_ other: TabContent) -> Bool {
            switch (self, other) {
            case (.preferences, .preferences):
                return true
            case (.bookmarks, .bookmarks):
                return true
            default:
                return false
            }
        }

        var title: String? {
            switch self {
            case .url, .homePage, .privatePlayer, .none: return nil
            case .preferences: return UserText.tabPreferencesTitle
            case .bookmarks: return UserText.tabBookmarksTitle
            case .onboarding: return UserText.tabOnboardingTitle
            }
        }

        var url: URL? {
            switch self {
            case .url(let url):
                return url
            case .privatePlayer(let videoID, let timestamp):
                return .privatePlayer(videoID, timestamp: timestamp)
            default:
                return nil
            }
        }

        var isUrl: Bool {
            switch self {
            case .url, .privatePlayer:
                return true
            default:
                return false
            }
        }

        var isPrivatePlayer: Bool {
            switch self {
            case .privatePlayer:
                return true
            default:
                return false
            }
        }
    }
    private struct ExtensionDependencies: TabExtensionDependencies {
        var userScriptsPublisher: AnyPublisher<UserScripts?, Never>
        var contentBlocking: ContentBlockingProtocol
        var adClickAttributionDependencies: AdClickAttributionDependencies
        var privacyInfoPublisher: AnyPublisher<PrivacyDashboard.PrivacyInfo?, Never>
        var inheritedAttribution: BrowserServicesKit.AdClickAttributionLogic.State?
        var userContentControllerProvider: UserContentControllerProvider
    }

    // "protected" delegate property for extensions usage 
    private weak var delegate: TabDelegate?
    @objc private var objcDelegate: Any? { delegate }
    static var objcDelegateKeyPath: String { #keyPath(objcDelegate) }
    func setDelegate(_ delegate: TabDelegate) { self.delegate = delegate }

    // "protected" navigationDelegate property for extensions usage
    static var objcNavigationDelegateKeyPath: String { #keyPath(objcNavigationDelegate) }
    @objc private var objcNavigationDelegate: Any? { navigationDelegate }
    private let navigationDelegate = DistributedNavigationDelegate(logger: .navigation)
<<<<<<< HEAD
    
=======

>>>>>>> adef807f
    private let cbaTimeReporter: ContentBlockingAssetsCompilationTimeReporter?
    let pinnedTabsManager: PinnedTabsManager
    private let privatePlayer: PrivatePlayer
    private let privacyFeatures: AnyPrivacyFeatures
    private var contentBlocking: AnyContentBlocking { privacyFeatures.contentBlocking }

    private let webViewConfiguration: WKWebViewConfiguration

    private var extensions: TabExtensions
    // accesing TabExtensions‘ Public Protocols projecting tab.extensions.extensionName to tab.extensionName
    // allows extending Tab functionality while maintaining encapsulation
    subscript<Extension>(dynamicMember keyPath: KeyPath<TabExtensions, Extension?>) -> Extension? {
        self.extensions[keyPath: keyPath]
    }

    @Published
    private(set) var userContentController: UserContentController?

    convenience init(content: TabContent,
                     faviconManagement: FaviconManagement = FaviconManager.shared,
                     webCacheManager: WebCacheManager = WebCacheManager.shared,
                     webViewConfiguration: WKWebViewConfiguration? = nil,
                     historyCoordinating: HistoryCoordinating = HistoryCoordinator.shared,
                     pinnedTabsManager: PinnedTabsManager = WindowControllersManager.shared.pinnedTabsManager,
                     privatePlayer: PrivatePlayer? = nil,
                     cbaTimeReporter: ContentBlockingAssetsCompilationTimeReporter? = ContentBlockingAssetsCompilationTimeReporter.shared,
                     localHistory: Set<String> = Set<String>(),
                     title: String? = nil,
                     favicon: NSImage? = nil,
                     sessionStateData: Data? = nil,
                     interactionStateData: Data? = nil,
                     parentTab: Tab? = nil,
                     shouldLoadInBackground: Bool = false,
                     canBeClosedWithBack: Bool = false,
                     lastSelectedAt: Date? = nil,
                     currentDownload: URL? = nil,
                     webViewFrame: CGRect = .zero
    ) {

        let privatePlayer = privatePlayer
            ?? (AppDelegate.isRunningTests ? PrivatePlayer.mock(withMode: .enabled) : PrivatePlayer.shared)

        self.init(content: content,
                  faviconManagement: faviconManagement,
                  webCacheManager: webCacheManager,
                  webViewConfiguration: webViewConfiguration,
                  historyCoordinating: historyCoordinating,
                  pinnedTabsManager: pinnedTabsManager,
                  privacyFeatures: PrivacyFeatures,
                  privatePlayer: privatePlayer,
                  cbaTimeReporter: cbaTimeReporter,
                  localHistory: localHistory,
                  title: title,
                  favicon: favicon,
                  sessionStateData: sessionStateData,
                  interactionStateData: interactionStateData,
                  parentTab: parentTab,
                  shouldLoadInBackground: shouldLoadInBackground,
                  canBeClosedWithBack: canBeClosedWithBack,
                  lastSelectedAt: lastSelectedAt,
                  currentDownload: currentDownload,
                  webViewFrame: webViewFrame)
    }

    init(content: TabContent,
         faviconManagement: FaviconManagement,
         webCacheManager: WebCacheManager,
         webViewConfiguration: WKWebViewConfiguration?,
         historyCoordinating: HistoryCoordinating,
         pinnedTabsManager: PinnedTabsManager,
         privacyFeatures: some PrivacyFeaturesProtocol,
         privatePlayer: PrivatePlayer,
         cbaTimeReporter: ContentBlockingAssetsCompilationTimeReporter?,
         localHistory: Set<String>,
         title: String?,
         favicon: NSImage?,
         sessionStateData: Data?,
         interactionStateData: Data?,
         parentTab: Tab?,
         shouldLoadInBackground: Bool,
         canBeClosedWithBack: Bool,
         lastSelectedAt: Date?,
         currentDownload: URL?,
         webViewFrame: CGRect
    ) {

        self.content = content
        self.faviconManagement = faviconManagement
        self.historyCoordinating = historyCoordinating
        self.pinnedTabsManager = pinnedTabsManager
        self.privacyFeatures = privacyFeatures
        self.privatePlayer = privatePlayer
        self.cbaTimeReporter = cbaTimeReporter
        self.localHistory = localHistory
        self.title = title
        self.favicon = favicon
        self.parentTab = parentTab
        self._canBeClosedWithBack = canBeClosedWithBack
        self.sessionStateData = sessionStateData
        self.interactionStateData = interactionStateData
        self.lastSelectedAt = lastSelectedAt
        self.currentDownload = currentDownload

        let configuration = webViewConfiguration ?? WKWebViewConfiguration()
        configuration.applyStandardConfiguration(contentBlocking: privacyFeatures.contentBlocking)
        self.webViewConfiguration = configuration
        let userContentController = configuration.userContentController as? UserContentController
        assert(userContentController != nil)
        self.userContentController = userContentController

        webView = WebView(frame: webViewFrame, configuration: configuration)
        webView.allowsLinkPreview = false
        permissions = PermissionModel()

        let userScriptsPublisher = _userContentController.projectedValue
            .compactMap { $0?.$contentBlockingAssets }
            .switchToLatest()
            .map { $0?.userScripts as? UserScripts }
            .eraseToAnyPublisher()

        var userContentControllerProvider: UserContentControllerProvider?
        self.extensions = .builder().build(with: ExtensionDependencies(userScriptsPublisher: userScriptsPublisher,
                                                                       contentBlocking: privacyFeatures.contentBlocking,
                                                                       adClickAttributionDependencies: privacyFeatures.contentBlocking,
                                                                       privacyInfoPublisher: _privacyInfo.projectedValue.eraseToAnyPublisher(),
                                                                       userContentControllerProvider: {  userContentControllerProvider?() }))

        super.init()

        userContentControllerProvider = { [weak self] in self?.userContentController }

        setupNavigationDelegate()
        userContentController?.delegate = self
        setupWebView(shouldLoadInBackground: shouldLoadInBackground)

        if favicon == nil {
            handleFavicon()
        }

        NotificationCenter.default.addObserver(self,
                                               selector: #selector(onDuckDuckGoEmailSignOut),
                                               name: .emailDidSignOut,
                                               object: nil)
    }

    override func awakeAfter(using decoder: NSCoder) -> Any? {
        for tabExtension in self.extensions {
            (tabExtension as? (any NSCodingExtension))?.awakeAfter(using: decoder)
        }
        return self
    }

    func encodeExtensions(with coder: NSCoder) {
        for tabExtension in self.extensions {
            (tabExtension as? (any NSCodingExtension))?.encode(using: coder)
        }
    }

    func openChild(with content: TabContent, of kind: NewWindowPolicy) {
        guard let delegate else {
            assertionFailure("no delegate set")
            return
        }
        let tab = Tab(content: content, parentTab: self, shouldLoadInBackground: true, canBeClosedWithBack: kind.isSelectedTab)
        delegate.tab(self, createdChild: tab, of: kind)
    }

    @objc func onDuckDuckGoEmailSignOut(_ notification: Notification) {
        guard let url = webView.url else { return }
        if EmailUrls().isDuckDuckGoEmailProtection(url: url) {
            webView.evaluateJavaScript("window.postMessage({ emailProtectionSignedOut: true }, window.origin);")
        }
    }

    deinit {
        cleanUpBeforeClosing()
        webView.configuration.userContentController.removeAllUserScripts()
    }

    func cleanUpBeforeClosing() {
        if content.isUrl, let url = webView.url {
            historyCoordinating.commitChanges(url: url)
        }
        webView.stopLoading()
        webView.stopMediaCapture()
        webView.stopAllMediaPlayback()
        webView.fullscreenWindowController?.close()

        cbaTimeReporter?.tabWillClose(self.instrumentation.currentTabIdentifier)
    }

    // MARK: - Event Publishers

    let webViewDidReceiveChallengePublisher = PassthroughSubject<Void, Never>()
    let webViewDidCommitNavigationPublisher = PassthroughSubject<Void, Never>()
    let webViewDidFinishNavigationPublisher = PassthroughSubject<Void, Never>()
    let webViewDidFailNavigationPublisher = PassthroughSubject<Void, Never>()

    @MainActor
    @Published var isAMPProtectionExtracting: Bool = false

    // MARK: - Properties

    let webView: WebView

    private var lastUpgradedURL: URL?

    var userEnteredUrl = false

    var contentChangeEnabled = true

    var fbBlockingEnabled = true

    var isLazyLoadingInProgress = false

    @Published private(set) var content: TabContent {
        didSet {
            handleFavicon()
            invalidateSessionStateData()
            if let oldUrl = oldValue.url {
                historyCoordinating.commitChanges(url: oldUrl)
            }
            error = nil
            Task {
                await reloadIfNeeded(shouldLoadInBackground: true)
            }

            if let title = content.title {
                self.title = title
            }
            
        }
    }

    func setContent(_ content: TabContent) {
        guard contentChangeEnabled else {
            return
        }

        lastUpgradedURL = nil

        if let newContent = privatePlayer.overrideContent(content, for: self) {
            self.content = newContent
            return
        }

        switch (self.content, content) {
        case (.preferences(pane: .some), .preferences(pane: nil)):
            // prevent clearing currently selected pane (for state persistence purposes)
            break
        default:
            if self.content != content {
                self.content = content
            }
        }
    }
    
    var lastSelectedAt: Date?

    @Published var title: String?
    @PublishedAfter var error: WKError? {
        didSet {
            switch error {
            case .some(URLError.notConnectedToInternet),
                 .some(URLError.networkConnectionLost):
                guard let failingUrl = error?.failingUrl else { break }
                historyCoordinating.markFailedToLoadUrl(failingUrl)
            default:
                break
            }
        }
    }
    let permissions: PermissionModel

    /// an Interactive Dialog request (alert/open/save/print) made by a page to be published and presented asynchronously
    @Published
    var userInteractionDialog: UserDialog? {
        didSet {
            guard let request = userInteractionDialog?.request else { return }
            request.addCompletionHandler { [weak self, weak request] _ in
                if self?.userInteractionDialog?.request === request {
                    self?.userInteractionDialog = nil
                }
            }
        }
    }

    weak private(set) var parentTab: Tab?
    private var _canBeClosedWithBack: Bool
    var canBeClosedWithBack: Bool {
        // Reset canBeClosedWithBack on any WebView navigation
        _canBeClosedWithBack = _canBeClosedWithBack && parentTab != nil && !webView.canGoBack && !webView.canGoForward
        return _canBeClosedWithBack
    }

    @available(macOS, obsoleted: 12.0, renamed: "interactionStateData")
    var sessionStateData: Data?
    var interactionStateData: Data?

    func invalidateSessionStateData() {
        sessionStateData = nil
        interactionStateData = nil
    }

    func getActualSessionStateData() -> Data? {
        if let sessionStateData = sessionStateData {
            return sessionStateData
        }

        guard webView.url != nil else { return nil }
        // collect and cache actual SessionStateData on demand and store until invalidated
        self.sessionStateData = (try? webView.sessionStateData())
        return self.sessionStateData
    }
    
    @available(macOS 12, *)
    func getActualInteractionStateData() -> Data? {
        if let interactionStateData = interactionStateData {
            return interactionStateData
        }

        guard webView.url != nil else { return nil }
        
        self.interactionStateData = (webView.interactionState as? Data)
        
        return self.interactionStateData
    }

    func update(url: URL?, userEntered: Bool = true) {
        if url == .welcome {
            OnboardingViewModel().restart()
        }
        self.content = .contentFromURL(url)

        // This function is called when the user has manually typed in a new address, which should reset the login detection flow.
        userEnteredUrl = userEntered
    }

    // Used to track if an error was caused by a download navigation.
    private(set) var currentDownload: URL?

    func download(from url: URL, promptForLocation: Bool = true) {
        webView.startDownload(URLRequest(url: url, cachePolicy: .returnCacheDataElseLoad)) { download in
            FileDownloadManager.shared.add(download, delegate: self, location: promptForLocation ? .prompt : .auto, postflight: .none)
        }
    }

    func saveWebContentAs() {
        webView.getMimeType { [weak self] mimeType in
            guard let self else { return }
            let webView = self.webView
            guard case .some(.html) = mimeType.flatMap(UTType.init(mimeType:)) else {
                if let url = webView.url {
                    self.download(from: url, promptForLocation: true)
                }
                return
            }

            let dialog = UserDialogType.savePanel(.init(SavePanelParameters(suggestedFilename: webView.suggestedFilename,
                                                                            fileTypes: [.html, .webArchive, .pdf])) { result in
                guard let (url, fileType) = try? result.get() else { return }
                webView.exportWebContent(to: url, as: fileType.flatMap(WKWebView.ContentExportType.init) ?? .html)
            })
            self.userInteractionDialog = UserDialog(sender: .user, dialog: dialog)
        }
    }

    private let instrumentation = TabInstrumentation()
    private enum FrameLoadState {
        case provisional
        case committed
        case finished
    }
    private var externalSchemeOpenedPerPageLoad = false

    var canGoForward: Bool {
        webView.canGoForward
    }

    func goForward() {
        guard canGoForward else { return }
        shouldStoreNextVisit = false
        webView.goForward()
    }

    var canGoBack: Bool {
        webView.canGoBack || error != nil
    }

    func goBack() {
        guard canGoBack else {
            if canBeClosedWithBack {
                delegate?.closeTab(self)
            }
            return
        }

        guard error == nil else {
            webView.reload()
            return
        }

        shouldStoreNextVisit = false

        if privatePlayer.goBackSkippingLastItemIfNeeded(for: webView) {
            return
        }
        webView.goBack()
    }

    func go(to item: WKBackForwardListItem) {
        shouldStoreNextVisit = false
        webView.go(to: item)
    }

    func openHomePage() {
        content = .homePage
    }

    func startOnboarding() {
        content = .onboarding
    }

    func reload() {
        currentDownload = nil
        if let error = error, let failingUrl = error.failingUrl {
            webView.load(failingUrl)
            return
        }

        if webView.url == nil, let url = content.url {
            webView.load(url)
        } else if case .privatePlayer = content, let url = content.url {
            webView.load(url)
        } else {
            webView.reload()
        }
    }

    @discardableResult
    private func setFBProtection(enabled: Bool) -> Bool {
        guard self.fbBlockingEnabled != enabled else { return false }
        guard let userContentController = userContentController else {
            assertionFailure("Missing UserContentController")
            return false
        }
        if enabled {
            do {
                try userContentController.enableGlobalContentRuleList(withIdentifier: ContentBlockerRulesLists.Constants.clickToLoadRulesListName)
            } catch {
                assertionFailure("Missing FB List")
                return false
            }
        } else {
            do {
                try userContentController.disableGlobalContentRuleList(withIdentifier: ContentBlockerRulesLists.Constants.clickToLoadRulesListName)
            } catch {
                assertionFailure("FB List was not enabled")
                return false
            }
        }
        self.fbBlockingEnabled = enabled

        return true
    }

    private static let debugEvents = EventMapping<AMPProtectionDebugEvents> { event, _, _, _ in
        switch event {
        case .ampBlockingRulesCompilationFailed:
            Pixel.fire(.ampBlockingRulesCompilationFailed)
        }
    }

    lazy var linkProtection: LinkProtection = {
        LinkProtection(privacyManager: contentBlocking.privacyConfigurationManager,
                       contentBlockingManager: contentBlocking.contentBlockingManager,
                       errorReporting: Self.debugEvents)
    }()

    lazy var referrerTrimming: ReferrerTrimming = {
        ReferrerTrimming(privacyManager: contentBlocking.privacyConfigurationManager,
                         contentBlockingManager: contentBlocking.contentBlockingManager,
                         tld: contentBlocking.tld)
    }()

    @MainActor
    private func reloadIfNeeded(shouldLoadInBackground: Bool = false) async {
        guard content.url != nil else {
            return
        }

        let url: URL = await {
            if contentURL.isFileURL {
                return contentURL
            }
            return await linkProtection.getCleanURL(from: contentURL, onStartExtracting: {
                isAMPProtectionExtracting = true
            }, onFinishExtracting: { [weak self]
                in self?.isAMPProtectionExtracting = false
            })
        }()
        if shouldLoadURL(url, shouldLoadInBackground: shouldLoadInBackground) {
            let didRestore: Bool
            
            if #available(macOS 12.0, *) {
                didRestore = restoreInteractionStateDataIfNeeded() || restoreSessionStateDataIfNeeded()
            } else {
                didRestore = restoreSessionStateDataIfNeeded()
            }

            if privatePlayer.goBackAndLoadURLIfNeeded(for: self) {
                return
            }

            if !didRestore {
                if url.isFileURL {
                    _ = webView.loadFileURL(url, allowingReadAccessTo: URL(fileURLWithPath: "/"))
                } else {
                    webView.load(url)
                }
            }
        }
    }

    @MainActor
    private var contentURL: URL {
        switch content {
        case .url(let value):
            return value
        case .privatePlayer(let videoID, let timestamp):
            return .privatePlayer(videoID, timestamp: timestamp)
        case .homePage:
            return .homePage
        default:
            return .blankPage
        }
    }

    @MainActor
    private func shouldLoadURL(_ url: URL, shouldLoadInBackground: Bool = false) -> Bool {
        // don‘t reload in background unless shouldLoadInBackground
        guard url.isValid,
              (webView.superview != nil || shouldLoadInBackground),
              // don‘t reload when already loaded
              webView.url != url,
              webView.url != content.url
        else {
            return false
        }

        if privatePlayer.shouldSkipLoadingURL(for: self) {
            return false
        }

        // if content not loaded inspect error
        switch error {
        case .none, // no error
            // error due to connection failure
             .some(URLError.notConnectedToInternet),
             .some(URLError.networkConnectionLost):
            return true
        case .some:
            // don‘t autoreload on other kinds of errors
            return false
        }
    }

    @MainActor
    @available(macOS, obsoleted: 12.0, renamed: "restoreInteractionStateDataIfNeeded")
    private func restoreSessionStateDataIfNeeded() -> Bool {
        var didRestore: Bool = false
        if let sessionStateData = self.sessionStateData {
            if contentURL.isFileURL {
                _ = webView.loadFileURL(contentURL, allowingReadAccessTo: URL(fileURLWithPath: "/"))
            }
            do {
                try webView.restoreSessionState(from: sessionStateData)
                didRestore = true
            } catch {
                os_log("Tab:setupWebView could not restore session state %s", "\(error)")
            }
        }
        
        return didRestore
    }
    
    @MainActor
    @available(macOS 12, *)
    private func restoreInteractionStateDataIfNeeded() -> Bool {
        var didRestore: Bool = false
        if let interactionStateData = self.interactionStateData {
            if contentURL.isFileURL {
                _ = webView.loadFileURL(contentURL, allowingReadAccessTo: URL(fileURLWithPath: "/"))
            }
            
            webView.interactionState = interactionStateData
            didRestore = true
        }
        
        return didRestore
    }

    private func addHomePageToWebViewIfNeeded() {
        guard !AppDelegate.isRunningTests else { return }
        if content == .homePage && webView.url == nil {
            webView.load(.homePage)
        }
    }

    func stopLoading() {
        webView.stopLoading()
    }

    func requestFireproofToggle() {
        guard let url = content.url,
              let host = url.host
        else { return }

        _ = FireproofDomains.shared.toggle(domain: host)
    }

    private var superviewObserver: NSKeyValueObservation?

    private func setupWebView(shouldLoadInBackground: Bool) {
        webView.navigationDelegate = navigationDelegate
        webView.uiDelegate = self
        webView.contextMenuDelegate = self.contextMenuManager
        webView.allowsBackForwardNavigationGestures = true
        webView.allowsMagnification = true

        permissions.webView = webView

        superviewObserver = webView.observe(\.superview, options: .old) { [weak self] _, change in
            // if the webView is being added to superview - reload if needed
            if case .some(.none) = change.oldValue {
                Task { @MainActor [weak self] in
                    await self?.reloadIfNeeded()
                }
            }
        }

        // background tab loading should start immediately
        Task { @MainActor in
            await reloadIfNeeded(shouldLoadInBackground: shouldLoadInBackground)
            if !shouldLoadInBackground {
                addHomePageToWebViewIfNeeded()
            }
        }
    }

    // MARK: - Favicon

    @Published var favicon: NSImage?
    let faviconManagement: FaviconManagement

    private func handleFavicon() {
        if content.isPrivatePlayer {
            favicon = .privatePlayer
            return
        }

        guard faviconManagement.areFaviconsLoaded else { return }

        guard content.isUrl, let url = content.url else {
            favicon = nil
            return
        }

        if let cachedFavicon = faviconManagement.getCachedFavicon(for: url, sizeCategory: .small)?.image {
            if cachedFavicon != favicon {
                favicon = cachedFavicon
            }
        } else {
            favicon = nil
        }
    }

    // MARK: - Global & Local History

    private var historyCoordinating: HistoryCoordinating
    private var shouldStoreNextVisit = true
    private(set) var localHistory: Set<String>

    func addVisit(of url: URL) {
        guard shouldStoreNextVisit else {
            shouldStoreNextVisit = true
            return
        }

        // Add to global history
        historyCoordinating.addVisit(of: url)

        // Add to local history
        if let host = url.host, !host.isEmpty {
            localHistory.insert(host.droppingWwwPrefix())
        }
    }

    func updateVisitTitle(_ title: String, url: URL) {
        historyCoordinating.updateTitleIfNeeded(title: title, url: url)
    }

    // MARK: - Youtube Player
    
    private weak var youtubeOverlayScript: YoutubeOverlayUserScript?
    private weak var youtubePlayerScript: YoutubePlayerUserScript?
    private var youtubePlayerCancellables: Set<AnyCancellable> = []

    func setUpYoutubeScriptsIfNeeded() {
        guard privatePlayer.isAvailable else {
            return
        }

        youtubePlayerCancellables.removeAll()

        // only send push updates on macOS 11+ where it's safe to call window.* messages in the browser
        let canPushMessagesToJS: Bool = {
            if #available(macOS 11, *) {
                return true
            } else {
                return false
            }
        }()

        if webView.url?.host?.droppingWwwPrefix() == "youtube.com" && canPushMessagesToJS {
            privatePlayer.$mode
                .dropFirst()
                .sink { [weak self] playerMode in
                    guard let self = self else {
                        return
                    }
                    let userValues = YoutubeOverlayUserScript.UserValues(
                        privatePlayerMode: playerMode,
                        overlayInteracted: self.privatePlayer.overlayInteracted
                    )
                    self.youtubeOverlayScript?.userValuesUpdated(userValues: userValues, inWebView: self.webView)
                }
                .store(in: &youtubePlayerCancellables)
        }

        if url?.isPrivatePlayerScheme == true {
            youtubePlayerScript?.isEnabled = true

            if canPushMessagesToJS {
                privatePlayer.$mode
                    .map { $0 == .enabled }
                    .sink { [weak self] shouldAlwaysOpenPrivatePlayer in
                        guard let self = self else {
                            return
                        }
                        self.youtubePlayerScript?.setAlwaysOpenInPrivatePlayer(shouldAlwaysOpenPrivatePlayer, inWebView: self.webView)
                    }
                    .store(in: &youtubePlayerCancellables)
            }
        } else {
            youtubePlayerScript?.isEnabled = false
        }
    }
    
    // MARK: - Dashboard Info
    @Published private(set) var privacyInfo: PrivacyInfo?
    private var previousPrivacyInfosByURL: [String: PrivacyInfo] = [:]
    private var didGoBackForward: Bool = false

    private func resetDashboardInfo() {
        if let url = content.url {
            if didGoBackForward, let privacyInfo = previousPrivacyInfosByURL[url.absoluteString] {
                self.privacyInfo = privacyInfo
                didGoBackForward = false
            } else {
                privacyInfo = makePrivacyInfo(url: url)
            }
        } else {
            privacyInfo = nil
        }
    }
    
    private func makePrivacyInfo(url: URL) -> PrivacyInfo? {
        guard let host = url.host else { return nil }
        
        let entity = contentBlocking.trackerDataManager.trackerData.findEntity(forHost: host)
        
        privacyInfo = PrivacyInfo(url: url,
                                  parentEntity: entity,
                                  protectionStatus: makeProtectionStatus(for: host))
        
        previousPrivacyInfosByURL[url.absoluteString] = privacyInfo
        
        return privacyInfo
    }
    
    private func resetConnectionUpgradedTo(navigationAction: NavigationAction) {
        let isOnUpgradedPage = navigationAction.url == privacyInfo?.connectionUpgradedTo
        if navigationAction.isForMainFrame && !isOnUpgradedPage {
            privacyInfo?.connectionUpgradedTo = nil
        }
    }

    private func setConnectionUpgradedTo(_ upgradedUrl: URL, navigationAction: NavigationAction) {
        guard navigationAction.isForMainFrame else { return }
        privacyInfo?.connectionUpgradedTo = upgradedUrl
    }

    public func setMainFrameConnectionUpgradedTo(_ upgradedUrl: URL?) {
        guard let upgradedUrl else { return }
        privacyInfo?.connectionUpgradedTo = upgradedUrl
    }
    
    private func makeProtectionStatus(for host: String) -> ProtectionStatus {
        let config = contentBlocking.privacyConfigurationManager.privacyConfig
        
        let isTempUnprotected = config.isTempUnprotected(domain: host)
        let isAllowlisted = config.isUserUnprotected(domain: host)
        
        var enabledFeatures: [String] = []
        
        if !config.isInExceptionList(domain: host, forFeature: .contentBlocking) {
            enabledFeatures.append(PrivacyFeature.contentBlocking.rawValue)
        }
        
        return ProtectionStatus(unprotectedTemporary: isTempUnprotected,
                                enabledFeatures: enabledFeatures,
                                allowlisted: isAllowlisted,
                                denylisted: false)
    }

}

extension Tab: UserContentControllerDelegate {

    func userContentController(_ userContentController: UserContentController, didInstallContentRuleLists contentRuleLists: [String: WKContentRuleList], userScripts: UserScriptsProvider, updateEvent: ContentBlockerRulesManager.UpdateEvent) {
        guard let userScripts = userScripts as? UserScripts else { fatalError("Unexpected UserScripts") }

        userScripts.debugScript.instrumentation = instrumentation
        userScripts.faviconScript.delegate = self
        userScripts.surrogatesScript.delegate = self
        userScripts.contentBlockerRulesScript.delegate = self
        userScripts.clickToLoadScript.delegate = self
        userScripts.pageObserverScript.delegate = self
        userScripts.printingUserScript.delegate = self
        if #available(macOS 11, *) {
            userScripts.autoconsentUserScript?.delegate = self
        }
        youtubeOverlayScript = userScripts.youtubeOverlayScript
        youtubeOverlayScript?.delegate = self
        youtubePlayerScript = userScripts.youtubePlayerUserScript
        setUpYoutubeScriptsIfNeeded()
    }

}

extension Tab: PageObserverUserScriptDelegate {

    func pageDOMLoaded() {
        self.delegate?.tabPageDOMLoaded(self)
    }

}

extension Tab: FaviconUserScriptDelegate {

    func faviconUserScript(_ faviconUserScript: FaviconUserScript,
                           didFindFaviconLinks faviconLinks: [FaviconUserScript.FaviconLink],
                           for documentUrl: URL) {
        faviconManagement.handleFaviconLinks(faviconLinks, documentUrl: documentUrl) { favicon in
            guard documentUrl == self.content.url, let favicon = favicon else {
                return
            }
            self.favicon = favicon.image
        }
    }

}

extension Tab: ContentBlockerRulesUserScriptDelegate {

    func contentBlockerRulesUserScriptShouldProcessTrackers(_ script: ContentBlockerRulesUserScript) -> Bool {
        return true
    }

    func contentBlockerRulesUserScriptShouldProcessCTLTrackers(_ script: ContentBlockerRulesUserScript) -> Bool {
        return fbBlockingEnabled
    }
    
    func contentBlockerRulesUserScript(_ script: ContentBlockerRulesUserScript, detectedTracker tracker: DetectedRequest) {
        guard let url = webView.url else { return }
        
        privacyInfo?.trackerInfo.addDetectedTracker(tracker, onPageWithURL: url)
        historyCoordinating.addDetectedTracker(tracker, onURL: url)
    }

    func contentBlockerRulesUserScript(_ script: ContentBlockerRulesUserScript, detectedThirdPartyRequest request: DetectedRequest) {
        privacyInfo?.trackerInfo.add(detectedThirdPartyRequest: request)
    }
    
}

extension HistoryCoordinating {

    func addDetectedTracker(_ tracker: DetectedRequest, onURL url: URL) {
        trackerFound(on: url)

        guard tracker.isBlocked,
              let entityName = tracker.entityName else { return }

        addBlockedTracker(entityName: entityName, on: url)
    }

}

extension Tab: ClickToLoadUserScriptDelegate {

    func clickToLoadUserScriptAllowFB(_ script: UserScript, replyHandler: @escaping (Bool) -> Void) {
        guard self.fbBlockingEnabled else {
            replyHandler(true)
            return
        }

        if setFBProtection(enabled: false) {
            replyHandler(true)
        } else {
            replyHandler(false)
        }
    }
}

extension Tab: SurrogatesUserScriptDelegate {
    func surrogatesUserScriptShouldProcessTrackers(_ script: SurrogatesUserScript) -> Bool {
        return true
    }

    func surrogatesUserScript(_ script: SurrogatesUserScript, detectedTracker tracker: DetectedRequest, withSurrogate host: String) {
        guard let url = webView.url else { return }
        
        privacyInfo?.trackerInfo.addInstalledSurrogateHost(host, for: tracker, onPageWithURL: url)
        privacyInfo?.trackerInfo.addDetectedTracker(tracker, onPageWithURL: url)
        
        historyCoordinating.addDetectedTracker(tracker, onURL: url)
    }
}

extension Tab/*: NavigationResponder*/ { // to be moved to Tab+Navigation.swift

    @MainActor
    func didReceive(_ challenge: URLAuthenticationChallenge, for navigation: Navigation?) async -> AuthChallengeDisposition? {
        webViewDidReceiveChallengePublisher.send()

        guard challenge.protectionSpace.authenticationMethod == NSURLAuthenticationMethodHTTPBasic else { return nil }

        let (request, future) = BasicAuthDialogRequest.future(with: challenge.protectionSpace)
        self.userInteractionDialog = UserDialog(sender: .page(domain: challenge.protectionSpace.host), dialog: .basicAuthenticationChallenge(request))
        do {
            return try await future.get()
        } catch {
            return .cancel
        }
    }

    @MainActor
    func didCommit(_ navigation: Navigation) {
        if content.isUrl, navigation.url == content.url {
            addVisit(of: navigation.url)
        }
        webViewDidCommitNavigationPublisher.send()
    }

<<<<<<< HEAD
=======
    struct Constants {
        static let ddgClientHeaderKey = "X-DuckDuckGo-Client"
        static let ddgClientHeaderValue = "macOS"
    }

>>>>>>> adef807f
    // swiftlint:disable cyclomatic_complexity
    // swiftlint:disable function_body_length
    @MainActor
    func decidePolicy(for navigationAction: NavigationAction, preferences: inout NavigationPreferences) async -> NavigationActionPolicy? {
        preferences.userAgent = UserAgent.for(navigationAction.url)

        if let policy = privatePlayer.decidePolicy(for: navigationAction, in: self) {
            return policy
        }

        if navigationAction.url.isFileURL {
            return .allow
        }

        let isLinkActivated = !navigationAction.isTargetingNewWindow
            && navigationAction.navigationType.isLinkActivated

        let isNavigatingAwayFromPinnedTab: Bool = {
            let isNavigatingToAnotherDomain = navigationAction.url.host != url?.host
            let isPinned = pinnedTabsManager.isTabPinned(self)
            return isLinkActivated && isPinned && isNavigatingToAnotherDomain
        }()

        // to be modularized later on, see https://app.asana.com/0/0/1203268245242140/f
        let isRequestingNewTab = (isLinkActivated && NSApp.isCommandPressed) || navigationAction.navigationType.isMiddleButtonClick || isNavigatingAwayFromPinnedTab
        let shouldSelectNewTab = NSApp.isShiftPressed || (isNavigatingAwayFromPinnedTab && !navigationAction.navigationType.isMiddleButtonClick && !NSApp.isCommandPressed)

        didGoBackForward = navigationAction.navigationType.isBackForward
        
        // This check needs to happen before GPC checks. Otherwise the navigation type may be rewritten to `.other`
        // which would skip link rewrites.
        if !navigationAction.navigationType.isBackForward {
            let navigationActionPolicy = await linkProtection
                .requestTrackingLinkRewrite(
                    initiatingURL: webView.url,
                    destinationURL: navigationAction.url,
                    onStartExtracting: { if !isRequestingNewTab { isAMPProtectionExtracting = true }},
                    onFinishExtracting: { [weak self] in self?.isAMPProtectionExtracting = false },
                    onLinkRewrite: { [weak self] url in
                        guard let self = self else { return }
                        if isRequestingNewTab || !navigationAction.isForMainFrame {
                            self.openChild(with: .url(url), of: .tab(selected: shouldSelectNewTab || !navigationAction.isForMainFrame))
                        } else {
                            self.webView.load(url)
                        }
                    })
            if let navigationActionPolicy = navigationActionPolicy, navigationActionPolicy == false {
                return .cancel
            }
        }

        if navigationAction.isForMainFrame, navigationAction.request.mainDocumentURL?.host != lastUpgradedURL?.host {
            lastUpgradedURL = nil
        }

        if navigationAction.isForMainFrame, !navigationAction.navigationType.isBackForward {
            if let newRequest = referrerTrimming.trimReferrer(for: navigationAction.request, originUrl: navigationAction.sourceFrame.url) {
                if isRequestingNewTab {
                    self.openChild(with: newRequest.url.map { .contentFromURL($0) } ?? .none, of: .tab(selected: shouldSelectNewTab))
                } else {
                    _ = webView.load(newRequest)
                }
                return .cancel
            }
        }

        if navigationAction.isForMainFrame {
            if navigationAction.navigationType.isBackForward,
               self.webView.frozenCanGoForward != nil {

                // Auto-cancel simulated Back action when upgrading to HTTPS or GPC from Client Redirect
                self.webView.frozenCanGoForward = nil
                self.webView.frozenCanGoBack = nil
                return .cancel
                
            } else if !navigationAction.navigationType.isBackForward,
                      !isRequestingNewTab,
                      let request = GPCRequestFactory().requestForGPC(basedOn: navigationAction.request,
                                                                      config: ContentBlocking.shared.privacyConfigurationManager.privacyConfig,
                                                                      gpcEnabled: PrivacySecurityPreferences.shared.gpcEnabled) {
                self.invalidateBackItemIfNeeded(for: navigationAction)

                _=webView.load(request)
                return .cancel
            }
        }

        if navigationAction.isForMainFrame {
            if navigationAction.url != currentDownload || navigationAction.isUserInitiated {
                currentDownload = nil
            }
        }

        self.resetConnectionUpgradedTo(navigationAction: navigationAction)

        if isRequestingNewTab {
            self.openChild(with: .contentFromURL(navigationAction.url), of: .tab(selected: shouldSelectNewTab))
            return .cancel

        } else if navigationAction.shouldDownload
                    || (isLinkActivated && NSApp.isOptionPressed && !NSApp.isCommandPressed) {
            // register the navigationAction for legacy _WKDownload to be called back on the Tab
            // further download will be passed to webView:navigationAction:didBecomeDownload:
            return .download(navigationAction.url, using: webView) { [weak self] download in
                self?.navigationAction(navigationAction, didBecome: download)
            }
        }

        guard navigationAction.url.scheme != nil else { return .allow }

        if navigationAction.url.isExternalSchemeLink {
            // request if OS can handle extenrnal url
            self.host(webView.url?.host, requestedOpenExternalURL: navigationAction.url)
            return .cancel
        }

        if navigationAction.isForMainFrame {
            let result = await privacyFeatures.httpsUpgrade.upgrade(url: navigationAction.url)
            switch result {
            case let .success(upgradedURL):
                if lastUpgradedURL != upgradedURL {
                    urlDidUpgrade(upgradedURL, navigationAction: navigationAction)
                    return .cancel
                }
            case .failure:
                if !navigationAction.url.isDuckDuckGo {
                    await prepareForContentBlocking()
                }
            }
        }
<<<<<<< HEAD
=======
        
        if navigationAction.isForMainFrame,
           navigationAction.url.isDuckDuckGo,
           navigationAction.request.value(forHTTPHeaderField: Constants.ddgClientHeaderKey) == nil,
           !navigationAction.navigationType.isBackForward {
            
            var request = navigationAction.request
            request.setValue(Constants.ddgClientHeaderValue, forHTTPHeaderField: Constants.ddgClientHeaderKey)
            _ = webView.load(request)
            return .cancel
        }
>>>>>>> adef807f

        toggleFBProtection(for: navigationAction.url)

        return .next
    }
    // swiftlint:enable cyclomatic_complexity
    // swiftlint:enable function_body_length

    private func host(_ host: String?, requestedOpenExternalURL url: URL) {
        let searchForExternalUrl = { [weak self] in
            // Redirect after handing WebView.url update after cancelling the request
            DispatchQueue.main.async {
                guard let self, let url = URL.makeSearchUrl(from: url.absoluteString) else { return }
                self.update(url: url)
            }
        }

        guard self.delegate?.tab(self, requestedOpenExternalURL: url, forUserEnteredURL: userEnteredUrl) == true else {
            // search if external URL can‘t be opened but entered by user
            if userEnteredUrl {
                searchForExternalUrl()
            }
            return
        }

        let permissionType = PermissionType.externalScheme(scheme: url.scheme ?? "")

        permissions.permissions([permissionType], requestedForDomain: host, url: url) { [weak self, userEnteredUrl] granted in
            guard granted, let self else {
                // search if denied but entered by user
                if userEnteredUrl {
                    searchForExternalUrl()
                }
                return
            }
            // handle opening extenral URL
            NSWorkspace.shared.open(url)
            self.permissions.permissions[permissionType].externalSchemeOpened()
        }
    }

<<<<<<< HEAD
=======
    // swiftlint:enable cyclomatic_complexity
    // swiftlint:enable function_body_length

>>>>>>> adef807f
    private func urlDidUpgrade(_ upgradedURL: URL, navigationAction: NavigationAction) {
        lastUpgradedURL = upgradedURL
        invalidateBackItemIfNeeded(for: navigationAction)
        webView.load(upgradedURL)
        setConnectionUpgradedTo(upgradedURL, navigationAction: navigationAction)
    }

    @MainActor
    private func prepareForContentBlocking() async {
        // Ensure Content Blocking Assets (WKContentRuleList&UserScripts) are installed
        if userContentController?.contentBlockingAssetsInstalled == false
           && ContentBlocking.shared.privacyConfigurationManager.privacyConfig.isEnabled(featureKey: .contentBlocking) {
            cbaTimeReporter?.tabWillWaitForRulesCompilation(self.instrumentation.currentTabIdentifier)
            await userContentController?.awaitContentBlockingAssetsInstalled()
            cbaTimeReporter?.reportWaitTimeForTabFinishedWaitingForRules(self.instrumentation.currentTabIdentifier)
        } else {
            cbaTimeReporter?.reportNavigationDidNotWaitForRules()
        }
    }

    private func toggleFBProtection(for url: URL) {
        // Enable/disable FBProtection only after UserScripts are installed (awaitContentBlockingAssetsInstalled)
        let privacyConfiguration = contentBlocking.privacyConfigurationManager.privacyConfig

        let featureEnabled = privacyConfiguration.isFeature(.clickToPlay, enabledForDomain: url.host)
        setFBProtection(enabled: featureEnabled)
    }

    func willStart(_ navigationAction: NavigationAction) {
        if error != nil { error = nil }

        externalSchemeOpenedPerPageLoad = false
        delegate?.tabWillStartNavigation(self, isUserInitiated: navigationAction.isUserInitiated)

        if navigationAction.navigationType.isRedirect {
            resetDashboardInfo()
        }
    }

<<<<<<< HEAD
    func invalidateBackItemIfNeeded(for navigationAction: NavigationAction) {
=======
    private func invalidateBackItemIfNeeded(for navigationAction: NavigationAction) {
>>>>>>> adef807f
        // Cancelled & Upgraded Client Redirect URL leaves wrong backForwardList record
        // https://app.asana.com/0/inbox/1199237043628108/1201280322539473/1201353436736961
        guard case .redirect(let redirect) = navigationAction.navigationType,
              case .client(delay: 0) = redirect.type,
              redirect.history.last?.fromHistoryItemIdentity != webView.backForwardList.currentItem?.identity
        else { return }

        self.webView.goBack()
        self.webView.frozenCanGoBack = self.webView.canGoBack
        self.webView.frozenCanGoForward = false
    }

    @MainActor
    func decidePolicy(for navigationResponse: NavigationResponse, currentNavigation: Navigation?) async -> NavigationResponsePolicy? {
        userEnteredUrl = false // subsequent requests will be navigations
        
        if !navigationResponse.canShowMIMEType || navigationResponse.shouldDownload {
            if navigationResponse.isForMainFrame {
                guard currentDownload != navigationResponse.url else {
                    // prevent download twice
                    return .cancel
                }
                currentDownload = navigationResponse.url
            }

            if navigationResponse.httpResponse?.isSuccessful == true {
                // register the navigationResponse for legacy _WKDownload to be called back on the Tab
                // further download will be passed to webView:navigationResponse:didBecomeDownload:
                return .download(navigationResponse.url, using: webView) {  [weak self] download in
                    self?.navigationResponse(navigationResponse, didBecome: download, currentNavigation: currentNavigation)
                }
            }
        }

        return .next
    }

    func didStart(_ navigation: Navigation) {
        delegate?.tabDidStartNavigation(self)
        userInteractionDialog = nil

        // Unnecessary assignment triggers publishing
        if error != nil { error = nil }

        invalidateSessionStateData()
        resetDashboardInfo()
        linkProtection.cancelOngoingExtraction()
        linkProtection.setMainFrameUrl(navigation.url)
        referrerTrimming.onBeginNavigation(to: navigation.url)
    }

    @MainActor
    func navigationDidFinish(_ navigation: Navigation) {
        invalidateSessionStateData()
        webViewDidFinishNavigationPublisher.send()
        if isAMPProtectionExtracting { isAMPProtectionExtracting = false }
        linkProtection.setMainFrameUrl(nil)
        referrerTrimming.onFinishNavigation()
        setUpYoutubeScriptsIfNeeded()
        StatisticsLoader.shared.refreshRetentionAtb(isSearch: navigation.url.isDuckDuckGoSearch)
    }

    func navigation(_ navigation: Navigation, didFailWith error: WKError, isProvisioned: Bool) {
        if isProvisioned {
            self.error = error
        }

        invalidateSessionStateData()
        linkProtection.setMainFrameUrl(nil)
        referrerTrimming.onFailedNavigation()
        webViewDidFailNavigationPublisher.send()
    }

    func navigationAction(_ navigationAction: NavigationAction, didBecome download: WebKitDownload) {
        FileDownloadManager.shared.add(download, delegate: self, location: .auto, postflight: .none)
    }

    func navigationResponse(_ navigationResponse: NavigationResponse, didBecome download: WebKitDownload, currentNavigation: Navigation?) {
        FileDownloadManager.shared.add(download, delegate: self, location: .auto, postflight: .none)

        // Note this can result in tabs being left open, e.g. download button on this page:
        // https://en.wikipedia.org/wiki/Guitar#/media/File:GuitareClassique5.png
        // Safari closes new tabs that were opened and then create a download instantly.
        if self.webView.backForwardList.currentItem == nil,
           self.parentTab != nil {
            DispatchQueue.main.async { [weak self] in
                self?.delegate?.closeTab(self!)
            }
        }
    }

    func webContentProcessDidTerminate(currentNavigation: Navigation?) {
        Pixel.fire(.debug(event: .webKitDidTerminate))
    }

}

extension Tab: FileDownloadManagerDelegate {

    func chooseDestination(suggestedFilename: String?, directoryURL: URL?, fileTypes: [UTType], callback: @escaping (URL?, UTType?) -> Void) {
        let dialog = UserDialogType.savePanel(.init(SavePanelParameters(suggestedFilename: suggestedFilename,
                                                                        fileTypes: fileTypes)) { result in
            guard case let .success(.some( (url: url, fileType: fileType) )) = result else {
                callback(nil, nil)
                return
            }
            callback(url, fileType)
        })
        userInteractionDialog = UserDialog(sender: .user, dialog: dialog)
    }

    func fileIconFlyAnimationOriginalRect(for downloadTask: WebKitDownloadTask) -> NSRect? {
        self.delegate?.fileIconFlyAnimationOriginalRect(for: downloadTask)
    }

}

@available(macOS 11, *)
extension Tab: AutoconsentUserScriptDelegate {
    func autoconsentUserScript(consentStatus: CookieConsentInfo) {
        self.privacyInfo?.cookieConsentManaged = consentStatus
    }
    
    func autoconsentUserScriptPromptUserForConsent(_ result: @escaping (Bool) -> Void) {
        delegate?.tab(self, promptUserForCookieConsent: result)
    }
}

extension Tab: YoutubeOverlayUserScriptDelegate {
    func youtubeOverlayUserScriptDidRequestDuckPlayer(with url: URL) {
        let content = Tab.TabContent.contentFromURL(url)
        let isRequestingNewTab = NSApp.isCommandPressed
        if isRequestingNewTab {
            let shouldSelectNewTab = NSApp.isShiftPressed
            self.openChild(with: content, of: .tab(selected: shouldSelectNewTab))
        } else {
            setContent(content)
        }
    }
}

extension Tab: TabDataClearing {
    func prepareForDataClearing(caller: TabDataCleaner) {
        webView.stopLoading()
        webView.configuration.userContentController.removeAllUserScripts()

        webView.navigationDelegate = caller
        webView.load(URL(string: "about:blank")!)
    }
}<|MERGE_RESOLUTION|>--- conflicted
+++ resolved
@@ -165,11 +165,7 @@
     static var objcNavigationDelegateKeyPath: String { #keyPath(objcNavigationDelegate) }
     @objc private var objcNavigationDelegate: Any? { navigationDelegate }
     private let navigationDelegate = DistributedNavigationDelegate(logger: .navigation)
-<<<<<<< HEAD
-    
-=======
-
->>>>>>> adef807f
+
     private let cbaTimeReporter: ContentBlockingAssetsCompilationTimeReporter?
     let pinnedTabsManager: PinnedTabsManager
     private let privatePlayer: PrivatePlayer
@@ -1136,14 +1132,6 @@
         webViewDidCommitNavigationPublisher.send()
     }
 
-<<<<<<< HEAD
-=======
-    struct Constants {
-        static let ddgClientHeaderKey = "X-DuckDuckGo-Client"
-        static let ddgClientHeaderValue = "macOS"
-    }
-
->>>>>>> adef807f
     // swiftlint:disable cyclomatic_complexity
     // swiftlint:disable function_body_length
     @MainActor
@@ -1274,20 +1262,6 @@
                 }
             }
         }
-<<<<<<< HEAD
-=======
-        
-        if navigationAction.isForMainFrame,
-           navigationAction.url.isDuckDuckGo,
-           navigationAction.request.value(forHTTPHeaderField: Constants.ddgClientHeaderKey) == nil,
-           !navigationAction.navigationType.isBackForward {
-            
-            var request = navigationAction.request
-            request.setValue(Constants.ddgClientHeaderValue, forHTTPHeaderField: Constants.ddgClientHeaderKey)
-            _ = webView.load(request)
-            return .cancel
-        }
->>>>>>> adef807f
 
         toggleFBProtection(for: navigationAction.url)
 
@@ -1329,12 +1303,6 @@
         }
     }
 
-<<<<<<< HEAD
-=======
-    // swiftlint:enable cyclomatic_complexity
-    // swiftlint:enable function_body_length
-
->>>>>>> adef807f
     private func urlDidUpgrade(_ upgradedURL: URL, navigationAction: NavigationAction) {
         lastUpgradedURL = upgradedURL
         invalidateBackItemIfNeeded(for: navigationAction)
@@ -1374,11 +1342,7 @@
         }
     }
 
-<<<<<<< HEAD
     func invalidateBackItemIfNeeded(for navigationAction: NavigationAction) {
-=======
-    private func invalidateBackItemIfNeeded(for navigationAction: NavigationAction) {
->>>>>>> adef807f
         // Cancelled & Upgraded Client Redirect URL leaves wrong backForwardList record
         // https://app.asana.com/0/inbox/1199237043628108/1201280322539473/1201353436736961
         guard case .redirect(let redirect) = navigationAction.navigationType,
