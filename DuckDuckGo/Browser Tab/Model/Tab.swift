//
//  Tab.swift
//
//  Copyright © 2020 DuckDuckGo. All rights reserved.
//
//  Licensed under the Apache License, Version 2.0 (the "License");
//  you may not use this file except in compliance with the License.
//  You may obtain a copy of the License at
//
//  http://www.apache.org/licenses/LICENSE-2.0
//
//  Unless required by applicable law or agreed to in writing, software
//  distributed under the License is distributed on an "AS IS" BASIS,
//  WITHOUT WARRANTIES OR CONDITIONS OF ANY KIND, either express or implied.
//  See the License for the specific language governing permissions and
//  limitations under the License.
//

// swiftlint:disable file_length

import Cocoa
import WebKit
import os
import Combine
import BrowserServicesKit
import Navigation
import TrackerRadarKit
import ContentBlocking
import UserScript
import Common
import PrivacyDashboard

protocol TabDelegate: ContentOverlayUserScriptDelegate {
    func tabWillStartNavigation(_ tab: Tab, isUserInitiated: Bool)
    func tabDidStartNavigation(_ tab: Tab)
    func tab(_ tab: Tab, createdChild childTab: Tab, of kind: NewWindowPolicy)

    func tab(_ tab: Tab, requestedOpenExternalURL url: URL, forUserEnteredURL userEntered: Bool) -> Bool
    func tab(_ tab: Tab, promptUserForCookieConsent result: @escaping (Bool) -> Void)

    func tabPageDOMLoaded(_ tab: Tab)
    func closeTab(_ tab: Tab)

    func fileIconFlyAnimationOriginalRect(for downloadTask: WebKitDownloadTask) -> NSRect?

}

// swiftlint:disable type_body_length
@dynamicMemberLookup
final class Tab: NSObject, Identifiable, ObservableObject {

    enum TabContent: Equatable {
        case homePage
        case url(URL)
        case privatePlayer(videoID: String, timestamp: String?)
        case preferences(pane: PreferencePaneIdentifier?)
        case bookmarks
        case onboarding
        case none

        static func contentFromURL(_ url: URL?) -> TabContent {
            if url == .homePage {
                return .homePage
            } else if url == .welcome {
                return .onboarding
            } else if url == .preferences {
                return .anyPreferencePane
            } else if let preferencePane = url.flatMap(PreferencePaneIdentifier.init(url:)) {
                return .preferences(pane: preferencePane)
            } else if let privatePlayerContent = PrivatePlayer.shared.tabContent(for: url) {
                return privatePlayerContent
            } else {
                return .url(url ?? .blankPage)
            }
        }

        static var displayableTabTypes: [TabContent] {
            // Add new displayable types here
            let displayableTypes = [TabContent.anyPreferencePane, .bookmarks]

            return displayableTypes.sorted { first, second in
                guard let firstTitle = first.title, let secondTitle = second.title else {
                    return true // Arbitrary sort order, only non-standard tabs are displayable.
                }
                return firstTitle.localizedStandardCompare(secondTitle) == .orderedAscending
            }
        }

        /// Convenience accessor for `.preferences` Tab Content with no particular pane selected,
        /// i.e. the currently selected pane is decided internally by `PreferencesViewController`.
        static let anyPreferencePane: Self = .preferences(pane: nil)

        var isDisplayable: Bool {
            switch self {
            case .preferences, .bookmarks:
                return true
            default:
                return false
            }
        }

        func matchesDisplayableTab(_ other: TabContent) -> Bool {
            switch (self, other) {
            case (.preferences, .preferences):
                return true
            case (.bookmarks, .bookmarks):
                return true
            default:
                return false
            }
        }

        var title: String? {
            switch self {
            case .url, .homePage, .privatePlayer, .none: return nil
            case .preferences: return UserText.tabPreferencesTitle
            case .bookmarks: return UserText.tabBookmarksTitle
            case .onboarding: return UserText.tabOnboardingTitle
            }
        }

        var url: URL? {
            switch self {
            case .url(let url):
                return url
            case .privatePlayer(let videoID, let timestamp):
                return .privatePlayer(videoID, timestamp: timestamp)
            default:
                return nil
            }
        }

        var isUrl: Bool {
            switch self {
            case .url, .privatePlayer:
                return true
            default:
                return false
            }
        }

        var isPrivatePlayer: Bool {
            switch self {
            case .privatePlayer:
                return true
            default:
                return false
            }
        }
    }
    private struct ExtensionDependencies: TabExtensionDependencies {
        let privacyFeatures: PrivacyFeaturesProtocol
        let historyCoordinating: HistoryCoordinating
    }

    fileprivate weak var delegate: TabDelegate?
    func setDelegate(_ delegate: TabDelegate) { self.delegate = delegate }

    private let navigationDelegate = DistributedNavigationDelegate(logger: .navigation)

    private let cbaTimeReporter: ContentBlockingAssetsCompilationTimeReporter?
    private let statisticsLoader: StatisticsLoader?
    let pinnedTabsManager: PinnedTabsManager
    private let privatePlayer: PrivatePlayer
    private let privacyFeatures: AnyPrivacyFeatures
    private var contentBlocking: AnyContentBlocking { privacyFeatures.contentBlocking }

    private let webViewConfiguration: WKWebViewConfiguration

    private var extensions: TabExtensions
    // accesing TabExtensions‘ Public Protocols projecting tab.extensions.extensionName to tab.extensionName
    // allows extending Tab functionality while maintaining encapsulation
    subscript<Extension>(dynamicMember keyPath: KeyPath<TabExtensions, Extension?>) -> Extension? {
        self.extensions[keyPath: keyPath]
    }

    @Published
    private(set) var userContentController: UserContentController?

    convenience init(content: TabContent,
                     faviconManagement: FaviconManagement = FaviconManager.shared,
                     webCacheManager: WebCacheManager = WebCacheManager.shared,
                     webViewConfiguration: WKWebViewConfiguration? = nil,
                     historyCoordinating: HistoryCoordinating = HistoryCoordinator.shared,
                     pinnedTabsManager: PinnedTabsManager = WindowControllersManager.shared.pinnedTabsManager,
                     privatePlayer: PrivatePlayer? = nil,
                     cbaTimeReporter: ContentBlockingAssetsCompilationTimeReporter? = ContentBlockingAssetsCompilationTimeReporter.shared,
                     statisticsLoader: StatisticsLoader? = nil,
                     extensionsBuilder: TabExtensionsBuilderProtocol = TabExtensionsBuilder.default,
                     localHistory: Set<String> = Set<String>(),
                     title: String? = nil,
                     favicon: NSImage? = nil,
                     interactionStateData: Data? = nil,
                     parentTab: Tab? = nil,
                     shouldLoadInBackground: Bool = false,
                     canBeClosedWithBack: Bool = false,
                     lastSelectedAt: Date? = nil,
                     currentDownload: URL? = nil,
                     webViewFrame: CGRect = .zero
    ) {

        let privatePlayer = privatePlayer
            ?? (AppDelegate.isRunningTests ? PrivatePlayer.mock(withMode: .enabled) : PrivatePlayer.shared)
        let statisticsLoader = statisticsLoader
            ?? (AppDelegate.isRunningTests ? nil : StatisticsLoader.shared)

        self.init(content: content,
                  faviconManagement: faviconManagement,
                  webCacheManager: webCacheManager,
                  webViewConfiguration: webViewConfiguration,
                  historyCoordinating: historyCoordinating,
                  pinnedTabsManager: pinnedTabsManager,
                  privacyFeatures: PrivacyFeatures,
                  privatePlayer: privatePlayer,
                  extensionsBuilder: extensionsBuilder,
                  cbaTimeReporter: cbaTimeReporter,
                  statisticsLoader: statisticsLoader,
                  localHistory: localHistory,
                  title: title,
                  favicon: favicon,
                  interactionStateData: interactionStateData,
                  parentTab: parentTab,
                  shouldLoadInBackground: shouldLoadInBackground,
                  canBeClosedWithBack: canBeClosedWithBack,
                  lastSelectedAt: lastSelectedAt,
                  currentDownload: currentDownload,
                  webViewFrame: webViewFrame)
    }

    // swiftlint:disable:next function_body_length
    init(content: TabContent,
         faviconManagement: FaviconManagement,
         webCacheManager: WebCacheManager,
         webViewConfiguration: WKWebViewConfiguration?,
         historyCoordinating: HistoryCoordinating,
         pinnedTabsManager: PinnedTabsManager,
         privacyFeatures: some PrivacyFeaturesProtocol,
         privatePlayer: PrivatePlayer,
         extensionsBuilder: TabExtensionsBuilderProtocol,
         cbaTimeReporter: ContentBlockingAssetsCompilationTimeReporter?,
         statisticsLoader: StatisticsLoader?,
         localHistory: Set<String>,
         title: String?,
         favicon: NSImage?,
         interactionStateData: Data?,
         parentTab: Tab?,
         shouldLoadInBackground: Bool,
         canBeClosedWithBack: Bool,
         lastSelectedAt: Date?,
         currentDownload: URL?,
         webViewFrame: CGRect
    ) {

        self.content = content
        self.faviconManagement = faviconManagement
        self.historyCoordinating = historyCoordinating
        self.pinnedTabsManager = pinnedTabsManager
        self.privacyFeatures = privacyFeatures
        self.privatePlayer = privatePlayer
        self.cbaTimeReporter = cbaTimeReporter
        self.statisticsLoader = statisticsLoader
        self.localHistory = localHistory
        self.title = title
        self.favicon = favicon
        self.parentTab = parentTab
        self._canBeClosedWithBack = canBeClosedWithBack
        self.interactionStateData = interactionStateData
        self.lastSelectedAt = lastSelectedAt
        self.currentDownload = currentDownload

        let configuration = webViewConfiguration ?? WKWebViewConfiguration()
        configuration.applyStandardConfiguration(contentBlocking: privacyFeatures.contentBlocking)
        self.webViewConfiguration = configuration
        let userContentController = configuration.userContentController as? UserContentController
        assert(userContentController != nil)
        self.userContentController = userContentController

        webView = WebView(frame: webViewFrame, configuration: configuration)
        webView.allowsLinkPreview = false
        permissions = PermissionModel()

        let userScriptsPublisher = _userContentController.projectedValue
            .compactMap { $0?.$contentBlockingAssets }
            .switchToLatest()
            .map { $0?.userScripts as? UserScripts }
            .eraseToAnyPublisher()

        var userContentControllerProvider: UserContentControllerProvider?
        self.extensions = extensionsBuilder
            .build(with: (tabIdentifier: instrumentation.currentTabIdentifier,
                          userScriptsPublisher: userScriptsPublisher,
                          inheritedAttribution: parentTab?.adClickAttribution?.currentAttributionState,
                          userContentControllerProvider: {  userContentControllerProvider?() },
                          permissionModel: permissions,
                          privacyInfoPublisher: _privacyInfo.projectedValue.eraseToAnyPublisher()
                         ),
                   dependencies: ExtensionDependencies(privacyFeatures: privacyFeatures,
                                                       historyCoordinating: historyCoordinating))

        super.init()

        userContentControllerProvider = { [weak self] in self?.userContentController }

        setupNavigationDelegate()
        userContentController?.delegate = self
        setupWebView(shouldLoadInBackground: shouldLoadInBackground)

        if favicon == nil {
            handleFavicon()
        }

        NotificationCenter.default.addObserver(self,
                                               selector: #selector(onDuckDuckGoEmailSignOut),
                                               name: .emailDidSignOut,
                                               object: nil)
    }

    override func awakeAfter(using decoder: NSCoder) -> Any? {
        for tabExtension in self.extensions {
            (tabExtension as? (any NSCodingExtension))?.awakeAfter(using: decoder)
        }
        return self
    }

    func encodeExtensions(with coder: NSCoder) {
        for tabExtension in self.extensions {
            (tabExtension as? (any NSCodingExtension))?.encode(using: coder)
        }
    }

    func openChild(with content: TabContent, of kind: NewWindowPolicy) {
        guard let delegate else {
            assertionFailure("no delegate set")
            return
        }
        let tab = Tab(content: content, parentTab: self, shouldLoadInBackground: true, canBeClosedWithBack: kind.isSelectedTab)
        delegate.tab(self, createdChild: tab, of: kind)
    }

    @objc func onDuckDuckGoEmailSignOut(_ notification: Notification) {
        guard let url = webView.url else { return }
        if EmailUrls().isDuckDuckGoEmailProtection(url: url) {
            webView.evaluateJavaScript("window.postMessage({ emailProtectionSignedOut: true }, window.origin);")
        }
    }

    deinit {
        cleanUpBeforeClosing()
        webView.configuration.userContentController.removeAllUserScripts()
    }

    func cleanUpBeforeClosing() {
        if content.isUrl, let url = webView.url {
            historyCoordinating.commitChanges(url: url)
        }
        webView.stopLoading()
        webView.stopMediaCapture()
        webView.stopAllMediaPlayback()
        webView.fullscreenWindowController?.close()

        cbaTimeReporter?.tabWillClose(self.instrumentation.currentTabIdentifier)
    }

#if DEBUG
    var shouldDisableLongDecisionMakingChecks: Bool = false
#endif

    // MARK: - Event Publishers

    let webViewDidReceiveChallengePublisher = PassthroughSubject<Void, Never>()
    let webViewDidCommitNavigationPublisher = PassthroughSubject<Void, Never>()
    let webViewDidFinishNavigationPublisher = PassthroughSubject<Void, Never>()
    let webViewDidFailNavigationPublisher = PassthroughSubject<Void, Never>()

    @MainActor
    @Published var isAMPProtectionExtracting: Bool = false

    // MARK: - Properties

    let webView: WebView

    private var lastUpgradedURL: URL?

    var userEnteredUrl = false

    var contentChangeEnabled = true

    var fbBlockingEnabled = true

    var isLazyLoadingInProgress = false

    @Published private(set) var content: TabContent {
        didSet {
            handleFavicon()
            invalidateInteractionStateData()
            if let oldUrl = oldValue.url {
                historyCoordinating.commitChanges(url: oldUrl)
            }
            error = nil
            userInteractionDialog = nil
            Task {
                await reloadIfNeeded(shouldLoadInBackground: true)
            }

            if let title = content.title {
                self.title = title
            }

        }
    }

    func setContent(_ content: TabContent) {
        guard contentChangeEnabled else {
            return
        }

        lastUpgradedURL = nil

        if let newContent = privatePlayer.overrideContent(content, for: self) {
            self.content = newContent
            return
        }

        switch (self.content, content) {
        case (.preferences(pane: .some), .preferences(pane: nil)):
            // prevent clearing currently selected pane (for state persistence purposes)
            break
        default:
            if self.content != content {
                self.content = content
            }
        }
    }

    var lastSelectedAt: Date?

    @Published var title: String?
    @PublishedAfter var error: WKError? {
        didSet {
            switch error {
            case .some(URLError.notConnectedToInternet),
                 .some(URLError.networkConnectionLost):
                guard let failingUrl = error?.failingUrl else { break }
                historyCoordinating.markFailedToLoadUrl(failingUrl)
            default:
                break
            }
        }
    }
    let permissions: PermissionModel

    /// an Interactive Dialog request (alert/open/save/print) made by a page to be published and presented asynchronously
    @Published
    var userInteractionDialog: UserDialog? {
        didSet {
            guard let request = userInteractionDialog?.request else { return }
            request.addCompletionHandler { [weak self, weak request] _ in
                if let self, let request, self.userInteractionDialog?.request === request {
                    self.userInteractionDialog = nil
                }
            }
        }
    }

    weak private(set) var parentTab: Tab?
    private var _canBeClosedWithBack: Bool
    var canBeClosedWithBack: Bool {
        // Reset canBeClosedWithBack on any WebView navigation
        _canBeClosedWithBack = _canBeClosedWithBack && parentTab != nil && !webView.canGoBack && !webView.canGoForward
        return _canBeClosedWithBack
    }

    var interactionStateData: Data?

    func invalidateInteractionStateData() {
        interactionStateData = nil
    }

    func getActualInteractionStateData() -> Data? {
        if let interactionStateData = interactionStateData {
            return interactionStateData
        }

        guard webView.url != nil else { return nil }

        if #available(macOS 12.0, *) {
            self.interactionStateData = (webView.interactionState as? Data)
        } else {
            self.interactionStateData = try? webView.sessionStateData()
        }

        return self.interactionStateData
    }

    func update(url: URL?, userEntered: Bool = true) {
        if url == .welcome {
            OnboardingViewModel().restart()
        }
        self.content = .contentFromURL(url)

        // This function is called when the user has manually typed in a new address, which should reset the login detection flow.
        userEnteredUrl = userEntered
    }

    // Used to track if an error was caused by a download navigation.
    private(set) var currentDownload: URL?

    func download(from url: URL, promptForLocation: Bool = true) {
        webView.startDownload(URLRequest(url: url, cachePolicy: .returnCacheDataElseLoad)) { download in
            FileDownloadManager.shared.add(download, delegate: self, location: promptForLocation ? .prompt : .auto, postflight: .none)
        }
    }

    func saveWebContentAs() {
        webView.getMimeType { [weak self] mimeType in
            guard let self else { return }
            let webView = self.webView
            guard case .some(.html) = mimeType.flatMap(UTType.init(mimeType:)) else {
                if let url = webView.url {
                    self.download(from: url, promptForLocation: true)
                }
                return
            }

            let dialog = UserDialogType.savePanel(.init(SavePanelParameters(suggestedFilename: webView.suggestedFilename,
                                                                            fileTypes: [.html, .webArchive, .pdf])) { result in
                guard let (url, fileType) = try? result.get() else { return }
                webView.exportWebContent(to: url, as: fileType.flatMap(WKWebView.ContentExportType.init) ?? .html)
            })
            self.userInteractionDialog = UserDialog(sender: .user, dialog: dialog)
        }
    }

    private let instrumentation = TabInstrumentation()
    private enum FrameLoadState {
        case provisional
        case committed
        case finished
    }
    private var externalSchemeOpenedPerPageLoad = false

    var canGoForward: Bool {
        webView.canGoForward
    }

    func goForward() {
        guard canGoForward else { return }
        shouldStoreNextVisit = false
        webView.goForward()
    }

    var canGoBack: Bool {
        webView.canGoBack || error != nil
    }

    func goBack() {
        guard canGoBack else {
            if canBeClosedWithBack {
                delegate?.closeTab(self)
            }
            return
        }

        guard error == nil else {
            webView.reload()
            return
        }

        shouldStoreNextVisit = false

        if privatePlayer.goBackSkippingLastItemIfNeeded(for: webView) {
            return
        }
        userInteractionDialog = nil
        webView.goBack()
    }

    func go(to item: WKBackForwardListItem) {
        shouldStoreNextVisit = false
        webView.go(to: item)
    }

    func openHomePage() {
        content = .homePage
    }

    func startOnboarding() {
        content = .onboarding
    }

    func reload() {
        userInteractionDialog = nil
        currentDownload = nil
        if let error = error, let failingUrl = error.failingUrl {
            webView.load(failingUrl)
            return
        }

        if webView.url == nil, let url = content.url {
            webView.load(url)
        } else if case .privatePlayer = content, let url = content.url {
            webView.load(url)
        } else {
            webView.reload()
        }
    }

    @discardableResult
    private func setFBProtection(enabled: Bool) -> Bool {
        guard self.fbBlockingEnabled != enabled else { return false }
        guard let userContentController = userContentController else {
            assertionFailure("Missing UserContentController")
            return false
        }
        if enabled {
            do {
                try userContentController.enableGlobalContentRuleList(withIdentifier: ContentBlockerRulesLists.Constants.clickToLoadRulesListName)
            } catch {
                assertionFailure("Missing FB List")
                return false
            }
        } else {
            do {
                try userContentController.disableGlobalContentRuleList(withIdentifier: ContentBlockerRulesLists.Constants.clickToLoadRulesListName)
            } catch {
                assertionFailure("FB List was not enabled")
                return false
            }
        }
        self.fbBlockingEnabled = enabled

        return true
    }

    private static let debugEvents = EventMapping<AMPProtectionDebugEvents> { event, _, _, _ in
        switch event {
        case .ampBlockingRulesCompilationFailed:
            Pixel.fire(.ampBlockingRulesCompilationFailed)
        }
    }

    lazy var linkProtection: LinkProtection = {
        LinkProtection(privacyManager: contentBlocking.privacyConfigurationManager,
                       contentBlockingManager: contentBlocking.contentBlockingManager,
                       errorReporting: Self.debugEvents)
    }()

    lazy var referrerTrimming: ReferrerTrimming = {
        ReferrerTrimming(privacyManager: contentBlocking.privacyConfigurationManager,
                         contentBlockingManager: contentBlocking.contentBlockingManager,
                         tld: contentBlocking.tld)
    }()

    @MainActor
    private func reloadIfNeeded(shouldLoadInBackground: Bool = false) async {
        guard content.url != nil else {
            return
        }

        let url: URL = await {
            if contentURL.isFileURL {
                return contentURL
            }
            return await linkProtection.getCleanURL(from: contentURL, onStartExtracting: {
                isAMPProtectionExtracting = true
            }, onFinishExtracting: { [weak self]
                in self?.isAMPProtectionExtracting = false
            })
        }()
        if shouldLoadURL(url, shouldLoadInBackground: shouldLoadInBackground) {
            let didRestore = restoreInteractionStateDataIfNeeded()

            if privatePlayer.goBackAndLoadURLIfNeeded(for: self) {
                return
            }

            if !didRestore {
                if url.isFileURL {
                    _ = webView.loadFileURL(url, allowingReadAccessTo: URL(fileURLWithPath: "/"))
                } else {
                    webView.load(url)
                }
            }
        }
    }

    @MainActor
    private var contentURL: URL {
        switch content {
        case .url(let value):
            return value
        case .privatePlayer(let videoID, let timestamp):
            return .privatePlayer(videoID, timestamp: timestamp)
        case .homePage:
            return .homePage
        default:
            return .blankPage
        }
    }

    @MainActor
    private func shouldLoadURL(_ url: URL, shouldLoadInBackground: Bool = false) -> Bool {
        // don‘t reload in background unless shouldLoadInBackground
        guard url.isValid,
              (webView.superview != nil || shouldLoadInBackground),
              // don‘t reload when already loaded
              webView.url != url,
              webView.url != content.url
        else {
            return false
        }

        if privatePlayer.shouldSkipLoadingURL(for: self) {
            return false
        }

        // if content not loaded inspect error
        switch error {
        case .none, // no error
            // error due to connection failure
             .some(URLError.notConnectedToInternet),
             .some(URLError.networkConnectionLost):
            return true
        case .some:
            // don‘t autoreload on other kinds of errors
            return false
        }
    }

    @MainActor
    private func restoreInteractionStateDataIfNeeded() -> Bool {
        var didRestore: Bool = false
        if let interactionStateData = self.interactionStateData {
            if contentURL.isFileURL {
                _ = webView.loadFileURL(contentURL, allowingReadAccessTo: URL(fileURLWithPath: "/"))
            }

            if #available(macOS 12.0, *) {
                webView.interactionState = interactionStateData
                didRestore = true
            } else {
                do {
                    try webView.restoreSessionState(from: interactionStateData)
                    didRestore = true
                } catch {
                    os_log("Tab:setupWebView could not restore session state %s", "\(error)")
                }
            }
        }

        return didRestore
    }

    private func addHomePageToWebViewIfNeeded() {
        guard !AppDelegate.isRunningTests else { return }
        if content == .homePage && webView.url == nil {
            webView.load(.homePage)
        }
    }

    func stopLoading() {
        webView.stopLoading()
    }

    func requestFireproofToggle() {
        guard let url = content.url,
              let host = url.host
        else { return }

        _ = FireproofDomains.shared.toggle(domain: host)
    }

    private var superviewObserver: NSKeyValueObservation?

    private func setupWebView(shouldLoadInBackground: Bool) {
        webView.navigationDelegate = navigationDelegate
        webView.uiDelegate = self
        webView.contextMenuDelegate = self.contextMenuManager
        webView.allowsBackForwardNavigationGestures = true
        webView.allowsMagnification = true

        permissions.webView = webView

        superviewObserver = webView.observe(\.superview, options: .old) { [weak self] _, change in
            // if the webView is being added to superview - reload if needed
            if case .some(.none) = change.oldValue {
                Task { @MainActor [weak self] in
                    await self?.reloadIfNeeded()
                }
            }
        }

        // background tab loading should start immediately
        Task { @MainActor in
            await reloadIfNeeded(shouldLoadInBackground: shouldLoadInBackground)
            if !shouldLoadInBackground {
                addHomePageToWebViewIfNeeded()
            }
        }
    }

    // MARK: - Favicon

    @Published var favicon: NSImage?
    let faviconManagement: FaviconManagement

    private func handleFavicon() {
        if content.isPrivatePlayer {
            favicon = .privatePlayer
            return
        }

        guard faviconManagement.areFaviconsLoaded else { return }

        guard content.isUrl, let url = content.url else {
            favicon = nil
            return
        }

        if let cachedFavicon = faviconManagement.getCachedFavicon(for: url, sizeCategory: .small)?.image {
            if cachedFavicon != favicon {
                favicon = cachedFavicon
            }
        } else {
            favicon = nil
        }
    }

    // MARK: - Global & Local History

    private var historyCoordinating: HistoryCoordinating
    private var shouldStoreNextVisit = true
    private(set) var localHistory: Set<String>

    func addVisit(of url: URL) {
        guard shouldStoreNextVisit else {
            shouldStoreNextVisit = true
            return
        }

        // Add to global history
        historyCoordinating.addVisit(of: url)

        // Add to local history
        if let host = url.host, !host.isEmpty {
            localHistory.insert(host.droppingWwwPrefix())
        }
    }

    func updateVisitTitle(_ title: String, url: URL) {
        historyCoordinating.updateTitleIfNeeded(title: title, url: url)
    }

    // MARK: - Youtube Player

    private weak var youtubeOverlayScript: YoutubeOverlayUserScript?
    private weak var youtubePlayerScript: YoutubePlayerUserScript?
    private var youtubePlayerCancellables: Set<AnyCancellable> = []

    func setUpYoutubeScriptsIfNeeded() {
        guard privatePlayer.isAvailable else {
            return
        }

        youtubePlayerCancellables.removeAll()

        // only send push updates on macOS 11+ where it's safe to call window.* messages in the browser
        let canPushMessagesToJS: Bool = {
            if #available(macOS 11, *) {
                return true
            } else {
                return false
            }
        }()

        if webView.url?.host?.droppingWwwPrefix() == "youtube.com" && canPushMessagesToJS {
            privatePlayer.$mode
                .dropFirst()
                .sink { [weak self] playerMode in
                    guard let self = self else {
                        return
                    }
                    let userValues = YoutubeOverlayUserScript.UserValues(
                        privatePlayerMode: playerMode,
                        overlayInteracted: self.privatePlayer.overlayInteracted
                    )
                    self.youtubeOverlayScript?.userValuesUpdated(userValues: userValues, inWebView: self.webView)
                }
                .store(in: &youtubePlayerCancellables)
        }

        if url?.isPrivatePlayerScheme == true {
            youtubePlayerScript?.isEnabled = true

            if canPushMessagesToJS {
                privatePlayer.$mode
                    .map { $0 == .enabled }
                    .sink { [weak self] shouldAlwaysOpenPrivatePlayer in
                        guard let self = self else {
                            return
                        }
                        self.youtubePlayerScript?.setAlwaysOpenInPrivatePlayer(shouldAlwaysOpenPrivatePlayer, inWebView: self.webView)
                    }
                    .store(in: &youtubePlayerCancellables)
            }
        } else {
            youtubePlayerScript?.isEnabled = false
        }
    }

    // MARK: - Dashboard Info
    @Published private(set) var privacyInfo: PrivacyInfo?
    private var previousPrivacyInfosByURL: [String: PrivacyInfo] = [:]
    private var didGoBackForward: Bool = false

    private func resetDashboardInfo() {
        if let url = content.url {
            if didGoBackForward, let privacyInfo = previousPrivacyInfosByURL[url.absoluteString] {
                self.privacyInfo = privacyInfo
                didGoBackForward = false
            } else {
                privacyInfo = makePrivacyInfo(url: url)
            }
        } else {
            privacyInfo = nil
        }
    }

    private func makePrivacyInfo(url: URL) -> PrivacyInfo? {
        guard let host = url.host else { return nil }

        let entity = contentBlocking.trackerDataManager.trackerData.findEntity(forHost: host)

        privacyInfo = PrivacyInfo(url: url,
                                  parentEntity: entity,
                                  protectionStatus: makeProtectionStatus(for: host))

        previousPrivacyInfosByURL[url.absoluteString] = privacyInfo

        return privacyInfo
    }

    private func resetConnectionUpgradedTo(navigationAction: NavigationAction) {
        let isOnUpgradedPage = navigationAction.url == privacyInfo?.connectionUpgradedTo
        if navigationAction.isForMainFrame && !isOnUpgradedPage {
            privacyInfo?.connectionUpgradedTo = nil
        }
    }

    private func setConnectionUpgradedTo(_ upgradedUrl: URL, navigationAction: NavigationAction) {
        guard navigationAction.isForMainFrame else { return }
        privacyInfo?.connectionUpgradedTo = upgradedUrl
    }

    public func setMainFrameConnectionUpgradedTo(_ upgradedUrl: URL?) {
        guard let upgradedUrl else { return }
        privacyInfo?.connectionUpgradedTo = upgradedUrl
    }

    private func makeProtectionStatus(for host: String) -> ProtectionStatus {
        let config = contentBlocking.privacyConfigurationManager.privacyConfig

        let isTempUnprotected = config.isTempUnprotected(domain: host)
        let isAllowlisted = config.isUserUnprotected(domain: host)

        var enabledFeatures: [String] = []

        if !config.isInExceptionList(domain: host, forFeature: .contentBlocking) {
            enabledFeatures.append(PrivacyFeature.contentBlocking.rawValue)
        }

        return ProtectionStatus(unprotectedTemporary: isTempUnprotected,
                                enabledFeatures: enabledFeatures,
                                allowlisted: isAllowlisted,
                                denylisted: false)
    }
}

extension Tab: UserContentControllerDelegate {

    func userContentController(_ userContentController: UserContentController, didInstallContentRuleLists contentRuleLists: [String: WKContentRuleList], userScripts: UserScriptsProvider, updateEvent: ContentBlockerRulesManager.UpdateEvent) {
        guard let userScripts = userScripts as? UserScripts else { fatalError("Unexpected UserScripts") }

        userScripts.debugScript.instrumentation = instrumentation
        userScripts.faviconScript.delegate = self
        userScripts.surrogatesScript.delegate = self
        userScripts.contentBlockerRulesScript.delegate = self
        userScripts.clickToLoadScript.delegate = self
        userScripts.pageObserverScript.delegate = self
        userScripts.printingUserScript.delegate = self
        if #available(macOS 11, *) {
            userScripts.autoconsentUserScript?.delegate = self
        }
        youtubeOverlayScript = userScripts.youtubeOverlayScript
        youtubeOverlayScript?.delegate = self
        youtubePlayerScript = userScripts.youtubePlayerUserScript
        setUpYoutubeScriptsIfNeeded()
    }

}

extension Tab: PageObserverUserScriptDelegate {

    func pageDOMLoaded() {
        self.delegate?.tabPageDOMLoaded(self)
    }

}

extension Tab: FaviconUserScriptDelegate {

    func faviconUserScript(_ faviconUserScript: FaviconUserScript,
                           didFindFaviconLinks faviconLinks: [FaviconUserScript.FaviconLink],
                           for documentUrl: URL) {
        faviconManagement.handleFaviconLinks(faviconLinks, documentUrl: documentUrl) { favicon in
            guard documentUrl == self.content.url, let favicon = favicon else {
                return
            }
            self.favicon = favicon.image
        }
    }

}

extension Tab: ContentBlockerRulesUserScriptDelegate {

    func contentBlockerRulesUserScriptShouldProcessTrackers(_ script: ContentBlockerRulesUserScript) -> Bool {
        return true
    }

    func contentBlockerRulesUserScriptShouldProcessCTLTrackers(_ script: ContentBlockerRulesUserScript) -> Bool {
        return fbBlockingEnabled
    }

    func contentBlockerRulesUserScript(_ script: ContentBlockerRulesUserScript, detectedTracker tracker: DetectedRequest) {
        guard let url = URL(string: tracker.pageUrl) else { return }

        privacyInfo?.trackerInfo.addDetectedTracker(tracker, onPageWithURL: url)
        historyCoordinating.addDetectedTracker(tracker, onURL: url)
    }

    func contentBlockerRulesUserScript(_ script: ContentBlockerRulesUserScript, detectedThirdPartyRequest request: DetectedRequest) {
        privacyInfo?.trackerInfo.add(detectedThirdPartyRequest: request)
    }

}

extension HistoryCoordinating {

    func addDetectedTracker(_ tracker: DetectedRequest, onURL url: URL) {
        trackerFound(on: url)

        guard tracker.isBlocked,
              let entityName = tracker.entityName else { return }

        addBlockedTracker(entityName: entityName, on: url)
    }

}

extension Tab: ClickToLoadUserScriptDelegate {

    func clickToLoadUserScriptAllowFB(_ script: UserScript, replyHandler: @escaping (Bool) -> Void) {
        guard self.fbBlockingEnabled else {
            replyHandler(true)
            return
        }

        if setFBProtection(enabled: false) {
            replyHandler(true)
        } else {
            replyHandler(false)
        }
    }
}

extension Tab: SurrogatesUserScriptDelegate {
    func surrogatesUserScriptShouldProcessTrackers(_ script: SurrogatesUserScript) -> Bool {
        return true
    }

    func surrogatesUserScript(_ script: SurrogatesUserScript, detectedTracker tracker: DetectedRequest, withSurrogate host: String) {
        guard let url = webView.url else { return }

        privacyInfo?.trackerInfo.addInstalledSurrogateHost(host, for: tracker, onPageWithURL: url)
        privacyInfo?.trackerInfo.addDetectedTracker(tracker, onPageWithURL: url)

        historyCoordinating.addDetectedTracker(tracker, onURL: url)
    }
}

extension Tab/*: NavigationResponder*/ { // to be moved to Tab+Navigation.swift

    @MainActor
    func didReceive(_ challenge: URLAuthenticationChallenge, for navigation: Navigation?) async -> AuthChallengeDisposition? {
        webViewDidReceiveChallengePublisher.send()

        guard challenge.protectionSpace.authenticationMethod == NSURLAuthenticationMethodHTTPBasic else { return nil }

        let (request, future) = BasicAuthDialogRequest.future(with: challenge.protectionSpace)
        self.userInteractionDialog = UserDialog(sender: .page(domain: challenge.protectionSpace.host), dialog: .basicAuthenticationChallenge(request))
        do {
            return try await future.get()
        } catch {
            return .cancel
        }
    }

    @MainActor
    func didCommit(_ navigation: Navigation) {
        if content.isUrl, navigation.url == content.url {
            addVisit(of: navigation.url)
        }
        webViewDidCommitNavigationPublisher.send()
    }

    // swiftlint:disable cyclomatic_complexity
    // swiftlint:disable function_body_length
    @MainActor
    func decidePolicy(for navigationAction: NavigationAction, preferences: inout NavigationPreferences) async -> NavigationActionPolicy? {
        preferences.userAgent = UserAgent.for(navigationAction.url)

        if let policy = privatePlayer.decidePolicy(for: navigationAction, in: self) {
            return policy
        }

        if navigationAction.url.isFileURL {
            return .allow
        }

        let isLinkActivated = !navigationAction.isTargetingNewWindow
            && navigationAction.navigationType.isLinkActivated

        let isNavigatingAwayFromPinnedTab: Bool = {
            let isNavigatingToAnotherDomain = navigationAction.url.host != url?.host
            let isPinned = pinnedTabsManager.isTabPinned(self)
            return isLinkActivated && isPinned && isNavigatingToAnotherDomain && navigationAction.isForMainFrame
        }()

        // to be modularized later on, see https://app.asana.com/0/0/1203268245242140/f
        let isRequestingNewTab = (isLinkActivated && NSApp.isCommandPressed) || navigationAction.navigationType.isMiddleButtonClick || isNavigatingAwayFromPinnedTab
        let shouldSelectNewTab = NSApp.isShiftPressed || (isNavigatingAwayFromPinnedTab && !navigationAction.navigationType.isMiddleButtonClick && !NSApp.isCommandPressed)

        didGoBackForward = navigationAction.navigationType.isBackForward

        // This check needs to happen before GPC checks. Otherwise the navigation type may be rewritten to `.other`
        // which would skip link rewrites.
        if !navigationAction.navigationType.isBackForward {
            let navigationActionPolicy = await linkProtection
                .requestTrackingLinkRewrite(
                    initiatingURL: webView.url,
                    destinationURL: navigationAction.url,
                    onStartExtracting: { if !isRequestingNewTab { isAMPProtectionExtracting = true }},
                    onFinishExtracting: { [weak self] in self?.isAMPProtectionExtracting = false },
                    onLinkRewrite: { [weak self] url in
                        guard let self = self else { return }
                        if isRequestingNewTab || !navigationAction.isForMainFrame {
                            self.openChild(with: .url(url), of: .tab(selected: shouldSelectNewTab || !navigationAction.isForMainFrame))
                        } else {
                            self.webView.load(url)
                        }
                    })
            if let navigationActionPolicy = navigationActionPolicy, navigationActionPolicy == false {
                return .cancel
            }
        }

        if navigationAction.isForMainFrame, navigationAction.request.mainDocumentURL?.host != lastUpgradedURL?.host {
            lastUpgradedURL = nil
        }

        if navigationAction.isForMainFrame, !navigationAction.navigationType.isBackForward {
            if let newRequest = referrerTrimming.trimReferrer(for: navigationAction.request, originUrl: navigationAction.sourceFrame.url) {
                if isRequestingNewTab {
                    self.openChild(with: newRequest.url.map { .contentFromURL($0) } ?? .none, of: .tab(selected: shouldSelectNewTab))
                } else {
                    _ = webView.load(newRequest)
                }
                return .cancel
            }
        }

        if navigationAction.isForMainFrame {
            if navigationAction.navigationType.isBackForward,
               self.webView.frozenCanGoForward != nil {

                // Auto-cancel simulated Back action when upgrading to HTTPS or GPC from Client Redirect
                self.webView.frozenCanGoForward = nil
                self.webView.frozenCanGoBack = nil
                return .cancel

            } else if !navigationAction.navigationType.isBackForward,
                      !isRequestingNewTab,
                      let request = GPCRequestFactory().requestForGPC(basedOn: navigationAction.request,
                                                                      config: contentBlocking.privacyConfigurationManager.privacyConfig,
                                                                      gpcEnabled: PrivacySecurityPreferences.shared.gpcEnabled) {
                self.invalidateBackItemIfNeeded(for: navigationAction)

                _=webView.load(request)
                return .cancel
            }
        }

        if navigationAction.isForMainFrame {
            if navigationAction.url != currentDownload || navigationAction.isUserInitiated {
                currentDownload = nil
            }
        }

        self.resetConnectionUpgradedTo(navigationAction: navigationAction)

        if isRequestingNewTab {
            self.openChild(with: .contentFromURL(navigationAction.url), of: .tab(selected: shouldSelectNewTab))
            return .cancel

        } else if navigationAction.shouldDownload
                    || (isLinkActivated && NSApp.isOptionPressed && !NSApp.isCommandPressed) {
            // register the navigationAction for legacy _WKDownload to be called back on the Tab
            // further download will be passed to webView:navigationAction:didBecomeDownload:
            return .download(navigationAction.url, using: webView) { [weak self] download in
                self?.navigationAction(navigationAction, didBecome: download)
            }
        }

        guard navigationAction.url.scheme != nil else { return .allow }

        if navigationAction.url.isExternalSchemeLink {
            // request if OS can handle extenrnal url
            self.host(webView.url?.host, requestedOpenExternalURL: navigationAction.url)
            return .cancel
        }

        if navigationAction.isForMainFrame {
            let result = await privacyFeatures.httpsUpgrade.upgrade(url: navigationAction.url)
            switch result {
            case let .success(upgradedURL):
                if lastUpgradedURL != upgradedURL {
                    urlDidUpgrade(upgradedURL, navigationAction: navigationAction)
                    return .cancel
                }
            case .failure:
                if !navigationAction.url.isDuckDuckGo {
                    await prepareForContentBlocking()
                }
            }
        }
<<<<<<< HEAD
=======

        if navigationAction.isForMainFrame,
           navigationAction.url.isDuckDuckGo,
           navigationAction.request.value(forHTTPHeaderField: Constants.ddgClientHeaderKey) == nil,
           !navigationAction.navigationType.isBackForward {

            var request = navigationAction.request
            request.setValue(Constants.ddgClientHeaderValue, forHTTPHeaderField: Constants.ddgClientHeaderKey)
            _ = webView.load(request)
            return .cancel
        }
>>>>>>> caa6e51d

        toggleFBProtection(for: navigationAction.url)

        return .next
    }
    // swiftlint:enable cyclomatic_complexity
    // swiftlint:enable function_body_length

    private func host(_ host: String?, requestedOpenExternalURL url: URL) {
        let searchForExternalUrl = { [weak self] in
            // Redirect after handing WebView.url update after cancelling the request
            DispatchQueue.main.async {
                guard let self, let url = URL.makeSearchUrl(from: url.absoluteString) else { return }
                self.update(url: url)
            }
        }

        guard self.delegate?.tab(self, requestedOpenExternalURL: url, forUserEnteredURL: userEnteredUrl) == true else {
            // search if external URL can‘t be opened but entered by user
            if userEnteredUrl {
                searchForExternalUrl()
            }
            return
        }

        let permissionType = PermissionType.externalScheme(scheme: url.scheme ?? "")

        permissions.permissions([permissionType], requestedForDomain: host, url: url) { [weak self, userEnteredUrl] granted in
            guard granted, let self else {
                // search if denied but entered by user
                if userEnteredUrl {
                    searchForExternalUrl()
                }
                return
            }
            // handle opening extenral URL
            NSWorkspace.shared.open(url)
            self.permissions.permissions[permissionType].externalSchemeOpened()
        }
    }

    private func urlDidUpgrade(_ upgradedURL: URL, navigationAction: NavigationAction) {
        lastUpgradedURL = upgradedURL
        invalidateBackItemIfNeeded(for: navigationAction)
        webView.load(upgradedURL)
        setConnectionUpgradedTo(upgradedURL, navigationAction: navigationAction)
    }

    @MainActor
    private func prepareForContentBlocking() async {
        // Ensure Content Blocking Assets (WKContentRuleList&UserScripts) are installed
        if userContentController?.contentBlockingAssetsInstalled == false
           && contentBlocking.privacyConfigurationManager.privacyConfig.isEnabled(featureKey: .contentBlocking) {
            cbaTimeReporter?.tabWillWaitForRulesCompilation(self.instrumentation.currentTabIdentifier)
#if DEBUG
            shouldDisableLongDecisionMakingChecks = true
            defer { // swiftlint:disable:this inert_defer
                shouldDisableLongDecisionMakingChecks = false
            }
#endif

            await userContentController?.awaitContentBlockingAssetsInstalled()
            cbaTimeReporter?.reportWaitTimeForTabFinishedWaitingForRules(self.instrumentation.currentTabIdentifier)
        } else {
            cbaTimeReporter?.reportNavigationDidNotWaitForRules()
        }
    }

    private func toggleFBProtection(for url: URL) {
        // Enable/disable FBProtection only after UserScripts are installed (awaitContentBlockingAssetsInstalled)
        let privacyConfiguration = contentBlocking.privacyConfigurationManager.privacyConfig

        let featureEnabled = privacyConfiguration.isFeature(.clickToPlay, enabledForDomain: url.host)
        setFBProtection(enabled: featureEnabled)
    }

    @MainActor
    func willStart(_ navigation: Navigation) {
        if error != nil { error = nil }

        externalSchemeOpenedPerPageLoad = false
        delegate?.tabWillStartNavigation(self, isUserInitiated: navigation.navigationAction.isUserInitiated)

        if navigation.navigationAction.navigationType.isRedirect {
            resetDashboardInfo()
        }
    }

    func invalidateBackItemIfNeeded(for navigationAction: NavigationAction) {
        // Cancelled & Upgraded Client Redirect URL leaves wrong backForwardList record
        // https://app.asana.com/0/inbox/1199237043628108/1201280322539473/1201353436736961
        guard case .redirect(.client(delay: 0)) = navigationAction.navigationType,
              // initial NavigationAction BackForwardListItem is not the Current Item (new item was pushed during navigation)
              let fromHistoryItemIdentity = navigationAction.fromHistoryItemIdentity,
              fromHistoryItemIdentity != webView.backForwardList.currentItem?.identity
        else { return }

        self.webView.goBack()
        self.webView.frozenCanGoBack = self.webView.canGoBack
        self.webView.frozenCanGoForward = false
    }

    @MainActor
    func decidePolicy(for navigationResponse: NavigationResponse) async -> NavigationResponsePolicy? {
        userEnteredUrl = false // subsequent requests will be navigations

        if !navigationResponse.canShowMIMEType || navigationResponse.shouldDownload {
            if navigationResponse.isForMainFrame {
                guard currentDownload != navigationResponse.url else {
                    // prevent download twice
                    return .cancel
                }
                currentDownload = navigationResponse.url
            }

            if navigationResponse.isSuccessful == true {
                // register the navigationResponse for legacy _WKDownload to be called back on the Tab
                // further download will be passed to webView:navigationResponse:didBecomeDownload:
                return .download(navigationResponse.url, using: webView) {  [weak self] download in
                    self?.navigationResponse(navigationResponse, didBecome: download)
                }
            }
        }

        return .next
    }

    @MainActor
    func didStart(_ navigation: Navigation) {
        delegate?.tabDidStartNavigation(self)
        userInteractionDialog = nil

        // Unnecessary assignment triggers publishing
        if error != nil { error = nil }

        invalidateInteractionStateData()
        resetDashboardInfo()
        linkProtection.cancelOngoingExtraction()
        linkProtection.setMainFrameUrl(navigation.url)
        referrerTrimming.onBeginNavigation(to: navigation.url)
    }

    @MainActor
    func navigationDidFinish(_ navigation: Navigation) {
        invalidateInteractionStateData()
        webViewDidFinishNavigationPublisher.send()
        if isAMPProtectionExtracting { isAMPProtectionExtracting = false }
        linkProtection.setMainFrameUrl(nil)
        referrerTrimming.onFinishNavigation()
        setUpYoutubeScriptsIfNeeded()
        statisticsLoader?.refreshRetentionAtb(isSearch: navigation.url.isDuckDuckGoSearch)
    }

    @MainActor
    func navigation(_ navigation: Navigation, didFailWith error: WKError) {
        if navigation.isCurrent {
            self.error = error
        }

        invalidateInteractionStateData()
        linkProtection.setMainFrameUrl(nil)
        referrerTrimming.onFailedNavigation()
        webViewDidFailNavigationPublisher.send()
    }

    @MainActor
    func navigationAction(_ navigationAction: NavigationAction, didBecome download: WebKitDownload) {
        FileDownloadManager.shared.add(download, delegate: self, location: .auto, postflight: .none)
    }

    @MainActor
    func navigationResponse(_ navigationResponse: NavigationResponse, didBecome download: WebKitDownload) {
        FileDownloadManager.shared.add(download, delegate: self, location: .auto, postflight: .none)

        // Note this can result in tabs being left open, e.g. download button on this page:
        // https://en.wikipedia.org/wiki/Guitar#/media/File:GuitareClassique5.png
        // Safari closes new tabs that were opened and then create a download instantly.
        if self.webView.backForwardList.currentItem == nil,
           self.parentTab != nil {
            DispatchQueue.main.async { [weak self] in
                self?.delegate?.closeTab(self!)
            }
        }
    }

    func webContentProcessDidTerminate(with reason: WKProcessTerminationReason?) {
        Pixel.fire(.debug(event: .webKitDidTerminate, error: NSError(domain: "WKProcessTerminated", code: reason?.rawValue ?? -1)))
    }

}

extension Tab: FileDownloadManagerDelegate {

    func chooseDestination(suggestedFilename: String?, directoryURL: URL?, fileTypes: [UTType], callback: @escaping (URL?, UTType?) -> Void) {
        let dialog = UserDialogType.savePanel(.init(SavePanelParameters(suggestedFilename: suggestedFilename,
                                                                        fileTypes: fileTypes)) { result in
            guard case let .success(.some( (url: url, fileType: fileType) )) = result else {
                callback(nil, nil)
                return
            }
            callback(url, fileType)
        })
        userInteractionDialog = UserDialog(sender: .user, dialog: dialog)
    }

    func fileIconFlyAnimationOriginalRect(for downloadTask: WebKitDownloadTask) -> NSRect? {
        self.delegate?.fileIconFlyAnimationOriginalRect(for: downloadTask)
    }

}

@available(macOS 11, *)
extension Tab: AutoconsentUserScriptDelegate {
    func autoconsentUserScript(consentStatus: CookieConsentInfo) {
        self.privacyInfo?.cookieConsentManaged = consentStatus
    }

    func autoconsentUserScriptPromptUserForConsent(_ result: @escaping (Bool) -> Void) {
        delegate?.tab(self, promptUserForCookieConsent: result)
    }
}

extension Tab: YoutubeOverlayUserScriptDelegate {
    func youtubeOverlayUserScriptDidRequestDuckPlayer(with url: URL) {
        let content = Tab.TabContent.contentFromURL(url)
        let isRequestingNewTab = NSApp.isCommandPressed
        if isRequestingNewTab {
            let shouldSelectNewTab = NSApp.isShiftPressed
            self.openChild(with: content, of: .tab(selected: shouldSelectNewTab))
        } else {
            setContent(content)
        }
    }
}

extension Tab: TabDataClearing {
    func prepareForDataClearing(caller: TabDataCleaner) {
        webView.stopLoading()
        webView.configuration.userContentController.removeAllUserScripts()

        webView.navigationDelegate = caller
        webView.load(URL(string: "about:blank")!)
    }
}

// "protected" properties meant to access otherwise private properties from Tab extensions
extension Tab {

    static var objcDelegateKeyPath: String { #keyPath(objcDelegate) }
    @objc private var objcDelegate: Any? { delegate }

    static var objcNavigationDelegateKeyPath: String { #keyPath(objcNavigationDelegate) }
    @objc private var objcNavigationDelegate: Any? { navigationDelegate }

}<|MERGE_RESOLUTION|>--- conflicted
+++ resolved
@@ -947,11 +947,6 @@
         }
     }
 
-    private func setConnectionUpgradedTo(_ upgradedUrl: URL, navigationAction: NavigationAction) {
-        guard navigationAction.isForMainFrame else { return }
-        privacyInfo?.connectionUpgradedTo = upgradedUrl
-    }
-
     public func setMainFrameConnectionUpgradedTo(_ upgradedUrl: URL?) {
         guard let upgradedUrl else { return }
         privacyInfo?.connectionUpgradedTo = upgradedUrl
@@ -1119,6 +1114,9 @@
     @MainActor
     func decidePolicy(for navigationAction: NavigationAction, preferences: inout NavigationPreferences) async -> NavigationActionPolicy? {
         preferences.userAgent = UserAgent.for(navigationAction.url)
+        // Clear “frozen” back-forward buttons state on new navigation after upgrading to HTTPS or GPC from Client Redirect
+        webView.frozenCanGoForward = nil
+        webView.frozenCanGoBack = nil
 
         if let policy = privatePlayer.decidePolicy(for: navigationAction, in: self) {
             return policy
@@ -1180,31 +1178,21 @@
             }
         }
 
-        if navigationAction.isForMainFrame {
-            if navigationAction.navigationType.isBackForward,
-               self.webView.frozenCanGoForward != nil {
-
-                // Auto-cancel simulated Back action when upgrading to HTTPS or GPC from Client Redirect
-                self.webView.frozenCanGoForward = nil
-                self.webView.frozenCanGoBack = nil
-                return .cancel
-
-            } else if !navigationAction.navigationType.isBackForward,
-                      !isRequestingNewTab,
-                      let request = GPCRequestFactory().requestForGPC(basedOn: navigationAction.request,
-                                                                      config: contentBlocking.privacyConfigurationManager.privacyConfig,
-                                                                      gpcEnabled: PrivacySecurityPreferences.shared.gpcEnabled) {
-                self.invalidateBackItemIfNeeded(for: navigationAction)
-
-                _=webView.load(request)
-                return .cancel
-            }
-        }
-
-        if navigationAction.isForMainFrame {
-            if navigationAction.url != currentDownload || navigationAction.isUserInitiated {
-                currentDownload = nil
-            }
+        if navigationAction.isForMainFrame,
+           !navigationAction.navigationType.isBackForward,
+           !isRequestingNewTab,
+           let request = GPCRequestFactory().requestForGPC(basedOn: navigationAction.request,
+                                                           config: contentBlocking.privacyConfigurationManager.privacyConfig,
+                                                           gpcEnabled: PrivacySecurityPreferences.shared.gpcEnabled) {
+
+            return .redirect(navigationAction, invalidatingBackItemIfNeededFor: webView) {
+                $0.load(request)
+            }
+        }
+
+        if navigationAction.isForMainFrame,
+           navigationAction.url != currentDownload || navigationAction.isUserInitiated {
+            currentDownload = nil
         }
 
         self.resetConnectionUpgradedTo(navigationAction: navigationAction)
@@ -1230,34 +1218,19 @@
             return .cancel
         }
 
-        if navigationAction.isForMainFrame {
-            let result = await privacyFeatures.httpsUpgrade.upgrade(url: navigationAction.url)
-            switch result {
-            case let .success(upgradedURL):
-                if lastUpgradedURL != upgradedURL {
-                    urlDidUpgrade(upgradedURL, navigationAction: navigationAction)
-                    return .cancel
+        if navigationAction.isForMainFrame,
+           case .success(let upgradedURL) = await privacyFeatures.httpsUpgrade.upgrade(url: navigationAction.url) {
+
+            if lastUpgradedURL != upgradedURL {
+                urlDidUpgrade(to: upgradedURL)
+                return .redirect(navigationAction, invalidatingBackItemIfNeededFor: webView) {
+                    $0.load(URLRequest(url: upgradedURL))
                 }
-            case .failure:
-                if !navigationAction.url.isDuckDuckGo {
-                    await prepareForContentBlocking()
-                }
-            }
-        }
-<<<<<<< HEAD
-=======
-
-        if navigationAction.isForMainFrame,
-           navigationAction.url.isDuckDuckGo,
-           navigationAction.request.value(forHTTPHeaderField: Constants.ddgClientHeaderKey) == nil,
-           !navigationAction.navigationType.isBackForward {
-
-            var request = navigationAction.request
-            request.setValue(Constants.ddgClientHeaderValue, forHTTPHeaderField: Constants.ddgClientHeaderKey)
-            _ = webView.load(request)
-            return .cancel
-        }
->>>>>>> caa6e51d
+            }
+        }
+        if !navigationAction.url.isDuckDuckGo {
+            await prepareForContentBlocking()
+        }
 
         toggleFBProtection(for: navigationAction.url)
 
@@ -1299,11 +1272,9 @@
         }
     }
 
-    private func urlDidUpgrade(_ upgradedURL: URL, navigationAction: NavigationAction) {
-        lastUpgradedURL = upgradedURL
-        invalidateBackItemIfNeeded(for: navigationAction)
-        webView.load(upgradedURL)
-        setConnectionUpgradedTo(upgradedURL, navigationAction: navigationAction)
+    private func urlDidUpgrade(to upgradedUrl: URL) {
+        lastUpgradedURL = upgradedUrl
+        privacyInfo?.connectionUpgradedTo = upgradedUrl
     }
 
     @MainActor
@@ -1346,20 +1317,6 @@
         }
     }
 
-    func invalidateBackItemIfNeeded(for navigationAction: NavigationAction) {
-        // Cancelled & Upgraded Client Redirect URL leaves wrong backForwardList record
-        // https://app.asana.com/0/inbox/1199237043628108/1201280322539473/1201353436736961
-        guard case .redirect(.client(delay: 0)) = navigationAction.navigationType,
-              // initial NavigationAction BackForwardListItem is not the Current Item (new item was pushed during navigation)
-              let fromHistoryItemIdentity = navigationAction.fromHistoryItemIdentity,
-              fromHistoryItemIdentity != webView.backForwardList.currentItem?.identity
-        else { return }
-
-        self.webView.goBack()
-        self.webView.frozenCanGoBack = self.webView.canGoBack
-        self.webView.frozenCanGoForward = false
-    }
-
     @MainActor
     func decidePolicy(for navigationResponse: NavigationResponse) async -> NavigationResponsePolicy? {
         userEnteredUrl = false // subsequent requests will be navigations
