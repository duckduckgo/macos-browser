--- conflicted
+++ resolved
@@ -156,12 +156,6 @@
     fileprivate weak var delegate: TabDelegate?
     func setDelegate(_ delegate: TabDelegate) { self.delegate = delegate }
 
-<<<<<<< HEAD
-    // "protected" navigationDelegate property for extensions usage
-    static var objcNavigationDelegateKeyPath: String { #keyPath(objcNavigationDelegate) }
-    @objc private var objcNavigationDelegate: Any? { navigationDelegate }
-=======
->>>>>>> 28a34126
     private let navigationDelegate = DistributedNavigationDelegate(logger: .navigation)
 
     private let cbaTimeReporter: ContentBlockingAssetsCompilationTimeReporter?
@@ -196,10 +190,7 @@
                      privacyFeatures: AnyPrivacyFeatures? = nil,
                      privatePlayer: PrivatePlayer? = nil,
                      cbaTimeReporter: ContentBlockingAssetsCompilationTimeReporter? = ContentBlockingAssetsCompilationTimeReporter.shared,
-<<<<<<< HEAD
-=======
                      statisticsLoader: StatisticsLoader? = nil,
->>>>>>> 28a34126
                      extensionsBuilder: TabExtensionsBuilderProtocol = TabExtensionsBuilder.default,
                      localHistory: Set<String> = Set<String>(),
                      title: String? = nil,
@@ -304,20 +295,12 @@
             .map { $0?.userScripts as? UserScripts }
             .eraseToAnyPublisher()
 
-<<<<<<< HEAD
-        var userContentControllerProvider: UserContentControllerProvider?
-=======
         let userContentControllerPromise = Future<UserContentControllerProtocol, Never>.promise()
->>>>>>> 28a34126
         self.extensions = extensionsBuilder
             .build(with: (tabIdentifier: instrumentation.currentTabIdentifier,
                           userScriptsPublisher: userScriptsPublisher,
                           inheritedAttribution: parentTab?.adClickAttribution?.currentAttributionState,
-<<<<<<< HEAD
-                          userContentControllerProvider: {  userContentControllerProvider?() },
-=======
                           userContentControllerFuture: userContentControllerPromise.future,
->>>>>>> 28a34126
                           permissionModel: permissions,
                           privacyInfoPublisher: _privacyInfo.projectedValue.eraseToAnyPublisher()
                          ),
@@ -325,12 +308,7 @@
                                                        historyCoordinating: historyCoordinating))
 
         super.init()
-<<<<<<< HEAD
-
-        userContentControllerProvider = { [weak self] in self?.userContentController }
-=======
         userContentController.map(userContentControllerPromise.fulfill)
->>>>>>> 28a34126
 
         setupNavigationDelegate()
         userContentController?.delegate = self
@@ -345,7 +323,7 @@
                                                name: .emailDidSignOut,
                                                object: nil)
 
-        self.subscribeToDetectedTrackers() 
+        self.subscribeToDetectedTrackers()
     }
 
     override func awakeAfter(using decoder: NSCoder) -> Any? {
@@ -991,26 +969,12 @@
 
         return privacyInfo
     }
-<<<<<<< HEAD
-    
+
     private func resetConnectionUpgradedTo(navigationAction: NavigationAction) {
         let isOnUpgradedPage = navigationAction.url == privacyInfo?.connectionUpgradedTo
         if navigationAction.isForMainFrame && !isOnUpgradedPage {
             privacyInfo?.connectionUpgradedTo = nil
         }
-    }
-
-    private func setConnectionUpgradedTo(_ upgradedUrl: URL, navigationAction: NavigationAction) {
-        guard navigationAction.isForMainFrame else { return }
-        privacyInfo?.connectionUpgradedTo = upgradedUrl
-=======
-
-    private func resetConnectionUpgradedTo(navigationAction: NavigationAction) {
-        let isOnUpgradedPage = navigationAction.url == privacyInfo?.connectionUpgradedTo
-        if navigationAction.isForMainFrame && !isOnUpgradedPage {
-            privacyInfo?.connectionUpgradedTo = nil
-        }
->>>>>>> 28a34126
     }
 
     public func setMainFrameConnectionUpgradedTo(_ upgradedUrl: URL?) {
@@ -1092,35 +1056,19 @@
                 self.privacyInfo?.trackerInfo.addDetectedTracker(tracker.request, onPageWithURL: url)
                 self.historyCoordinating.addDetectedTracker(tracker.request, onURL: url)
 
-<<<<<<< HEAD
             case .thirdPartyRequest:
                 self.privacyInfo?.trackerInfo.add(detectedThirdPartyRequest: tracker.request)
 
             case .trackerWithSurrogate(host: let host):
                 self.privacyInfo?.trackerInfo.addInstalledSurrogateHost(host, for: tracker.request, onPageWithURL: url)
                 self.privacyInfo?.trackerInfo.addDetectedTracker(tracker.request, onPageWithURL: url)
-=======
-    func contentBlockerRulesUserScriptShouldProcessCTLTrackers(_ script: ContentBlockerRulesUserScript) -> Bool {
-        return fbBlockingEnabled
-    }
-
-    func contentBlockerRulesUserScript(_ script: ContentBlockerRulesUserScript, detectedTracker tracker: DetectedRequest) {
-        guard let url = URL(string: tracker.pageUrl) else { return }
-
-        privacyInfo?.trackerInfo.addDetectedTracker(tracker, onPageWithURL: url)
-        historyCoordinating.addDetectedTracker(tracker, onURL: url)
-    }
->>>>>>> 28a34126
 
                 self.historyCoordinating.addDetectedTracker(tracker.request, onURL: url)
 
             }
         }
     }
-<<<<<<< HEAD
-=======
-
->>>>>>> 28a34126
+
 }
 
 extension HistoryCoordinating {
@@ -1134,39 +1082,6 @@
         addBlockedTracker(entityName: entityName, on: url)
     }
 
-}
-
-extension Tab/*: NavigationResponder*/ { // to be moved to Tab+Navigation.swift
-
-<<<<<<< HEAD
-    @MainActor
-    func didReceive(_ challenge: URLAuthenticationChallenge, for navigation: Navigation?) async -> AuthChallengeDisposition? {
-        webViewDidReceiveChallengePublisher.send()
-
-        guard challenge.protectionSpace.authenticationMethod == NSURLAuthenticationMethodHTTPBasic else { return nil }
-
-        let (request, future) = BasicAuthDialogRequest.future(with: challenge.protectionSpace)
-        self.userInteractionDialog = UserDialog(sender: .page(domain: challenge.protectionSpace.host), dialog: .basicAuthenticationChallenge(request))
-        do {
-            return try await future.get()
-        } catch {
-            return .cancel
-        }
-    }
-
-    @MainActor
-    func didCommit(_ navigation: Navigation) {
-        if content.isUrl, navigation.url == content.url {
-            addVisit(of: navigation.url)
-=======
-    func surrogatesUserScript(_ script: SurrogatesUserScript, detectedTracker tracker: DetectedRequest, withSurrogate host: String) {
-        guard let url = webView.url else { return }
-
-        privacyInfo?.trackerInfo.addInstalledSurrogateHost(host, for: tracker, onPageWithURL: url)
-        privacyInfo?.trackerInfo.addDetectedTracker(tracker, onPageWithURL: url)
-
-        historyCoordinating.addDetectedTracker(tracker, onURL: url)
-    }
 }
 
 extension Tab/*: NavigationResponder*/ { // to be moved to Tab+Navigation.swift
@@ -1189,12 +1104,9 @@
             return try await future.get()
         } catch {
             return .cancel
->>>>>>> 28a34126
-        }
-    }
-
-<<<<<<< HEAD
-=======
+        }
+    }
+
     @MainActor
     func didCommit(_ navigation: Navigation) {
         if content.isUrl, navigation.url == content.url {
@@ -1203,15 +1115,10 @@
         webViewDidCommitNavigationPublisher.send()
     }
 
->>>>>>> 28a34126
     // swiftlint:disable cyclomatic_complexity
     // swiftlint:disable function_body_length
     @MainActor
     func decidePolicy(for navigationAction: NavigationAction, preferences: inout NavigationPreferences) async -> NavigationActionPolicy? {
-<<<<<<< HEAD
-        preferences.userAgent = UserAgent.for(navigationAction.url)
-=======
->>>>>>> 28a34126
 
         if let policy = privatePlayer.decidePolicy(for: navigationAction, in: self) {
             return policy
@@ -1222,11 +1129,7 @@
         }
 
         let isLinkActivated = !navigationAction.isTargetingNewWindow
-<<<<<<< HEAD
-            && navigationAction.navigationType.isLinkActivated
-=======
             && (navigationAction.navigationType.isLinkActivated || (navigationAction.navigationType == .other && navigationAction.isUserInitiated))
->>>>>>> 28a34126
 
         let isNavigatingAwayFromPinnedTab: Bool = {
             let isNavigatingToAnotherDomain = navigationAction.url.host != url?.host
@@ -1237,15 +1140,9 @@
         // to be modularized later on, see https://app.asana.com/0/0/1203268245242140/f
         let isRequestingNewTab = (isLinkActivated && NSApp.isCommandPressed) || navigationAction.navigationType.isMiddleButtonClick || isNavigatingAwayFromPinnedTab
         let shouldSelectNewTab = NSApp.isShiftPressed || (isNavigatingAwayFromPinnedTab && !navigationAction.navigationType.isMiddleButtonClick && !NSApp.isCommandPressed)
-<<<<<<< HEAD
 
         didGoBackForward = navigationAction.navigationType.isBackForward
-        
-=======
-
-        didGoBackForward = navigationAction.navigationType.isBackForward
-
->>>>>>> 28a34126
+
         // This check needs to happen before GPC checks. Otherwise the navigation type may be rewritten to `.other`
         // which would skip link rewrites.
         if !navigationAction.navigationType.isBackForward {
@@ -1268,21 +1165,14 @@
             }
         }
 
-<<<<<<< HEAD
+        if navigationAction.isForMainFrame {
+            preferences.userAgent = UserAgent.for(navigationAction.url)
+        }
+
         if navigationAction.isForMainFrame, navigationAction.request.mainDocumentURL?.host != lastUpgradedURL?.host {
             lastUpgradedURL = nil
         }
 
-=======
-        if navigationAction.isForMainFrame {
-            preferences.userAgent = UserAgent.for(navigationAction.url)
-        }
-
-        if navigationAction.isForMainFrame, navigationAction.request.mainDocumentURL?.host != lastUpgradedURL?.host {
-            lastUpgradedURL = nil
-        }
-
->>>>>>> 28a34126
         if navigationAction.isForMainFrame, !navigationAction.navigationType.isBackForward {
             if let newRequest = referrerTrimming.trimReferrer(for: navigationAction.request, originUrl: navigationAction.sourceFrame.url) {
                 if isRequestingNewTab {
@@ -1294,33 +1184,6 @@
             }
         }
 
-<<<<<<< HEAD
-        if navigationAction.isForMainFrame {
-            if navigationAction.navigationType.isBackForward,
-               self.webView.frozenCanGoForward != nil {
-
-                // Auto-cancel simulated Back action when upgrading to HTTPS or GPC from Client Redirect
-                self.webView.frozenCanGoForward = nil
-                self.webView.frozenCanGoBack = nil
-                return .cancel
-                
-            } else if !navigationAction.navigationType.isBackForward,
-                      !isRequestingNewTab,
-                      let request = GPCRequestFactory().requestForGPC(basedOn: navigationAction.request,
-                                                                      config: ContentBlocking.shared.privacyConfigurationManager.privacyConfig,
-                                                                      gpcEnabled: PrivacySecurityPreferences.shared.gpcEnabled) {
-                self.invalidateBackItemIfNeeded(for: navigationAction)
-
-                _=webView.load(request)
-                return .cancel
-            }
-        }
-
-        if navigationAction.isForMainFrame {
-            if navigationAction.url != currentDownload || navigationAction.isUserInitiated {
-                currentDownload = nil
-            }
-=======
         if navigationAction.isForMainFrame,
            !navigationAction.navigationType.isBackForward,
            !isRequestingNewTab,
@@ -1336,7 +1199,6 @@
         if navigationAction.isForMainFrame,
            navigationAction.url != currentDownload || navigationAction.isUserInitiated {
             currentDownload = nil
->>>>>>> 28a34126
         }
 
         self.resetConnectionUpgradedTo(navigationAction: navigationAction)
@@ -1362,23 +1224,6 @@
             return .cancel
         }
 
-<<<<<<< HEAD
-        if navigationAction.isForMainFrame {
-            let result = await privacyFeatures.httpsUpgrade.upgrade(url: navigationAction.url)
-            switch result {
-            case let .success(upgradedURL):
-                if lastUpgradedURL != upgradedURL {
-                    urlDidUpgrade(upgradedURL, navigationAction: navigationAction)
-                    return .cancel
-                }
-            case .failure:
-                if !navigationAction.url.isDuckDuckGo {
-                    await prepareForContentBlocking()
-                }
-            }
-        }
-
-=======
         if navigationAction.isForMainFrame,
            case .success(let upgradedURL) = await privacyFeatures.httpsUpgrade.upgrade(url: navigationAction.url) {
 
@@ -1394,9 +1239,6 @@
             await prepareForContentBlocking()
         }
 
-        toggleFBProtection(for: navigationAction.url)
-
->>>>>>> 28a34126
         return .next
     }
     // swiftlint:enable cyclomatic_complexity
@@ -1434,32 +1276,19 @@
             self.permissions.permissions[permissionType].externalSchemeOpened()
         }
     }
-<<<<<<< HEAD
-
-    private func urlDidUpgrade(_ upgradedURL: URL, navigationAction: NavigationAction) {
-        lastUpgradedURL = upgradedURL
-        invalidateBackItemIfNeeded(for: navigationAction)
-        webView.load(upgradedURL)
-        setConnectionUpgradedTo(upgradedURL, navigationAction: navigationAction)
-=======
     // swiftlint:enable cyclomatic_complexity
     // swiftlint:enable function_body_length
 
     private func urlDidUpgrade(to upgradedUrl: URL) {
         lastUpgradedURL = upgradedUrl
         privacyInfo?.connectionUpgradedTo = upgradedUrl
->>>>>>> 28a34126
     }
 
     @MainActor
     private func prepareForContentBlocking() async {
         // Ensure Content Blocking Assets (WKContentRuleList&UserScripts) are installed
         if userContentController?.contentBlockingAssetsInstalled == false
-<<<<<<< HEAD
-           && ContentBlocking.shared.privacyConfigurationManager.privacyConfig.isEnabled(featureKey: .contentBlocking) {
-=======
            && contentBlocking.privacyConfigurationManager.privacyConfig.isEnabled(featureKey: .contentBlocking) {
->>>>>>> 28a34126
             cbaTimeReporter?.tabWillWaitForRulesCompilation(self.instrumentation.currentTabIdentifier)
 
             disableLongDecisionMakingChecks()
@@ -1474,44 +1303,6 @@
         }
     }
 
-<<<<<<< HEAD
-    func willStart(_ navigationAction: NavigationAction) {
-        if error != nil { error = nil }
-
-        externalSchemeOpenedPerPageLoad = false
-        delegate?.tabWillStartNavigation(self, isUserInitiated: navigationAction.isUserInitiated)
-
-        if navigationAction.navigationType.isRedirect {
-            resetDashboardInfo()
-        }
-    }
-
-    func invalidateBackItemIfNeeded(for navigationAction: NavigationAction) {
-        // Cancelled & Upgraded Client Redirect URL leaves wrong backForwardList record
-        // https://app.asana.com/0/inbox/1199237043628108/1201280322539473/1201353436736961
-        guard case .redirect(let redirect) = navigationAction.navigationType,
-              case .client(delay: 0) = redirect.type,
-              redirect.history.last?.fromHistoryItemIdentity != webView.backForwardList.currentItem?.identity
-        else { return }
-
-        self.webView.goBack()
-        self.webView.frozenCanGoBack = self.webView.canGoBack
-        self.webView.frozenCanGoForward = false
-    }
-
-    @MainActor
-    func decidePolicy(for navigationResponse: NavigationResponse, currentNavigation: Navigation?) async -> NavigationResponsePolicy? {
-        userEnteredUrl = false // subsequent requests will be navigations
-        
-=======
-    private func toggleFBProtection(for url: URL) {
-        // Enable/disable FBProtection only after UserScripts are installed (awaitContentBlockingAssetsInstalled)
-        let privacyConfiguration = contentBlocking.privacyConfigurationManager.privacyConfig
-
-        let featureEnabled = privacyConfiguration.isFeature(.clickToPlay, enabledForDomain: url.host)
-        setFBProtection(enabled: featureEnabled)
-    }
-
     @MainActor
     func willStart(_ navigation: Navigation) {
         if error != nil { error = nil }
@@ -1531,7 +1322,6 @@
         internalUserDecider?.markUserAsInternalIfNeeded(forUrl: webView.url,
                                                         response: navigationResponse.response as? HTTPURLResponse)
 
->>>>>>> 28a34126
         if !navigationResponse.canShowMIMEType || navigationResponse.shouldDownload {
             if navigationResponse.isForMainFrame {
                 guard currentDownload != navigationResponse.url else {
@@ -1541,19 +1331,11 @@
                 currentDownload = navigationResponse.url
             }
 
-<<<<<<< HEAD
-            if navigationResponse.httpResponse?.isSuccessful == true {
-                // register the navigationResponse for legacy _WKDownload to be called back on the Tab
-                // further download will be passed to webView:navigationResponse:didBecomeDownload:
-                return .download(navigationResponse.url, using: webView) {  [weak self] download in
-                    self?.navigationResponse(navigationResponse, didBecome: download, currentNavigation: currentNavigation)
-=======
             if navigationResponse.isSuccessful == true {
                 // register the navigationResponse for legacy _WKDownload to be called back on the Tab
                 // further download will be passed to webView:navigationResponse:didBecomeDownload:
                 return .download(navigationResponse.url, using: webView) {  [weak self] download in
                     self?.navigationResponse(navigationResponse, didBecome: download)
->>>>>>> 28a34126
                 }
             }
         }
@@ -1561,10 +1343,7 @@
         return .next
     }
 
-<<<<<<< HEAD
-=======
-    @MainActor
->>>>>>> 28a34126
+    @MainActor
     func didStart(_ navigation: Navigation) {
         delegate?.tabDidStartNavigation(self)
         userInteractionDialog = nil
@@ -1581,27 +1360,12 @@
 
     @MainActor
     func navigationDidFinish(_ navigation: Navigation) {
-<<<<<<< HEAD
-        invalidateSessionStateData()
-=======
         invalidateInteractionStateData()
->>>>>>> 28a34126
         webViewDidFinishNavigationPublisher.send()
         if isAMPProtectionExtracting { isAMPProtectionExtracting = false }
         linkProtection.setMainFrameUrl(nil)
         referrerTrimming.onFinishNavigation()
         setUpYoutubeScriptsIfNeeded()
-<<<<<<< HEAD
-        StatisticsLoader.shared.refreshRetentionAtb(isSearch: navigation.url.isDuckDuckGoSearch)
-    }
-
-    func navigation(_ navigation: Navigation, didFailWith error: WKError, isProvisioned: Bool) {
-        if isProvisioned {
-            self.error = error
-        }
-
-        invalidateSessionStateData()
-=======
         statisticsLoader?.refreshRetentionAtb(isSearch: navigation.url.isDuckDuckGoSearch)
     }
 
@@ -1612,28 +1376,19 @@
         }
 
         invalidateInteractionStateData()
->>>>>>> 28a34126
         linkProtection.setMainFrameUrl(nil)
         referrerTrimming.onFailedNavigation()
         webViewDidFailNavigationPublisher.send()
     }
 
-<<<<<<< HEAD
-=======
-    @MainActor
->>>>>>> 28a34126
+    @MainActor
     func navigationAction(_ navigationAction: NavigationAction, didBecome download: WebKitDownload) {
         FileDownloadManager.shared.add(download, delegate: self, location: .auto, postflight: .none)
     }
 
-<<<<<<< HEAD
-    func navigationResponse(_ navigationResponse: NavigationResponse, didBecome download: WebKitDownload, currentNavigation: Navigation?) {
-        FileDownloadManager.shared.add(download, delegate: self, location: .auto, postflight: .none)
-=======
     @MainActor
     func navigationResponse(_ navigationResponse: NavigationResponse, didBecome download: WebKitDownload) {
         let task = FileDownloadManager.shared.add(download, delegate: self, location: .auto, postflight: .none)
->>>>>>> 28a34126
 
         // Note this can result in tabs being left open, e.g. download button on this page:
         // https://en.wikipedia.org/wiki/Guitar#/media/File:GuitareClassique5.png
@@ -1648,10 +1403,6 @@
                       self.webView.backForwardList.currentItem == nil
                 else { return }
 
-<<<<<<< HEAD
-    func webContentProcessDidTerminate(currentNavigation: Navigation?) {
-        Pixel.fire(.debug(event: .webKitDidTerminate))
-=======
                 self.delegate?.closeTab(self)
 
             } receiveValue: { _ in }
@@ -1660,7 +1411,6 @@
 
     func webContentProcessDidTerminate(with reason: WKProcessTerminationReason?) {
         Pixel.fire(.debug(event: .webKitDidTerminate, error: NSError(domain: "WKProcessTerminated", code: reason?.rawValue ?? -1)))
->>>>>>> 28a34126
     }
 
 }
