--- conflicted
+++ resolved
@@ -962,20 +962,12 @@
 
         return privacyInfo
     }
-<<<<<<< HEAD
     
     private func resetConnectionUpgradedTo(navigationAction: NavigationAction) {
         let isOnUpgradedPage = navigationAction.url == privacyInfo?.connectionUpgradedTo
         if navigationAction.isForMainFrame && !isOnUpgradedPage {
             privacyInfo?.connectionUpgradedTo = nil
         }
-=======
-
-    private func resetConnectionUpgradedTo(navigationAction: WKNavigationAction) {
-        let isOnUpgradedPage = navigationAction.request.url == privacyInfo?.connectionUpgradedTo
-        if !navigationAction.isTargetingMainFrame || isOnUpgradedPage { return }
-        privacyInfo?.connectionUpgradedTo = nil
->>>>>>> ca40c320
     }
 
     private func setConnectionUpgradedTo(_ upgradedUrl: URL, navigationAction: NavigationAction) {
@@ -1126,18 +1118,6 @@
     @MainActor
     func didReceive(_ challenge: URLAuthenticationChallenge, for navigation: Navigation?) async -> AuthChallengeDisposition? {
         webViewDidReceiveChallengePublisher.send()
-<<<<<<< HEAD
-=======
-
-        if challenge.protectionSpace.authenticationMethod == NSURLAuthenticationMethodHTTPBasic {
-            let dialog = UserDialogType.basicAuthenticationChallenge(.init(challenge.protectionSpace) { result in
-                let (disposition, credential) = (try? result.get()) ?? (nil, nil)
-                completionHandler(disposition ?? .cancelAuthenticationChallenge, credential)
-            })
-            self.userInteractionDialog = UserDialog(sender: .page(domain: challenge.protectionSpace.host), dialog: dialog)
-            return
-        }
->>>>>>> ca40c320
 
         guard challenge.protectionSpace.authenticationMethod == NSURLAuthenticationMethodHTTPBasic else { return nil }
 
@@ -1177,19 +1157,8 @@
             return .allow
         }
 
-<<<<<<< HEAD
         let isLinkActivated = !navigationAction.isTargetingNewWindow
             && navigationAction.navigationType.isLinkActivated
-=======
-        // source frame is actually nullable here so we‘re using #keyPath
-        let sourceWebView = navigationAction.value(forKeyPath: #keyPath(WKNavigationAction.sourceFrame.webView)) as? WKWebView
-        // temporary hack to check is it the original navigation or redirect
-        let isRedirect = navigationAction.value(forKeyPath: "_isRedirect") as? Bool ?? false
-
-        let isLinkActivated = webView === sourceWebView
-            && !isRedirect
-            && (navigationAction.navigationType == .linkActivated || navigationAction.isUserInitiated)
->>>>>>> ca40c320
 
         let isNavigatingAwayFromPinnedTab: Bool = {
             let isNavigatingToAnotherDomain = navigationAction.url.host != url?.host
@@ -1201,13 +1170,8 @@
         let isRequestingNewTab = (isLinkActivated && NSApp.isCommandPressed) || navigationAction.navigationType.isMiddleButtonClick || isNavigatingAwayFromPinnedTab
         let shouldSelectNewTab = NSApp.isShiftPressed || (isNavigatingAwayFromPinnedTab && !navigationAction.navigationType.isMiddleButtonClick && !NSApp.isCommandPressed)
 
-<<<<<<< HEAD
         didGoBackForward = navigationAction.navigationType.isBackForward
-        
-=======
-        didGoBackForward = (navigationAction.navigationType == .backForward)
-
->>>>>>> ca40c320
+
         // This check needs to happen before GPC checks. Otherwise the navigation type may be rewritten to `.other`
         // which would skip link rewrites.
         if !navigationAction.navigationType.isBackForward {
@@ -1257,13 +1221,8 @@
                 self.webView.frozenCanGoForward = nil
                 self.webView.frozenCanGoBack = nil
                 return .cancel
-<<<<<<< HEAD
-                
+
             } else if !navigationAction.navigationType.isBackForward,
-=======
-
-            } else if navigationAction.navigationType != .backForward,
->>>>>>> ca40c320
                       !isRequestingNewTab,
                       let request = GPCRequestFactory().requestForGPC(basedOn: navigationAction.request,
                                                                       config: ContentBlocking.shared.privacyConfigurationManager.privacyConfig,
@@ -1318,21 +1277,12 @@
                 }
             }
         }
-<<<<<<< HEAD
-        
+
         if navigationAction.isForMainFrame,
            navigationAction.url.isDuckDuckGo,
            navigationAction.request.value(forHTTPHeaderField: Constants.ddgClientHeaderKey) == nil,
            !navigationAction.navigationType.isBackForward {
-            
-=======
-
-        if navigationAction.isTargetingMainFrame,
-           navigationAction.request.url?.isDuckDuckGo == true,
-           navigationAction.request.value(forHTTPHeaderField: Constants.ddgClientHeaderKey) == nil,
-           navigationAction.navigationType != .backForward {
-
->>>>>>> ca40c320
+
             var request = navigationAction.request
             request.setValue(Constants.ddgClientHeaderValue, forHTTPHeaderField: Constants.ddgClientHeaderKey)
             _ = webView.load(request)
@@ -1523,47 +1473,7 @@
         }
     }
 
-<<<<<<< HEAD
     func webContentProcessDidTerminate(currentNavigation: Navigation?) {
-=======
-    @objc(_webView:didStartProvisionalLoadWithRequest:inFrame:)
-    func webView(_ webView: WKWebView, didStartProvisionalLoadWithRequest request: URLRequest, in frame: WKFrameInfo) {
-        guard frame.isMainFrame else { return }
-        self.mainFrameLoadState = .provisional
-    }
-
-    @objc(_webView:didCommitLoadWithRequest:inFrame:)
-    func webView(_ webView: WKWebView, didCommitLoadWithRequest request: URLRequest, in frame: WKFrameInfo) {
-        guard frame.isMainFrame else { return }
-        self.mainFrameLoadState = .committed
-    }
-
-    @objc(_webView:willPerformClientRedirectToURL:delay:)
-    func webView(_ webView: WKWebView, willPerformClientRedirectToURL url: URL, delay: TimeInterval) {
-        if case .committed = self.mainFrameLoadState {
-            self.clientRedirectedDuringNavigationURL = url
-        }
-    }
-
-    @objc(_webView:didFinishLoadWithRequest:inFrame:)
-    func webView(_ webView: WKWebView, didFinishLoadWithRequest request: URLRequest, in frame: WKFrameInfo) {
-        guard frame.isMainFrame else { return }
-        self.mainFrameLoadState = .finished
-
-        StatisticsLoader.shared.refreshRetentionAtb(isSearch: request.url?.isDuckDuckGoSearch == true)
-    }
-
-    @objc(_webView:didFailProvisionalLoadWithRequest:inFrame:withError:)
-    func webView(_ webView: WKWebView,
-                 didFailProvisionalLoadWithRequest request: URLRequest,
-                 in frame: WKFrameInfo,
-                 withError error: Error) {
-        guard frame.isMainFrame else { return }
-        self.mainFrameLoadState = .finished
-    }
-
-    func webViewWebContentProcessDidTerminate(_ webView: WKWebView) {
->>>>>>> ca40c320
         Pixel.fire(.debug(event: .webKitDidTerminate))
     }
 
