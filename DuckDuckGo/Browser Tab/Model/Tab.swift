--- conflicted
+++ resolved
@@ -24,13 +24,9 @@
 import Combine
 import BrowserServicesKit
 import TrackerRadarKit
-<<<<<<< HEAD
 import ContentBlocking
 import UserScript
 import PrivacyDashboard
-=======
-import UserScript
->>>>>>> 19e082b4
 
 protocol TabDelegate: FileDownloadManagerDelegate, ContentOverlayUserScriptDelegate {
     func tabWillStartNavigation(_ tab: Tab, isUserInitiated: Bool)
