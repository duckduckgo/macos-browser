--- conflicted
+++ resolved
@@ -1606,21 +1606,21 @@
     @available(macOS 11.3, *) // objc doesn‘t care about availability
     @objc(webView:navigationAction:didBecomeDownload:)
     func webView(_ webView: WKWebView, navigationAction: WKNavigationAction, didBecome download: WKDownload) {
-        FileDownloadManager.shared.add(download, delegate: self.delegate, location: .auto, postflight: .none)
+        FileDownloadManager.shared.add(download, delegate: self, location: .auto, postflight: .none)
     }
 
     @available(macOS 11.3, *) // objc doesn‘t care about availability
     @objc(webView:navigationResponse:didBecomeDownload:)
     func webView(_ webView: WKWebView, navigationResponse: WKNavigationResponse, didBecome download: WKDownload) {
-        FileDownloadManager.shared.add(download, delegate: self.delegate, location: .auto, postflight: .none)
+        FileDownloadManager.shared.add(download, delegate: self, location: .auto, postflight: .none)
 
         // Note this can result in tabs being left open, e.g. download button on this page:
         // https://en.wikipedia.org/wiki/Guitar#/media/File:GuitareClassique5.png
         // Safari closes new tabs that were opened and then create a download instantly.
         if self.webView.backForwardList.currentItem == nil,
            self.parentTab != nil {
-            DispatchQueue.main.async { [weak delegate=self.delegate] in
-                delegate?.closeTab(self)
+            DispatchQueue.main.async { [weak self] in
+                self?.delegate?.closeTab(self!)
             }
         }
     }
@@ -1665,30 +1665,6 @@
         Pixel.fire(.debug(event: .webKitDidTerminate))
     }
 
-<<<<<<< HEAD
-}
-// universal download event handlers for Legacy _WKDownload and modern WKDownload
-extension Tab: WKWebViewDownloadDelegate {
-    func webView(_ webView: WKWebView, navigationAction: WKNavigationAction, didBecomeDownload download: WebKitDownload) {
-        FileDownloadManager.shared.add(download, delegate: self, location: .auto, postflight: .none)
-    }
-
-    func webView(_ webView: WKWebView, navigationResponse: WKNavigationResponse, didBecomeDownload download: WebKitDownload) {
-        FileDownloadManager.shared.add(download, delegate: self, location: .auto, postflight: .none)
-
-        // Note this can result in tabs being left open, e.g. download button on this page:
-        // https://en.wikipedia.org/wiki/Guitar#/media/File:GuitareClassique5.png
-        // Safari closes new tabs that were opened and then create a download instantly.
-        if self.webView.backForwardList.currentItem == nil,
-           self.parentTab != nil {
-            DispatchQueue.main.async { [weak delegate=self.delegate] in
-                delegate?.closeTab(self)
-            }
-        }
-    }
-
-=======
->>>>>>> b42de991
     @objc(_webView:contextMenuDidCreateDownload:)
     func webView(_ webView: WKWebView, contextMenuDidCreate download: WebKitDownload) {
         let location: FileDownloadManager.DownloadLocationPreference
