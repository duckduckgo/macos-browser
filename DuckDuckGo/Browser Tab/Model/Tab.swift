//
//  Tab.swift
//
//  Copyright © 2020 DuckDuckGo. All rights reserved.
//
//  Licensed under the Apache License, Version 2.0 (the "License");
//  you may not use this file except in compliance with the License.
//  You may obtain a copy of the License at
//
//  http://www.apache.org/licenses/LICENSE-2.0
//
//  Unless required by applicable law or agreed to in writing, software
//  distributed under the License is distributed on an "AS IS" BASIS,
//  WITHOUT WARRANTIES OR CONDITIONS OF ANY KIND, either express or implied.
//  See the License for the specific language governing permissions and
//  limitations under the License.
//

// swiftlint:disable file_length

import Cocoa
import WebKit
import os
import Combine
import BrowserServicesKit
import Navigation
import TrackerRadarKit
import ContentBlocking
import UserScript
import Common
import PrivacyDashboard

protocol TabDelegate: ContentOverlayUserScriptDelegate {
    func tabWillStartNavigation(_ tab: Tab, isUserInitiated: Bool)
    func tabDidStartNavigation(_ tab: Tab)
    func tab(_ tab: Tab, createdChild childTab: Tab, of kind: NewWindowPolicy)

    func tab(_ tab: Tab, requestedOpenExternalURL url: URL, forUserEnteredURL userEntered: Bool) -> Bool
    func tab(_ tab: Tab, promptUserForCookieConsent result: @escaping (Bool) -> Void)

    func tabPageDOMLoaded(_ tab: Tab)
    func closeTab(_ tab: Tab)

    func fileIconFlyAnimationOriginalRect(for downloadTask: WebKitDownloadTask) -> NSRect?

}

// swiftlint:disable type_body_length
@dynamicMemberLookup
final class Tab: NSObject, Identifiable, ObservableObject {

    enum TabContent: Equatable {
        case homePage
        case url(URL)
        case privatePlayer(videoID: String, timestamp: String?)
        case preferences(pane: PreferencePaneIdentifier?)
        case bookmarks
        case onboarding
        case none

        static func contentFromURL(_ url: URL?) -> TabContent {
            if url == .homePage {
                return .homePage
            } else if url == .welcome {
                return .onboarding
            } else if url == .preferences {
                return .anyPreferencePane
            } else if let preferencePane = url.flatMap(PreferencePaneIdentifier.init(url:)) {
                return .preferences(pane: preferencePane)
            } else if let privatePlayerContent = PrivatePlayer.shared.tabContent(for: url) {
                return privatePlayerContent
            } else {
                return .url(url ?? .blankPage)
            }
        }

        static var displayableTabTypes: [TabContent] {
            // Add new displayable types here
            let displayableTypes = [TabContent.anyPreferencePane, .bookmarks]

            return displayableTypes.sorted { first, second in
                guard let firstTitle = first.title, let secondTitle = second.title else {
                    return true // Arbitrary sort order, only non-standard tabs are displayable.
                }
                return firstTitle.localizedStandardCompare(secondTitle) == .orderedAscending
            }
        }

        /// Convenience accessor for `.preferences` Tab Content with no particular pane selected,
        /// i.e. the currently selected pane is decided internally by `PreferencesViewController`.
        static let anyPreferencePane: Self = .preferences(pane: nil)

        var isDisplayable: Bool {
            switch self {
            case .preferences, .bookmarks:
                return true
            default:
                return false
            }
        }

        func matchesDisplayableTab(_ other: TabContent) -> Bool {
            switch (self, other) {
            case (.preferences, .preferences):
                return true
            case (.bookmarks, .bookmarks):
                return true
            default:
                return false
            }
        }

        var title: String? {
            switch self {
            case .url, .homePage, .privatePlayer, .none: return nil
            case .preferences: return UserText.tabPreferencesTitle
            case .bookmarks: return UserText.tabBookmarksTitle
            case .onboarding: return UserText.tabOnboardingTitle
            }
        }

        var url: URL? {
            switch self {
            case .url(let url):
                return url
            case .privatePlayer(let videoID, let timestamp):
                return .privatePlayer(videoID, timestamp: timestamp)
            default:
                return nil
            }
        }

        var isUrl: Bool {
            switch self {
            case .url, .privatePlayer:
                return true
            default:
                return false
            }
        }

        var isPrivatePlayer: Bool {
            switch self {
            case .privatePlayer:
                return true
            default:
                return false
            }
        }
    }
    private struct ExtensionDependencies: TabExtensionDependencies {
        let privacyFeatures: PrivacyFeaturesProtocol
        let historyCoordinating: HistoryCoordinating
    }

    fileprivate weak var delegate: TabDelegate?
    func setDelegate(_ delegate: TabDelegate) { self.delegate = delegate }

    private let navigationDelegate = DistributedNavigationDelegate(logger: .navigation)

    private let cbaTimeReporter: ContentBlockingAssetsCompilationTimeReporter?
    private let statisticsLoader: StatisticsLoader?
    private let internalUserDecider: InternalUserDeciding?
    let pinnedTabsManager: PinnedTabsManager
    private let privatePlayer: PrivatePlayer
    private let privacyFeatures: AnyPrivacyFeatures
    private var contentBlocking: AnyContentBlocking { privacyFeatures.contentBlocking }

    private let webViewConfiguration: WKWebViewConfiguration

    private var extensions: TabExtensions
    // accesing TabExtensions‘ Public Protocols projecting tab.extensions.extensionName to tab.extensionName
    // allows extending Tab functionality while maintaining encapsulation
    subscript<Extension>(dynamicMember keyPath: KeyPath<TabExtensions, Extension?>) -> Extension? {
        self.extensions[keyPath: keyPath]
    }

    @Published
    private(set) var userContentController: UserContentController?

    convenience init(content: TabContent,
                     faviconManagement: FaviconManagement = FaviconManager.shared,
                     webCacheManager: WebCacheManager = WebCacheManager.shared,
                     webViewConfiguration: WKWebViewConfiguration? = nil,
                     historyCoordinating: HistoryCoordinating = HistoryCoordinator.shared,
                     pinnedTabsManager: PinnedTabsManager = WindowControllersManager.shared.pinnedTabsManager,
                     privacyFeatures: AnyPrivacyFeatures? = nil,
                     privatePlayer: PrivatePlayer? = nil,
                     cbaTimeReporter: ContentBlockingAssetsCompilationTimeReporter? = ContentBlockingAssetsCompilationTimeReporter.shared,
                     statisticsLoader: StatisticsLoader? = nil,
                     extensionsBuilder: TabExtensionsBuilderProtocol = TabExtensionsBuilder.default,
                     localHistory: Set<String> = Set<String>(),
                     title: String? = nil,
                     favicon: NSImage? = nil,
                     interactionStateData: Data? = nil,
                     parentTab: Tab? = nil,
                     shouldLoadInBackground: Bool = false,
                     canBeClosedWithBack: Bool = false,
                     lastSelectedAt: Date? = nil,
                     currentDownload: URL? = nil,
                     webViewFrame: CGRect = .zero
    ) {

        let privatePlayer = privatePlayer
            ?? (AppDelegate.isRunningTests ? PrivatePlayer.mock(withMode: .enabled) : PrivatePlayer.shared)
        let statisticsLoader = statisticsLoader
            ?? (AppDelegate.isRunningTests ? nil : StatisticsLoader.shared)
        let privacyFeatures = privacyFeatures ?? PrivacyFeatures
        let internalUserDecider = (NSApp.delegate as? AppDelegate)?.internalUserDecider

        self.init(content: content,
                  faviconManagement: faviconManagement,
                  webCacheManager: webCacheManager,
                  webViewConfiguration: webViewConfiguration,
                  historyCoordinating: historyCoordinating,
                  pinnedTabsManager: pinnedTabsManager,
                  privacyFeatures: privacyFeatures,
                  privatePlayer: privatePlayer,
                  extensionsBuilder: extensionsBuilder,
                  cbaTimeReporter: cbaTimeReporter,
                  statisticsLoader: statisticsLoader,
                  internalUserDecider: internalUserDecider,
                  localHistory: localHistory,
                  title: title,
                  favicon: favicon,
                  interactionStateData: interactionStateData,
                  parentTab: parentTab,
                  shouldLoadInBackground: shouldLoadInBackground,
                  canBeClosedWithBack: canBeClosedWithBack,
                  lastSelectedAt: lastSelectedAt,
                  currentDownload: currentDownload,
                  webViewFrame: webViewFrame)
    }

    // swiftlint:disable:next function_body_length
    init(content: TabContent,
         faviconManagement: FaviconManagement,
         webCacheManager: WebCacheManager,
         webViewConfiguration: WKWebViewConfiguration?,
         historyCoordinating: HistoryCoordinating,
         pinnedTabsManager: PinnedTabsManager,
         privacyFeatures: AnyPrivacyFeatures,
         privatePlayer: PrivatePlayer,
         extensionsBuilder: TabExtensionsBuilderProtocol,
         cbaTimeReporter: ContentBlockingAssetsCompilationTimeReporter?,
         statisticsLoader: StatisticsLoader?,
         internalUserDecider: InternalUserDeciding?,
         localHistory: Set<String>,
         title: String?,
         favicon: NSImage?,
         interactionStateData: Data?,
         parentTab: Tab?,
         shouldLoadInBackground: Bool,
         canBeClosedWithBack: Bool,
         lastSelectedAt: Date?,
         currentDownload: URL?,
         webViewFrame: CGRect
    ) {

        self.content = content
        self.faviconManagement = faviconManagement
        self.historyCoordinating = historyCoordinating
        self.pinnedTabsManager = pinnedTabsManager
        self.privacyFeatures = privacyFeatures
        self.privatePlayer = privatePlayer
        self.cbaTimeReporter = cbaTimeReporter
        self.statisticsLoader = statisticsLoader
        self.internalUserDecider = internalUserDecider
        self.localHistory = localHistory
        self.title = title
        self.favicon = favicon
        self.parentTab = parentTab
        self._canBeClosedWithBack = canBeClosedWithBack
        self.interactionStateData = interactionStateData
        self.lastSelectedAt = lastSelectedAt
        self.currentDownload = currentDownload

        let configuration = webViewConfiguration ?? WKWebViewConfiguration()
        configuration.applyStandardConfiguration(contentBlocking: privacyFeatures.contentBlocking)
        self.webViewConfiguration = configuration
        let userContentController = configuration.userContentController as? UserContentController
        assert(userContentController != nil)
        self.userContentController = userContentController

        webView = WebView(frame: webViewFrame, configuration: configuration)
        webView.allowsLinkPreview = false
        permissions = PermissionModel()

        let userScriptsPublisher = _userContentController.projectedValue
            .compactMap { $0?.$contentBlockingAssets }
            .switchToLatest()
            .map { $0?.userScripts as? UserScripts }
            .eraseToAnyPublisher()

        let userContentControllerPromise = Future<UserContentControllerProtocol, Never>.promise()
        self.extensions = extensionsBuilder
            .build(with: (tabIdentifier: instrumentation.currentTabIdentifier,
                          userScriptsPublisher: userScriptsPublisher,
                          inheritedAttribution: parentTab?.adClickAttribution?.currentAttributionState,
                          userContentControllerFuture: userContentControllerPromise.future,
                          permissionModel: permissions,
                          privacyInfoPublisher: _privacyInfo.projectedValue.eraseToAnyPublisher()
                         ),
                   dependencies: ExtensionDependencies(privacyFeatures: privacyFeatures,
                                                       historyCoordinating: historyCoordinating))

        super.init()
        userContentController.map(userContentControllerPromise.fulfill)

        setupNavigationDelegate()
        userContentController?.delegate = self
        setupWebView(shouldLoadInBackground: shouldLoadInBackground)

        if favicon == nil {
            handleFavicon()
        }

        NotificationCenter.default.addObserver(self,
                                               selector: #selector(onDuckDuckGoEmailSignOut),
                                               name: .emailDidSignOut,
                                               object: nil)
    }

    override func awakeAfter(using decoder: NSCoder) -> Any? {
        for tabExtension in self.extensions {
            (tabExtension as? (any NSCodingExtension))?.awakeAfter(using: decoder)
        }
        return self
    }

    func encodeExtensions(with coder: NSCoder) {
        for tabExtension in self.extensions {
            (tabExtension as? (any NSCodingExtension))?.encode(using: coder)
        }
    }

    func openChild(with content: TabContent, of kind: NewWindowPolicy) {
        guard let delegate else {
            assertionFailure("no delegate set")
            return
        }
        let tab = Tab(content: content, parentTab: self, shouldLoadInBackground: true, canBeClosedWithBack: kind.isSelectedTab)
        delegate.tab(self, createdChild: tab, of: kind)
    }

    @objc func onDuckDuckGoEmailSignOut(_ notification: Notification) {
        guard let url = webView.url else { return }
        if EmailUrls().isDuckDuckGoEmailProtection(url: url) {
            webView.evaluateJavaScript("window.postMessage({ emailProtectionSignedOut: true }, window.origin);")
        }
    }

    deinit {
        cleanUpBeforeClosing()
        webView.configuration.userContentController.removeAllUserScripts()
    }

    func cleanUpBeforeClosing() {
        if content.isUrl, let url = webView.url {
            historyCoordinating.commitChanges(url: url)
        }
        webView.stopLoading()
        webView.stopMediaCapture()
        webView.stopAllMediaPlayback()
        webView.fullscreenWindowController?.close()

        cbaTimeReporter?.tabWillClose(self.instrumentation.currentTabIdentifier)
    }

#if DEBUG
    /// set this to true when Navigation-related decision making is expected to take significant time to avoid assertions
    /// used by BSK: Navigation.DistributedNavigationDelegate
    var shouldDisableLongDecisionMakingChecks: Bool = false
    func disableLongDecisionMakingChecks() { shouldDisableLongDecisionMakingChecks = true }
    func enableLongDecisionMakingChecks() { shouldDisableLongDecisionMakingChecks = false }
#else
    func disableLongDecisionMakingChecks() {}
    func enableLongDecisionMakingChecks() {}
#endif

    // MARK: - Event Publishers

    let webViewDidReceiveUserInteractiveChallengePublisher = PassthroughSubject<Void, Never>()
    let webViewDidCommitNavigationPublisher = PassthroughSubject<Void, Never>()
    let webViewDidFinishNavigationPublisher = PassthroughSubject<Void, Never>()
    let webViewDidFailNavigationPublisher = PassthroughSubject<Void, Never>()

    @MainActor
    @Published var isAMPProtectionExtracting: Bool = false

    // MARK: - Properties

    let webView: WebView

    private var lastUpgradedURL: URL?

    var userEnteredUrl = false

    var contentChangeEnabled = true

    var fbBlockingEnabled = true

    var isLazyLoadingInProgress = false

    @Published private(set) var content: TabContent {
        didSet {
            handleFavicon()
            invalidateInteractionStateData()
            if let oldUrl = oldValue.url {
                historyCoordinating.commitChanges(url: oldUrl)
            }
            error = nil
            dismissPresentedAlert()

            Task {
                await reloadIfNeeded(shouldLoadInBackground: true)
            }

            if let title = content.title {
                self.title = title
            }
        }
    }

    func setContent(_ content: TabContent) {
        guard contentChangeEnabled else {
            return
        }

        lastUpgradedURL = nil

        if let newContent = privatePlayer.overrideContent(content, for: self) {
            self.content = newContent
            return
        }

        switch (self.content, content) {
        case (.preferences(pane: .some), .preferences(pane: nil)):
            // prevent clearing currently selected pane (for state persistence purposes)
            break
        default:
            if self.content != content {
                self.content = content
            }
        }
    }

    var lastSelectedAt: Date?

    @Published var title: String?
    @PublishedAfter var error: WKError? {
        didSet {
            switch error {
            case .some(URLError.notConnectedToInternet),
                 .some(URLError.networkConnectionLost):
                guard let failingUrl = error?.failingUrl else { break }
                historyCoordinating.markFailedToLoadUrl(failingUrl)
            default:
                break
            }
        }
    }
    let permissions: PermissionModel

    /// an Interactive Dialog request (alert/open/save/print) made by a page to be published and presented asynchronously
    @Published
    var userInteractionDialog: UserDialog? {
        didSet {
            guard let request = userInteractionDialog?.request else { return }
            request.addCompletionHandler { [weak self, weak request] _ in
                if let self, let request, self.userInteractionDialog?.request === request {
                    self.userInteractionDialog = nil
                }
            }
        }
    }

    weak private(set) var parentTab: Tab?
    private var _canBeClosedWithBack: Bool
    var canBeClosedWithBack: Bool {
        // Reset canBeClosedWithBack on any WebView navigation
        _canBeClosedWithBack = _canBeClosedWithBack && parentTab != nil && !webView.canGoBack && !webView.canGoForward
        return _canBeClosedWithBack
    }

    var interactionStateData: Data?

    func invalidateInteractionStateData() {
        interactionStateData = nil
    }

    func getActualInteractionStateData() -> Data? {
        if let interactionStateData = interactionStateData {
            return interactionStateData
        }

        guard webView.url != nil else { return nil }

        if #available(macOS 12.0, *) {
            self.interactionStateData = (webView.interactionState as? Data)
        } else {
            self.interactionStateData = try? webView.sessionStateData()
        }

        return self.interactionStateData
    }

    func update(url: URL?, userEntered: Bool = true) {
        if url == .welcome {
            OnboardingViewModel().restart()
        }
        self.content = .contentFromURL(url)

        // This function is called when the user has manually typed in a new address, which should reset the login detection flow.
        userEnteredUrl = userEntered
    }

    // Used to track if an error was caused by a download navigation.
    private(set) var currentDownload: URL?

    func download(from url: URL, promptForLocation: Bool = true) {
        webView.startDownload(URLRequest(url: url, cachePolicy: .returnCacheDataElseLoad)) { download in
            FileDownloadManager.shared.add(download, delegate: self, location: promptForLocation ? .prompt : .auto, postflight: .none)
        }
    }

    func saveWebContentAs() {
        webView.getMimeType { [weak self] mimeType in
            guard let self else { return }
            let webView = self.webView
            guard case .some(.html) = mimeType.flatMap(UTType.init(mimeType:)) else {
                if let url = webView.url {
                    self.download(from: url, promptForLocation: true)
                }
                return
            }

            let dialog = UserDialogType.savePanel(.init(SavePanelParameters(suggestedFilename: webView.suggestedFilename,
                                                                            fileTypes: [.html, .webArchive, .pdf])) { result in
                guard let (url, fileType) = try? result.get() else { return }
                webView.exportWebContent(to: url, as: fileType.flatMap(WKWebView.ContentExportType.init) ?? .html)
            })
            self.userInteractionDialog = UserDialog(sender: .user, dialog: dialog)
        }
    }

    private let instrumentation = TabInstrumentation()
    private enum FrameLoadState {
        case provisional
        case committed
        case finished
    }
    private var externalSchemeOpenedPerPageLoad = false

    @Published private(set) var canGoForward: Bool = false
    @Published private(set) var canGoBack: Bool = false

    @MainActor(unsafe)
    private func updateCanGoBackForward(withCurrentNavigation currentNavigation: Navigation? = nil) {
        dispatchPrecondition(condition: .onQueue(.main))
        let currentNavigation = currentNavigation ?? navigationDelegate.currentNavigation

        // “freeze” back-forward buttons updates when current backForwardListItem is being popped..
        if webView.backForwardList.currentItem?.identity == currentNavigation?.navigationAction.fromHistoryItemIdentity
            // ..or during the following developer-redirect navigation
            || currentNavigation?.navigationAction.navigationType == .redirect(.developer) {
            return
        }

        let canGoBack = webView.canGoBack || self.error != nil
        let canGoForward = webView.canGoForward && self.error == nil

        if canGoBack != self.canGoBack {
            self.canGoBack = canGoBack
        }
        if canGoForward != self.canGoForward {
            self.canGoForward = canGoForward
        }
    }

    func goBack() {
        guard canGoBack else {
            if canBeClosedWithBack {
                delegate?.closeTab(self)
            }
            return
        }

        guard error == nil else {
            webView.reload()
            return
        }

        shouldStoreNextVisit = false

        if privatePlayer.goBackSkippingLastItemIfNeeded(for: webView) {
            return
        }
        userInteractionDialog = nil
        webView.goBack()
    }

    func goForward() {
        guard canGoForward else { return }
        shouldStoreNextVisit = false
        webView.goForward()
    }

    func go(to item: WKBackForwardListItem) {
        shouldStoreNextVisit = false
        webView.go(to: item)
    }

    func openHomePage() {
        content = .homePage
    }

    func startOnboarding() {
        content = .onboarding
    }

    func reload() {
        userInteractionDialog = nil
        currentDownload = nil
        if let error = error, let failingUrl = error.failingUrl {
            webView.load(failingUrl)
            return
        }

        if webView.url == nil, let url = content.url {
            webView.load(url)
        } else if case .privatePlayer = content, let url = content.url {
            webView.load(url)
        } else {
            webView.reload()
        }
    }

    @discardableResult
    private func setFBProtection(enabled: Bool) -> Bool {
        guard self.fbBlockingEnabled != enabled else { return false }
        guard let userContentController = userContentController else {
            assertionFailure("Missing UserContentController")
            return false
        }
        if enabled {
            do {
                try userContentController.enableGlobalContentRuleList(withIdentifier: ContentBlockerRulesLists.Constants.clickToLoadRulesListName)
            } catch {
                assertionFailure("Missing FB List")
                return false
            }
        } else {
            do {
                try userContentController.disableGlobalContentRuleList(withIdentifier: ContentBlockerRulesLists.Constants.clickToLoadRulesListName)
            } catch {
                assertionFailure("FB List was not enabled")
                return false
            }
        }
        self.fbBlockingEnabled = enabled

        return true
    }

    private static let debugEvents = EventMapping<AMPProtectionDebugEvents> { event, _, _, _ in
        switch event {
        case .ampBlockingRulesCompilationFailed:
            Pixel.fire(.ampBlockingRulesCompilationFailed)
        }
    }

    lazy var linkProtection: LinkProtection = {
        LinkProtection(privacyManager: contentBlocking.privacyConfigurationManager,
                       contentBlockingManager: contentBlocking.contentBlockingManager,
                       errorReporting: Self.debugEvents)
    }()

    lazy var referrerTrimming: ReferrerTrimming = {
        ReferrerTrimming(privacyManager: contentBlocking.privacyConfigurationManager,
                         contentBlockingManager: contentBlocking.contentBlockingManager,
                         tld: contentBlocking.tld)
    }()

    @MainActor
    private func reloadIfNeeded(shouldLoadInBackground: Bool = false) async {
        guard content.url != nil else {
            return
        }

        let url: URL = await {
            if contentURL.isFileURL {
                return contentURL
            }
            return await linkProtection.getCleanURL(from: contentURL, onStartExtracting: {
                isAMPProtectionExtracting = true
            }, onFinishExtracting: { [weak self]
                in self?.isAMPProtectionExtracting = false
            })
        }()
        if shouldLoadURL(url, shouldLoadInBackground: shouldLoadInBackground) {
            let didRestore = restoreInteractionStateDataIfNeeded()

            if privatePlayer.goBackAndLoadURLIfNeeded(for: self) {
                return
            }

            if !didRestore {
                if url.isFileURL {
                    _ = webView.loadFileURL(url, allowingReadAccessTo: URL(fileURLWithPath: "/"))
                } else {
                    webView.load(url)
                }
            }
        }
    }

    @MainActor
    private var contentURL: URL {
        switch content {
        case .url(let value):
            return value
        case .privatePlayer(let videoID, let timestamp):
            return .privatePlayer(videoID, timestamp: timestamp)
        case .homePage:
            return .homePage
        default:
            return .blankPage
        }
    }

    @MainActor
    private func shouldLoadURL(_ url: URL, shouldLoadInBackground: Bool = false) -> Bool {
        // don‘t reload in background unless shouldLoadInBackground
        guard url.isValid,
              (webView.superview != nil || shouldLoadInBackground),
              // don‘t reload when already loaded
              webView.url != url,
              webView.url != content.url
        else {
            return false
        }

        if privatePlayer.shouldSkipLoadingURL(for: self) {
            return false
        }

        // if content not loaded inspect error
        switch error {
        case .none, // no error
            // error due to connection failure
             .some(URLError.notConnectedToInternet),
             .some(URLError.networkConnectionLost):
            return true
        case .some:
            // don‘t autoreload on other kinds of errors
            return false
        }
    }

    @MainActor
    private func restoreInteractionStateDataIfNeeded() -> Bool {
        var didRestore: Bool = false
        if let interactionStateData = self.interactionStateData {
            if contentURL.isFileURL {
                _ = webView.loadFileURL(contentURL, allowingReadAccessTo: URL(fileURLWithPath: "/"))
            }

            if #available(macOS 12.0, *) {
                webView.interactionState = interactionStateData
                didRestore = true
            } else {
                do {
                    try webView.restoreSessionState(from: interactionStateData)
                    didRestore = true
                } catch {
                    os_log("Tab:setupWebView could not restore session state %s", "\(error)")
                }
            }
        }

        return didRestore
    }

    private func addHomePageToWebViewIfNeeded() {
        guard !AppDelegate.isRunningTests else { return }
        if content == .homePage && webView.url == nil {
            webView.load(.homePage)
        }
    }

    func stopLoading() {
        webView.stopLoading()
    }

    func requestFireproofToggle() {
        guard let url = content.url,
              let host = url.host
        else { return }

        _ = FireproofDomains.shared.toggle(domain: host)
    }

    private var webViewCancellables = Set<AnyCancellable>()

    private func setupWebView(shouldLoadInBackground: Bool) {
        webView.navigationDelegate = navigationDelegate
        webView.uiDelegate = self
        webView.contextMenuDelegate = self.contextMenuManager
        webView.allowsBackForwardNavigationGestures = true
        webView.allowsMagnification = true

        permissions.webView = webView

        webViewCancellables.removeAll()

        webView.observe(\.superview, options: .old) { [weak self] _, change in
            // if the webView is being added to superview - reload if needed
            if case .some(.none) = change.oldValue {
                Task { @MainActor [weak self] in
                    await self?.reloadIfNeeded()
                }
            }
        }.store(in: &webViewCancellables)

        webView.observe(\.canGoBack) { [weak self] _, _ in
            self?.updateCanGoBackForward()
        }.store(in: &webViewCancellables)

        webView.observe(\.canGoForward) { [weak self] _, _ in
            self?.updateCanGoBackForward()
        }.store(in: &webViewCancellables)

        navigationDelegate.$currentNavigation.sink { [weak self] navigation in
            self?.updateCanGoBackForward(withCurrentNavigation: navigation)
        }.store(in: &webViewCancellables)

        // background tab loading should start immediately
        Task { @MainActor in
            await reloadIfNeeded(shouldLoadInBackground: shouldLoadInBackground)
            if !shouldLoadInBackground {
                addHomePageToWebViewIfNeeded()
            }
        }
    }

    private func dismissPresentedAlert() {
        if let userInteractionDialog {
            switch userInteractionDialog.dialog {
            case .jsDialog: self.userInteractionDialog = nil
            default: break
            }
        }
    }

    // MARK: - Favicon

    @Published var favicon: NSImage?
    let faviconManagement: FaviconManagement

    private func handleFavicon() {
        if content.isPrivatePlayer {
            favicon = .privatePlayer
            return
        }

        guard faviconManagement.areFaviconsLoaded else { return }

        guard content.isUrl, let url = content.url else {
            favicon = nil
            return
        }

        if let cachedFavicon = faviconManagement.getCachedFavicon(for: url, sizeCategory: .small)?.image {
            if cachedFavicon != favicon {
                favicon = cachedFavicon
            }
        } else {
            favicon = nil
        }
    }

    // MARK: - Global & Local History

    private var historyCoordinating: HistoryCoordinating
    private var shouldStoreNextVisit = true
    private(set) var localHistory: Set<String>

    func addVisit(of url: URL) {
        guard shouldStoreNextVisit else {
            shouldStoreNextVisit = true
            return
        }

        // Add to global history
        historyCoordinating.addVisit(of: url)

        // Add to local history
        if let host = url.host, !host.isEmpty {
            localHistory.insert(host.droppingWwwPrefix())
        }
    }

    func updateVisitTitle(_ title: String, url: URL) {
        historyCoordinating.updateTitleIfNeeded(title: title, url: url)
    }

    // MARK: - Youtube Player

    private weak var youtubeOverlayScript: YoutubeOverlayUserScript?
    private weak var youtubePlayerScript: YoutubePlayerUserScript?
    private var youtubePlayerCancellables: Set<AnyCancellable> = []

    func setUpYoutubeScriptsIfNeeded() {
        guard privatePlayer.isAvailable else {
            return
        }

        youtubePlayerCancellables.removeAll()

        // only send push updates on macOS 11+ where it's safe to call window.* messages in the browser
        let canPushMessagesToJS: Bool = {
            if #available(macOS 11, *) {
                return true
            } else {
                return false
            }
        }()

        if webView.url?.host?.droppingWwwPrefix() == "youtube.com" && canPushMessagesToJS {
            privatePlayer.$mode
                .dropFirst()
                .sink { [weak self] playerMode in
                    guard let self = self else {
                        return
                    }
                    let userValues = YoutubeOverlayUserScript.UserValues(
                        privatePlayerMode: playerMode,
                        overlayInteracted: self.privatePlayer.overlayInteracted
                    )
                    self.youtubeOverlayScript?.userValuesUpdated(userValues: userValues, inWebView: self.webView)
                }
                .store(in: &youtubePlayerCancellables)
        }

        if url?.isPrivatePlayerScheme == true {
            youtubePlayerScript?.isEnabled = true

            if canPushMessagesToJS {
                privatePlayer.$mode
                    .map { $0 == .enabled }
                    .sink { [weak self] shouldAlwaysOpenPrivatePlayer in
                        guard let self = self else {
                            return
                        }
                        self.youtubePlayerScript?.setAlwaysOpenInPrivatePlayer(shouldAlwaysOpenPrivatePlayer, inWebView: self.webView)
                    }
                    .store(in: &youtubePlayerCancellables)
            }
        } else {
            youtubePlayerScript?.isEnabled = false
        }
    }

    // MARK: - Dashboard Info
    @Published private(set) var privacyInfo: PrivacyInfo?
    private var previousPrivacyInfosByURL: [String: PrivacyInfo] = [:]
    private var didGoBackForward: Bool = false

    private func resetDashboardInfo() {
        if let url = content.url {
            if didGoBackForward, let privacyInfo = previousPrivacyInfosByURL[url.absoluteString] {
                self.privacyInfo = privacyInfo
                didGoBackForward = false
            } else {
                privacyInfo = makePrivacyInfo(url: url)
            }
        } else {
            privacyInfo = nil
        }
    }

    private func makePrivacyInfo(url: URL) -> PrivacyInfo? {
        guard let host = url.host else { return nil }

        let entity = contentBlocking.trackerDataManager.trackerData.findEntity(forHost: host)

        privacyInfo = PrivacyInfo(url: url,
                                  parentEntity: entity,
                                  protectionStatus: makeProtectionStatus(for: host))

        previousPrivacyInfosByURL[url.absoluteString] = privacyInfo

        return privacyInfo
    }

    private func resetConnectionUpgradedTo(navigationAction: NavigationAction) {
        let isOnUpgradedPage = navigationAction.url == privacyInfo?.connectionUpgradedTo
        if navigationAction.isForMainFrame && !isOnUpgradedPage {
            privacyInfo?.connectionUpgradedTo = nil
        }
    }

    public func setMainFrameConnectionUpgradedTo(_ upgradedUrl: URL?) {
        guard let upgradedUrl else { return }
        privacyInfo?.connectionUpgradedTo = upgradedUrl
    }

    private func makeProtectionStatus(for host: String) -> ProtectionStatus {
        let config = contentBlocking.privacyConfigurationManager.privacyConfig

        let isTempUnprotected = config.isTempUnprotected(domain: host)
        let isAllowlisted = config.isUserUnprotected(domain: host)

        var enabledFeatures: [String] = []

        if !config.isInExceptionList(domain: host, forFeature: .contentBlocking) {
            enabledFeatures.append(PrivacyFeature.contentBlocking.rawValue)
        }

        return ProtectionStatus(unprotectedTemporary: isTempUnprotected,
                                enabledFeatures: enabledFeatures,
                                allowlisted: isAllowlisted,
                                denylisted: false)
    }
}

extension Tab: UserContentControllerDelegate {

    func userContentController(_ userContentController: UserContentController, didInstallContentRuleLists contentRuleLists: [String: WKContentRuleList], userScripts: UserScriptsProvider, updateEvent: ContentBlockerRulesManager.UpdateEvent) {
        guard let userScripts = userScripts as? UserScripts else { fatalError("Unexpected UserScripts") }

        userScripts.debugScript.instrumentation = instrumentation
        userScripts.faviconScript.delegate = self
        userScripts.surrogatesScript.delegate = self
        userScripts.contentBlockerRulesScript.delegate = self
        userScripts.clickToLoadScript.delegate = self
        userScripts.pageObserverScript.delegate = self
        userScripts.printingUserScript.delegate = self
        if #available(macOS 11, *) {
            userScripts.autoconsentUserScript?.delegate = self
        }
        youtubeOverlayScript = userScripts.youtubeOverlayScript
        youtubeOverlayScript?.delegate = self
        youtubePlayerScript = userScripts.youtubePlayerUserScript
        setUpYoutubeScriptsIfNeeded()
    }

}

extension Tab: PageObserverUserScriptDelegate {

    func pageDOMLoaded() {
        self.delegate?.tabPageDOMLoaded(self)
    }

}

extension Tab: FaviconUserScriptDelegate {

    func faviconUserScript(_ faviconUserScript: FaviconUserScript,
                           didFindFaviconLinks faviconLinks: [FaviconUserScript.FaviconLink],
                           for documentUrl: URL) {
        faviconManagement.handleFaviconLinks(faviconLinks, documentUrl: documentUrl) { favicon in
            guard documentUrl == self.content.url, let favicon = favicon else {
                return
            }
            self.favicon = favicon.image
        }
    }

}

extension Tab: ContentBlockerRulesUserScriptDelegate {

    func contentBlockerRulesUserScriptShouldProcessTrackers(_ script: ContentBlockerRulesUserScript) -> Bool {
        return true
    }

    func contentBlockerRulesUserScriptShouldProcessCTLTrackers(_ script: ContentBlockerRulesUserScript) -> Bool {
        return fbBlockingEnabled
    }

    func contentBlockerRulesUserScript(_ script: ContentBlockerRulesUserScript, detectedTracker tracker: DetectedRequest) {
        guard let url = URL(string: tracker.pageUrl) else { return }

        privacyInfo?.trackerInfo.addDetectedTracker(tracker, onPageWithURL: url)
        historyCoordinating.addDetectedTracker(tracker, onURL: url)
    }

    func contentBlockerRulesUserScript(_ script: ContentBlockerRulesUserScript, detectedThirdPartyRequest request: DetectedRequest) {
        privacyInfo?.trackerInfo.add(detectedThirdPartyRequest: request)
    }

}

extension HistoryCoordinating {

    func addDetectedTracker(_ tracker: DetectedRequest, onURL url: URL) {
        trackerFound(on: url)

        guard tracker.isBlocked,
              let entityName = tracker.entityName else { return }

        addBlockedTracker(entityName: entityName, on: url)
    }

}

extension Tab: ClickToLoadUserScriptDelegate {

    func clickToLoadUserScriptAllowFB(_ script: UserScript, replyHandler: @escaping (Bool) -> Void) {
        guard self.fbBlockingEnabled else {
            replyHandler(true)
            return
        }

        if setFBProtection(enabled: false) {
            replyHandler(true)
        } else {
            replyHandler(false)
        }
    }
}

extension Tab: SurrogatesUserScriptDelegate {
    func surrogatesUserScriptShouldProcessTrackers(_ script: SurrogatesUserScript) -> Bool {
        return true
    }

    func surrogatesUserScript(_ script: SurrogatesUserScript, detectedTracker tracker: DetectedRequest, withSurrogate host: String) {
        guard let url = webView.url else { return }

        privacyInfo?.trackerInfo.addInstalledSurrogateHost(host, for: tracker, onPageWithURL: url)
        privacyInfo?.trackerInfo.addDetectedTracker(tracker, onPageWithURL: url)

        historyCoordinating.addDetectedTracker(tracker, onURL: url)
    }
}

extension Tab/*: NavigationResponder*/ { // to be moved to Tab+Navigation.swift

<<<<<<< HEAD
    @MainActor
    func didReceive(_ challenge: URLAuthenticationChallenge, for navigation: Navigation?) async -> AuthChallengeDisposition? {
        webViewDidReceiveChallengePublisher.send()

        guard challenge.protectionSpace.authenticationMethod == NSURLAuthenticationMethodHTTPBasic else { return nil }
=======
    func webView(_ webView: WKWebView,
                 didReceive challenge: URLAuthenticationChallenge,
                 completionHandler: @escaping (URLSession.AuthChallengeDisposition, URLCredential?) -> Void) {

        if challenge.protectionSpace.authenticationMethod == NSURLAuthenticationMethodHTTPBasic {
            // send this event only when we're interrupting loading and showing extra UI to the user
            webViewDidReceiveUserInteractiveChallengePublisher.send()

            let dialog = UserDialogType.basicAuthenticationChallenge(.init(challenge.protectionSpace) { result in
                let (disposition, credential) = (try? result.get()) ?? (nil, nil)
                completionHandler(disposition ?? .cancelAuthenticationChallenge, credential)
            })
            self.userInteractionDialog = UserDialog(sender: .page(domain: challenge.protectionSpace.host), dialog: dialog)
            return
        }
>>>>>>> 46bf33a7

        let (request, future) = BasicAuthDialogRequest.future(with: challenge.protectionSpace)
        self.userInteractionDialog = UserDialog(sender: .page(domain: challenge.protectionSpace.host), dialog: .basicAuthenticationChallenge(request))
        do {
            disableLongDecisionMakingChecks()
            defer {
                enableLongDecisionMakingChecks()
            }

            return try await future.get()
        } catch {
            return .cancel
        }
    }

    @MainActor
    func didCommit(_ navigation: Navigation) {
        if content.isUrl, navigation.url == content.url {
            addVisit(of: navigation.url)
        }
        webViewDidCommitNavigationPublisher.send()
    }

    // swiftlint:disable cyclomatic_complexity
    // swiftlint:disable function_body_length
    @MainActor
    func decidePolicy(for navigationAction: NavigationAction, preferences: inout NavigationPreferences) async -> NavigationActionPolicy? {
        preferences.userAgent = UserAgent.for(navigationAction.url)

        if let policy = privatePlayer.decidePolicy(for: navigationAction, in: self) {
            return policy
        }

        if navigationAction.url.isFileURL {
            return .allow
        }

        let isLinkActivated = !navigationAction.isTargetingNewWindow
            && (navigationAction.navigationType.isLinkActivated || (navigationAction.navigationType == .other && navigationAction.isUserInitiated))

        let isNavigatingAwayFromPinnedTab: Bool = {
            let isNavigatingToAnotherDomain = navigationAction.url.host != url?.host
            let isPinned = pinnedTabsManager.isTabPinned(self)
            return isLinkActivated && isPinned && isNavigatingToAnotherDomain && navigationAction.isForMainFrame
        }()

        // to be modularized later on, see https://app.asana.com/0/0/1203268245242140/f
        let isRequestingNewTab = (isLinkActivated && NSApp.isCommandPressed) || navigationAction.navigationType.isMiddleButtonClick || isNavigatingAwayFromPinnedTab
        let shouldSelectNewTab = NSApp.isShiftPressed || (isNavigatingAwayFromPinnedTab && !navigationAction.navigationType.isMiddleButtonClick && !NSApp.isCommandPressed)

        didGoBackForward = navigationAction.navigationType.isBackForward

        // This check needs to happen before GPC checks. Otherwise the navigation type may be rewritten to `.other`
        // which would skip link rewrites.
        if !navigationAction.navigationType.isBackForward {
            let navigationActionPolicy = await linkProtection
                .requestTrackingLinkRewrite(
                    initiatingURL: webView.url,
                    destinationURL: navigationAction.url,
                    onStartExtracting: { if !isRequestingNewTab { isAMPProtectionExtracting = true }},
                    onFinishExtracting: { [weak self] in self?.isAMPProtectionExtracting = false },
                    onLinkRewrite: { [weak self] url in
                        guard let self = self else { return }
                        if isRequestingNewTab || !navigationAction.isForMainFrame {
                            self.openChild(with: .url(url), of: .tab(selected: shouldSelectNewTab || !navigationAction.isForMainFrame))
                        } else {
                            self.webView.load(url)
                        }
                    })
            if let navigationActionPolicy = navigationActionPolicy, navigationActionPolicy == false {
                return .cancel
            }
        }

        if navigationAction.isForMainFrame, navigationAction.request.mainDocumentURL?.host != lastUpgradedURL?.host {
            lastUpgradedURL = nil
        }

        if navigationAction.isForMainFrame, !navigationAction.navigationType.isBackForward {
            if let newRequest = referrerTrimming.trimReferrer(for: navigationAction.request, originUrl: navigationAction.sourceFrame.url) {
                if isRequestingNewTab {
                    self.openChild(with: newRequest.url.map { .contentFromURL($0) } ?? .none, of: .tab(selected: shouldSelectNewTab))
                } else {
                    _ = webView.load(newRequest)
                }
                return .cancel
            }
        }

        if navigationAction.isForMainFrame,
           !navigationAction.navigationType.isBackForward,
           !isRequestingNewTab,
           let request = GPCRequestFactory().requestForGPC(basedOn: navigationAction.request,
                                                           config: contentBlocking.privacyConfigurationManager.privacyConfig,
                                                           gpcEnabled: PrivacySecurityPreferences.shared.gpcEnabled) {

            return .redirect(navigationAction, invalidatingBackItemIfNeededFor: webView) {
                $0.load(request)
            }
        }

        if navigationAction.isForMainFrame,
           navigationAction.url != currentDownload || navigationAction.isUserInitiated {
            currentDownload = nil
        }

        self.resetConnectionUpgradedTo(navigationAction: navigationAction)

        if isRequestingNewTab {
            self.openChild(with: .contentFromURL(navigationAction.url), of: .tab(selected: shouldSelectNewTab))
            return .cancel

        } else if navigationAction.shouldDownload
                    || (isLinkActivated && NSApp.isOptionPressed && !NSApp.isCommandPressed) {
            // register the navigationAction for legacy _WKDownload to be called back on the Tab
            // further download will be passed to webView:navigationAction:didBecomeDownload:
            return .download(navigationAction.url, using: webView) { [weak self] download in
                self?.navigationAction(navigationAction, didBecome: download)
            }
        }

        guard navigationAction.url.scheme != nil else { return .allow }

        if navigationAction.url.isExternalSchemeLink {
            // request if OS can handle extenrnal url
            self.host(webView.url?.host, requestedOpenExternalURL: navigationAction.url)
            return .cancel
        }

        if navigationAction.isForMainFrame,
           case .success(let upgradedURL) = await privacyFeatures.httpsUpgrade.upgrade(url: navigationAction.url) {

            if lastUpgradedURL != upgradedURL {
                urlDidUpgrade(to: upgradedURL)
                return .redirect(navigationAction, invalidatingBackItemIfNeededFor: webView) {
                    $0.load(URLRequest(url: upgradedURL))
                }
            }
        }

        if !navigationAction.url.isDuckDuckGo {
            await prepareForContentBlocking()
        }

        toggleFBProtection(for: navigationAction.url)

        return .next
    }
    // swiftlint:enable cyclomatic_complexity
    // swiftlint:enable function_body_length

    private func host(_ host: String?, requestedOpenExternalURL url: URL) {
        let searchForExternalUrl = { [weak self] in
            // Redirect after handing WebView.url update after cancelling the request
            DispatchQueue.main.async {
                guard let self, let url = URL.makeSearchUrl(from: url.absoluteString) else { return }
                self.update(url: url)
            }
        }

        guard self.delegate?.tab(self, requestedOpenExternalURL: url, forUserEnteredURL: userEnteredUrl) == true else {
            // search if external URL can‘t be opened but entered by user
            if userEnteredUrl {
                searchForExternalUrl()
            }
            return
        }

        let permissionType = PermissionType.externalScheme(scheme: url.scheme ?? "")

        permissions.permissions([permissionType], requestedForDomain: host, url: url) { [weak self, userEnteredUrl] granted in
            guard granted, let self else {
                // search if denied but entered by user
                if userEnteredUrl {
                    searchForExternalUrl()
                }
                return
            }
            // handle opening extenral URL
            NSWorkspace.shared.open(url)
            self.permissions.permissions[permissionType].externalSchemeOpened()
        }
    }
    // swiftlint:enable cyclomatic_complexity
    // swiftlint:enable function_body_length

    private func urlDidUpgrade(to upgradedUrl: URL) {
        lastUpgradedURL = upgradedUrl
        privacyInfo?.connectionUpgradedTo = upgradedUrl
    }

    @MainActor
    private func prepareForContentBlocking() async {
        // Ensure Content Blocking Assets (WKContentRuleList&UserScripts) are installed
        if userContentController?.contentBlockingAssetsInstalled == false
           && contentBlocking.privacyConfigurationManager.privacyConfig.isEnabled(featureKey: .contentBlocking) {
            cbaTimeReporter?.tabWillWaitForRulesCompilation(self.instrumentation.currentTabIdentifier)

            disableLongDecisionMakingChecks()
            defer {
                enableLongDecisionMakingChecks()
            }

            await userContentController?.awaitContentBlockingAssetsInstalled()
            cbaTimeReporter?.reportWaitTimeForTabFinishedWaitingForRules(self.instrumentation.currentTabIdentifier)
        } else {
            cbaTimeReporter?.reportNavigationDidNotWaitForRules()
        }
    }

    private func toggleFBProtection(for url: URL) {
        // Enable/disable FBProtection only after UserScripts are installed (awaitContentBlockingAssetsInstalled)
        let privacyConfiguration = contentBlocking.privacyConfigurationManager.privacyConfig

        let featureEnabled = privacyConfiguration.isFeature(.clickToPlay, enabledForDomain: url.host)
        setFBProtection(enabled: featureEnabled)
    }

    @MainActor
    func willStart(_ navigation: Navigation) {
        if error != nil { error = nil }

        externalSchemeOpenedPerPageLoad = false
        delegate?.tabWillStartNavigation(self, isUserInitiated: navigation.navigationAction.isUserInitiated)

        if navigation.navigationAction.navigationType.isRedirect {
            resetDashboardInfo()
        }
    }

    @MainActor
    func decidePolicy(for navigationResponse: NavigationResponse) async -> NavigationResponsePolicy? {
        userEnteredUrl = false // subsequent requests will be navigations

        internalUserDecider?.markUserAsInternalIfNeeded(forUrl: webView.url,
                                                        response: navigationResponse.response as? HTTPURLResponse)

        if !navigationResponse.canShowMIMEType || navigationResponse.shouldDownload {
            if navigationResponse.isForMainFrame {
                guard currentDownload != navigationResponse.url else {
                    // prevent download twice
                    return .cancel
                }
                currentDownload = navigationResponse.url
            }

            if navigationResponse.isSuccessful == true {
                // register the navigationResponse for legacy _WKDownload to be called back on the Tab
                // further download will be passed to webView:navigationResponse:didBecomeDownload:
                return .download(navigationResponse.url, using: webView) {  [weak self] download in
                    self?.navigationResponse(navigationResponse, didBecome: download)
                }
            }
        }

        return .next
    }

    @MainActor
    func didStart(_ navigation: Navigation) {
        delegate?.tabDidStartNavigation(self)
        userInteractionDialog = nil

        // Unnecessary assignment triggers publishing
        if error != nil { error = nil }

        invalidateInteractionStateData()
        resetDashboardInfo()
        linkProtection.cancelOngoingExtraction()
        linkProtection.setMainFrameUrl(navigation.url)
        referrerTrimming.onBeginNavigation(to: navigation.url)
    }

    @MainActor
    func navigationDidFinish(_ navigation: Navigation) {
        invalidateInteractionStateData()
        webViewDidFinishNavigationPublisher.send()
        if isAMPProtectionExtracting { isAMPProtectionExtracting = false }
        linkProtection.setMainFrameUrl(nil)
        referrerTrimming.onFinishNavigation()
        setUpYoutubeScriptsIfNeeded()
        statisticsLoader?.refreshRetentionAtb(isSearch: navigation.url.isDuckDuckGoSearch)
    }

    @MainActor
    func navigation(_ navigation: Navigation, didFailWith error: WKError) {
        if navigation.isCurrent {
            self.error = error
        }

        invalidateInteractionStateData()
        linkProtection.setMainFrameUrl(nil)
        referrerTrimming.onFailedNavigation()
        webViewDidFailNavigationPublisher.send()
    }

    @MainActor
    func navigationAction(_ navigationAction: NavigationAction, didBecome download: WebKitDownload) {
        FileDownloadManager.shared.add(download, delegate: self, location: .auto, postflight: .none)
    }

    @MainActor
    func navigationResponse(_ navigationResponse: NavigationResponse, didBecome download: WebKitDownload) {
        let task = FileDownloadManager.shared.add(download, delegate: self, location: .auto, postflight: .none)

        // Note this can result in tabs being left open, e.g. download button on this page:
        // https://en.wikipedia.org/wiki/Guitar#/media/File:GuitareClassique5.png
        // Safari closes new tabs that were opened and then create a download instantly.
        if self.webView.backForwardList.currentItem == nil,
           self.parentTab != nil {
            var cancellable: AnyCancellable?
            cancellable = task.didChooseDownloadLocationPublisher.sink { [weak self] completion in
                cancellable?.cancel()
                guard let self,
                      case .finished = completion,
                      self.webView.backForwardList.currentItem == nil
                else { return }

                self.delegate?.closeTab(self)

            } receiveValue: { _ in }
        }
    }

    func webContentProcessDidTerminate(with reason: WKProcessTerminationReason?) {
        Pixel.fire(.debug(event: .webKitDidTerminate, error: NSError(domain: "WKProcessTerminated", code: reason?.rawValue ?? -1)))
    }

}

extension Tab: FileDownloadManagerDelegate {

    func chooseDestination(suggestedFilename: String?, directoryURL: URL?, fileTypes: [UTType], callback: @escaping (URL?, UTType?) -> Void) {
        let dialog = UserDialogType.savePanel(.init(SavePanelParameters(suggestedFilename: suggestedFilename,
                                                                        fileTypes: fileTypes)) { result in
            guard case let .success(.some( (url: url, fileType: fileType) )) = result else {
                callback(nil, nil)
                return
            }
            callback(url, fileType)
        })
        userInteractionDialog = UserDialog(sender: .user, dialog: dialog)
    }

    func fileIconFlyAnimationOriginalRect(for downloadTask: WebKitDownloadTask) -> NSRect? {
        self.delegate?.fileIconFlyAnimationOriginalRect(for: downloadTask)
    }

}

@available(macOS 11, *)
extension Tab: AutoconsentUserScriptDelegate {
    func autoconsentUserScript(consentStatus: CookieConsentInfo) {
        self.privacyInfo?.cookieConsentManaged = consentStatus
    }

    func autoconsentUserScriptPromptUserForConsent(_ result: @escaping (Bool) -> Void) {
        delegate?.tab(self, promptUserForCookieConsent: result)
    }
}

extension Tab: YoutubeOverlayUserScriptDelegate {
    func youtubeOverlayUserScriptDidRequestDuckPlayer(with url: URL) {
        let content = Tab.TabContent.contentFromURL(url)
        let isRequestingNewTab = NSApp.isCommandPressed
        if isRequestingNewTab {
            let shouldSelectNewTab = NSApp.isShiftPressed
            self.openChild(with: content, of: .tab(selected: shouldSelectNewTab))
        } else {
            setContent(content)
        }
    }
}

extension Tab: TabDataClearing {
    func prepareForDataClearing(caller: TabDataCleaner) {
        webView.stopLoading()
        webView.configuration.userContentController.removeAllUserScripts()

        webView.navigationDelegate = caller
        webView.load(URL(string: "about:blank")!)
    }
}

// "protected" properties meant to access otherwise private properties from Tab extensions
extension Tab {

    static var objcDelegateKeyPath: String { #keyPath(objcDelegate) }
    @objc private var objcDelegate: Any? { delegate }

    static var objcNavigationDelegateKeyPath: String { #keyPath(objcNavigationDelegate) }
    @objc private var objcNavigationDelegate: Any? { navigationDelegate }

}<|MERGE_RESOLUTION|>--- conflicted
+++ resolved
@@ -1140,29 +1140,12 @@
 
 extension Tab/*: NavigationResponder*/ { // to be moved to Tab+Navigation.swift
 
-<<<<<<< HEAD
     @MainActor
     func didReceive(_ challenge: URLAuthenticationChallenge, for navigation: Navigation?) async -> AuthChallengeDisposition? {
-        webViewDidReceiveChallengePublisher.send()
-
         guard challenge.protectionSpace.authenticationMethod == NSURLAuthenticationMethodHTTPBasic else { return nil }
-=======
-    func webView(_ webView: WKWebView,
-                 didReceive challenge: URLAuthenticationChallenge,
-                 completionHandler: @escaping (URLSession.AuthChallengeDisposition, URLCredential?) -> Void) {
-
-        if challenge.protectionSpace.authenticationMethod == NSURLAuthenticationMethodHTTPBasic {
-            // send this event only when we're interrupting loading and showing extra UI to the user
-            webViewDidReceiveUserInteractiveChallengePublisher.send()
-
-            let dialog = UserDialogType.basicAuthenticationChallenge(.init(challenge.protectionSpace) { result in
-                let (disposition, credential) = (try? result.get()) ?? (nil, nil)
-                completionHandler(disposition ?? .cancelAuthenticationChallenge, credential)
-            })
-            self.userInteractionDialog = UserDialog(sender: .page(domain: challenge.protectionSpace.host), dialog: dialog)
-            return
-        }
->>>>>>> 46bf33a7
+
+        // send this event only when we're interrupting loading and showing extra UI to the user
+        webViewDidReceiveUserInteractiveChallengePublisher.send()
 
         let (request, future) = BasicAuthDialogRequest.future(with: challenge.protectionSpace)
         self.userInteractionDialog = UserDialog(sender: .page(domain: challenge.protectionSpace.host), dialog: .basicAuthenticationChallenge(request))
