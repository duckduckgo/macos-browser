//
//  Tab.swift
//
//  Copyright © 2020 DuckDuckGo. All rights reserved.
//
//  Licensed under the Apache License, Version 2.0 (the "License");
//  you may not use this file except in compliance with the License.
//  You may obtain a copy of the License at
//
//  http://www.apache.org/licenses/LICENSE-2.0
//
//  Unless required by applicable law or agreed to in writing, software
//  distributed under the License is distributed on an "AS IS" BASIS,
//  WITHOUT WARRANTIES OR CONDITIONS OF ANY KIND, either express or implied.
//  See the License for the specific language governing permissions and
//  limitations under the License.
//

// swiftlint:disable file_length

import Combine
import BrowserServicesKit
import ContentBlocking
import Foundation
import os
import UserScript
import WebKit

protocol TabDelegate: ContentOverlayUserScriptDelegate {
    func tabWillStartNavigation(_ tab: Tab, isUserInitiated: Bool)
    func tabDidStartNavigation(_ tab: Tab)
    func tab(_ tab: Tab, createdChild childTab: Tab, of kind: NewWindowPolicy)

    func tab(_ tab: Tab, requestedOpenExternalURL url: URL, forUserEnteredURL userEntered: Bool) -> Bool

    func tabPageDOMLoaded(_ tab: Tab)
    func closeTab(_ tab: Tab)

    func fileIconFlyAnimationOriginalRect(for downloadTask: WebKitDownloadTask) -> NSRect?

}

// swiftlint:disable type_body_length
@dynamicMemberLookup
final class Tab: NSObject, Identifiable, ObservableObject {

    enum TabContent: Equatable {
        case homePage
        case url(URL)
        case privatePlayer(videoID: String, timestamp: String?)
        case preferences(pane: PreferencePaneIdentifier?)
        case bookmarks
        case onboarding
        case none

        static func contentFromURL(_ url: URL?) -> TabContent {
            if url == .homePage {
                return .homePage
            } else if url == .welcome {
                return .onboarding
            } else if url == .preferences {
                return .anyPreferencePane
            } else if let preferencePane = url.flatMap(PreferencePaneIdentifier.init(url:)) {
                return .preferences(pane: preferencePane)
            } else if let privatePlayerContent = PrivatePlayer.shared.tabContent(for: url) {
                return privatePlayerContent
            } else {
                return .url(url ?? .blankPage)
            }
        }

        static var displayableTabTypes: [TabContent] {
            // Add new displayable types here
            let displayableTypes = [TabContent.anyPreferencePane, .bookmarks]

            return displayableTypes.sorted { first, second in
                guard let firstTitle = first.title, let secondTitle = second.title else {
                    return true // Arbitrary sort order, only non-standard tabs are displayable.
                }
                return firstTitle.localizedStandardCompare(secondTitle) == .orderedAscending
            }
        }

        /// Convenience accessor for `.preferences` Tab Content with no particular pane selected,
        /// i.e. the currently selected pane is decided internally by `PreferencesViewController`.
        static let anyPreferencePane: Self = .preferences(pane: nil)

        var isDisplayable: Bool {
            switch self {
            case .preferences, .bookmarks:
                return true
            default:
                return false
            }
        }

        func matchesDisplayableTab(_ other: TabContent) -> Bool {
            switch (self, other) {
            case (.preferences, .preferences):
                return true
            case (.bookmarks, .bookmarks):
                return true
            default:
                return false
            }
        }

        var title: String? {
            switch self {
            case .url, .homePage, .privatePlayer, .none: return nil
            case .preferences: return UserText.tabPreferencesTitle
            case .bookmarks: return UserText.tabBookmarksTitle
            case .onboarding: return UserText.tabOnboardingTitle
            }
        }

        var url: URL? {
            switch self {
            case .url(let url):
                return url
            case .privatePlayer(let videoID, let timestamp):
                return .privatePlayer(videoID, timestamp: timestamp)
            default:
                return nil
            }
        }

        var isUrl: Bool {
            switch self {
            case .url, .privatePlayer:
                return true
            default:
                return false
            }
        }

        var isPrivatePlayer: Bool {
            switch self {
            case .privatePlayer:
                return true
            default:
                return false
            }
        }
    }
    private struct ExtensionDependencies: TabExtensionDependencies {
        var tabIdentifier: UInt64
        var userScriptsPublisher: AnyPublisher<UserScripts?, Never>
        var privacyFeatures: PrivacyFeaturesProtocol
        var inheritedAttribution: BrowserServicesKit.AdClickAttributionLogic.State?
        var userContentControllerProvider: UserContentControllerProvider
    }

    // "protected" delegate property for extensions usage 
    private weak var delegate: TabDelegate?
    @objc private var objcDelegate: Any? { delegate }
    static var objcDelegateKeyPath: String { #keyPath(objcDelegate) }
    func setDelegate(_ delegate: TabDelegate) { self.delegate = delegate }

    // "protected" navigationDelegate property for extensions usage
    static var objcNavigationDelegateKeyPath: String { #keyPath(objcNavigationDelegate) }
    @objc private var objcNavigationDelegate: Any? { navigationDelegate }
    private let navigationDelegate = DistributedNavigationDelegate(logger: .navigation)

<<<<<<< HEAD
=======
    private let cbaTimeReporter: ContentBlockingAssetsCompilationTimeReporter?
>>>>>>> 412ab31b
    let pinnedTabsManager: PinnedTabsManager
    private let privatePlayer: PrivatePlayer
    private let privacyFeatures: AnyPrivacyFeatures
    private var contentBlocking: AnyContentBlocking { privacyFeatures.contentBlocking }

    // to be wiped out later
    private var detectedTrackersCancellables: AnyCancellable?

    private let webViewConfiguration: WKWebViewConfiguration

    private var extensions: TabExtensions
    // accesing TabExtensions‘ Public Protocols projecting tab.extensions.extensionName to tab.extensionName
    // allows extending Tab functionality while maintaining encapsulation
    subscript<Extension>(dynamicMember keyPath: KeyPath<TabExtensions, Extension?>) -> Extension? {
        self.extensions[keyPath: keyPath]
    }

    @Published
    private(set) var userContentController: UserContentController?

    convenience init(content: TabContent,
                     faviconManagement: FaviconManagement = FaviconManager.shared,
                     webCacheManager: WebCacheManager = WebCacheManager.shared,
                     webViewConfiguration: WKWebViewConfiguration? = nil,
                     historyCoordinating: HistoryCoordinating = HistoryCoordinator.shared,
                     pinnedTabsManager: PinnedTabsManager = WindowControllersManager.shared.pinnedTabsManager,
                     privatePlayer: PrivatePlayer? = nil,
                     localHistory: Set<String> = Set<String>(),
                     title: String? = nil,
                     favicon: NSImage? = nil,
                     sessionStateData: Data? = nil,
                     interactionStateData: Data? = nil,
                     parentTab: Tab? = nil,
                     shouldLoadInBackground: Bool = false,
                     canBeClosedWithBack: Bool = false,
                     lastSelectedAt: Date? = nil,
                     currentDownload: URL? = nil,
                     webViewFrame: CGRect = .zero
    ) {

        let privatePlayer = privatePlayer
            ?? (AppDelegate.isRunningTests ? PrivatePlayer.mock(withMode: .enabled) : PrivatePlayer.shared)

        self.init(content: content,
                  faviconManagement: faviconManagement,
                  webCacheManager: webCacheManager,
                  webViewConfiguration: webViewConfiguration,
                  historyCoordinating: historyCoordinating,
                  pinnedTabsManager: pinnedTabsManager,
                  privacyFeatures: PrivacyFeatures,
                  privatePlayer: privatePlayer,
                  localHistory: localHistory,
                  title: title,
                  favicon: favicon,
                  sessionStateData: sessionStateData,
                  interactionStateData: interactionStateData,
                  parentTab: parentTab,
                  shouldLoadInBackground: shouldLoadInBackground,
                  canBeClosedWithBack: canBeClosedWithBack,
                  lastSelectedAt: lastSelectedAt,
                  currentDownload: currentDownload,
                  webViewFrame: webViewFrame)
    }

    init(content: TabContent,
         faviconManagement: FaviconManagement,
         webCacheManager: WebCacheManager,
         webViewConfiguration: WKWebViewConfiguration?,
         historyCoordinating: HistoryCoordinating,
         pinnedTabsManager: PinnedTabsManager,
         privacyFeatures: some PrivacyFeaturesProtocol,
         privatePlayer: PrivatePlayer,
         localHistory: Set<String>,
         title: String?,
         favicon: NSImage?,
         sessionStateData: Data?,
         interactionStateData: Data?,
         parentTab: Tab?,
         shouldLoadInBackground: Bool,
         canBeClosedWithBack: Bool,
         lastSelectedAt: Date?,
         currentDownload: URL?,
         webViewFrame: CGRect
    ) {

        self.content = content
        self.faviconManagement = faviconManagement
        self.historyCoordinating = historyCoordinating
        self.pinnedTabsManager = pinnedTabsManager
        self.privacyFeatures = privacyFeatures
        self.privatePlayer = privatePlayer
        self.localHistory = localHistory
        self.title = title
        self.favicon = favicon
        self.parentTab = parentTab
        self._canBeClosedWithBack = canBeClosedWithBack
        self.sessionStateData = sessionStateData
        self.interactionStateData = interactionStateData
        self.lastSelectedAt = lastSelectedAt
        self.currentDownload = currentDownload

        let configuration = webViewConfiguration ?? WKWebViewConfiguration()
        configuration.applyStandardConfiguration(contentBlocking: privacyFeatures.contentBlocking)
        self.webViewConfiguration = configuration
        let userContentController = configuration.userContentController as? UserContentController
        assert(userContentController != nil)
        self.userContentController = userContentController

        webView = WebView(frame: webViewFrame, configuration: configuration)
        webView.allowsLinkPreview = false
        permissions = PermissionModel()

        let userScriptsPublisher = _userContentController.projectedValue
            .compactMap { $0?.$contentBlockingAssets }
            .switchToLatest()
            .map { $0?.userScripts as? UserScripts }
            .eraseToAnyPublisher()

        var userContentControllerProvider: UserContentControllerProvider?
        self.extensions = .builder().build(with: ExtensionDependencies(tabIdentifier: instrumentation.currentTabIdentifier,
                                                                       userScriptsPublisher: userScriptsPublisher,
                                                                       privacyFeatures: privacyFeatures,
                                                                       userContentControllerProvider: {  userContentControllerProvider?() }))

        super.init()

        userContentControllerProvider = { [weak self] in self?.userContentController }

        setupNavigationDelegate()
<<<<<<< HEAD

        // sanity check to validate all the Navigation Extensions are registered as Navigation Responders
        assert(!extensions.contains(where: { ($0 as? NavigationResponder).map { ext in navigationDelegate.responders.contains(where: { responder in
            (type(of: responder) == type(of: ext))
        }) } == false }), "Some of the NavigationResponder-conforming extensions registered in TabExtensions not registered as Responders in Tab+Navigation")

=======
>>>>>>> 412ab31b
        userContentController?.delegate = self
        setupWebView(shouldLoadInBackground: shouldLoadInBackground)

        if favicon == nil {
            handleFavicon()
        }

        NotificationCenter.default.addObserver(self,
                                               selector: #selector(onDuckDuckGoEmailSignOut),
                                               name: .emailDidSignOut,
                                               object: nil)

<<<<<<< HEAD
        subscribeToDetectedTrackers()
=======
        self.subscribeToDetectedTrackers() 
>>>>>>> 412ab31b
    }

    override func awakeAfter(using decoder: NSCoder) -> Any? {
        for tabExtension in self.extensions {
            (tabExtension as? (any NSCodingExtension))?.awakeAfter(using: decoder)
        }
        return self
    }

    func encodeExtensions(with coder: NSCoder) {
        for tabExtension in self.extensions {
            (tabExtension as? (any NSCodingExtension))?.encode(using: coder)
        }
    }

    func openChild(with content: TabContent, of kind: NewWindowPolicy) {
        guard let delegate else {
            assertionFailure("no delegate set")
            return
        }
        let tab = Tab(content: content, parentTab: self, shouldLoadInBackground: true, canBeClosedWithBack: kind.isSelectedTab)
        delegate.tab(self, createdChild: tab, of: kind)
    }

    @objc func onDuckDuckGoEmailSignOut(_ notification: Notification) {
        guard let url = webView.url else { return }
        if EmailUrls().isDuckDuckGoEmailProtection(url: url) {
            webView.evaluateJavaScript("window.postMessage({ emailProtectionSignedOut: true }, window.origin);")
        }
    }

    deinit {
        cleanUpBeforeClosing()
        webView.configuration.userContentController.removeAllUserScripts()
    }

    func cleanUpBeforeClosing() {
        if content.isUrl, let url = webView.url {
            historyCoordinating.commitChanges(url: url)
        }
        webView.stopLoading()
        webView.stopMediaCapture()
        webView.stopAllMediaPlayback()
        webView.fullscreenWindowController?.close()
    }

    // MARK: - Event Publishers

    let webViewDidReceiveChallengePublisher = PassthroughSubject<Void, Never>()
    let webViewDidCommitNavigationPublisher = PassthroughSubject<Void, Never>()
    let webViewDidFinishNavigationPublisher = PassthroughSubject<Void, Never>()
    let webViewDidFailNavigationPublisher = PassthroughSubject<Void, Never>()

    @MainActor
    @Published var isAMPProtectionExtracting: Bool = false

    // MARK: - Properties

    let webView: WebView

    private var lastUpgradedURL: URL?

    var userEnteredUrl = false

    var contentChangeEnabled = true

    var isLazyLoadingInProgress = false

    @Published private(set) var content: TabContent {
        didSet {
            handleFavicon()
            invalidateSessionStateData()
            if let oldUrl = oldValue.url {
                historyCoordinating.commitChanges(url: oldUrl)
            }
            error = nil
            Task {
                await reloadIfNeeded(shouldLoadInBackground: true)
            }

            if let title = content.title {
                self.title = title
            }
            
        }
    }

    func setContent(_ content: TabContent) {
        guard contentChangeEnabled else {
            return
        }

        lastUpgradedURL = nil

        if let newContent = privatePlayer.overrideContent(content, for: self) {
            self.content = newContent
            return
        }

        switch (self.content, content) {
        case (.preferences(pane: .some), .preferences(pane: nil)):
            // prevent clearing currently selected pane (for state persistence purposes)
            break
        default:
            if self.content != content {
                self.content = content
            }
        }
    }
    
    var lastSelectedAt: Date?

    @Published var title: String?
    @PublishedAfter var error: WKError? {
        didSet {
            switch error {
            case .some(URLError.notConnectedToInternet),
                 .some(URLError.networkConnectionLost):
                guard let failingUrl = error?.failingUrl else { break }
                historyCoordinating.markFailedToLoadUrl(failingUrl)
            default:
                break
            }
        }
    }
    let permissions: PermissionModel

    /// an Interactive Dialog request (alert/open/save/print) made by a page to be published and presented asynchronously
    @Published
    var userInteractionDialog: UserDialog? {
        didSet {
            guard let request = userInteractionDialog?.request else { return }
            request.addCompletionHandler { [weak self, weak request] _ in
                if self?.userInteractionDialog?.request === request {
                    self?.userInteractionDialog = nil
                }
            }
        }
    }

    weak private(set) var parentTab: Tab?
    private var _canBeClosedWithBack: Bool
    var canBeClosedWithBack: Bool {
        // Reset canBeClosedWithBack on any WebView navigation
        _canBeClosedWithBack = _canBeClosedWithBack && parentTab != nil && !webView.canGoBack && !webView.canGoForward
        return _canBeClosedWithBack
    }

    @available(macOS, obsoleted: 12.0, renamed: "interactionStateData")
    var sessionStateData: Data?
    var interactionStateData: Data?

    func invalidateSessionStateData() {
        sessionStateData = nil
        interactionStateData = nil
    }

    func getActualSessionStateData() -> Data? {
        if let sessionStateData = sessionStateData {
            return sessionStateData
        }

        guard webView.url != nil else { return nil }
        // collect and cache actual SessionStateData on demand and store until invalidated
        self.sessionStateData = (try? webView.sessionStateData())
        return self.sessionStateData
    }
    
    @available(macOS 12, *)
    func getActualInteractionStateData() -> Data? {
        if let interactionStateData = interactionStateData {
            return interactionStateData
        }

        guard webView.url != nil else { return nil }
        
        self.interactionStateData = (webView.interactionState as? Data)
        
        return self.interactionStateData
    }

    func update(url: URL?, userEntered: Bool = true) {
        if url == .welcome {
            OnboardingViewModel().restart()
        }
        self.content = .contentFromURL(url)

        // This function is called when the user has manually typed in a new address, which should reset the login detection flow.
        userEnteredUrl = userEntered
    }

    // Used to track if an error was caused by a download navigation.
    private(set) var currentDownload: URL?

    func download(from url: URL, promptForLocation: Bool = true) {
        webView.startDownload(URLRequest(url: url, cachePolicy: .returnCacheDataElseLoad)) { download in
            FileDownloadManager.shared.add(download, delegate: self, location: promptForLocation ? .prompt : .auto, postflight: .none)
        }
    }

    func saveWebContentAs() {
        webView.getMimeType { [weak self] mimeType in
            guard let self else { return }
            let webView = self.webView
            guard case .some(.html) = mimeType.flatMap(UTType.init(mimeType:)) else {
                if let url = webView.url {
                    self.download(from: url, promptForLocation: true)
                }
                return
            }

            let dialog = UserDialogType.savePanel(.init(SavePanelParameters(suggestedFilename: webView.suggestedFilename,
                                                                            fileTypes: [.html, .webArchive, .pdf])) { result in
                guard let (url, fileType) = try? result.get() else { return }
                webView.exportWebContent(to: url, as: fileType.flatMap(WKWebView.ContentExportType.init) ?? .html)
            })
            self.userInteractionDialog = UserDialog(sender: .user, dialog: dialog)
        }
    }

    private let instrumentation = TabInstrumentation()
<<<<<<< HEAD
=======
    private enum FrameLoadState {
        case provisional
        case committed
        case finished
    }
>>>>>>> 412ab31b
    private var externalSchemeOpenedPerPageLoad = false

    var canGoForward: Bool {
        webView.canGoForward
    }

    func goForward() {
        guard canGoForward else { return }
        shouldStoreNextVisit = false
        webView.goForward()
    }

    var canGoBack: Bool {
        webView.canGoBack || error != nil
    }

    func goBack() {
        guard canGoBack else {
            if canBeClosedWithBack {
                delegate?.closeTab(self)
            }
            return
        }

        guard error == nil else {
            webView.reload()
            return
        }

        shouldStoreNextVisit = false

        if privatePlayer.goBackSkippingLastItemIfNeeded(for: webView) {
            return
        }
        webView.goBack()
    }

    func go(to item: WKBackForwardListItem) {
        shouldStoreNextVisit = false
        webView.go(to: item)
    }

    func openHomePage() {
        content = .homePage
    }

    func startOnboarding() {
        content = .onboarding
    }

    func reload() {
        currentDownload = nil
        if let error = error, let failingUrl = error.failingUrl {
            webView.load(failingUrl)
            return
        }

        if webView.url == nil, let url = content.url {
            webView.load(url)
        } else if case .privatePlayer = content, let url = content.url {
            webView.load(url)
        } else {
            webView.reload()
        }
    }

    private static let debugEvents = EventMapping<AMPProtectionDebugEvents> { event, _, _, _ in
        switch event {
        case .ampBlockingRulesCompilationFailed:
            Pixel.fire(.ampBlockingRulesCompilationFailed)
        }
    }

    lazy var linkProtection: LinkProtection = {
        LinkProtection(privacyManager: contentBlocking.privacyConfigurationManager,
                       contentBlockingManager: contentBlocking.contentBlockingManager,
                       errorReporting: Self.debugEvents)
    }()

    lazy var referrerTrimming: ReferrerTrimming = {
        ReferrerTrimming(privacyManager: contentBlocking.privacyConfigurationManager,
                         contentBlockingManager: contentBlocking.contentBlockingManager,
                         tld: contentBlocking.tld)
    }()

    @MainActor
    private func reloadIfNeeded(shouldLoadInBackground: Bool = false) async {
        guard content.url != nil else {
            return
        }

        let url: URL = await {
            if contentURL.isFileURL {
                return contentURL
            }
            return await linkProtection.getCleanURL(from: contentURL, onStartExtracting: {
                isAMPProtectionExtracting = true
            }, onFinishExtracting: { [weak self]
                in self?.isAMPProtectionExtracting = false
            })
        }()
        if shouldLoadURL(url, shouldLoadInBackground: shouldLoadInBackground) {
            let didRestore: Bool
            
            if #available(macOS 12.0, *) {
                didRestore = restoreInteractionStateDataIfNeeded() || restoreSessionStateDataIfNeeded()
            } else {
                didRestore = restoreSessionStateDataIfNeeded()
            }

            if privatePlayer.goBackAndLoadURLIfNeeded(for: self) {
                return
            }

            if !didRestore {
                if url.isFileURL {
                    _ = webView.loadFileURL(url, allowingReadAccessTo: URL(fileURLWithPath: "/"))
                } else {
                    webView.load(url)
                }
            }
        }
    }

    @MainActor
    private var contentURL: URL {
        switch content {
        case .url(let value):
            return value
        case .privatePlayer(let videoID, let timestamp):
            return .privatePlayer(videoID, timestamp: timestamp)
        case .homePage:
            return .homePage
        default:
            return .blankPage
        }
    }

    @MainActor
    private func shouldLoadURL(_ url: URL, shouldLoadInBackground: Bool = false) -> Bool {
        // don‘t reload in background unless shouldLoadInBackground
        guard url.isValid,
              (webView.superview != nil || shouldLoadInBackground),
              // don‘t reload when already loaded
              webView.url != url,
              webView.url != content.url
        else {
            return false
        }

        if privatePlayer.shouldSkipLoadingURL(for: self) {
            return false
        }

        // if content not loaded inspect error
        switch error {
        case .none, // no error
            // error due to connection failure
             .some(URLError.notConnectedToInternet),
             .some(URLError.networkConnectionLost):
            return true
        case .some:
            // don‘t autoreload on other kinds of errors
            return false
        }
    }

    @MainActor
    @available(macOS, obsoleted: 12.0, renamed: "restoreInteractionStateDataIfNeeded")
    private func restoreSessionStateDataIfNeeded() -> Bool {
        var didRestore: Bool = false
        if let sessionStateData = self.sessionStateData {
            if contentURL.isFileURL {
                _ = webView.loadFileURL(contentURL, allowingReadAccessTo: URL(fileURLWithPath: "/"))
            }
            do {
                try webView.restoreSessionState(from: sessionStateData)
                didRestore = true
            } catch {
                os_log("Tab:setupWebView could not restore session state %s", "\(error)")
            }
        }
        
        return didRestore
    }
    
    @MainActor
    @available(macOS 12, *)
    private func restoreInteractionStateDataIfNeeded() -> Bool {
        var didRestore: Bool = false
        if let interactionStateData = self.interactionStateData {
            if contentURL.isFileURL {
                _ = webView.loadFileURL(contentURL, allowingReadAccessTo: URL(fileURLWithPath: "/"))
            }
            
            webView.interactionState = interactionStateData
            didRestore = true
        }
        
        return didRestore
    }

    private func addHomePageToWebViewIfNeeded() {
        guard !AppDelegate.isRunningTests else { return }
        if content == .homePage && webView.url == nil {
            webView.load(.homePage)
        }
    }

    func stopLoading() {
        webView.stopLoading()
    }

    func requestFireproofToggle() {
        guard let url = content.url,
              let host = url.host
        else { return }

        _ = FireproofDomains.shared.toggle(domain: host)
    }

    private var superviewObserver: NSKeyValueObservation?

    private func setupWebView(shouldLoadInBackground: Bool) {
        webView.navigationDelegate = navigationDelegate
        webView.uiDelegate = self
        webView.contextMenuDelegate = self.contextMenuManager
        webView.allowsBackForwardNavigationGestures = true
        webView.allowsMagnification = true

        permissions.webView = webView

        superviewObserver = webView.observe(\.superview, options: .old) { [weak self] _, change in
            // if the webView is being added to superview - reload if needed
            if case .some(.none) = change.oldValue {
                Task { @MainActor [weak self] in
                    await self?.reloadIfNeeded()
                }
            }
        }

        // background tab loading should start immediately
        Task { @MainActor in
            await reloadIfNeeded(shouldLoadInBackground: shouldLoadInBackground)
            if !shouldLoadInBackground {
                addHomePageToWebViewIfNeeded()
            }
        }
    }

    // MARK: - Favicon

    @Published var favicon: NSImage?
    let faviconManagement: FaviconManagement

    private func handleFavicon() {
        if content.isPrivatePlayer {
            favicon = .privatePlayer
            return
        }

        guard faviconManagement.areFaviconsLoaded else { return }

        guard content.isUrl, let url = content.url else {
            favicon = nil
            return
        }

        if let cachedFavicon = faviconManagement.getCachedFavicon(for: url, sizeCategory: .small)?.image {
            if cachedFavicon != favicon {
                favicon = cachedFavicon
            }
        } else {
            favicon = nil
        }
    }

    // MARK: - Global & Local History

    private var historyCoordinating: HistoryCoordinating
    private var shouldStoreNextVisit = true
    private(set) var localHistory: Set<String>

    func addVisit(of url: URL) {
        guard shouldStoreNextVisit else {
            shouldStoreNextVisit = true
            return
        }

        // Add to global history
        historyCoordinating.addVisit(of: url)

        // Add to local history
        if let host = url.host, !host.isEmpty {
            localHistory.insert(host.droppingWwwPrefix())
        }
    }

    func updateVisitTitle(_ title: String, url: URL) {
        historyCoordinating.updateTitleIfNeeded(title: title, url: url)
    }

    // MARK: - Youtube Player
    
    private weak var youtubeOverlayScript: YoutubeOverlayUserScript?
    private weak var youtubePlayerScript: YoutubePlayerUserScript?
    private var youtubePlayerCancellables: Set<AnyCancellable> = []

    func setUpYoutubeScriptsIfNeeded() {
        guard privatePlayer.isAvailable else {
            return
        }

        youtubePlayerCancellables.removeAll()

        // only send push updates on macOS 11+ where it's safe to call window.* messages in the browser
        let canPushMessagesToJS: Bool = {
            if #available(macOS 11, *) {
                return true
            } else {
                return false
            }
        }()

        if webView.url?.host?.droppingWwwPrefix() == "youtube.com" && canPushMessagesToJS {
            privatePlayer.$mode
                .dropFirst()
                .sink { [weak self] playerMode in
                    guard let self = self else {
                        return
                    }
                    let userValues = YoutubeOverlayUserScript.UserValues(
                        privatePlayerMode: playerMode,
                        overlayInteracted: self.privatePlayer.overlayInteracted
                    )
                    self.youtubeOverlayScript?.userValuesUpdated(userValues: userValues, inWebView: self.webView)
                }
                .store(in: &youtubePlayerCancellables)
        }

        if url?.isPrivatePlayerScheme == true {
            youtubePlayerScript?.isEnabled = true

            if canPushMessagesToJS {
                privatePlayer.$mode
                    .map { $0 == .enabled }
                    .sink { [weak self] shouldAlwaysOpenPrivatePlayer in
                        guard let self = self else {
                            return
                        }
                        self.youtubePlayerScript?.setAlwaysOpenInPrivatePlayer(shouldAlwaysOpenPrivatePlayer, inWebView: self.webView)
                    }
                    .store(in: &youtubePlayerCancellables)
            }
        } else {
            youtubePlayerScript?.isEnabled = false
        }
    }
<<<<<<< HEAD
=======
    
    // MARK: - Dashboard Info
    @Published private(set) var privacyInfo: PrivacyInfo?
    private var previousPrivacyInfosByURL: [String: PrivacyInfo] = [:]
    private var didGoBackForward: Bool = false

    private func resetDashboardInfo() {
        if let url = content.url {
            if didGoBackForward, let privacyInfo = previousPrivacyInfosByURL[url.absoluteString] {
                self.privacyInfo = privacyInfo
                didGoBackForward = false
            } else {
                privacyInfo = makePrivacyInfo(url: url)
            }
        } else {
            privacyInfo = nil
        }
    }
    
    private func makePrivacyInfo(url: URL) -> PrivacyInfo? {
        guard let host = url.host else { return nil }
        
        let entity = contentBlocking.trackerDataManager.trackerData.findEntity(forHost: host)
        
        privacyInfo = PrivacyInfo(url: url,
                                  parentEntity: entity,
                                  protectionStatus: makeProtectionStatus(for: host))
        
        previousPrivacyInfosByURL[url.absoluteString] = privacyInfo
        
        return privacyInfo
    }
    
    private func resetConnectionUpgradedTo(navigationAction: NavigationAction) {
        let isOnUpgradedPage = navigationAction.url == privacyInfo?.connectionUpgradedTo
        if navigationAction.isForMainFrame && !isOnUpgradedPage {
            privacyInfo?.connectionUpgradedTo = nil
        }
    }

    private func setConnectionUpgradedTo(_ upgradedUrl: URL, navigationAction: NavigationAction) {
        guard navigationAction.isForMainFrame else { return }
        privacyInfo?.connectionUpgradedTo = upgradedUrl
    }

    public func setMainFrameConnectionUpgradedTo(_ upgradedUrl: URL?) {
        guard let upgradedUrl else { return }
        privacyInfo?.connectionUpgradedTo = upgradedUrl
    }
    
    private func makeProtectionStatus(for host: String) -> ProtectionStatus {
        let config = contentBlocking.privacyConfigurationManager.privacyConfig
        
        let isTempUnprotected = config.isTempUnprotected(domain: host)
        let isAllowlisted = config.isUserUnprotected(domain: host)
        
        var enabledFeatures: [String] = []
        
        if !config.isInExceptionList(domain: host, forFeature: .contentBlocking) {
            enabledFeatures.append(PrivacyFeature.contentBlocking.rawValue)
        }
        
        return ProtectionStatus(unprotectedTemporary: isTempUnprotected,
                                enabledFeatures: enabledFeatures,
                                allowlisted: isAllowlisted,
                                denylisted: false)
    }
>>>>>>> 412ab31b

}

extension Tab: UserContentControllerDelegate {

    func userContentController(_ userContentController: UserContentController, didInstallContentRuleLists contentRuleLists: [String: WKContentRuleList], userScripts: UserScriptsProvider, updateEvent: ContentBlockerRulesManager.UpdateEvent) {
        guard let userScripts = userScripts as? UserScripts else { fatalError("Unexpected UserScripts") }

        userScripts.debugScript.instrumentation = instrumentation
        userScripts.faviconScript.delegate = self
        userScripts.pageObserverScript.delegate = self
        userScripts.printingUserScript.delegate = self
        youtubeOverlayScript = userScripts.youtubeOverlayScript
        youtubeOverlayScript?.delegate = self
        youtubePlayerScript = userScripts.youtubePlayerUserScript
        setUpYoutubeScriptsIfNeeded()
    }

}

extension Tab: PageObserverUserScriptDelegate {

    func pageDOMLoaded() {
        self.delegate?.tabPageDOMLoaded(self)
    }

}

extension Tab: FaviconUserScriptDelegate {

    func faviconUserScript(_ faviconUserScript: FaviconUserScript,
                           didFindFaviconLinks faviconLinks: [FaviconUserScript.FaviconLink],
                           for documentUrl: URL) {
        faviconManagement.handleFaviconLinks(faviconLinks, documentUrl: documentUrl) { favicon in
            guard documentUrl == self.content.url, let favicon = favicon else {
                return
            }
            self.favicon = favicon.image
        }
    }

}

extension Tab {
    // ContentBlockerRulesUserScriptDelegate & ClickToLoadUserScriptDelegate
    // to be refactored to TabExtensions later
    func subscribeToDetectedTrackers() {
        detectedTrackersCancellables = self.trackersPublisher.sink { [weak self] tracker in
            guard let self, let url = self.webView.url else { return }

            switch tracker.type {
<<<<<<< HEAD
            case .blockedTracker:
                self.historyCoordinating.addDetectedTracker(tracker.request, onURL: url)
            case .trackerWithSurrogate:
                self.historyCoordinating.addDetectedTracker(tracker.request, onURL: url)
            case .thirdPartyRequest:
                break
=======
            case .tracker:
                self.privacyInfo?.trackerInfo.addDetectedTracker(tracker.request, onPageWithURL: url)
                self.historyCoordinating.addDetectedTracker(tracker.request, onURL: url)

            case .thirdPartyRequest:
                self.privacyInfo?.trackerInfo.add(detectedThirdPartyRequest: tracker.request)

            case .trackerWithSurrogate(host: let host):
                self.privacyInfo?.trackerInfo.addInstalledSurrogateHost(host, for: tracker.request, onPageWithURL: url)
                self.privacyInfo?.trackerInfo.addDetectedTracker(tracker.request, onPageWithURL: url)

                self.historyCoordinating.addDetectedTracker(tracker.request, onURL: url)

>>>>>>> 412ab31b
            }
        }
    }
}

extension HistoryCoordinating {

    func addDetectedTracker(_ tracker: DetectedRequest, onURL url: URL) {
        trackerFound(on: url)

        guard tracker.isBlocked,
              let entityName = tracker.entityName else { return }

        addBlockedTracker(entityName: entityName, on: url)
    }

}

extension Tab/*: NavigationResponder*/ { // to be moved to Tab+Navigation.swift

    @MainActor
    func didReceive(_ challenge: URLAuthenticationChallenge, for navigation: Navigation?) async -> AuthChallengeDisposition? {
        webViewDidReceiveChallengePublisher.send()

        guard challenge.protectionSpace.authenticationMethod == NSURLAuthenticationMethodHTTPBasic else { return nil }

        let (request, future) = BasicAuthDialogRequest.future(with: challenge.protectionSpace)
        self.userInteractionDialog = UserDialog(sender: .page(domain: challenge.protectionSpace.host), dialog: .basicAuthenticationChallenge(request))
        do {
            return try await future.get()
        } catch {
            return .cancel
        }
    }

    @MainActor
    func didCommit(_ navigation: Navigation) {
        if content.isUrl, navigation.url == content.url {
            addVisit(of: navigation.url)
        }
        webViewDidCommitNavigationPublisher.send()
    }

    // swiftlint:disable cyclomatic_complexity
    // swiftlint:disable function_body_length
    @MainActor
    func decidePolicy(for navigationAction: NavigationAction, preferences: inout NavigationPreferences) async -> NavigationActionPolicy? {
<<<<<<< HEAD
        // allow local file navigations
        if navigationAction.url.isFileURL { return .allow }

=======
>>>>>>> 412ab31b
        preferences.userAgent = UserAgent.for(navigationAction.url)

        if let policy = privatePlayer.decidePolicy(for: navigationAction, in: self) {
            return policy
        }

<<<<<<< HEAD
=======
        if navigationAction.url.isFileURL {
            return .allow
        }

>>>>>>> 412ab31b
        let isLinkActivated = !navigationAction.isTargetingNewWindow
            && navigationAction.navigationType.isLinkActivated

        let isNavigatingAwayFromPinnedTab: Bool = {
            let isNavigatingToAnotherDomain = navigationAction.url.host != url?.host
            let isPinned = pinnedTabsManager.isTabPinned(self)
            return isLinkActivated && isPinned && isNavigatingToAnotherDomain
        }()

        // to be modularized later on, see https://app.asana.com/0/0/1203268245242140/f
        let isRequestingNewTab = (isLinkActivated && NSApp.isCommandPressed) || navigationAction.navigationType.isMiddleButtonClick || isNavigatingAwayFromPinnedTab
        let shouldSelectNewTab = NSApp.isShiftPressed || (isNavigatingAwayFromPinnedTab && !navigationAction.navigationType.isMiddleButtonClick && !NSApp.isCommandPressed)

<<<<<<< HEAD
=======
        didGoBackForward = navigationAction.navigationType.isBackForward
        
>>>>>>> 412ab31b
        // This check needs to happen before GPC checks. Otherwise the navigation type may be rewritten to `.other`
        // which would skip link rewrites.
        if !navigationAction.navigationType.isBackForward {
            let navigationActionPolicy = await linkProtection
                .requestTrackingLinkRewrite(
                    initiatingURL: webView.url,
                    destinationURL: navigationAction.url,
                    onStartExtracting: { if !isRequestingNewTab { isAMPProtectionExtracting = true }},
                    onFinishExtracting: { [weak self] in self?.isAMPProtectionExtracting = false },
                    onLinkRewrite: { [weak self] url in
                        guard let self = self else { return }
                        if isRequestingNewTab || !navigationAction.isForMainFrame {
                            self.openChild(with: .url(url), of: .tab(selected: shouldSelectNewTab || !navigationAction.isForMainFrame))
                        } else {
                            self.webView.load(url)
                        }
                    })
            if let navigationActionPolicy = navigationActionPolicy, navigationActionPolicy == false {
                return .cancel
            }
        }

        if navigationAction.isForMainFrame, navigationAction.request.mainDocumentURL?.host != lastUpgradedURL?.host {
            lastUpgradedURL = nil
        }

        if navigationAction.isForMainFrame, !navigationAction.navigationType.isBackForward {
            if let newRequest = referrerTrimming.trimReferrer(for: navigationAction.request, originUrl: navigationAction.sourceFrame.url) {
                if isRequestingNewTab {
                    self.openChild(with: newRequest.url.map { .contentFromURL($0) } ?? .none, of: .tab(selected: shouldSelectNewTab))
                } else {
                    _ = webView.load(newRequest)
                }
                return .cancel
            }
        }

        if navigationAction.isForMainFrame {
            if navigationAction.navigationType.isBackForward,
               self.webView.frozenCanGoForward != nil {

                // Auto-cancel simulated Back action when upgrading to HTTPS or GPC from Client Redirect
                self.webView.frozenCanGoForward = nil
                self.webView.frozenCanGoBack = nil
                return .cancel
                
            } else if !navigationAction.navigationType.isBackForward,
                      !isRequestingNewTab,
                      let request = GPCRequestFactory().requestForGPC(basedOn: navigationAction.request,
                                                                      config: ContentBlocking.shared.privacyConfigurationManager.privacyConfig,
                                                                      gpcEnabled: PrivacySecurityPreferences.shared.gpcEnabled) {
                self.invalidateBackItemIfNeeded(for: navigationAction)

                _=webView.load(request)
                return .cancel
            }
        }

        if navigationAction.isForMainFrame {
            if navigationAction.url != currentDownload || navigationAction.isUserInitiated {
                currentDownload = nil
            }
        }

        if isRequestingNewTab {
            self.openChild(with: .contentFromURL(navigationAction.url), of: .tab(selected: shouldSelectNewTab))
            return .cancel

        } else if navigationAction.shouldDownload
                    || (isLinkActivated && NSApp.isOptionPressed && !NSApp.isCommandPressed) {
            // register the navigationAction for legacy _WKDownload to be called back on the Tab
            // further download will be passed to webView:navigationAction:didBecomeDownload:
            return .download(navigationAction.url, using: webView) { [weak self] download in
                self?.navigationAction(navigationAction, didBecome: download)
            }
        }

        guard navigationAction.url.scheme != nil else { return .allow }

        if navigationAction.url.isExternalSchemeLink {
            // request if OS can handle extenrnal url
            self.host(webView.url?.host, requestedOpenExternalURL: navigationAction.url)
            return .cancel
        }
<<<<<<< HEAD
=======

        if navigationAction.isForMainFrame {
            let result = await privacyFeatures.httpsUpgrade.upgrade(url: navigationAction.url)
            switch result {
            case let .success(upgradedURL):
                if lastUpgradedURL != upgradedURL {
                    urlDidUpgrade(upgradedURL, navigationAction: navigationAction)
                    return .cancel
                }
            case .failure:
                if !navigationAction.url.isDuckDuckGo {
                    await prepareForContentBlocking()
                }
            }
        }
>>>>>>> 412ab31b

        return .next
    }
    // swiftlint:enable cyclomatic_complexity
    // swiftlint:enable function_body_length

    private func host(_ host: String?, requestedOpenExternalURL url: URL) {
        let searchForExternalUrl = { [weak self] in
            // Redirect after handing WebView.url update after cancelling the request
            DispatchQueue.main.async {
                guard let self, let url = URL.makeSearchUrl(from: url.absoluteString) else { return }
                self.update(url: url)
            }
        }

        guard self.delegate?.tab(self, requestedOpenExternalURL: url, forUserEnteredURL: userEnteredUrl) == true else {
            // search if external URL can‘t be opened but entered by user
            if userEnteredUrl {
                searchForExternalUrl()
            }
            return
        }

        let permissionType = PermissionType.externalScheme(scheme: url.scheme ?? "")

        permissions.permissions([permissionType], requestedForDomain: host, url: url) { [weak self, userEnteredUrl] granted in
            guard granted, let self else {
                // search if denied but entered by user
                if userEnteredUrl {
                    searchForExternalUrl()
                }
                return
            }
            // handle opening extenral URL
            NSWorkspace.shared.open(url)
            self.permissions.permissions[permissionType].externalSchemeOpened()
        }
    }

<<<<<<< HEAD
=======
    private func urlDidUpgrade(_ upgradedURL: URL, navigationAction: NavigationAction) {
        lastUpgradedURL = upgradedURL
        invalidateBackItemIfNeeded(for: navigationAction)
        webView.load(upgradedURL)
        setConnectionUpgradedTo(upgradedURL, navigationAction: navigationAction)
    }

    @MainActor
    private func prepareForContentBlocking() async {
        // Ensure Content Blocking Assets (WKContentRuleList&UserScripts) are installed
        if userContentController?.contentBlockingAssetsInstalled == false
           && ContentBlocking.shared.privacyConfigurationManager.privacyConfig.isEnabled(featureKey: .contentBlocking) {
            cbaTimeReporter?.tabWillWaitForRulesCompilation(self.instrumentation.currentTabIdentifier)
            await userContentController?.awaitContentBlockingAssetsInstalled()
            cbaTimeReporter?.reportWaitTimeForTabFinishedWaitingForRules(self.instrumentation.currentTabIdentifier)
        } else {
            cbaTimeReporter?.reportNavigationDidNotWaitForRules()
        }
    }

>>>>>>> 412ab31b
    func willStart(_ navigationAction: NavigationAction) {
        if error != nil { error = nil }

        externalSchemeOpenedPerPageLoad = false
        delegate?.tabWillStartNavigation(self, isUserInitiated: navigationAction.isUserInitiated)

<<<<<<< HEAD
=======
        if navigationAction.navigationType.isRedirect {
            resetDashboardInfo()
        }
    }

>>>>>>> 412ab31b
    func invalidateBackItemIfNeeded(for navigationAction: NavigationAction) {
        // Cancelled & Upgraded Client Redirect URL leaves wrong backForwardList record
        // https://app.asana.com/0/inbox/1199237043628108/1201280322539473/1201353436736961
        guard case .redirect(let redirect) = navigationAction.navigationType,
              case .client(delay: 0) = redirect.type,
              redirect.history.last?.fromHistoryItemIdentity != webView.backForwardList.currentItem?.identity
        else { return }

        self.webView.goBack()
        self.webView.frozenCanGoBack = self.webView.canGoBack
        self.webView.frozenCanGoForward = false
    }

    @MainActor
    func decidePolicy(for navigationResponse: NavigationResponse, currentNavigation: Navigation?) async -> NavigationResponsePolicy? {
        userEnteredUrl = false // subsequent requests will be navigations
        
        if !navigationResponse.canShowMIMEType || navigationResponse.shouldDownload {
            if navigationResponse.isForMainFrame {
                guard currentDownload != navigationResponse.url else {
                    // prevent download twice
                    return .cancel
                }
                currentDownload = navigationResponse.url
            }

            if navigationResponse.httpResponse?.isSuccessful == true {
                // register the navigationResponse for legacy _WKDownload to be called back on the Tab
                // further download will be passed to webView:navigationResponse:didBecomeDownload:
                return .download(navigationResponse.url, using: webView) {  [weak self] download in
                    self?.navigationResponse(navigationResponse, didBecome: download, currentNavigation: currentNavigation)
                }
            }
        }

        return .next
    }

    func didStart(_ navigation: Navigation) {
        delegate?.tabDidStartNavigation(self)
        userInteractionDialog = nil

        // Unnecessary assignment triggers publishing
        if error != nil { error = nil }

        invalidateSessionStateData()
        linkProtection.cancelOngoingExtraction()
        linkProtection.setMainFrameUrl(navigation.url)
        referrerTrimming.onBeginNavigation(to: navigation.url)
    }

    @MainActor
    func navigationDidFinish(_ navigation: Navigation) {
        invalidateSessionStateData()
        webViewDidFinishNavigationPublisher.send()
        if isAMPProtectionExtracting { isAMPProtectionExtracting = false }
        linkProtection.setMainFrameUrl(nil)
        referrerTrimming.onFinishNavigation()
        setUpYoutubeScriptsIfNeeded()
        StatisticsLoader.shared.refreshRetentionAtb(isSearch: navigation.url.isDuckDuckGoSearch)
    }

    func navigation(_ navigation: Navigation, didFailWith error: WKError, isProvisioned: Bool) {
        if isProvisioned {
            self.error = error
        }

        invalidateSessionStateData()
        linkProtection.setMainFrameUrl(nil)
        referrerTrimming.onFailedNavigation()
        webViewDidFailNavigationPublisher.send()
    }

    func navigationAction(_ navigationAction: NavigationAction, didBecome download: WebKitDownload) {
        FileDownloadManager.shared.add(download, delegate: self, location: .auto, postflight: .none)
    }

    func navigationResponse(_ navigationResponse: NavigationResponse, didBecome download: WebKitDownload, currentNavigation: Navigation?) {
        FileDownloadManager.shared.add(download, delegate: self, location: .auto, postflight: .none)

        // Note this can result in tabs being left open, e.g. download button on this page:
        // https://en.wikipedia.org/wiki/Guitar#/media/File:GuitareClassique5.png
        // Safari closes new tabs that were opened and then create a download instantly.
        if self.webView.backForwardList.currentItem == nil,
           self.parentTab != nil {
            DispatchQueue.main.async { [weak self] in
                self?.delegate?.closeTab(self!)
            }
        }
    }

    func webContentProcessDidTerminate(currentNavigation: Navigation?) {
        Pixel.fire(.debug(event: .webKitDidTerminate))
    }

}

extension Tab: FileDownloadManagerDelegate {

    func chooseDestination(suggestedFilename: String?, directoryURL: URL?, fileTypes: [UTType], callback: @escaping (URL?, UTType?) -> Void) {
        let dialog = UserDialogType.savePanel(.init(SavePanelParameters(suggestedFilename: suggestedFilename,
                                                                        fileTypes: fileTypes)) { result in
            guard case let .success(.some( (url: url, fileType: fileType) )) = result else {
                callback(nil, nil)
                return
            }
            callback(url, fileType)
        })
        userInteractionDialog = UserDialog(sender: .user, dialog: dialog)
    }

    func fileIconFlyAnimationOriginalRect(for downloadTask: WebKitDownloadTask) -> NSRect? {
        self.delegate?.fileIconFlyAnimationOriginalRect(for: downloadTask)
    }

}

<<<<<<< HEAD
=======
@available(macOS 11, *)
extension Tab: AutoconsentUserScriptDelegate {
    func autoconsentUserScript(consentStatus: CookieConsentInfo) {
        self.privacyInfo?.cookieConsentManaged = consentStatus
    }
    
    func autoconsentUserScriptPromptUserForConsent(_ result: @escaping (Bool) -> Void) {
        delegate?.tab(self, promptUserForCookieConsent: result)
    }
}

>>>>>>> 412ab31b
extension Tab: YoutubeOverlayUserScriptDelegate {
    func youtubeOverlayUserScriptDidRequestDuckPlayer(with url: URL) {
        let content = Tab.TabContent.contentFromURL(url)
        let isRequestingNewTab = NSApp.isCommandPressed
        if isRequestingNewTab {
            let shouldSelectNewTab = NSApp.isShiftPressed
            self.openChild(with: content, of: .tab(selected: shouldSelectNewTab))
        } else {
            setContent(content)
        }
    }
}

extension Tab: TabDataClearing {
    func prepareForDataClearing(caller: TabDataCleaner) {
        webView.stopLoading()
        webView.configuration.userContentController.removeAllUserScripts()

        webView.navigationDelegate = caller
        webView.load(URL(string: "about:blank")!)
    }
}<|MERGE_RESOLUTION|>--- conflicted
+++ resolved
@@ -162,10 +162,6 @@
     @objc private var objcNavigationDelegate: Any? { navigationDelegate }
     private let navigationDelegate = DistributedNavigationDelegate(logger: .navigation)
 
-<<<<<<< HEAD
-=======
-    private let cbaTimeReporter: ContentBlockingAssetsCompilationTimeReporter?
->>>>>>> 412ab31b
     let pinnedTabsManager: PinnedTabsManager
     private let privatePlayer: PrivatePlayer
     private let privacyFeatures: AnyPrivacyFeatures
@@ -295,15 +291,11 @@
         userContentControllerProvider = { [weak self] in self?.userContentController }
 
         setupNavigationDelegate()
-<<<<<<< HEAD
-
         // sanity check to validate all the Navigation Extensions are registered as Navigation Responders
         assert(!extensions.contains(where: { ($0 as? NavigationResponder).map { ext in navigationDelegate.responders.contains(where: { responder in
             (type(of: responder) == type(of: ext))
         }) } == false }), "Some of the NavigationResponder-conforming extensions registered in TabExtensions not registered as Responders in Tab+Navigation")
 
-=======
->>>>>>> 412ab31b
         userContentController?.delegate = self
         setupWebView(shouldLoadInBackground: shouldLoadInBackground)
 
@@ -316,11 +308,7 @@
                                                name: .emailDidSignOut,
                                                object: nil)
 
-<<<<<<< HEAD
         subscribeToDetectedTrackers()
-=======
-        self.subscribeToDetectedTrackers() 
->>>>>>> 412ab31b
     }
 
     override func awakeAfter(using decoder: NSCoder) -> Any? {
@@ -542,14 +530,6 @@
     }
 
     private let instrumentation = TabInstrumentation()
-<<<<<<< HEAD
-=======
-    private enum FrameLoadState {
-        case provisional
-        case committed
-        case finished
-    }
->>>>>>> 412ab31b
     private var externalSchemeOpenedPerPageLoad = false
 
     var canGoForward: Bool {
@@ -908,76 +888,6 @@
             youtubePlayerScript?.isEnabled = false
         }
     }
-<<<<<<< HEAD
-=======
-    
-    // MARK: - Dashboard Info
-    @Published private(set) var privacyInfo: PrivacyInfo?
-    private var previousPrivacyInfosByURL: [String: PrivacyInfo] = [:]
-    private var didGoBackForward: Bool = false
-
-    private func resetDashboardInfo() {
-        if let url = content.url {
-            if didGoBackForward, let privacyInfo = previousPrivacyInfosByURL[url.absoluteString] {
-                self.privacyInfo = privacyInfo
-                didGoBackForward = false
-            } else {
-                privacyInfo = makePrivacyInfo(url: url)
-            }
-        } else {
-            privacyInfo = nil
-        }
-    }
-    
-    private func makePrivacyInfo(url: URL) -> PrivacyInfo? {
-        guard let host = url.host else { return nil }
-        
-        let entity = contentBlocking.trackerDataManager.trackerData.findEntity(forHost: host)
-        
-        privacyInfo = PrivacyInfo(url: url,
-                                  parentEntity: entity,
-                                  protectionStatus: makeProtectionStatus(for: host))
-        
-        previousPrivacyInfosByURL[url.absoluteString] = privacyInfo
-        
-        return privacyInfo
-    }
-    
-    private func resetConnectionUpgradedTo(navigationAction: NavigationAction) {
-        let isOnUpgradedPage = navigationAction.url == privacyInfo?.connectionUpgradedTo
-        if navigationAction.isForMainFrame && !isOnUpgradedPage {
-            privacyInfo?.connectionUpgradedTo = nil
-        }
-    }
-
-    private func setConnectionUpgradedTo(_ upgradedUrl: URL, navigationAction: NavigationAction) {
-        guard navigationAction.isForMainFrame else { return }
-        privacyInfo?.connectionUpgradedTo = upgradedUrl
-    }
-
-    public func setMainFrameConnectionUpgradedTo(_ upgradedUrl: URL?) {
-        guard let upgradedUrl else { return }
-        privacyInfo?.connectionUpgradedTo = upgradedUrl
-    }
-    
-    private func makeProtectionStatus(for host: String) -> ProtectionStatus {
-        let config = contentBlocking.privacyConfigurationManager.privacyConfig
-        
-        let isTempUnprotected = config.isTempUnprotected(domain: host)
-        let isAllowlisted = config.isUserUnprotected(domain: host)
-        
-        var enabledFeatures: [String] = []
-        
-        if !config.isInExceptionList(domain: host, forFeature: .contentBlocking) {
-            enabledFeatures.append(PrivacyFeature.contentBlocking.rawValue)
-        }
-        
-        return ProtectionStatus(unprotectedTemporary: isTempUnprotected,
-                                enabledFeatures: enabledFeatures,
-                                allowlisted: isAllowlisted,
-                                denylisted: false)
-    }
->>>>>>> 412ab31b
 
 }
 
@@ -1029,28 +939,12 @@
             guard let self, let url = self.webView.url else { return }
 
             switch tracker.type {
-<<<<<<< HEAD
             case .blockedTracker:
                 self.historyCoordinating.addDetectedTracker(tracker.request, onURL: url)
             case .trackerWithSurrogate:
                 self.historyCoordinating.addDetectedTracker(tracker.request, onURL: url)
             case .thirdPartyRequest:
                 break
-=======
-            case .tracker:
-                self.privacyInfo?.trackerInfo.addDetectedTracker(tracker.request, onPageWithURL: url)
-                self.historyCoordinating.addDetectedTracker(tracker.request, onURL: url)
-
-            case .thirdPartyRequest:
-                self.privacyInfo?.trackerInfo.add(detectedThirdPartyRequest: tracker.request)
-
-            case .trackerWithSurrogate(host: let host):
-                self.privacyInfo?.trackerInfo.addInstalledSurrogateHost(host, for: tracker.request, onPageWithURL: url)
-                self.privacyInfo?.trackerInfo.addDetectedTracker(tracker.request, onPageWithURL: url)
-
-                self.historyCoordinating.addDetectedTracker(tracker.request, onURL: url)
-
->>>>>>> 412ab31b
             }
         }
     }
@@ -1098,25 +992,15 @@
     // swiftlint:disable function_body_length
     @MainActor
     func decidePolicy(for navigationAction: NavigationAction, preferences: inout NavigationPreferences) async -> NavigationActionPolicy? {
-<<<<<<< HEAD
         // allow local file navigations
         if navigationAction.url.isFileURL { return .allow }
 
-=======
->>>>>>> 412ab31b
         preferences.userAgent = UserAgent.for(navigationAction.url)
 
         if let policy = privatePlayer.decidePolicy(for: navigationAction, in: self) {
             return policy
         }
 
-<<<<<<< HEAD
-=======
-        if navigationAction.url.isFileURL {
-            return .allow
-        }
-
->>>>>>> 412ab31b
         let isLinkActivated = !navigationAction.isTargetingNewWindow
             && navigationAction.navigationType.isLinkActivated
 
@@ -1130,11 +1014,6 @@
         let isRequestingNewTab = (isLinkActivated && NSApp.isCommandPressed) || navigationAction.navigationType.isMiddleButtonClick || isNavigatingAwayFromPinnedTab
         let shouldSelectNewTab = NSApp.isShiftPressed || (isNavigatingAwayFromPinnedTab && !navigationAction.navigationType.isMiddleButtonClick && !NSApp.isCommandPressed)
 
-<<<<<<< HEAD
-=======
-        didGoBackForward = navigationAction.navigationType.isBackForward
-        
->>>>>>> 412ab31b
         // This check needs to happen before GPC checks. Otherwise the navigation type may be rewritten to `.other`
         // which would skip link rewrites.
         if !navigationAction.navigationType.isBackForward {
@@ -1219,24 +1098,6 @@
             self.host(webView.url?.host, requestedOpenExternalURL: navigationAction.url)
             return .cancel
         }
-<<<<<<< HEAD
-=======
-
-        if navigationAction.isForMainFrame {
-            let result = await privacyFeatures.httpsUpgrade.upgrade(url: navigationAction.url)
-            switch result {
-            case let .success(upgradedURL):
-                if lastUpgradedURL != upgradedURL {
-                    urlDidUpgrade(upgradedURL, navigationAction: navigationAction)
-                    return .cancel
-                }
-            case .failure:
-                if !navigationAction.url.isDuckDuckGo {
-                    await prepareForContentBlocking()
-                }
-            }
-        }
->>>>>>> 412ab31b
 
         return .next
     }
@@ -1276,43 +1137,13 @@
         }
     }
 
-<<<<<<< HEAD
-=======
-    private func urlDidUpgrade(_ upgradedURL: URL, navigationAction: NavigationAction) {
-        lastUpgradedURL = upgradedURL
-        invalidateBackItemIfNeeded(for: navigationAction)
-        webView.load(upgradedURL)
-        setConnectionUpgradedTo(upgradedURL, navigationAction: navigationAction)
-    }
-
-    @MainActor
-    private func prepareForContentBlocking() async {
-        // Ensure Content Blocking Assets (WKContentRuleList&UserScripts) are installed
-        if userContentController?.contentBlockingAssetsInstalled == false
-           && ContentBlocking.shared.privacyConfigurationManager.privacyConfig.isEnabled(featureKey: .contentBlocking) {
-            cbaTimeReporter?.tabWillWaitForRulesCompilation(self.instrumentation.currentTabIdentifier)
-            await userContentController?.awaitContentBlockingAssetsInstalled()
-            cbaTimeReporter?.reportWaitTimeForTabFinishedWaitingForRules(self.instrumentation.currentTabIdentifier)
-        } else {
-            cbaTimeReporter?.reportNavigationDidNotWaitForRules()
-        }
-    }
-
->>>>>>> 412ab31b
     func willStart(_ navigationAction: NavigationAction) {
         if error != nil { error = nil }
 
         externalSchemeOpenedPerPageLoad = false
         delegate?.tabWillStartNavigation(self, isUserInitiated: navigationAction.isUserInitiated)
-
-<<<<<<< HEAD
-=======
-        if navigationAction.navigationType.isRedirect {
-            resetDashboardInfo()
-        }
-    }
-
->>>>>>> 412ab31b
+    }
+
     func invalidateBackItemIfNeeded(for navigationAction: NavigationAction) {
         // Cancelled & Upgraded Client Redirect URL leaves wrong backForwardList record
         // https://app.asana.com/0/inbox/1199237043628108/1201280322539473/1201353436736961
@@ -1430,20 +1261,6 @@
 
 }
 
-<<<<<<< HEAD
-=======
-@available(macOS 11, *)
-extension Tab: AutoconsentUserScriptDelegate {
-    func autoconsentUserScript(consentStatus: CookieConsentInfo) {
-        self.privacyInfo?.cookieConsentManaged = consentStatus
-    }
-    
-    func autoconsentUserScriptPromptUserForConsent(_ result: @escaping (Bool) -> Void) {
-        delegate?.tab(self, promptUserForCookieConsent: result)
-    }
-}
-
->>>>>>> 412ab31b
 extension Tab: YoutubeOverlayUserScriptDelegate {
     func youtubeOverlayUserScriptDidRequestDuckPlayer(with url: URL) {
         let content = Tab.TabContent.contentFromURL(url)
