//
//  Tab.swift
//
//  Copyright © 2020 DuckDuckGo. All rights reserved.
//
//  Licensed under the Apache License, Version 2.0 (the "License");
//  you may not use this file except in compliance with the License.
//  You may obtain a copy of the License at
//
//  http://www.apache.org/licenses/LICENSE-2.0
//
//  Unless required by applicable law or agreed to in writing, software
//  distributed under the License is distributed on an "AS IS" BASIS,
//  WITHOUT WARRANTIES OR CONDITIONS OF ANY KIND, either express or implied.
//  See the License for the specific language governing permissions and
//  limitations under the License.
//

// swiftlint:disable file_length

import BrowserServicesKit
import Combine
import Common
import ContentBlocking
import Foundation
import Navigation
import os.log
import TrackerRadarKit
import UserScript
import WebKit

protocol TabDelegate: ContentOverlayUserScriptDelegate {
    func tabWillStartNavigation(_ tab: Tab, isUserInitiated: Bool)
    func tabDidStartNavigation(_ tab: Tab)
    func tab(_ tab: Tab, createdChild childTab: Tab, of kind: NewWindowPolicy)

    func tabPageDOMLoaded(_ tab: Tab)
    func closeTab(_ tab: Tab)

    func fileIconFlyAnimationOriginalRect(for downloadTask: WebKitDownloadTask) -> NSRect?

}

// swiftlint:disable type_body_length
@dynamicMemberLookup
final class Tab: NSObject, Identifiable, ObservableObject {

    enum TabContent: Equatable {
        case homePage
        case url(URL, userEntered: Bool = false)
        case privatePlayer(videoID: String, timestamp: String?)
        case preferences(pane: PreferencePaneIdentifier?)
        case bookmarks
        case onboarding
        case none

        static func contentFromURL(_ url: URL?, userEntered: Bool = false) -> TabContent {
            if url == .homePage {
                return .homePage
            } else if url == .welcome {
                return .onboarding
            } else if url == .preferences {
                return .anyPreferencePane
            } else if let preferencePane = url.flatMap(PreferencePaneIdentifier.init(url:)) {
                return .preferences(pane: preferencePane)
            } else if let privatePlayerContent = PrivatePlayer.shared.tabContent(for: url) {
                return privatePlayerContent
            } else {
                return .url(url ?? .blankPage, userEntered: userEntered)
            }
        }

        static var displayableTabTypes: [TabContent] {
            // Add new displayable types here
            let displayableTypes = [TabContent.anyPreferencePane, .bookmarks]

            return displayableTypes.sorted { first, second in
                guard let firstTitle = first.title, let secondTitle = second.title else {
                    return true // Arbitrary sort order, only non-standard tabs are displayable.
                }
                return firstTitle.localizedStandardCompare(secondTitle) == .orderedAscending
            }
        }

        /// Convenience accessor for `.preferences` Tab Content with no particular pane selected,
        /// i.e. the currently selected pane is decided internally by `PreferencesViewController`.
        static let anyPreferencePane: Self = .preferences(pane: nil)

        var isDisplayable: Bool {
            switch self {
            case .preferences, .bookmarks:
                return true
            default:
                return false
            }
        }

        func matchesDisplayableTab(_ other: TabContent) -> Bool {
            switch (self, other) {
            case (.preferences, .preferences):
                return true
            case (.bookmarks, .bookmarks):
                return true
            default:
                return false
            }
        }

        var title: String? {
            switch self {
            case .url, .homePage, .privatePlayer, .none: return nil
            case .preferences: return UserText.tabPreferencesTitle
            case .bookmarks: return UserText.tabBookmarksTitle
            case .onboarding: return UserText.tabOnboardingTitle
            }
        }

        var url: URL? {
            switch self {
            case .url(let url, userEntered: _):
                return url
            case .privatePlayer(let videoID, let timestamp):
                return .privatePlayer(videoID, timestamp: timestamp)
            default:
                return nil
            }
        }

        var isUrl: Bool {
            switch self {
            case .url, .privatePlayer:
                return true
            default:
                return false
            }
        }

        var isUserEnteredUrl: Bool {
            switch self {
            case .url(_, userEntered: let userEntered):
                return userEntered
            default:
                return false
            }
        }

        var isPrivatePlayer: Bool {
            switch self {
            case .privatePlayer:
                return true
            default:
                return false
            }
        }
    }
    private struct ExtensionDependencies: TabExtensionDependencies {
        let privacyFeatures: PrivacyFeaturesProtocol
        let historyCoordinating: HistoryCoordinating
<<<<<<< HEAD
        var workspace: Workspace
=======
        var cbaTimeReporter: ContentBlockingAssetsCompilationTimeReporter?
>>>>>>> 7c44a835
    }

    fileprivate weak var delegate: TabDelegate?
    func setDelegate(_ delegate: TabDelegate) { self.delegate = delegate }

    private let navigationDelegate = DistributedNavigationDelegate(logger: .navigation)

    private let statisticsLoader: StatisticsLoader?
    private let internalUserDecider: InternalUserDeciding?
    let pinnedTabsManager: PinnedTabsManager
    private let privatePlayer: PrivatePlayer
    private let privacyFeatures: AnyPrivacyFeatures
    private var contentBlocking: AnyContentBlocking { privacyFeatures.contentBlocking }

    // to be wiped out later
    private var detectedTrackersCancellables: AnyCancellable?

    private let webViewConfiguration: WKWebViewConfiguration

    private var extensions: TabExtensions
    // accesing TabExtensions‘ Public Protocols projecting tab.extensions.extensionName to tab.extensionName
    // allows extending Tab functionality while maintaining encapsulation
    subscript<Extension>(dynamicMember keyPath: KeyPath<TabExtensions, Extension?>) -> Extension? {
        self.extensions[keyPath: keyPath]
    }

    @Published
    private(set) var userContentController: UserContentController?

    convenience init(content: TabContent,
                     faviconManagement: FaviconManagement = FaviconManager.shared,
                     webCacheManager: WebCacheManager = WebCacheManager.shared,
                     webViewConfiguration: WKWebViewConfiguration? = nil,
                     historyCoordinating: HistoryCoordinating = HistoryCoordinator.shared,
                     pinnedTabsManager: PinnedTabsManager = WindowControllersManager.shared.pinnedTabsManager,
<<<<<<< HEAD
                     workspace: Workspace = NSWorkspace.shared,
=======
                     privacyFeatures: AnyPrivacyFeatures? = nil,
>>>>>>> 7c44a835
                     privatePlayer: PrivatePlayer? = nil,
                     cbaTimeReporter: ContentBlockingAssetsCompilationTimeReporter? = ContentBlockingAssetsCompilationTimeReporter.shared,
                     statisticsLoader: StatisticsLoader? = nil,
                     extensionsBuilder: TabExtensionsBuilderProtocol = TabExtensionsBuilder.default,
                     localHistory: Set<String> = Set<String>(),
                     title: String? = nil,
                     favicon: NSImage? = nil,
                     interactionStateData: Data? = nil,
                     parentTab: Tab? = nil,
                     shouldLoadInBackground: Bool = false,
                     canBeClosedWithBack: Bool = false,
                     lastSelectedAt: Date? = nil,
                     currentDownload: URL? = nil,
                     webViewFrame: CGRect = .zero
    ) {

        let privatePlayer = privatePlayer
            ?? (AppDelegate.isRunningTests ? PrivatePlayer.mock(withMode: .enabled) : PrivatePlayer.shared)
        let statisticsLoader = statisticsLoader
            ?? (AppDelegate.isRunningTests ? nil : StatisticsLoader.shared)
        let privacyFeatures = privacyFeatures ?? PrivacyFeatures
        let internalUserDecider = (NSApp.delegate as? AppDelegate)?.internalUserDecider

        self.init(content: content,
                  faviconManagement: faviconManagement,
                  webCacheManager: webCacheManager,
                  webViewConfiguration: webViewConfiguration,
                  historyCoordinating: historyCoordinating,
                  pinnedTabsManager: pinnedTabsManager,
<<<<<<< HEAD
                  workspace: workspace,
                  privacyFeatures: PrivacyFeatures,
=======
                  privacyFeatures: privacyFeatures,
>>>>>>> 7c44a835
                  privatePlayer: privatePlayer,
                  extensionsBuilder: extensionsBuilder,
                  cbaTimeReporter: cbaTimeReporter,
                  statisticsLoader: statisticsLoader,
                  internalUserDecider: internalUserDecider,
                  localHistory: localHistory,
                  title: title,
                  favicon: favicon,
                  interactionStateData: interactionStateData,
                  parentTab: parentTab,
                  shouldLoadInBackground: shouldLoadInBackground,
                  canBeClosedWithBack: canBeClosedWithBack,
                  lastSelectedAt: lastSelectedAt,
                  currentDownload: currentDownload,
                  webViewFrame: webViewFrame)
    }

    // swiftlint:disable:next function_body_length
    init(content: TabContent,
         faviconManagement: FaviconManagement,
         webCacheManager: WebCacheManager,
         webViewConfiguration: WKWebViewConfiguration?,
         historyCoordinating: HistoryCoordinating,
         pinnedTabsManager: PinnedTabsManager,
<<<<<<< HEAD
         workspace: Workspace,
         privacyFeatures: some PrivacyFeaturesProtocol,
=======
         privacyFeatures: AnyPrivacyFeatures,
>>>>>>> 7c44a835
         privatePlayer: PrivatePlayer,
         extensionsBuilder: TabExtensionsBuilderProtocol,
         cbaTimeReporter: ContentBlockingAssetsCompilationTimeReporter?,
         statisticsLoader: StatisticsLoader?,
         internalUserDecider: InternalUserDeciding?,
         localHistory: Set<String>,
         title: String?,
         favicon: NSImage?,
         interactionStateData: Data?,
         parentTab: Tab?,
         shouldLoadInBackground: Bool,
         canBeClosedWithBack: Bool,
         lastSelectedAt: Date?,
         currentDownload: URL?,
         webViewFrame: CGRect
    ) {

        self.content = content
        self.faviconManagement = faviconManagement
        self.historyCoordinating = historyCoordinating
        self.pinnedTabsManager = pinnedTabsManager
        self.privacyFeatures = privacyFeatures
        self.privatePlayer = privatePlayer
        self.statisticsLoader = statisticsLoader
        self.internalUserDecider = internalUserDecider
        self.localHistory = localHistory
        self.title = title
        self.favicon = favicon
        self.parentTab = parentTab
        self._canBeClosedWithBack = canBeClosedWithBack
        self.interactionStateData = interactionStateData
        self.lastSelectedAt = lastSelectedAt
        self.currentDownload = currentDownload

        let configuration = webViewConfiguration ?? WKWebViewConfiguration()
        configuration.applyStandardConfiguration(contentBlocking: privacyFeatures.contentBlocking)
        self.webViewConfiguration = configuration
        let userContentController = configuration.userContentController as? UserContentController
        assert(userContentController != nil)
        self.userContentController = userContentController

        webView = WebView(frame: webViewFrame, configuration: configuration)
        webView.allowsLinkPreview = false
        permissions = PermissionModel()

        let userScriptsPublisher = _userContentController.projectedValue
            .compactMap { $0?.$contentBlockingAssets }
            .switchToLatest()
            .map { $0?.userScripts as? UserScripts }
            .eraseToAnyPublisher()

        let userContentControllerPromise = Future<UserContentController, Never>.promise()
        self.extensions = extensionsBuilder
            .build(with: (tabIdentifier: instrumentation.currentTabIdentifier,
                          userScriptsPublisher: userScriptsPublisher,
                          inheritedAttribution: parentTab?.adClickAttribution?.currentAttributionState,
                          userContentControllerFuture: userContentControllerPromise.future,
                          permissionModel: permissions
                         ),
                   dependencies: ExtensionDependencies(privacyFeatures: privacyFeatures,
                                                       historyCoordinating: historyCoordinating,
<<<<<<< HEAD
                                                       workspace: workspace))
=======
                                                       cbaTimeReporter: cbaTimeReporter))
>>>>>>> 7c44a835

        super.init()
        userContentController.map(userContentControllerPromise.fulfill)

        setupNavigationDelegate()
        userContentController?.delegate = self
        setupWebView(shouldLoadInBackground: shouldLoadInBackground)

        if favicon == nil {
            handleFavicon()
        }

        NotificationCenter.default.addObserver(self,
                                               selector: #selector(onDuckDuckGoEmailSignOut),
                                               name: .emailDidSignOut,
                                               object: nil)

        self.subscribeToDetectedTrackers()
    }

    override func awakeAfter(using decoder: NSCoder) -> Any? {
        for tabExtension in self.extensions {
            (tabExtension as? (any NSCodingExtension))?.awakeAfter(using: decoder)
        }
        return self
    }

    func encodeExtensions(with coder: NSCoder) {
        for tabExtension in self.extensions {
            (tabExtension as? (any NSCodingExtension))?.encode(using: coder)
        }
    }

    func openChild(with content: TabContent, of kind: NewWindowPolicy) {
        guard let delegate else {
            assertionFailure("no delegate set")
            return
        }
        let tab = Tab(content: content, parentTab: self, shouldLoadInBackground: true, canBeClosedWithBack: kind.isSelectedTab)
        delegate.tab(self, createdChild: tab, of: kind)
    }

    @objc func onDuckDuckGoEmailSignOut(_ notification: Notification) {
        guard let url = webView.url else { return }
        if EmailUrls().isDuckDuckGoEmailProtection(url: url) {
            webView.evaluateJavaScript("window.postMessage({ emailProtectionSignedOut: true }, window.origin);")
        }
    }

    deinit {
        cleanUpBeforeClosing()
        webView.configuration.userContentController.removeAllUserScripts()
    }

    func cleanUpBeforeClosing() {
        if content.isUrl, let url = webView.url {
            historyCoordinating.commitChanges(url: url)
        }
        webView.stopLoading()
        webView.stopMediaCapture()
        webView.stopAllMediaPlayback()
        webView.fullscreenWindowController?.close()
    }

#if DEBUG
    /// set this to true when Navigation-related decision making is expected to take significant time to avoid assertions
    /// used by BSK: Navigation.DistributedNavigationDelegate
    var shouldDisableLongDecisionMakingChecks: Bool = false
    func disableLongDecisionMakingChecks() { shouldDisableLongDecisionMakingChecks = true }
    func enableLongDecisionMakingChecks() { shouldDisableLongDecisionMakingChecks = false }
#else
    func disableLongDecisionMakingChecks() {}
    func enableLongDecisionMakingChecks() {}
#endif

    // MARK: - Event Publishers

    let webViewDidReceiveUserInteractiveChallengePublisher = PassthroughSubject<Void, Never>()
    let webViewDidCommitNavigationPublisher = PassthroughSubject<Void, Never>()
    let webViewDidFinishNavigationPublisher = PassthroughSubject<Void, Never>()
    let webViewDidFailNavigationPublisher = PassthroughSubject<Void, Never>()

    @MainActor
    @Published var isAMPProtectionExtracting: Bool = false

    // MARK: - Properties

    let webView: WebView

    var contentChangeEnabled = true

    var isLazyLoadingInProgress = false

    @Published private(set) var content: TabContent {
        didSet {
            handleFavicon()
            invalidateInteractionStateData()
            if let oldUrl = oldValue.url {
                historyCoordinating.commitChanges(url: oldUrl)
            }
            error = nil
        }
    }

    func setContent(_ newContent: TabContent) {
        guard contentChangeEnabled else { return }

        let oldContent = self.content
        let newContent: TabContent = {
            if let newContent = privatePlayer.overrideContent(newContent, for: self) {
                return newContent
            }
            if case .preferences(pane: .some) = oldContent,
               case .preferences(pane: nil) = newContent {
                // prevent clearing currently selected pane (for state persistence purposes)
                return oldContent
            }
            return newContent
        }()
        guard newContent != self.content else { return }
        self.content = newContent

        dismissPresentedAlert()

        Task {
            await reloadIfNeeded(shouldLoadInBackground: true)
        }

        if let title = content.title {
            self.title = title
        }
    }

    func setUrl(_ url: URL?, userEntered: Bool) {
        if url == .welcome {
            OnboardingViewModel().restart()
        }
        self.setContent(.contentFromURL(url, userEntered: userEntered))
    }

    private func handleUrlDidChange() {
        if let url = webView.url {
            let content = TabContent.contentFromURL(url)

            if content.isUrl, !webView.isLoading {
                self.addVisit(of: url)
            }
            if content != self.content {
                self.content = content
            }
        }
        self.updateTitle() // The title might not change if webView doesn't think anything is different so update title here as well
    }

    var lastSelectedAt: Date?

    @Published var title: String?

    private func handleTitleDidChange() {
        updateTitle()

        if let title = self.title, let url = webView.url {
            historyCoordinating.updateTitleIfNeeded(title: title, url: url)
        }
    }

    private func updateTitle() {
        var title = webView.title?.trimmingWhitespace()
        if title?.isEmpty ?? true {
            title = webView.url?.host?.droppingWwwPrefix()
        }

        if title != self.title {
            self.title = title
        }
    }

    @PublishedAfter var error: WKError? {
        didSet {
            switch error {
            case .some(URLError.notConnectedToInternet),
                 .some(URLError.networkConnectionLost):
                guard let failingUrl = error?.failingUrl else { break }
                historyCoordinating.markFailedToLoadUrl(failingUrl)
            default:
                break
            }
        }
    }
    let permissions: PermissionModel

    @Published private(set) var isLoading: Bool = false
    @Published private(set) var loadingProgress: Double = 0.0

    /// an Interactive Dialog request (alert/open/save/print) made by a page to be published and presented asynchronously
    @Published
    var userInteractionDialog: UserDialog? {
        didSet {
            guard let request = userInteractionDialog?.request else { return }
            request.addCompletionHandler { [weak self, weak request] _ in
                if let self, let request, self.userInteractionDialog?.request === request {
                    self.userInteractionDialog = nil
                }
            }
        }
    }

    weak private(set) var parentTab: Tab?
    private var _canBeClosedWithBack: Bool
    var canBeClosedWithBack: Bool {
        // Reset canBeClosedWithBack on any WebView navigation
        _canBeClosedWithBack = _canBeClosedWithBack && parentTab != nil && !webView.canGoBack && !webView.canGoForward
        return _canBeClosedWithBack
    }

    var interactionStateData: Data?

    func invalidateInteractionStateData() {
        interactionStateData = nil
    }

    func getActualInteractionStateData() -> Data? {
        if let interactionStateData = interactionStateData {
            return interactionStateData
        }

        guard webView.url != nil else { return nil }

        if #available(macOS 12.0, *) {
            self.interactionStateData = (webView.interactionState as? Data)
        } else {
            self.interactionStateData = try? webView.sessionStateData()
        }

        return self.interactionStateData
    }

    // Used to track if an error was caused by a download navigation.
    private(set) var currentDownload: URL?

    func download(from url: URL, promptForLocation: Bool = true) {
        webView.startDownload(URLRequest(url: url, cachePolicy: .returnCacheDataElseLoad)) { download in
            FileDownloadManager.shared.add(download, delegate: self, location: promptForLocation ? .prompt : .auto, postflight: .none)
        }
    }

    func saveWebContentAs() {
        webView.getMimeType { [weak self] mimeType in
            guard let self else { return }
            let webView = self.webView
            guard case .some(.html) = mimeType.flatMap(UTType.init(mimeType:)) else {
                if let url = webView.url {
                    self.download(from: url, promptForLocation: true)
                }
                return
            }

            let dialog = UserDialogType.savePanel(.init(SavePanelParameters(suggestedFilename: webView.suggestedFilename,
                                                                            fileTypes: [.html, .webArchive, .pdf])) { result in
                guard let (url, fileType) = try? result.get() else { return }
                webView.exportWebContent(to: url, as: fileType.flatMap(WKWebView.ContentExportType.init) ?? .html)
            })
            self.userInteractionDialog = UserDialog(sender: .user, dialog: dialog)
        }
    }

    private let instrumentation = TabInstrumentation()

    @Published private(set) var canGoForward: Bool = false
    @Published private(set) var canGoBack: Bool = false

    @MainActor(unsafe)
    private func updateCanGoBackForward(withCurrentNavigation currentNavigation: Navigation? = nil) {
        dispatchPrecondition(condition: .onQueue(.main))
        let currentNavigation = currentNavigation ?? navigationDelegate.currentNavigation

        // “freeze” back-forward buttons updates when current backForwardListItem is being popped..
        if webView.backForwardList.currentItem?.identity == currentNavigation?.navigationAction.fromHistoryItemIdentity
            // ..or during the following developer-redirect navigation
            || currentNavigation?.navigationAction.navigationType == .redirect(.developer) {
            return
        }

        let canGoBack = webView.canGoBack || self.error != nil
        let canGoForward = webView.canGoForward && self.error == nil

        if canGoBack != self.canGoBack {
            self.canGoBack = canGoBack
        }
        if canGoForward != self.canGoForward {
            self.canGoForward = canGoForward
        }
    }

    func goBack() {
        guard canGoBack else {
            if canBeClosedWithBack {
                delegate?.closeTab(self)
            }
            return
        }

        guard error == nil else {
            webView.reload()
            return
        }

        shouldStoreNextVisit = false

        // Prevent from a Player reloading loop on back navigation to
        // YT page where the player was enabled (see comment inside)
        if privatePlayer.goBackSkippingLastItemIfNeeded(for: webView) {
            return
        }
        userInteractionDialog = nil
        webView.goBack()
    }

    func goForward() {
        guard canGoForward else { return }
        shouldStoreNextVisit = false
        webView.goForward()
    }

    func go(to item: WKBackForwardListItem) {
        shouldStoreNextVisit = false
        webView.go(to: item)
    }

    func openHomePage() {
        content = .homePage
    }

    func startOnboarding() {
        content = .onboarding
    }

    func reload() {
        userInteractionDialog = nil
        currentDownload = nil
        if let error = error, let failingUrl = error.failingUrl {
            webView.load(URLRequest(url: failingUrl, cachePolicy: .reloadIgnoringLocalCacheData))
            return
        }

        if webView.url == nil, let url = content.url {
            webView.load(URLRequest(url: url, cachePolicy: .reloadIgnoringLocalCacheData))
        } else if case .privatePlayer = content, let url = content.url {
            webView.load(URLRequest(url: url))
        } else {
            webView.reload()
        }
    }

    private static let debugEvents = EventMapping<AMPProtectionDebugEvents> { event, _, _, _ in
        switch event {
        case .ampBlockingRulesCompilationFailed:
            Pixel.fire(.ampBlockingRulesCompilationFailed)
        }
    }

    lazy var linkProtection: LinkProtection = {
        LinkProtection(privacyManager: contentBlocking.privacyConfigurationManager,
                       contentBlockingManager: contentBlocking.contentBlockingManager,
                       errorReporting: Self.debugEvents)
    }()

    lazy var referrerTrimming: ReferrerTrimming = {
        ReferrerTrimming(privacyManager: contentBlocking.privacyConfigurationManager,
                         contentBlockingManager: contentBlocking.contentBlockingManager,
                         tld: contentBlocking.tld)
    }()

    @MainActor
    private func reloadIfNeeded(shouldLoadInBackground: Bool = false) async {
        let content = self.content
        guard content.url != nil else { return }

        let url: URL = await {
            if contentURL.isFileURL {
                return contentURL
            }
            return await linkProtection.getCleanURL(from: contentURL, onStartExtracting: {
                isAMPProtectionExtracting = true
            }, onFinishExtracting: { [weak self]
                in self?.isAMPProtectionExtracting = false
            })
        }()
        guard content == self.content else { return }

        if shouldLoadURL(url, shouldLoadInBackground: shouldLoadInBackground) {
            let didRestore = restoreInteractionStateDataIfNeeded()

            if privatePlayer.goBackAndLoadURLIfNeeded(for: self) {
                return
            }

            guard !didRestore else { return }

            if url.isFileURL {
                _ = webView.loadFileURL(url, allowingReadAccessTo: URL(fileURLWithPath: "/"))
                return
            }

            var request = URLRequest(url: url)
            if #available(macOS 12.0, *),
               content.isUserEnteredUrl {
                request.attribution = .user
            }
            webView.navigator(distributedNavigationDelegate: navigationDelegate)
                .load(request, withExpectedNavigationType: content.isUserEnteredUrl ? .custom(.userEnteredUrl) : .other)
        }
    }

    @MainActor
    private var contentURL: URL {
        switch content {
        case .url(let value, userEntered: _):
            return value
        case .privatePlayer(let videoID, let timestamp):
            return .privatePlayer(videoID, timestamp: timestamp)
        case .homePage:
            return .homePage
        default:
            return .blankPage
        }
    }

    @MainActor
    private func shouldLoadURL(_ url: URL, shouldLoadInBackground: Bool = false) -> Bool {
        // don‘t reload in background unless shouldLoadInBackground
        guard url.isValid,
              (webView.superview != nil || shouldLoadInBackground),
              // don‘t reload when already loaded
              webView.url != url,
              webView.url != content.url
        else {
            return false
        }

        if privatePlayer.shouldSkipLoadingURL(for: self) {
            return false
        }

        // if content not loaded inspect error
        switch error {
        case .none, // no error
            // error due to connection failure
             .some(URLError.notConnectedToInternet),
             .some(URLError.networkConnectionLost):
            return true
        case .some:
            // don‘t autoreload on other kinds of errors
            return false
        }
    }

    @MainActor
    private func restoreInteractionStateDataIfNeeded() -> Bool {
        var didRestore: Bool = false
        if let interactionStateData = self.interactionStateData {
            if contentURL.isFileURL {
                _ = webView.loadFileURL(contentURL, allowingReadAccessTo: URL(fileURLWithPath: "/"))
            }

            if #available(macOS 12.0, *) {
                webView.interactionState = interactionStateData
                didRestore = true
            } else {
                do {
                    try webView.restoreSessionState(from: interactionStateData)
                    didRestore = true
                } catch {
                    os_log("Tab:setupWebView could not restore session state %s", "\(error)")
                }
            }
        }

        return didRestore
    }

    private func addHomePageToWebViewIfNeeded() {
        guard !AppDelegate.isRunningTests else { return }
        if content == .homePage && webView.url == nil {
            webView.load(URLRequest(url: .homePage))
        }
    }

    func stopLoading() {
        webView.stopLoading()
    }

    func requestFireproofToggle() {
        guard let url = content.url,
              let host = url.host
        else { return }

        _ = FireproofDomains.shared.toggle(domain: host)
    }

    private var webViewCancellables = Set<AnyCancellable>()

    private func setupWebView(shouldLoadInBackground: Bool) {
        webView.navigationDelegate = navigationDelegate
        webView.uiDelegate = self
        webView.contextMenuDelegate = self.contextMenuManager
        webView.allowsBackForwardNavigationGestures = true
        webView.allowsMagnification = true

        permissions.webView = webView

        webViewCancellables.removeAll()

        webView.observe(\.superview, options: .old) { [weak self] _, change in
            // if the webView is being added to superview - reload if needed
            if case .some(.none) = change.oldValue {
                Task { @MainActor [weak self] in
                    await self?.reloadIfNeeded()
                }
            }
        }.store(in: &webViewCancellables)

        webView.observe(\.url) { [weak self] _, _ in
            self?.handleUrlDidChange()
        }.store(in: &webViewCancellables)
        webView.observe(\.title) { [weak self] _, _ in
            self?.handleTitleDidChange()
        }.store(in: &webViewCancellables)

        webView.observe(\.canGoBack) { [weak self] _, _ in
            self?.updateCanGoBackForward()
        }.store(in: &webViewCancellables)

        webView.observe(\.canGoForward) { [weak self] _, _ in
            self?.updateCanGoBackForward()
        }.store(in: &webViewCancellables)

        webView.publisher(for: \.isLoading)
            .assign(to: \.isLoading, onWeaklyHeld: self)
            .store(in: &webViewCancellables)

        webView.publisher(for: \.estimatedProgress)
            .assign(to: \.loadingProgress, onWeaklyHeld: self)
            .store(in: &webViewCancellables)

        webView.publisher(for: \.serverTrust)
            .sink { [weak self] serverTrust in
                self?.privacyInfo?.serverTrust = serverTrust
            }
            .store(in: &webViewCancellables)

        navigationDelegate.$currentNavigation.sink { [weak self] navigation in
            self?.updateCanGoBackForward(withCurrentNavigation: navigation)
        }.store(in: &webViewCancellables)

        // background tab loading should start immediately
        Task { @MainActor in
            await reloadIfNeeded(shouldLoadInBackground: shouldLoadInBackground)
            if !shouldLoadInBackground {
                addHomePageToWebViewIfNeeded()
            }
        }
    }

    private func dismissPresentedAlert() {
        if let userInteractionDialog {
            switch userInteractionDialog.dialog {
            case .jsDialog: self.userInteractionDialog = nil
            default: break
            }
        }
    }

    // MARK: - Favicon

    @Published var favicon: NSImage?
    let faviconManagement: FaviconManagement

    private func handleFavicon() {
        if content.isPrivatePlayer {
            favicon = .privatePlayer
            return
        }

        guard faviconManagement.areFaviconsLoaded else { return }

        guard content.isUrl, let url = content.url else {
            favicon = nil
            return
        }

        if let cachedFavicon = faviconManagement.getCachedFavicon(for: url, sizeCategory: .small)?.image {
            if cachedFavicon != favicon {
                favicon = cachedFavicon
            }
        } else {
            favicon = nil
        }
    }

    // MARK: - Global & Local History

    private var historyCoordinating: HistoryCoordinating
    private var shouldStoreNextVisit = true
    private(set) var localHistory: Set<String>

    func addVisit(of url: URL) {
        guard shouldStoreNextVisit else {
            shouldStoreNextVisit = true
            return
        }

        // Add to global history
        historyCoordinating.addVisit(of: url)

        // Add to local history
        if let host = url.host, !host.isEmpty {
            localHistory.insert(host.droppingWwwPrefix())
        }
    }

    // MARK: - Youtube Player

    private weak var youtubeOverlayScript: YoutubeOverlayUserScript?
    private weak var youtubePlayerScript: YoutubePlayerUserScript?
    private var youtubePlayerCancellables: Set<AnyCancellable> = []

    func setUpYoutubeScriptsIfNeeded() {
        guard privatePlayer.isAvailable else {
            return
        }

        youtubePlayerCancellables.removeAll()

        // only send push updates on macOS 11+ where it's safe to call window.* messages in the browser
        let canPushMessagesToJS: Bool = {
            if #available(macOS 11, *) {
                return true
            } else {
                return false
            }
        }()

        if webView.url?.host?.droppingWwwPrefix() == "youtube.com" && canPushMessagesToJS {
            privatePlayer.$mode
                .dropFirst()
                .sink { [weak self] playerMode in
                    guard let self = self else {
                        return
                    }
                    let userValues = YoutubeOverlayUserScript.UserValues(
                        privatePlayerMode: playerMode,
                        overlayInteracted: self.privatePlayer.overlayInteracted
                    )
                    self.youtubeOverlayScript?.userValuesUpdated(userValues: userValues, inWebView: self.webView)
                }
                .store(in: &youtubePlayerCancellables)
        }

        if url?.isPrivatePlayerScheme == true {
            youtubePlayerScript?.isEnabled = true

            if canPushMessagesToJS {
                privatePlayer.$mode
                    .map { $0 == .enabled }
                    .sink { [weak self] shouldAlwaysOpenPrivatePlayer in
                        guard let self = self else {
                            return
                        }
                        self.youtubePlayerScript?.setAlwaysOpenInPrivatePlayer(shouldAlwaysOpenPrivatePlayer, inWebView: self.webView)
                    }
                    .store(in: &youtubePlayerCancellables)
            }
        } else {
            youtubePlayerScript?.isEnabled = false
        }
    }

}

extension Tab: UserContentControllerDelegate {

    func userContentController(_ userContentController: UserContentController, didInstallContentRuleLists contentRuleLists: [String: WKContentRuleList], userScripts: UserScriptsProvider, updateEvent: ContentBlockerRulesManager.UpdateEvent) {
        guard let userScripts = userScripts as? UserScripts else { fatalError("Unexpected UserScripts") }

        userScripts.debugScript.instrumentation = instrumentation
        userScripts.faviconScript.delegate = self
        userScripts.pageObserverScript.delegate = self
        userScripts.printingUserScript.delegate = self
        youtubeOverlayScript = userScripts.youtubeOverlayScript
        youtubeOverlayScript?.delegate = self
        youtubePlayerScript = userScripts.youtubePlayerUserScript
        setUpYoutubeScriptsIfNeeded()
    }

}

extension Tab: PageObserverUserScriptDelegate {

    func pageDOMLoaded() {
        self.delegate?.tabPageDOMLoaded(self)
    }

}

extension Tab: FaviconUserScriptDelegate {

    func faviconUserScript(_ faviconUserScript: FaviconUserScript,
                           didFindFaviconLinks faviconLinks: [FaviconUserScript.FaviconLink],
                           for documentUrl: URL) {
        faviconManagement.handleFaviconLinks(faviconLinks, documentUrl: documentUrl) { favicon in
            guard documentUrl == self.content.url, let favicon = favicon else {
                return
            }
            self.favicon = favicon.image
        }
    }

}

extension Tab {
    // ContentBlockerRulesUserScriptDelegate & ClickToLoadUserScriptDelegate
    // to be refactored to TabExtensions later
    func subscribeToDetectedTrackers() {
        detectedTrackersCancellables = self.trackersPublisher.sink { [weak self] tracker in
            guard let self, let url = self.webView.url else { return }

            switch tracker.type {
            case .tracker:
                self.historyCoordinating.addDetectedTracker(tracker.request, onURL: url)
            case .trackerWithSurrogate:
                self.historyCoordinating.addDetectedTracker(tracker.request, onURL: url)
            case .thirdPartyRequest:
                break
            }
        }
    }

}

extension HistoryCoordinating {

    func addDetectedTracker(_ tracker: DetectedRequest, onURL url: URL) {
        trackerFound(on: url)

        guard tracker.isBlocked,
              let entityName = tracker.entityName else { return }

        addBlockedTracker(entityName: entityName, on: url)
    }

}

extension Tab/*: NavigationResponder*/ { // to be moved to Tab+Navigation.swift

    @MainActor
    func didReceive(_ challenge: URLAuthenticationChallenge, for navigation: Navigation?) async -> AuthChallengeDisposition? {
        guard challenge.protectionSpace.authenticationMethod == NSURLAuthenticationMethodHTTPBasic else { return nil }

        // send this event only when we're interrupting loading and showing extra UI to the user
        webViewDidReceiveUserInteractiveChallengePublisher.send()

        let (request, future) = BasicAuthDialogRequest.future(with: challenge.protectionSpace)
        self.userInteractionDialog = UserDialog(sender: .page(domain: challenge.protectionSpace.host), dialog: .basicAuthenticationChallenge(request))
        do {
            disableLongDecisionMakingChecks()
            defer {
                enableLongDecisionMakingChecks()
            }

            return try await future.get()
        } catch {
            return .cancel
        }
    }

    @MainActor
    func didCommit(_ navigation: Navigation) {
        if content.isUrl, navigation.url == content.url {
            addVisit(of: navigation.url)
        }
        webViewDidCommitNavigationPublisher.send()
    }

    // swiftlint:disable cyclomatic_complexity
    // swiftlint:disable function_body_length
    @MainActor
    func decidePolicy(for navigationAction: NavigationAction, preferences: inout NavigationPreferences) async -> NavigationActionPolicy? {
        // allow local file navigations
        if navigationAction.url.isFileURL { return .allow }

        if let policy = privatePlayer.decidePolicy(for: navigationAction, in: self) {
            return policy
        }

        let isLinkActivated = !navigationAction.isTargetingNewWindow
            && (navigationAction.navigationType.isLinkActivated || (navigationAction.navigationType == .other && navigationAction.isUserInitiated))

        let isNavigatingAwayFromPinnedTab: Bool = {
            let isNavigatingToAnotherDomain = navigationAction.url.host != url?.host
            let isPinned = pinnedTabsManager.isTabPinned(self)
            return isLinkActivated && isPinned && isNavigatingToAnotherDomain && navigationAction.isForMainFrame
        }()

        // to be modularized later on, see https://app.asana.com/0/0/1203268245242140/f
        let isRequestingNewTab = (isLinkActivated && NSApp.isCommandPressed) || navigationAction.navigationType.isMiddleButtonClick || isNavigatingAwayFromPinnedTab
        let shouldSelectNewTab = NSApp.isShiftPressed || (isNavigatingAwayFromPinnedTab && !navigationAction.navigationType.isMiddleButtonClick && !NSApp.isCommandPressed)

        // This check needs to happen before GPC checks. Otherwise the navigation type may be rewritten to `.other`
        // which would skip link rewrites.
        if !navigationAction.navigationType.isBackForward {
            let navigationActionPolicy = await linkProtection
                .requestTrackingLinkRewrite(
                    initiatingURL: webView.url,
                    destinationURL: navigationAction.url,
                    onStartExtracting: { if !isRequestingNewTab { isAMPProtectionExtracting = true }},
                    onFinishExtracting: { [weak self] in self?.isAMPProtectionExtracting = false },
                    onLinkRewrite: { [weak self] url in
                        guard let self = self else { return }
                        if isRequestingNewTab || !navigationAction.isForMainFrame {
                            self.openChild(with: .url(url), of: .tab(selected: shouldSelectNewTab || !navigationAction.isForMainFrame))
                        } else {
                            self.webView.load(URLRequest(url: url))
                        }
                    })
            if let navigationActionPolicy = navigationActionPolicy, navigationActionPolicy == false {
                return .cancel
            }
        }

        if navigationAction.isForMainFrame {
            preferences.userAgent = UserAgent.for(navigationAction.url)
        }

        if navigationAction.isForMainFrame, !navigationAction.navigationType.isBackForward {
            if let newRequest = referrerTrimming.trimReferrer(for: navigationAction.request, originUrl: navigationAction.sourceFrame.url) {
                if isRequestingNewTab {
                    self.openChild(with: newRequest.url.map { .contentFromURL($0) } ?? .none, of: .tab(selected: shouldSelectNewTab))
                } else {
                    _ = webView.load(newRequest)
                }
                return .cancel
            }
        }

        if navigationAction.isForMainFrame,
           !navigationAction.navigationType.isBackForward,
           !isRequestingNewTab,
           let request = GPCRequestFactory().requestForGPC(basedOn: navigationAction.request,
                                                           config: contentBlocking.privacyConfigurationManager.privacyConfig,
                                                           gpcEnabled: PrivacySecurityPreferences.shared.gpcEnabled) {

            return .redirectInvalidatingBackItemIfNeeded(navigationAction) {
                $0.load(request)
            }
        }

        if navigationAction.isForMainFrame,
           navigationAction.url != currentDownload || navigationAction.isUserInitiated {
            currentDownload = nil
        }

        if isRequestingNewTab {
            self.openChild(with: .contentFromURL(navigationAction.url), of: .tab(selected: shouldSelectNewTab))
            return .cancel

        } else if navigationAction.shouldDownload
                    || (isLinkActivated && NSApp.isOptionPressed && !NSApp.isCommandPressed) {
            // register the navigationAction for legacy _WKDownload to be called back on the Tab
            // further download will be passed to webView:navigationAction:didBecomeDownload:
            return .download(navigationAction.url, using: webView) { [weak self] download in
                self?.navigationAction(navigationAction, didBecome: download)
            }
        }

        guard navigationAction.url.scheme != nil else { return .allow }

<<<<<<< HEAD
=======
        if navigationAction.url.isExternalSchemeLink {
            // request if OS can handle extenrnal url
            self.host(webView.url?.host, requestedOpenExternalURL: navigationAction.url, forUserEnteredURL: navigationAction.isUserEntered)
            return .cancel
        }

>>>>>>> 7c44a835
        return .next
    }
    // swiftlint:enable cyclomatic_complexity
    // swiftlint:enable function_body_length

<<<<<<< HEAD
    func willStart(_ navigationAction: NavigationAction) {
        if error != nil { error = nil }

        delegate?.tabWillStartNavigation(self, isUserInitiated: navigationAction.isUserInitiated)
    }

    func invalidateBackItemIfNeeded(for navigationAction: NavigationAction) {
        // Cancelled & Upgraded Client Redirect URL leaves wrong backForwardList record
        // https://app.asana.com/0/inbox/1199237043628108/1201280322539473/1201353436736961
        guard case .redirect(let redirect) = navigationAction.navigationType,
              case .client(delay: 0) = redirect.type,
              redirect.history.last?.fromHistoryItemIdentity != webView.backForwardList.currentItem?.identity
        else { return }

        self.webView.goBack()
        self.webView.frozenCanGoBack = self.webView.canGoBack
        self.webView.frozenCanGoForward = false
=======
    private func host(_ host: String?, requestedOpenExternalURL url: URL, forUserEnteredURL userEnteredUrl: Bool) {
        let searchForExternalUrl = { [weak self] in
            // Redirect after handing WebView.url update after cancelling the request
            DispatchQueue.main.async {
                guard let self, let url = URL.makeSearchUrl(from: url.absoluteString) else { return }
                self.setUrl(url, userEntered: userEnteredUrl)
            }
        }

        guard self.delegate?.tab(self, requestedOpenExternalURL: url, forUserEnteredURL: userEnteredUrl) == true else {
            // search if external URL can‘t be opened but entered by user
            if userEnteredUrl {
                searchForExternalUrl()
            }
            return
        }

        let permissionType = PermissionType.externalScheme(scheme: url.scheme ?? "")

        permissions.permissions([permissionType], requestedForDomain: host, url: url) { [weak self, userEnteredUrl] granted in
            guard granted, let self else {
                // search if denied but entered by user
                if userEnteredUrl {
                    searchForExternalUrl()
                }
                return
            }
            // handle opening extenral URL
            NSWorkspace.shared.open(url)
            self.permissions.permissions[permissionType].externalSchemeOpened()
        }
    }
    // swiftlint:enable cyclomatic_complexity
    // swiftlint:enable function_body_length

    @MainActor
    func willStart(_ navigation: Navigation) {
        if error != nil { error = nil }

        externalSchemeOpenedPerPageLoad = false
        delegate?.tabWillStartNavigation(self, isUserInitiated: navigation.navigationAction.isUserInitiated)
>>>>>>> 7c44a835
    }

    @MainActor
    func decidePolicy(for navigationResponse: NavigationResponse) async -> NavigationResponsePolicy? {
        internalUserDecider?.markUserAsInternalIfNeeded(forUrl: webView.url,
                                                        response: navigationResponse.response as? HTTPURLResponse)

        if !navigationResponse.canShowMIMEType || navigationResponse.shouldDownload {
            if navigationResponse.isForMainFrame {
                guard currentDownload != navigationResponse.url else {
                    // prevent download twice
                    return .cancel
                }
                currentDownload = navigationResponse.url
            }

            if navigationResponse.isSuccessful == true {
                // register the navigationResponse for legacy _WKDownload to be called back on the Tab
                // further download will be passed to webView:navigationResponse:didBecomeDownload:
                return .download(navigationResponse.url, using: webView) {  [weak self] download in
                    self?.navigationResponse(navigationResponse, didBecome: download)
                }
            }
        }

        return .next
    }

    @MainActor
    func didStart(_ navigation: Navigation) {
        delegate?.tabDidStartNavigation(self)
        userInteractionDialog = nil

        // Unnecessary assignment triggers publishing
        if error != nil { error = nil }

        invalidateInteractionStateData()
        linkProtection.cancelOngoingExtraction()
        linkProtection.setMainFrameUrl(navigation.url)
        referrerTrimming.onBeginNavigation(to: navigation.url)
    }

    @MainActor
    func navigationDidFinish(_ navigation: Navigation) {
        invalidateInteractionStateData()
        webViewDidFinishNavigationPublisher.send()
        if isAMPProtectionExtracting { isAMPProtectionExtracting = false }
        linkProtection.setMainFrameUrl(nil)
        referrerTrimming.onFinishNavigation()
        setUpYoutubeScriptsIfNeeded()
        statisticsLoader?.refreshRetentionAtb(isSearch: navigation.url.isDuckDuckGoSearch)
    }

    @MainActor
    func navigation(_ navigation: Navigation, didFailWith error: WKError) {
        if navigation.isCurrent {
            self.error = error
        }

        invalidateInteractionStateData()
        linkProtection.setMainFrameUrl(nil)
        referrerTrimming.onFailedNavigation()
        webViewDidFailNavigationPublisher.send()
    }

    @MainActor
    func navigationAction(_ navigationAction: NavigationAction, didBecome download: WebKitDownload) {
        FileDownloadManager.shared.add(download, delegate: self, location: .auto, postflight: .none)
    }

    @MainActor
    func navigationResponse(_ navigationResponse: NavigationResponse, didBecome download: WebKitDownload) {
        let task = FileDownloadManager.shared.add(download, delegate: self, location: .auto, postflight: .none)

        // Note this can result in tabs being left open, e.g. download button on this page:
        // https://en.wikipedia.org/wiki/Guitar#/media/File:GuitareClassique5.png
        // Safari closes new tabs that were opened and then create a download instantly.
        if self.webView.backForwardList.currentItem == nil,
           self.parentTab != nil {
            var cancellable: AnyCancellable?
            cancellable = task.didChooseDownloadLocationPublisher.sink { [weak self] completion in
                cancellable?.cancel()
                guard let self,
                      case .finished = completion,
                      self.webView.backForwardList.currentItem == nil
                else { return }

                self.delegate?.closeTab(self)

            } receiveValue: { _ in }
        }
    }

    func webContentProcessDidTerminate(with reason: WKProcessTerminationReason?) {
        Pixel.fire(.debug(event: .webKitDidTerminate, error: NSError(domain: "WKProcessTerminated", code: reason?.rawValue ?? -1)))
    }

}

extension Tab: FileDownloadManagerDelegate {

    func chooseDestination(suggestedFilename: String?, directoryURL: URL?, fileTypes: [UTType], callback: @escaping (URL?, UTType?) -> Void) {
        let dialog = UserDialogType.savePanel(.init(SavePanelParameters(suggestedFilename: suggestedFilename,
                                                                        fileTypes: fileTypes)) { result in
            guard case let .success(.some( (url: url, fileType: fileType) )) = result else {
                callback(nil, nil)
                return
            }
            callback(url, fileType)
        })
        userInteractionDialog = UserDialog(sender: .user, dialog: dialog)
    }

    func fileIconFlyAnimationOriginalRect(for downloadTask: WebKitDownloadTask) -> NSRect? {
        self.delegate?.fileIconFlyAnimationOriginalRect(for: downloadTask)
    }

}

extension Tab: YoutubeOverlayUserScriptDelegate {
    func youtubeOverlayUserScriptDidRequestDuckPlayer(with url: URL) {
        let content = Tab.TabContent.contentFromURL(url)
        let isRequestingNewTab = NSApp.isCommandPressed
        if isRequestingNewTab {
            let shouldSelectNewTab = NSApp.isShiftPressed
            self.openChild(with: content, of: .tab(selected: shouldSelectNewTab))
        } else {
            setContent(content)
        }
    }
}

extension Tab: TabDataClearing {
    func prepareForDataClearing(caller: TabDataCleaner) {
        webViewCancellables.removeAll()

        webView.stopLoading()
        webView.configuration.userContentController.removeAllUserScripts()

        webView.navigationDelegate = caller
        webView.load(URLRequest(url: .blankPage))
    }
}

// "protected" properties meant to access otherwise private properties from Tab extensions
extension Tab {

    static var objcDelegateKeyPath: String { #keyPath(objcDelegate) }
    @objc private var objcDelegate: Any? { delegate }

    static var objcNavigationDelegateKeyPath: String { #keyPath(objcNavigationDelegate) }
    @objc private var objcNavigationDelegate: Any? { navigationDelegate }

}<|MERGE_RESOLUTION|>--- conflicted
+++ resolved
@@ -156,11 +156,8 @@
     private struct ExtensionDependencies: TabExtensionDependencies {
         let privacyFeatures: PrivacyFeaturesProtocol
         let historyCoordinating: HistoryCoordinating
-<<<<<<< HEAD
         var workspace: Workspace
-=======
         var cbaTimeReporter: ContentBlockingAssetsCompilationTimeReporter?
->>>>>>> 7c44a835
     }
 
     fileprivate weak var delegate: TabDelegate?
@@ -196,11 +193,8 @@
                      webViewConfiguration: WKWebViewConfiguration? = nil,
                      historyCoordinating: HistoryCoordinating = HistoryCoordinator.shared,
                      pinnedTabsManager: PinnedTabsManager = WindowControllersManager.shared.pinnedTabsManager,
-<<<<<<< HEAD
                      workspace: Workspace = NSWorkspace.shared,
-=======
                      privacyFeatures: AnyPrivacyFeatures? = nil,
->>>>>>> 7c44a835
                      privatePlayer: PrivatePlayer? = nil,
                      cbaTimeReporter: ContentBlockingAssetsCompilationTimeReporter? = ContentBlockingAssetsCompilationTimeReporter.shared,
                      statisticsLoader: StatisticsLoader? = nil,
@@ -230,12 +224,8 @@
                   webViewConfiguration: webViewConfiguration,
                   historyCoordinating: historyCoordinating,
                   pinnedTabsManager: pinnedTabsManager,
-<<<<<<< HEAD
                   workspace: workspace,
-                  privacyFeatures: PrivacyFeatures,
-=======
                   privacyFeatures: privacyFeatures,
->>>>>>> 7c44a835
                   privatePlayer: privatePlayer,
                   extensionsBuilder: extensionsBuilder,
                   cbaTimeReporter: cbaTimeReporter,
@@ -260,12 +250,8 @@
          webViewConfiguration: WKWebViewConfiguration?,
          historyCoordinating: HistoryCoordinating,
          pinnedTabsManager: PinnedTabsManager,
-<<<<<<< HEAD
          workspace: Workspace,
-         privacyFeatures: some PrivacyFeaturesProtocol,
-=======
          privacyFeatures: AnyPrivacyFeatures,
->>>>>>> 7c44a835
          privatePlayer: PrivatePlayer,
          extensionsBuilder: TabExtensionsBuilderProtocol,
          cbaTimeReporter: ContentBlockingAssetsCompilationTimeReporter?,
@@ -327,11 +313,8 @@
                          ),
                    dependencies: ExtensionDependencies(privacyFeatures: privacyFeatures,
                                                        historyCoordinating: historyCoordinating,
-<<<<<<< HEAD
                                                        workspace: workspace))
-=======
                                                        cbaTimeReporter: cbaTimeReporter))
->>>>>>> 7c44a835
 
         super.init()
         userContentController.map(userContentControllerPromise.fulfill)
@@ -1209,21 +1192,11 @@
 
         guard navigationAction.url.scheme != nil else { return .allow }
 
-<<<<<<< HEAD
-=======
-        if navigationAction.url.isExternalSchemeLink {
-            // request if OS can handle extenrnal url
-            self.host(webView.url?.host, requestedOpenExternalURL: navigationAction.url, forUserEnteredURL: navigationAction.isUserEntered)
-            return .cancel
-        }
-
->>>>>>> 7c44a835
         return .next
     }
     // swiftlint:enable cyclomatic_complexity
     // swiftlint:enable function_body_length
 
-<<<<<<< HEAD
     func willStart(_ navigationAction: NavigationAction) {
         if error != nil { error = nil }
 
@@ -1241,49 +1214,6 @@
         self.webView.goBack()
         self.webView.frozenCanGoBack = self.webView.canGoBack
         self.webView.frozenCanGoForward = false
-=======
-    private func host(_ host: String?, requestedOpenExternalURL url: URL, forUserEnteredURL userEnteredUrl: Bool) {
-        let searchForExternalUrl = { [weak self] in
-            // Redirect after handing WebView.url update after cancelling the request
-            DispatchQueue.main.async {
-                guard let self, let url = URL.makeSearchUrl(from: url.absoluteString) else { return }
-                self.setUrl(url, userEntered: userEnteredUrl)
-            }
-        }
-
-        guard self.delegate?.tab(self, requestedOpenExternalURL: url, forUserEnteredURL: userEnteredUrl) == true else {
-            // search if external URL can‘t be opened but entered by user
-            if userEnteredUrl {
-                searchForExternalUrl()
-            }
-            return
-        }
-
-        let permissionType = PermissionType.externalScheme(scheme: url.scheme ?? "")
-
-        permissions.permissions([permissionType], requestedForDomain: host, url: url) { [weak self, userEnteredUrl] granted in
-            guard granted, let self else {
-                // search if denied but entered by user
-                if userEnteredUrl {
-                    searchForExternalUrl()
-                }
-                return
-            }
-            // handle opening extenral URL
-            NSWorkspace.shared.open(url)
-            self.permissions.permissions[permissionType].externalSchemeOpened()
-        }
-    }
-    // swiftlint:enable cyclomatic_complexity
-    // swiftlint:enable function_body_length
-
-    @MainActor
-    func willStart(_ navigation: Navigation) {
-        if error != nil { error = nil }
-
-        externalSchemeOpenedPerPageLoad = false
-        delegate?.tabWillStartNavigation(self, isUserInitiated: navigation.navigationAction.isUserInitiated)
->>>>>>> 7c44a835
     }
 
     @MainActor
