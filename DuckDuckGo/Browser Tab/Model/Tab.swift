//
//  Tab.swift
//
//  Copyright © 2020 DuckDuckGo. All rights reserved.
//
//  Licensed under the Apache License, Version 2.0 (the "License");
//  you may not use this file except in compliance with the License.
//  You may obtain a copy of the License at
//
//  http://www.apache.org/licenses/LICENSE-2.0
//
//  Unless required by applicable law or agreed to in writing, software
//  distributed under the License is distributed on an "AS IS" BASIS,
//  WITHOUT WARRANTIES OR CONDITIONS OF ANY KIND, either express or implied.
//  See the License for the specific language governing permissions and
//  limitations under the License.
//

// swiftlint:disable file_length

import Cocoa
import WebKit
import os
import Combine
import BrowserServicesKit
import TrackerRadarKit
import ContentBlocking
import UserScript
import Common
import PrivacyDashboard

protocol TabDelegate: ContentOverlayUserScriptDelegate {
    func tabWillStartNavigation(_ tab: Tab, isUserInitiated: Bool)
    func tabDidStartNavigation(_ tab: Tab)
    func tab(_ tab: Tab, createdChild childTab: Tab, of kind: NewWindowPolicy)

    func tab(_ tab: Tab, requestedOpenExternalURL url: URL, forUserEnteredURL userEntered: Bool) -> Bool
    func tab(_ tab: Tab, promptUserForCookieConsent result: @escaping (Bool) -> Void)

    func tabPageDOMLoaded(_ tab: Tab)
    func closeTab(_ tab: Tab)
<<<<<<< HEAD
    func tab(_ tab: Tab, promptUserForCookieConsent result: @escaping (Bool) -> Void)
    func tabDidRequestSearchResults(_ tab: Tab)
    func tabDidCloseSearchResults(_ tab: Tab)
=======

    func fileIconFlyAnimationOriginalRect(for downloadTask: WebKitDownloadTask) -> NSRect?

>>>>>>> 1f0382cf
}

// swiftlint:disable type_body_length
@dynamicMemberLookup
final class Tab: NSObject, Identifiable, ObservableObject {

    enum TabContent: Equatable {
        case homePage
        case url(URL)
        case privatePlayer(videoID: String, timestamp: String?)
        case preferences(pane: PreferencePaneIdentifier?)
        case bookmarks
        case onboarding
        case none

        static func contentFromURL(_ url: URL?) -> TabContent {
            if url == .homePage {
                return .homePage
            } else if url == .welcome {
                return .onboarding
            } else if url == .preferences {
                return .anyPreferencePane
            } else if let preferencePane = url.flatMap(PreferencePaneIdentifier.init(url:)) {
                return .preferences(pane: preferencePane)
            } else if let privatePlayerContent = PrivatePlayer.shared.tabContent(for: url) {
                return privatePlayerContent
            } else {
                return .url(url ?? .blankPage)
            }
        }

        static var displayableTabTypes: [TabContent] {
            // Add new displayable types here
            let displayableTypes = [TabContent.anyPreferencePane, .bookmarks]

            return displayableTypes.sorted { first, second in
                guard let firstTitle = first.title, let secondTitle = second.title else {
                    return true // Arbitrary sort order, only non-standard tabs are displayable.
                }
                return firstTitle.localizedStandardCompare(secondTitle) == .orderedAscending
            }
        }

        /// Convenience accessor for `.preferences` Tab Content with no particular pane selected,
        /// i.e. the currently selected pane is decided internally by `PreferencesViewController`.
        static let anyPreferencePane: Self = .preferences(pane: nil)

        var isDisplayable: Bool {
            switch self {
            case .preferences, .bookmarks:
                return true
            default:
                return false
            }
        }

        func matchesDisplayableTab(_ other: TabContent) -> Bool {
            switch (self, other) {
            case (.preferences, .preferences):
                return true
            case (.bookmarks, .bookmarks):
                return true
            default:
                return false
            }
        }

        var title: String? {
            switch self {
            case .url, .homePage, .privatePlayer, .none: return nil
            case .preferences: return UserText.tabPreferencesTitle
            case .bookmarks: return UserText.tabBookmarksTitle
            case .onboarding: return UserText.tabOnboardingTitle
            }
        }

        var url: URL? {
            switch self {
            case .url(let url):
                return url
            case .privatePlayer(let videoID, let timestamp):
                return .privatePlayer(videoID, timestamp: timestamp)
            default:
                return nil
            }
        }

        var isUrl: Bool {
            switch self {
            case .url, .privatePlayer:
                return true
            default:
                return false
            }
        }

        var isPrivatePlayer: Bool {
            switch self {
            case .privatePlayer:
                return true
            default:
                return false
            }
        }
    }
    private struct ExtensionDependencies: TabExtensionDependencies {
        let privacyFeatures: PrivacyFeaturesProtocol
        let historyCoordinating: HistoryCoordinating
    }

    // "protected" delegate property for extensions usage
    private weak var delegate: TabDelegate?
    @objc private var objcDelegate: Any? { delegate }
    static var objcDelegateKeyPath: String { #keyPath(objcDelegate) }
    func setDelegate(_ delegate: TabDelegate) { self.delegate = delegate }

    private let cbaTimeReporter: ContentBlockingAssetsCompilationTimeReporter?
    let pinnedTabsManager: PinnedTabsManager
    private let privatePlayer: PrivatePlayer
    private let privacyFeatures: AnyPrivacyFeatures
    private var contentBlocking: AnyContentBlocking { privacyFeatures.contentBlocking }

    private let webViewConfiguration: WKWebViewConfiguration

    private var extensions: TabExtensions
    // accesing TabExtensions‘ Public Protocols projecting tab.extensions.extensionName to tab.extensionName
    // allows extending Tab functionality while maintaining encapsulation
    subscript<Extension>(dynamicMember keyPath: KeyPath<TabExtensions, Extension?>) -> Extension? {
        self.extensions[keyPath: keyPath]
    }

    @Published
    private(set) var userContentController: UserContentController?

    convenience init(content: TabContent,
                     faviconManagement: FaviconManagement = FaviconManager.shared,
                     webCacheManager: WebCacheManager = WebCacheManager.shared,
                     webViewConfiguration: WKWebViewConfiguration? = nil,
                     historyCoordinating: HistoryCoordinating = HistoryCoordinator.shared,
                     pinnedTabsManager: PinnedTabsManager = WindowControllersManager.shared.pinnedTabsManager,
                     privatePlayer: PrivatePlayer? = nil,
                     cbaTimeReporter: ContentBlockingAssetsCompilationTimeReporter? = ContentBlockingAssetsCompilationTimeReporter.shared,
                     extensionsBuilder: TabExtensionsBuilderProtocol = TabExtensionsBuilder.default,
                     localHistory: Set<String> = Set<String>(),
                     title: String? = nil,
                     error: Error? = nil,
                     favicon: NSImage? = nil,
                     sessionStateData: Data? = nil,
                     interactionStateData: Data? = nil,
                     parentTab: Tab? = nil,
                     shouldLoadInBackground: Bool = false,
                     canBeClosedWithBack: Bool = false,
                     lastSelectedAt: Date? = nil,
                     currentDownload: URL? = nil,
                     webViewFrame: CGRect = .zero
    ) {

        let privatePlayer = privatePlayer
            ?? (AppDelegate.isRunningTests ? PrivatePlayer.mock(withMode: .enabled) : PrivatePlayer.shared)

        self.init(content: content,
                  faviconManagement: faviconManagement,
                  webCacheManager: webCacheManager,
                  webViewConfiguration: webViewConfiguration,
                  historyCoordinating: historyCoordinating,
                  pinnedTabsManager: pinnedTabsManager,
                  privacyFeatures: PrivacyFeatures,
                  privatePlayer: privatePlayer,
                  extensionsBuilder: extensionsBuilder,
                  cbaTimeReporter: cbaTimeReporter,
                  localHistory: localHistory,
                  title: title,
                  error: error,
                  favicon: favicon,
                  sessionStateData: sessionStateData,
                  interactionStateData: interactionStateData,
                  parentTab: parentTab,
                  shouldLoadInBackground: shouldLoadInBackground,
                  canBeClosedWithBack: canBeClosedWithBack,
                  lastSelectedAt: lastSelectedAt,
                  currentDownload: currentDownload,
                  webViewFrame: webViewFrame)
    }

    // swiftlint:disable:next function_body_length
    init(content: TabContent,
         faviconManagement: FaviconManagement,
         webCacheManager: WebCacheManager,
         webViewConfiguration: WKWebViewConfiguration?,
         historyCoordinating: HistoryCoordinating,
         pinnedTabsManager: PinnedTabsManager,
         privacyFeatures: some PrivacyFeaturesProtocol,
         privatePlayer: PrivatePlayer,
         extensionsBuilder: TabExtensionsBuilderProtocol,
         cbaTimeReporter: ContentBlockingAssetsCompilationTimeReporter?,
         localHistory: Set<String>,
         title: String?,
         error: Error?,
         favicon: NSImage?,
         sessionStateData: Data?,
         interactionStateData: Data?,
         parentTab: Tab?,
         shouldLoadInBackground: Bool,
         canBeClosedWithBack: Bool,
         lastSelectedAt: Date?,
         currentDownload: URL?,
         webViewFrame: CGRect
    ) {

        self.content = content
        self.faviconManagement = faviconManagement
        self.historyCoordinating = historyCoordinating
        self.pinnedTabsManager = pinnedTabsManager
        self.privacyFeatures = privacyFeatures
        self.privatePlayer = privatePlayer
        self.cbaTimeReporter = cbaTimeReporter
        self.localHistory = localHistory
        self.title = title
        self.error = error
        self.favicon = favicon
        self.parentTab = parentTab
        self._canBeClosedWithBack = canBeClosedWithBack
        self.sessionStateData = sessionStateData
        self.interactionStateData = interactionStateData
        self.lastSelectedAt = lastSelectedAt
        self.currentDownload = currentDownload

        let configuration = webViewConfiguration ?? WKWebViewConfiguration()
        configuration.applyStandardConfiguration(contentBlocking: privacyFeatures.contentBlocking)
        self.webViewConfiguration = configuration
        let userContentController = configuration.userContentController as? UserContentController
        assert(userContentController != nil)
        self.userContentController = userContentController

        webView = WebView(frame: webViewFrame, configuration: configuration)
        webView.allowsLinkPreview = false
        permissions = PermissionModel()

        let userScriptsPublisher = _userContentController.projectedValue
            .compactMap { $0?.$contentBlockingAssets }
            .switchToLatest()
            .map { $0?.userScripts as? UserScripts }
            .eraseToAnyPublisher()

        var userContentControllerProvider: UserContentControllerProvider?
        self.extensions = extensionsBuilder
            .build(with: (tabIdentifier: instrumentation.currentTabIdentifier,
                          userScriptsPublisher: userScriptsPublisher,
                          inheritedAttribution: parentTab?.adClickAttribution?.currentAttributionState,
                          userContentControllerProvider: {  userContentControllerProvider?() },
                          permissionModel: permissions,
                          privacyInfoPublisher: _privacyInfo.projectedValue.eraseToAnyPublisher()
                         ),
                   dependencies: ExtensionDependencies(privacyFeatures: privacyFeatures,
                                                       historyCoordinating: historyCoordinating))

        super.init()
        userContentControllerProvider = { [weak self] in self?.userContentController }

        userContentController?.delegate = self
        setupWebView(shouldLoadInBackground: shouldLoadInBackground)

        if favicon == nil {
            handleFavicon()
        }

        NotificationCenter.default.addObserver(self,
                                               selector: #selector(onDuckDuckGoEmailSignOut),
                                               name: .emailDidSignOut,
                                               object: nil)
    }

    override func awakeAfter(using decoder: NSCoder) -> Any? {
        for tabExtension in self.extensions {
            (tabExtension as? (any NSCodingExtension))?.awakeAfter(using: decoder)
        }
        return self
    }

    func encodeExtensions(with coder: NSCoder) {
        for tabExtension in self.extensions {
            (tabExtension as? (any NSCodingExtension))?.encode(using: coder)
        }
    }

    func openChild(with content: TabContent, of kind: NewWindowPolicy) {
        guard let delegate else {
            assertionFailure("no delegate set")
            return
        }
        let tab = Tab(content: content, parentTab: self, shouldLoadInBackground: true, canBeClosedWithBack: kind.isSelectedTab)
        delegate.tab(self, createdChild: tab, of: kind)
    }

    @objc func onDuckDuckGoEmailSignOut(_ notification: Notification) {
        guard let url = webView.url else { return }
        if EmailUrls().isDuckDuckGoEmailProtection(url: url) {
            webView.evaluateJavaScript("window.postMessage({ emailProtectionSignedOut: true }, window.origin);")
        }
    }

    deinit {
        cleanUpBeforeClosing()
        webView.configuration.userContentController.removeAllUserScripts()
    }

    func cleanUpBeforeClosing() {
        if content.isUrl, let url = webView.url {
            historyCoordinating.commitChanges(url: url)
        }
        webView.stopLoading()
        webView.stopMediaCapture()
        webView.stopAllMediaPlayback()
        webView.fullscreenWindowController?.close()

        cbaTimeReporter?.tabWillClose(self.instrumentation.currentTabIdentifier)
    }

    // MARK: - Event Publishers

    let webViewDidReceiveChallengePublisher = PassthroughSubject<Void, Never>()
    let webViewDidCommitNavigationPublisher = PassthroughSubject<Void, Never>()
    let webViewDidFinishNavigationPublisher = PassthroughSubject<Void, Never>()
    let webViewDidFailNavigationPublisher = PassthroughSubject<Void, Never>()

    @MainActor
    @Published var isAMPProtectionExtracting: Bool = false

    // MARK: - Properties

    let webView: WebView
    private(set) var serpWebView: WebView?
    private var searchPanelNavigationDelegate: SearchPanelNavigationDelegate?
    private var searchPanelUserScript: SearchPanelUserScript?
    private var preventHidingSearchPanel = false
    private var searchPanelResults: Set<URL> = []
    fileprivate var searchPanelInteractionState: Any?

    private var lastUpgradedURL: URL?

    var userEnteredUrl = false

    var contentChangeEnabled = true

    var fbBlockingEnabled = true

    var isLazyLoadingInProgress = false

    private var isBeingRedirected: Bool = false

    @Published private(set) var content: TabContent {
        didSet {
            handleFavicon()
            invalidateSessionStateData()
            if let oldUrl = oldValue.url {
                historyCoordinating.commitChanges(url: oldUrl)
            }
            error = nil
            Task {
                await reloadIfNeeded(shouldLoadInBackground: true)
            }

            if let title = content.title {
                self.title = title
            }

        }
    }

    func setContent(_ content: TabContent) {
        guard contentChangeEnabled else {
            return
        }

        lastUpgradedURL = nil

        if let newContent = privatePlayer.overrideContent(content, for: self) {
            self.content = newContent
            return
        }

        switch (self.content, content) {
        case (.preferences(pane: .some), .preferences(pane: nil)):
            // prevent clearing currently selected pane (for state persistence purposes)
            break
        default:
            if self.content != content {
                self.content = content
            }
        }
    }

    var lastSelectedAt: Date?

    @Published var title: String?
    @Published var error: Error?
    let permissions: PermissionModel

    /// an Interactive Dialog request (alert/open/save/print) made by a page to be published and presented asynchronously
    @Published
    var userInteractionDialog: UserDialog? {
        didSet {
            guard let request = userInteractionDialog?.request else { return }
            request.addCompletionHandler { [weak self, weak request] _ in
                if let self, let request, self.userInteractionDialog?.request === request {
                    self.userInteractionDialog = nil
                }
            }
        }
    }

    weak private(set) var parentTab: Tab?
    private var _canBeClosedWithBack: Bool
    var canBeClosedWithBack: Bool {
        // Reset canBeClosedWithBack on any WebView navigation
        _canBeClosedWithBack = _canBeClosedWithBack && parentTab != nil && !webView.canGoBack && !webView.canGoForward
        return _canBeClosedWithBack
    }

    @available(macOS, obsoleted: 12.0, renamed: "interactionStateData")
    var sessionStateData: Data?
    var interactionStateData: Data?

    func invalidateSessionStateData() {
        sessionStateData = nil
        interactionStateData = nil
    }

    func getActualSessionStateData() -> Data? {
        if let sessionStateData = sessionStateData {
            return sessionStateData
        }

        guard webView.url != nil else { return nil }
        // collect and cache actual SessionStateData on demand and store until invalidated
        self.sessionStateData = (try? webView.sessionStateData())
        return self.sessionStateData
    }

    @available(macOS 12, *)
    func getActualInteractionStateData() -> Data? {
        if let interactionStateData = interactionStateData {
            return interactionStateData
        }

        guard webView.url != nil else { return nil }

        self.interactionStateData = (webView.interactionState as? Data)

        return self.interactionStateData
    }

    func update(url: URL?, userEntered: Bool = true) {
        if url == .welcome {
            OnboardingViewModel().restart()
        }
        self.content = .contentFromURL(url)

        // This function is called when the user has manually typed in a new address, which should reset the login detection flow.
        userEnteredUrl = userEntered
    }

    // Used to track if an error was caused by a download navigation.
    private(set) var currentDownload: URL?

    func download(from url: URL, promptForLocation: Bool = true) {
        webView.startDownload(URLRequest(url: url, cachePolicy: .returnCacheDataElseLoad)) { download in
            FileDownloadManager.shared.add(download, delegate: self, location: promptForLocation ? .prompt : .auto, postflight: .none)
        }
    }

    func saveWebContentAs() {
        webView.getMimeType { [weak self] mimeType in
            guard let self else { return }
            let webView = self.webView
            guard case .some(.html) = mimeType.flatMap(UTType.init(mimeType:)) else {
                if let url = webView.url {
                    self.download(from: url, promptForLocation: true)
                }
                return
            }

            let dialog = UserDialogType.savePanel(.init(SavePanelParameters(suggestedFilename: webView.suggestedFilename,
                                                                            fileTypes: [.html, .webArchive, .pdf])) { result in
                guard let (url, fileType) = try? result.get() else { return }
                webView.exportWebContent(to: url, as: fileType.flatMap(WKWebView.ContentExportType.init) ?? .html)
            })
            self.userInteractionDialog = UserDialog(sender: .user, dialog: dialog)
        }
    }

    private let instrumentation = TabInstrumentation()
    private enum FrameLoadState {
        case provisional
        case committed
        case finished
    }
    private var mainFrameLoadState: FrameLoadState = .finished {
        didSet {
            if mainFrameLoadState == .finished {
                setUpYoutubeScriptsIfNeeded()
            }
        }
    }
    private var clientRedirectedDuringNavigationURL: URL?
    private var externalSchemeOpenedPerPageLoad = false

    var canGoForward: Bool {
        webView.canGoForward
    }

    func goForward() {
        if hideSERPWebView() {
            return
        }
        guard canGoForward else { return }
        shouldStoreNextVisit = false
        webView.goForward()
    }

    var canGoBack: Bool {
        webView.canGoBack || error != nil
    }

    func goBack() {
        guard canGoBack else {
            if canBeClosedWithBack {
                delegate?.closeTab(self)
            }
            return
        }

        guard error == nil else {
            webView.reload()
            return
        }

        shouldStoreNextVisit = false

        if privatePlayer.goBackSkippingLastItemIfNeeded(for: webView) {
            return
        }

        if #available(macOS 12.0, *),
           let backURL = webView.backForwardList.backItem?.url, let currentURL = webView.url,
           backURL.isDuckDuckGoSearch || searchPanelResults.contains(currentURL) {
            if prepareAndShowSERPWebView() {
                return
            }
            if webView.backForwardList.backItem?.url == serpWebView?.backForwardList.currentItem?.url {
                _ = hideSERPWebView()
            }
        }

        webView.goBack()
    }

    @available(macOS 12.0, *)
    fileprivate func prepareAndShowSERPWebView() -> Bool {
        if serpWebView == nil {
            serpWebView = WebView(frame: .zero, configuration: WKWebViewConfiguration())
            serpWebView?.allowsLinkPreview = false
            serpWebView?.allowsBackForwardNavigationGestures = false

            let script = SearchPanelUserScript()
            script.delegate = self
            serpWebView?.configuration.userContentController.addUserScript(script.makeWKUserScript())
            serpWebView?.configuration.userContentController.addHandler(script)
            serpWebView?.configuration.applyStandardConfiguration()
            searchPanelUserScript = script

            let navigationDelegate = SearchPanelNavigationDelegate()
            navigationDelegate.searchPanelUserScript = searchPanelUserScript
            navigationDelegate.tab = self
            serpWebView?.navigationDelegate = navigationDelegate
            searchPanelNavigationDelegate = navigationDelegate
        }

        if let serpWebView, serpWebView.superview == nil, let url = webView.url {
            searchPanelResults.insert(url)
            if let searchPanelInteractionState {
                serpWebView.interactionState = searchPanelInteractionState
            } else {
                serpWebView.interactionState = webView.interactionState
                _ = serpWebView.goBack()
            }
            searchPanelNavigationDelegate?.url = url
            delegate?.tabDidRequestSearchResults(self)
            return true
        }
        return false
    }

    func hideSERPWebView() -> Bool {
        guard !preventHidingSearchPanel, serpWebView != nil else {
            return false
        }

        delegate?.tabDidCloseSearchResults(self)
        serpWebView = nil
        searchPanelUserScript = nil
        return true
    }

    func go(to item: WKBackForwardListItem) {
        shouldStoreNextVisit = false
        webView.go(to: item)
    }

    func openHomePage() {
        content = .homePage
    }

    func startOnboarding() {
        content = .onboarding
    }

    func reload() {
        currentDownload = nil
        if let error = error, let failingUrl = error.failingUrl {
            webView.load(failingUrl)
            return
        }

        if webView.url == nil, let url = content.url {
            webView.load(url)
        } else if case .privatePlayer = content, let url = content.url {
            webView.load(url)
        } else {
            webView.reload()
        }
    }

    @discardableResult
    private func setFBProtection(enabled: Bool) -> Bool {
        guard self.fbBlockingEnabled != enabled else { return false }
        guard let userContentController = userContentController else {
            assertionFailure("Missing UserContentController")
            return false
        }
        if enabled {
            do {
                try userContentController.enableGlobalContentRuleList(withIdentifier: ContentBlockerRulesLists.Constants.clickToLoadRulesListName)
            } catch {
                assertionFailure("Missing FB List")
                return false
            }
        } else {
            do {
                try userContentController.disableGlobalContentRuleList(withIdentifier: ContentBlockerRulesLists.Constants.clickToLoadRulesListName)
            } catch {
                assertionFailure("FB List was not enabled")
                return false
            }
        }
        self.fbBlockingEnabled = enabled

        return true
    }

    private static let debugEvents = EventMapping<AMPProtectionDebugEvents> { event, _, _, _ in
        switch event {
        case .ampBlockingRulesCompilationFailed:
            Pixel.fire(.ampBlockingRulesCompilationFailed)
        }
    }

    lazy var linkProtection: LinkProtection = {
        LinkProtection(privacyManager: contentBlocking.privacyConfigurationManager,
                       contentBlockingManager: contentBlocking.contentBlockingManager,
                       errorReporting: Self.debugEvents)
    }()

    lazy var referrerTrimming: ReferrerTrimming = {
        ReferrerTrimming(privacyManager: contentBlocking.privacyConfigurationManager,
                         contentBlockingManager: contentBlocking.contentBlockingManager,
                         tld: contentBlocking.tld)
    }()

    @MainActor
    private func reloadIfNeeded(shouldLoadInBackground: Bool = false) async {
        guard content.url != nil else {
            return
        }

        let url: URL = await {
            if contentURL.isFileURL {
                return contentURL
            }
            return await linkProtection.getCleanURL(from: contentURL, onStartExtracting: {
                isAMPProtectionExtracting = true
            }, onFinishExtracting: { [weak self]
                in self?.isAMPProtectionExtracting = false
            })
        }()
        if shouldLoadURL(url, shouldLoadInBackground: shouldLoadInBackground) {
            let didRestore: Bool

            if #available(macOS 12.0, *) {
                didRestore = restoreInteractionStateDataIfNeeded() || restoreSessionStateDataIfNeeded()
            } else {
                didRestore = restoreSessionStateDataIfNeeded()
            }

            if privatePlayer.goBackAndLoadURLIfNeeded(for: self) {
                return
            }

            if !didRestore {
                if url.isFileURL {
                    _ = webView.loadFileURL(url, allowingReadAccessTo: URL(fileURLWithPath: "/"))
                } else {
                    webView.load(url)
                }
            }
        }
    }

    @MainActor
    private var contentURL: URL {
        switch content {
        case .url(let value):
            return value
        case .privatePlayer(let videoID, let timestamp):
            return .privatePlayer(videoID, timestamp: timestamp)
        case .homePage:
            return .homePage
        default:
            return .blankPage
        }
    }

    @MainActor
    private func shouldLoadURL(_ url: URL, shouldLoadInBackground: Bool = false) -> Bool {
        // don‘t reload in background unless shouldLoadInBackground
        guard url.isValid,
              (webView.superview != nil || shouldLoadInBackground),
              // don‘t reload when already loaded
              webView.url != url,
              webView.url != content.url
        else {
            return false
        }

        if privatePlayer.shouldSkipLoadingURL(for: self) {
            return false
        }

        // if content not loaded inspect error
        switch error {
        case .none, // no error
            // error due to connection failure
             .some(URLError.notConnectedToInternet),
             .some(URLError.networkConnectionLost):
            return true
        case .some:
            // don‘t autoreload on other kinds of errors
            return false
        }
    }

    @MainActor
    @available(macOS, obsoleted: 12.0, renamed: "restoreInteractionStateDataIfNeeded")
    private func restoreSessionStateDataIfNeeded() -> Bool {
        var didRestore: Bool = false
        if let sessionStateData = self.sessionStateData {
            if contentURL.isFileURL {
                _ = webView.loadFileURL(contentURL, allowingReadAccessTo: URL(fileURLWithPath: "/"))
            }
            do {
                try webView.restoreSessionState(from: sessionStateData)
                didRestore = true
            } catch {
                os_log("Tab:setupWebView could not restore session state %s", "\(error)")
            }
        }

        return didRestore
    }

    @MainActor
    @available(macOS 12, *)
    private func restoreInteractionStateDataIfNeeded() -> Bool {
        var didRestore: Bool = false
        if let interactionStateData = self.interactionStateData {
            if contentURL.isFileURL {
                _ = webView.loadFileURL(contentURL, allowingReadAccessTo: URL(fileURLWithPath: "/"))
            }

            webView.interactionState = interactionStateData
            didRestore = true
        }

        return didRestore
    }

    private func addHomePageToWebViewIfNeeded() {
        guard !AppDelegate.isRunningTests else { return }
        if content == .homePage && webView.url == nil {
            webView.load(.homePage)
        }
    }

    func stopLoading() {
        webView.stopLoading()
    }

    func requestFireproofToggle() {
        guard let url = content.url,
              let host = url.host
        else { return }

        _ = FireproofDomains.shared.toggle(domain: host)
    }

    private var superviewObserver: NSKeyValueObservation?

    private func setupWebView(shouldLoadInBackground: Bool) {
        webView.navigationDelegate = self
<<<<<<< HEAD
        webView.allowsBackForwardNavigationGestures = false
=======
        webView.uiDelegate = self
        webView.contextMenuDelegate = self.contextMenuManager
        webView.allowsBackForwardNavigationGestures = true
>>>>>>> 1f0382cf
        webView.allowsMagnification = true

        permissions.webView = webView

        superviewObserver = webView.observe(\.superview, options: .old) { [weak self] _, change in
            // if the webView is being added to superview - reload if needed
            if case .some(.none) = change.oldValue {
                Task { @MainActor [weak self] in
                    await self?.reloadIfNeeded()
                }
            }
        }

        // background tab loading should start immediately
        Task { @MainActor in
            await reloadIfNeeded(shouldLoadInBackground: shouldLoadInBackground)
            if !shouldLoadInBackground {
                addHomePageToWebViewIfNeeded()
            }
        }
    }

    // MARK: - Favicon

    @Published var favicon: NSImage?
    let faviconManagement: FaviconManagement

    private func handleFavicon() {
        if content.isPrivatePlayer {
            favicon = .privatePlayer
            return
        }

        guard faviconManagement.areFaviconsLoaded else { return }

        guard content.isUrl, let url = content.url else {
            favicon = nil
            return
        }

        if let cachedFavicon = faviconManagement.getCachedFavicon(for: url, sizeCategory: .small)?.image {
            if cachedFavicon != favicon {
                favicon = cachedFavicon
            }
        } else {
            favicon = nil
        }
    }

    // MARK: - Global & Local History

    private var historyCoordinating: HistoryCoordinating
    private var shouldStoreNextVisit = true
    private(set) var localHistory: Set<String>

    func addVisit(of url: URL) {
        guard shouldStoreNextVisit else {
            shouldStoreNextVisit = true
            return
        }

        // Add to global history
        historyCoordinating.addVisit(of: url)

        // Add to local history
        if let host = url.host, !host.isEmpty {
            localHistory.insert(host.droppingWwwPrefix())
        }
    }

    func updateVisitTitle(_ title: String, url: URL) {
        historyCoordinating.updateTitleIfNeeded(title: title, url: url)
    }

    // MARK: - Swipe Gesture Navigation

    private var swipeGestureCancellable: AnyCancellable?

    func setUpSwipeGestureRecognizer(_ publisher: AnyPublisher<SwipeGestureView.Direction, Never>) {
        swipeGestureCancellable = publisher.sink { [weak self] direction in
            guard self?.webView.superview != nil else {
                return
            }

            if direction == .back {
                Swift.print("SWIPE BACK")
                self?.goBack()
            } else {
                Swift.print("SWIPE FORWARD")
                self?.goForward()
            }
        }
    }

    // MARK: - Youtube Player

    private weak var youtubeOverlayScript: YoutubeOverlayUserScript?
    private weak var youtubePlayerScript: YoutubePlayerUserScript?
    private var youtubePlayerCancellables: Set<AnyCancellable> = []

    func setUpYoutubeScriptsIfNeeded() {
        guard privatePlayer.isAvailable else {
            return
        }

        youtubePlayerCancellables.removeAll()

        // only send push updates on macOS 11+ where it's safe to call window.* messages in the browser
        let canPushMessagesToJS: Bool = {
            if #available(macOS 11, *) {
                return true
            } else {
                return false
            }
        }()

        if webView.url?.host?.droppingWwwPrefix() == "youtube.com" && canPushMessagesToJS {
            privatePlayer.$mode
                .dropFirst()
                .sink { [weak self] playerMode in
                    guard let self = self else {
                        return
                    }
                    let userValues = YoutubeOverlayUserScript.UserValues(
                        privatePlayerMode: playerMode,
                        overlayInteracted: self.privatePlayer.overlayInteracted
                    )
                    self.youtubeOverlayScript?.userValuesUpdated(userValues: userValues, inWebView: self.webView)
                }
                .store(in: &youtubePlayerCancellables)
        }

        if url?.isPrivatePlayerScheme == true {
            youtubePlayerScript?.isEnabled = true

            if canPushMessagesToJS {
                privatePlayer.$mode
                    .map { $0 == .enabled }
                    .sink { [weak self] shouldAlwaysOpenPrivatePlayer in
                        guard let self = self else {
                            return
                        }
                        self.youtubePlayerScript?.setAlwaysOpenInPrivatePlayer(shouldAlwaysOpenPrivatePlayer, inWebView: self.webView)
                    }
                    .store(in: &youtubePlayerCancellables)
            }
        } else {
            youtubePlayerScript?.isEnabled = false
        }
    }

    // MARK: - Dashboard Info
    @Published private(set) var privacyInfo: PrivacyInfo?
    private var previousPrivacyInfosByURL: [String: PrivacyInfo] = [:]
    private var didGoBackForward: Bool = false

    private func resetDashboardInfo() {
        if let url = content.url {
            if didGoBackForward, let privacyInfo = previousPrivacyInfosByURL[url.absoluteString] {
                self.privacyInfo = privacyInfo
                didGoBackForward = false
            } else {
                privacyInfo = makePrivacyInfo(url: url)
            }
        } else {
            privacyInfo = nil
        }
    }

    private func makePrivacyInfo(url: URL) -> PrivacyInfo? {
        guard let host = url.host else { return nil }

        let entity = contentBlocking.trackerDataManager.trackerData.findEntity(forHost: host)

        privacyInfo = PrivacyInfo(url: url,
                                  parentEntity: entity,
                                  protectionStatus: makeProtectionStatus(for: host))

        previousPrivacyInfosByURL[url.absoluteString] = privacyInfo

        return privacyInfo
    }

    private func resetConnectionUpgradedTo(navigationAction: WKNavigationAction) {
        let isOnUpgradedPage = navigationAction.request.url == privacyInfo?.connectionUpgradedTo
        if !navigationAction.isTargetingMainFrame || isOnUpgradedPage { return }
        privacyInfo?.connectionUpgradedTo = nil
    }

    private func setConnectionUpgradedTo(_ upgradedUrl: URL, navigationAction: WKNavigationAction) {
        if !navigationAction.isTargetingMainFrame { return }
        privacyInfo?.connectionUpgradedTo = upgradedUrl
    }

    public func setMainFrameConnectionUpgradedTo(_ upgradedUrl: URL?) {
        if upgradedUrl == nil { return }
        privacyInfo?.connectionUpgradedTo = upgradedUrl
    }

    private func makeProtectionStatus(for host: String) -> ProtectionStatus {
        let config = contentBlocking.privacyConfigurationManager.privacyConfig

        let isTempUnprotected = config.isTempUnprotected(domain: host)
        let isAllowlisted = config.isUserUnprotected(domain: host)

        var enabledFeatures: [String] = []

        if !config.isInExceptionList(domain: host, forFeature: .contentBlocking) {
            enabledFeatures.append(PrivacyFeature.contentBlocking.rawValue)
        }

        return ProtectionStatus(unprotectedTemporary: isTempUnprotected,
                                enabledFeatures: enabledFeatures,
                                allowlisted: isAllowlisted,
                                denylisted: false)
    }

}

extension Tab: UserContentControllerDelegate {

    func userContentController(_ userContentController: UserContentController, didInstallContentRuleLists contentRuleLists: [String: WKContentRuleList], userScripts: UserScriptsProvider, updateEvent: ContentBlockerRulesManager.UpdateEvent) {
        guard let userScripts = userScripts as? UserScripts else { fatalError("Unexpected UserScripts") }

        userScripts.debugScript.instrumentation = instrumentation
        userScripts.faviconScript.delegate = self
        userScripts.surrogatesScript.delegate = self
        userScripts.contentBlockerRulesScript.delegate = self
        userScripts.clickToLoadScript.delegate = self
        userScripts.pageObserverScript.delegate = self
        userScripts.printingUserScript.delegate = self
        if #available(macOS 11, *) {
            userScripts.autoconsentUserScript?.delegate = self
        }
        youtubeOverlayScript = userScripts.youtubeOverlayScript
        youtubeOverlayScript?.delegate = self
        youtubePlayerScript = userScripts.youtubePlayerUserScript
        setUpYoutubeScriptsIfNeeded()
    }

}

extension Tab: PageObserverUserScriptDelegate {

    func pageDOMLoaded() {
        self.delegate?.tabPageDOMLoaded(self)
    }

}

extension Tab: FaviconUserScriptDelegate {

    func faviconUserScript(_ faviconUserScript: FaviconUserScript,
                           didFindFaviconLinks faviconLinks: [FaviconUserScript.FaviconLink],
                           for documentUrl: URL) {
        faviconManagement.handleFaviconLinks(faviconLinks, documentUrl: documentUrl) { favicon in
            guard documentUrl == self.content.url, let favicon = favicon else {
                return
            }
            self.favicon = favicon.image
        }
    }

}

extension Tab: ContentBlockerRulesUserScriptDelegate {

    func contentBlockerRulesUserScriptShouldProcessTrackers(_ script: ContentBlockerRulesUserScript) -> Bool {
        return true
    }

    func contentBlockerRulesUserScriptShouldProcessCTLTrackers(_ script: ContentBlockerRulesUserScript) -> Bool {
        return fbBlockingEnabled
    }

    func contentBlockerRulesUserScript(_ script: ContentBlockerRulesUserScript, detectedTracker tracker: DetectedRequest) {
        guard let url = webView.url else { return }

        privacyInfo?.trackerInfo.addDetectedTracker(tracker, onPageWithURL: url)
        historyCoordinating.addDetectedTracker(tracker, onURL: url)
    }

    func contentBlockerRulesUserScript(_ script: ContentBlockerRulesUserScript, detectedThirdPartyRequest request: DetectedRequest) {
        privacyInfo?.trackerInfo.add(detectedThirdPartyRequest: request)
    }

}

extension HistoryCoordinating {

    func addDetectedTracker(_ tracker: DetectedRequest, onURL url: URL) {
        trackerFound(on: url)

        guard tracker.isBlocked,
              let entityName = tracker.entityName else { return }

        addBlockedTracker(entityName: entityName, on: url)
    }

}

extension Tab: ClickToLoadUserScriptDelegate {

    func clickToLoadUserScriptAllowFB(_ script: UserScript, replyHandler: @escaping (Bool) -> Void) {
        guard self.fbBlockingEnabled else {
            replyHandler(true)
            return
        }

        if setFBProtection(enabled: false) {
            replyHandler(true)
        } else {
            replyHandler(false)
        }
    }
}

extension Tab: SurrogatesUserScriptDelegate {
    func surrogatesUserScriptShouldProcessTrackers(_ script: SurrogatesUserScript) -> Bool {
        return true
    }

    func surrogatesUserScript(_ script: SurrogatesUserScript, detectedTracker tracker: DetectedRequest, withSurrogate host: String) {
        guard let url = webView.url else { return }

        privacyInfo?.trackerInfo.addInstalledSurrogateHost(host, for: tracker, onPageWithURL: url)
        privacyInfo?.trackerInfo.addDetectedTracker(tracker, onPageWithURL: url)

        historyCoordinating.addDetectedTracker(tracker, onURL: url)
    }
}

extension Tab: WKNavigationDelegate {

    func webView(_ webView: WKWebView,
                 didReceive challenge: URLAuthenticationChallenge,
                 completionHandler: @escaping (URLSession.AuthChallengeDisposition, URLCredential?) -> Void) {
        webViewDidReceiveChallengePublisher.send()

        if challenge.protectionSpace.authenticationMethod == NSURLAuthenticationMethodHTTPBasic {
            let dialog = UserDialogType.basicAuthenticationChallenge(.init(challenge.protectionSpace) { result in
                let (disposition, credential) = (try? result.get()) ?? (nil, nil)
                completionHandler(disposition ?? .cancelAuthenticationChallenge, credential)
            })
            self.userInteractionDialog = UserDialog(sender: .page(domain: challenge.protectionSpace.host), dialog: dialog)
            return
        }

        completionHandler(.performDefaultHandling, nil)
    }

    func webView(_ webView: WKWebView, didReceiveServerRedirectForProvisionalNavigation navigation: WKNavigation!) {
        isBeingRedirected = true
        resetDashboardInfo()
    }

    func webView(_ webView: WKWebView, didCommit navigation: WKNavigation!) {
        isBeingRedirected = false
        if content.isUrl, let url = webView.url {
            addVisit(of: url)
        }
        webViewDidCommitNavigationPublisher.send()
    }

    struct Constants {
        static let webkitMiddleClick = 4
        static let ddgClientHeaderKey = "X-DuckDuckGo-Client"
        static let ddgClientHeaderValue = "macOS"
    }

    // swiftlint:disable cyclomatic_complexity
    // swiftlint:disable function_body_length
    @MainActor
    func webView(_ webView: WKWebView,
                 decidePolicyFor navigationAction: WKNavigationAction) async -> WKNavigationActionPolicy {

        if let policy = privatePlayer.decidePolicy(for: navigationAction, in: self) {
            return policy
        }

        if navigationAction.request.url?.isFileURL == true {
            return .allow
        }

        // source frame is actually nullable here so we‘re using #keyPath
        let sourceWebView = navigationAction.value(forKeyPath: #keyPath(WKNavigationAction.sourceFrame.webView)) as? WKWebView
        // temporary hack to check is it the original navigation or redirect
        let isRedirect = navigationAction.value(forKeyPath: "_isRedirect") as? Bool ?? false

        let isLinkActivated = webView === sourceWebView
            && !isRedirect
            && (navigationAction.navigationType == .linkActivated || navigationAction.isUserInitiated)

        let isNavigatingAwayFromPinnedTab: Bool = {
            let isNavigatingToAnotherDomain = navigationAction.request.url?.host != url?.host
            let isPinned = pinnedTabsManager.isTabPinned(self)
            return isLinkActivated && isPinned && isNavigatingToAnotherDomain
        }()

        let isMiddleButtonClicked = navigationAction.buttonNumber == Constants.webkitMiddleClick

        // to be modularized later on, see https://app.asana.com/0/0/1203268245242140/f
        let isRequestingNewTab = (isLinkActivated && NSApp.isCommandPressed) || isMiddleButtonClicked || isNavigatingAwayFromPinnedTab
        let shouldSelectNewTab = NSApp.isShiftPressed || (isNavigatingAwayFromPinnedTab && !isMiddleButtonClicked && !NSApp.isCommandPressed)

        didGoBackForward = (navigationAction.navigationType == .backForward)

        // This check needs to happen before GPC checks. Otherwise the navigation type may be rewritten to `.other`
        // which would skip link rewrites.
        if navigationAction.navigationType != .backForward {
            let navigationActionPolicy = await linkProtection
                .requestTrackingLinkRewrite(
                    initiatingURL: webView.url,
                    destinationURL: navigationAction.request.url!,
                    onStartExtracting: { if !isRequestingNewTab { isAMPProtectionExtracting = true }},
                    onFinishExtracting: { [weak self] in self?.isAMPProtectionExtracting = false },
                    onLinkRewrite: { [weak self] url in
                        guard let self = self else { return }
                        if isRequestingNewTab || !navigationAction.isTargetingMainFrame {
                            self.openChild(with: .url(url), of: .tab(selected: shouldSelectNewTab || !navigationAction.isTargetingMainFrame))
                        } else {
                            webView.load(url)
                        }
                    })
            if let navigationActionPolicy = navigationActionPolicy, navigationActionPolicy == false {
                return .cancel
            }
        }

        webView.customUserAgent = UserAgent.for(navigationAction.request.url)

        if navigationAction.isTargetingMainFrame, navigationAction.request.mainDocumentURL?.host != lastUpgradedURL?.host {
            lastUpgradedURL = nil
        }

        if navigationAction.isTargetingMainFrame, navigationAction.navigationType == .backForward {
            self.adClickAttribution?.logic.onBackForwardNavigation(mainFrameURL: webView.url)
        }

        if navigationAction.isTargetingMainFrame, navigationAction.navigationType != .backForward {
            if let newRequest = referrerTrimming.trimReferrer(forNavigation: navigationAction,
                                                              originUrl: webView.url ?? navigationAction.sourceFrame.webView?.url) {
                if isRequestingNewTab {
                    self.openChild(with: newRequest.url.map { .contentFromURL($0) } ?? .none, of: .tab(selected: shouldSelectNewTab))
                } else {
                    _ = webView.load(newRequest)
                }
                return .cancel
            }
        }

        if navigationAction.isTargetingMainFrame {
            if navigationAction.navigationType == .backForward,
               self.webView.frozenCanGoForward != nil {

                // Auto-cancel simulated Back action when upgrading to HTTPS or GPC from Client Redirect
                self.webView.frozenCanGoForward = nil
                self.webView.frozenCanGoBack = nil
                return .cancel

            } else if navigationAction.navigationType != .backForward,
                      !isRequestingNewTab,
                      let request = GPCRequestFactory().requestForGPC(basedOn: navigationAction.request,
                                                                      config: ContentBlocking.shared.privacyConfigurationManager.privacyConfig,
                                                                      gpcEnabled: PrivacySecurityPreferences.shared.gpcEnabled) {
                self.invalidateBackItemIfNeeded(for: navigationAction)
                defer {
                    _ = webView.load(request)
                }
                return .cancel
            }
        }

        if navigationAction.isTargetingMainFrame {
            if navigationAction.request.url != currentDownload || navigationAction.isUserInitiated {
                currentDownload = nil
            }
            if navigationAction.request.url != self.clientRedirectedDuringNavigationURL {
                self.clientRedirectedDuringNavigationURL = nil
            }
        }

        self.resetConnectionUpgradedTo(navigationAction: navigationAction)

        if isRequestingNewTab {
            defer {
                self.openChild(with: navigationAction.request.url.map { .contentFromURL($0) } ?? .none, of: .tab(selected: shouldSelectNewTab))
            }
            return .cancel
        } else if isLinkActivated && NSApp.isOptionPressed && !NSApp.isCommandPressed {
            return .download(navigationAction, using: webView)
        }

        guard let url = navigationAction.request.url, url.scheme != nil else {
            self.willPerformNavigationAction(navigationAction)
            return .allow
        }

        if navigationAction.shouldDownload {
            // register the navigationAction for legacy _WKDownload to be called back on the Tab
            // further download will be passed to webView:navigationAction:didBecomeDownload:
            return .download(navigationAction, using: webView)

        } else if url.isExternalSchemeLink {

            // request if OS can handle extenrnal url
            self.host(webView.url?.host, requestedOpenExternalURL: url)
            return .cancel
        }

        if navigationAction.isTargetingMainFrame {
            let result = await privacyFeatures.httpsUpgrade.upgrade(url: url)
            switch result {
            case let .success(upgradedURL):
                if lastUpgradedURL != upgradedURL {
                    urlDidUpgrade(upgradedURL, navigationAction: navigationAction)
                    return .cancel
                }
            case .failure:
                if !url.isDuckDuckGo {
                    await prepareForContentBlocking()
                }
            }
        }

        if navigationAction.isTargetingMainFrame,
           navigationAction.request.url?.isDuckDuckGo == true,
           navigationAction.request.value(forHTTPHeaderField: Constants.ddgClientHeaderKey) == nil,
           navigationAction.navigationType != .backForward {

            var request = navigationAction.request
            request.setValue(Constants.ddgClientHeaderValue, forHTTPHeaderField: Constants.ddgClientHeaderKey)
            _ = webView.load(request)
            return .cancel
        }

        toggleFBProtection(for: url)
        willPerformNavigationAction(navigationAction)

        return .allow
    }

    private func host(_ host: String?, requestedOpenExternalURL url: URL) {
        let searchForExternalUrl = { [weak self] in
            // Redirect after handing WebView.url update after cancelling the request
            DispatchQueue.main.async {
                guard let self, let url = URL.makeSearchUrl(from: url.absoluteString) else { return }
                self.update(url: url)
            }
        }

        guard self.delegate?.tab(self, requestedOpenExternalURL: url, forUserEnteredURL: userEnteredUrl) == true else {
            // search if external URL can‘t be opened but entered by user
            if userEnteredUrl {
                searchForExternalUrl()
            }
            return
        }

        let permissionType = PermissionType.externalScheme(scheme: url.scheme ?? "")

        permissions.permissions([permissionType], requestedForDomain: host, url: url) { [weak self, userEnteredUrl] granted in
            guard granted, let self else {
                // search if denied but entered by user
                if userEnteredUrl {
                    searchForExternalUrl()
                }
                return
            }
            // handle opening extenral URL
            NSWorkspace.shared.open(url)
            self.permissions.permissions[permissionType].externalSchemeOpened()
        }
    }

    // swiftlint:enable cyclomatic_complexity
    // swiftlint:enable function_body_length

    private func urlDidUpgrade(_ upgradedURL: URL,
                               navigationAction: WKNavigationAction) {
        lastUpgradedURL = upgradedURL
        invalidateBackItemIfNeeded(for: navigationAction)
        webView.load(upgradedURL)
        setConnectionUpgradedTo(upgradedURL, navigationAction: navigationAction)
    }

    @MainActor
    private func prepareForContentBlocking() async {
        // Ensure Content Blocking Assets (WKContentRuleList&UserScripts) are installed
        if userContentController?.contentBlockingAssetsInstalled == false {
            cbaTimeReporter?.tabWillWaitForRulesCompilation(self.instrumentation.currentTabIdentifier)
            await userContentController?.awaitContentBlockingAssetsInstalled()
            cbaTimeReporter?.reportWaitTimeForTabFinishedWaitingForRules(self.instrumentation.currentTabIdentifier)
        } else {
            cbaTimeReporter?.reportNavigationDidNotWaitForRules()
        }
    }

    private func toggleFBProtection(for url: URL) {
        // Enable/disable FBProtection only after UserScripts are installed (awaitContentBlockingAssetsInstalled)
        let privacyConfiguration = contentBlocking.privacyConfigurationManager.privacyConfig

        let featureEnabled = privacyConfiguration.isFeature(.clickToPlay, enabledForDomain: url.host)
        setFBProtection(enabled: featureEnabled)
    }

    private func willPerformNavigationAction(_ navigationAction: WKNavigationAction) {
        guard navigationAction.isTargetingMainFrame else { return }

        self.externalSchemeOpenedPerPageLoad = false
        delegate?.tabWillStartNavigation(self, isUserInitiated: navigationAction.isUserInitiated)
    }

    private func invalidateBackItemIfNeeded(for navigationAction: WKNavigationAction) {
        guard let url = navigationAction.request.url,
              url == self.clientRedirectedDuringNavigationURL
        else { return }

        // Cancelled & Upgraded Client Redirect URL leaves wrong backForwardList record
        // https://app.asana.com/0/inbox/1199237043628108/1201280322539473/1201353436736961
        self.webView.goBack()
        self.webView.frozenCanGoBack = self.webView.canGoBack
        self.webView.frozenCanGoForward = false
    }

    @MainActor
    func webView(_ webView: WKWebView,
                 decidePolicyFor navigationResponse: WKNavigationResponse) async -> WKNavigationResponsePolicy {
        userEnteredUrl = false // subsequent requests will be navigations

        let isSuccessfulResponse = (navigationResponse.response as? HTTPURLResponse)?.validateStatusCode(statusCode: 200..<300) == nil

        if !navigationResponse.canShowMIMEType || navigationResponse.shouldDownload {
            if navigationResponse.isForMainFrame {
                guard currentDownload != navigationResponse.response.url else {
                    // prevent download twice
                    return .cancel
                }
                currentDownload = navigationResponse.response.url
            }

            if isSuccessfulResponse {
                // register the navigationResponse for legacy _WKDownload to be called back on the Tab
                // further download will be passed to webView:navigationResponse:didBecomeDownload:
                return .download(navigationResponse, using: webView)
            }
        }

        if navigationResponse.isForMainFrame && isSuccessfulResponse {
            self.adClickAttribution?.detection.on2XXResponse(url: webView.url)
        }

        await self.adClickAttribution?.logic.onProvisionalNavigation()

        return .allow
    }

    func webView(_ webView: WKWebView, didStartProvisionalNavigation navigation: WKNavigation!) {
        delegate?.tabDidStartNavigation(self)
        userInteractionDialog = nil

        // Unnecessary assignment triggers publishing
        if error != nil { error = nil }

        invalidateSessionStateData()
        resetDashboardInfo()
        linkProtection.cancelOngoingExtraction()
        linkProtection.setMainFrameUrl(webView.url)
        referrerTrimming.onBeginNavigation(to: webView.url)
        self.adClickAttribution?.detection.onStartNavigation(url: webView.url)
    }

    @MainActor
    func webView(_ webView: WKWebView, didFinish navigation: WKNavigation!) {
        isBeingRedirected = false
        preventHidingSearchPanel = false
        invalidateSessionStateData()
        webViewDidFinishNavigationPublisher.send()
        if isAMPProtectionExtracting { isAMPProtectionExtracting = false }
        linkProtection.setMainFrameUrl(nil)
        referrerTrimming.onFinishNavigation()
        self.adClickAttribution?.detection.onDidFinishNavigation(url: webView.url)
        self.adClickAttribution?.logic.onDidFinishNavigation(host: webView.url?.host)
    }

    func webView(_ webView: WKWebView, didFail navigation: WKNavigation!, withError error: Error) {
        // Failing not captured. Seems the method is called after calling the webview's method goBack()
        // https://app.asana.com/0/1199230911884351/1200381133504356/f
        //        hasError = true

        isBeingRedirected = false
        preventHidingSearchPanel = false
        invalidateSessionStateData()
        linkProtection.setMainFrameUrl(nil)
        referrerTrimming.onFailedNavigation()
        self.adClickAttribution?.detection.onDidFailNavigation()
        webViewDidFailNavigationPublisher.send()
    }

    func webView(_ webView: WKWebView, didFailProvisionalNavigation navigation: WKNavigation!, withError error: Error) {
        switch error {
        case URLError.notConnectedToInternet,
             URLError.networkConnectionLost:
            guard let failingUrl = error.failingUrl else { break }
            historyCoordinating.markFailedToLoadUrl(failingUrl)
        default: break
        }

        self.error = error
        isBeingRedirected = false
        preventHidingSearchPanel = false
        linkProtection.setMainFrameUrl(nil)
        referrerTrimming.onFailedNavigation()
        self.adClickAttribution?.detection.onDidFailNavigation()
        webViewDidFailNavigationPublisher.send()
    }

    @available(macOS 11.3, *) // objc doesn‘t care about availability
    @objc(webView:navigationAction:didBecomeDownload:)
    func webView(_ webView: WKWebView, navigationAction: WKNavigationAction, didBecome download: WKDownload) {
        FileDownloadManager.shared.add(download, delegate: self, location: .auto, postflight: .none)
    }

    @available(macOS 11.3, *) // objc doesn‘t care about availability
    @objc(webView:navigationResponse:didBecomeDownload:)
    func webView(_ webView: WKWebView, navigationResponse: WKNavigationResponse, didBecome download: WKDownload) {
        FileDownloadManager.shared.add(download, delegate: self, location: .auto, postflight: .none)

        // Note this can result in tabs being left open, e.g. download button on this page:
        // https://en.wikipedia.org/wiki/Guitar#/media/File:GuitareClassique5.png
        // Safari closes new tabs that were opened and then create a download instantly.
        if self.webView.backForwardList.currentItem == nil,
           self.parentTab != nil {
            DispatchQueue.main.async { [weak self] in
                self?.delegate?.closeTab(self!)
            }
        }
    }

    @objc(_webView:didStartProvisionalLoadWithRequest:inFrame:)
    func webView(_ webView: WKWebView, didStartProvisionalLoadWithRequest request: URLRequest, in frame: WKFrameInfo) {
        guard frame.isMainFrame else { return }
        self.mainFrameLoadState = .provisional
    }

    @objc(_webView:didCommitLoadWithRequest:inFrame:)
    func webView(_ webView: WKWebView, didCommitLoadWithRequest request: URLRequest, in frame: WKFrameInfo) {
        guard frame.isMainFrame else { return }
        self.mainFrameLoadState = .committed
    }

    @objc(_webView:willPerformClientRedirectToURL:delay:)
    func webView(_ webView: WKWebView, willPerformClientRedirectToURL url: URL, delay: TimeInterval) {
        if case .committed = self.mainFrameLoadState {
            self.clientRedirectedDuringNavigationURL = url
        }
    }

    @objc(_webView:didFinishLoadWithRequest:inFrame:)
    func webView(_ webView: WKWebView, didFinishLoadWithRequest request: URLRequest, in frame: WKFrameInfo) {
        guard frame.isMainFrame else { return }
        self.mainFrameLoadState = .finished

        StatisticsLoader.shared.refreshRetentionAtb(isSearch: request.url?.isDuckDuckGoSearch == true)
    }

    @objc(_webView:didFailProvisionalLoadWithRequest:inFrame:withError:)
    func webView(_ webView: WKWebView,
                 didFailProvisionalLoadWithRequest request: URLRequest,
                 in frame: WKFrameInfo,
                 withError error: Error) {
        guard frame.isMainFrame else { return }
        self.mainFrameLoadState = .finished
    }

    func webViewWebContentProcessDidTerminate(_ webView: WKWebView) {
        Pixel.fire(.debug(event: .webKitDidTerminate))
    }

    @objc(_webView:contextMenuDidCreateDownload:)
    func webView(_ webView: WKWebView, contextMenuDidCreate download: WebKitDownload) {
        let location: FileDownloadManager.DownloadLocationPreference
            = self.contextMenuManager?.shouldAskForDownloadLocation() == false ? .auto : .prompt
        FileDownloadManager.shared.add(download, delegate: self, location: location, postflight: .none)
    }

}

extension Tab: FileDownloadManagerDelegate {

    func chooseDestination(suggestedFilename: String?, directoryURL: URL?, fileTypes: [UTType], callback: @escaping (URL?, UTType?) -> Void) {
        let dialog = UserDialogType.savePanel(.init(SavePanelParameters(suggestedFilename: suggestedFilename,
                                                                        fileTypes: fileTypes)) { result in
            guard case let .success(.some( (url: url, fileType: fileType) )) = result else {
                callback(nil, nil)
                return
            }
            callback(url, fileType)
        })
        userInteractionDialog = UserDialog(sender: .user, dialog: dialog)
    }

    func fileIconFlyAnimationOriginalRect(for downloadTask: WebKitDownloadTask) -> NSRect? {
        self.delegate?.fileIconFlyAnimationOriginalRect(for: downloadTask)
    }

}

fileprivate extension WKNavigationResponse {
    var shouldDownload: Bool {
        let contentDisposition = (response as? HTTPURLResponse)?.allHeaderFields["Content-Disposition"] as? String
        return contentDisposition?.hasPrefix("attachment") ?? false
    }
}

@available(macOS 11, *)
extension Tab: AutoconsentUserScriptDelegate {
    func autoconsentUserScript(consentStatus: CookieConsentInfo) {
        self.privacyInfo?.cookieConsentManaged = consentStatus
    }

    func autoconsentUserScriptPromptUserForConsent(_ result: @escaping (Bool) -> Void) {
        delegate?.tab(self, promptUserForCookieConsent: result)
    }
}

extension Tab: YoutubeOverlayUserScriptDelegate {
    func youtubeOverlayUserScriptDidRequestDuckPlayer(with url: URL) {
        let content = Tab.TabContent.contentFromURL(url)
        let isRequestingNewTab = NSApp.isCommandPressed
        if isRequestingNewTab {
            let shouldSelectNewTab = NSApp.isShiftPressed
            self.openChild(with: content, of: .tab(selected: shouldSelectNewTab))
        } else {
            setContent(content)
        }
    }
}

extension Tab: TabDataClearing {
    func prepareForDataClearing(caller: TabDataCleaner) {
        webView.stopLoading()
        webView.configuration.userContentController.removeAllUserScripts()

        webView.navigationDelegate = caller
        webView.load(URL(string: "about:blank")!)
    }
}

extension Tab: SearchPanelUserScriptDelegate {
    func searchPanelUserScript(_ searchPanelUserScript: SearchPanelUserScript, didSelectSearchResult url: URL) {
        preventHidingSearchPanel = true
        searchPanelResults.insert(url)
        webView.load(url)
    }
}

private final class SearchPanelNavigationDelegate: NSObject, WKNavigationDelegate {
    var url: URL?
    weak var searchPanelUserScript: SearchPanelUserScript?
    weak var tab: Tab?

    func webView(_ webView: WKWebView, didFinish navigation: WKNavigation!) {
        guard let url else {
            return
        }
        self.url = nil
        if #available(macOS 12.0, *) {
            tab?.searchPanelInteractionState = webView.interactionState
        }

        searchPanelUserScript?.highlightSearchResult(with: url, inWebView: webView)
    }
}<|MERGE_RESOLUTION|>--- conflicted
+++ resolved
@@ -39,15 +39,11 @@
 
     func tabPageDOMLoaded(_ tab: Tab)
     func closeTab(_ tab: Tab)
-<<<<<<< HEAD
-    func tab(_ tab: Tab, promptUserForCookieConsent result: @escaping (Bool) -> Void)
+
     func tabDidRequestSearchResults(_ tab: Tab)
     func tabDidCloseSearchResults(_ tab: Tab)
-=======
 
     func fileIconFlyAnimationOriginalRect(for downloadTask: WebKitDownloadTask) -> NSRect?
-
->>>>>>> 1f0382cf
 }
 
 // swiftlint:disable type_body_length
@@ -616,7 +612,7 @@
             script.delegate = self
             serpWebView?.configuration.userContentController.addUserScript(script.makeWKUserScript())
             serpWebView?.configuration.userContentController.addHandler(script)
-            serpWebView?.configuration.applyStandardConfiguration()
+            serpWebView?.configuration.applyStandardConfiguration(contentBlocking: privacyFeatures.contentBlocking)
             searchPanelUserScript = script
 
             let navigationDelegate = SearchPanelNavigationDelegate()
@@ -867,13 +863,9 @@
 
     private func setupWebView(shouldLoadInBackground: Bool) {
         webView.navigationDelegate = self
-<<<<<<< HEAD
-        webView.allowsBackForwardNavigationGestures = false
-=======
         webView.uiDelegate = self
         webView.contextMenuDelegate = self.contextMenuManager
-        webView.allowsBackForwardNavigationGestures = true
->>>>>>> 1f0382cf
+        webView.allowsBackForwardNavigationGestures = false
         webView.allowsMagnification = true
 
         permissions.webView = webView
