--- conflicted
+++ resolved
@@ -33,7 +33,7 @@
 
 struct TabExtensions {
 
-    let instrumentation = TabInstrumentation()
+    let instrumentation: TabInstrumentation
     let contentBlocking: ContentBlockingTabExtension?
     let adClickAttribution: AdClickAttributionTabExtension?
     let clickToLoad: ClickToLoad?
@@ -43,37 +43,36 @@
     let printing: TabPrintExtension?
     let findInPage: FindInPageTabExtension?
     let autofill: AutofillTabExtension?
-    let navigations: TabNavigationsProtocol
     let navigationDelegate: DistributedNavigationDelegate
     let linkProtection: LinkProtectionExtension?
-    let referrerTrimming: ReferrerTrimming?
+    let referrerTrimming: ReferrerTrimmingTabExtension?
     let httpsUpgrade: HTTPSUpgradeTabExtension?
     let downloads: TabDownloadsExtension?
     let duckPlayer: DuckPlayerTabExtension?
 
-<<<<<<< HEAD
-    @Injected(forTests: defaultExtensionsForTests)
-    static var buildForTab: (Tab) -> TabExtensions = { tab in
-        return TabExtensions(contentBlocking: ContentBlockingTabExtension(tab: tab),
-                             adClickAttribution: AdClickAttributionTabExtension(tab: tab),
-                             clickToLoad: ClickToLoad(tab: tab),
-                             contextMenu: ContextMenuManager(tab: tab),
-                             hoveredLinks: HoveredLinkTabExtension(tab: tab),
-                             history: TabHistoryExtension(tab: tab),
-                             printing: TabPrintExtension(tab: tab),
-                             findInPage: FindInPageTabExtension(tab: tab),
-                             autofill: AutofillTabExtension(tab: tab),
-                             navigations: TabNavigations(),
+    @Injected(forTests: extensionsForTests)
+    static var createExtensions: () -> TabExtensions = {
+        return TabExtensions(instrumentation: TabInstrumentation(),
+                             contentBlocking: ContentBlockingTabExtension(),
+                             adClickAttribution: AdClickAttributionTabExtension(),
+                             clickToLoad: ClickToLoad(),
+                             contextMenu: ContextMenuManager(),
+                             hoveredLinks: HoveredLinkTabExtension(),
+                             history: TabHistoryExtension(),
+                             printing: TabPrintExtension(),
+                             findInPage: FindInPageTabExtension(),
+                             autofill: AutofillTabExtension(),
                              navigationDelegate: DistributedNavigationDelegate(),
                              linkProtection: LinkProtectionExtension(),
-                             referrerTrimming: ReferrerTrimming(),
+                             referrerTrimming: ReferrerTrimmingTabExtension(),
                              httpsUpgrade: HTTPSUpgradeTabExtension(),
-                             downloads: TabDownloadsExtension(tab: tab),
-                             duckPlayer: DuckPlayerTabExtension(tab: tab))
+                             downloads: TabDownloadsExtension(),
+                             duckPlayer: DuckPlayerTabExtension())
     }
 
-    private static func defaultExtensionsForTests(_ tab: Tab) -> TabExtensions {
-        return TabExtensions(contentBlocking: nil,
+    private static func extensionsForTests() -> TabExtensions {
+        return TabExtensions(instrumentation: TabInstrumentation(),
+                             contentBlocking: nil,
                              adClickAttribution: nil,
                              clickToLoad: nil,
                              contextMenu: nil,
@@ -82,32 +81,12 @@
                              printing: nil,
                              findInPage: nil,
                              autofill: nil,
-                             navigations: TabNavigations(),
                              navigationDelegate: DistributedNavigationDelegate(),
                              linkProtection: nil,
                              referrerTrimming: nil,
                              httpsUpgrade: nil,
                              downloads: nil,
                              duckPlayer: nil)
-=======
-    @Injected(forTests: extensionsForTests)
-    static var createExtensions: () -> TabExtensions = {
-        TabExtensions(adClickAttribution: AdClickAttributionTabExtension(),
-                      contextMenu: ContextMenuManager(),
-                      hoveredLinks: HoveredLinkTabExtension(),
-                      printing: TabPrintExtension(),
-                      findInPage: FindInPageTabExtension(),
-                      autofill: AutofillTabExtension())
-    }
-
-    private static func extensionsForTests() -> TabExtensions {
-        TabExtensions(adClickAttribution: nil,
-                      contextMenu: nil,
-                      hoveredLinks: nil,
-                      printing: nil,
-                      findInPage: nil,
-                      autofill: nil)
->>>>>>> e593cb2b
     }
 
     func attach(to tab: Tab) {
