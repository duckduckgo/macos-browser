//
//  PasswordManagementViewController.swift
//
//  Copyright © 2021 DuckDuckGo. All rights reserved.
//
//  Licensed under the Apache License, Version 2.0 (the "License");
//  you may not use this file except in compliance with the License.
//  You may obtain a copy of the License at
//
//  http://www.apache.org/licenses/LICENSE-2.0
//
//  Unless required by applicable law or agreed to in writing, software
//  distributed under the License is distributed on an "AS IS" BASIS,
//  WITHOUT WARRANTIES OR CONDITIONS OF ANY KIND, either express or implied.
//  See the License for the specific language governing permissions and
//  limitations under the License.
//

import Foundation
import Combine
import SwiftUI
import BrowserServicesKit

// swiftlint:disable file_length

protocol PasswordManagementDelegate: AnyObject {

    /// May not be called on main thread.
    func shouldClosePasswordManagementViewController(_: PasswordManagementViewController)

}

// swiftlint:disable type_body_length
final class PasswordManagementViewController: NSViewController {

    static func create() -> Self {
        let storyboard = NSStoryboard(name: "PasswordManager", bundle: nil)
        // swiftlint:disable force_cast
        let controller: Self = storyboard.instantiateController(withIdentifier: "PasswordManagement") as! Self
        controller.loadView()
        // swiftlint:enable force_cast
        return controller
    }

    weak var delegate: PasswordManagementDelegate?

    @IBOutlet var listContainer: NSView!
    @IBOutlet var itemContainer: NSView!
    @IBOutlet var addVaultItemButton: NSButton!
    @IBOutlet var moreButton: NSButton!
    @IBOutlet var searchField: NSTextField!
    @IBOutlet var divider: NSView!
    @IBOutlet var emptyState: NSView!
    @IBOutlet var emptyStateImageView: NSImageView!
    @IBOutlet var emptyStateTitle: NSTextField!
    @IBOutlet var emptyStateMessage: NSTextField!
    @IBOutlet var emptyStateButton: NSButton!

    @IBOutlet var lockScreen: NSView!
    @IBOutlet var lockScreenIconImageView: NSImageView! {
        didSet {
            if DeviceAuthenticator.deviceSupportsBiometrics {
                lockScreenIconImageView.image = NSImage(named: "LoginsLockTouchID")
            } else {
                lockScreenIconImageView.image = NSImage(named: "LoginsLockPassword")
            }
        }
    }

    @IBOutlet var lockScreenDurationLabel: NSTextField!
    @IBOutlet var lockScreenOpenInPreferencesTextView: NSTextView! {
        didSet {
            lockScreenOpenInPreferencesTextView.delegate = self

            let linkAttributes: [NSAttributedString.Key: Any] = [
                .foregroundColor: NSColor(named: "LinkBlueColor")!,
                .cursor: NSCursor.pointingHand
            ]

            lockScreenOpenInPreferencesTextView.linkTextAttributes = linkAttributes

            let string = NSMutableAttributedString(string: UserText.pmLockScreenPreferencesLabel + " ")
            let linkString = NSMutableAttributedString(string: UserText.pmLockScreenPreferencesLink, attributes: [
                .link: URL.preferences
            ])

            let paragraphStyle = NSMutableParagraphStyle()
            paragraphStyle.alignment = .center

            string.append(linkString)
            string.addAttributes([
                .cursor: NSCursor.arrow,
                .paragraphStyle: paragraphStyle,
                .font: NSFont.systemFont(ofSize: 13, weight: .regular),
                .foregroundColor: NSColor(named: "BlackWhite60")!
            ], range: NSRange(location: 0, length: string.length))

            lockScreenOpenInPreferencesTextView.textStorage?.setAttributedString(string)
        }
    }

    var emptyStateCancellable: AnyCancellable?
    var editingCancellable: AnyCancellable?

    var domain: String?
    var isEditing = false
    var isDirty = false {
        didSet {
            listModel?.canChangeCategory = !isDirty
        }
    }

    var listModel: PasswordManagementItemListModel? {
        didSet {
            emptyStateCancellable?.cancel()
            emptyStateCancellable = nil

            emptyStateCancellable = listModel?.$emptyState.dropFirst().sink(receiveValue: { [weak self] newEmptyState in
                self?.updateEmptyState(state: newEmptyState)
            })
        }
    }

    var listView: NSView?

    var itemModel: PasswordManagementItemModel? {
        didSet {
            editingCancellable?.cancel()
            editingCancellable = nil

            editingCancellable = itemModel?.isEditingPublisher.sink(receiveValue: { [weak self] isEditing in
                guard let self = self else { return }

                self.isEditing = isEditing
                self.divider.isHidden = isEditing
                self.updateEmptyState(state: self.listModel?.emptyState)

                self.searchField.isEditable = !isEditing
            })
        }
    }

    var secureVault: SecureVault? {
        try? SecureVaultFactory.default.makeVault(errorReporter: SecureVaultErrorReporter.shared)
    }

    override func viewDidLoad() {
        super.viewDidLoad()
        createListView()
        createLoginItemView()

        emptyStateTitle.attributedStringValue = NSAttributedString.make(emptyStateTitle.stringValue, lineHeight: 1.14, kern: -0.23)
        emptyStateMessage.attributedStringValue = NSAttributedString.make(emptyStateMessage.stringValue, lineHeight: 1.05, kern: -0.08)

<<<<<<< HEAD
        addVaultItemButton.sendAction(on: .leftMouseDown)
        moreButton.sendAction(on: .leftMouseDown)

=======
>>>>>>> 522b2ce9
        NotificationCenter.default.addObserver(forName: .deviceBecameLocked, object: nil, queue: .main) { [weak self] _ in
            self?.displayLockScreen()
        }
    }

    private func toggleLockScreen(hidden: Bool) {
        if hidden {
            hideLockScreen()
        } else {
            displayLockScreen()
        }
    }

    private func displayLockScreen() {
        lockScreen.isHidden = false
        searchField.isEnabled = false
        addVaultItemButton.isEnabled = false

        view.window?.makeFirstResponder(nil)
    }

    private func hideLockScreen() {
        lockScreen.isHidden = true
        searchField.isEnabled = true
        addVaultItemButton.isEnabled = true
    }

    override func viewWillAppear() {
        super.viewWillAppear()

        lockScreenDurationLabel.stringValue = UserText.pmLockScreenDuration(duration: LoginsPreferences().autoLockThreshold.title)

        if let listView = self.listView {
            listView.frame = listContainer.bounds
            listContainer.addSubview(listView)
        }
    }

    override func viewDidAppear() {
        super.viewDidAppear()

        if !isDirty {
            itemModel?.clearSecureVaultModel()
        }

        // Only select the matching item directly if macOS 11 is available, as 10.15 doesn't support scrolling directly to a given
        // item in SwiftUI. On 10.15, show the matching item by filtering the search bar automatically instead.
        if #available(macOS 11.0, *) {
            refetchWithText("", selectItemMatchingDomain: domain?.dropWWW(), clearWhenNoMatches: true)
        } else {
            refetchWithText(isDirty ? "" : domain ?? "", clearWhenNoMatches: true)
        }

        promptForAuthenticationIfNecessary()
    }

    override func viewDidDisappear() {
        super.viewDidDisappear()
        listView?.removeFromSuperview()
    }

    private func promptForAuthenticationIfNecessary() {
        let authenticator = DeviceAuthenticator.shared

        toggleLockScreen(hidden: !authenticator.requiresAuthentication)

        authenticator.authenticateUser(reason: .unlockLogins) { authenticationResult in
            self.toggleLockScreen(hidden: authenticationResult.authenticated)
        }
    }

    @IBAction func onNewClicked(_ sender: NSButton) {
        let menu = createNewSecureVaultItemMenu()
        let location = NSPoint(x: sender.frame.origin.x, y: sender.frame.origin.y - (sender.frame.height / 2) + 6)

        menu.popUp(positioning: nil, at: location, in: sender.superview)
    }

    @IBAction func moreButtonAction(_ sender: NSButton) {
        let location = NSPoint(x: sender.frame.origin.x, y: sender.frame.origin.y - (sender.frame.height / 2) + 6)
        sender.menu?.popUp(positioning: nil, at: location, in: sender.superview)
    }

    @IBAction func openPreferences(_ sender: Any) {
        self.dismiss()
        NSApp.sendAction(#selector(openPreferences(_:)), to: nil, from: sender)
    }

    @IBAction func openImportBrowserDataWindow(_ sender: Any?) {
        self.dismiss()
        NSApp.sendAction(#selector(openImportBrowserDataWindow(_:)), to: nil, from: sender)
    }

    @IBAction func onImportClicked(_ sender: NSButton) {
        self.dismiss()
        DataImportViewController.show()
    }

    @IBAction func deviceAuthenticationRequested(_ sender: NSButton) {
        promptForAuthenticationIfNecessary()
    }

    @IBAction func toggleLock(_ sender: Any) {
        if DeviceAuthenticator.shared.requiresAuthentication {
            promptForAuthenticationIfNecessary()
        } else {
            DeviceAuthenticator.shared.lock()
        }
    }

    private func refetchWithText(_ text: String,
                                 selectItemMatchingDomain: String? = nil,
                                 clearWhenNoMatches: Bool = false,
                                 completion: (() -> Void)? = nil) {
        let category = SecureVaultSorting.Category.allItems
        fetchSecureVaultItems(category: category) { [weak self] items in
            self?.listModel?.update(items: items)
            self?.searchField.stringValue = text
            self?.updateFilter()

            if clearWhenNoMatches && self?.listModel?.displayedItems.isEmpty == true {
                self?.searchField.stringValue = ""
                self?.updateFilter()
            } else if self?.isDirty == false {
                if let selectItemMatchingDomain = selectItemMatchingDomain {
                    self?.listModel?.selectLoginWithDomainOrFirst(domain: selectItemMatchingDomain)
                } else {
                    self?.listModel?.selectFirst()
                }
            }

            completion?()
        }
    }

    func postChange() {
        NotificationCenter.default.post(name: .PasswordManagerChanged, object: isDirty)
    }

    func clear() {
        self.listModel?.clear()
        self.itemModel?.clearSecureVaultModel()
    }

    func select(category: SecureVaultSorting.Category?) {
        guard let category = category else {
            return
        }

        if let descriptor = self.listModel?.sortDescriptor {
            self.listModel?.sortDescriptor = .init(category: category, parameter: descriptor.parameter, order: descriptor.order)
        } else {
            self.listModel?.sortDescriptor = .init(category: category, parameter: .title, order: .ascending)
        }
    }

    private func syncModelsOnCredentials(_ credentials: SecureVaultModels.WebsiteCredentials, select: Bool = false) {
        self.itemModel?.setSecureVaultModel(credentials)
        self.listModel?.update(item: SecureVaultItem.account(credentials.account))

        if select {
            self.listModel?.selected(item: SecureVaultItem.account(credentials.account))
        }
    }

    private func syncModelsOnIdentity(_ identity: SecureVaultModels.Identity, select: Bool = false) {
        self.itemModel?.setSecureVaultModel(identity)
        self.listModel?.update(item: SecureVaultItem.identity(identity))

        if select {
            self.listModel?.selected(item: SecureVaultItem.identity(identity))
        }
    }

    private func syncModelsOnNote(_ note: SecureVaultModels.Note, select: Bool = false) {
        self.itemModel?.setSecureVaultModel(note)
        self.listModel?.update(item: SecureVaultItem.note(note))

        if select {
            self.listModel?.selected(item: SecureVaultItem.note(note))
        }
    }

    private func syncModelsOnCreditCard(_ card: SecureVaultModels.CreditCard, select: Bool = false) {
        self.itemModel?.setSecureVaultModel(card)
        self.listModel?.update(item: SecureVaultItem.card(card))

        if select {
            self.listModel?.selected(item: SecureVaultItem.card(card))
        }
    }

    private func createLoginItemView() {
        let itemModel = PasswordManagementLoginModel(onDirtyChanged: { [weak self] isDirty in
            self?.isDirty = isDirty
            self?.postChange()
        }, onSaveRequested: { [weak self] credentials in
            self?.doSaveCredentials(credentials)
        }, onDeleteRequested: { [weak self] credentials in
            self?.promptToDelete(credentials: credentials)
        }) { [weak self] in
            self?.refetchWithText(self!.searchField.stringValue)
        }

        self.itemModel = itemModel

        let view = NSHostingView(rootView: PasswordManagementLoginItemView().environmentObject(itemModel))
        replaceItemContainerChildView(with: view)
    }

    private func createIdentityItemView() {
        let itemModel = PasswordManagementIdentityModel(onDirtyChanged: { [weak self] isDirty in
            self?.isDirty = isDirty
            self?.postChange()
        }, onSaveRequested: { [weak self] note in
            self?.doSaveIdentity(note)
        }, onDeleteRequested: { [weak self] identity in
            self?.promptToDelete(identity: identity)
        }) { [weak self] in
            self?.refetchWithText(self!.searchField.stringValue)
        }

        self.itemModel = itemModel

        let view = NSHostingView(rootView: PasswordManagementIdentityItemView().environmentObject(itemModel))
        replaceItemContainerChildView(with: view)
    }

    private func createNoteItemView() {
        let itemModel = PasswordManagementNoteModel(onDirtyChanged: { [weak self] isDirty in
            self?.isDirty = isDirty
            self?.postChange()
        }, onSaveRequested: { [weak self] note in
            self?.doSaveNote(note)
        }, onDeleteRequested: { [weak self] note in
            self?.promptToDelete(note: note)
        }) { [weak self] in
            self?.refetchWithText(self!.searchField.stringValue)
        }

        self.itemModel = itemModel

        let view = NSHostingView(rootView: PasswordManagementNoteItemView().environmentObject(itemModel))
        replaceItemContainerChildView(with: view)
    }

    private func createCreditCardItemView() {
        let itemModel = PasswordManagementCreditCardModel(onDirtyChanged: { [weak self] isDirty in
            self?.isDirty = isDirty
            self?.postChange()
        }, onSaveRequested: { [weak self] card in
            self?.doSaveCreditCard(card)
        }, onDeleteRequested: { [weak self] card in
            self?.promptToDelete(card: card)
        }) { [weak self] in
            self?.refetchWithText(self!.searchField.stringValue)
        }

        self.itemModel = itemModel

        let view = NSHostingView(rootView: PasswordManagementCreditCardItemView().environmentObject(itemModel))
        replaceItemContainerChildView(with: view)
    }

    private func clearSelectedItem() {
        itemContainer.subviews.forEach {
            $0.removeFromSuperview()
        }
    }

    private func replaceItemContainerChildView(with view: NSView) {
        emptyState.isHidden = true
        clearSelectedItem()

        view.frame = itemContainer.bounds
        view.wantsLayer = true
        view.layer?.masksToBounds = false

        itemContainer.addSubview(view)
        itemContainer.wantsLayer = true
        itemContainer.layer?.masksToBounds = false
    }

    private func doSaveCredentials(_ credentials: SecureVaultModels.WebsiteCredentials) {
        let isNew = credentials.account.id == nil

        do {
            guard let id = try secureVault?.storeWebsiteCredentials(credentials),
                  let savedCredentials = try secureVault?.websiteCredentialsFor(accountId: id) else {
                return
            }

            itemModel?.cancel()
            if isNew {
                refetchWithText(searchField.stringValue) { [weak self] in
                    self?.syncModelsOnCredentials(savedCredentials, select: true)
                }
            } else {
                syncModelsOnCredentials(savedCredentials)
            }
            postChange()

        } catch {
            if let window = view.window, case SecureVaultError.duplicateRecord = error {
                NSAlert.passwordManagerDuplicateLogin().beginSheetModal(for: window)
            }
        }
    }

    private func doSaveIdentity(_ identity: SecureVaultModels.Identity) {
        let isNew = identity.id == nil

        do {
            guard let storedIdentityID = try secureVault?.storeIdentity(identity),
                  let storedIdentity = try secureVault?.identityFor(id: storedIdentityID) else { return }

            itemModel?.cancel()
            if isNew {
                refetchWithText(searchField.stringValue) { [weak self] in
                    self?.syncModelsOnIdentity(storedIdentity, select: true)
                }
            } else {
                syncModelsOnIdentity(storedIdentity)
            }
            postChange()

        } catch {
            // Which errors can occur when saving identities?
        }
    }

    private func doSaveNote(_ note: SecureVaultModels.Note) {
        let isNew = note.id == nil

        do {
            guard let storedNoteID = try secureVault?.storeNote(note),
                  let storedNote = try secureVault?.noteFor(id: storedNoteID) else { return }

            itemModel?.cancel()
            if isNew {
                refetchWithText(searchField.stringValue) { [weak self] in
                    self?.syncModelsOnNote(storedNote, select: true)
                }
            } else {
                syncModelsOnNote(storedNote)
            }
            postChange()

        } catch {
            // Which errors can occur when saving notes?
        }
    }

    private func doSaveCreditCard(_ card: SecureVaultModels.CreditCard) {
        let isNew = card.id == nil

        do {
            guard let storedCardID = try secureVault?.storeCreditCard(card),
                  let storedCard = try secureVault?.creditCardFor(id: storedCardID) else { return }

            itemModel?.cancel()
            if isNew {
                refetchWithText(searchField.stringValue) { [weak self] in
                    self?.syncModelsOnCreditCard(storedCard, select: true)
                }
            } else {
                syncModelsOnCreditCard(storedCard)
            }
            postChange()

        } catch {
            // Which errors can occur when saving cards?
        }
    }

    private func promptToDelete(credentials: SecureVaultModels.WebsiteCredentials) {
        guard let window = self.view.window,
              let id = credentials.account.id else { return }

        let alert = NSAlert.passwordManagerConfirmDeleteLogin()
        alert.beginSheetModal(for: window) { response in

            switch response {
            case .alertFirstButtonReturn:
                try? self.secureVault?.deleteWebsiteCredentialsFor(accountId: id)
                self.itemModel?.clearSecureVaultModel()
                self.refetchWithText(self.searchField.stringValue)
                self.postChange()

            default:
                break // cancel, do nothing
            }

        }
    }

    private func promptToDelete(identity: SecureVaultModels.Identity) {
        guard let window = self.view.window,
              let id = identity.id else { return }

        let alert = NSAlert.passwordManagerConfirmDeleteIdentity()
        alert.beginSheetModal(for: window) { response in

            switch response {
            case .alertFirstButtonReturn:
                try? self.secureVault?.deleteIdentityFor(identityId: id)
                self.itemModel?.clearSecureVaultModel()
                self.refetchWithText(self.searchField.stringValue)
                self.postChange()

            default:
                break // cancel, do nothing
            }

        }
    }

    private func promptToDelete(note: SecureVaultModels.Note) {
        guard let window = self.view.window,
              let id = note.id else { return }

        let alert = NSAlert.passwordManagerConfirmDeleteNote()
        alert.beginSheetModal(for: window) { response in

            switch response {
            case .alertFirstButtonReturn:
                try? self.secureVault?.deleteNoteFor(noteId: id)
                self.itemModel?.clearSecureVaultModel()
                self.refetchWithText(self.searchField.stringValue)
                self.postChange()

            default:
                break // cancel, do nothing
            }

        }
    }

    private func promptToDelete(card: SecureVaultModels.CreditCard) {
        guard let window = self.view.window,
              let id = card.id else { return }

        let alert = NSAlert.passwordManagerConfirmDeleteCard()
        alert.beginSheetModal(for: window) { response in

            switch response {
            case .alertFirstButtonReturn:
                try? self.secureVault?.deleteCreditCardFor(cardId: id)
                self.itemModel?.clearSecureVaultModel()
                self.refetchWithText(self.searchField.stringValue)
                self.postChange()

            default:
                break // cancel, do nothing
            }

        }
    }

    // swiftlint:disable function_body_length
    private func createListView() {
        let listModel = PasswordManagementItemListModel { [weak self] previousValue, newValue in
            guard let newValue = newValue,
                  let id = newValue.secureVaultID,
                  let window = self?.view.window else {
                self?.itemModel = nil
                self?.clearSelectedItem()

                return
            }

            func loadNewItemWithID() {
                switch newValue {
                case .account:
                    guard let credentials = try? self?.secureVault?.websiteCredentialsFor(accountId: id) else { return }
                    self?.createLoginItemView()
                    self?.syncModelsOnCredentials(credentials)
                case .card:
                    guard let card = try? self?.secureVault?.creditCardFor(id: id) else { return }
                    self?.createCreditCardItemView()
                    self?.syncModelsOnCreditCard(card)
                case .identity:
                    guard let identity = try? self?.secureVault?.identityFor(id: id) else { return }
                    self?.createIdentityItemView()
                    self?.syncModelsOnIdentity(identity)
                case .note:
                    guard let note = try? self?.secureVault?.noteFor(id: id) else { return }
                    self?.createNoteItemView()
                    self?.syncModelsOnNote(note)
                }
            }

            if self?.isDirty == true {
                let alert = NSAlert.passwordManagerSaveChangesToLogin()
                alert.beginSheetModal(for: window) { response in

                    switch response {
                    case .alertFirstButtonReturn: // Save
                        self?.itemModel?.save()
                        loadNewItemWithID()

                    case .alertSecondButtonReturn: // Discard
                        self?.itemModel?.cancel()
                        loadNewItemWithID()

                    default: // Cancel
                        if let previousValue = previousValue {
                            self?.listModel?.select(item: previousValue, notify: false)
                        }
                    }

                }
            } else {
                loadNewItemWithID()
            }
        }

        self.listModel = listModel
        self.listView = NSHostingView(rootView: PasswordManagementItemListView().environmentObject(listModel))
    }
    // swiftlint:enable function_body_length

    private func createNewSecureVaultItemMenu() -> NSMenu {
        let menu = NSMenu()

        func createMenuItem(title: String, action: Selector, imageName: String) -> NSMenuItem {
            let item = NSMenuItem(title: title, action: action, target: self, keyEquivalent: "")
            item.image = NSImage(named: imageName)

            return item
        }

        menu.items = [
            createMenuItem(title: UserText.pmNewCard, action: #selector(createNewCreditCard), imageName: "CreditCardGlyph"),
            createMenuItem(title: UserText.pmNewLogin, action: #selector(createNewLogin), imageName: "LoginGlyph"),
            createMenuItem(title: UserText.pmNewIdentity, action: #selector(createNewIdentity), imageName: "IdentityGlyph")
        ]

        return menu
    }

    private func updateFilter() {
        let text = searchField.stringValue.trimmingWhitespaces()
        listModel?.filter = text
    }

    private func fetchSecureVaultItems(category: SecureVaultSorting.Category = .allItems, completion: @escaping ([SecureVaultItem]) -> Void) {
        DispatchQueue.global(qos: .userInitiated).async {
            var items: [SecureVaultItem]

            switch category {
            case .allItems:
                let accounts = (try? self.secureVault?.accounts()) ?? []
                let cards = (try? self.secureVault?.creditCards()) ?? []
                let notes = (try? self.secureVault?.notes()) ?? []
                let identities = (try? self.secureVault?.identities()) ?? []

                items = accounts.map(SecureVaultItem.account) +
                    cards.map(SecureVaultItem.card) +
                    notes.map(SecureVaultItem.note) +
                    identities.map(SecureVaultItem.identity)
            case .logins:
                let accounts = (try? self.secureVault?.accounts()) ?? []
                items = accounts.map(SecureVaultItem.account)
            case .identities:
                let identities = (try? self.secureVault?.identities()) ?? []
                items = identities.map(SecureVaultItem.identity)
            case .cards:
                let cards = (try? self.secureVault?.creditCards()) ?? []
                items = cards.map(SecureVaultItem.card)
            }

            DispatchQueue.main.async {
                self.emptyState.isHidden = !items.isEmpty
                completion(items)
            }
        }
    }

    @objc
    private func createNewCreditCard() {
        guard let window = view.window else { return }

        func createNew() {
            createCreditCardItemView()

            listModel?.clearSelection()
            itemModel?.createNew()
        }

        if isDirty {
            let alert = NSAlert.passwordManagerSaveChangesToLogin()
            alert.beginSheetModal(for: window) { response in

                switch response {
                case .alertFirstButtonReturn: // Save
                    self.itemModel?.save()
                    createNew()

                case .alertSecondButtonReturn: // Discard
                    self.itemModel?.cancel()
                    createNew()

                default: // Cancel
                    break // just do nothing
                }

            }
        } else {
            createNew()
        }
    }

    @objc
    private func createNewLogin() {
        guard let window = view.window else { return }

        func createNew() {
            createLoginItemView()

            listModel?.clearSelection()
            itemModel?.createNew()
        }

        if isDirty {
            let alert = NSAlert.passwordManagerSaveChangesToLogin()
            alert.beginSheetModal(for: window) { response in

                switch response {
                case .alertFirstButtonReturn: // Save
                    self.itemModel?.save()
                    createNew()

                case .alertSecondButtonReturn: // Discard
                    self.itemModel?.cancel()
                    createNew()

                default: // Cancel
                    break // just do nothing
                }

            }
        } else {
            createNew()
        }
    }

    @objc
    private func createNewIdentity() {
        guard let window = view.window else { return }

        func createNew() {
            createIdentityItemView()

            listModel?.clearSelection()
            itemModel?.createNew()
        }

        if isDirty {
            let alert = NSAlert.passwordManagerSaveChangesToLogin()
            alert.beginSheetModal(for: window) { response in

                switch response {
                case .alertFirstButtonReturn: // Save
                    self.itemModel?.save()
                    createNew()

                case .alertSecondButtonReturn: // Discard
                    self.itemModel?.cancel()
                    createNew()

                default: // Cancel
                    break // just do nothing
                }

            }
        } else {
            createNew()
        }
    }

    // MARK: - Empty State

    private func updateEmptyState(state: PasswordManagementItemListModel.EmptyState?) {
        guard let listModel = listModel else {
            return
        }

        if isEditing || state == nil || state == PasswordManagementItemListModel.EmptyState.none {
            hideEmptyState()
        } else {
            showEmptyState(category: listModel.sortDescriptor.category)
        }
    }

    private func showEmptyState(category: SecureVaultSorting.Category) {
        switch category {
        case .allItems: showDefaultEmptyState()
        case .logins: showEmptyState(imageName: "LoginsEmpty", title: UserText.pmEmptyStateLoginsTitle)
        case .identities: showEmptyState(imageName: "IdentitiesEmpty", title: UserText.pmEmptyStateIdentitiesTitle)
        case .cards: showEmptyState(imageName: "CreditCardsEmpty", title: UserText.pmEmptyStateCardsTitle)
        }
    }

    private func hideEmptyState() {
        emptyState.isHidden = true
    }

    private func showDefaultEmptyState() {
        emptyState.isHidden = false
        emptyStateMessage.isHidden = false
        emptyStateButton.isHidden = false

        emptyStateImageView.image = NSImage(named: "LoginsEmpty")

        emptyStateTitle.attributedStringValue = NSAttributedString.make(UserText.pmEmptyStateDefaultTitle, lineHeight: 1.14, kern: -0.23)
        emptyStateMessage.attributedStringValue = NSAttributedString.make(UserText.pmEmptyStateDefaultDescription, lineHeight: 1.05, kern: -0.08)
    }

    private func showEmptyState(imageName: String, title: String) {
        emptyState.isHidden = false

        emptyStateImageView.image = NSImage(named: imageName)
        emptyStateTitle.attributedStringValue = NSAttributedString.make(title, lineHeight: 1.14, kern: -0.23)
        emptyStateMessage.isHidden = true
        emptyStateButton.isHidden = true
    }

}

extension PasswordManagementViewController: NSMenuDelegate {

    func menuNeedsUpdate(_ menu: NSMenu) {
        if let lockItem = menu.items.first(where: { $0.action == #selector(toggleLock(_:)) }) {
            let authenticator = DeviceAuthenticator.shared
            if authenticator.shouldAutoLockLogins {
                lockItem.isHidden = false
                lockItem.title = authenticator.requiresAuthentication ? UserText.passwordManagementUnlock : UserText.passwordManagementLock
            } else {
                lockItem.isHidden = true
            }
        }
    }

}

extension PasswordManagementViewController: NSTextFieldDelegate {

    func controlTextDidChange(_ obj: Notification) {
        updateFilter()
    }

}

extension PasswordManagementViewController: NSTextViewDelegate {

    func textView(_ textView: NSTextView, clickedOnLink link: Any, at charIndex: Int) -> Bool {
        if let link = link as? URL, link == URL.preferences {
            WindowControllersManager.shared.showPreferencesTab()
            self.dismiss()

            Pixel.fire(.passwordManagerLockScreenPreferencesButtonPressed)
        }

        return true
    }

    func textView(_ textView: NSTextView,
                  willChangeSelectionFromCharacterRange oldSelectedCharRange: NSRange,
                  toCharacterRange newSelectedCharRange: NSRange) -> NSRange {
        return NSRange(location: 0, length: 0)
    }

}

// swiftlint:enable file_length<|MERGE_RESOLUTION|>--- conflicted
+++ resolved
@@ -152,12 +152,9 @@
         emptyStateTitle.attributedStringValue = NSAttributedString.make(emptyStateTitle.stringValue, lineHeight: 1.14, kern: -0.23)
         emptyStateMessage.attributedStringValue = NSAttributedString.make(emptyStateMessage.stringValue, lineHeight: 1.05, kern: -0.08)
 
-<<<<<<< HEAD
         addVaultItemButton.sendAction(on: .leftMouseDown)
         moreButton.sendAction(on: .leftMouseDown)
 
-=======
->>>>>>> 522b2ce9
         NotificationCenter.default.addObserver(forName: .deviceBecameLocked, object: nil, queue: .main) { [weak self] _ in
             self?.displayLockScreen()
         }
