<?xml version="1.0" encoding="UTF-8"?>
<document type="com.apple.InterfaceBuilder3.Cocoa.Storyboard.XIB" version="3.0" toolsVersion="20037" targetRuntime="MacOSX.Cocoa" propertyAccessControl="none" useAutolayout="YES">
    <dependencies>
        <deployment identifier="macosx"/>
        <plugIn identifier="com.apple.InterfaceBuilder.CocoaPlugin" version="20037"/>
        <capability name="Named colors" minToolsVersion="9.0"/>
        <capability name="documents saved in the Xcode 8 format" minToolsVersion="8.0"/>
    </dependencies>
    <scenes>
        <!--Password Management View Controller-->
        <scene sceneID="NDc-NI-9qk">
            <objects>
                <viewController storyboardIdentifier="PasswordManagement" id="6K1-XT-kOf" customClass="PasswordManagementViewController" customModule="DuckDuckGo_Privacy_Browser" customModuleProvider="target" sceneMemberID="viewController">
                    <view key="view" translatesAutoresizingMaskIntoConstraints="NO" id="1D3-i8-ndc">
                        <rect key="frame" x="0.0" y="0.0" width="527" height="510"/>
                        <subviews>
                            <box boxType="custom" borderType="none" cornerRadius="4" title="Box" translatesAutoresizingMaskIntoConstraints="NO" id="0qE-kH-06x">
                                <rect key="frame" x="0.0" y="0.0" width="527" height="510"/>
                                <view key="contentView" id="qzl-PA-QmD">
                                    <rect key="frame" x="0.0" y="0.0" width="527" height="510"/>
                                    <autoresizingMask key="autoresizingMask" widthSizable="YES" heightSizable="YES"/>
                                </view>
                                <color key="fillColor" name="PopoverBackgroundColor"/>
                            </box>
                            <customView translatesAutoresizingMaskIntoConstraints="NO" id="zcF-kd-rwa">
                                <rect key="frame" x="0.0" y="0.0" width="527" height="510"/>
                                <subviews>
                                    <box verticalHuggingPriority="750" boxType="separator" translatesAutoresizingMaskIntoConstraints="NO" id="8Rh-Te-6jZ">
                                        <rect key="frame" x="0.0" y="464" width="527" height="5"/>
                                    </box>
                                    <textField horizontalHuggingPriority="251" verticalHuggingPriority="750" translatesAutoresizingMaskIntoConstraints="NO" id="Rbb-3S-qEY">
                                        <rect key="frame" x="18" y="478" width="65" height="20"/>
                                        <textFieldCell key="cell" lineBreakMode="clipping" title="Logins+" id="S3u-aq-6OE">
                                            <font key="font" size="17" name="SFProDisplay-Semibold"/>
                                            <color key="textColor" name="labelColor" catalog="System" colorSpace="catalog"/>
                                            <color key="backgroundColor" name="textBackgroundColor" catalog="System" colorSpace="catalog"/>
                                        </textFieldCell>
                                    </textField>
                                    <customView fixedFrame="YES" translatesAutoresizingMaskIntoConstraints="NO" id="k41-d9-6cf">
                                        <rect key="frame" x="0.0" y="0.0" width="184" height="467"/>
                                        <autoresizingMask key="autoresizingMask" flexibleMaxX="YES" flexibleMinY="YES"/>
                                    </customView>
                                    <customView fixedFrame="YES" translatesAutoresizingMaskIntoConstraints="NO" id="Sv2-By-wVg">
                                        <rect key="frame" x="185" y="0.0" width="342" height="466"/>
                                        <autoresizingMask key="autoresizingMask" flexibleMaxX="YES" flexibleMinY="YES"/>
                                    </customView>
                                    <customView translatesAutoresizingMaskIntoConstraints="NO" id="hjZ-Ei-q1x">
                                        <rect key="frame" x="185" y="3" width="342" height="464"/>
                                        <subviews>
                                            <stackView distribution="fill" orientation="vertical" alignment="centerX" horizontalStackHuggingPriority="249.99998474121094" verticalStackHuggingPriority="249.99998474121094" detachesHiddenViews="YES" translatesAutoresizingMaskIntoConstraints="NO" id="hIq-WK-XFd">
                                                <rect key="frame" x="75" y="139" width="192" height="226"/>
                                                <subviews>
                                                    <imageView horizontalHuggingPriority="251" verticalHuggingPriority="251" translatesAutoresizingMaskIntoConstraints="NO" id="ZrN-x7-2Xv">
                                                        <rect key="frame" x="32" y="130" width="128" height="96"/>
                                                        <constraints>
                                                            <constraint firstAttribute="width" constant="128" id="BvT-hu-izs"/>
                                                            <constraint firstAttribute="height" constant="96" id="Oav-1F-2pQ"/>
                                                        </constraints>
                                                        <imageCell key="cell" refusesFirstResponder="YES" alignment="left" imageScaling="proportionallyDown" image="LoginsEmpty" id="eLa-LD-Jb1"/>
                                                    </imageView>
                                                    <textField horizontalHuggingPriority="251" verticalHuggingPriority="750" translatesAutoresizingMaskIntoConstraints="NO" id="PPi-GW-baU">
                                                        <rect key="frame" x="-2" y="84" width="196" height="38"/>
                                                        <constraints>
                                                            <constraint firstAttribute="width" constant="192" id="Iw2-mU-SiO"/>
                                                        </constraints>
                                                        <textFieldCell key="cell" alignment="center" title="No logins or credit card info yet" id="FP1-sA-OZR">
                                                            <font key="font" metaFont="systemSemibold" size="15"/>
                                                            <color key="textColor" name="labelColor" catalog="System" colorSpace="catalog"/>
                                                            <color key="backgroundColor" name="textBackgroundColor" catalog="System" colorSpace="catalog"/>
                                                        </textFieldCell>
                                                    </textField>
                                                    <textField horizontalHuggingPriority="251" verticalHuggingPriority="750" translatesAutoresizingMaskIntoConstraints="NO" id="67H-b0-sg4">
                                                        <rect key="frame" x="-2" y="28" width="196" height="48"/>
                                                        <constraints>
                                                            <constraint firstAttribute="width" constant="192" id="Zwf-da-PLH"/>
                                                        </constraints>
                                                        <textFieldCell key="cell" alignment="center" title="If your logins are saved in another browser, you can import them into DuckDuckGo." id="Ovj-Bh-Act">
                                                            <font key="font" metaFont="system"/>
                                                            <color key="textColor" name="labelColor" catalog="System" colorSpace="catalog"/>
                                                            <color key="backgroundColor" name="textBackgroundColor" catalog="System" colorSpace="catalog"/>
                                                        </textFieldCell>
                                                    </textField>
                                                    <button verticalHuggingPriority="750" translatesAutoresizingMaskIntoConstraints="NO" id="k2f-2R-tqE">
                                                        <rect key="frame" x="59" y="-7" width="74" height="32"/>
                                                        <buttonCell key="cell" type="push" title="Import" bezelStyle="rounded" alignment="center" borderStyle="border" imageScaling="proportionallyDown" inset="2" id="HLU-9T-4Gh">
                                                            <behavior key="behavior" pushIn="YES" lightByBackground="YES" lightByGray="YES"/>
                                                            <font key="font" metaFont="system"/>
                                                        </buttonCell>
                                                        <connections>
                                                            <action selector="onImportClicked:" target="6K1-XT-kOf" id="Jkq-st-HYu"/>
                                                        </connections>
                                                    </button>
                                                </subviews>
                                                <visibilityPriorities>
                                                    <integer value="1000"/>
                                                    <integer value="1000"/>
                                                    <integer value="1000"/>
                                                    <integer value="1000"/>
                                                </visibilityPriorities>
                                                <customSpacing>
                                                    <real value="3.4028234663852886e+38"/>
                                                    <real value="3.4028234663852886e+38"/>
                                                    <real value="3.4028234663852886e+38"/>
                                                    <real value="3.4028234663852886e+38"/>
                                                </customSpacing>
                                            </stackView>
                                        </subviews>
                                        <constraints>
                                            <constraint firstAttribute="height" constant="464" id="8CZ-IH-pgs"/>
                                            <constraint firstItem="hIq-WK-XFd" firstAttribute="centerX" secondItem="hjZ-Ei-q1x" secondAttribute="centerX" id="9UI-k8-t2s"/>
                                            <constraint firstItem="hIq-WK-XFd" firstAttribute="centerY" secondItem="hjZ-Ei-q1x" secondAttribute="centerY" constant="-20" id="CEI-Gb-x1l"/>
                                            <constraint firstAttribute="width" constant="342" id="Qpx-vh-qxP"/>
                                        </constraints>
                                    </customView>
                                    <button translatesAutoresizingMaskIntoConstraints="NO" id="Z1F-D2-M9A" userLabel="Add Button" customClass="MouseOverButton" customModule="DuckDuckGo_Privacy_Browser" customModuleProvider="target">
                                        <rect key="frame" x="285" y="474" width="28" height="28"/>
                                        <constraints>
                                            <constraint firstAttribute="width" constant="28" id="Noa-Ng-cFE"/>
                                            <constraint firstAttribute="height" constant="28" id="s0p-U4-x3C"/>
                                        </constraints>
                                        <buttonCell key="cell" type="square" bezelStyle="shadowlessSquare" image="Add" imagePosition="only" alignment="center" imageScaling="proportionallyDown" inset="2" id="aBc-CG-rrF">
                                            <behavior key="behavior" pushIn="YES" lightByBackground="YES" lightByGray="YES"/>
                                            <font key="font" metaFont="system"/>
                                        </buttonCell>
                                        <color key="contentTintColor" name="ButtonColor"/>
                                        <userDefinedRuntimeAttributes>
                                            <userDefinedRuntimeAttribute type="color" keyPath="mouseOverColor">
                                                <color key="value" name="ButtonMouseOverColor"/>
                                            </userDefinedRuntimeAttribute>
                                            <userDefinedRuntimeAttribute type="color" keyPath="mouseDownColor">
                                                <color key="value" name="ButtonMouseDownColor"/>
                                            </userDefinedRuntimeAttribute>
                                            <userDefinedRuntimeAttribute type="number" keyPath="cornerRadius">
                                                <real key="value" value="4"/>
                                            </userDefinedRuntimeAttribute>
                                        </userDefinedRuntimeAttributes>
                                        <connections>
                                            <action selector="onNewClicked:" target="6K1-XT-kOf" id="Bt9-g1-9ie"/>
                                        </connections>
                                    </button>
                                    <button translatesAutoresizingMaskIntoConstraints="NO" id="zlt-eX-SI5" customClass="MouseOverButton" customModule="DuckDuckGo_Privacy_Browser" customModuleProvider="target">
                                        <rect key="frame" x="489" y="474" width="28" height="28"/>
                                        <constraints>
                                            <constraint firstAttribute="height" constant="28" id="L4J-6D-Jjq"/>
                                            <constraint firstAttribute="width" constant="28" id="uiY-Y4-TsD"/>
                                        </constraints>
                                        <buttonCell key="cell" type="square" bezelStyle="shadowlessSquare" image="Settings" imagePosition="only" alignment="center" imageScaling="proportionallyDown" inset="2" id="KQT-Gh-t0V">
                                            <behavior key="behavior" pushIn="YES" lightByBackground="YES" lightByGray="YES"/>
                                            <font key="font" metaFont="system"/>
                                        </buttonCell>
                                        <color key="contentTintColor" name="ButtonColor"/>
                                        <userDefinedRuntimeAttributes>
                                            <userDefinedRuntimeAttribute type="color" keyPath="mouseOverColor">
                                                <color key="value" name="ButtonMouseOverColor"/>
                                            </userDefinedRuntimeAttribute>
                                            <userDefinedRuntimeAttribute type="color" keyPath="mouseDownColor">
                                                <color key="value" name="ButtonMouseDownColor"/>
                                            </userDefinedRuntimeAttribute>
                                            <userDefinedRuntimeAttribute type="number" keyPath="cornerRadius">
                                                <real key="value" value="4"/>
                                            </userDefinedRuntimeAttribute>
                                        </userDefinedRuntimeAttributes>
                                        <connections>
                                            <action selector="moreButtonAction:" target="6K1-XT-kOf" id="Fe7-qU-TPG"/>
                                            <outlet property="menu" destination="aVj-BI-wdB" id="UBc-vG-3wk"/>
                                        </connections>
                                    </button>
                                    <searchField wantsLayer="YES" verticalHuggingPriority="750" textCompletion="NO" translatesAutoresizingMaskIntoConstraints="NO" id="8tS-Kw-TcR">
                                        <rect key="frame" x="323" y="477" width="156" height="22"/>
                                        <constraints>
                                            <constraint firstAttribute="width" constant="156" id="TId-HM-R1Y"/>
                                        </constraints>
                                        <searchFieldCell key="cell" scrollable="YES" lineBreakMode="clipping" selectable="YES" editable="YES" borderStyle="bezel" usesSingleLineMode="YES" bezelStyle="round" id="ISK-pV-zht">
                                            <font key="font" metaFont="system"/>
                                            <color key="textColor" name="controlTextColor" catalog="System" colorSpace="catalog"/>
                                            <color key="backgroundColor" name="textBackgroundColor" catalog="System" colorSpace="catalog"/>
                                        </searchFieldCell>
                                        <connections>
                                            <outlet property="delegate" destination="6K1-XT-kOf" id="hR6-Zi-BZs"/>
                                        </connections>
                                    </searchField>
                                    <box horizontalHuggingPriority="750" fixedFrame="YES" boxType="separator" translatesAutoresizingMaskIntoConstraints="NO" id="xmo-kN-6c4">
                                        <rect key="frame" x="182" y="0.0" width="5" height="466"/>
                                        <autoresizingMask key="autoresizingMask" flexibleMaxX="YES" flexibleMinY="YES"/>
                                    </box>
                                    <box boxType="custom" borderType="none" cornerRadius="4" title="Box" titlePosition="noTitle" translatesAutoresizingMaskIntoConstraints="NO" id="HUM-wf-aMl" userLabel="Lock Screen Container">
                                        <rect key="frame" x="0.0" y="0.0" width="527" height="466"/>
                                        <view key="contentView" id="aQd-Xs-kVe">
                                            <rect key="frame" x="0.0" y="0.0" width="527" height="466"/>
                                            <autoresizingMask key="autoresizingMask" widthSizable="YES" heightSizable="YES"/>
                                            <subviews>
                                                <customView translatesAutoresizingMaskIntoConstraints="NO" id="IHQ-mw-f2J" userLabel="Background View" customClass="ColorView" customModule="DuckDuckGo_Privacy_Browser" customModuleProvider="target">
                                                    <rect key="frame" x="0.0" y="0.0" width="527" height="466"/>
                                                    <subviews>
                                                        <stackView distribution="fill" orientation="vertical" alignment="centerX" spacing="12" horizontalStackHuggingPriority="249.99998474121094" verticalStackHuggingPriority="249.99998474121094" detachesHiddenViews="YES" translatesAutoresizingMaskIntoConstraints="NO" id="KWl-6k-kDV">
                                                            <rect key="frame" x="200" y="190" width="128" height="136"/>
                                                            <subviews>
                                                                <imageView horizontalHuggingPriority="251" verticalHuggingPriority="251" translatesAutoresizingMaskIntoConstraints="NO" id="8Df-Ju-wXW">
                                                                    <rect key="frame" x="0.0" y="40" width="128" height="96"/>
                                                                    <imageCell key="cell" refusesFirstResponder="YES" alignment="left" imageScaling="proportionallyDown" image="LoginsLockPassword" id="Awu-2s-CM9"/>
                                                                </imageView>
                                                                <button verticalHuggingPriority="750" translatesAutoresizingMaskIntoConstraints="NO" id="ZpW-aY-Zzn" customClass="FlatButton" customModule="DuckDuckGo_Privacy_Browser" customModuleProvider="target">
                                                                    <rect key="frame" x="5" y="0.0" width="118" height="28"/>
                                                                    <constraints>
                                                                        <constraint firstAttribute="width" constant="118" id="2eE-vr-w2Z"/>
                                                                        <constraint firstAttribute="height" constant="28" id="OOr-6K-E92"/>
                                                                    </constraints>
                                                                    <buttonCell key="cell" type="bevel" title="Unlock Logins+" bezelStyle="rounded" alignment="center" imageScaling="proportionallyDown" inset="2" id="78n-dS-8ur">
                                                                        <behavior key="behavior" pushIn="YES" lightByBackground="YES" lightByGray="YES"/>
                                                                        <font key="font" metaFont="system"/>
                                                                    </buttonCell>
                                                                    <color key="contentTintColor" name="textColor" catalog="System" colorSpace="catalog"/>
                                                                    <userDefinedRuntimeAttributes>
                                                                        <userDefinedRuntimeAttribute type="number" keyPath="cornerRadius">
                                                                            <real key="value" value="5"/>
                                                                        </userDefinedRuntimeAttribute>
                                                                        <userDefinedRuntimeAttribute type="color" keyPath="backgroundColor">
                                                                            <color key="value" name="BlackWhite10"/>
                                                                        </userDefinedRuntimeAttribute>
                                                                        <userDefinedRuntimeAttribute type="number" keyPath="horizontalPadding">
                                                                            <real key="value" value="8"/>
                                                                        </userDefinedRuntimeAttribute>
                                                                        <userDefinedRuntimeAttribute type="number" keyPath="verticalPadding">
                                                                            <real key="value" value="5"/>
                                                                        </userDefinedRuntimeAttribute>
                                                                    </userDefinedRuntimeAttributes>
                                                                    <connections>
                                                                        <action selector="deviceAuthenticationRequested:" target="6K1-XT-kOf" id="LDd-Sq-qhV"/>
                                                                    </connections>
                                                                </button>
                                                            </subviews>
                                                            <visibilityPriorities>
                                                                <integer value="1000"/>
                                                                <integer value="1000"/>
                                                            </visibilityPriorities>
                                                            <customSpacing>
                                                                <real value="3.4028234663852886e+38"/>
                                                                <real value="3.4028234663852886e+38"/>
                                                            </customSpacing>
                                                        </stackView>
                                                        <textField horizontalHuggingPriority="251" verticalHuggingPriority="750" translatesAutoresizingMaskIntoConstraints="NO" id="D5g-I2-CGd">
                                                            <rect key="frame" x="18" y="38" width="491" height="16"/>
                                                            <textFieldCell key="cell" lineBreakMode="clipping" alignment="center" title="Logins+ will remain unlocked until your computer is idle for 5 minutes." id="eT1-Pa-83x">
                                                                <font key="font" usesAppearanceFont="YES"/>
                                                                <color key="textColor" name="BlackWhite60"/>
                                                                <color key="backgroundColor" name="textBackgroundColor" catalog="System" colorSpace="catalog"/>
                                                            </textFieldCell>
                                                        </textField>
                                                        <scrollView verticalHuggingPriority="1000" borderType="none" horizontalLineScroll="10" horizontalPageScroll="10" verticalLineScroll="10" verticalPageScroll="10" hasHorizontalScroller="NO" hasVerticalScroller="NO" usesPredominantAxisScrolling="NO" horizontalScrollElasticity="none" verticalScrollElasticity="none" translatesAutoresizingMaskIntoConstraints="NO" id="Gpk-3w-dTw">
                                                            <rect key="frame" x="20" y="20" width="487" height="16"/>
                                                            <clipView key="contentView" drawsBackground="NO" id="hfn-x2-TEg">
                                                                <rect key="frame" x="0.0" y="0.0" width="487" height="16"/>
                                                                <autoresizingMask key="autoresizingMask" widthSizable="YES" heightSizable="YES"/>
                                                                <subviews>
                                                                    <textView editable="NO" drawsBackground="NO" importsGraphics="NO" richText="NO" verticallyResizable="NO" spellingCorrection="YES" smartInsertDelete="YES" id="y9t-iB-hZZ">
                                                                        <rect key="frame" x="0.0" y="0.0" width="487" height="16"/>
                                                                        <autoresizingMask key="autoresizingMask" widthSizable="YES" heightSizable="YES"/>
                                                                        <color key="textColor" name="BlackWhite60"/>
                                                                        <color key="backgroundColor" name="ClearColor"/>
                                                                        <size key="minSize" width="487" height="16"/>
                                                                        <size key="maxSize" width="487" height="131"/>
                                                                        <attributedString key="textStorage">
                                                                            <fragment content="Change in Preferences">
                                                                                <attributes>
                                                                                    <color key="NSColor" name="BlackWhite60"/>
                                                                                    <font key="NSFont" metaFont="system"/>
                                                                                    <paragraphStyle key="NSParagraphStyle" alignment="center" lineBreakMode="wordWrapping" baseWritingDirection="natural" tighteningFactorForTruncation="0.0"/>
                                                                                </attributes>
                                                                            </fragment>
                                                                        </attributedString>
                                                                        <color key="insertionPointColor" name="textColor" catalog="System" colorSpace="catalog"/>
                                                                    </textView>
                                                                </subviews>
                                                                <color key="backgroundColor" name="ClearColor"/>
                                                            </clipView>
                                                            <constraints>
                                                                <constraint firstAttribute="height" constant="16" id="BQz-Dg-31r"/>
                                                            </constraints>
                                                            <scroller key="horizontalScroller" hidden="YES" wantsLayer="YES" verticalHuggingPriority="750" horizontal="YES" id="svT-fp-uX5">
                                                                <rect key="frame" x="-100" y="-100" width="240" height="16"/>
                                                                <autoresizingMask key="autoresizingMask"/>
                                                            </scroller>
                                                            <scroller key="verticalScroller" hidden="YES" wantsLayer="YES" verticalHuggingPriority="750" horizontal="NO" id="zDn-Xf-t5g">
                                                                <rect key="frame" x="-100" y="-100" width="16" height="135"/>
                                                                <autoresizingMask key="autoresizingMask"/>
                                                            </scroller>
                                                        </scrollView>
                                                    </subviews>
                                                    <constraints>
                                                        <constraint firstAttribute="bottom" secondItem="Gpk-3w-dTw" secondAttribute="bottom" constant="20" symbolic="YES" id="0bp-T5-7Uh"/>
                                                        <constraint firstItem="KWl-6k-kDV" firstAttribute="centerX" secondItem="IHQ-mw-f2J" secondAttribute="centerX" id="HtG-xw-qUM"/>
                                                        <constraint firstItem="D5g-I2-CGd" firstAttribute="leading" secondItem="IHQ-mw-f2J" secondAttribute="leading" constant="20" symbolic="YES" id="OXa-2c-OwE"/>
                                                        <constraint firstAttribute="trailing" secondItem="D5g-I2-CGd" secondAttribute="trailing" constant="20" symbolic="YES" id="Pdm-bE-KbQ"/>
                                                        <constraint firstItem="Gpk-3w-dTw" firstAttribute="leading" secondItem="IHQ-mw-f2J" secondAttribute="leading" constant="20" symbolic="YES" id="Tdk-XX-Udw"/>
                                                        <constraint firstItem="Gpk-3w-dTw" firstAttribute="top" secondItem="D5g-I2-CGd" secondAttribute="bottom" constant="2" id="kd8-2W-vLB"/>
                                                        <constraint firstItem="KWl-6k-kDV" firstAttribute="centerY" secondItem="IHQ-mw-f2J" secondAttribute="centerY" constant="-25" id="mEe-n1-j1u"/>
                                                        <constraint firstAttribute="trailing" secondItem="Gpk-3w-dTw" secondAttribute="trailing" constant="20" symbolic="YES" id="qi0-88-e9T"/>
                                                    </constraints>
                                                    <userDefinedRuntimeAttributes>
                                                        <userDefinedRuntimeAttribute type="color" keyPath="backgroundColor">
                                                            <color key="value" name="NeutralBackgroundColor"/>
                                                        </userDefinedRuntimeAttribute>
                                                        <userDefinedRuntimeAttribute type="boolean" keyPath="interceptClickEvents" value="YES"/>
                                                    </userDefinedRuntimeAttributes>
                                                </customView>
                                            </subviews>
                                            <constraints>
                                                <constraint firstItem="IHQ-mw-f2J" firstAttribute="leading" secondItem="aQd-Xs-kVe" secondAttribute="leading" id="D3l-sx-QgF"/>
                                                <constraint firstAttribute="bottom" secondItem="IHQ-mw-f2J" secondAttribute="bottom" id="U1O-fv-XBL"/>
                                                <constraint firstAttribute="trailing" secondItem="IHQ-mw-f2J" secondAttribute="trailing" id="Vr5-UK-601"/>
                                                <constraint firstItem="IHQ-mw-f2J" firstAttribute="top" secondItem="aQd-Xs-kVe" secondAttribute="top" id="h1t-fv-VN0"/>
                                            </constraints>
                                        </view>
                                    </box>
                                </subviews>
                                <constraints>
                                    <constraint firstItem="hjZ-Ei-q1x" firstAttribute="top" secondItem="8Rh-Te-6jZ" secondAttribute="top" id="0G7-PB-aA3"/>
                                    <constraint firstItem="zlt-eX-SI5" firstAttribute="leading" secondItem="8tS-Kw-TcR" secondAttribute="trailing" constant="10" id="5at-V9-hrn"/>
                                    <constraint firstItem="8tS-Kw-TcR" firstAttribute="leading" secondItem="Z1F-D2-M9A" secondAttribute="trailing" constant="10" id="5kq-zy-FYl"/>
                                    <constraint firstAttribute="trailing" secondItem="HUM-wf-aMl" secondAttribute="trailing" id="9cT-44-45r"/>
                                    <constraint firstItem="HUM-wf-aMl" firstAttribute="leading" secondItem="zcF-kd-rwa" secondAttribute="leading" id="CIr-8N-xCi"/>
                                    <constraint firstAttribute="trailing" secondItem="hjZ-Ei-q1x" secondAttribute="trailing" id="DQJ-qY-r3e"/>
                                    <constraint firstItem="Rbb-3S-qEY" firstAttribute="leading" secondItem="zcF-kd-rwa" secondAttribute="leading" constant="20" id="GFT-gX-qbU"/>
                                    <constraint firstItem="8tS-Kw-TcR" firstAttribute="top" secondItem="zcF-kd-rwa" secondAttribute="top" constant="11" id="LTs-tr-0Na"/>
                                    <constraint firstItem="zlt-eX-SI5" firstAttribute="centerY" secondItem="Z1F-D2-M9A" secondAttribute="centerY" id="Q4e-h4-7kh"/>
                                    <constraint firstItem="8Rh-Te-6jZ" firstAttribute="top" secondItem="zcF-kd-rwa" secondAttribute="top" constant="43.5" id="QwC-Bo-3Gb"/>
                                    <constraint firstItem="8Rh-Te-6jZ" firstAttribute="width" secondItem="zcF-kd-rwa" secondAttribute="width" id="TJV-6P-a8l"/>
                                    <constraint firstAttribute="width" constant="527" id="eZd-Sh-dfY"/>
                                    <constraint firstItem="8Rh-Te-6jZ" firstAttribute="centerX" secondItem="zcF-kd-rwa" secondAttribute="centerX" id="fSz-Ju-8zk"/>
                                    <constraint firstAttribute="height" constant="510" id="h2V-J5-s7O"/>
                                    <constraint firstItem="Rbb-3S-qEY" firstAttribute="centerY" secondItem="Z1F-D2-M9A" secondAttribute="centerY" id="iEo-TT-Aek"/>
                                    <constraint firstItem="HUM-wf-aMl" firstAttribute="top" secondItem="8Rh-Te-6jZ" secondAttribute="bottom" id="idA-q2-qSE"/>
                                    <constraint firstAttribute="trailing" secondItem="zlt-eX-SI5" secondAttribute="trailing" constant="10" id="lOL-18-gq5"/>
                                    <constraint firstItem="Z1F-D2-M9A" firstAttribute="centerY" secondItem="8tS-Kw-TcR" secondAttribute="centerY" id="wI9-NU-nEU"/>
                                    <constraint firstAttribute="bottom" secondItem="HUM-wf-aMl" secondAttribute="bottom" id="xmc-2o-p8q"/>
                                </constraints>
                            </customView>
                        </subviews>
                        <constraints>
                            <constraint firstItem="0qE-kH-06x" firstAttribute="centerX" secondItem="1D3-i8-ndc" secondAttribute="centerX" id="6HP-OC-0NF"/>
                            <constraint firstItem="0qE-kH-06x" firstAttribute="centerY" secondItem="1D3-i8-ndc" secondAttribute="centerY" id="EtE-tg-P4M"/>
                            <constraint firstItem="0qE-kH-06x" firstAttribute="width" secondItem="1D3-i8-ndc" secondAttribute="width" id="Hy1-IY-7MH"/>
                            <constraint firstItem="zcF-kd-rwa" firstAttribute="centerX" secondItem="1D3-i8-ndc" secondAttribute="centerX" id="Jwj-VE-Pon"/>
                            <constraint firstItem="0qE-kH-06x" firstAttribute="height" secondItem="1D3-i8-ndc" secondAttribute="height" id="jNP-uI-hHh"/>
                            <constraint firstItem="zcF-kd-rwa" firstAttribute="centerY" secondItem="1D3-i8-ndc" secondAttribute="centerY" id="pJN-bq-Kjv"/>
                        </constraints>
                    </view>
                    <connections>
                        <outlet property="addVaultItemButton" destination="Z1F-D2-M9A" id="4RV-YG-n3f"/>
                        <outlet property="divider" destination="xmo-kN-6c4" id="gXs-Dj-8ua"/>
                        <outlet property="emptyState" destination="hjZ-Ei-q1x" id="gSI-Jw-BtE"/>
                        <outlet property="emptyStateButton" destination="k2f-2R-tqE" id="Jda-DC-H4H"/>
                        <outlet property="emptyStateImageView" destination="ZrN-x7-2Xv" id="Ofb-1z-Wnl"/>
                        <outlet property="emptyStateMessage" destination="67H-b0-sg4" id="tQ3-lG-jCd"/>
                        <outlet property="emptyStateTitle" destination="PPi-GW-baU" id="PXq-2b-bb0"/>
                        <outlet property="itemContainer" destination="Sv2-By-wVg" id="CXz-3l-cz8"/>
                        <outlet property="listContainer" destination="k41-d9-6cf" id="aMa-3G-U8B"/>
                        <outlet property="lockScreen" destination="HUM-wf-aMl" id="bcP-gp-YFe"/>
                        <outlet property="lockScreenDurationLabel" destination="D5g-I2-CGd" id="NXK-Kd-BKG"/>
                        <outlet property="lockScreenIconImageView" destination="8Df-Ju-wXW" id="KvQ-ma-ttu"/>
                        <outlet property="lockScreenOpenInPreferencesTextView" destination="y9t-iB-hZZ" id="Xa8-nT-vyn"/>
                        <outlet property="moreButton" destination="zlt-eX-SI5" id="rmH-4o-MZg"/>
                        <outlet property="searchField" destination="8tS-Kw-TcR" id="ARz-4Y-fll"/>
                    </connections>
                </viewController>
                <customObject id="Kjo-Ly-VNw" userLabel="First Responder" customClass="NSResponder" sceneMemberID="firstResponder"/>
                <menu id="aVj-BI-wdB">
                    <items>
                        <menuItem title="Lock" id="QdG-Wa-bxC">
                            <modifierMask key="keyEquivalentModifierMask"/>
                            <connections>
                                <action selector="toggleLock:" target="6K1-XT-kOf" id="yXB-04-X7t"/>
                            </connections>
                        </menuItem>
                        <menuItem title="Import Bookmarks and Passwords..." id="bzJ-X6-X6D">
                            <modifierMask key="keyEquivalentModifierMask"/>
                            <connections>
                                <action selector="openImportBrowserDataWindow:" target="6K1-XT-kOf" id="Bfn-WS-S4T"/>
                            </connections>
                        </menuItem>
                        <menuItem isSeparatorItem="YES" id="rIs-fA-pOm"/>
                        <menuItem title="Preferences…" keyEquivalent="," id="tj8-Hz-NHW">
                            <connections>
                                <action selector="openPreferences:" target="6K1-XT-kOf" id="cnf-DR-uMy"/>
                            </connections>
                        </menuItem>
                    </items>
                    <connections>
                        <outlet property="delegate" destination="6K1-XT-kOf" id="DtE-bj-boU"/>
                    </connections>
                </menu>
            </objects>
            <point key="canvasLocation" x="-1134.5" y="155"/>
        </scene>
        <!--Save Credentials View Controller-->
        <scene sceneID="wXf-99-dfm">
            <objects>
                <viewController storyboardIdentifier="SaveCredentials" id="fGn-92-O2G" customClass="SaveCredentialsViewController" customModule="DuckDuckGo_Privacy_Browser" customModuleProvider="target" sceneMemberID="viewController">
                    <view key="view" id="B3X-Kr-GS1">
                        <rect key="frame" x="0.0" y="0.0" width="340" height="279"/>
                        <autoresizingMask key="autoresizingMask"/>
                        <subviews>
                            <box boxType="custom" borderType="none" cornerRadius="4" title="Box" id="mIu-8I-uxh">
                                <rect key="frame" x="-92" y="-108" width="527" height="483"/>
                                <autoresizingMask key="autoresizingMask" flexibleMaxX="YES" flexibleMinY="YES"/>
                                <view key="contentView" id="ndk-Tl-GjK">
                                    <rect key="frame" x="0.0" y="0.0" width="527" height="483"/>
                                    <autoresizingMask key="autoresizingMask" widthSizable="YES" heightSizable="YES"/>
                                </view>
                                <color key="fillColor" name="PopoverBackgroundColor"/>
                            </box>
                            <textField horizontalHuggingPriority="251" verticalHuggingPriority="750" translatesAutoresizingMaskIntoConstraints="NO" id="JGJ-to-6ws">
                                <rect key="frame" x="14" y="248" width="88" height="19"/>
                                <textFieldCell key="cell" lineBreakMode="clipping" title="Save Login?" id="8Fd-VW-A1G">
                                    <font key="font" metaFont="systemMedium" size="15"/>
                                    <color key="textColor" name="labelColor" catalog="System" colorSpace="catalog"/>
                                    <color key="backgroundColor" name="textBackgroundColor" catalog="System" colorSpace="catalog"/>
                                </textFieldCell>
                            </textField>
                            <box verticalHuggingPriority="750" boxType="separator" translatesAutoresizingMaskIntoConstraints="NO" id="Yxz-ka-dem">
                                <rect key="frame" x="0.0" y="233" width="340" height="5"/>
                            </box>
                            <imageView horizontalHuggingPriority="251" verticalHuggingPriority="251" translatesAutoresizingMaskIntoConstraints="NO" id="PJE-OH-k14">
                                <rect key="frame" x="22" y="211" width="16" height="16"/>
                                <constraints>
                                    <constraint firstAttribute="height" constant="16" id="DdL-aN-BSR"/>
                                    <constraint firstAttribute="width" constant="16" id="pIG-m8-jId"/>
                                </constraints>
                                <imageCell key="cell" refusesFirstResponder="YES" alignment="left" imageScaling="proportionallyDown" image="Logo" id="whs-D8-lOQ"/>
                            </imageView>
                            <textField horizontalHuggingPriority="251" verticalHuggingPriority="750" allowsExpansionToolTips="YES" preferredMaxLayoutWidth="278" translatesAutoresizingMaskIntoConstraints="NO" id="HEP-bz-HhW">
                                <rect key="frame" x="44" y="212" width="282" height="15"/>
                                <textFieldCell key="cell" lineBreakMode="truncatingMiddle" title="Label" id="GsI-y3-C4i">
                                    <font key="font" size="13" name="SFProText-Medium"/>
                                    <color key="textColor" name="labelColor" catalog="System" colorSpace="catalog"/>
                                    <color key="backgroundColor" name="textBackgroundColor" catalog="System" colorSpace="catalog"/>
                                </textFieldCell>
                            </textField>
                            <textField horizontalHuggingPriority="251" verticalHuggingPriority="750" translatesAutoresizingMaskIntoConstraints="NO" id="wxi-3R-xRg">
                                <rect key="frame" x="20" y="182" width="71" height="15"/>
                                <textFieldCell key="cell" lineBreakMode="clipping" title="Username" id="f5Z-Pd-bCB">
                                    <font key="font" size="13" name="SFProText-Bold"/>
                                    <color key="textColor" name="labelColor" catalog="System" colorSpace="catalog"/>
                                    <color key="backgroundColor" name="textBackgroundColor" catalog="System" colorSpace="catalog"/>
                                </textFieldCell>
                            </textField>
                            <textField verticalHuggingPriority="750" translatesAutoresizingMaskIntoConstraints="NO" id="ibe-8n-iFx">
                                <rect key="frame" x="20" y="152" width="300" height="22"/>
                                <textFieldCell key="cell" scrollable="YES" lineBreakMode="clipping" selectable="YES" editable="YES" sendsActionOnEndEditing="YES" borderStyle="bezel" bezelStyle="round" id="PpY-FL-ZM0">
                                    <font key="font" metaFont="system"/>
                                    <color key="textColor" name="controlTextColor" catalog="System" colorSpace="catalog"/>
                                    <color key="backgroundColor" name="textBackgroundColor" catalog="System" colorSpace="catalog"/>
                                </textFieldCell>
                            </textField>
                            <textField horizontalHuggingPriority="251" verticalHuggingPriority="750" translatesAutoresizingMaskIntoConstraints="NO" id="Q6k-W1-mHc">
                                <rect key="frame" x="20" y="125" width="68" height="15"/>
                                <textFieldCell key="cell" lineBreakMode="clipping" title="Password" id="bdS-tD-wAb">
                                    <font key="font" size="13" name="SFProText-Bold"/>
                                    <color key="textColor" name="labelColor" catalog="System" colorSpace="catalog"/>
                                    <color key="backgroundColor" name="textBackgroundColor" catalog="System" colorSpace="catalog"/>
                                </textFieldCell>
                            </textField>
                            <textField verticalHuggingPriority="750" translatesAutoresizingMaskIntoConstraints="NO" id="EIo-j5-p5Y">
                                <rect key="frame" x="20" y="95" width="278" height="22"/>
                                <textFieldCell key="cell" scrollable="YES" lineBreakMode="clipping" selectable="YES" editable="YES" sendsActionOnEndEditing="YES" borderStyle="bezel" bezelStyle="round" id="dDD-I5-wve">
                                    <font key="font" metaFont="system"/>
                                    <color key="textColor" name="controlTextColor" catalog="System" colorSpace="catalog"/>
                                    <color key="backgroundColor" name="textBackgroundColor" catalog="System" colorSpace="catalog"/>
                                </textFieldCell>
                            </textField>
                            <secureTextField verticalHuggingPriority="750" textCompletion="NO" translatesAutoresizingMaskIntoConstraints="NO" id="vTO-BL-OkT">
                                <rect key="frame" x="20" y="95" width="278" height="22"/>
                                <secureTextFieldCell key="cell" scrollable="YES" lineBreakMode="clipping" selectable="YES" editable="YES" sendsActionOnEndEditing="YES" borderStyle="bezel" usesSingleLineMode="YES" bezelStyle="round" id="kgY-kh-qxi">
                                    <font key="font" metaFont="system"/>
                                    <color key="textColor" name="controlTextColor" catalog="System" colorSpace="catalog"/>
                                    <color key="backgroundColor" name="textBackgroundColor" catalog="System" colorSpace="catalog"/>
                                    <allowedInputSourceLocales>
                                        <string>NSAllRomanInputSourcesLocaleIdentifier</string>
                                    </allowedInputSourceLocales>
                                </secureTextFieldCell>
                            </secureTextField>
                            <button translatesAutoresizingMaskIntoConstraints="NO" id="Z5y-mU-9wm">
                                <rect key="frame" x="298" y="96" width="30" height="20"/>
                                <constraints>
                                    <constraint firstAttribute="width" constant="30" id="HAU-Wt-gas"/>
                                    <constraint firstAttribute="height" constant="20" id="h6a-D2-FGc"/>
                                </constraints>
                                <buttonCell key="cell" type="square" bezelStyle="shadowlessSquare" image="SecureEyeToggle" imagePosition="only" alignment="center" inset="2" id="rKf-uz-UmT">
                                    <behavior key="behavior" pushIn="YES" lightByBackground="YES" lightByGray="YES"/>
                                    <font key="font" metaFont="system"/>
                                </buttonCell>
                                <connections>
                                    <action selector="onTogglePasswordVisibilityWithSender:" target="fGn-92-O2G" id="WFO-4Y-UtT"/>
                                </connections>
                            </button>
                            <button verticalHuggingPriority="750" translatesAutoresizingMaskIntoConstraints="NO" id="NmT-4X-rSL">
                                <rect key="frame" x="18" y="62" width="81" height="18"/>
                                <buttonCell key="cell" type="check" title="Fireproof" bezelStyle="regularSquare" imagePosition="left" inset="2" id="xGf-rb-i8X">
                                    <behavior key="behavior" changeContents="YES" doesNotDimImage="YES" lightByContents="YES"/>
                                    <font key="font" metaFont="system"/>
                                </buttonCell>
                            </button>
                            <box verticalHuggingPriority="750" boxType="separator" translatesAutoresizingMaskIntoConstraints="NO" id="yiH-18-x9b">
                                <rect key="frame" x="0.0" y="43" width="340" height="5"/>
                            </box>
                            <button hidden="YES" verticalHuggingPriority="750" translatesAutoresizingMaskIntoConstraints="NO" id="eiY-Kq-70Z">
                                <rect key="frame" x="233" y="6" width="94" height="32"/>
                                <constraints>
                                    <constraint firstAttribute="width" constant="80" id="OuV-Ln-eyL"/>
                                </constraints>
                                <buttonCell key="cell" type="push" title="Save" bezelStyle="rounded" alignment="center" borderStyle="border" imageScaling="proportionallyDown" inset="2" id="GrT-0l-ZWK">
                                    <behavior key="behavior" pushIn="YES" lightByBackground="YES" lightByGray="YES"/>
                                    <font key="font" metaFont="system"/>
                                    <string key="keyEquivalent" base64-UTF8="YES">
DQ
</string>
                                </buttonCell>
                                <connections>
                                    <action selector="onSaveClickedWithSender:" target="fGn-92-O2G" id="oyY-wd-Jsd"/>
                                </connections>
                            </button>
                            <button hidden="YES" verticalHuggingPriority="750" translatesAutoresizingMaskIntoConstraints="NO" id="coN-gA-zuO">
                                <rect key="frame" x="141" y="6" width="94" height="32"/>
                                <constraints>
                                    <constraint firstAttribute="width" constant="80" id="GSu-xq-yNh"/>
                                </constraints>
                                <buttonCell key="cell" type="push" title="Not Now" bezelStyle="rounded" alignment="center" borderStyle="border" imageScaling="proportionallyDown" inset="2" id="y1u-EZ-RjT">
                                    <behavior key="behavior" pushIn="YES" lightByBackground="YES" lightByGray="YES"/>
                                    <font key="font" metaFont="system"/>
                                </buttonCell>
                                <connections>
                                    <action selector="onNotNowClickedWithSender:" target="fGn-92-O2G" id="7VD-hz-Avf"/>
                                </connections>
                            </button>
                            <button hidden="YES" verticalHuggingPriority="750" translatesAutoresizingMaskIntoConstraints="NO" id="DIw-JQ-5Ie">
                                <rect key="frame" x="233" y="6" width="94" height="32"/>
                                <constraints>
                                    <constraint firstAttribute="height" constant="20" id="VPj-fC-hxT"/>
                                    <constraint firstAttribute="width" constant="80" id="xFN-oU-dU4"/>
                                </constraints>
                                <buttonCell key="cell" type="push" title="Update" bezelStyle="rounded" alignment="center" borderStyle="border" imageScaling="proportionallyDown" inset="2" id="vpe-dC-QU8">
                                    <behavior key="behavior" pushIn="YES" lightByBackground="YES" lightByGray="YES"/>
                                    <font key="font" metaFont="system"/>
                                    <string key="keyEquivalent" base64-UTF8="YES">
DQ
</string>
                                </buttonCell>
                                <connections>
                                    <action selector="onSaveClickedWithSender:" target="fGn-92-O2G" id="08i-f0-5T8"/>
                                </connections>
                            </button>
                            <button hidden="YES" verticalHuggingPriority="750" translatesAutoresizingMaskIntoConstraints="NO" id="wIW-tZ-7h0">
                                <rect key="frame" x="120" y="6" width="115" height="32"/>
                                <constraints>
                                    <constraint firstAttribute="height" constant="20" id="BK5-XU-MJs"/>
                                </constraints>
                                <buttonCell key="cell" type="push" title="Don't Update" bezelStyle="rounded" alignment="center" borderStyle="border" imageScaling="proportionallyDown" inset="2" id="rnd-a2-F2F">
                                    <behavior key="behavior" pushIn="YES" lightByBackground="YES" lightByGray="YES"/>
                                    <font key="font" metaFont="system"/>
                                </buttonCell>
                                <connections>
                                    <action selector="onDontUpdateClicked:" target="fGn-92-O2G" id="aHm-vV-pdF"/>
                                </connections>
                            </button>
                        </subviews>
                        <constraints>
                            <constraint firstItem="NmT-4X-rSL" firstAttribute="top" secondItem="vTO-BL-OkT" secondAttribute="bottom" constant="16" id="389-dT-GOH"/>
                            <constraint firstItem="Z5y-mU-9wm" firstAttribute="centerY" secondItem="vTO-BL-OkT" secondAttribute="centerY" id="58G-j0-agr"/>
                            <constraint firstItem="yiH-18-x9b" firstAttribute="top" secondItem="NmT-4X-rSL" secondAttribute="bottom" constant="17" id="5ms-tp-bSN"/>
                            <constraint firstItem="ibe-8n-iFx" firstAttribute="top" secondItem="wxi-3R-xRg" secondAttribute="bottom" constant="8" symbolic="YES" id="7O4-dM-2Ac"/>
                            <constraint firstItem="coN-gA-zuO" firstAttribute="top" secondItem="yiH-18-x9b" secondAttribute="bottom" constant="12" id="8b4-6d-TJP"/>
                            <constraint firstItem="DIw-JQ-5Ie" firstAttribute="top" secondItem="yiH-18-x9b" secondAttribute="bottom" constant="12" id="93p-qA-fQq"/>
                            <constraint firstItem="wxi-3R-xRg" firstAttribute="top" secondItem="HEP-bz-HhW" secondAttribute="bottom" constant="15" id="9p4-EC-q0o"/>
                            <constraint firstAttribute="trailing" secondItem="eiY-Kq-70Z" secondAttribute="trailing" constant="20" symbolic="YES" id="Knw-It-c1N"/>
                            <constraint firstItem="Q6k-W1-mHc" firstAttribute="leading" secondItem="B3X-Kr-GS1" secondAttribute="leading" constant="22" id="Ko3-sM-K74"/>
                            <constraint firstItem="JGJ-to-6ws" firstAttribute="top" secondItem="B3X-Kr-GS1" secondAttribute="top" constant="12" id="Oi3-GD-RNT"/>
                            <constraint firstItem="HEP-bz-HhW" firstAttribute="leading" secondItem="PJE-OH-k14" secondAttribute="trailing" constant="8" symbolic="YES" id="PzX-hX-r8d"/>
                            <constraint firstItem="EIo-j5-p5Y" firstAttribute="centerY" secondItem="Z5y-mU-9wm" secondAttribute="centerY" id="QpH-Qz-sKw"/>
                            <constraint firstItem="PJE-OH-k14" firstAttribute="leading" secondItem="B3X-Kr-GS1" secondAttribute="leading" constant="22" id="SGi-3E-TrQ"/>
                            <constraint firstItem="wxi-3R-xRg" firstAttribute="leading" secondItem="B3X-Kr-GS1" secondAttribute="leading" constant="22" id="Sxs-eK-KMc"/>
                            <constraint firstItem="vTO-BL-OkT" firstAttribute="leading" secondItem="B3X-Kr-GS1" secondAttribute="leading" constant="20" symbolic="YES" id="T2j-Mw-9TT"/>
                            <constraint firstItem="Yxz-ka-dem" firstAttribute="width" secondItem="B3X-Kr-GS1" secondAttribute="width" id="UXJ-KW-z5A"/>
                            <constraint firstItem="EIo-j5-p5Y" firstAttribute="width" secondItem="vTO-BL-OkT" secondAttribute="width" id="UlF-V8-ypv"/>
                            <constraint firstItem="vTO-BL-OkT" firstAttribute="top" secondItem="Q6k-W1-mHc" secondAttribute="bottom" constant="8" symbolic="YES" id="WAg-6r-6ii"/>
                            <constraint firstItem="PJE-OH-k14" firstAttribute="top" secondItem="Yxz-ka-dem" secondAttribute="bottom" constant="8" symbolic="YES" id="XJ1-bT-HUt"/>
                            <constraint firstItem="yiH-18-x9b" firstAttribute="width" secondItem="B3X-Kr-GS1" secondAttribute="width" id="XSm-5b-ImD"/>
                            <constraint firstItem="yiH-18-x9b" firstAttribute="centerX" secondItem="B3X-Kr-GS1" secondAttribute="centerX" id="Xqc-bb-esg"/>
                            <constraint firstItem="Yxz-ka-dem" firstAttribute="centerX" secondItem="B3X-Kr-GS1" secondAttribute="centerX" id="c7D-U7-jPn"/>
                            <constraint firstItem="wIW-tZ-7h0" firstAttribute="centerY" secondItem="DIw-JQ-5Ie" secondAttribute="centerY" id="ekJ-xj-NCF"/>
                            <constraint firstItem="eiY-Kq-70Z" firstAttribute="top" secondItem="yiH-18-x9b" secondAttribute="bottom" constant="12" id="f5K-fC-B2H"/>
                            <constraint firstItem="Q6k-W1-mHc" firstAttribute="top" secondItem="ibe-8n-iFx" secondAttribute="bottom" constant="12" id="g7s-bP-Ect"/>
                            <constraint firstItem="HEP-bz-HhW" firstAttribute="top" secondItem="Yxz-ka-dem" secondAttribute="bottom" constant="8" symbolic="YES" id="g9R-NV-HEE"/>
                            <constraint firstItem="ibe-8n-iFx" firstAttribute="leading" secondItem="B3X-Kr-GS1" secondAttribute="leading" constant="20" symbolic="YES" id="h6U-i3-Zbn"/>
                            <constraint firstItem="EIo-j5-p5Y" firstAttribute="leading" secondItem="B3X-Kr-GS1" secondAttribute="leading" constant="20" symbolic="YES" id="iKT-Mj-flT"/>
                            <constraint firstItem="Z5y-mU-9wm" firstAttribute="leading" secondItem="vTO-BL-OkT" secondAttribute="trailing" id="jzp-Gj-hJU"/>
                            <constraint firstItem="NmT-4X-rSL" firstAttribute="leading" secondItem="B3X-Kr-GS1" secondAttribute="leading" constant="20" symbolic="YES" id="lgc-sf-4Uu"/>
                            <constraint firstItem="eiY-Kq-70Z" firstAttribute="leading" secondItem="coN-gA-zuO" secondAttribute="trailing" constant="12" symbolic="YES" id="nE7-ms-SdC"/>
                            <constraint firstItem="DIw-JQ-5Ie" firstAttribute="leading" secondItem="wIW-tZ-7h0" secondAttribute="trailing" constant="12" symbolic="YES" id="ncj-2P-sO9"/>
                            <constraint firstAttribute="trailing" secondItem="Z5y-mU-9wm" secondAttribute="trailing" constant="12" id="pHK-yd-7q6"/>
                            <constraint firstAttribute="trailing" secondItem="ibe-8n-iFx" secondAttribute="trailing" constant="20" symbolic="YES" id="sdA-AX-bLA"/>
                            <constraint firstItem="JGJ-to-6ws" firstAttribute="leading" secondItem="B3X-Kr-GS1" secondAttribute="leading" constant="16" id="wYF-xk-Gbe"/>
                            <constraint firstItem="Yxz-ka-dem" firstAttribute="top" secondItem="JGJ-to-6ws" secondAttribute="bottom" constant="12" id="wpN-WW-YYD"/>
                            <constraint firstAttribute="trailing" secondItem="HEP-bz-HhW" secondAttribute="trailing" constant="16" id="xbR-Rg-Pye"/>
                            <constraint firstAttribute="trailing" secondItem="DIw-JQ-5Ie" secondAttribute="trailing" constant="20" symbolic="YES" id="xbh-5f-k7A"/>
                        </constraints>
                    </view>
                    <connections>
                        <outlet property="domainLabel" destination="HEP-bz-HhW" id="LdW-iU-fhi"/>
                        <outlet property="dontUpdateButton" destination="wIW-tZ-7h0" id="aPU-V2-pFU"/>
                        <outlet property="faviconImage" destination="PJE-OH-k14" id="0Ip-Lf-fRc"/>
                        <outlet property="fireproofCheck" destination="NmT-4X-rSL" id="FYv-pc-YT0"/>
                        <outlet property="hiddenPasswordField" destination="vTO-BL-OkT" id="I7h-Hw-PmG"/>
                        <outlet property="notNowButton" destination="coN-gA-zuO" id="eWV-la-FNf"/>
                        <outlet property="saveButton" destination="eiY-Kq-70Z" id="wCy-UR-Z9m"/>
                        <outlet property="updateButton" destination="DIw-JQ-5Ie" id="PWs-IK-HGT"/>
                        <outlet property="usernameField" destination="ibe-8n-iFx" id="dlD-91-dVs"/>
                        <outlet property="visiblePasswordField" destination="EIo-j5-p5Y" id="Ldu-Rs-hL5"/>
                    </connections>
                </viewController>
                <customObject id="slu-m9-Eo1" userLabel="First Responder" customClass="NSResponder" sceneMemberID="firstResponder"/>
            </objects>
            <point key="canvasLocation" x="63" y="160.5"/>
        </scene>
        <!--Save Identity View Controller-->
        <scene sceneID="Rba-Vh-6Dt">
            <objects>
                <viewController storyboardIdentifier="SaveIdentity" id="peg-Ci-kmi" customClass="SaveIdentityViewController" customModule="DuckDuckGo_Privacy_Browser" customModuleProvider="target" sceneMemberID="viewController">
                    <view key="view" id="b4t-QK-2lD">
                        <rect key="frame" x="0.0" y="0.0" width="340" height="173"/>
                        <autoresizingMask key="autoresizingMask"/>
                        <subviews>
                            <textField horizontalHuggingPriority="251" verticalHuggingPriority="750" translatesAutoresizingMaskIntoConstraints="NO" id="OHW-Gu-BCa">
                                <rect key="frame" x="14" y="142" width="108" height="19"/>
                                <textFieldCell key="cell" lineBreakMode="clipping" title="Save Address?" id="xWe-8F-g7D">
                                    <font key="font" metaFont="systemMedium" size="15"/>
                                    <color key="textColor" name="labelColor" catalog="System" colorSpace="catalog"/>
                                    <color key="backgroundColor" name="textBackgroundColor" catalog="System" colorSpace="catalog"/>
                                </textFieldCell>
                            </textField>
                            <box verticalHuggingPriority="750" boxType="separator" translatesAutoresizingMaskIntoConstraints="NO" id="eap-hQ-OGK">
                                <rect key="frame" x="0.0" y="127" width="340" height="5"/>
                            </box>
                            <button verticalHuggingPriority="750" translatesAutoresizingMaskIntoConstraints="NO" id="dep-LE-rxg" customClass="MouseOverButton" customModule="DuckDuckGo_Privacy_Browser" customModuleProvider="target">
                                <rect key="frame" x="304" y="142" width="20" height="20"/>
                                <constraints>
                                    <constraint firstAttribute="height" constant="20" id="LdZ-M4-hzx"/>
                                    <constraint firstAttribute="width" constant="20" id="d9z-Ge-iln"/>
                                </constraints>
                                <buttonCell key="cell" type="bevel" bezelStyle="rounded" image="Settings-16" imagePosition="overlaps" alignment="center" imageScaling="proportionallyDown" inset="2" id="YHV-w7-s8Q">
                                    <behavior key="behavior" pushIn="YES" lightByBackground="YES" lightByGray="YES"/>
                                    <font key="font" metaFont="system"/>
                                </buttonCell>
                                <connections>
                                    <action selector="onOpenPreferencesClickedWithSender:" target="peg-Ci-kmi" id="Ifm-bY-PfI"/>
                                </connections>
                            </button>
                            <imageView horizontalHuggingPriority="251" verticalHuggingPriority="251" translatesAutoresizingMaskIntoConstraints="NO" id="0ck-vZ-Zvs">
                                <rect key="frame" x="16" y="81" width="32" height="32"/>
                                <imageCell key="cell" refusesFirstResponder="YES" alignment="left" imageScaling="proportionallyDown" image="Identity" id="gTJ-Ob-xXQ"/>
                            </imageView>
                            <box verticalHuggingPriority="750" boxType="separator" translatesAutoresizingMaskIntoConstraints="NO" id="SCQ-X6-vcJ">
                                <rect key="frame" x="0.0" y="42" width="340" height="5"/>
                            </box>
                            <button verticalHuggingPriority="750" translatesAutoresizingMaskIntoConstraints="NO" id="AhU-y6-peF">
                                <rect key="frame" x="267" y="5" width="64" height="32"/>
                                <buttonCell key="cell" type="push" title="Save" bezelStyle="rounded" alignment="center" borderStyle="border" imageScaling="proportionallyDown" inset="2" id="V23-s8-exf">
                                    <behavior key="behavior" pushIn="YES" lightByBackground="YES" lightByGray="YES"/>
                                    <font key="font" metaFont="system"/>
                                    <string key="keyEquivalent" base64-UTF8="YES">
DQ
</string>
                                </buttonCell>
                                <connections>
                                    <action selector="onSaveClickedWithSender:" target="peg-Ci-kmi" id="D6D-ja-E5g"/>
                                </connections>
                            </button>
                            <button verticalHuggingPriority="750" translatesAutoresizingMaskIntoConstraints="NO" id="PUd-Oq-V8t">
                                <rect key="frame" x="186" y="5" width="87" height="32"/>
                                <buttonCell key="cell" type="push" title="Not Now" bezelStyle="rounded" alignment="center" borderStyle="border" imageScaling="proportionallyDown" inset="2" id="bGZ-xE-rUo">
                                    <behavior key="behavior" pushIn="YES" lightByBackground="YES" lightByGray="YES"/>
                                    <font key="font" metaFont="system"/>
                                </buttonCell>
                                <connections>
                                    <action selector="onNotNowClickedWithSender:" target="peg-Ci-kmi" id="wyQ-wG-KH2"/>
                                </connections>
                            </button>
                            <stackView distribution="fill" orientation="vertical" alignment="leading" spacing="4" horizontalStackHuggingPriority="249.99998474121094" verticalStackHuggingPriority="249.99998474121094" detachesHiddenViews="YES" translatesAutoresizingMaskIntoConstraints="NO" id="bh2-5e-fbe">
                                <rect key="frame" x="64" y="63" width="260" height="50"/>
                                <subviews>
                                    <textField horizontalHuggingPriority="251" verticalHuggingPriority="750" translatesAutoresizingMaskIntoConstraints="NO" id="TTK-QS-hfm">
                                        <rect key="frame" x="-2" y="0.0" width="85" height="50"/>
                                        <textFieldCell key="cell" lineBreakMode="clipping" title="Person Name" id="3SM-7n-lpn">
                                            <font key="font" usesAppearanceFont="YES"/>
                                            <color key="textColor" name="labelColor" catalog="System" colorSpace="catalog"/>
                                            <color key="backgroundColor" name="textBackgroundColor" catalog="System" colorSpace="catalog"/>
                                        </textFieldCell>
                                    </textField>
                                </subviews>
                                <constraints>
                                    <constraint firstAttribute="height" relation="greaterThanOrEqual" constant="50" id="UDu-sn-jsg"/>
                                </constraints>
                                <visibilityPriorities>
                                    <integer value="1000"/>
                                </visibilityPriorities>
                                <customSpacing>
                                    <real value="3.4028234663852886e+38"/>
                                </customSpacing>
                            </stackView>
                        </subviews>
                        <constraints>
                            <constraint firstItem="PUd-Oq-V8t" firstAttribute="centerY" secondItem="AhU-y6-peF" secondAttribute="centerY" id="1wR-I9-3Qs"/>
                            <constraint firstItem="0ck-vZ-Zvs" firstAttribute="leading" secondItem="b4t-QK-2lD" secondAttribute="leading" constant="16" id="2Nd-Oc-pQM"/>
                            <constraint firstItem="bh2-5e-fbe" firstAttribute="leading" secondItem="0ck-vZ-Zvs" secondAttribute="trailing" constant="16" id="3aM-FG-g7C"/>
                            <constraint firstItem="dep-LE-rxg" firstAttribute="centerY" secondItem="OHW-Gu-BCa" secondAttribute="centerY" id="8ak-4w-EfO"/>
                            <constraint firstItem="AhU-y6-peF" firstAttribute="leading" secondItem="PUd-Oq-V8t" secondAttribute="trailing" constant="8" id="FsO-je-hjd"/>
                            <constraint firstAttribute="bottom" secondItem="AhU-y6-peF" secondAttribute="bottom" constant="12" id="IRg-ia-zXv"/>
                            <constraint firstAttribute="trailing" secondItem="SCQ-X6-vcJ" secondAttribute="trailing" id="LZk-wR-IXE"/>
                            <constraint firstItem="eap-hQ-OGK" firstAttribute="top" secondItem="OHW-Gu-BCa" secondAttribute="bottom" constant="12" id="T6y-cC-zbz"/>
                            <constraint firstItem="bh2-5e-fbe" firstAttribute="top" secondItem="eap-hQ-OGK" secondAttribute="bottom" constant="16" id="e1D-Jd-NZg"/>
                            <constraint firstItem="OHW-Gu-BCa" firstAttribute="leading" secondItem="b4t-QK-2lD" secondAttribute="leading" constant="16" id="eDX-X1-whD"/>
                            <constraint firstAttribute="trailing" secondItem="dep-LE-rxg" secondAttribute="trailing" constant="16" id="fjq-Dj-yhb"/>
                            <constraint firstItem="AhU-y6-peF" firstAttribute="top" secondItem="SCQ-X6-vcJ" secondAttribute="bottom" constant="12" id="fwM-pd-DIN"/>
                            <constraint firstItem="SCQ-X6-vcJ" firstAttribute="top" secondItem="bh2-5e-fbe" secondAttribute="bottom" constant="18" id="g51-II-P3q"/>
                            <constraint firstItem="0ck-vZ-Zvs" firstAttribute="top" secondItem="eap-hQ-OGK" secondAttribute="bottom" constant="16" id="gyI-Lw-U3s"/>
                            <constraint firstItem="OHW-Gu-BCa" firstAttribute="top" secondItem="b4t-QK-2lD" secondAttribute="top" constant="12" id="he2-2A-Zoc"/>
                            <constraint firstItem="eap-hQ-OGK" firstAttribute="leading" secondItem="b4t-QK-2lD" secondAttribute="leading" id="m2G-R1-1X6"/>
                            <constraint firstAttribute="trailing" secondItem="bh2-5e-fbe" secondAttribute="trailing" constant="16" id="n8q-SB-kWU"/>
                            <constraint firstAttribute="trailing" secondItem="AhU-y6-peF" secondAttribute="trailing" constant="16" id="yJw-ym-T2i"/>
                            <constraint firstAttribute="trailing" secondItem="eap-hQ-OGK" secondAttribute="trailing" id="zUw-B2-mv0"/>
                            <constraint firstItem="SCQ-X6-vcJ" firstAttribute="leading" secondItem="b4t-QK-2lD" secondAttribute="leading" id="zdy-2q-DBC"/>
                        </constraints>
                    </view>
                    <connections>
                        <outlet property="identityStackView" destination="bh2-5e-fbe" id="CbS-Lm-ncm"/>
                    </connections>
                </viewController>
                <customObject id="NxN-y3-DhI" userLabel="First Responder" customClass="NSResponder" sceneMemberID="firstResponder"/>
            </objects>
            <point key="canvasLocation" x="63" y="462"/>
        </scene>
        <!--Save Payment Method View Controller-->
        <scene sceneID="W4A-81-fU0">
            <objects>
                <viewController storyboardIdentifier="SavePaymentMethod" id="T31-R4-ek1" customClass="SavePaymentMethodViewController" customModule="DuckDuckGo_Privacy_Browser" customModuleProvider="target" sceneMemberID="viewController">
                    <view key="view" id="Eyi-2G-hbn">
                        <rect key="frame" x="0.0" y="0.0" width="340" height="153"/>
                        <autoresizingMask key="autoresizingMask"/>
                        <subviews>
                            <textField horizontalHuggingPriority="251" verticalHuggingPriority="750" translatesAutoresizingMaskIntoConstraints="NO" id="Eqg-CC-0GJ">
                                <rect key="frame" x="14" y="122" width="169" height="19"/>
                                <textFieldCell key="cell" lineBreakMode="clipping" title="Save Payment Method?" id="Y0v-Ue-n0b">
                                    <font key="font" metaFont="systemMedium" size="15"/>
                                    <color key="textColor" name="labelColor" catalog="System" colorSpace="catalog"/>
                                    <color key="backgroundColor" name="textBackgroundColor" catalog="System" colorSpace="catalog"/>
                                </textFieldCell>
                            </textField>
                            <box verticalHuggingPriority="750" boxType="separator" translatesAutoresizingMaskIntoConstraints="NO" id="qD6-zH-UZb">
                                <rect key="frame" x="0.0" y="107" width="340" height="5"/>
                            </box>
                            <button verticalHuggingPriority="750" translatesAutoresizingMaskIntoConstraints="NO" id="U0k-3U-unj" customClass="MouseOverButton" customModule="DuckDuckGo_Privacy_Browser" customModuleProvider="target">
                                <rect key="frame" x="304" y="122" width="20" height="20"/>
                                <constraints>
                                    <constraint firstAttribute="width" constant="20" id="Lss-6p-RIp"/>
                                    <constraint firstAttribute="height" constant="20" id="n1R-HF-m1Q"/>
                                </constraints>
                                <buttonCell key="cell" type="bevel" bezelStyle="rounded" image="Settings-16" imagePosition="overlaps" alignment="center" imageScaling="proportionallyDown" inset="2" id="Cmm-mg-qXg">
                                    <behavior key="behavior" pushIn="YES" lightByBackground="YES" lightByGray="YES"/>
                                    <font key="font" metaFont="system"/>
                                </buttonCell>
                                <connections>
                                    <action selector="onOpenPreferencesClickedWithSender:" target="T31-R4-ek1" id="MaS-NG-mm7"/>
                                </connections>
                            </button>
                            <imageView horizontalHuggingPriority="251" verticalHuggingPriority="251" translatesAutoresizingMaskIntoConstraints="NO" id="SKs-VT-HEN">
                                <rect key="frame" x="16" y="61" width="32" height="32"/>
                                <constraints>
                                    <constraint firstAttribute="height" constant="32" id="Bqd-il-KjF"/>
                                    <constraint firstAttribute="width" constant="32" id="GTv-nd-eZM"/>
                                </constraints>
                                <imageCell key="cell" refusesFirstResponder="YES" alignment="left" imageScaling="proportionallyDown" image="Card" id="RCC-RI-3DA"/>
                            </imageView>
                            <box verticalHuggingPriority="750" boxType="separator" translatesAutoresizingMaskIntoConstraints="NO" id="kBq-7r-kQp">
                                <rect key="frame" x="0.0" y="42" width="340" height="5"/>
                            </box>
                            <textField horizontalHuggingPriority="251" verticalHuggingPriority="750" translatesAutoresizingMaskIntoConstraints="NO" id="HQY-7q-6hU">
                                <rect key="frame" x="62" y="69" width="88" height="16"/>
                                <textFieldCell key="cell" lineBreakMode="clipping" title="Visa ••••1234" usesSingleLineMode="YES" id="Tdw-9J-6Db">
                                    <font key="font" metaFont="system"/>
                                    <color key="textColor" name="labelColor" catalog="System" colorSpace="catalog"/>
                                    <color key="backgroundColor" name="textBackgroundColor" catalog="System" colorSpace="catalog"/>
                                </textFieldCell>
                            </textField>
                            <textField horizontalHuggingPriority="251" verticalHuggingPriority="750" horizontalCompressionResistancePriority="1000" translatesAutoresizingMaskIntoConstraints="NO" id="sIL-gJ-z15">
                                <rect key="frame" x="162" y="69" width="54" height="16"/>
                                <textFieldCell key="cell" lineBreakMode="clipping" title="01/2022" usesSingleLineMode="YES" id="vkx-i1-ewA">
                                    <font key="font" metaFont="system"/>
                                    <color key="textColor" name="secondaryLabelColor" catalog="System" colorSpace="catalog"/>
                                    <color key="backgroundColor" name="textBackgroundColor" catalog="System" colorSpace="catalog"/>
                                </textFieldCell>
                            </textField>
                            <button verticalHuggingPriority="750" translatesAutoresizingMaskIntoConstraints="NO" id="0mC-0d-eru">
                                <rect key="frame" x="267" y="5" width="64" height="32"/>
                                <buttonCell key="cell" type="push" title="Save" bezelStyle="rounded" alignment="center" borderStyle="border" imageScaling="proportionallyDown" inset="2" id="sne-x8-MZS">
                                    <behavior key="behavior" pushIn="YES" lightByBackground="YES" lightByGray="YES"/>
                                    <font key="font" metaFont="system"/>
                                    <string key="keyEquivalent" base64-UTF8="YES">
DQ
</string>
                                </buttonCell>
                                <connections>
                                    <action selector="onSaveClickedWithSender:" target="T31-R4-ek1" id="8Sq-OS-Icu"/>
                                </connections>
                            </button>
                            <button verticalHuggingPriority="750" translatesAutoresizingMaskIntoConstraints="NO" id="TMF-K3-fOT">
                                <rect key="frame" x="186" y="5" width="87" height="32"/>
                                <buttonCell key="cell" type="push" title="Not Now" bezelStyle="rounded" alignment="center" borderStyle="border" imageScaling="proportionallyDown" inset="2" id="tq2-g9-8av">
                                    <behavior key="behavior" pushIn="YES" lightByBackground="YES" lightByGray="YES"/>
                                    <font key="font" metaFont="system"/>
                                </buttonCell>
                                <connections>
                                    <action selector="onNotNowClickedWithSender:" target="T31-R4-ek1" id="WTo-eh-RbW"/>
                                </connections>
                            </button>
                        </subviews>
                        <constraints>
                            <constraint firstItem="0mC-0d-eru" firstAttribute="top" secondItem="kBq-7r-kQp" secondAttribute="bottom" constant="12" id="AoU-ST-XJ4"/>
                            <constraint firstItem="HQY-7q-6hU" firstAttribute="centerY" secondItem="SKs-VT-HEN" secondAttribute="centerY" id="DTT-Wi-MaZ"/>
                            <constraint firstItem="0mC-0d-eru" firstAttribute="leading" secondItem="TMF-K3-fOT" secondAttribute="trailing" constant="8" id="INU-4c-uHZ"/>
                            <constraint firstAttribute="bottom" secondItem="0mC-0d-eru" secondAttribute="bottom" constant="12" id="LbQ-qV-DrF"/>
                            <constraint firstItem="SKs-VT-HEN" firstAttribute="top" secondItem="qD6-zH-UZb" secondAttribute="bottom" constant="16" id="N9N-6L-uN6"/>
                            <constraint firstItem="qD6-zH-UZb" firstAttribute="leading" secondItem="Eyi-2G-hbn" secondAttribute="leading" id="RBx-Uc-Nag"/>
                            <constraint firstItem="HQY-7q-6hU" firstAttribute="leading" secondItem="SKs-VT-HEN" secondAttribute="trailing" constant="16" id="U1q-FO-J3H"/>
                            <constraint firstItem="sIL-gJ-z15" firstAttribute="centerY" secondItem="HQY-7q-6hU" secondAttribute="centerY" id="XMP-YM-oAz"/>
                            <constraint firstAttribute="trailing" relation="greaterThanOrEqual" secondItem="sIL-gJ-z15" secondAttribute="trailing" constant="16" id="Zjk-p8-zaL"/>
                            <constraint firstAttribute="trailing" secondItem="kBq-7r-kQp" secondAttribute="trailing" id="cyg-sq-ZGg"/>
                            <constraint firstAttribute="trailing" secondItem="U0k-3U-unj" secondAttribute="trailing" constant="16" id="eXl-8P-9c4"/>
                            <constraint firstItem="qD6-zH-UZb" firstAttribute="top" secondItem="Eqg-CC-0GJ" secondAttribute="bottom" constant="12" id="gHT-ZT-rhC"/>
                            <constraint firstItem="kBq-7r-kQp" firstAttribute="top" secondItem="SKs-VT-HEN" secondAttribute="bottom" constant="16" id="gtT-U2-dx1"/>
                            <constraint firstItem="SKs-VT-HEN" firstAttribute="leading" secondItem="Eyi-2G-hbn" secondAttribute="leading" constant="16" id="iNv-tu-BeT"/>
                            <constraint firstItem="Eqg-CC-0GJ" firstAttribute="leading" secondItem="Eyi-2G-hbn" secondAttribute="leading" constant="16" id="igM-JZ-wR7"/>
                            <constraint firstItem="U0k-3U-unj" firstAttribute="centerY" secondItem="Eqg-CC-0GJ" secondAttribute="centerY" id="jiU-G7-OqW"/>
                            <constraint firstItem="TMF-K3-fOT" firstAttribute="centerY" secondItem="0mC-0d-eru" secondAttribute="centerY" id="lge-T7-8Uk"/>
                            <constraint firstItem="kBq-7r-kQp" firstAttribute="leading" secondItem="Eyi-2G-hbn" secondAttribute="leading" id="mh5-cq-MtC"/>
                            <constraint firstAttribute="trailing" secondItem="0mC-0d-eru" secondAttribute="trailing" constant="16" id="qhh-ub-AF9"/>
                            <constraint firstItem="sIL-gJ-z15" firstAttribute="leading" secondItem="HQY-7q-6hU" secondAttribute="trailing" constant="16" id="ui7-C6-Zcm"/>
                            <constraint firstAttribute="trailing" secondItem="qD6-zH-UZb" secondAttribute="trailing" id="uyf-7D-W1T"/>
                            <constraint firstItem="Eqg-CC-0GJ" firstAttribute="top" secondItem="Eyi-2G-hbn" secondAttribute="top" constant="12" id="w1r-YD-OcH"/>
                        </constraints>
                    </view>
                    <connections>
                        <outlet property="cardDetailsLabel" destination="HQY-7q-6hU" id="ALJ-3R-Z88"/>
                        <outlet property="cardExpirationLabel" destination="sIL-gJ-z15" id="vDe-na-7Tx"/>
                    </connections>
                </viewController>
                <customObject id="YCw-TR-eCR" userLabel="First Responder" customClass="NSResponder" sceneMemberID="firstResponder"/>
            </objects>
            <point key="canvasLocation" x="63" y="690"/>
        </scene>
    </scenes>
    <resources>
        <image name="Add" width="16" height="16"/>
        <image name="Card" width="32" height="32"/>
        <image name="Identity" width="32" height="32"/>
        <image name="LoginsEmpty" width="128" height="96"/>
        <image name="LoginsLockPassword" width="128" height="96"/>
        <image name="Logo" width="128" height="128"/>
        <image name="SecureEyeToggle" width="13" height="13"/>
<<<<<<< HEAD
        <image name="Settings" width="16" height="16"/>
=======
        <image name="Settings-16" width="16" height="16"/>
>>>>>>> 3e4702a6
        <namedColor name="BlackWhite10">
            <color red="0.0" green="0.0" blue="0.0" alpha="0.10000000149011612" colorSpace="custom" customColorSpace="sRGB"/>
        </namedColor>
        <namedColor name="BlackWhite60">
            <color red="0.0" green="0.0" blue="0.0" alpha="0.60000002384185791" colorSpace="custom" customColorSpace="sRGB"/>
        </namedColor>
        <namedColor name="ButtonColor">
            <color red="0.28627450980392155" green="0.28627450980392155" blue="0.28627450980392155" alpha="1" colorSpace="custom" customColorSpace="sRGB"/>
        </namedColor>
        <namedColor name="ButtonMouseDownColor">
            <color red="0.0" green="0.0" blue="0.0" alpha="0.18000000715255737" colorSpace="custom" customColorSpace="sRGB"/>
        </namedColor>
        <namedColor name="ButtonMouseOverColor">
            <color red="0.0" green="0.0" blue="0.0" alpha="0.05000000074505806" colorSpace="custom" customColorSpace="sRGB"/>
        </namedColor>
        <namedColor name="ClearColor">
            <color red="1" green="1" blue="1" alpha="0.0" colorSpace="custom" customColorSpace="sRGB"/>
        </namedColor>
        <namedColor name="NeutralBackgroundColor">
            <color red="0.94509803921568625" green="0.93725490196078431" blue="0.94117647058823528" alpha="1" colorSpace="custom" customColorSpace="sRGB"/>
        </namedColor>
        <namedColor name="PopoverBackgroundColor">
            <color red="0.94900000095367432" green="0.94099998474121094" blue="0.94099998474121094" alpha="0.89999997615814209" colorSpace="custom" customColorSpace="sRGB"/>
        </namedColor>
    </resources>
</document><|MERGE_RESOLUTION|>--- conflicted
+++ resolved
@@ -865,11 +865,8 @@
         <image name="LoginsLockPassword" width="128" height="96"/>
         <image name="Logo" width="128" height="128"/>
         <image name="SecureEyeToggle" width="13" height="13"/>
-<<<<<<< HEAD
         <image name="Settings" width="16" height="16"/>
-=======
         <image name="Settings-16" width="16" height="16"/>
->>>>>>> 3e4702a6
         <namedColor name="BlackWhite10">
             <color red="0.0" green="0.0" blue="0.0" alpha="0.10000000149011612" colorSpace="custom" customColorSpace="sRGB"/>
         </namedColor>
