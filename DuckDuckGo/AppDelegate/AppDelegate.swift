//
//  AppDelegate.swift
//
//  Copyright © 2020 DuckDuckGo. All rights reserved.
//
//  Licensed under the Apache License, Version 2.0 (the "License");
//  you may not use this file except in compliance with the License.
//  You may obtain a copy of the License at
//
//  http://www.apache.org/licenses/LICENSE-2.0
//
//  Unless required by applicable law or agreed to in writing, software
//  distributed under the License is distributed on an "AS IS" BASIS,
//  WITHOUT WARRANTIES OR CONDITIONS OF ANY KIND, either express or implied.
//  See the License for the specific language governing permissions and
//  limitations under the License.
//

import Cocoa
import Combine
import Common
import BrowserServicesKit
import Persistence
import Configuration
import Networking
import Bookmarks
import DDGSync
import ServiceManagement
import SyncDataProviders

#if NETWORK_PROTECTION
import NetworkProtection
#endif

@MainActor
final class AppDelegate: NSObject, NSApplicationDelegate, FileDownloadManagerDelegate {

#if DEBUG
    let disableCVDisplayLinkLogs: Void = {
        // Disable CVDisplayLink logs
        CFPreferencesSetValue("cv_note" as CFString,
                              0 as CFPropertyList,
                              "com.apple.corevideo" as CFString,
                              kCFPreferencesCurrentUser,
                              kCFPreferencesAnyHost)
        CFPreferencesSynchronize("com.apple.corevideo" as CFString, kCFPreferencesCurrentUser, kCFPreferencesAnyHost)
    }()
#endif

    let urlEventHandler = URLEventHandler()

#if CI
    private let keyStore = (NSClassFromString("MockEncryptionKeyStore") as? EncryptionKeyStoring.Type)!.init()
#else
    private let keyStore = EncryptionKeyStore()
#endif
    private var fileStore: FileStore!

    private(set) var stateRestorationManager: AppStateRestorationManager!
    private var grammarFeaturesManager = GrammarFeaturesManager()
    private let crashReporter = CrashReporter()
    private(set) var internalUserDecider: InternalUserDecider?
    private(set) var featureFlagger: FeatureFlagger!
    private var appIconChanger: AppIconChanger!

    private(set) var syncDataProviders: SyncDataProviders!
    private(set) var syncService: DDGSyncing?
    private var syncStateCancellable: AnyCancellable?
    private var bookmarksSyncErrorCancellable: AnyCancellable?
    let bookmarksManager = LocalBookmarkManager.shared

#if !APPSTORE
    var updateController: UpdateController!
#endif

    var appUsageActivityMonitor: AppUsageActivityMonitor?

    // swiftlint:disable:next function_body_length
    func applicationWillFinishLaunching(_ notification: Notification) {
#if !APPSTORE && !DEBUG
        PFMoveToApplicationsFolderIfNecessary()
#endif

        APIRequest.Headers.setUserAgent(UserAgent.duckDuckGoUserAgent())
        Configuration.setURLProvider(AppConfigurationURLProvider())

        if !NSApp.isRunningUnitTests {
#if DEBUG
            Pixel.setUp(dryRun: true)
#else
            Pixel.setUp()
#endif

            Database.shared.loadStore { _, error in
                guard let error = error else { return }

                switch error {
                case CoreDataDatabase.Error.containerLocationCouldNotBePrepared(let underlyingError):
                    Pixel.fire(.debug(event: .dbContainerInitializationError, error: underlyingError))
                default:
                    Pixel.fire(.debug(event: .dbInitializationError, error: error))
                }

                // Give Pixel a chance to be sent, but not too long
                Thread.sleep(forTimeInterval: 1)
                fatalError("Could not load DB: \(error.localizedDescription)")
            }

            BookmarkDatabase.shared.db.loadStore { context, error in
                guard let context = context else {
                    if let error = error {
                        Pixel.fire(.debug(event: .bookmarksCouldNotLoadDatabase, error: error))
                    } else {
                        Pixel.fire(.debug(event: .bookmarksCouldNotLoadDatabase))
                    }

                    Thread.sleep(forTimeInterval: 1)
                    fatalError("Could not create Bookmarks database stack: \(error?.localizedDescription ?? "err")")
                }

                let legacyDB = Database.shared.makeContext(concurrencyType: .privateQueueConcurrencyType)
                legacyDB.performAndWait {
                    LegacyBookmarksStoreMigration.setupAndMigrate(from: legacyDB,
                                                                  to: context)
                }
            }
        }

        do {
            let encryptionKey = NSApp.isRunningUnitTests ? nil : try keyStore.readKey()
            fileStore = EncryptedFileStore(encryptionKey: encryptionKey)
        } catch {
            os_log("App Encryption Key could not be read: %s", "\(error)")
            fileStore = EncryptedFileStore()
        }
        stateRestorationManager = AppStateRestorationManager(fileStore: fileStore)

        let internalUserDeciderStore = InternalUserDeciderStore(fileStore: fileStore)
        let internalUserDecider = DefaultInternalUserDecider(store: internalUserDeciderStore)
        self.internalUserDecider = internalUserDecider

#if DEBUG
        func mock<T>(_ className: String) -> T {
            ((NSClassFromString(className) as? NSObject.Type)!.init() as? T)!
        }
        AppPrivacyFeatures.shared = NSApp.isRunningUnitTests
            // runtime mock-replacement for Unit Tests, to be redone when we‘ll be doing Dependency Injection
            ? AppPrivacyFeatures(contentBlocking: mock("ContentBlockingMock"), httpsUpgradeStore: mock("HTTPSUpgradeStoreMock"))
            : AppPrivacyFeatures(contentBlocking: AppContentBlocking(internalUserDecider: internalUserDecider), database: Database.shared)
#else
        AppPrivacyFeatures.shared = AppPrivacyFeatures(contentBlocking: AppContentBlocking(internalUserDecider: internalUserDecider), database: Database.shared)
#endif

        featureFlagger = DefaultFeatureFlagger(internalUserDecider: internalUserDecider,
                                               privacyConfig: AppPrivacyFeatures.shared.contentBlocking.privacyConfigurationManager.privacyConfig)
        NSApp.mainMenuTyped.setup(with: featureFlagger)

#if !APPSTORE
        updateController = UpdateController(internalUserDecider: internalUserDecider)
        stateRestorationManager.subscribeToAutomaticAppRelaunching(using: updateController.willRelaunchAppPublisher)
#endif

        appIconChanger = AppIconChanger(internalUserDecider: internalUserDecider)
    }

    func applicationDidFinishLaunching(_ notification: Notification) {
        guard !NSApp.isRunningUnitTests else { return }

        HistoryCoordinator.shared.loadHistory()
        PrivacyFeatures.httpsUpgrade.loadDataAsync()
        bookmarksManager.loadBookmarks()
        FaviconManager.shared.loadFavicons()
        ConfigurationManager.shared.start()
        FileDownloadManager.shared.delegate = self
        _ = DownloadListCoordinator.shared
        _ = RecentlyClosedCoordinator.shared

        if LocalStatisticsStore().atb == nil {
            Pixel.firstLaunchDate = Date()
            PixelExperiment.install()
        }
        AtbAndVariantCleanup.cleanup()
        DefaultVariantManager().assignVariantIfNeeded { _ in
            // MARK: perform first time launch logic here
        }

        startupSync()

        stateRestorationManager.applicationDidFinishLaunching()

        BWManager.shared.initCommunication()

        if WindowsManager.windows.isEmpty,
           case .normal = NSApp.runType {
            WindowsManager.openNewWindow(lazyLoadTabs: true)
        }

        grammarFeaturesManager.manage()

        applyPreferredTheme()

        appUsageActivityMonitor = AppUsageActivityMonitor(delegate: self)

        crashReporter.checkForNewReports()

        urlEventHandler.applicationDidFinishLaunching()

        subscribeToEmailProtectionStatusNotifications()
        subscribeToDataImportCompleteNotification()

        UserDefaultsWrapper<Any>.clearRemovedKeys()

#if NETWORK_PROTECTION
        startupNetworkProtection()
#endif
    }

    // Temporary feature flag tester, to validate that phased rollouts are working as intended.
    // This is to be removed before the end of August 2023.
    lazy var featureFlagTester: PhasedRolloutFeatureFlagTester = {
        return PhasedRolloutFeatureFlagTester()
    }()

    func applicationDidBecomeActive(_ notification: Notification) {
        syncService?.initializeIfNeeded(isInternalUser: internalUserDecider?.isInternalUser ?? false)
        syncService?.scheduler.notifyAppLifecycleEvent()

<<<<<<< HEAD
        NetworkProtectionWaitlist.shared.fetchInviteCodeIfAvailable { _ in
            // Do nothing when code fetching fails, as the app will try again later
        }
=======
        featureFlagTester.sendFeatureFlagEnabledPixelIfNecessary()
>>>>>>> e6a1089d
    }

    func applicationShouldTerminate(_ sender: NSApplication) -> NSApplication.TerminateReply {
        if !FileDownloadManager.shared.downloads.isEmpty {
            let alert = NSAlert.activeDownloadsTerminationAlert(for: FileDownloadManager.shared.downloads)
            if alert.runModal() == .cancel {
                return .terminateCancel
            }
            FileDownloadManager.shared.cancelAll(waitUntilDone: true)
            DownloadListCoordinator.shared.sync()
        }
        stateRestorationManager?.applicationWillTerminate()

        return .terminateNow
    }

    func askUserToGrantAccessToDestination(_ folderUrl: URL) {
        if FileManager.default.urls(for: .downloadsDirectory, in: .userDomainMask).first?.lastPathComponent == folderUrl.lastPathComponent {
            let alert = NSAlert.noAccessToDownloads()
            if alert.runModal() != .cancel {
                guard let preferencesLink = URL(string: "x-apple.systempreferences:com.apple.preference.security?Privacy_DownloadsFolder") else {
                    assertionFailure("Can't initialize preferences link")
                    return
                }
                NSWorkspace.shared.open(preferencesLink)
                return
            }
        } else {
            let alert = NSAlert.noAccessToSelectedFolder()
            alert.runModal()
        }
    }

    func applicationShouldHandleReopen(_ sender: NSApplication, hasVisibleWindows flag: Bool) -> Bool {
        if WindowControllersManager.shared.mainWindowControllers.isEmpty {
            WindowsManager.openNewWindow()
            return true
        }
        return true
    }

    func applicationDockMenu(_ sender: NSApplication) -> NSMenu? {
        guard let internalUserDecider else {
            return nil
        }

        return ApplicationDockMenu(internalUserDecider: internalUserDecider)
    }

    func application(_ sender: NSApplication, openFiles files: [String]) {
        urlEventHandler.handleFiles(files)
    }

    private func applyPreferredTheme() {
        let appearancePreferences = AppearancePreferences()
        appearancePreferences.updateUserInterfaceStyle()
    }

    // MARK: - Sync

    private func startupSync() {
        let syncDataProviders = SyncDataProviders(bookmarksDatabase: BookmarkDatabase.shared.db)
        let syncService = DDGSync(dataProvidersSource: syncDataProviders, errorEvents: SyncErrorHandler(), log: OSLog.sync)
        syncService.initializeIfNeeded(isInternalUser: internalUserDecider?.isInternalUser ?? false)

        syncStateCancellable = syncService.authStatePublisher
            .prepend(syncService.authState)
            .map { $0 == .inactive }
            .removeDuplicates()
            .sink { isSyncDisabled in
                LocalBookmarkManager.shared.updateBookmarkDatabaseCleanupSchedule(shouldEnable: isSyncDisabled)
                syncDataProviders.credentialsAdapter.updateDatabaseCleanupSchedule(shouldEnable: isSyncDisabled)
            }

        // This is also called in applicationDidBecomeActive, but we're also calling it here, since
        // syncService can be nil when applicationDidBecomeActive is called during startup, if a modal
        // alert is shown before it's instantiated.  In any case it should be safe to call this here,
        // since the scheduler debounces calls to notifyAppLifecycleEvent().
        //
        syncService.scheduler.notifyAppLifecycleEvent()

        self.syncDataProviders = syncDataProviders
        self.syncService = syncService

        bookmarksManager.bookmarkDatabaseCleaner.isSyncActive = { [weak self] in
            self?.syncService?.authState == .active
        }

        syncDataProviders.credentialsAdapter.databaseCleaner.isSyncActive = { [weak self] in
            self?.syncService?.authState == .active
        }
    }

    // MARK: - Network Protection

#if NETWORK_PROTECTION

    private func startupNetworkProtection() {
        guard #available(macOS 11.4, *) else { return }

        let loginItemsManager = NetworkProtectionLoginItemsManager()

        // Checks at startup whether to disable Network Protection. This logic may also be triggered when the Remote Configuration refreshes.
        guard DefaultNetworkProtectionVisibility().isNetworkProtectionVisible() else {
            loginItemsManager.disableLoginItems()
            LocalPinningManager.shared.unpin(.networkProtection)
            return
        }

        restartNetworkProtectionIfVersionChanged(using: loginItemsManager)
        refreshNetworkProtectionServers()
    }

    @available(macOS 11.4, *)
    private func restartNetworkProtectionIfVersionChanged(using loginItemsManager: NetworkProtectionLoginItemsManager) {
        let currentVersion = AppVersion.shared.versionNumber
        let versionStore = NetworkProtectionLastVersionRunStore()
        defer {
            versionStore.lastVersionRun = currentVersion
        }

        // should‘ve been run at least once with NetP enabled
        guard let lastVersionRun = versionStore.lastVersionRun else {
            os_log(.info, log: .networkProtection, "No last version found for the NetP login items, skipping update")
            return
        }

        if lastVersionRun != currentVersion {
            os_log(.info, log: .networkProtection, "App updated from %{public}s to %{public}s: updating login items", lastVersionRun, currentVersion)
            restartNetworkProtectionTunnelAndMenu(using: loginItemsManager)
        } else {
            // If login items failed to launch (e.g. because of the App bundle rename), launch using NSWorkspace
            loginItemsManager.ensureLoginItemsAreRunning(.ifLoginItemsAreEnabled, after: 1)
        }
    }

    @available(macOS 11.4, *)
    private func restartNetworkProtectionTunnelAndMenu(using loginItemsManager: NetworkProtectionLoginItemsManager) {
        loginItemsManager.restartLoginItems()

        Task {
            let provider = NetworkProtectionTunnelController()

            // Restart NetP SysEx on app update
            if await provider.isConnected {
                await provider.stop()
                await provider.start()
            }
        }
    }

    /// Fetches a new list of Network Protection servers, and updates the existing set.
    @available(macOS 11.4, *)
    private func refreshNetworkProtectionServers() {
        Task {
            let serverCount: Int
            do {
                serverCount = try await NetworkProtectionDeviceManager.create().refreshServerList().count
            } catch {
                os_log("Failed to update Network Protection servers", log: .networkProtection, type: .error)
                return
            }

            os_log("Successfully updated Network Protection servers; total server count = %{public}d", log: .networkProtection, serverCount)
        }
    }

#endif

    private func subscribeToEmailProtectionStatusNotifications() {
        NotificationCenter.default.addObserver(self,
                                               selector: #selector(emailDidSignInNotification(_:)),
                                               name: .emailDidSignIn,
                                               object: nil)
        NotificationCenter.default.addObserver(self,
                                               selector: #selector(emailDidSignOutNotification(_:)),
                                               name: .emailDidSignOut,
                                               object: nil)
    }

    private func subscribeToDataImportCompleteNotification() {
        NotificationCenter.default.addObserver(self, selector: #selector(dataImportCompleteNotification(_:)), name: .dataImportComplete, object: nil)
    }

    @objc private func emailDidSignInNotification(_ notification: Notification) {
        Pixel.fire(.emailEnabled)
        let repetition = Pixel.Event.Repetition(key: Pixel.Event.emailEnabledInitial.name)
        // Temporary pixel for first time user enables email protection
        if Pixel.isNewUser && repetition == .initial {
            Pixel.fire(.emailEnabledInitial)
        }
    }

    @objc private func emailDidSignOutNotification(_ notification: Notification) {
        Pixel.fire(.emailDisabled)
    }

    @objc private func dataImportCompleteNotification(_ notification: Notification) {
        // Temporary pixel for first time user import data
        let repetition = Pixel.Event.Repetition(key: Pixel.Event.importDataInitial.name)
        if Pixel.isNewUser && repetition == .initial {
            Pixel.fire(.importDataInitial)
        }
    }

}

extension AppDelegate: AppUsageActivityMonitorDelegate {

    func countOpenWindowsAndTabs() -> [Int] {
        return WindowControllersManager.shared.mainWindowControllers
            .map { $0.mainViewController.tabCollectionViewModel.tabCollection.tabs.count }
    }

    func activeUsageTimeHasReachedThreshold(avgTabCount: Double) {
        // This is temporarily unused while we determine whether it required to determine an active user count.
    }

}<|MERGE_RESOLUTION|>--- conflicted
+++ resolved
@@ -225,13 +225,10 @@
         syncService?.initializeIfNeeded(isInternalUser: internalUserDecider?.isInternalUser ?? false)
         syncService?.scheduler.notifyAppLifecycleEvent()
 
-<<<<<<< HEAD
+        featureFlagTester.sendFeatureFlagEnabledPixelIfNecessary()
         NetworkProtectionWaitlist.shared.fetchInviteCodeIfAvailable { _ in
             // Do nothing when code fetching fails, as the app will try again later
         }
-=======
-        featureFlagTester.sendFeatureFlagEnabledPixelIfNecessary()
->>>>>>> e6a1089d
     }
 
     func applicationShouldTerminate(_ sender: NSApplication) -> NSApplication.TerminateReply {
