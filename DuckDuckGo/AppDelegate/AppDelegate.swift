--- conflicted
+++ resolved
@@ -71,13 +71,9 @@
     private var emailCancellables = Set<AnyCancellable>()
     let bookmarksManager = LocalBookmarkManager.shared
 
-<<<<<<< HEAD
+    private var didFinishLaunching = false
+
 #if SPARKLE
-=======
-    private var didFinishLaunching = false
-
-#if !APPSTORE
->>>>>>> b6bb7e25
     var updateController: UpdateController!
 #endif
 
