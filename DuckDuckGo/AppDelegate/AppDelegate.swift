--- conflicted
+++ resolved
@@ -71,19 +71,12 @@
     private var emailCancellables = Set<AnyCancellable>()
     let bookmarksManager = LocalBookmarkManager.shared
 
-#if !APPSTORE && !DBP
+#if !APPSTORE
     var updateController: UpdateController!
 #endif
 
     // swiftlint:disable:next function_body_length
     func applicationWillFinishLaunching(_ notification: Notification) {
-<<<<<<< HEAD
-#if !APPSTORE && !DEBUG && !DBP
-        PFMoveToApplicationsFolderIfNecessary()
-#endif
-
-=======
->>>>>>> eb8bf95b
         APIRequest.Headers.setUserAgent(UserAgent.duckDuckGoUserAgent())
         Configuration.setURLProvider(AppConfigurationURLProvider())
 
@@ -158,7 +151,7 @@
                                                privacyConfig: AppPrivacyFeatures.shared.contentBlocking.privacyConfigurationManager.privacyConfig)
         NSApp.mainMenuTyped.setup(with: featureFlagger)
 
-#if !APPSTORE && !DBP
+#if !APPSTORE
         updateController = UpdateController(internalUserDecider: internalUserDecider)
         stateRestorationManager.subscribeToAutomaticAppRelaunching(using: updateController.willRelaunchAppPublisher)
 #endif
