//
//  AppDelegate.swift
//
//  Copyright © 2020 DuckDuckGo. All rights reserved.
//
//  Licensed under the Apache License, Version 2.0 (the "License");
//  you may not use this file except in compliance with the License.
//  You may obtain a copy of the License at
//
//  http://www.apache.org/licenses/LICENSE-2.0
//
//  Unless required by applicable law or agreed to in writing, software
//  distributed under the License is distributed on an "AS IS" BASIS,
//  WITHOUT WARRANTIES OR CONDITIONS OF ANY KIND, either express or implied.
//  See the License for the specific language governing permissions and
//  limitations under the License.
//

import Cocoa
import Combine
import Common
import BrowserServicesKit
import Persistence
import Configuration
import Networking
import Bookmarks
import DDGSync
import ServiceManagement
import SyncDataProviders
import UserNotifications

#if NETWORK_PROTECTION
import NetworkProtection
#endif

@MainActor
final class AppDelegate: NSObject, NSApplicationDelegate, FileDownloadManagerDelegate {

#if DEBUG
    let disableCVDisplayLinkLogs: Void = {
        // Disable CVDisplayLink logs
        CFPreferencesSetValue("cv_note" as CFString,
                              0 as CFPropertyList,
                              "com.apple.corevideo" as CFString,
                              kCFPreferencesCurrentUser,
                              kCFPreferencesAnyHost)
        CFPreferencesSynchronize("com.apple.corevideo" as CFString, kCFPreferencesCurrentUser, kCFPreferencesAnyHost)
    }()
#endif

    let urlEventHandler = URLEventHandler()

#if CI
    private let keyStore = (NSClassFromString("MockEncryptionKeyStore") as? EncryptionKeyStoring.Type)!.init()
#else
    private let keyStore = EncryptionKeyStore()
#endif

    private let fileStore: FileStore

    private(set) var stateRestorationManager: AppStateRestorationManager!
    private var grammarFeaturesManager = GrammarFeaturesManager()
    private let crashReporter = CrashReporter()
    let internalUserDecider: InternalUserDecider
    let featureFlagger: FeatureFlagger
    private var appIconChanger: AppIconChanger!

    private(set) var syncDataProviders: SyncDataProviders!
    private(set) var syncService: DDGSyncing?
    private var syncStateCancellable: AnyCancellable?
    private var bookmarksSyncErrorCancellable: AnyCancellable?
    private var emailCancellables = Set<AnyCancellable>()
    let bookmarksManager = LocalBookmarkManager.shared

    private var didFinishLaunching = false

#if SPARKLE
    var updateController: UpdateController!
#endif

    // swiftlint:disable:next function_body_length
    override init() {
        do {
            let encryptionKey = NSApplication.runType.requiresEnvironment ? try keyStore.readKey() : nil
            fileStore = EncryptedFileStore(encryptionKey: encryptionKey)
        } catch {
            os_log("App Encryption Key could not be read: %s", "\(error)")
            fileStore = EncryptedFileStore()
        }

        let internalUserDeciderStore = InternalUserDeciderStore(fileStore: fileStore)
        internalUserDecider = DefaultInternalUserDecider(store: internalUserDeciderStore)

        if NSApplication.runType.requiresEnvironment {
#if DEBUG
            Pixel.setUp(dryRun: true)
#else
            Pixel.setUp()
#endif

            Database.shared.loadStore { _, error in
                guard let error = error else { return }

                switch error {
                case CoreDataDatabase.Error.containerLocationCouldNotBePrepared(let underlyingError):
                    Pixel.fire(.debug(event: .dbContainerInitializationError, error: underlyingError))
                default:
                    Pixel.fire(.debug(event: .dbInitializationError, error: error))
                }

                // Give Pixel a chance to be sent, but not too long
                Thread.sleep(forTimeInterval: 1)
                fatalError("Could not load DB: \(error.localizedDescription)")
            }

            BookmarkDatabase.shared.db.loadStore { context, error in
                guard let context = context else {
                    if let error = error {
                        Pixel.fire(.debug(event: .bookmarksCouldNotLoadDatabase, error: error))
                    } else {
                        Pixel.fire(.debug(event: .bookmarksCouldNotLoadDatabase))
                    }

                    Thread.sleep(forTimeInterval: 1)
                    fatalError("Could not create Bookmarks database stack: \(error?.localizedDescription ?? "err")")
                }

                let legacyDB = Database.shared.makeContext(concurrencyType: .privateQueueConcurrencyType)
                legacyDB.performAndWait {
                    LegacyBookmarksStoreMigration.setupAndMigrate(from: legacyDB,
                                                                  to: context)
                }
            }
        }

#if DEBUG
        AppPrivacyFeatures.shared = NSApplication.runType.requiresEnvironment
        // runtime mock-replacement for Unit Tests, to be redone when we‘ll be doing Dependency Injection
        ? AppPrivacyFeatures(contentBlocking: AppContentBlocking(internalUserDecider: internalUserDecider), database: Database.shared)
        : AppPrivacyFeatures(contentBlocking: ContentBlockingMock(), httpsUpgradeStore: HTTPSUpgradeStoreMock())
#else
        AppPrivacyFeatures.shared = AppPrivacyFeatures(contentBlocking: AppContentBlocking(internalUserDecider: internalUserDecider), database: Database.shared)
#endif

        featureFlagger = DefaultFeatureFlagger(internalUserDecider: internalUserDecider,
                                               privacyConfig: AppPrivacyFeatures.shared.contentBlocking.privacyConfigurationManager.privacyConfig)
    }

    func applicationWillFinishLaunching(_ notification: Notification) {
        APIRequest.Headers.setUserAgent(UserAgent.duckDuckGoUserAgent())
        Configuration.setURLProvider(AppConfigurationURLProvider())

        stateRestorationManager = AppStateRestorationManager(fileStore: fileStore)

#if SPARKLE
        updateController = UpdateController(internalUserDecider: internalUserDecider)
        stateRestorationManager.subscribeToAutomaticAppRelaunching(using: updateController.willRelaunchAppPublisher)
#endif

        appIconChanger = AppIconChanger(internalUserDecider: internalUserDecider)
    }

    func applicationDidFinishLaunching(_ notification: Notification) {
        guard NSApp.runType.requiresEnvironment else { return }
        defer {
            didFinishLaunching = true
        }

        HistoryCoordinator.shared.loadHistory()
        PrivacyFeatures.httpsUpgrade.loadDataAsync()
        bookmarksManager.loadBookmarks()
        if case .normal = NSApp.runType {
            FaviconManager.shared.loadFavicons()
        }
        ConfigurationManager.shared.start()
        FileDownloadManager.shared.delegate = self
        _ = DownloadListCoordinator.shared
        _ = RecentlyClosedCoordinator.shared

        if LocalStatisticsStore().atb == nil {
            Pixel.firstLaunchDate = Date()
            // MARK: Enable pixel experiments here
            PixelExperiment.install()
        }
        AtbAndVariantCleanup.cleanup()
        DefaultVariantManager().assignVariantIfNeeded { _ in
            // MARK: perform first time launch logic here
        }

        let statisticsLoader = NSApp.runType.requiresEnvironment ? StatisticsLoader.shared : nil
        statisticsLoader?.load()

        startupSync()

        stateRestorationManager.applicationDidFinishLaunching()

        BWManager.shared.initCommunication()

        if WindowsManager.windows.first(where: { $0 is MainWindow }) == nil,
           case .normal = NSApp.runType {
            WindowsManager.openNewWindow(lazyLoadTabs: true)
        }

        grammarFeaturesManager.manage()

        applyPreferredTheme()

        crashReporter.checkForNewReports()

        urlEventHandler.applicationDidFinishLaunching()

        subscribeToEmailProtectionStatusNotifications()
        subscribeToDataImportCompleteNotification()

        UserDefaultsWrapper<Any>.clearRemovedKeys()

#if NETWORK_PROTECTION
        NetworkProtectionAppEvents().applicationDidFinishLaunching()
        UNUserNotificationCenter.current().delegate = self
#endif
<<<<<<< HEAD

#if DBP
        DispatchQueue.global(qos: .background).async {
            DataBrokerProtectionManager.shared.runOperationsAndStartSchedulerIfPossible()
        }

        Task {
            await try? DataBrokerProtectionWaitlist().fetchDataBrokerProtectionInviteCodeIfAvailable()
        }
#endif
=======
>>>>>>> f77678c3
    }

    func applicationDidBecomeActive(_ notification: Notification) {
        guard didFinishLaunching else { return }

        syncService?.initializeIfNeeded()
        syncService?.scheduler.notifyAppLifecycleEvent()

#if NETWORK_PROTECTION
        NetworkProtectionWaitlist().fetchNetworkProtectionInviteCodeIfAvailable { _ in
            // Do nothing when code fetching fails, as the app will try again later
        }

        NetworkProtectionAppEvents().applicationDidBecomeActive()
#endif
    }

    func applicationShouldTerminate(_ sender: NSApplication) -> NSApplication.TerminateReply {
        if !FileDownloadManager.shared.downloads.isEmpty {
            let alert = NSAlert.activeDownloadsTerminationAlert(for: FileDownloadManager.shared.downloads)
            if alert.runModal() == .cancel {
                return .terminateCancel
            }
            FileDownloadManager.shared.cancelAll(waitUntilDone: true)
            DownloadListCoordinator.shared.sync()
        }
        stateRestorationManager?.applicationWillTerminate()

        return .terminateNow
    }

    func askUserToGrantAccessToDestination(_ folderUrl: URL) {
        if FileManager.default.urls(for: .downloadsDirectory, in: .userDomainMask).first?.lastPathComponent == folderUrl.lastPathComponent {
            let alert = NSAlert.noAccessToDownloads()
            if alert.runModal() != .cancel {
                guard let preferencesLink = URL(string: "x-apple.systempreferences:com.apple.preference.security?Privacy_DownloadsFolder") else {
                    assertionFailure("Can't initialize preferences link")
                    return
                }
                NSWorkspace.shared.open(preferencesLink)
                return
            }
        } else {
            let alert = NSAlert.noAccessToSelectedFolder()
            alert.runModal()
        }
    }

    func applicationShouldHandleReopen(_ sender: NSApplication, hasVisibleWindows flag: Bool) -> Bool {
        if WindowControllersManager.shared.mainWindowControllers.isEmpty,
           case .normal = sender.runType {
            WindowsManager.openNewWindow()
            return true
        }
        return true
    }

    func applicationDockMenu(_ sender: NSApplication) -> NSMenu? {
        return ApplicationDockMenu(internalUserDecider: internalUserDecider)
    }

    func application(_ sender: NSApplication, openFiles files: [String]) {
        urlEventHandler.handleFiles(files)
    }

    private func applyPreferredTheme() {
        let appearancePreferences = AppearancePreferences()
        appearancePreferences.updateUserInterfaceStyle()
    }

    // MARK: - Sync

    private func startupSync() {
#if DEBUG
        let defaultEnvironment = ServerEnvironment.development
#else
        let defaultEnvironment = ServerEnvironment.production
#endif

#if DEBUG || REVIEW
        let environment = ServerEnvironment(
            UserDefaultsWrapper(
                key: .syncEnvironment,
                defaultValue: defaultEnvironment.description
            ).wrappedValue
        ) ?? defaultEnvironment
#else
        let environment = defaultEnvironment
#endif
        let syncDataProviders = SyncDataProviders(bookmarksDatabase: BookmarkDatabase.shared.db)
        let syncService = DDGSync(dataProvidersSource: syncDataProviders, errorEvents: SyncErrorHandler(), log: OSLog.sync, environment: environment)
        syncService.initializeIfNeeded()
        syncDataProviders.setUpDatabaseCleaners(syncService: syncService)

        // This is also called in applicationDidBecomeActive, but we're also calling it here, since
        // syncService can be nil when applicationDidBecomeActive is called during startup, if a modal
        // alert is shown before it's instantiated.  In any case it should be safe to call this here,
        // since the scheduler debounces calls to notifyAppLifecycleEvent().
        //
        syncService.scheduler.notifyAppLifecycleEvent()

        self.syncDataProviders = syncDataProviders
        self.syncService = syncService
    }

    private func subscribeToEmailProtectionStatusNotifications() {
        NotificationCenter.default.publisher(for: .emailDidSignIn)
            .receive(on: DispatchQueue.main)
            .sink { [weak self] notification in
                self?.emailDidSignInNotification(notification)
            }
            .store(in: &emailCancellables)

        NotificationCenter.default.publisher(for: .emailDidSignOut)
            .receive(on: DispatchQueue.main)
            .sink { [weak self] notification in
                self?.emailDidSignOutNotification(notification)
            }
            .store(in: &emailCancellables)
    }

    private func subscribeToDataImportCompleteNotification() {
        NotificationCenter.default.addObserver(self, selector: #selector(dataImportCompleteNotification(_:)), name: .dataImportComplete, object: nil)
    }

    private func emailDidSignInNotification(_ notification: Notification) {
        Pixel.fire(.emailEnabled)
        let repetition = Pixel.Event.Repetition(key: Pixel.Event.emailEnabledInitial.name)
        // Temporary pixel for first time user enables email protection
        if Pixel.isNewUser && repetition == .initial {
            Pixel.fire(.emailEnabledInitial)
        }

        if let object = notification.object as? EmailManager, let emailManager = syncDataProviders.settingsAdapter.emailManager, object !== emailManager {
            syncService?.scheduler.notifyDataChanged()
        }
    }

    private func emailDidSignOutNotification(_ notification: Notification) {
        Pixel.fire(.emailDisabled)
        if let object = notification.object as? EmailManager, let emailManager = syncDataProviders.settingsAdapter.emailManager, object !== emailManager {
            syncService?.scheduler.notifyDataChanged()
        }
    }

    @objc private func dataImportCompleteNotification(_ notification: Notification) {
        // Temporary pixel for first time user import data
        let repetition = Pixel.Event.Repetition(key: Pixel.Event.importDataInitial.name)
        if Pixel.isNewUser && repetition == .initial {
            Pixel.fire(.importDataInitial)
        }
    }

}

#if NETWORK_PROTECTION

extension AppDelegate: UNUserNotificationCenterDelegate {

    func userNotificationCenter(_ center: UNUserNotificationCenter,
                                willPresent notification: UNNotification,
                                withCompletionHandler completionHandler: @escaping (UNNotificationPresentationOptions) -> Void) {
        completionHandler(.banner)
    }

    func userNotificationCenter(_ center: UNUserNotificationCenter,
                                didReceive response: UNNotificationResponse,
                                withCompletionHandler completionHandler: @escaping () -> Void) {
        if response.actionIdentifier == UNNotificationDefaultActionIdentifier {
            if response.notification.request.identifier == NetworkProtectionWaitlist.notificationIdentifier {
                if NetworkProtectionWaitlist().readyToAcceptTermsAndConditions {
                    DailyPixel.fire(pixel: .networkProtectionWaitlistNotificationTapped, frequency: .dailyAndCount, includeAppVersionParameter: true)
                    NetworkProtectionWaitlistViewControllerPresenter.show()
                }
            }
        }

        completionHandler()
    }

}

#endif<|MERGE_RESOLUTION|>--- conflicted
+++ resolved
@@ -218,19 +218,12 @@
         NetworkProtectionAppEvents().applicationDidFinishLaunching()
         UNUserNotificationCenter.current().delegate = self
 #endif
-<<<<<<< HEAD
 
 #if DBP
-        DispatchQueue.global(qos: .background).async {
-            DataBrokerProtectionManager.shared.runOperationsAndStartSchedulerIfPossible()
-        }
-
         Task {
             await try? DataBrokerProtectionWaitlist().fetchDataBrokerProtectionInviteCodeIfAvailable()
         }
 #endif
-=======
->>>>>>> f77678c3
     }
 
     func applicationDidBecomeActive(_ notification: Notification) {
