--- conflicted
+++ resolved
@@ -25,15 +25,12 @@
 import Networking
 import Bookmarks
 import DDGSync
-<<<<<<< HEAD
 import ServiceManagement
+import SyncDataProviders
 
 #if NETWORK_PROTECTION
 import NetworkProtection
 #endif
-=======
-import SyncDataProviders
->>>>>>> ca56c263
 
 @MainActor
 final class AppDelegate: NSObject, NSApplicationDelegate, FileDownloadManagerDelegate {
@@ -208,11 +205,10 @@
 
         UserDefaultsWrapper<Any>.clearRemovedKeys()
 
-<<<<<<< HEAD
 #if NETWORK_PROTECTION
         startupNetworkProtection()
 #endif
-=======
+
         syncStateCancellable = syncService.authStatePublisher
             .prepend(syncService.authState)
             .map { $0 == .inactive }
@@ -224,7 +220,6 @@
 
     func applicationDidBecomeActive(_ notification: Notification) {
         syncService.scheduler.notifyAppLifecycleEvent()
->>>>>>> ca56c263
     }
 
     func applicationShouldTerminate(_ sender: NSApplication) -> NSApplication.TerminateReply {
