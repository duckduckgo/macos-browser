--- conflicted
+++ resolved
@@ -112,8 +112,6 @@
         }
 #endif
 
-<<<<<<< HEAD
-=======
         if url.isFileURL && url.pathExtension == WebKitDownloadTask.downloadExtension {
             guard let mainViewController = {
                 if let mainWindowController = WindowControllersManager.shared.lastKeyMainWindowController {
@@ -129,8 +127,6 @@
             return
         }
 
-#if NETWORK_PROTECTION || DBP
->>>>>>> debc8031
         if url.scheme?.isNetworkProtectionScheme == false && url.scheme?.isDataBrokerProtectionScheme == false {
             WaitlistModalDismisser.dismissWaitlistModalViewControllerIfNecessary(url)
             WindowControllersManager.shared.show(url: url, source: .appOpenUrl, newTab: true)
