//
//  AppDelegate.swift
//
//  Copyright © 2020 DuckDuckGo. All rights reserved.
//
//  Licensed under the Apache License, Version 2.0 (the "License");
//  you may not use this file except in compliance with the License.
//  You may obtain a copy of the License at
//
//  http://www.apache.org/licenses/LICENSE-2.0
//
//  Unless required by applicable law or agreed to in writing, software
//  distributed under the License is distributed on an "AS IS" BASIS,
//  WITHOUT WARRANTIES OR CONDITIONS OF ANY KIND, either express or implied.
//  See the License for the specific language governing permissions and
//  limitations under the License.
//

import Bookmarks
import BrowserServicesKit
import Cocoa
import Combine
import Common
import Configuration
import CoreData
import Crashes
import DDGSync
import History
import MetricKit
import Networking
import Persistence
import PixelKit
import ServiceManagement
import SyncDataProviders
import UserNotifications
import Lottie
import NetworkProtection
import Subscription
import NetworkProtectionIPC
import DataBrokerProtection
<<<<<<< HEAD
import MacOSCommon
=======
import RemoteMessaging
>>>>>>> a03e3d65

final class AppDelegate: NSObject, NSApplicationDelegate {

#if DEBUG
    let disableCVDisplayLinkLogs: Void = {
        // Disable CVDisplayLink logs
        CFPreferencesSetValue("cv_note" as CFString,
                              0 as CFPropertyList,
                              "com.apple.corevideo" as CFString,
                              kCFPreferencesCurrentUser,
                              kCFPreferencesAnyHost)
        CFPreferencesSynchronize("com.apple.corevideo" as CFString, kCFPreferencesCurrentUser, kCFPreferencesAnyHost)
    }()
#endif

    let urlEventHandler = URLEventHandler()

#if CI
    private let keyStore = (NSClassFromString("MockEncryptionKeyStore") as? EncryptionKeyStoring.Type)!.init()
#else
    private let keyStore = EncryptionKeyStore()
#endif

    let fileStore: FileStore

#if APPSTORE
    private let crashCollection = CrashCollection(platform: .macOSAppStore, log: .default)
#else
    private let crashReporter = CrashReporter()
#endif

    let pinnedTabsManager = PinnedTabsManager()
    private(set) var stateRestorationManager: AppStateRestorationManager!
    private var grammarFeaturesManager = GrammarFeaturesManager()
    let internalUserDecider: InternalUserDecider
    let featureFlagger: FeatureFlagger
    private var appIconChanger: AppIconChanger!
    private var autoClearHandler: AutoClearHandler!
    private(set) var autofillPixelReporter: AutofillPixelReporter?

    private(set) var syncDataProviders: SyncDataProviders!
    private(set) var syncService: DDGSyncing?
    private var isSyncInProgressCancellable: AnyCancellable?
    private var syncFeatureFlagsCancellable: AnyCancellable?
    private var screenLockedCancellable: AnyCancellable?
    private var emailCancellables = Set<AnyCancellable>()
    let bookmarksManager = LocalBookmarkManager.shared
    var privacyDashboardWindow: NSWindow?

    let activeRemoteMessageModel: ActiveRemoteMessageModel
    let remoteMessagingClient: RemoteMessagingClient!

    public let subscriptionManager: SubscriptionManager
    public let subscriptionUIHandler: SubscriptionUIHandling

    public let vpnSettings = VPNSettings(defaults: .netP)

    // MARK: - VPN

    private var networkProtectionSubscriptionEventHandler: NetworkProtectionSubscriptionEventHandler?

    private var vpnXPCClient: VPNControllerXPCClient {
        VPNControllerXPCClient.shared
    }

    // MARK: - DBP

#if DBP
    private lazy var dataBrokerProtectionSubscriptionEventHandler: DataBrokerProtectionSubscriptionEventHandler = {
        let authManager = DataBrokerAuthenticationManagerBuilder.buildAuthenticationManager(subscriptionManager: subscriptionManager)
        return DataBrokerProtectionSubscriptionEventHandler(featureDisabler: DataBrokerProtectionFeatureDisabler(),
                                                            authenticationManager: authManager,
                                                            pixelHandler: DataBrokerProtectionPixelsHandler())
    }()

#endif

    private lazy var vpnRedditSessionWorkaround: VPNRedditSessionWorkaround = {
        let ipcClient = VPNControllerXPCClient.shared
        let statusReporter = DefaultNetworkProtectionStatusReporter(
            statusObserver: ipcClient.connectionStatusObserver,
            serverInfoObserver: ipcClient.serverInfoObserver,
            connectionErrorObserver: ipcClient.connectionErrorObserver,
            connectivityIssuesObserver: ConnectivityIssueObserverThroughDistributedNotifications(),
            controllerErrorMessageObserver: ControllerErrorMesssageObserverThroughDistributedNotifications(),
            dataVolumeObserver: ipcClient.dataVolumeObserver,
            knownFailureObserver: KnownFailureObserverThroughDistributedNotifications()
        )

        return VPNRedditSessionWorkaround(
            accountManager: subscriptionManager.accountManager,
            ipcClient: ipcClient,
            statusReporter: statusReporter
        )
    }()

    private var didFinishLaunching = false

#if SPARKLE
    var updateController: UpdateController!
#endif

    @UserDefaultsWrapper(key: .firstLaunchDate, defaultValue: Date.monthAgo)
    static var firstLaunchDate: Date

    @UserDefaultsWrapper
    private var didCrashDuringCrashHandlersSetUp: Bool

    static var isNewUser: Bool {
        return firstLaunchDate >= Date.weekAgo
    }

    override init() {
        // will not add crash handlers and will fire pixel on applicationDidFinishLaunching if didCrashDuringCrashHandlersSetUp == true
        let didCrashDuringCrashHandlersSetUp = UserDefaultsWrapper(key: .didCrashDuringCrashHandlersSetUp, defaultValue: false)
        _didCrashDuringCrashHandlersSetUp = didCrashDuringCrashHandlersSetUp
        if case .normal = NSApplication.runType,
           !didCrashDuringCrashHandlersSetUp.wrappedValue {

            didCrashDuringCrashHandlersSetUp.wrappedValue = true
            CrashLogMessageExtractor.setUp(swapCxaThrow: false)
            didCrashDuringCrashHandlersSetUp.wrappedValue = false
        }

        do {
            let encryptionKey = NSApplication.runType.requiresEnvironment ? try keyStore.readKey() : nil
            fileStore = EncryptedFileStore(encryptionKey: encryptionKey)
        } catch {
            os_log("App Encryption Key could not be read: %s", "\(error)")
            fileStore = EncryptedFileStore()
        }

        let internalUserDeciderStore = InternalUserDeciderStore(fileStore: fileStore)
        internalUserDecider = DefaultInternalUserDecider(store: internalUserDeciderStore)

        if NSApplication.runType.requiresEnvironment {
            Self.configurePixelKit()

            Database.shared.loadStore { _, error in
                guard let error = error else { return }

                switch error {
                case CoreDataDatabase.Error.containerLocationCouldNotBePrepared(let underlyingError):
                    PixelKit.fire(DebugEvent(GeneralPixel.dbContainerInitializationError(error: underlyingError)))
                default:
                    PixelKit.fire(DebugEvent(GeneralPixel.dbInitializationError(error: error)))
                }

                // Give Pixel a chance to be sent, but not too long
                Thread.sleep(forTimeInterval: 1)
                fatalError("Could not load DB: \(error.localizedDescription)")
            }

            do {
                let formFactorFavMigration = BookmarkFormFactorFavoritesMigration()
                let favoritesOrder = try formFactorFavMigration.getFavoritesOrderFromPreV4Model(dbContainerLocation: BookmarkDatabase.defaultDBLocation,
                                                                                                dbFileURL: BookmarkDatabase.defaultDBFileURL)
                BookmarkDatabase.shared.preFormFactorSpecificFavoritesFolderOrder = favoritesOrder
            } catch {
                PixelKit.fire(DebugEvent(GeneralPixel.bookmarksCouldNotLoadDatabase(error: error)))
                Thread.sleep(forTimeInterval: 1)
                fatalError("Could not create Bookmarks database stack: \(error.localizedDescription)")
            }

            BookmarkDatabase.shared.db.loadStore { context, error in
                guard let context = context else {
                    PixelKit.fire(DebugEvent(GeneralPixel.bookmarksCouldNotLoadDatabase(error: error)))
                    Thread.sleep(forTimeInterval: 1)
                    fatalError("Could not create Bookmarks database stack: \(error?.localizedDescription ?? "err")")
                }

                let legacyDB = Database.shared.makeContext(concurrencyType: .privateQueueConcurrencyType)
                legacyDB.performAndWait {
                    LegacyBookmarksStoreMigration.setupAndMigrate(from: legacyDB,
                                                                  to: context)
                }
            }
        }

#if DEBUG
        AppPrivacyFeatures.shared = NSApplication.runType.requiresEnvironment
        // runtime mock-replacement for Unit Tests, to be redone when we‘ll be doing Dependency Injection
        ? AppPrivacyFeatures(contentBlocking: AppContentBlocking(internalUserDecider: internalUserDecider), database: Database.shared)
        : AppPrivacyFeatures(contentBlocking: ContentBlockingMock(), httpsUpgradeStore: HTTPSUpgradeStoreMock())
#else
        AppPrivacyFeatures.shared = AppPrivacyFeatures(contentBlocking: AppContentBlocking(internalUserDecider: internalUserDecider), database: Database.shared)
#endif
        if NSApplication.runType.requiresEnvironment {
            remoteMessagingClient = RemoteMessagingClient(
                database: RemoteMessagingDatabase().db,
                bookmarksDatabase: BookmarkDatabase.shared.db,
                appearancePreferences: .shared,
                pinnedTabsManager: pinnedTabsManager,
                internalUserDecider: internalUserDecider,
                configurationStore: ConfigurationStore.shared,
                remoteMessagingAvailabilityProvider: PrivacyConfigurationRemoteMessagingAvailabilityProvider(
                    privacyConfigurationManager: ContentBlocking.shared.privacyConfigurationManager
                )
            )
            activeRemoteMessageModel = ActiveRemoteMessageModel(remoteMessagingClient: remoteMessagingClient)
        } else {
            // As long as remoteMessagingClient is private to App Delegate and activeRemoteMessageModel
            // is used only by HomePage RootView as environment object,
            // it's safe to not initialize the client for unit tests to avoid side effects.
            remoteMessagingClient = nil
            activeRemoteMessageModel = ActiveRemoteMessageModel(remoteMessagingStore: nil, remoteMessagingAvailabilityProvider: nil)
        }

        featureFlagger = DefaultFeatureFlagger(
            internalUserDecider: internalUserDecider,
            privacyConfigManager: AppPrivacyFeatures.shared.contentBlocking.privacyConfigurationManager
        )

        // Configure Subscription
        subscriptionManager = DefaultSubscriptionManager()
        subscriptionUIHandler = SubscriptionUIHandler(windowControllersManagerProvider: {
            return WindowControllersManager.shared
        })

        // Update VPN environment and match the Subscription environment
        vpnSettings.alignTo(subscriptionEnvironment: subscriptionManager.currentEnvironment)

        // Update DBP environment and match the Subscription environment
        DataBrokerProtectionSettings().alignTo(subscriptionEnvironment: subscriptionManager.currentEnvironment)
    }

    func applicationWillFinishLaunching(_ notification: Notification) {
        APIRequest.Headers.setUserAgent(UserAgent.duckDuckGoUserAgent())
        Configuration.setURLProvider(AppConfigurationURLProvider())

        stateRestorationManager = AppStateRestorationManager(fileStore: fileStore)

#if SPARKLE
        if NSApp.runType != .uiTests {
            updateController = UpdateController(internalUserDecider: internalUserDecider)
            stateRestorationManager.subscribeToAutomaticAppRelaunching(using: updateController.willRelaunchAppPublisher)
        }
#endif

        appIconChanger = AppIconChanger(internalUserDecider: internalUserDecider)

        // Configure Event handlers
        let tunnelController = NetworkProtectionIPCTunnelController(ipcClient: vpnXPCClient)
        let vpnUninstaller = VPNUninstaller(ipcClient: vpnXPCClient)

        networkProtectionSubscriptionEventHandler = NetworkProtectionSubscriptionEventHandler(subscriptionManager: subscriptionManager,
                                                                                              tunnelController: tunnelController,
                                                                                              vpnUninstaller: vpnUninstaller)
    }

    func applicationDidFinishLaunching(_ notification: Notification) {
        guard NSApp.runType.requiresEnvironment else { return }
        defer {
            didFinishLaunching = true
        }

        HistoryCoordinator.shared.loadHistory {
            HistoryCoordinator.shared.migrateModelV5toV6IfNeeded()
        }

        PrivacyFeatures.httpsUpgrade.loadDataAsync()
        bookmarksManager.loadBookmarks()

        // Force use of .mainThread to prevent high WindowServer Usage
        // Pending Fix with newer Lottie versions
        // https://app.asana.com/0/1177771139624306/1207024603216659/f
        LottieConfiguration.shared.renderingEngine = .mainThread

        if case .normal = NSApp.runType {
            FaviconManager.shared.loadFavicons()
        }
        ConfigurationManager.shared.start()
        _ = DownloadListCoordinator.shared
        _ = RecentlyClosedCoordinator.shared

        if LocalStatisticsStore().atb == nil {
            AppDelegate.firstLaunchDate = Date()
            // MARK: Enable pixel experiments here
            PixelExperiment.install()
        }
        AtbAndVariantCleanup.cleanup()
        DefaultVariantManager().assignVariantIfNeeded { _ in
            // MARK: perform first time launch logic here
        }

        let statisticsLoader = NSApp.runType.requiresEnvironment ? StatisticsLoader.shared : nil
        statisticsLoader?.load()

        startupSync()

        subscriptionManager.loadInitialData()

        if [.normal, .uiTests].contains(NSApp.runType) {
            stateRestorationManager.applicationDidFinishLaunching()
        }

        BWManager.shared.initCommunication()

        if WindowsManager.windows.first(where: { $0 is MainWindow }) == nil,
           case .normal = NSApp.runType {
            WindowsManager.openNewWindow(lazyLoadTabs: true)
        }

        grammarFeaturesManager.manage()

        applyPreferredTheme()

#if APPSTORE
        crashCollection.startAttachingCrashLogMessages { pixelParameters, payloads, completion in
            pixelParameters.forEach { _ in PixelKit.fire(GeneralPixel.crash) }
            guard let lastPayload = payloads.last else {
                return
            }
            DispatchQueue.main.async {
                CrashReportPromptPresenter().showPrompt(for: CrashDataPayload(data: lastPayload), userDidAllowToReport: completion)
            }
        }
#else
        crashReporter.checkForNewReports()
#endif

        urlEventHandler.applicationDidFinishLaunching()

        subscribeToEmailProtectionStatusNotifications()
        subscribeToDataImportCompleteNotification()

        fireFailedCompilationsPixelIfNeeded()

        UserDefaultsWrapper<Any>.clearRemovedKeys()

        networkProtectionSubscriptionEventHandler?.registerForSubscriptionAccountManagerEvents()

        NetworkProtectionAppEvents(featureGatekeeper: DefaultVPNFeatureGatekeeper(subscriptionManager: subscriptionManager)).applicationDidFinishLaunching()
        UNUserNotificationCenter.current().delegate = self

#if DBP
        dataBrokerProtectionSubscriptionEventHandler.registerForSubscriptionAccountManagerEvents()
#endif

#if DBP
        DataBrokerProtectionAppEvents(featureGatekeeper: DefaultDataBrokerProtectionFeatureGatekeeper(accountManager: subscriptionManager.accountManager)).applicationDidFinishLaunching()
#endif

        setUpAutoClearHandler()

        setUpAutofillPixelReporter()

#if SPARKLE
        if NSApp.runType != .uiTests {
            updateController.checkNewApplicationVersion()
        }
#endif

        remoteMessagingClient?.startRefreshingRemoteMessages()

        // This messaging system has been replaced by RMF, but we need to clean up the message manifest for any users who had it stored.
        let deprecatedRemoteMessagingStorage = DefaultSurveyRemoteMessagingStorage.surveys()
        deprecatedRemoteMessagingStorage.removeStoredMessagesIfNecessary()

        if didCrashDuringCrashHandlersSetUp {
            PixelKit.fire(GeneralPixel.crashOnCrashHandlersSetUp)
            didCrashDuringCrashHandlersSetUp = false
        }
    }

    private func fireFailedCompilationsPixelIfNeeded() {
        let store = FailedCompilationsStore()
        if store.hasAnyFailures {
            PixelKit.fire(DebugEvent(GeneralPixel.compilationFailed),
                          frequency: .daily,
                          withAdditionalParameters: store.summary,
                          includeAppVersionParameter: true) { didFire, _ in
                if !didFire {
                    store.cleanup()
                }
            }
        }
    }

    func applicationDidBecomeActive(_ notification: Notification) {
        guard didFinishLaunching else { return }

        PixelExperiment.fireOnboardingTestPixels()
        syncService?.initializeIfNeeded()
        syncService?.scheduler.notifyAppLifecycleEvent()

        NetworkProtectionAppEvents(featureGatekeeper: DefaultVPNFeatureGatekeeper(subscriptionManager: subscriptionManager)).applicationDidBecomeActive()

#if DBP
        DataBrokerProtectionAppEvents(featureGatekeeper:
                                        DefaultDataBrokerProtectionFeatureGatekeeper(accountManager:
                                                                                        subscriptionManager.accountManager)).applicationDidBecomeActive()
#endif

        subscriptionManager.refreshCachedSubscriptionAndEntitlements { isSubscriptionActive in
            if isSubscriptionActive {
                PixelKit.fire(PrivacyProPixel.privacyProSubscriptionActive, frequency: .daily)
            }
        }

        Task { @MainActor in
            await vpnRedditSessionWorkaround.installRedditSessionWorkaround()
        }
    }

    func applicationDidResignActive(_ notification: Notification) {
        Task { @MainActor in
            await vpnRedditSessionWorkaround.removeRedditSessionWorkaround()
        }
    }

    func applicationShouldTerminate(_ sender: NSApplication) -> NSApplication.TerminateReply {
        if !FileDownloadManager.shared.downloads.isEmpty {
            // if there‘re downloads without location chosen yet (save dialog should display) - ignore them
            if FileDownloadManager.shared.downloads.contains(where: { $0.state.isDownloading }) {
                let alert = NSAlert.activeDownloadsTerminationAlert(for: FileDownloadManager.shared.downloads)
                if alert.runModal() == .cancel {
                    return .terminateCancel
                }
            }
            FileDownloadManager.shared.cancelAll(waitUntilDone: true)
            DownloadListCoordinator.shared.sync()
        }
        stateRestorationManager?.applicationWillTerminate()

        // Handling of "Burn on quit"
        if let terminationReply = autoClearHandler.handleAppTermination() {
            return terminationReply
        }

        return .terminateNow
    }

    func applicationShouldHandleReopen(_ sender: NSApplication, hasVisibleWindows flag: Bool) -> Bool {
        if WindowControllersManager.shared.mainWindowControllers.isEmpty,
           case .normal = sender.runType {
            WindowsManager.openNewWindow()
            return true
        }
        return true
    }

    func applicationDockMenu(_ sender: NSApplication) -> NSMenu? {
        return ApplicationDockMenu(internalUserDecider: internalUserDecider)
    }

    func application(_ sender: NSApplication, openFiles files: [String]) {
        urlEventHandler.handleFiles(files)
    }

    // MARK: - PixelKit

    static func configurePixelKit() {
#if DEBUG
            Self.setUpPixelKit(dryRun: true)
#else
            Self.setUpPixelKit(dryRun: false)
#endif
    }

    private static func setUpPixelKit(dryRun: Bool) {
#if APPSTORE
        let source = "browser-appstore"
#else
        let source = "browser-dmg"
#endif

        PixelKit.setUp(dryRun: dryRun,
                       appVersion: AppVersion.shared.versionNumber,
                       source: source,
                       defaultHeaders: [:],
                       defaults: .netP) { (pixelName: String, headers: [String: String], parameters: [String: String], _, _, onComplete: @escaping PixelKit.CompletionBlock) in

            let url = URL.pixelUrl(forPixelNamed: pixelName)
            let apiHeaders = APIRequest.Headers(additionalHeaders: headers)
            let configuration = APIRequest.Configuration(url: url, method: .get, queryParameters: parameters, headers: apiHeaders)
            let request = APIRequest(configuration: configuration)

            request.fetch { _, error in
                onComplete(error == nil, error)
            }
        }
    }

    // MARK: - Theme

    private func applyPreferredTheme() {
        let appearancePreferences = AppearancePreferences()
        appearancePreferences.updateUserInterfaceStyle()
    }

    // MARK: - Sync

    private func startupSync() {
#if DEBUG
        let defaultEnvironment = ServerEnvironment.development
#else
        let defaultEnvironment = ServerEnvironment.production
#endif

#if DEBUG || REVIEW
        let environment = ServerEnvironment(
            UserDefaultsWrapper(key: .syncEnvironment, defaultValue: defaultEnvironment.description).wrappedValue
        ) ?? defaultEnvironment
#else
        let environment = defaultEnvironment
#endif
        let syncErrorHandler = SyncErrorHandler()
        let syncDataProviders = SyncDataProviders(bookmarksDatabase: BookmarkDatabase.shared.db, syncErrorHandler: syncErrorHandler)
        let syncService = DDGSync(
            dataProvidersSource: syncDataProviders,
            errorEvents: SyncErrorHandler(),
            privacyConfigurationManager: ContentBlocking.shared.privacyConfigurationManager,
            log: OSLog.sync,
            environment: environment
        )
        syncService.initializeIfNeeded()
        syncDataProviders.setUpDatabaseCleaners(syncService: syncService)

        // This is also called in applicationDidBecomeActive, but we're also calling it here, since
        // syncService can be nil when applicationDidBecomeActive is called during startup, if a modal
        // alert is shown before it's instantiated.  In any case it should be safe to call this here,
        // since the scheduler debounces calls to notifyAppLifecycleEvent().
        //
        syncService.scheduler.notifyAppLifecycleEvent()

        self.syncDataProviders = syncDataProviders
        self.syncService = syncService

        isSyncInProgressCancellable = syncService.isSyncInProgressPublisher
            .filter { $0 }
            .asVoid()
            .sink { [weak syncService] in
                PixelKit.fire(GeneralPixel.syncDaily, frequency: .legacyDaily)
                syncService?.syncDailyStats.sendStatsIfNeeded(handler: { params in
                    PixelKit.fire(GeneralPixel.syncSuccessRateDaily, withAdditionalParameters: params)
                })
            }

        subscribeSyncQueueToScreenLockedNotifications()
        subscribeToSyncFeatureFlags(syncService)
    }

    @UserDefaultsWrapper(key: .syncDidShowSyncPausedByFeatureFlagAlert, defaultValue: false)
    private var syncDidShowSyncPausedByFeatureFlagAlert: Bool

    private func subscribeToSyncFeatureFlags(_ syncService: DDGSync) {
        syncFeatureFlagsCancellable = syncService.featureFlagsPublisher
            .dropFirst()
            .map { $0.contains(.dataSyncing) }
            .receive(on: DispatchQueue.main)
            .sink { [weak self, weak syncService] isDataSyncingAvailable in
                if isDataSyncingAvailable {
                    self?.syncDidShowSyncPausedByFeatureFlagAlert = false
                } else if syncService?.authState == .active, self?.syncDidShowSyncPausedByFeatureFlagAlert == false {
                    let isSyncUIVisible = syncService?.featureFlags.contains(.userInterface) == true
                    let alert = NSAlert.dataSyncingDisabledByFeatureFlag(showLearnMore: isSyncUIVisible)
                    let response = alert.runModal()
                    self?.syncDidShowSyncPausedByFeatureFlagAlert = true

                    switch response {
                    case .alertSecondButtonReturn:
                        alert.window.sheetParent?.endSheet(alert.window)
                        DispatchQueue.main.async {
                            WindowControllersManager.shared.showPreferencesTab(withSelectedPane: .sync)
                        }
                    default:
                        break
                    }
                }
            }
    }

    private func subscribeSyncQueueToScreenLockedNotifications() {
        let screenIsLockedPublisher = DistributedNotificationCenter.default
            .publisher(for: .init(rawValue: "com.apple.screenIsLocked"))
            .map { _ in true }
        let screenIsUnlockedPublisher = DistributedNotificationCenter.default
            .publisher(for: .init(rawValue: "com.apple.screenIsUnlocked"))
            .map { _ in false }

        screenLockedCancellable = Publishers.Merge(screenIsLockedPublisher, screenIsUnlockedPublisher)
            .receive(on: DispatchQueue.main)
            .sink { [weak self] isLocked in
                guard let syncService = self?.syncService, syncService.authState != .inactive else {
                    return
                }
                if isLocked {
                    os_log(.debug, log: .sync, "Screen is locked")
                    syncService.scheduler.cancelSyncAndSuspendSyncQueue()
                } else {
                    os_log(.debug, log: .sync, "Screen is unlocked")
                    syncService.scheduler.resumeSyncQueue()
                }
            }
    }

    private func subscribeToEmailProtectionStatusNotifications() {
        NotificationCenter.default.publisher(for: .emailDidSignIn)
            .receive(on: DispatchQueue.main)
            .sink { [weak self] notification in
                self?.emailDidSignInNotification(notification)
            }
            .store(in: &emailCancellables)

        NotificationCenter.default.publisher(for: .emailDidSignOut)
            .receive(on: DispatchQueue.main)
            .sink { [weak self] notification in
                self?.emailDidSignOutNotification(notification)
            }
            .store(in: &emailCancellables)
    }

    private func subscribeToDataImportCompleteNotification() {
        NotificationCenter.default.addObserver(self, selector: #selector(dataImportCompleteNotification(_:)), name: .dataImportComplete, object: nil)
    }

    private func emailDidSignInNotification(_ notification: Notification) {
        PixelKit.fire(NonStandardEvent(NonStandardPixel.emailEnabled))
        if AppDelegate.isNewUser {
            PixelKit.fire(GeneralPixel.emailEnabledInitial, frequency: .legacyInitial)
        }

        if let object = notification.object as? EmailManager, let emailManager = syncDataProviders.settingsAdapter.emailManager, object !== emailManager {
            syncService?.scheduler.notifyDataChanged()
        }
    }

    private func emailDidSignOutNotification(_ notification: Notification) {
        PixelKit.fire(NonStandardEvent(NonStandardPixel.emailDisabled))
        if let object = notification.object as? EmailManager, let emailManager = syncDataProviders.settingsAdapter.emailManager, object !== emailManager {
            syncService?.scheduler.notifyDataChanged()
        }
    }

    @objc private func dataImportCompleteNotification(_ notification: Notification) {
        if AppDelegate.isNewUser {
            PixelKit.fire(GeneralPixel.importDataInitial, frequency: .legacyInitial)
        }
    }

    @MainActor
    private func setUpAutoClearHandler() {
        let autoClearHandler = AutoClearHandler(preferences: .shared,
                                                fireViewModel: FireCoordinator.fireViewModel,
                                                stateRestorationManager: self.stateRestorationManager)
        self.autoClearHandler = autoClearHandler
        DispatchQueue.main.async {
            autoClearHandler.handleAppLaunch()
            autoClearHandler.onAutoClearCompleted = {
                NSApplication.shared.reply(toApplicationShouldTerminate: true)
            }
        }
    }

    private func setUpAutofillPixelReporter() {
        autofillPixelReporter = AutofillPixelReporter(
            userDefaults: .standard,
            autofillEnabled: AutofillPreferences().askToSaveUsernamesAndPasswords,
            eventMapping: EventMapping<AutofillPixelEvent> {event, _, params, _ in
                switch event {
                case .autofillActiveUser:
                    PixelKit.fire(GeneralPixel.autofillActiveUser)
                case .autofillEnabledUser:
                    PixelKit.fire(GeneralPixel.autofillEnabledUser)
                case .autofillOnboardedUser:
                    PixelKit.fire(GeneralPixel.autofillOnboardedUser)
                case .autofillToggledOn:
                    PixelKit.fire(GeneralPixel.autofillToggledOn, withAdditionalParameters: params)
                case .autofillToggledOff:
                    PixelKit.fire(GeneralPixel.autofillToggledOff, withAdditionalParameters: params)
                case .autofillLoginsStacked:
                    PixelKit.fire(GeneralPixel.autofillLoginsStacked, withAdditionalParameters: params)
                case .autofillCreditCardsStacked:
                    PixelKit.fire(GeneralPixel.autofillCreditCardsStacked, withAdditionalParameters: params)
                case .autofillIdentitiesStacked:
                    PixelKit.fire(GeneralPixel.autofillIdentitiesStacked, withAdditionalParameters: params)
                }
            },
            passwordManager: PasswordManagerCoordinator.shared,
            installDate: AppDelegate.firstLaunchDate)

        _ = NotificationCenter.default.addObserver(forName: .autofillUserSettingsDidChange,
                                                   object: nil,
                                                   queue: nil) { [weak self] _ in
            self?.autofillPixelReporter?.updateAutofillEnabledStatus(AutofillPreferences().askToSaveUsernamesAndPasswords)
        }
    }
}

extension AppDelegate: UNUserNotificationCenterDelegate {

    func userNotificationCenter(_ center: UNUserNotificationCenter,
                                willPresent notification: UNNotification,
                                withCompletionHandler completionHandler: @escaping (UNNotificationPresentationOptions) -> Void) {
        completionHandler(.banner)
    }

    func userNotificationCenter(_ center: UNUserNotificationCenter,
                                didReceive response: UNNotificationResponse,
                                withCompletionHandler completionHandler: @escaping () -> Void) {
        completionHandler()
    }

}<|MERGE_RESOLUTION|>--- conflicted
+++ resolved
@@ -38,11 +38,8 @@
 import Subscription
 import NetworkProtectionIPC
 import DataBrokerProtection
-<<<<<<< HEAD
 import MacOSCommon
-=======
 import RemoteMessaging
->>>>>>> a03e3d65
 
 final class AppDelegate: NSObject, NSApplicationDelegate {
 
