--- conflicted
+++ resolved
@@ -86,12 +86,7 @@
 #endif
 
 #if NETWORK_PROTECTION && SUBSCRIPTION
-<<<<<<< HEAD
-    private lazy var networkProtectionSubscriptionEventHandler = { NetworkProtectionSubscriptionEventHandler(tokenStorage: subscriptionManager.tokenStorage) }()
-=======
-    // Needs to be lazy as indirectly depends on AppDelegate
     private lazy var networkProtectionSubscriptionEventHandler = NetworkProtectionSubscriptionEventHandler()
->>>>>>> 933a0e01
 #endif
 
 #if DBP && SUBSCRIPTION
@@ -278,15 +273,6 @@
         startupSync()
 
 #if SUBSCRIPTION
-<<<<<<< HEAD
-=======
-        let defaultEnvironment = SubscriptionPurchaseEnvironment.ServiceEnvironment.default
-
-        let currentEnvironment = UserDefaultsWrapper(key: .subscriptionEnvironment,
-                                                     defaultValue: defaultEnvironment).wrappedValue
-        SubscriptionPurchaseEnvironment.currentServiceEnvironment = currentEnvironment
-
->>>>>>> 933a0e01
         Task {
             await subscriptionManager.accountManager.checkSubscriptionState()
         }
