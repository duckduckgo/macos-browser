--- conflicted
+++ resolved
@@ -586,10 +586,6 @@
 #if NETWORK_PROTECTION
             if response.notification.request.identifier == NetworkProtectionWaitlist.notificationIdentifier {
                 if NetworkProtectionWaitlist().readyToAcceptTermsAndConditions {
-<<<<<<< HEAD
-                    PixelKit.fire(GeneralPixel.networkProtectionWaitlistNotificationTapped, frequency: .dailyAndCount)
-=======
->>>>>>> debc8031
                     NetworkProtectionWaitlistViewControllerPresenter.show()
                 }
             }
