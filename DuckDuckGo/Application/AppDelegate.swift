--- conflicted
+++ resolved
@@ -89,14 +89,10 @@
     let bookmarksManager = LocalBookmarkManager.shared
     var privacyDashboardWindow: NSWindow?
 
-<<<<<<< HEAD
     let activeRemoteMessageModel: ActiveRemoteMessageModel
     private let remoteMessagingClient: RemoteMessagingClient
 
-    public let subscriptionManager: SubscriptionManaging
-=======
     public let subscriptionManager: SubscriptionManager
->>>>>>> 84ee53ff
     public let subscriptionUIHandler: SubscriptionUIHandling
 
     public let vpnSettings = VPNSettings(defaults: .netP)
