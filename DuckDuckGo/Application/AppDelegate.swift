--- conflicted
+++ resolved
@@ -40,10 +40,6 @@
 import DataBrokerProtection
 import RemoteMessaging
 
-<<<<<<< HEAD
-// swiftlint:disable:next type_body_length
-=======
->>>>>>> 9cd29007
 final class AppDelegate: NSObject, NSApplicationDelegate {
 
 #if DEBUG
@@ -391,14 +387,12 @@
 
         setUpAutofillPixelReporter()
 
-<<<<<<< HEAD
+        remoteMessagingClient?.startRefreshingRemoteMessages()
+
         if didCrashDuringCrashHandlersSetUp {
             PixelKit.fire(GeneralPixel.crashOnCrashHandlersSetUp)
             didCrashDuringCrashHandlersSetUp = false
         }
-=======
-        remoteMessagingClient?.startRefreshingRemoteMessages()
->>>>>>> 9cd29007
     }
 
     private func fireFailedCompilationsPixelIfNeeded() {
