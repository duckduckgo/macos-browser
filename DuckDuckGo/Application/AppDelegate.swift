//
//  AppDelegate.swift
//
//  Copyright © 2020 DuckDuckGo. All rights reserved.
//
//  Licensed under the Apache License, Version 2.0 (the "License");
//  you may not use this file except in compliance with the License.
//  You may obtain a copy of the License at
//
//  http://www.apache.org/licenses/LICENSE-2.0
//
//  Unless required by applicable law or agreed to in writing, software
//  distributed under the License is distributed on an "AS IS" BASIS,
//  WITHOUT WARRANTIES OR CONDITIONS OF ANY KIND, either express or implied.
//  See the License for the specific language governing permissions and
//  limitations under the License.
//

import Bookmarks
import BrowserServicesKit
import Cocoa
import Combine
import Common
import Configuration
import CoreData
import DDGSync
import History
import Networking
import Persistence
import PixelKit
import ServiceManagement
import SyncDataProviders
import UserNotifications
<<<<<<< HEAD
=======
import Lottie

#if NETWORK_PROTECTION
>>>>>>> debc8031
import NetworkProtection

#if SUBSCRIPTION
import Subscription
#endif

@MainActor
final class AppDelegate: NSObject, NSApplicationDelegate {

#if DEBUG
    let disableCVDisplayLinkLogs: Void = {
        // Disable CVDisplayLink logs
        CFPreferencesSetValue("cv_note" as CFString,
                              0 as CFPropertyList,
                              "com.apple.corevideo" as CFString,
                              kCFPreferencesCurrentUser,
                              kCFPreferencesAnyHost)
        CFPreferencesSynchronize("com.apple.corevideo" as CFString, kCFPreferencesCurrentUser, kCFPreferencesAnyHost)
    }()
#endif

    let urlEventHandler = URLEventHandler()

#if CI
    private let keyStore = (NSClassFromString("MockEncryptionKeyStore") as? EncryptionKeyStoring.Type)!.init()
#else
    private let keyStore = EncryptionKeyStore()
#endif

    let fileStore: FileStore

    private(set) var stateRestorationManager: AppStateRestorationManager!
    private var grammarFeaturesManager = GrammarFeaturesManager()
    private let crashReporter = CrashReporter()
    let internalUserDecider: InternalUserDecider
    let featureFlagger: FeatureFlagger
    private var appIconChanger: AppIconChanger!

    private(set) var syncDataProviders: SyncDataProviders!
    private(set) var syncService: DDGSyncing?
    private var isSyncInProgressCancellable: AnyCancellable?
    private var syncFeatureFlagsCancellable: AnyCancellable?
    private var screenLockedCancellable: AnyCancellable?
    private var emailCancellables = Set<AnyCancellable>()
    let bookmarksManager = LocalBookmarkManager.shared
    var privacyDashboardWindow: NSWindow?

#if SUBSCRIPTION
    // Needs to be lazy as indirectly depends on AppDelegate
    private lazy var networkProtectionSubscriptionEventHandler = NetworkProtectionSubscriptionEventHandler()
#endif

#if DBP && SUBSCRIPTION
    private let dataBrokerProtectionSubscriptionEventHandler = DataBrokerProtectionSubscriptionEventHandler()
#endif

    private var didFinishLaunching = false

#if SPARKLE
    var updateController: UpdateController!
#endif

    // swiftlint:disable:next function_body_length
    override init() {
        do {
            let encryptionKey = NSApplication.runType.requiresEnvironment ? try keyStore.readKey() : nil
            fileStore = EncryptedFileStore(encryptionKey: encryptionKey)
        } catch {
            os_log("App Encryption Key could not be read: %s", "\(error)")
            fileStore = EncryptedFileStore()
        }

        let internalUserDeciderStore = InternalUserDeciderStore(fileStore: fileStore)
        internalUserDecider = DefaultInternalUserDecider(store: internalUserDeciderStore)

        if NSApplication.runType.requiresEnvironment {
#if DEBUG
            Pixel.setUp(dryRun: true)
            Self.setUpPixelKit(dryRun: true)
#else
            Pixel.setUp()
            Self.setUpPixelKit(dryRun: false)
#endif

            Database.shared.loadStore { _, error in
                guard let error = error else { return }

                switch error {
                case CoreDataDatabase.Error.containerLocationCouldNotBePrepared(let underlyingError):
                    Pixel.fire(.debug(event: .dbContainerInitializationError, error: underlyingError))
                default:
                    Pixel.fire(.debug(event: .dbInitializationError, error: error))
                }

                // Give Pixel a chance to be sent, but not too long
                Thread.sleep(forTimeInterval: 1)
                fatalError("Could not load DB: \(error.localizedDescription)")
            }

            let preMigrationErrorHandling = EventMapping<BookmarkFormFactorFavoritesMigration.MigrationErrors> { _, error, _, _ in
                if let error = error {
                    Pixel.fire(.debug(event: .bookmarksCouldNotLoadDatabase, error: error))
                } else {
                    Pixel.fire(.debug(event: .bookmarksCouldNotLoadDatabase))
                }

                Thread.sleep(forTimeInterval: 1)
                fatalError("Could not create Bookmarks database stack: \(error?.localizedDescription ?? "err")")
            }

            BookmarkDatabase.shared.preFormFactorSpecificFavoritesFolderOrder = BookmarkFormFactorFavoritesMigration
                .getFavoritesOrderFromPreV4Model(
                    dbContainerLocation: BookmarkDatabase.defaultDBLocation,
                    dbFileURL: BookmarkDatabase.defaultDBFileURL,
                    errorEvents: preMigrationErrorHandling
                )

            BookmarkDatabase.shared.db.loadStore { context, error in
                guard let context = context else {
                    if let error = error {
                        Pixel.fire(.debug(event: .bookmarksCouldNotLoadDatabase, error: error))
                    } else {
                        Pixel.fire(.debug(event: .bookmarksCouldNotLoadDatabase))
                    }

                    Thread.sleep(forTimeInterval: 1)
                    fatalError("Could not create Bookmarks database stack: \(error?.localizedDescription ?? "err")")
                }

                let legacyDB = Database.shared.makeContext(concurrencyType: .privateQueueConcurrencyType)
                legacyDB.performAndWait {
                    LegacyBookmarksStoreMigration.setupAndMigrate(from: legacyDB,
                                                                  to: context)
                }
            }
        }

#if DEBUG
        AppPrivacyFeatures.shared = NSApplication.runType.requiresEnvironment
        // runtime mock-replacement for Unit Tests, to be redone when we‘ll be doing Dependency Injection
        ? AppPrivacyFeatures(contentBlocking: AppContentBlocking(internalUserDecider: internalUserDecider), database: Database.shared)
        : AppPrivacyFeatures(contentBlocking: ContentBlockingMock(), httpsUpgradeStore: HTTPSUpgradeStoreMock())
#else
        AppPrivacyFeatures.shared = AppPrivacyFeatures(contentBlocking: AppContentBlocking(internalUserDecider: internalUserDecider), database: Database.shared)
#endif

        featureFlagger = DefaultFeatureFlagger(internalUserDecider: internalUserDecider,
                                               privacyConfig: AppPrivacyFeatures.shared.contentBlocking.privacyConfigurationManager.privacyConfig)

#if SUBSCRIPTION
    #if APPSTORE || !STRIPE
        SubscriptionPurchaseEnvironment.current = .appStore
    #else
        SubscriptionPurchaseEnvironment.current = .stripe
    #endif
#endif
    }

    func applicationWillFinishLaunching(_ notification: Notification) {
        APIRequest.Headers.setUserAgent(UserAgent.duckDuckGoUserAgent())
        Configuration.setURLProvider(AppConfigurationURLProvider())

        stateRestorationManager = AppStateRestorationManager(fileStore: fileStore)

#if SPARKLE
        if NSApp.runType != .uiTests {
            updateController = UpdateController(internalUserDecider: internalUserDecider)
            stateRestorationManager.subscribeToAutomaticAppRelaunching(using: updateController.willRelaunchAppPublisher)
        }
#endif

        appIconChanger = AppIconChanger(internalUserDecider: internalUserDecider)
    }

    // swiftlint:disable:next function_body_length
    func applicationDidFinishLaunching(_ notification: Notification) {
        guard NSApp.runType.requiresEnvironment else { return }
        defer {
            didFinishLaunching = true
        }

        HistoryCoordinator.shared.loadHistory {
            HistoryCoordinator.shared.migrateModelV5toV6IfNeeded()
        }

        PrivacyFeatures.httpsUpgrade.loadDataAsync()
        bookmarksManager.loadBookmarks()
        if case .normal = NSApp.runType {
            FaviconManager.shared.loadFavicons()
        }
        ConfigurationManager.shared.start()
        _ = DownloadListCoordinator.shared
        _ = RecentlyClosedCoordinator.shared

        // Clean up previous experiment
        if PixelExperiment.allocatedCohortDoesNotMatchCurrentCohorts {
            PixelExperiment.cleanup()
        }
        if LocalStatisticsStore().atb == nil {
            Pixel.firstLaunchDate = Date()
            // MARK: Enable pixel experiments here
        }
        AtbAndVariantCleanup.cleanup()
        DefaultVariantManager().assignVariantIfNeeded { _ in
            // MARK: perform first time launch logic here
        }

        let statisticsLoader = NSApp.runType.requiresEnvironment ? StatisticsLoader.shared : nil
        statisticsLoader?.load()

        startupSync()

#if SUBSCRIPTION
        let defaultEnvironment = SubscriptionPurchaseEnvironment.ServiceEnvironment.default

        let currentEnvironment = UserDefaultsWrapper(key: .subscriptionEnvironment,
                                                     defaultValue: defaultEnvironment).wrappedValue
        SubscriptionPurchaseEnvironment.currentServiceEnvironment = currentEnvironment

        Task {
            let accountManager = AccountManager(subscriptionAppGroup: Bundle.main.appGroup(bundle: .subs))
            if let token = accountManager.accessToken {
                _ = await SubscriptionService.getSubscription(accessToken: token, cachePolicy: .reloadIgnoringLocalCacheData)
                _ = await accountManager.fetchEntitlements(cachePolicy: .reloadIgnoringLocalCacheData)
            }
        }
#endif

        if [.normal, .uiTests].contains(NSApp.runType) {
            stateRestorationManager.applicationDidFinishLaunching()
        }

        BWManager.shared.initCommunication()

        if WindowsManager.windows.first(where: { $0 is MainWindow }) == nil,
           case .normal = NSApp.runType {
            WindowsManager.openNewWindow(lazyLoadTabs: true)
        }

        grammarFeaturesManager.manage()

        applyPreferredTheme()

        crashReporter.checkForNewReports()

        urlEventHandler.applicationDidFinishLaunching()

        subscribeToEmailProtectionStatusNotifications()
        subscribeToDataImportCompleteNotification()

        UserDefaultsWrapper<Any>.clearRemovedKeys()

#if SUBSCRIPTION
        networkProtectionSubscriptionEventHandler.registerForSubscriptionAccountManagerEvents()
#endif

        NetworkProtectionAppEvents().applicationDidFinishLaunching()
        UNUserNotificationCenter.current().delegate = self

#if DBP && SUBSCRIPTION
        dataBrokerProtectionSubscriptionEventHandler.registerForSubscriptionAccountManagerEvents()
#endif

#if DBP
        DataBrokerProtectionAppEvents().applicationDidFinishLaunching()
#endif

#if SUBSCRIPTION

#endif
    }

    func applicationDidBecomeActive(_ notification: Notification) {
        guard didFinishLaunching else { return }

        syncService?.initializeIfNeeded()
        syncService?.scheduler.notifyAppLifecycleEvent()

        NetworkProtectionWaitlist().fetchNetworkProtectionInviteCodeIfAvailable { _ in
            // Do nothing when code fetching fails, as the app will try again later
        }

        NetworkProtectionAppEvents().applicationDidBecomeActive()

#if DBP
        DataBrokerProtectionAppEvents().applicationDidBecomeActive()
#endif

        AppPrivacyFeatures.shared.contentBlocking.privacyConfigurationManager.toggleProtectionsCounter.sendEventsIfNeeded()

        updateSubscriptionStatus()
    }

    func applicationShouldTerminate(_ sender: NSApplication) -> NSApplication.TerminateReply {
        if !FileDownloadManager.shared.downloads.isEmpty {
            // if there‘re downloads without location chosen yet (save dialog should display) - ignore them
            if FileDownloadManager.shared.downloads.contains(where: { $0.state.isDownloading }) {
                let alert = NSAlert.activeDownloadsTerminationAlert(for: FileDownloadManager.shared.downloads)
                if alert.runModal() == .cancel {
                    return .terminateCancel
                }
            }
            FileDownloadManager.shared.cancelAll(waitUntilDone: true)
            DownloadListCoordinator.shared.sync()
        }
        stateRestorationManager?.applicationWillTerminate()

        return .terminateNow
    }

    func applicationShouldHandleReopen(_ sender: NSApplication, hasVisibleWindows flag: Bool) -> Bool {
        if WindowControllersManager.shared.mainWindowControllers.isEmpty,
           case .normal = sender.runType {
            WindowsManager.openNewWindow()
            return true
        }
        return true
    }

    func applicationDockMenu(_ sender: NSApplication) -> NSMenu? {
        return ApplicationDockMenu(internalUserDecider: internalUserDecider)
    }

    func application(_ sender: NSApplication, openFiles files: [String]) {
        urlEventHandler.handleFiles(files)
    }

    private func applyPreferredTheme() {
        let appearancePreferences = AppearancePreferences()
        appearancePreferences.updateUserInterfaceStyle()
    }

    private static func setUpPixelKit(dryRun: Bool) {
#if APPSTORE
        let source = "browser-appstore"
#else
        let source = "browser-dmg"
#endif

        PixelKit.setUp(dryRun: dryRun,
                       appVersion: AppVersion.shared.versionNumber,
                       source: source,
                       defaultHeaders: [:],
                       log: .networkProtectionPixel,
                       defaults: .netP) { (pixelName: String, headers: [String: String], parameters: [String: String], _, _, onComplete: @escaping PixelKit.CompletionBlock) in

            let url = URL.pixelUrl(forPixelNamed: pixelName)
            let apiHeaders = APIRequest.Headers(additionalHeaders: headers)
            let configuration = APIRequest.Configuration(url: url, method: .get, queryParameters: parameters, headers: apiHeaders)
            let request = APIRequest(configuration: configuration)

            request.fetch { _, error in
                onComplete(error == nil, error)
            }
        }
    }

    // MARK: - Sync

    private func startupSync() {
#if DEBUG
        let defaultEnvironment = ServerEnvironment.development
#else
        let defaultEnvironment = ServerEnvironment.production
#endif

#if DEBUG || REVIEW
        let environment = ServerEnvironment(
            UserDefaultsWrapper(
                key: .syncEnvironment,
                defaultValue: defaultEnvironment.description
            ).wrappedValue
        ) ?? defaultEnvironment
#else
        let environment = defaultEnvironment
#endif
        let syncDataProviders = SyncDataProviders(bookmarksDatabase: BookmarkDatabase.shared.db)
        let syncService = DDGSync(
            dataProvidersSource: syncDataProviders,
            errorEvents: SyncErrorHandler(),
            privacyConfigurationManager: ContentBlocking.shared.privacyConfigurationManager,
            log: OSLog.sync,
            environment: environment
        )
        syncService.initializeIfNeeded()
        syncDataProviders.setUpDatabaseCleaners(syncService: syncService)

        // This is also called in applicationDidBecomeActive, but we're also calling it here, since
        // syncService can be nil when applicationDidBecomeActive is called during startup, if a modal
        // alert is shown before it's instantiated.  In any case it should be safe to call this here,
        // since the scheduler debounces calls to notifyAppLifecycleEvent().
        //
        syncService.scheduler.notifyAppLifecycleEvent()

        self.syncDataProviders = syncDataProviders
        self.syncService = syncService

        isSyncInProgressCancellable = syncService.isSyncInProgressPublisher
            .filter { $0 }
            .asVoid()
            .sink { [weak syncService] in
                Pixel.fire(.syncDaily, limitTo: .dailyFirst)
                syncService?.syncDailyStats.sendStatsIfNeeded(handler: { params in
                    Pixel.fire(.syncSuccessRateDaily, withAdditionalParameters: params)
                })
            }

        subscribeSyncQueueToScreenLockedNotifications()
        subscribeToSyncFeatureFlags(syncService)
    }

    @UserDefaultsWrapper(key: .syncDidShowSyncPausedByFeatureFlagAlert, defaultValue: false)
    private var syncDidShowSyncPausedByFeatureFlagAlert: Bool

    private func subscribeToSyncFeatureFlags(_ syncService: DDGSync) {
        syncFeatureFlagsCancellable = syncService.featureFlagsPublisher
            .dropFirst()
            .map { $0.contains(.dataSyncing) }
            .receive(on: DispatchQueue.main)
            .sink { [weak self, weak syncService] isDataSyncingAvailable in
                if isDataSyncingAvailable {
                    self?.syncDidShowSyncPausedByFeatureFlagAlert = false
                } else if syncService?.authState == .active, self?.syncDidShowSyncPausedByFeatureFlagAlert == false {
                    let isSyncUIVisible = syncService?.featureFlags.contains(.userInterface) == true
                    let alert = NSAlert.dataSyncingDisabledByFeatureFlag(showLearnMore: isSyncUIVisible)
                    let response = alert.runModal()
                    self?.syncDidShowSyncPausedByFeatureFlagAlert = true

                    switch response {
                    case .alertSecondButtonReturn:
                        alert.window.sheetParent?.endSheet(alert.window)
                        WindowControllersManager.shared.showPreferencesTab(withSelectedPane: .sync)
                    default:
                        break
                    }
                }
            }
    }

    private func subscribeSyncQueueToScreenLockedNotifications() {
        let screenIsLockedPublisher = DistributedNotificationCenter.default
            .publisher(for: .init(rawValue: "com.apple.screenIsLocked"))
            .map { _ in true }
        let screenIsUnlockedPublisher = DistributedNotificationCenter.default
            .publisher(for: .init(rawValue: "com.apple.screenIsUnlocked"))
            .map { _ in false }

        screenLockedCancellable = Publishers.Merge(screenIsLockedPublisher, screenIsUnlockedPublisher)
            .receive(on: DispatchQueue.main)
            .sink { [weak self] isLocked in
                guard let syncService = self?.syncService, syncService.authState != .inactive else {
                    return
                }
                if isLocked {
                    os_log(.debug, log: .sync, "Screen is locked")
                    syncService.scheduler.cancelSyncAndSuspendSyncQueue()
                } else {
                    os_log(.debug, log: .sync, "Screen is unlocked")
                    syncService.scheduler.resumeSyncQueue()
                }
            }
    }

    private func subscribeToEmailProtectionStatusNotifications() {
        NotificationCenter.default.publisher(for: .emailDidSignIn)
            .receive(on: DispatchQueue.main)
            .sink { [weak self] notification in
                self?.emailDidSignInNotification(notification)
            }
            .store(in: &emailCancellables)

        NotificationCenter.default.publisher(for: .emailDidSignOut)
            .receive(on: DispatchQueue.main)
            .sink { [weak self] notification in
                self?.emailDidSignOutNotification(notification)
            }
            .store(in: &emailCancellables)
    }

    private func subscribeToDataImportCompleteNotification() {
        NotificationCenter.default.addObserver(self, selector: #selector(dataImportCompleteNotification(_:)), name: .dataImportComplete, object: nil)
    }

    private func emailDidSignInNotification(_ notification: Notification) {
        Pixel.fire(.emailEnabled)
        if Pixel.isNewUser {
            Pixel.fire(.emailEnabledInitial, limitTo: .initial)
        }

        if let object = notification.object as? EmailManager, let emailManager = syncDataProviders.settingsAdapter.emailManager, object !== emailManager {
            syncService?.scheduler.notifyDataChanged()
        }
    }

    private func emailDidSignOutNotification(_ notification: Notification) {
        Pixel.fire(.emailDisabled)
        if let object = notification.object as? EmailManager, let emailManager = syncDataProviders.settingsAdapter.emailManager, object !== emailManager {
            syncService?.scheduler.notifyDataChanged()
        }
    }

    @objc private func dataImportCompleteNotification(_ notification: Notification) {
        if Pixel.isNewUser {
            Pixel.fire(.importDataInitial, limitTo: .initial)
        }
    }

}

func updateSubscriptionStatus() {
#if SUBSCRIPTION
    Task {
        let accountManager = AccountManager(subscriptionAppGroup: Bundle.main.appGroup(bundle: .subs))

        guard let token = accountManager.accessToken else { return }

        if case .success(let subscription) = await SubscriptionService.getSubscription(accessToken: token, cachePolicy: .reloadIgnoringLocalCacheData) {
            if subscription.isActive {
                DailyPixel.fire(pixel: .privacyProSubscriptionActive, frequency: .dailyOnly)
            }
        }

        _ = await accountManager.fetchEntitlements(cachePolicy: .reloadIgnoringLocalCacheData)
    }
#endif
}

extension AppDelegate: UNUserNotificationCenterDelegate {

    func userNotificationCenter(_ center: UNUserNotificationCenter,
                                willPresent notification: UNNotification,
                                withCompletionHandler completionHandler: @escaping (UNNotificationPresentationOptions) -> Void) {
        completionHandler(.banner)
    }

    func userNotificationCenter(_ center: UNUserNotificationCenter,
                                didReceive response: UNNotificationResponse,
                                withCompletionHandler completionHandler: @escaping () -> Void) {
        if response.actionIdentifier == UNNotificationDefaultActionIdentifier {

            if response.notification.request.identifier == NetworkProtectionWaitlist.notificationIdentifier {
                if NetworkProtectionWaitlist().readyToAcceptTermsAndConditions {
                    NetworkProtectionWaitlistViewControllerPresenter.show()
                }
            }

#if DBP
            if response.notification.request.identifier == DataBrokerProtectionWaitlist.notificationIdentifier {
                DataBrokerProtectionAppEvents().handleWaitlistInvitedNotification(source: .localPush)
            }
#endif
        }

        completionHandler()
    }

}<|MERGE_RESOLUTION|>--- conflicted
+++ resolved
@@ -31,12 +31,8 @@
 import ServiceManagement
 import SyncDataProviders
 import UserNotifications
-<<<<<<< HEAD
-=======
 import Lottie
 
-#if NETWORK_PROTECTION
->>>>>>> debc8031
 import NetworkProtection
 
 #if SUBSCRIPTION
