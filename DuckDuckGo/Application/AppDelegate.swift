--- conflicted
+++ resolved
@@ -270,11 +270,7 @@
             privacyConfigManager: AppPrivacyFeatures.shared.contentBlocking.privacyConfigurationManager,
             localOverrides: FeatureFlagLocalOverrides(
                 keyValueStore: UserDefaults.appConfiguration,
-<<<<<<< HEAD
-                actionHandler: FeatureFlagOverridesDefaultHandler()
-=======
                 actionHandler: FeatureFlagOverridesPublishingHandler<FeatureFlag>()
->>>>>>> 7bf460d9
             ),
             for: FeatureFlag.self
         )
