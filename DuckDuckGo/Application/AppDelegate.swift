--- conflicted
+++ resolved
@@ -300,9 +300,6 @@
             SubscriptionPurchaseEnvironment.current = .appStore
     #endif
             SubscriptionPurchaseEnvironment.currentServiceEnvironment = .staging
-<<<<<<< HEAD
-            await AccountManager().checkSubscriptionState()
-=======
             let accountManager = AccountManager()
             do {
                 try accountManager.migrateAccessTokenToNewStore()
@@ -317,7 +314,6 @@
                 }
             }
             await accountManager.checkSubscriptionState()
->>>>>>> 17612bfa
         }
 #endif
     }
