//
//  AppDelegate.swift
//
//  Copyright © 2020 DuckDuckGo. All rights reserved.
//
//  Licensed under the Apache License, Version 2.0 (the "License");
//  you may not use this file except in compliance with the License.
//  You may obtain a copy of the License at
//
//  http://www.apache.org/licenses/LICENSE-2.0
//
//  Unless required by applicable law or agreed to in writing, software
//  distributed under the License is distributed on an "AS IS" BASIS,
//  WITHOUT WARRANTIES OR CONDITIONS OF ANY KIND, either express or implied.
//  See the License for the specific language governing permissions and
//  limitations under the License.
//

import Bookmarks
import BrowserServicesKit
import Cocoa
import Combine
import Common
import Configuration
import CoreData
import Crashes
import DDGSync
import History
import MetricKit
import Networking
import Persistence
import PixelKit
import ServiceManagement
import SyncDataProviders
import UserNotifications
import Lottie
import NetworkProtection
import Subscription
import NetworkProtectionIPC
import DataBrokerProtection

// @MainActor
final class AppDelegate: NSObject, NSApplicationDelegate {

#if DEBUG
    let disableCVDisplayLinkLogs: Void = {
        // Disable CVDisplayLink logs
        CFPreferencesSetValue("cv_note" as CFString,
                              0 as CFPropertyList,
                              "com.apple.corevideo" as CFString,
                              kCFPreferencesCurrentUser,
                              kCFPreferencesAnyHost)
        CFPreferencesSynchronize("com.apple.corevideo" as CFString, kCFPreferencesCurrentUser, kCFPreferencesAnyHost)
    }()
#endif

    let urlEventHandler = URLEventHandler()

#if CI
    private let keyStore = (NSClassFromString("MockEncryptionKeyStore") as? EncryptionKeyStoring.Type)!.init()
#else
    private let keyStore = EncryptionKeyStore()
#endif

    let fileStore: FileStore

#if APPSTORE
    private let crashCollection = CrashCollection(platform: .macOSAppStore, log: .default)
#else
    private let crashReporter = CrashReporter()
#endif

    private(set) var stateRestorationManager: AppStateRestorationManager!
    private var grammarFeaturesManager = GrammarFeaturesManager()
    let internalUserDecider: InternalUserDecider
    let featureFlagger: FeatureFlagger
    private var appIconChanger: AppIconChanger!
    private var autoClearHandler: AutoClearHandler!
    private(set) var autofillPixelReporter: AutofillPixelReporter?

    private(set) var syncDataProviders: SyncDataProviders!
    private(set) var syncService: DDGSyncing?
    private var isSyncInProgressCancellable: AnyCancellable?
    private var syncFeatureFlagsCancellable: AnyCancellable?
    private var screenLockedCancellable: AnyCancellable?
    private var emailCancellables = Set<AnyCancellable>()
    let bookmarksManager = LocalBookmarkManager.shared
    var privacyDashboardWindow: NSWindow?

    public let subscriptionManager: SubscriptionManager
    public let subscriptionUIHandler: SubscriptionUIHandling

    public let vpnSettings = VPNSettings(defaults: .netP)

    // MARK: - VPN

    private var networkProtectionSubscriptionEventHandler: NetworkProtectionSubscriptionEventHandler?

    private var vpnXPCClient: VPNControllerXPCClient {
        VPNControllerXPCClient.shared
    }

    // MARK: - DBP

#if DBP
    private lazy var dataBrokerProtectionSubscriptionEventHandler: DataBrokerProtectionSubscriptionEventHandler = {
        let authManager = DataBrokerAuthenticationManagerBuilder.buildAuthenticationManager(subscriptionManager: subscriptionManager)
        return DataBrokerProtectionSubscriptionEventHandler(featureDisabler: DataBrokerProtectionFeatureDisabler(),
                                                            authenticationManager: authManager,
                                                            pixelHandler: DataBrokerProtectionPixelsHandler())
    }()

#endif

    private lazy var vpnRedditSessionWorkaround: VPNRedditSessionWorkaround = {
        let ipcClient = VPNControllerXPCClient.shared
        let statusReporter = DefaultNetworkProtectionStatusReporter(
            statusObserver: ipcClient.connectionStatusObserver,
            serverInfoObserver: ipcClient.serverInfoObserver,
            connectionErrorObserver: ipcClient.connectionErrorObserver,
            connectivityIssuesObserver: ConnectivityIssueObserverThroughDistributedNotifications(),
            controllerErrorMessageObserver: ControllerErrorMesssageObserverThroughDistributedNotifications(),
            dataVolumeObserver: ipcClient.dataVolumeObserver,
            knownFailureObserver: KnownFailureObserverThroughDistributedNotifications()
        )

        return VPNRedditSessionWorkaround(
            accountManager: subscriptionManager.accountManager,
            ipcClient: ipcClient,
            statusReporter: statusReporter
        )
    }()

    private var didFinishLaunching = false

#if SPARKLE
    var updateController: UpdateController!
#endif

    @UserDefaultsWrapper(key: .firstLaunchDate, defaultValue: Date.monthAgo)
    static var firstLaunchDate: Date

    static var isNewUser: Bool {
        return firstLaunchDate >= Date.weekAgo
    }

    // swiftlint:disable:next function_body_length
    override init() {
        do {
            let encryptionKey = NSApplication.runType.requiresEnvironment ? try keyStore.readKey() : nil
            fileStore = EncryptedFileStore(encryptionKey: encryptionKey)
        } catch {
            os_log("App Encryption Key could not be read: %s", "\(error)")
            fileStore = EncryptedFileStore()
        }

        let internalUserDeciderStore = InternalUserDeciderStore(fileStore: fileStore)
        internalUserDecider = DefaultInternalUserDecider(store: internalUserDeciderStore)

        if NSApplication.runType.requiresEnvironment {
            Self.configurePixelKit()

            Database.shared.loadStore { _, error in
                guard let error = error else { return }

                switch error {
                case CoreDataDatabase.Error.containerLocationCouldNotBePrepared(let underlyingError):
                    PixelKit.fire(DebugEvent(GeneralPixel.dbContainerInitializationError(error: underlyingError)))
                default:
                    PixelKit.fire(DebugEvent(GeneralPixel.dbInitializationError(error: error)))
                }

                // Give Pixel a chance to be sent, but not too long
                Thread.sleep(forTimeInterval: 1)
                fatalError("Could not load DB: \(error.localizedDescription)")
            }

            let preMigrationErrorHandling = EventMapping<BookmarkFormFactorFavoritesMigration.MigrationErrors> { _, error, _, _ in
                PixelKit.fire(DebugEvent(GeneralPixel.bookmarksCouldNotLoadDatabase(error: error)))
                Thread.sleep(forTimeInterval: 1)
                fatalError("Could not create Bookmarks database stack: \(error?.localizedDescription ?? "err")")
            }

            BookmarkDatabase.shared.preFormFactorSpecificFavoritesFolderOrder = BookmarkFormFactorFavoritesMigration
                .getFavoritesOrderFromPreV4Model(
                    dbContainerLocation: BookmarkDatabase.defaultDBLocation,
                    dbFileURL: BookmarkDatabase.defaultDBFileURL,
                    errorEvents: preMigrationErrorHandling
                )

            BookmarkDatabase.shared.db.loadStore { context, error in
                guard let context = context else {
                    PixelKit.fire(DebugEvent(GeneralPixel.bookmarksCouldNotLoadDatabase(error: error)))
                    Thread.sleep(forTimeInterval: 1)
                    fatalError("Could not create Bookmarks database stack: \(error?.localizedDescription ?? "err")")
                }

                let legacyDB = Database.shared.makeContext(concurrencyType: .privateQueueConcurrencyType)
                legacyDB.performAndWait {
                    LegacyBookmarksStoreMigration.setupAndMigrate(from: legacyDB,
                                                                  to: context)
                }
            }
        }

#if DEBUG
        AppPrivacyFeatures.shared = NSApplication.runType.requiresEnvironment
        // runtime mock-replacement for Unit Tests, to be redone when we‘ll be doing Dependency Injection
        ? AppPrivacyFeatures(contentBlocking: AppContentBlocking(internalUserDecider: internalUserDecider), database: Database.shared)
        : AppPrivacyFeatures(contentBlocking: ContentBlockingMock(), httpsUpgradeStore: HTTPSUpgradeStoreMock())
#else
        AppPrivacyFeatures.shared = AppPrivacyFeatures(contentBlocking: AppContentBlocking(internalUserDecider: internalUserDecider), database: Database.shared)
#endif

        featureFlagger = DefaultFeatureFlagger(
            internalUserDecider: internalUserDecider,
            privacyConfigManager: AppPrivacyFeatures.shared.contentBlocking.privacyConfigurationManager
        )

        // Configure Subscription
        subscriptionManager = DefaultSubscriptionManager()
        subscriptionUIHandler = SubscriptionUIHandler(windowControllersManagerProvider: {
            return WindowControllersManager.shared
        })

        // Update VPN environment and match the Subscription environment
        vpnSettings.alignTo(subscriptionEnvironment: subscriptionManager.currentEnvironment)

        // Update DBP environment and match the Subscription environment
        DataBrokerProtectionSettings().alignTo(subscriptionEnvironment: subscriptionManager.currentEnvironment)
    }

    func applicationWillFinishLaunching(_ notification: Notification) {
        APIRequest.Headers.setUserAgent(UserAgent.duckDuckGoUserAgent())
        Configuration.setURLProvider(AppConfigurationURLProvider())

        stateRestorationManager = AppStateRestorationManager(fileStore: fileStore)

#if SPARKLE
        if NSApp.runType != .uiTests {
            updateController = UpdateController(internalUserDecider: internalUserDecider)
            stateRestorationManager.subscribeToAutomaticAppRelaunching(using: updateController.willRelaunchAppPublisher)
        }
#endif

        appIconChanger = AppIconChanger(internalUserDecider: internalUserDecider)

        // Configure Event handlers
        let tunnelController = NetworkProtectionIPCTunnelController(ipcClient: vpnXPCClient)
        let vpnUninstaller = VPNUninstaller(ipcClient: vpnXPCClient)

        networkProtectionSubscriptionEventHandler = NetworkProtectionSubscriptionEventHandler(subscriptionManager: subscriptionManager,
                                                                                              tunnelController: tunnelController,
                                                                                              vpnUninstaller: vpnUninstaller)
    }

    // swiftlint:disable:next function_body_length
    func applicationDidFinishLaunching(_ notification: Notification) {
        guard NSApp.runType.requiresEnvironment else { return }
        defer {
            didFinishLaunching = true
        }

        HistoryCoordinator.shared.loadHistory {
            HistoryCoordinator.shared.migrateModelV5toV6IfNeeded()
        }

        PrivacyFeatures.httpsUpgrade.loadDataAsync()
        bookmarksManager.loadBookmarks()

        // Force use of .mainThread to prevent high WindowServer Usage
        // Pending Fix with newer Lottie versions
        // https://app.asana.com/0/1177771139624306/1207024603216659/f
        LottieConfiguration.shared.renderingEngine = .mainThread

        if case .normal = NSApp.runType {
            FaviconManager.shared.loadFavicons()
        }
        ConfigurationManager.shared.start()
        _ = DownloadListCoordinator.shared
        _ = RecentlyClosedCoordinator.shared

        // Clean up previous experiment
//        if PixelExperiment.allocatedCohortDoesNotMatchCurrentCohorts { // Re-implement https://app.asana.com/0/0/1207002879349166/f
//            PixelExperiment.cleanup()
//        }

        if LocalStatisticsStore().atb == nil {
            AppDelegate.firstLaunchDate = Date()
            // MARK: Enable pixel experiments here
        }
        AtbAndVariantCleanup.cleanup()
        DefaultVariantManager().assignVariantIfNeeded { _ in
            // MARK: perform first time launch logic here
        }

        let statisticsLoader = NSApp.runType.requiresEnvironment ? StatisticsLoader.shared : nil
        statisticsLoader?.load()

        startupSync()

        subscriptionManager.loadInitialData()

        if [.normal, .uiTests].contains(NSApp.runType) {
            stateRestorationManager.applicationDidFinishLaunching()
        }

        BWManager.shared.initCommunication()

        if WindowsManager.windows.first(where: { $0 is MainWindow }) == nil,
           case .normal = NSApp.runType {
            WindowsManager.openNewWindow(lazyLoadTabs: true)
        }

        grammarFeaturesManager.manage()

        applyPreferredTheme()

#if APPSTORE
        crashCollection.start { pixelParameters, payloads, completion in
            pixelParameters.forEach { _ in PixelKit.fire(GeneralPixel.crash) }
            guard let lastPayload = payloads.last else {
                return
            }
            DispatchQueue.main.async {
                CrashReportPromptPresenter().showPrompt(for: lastPayload, userDidAllowToReport: completion)
            }
        }
#else
        crashReporter.checkForNewReports()
#endif

        urlEventHandler.applicationDidFinishLaunching()

        subscribeToEmailProtectionStatusNotifications()
        subscribeToDataImportCompleteNotification()

        fireFailedCompilationsPixelIfNeeded()

        UserDefaultsWrapper<Any>.clearRemovedKeys()

        networkProtectionSubscriptionEventHandler?.registerForSubscriptionAccountManagerEvents()

        NetworkProtectionAppEvents(featureGatekeeper: DefaultVPNFeatureGatekeeper(subscriptionManager: subscriptionManager)).applicationDidFinishLaunching()
        UNUserNotificationCenter.current().delegate = self

#if DBP
        dataBrokerProtectionSubscriptionEventHandler.registerForSubscriptionAccountManagerEvents()
#endif

#if DBP
        DataBrokerProtectionAppEvents(featureGatekeeper: DefaultDataBrokerProtectionFeatureGatekeeper(accountManager: subscriptionManager.accountManager)).applicationDidFinishLaunching()
#endif

        setUpAutoClearHandler()

        setUpAutofillPixelReporter()
    }

    private func fireFailedCompilationsPixelIfNeeded() {
        let store = FailedCompilationsStore()
        if store.hasAnyFailures {
            PixelKit.fire(DebugEvent(GeneralPixel.compilationFailed),
                          frequency: .daily,
                          withAdditionalParameters: store.summary,
                          includeAppVersionParameter: true) { didFire, _ in
                if !didFire {
                    store.cleanup()
                }
            }
        }
    }

    func applicationDidBecomeActive(_ notification: Notification) {
        guard didFinishLaunching else { return }

        syncService?.initializeIfNeeded()
        syncService?.scheduler.notifyAppLifecycleEvent()

        subscriptionManager.updateSubscriptionStatus { isActive in
            if isActive {
                PixelKit.fire(PrivacyProPixel.privacyProSubscriptionActive, frequency: .daily)
            }
        }

        NetworkProtectionAppEvents(featureGatekeeper: DefaultVPNFeatureGatekeeper(subscriptionManager: subscriptionManager)).applicationDidBecomeActive()

#if DBP
        DataBrokerProtectionAppEvents(featureGatekeeper:
                                        DefaultDataBrokerProtectionFeatureGatekeeper(accountManager:
                                                                                        subscriptionManager.accountManager)).applicationDidBecomeActive()
#endif

        AppPrivacyFeatures.shared.contentBlocking.privacyConfigurationManager.toggleProtectionsCounter.sendEventsIfNeeded()

<<<<<<< HEAD
        subscriptionManager.refreshCachedSubscriptionAndEntitlements { isSubscriptionActive in
            if isSubscriptionActive {
                PixelKit.fire(PrivacyProPixel.privacyProSubscriptionActive, frequency: .daily)
            }
        }

=======
>>>>>>> 85881d9f
        Task { @MainActor in
            await vpnRedditSessionWorkaround.installRedditSessionWorkaround()
        }
    }

    func applicationDidResignActive(_ notification: Notification) {
        Task { @MainActor in
            await vpnRedditSessionWorkaround.removeRedditSessionWorkaround()
        }
    }

    func applicationShouldTerminate(_ sender: NSApplication) -> NSApplication.TerminateReply {
        if !FileDownloadManager.shared.downloads.isEmpty {
            // if there‘re downloads without location chosen yet (save dialog should display) - ignore them
            if FileDownloadManager.shared.downloads.contains(where: { $0.state.isDownloading }) {
                let alert = NSAlert.activeDownloadsTerminationAlert(for: FileDownloadManager.shared.downloads)
                if alert.runModal() == .cancel {
                    return .terminateCancel
                }
            }
            FileDownloadManager.shared.cancelAll(waitUntilDone: true)
            DownloadListCoordinator.shared.sync()
        }
        stateRestorationManager?.applicationWillTerminate()

        // Handling of "Burn on quit"
        if let terminationReply = autoClearHandler.handleAppTermination() {
            return terminationReply
        }

        return .terminateNow
    }

    func applicationShouldHandleReopen(_ sender: NSApplication, hasVisibleWindows flag: Bool) -> Bool {
        if WindowControllersManager.shared.mainWindowControllers.isEmpty,
           case .normal = sender.runType {
            WindowsManager.openNewWindow()
            return true
        }
        return true
    }

    func applicationDockMenu(_ sender: NSApplication) -> NSMenu? {
        return ApplicationDockMenu(internalUserDecider: internalUserDecider)
    }

    func application(_ sender: NSApplication, openFiles files: [String]) {
        urlEventHandler.handleFiles(files)
    }

    // MARK: - PixelKit

    static func configurePixelKit() {
#if DEBUG
            Self.setUpPixelKit(dryRun: true)
#else
            Self.setUpPixelKit(dryRun: false)
#endif
    }

    private static func setUpPixelKit(dryRun: Bool) {
#if APPSTORE
        let source = "browser-appstore"
#else
        let source = "browser-dmg"
#endif

        PixelKit.setUp(dryRun: dryRun,
                       appVersion: AppVersion.shared.versionNumber,
                       source: source,
                       defaultHeaders: [:],
                       defaults: .netP) { (pixelName: String, headers: [String: String], parameters: [String: String], _, _, onComplete: @escaping PixelKit.CompletionBlock) in

            let url = URL.pixelUrl(forPixelNamed: pixelName)
            let apiHeaders = APIRequest.Headers(additionalHeaders: headers)
            let configuration = APIRequest.Configuration(url: url, method: .get, queryParameters: parameters, headers: apiHeaders)
            let request = APIRequest(configuration: configuration)

            request.fetch { _, error in
                onComplete(error == nil, error)
            }
        }
    }

    // MARK: - Theme

    private func applyPreferredTheme() {
        let appearancePreferences = AppearancePreferences()
        appearancePreferences.updateUserInterfaceStyle()
    }

    // MARK: - Sync

    private func startupSync() {
#if DEBUG
        let defaultEnvironment = ServerEnvironment.development
#else
        let defaultEnvironment = ServerEnvironment.production
#endif

#if DEBUG || REVIEW
        let environment = ServerEnvironment(
            UserDefaultsWrapper(
                key: .syncEnvironment,
                defaultValue: defaultEnvironment.description
            ).wrappedValue
        ) ?? defaultEnvironment
#else
        let environment = defaultEnvironment
#endif
        let syncErrorHandler = SyncErrorHandler()
        let syncDataProviders = SyncDataProviders(bookmarksDatabase: BookmarkDatabase.shared.db, syncErrorHandler: syncErrorHandler)
        let syncService = DDGSync(
            dataProvidersSource: syncDataProviders,
            errorEvents: SyncErrorHandler(),
            privacyConfigurationManager: ContentBlocking.shared.privacyConfigurationManager,
            log: OSLog.sync,
            environment: environment
        )
        syncService.initializeIfNeeded()
        syncDataProviders.setUpDatabaseCleaners(syncService: syncService)

        // This is also called in applicationDidBecomeActive, but we're also calling it here, since
        // syncService can be nil when applicationDidBecomeActive is called during startup, if a modal
        // alert is shown before it's instantiated.  In any case it should be safe to call this here,
        // since the scheduler debounces calls to notifyAppLifecycleEvent().
        //
        syncService.scheduler.notifyAppLifecycleEvent()

        self.syncDataProviders = syncDataProviders
        self.syncService = syncService

        isSyncInProgressCancellable = syncService.isSyncInProgressPublisher
            .filter { $0 }
            .asVoid()
            .sink { [weak syncService] in
                PixelKit.fire(GeneralPixel.syncDaily, frequency: .legacyDaily)
                syncService?.syncDailyStats.sendStatsIfNeeded(handler: { params in
                    PixelKit.fire(GeneralPixel.syncSuccessRateDaily, withAdditionalParameters: params)
                })
            }

        subscribeSyncQueueToScreenLockedNotifications()
        subscribeToSyncFeatureFlags(syncService)
    }

    @UserDefaultsWrapper(key: .syncDidShowSyncPausedByFeatureFlagAlert, defaultValue: false)
    private var syncDidShowSyncPausedByFeatureFlagAlert: Bool

    private func subscribeToSyncFeatureFlags(_ syncService: DDGSync) {
        syncFeatureFlagsCancellable = syncService.featureFlagsPublisher
            .dropFirst()
            .map { $0.contains(.dataSyncing) }
            .receive(on: DispatchQueue.main)
            .sink { [weak self, weak syncService] isDataSyncingAvailable in
                if isDataSyncingAvailable {
                    self?.syncDidShowSyncPausedByFeatureFlagAlert = false
                } else if syncService?.authState == .active, self?.syncDidShowSyncPausedByFeatureFlagAlert == false {
                    let isSyncUIVisible = syncService?.featureFlags.contains(.userInterface) == true
                    let alert = NSAlert.dataSyncingDisabledByFeatureFlag(showLearnMore: isSyncUIVisible)
                    let response = alert.runModal()
                    self?.syncDidShowSyncPausedByFeatureFlagAlert = true

                    switch response {
                    case .alertSecondButtonReturn:
                        alert.window.sheetParent?.endSheet(alert.window)
                        DispatchQueue.main.async {
                            WindowControllersManager.shared.showPreferencesTab(withSelectedPane: .sync)
                        }
                    default:
                        break
                    }
                }
            }
    }

    private func subscribeSyncQueueToScreenLockedNotifications() {
        let screenIsLockedPublisher = DistributedNotificationCenter.default
            .publisher(for: .init(rawValue: "com.apple.screenIsLocked"))
            .map { _ in true }
        let screenIsUnlockedPublisher = DistributedNotificationCenter.default
            .publisher(for: .init(rawValue: "com.apple.screenIsUnlocked"))
            .map { _ in false }

        screenLockedCancellable = Publishers.Merge(screenIsLockedPublisher, screenIsUnlockedPublisher)
            .receive(on: DispatchQueue.main)
            .sink { [weak self] isLocked in
                guard let syncService = self?.syncService, syncService.authState != .inactive else {
                    return
                }
                if isLocked {
                    os_log(.debug, log: .sync, "Screen is locked")
                    syncService.scheduler.cancelSyncAndSuspendSyncQueue()
                } else {
                    os_log(.debug, log: .sync, "Screen is unlocked")
                    syncService.scheduler.resumeSyncQueue()
                }
            }
    }

    private func subscribeToEmailProtectionStatusNotifications() {
        NotificationCenter.default.publisher(for: .emailDidSignIn)
            .receive(on: DispatchQueue.main)
            .sink { [weak self] notification in
                self?.emailDidSignInNotification(notification)
            }
            .store(in: &emailCancellables)

        NotificationCenter.default.publisher(for: .emailDidSignOut)
            .receive(on: DispatchQueue.main)
            .sink { [weak self] notification in
                self?.emailDidSignOutNotification(notification)
            }
            .store(in: &emailCancellables)
    }

    private func subscribeToDataImportCompleteNotification() {
        NotificationCenter.default.addObserver(self, selector: #selector(dataImportCompleteNotification(_:)), name: .dataImportComplete, object: nil)
    }

    private func emailDidSignInNotification(_ notification: Notification) {
        PixelKit.fire(NonStandardEvent(NonStandardPixel.emailEnabled))
        if AppDelegate.isNewUser {
            PixelKit.fire(GeneralPixel.emailEnabledInitial, frequency: .legacyInitial)
        }

        if let object = notification.object as? EmailManager, let emailManager = syncDataProviders.settingsAdapter.emailManager, object !== emailManager {
            syncService?.scheduler.notifyDataChanged()
        }
    }

    private func emailDidSignOutNotification(_ notification: Notification) {
        PixelKit.fire(NonStandardEvent(NonStandardPixel.emailDisabled))
        if let object = notification.object as? EmailManager, let emailManager = syncDataProviders.settingsAdapter.emailManager, object !== emailManager {
            syncService?.scheduler.notifyDataChanged()
        }
    }

    @objc private func dataImportCompleteNotification(_ notification: Notification) {
        if AppDelegate.isNewUser {
            PixelKit.fire(GeneralPixel.importDataInitial, frequency: .legacyInitial)
        }
    }

    @MainActor
    private func setUpAutoClearHandler() {
        let autoClearHandler = AutoClearHandler(preferences: .shared,
                                                fireViewModel: FireCoordinator.fireViewModel,
                                                stateRestorationManager: self.stateRestorationManager)
        self.autoClearHandler = autoClearHandler
        DispatchQueue.main.async {
            autoClearHandler.handleAppLaunch()
            autoClearHandler.onAutoClearCompleted = {
                NSApplication.shared.reply(toApplicationShouldTerminate: true)
            }
        }
    }

    private func setUpAutofillPixelReporter() {
        autofillPixelReporter = AutofillPixelReporter(
            userDefaults: .standard,
            autofillEnabled: AutofillPreferences().askToSaveUsernamesAndPasswords,
            eventMapping: EventMapping<AutofillPixelEvent> {event, _, params, _ in
                switch event {
                case .autofillActiveUser:
                    PixelKit.fire(GeneralPixel.autofillActiveUser)
                case .autofillEnabledUser:
                    PixelKit.fire(GeneralPixel.autofillEnabledUser)
                case .autofillOnboardedUser:
                    PixelKit.fire(GeneralPixel.autofillOnboardedUser)
                case .autofillToggledOn:
                    PixelKit.fire(GeneralPixel.autofillToggledOn, withAdditionalParameters: params)
                case .autofillToggledOff:
                    PixelKit.fire(GeneralPixel.autofillToggledOff, withAdditionalParameters: params)
                case .autofillLoginsStacked:
                    PixelKit.fire(GeneralPixel.autofillLoginsStacked, withAdditionalParameters: params)
                case .autofillCreditCardsStacked:
                    PixelKit.fire(GeneralPixel.autofillCreditCardsStacked, withAdditionalParameters: params)
                case .autofillIdentitiesStacked:
                    PixelKit.fire(GeneralPixel.autofillIdentitiesStacked, withAdditionalParameters: params)
                }
            },
            passwordManager: PasswordManagerCoordinator.shared,
            installDate: AppDelegate.firstLaunchDate)

        _ = NotificationCenter.default.addObserver(forName: .autofillUserSettingsDidChange,
                                                   object: nil,
                                                   queue: nil) { [weak self] _ in
            self?.autofillPixelReporter?.updateAutofillEnabledStatus(AutofillPreferences().askToSaveUsernamesAndPasswords)
        }
    }
}

extension AppDelegate: UNUserNotificationCenterDelegate {

    func userNotificationCenter(_ center: UNUserNotificationCenter,
                                willPresent notification: UNNotification,
                                withCompletionHandler completionHandler: @escaping (UNNotificationPresentationOptions) -> Void) {
        completionHandler(.banner)
    }

    func userNotificationCenter(_ center: UNUserNotificationCenter,
                                didReceive response: UNNotificationResponse,
                                withCompletionHandler completionHandler: @escaping () -> Void) {
        completionHandler()
    }

}<|MERGE_RESOLUTION|>--- conflicted
+++ resolved
@@ -377,12 +377,6 @@
         syncService?.initializeIfNeeded()
         syncService?.scheduler.notifyAppLifecycleEvent()
 
-        subscriptionManager.updateSubscriptionStatus { isActive in
-            if isActive {
-                PixelKit.fire(PrivacyProPixel.privacyProSubscriptionActive, frequency: .daily)
-            }
-        }
-
         NetworkProtectionAppEvents(featureGatekeeper: DefaultVPNFeatureGatekeeper(subscriptionManager: subscriptionManager)).applicationDidBecomeActive()
 
 #if DBP
@@ -393,15 +387,12 @@
 
         AppPrivacyFeatures.shared.contentBlocking.privacyConfigurationManager.toggleProtectionsCounter.sendEventsIfNeeded()
 
-<<<<<<< HEAD
         subscriptionManager.refreshCachedSubscriptionAndEntitlements { isSubscriptionActive in
             if isSubscriptionActive {
                 PixelKit.fire(PrivacyProPixel.privacyProSubscriptionActive, frequency: .daily)
             }
         }
 
-=======
->>>>>>> 85881d9f
         Task { @MainActor in
             await vpnRedditSessionWorkaround.installRedditSessionWorkaround()
         }
