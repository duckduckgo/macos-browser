//
//  AddEditBookmarkFolderDialogViewModel.swift
//
//  Copyright © 2024 DuckDuckGo. All rights reserved.
//
//  Licensed under the Apache License, Version 2.0 (the "License");
//  you may not use this file except in compliance with the License.
//  You may obtain a copy of the License at
//
//  http://www.apache.org/licenses/LICENSE-2.0
//
//  Unless required by applicable law or agreed to in writing, software
//  distributed under the License is distributed on an "AS IS" BASIS,
//  WITHOUT WARRANTIES OR CONDITIONS OF ANY KIND, either express or implied.
//  See the License for the specific language governing permissions and
//  limitations under the License.
//

import Foundation
import Combine

@MainActor
protocol BookmarkFolderDialogEditing: BookmarksDialogViewModel {
    var addFolderPublisher: AnyPublisher<BookmarkFolder, Never> { get }
    var folderName: String { get set }
}

@MainActor
final class AddEditBookmarkFolderDialogViewModel: BookmarkFolderDialogEditing {

    /// The type of operation to perform on a folder
    enum Mode {
        /// Add a new folder. Folders can have a parent folder but not necessarily.
        /// If the users add a folder to a folder whose parent is the root `Bookmarks` folder, then the parent folder is `nil`.
        /// If the users add a folder to a folder whose parent is not the root `Bookmarks` folder, then the parent folder is not `nil`.
        case add(parentFolder: BookmarkFolder? = nil)
        /// Edit an existing folder. Existing folder can have a parent folder but not necessarily.
        /// If the users edit a  folder whose parent is the root `Bookmarks` folder, then the parent folder is `nil`
        /// If the users edit a folder whose parent is not the root `Bookmarks` folder, then the parent folder is not `nil`.
        case edit(folder: BookmarkFolder, parentFolder: BookmarkFolder?)
    }

    @Published var folderName: String
    @Published var selectedFolder: BookmarkFolder?
    @Published private(set) var folders: [FolderViewModel]

    private var folderCancellable: AnyCancellable?

    var title: String {
        mode.title
    }

    var cancelActionTitle: String {
        mode.cancelActionTitle
    }

    var defaultActionTitle: String {
        mode.defaultActionTitle
    }

    let isOtherActionDisabled = false

    var isDefaultActionDisabled: Bool {
        folderName.trimmingWhitespace().isEmpty
    }

    var addFolderPublisher: AnyPublisher<BookmarkFolder, Never> {
        addFolderSubject.eraseToAnyPublisher()
    }

    private let mode: Mode
    private let bookmarkManager: BookmarkManager
    private let addFolderSubject: PassthroughSubject<BookmarkFolder, Never> = .init()

    init(mode: Mode, bookmarkManager: BookmarkManager = LocalBookmarkManager.shared) {
        self.mode = mode
        self.bookmarkManager = bookmarkManager
        folderName = mode.folderName
        folders = .init(bookmarkManager.list)
        selectedFolder = mode.parentFolder

        bind()
    }

    func cancel(dismiss: () -> Void) {
        reset()
        dismiss()
    }

    func addOrSave(dismiss: () -> Void) {
        defer {
            reset()
            dismiss()
        }

        guard !folderName.isEmpty else {
            assertionFailure("folderName is empty, button should be disabled")
            return
        }

        let folderName = folderName.trimmingWhitespace()

        switch mode {
        case let .edit(folder, originalParent):
            // If there are no pending changes dismiss
            guard folder.title != folderName || selectedFolder?.id != originalParent?.id else { return }
            // Otherwise update Folder.
            update(folder: folder, originalParent: originalParent, newParent: selectedFolder)
        case .add:
            add(folderWithName: folderName, to: selectedFolder)
        }
    }

}

// MARK: - Private

private extension AddEditBookmarkFolderDialogViewModel {

    func bind() {
        folderCancellable = bookmarkManager.listPublisher
            .receive(on: DispatchQueue.main)
            .sink(receiveValue: { [weak self] bookmarkList in
                self?.folders = .init(bookmarkList)
            })
    }

    func update(folder: BookmarkFolder, originalParent: BookmarkFolder?, newParent: BookmarkFolder?) {
        // If the original location of the folder changed move it to the new folder.
        if selectedFolder?.id != originalParent?.id {
            // Update the title anyway.
            folder.title = folderName
            let parentFolderType: ParentFolderType = newParent.flatMap { ParentFolderType.parent(uuid: $0.id) } ?? .root
            bookmarkManager.update(folder: folder, andMoveToParent: parentFolderType)
        } else if folder.title != folderName { // If only title changed just update the folder title without updating its parent.
            folder.title = folderName
            bookmarkManager.update(folder: folder)
        }
    }

    func add(folderWithName name: String, to parent: BookmarkFolder?) {
<<<<<<< HEAD
        bookmarkManager.makeFolder(withTitle: name, parent: parent) { [weak self] bookmarkFolder in
            guard case .success(let bookmarkFolder) = bookmarkFolder else { return }
=======
        bookmarkManager.makeFolder(for: name, parent: parent) { [weak self] result in
            guard let bookmarkFolder = try? result.get() else { return }
>>>>>>> a387ea7c
            self?.addFolderSubject.send(bookmarkFolder)
        }
    }

    func reset() {
        self.folderName = ""
    }

}

// MARK: - AddEditBookmarkFolderDialogViewModel.Mode

private extension AddEditBookmarkFolderDialogViewModel.Mode {

    var title: String {
        switch self {
        case .add:
            return UserText.Bookmarks.Dialog.Title.addFolder
        case .edit:
            return UserText.Bookmarks.Dialog.Title.editFolder
        }
    }

    var cancelActionTitle: String {
        switch self {
        case .add, .edit:
            return UserText.cancel
        }
    }

    var defaultActionTitle: String {
        switch self {
        case .add:
            return UserText.Bookmarks.Dialog.Action.addFolder
        case .edit:
            return UserText.save
        }
    }

    var folderName: String {
        switch self {
        case .add:
            return ""
        case let .edit(folder, _):
            return folder.title
        }
    }

    var parentFolder: BookmarkFolder? {
        switch self {
        case let .add(parentFolder):
            return parentFolder
        case let .edit(_, parentFolder):
            return parentFolder
        }
    }

}<|MERGE_RESOLUTION|>--- conflicted
+++ resolved
@@ -139,13 +139,8 @@
     }
 
     func add(folderWithName name: String, to parent: BookmarkFolder?) {
-<<<<<<< HEAD
-        bookmarkManager.makeFolder(withTitle: name, parent: parent) { [weak self] bookmarkFolder in
+        bookmarkManager.makeFolder(named: name, parent: parent) { [weak self] bookmarkFolder in
             guard case .success(let bookmarkFolder) = bookmarkFolder else { return }
-=======
-        bookmarkManager.makeFolder(for: name, parent: parent) { [weak self] result in
-            guard let bookmarkFolder = try? result.get() else { return }
->>>>>>> a387ea7c
             self?.addFolderSubject.send(bookmarkFolder)
         }
     }
