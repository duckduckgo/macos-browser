//
//  BookmarkStore.swift
//
//  Copyright © 2021 DuckDuckGo. All rights reserved.
//
//  Licensed under the Apache License, Version 2.0 (the "License");
//  you may not use this file except in compliance with the License.
//  You may obtain a copy of the License at
//
//  http://www.apache.org/licenses/LICENSE-2.0
//
//  Unless required by applicable law or agreed to in writing, software
//  distributed under the License is distributed on an "AS IS" BASIS,
//  WITHOUT WARRANTIES OR CONDITIONS OF ANY KIND, either express or implied.
//  See the License for the specific language governing permissions and
//  limitations under the License.
//

import Bookmarks
import Foundation

enum BookmarkStoreFetchPredicateType {
    case bookmarks
    case topLevelEntities
    case favorites
}

enum ParentFolderType: Equatable {
    case root
    case parent(uuid: String)
}

struct BookmarksImportSummary: Equatable {
    var successful: Int
    var duplicates: Int
    var failed: Int

    static func += (left: inout BookmarksImportSummary, right: BookmarksImportSummary) {
        left.successful += right.successful
        left.duplicates += right.duplicates
        left.failed += right.failed
    }
}

protocol BookmarkStore {

    func applyFavoritesDisplayMode(_ configuration: FavoritesDisplayMode)

    func loadAll(type: BookmarkStoreFetchPredicateType, completion: @escaping ([BaseBookmarkEntity]?, Error?) -> Void)
    func save(entitiesAtIndices: [(entity: BaseBookmarkEntity, index: Int?, indexInFavoritesArray: Int?)], completion: @escaping (Error?) -> Void)
    func saveBookmarks(for websitesInfo: [WebsiteInfo], inNewFolderNamed folderName: String, withinParentFolder parent: ParentFolderType)
    func remove(objectsWithUUIDs: [String], completion: @escaping (Error?) -> Void)
    func update(bookmark: Bookmark)
    func bookmarkEntities(withIds ids: [String]) -> [BaseBookmarkEntity]?
    func update(folder: BookmarkFolder)
    func update(folder: BookmarkFolder, andMoveToParent parent: ParentFolderType)
    func add(objectsWithUUIDs: [String], to parent: BookmarkFolder?, completion: @escaping (Error?) -> Void)
    func update(objectsWithUUIDs uuids: [String], update: @escaping (BaseBookmarkEntity) -> Void, completion: @escaping (Error?) -> Void)
    func canMoveObjectWithUUID(objectUUID uuid: String, to parent: BookmarkFolder) -> Bool
    func move(objectUUIDs: [String], toIndex: Int?, withinParentFolder: ParentFolderType, completion: @escaping (Error?) -> Void)
    func moveFavorites(with objectUUIDs: [String], toIndex: Int?, completion: @escaping (Error?) -> Void)
    func importBookmarks(_ bookmarks: ImportedBookmarks, source: BookmarkImportSource) -> BookmarksImportSummary
    func handleFavoritesAfterDisablingSync()
}
extension BookmarkStore {

    func loadAll(type: BookmarkStoreFetchPredicateType) async throws -> [BaseBookmarkEntity] {
        return try await withCheckedThrowingContinuation { continuation in
            loadAll(type: type) { result, error in
                if let error {
                    continuation.resume(throwing: error)
                    return
                }

                continuation.resume(returning: result ?? [])
            }
        }
    }

    func bookmarkFolder(withId id: String) -> BookmarkFolder? {
        bookmarkEntities(withIds: [id])?.first as? BookmarkFolder
    }

<<<<<<< HEAD
    func save(folder: BookmarkFolder, index: Int? = nil, completion: @escaping (Bool, Error?) -> Void) {
        save(entitiesAtIndices: [(folder, index, nil)]) { error in
            completion(error == nil, error)
=======
    func save(folder: BookmarkFolder, index: Int? = nil, completion: @escaping (Error?) -> Void) {
        save(entitiesAtIndices: [(folder, index)]) { error in
            completion(error)
>>>>>>> b15f5868
        }
    }

    func save(folder: BookmarkFolder, index: Int? = nil) async throws {
        return try await withCheckedThrowingContinuation { continuation in
            save(folder: folder, index: index) { error in
                if let error {
                    continuation.resume(throwing: error)
                    return
                }

                continuation.resume()
            }
        }
    }

<<<<<<< HEAD
    func save(bookmark: Bookmark, index: Int? = nil, completion: @escaping (Bool, Error?) -> Void) {
        save(entitiesAtIndices: [(bookmark, index, nil)]) { error in
            completion(error == nil, error)
=======
    func save(bookmark: Bookmark, index: Int? = nil, completion: @escaping (Error?) -> Void) {
        save(entitiesAtIndices: [(bookmark, index)]) { error in
            completion(error)
>>>>>>> b15f5868
        }
    }

    func save(bookmark: Bookmark, index: Int? = nil) async throws {
        return try await withCheckedThrowingContinuation { continuation in
            save(bookmark: bookmark, index: index) { error in
                if let error {
                    continuation.resume(throwing: error)
                    return
                }

                continuation.resume()
            }
        }
    }

    func remove(objectsWithUUIDs uuids: [String]) async throws {
        return try await withCheckedThrowingContinuation { continuation in
            remove(objectsWithUUIDs: uuids) { error in
                if let error {
                    continuation.resume(throwing: error)
                    return
                }

                continuation.resume()
            }
        }
    }

}<|MERGE_RESOLUTION|>--- conflicted
+++ resolved
@@ -81,15 +81,9 @@
         bookmarkEntities(withIds: [id])?.first as? BookmarkFolder
     }
 
-<<<<<<< HEAD
-    func save(folder: BookmarkFolder, index: Int? = nil, completion: @escaping (Bool, Error?) -> Void) {
+    func save(folder: BookmarkFolder, index: Int? = nil, completion: @escaping (Error?) -> Void) {
         save(entitiesAtIndices: [(folder, index, nil)]) { error in
-            completion(error == nil, error)
-=======
-    func save(folder: BookmarkFolder, index: Int? = nil, completion: @escaping (Error?) -> Void) {
-        save(entitiesAtIndices: [(folder, index)]) { error in
             completion(error)
->>>>>>> b15f5868
         }
     }
 
@@ -106,15 +100,9 @@
         }
     }
 
-<<<<<<< HEAD
-    func save(bookmark: Bookmark, index: Int? = nil, completion: @escaping (Bool, Error?) -> Void) {
+    func save(bookmark: Bookmark, index: Int? = nil, completion: @escaping (Error?) -> Void) {
         save(entitiesAtIndices: [(bookmark, index, nil)]) { error in
-            completion(error == nil, error)
-=======
-    func save(bookmark: Bookmark, index: Int? = nil, completion: @escaping (Error?) -> Void) {
-        save(entitiesAtIndices: [(bookmark, index)]) { error in
             completion(error)
->>>>>>> b15f5868
         }
     }
 
