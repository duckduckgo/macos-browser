//
//  BookmarkStore.swift
//
//  Copyright © 2021 DuckDuckGo. All rights reserved.
//
//  Licensed under the Apache License, Version 2.0 (the "License");
//  you may not use this file except in compliance with the License.
//  You may obtain a copy of the License at
//
//  http://www.apache.org/licenses/LICENSE-2.0
//
//  Unless required by applicable law or agreed to in writing, software
//  distributed under the License is distributed on an "AS IS" BASIS,
//  WITHOUT WARRANTIES OR CONDITIONS OF ANY KIND, either express or implied.
//  See the License for the specific language governing permissions and
//  limitations under the License.
//

import Foundation

enum BookmarkStoreFetchPredicateType {
    case bookmarks
    case topLevelEntities
    case favorites
}

enum ParentFolderType {
    case root
    case parent(uuid: String)
}

struct BookmarkImportResult: Equatable {
    var successful: Int
    var duplicates: Int
    var failed: Int

    static func += (left: inout BookmarkImportResult, right: BookmarkImportResult) {
        left.successful += right.successful
        left.duplicates += right.duplicates
        left.failed += right.failed
    }
}

protocol BookmarkStore {

    func loadAll(type: BookmarkStoreFetchPredicateType, completion: @escaping ([BaseBookmarkEntity]?, Error?) -> Void)
    func save(bookmark: Bookmark, parent: BookmarkFolder?, index: Int?, completion: @escaping (Bool, Error?) -> Void)
    func save(folder: BookmarkFolder, parent: BookmarkFolder?, completion: @escaping (Bool, Error?) -> Void)
    func remove(objectsWithUUIDs: [String], completion: @escaping (Bool, Error?) -> Void)
    func update(bookmark: Bookmark)
    func update(folder: BookmarkFolder)
    func add(objectsWithUUIDs: [String], to parent: BookmarkFolder?, completion: @escaping (Error?) -> Void)
    func update(objectsWithUUIDs uuids: [String], update: @escaping (BaseBookmarkEntity) -> Void, completion: @escaping (Error?) -> Void)
    func canMoveObjectWithUUID(objectUUID uuid: String, to parent: BookmarkFolder) -> Bool
    func move(objectUUIDs: [String], toIndex: Int?, withinParentFolder: ParentFolderType, completion: @escaping (Error?) -> Void)
    func moveFavorites(with objectUUIDs: [String], toIndex: Int?, completion: @escaping (Error?) -> Void)
    func importBookmarks(_ bookmarks: ImportedBookmarks, source: BookmarkImportSource) -> BookmarkImportResult

<<<<<<< HEAD
}

// swiftlint:disable:next type_body_length
final class LocalBookmarkStore: BookmarkStore {

    enum Constants {
        static let rootFolderUUID = "87E09C05-17CB-4185-9EDF-8D1AF4312BAF"
        static let favoritesFolderUUID = "23B11CC4-EA56-4937-8EC1-15854109AE35"
    }

    init() {
        sharedInitialization()
    }

    init(context: NSManagedObjectContext) {
        self.context = context
        sharedInitialization()
    }

    private func sharedInitialization() {
        removeInvalidBookmarkEntities()
        migrateTopLevelStorageToRootLevelBookmarksFolder()
        cacheReadOnlyTopLevelBookmarksFolder()
        migrateToFavoritesFolder()
    }

    enum BookmarkStoreError: Error {
        case storeDeallocated
        case insertFailed
        case noObjectId
        case badObjectId
        case asyncFetchFailed
    }

    private lazy var context = Database.shared.makeContext(concurrencyType: .privateQueueConcurrencyType, name: "Bookmark")

    /// All entities within the bookmarks store must exist under this root level folder. Because this value is used so frequently, it is cached here.
    private var rootLevelFolder: BookmarkManagedObject?

    /// All favorites must additionally be children of this special folder. Because this value is used so frequently, it is cached here.
    private var favoritesFolder: BookmarkManagedObject?

    private func cacheReadOnlyTopLevelBookmarksFolder() {
        context.performAndWait {
            let fetchRequest = NSFetchRequest<BookmarkManagedObject>(entityName: BookmarkManagedObject.className())
            fetchRequest.predicate = NSPredicate(format: "%K == %@ AND %K == nil AND %K == true",
                                                 "id",
                                                 Constants.rootFolderUUID,
                                                 #keyPath(BookmarkManagedObject.parentFolder),
                                                 #keyPath(BookmarkManagedObject.isFolder))

            let results = (try? context.fetch(fetchRequest)) ?? []

            guard results.count == 1 else {
                fatalError("There shouldn't be more than one root folder")
            }

            guard let folder = results.first else {
                fatalError("Top level folder missing")
            }

            self.rootLevelFolder = folder
        }
    }

    // MARK: - Bookmarks

    func loadAll(type: BookmarkStoreFetchPredicateType, completion: @escaping ([BaseBookmarkEntity]?, Error?) -> Void) {
        func mainQueueCompletion(bookmarks: [BaseBookmarkEntity]?, error: Error?) {
            DispatchQueue.main.async {
                completion(bookmarks, error)
            }
        }

        context.perform {
            let fetchRequest: NSFetchRequest<BookmarkManagedObject>

            switch type {
            case .bookmarks:
                fetchRequest = Bookmark.bookmarksFetchRequest()
            case .topLevelEntities:
                fetchRequest = Bookmark.topLevelEntitiesFetchRequest()
            case .favorites:
                fetchRequest = Bookmark.favoritesFolderFetchRequest()
            }

            fetchRequest.returnsObjectsAsFaults = false

            do {
                let results: [BookmarkManagedObject]

                switch type {
                case .bookmarks:
                    results = try self.context.fetch(fetchRequest)
                case .topLevelEntities:
                    // When fetching the top level entities, the root folder will be returned. To make things simpler for the caller, this function
                    // will return the children of the root folder, as the root folder is an implementation detail of the bookmarks store.
                    let entities = try self.context.fetch(fetchRequest)
                    results = entities.first?.children?.array as? [BookmarkManagedObject] ?? []
                case .favorites:
                    let entities = try self.context.fetch(fetchRequest)
                    results = entities.first?.favorites?.array as? [BookmarkManagedObject] ?? []
                }

                let entities: [BaseBookmarkEntity] = results.compactMap { entity in
                    BaseBookmarkEntity.from(managedObject: entity, parentFolderUUID: entity.parentFolder?.id)
                }

                mainQueueCompletion(bookmarks: entities, error: nil)
            } catch let error {
                completion(nil, error)
            }
        }
    }

    func save(bookmark: Bookmark, parent: BookmarkFolder?, index: Int?, completion: @escaping (Bool, Error?) -> Void) {
        context.perform { [weak self] in
            guard let self = self else {
                DispatchQueue.main.async { completion(false, BookmarkStoreError.storeDeallocated) }
                return
            }

            let managedObject = NSEntityDescription.insertNewObject(forEntityName: BookmarkManagedObject.className(), into: self.context)

            guard let bookmarkMO = managedObject as? BookmarkManagedObject else {
                assertionFailure("LocalBookmarkStore: Failed to init BookmarkManagedObject")
                DispatchQueue.main.async { completion(false, BookmarkStoreError.insertFailed) }
                return
            }

            bookmarkMO.id = bookmark.id
            bookmarkMO.urlEncrypted = bookmark.url as NSURL?
            bookmarkMO.titleEncrypted = bookmark.title as NSString
            bookmarkMO.favoritesFolder = bookmark.isFavorite ? self.favoritesFolder : nil
            bookmarkMO.isFolder = bookmark.isFolder
            bookmarkMO.dateAdded = NSDate.now

            if let parent = parent {
                let parentFetchRequest = BaseBookmarkEntity.singleEntity(with: parent.id)
                let parentFetchRequestResults = try? self.context.fetch(parentFetchRequest)
                let parentFolder = parentFetchRequestResults?.first

                if let index = index {
                    parentFolder?.mutableChildren.insert(bookmarkMO, at: index)
                } else {
                    parentFolder?.mutableChildren.add(bookmarkMO)
                }
            } else {
                if let index = index {
                    self.rootLevelFolder?.mutableChildren.insert(bookmarkMO, at: index)
                } else {
                    self.rootLevelFolder?.mutableChildren.add(bookmarkMO)
                }
            }

            do {
                try self.context.save()
            } catch {
                assertionFailure("LocalBookmarkStore: Saving of context failed")
                DispatchQueue.main.async { completion(true, error) }
                return
            }

            DispatchQueue.main.async { completion(true, nil) }
        }
    }

    func remove(objectsWithUUIDs identifiers: [UUID], completion: @escaping (Bool, Error?) -> Void) {
        context.perform { [weak self] in
            guard let self = self else {
                DispatchQueue.main.async { completion(false, BookmarkStoreError.storeDeallocated) }
                return
            }

            let fetchRequest = BaseBookmarkEntity.entities(with: identifiers)
            let fetchResults = (try? self.context.fetch(fetchRequest)) ?? []

            if fetchResults.count != identifiers.count {
                assertionFailure("\(#file): Fetched bookmark entities didn't match the number of provided UUIDs")
            }

            for object in fetchResults {
                self.context.delete(object)
            }

            do {
                try self.context.save()
            } catch {
                assertionFailure("LocalBookmarkStore: Saving of context failed")
                DispatchQueue.main.async { completion(true, error) }
            }

            DispatchQueue.main.async { completion(true, nil) }
        }
    }

    func update(bookmark: Bookmark) {
        context.performAndWait { [weak self] in
            guard let self = self else {
                return
            }

            let bookmarkFetchRequest = BaseBookmarkEntity.singleEntity(with: bookmark.id)
            let bookmarkFetchRequestResults = try? self.context.fetch(bookmarkFetchRequest)

            guard let bookmarkMO = bookmarkFetchRequestResults?.first else {
                assertionFailure("LocalBookmarkStore: Failed to get BookmarkManagedObject from the context")
                return
            }

            bookmarkMO.update(with: bookmark, favoritesFolder: self.favoritesFolder)

            do {
                try self.context.save()
            } catch {
                assertionFailure("LocalBookmarkStore: Saving of context failed")
            }
        }
    }

    func update(folder: BookmarkFolder) {
        context.performAndWait { [weak self] in
            guard let self = self else {
                return
            }

            let folderFetchRequest = BaseBookmarkEntity.singleEntity(with: folder.id)
            let folderFetchRequestResults = try? self.context.fetch(folderFetchRequest)

            guard let bookmarkFolderMO = folderFetchRequestResults?.first else {
                assertionFailure("LocalBookmarkStore: Failed to get BookmarkManagedObject from the context")
                return
            }

            bookmarkFolderMO.update(with: folder)

            do {
                try self.context.save()
            } catch {
                assertionFailure("LocalBookmarkStore: Saving of context failed")
            }
        }
    }

    func add(objectsWithUUIDs uuids: [UUID], to parent: BookmarkFolder?, completion: @escaping (Error?) -> Void) {
        context.perform { [weak self] in
            guard let self = self else {
                completion(nil)
                return
            }

            let bookmarksFetchRequest = BaseBookmarkEntity.entities(with: uuids)
            let bookmarksResults = try? self.context.fetch(bookmarksFetchRequest)

            guard let bookmarkManagedObjects = bookmarksResults else {
                assertionFailure("\(#file): Failed to get BookmarkManagedObject from the context")
                completion(nil)
                return
            }

            if let parentUUID = parent?.id {
                let parentFetchRequest = BaseBookmarkEntity.singleEntity(with: parentUUID)
                let parentFetchRequestResults = try? self.context.fetch(parentFetchRequest)

                guard let parentManagedObject = parentFetchRequestResults?.first, parentManagedObject.isFolder else {
                    assertionFailure("\(#file): Failed to get BookmarkManagedObject from the context")
                    completion(nil)
                    return
                }

                parentManagedObject.addToChildren(NSOrderedSet(array: bookmarkManagedObjects))
            } else {
                for bookmarkManagedObject in bookmarkManagedObjects {
                    bookmarkManagedObject.parentFolder = self.rootLevelFolder
                }
            }

            do {
                try self.context.save()
            } catch {
                assertionFailure("\(#file): Saving of context failed: \(error)")
                DispatchQueue.main.async { completion(error) }
                return
            }

            DispatchQueue.main.async { completion(nil) }
        }
    }

    func update(objectsWithUUIDs uuids: [UUID], update: @escaping (BaseBookmarkEntity) -> Void, completion: @escaping (Error?) -> Void) {
        context.perform { [weak self] in
            guard let self = self else {
                completion(nil)
                return
            }

            let bookmarksFetchRequest = BaseBookmarkEntity.entities(with: uuids)
            let bookmarksResults = try? self.context.fetch(bookmarksFetchRequest)

            guard let bookmarkManagedObjects = bookmarksResults else {
                assertionFailure("\(#file): Failed to get BookmarkManagedObject from the context")
                completion(nil)
                return
            }

            bookmarkManagedObjects.forEach { managedObject in
                if let entity = BaseBookmarkEntity.from(managedObject: managedObject, parentFolderUUID: nil) {
                    update(entity)
                    managedObject.update(with: entity, favoritesFolder: self.favoritesFolder)
                }
            }

            do {
                try self.context.save()
            } catch {
                assertionFailure("\(#file): Saving of context failed")
                DispatchQueue.main.async { completion(error) }
                return
            }

            DispatchQueue.main.async { completion(nil) }
        }
    }

    // MARK: - Folders

    func save(folder: BookmarkFolder, parent: BookmarkFolder?, completion: @escaping (Bool, Error?) -> Void) {
        context.perform { [weak self] in
            guard let self = self else {
                DispatchQueue.main.async { completion(false, BookmarkStoreError.storeDeallocated) }
                return
            }

            let managedObject = NSEntityDescription.insertNewObject(forEntityName: BookmarkManagedObject.className(), into: self.context)

            guard let bookmarkMO = managedObject as? BookmarkManagedObject else {
                assertionFailure("LocalBookmarkStore: Failed to init BookmarkManagedObject")
                DispatchQueue.main.async { completion(false, BookmarkStoreError.insertFailed) }
                return
            }

            bookmarkMO.id = folder.id
            bookmarkMO.titleEncrypted = folder.title as NSString
            bookmarkMO.isFolder = true
            bookmarkMO.dateAdded = NSDate.now

            if let parent = parent {
                let parentFetchRequest = BaseBookmarkEntity.singleEntity(with: parent.id)
                let parentFetchRequestResults = try? self.context.fetch(parentFetchRequest)
                bookmarkMO.parentFolder = parentFetchRequestResults?.first
            } else {
                bookmarkMO.parentFolder = self.rootLevelFolder
            }

            do {
                try self.context.save()
            } catch {
                // Only throw this assertion when running in debug and when unit tests are not running.
                if !AppDelegate.isRunningTests {
                    assertionFailure("LocalBookmarkStore: Saving of context failed")
                }

                DispatchQueue.main.async { completion(true, error) }
                return
            }

            DispatchQueue.main.async { completion(true, nil) }
        }
    }

    func canMoveObjectWithUUID(objectUUID uuid: UUID, to parent: BookmarkFolder) -> Bool {
        guard uuid != parent.id else {
            // A folder cannot set itself as its parent
            return false
        }

        // Assume true by default – the database validations will serve as a final check before any invalid state makes it into the database.
        var canMoveObject = true

        context.performAndWait { [weak self] in
            guard let self = self else {
                assertionFailure("Couldn't get strong self")
                return
            }

            let folderToMoveFetchRequest = BaseBookmarkEntity.singleEntity(with: uuid)
            let folderToMoveFetchRequestResults = try? self.context.fetch(folderToMoveFetchRequest)

            let parentFolderFetchRequest = BaseBookmarkEntity.singleEntity(with: parent.id)
            let parentFolderFetchRequestResults = try? self.context.fetch(parentFolderFetchRequest)

            guard let folderToMove = folderToMoveFetchRequestResults?.first as? BookmarkManagedObject,
                  let parentFolder = parentFolderFetchRequestResults?.first as? BookmarkManagedObject,
                  folderToMove.isFolder,
                  parentFolder.isFolder else {
                return
            }

            var currentParentFolder: BookmarkManagedObject? = parentFolder.parentFolder

            // Check each parent and verify that the folder being moved isn't being given itself as an ancestor
            while let currentParent = currentParentFolder {
                if currentParent.id == uuid {
                    canMoveObject = false
                    return
                }

                currentParentFolder = currentParent.parentFolder
            }
        }

        return canMoveObject
    }

    func move(objectUUIDs: [UUID], toIndex index: Int?, withinParentFolder type: ParentFolderType, completion: @escaping (Error?) -> Void) {
        context.perform { [weak self] in
            guard let self = self else {
                assertionFailure("Couldn't get strong self")
                completion(nil)
                return
            }

            guard let rootFolder = self.rootLevelFolder else {
                assertionFailure("\(#file): Failed to get root level folder")
                completion(nil)
                return
            }

            // Guarantee that bookmarks are fetched in the same order as the UUIDs. In the future, this should fetch all objects at once with a
            // batch fetch request and have them sorted in the correct order.
            let bookmarkManagedObjects: [BookmarkManagedObject] = objectUUIDs.compactMap { uuid in
                let entityFetchRequest = BaseBookmarkEntity.singleEntity(with: uuid)
                return (try? self.context.fetch(entityFetchRequest))?.first
            }

            let newParentFolder: BookmarkManagedObject

            switch type {
            case .root: newParentFolder = rootFolder
            case .parent(let newParentUUID):
                let bookmarksFetchRequest = BaseBookmarkEntity.singleEntity(with: newParentUUID)

                do {
                    if let fetchedParent = try self.context.fetch(bookmarksFetchRequest).first, fetchedParent.isFolder {
                        newParentFolder = fetchedParent
                    } else {
                        completion(nil)
                        return
                    }
                } catch {
                    completion(error)
                    return
                }
            }

            if let index = index, index < newParentFolder.mutableChildren.count {
                self.move(entities: bookmarkManagedObjects, to: index, within: newParentFolder)
            } else {
                for bookmarkManagedObject in bookmarkManagedObjects {
                    bookmarkManagedObject.parentFolder = nil
                }

                newParentFolder.mutableChildren.addObjects(from: bookmarkManagedObjects)
            }

            do {
                try self.context.save()
            } catch {
                assertionFailure("\(#file): Saving of context failed")
                DispatchQueue.main.async { completion(error) }
                return
            }

            DispatchQueue.main.async { completion(nil) }
        }
    }

    private func move(entities bookmarkManagedObjects: [BookmarkManagedObject], to index: Int, within newParentFolder: BookmarkManagedObject) {
        var currentInsertionIndex = max(index, 0)

        for bookmarkManagedObject in bookmarkManagedObjects {
            let movingObjectWithinSameFolder = bookmarkManagedObject.parentFolder?.id == newParentFolder.id

            var adjustedInsertionIndex = currentInsertionIndex

            if movingObjectWithinSameFolder, currentInsertionIndex > newParentFolder.mutableChildren.index(of: bookmarkManagedObject) {
                adjustedInsertionIndex -= 1
            }

            bookmarkManagedObject.parentFolder = nil

            // Removing the bookmark from its current parent may have removed it from the collection it is about to be added to, so re-check
            // the bounds before adding it back.
            if adjustedInsertionIndex < newParentFolder.mutableChildren.count {
                newParentFolder.mutableChildren.insert(bookmarkManagedObject, at: adjustedInsertionIndex)
            } else {
                newParentFolder.mutableChildren.add(bookmarkManagedObject)
            }

            currentInsertionIndex = adjustedInsertionIndex + 1
        }
    }

    func moveFavorites(with objectUUIDs: [UUID], toIndex index: Int?, completion: @escaping (Error?) -> Void) {
        context.perform { [weak self] in
            guard let self = self else {
                assertionFailure("Couldn't get strong self")
                completion(nil)
                return
            }

            guard let favoritesFolder = self.favoritesFolder else {
                assertionFailure("\(#file): Failed to get favorites folder")
                completion(nil)
                return
            }

            // Guarantee that bookmarks are fetched in the same order as the UUIDs. In the future, this should fetch all objects at once with a
            // batch fetch request and have them sorted in the correct order.
            let bookmarkManagedObjects: [BookmarkManagedObject] = objectUUIDs.compactMap { uuid in
                let entityFetchRequest = BaseBookmarkEntity.favorite(with: uuid)
                return (try? self.context.fetch(entityFetchRequest))?.first
            }

            if let index = index, index < favoritesFolder.mutableFavorites.count {
                var currentInsertionIndex = max(index, 0)

                for bookmarkManagedObject in bookmarkManagedObjects {
                    var adjustedInsertionIndex = currentInsertionIndex

                    if currentInsertionIndex > favoritesFolder.mutableFavorites.index(of: bookmarkManagedObject) {
                        adjustedInsertionIndex -= 1
                    }

                    bookmarkManagedObject.favoritesFolder = nil
                    if adjustedInsertionIndex < favoritesFolder.mutableFavorites.count {
                        favoritesFolder.mutableFavorites.insert(bookmarkManagedObject, at: adjustedInsertionIndex)
                    } else {
                        favoritesFolder.mutableFavorites.add(bookmarkManagedObject)
                    }

                    currentInsertionIndex = adjustedInsertionIndex + 1
                }
            } else {
                for bookmarkManagedObject in bookmarkManagedObjects {
                    bookmarkManagedObject.favoritesFolder = nil
                }
                favoritesFolder.mutableFavorites.addObjects(from: bookmarkManagedObjects)
            }

            do {
                try self.context.save()
            } catch {
                assertionFailure("\(#file): Saving of context failed")
                DispatchQueue.main.async { completion(error) }
                return
            }

            DispatchQueue.main.async { completion(nil) }
        }
    }

    // MARK: - Import

    /// Imports bookmarks into the Core Data store from an `ImportedBookmarks` object.
    /// The source is used to determine where to put bookmarks, as we want to match the source browser's structure as closely as possible.
    ///
    /// The import strategy is as follows:
    ///
    /// 1. **DuckDuckGo:** Put all bookmarks at the root level
    /// 2. **Safari:** Create a root level "Imported Favorites" folder to store bookmarks from the bookmarks bar, and all other bookmarks go at the root level.
    /// 3. **Chrome:** Put all bookmarks at the root level, except for Other Bookmarks which go in a root level "Other Bookmarks" folder.
    /// 4. **Firefox:** Put all bookmarks at the root level, except for Other Bookmarks which go in a root level "Other Bookmarks" folder.
    func importBookmarks(_ bookmarks: ImportedBookmarks, source: BookmarkImportSource) -> BookmarkImportResult {
        var total = BookmarkImportResult(successful: 0, duplicates: 0, failed: 0)

        context.performAndWait {
            do {
                let bookmarkCountBeforeImport = try context.count(for: Bookmark.bookmarksFetchRequest())
                let allFolders = try context.fetch(BookmarkFolder.bookmarkFoldersFetchRequest())

                total += createEntitiesFromBookmarks(allFolders: allFolders, bookmarks: bookmarks, importSourceName: source.importSourceName)

                try self.context.save()
                let bookmarkCountAfterImport = try context.count(for: Bookmark.bookmarksFetchRequest())

                total.successful = bookmarkCountAfterImport - bookmarkCountBeforeImport
            } catch {
                os_log("Failed to import bookmarks, with error: %s", log: .dataImportExport, type: .error, error.localizedDescription)

                // Only throw this assertion when running in debug and when unit tests are not running.
                if !AppDelegate.isRunningTests {
                    assertionFailure("LocalBookmarkStore: Saving of context failed, error: \(error.localizedDescription)")
                }
            }
        }

        return total
    }

    private func createEntitiesFromDDGWebKitBookmarks(allFolders: [BookmarkManagedObject], bookmarks: ImportedBookmarks) -> BookmarkImportResult {

        var total = BookmarkImportResult(successful: 0, duplicates: 0, failed: 0)

        if let otherBookmarks = bookmarks.topLevelFolders.otherBookmarks.children {
            let result = recursivelyCreateEntities(from: otherBookmarks,
                                                   parent: nil,
                                                   in: self.context)

            total += result
        }

        return total

    }

    private func createEntitiesFromBookmarks(allFolders: [BookmarkManagedObject],
                                             bookmarks: ImportedBookmarks,
                                             importSourceName: String) -> BookmarkImportResult {

        var total = BookmarkImportResult(successful: 0, duplicates: 0, failed: 0)
        var parent: BookmarkManagedObject?

        if rootLevelFolder?.children?.count != 0 {
            parent = createFolder(titled: "Imported from \(importSourceName)", in: self.context)
        }

        if let bookmarksBar = bookmarks.topLevelFolders.bookmarkBar.children {
            let result = recursivelyCreateEntities(from: bookmarksBar,
                                                   parent: parent,
                                                   markBookmarksAsFavorite: (parent == nil),
                                                   in: self.context)

            total += result
        }

        if let otherBookmarks = bookmarks.topLevelFolders.otherBookmarks.children {
            let result = recursivelyCreateEntities(from: otherBookmarks,
                                                   parent: parent,
                                                   markBookmarksAsFavorite: false,
                                                   in: self.context)

            total += result
        }

        return total

    }

    private func createFolder(titled title: String, in context: NSManagedObjectContext) -> BookmarkManagedObject {
        let folder = BookmarkManagedObject(context: self.context)
        folder.id = UUID()
        folder.parentFolder = self.rootLevelFolder
        folder.titleEncrypted = title as NSString
        folder.isFolder = true
        folder.dateAdded = NSDate.now

        return folder
    }

    private func recursivelyCreateEntities(from bookmarks: [ImportedBookmarks.BookmarkOrFolder],
                                           parent: BookmarkManagedObject?,
                                           markBookmarksAsFavorite: Bool? = false,
                                           in context: NSManagedObjectContext) -> BookmarkImportResult {
        var total = BookmarkImportResult(successful: 0, duplicates: 0, failed: 0)

        for bookmarkOrFolder in bookmarks {
            if bookmarkOrFolder.isInvalidBookmark {
                // Skip importing bookmarks that don't have a valid URL
                total.failed += 1
                continue
            }

            let bookmarkManagedObject = BookmarkManagedObject(context: context)

            bookmarkManagedObject.id = UUID()
            bookmarkManagedObject.titleEncrypted = bookmarkOrFolder.name as NSString
            bookmarkManagedObject.isFolder = bookmarkOrFolder.isFolder
            bookmarkManagedObject.urlEncrypted = bookmarkOrFolder.url as NSURL?
            bookmarkManagedObject.dateAdded = NSDate.now
            bookmarkManagedObject.parentFolder = parent ?? self.rootLevelFolder

            // Bookmarks from the bookmarks bar are imported as favorites
            if bookmarkOrFolder.isDDGFavorite || (!bookmarkOrFolder.isFolder && markBookmarksAsFavorite == true) {
                bookmarkManagedObject.favoritesFolder = favoritesFolder
            }

            if let children = bookmarkOrFolder.children {
                let result = recursivelyCreateEntities(from: children,
                                                       parent: bookmarkManagedObject,
                                                       markBookmarksAsFavorite: false,
                                                       in: context)

                total += result
            }

            // If a managed object is a folder, and it doesn't have any child bookmarks, it can be deleted. In the future, duplicate bookmarks will be
            // allowed and folders won't have to be removed like this. This is done here as a separate step so that it's easy to delete later once
            // duplicates are allowed.
            if bookmarkManagedObject.isFolder, let folderChildren = bookmarkManagedObject.children {
                let children = folderChildren.compactMap { $0 as? BookmarkManagedObject }
                let containsBookmark = children.contains(where: { !$0.isFolder })
                let containsPopulatedFolder = children.contains(where: { ($0.children?.count ?? 0) > 0 })

                if !containsBookmark && !containsPopulatedFolder {
                    context.delete(bookmarkManagedObject)
                }
            }
        }

        return total
    }

    // MARK: - Migration

    /// There is a rare issue where bookmark managed objects can end up in the database with an invalid state, that is that they are missing their title value despite being non-optional.
    /// They appear to be disjoint from a user's actual bookmarks data, so this function removes them.
    private func removeInvalidBookmarkEntities() {
        context.performAndWait {
            let entitiesFetchRequest = Bookmark.bookmarksAndFoldersFetchRequest()

            do {
                let entities = try self.context.fetch(entitiesFetchRequest)

                var deletedEntityCount = 0

                for entity in entities where entity.isInvalid {
                    self.context.delete(entity)
                    deletedEntityCount += 1
                }

                if deletedEntityCount > 0 {
                    Pixel.fire(.debug(event: .removedInvalidBookmarkManagedObjects))
                }

                try self.context.save()
            } catch {
                os_log("Failed to remove invalid bookmark entities", type: .error)
            }
        }
    }

    private func migrateTopLevelStorageToRootLevelBookmarksFolder() {
        context.performAndWait {
            // 1. Fetch all top-level entities and check that there isn't an existing root folder
            // 2. If the root folder does not exist, create it
            // 3. Add all other top-level entities as children of the root folder

            let rootFolderFetchRequest = Bookmark.singleEntity(with: .rootBookmarkFolderUUID)

            let topLevelEntitiesFetchRequest = Bookmark.topLevelEntitiesFetchRequest()
            topLevelEntitiesFetchRequest.sortDescriptors = [NSSortDescriptor(key: #keyPath(BookmarkManagedObject.dateAdded), ascending: true)]
            topLevelEntitiesFetchRequest.returnsObjectsAsFaults = true

            do {
                // 0. Up front, check if a root folder exists but has been moved deeper into the hierarchy, and remove it if so:

                if let existingRootFolder = try self.context.fetch(rootFolderFetchRequest).first,
                   let rootFolderParent = existingRootFolder.parentFolder {

                    existingRootFolder.children?.forEach { child in
                        if let bookmarkEntity = child as? BookmarkManagedObject {
                            bookmarkEntity.parentFolder = rootFolderParent
                        } else {
                            assertionFailure("Tried to relocate child that was not a BookmarkManagedObject")
                        }
                    }

                    // Since the existing root folder's children have been relocated, delete it and let it be recreated later.
                    context.delete(existingRootFolder)
                }

                // 1. Get the existing top level entities and check for a root folder:

                var existingTopLevelEntities = try self.context.fetch(topLevelEntitiesFetchRequest)

                let existingTopLevelFolderIndex = existingTopLevelEntities.firstIndex { entity in
                    entity.id == .rootBookmarkFolderUUID
                }

                // Check if there's only one top level folder, and it's the root folder:
                if existingTopLevelFolderIndex != nil, existingTopLevelEntities.count == 1 {
                    return
                }

                // 2. Get or create the top level folder:

                let topLevelFolder: BookmarkManagedObject

                if let existingTopLevelFolderIndex = existingTopLevelFolderIndex {
                    topLevelFolder = existingTopLevelEntities[existingTopLevelFolderIndex]
                    existingTopLevelEntities.remove(at: existingTopLevelFolderIndex)
                } else {
                    let managedObject = NSEntityDescription.insertNewObject(forEntityName: BookmarkManagedObject.className(), into: self.context)

                    guard let newTopLevelFolder = managedObject as? BookmarkManagedObject else {
                        assertionFailure("LocalBookmarkStore: Failed to migrate top level entities")
                        return
                    }

                    newTopLevelFolder.id = .rootBookmarkFolderUUID
                    newTopLevelFolder.titleEncrypted = "Root Bookmarks Folder" as NSString
                    newTopLevelFolder.isFolder = true
                    newTopLevelFolder.dateAdded = NSDate.now

                    topLevelFolder = newTopLevelFolder
                }

                // 3. Remove existing favorites folder from top level entities, if it exists:

                if let existingFavoritesFolderIndex = existingTopLevelEntities.firstIndex(where: { $0.id == .favoritesFolderUUID }) {
                    existingTopLevelEntities.remove(at: existingFavoritesFolderIndex)
                }

                // 4. Add existing top level entities as children of the new top level folder:

                topLevelFolder.mutableChildren.addObjects(from: existingTopLevelEntities)

                // 5. Save the migration:

                try context.save()
            } catch {
                Pixel.fire(.debug(event: .bookmarksStoreRootFolderMigrationFailed, error: error))
            }
        }
    }

    private func migrateToFavoritesFolder() {
        context.performAndWait {
            // 1. Create Favorites Folder if needed
            // 2. Create a relationship between all favorites and the Favorites Folder

            let favoritesFolderFetchRequest = Bookmark.favoritesFolderFetchRequest()

            let favoritesFetchRequest = NSFetchRequest<BookmarkManagedObject>(entityName: "BookmarkManagedObject")
            favoritesFetchRequest.predicate = NSPredicate(format: "isFolder == NO AND isFavorite == YES")
            favoritesFetchRequest.sortDescriptors = [.init(key: "dateAdded", ascending: true)]

            do {
                // 0. Up front, check if a Favorites Folder exists, and if it does, return early (already migrated)

                if let favoritesFolder = try context.fetch(favoritesFolderFetchRequest).first {
                    self.favoritesFolder = favoritesFolder
                    return
                }

                // 1. Create Favorites Folder
                let managedObject = BookmarkManagedObject.createFavoritesFolder(in: context)

                guard let favoritesFolder = managedObject as? BookmarkManagedObject else {
                    assertionFailure("LocalBookmarkStore: Failed to create Favorites Folder")
                    return
                }

                self.favoritesFolder = favoritesFolder
                try context.save()

                // 2. Get existing favorites:
                let existingFavoritesEntities = try self.context.fetch(favoritesFetchRequest)

                // 3. Add favorites to Favorites Folder
                favoritesFolder.mutableFavorites.addObjects(from: existingFavoritesEntities)

                // 4. Save the migration:
                try context.save()
            } catch {
                Pixel.fire(.debug(event: .bookmarksStoreRootFolderMigrationFailed, error: error))
            }
        }
    }

    func resetBookmarks() {
        context.performAndWait {
            let fetchRequest: NSFetchRequest<NSFetchRequestResult> = NSFetchRequest(entityName: BookmarkManagedObject.className())
            let deleteRequest = NSBatchDeleteRequest(fetchRequest: fetchRequest)

            do {
                try context.execute(deleteRequest)
            } catch {
                assertionFailure("Failed to reset bookmarks")
            }
        }

        sharedInitialization()
    }

    // MARK: - Concurrency

    func loadAll(type: BookmarkStoreFetchPredicateType) async -> Result<[BaseBookmarkEntity], Error> {
        return await withCheckedContinuation { continuation in
            loadAll(type: type) { result, error in
                if let error = error {
                    continuation.resume(returning: .failure(error))
                    return
                }

                guard let result = result else {
                    fatalError("Expected non-nil result 'result' for nil error")
                }

                continuation.resume(returning: .success(result))
            }
        }
    }

    func save(folder: BookmarkFolder, parent: BookmarkFolder?) async -> Result<Bool, Error> {
        return await withCheckedContinuation { continuation in
            save(folder: folder, parent: parent) { result, error in
                if let error = error {
                    continuation.resume(returning: .failure(error))
                    return
                }

                continuation.resume(returning: .success(result))
            }
        }
    }

    func save(bookmark: Bookmark, parent: BookmarkFolder?, index: Int?) async -> Result<Bool, Error> {
        return await withCheckedContinuation { continuation in
            save(bookmark: bookmark, parent: parent, index: index) { result, error in
                if let error = error {
                    continuation.resume(returning: .failure(error))
                    return
                }

                continuation.resume(returning: .success(result))
            }
        }
    }

    func move(objectUUIDs: [UUID], toIndex index: Int?, withinParentFolder parent: ParentFolderType) async -> Error? {
        return await withCheckedContinuation { continuation in
            move(objectUUIDs: objectUUIDs, toIndex: index, withinParentFolder: parent) { error in
                if let error = error {
                    continuation.resume(returning: error)
                    return
                }

                continuation.resume(returning: nil)
            }
        }
    }

    func moveFavorites(with objectUUIDs: [UUID], toIndex index: Int?) async -> Error? {
        return await withCheckedContinuation { continuation in
            moveFavorites(with: objectUUIDs, toIndex: index) { error in
                if let error = error {
                    continuation.resume(returning: error)
                    return
                }

                continuation.resume(returning: nil)
            }
        }
    }

}

fileprivate extension BookmarkManagedObject {

    func update(with baseEntity: BaseBookmarkEntity, favoritesFolder: BookmarkManagedObject?) {
        if let bookmark = baseEntity as? Bookmark {
            update(with: bookmark, favoritesFolder: favoritesFolder)
        } else if let folder = baseEntity as? BookmarkFolder {
            update(with: folder)
        } else {
            assertionFailure("\(#file): Failed to cast base entity to Bookmark or BookmarkFolder")
        }
    }

    func update(with bookmark: Bookmark, favoritesFolder: BookmarkManagedObject?) {
        id = bookmark.id
        urlEncrypted = bookmark.url as NSURL?
        titleEncrypted = bookmark.title as NSString
        self.favoritesFolder = bookmark.isFavorite ? favoritesFolder : nil
        isFolder = false
    }

    func update(with folder: BookmarkFolder) {
        id = folder.id
        titleEncrypted = folder.title as NSString
        favoritesFolder = nil
        isFolder = true
    }

}

extension UUID {

    static var rootBookmarkFolderUUID: UUID {
        return UUID(uuidString: LocalBookmarkStore.Constants.rootFolderUUID)!
    }

    static var favoritesFolderUUID: UUID {
        return UUID(uuidString: LocalBookmarkStore.Constants.favoritesFolderUUID)!
    }

}

fileprivate extension BookmarkManagedObject {

    var isInvalid: Bool {
        if titleEncrypted == nil {
            return true
        }

        return false
    }

=======
>>>>>>> 0ba4168c
}<|MERGE_RESOLUTION|>--- conflicted
+++ resolved
@@ -56,1017 +56,4 @@
     func moveFavorites(with objectUUIDs: [String], toIndex: Int?, completion: @escaping (Error?) -> Void)
     func importBookmarks(_ bookmarks: ImportedBookmarks, source: BookmarkImportSource) -> BookmarkImportResult
 
-<<<<<<< HEAD
-}
-
-// swiftlint:disable:next type_body_length
-final class LocalBookmarkStore: BookmarkStore {
-
-    enum Constants {
-        static let rootFolderUUID = "87E09C05-17CB-4185-9EDF-8D1AF4312BAF"
-        static let favoritesFolderUUID = "23B11CC4-EA56-4937-8EC1-15854109AE35"
-    }
-
-    init() {
-        sharedInitialization()
-    }
-
-    init(context: NSManagedObjectContext) {
-        self.context = context
-        sharedInitialization()
-    }
-
-    private func sharedInitialization() {
-        removeInvalidBookmarkEntities()
-        migrateTopLevelStorageToRootLevelBookmarksFolder()
-        cacheReadOnlyTopLevelBookmarksFolder()
-        migrateToFavoritesFolder()
-    }
-
-    enum BookmarkStoreError: Error {
-        case storeDeallocated
-        case insertFailed
-        case noObjectId
-        case badObjectId
-        case asyncFetchFailed
-    }
-
-    private lazy var context = Database.shared.makeContext(concurrencyType: .privateQueueConcurrencyType, name: "Bookmark")
-
-    /// All entities within the bookmarks store must exist under this root level folder. Because this value is used so frequently, it is cached here.
-    private var rootLevelFolder: BookmarkManagedObject?
-
-    /// All favorites must additionally be children of this special folder. Because this value is used so frequently, it is cached here.
-    private var favoritesFolder: BookmarkManagedObject?
-
-    private func cacheReadOnlyTopLevelBookmarksFolder() {
-        context.performAndWait {
-            let fetchRequest = NSFetchRequest<BookmarkManagedObject>(entityName: BookmarkManagedObject.className())
-            fetchRequest.predicate = NSPredicate(format: "%K == %@ AND %K == nil AND %K == true",
-                                                 "id",
-                                                 Constants.rootFolderUUID,
-                                                 #keyPath(BookmarkManagedObject.parentFolder),
-                                                 #keyPath(BookmarkManagedObject.isFolder))
-
-            let results = (try? context.fetch(fetchRequest)) ?? []
-
-            guard results.count == 1 else {
-                fatalError("There shouldn't be more than one root folder")
-            }
-
-            guard let folder = results.first else {
-                fatalError("Top level folder missing")
-            }
-
-            self.rootLevelFolder = folder
-        }
-    }
-
-    // MARK: - Bookmarks
-
-    func loadAll(type: BookmarkStoreFetchPredicateType, completion: @escaping ([BaseBookmarkEntity]?, Error?) -> Void) {
-        func mainQueueCompletion(bookmarks: [BaseBookmarkEntity]?, error: Error?) {
-            DispatchQueue.main.async {
-                completion(bookmarks, error)
-            }
-        }
-
-        context.perform {
-            let fetchRequest: NSFetchRequest<BookmarkManagedObject>
-
-            switch type {
-            case .bookmarks:
-                fetchRequest = Bookmark.bookmarksFetchRequest()
-            case .topLevelEntities:
-                fetchRequest = Bookmark.topLevelEntitiesFetchRequest()
-            case .favorites:
-                fetchRequest = Bookmark.favoritesFolderFetchRequest()
-            }
-
-            fetchRequest.returnsObjectsAsFaults = false
-
-            do {
-                let results: [BookmarkManagedObject]
-
-                switch type {
-                case .bookmarks:
-                    results = try self.context.fetch(fetchRequest)
-                case .topLevelEntities:
-                    // When fetching the top level entities, the root folder will be returned. To make things simpler for the caller, this function
-                    // will return the children of the root folder, as the root folder is an implementation detail of the bookmarks store.
-                    let entities = try self.context.fetch(fetchRequest)
-                    results = entities.first?.children?.array as? [BookmarkManagedObject] ?? []
-                case .favorites:
-                    let entities = try self.context.fetch(fetchRequest)
-                    results = entities.first?.favorites?.array as? [BookmarkManagedObject] ?? []
-                }
-
-                let entities: [BaseBookmarkEntity] = results.compactMap { entity in
-                    BaseBookmarkEntity.from(managedObject: entity, parentFolderUUID: entity.parentFolder?.id)
-                }
-
-                mainQueueCompletion(bookmarks: entities, error: nil)
-            } catch let error {
-                completion(nil, error)
-            }
-        }
-    }
-
-    func save(bookmark: Bookmark, parent: BookmarkFolder?, index: Int?, completion: @escaping (Bool, Error?) -> Void) {
-        context.perform { [weak self] in
-            guard let self = self else {
-                DispatchQueue.main.async { completion(false, BookmarkStoreError.storeDeallocated) }
-                return
-            }
-
-            let managedObject = NSEntityDescription.insertNewObject(forEntityName: BookmarkManagedObject.className(), into: self.context)
-
-            guard let bookmarkMO = managedObject as? BookmarkManagedObject else {
-                assertionFailure("LocalBookmarkStore: Failed to init BookmarkManagedObject")
-                DispatchQueue.main.async { completion(false, BookmarkStoreError.insertFailed) }
-                return
-            }
-
-            bookmarkMO.id = bookmark.id
-            bookmarkMO.urlEncrypted = bookmark.url as NSURL?
-            bookmarkMO.titleEncrypted = bookmark.title as NSString
-            bookmarkMO.favoritesFolder = bookmark.isFavorite ? self.favoritesFolder : nil
-            bookmarkMO.isFolder = bookmark.isFolder
-            bookmarkMO.dateAdded = NSDate.now
-
-            if let parent = parent {
-                let parentFetchRequest = BaseBookmarkEntity.singleEntity(with: parent.id)
-                let parentFetchRequestResults = try? self.context.fetch(parentFetchRequest)
-                let parentFolder = parentFetchRequestResults?.first
-
-                if let index = index {
-                    parentFolder?.mutableChildren.insert(bookmarkMO, at: index)
-                } else {
-                    parentFolder?.mutableChildren.add(bookmarkMO)
-                }
-            } else {
-                if let index = index {
-                    self.rootLevelFolder?.mutableChildren.insert(bookmarkMO, at: index)
-                } else {
-                    self.rootLevelFolder?.mutableChildren.add(bookmarkMO)
-                }
-            }
-
-            do {
-                try self.context.save()
-            } catch {
-                assertionFailure("LocalBookmarkStore: Saving of context failed")
-                DispatchQueue.main.async { completion(true, error) }
-                return
-            }
-
-            DispatchQueue.main.async { completion(true, nil) }
-        }
-    }
-
-    func remove(objectsWithUUIDs identifiers: [UUID], completion: @escaping (Bool, Error?) -> Void) {
-        context.perform { [weak self] in
-            guard let self = self else {
-                DispatchQueue.main.async { completion(false, BookmarkStoreError.storeDeallocated) }
-                return
-            }
-
-            let fetchRequest = BaseBookmarkEntity.entities(with: identifiers)
-            let fetchResults = (try? self.context.fetch(fetchRequest)) ?? []
-
-            if fetchResults.count != identifiers.count {
-                assertionFailure("\(#file): Fetched bookmark entities didn't match the number of provided UUIDs")
-            }
-
-            for object in fetchResults {
-                self.context.delete(object)
-            }
-
-            do {
-                try self.context.save()
-            } catch {
-                assertionFailure("LocalBookmarkStore: Saving of context failed")
-                DispatchQueue.main.async { completion(true, error) }
-            }
-
-            DispatchQueue.main.async { completion(true, nil) }
-        }
-    }
-
-    func update(bookmark: Bookmark) {
-        context.performAndWait { [weak self] in
-            guard let self = self else {
-                return
-            }
-
-            let bookmarkFetchRequest = BaseBookmarkEntity.singleEntity(with: bookmark.id)
-            let bookmarkFetchRequestResults = try? self.context.fetch(bookmarkFetchRequest)
-
-            guard let bookmarkMO = bookmarkFetchRequestResults?.first else {
-                assertionFailure("LocalBookmarkStore: Failed to get BookmarkManagedObject from the context")
-                return
-            }
-
-            bookmarkMO.update(with: bookmark, favoritesFolder: self.favoritesFolder)
-
-            do {
-                try self.context.save()
-            } catch {
-                assertionFailure("LocalBookmarkStore: Saving of context failed")
-            }
-        }
-    }
-
-    func update(folder: BookmarkFolder) {
-        context.performAndWait { [weak self] in
-            guard let self = self else {
-                return
-            }
-
-            let folderFetchRequest = BaseBookmarkEntity.singleEntity(with: folder.id)
-            let folderFetchRequestResults = try? self.context.fetch(folderFetchRequest)
-
-            guard let bookmarkFolderMO = folderFetchRequestResults?.first else {
-                assertionFailure("LocalBookmarkStore: Failed to get BookmarkManagedObject from the context")
-                return
-            }
-
-            bookmarkFolderMO.update(with: folder)
-
-            do {
-                try self.context.save()
-            } catch {
-                assertionFailure("LocalBookmarkStore: Saving of context failed")
-            }
-        }
-    }
-
-    func add(objectsWithUUIDs uuids: [UUID], to parent: BookmarkFolder?, completion: @escaping (Error?) -> Void) {
-        context.perform { [weak self] in
-            guard let self = self else {
-                completion(nil)
-                return
-            }
-
-            let bookmarksFetchRequest = BaseBookmarkEntity.entities(with: uuids)
-            let bookmarksResults = try? self.context.fetch(bookmarksFetchRequest)
-
-            guard let bookmarkManagedObjects = bookmarksResults else {
-                assertionFailure("\(#file): Failed to get BookmarkManagedObject from the context")
-                completion(nil)
-                return
-            }
-
-            if let parentUUID = parent?.id {
-                let parentFetchRequest = BaseBookmarkEntity.singleEntity(with: parentUUID)
-                let parentFetchRequestResults = try? self.context.fetch(parentFetchRequest)
-
-                guard let parentManagedObject = parentFetchRequestResults?.first, parentManagedObject.isFolder else {
-                    assertionFailure("\(#file): Failed to get BookmarkManagedObject from the context")
-                    completion(nil)
-                    return
-                }
-
-                parentManagedObject.addToChildren(NSOrderedSet(array: bookmarkManagedObjects))
-            } else {
-                for bookmarkManagedObject in bookmarkManagedObjects {
-                    bookmarkManagedObject.parentFolder = self.rootLevelFolder
-                }
-            }
-
-            do {
-                try self.context.save()
-            } catch {
-                assertionFailure("\(#file): Saving of context failed: \(error)")
-                DispatchQueue.main.async { completion(error) }
-                return
-            }
-
-            DispatchQueue.main.async { completion(nil) }
-        }
-    }
-
-    func update(objectsWithUUIDs uuids: [UUID], update: @escaping (BaseBookmarkEntity) -> Void, completion: @escaping (Error?) -> Void) {
-        context.perform { [weak self] in
-            guard let self = self else {
-                completion(nil)
-                return
-            }
-
-            let bookmarksFetchRequest = BaseBookmarkEntity.entities(with: uuids)
-            let bookmarksResults = try? self.context.fetch(bookmarksFetchRequest)
-
-            guard let bookmarkManagedObjects = bookmarksResults else {
-                assertionFailure("\(#file): Failed to get BookmarkManagedObject from the context")
-                completion(nil)
-                return
-            }
-
-            bookmarkManagedObjects.forEach { managedObject in
-                if let entity = BaseBookmarkEntity.from(managedObject: managedObject, parentFolderUUID: nil) {
-                    update(entity)
-                    managedObject.update(with: entity, favoritesFolder: self.favoritesFolder)
-                }
-            }
-
-            do {
-                try self.context.save()
-            } catch {
-                assertionFailure("\(#file): Saving of context failed")
-                DispatchQueue.main.async { completion(error) }
-                return
-            }
-
-            DispatchQueue.main.async { completion(nil) }
-        }
-    }
-
-    // MARK: - Folders
-
-    func save(folder: BookmarkFolder, parent: BookmarkFolder?, completion: @escaping (Bool, Error?) -> Void) {
-        context.perform { [weak self] in
-            guard let self = self else {
-                DispatchQueue.main.async { completion(false, BookmarkStoreError.storeDeallocated) }
-                return
-            }
-
-            let managedObject = NSEntityDescription.insertNewObject(forEntityName: BookmarkManagedObject.className(), into: self.context)
-
-            guard let bookmarkMO = managedObject as? BookmarkManagedObject else {
-                assertionFailure("LocalBookmarkStore: Failed to init BookmarkManagedObject")
-                DispatchQueue.main.async { completion(false, BookmarkStoreError.insertFailed) }
-                return
-            }
-
-            bookmarkMO.id = folder.id
-            bookmarkMO.titleEncrypted = folder.title as NSString
-            bookmarkMO.isFolder = true
-            bookmarkMO.dateAdded = NSDate.now
-
-            if let parent = parent {
-                let parentFetchRequest = BaseBookmarkEntity.singleEntity(with: parent.id)
-                let parentFetchRequestResults = try? self.context.fetch(parentFetchRequest)
-                bookmarkMO.parentFolder = parentFetchRequestResults?.first
-            } else {
-                bookmarkMO.parentFolder = self.rootLevelFolder
-            }
-
-            do {
-                try self.context.save()
-            } catch {
-                // Only throw this assertion when running in debug and when unit tests are not running.
-                if !AppDelegate.isRunningTests {
-                    assertionFailure("LocalBookmarkStore: Saving of context failed")
-                }
-
-                DispatchQueue.main.async { completion(true, error) }
-                return
-            }
-
-            DispatchQueue.main.async { completion(true, nil) }
-        }
-    }
-
-    func canMoveObjectWithUUID(objectUUID uuid: UUID, to parent: BookmarkFolder) -> Bool {
-        guard uuid != parent.id else {
-            // A folder cannot set itself as its parent
-            return false
-        }
-
-        // Assume true by default – the database validations will serve as a final check before any invalid state makes it into the database.
-        var canMoveObject = true
-
-        context.performAndWait { [weak self] in
-            guard let self = self else {
-                assertionFailure("Couldn't get strong self")
-                return
-            }
-
-            let folderToMoveFetchRequest = BaseBookmarkEntity.singleEntity(with: uuid)
-            let folderToMoveFetchRequestResults = try? self.context.fetch(folderToMoveFetchRequest)
-
-            let parentFolderFetchRequest = BaseBookmarkEntity.singleEntity(with: parent.id)
-            let parentFolderFetchRequestResults = try? self.context.fetch(parentFolderFetchRequest)
-
-            guard let folderToMove = folderToMoveFetchRequestResults?.first as? BookmarkManagedObject,
-                  let parentFolder = parentFolderFetchRequestResults?.first as? BookmarkManagedObject,
-                  folderToMove.isFolder,
-                  parentFolder.isFolder else {
-                return
-            }
-
-            var currentParentFolder: BookmarkManagedObject? = parentFolder.parentFolder
-
-            // Check each parent and verify that the folder being moved isn't being given itself as an ancestor
-            while let currentParent = currentParentFolder {
-                if currentParent.id == uuid {
-                    canMoveObject = false
-                    return
-                }
-
-                currentParentFolder = currentParent.parentFolder
-            }
-        }
-
-        return canMoveObject
-    }
-
-    func move(objectUUIDs: [UUID], toIndex index: Int?, withinParentFolder type: ParentFolderType, completion: @escaping (Error?) -> Void) {
-        context.perform { [weak self] in
-            guard let self = self else {
-                assertionFailure("Couldn't get strong self")
-                completion(nil)
-                return
-            }
-
-            guard let rootFolder = self.rootLevelFolder else {
-                assertionFailure("\(#file): Failed to get root level folder")
-                completion(nil)
-                return
-            }
-
-            // Guarantee that bookmarks are fetched in the same order as the UUIDs. In the future, this should fetch all objects at once with a
-            // batch fetch request and have them sorted in the correct order.
-            let bookmarkManagedObjects: [BookmarkManagedObject] = objectUUIDs.compactMap { uuid in
-                let entityFetchRequest = BaseBookmarkEntity.singleEntity(with: uuid)
-                return (try? self.context.fetch(entityFetchRequest))?.first
-            }
-
-            let newParentFolder: BookmarkManagedObject
-
-            switch type {
-            case .root: newParentFolder = rootFolder
-            case .parent(let newParentUUID):
-                let bookmarksFetchRequest = BaseBookmarkEntity.singleEntity(with: newParentUUID)
-
-                do {
-                    if let fetchedParent = try self.context.fetch(bookmarksFetchRequest).first, fetchedParent.isFolder {
-                        newParentFolder = fetchedParent
-                    } else {
-                        completion(nil)
-                        return
-                    }
-                } catch {
-                    completion(error)
-                    return
-                }
-            }
-
-            if let index = index, index < newParentFolder.mutableChildren.count {
-                self.move(entities: bookmarkManagedObjects, to: index, within: newParentFolder)
-            } else {
-                for bookmarkManagedObject in bookmarkManagedObjects {
-                    bookmarkManagedObject.parentFolder = nil
-                }
-
-                newParentFolder.mutableChildren.addObjects(from: bookmarkManagedObjects)
-            }
-
-            do {
-                try self.context.save()
-            } catch {
-                assertionFailure("\(#file): Saving of context failed")
-                DispatchQueue.main.async { completion(error) }
-                return
-            }
-
-            DispatchQueue.main.async { completion(nil) }
-        }
-    }
-
-    private func move(entities bookmarkManagedObjects: [BookmarkManagedObject], to index: Int, within newParentFolder: BookmarkManagedObject) {
-        var currentInsertionIndex = max(index, 0)
-
-        for bookmarkManagedObject in bookmarkManagedObjects {
-            let movingObjectWithinSameFolder = bookmarkManagedObject.parentFolder?.id == newParentFolder.id
-
-            var adjustedInsertionIndex = currentInsertionIndex
-
-            if movingObjectWithinSameFolder, currentInsertionIndex > newParentFolder.mutableChildren.index(of: bookmarkManagedObject) {
-                adjustedInsertionIndex -= 1
-            }
-
-            bookmarkManagedObject.parentFolder = nil
-
-            // Removing the bookmark from its current parent may have removed it from the collection it is about to be added to, so re-check
-            // the bounds before adding it back.
-            if adjustedInsertionIndex < newParentFolder.mutableChildren.count {
-                newParentFolder.mutableChildren.insert(bookmarkManagedObject, at: adjustedInsertionIndex)
-            } else {
-                newParentFolder.mutableChildren.add(bookmarkManagedObject)
-            }
-
-            currentInsertionIndex = adjustedInsertionIndex + 1
-        }
-    }
-
-    func moveFavorites(with objectUUIDs: [UUID], toIndex index: Int?, completion: @escaping (Error?) -> Void) {
-        context.perform { [weak self] in
-            guard let self = self else {
-                assertionFailure("Couldn't get strong self")
-                completion(nil)
-                return
-            }
-
-            guard let favoritesFolder = self.favoritesFolder else {
-                assertionFailure("\(#file): Failed to get favorites folder")
-                completion(nil)
-                return
-            }
-
-            // Guarantee that bookmarks are fetched in the same order as the UUIDs. In the future, this should fetch all objects at once with a
-            // batch fetch request and have them sorted in the correct order.
-            let bookmarkManagedObjects: [BookmarkManagedObject] = objectUUIDs.compactMap { uuid in
-                let entityFetchRequest = BaseBookmarkEntity.favorite(with: uuid)
-                return (try? self.context.fetch(entityFetchRequest))?.first
-            }
-
-            if let index = index, index < favoritesFolder.mutableFavorites.count {
-                var currentInsertionIndex = max(index, 0)
-
-                for bookmarkManagedObject in bookmarkManagedObjects {
-                    var adjustedInsertionIndex = currentInsertionIndex
-
-                    if currentInsertionIndex > favoritesFolder.mutableFavorites.index(of: bookmarkManagedObject) {
-                        adjustedInsertionIndex -= 1
-                    }
-
-                    bookmarkManagedObject.favoritesFolder = nil
-                    if adjustedInsertionIndex < favoritesFolder.mutableFavorites.count {
-                        favoritesFolder.mutableFavorites.insert(bookmarkManagedObject, at: adjustedInsertionIndex)
-                    } else {
-                        favoritesFolder.mutableFavorites.add(bookmarkManagedObject)
-                    }
-
-                    currentInsertionIndex = adjustedInsertionIndex + 1
-                }
-            } else {
-                for bookmarkManagedObject in bookmarkManagedObjects {
-                    bookmarkManagedObject.favoritesFolder = nil
-                }
-                favoritesFolder.mutableFavorites.addObjects(from: bookmarkManagedObjects)
-            }
-
-            do {
-                try self.context.save()
-            } catch {
-                assertionFailure("\(#file): Saving of context failed")
-                DispatchQueue.main.async { completion(error) }
-                return
-            }
-
-            DispatchQueue.main.async { completion(nil) }
-        }
-    }
-
-    // MARK: - Import
-
-    /// Imports bookmarks into the Core Data store from an `ImportedBookmarks` object.
-    /// The source is used to determine where to put bookmarks, as we want to match the source browser's structure as closely as possible.
-    ///
-    /// The import strategy is as follows:
-    ///
-    /// 1. **DuckDuckGo:** Put all bookmarks at the root level
-    /// 2. **Safari:** Create a root level "Imported Favorites" folder to store bookmarks from the bookmarks bar, and all other bookmarks go at the root level.
-    /// 3. **Chrome:** Put all bookmarks at the root level, except for Other Bookmarks which go in a root level "Other Bookmarks" folder.
-    /// 4. **Firefox:** Put all bookmarks at the root level, except for Other Bookmarks which go in a root level "Other Bookmarks" folder.
-    func importBookmarks(_ bookmarks: ImportedBookmarks, source: BookmarkImportSource) -> BookmarkImportResult {
-        var total = BookmarkImportResult(successful: 0, duplicates: 0, failed: 0)
-
-        context.performAndWait {
-            do {
-                let bookmarkCountBeforeImport = try context.count(for: Bookmark.bookmarksFetchRequest())
-                let allFolders = try context.fetch(BookmarkFolder.bookmarkFoldersFetchRequest())
-
-                total += createEntitiesFromBookmarks(allFolders: allFolders, bookmarks: bookmarks, importSourceName: source.importSourceName)
-
-                try self.context.save()
-                let bookmarkCountAfterImport = try context.count(for: Bookmark.bookmarksFetchRequest())
-
-                total.successful = bookmarkCountAfterImport - bookmarkCountBeforeImport
-            } catch {
-                os_log("Failed to import bookmarks, with error: %s", log: .dataImportExport, type: .error, error.localizedDescription)
-
-                // Only throw this assertion when running in debug and when unit tests are not running.
-                if !AppDelegate.isRunningTests {
-                    assertionFailure("LocalBookmarkStore: Saving of context failed, error: \(error.localizedDescription)")
-                }
-            }
-        }
-
-        return total
-    }
-
-    private func createEntitiesFromDDGWebKitBookmarks(allFolders: [BookmarkManagedObject], bookmarks: ImportedBookmarks) -> BookmarkImportResult {
-
-        var total = BookmarkImportResult(successful: 0, duplicates: 0, failed: 0)
-
-        if let otherBookmarks = bookmarks.topLevelFolders.otherBookmarks.children {
-            let result = recursivelyCreateEntities(from: otherBookmarks,
-                                                   parent: nil,
-                                                   in: self.context)
-
-            total += result
-        }
-
-        return total
-
-    }
-
-    private func createEntitiesFromBookmarks(allFolders: [BookmarkManagedObject],
-                                             bookmarks: ImportedBookmarks,
-                                             importSourceName: String) -> BookmarkImportResult {
-
-        var total = BookmarkImportResult(successful: 0, duplicates: 0, failed: 0)
-        var parent: BookmarkManagedObject?
-
-        if rootLevelFolder?.children?.count != 0 {
-            parent = createFolder(titled: "Imported from \(importSourceName)", in: self.context)
-        }
-
-        if let bookmarksBar = bookmarks.topLevelFolders.bookmarkBar.children {
-            let result = recursivelyCreateEntities(from: bookmarksBar,
-                                                   parent: parent,
-                                                   markBookmarksAsFavorite: (parent == nil),
-                                                   in: self.context)
-
-            total += result
-        }
-
-        if let otherBookmarks = bookmarks.topLevelFolders.otherBookmarks.children {
-            let result = recursivelyCreateEntities(from: otherBookmarks,
-                                                   parent: parent,
-                                                   markBookmarksAsFavorite: false,
-                                                   in: self.context)
-
-            total += result
-        }
-
-        return total
-
-    }
-
-    private func createFolder(titled title: String, in context: NSManagedObjectContext) -> BookmarkManagedObject {
-        let folder = BookmarkManagedObject(context: self.context)
-        folder.id = UUID()
-        folder.parentFolder = self.rootLevelFolder
-        folder.titleEncrypted = title as NSString
-        folder.isFolder = true
-        folder.dateAdded = NSDate.now
-
-        return folder
-    }
-
-    private func recursivelyCreateEntities(from bookmarks: [ImportedBookmarks.BookmarkOrFolder],
-                                           parent: BookmarkManagedObject?,
-                                           markBookmarksAsFavorite: Bool? = false,
-                                           in context: NSManagedObjectContext) -> BookmarkImportResult {
-        var total = BookmarkImportResult(successful: 0, duplicates: 0, failed: 0)
-
-        for bookmarkOrFolder in bookmarks {
-            if bookmarkOrFolder.isInvalidBookmark {
-                // Skip importing bookmarks that don't have a valid URL
-                total.failed += 1
-                continue
-            }
-
-            let bookmarkManagedObject = BookmarkManagedObject(context: context)
-
-            bookmarkManagedObject.id = UUID()
-            bookmarkManagedObject.titleEncrypted = bookmarkOrFolder.name as NSString
-            bookmarkManagedObject.isFolder = bookmarkOrFolder.isFolder
-            bookmarkManagedObject.urlEncrypted = bookmarkOrFolder.url as NSURL?
-            bookmarkManagedObject.dateAdded = NSDate.now
-            bookmarkManagedObject.parentFolder = parent ?? self.rootLevelFolder
-
-            // Bookmarks from the bookmarks bar are imported as favorites
-            if bookmarkOrFolder.isDDGFavorite || (!bookmarkOrFolder.isFolder && markBookmarksAsFavorite == true) {
-                bookmarkManagedObject.favoritesFolder = favoritesFolder
-            }
-
-            if let children = bookmarkOrFolder.children {
-                let result = recursivelyCreateEntities(from: children,
-                                                       parent: bookmarkManagedObject,
-                                                       markBookmarksAsFavorite: false,
-                                                       in: context)
-
-                total += result
-            }
-
-            // If a managed object is a folder, and it doesn't have any child bookmarks, it can be deleted. In the future, duplicate bookmarks will be
-            // allowed and folders won't have to be removed like this. This is done here as a separate step so that it's easy to delete later once
-            // duplicates are allowed.
-            if bookmarkManagedObject.isFolder, let folderChildren = bookmarkManagedObject.children {
-                let children = folderChildren.compactMap { $0 as? BookmarkManagedObject }
-                let containsBookmark = children.contains(where: { !$0.isFolder })
-                let containsPopulatedFolder = children.contains(where: { ($0.children?.count ?? 0) > 0 })
-
-                if !containsBookmark && !containsPopulatedFolder {
-                    context.delete(bookmarkManagedObject)
-                }
-            }
-        }
-
-        return total
-    }
-
-    // MARK: - Migration
-
-    /// There is a rare issue where bookmark managed objects can end up in the database with an invalid state, that is that they are missing their title value despite being non-optional.
-    /// They appear to be disjoint from a user's actual bookmarks data, so this function removes them.
-    private func removeInvalidBookmarkEntities() {
-        context.performAndWait {
-            let entitiesFetchRequest = Bookmark.bookmarksAndFoldersFetchRequest()
-
-            do {
-                let entities = try self.context.fetch(entitiesFetchRequest)
-
-                var deletedEntityCount = 0
-
-                for entity in entities where entity.isInvalid {
-                    self.context.delete(entity)
-                    deletedEntityCount += 1
-                }
-
-                if deletedEntityCount > 0 {
-                    Pixel.fire(.debug(event: .removedInvalidBookmarkManagedObjects))
-                }
-
-                try self.context.save()
-            } catch {
-                os_log("Failed to remove invalid bookmark entities", type: .error)
-            }
-        }
-    }
-
-    private func migrateTopLevelStorageToRootLevelBookmarksFolder() {
-        context.performAndWait {
-            // 1. Fetch all top-level entities and check that there isn't an existing root folder
-            // 2. If the root folder does not exist, create it
-            // 3. Add all other top-level entities as children of the root folder
-
-            let rootFolderFetchRequest = Bookmark.singleEntity(with: .rootBookmarkFolderUUID)
-
-            let topLevelEntitiesFetchRequest = Bookmark.topLevelEntitiesFetchRequest()
-            topLevelEntitiesFetchRequest.sortDescriptors = [NSSortDescriptor(key: #keyPath(BookmarkManagedObject.dateAdded), ascending: true)]
-            topLevelEntitiesFetchRequest.returnsObjectsAsFaults = true
-
-            do {
-                // 0. Up front, check if a root folder exists but has been moved deeper into the hierarchy, and remove it if so:
-
-                if let existingRootFolder = try self.context.fetch(rootFolderFetchRequest).first,
-                   let rootFolderParent = existingRootFolder.parentFolder {
-
-                    existingRootFolder.children?.forEach { child in
-                        if let bookmarkEntity = child as? BookmarkManagedObject {
-                            bookmarkEntity.parentFolder = rootFolderParent
-                        } else {
-                            assertionFailure("Tried to relocate child that was not a BookmarkManagedObject")
-                        }
-                    }
-
-                    // Since the existing root folder's children have been relocated, delete it and let it be recreated later.
-                    context.delete(existingRootFolder)
-                }
-
-                // 1. Get the existing top level entities and check for a root folder:
-
-                var existingTopLevelEntities = try self.context.fetch(topLevelEntitiesFetchRequest)
-
-                let existingTopLevelFolderIndex = existingTopLevelEntities.firstIndex { entity in
-                    entity.id == .rootBookmarkFolderUUID
-                }
-
-                // Check if there's only one top level folder, and it's the root folder:
-                if existingTopLevelFolderIndex != nil, existingTopLevelEntities.count == 1 {
-                    return
-                }
-
-                // 2. Get or create the top level folder:
-
-                let topLevelFolder: BookmarkManagedObject
-
-                if let existingTopLevelFolderIndex = existingTopLevelFolderIndex {
-                    topLevelFolder = existingTopLevelEntities[existingTopLevelFolderIndex]
-                    existingTopLevelEntities.remove(at: existingTopLevelFolderIndex)
-                } else {
-                    let managedObject = NSEntityDescription.insertNewObject(forEntityName: BookmarkManagedObject.className(), into: self.context)
-
-                    guard let newTopLevelFolder = managedObject as? BookmarkManagedObject else {
-                        assertionFailure("LocalBookmarkStore: Failed to migrate top level entities")
-                        return
-                    }
-
-                    newTopLevelFolder.id = .rootBookmarkFolderUUID
-                    newTopLevelFolder.titleEncrypted = "Root Bookmarks Folder" as NSString
-                    newTopLevelFolder.isFolder = true
-                    newTopLevelFolder.dateAdded = NSDate.now
-
-                    topLevelFolder = newTopLevelFolder
-                }
-
-                // 3. Remove existing favorites folder from top level entities, if it exists:
-
-                if let existingFavoritesFolderIndex = existingTopLevelEntities.firstIndex(where: { $0.id == .favoritesFolderUUID }) {
-                    existingTopLevelEntities.remove(at: existingFavoritesFolderIndex)
-                }
-
-                // 4. Add existing top level entities as children of the new top level folder:
-
-                topLevelFolder.mutableChildren.addObjects(from: existingTopLevelEntities)
-
-                // 5. Save the migration:
-
-                try context.save()
-            } catch {
-                Pixel.fire(.debug(event: .bookmarksStoreRootFolderMigrationFailed, error: error))
-            }
-        }
-    }
-
-    private func migrateToFavoritesFolder() {
-        context.performAndWait {
-            // 1. Create Favorites Folder if needed
-            // 2. Create a relationship between all favorites and the Favorites Folder
-
-            let favoritesFolderFetchRequest = Bookmark.favoritesFolderFetchRequest()
-
-            let favoritesFetchRequest = NSFetchRequest<BookmarkManagedObject>(entityName: "BookmarkManagedObject")
-            favoritesFetchRequest.predicate = NSPredicate(format: "isFolder == NO AND isFavorite == YES")
-            favoritesFetchRequest.sortDescriptors = [.init(key: "dateAdded", ascending: true)]
-
-            do {
-                // 0. Up front, check if a Favorites Folder exists, and if it does, return early (already migrated)
-
-                if let favoritesFolder = try context.fetch(favoritesFolderFetchRequest).first {
-                    self.favoritesFolder = favoritesFolder
-                    return
-                }
-
-                // 1. Create Favorites Folder
-                let managedObject = BookmarkManagedObject.createFavoritesFolder(in: context)
-
-                guard let favoritesFolder = managedObject as? BookmarkManagedObject else {
-                    assertionFailure("LocalBookmarkStore: Failed to create Favorites Folder")
-                    return
-                }
-
-                self.favoritesFolder = favoritesFolder
-                try context.save()
-
-                // 2. Get existing favorites:
-                let existingFavoritesEntities = try self.context.fetch(favoritesFetchRequest)
-
-                // 3. Add favorites to Favorites Folder
-                favoritesFolder.mutableFavorites.addObjects(from: existingFavoritesEntities)
-
-                // 4. Save the migration:
-                try context.save()
-            } catch {
-                Pixel.fire(.debug(event: .bookmarksStoreRootFolderMigrationFailed, error: error))
-            }
-        }
-    }
-
-    func resetBookmarks() {
-        context.performAndWait {
-            let fetchRequest: NSFetchRequest<NSFetchRequestResult> = NSFetchRequest(entityName: BookmarkManagedObject.className())
-            let deleteRequest = NSBatchDeleteRequest(fetchRequest: fetchRequest)
-
-            do {
-                try context.execute(deleteRequest)
-            } catch {
-                assertionFailure("Failed to reset bookmarks")
-            }
-        }
-
-        sharedInitialization()
-    }
-
-    // MARK: - Concurrency
-
-    func loadAll(type: BookmarkStoreFetchPredicateType) async -> Result<[BaseBookmarkEntity], Error> {
-        return await withCheckedContinuation { continuation in
-            loadAll(type: type) { result, error in
-                if let error = error {
-                    continuation.resume(returning: .failure(error))
-                    return
-                }
-
-                guard let result = result else {
-                    fatalError("Expected non-nil result 'result' for nil error")
-                }
-
-                continuation.resume(returning: .success(result))
-            }
-        }
-    }
-
-    func save(folder: BookmarkFolder, parent: BookmarkFolder?) async -> Result<Bool, Error> {
-        return await withCheckedContinuation { continuation in
-            save(folder: folder, parent: parent) { result, error in
-                if let error = error {
-                    continuation.resume(returning: .failure(error))
-                    return
-                }
-
-                continuation.resume(returning: .success(result))
-            }
-        }
-    }
-
-    func save(bookmark: Bookmark, parent: BookmarkFolder?, index: Int?) async -> Result<Bool, Error> {
-        return await withCheckedContinuation { continuation in
-            save(bookmark: bookmark, parent: parent, index: index) { result, error in
-                if let error = error {
-                    continuation.resume(returning: .failure(error))
-                    return
-                }
-
-                continuation.resume(returning: .success(result))
-            }
-        }
-    }
-
-    func move(objectUUIDs: [UUID], toIndex index: Int?, withinParentFolder parent: ParentFolderType) async -> Error? {
-        return await withCheckedContinuation { continuation in
-            move(objectUUIDs: objectUUIDs, toIndex: index, withinParentFolder: parent) { error in
-                if let error = error {
-                    continuation.resume(returning: error)
-                    return
-                }
-
-                continuation.resume(returning: nil)
-            }
-        }
-    }
-
-    func moveFavorites(with objectUUIDs: [UUID], toIndex index: Int?) async -> Error? {
-        return await withCheckedContinuation { continuation in
-            moveFavorites(with: objectUUIDs, toIndex: index) { error in
-                if let error = error {
-                    continuation.resume(returning: error)
-                    return
-                }
-
-                continuation.resume(returning: nil)
-            }
-        }
-    }
-
-}
-
-fileprivate extension BookmarkManagedObject {
-
-    func update(with baseEntity: BaseBookmarkEntity, favoritesFolder: BookmarkManagedObject?) {
-        if let bookmark = baseEntity as? Bookmark {
-            update(with: bookmark, favoritesFolder: favoritesFolder)
-        } else if let folder = baseEntity as? BookmarkFolder {
-            update(with: folder)
-        } else {
-            assertionFailure("\(#file): Failed to cast base entity to Bookmark or BookmarkFolder")
-        }
-    }
-
-    func update(with bookmark: Bookmark, favoritesFolder: BookmarkManagedObject?) {
-        id = bookmark.id
-        urlEncrypted = bookmark.url as NSURL?
-        titleEncrypted = bookmark.title as NSString
-        self.favoritesFolder = bookmark.isFavorite ? favoritesFolder : nil
-        isFolder = false
-    }
-
-    func update(with folder: BookmarkFolder) {
-        id = folder.id
-        titleEncrypted = folder.title as NSString
-        favoritesFolder = nil
-        isFolder = true
-    }
-
-}
-
-extension UUID {
-
-    static var rootBookmarkFolderUUID: UUID {
-        return UUID(uuidString: LocalBookmarkStore.Constants.rootFolderUUID)!
-    }
-
-    static var favoritesFolderUUID: UUID {
-        return UUID(uuidString: LocalBookmarkStore.Constants.favoritesFolderUUID)!
-    }
-
-}
-
-fileprivate extension BookmarkManagedObject {
-
-    var isInvalid: Bool {
-        if titleEncrypted == nil {
-            return true
-        }
-
-        return false
-    }
-
-=======
->>>>>>> 0ba4168c
 }