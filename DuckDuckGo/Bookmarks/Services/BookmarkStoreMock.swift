--- conflicted
+++ resolved
@@ -23,11 +23,7 @@
 
 public final class BookmarkStoreMock: BookmarkStore {
 
-<<<<<<< HEAD
-    init(loadAllCalled: Bool = false, bookmarks: [BaseBookmarkEntity]? = nil, loadError: Error? = nil, saveBookmarkCalled: Bool = false, saveBookmarkError: Error? = nil, saveFolderCalled: Bool = false, saveFolderError: Error? = nil, removeError: Error? = nil, updateBookmarkCalled: Bool = false, updateFolderCalled: Bool = false, addChildCalled: Bool = false, updateObjectsCalled: Bool = false, importBookmarksCalled: Bool = false, canMoveObjectWithUUIDCalled: Bool = false, moveObjectUUIDCalled: Bool = false, updateFavoriteIndexCalled: Bool = false) {
-=======
-    init(loadAllCalled: Bool = false, bookmarks: [BaseBookmarkEntity]? = nil, loadError: Error? = nil, saveBookmarkCalled: Bool = false, saveBookmarkSuccess: Bool = true, saveBookmarkError: Error? = nil, saveFolderCalled: Bool = false, saveFolderSuccess: Bool = true, saveFolderError: Error? = nil, removeSuccess: Bool = true, removeError: Error? = nil, updateBookmarkCalled: Bool = false, updateFolderCalled: Bool = false, addChildCalled: Bool = false, updateObjectsCalled: Bool = false, importBookmarksCalled: Bool = false, canMoveObjectWithUUIDCalled: Bool = false, moveObjectUUIDCalled: Bool = false, updateFavoriteIndexCalled: Bool = false) {
->>>>>>> 62649344
+    init(loadAllCalled: Bool = false, bookmarks: [BaseBookmarkEntity]? = nil, loadError: Error? = nil, saveBookmarkCalled: Bool = false, saveBookmarkSuccess: Bool = true, saveBookmarkError: Error? = nil, saveFolderCalled: Bool = false, saveFolderSuccess: Bool = true, saveFolderError: Error? = nil, removeError: Error? = nil, updateBookmarkCalled: Bool = false, updateFolderCalled: Bool = false, addChildCalled: Bool = false, updateObjectsCalled: Bool = false, importBookmarksCalled: Bool = false, canMoveObjectWithUUIDCalled: Bool = false, moveObjectUUIDCalled: Bool = false, updateFavoriteIndexCalled: Bool = false) {
         self.loadAllCalled = loadAllCalled
         self.bookmarks = bookmarks
         self.loadError = loadError
@@ -35,10 +31,6 @@
         self.saveBookmarkError = saveBookmarkError
         self.saveFolderCalled = saveFolderCalled
         self.saveFolderError = saveFolderError
-<<<<<<< HEAD
-=======
-        self.removeSuccess = removeSuccess
->>>>>>> 62649344
         self.removeError = removeError
         self.updateBookmarkCalled = updateBookmarkCalled
         self.updateFolderCalled = updateFolderCalled
@@ -82,22 +74,13 @@
         completion(saveFolderError)
     }
 
-<<<<<<< HEAD
     var removeCalled: Bool {
-        removeCalledUUIDs != nil
-    }
-    var removeCalledUUIDs: [String]?
+        removeCalledWithIds != nil
+    }
+    var removeCalledWithIds: [String]?
     var removeError: Error?
     func remove(objectsWithUUIDs uuids: [String], completion: @escaping (Error?) -> Void) {
-        removeCalledUUIDs = uuids
-=======
-    var removeCalled: Bool { removeCalledWithIds != nil }
-    var removeCalledWithIds: [String]?
-    var removeSuccess = true
-    var removeError: Error?
-    func remove(objectsWithUUIDs uuids: [String], completion: @escaping (Bool, Error?) -> Void) {
         removeCalledWithIds = uuids
->>>>>>> 62649344
 
         // For the purpose of the mock, only remove bookmarks if `removeSuccess` is true.
         if removeError == nil {
