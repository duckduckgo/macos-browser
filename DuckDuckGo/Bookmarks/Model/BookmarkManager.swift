--- conflicted
+++ resolved
@@ -32,11 +32,7 @@
     func getBookmarkFolder(withId id: String) -> BookmarkFolder?
     @discardableResult func makeBookmark(for url: URL, title: String, isFavorite: Bool, index: Int?, parent: BookmarkFolder?) -> Bookmark?
     func makeBookmarks(for websitesInfo: [WebsiteInfo], inNewFolderNamed folderName: String, withinParentFolder parent: ParentFolderType)
-<<<<<<< HEAD
-    func makeFolder(withTitle title: String, parent: BookmarkFolder?, completion: @escaping (Result<BookmarkFolder, Error>) -> Void)
-=======
-    func makeFolder(for title: String, parent: BookmarkFolder?, completion: @escaping (Result<BookmarkFolder, Error>) -> Void)
->>>>>>> a387ea7c
+    func makeFolder(named title: String, parent: BookmarkFolder?, completion: @escaping (Result<BookmarkFolder, Error>) -> Void)
     func remove(bookmark: Bookmark, undoManager: UndoManager?)
     func remove(folder: BookmarkFolder, undoManager: UndoManager?)
     func remove(objectsWithUUIDs uuids: [String], undoManager: UndoManager?)
@@ -79,25 +75,6 @@
         makeBookmark(for: url, title: title, isFavorite: isFavorite, index: index, parent: parent)
     }
 }
-extension BookmarkManager {
-    @discardableResult func makeBookmark(for url: URL, title: String, isFavorite: Bool) -> Bookmark? {
-        makeBookmark(for: url, title: title, isFavorite: isFavorite, index: nil, parent: nil)
-    }
-    func makeFolder(for title: String, completion: @escaping (Result<BookmarkFolder, Error>) -> Void) {
-        makeFolder(for: title, parent: nil, completion: completion)
-    }
-    func makeFolder(named title: String, parent: BookmarkFolder? = nil) async throws -> BookmarkFolder {
-        try await withCheckedThrowingContinuation { continuation in
-            makeFolder(for: title, parent: parent) { result in
-                continuation.resume(with: result)
-            }
-        }
-    }
-
-    func move(objectUUIDs: [String], toIndex index: Int?, withinParentFolder parent: ParentFolderType) {
-        move(objectUUIDs: objectUUIDs, toIndex: index, withinParentFolder: parent) { _ in }
-    }
-}
 final class LocalBookmarkManager: BookmarkManager {
     static let shared = LocalBookmarkManager()
 
@@ -192,11 +169,7 @@
         bookmarkStore.bookmarkFolder(withId: id)
     }
 
-<<<<<<< HEAD
     @discardableResult func makeBookmark(for url: URL, title: String, isFavorite: Bool, index: Int?, parent: BookmarkFolder?) -> Bookmark? {
-=======
-    @discardableResult func makeBookmark(for url: URL, title: String, isFavorite: Bool, index: Int? = nil, parent: BookmarkFolder? = nil) -> Bookmark? {
->>>>>>> a387ea7c
         guard list != nil else { return nil }
 
         guard !isUrlBookmarked(url: url) else {
@@ -208,13 +181,8 @@
         let bookmark = Bookmark(id: id, url: url.absoluteString, title: title, isFavorite: isFavorite, parentFolderUUID: parent?.id)
 
         list?.insert(bookmark)
-<<<<<<< HEAD
-        bookmarkStore.save(bookmark: bookmark, parent: parent, index: index) { [weak self] error  in
+        bookmarkStore.save(bookmark: bookmark, index: index) { [weak self] error  in
             if error != nil {
-=======
-        bookmarkStore.save(bookmark: bookmark, index: index) { [weak self] success, _  in
-            guard success else {
->>>>>>> a387ea7c
                 self?.list?.remove(bookmark)
                 return
             }
@@ -370,17 +338,10 @@
 
     // MARK: - Folders
 
-<<<<<<< HEAD
-    func makeFolder(withTitle title: String, parent: BookmarkFolder?, completion: @escaping (Result<BookmarkFolder, Error>) -> Void) {
+    func makeFolder(named title: String, parent: BookmarkFolder?, completion: @escaping (Result<BookmarkFolder, Error>) -> Void) {
         let folder = BookmarkFolder(id: UUID().uuidString, title: title, parentFolderUUID: parent?.id, children: [])
 
-        bookmarkStore.save(folder: folder, parent: parent) { [weak self] error  in
-=======
-    func makeFolder(for title: String, parent: BookmarkFolder?, completion: @escaping (Result<BookmarkFolder, Error>) -> Void) {
-        let folder = BookmarkFolder(id: UUID().uuidString, title: title, parentFolderUUID: parent?.id, children: [])
-
-        bookmarkStore.save(folder: folder) { [weak self] success, error  in
->>>>>>> a387ea7c
+        bookmarkStore.save(folder: folder) { [weak self] error  in
             if let error {
                 completion(.failure(error))
                 return
