--- conflicted
+++ resolved
@@ -16,13 +16,10 @@
 //  limitations under the License.
 //
 
+import Bookmarks
 import Cocoa
 import Combine
-<<<<<<< HEAD
-import Bookmarks
-=======
 import Common
->>>>>>> 70205356
 
 protocol BookmarkManager: AnyObject {
 
