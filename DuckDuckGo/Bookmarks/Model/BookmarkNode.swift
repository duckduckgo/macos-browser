//
//  BookmarkNode.swift
//
//  Copyright © 2021 DuckDuckGo. All rights reserved.
//
//  Licensed under the Apache License, Version 2.0 (the "License");
//  you may not use this file except in compliance with the License.
//  You may obtain a copy of the License at
//
//  http://www.apache.org/licenses/LICENSE-2.0
//
//  Unless required by applicable law or agreed to in writing, software
//  distributed under the License is distributed on an "AS IS" BASIS,
//  WITHOUT WARRANTIES OR CONDITIONS OF ANY KIND, either express or implied.
//  See the License for the specific language governing permissions and
//  limitations under the License.
//

import Foundation

final class BookmarkNode: Hashable {

    private final class RootNode {}

    private static var incrementingID = 0

    class func genericRootNode() -> BookmarkNode {
        let node = BookmarkNode(representedObject: RootNode(), parent: nil)
        node.canHaveChildNodes = true

        return node
    }

    weak var parent: BookmarkNode?

    let uniqueID: Int
    let representedObject: AnyObject
    var canHaveChildNodes = false
    var childNodes = [BookmarkNode]()

    var isRoot: Bool {
        return representedObject is RootNode
    }

    var numberOfChildNodes: Int {
        return childNodes.count
    }

    var indexPath: IndexPath {
        if let parent = parent {
            let parentPath = parent.indexPath
            if let childIndex = parent.indexOfChild(self) {
                return parentPath.appending(childIndex)
            }

            preconditionFailure("A Node’s parent must contain it as a child.")
        }

        return IndexPath(index: 0)
    }

    var level: Int {
        if let parent = parent {
            return parent.level + 1
        }

        return 0
    }

    /// Creates an instance of a bookmark node.
    /// - Parameters:
    ///   - representedObject: The represented object contained in the node.
    ///   - parent: An optional parent node.
    ///   - uniqueId: A unique identifier for the node. This should be used only in unit tests.
    /// - Attention: Use this initializer only in tests. 
    init(representedObject: AnyObject, parent: BookmarkNode?, uniqueId: Int) {
        self.representedObject = representedObject
        self.parent = parent
        self.uniqueID = uniqueId
    }

    var canBeHighlighted: Bool {
<<<<<<< HEAD
        if representedObject is SpacerNode {
            return false
        } else if let menuItem = representedObject as? MenuItemNode {
            return menuItem.isEnabled
        } else {
            return true
        }
=======
        return !(representedObject is SpacerNode)
>>>>>>> a8c05205
    }

    /// Creates an instance of a bookmark node.
    /// - Parameters:
    ///   - representedObject: The represented object contained in the node.
    ///   - parent: An optional parent node.
    convenience init(representedObject: AnyObject, parent: BookmarkNode?) {
        self.init(representedObject: representedObject, parent: parent, uniqueId: BookmarkNode.incrementingID)
        BookmarkNode.incrementingID += 1
    }

    func representedObjectEquals(_ otherRepresentedObject: AnyObject) -> Bool {
        if let entity = otherRepresentedObject as? BaseBookmarkEntity,
           let nodeEntity = self.representedObject as? BaseBookmarkEntity,
           entity == nodeEntity {
            return true
        }

        if let folder = otherRepresentedObject as? PseudoFolder, let nodeFolder = self.representedObject as? PseudoFolder, folder == nodeFolder {
            return true
        }

        if self.representedObject === otherRepresentedObject {
            return true
        }

        return false
    }

    /// Checks if two nodes represent the same base bookmark entity based only on their ID
    func representedObjectHasSameId(_ otherRepresentedObject: AnyObject) -> Bool {
        if let entity = otherRepresentedObject as? BaseBookmarkEntity,
           let nodeEntity = self.representedObject as? BaseBookmarkEntity,
           entity.id == nodeEntity.id {
            return true
        }

        return false
    }

    func findOrCreateChildNode(with representedObject: AnyObject) -> BookmarkNode {
        if let node = childNodeRepresenting(object: representedObject) {
            return node
        }

        return createChildNode(representedObject)
    }

    func createChildNode(_ representedObject: AnyObject) -> BookmarkNode {
        return BookmarkNode(representedObject: representedObject, parent: self)
    }

    func childAtIndex(_ index: Int) -> BookmarkNode? {
        if index >= childNodes.count || index < 0 {
            return nil
        }

        return childNodes[index]
    }

    func indexOfChild(_ node: BookmarkNode) -> Int? {
        return childNodes.firstIndex { (childNode) -> Bool in
            childNode === node
        }
    }

    func childNodeRepresenting(object: AnyObject) -> BookmarkNode? {
        return findNodeRepresenting(object: object, recursively: false)
    }

    func descendantNodeRepresenting(object: AnyObject) -> BookmarkNode? {
        return findNodeRepresenting(object: object, recursively: true)
    }

    func isAncestor(of node: BookmarkNode) -> Bool {
        guard node != self else { return false }

        var currentNode = node

        while true {
            guard let parent = currentNode.parent else {
                return false
            }

            if parent == self {
                return true
            }

            currentNode = parent
        }
    }

    func findNodeRepresenting(object: AnyObject, recursively: Bool = false) -> BookmarkNode? {
        for childNode in childNodes {
            if childNode.representedObjectEquals(object) {
                return childNode
            }

            if recursively, let foundNode = childNode.descendantNodeRepresenting(object: object) {
                return foundNode
            }
        }

        return nil
    }

    // MARK: - Hashable

    func hash(into hasher: inout Hasher) {
        // The Node class will most frequently represent Bookmark entities and PseudoFolders. Because of this, their unique properties are
        // used to derive the hash for the node so that equality can be handled based on the represented object.
        if let entity = self.representedObject as? BaseBookmarkEntity {
            hasher.combine(entity.hashValue)
        } else if let folder = self.representedObject as? PseudoFolder {
            hasher.combine(folder.name)
        } else {
            hasher.combine(uniqueID)
        }
    }

    // MARK: - Equatable

    class func == (lhs: BookmarkNode, rhs: BookmarkNode) -> Bool {
        return lhs.uniqueID == rhs.uniqueID && lhs.representedObjectEquals(rhs.representedObject)
    }

}

// MARK: - BookmarkNode.Path

extension BookmarkNode {

    struct Path {

        let components: [BookmarkNode]

        init(node: BookmarkNode) {
            var pathComponents = [node]
            var currentNode = node

            while let parent = currentNode.parent {
                pathComponents.append(parent)
                currentNode = parent
            }

            self.components = pathComponents.reversed()
        }

        init?(representedObject: AnyObject, treeController: BookmarkTreeController) {
            if let node = treeController.node(representing: representedObject) {
                self.init(node: node)
            }

            return nil
        }

    }

}

// MARK: - BookmarkNode Array Extensions

extension Array where Element == BookmarkNode {

    func representedObjects() -> [AnyObject] {
        return self.map { $0.representedObject }
    }

}<|MERGE_RESOLUTION|>--- conflicted
+++ resolved
@@ -80,17 +80,14 @@
     }
 
     var canBeHighlighted: Bool {
-<<<<<<< HEAD
-        if representedObject is SpacerNode {
+        switch representedObject {
+        case is SpacerNode:
             return false
-        } else if let menuItem = representedObject as? MenuItemNode {
+        case let menuItem as MenuItemNode:
             return menuItem.isEnabled
-        } else {
-            return true
-        }
-=======
-        return !(representedObject is SpacerNode)
->>>>>>> a8c05205
+        default:
+            return true
+        }
     }
 
     /// Creates an instance of a bookmark node.
