//
//  BookmarkOutlineViewDataSource.swift
//
//  Copyright © 2021 DuckDuckGo. All rights reserved.
//
//  Licensed under the Apache License, Version 2.0 (the "License");
//  you may not use this file except in compliance with the License.
//  You may obtain a copy of the License at
//
//  http://www.apache.org/licenses/LICENSE-2.0
//
//  Unless required by applicable law or agreed to in writing, software
//  distributed under the License is distributed on an "AS IS" BASIS,
//  WITHOUT WARRANTIES OR CONDITIONS OF ANY KIND, either express or implied.
//  See the License for the specific language governing permissions and
//  limitations under the License.
//

import AppKit
import Common
import Foundation

final class BookmarkOutlineViewDataSource: NSObject, NSOutlineViewDataSource, NSOutlineViewDelegate {

    enum ContentMode {
        case bookmarksAndFolders
        case foldersOnly
        case bookmarksMenu

        var separatorVisible: Bool {
            switch self {
            case .bookmarksAndFolders, .bookmarksMenu: true
            case .foldersOnly: false
            }
        }
    }

    @Published var selectedFolders: [BookmarkFolder] = []

<<<<<<< HEAD
    private let treeController: BookmarkTreeController
    private(set) var expandedNodesIDs = Set<String>()
=======
    let treeController: BookmarkTreeController
>>>>>>> b1f3b210

    private let contentMode: ContentMode
    private(set) var expandedNodesIDs = Set<String>()
    private(set) var isSearching = false

    /// When a drag and drop to a folder happens while in search, we need to stor the destination folder
    /// so we can expand the tree to the destination folder once the drop finishes.
    private(set) var dragDestinationFolderInSearchMode: BookmarkFolder?

    private let bookmarkManager: BookmarkManager
    private let showMenuButtonOnHover: Bool
    private let onMenuRequestedAction: ((BookmarkOutlineCellView) -> Void)?
    private let presentFaviconsFetcherOnboarding: (() -> Void)?

    init(
        contentMode: ContentMode,
        bookmarkManager: BookmarkManager,
        treeController: BookmarkTreeController,
        sortMode: BookmarksSortMode,
        showMenuButtonOnHover: Bool = true,
        onMenuRequestedAction: ((BookmarkOutlineCellView) -> Void)? = nil,
        presentFaviconsFetcherOnboarding: (() -> Void)? = nil
    ) {
        self.contentMode = contentMode
        self.bookmarkManager = bookmarkManager
        self.treeController = treeController
        self.showMenuButtonOnHover = showMenuButtonOnHover
        self.onMenuRequestedAction = onMenuRequestedAction
        self.presentFaviconsFetcherOnboarding = presentFaviconsFetcherOnboarding

        super.init()
<<<<<<< HEAD
    }

    func reloadData() {
        treeController.rebuild()
=======

        reloadData(with: sortMode)
    }

    func reloadData(with sortMode: BookmarksSortMode) {
        isSearching = false
        dragDestinationFolderInSearchMode = nil
        setFolderCount()
        treeController.rebuild(for: sortMode)
    }

    func reloadData(for searchQuery: String, and sortMode: BookmarksSortMode) {
        isSearching = true
        setFolderCount()
        treeController.rebuild(for: searchQuery, sortMode: sortMode)
    }

    private func setFolderCount() {
        favoritesPseudoFolder.count = bookmarkManager.list?.favoriteBookmarks.count ?? 0
        bookmarksPseudoFolder.count = bookmarkManager.list?.totalBookmarks ?? 0
>>>>>>> b1f3b210
    }

    // MARK: - Private

    private func id(from notification: Notification) -> String? {
        let node = notification.userInfo?["NSObject"] as? BookmarkNode

        if let bookmark = node?.representedObject as? BaseBookmarkEntity {
            return bookmark.id
        }

        if let pseudoFolder = node?.representedObject as? PseudoFolder {
            return pseudoFolder.id
        }

        return nil
    }

    // MARK: - NSOutlineViewDataSource

    func nodeForItem(_ item: Any?) -> BookmarkNode {
        guard let item = item as? BookmarkNode else {
            return treeController.rootNode
        }

        return item
    }

    func outlineView(_ outlineView: NSOutlineView, numberOfChildrenOfItem item: Any?) -> Int {
        return nodeForItem(item).numberOfChildNodes
    }

    func outlineView(_ outlineView: NSOutlineView, child index: Int, ofItem item: Any?) -> Any {
        return nodeForItem(item).childNodes[index]
    }

    func outlineView(_ outlineView: NSOutlineView, isItemExpandable item: Any) -> Bool {
        // don‘t display disclosure indicator for “empty” nodes when no indentation level
        contentMode == .bookmarksMenu ? false : nodeForItem(item).canHaveChildNodes
    }

    func outlineViewSelectionDidChange(_ notification: Notification) {
        guard let outline = notification.object as? NSOutlineView else { return }
        selectedFolders = outline.selectedFolders
    }

    func outlineViewItemDidExpand(_ notification: Notification) {
        if let objectID = id(from: notification) {
            expandedNodesIDs.insert(objectID)
        }
    }

    func outlineViewItemDidCollapse(_ notification: Notification) {
        if let objectID = id(from: notification) {
            expandedNodesIDs.remove(objectID)
        }
    }

    func outlineView(_ outlineView: NSOutlineView, viewFor tableColumn: NSTableColumn?, item: Any) -> NSView? {
        guard let node = item as? BookmarkNode else {
            assertionFailure("\(#file): Failed to cast item to Node")
            return nil
        }
        if node.representedObject is SpacerNode {
            return outlineView.makeView(withIdentifier: contentMode.separatorVisible
                                        ? OutlineSeparatorViewCell.separatorIdentifier
                                        : OutlineSeparatorViewCell.blankIdentifier, owner: self) as? OutlineSeparatorViewCell
                ?? OutlineSeparatorViewCell(separatorVisible: contentMode.separatorVisible)
        }

        let cell = outlineView.makeView(withIdentifier: .init(BookmarkOutlineCellView.className()), owner: self) as? BookmarkOutlineCellView
            ?? BookmarkOutlineCellView(identifier: .init(BookmarkOutlineCellView.className()))
        cell.shouldShowMenuButton = showMenuButtonOnHover
        cell.delegate = self
        cell.update(from: node, isMenuPopover: contentMode == .bookmarksMenu)

<<<<<<< HEAD
        if let bookmark = node.representedObject as? Bookmark, bookmark.favicon(.small) == nil {
            presentFaviconsFetcherOnboarding?()
=======
        if let bookmark = node.representedObject as? Bookmark {
            cell.update(from: bookmark, isSearch: isSearching)

            if bookmark.favicon(.small) == nil {
                presentFaviconsFetcherOnboarding?()
            }
            return cell
        }

        if let folder = node.representedObject as? BookmarkFolder {
            cell.update(from: folder, isSearch: isSearching)
            return cell
>>>>>>> b1f3b210
        }

        return cell
    }

    func outlineView(_ outlineView: NSOutlineView, heightOfRowByItem item: Any) -> CGFloat {
        if let node = item as? BookmarkNode, node.representedObject is SpacerNode {
            return OutlineSeparatorViewCell.rowHeight(for: contentMode == .bookmarksMenu ? .bookmarkBarMenu : .popover)
        }
        return BookmarkOutlineCellView.rowHeight
    }

    func outlineView(_ outlineView: NSOutlineView, pasteboardWriterForItem item: Any) -> NSPasteboardWriting? {
        guard let node = item as? BookmarkNode, let entity = node.representedObject as? BaseBookmarkEntity else { return nil }
        return entity.pasteboardWriter
    }

    func outlineView(_ outlineView: NSOutlineView,
                     validateDrop info: NSDraggingInfo,
                     proposedItem item: Any?,
                     proposedChildIndex index: Int) -> NSDragOperation {
        let destinationNode = nodeForItem(item)

        if contentMode == .foldersOnly {
            // when in folders sidebar mode only allow moving a folder to another folder (or root)
            if destinationNode.representedObject is BookmarkFolder
                || (destinationNode.representedObject as? PseudoFolder == .bookmarks) {
                return .move
            }
            return .none
        }

        if isSearching {
            if let destinationFolder = destinationNode.representedObject as? BookmarkFolder {
                self.dragDestinationFolderInSearchMode = destinationFolder
                return .move
            }

            return .none
        }

        let bookmarks = PasteboardBookmark.pasteboardBookmarks(with: info.draggingPasteboard)
        let folders = PasteboardFolder.pasteboardFolders(with: info.draggingPasteboard)

        if let bookmarks = bookmarks, let folders = folders {
            let canMoveBookmarks = validateDrop(for: bookmarks, destination: destinationNode) == .move
            let canMoveFolders = validateDrop(for: folders, destination: destinationNode) == .move

            // If the dragged values contain both folders and bookmarks, only validate the move if all objects can be moved.
            if canMoveBookmarks, canMoveFolders {
                return .move
            } else {
                return .none
            }
        }

        if let bookmarks = bookmarks {
            return validateDrop(for: bookmarks, destination: destinationNode)
        }

        if let folders = folders {
            return validateDrop(for: folders, destination: destinationNode)
        }

        return .none
    }

    func validateDrop(for draggedBookmarks: Set<PasteboardBookmark>, destination: BookmarkNode) -> NSDragOperation {
        guard destination.representedObject is BookmarkFolder || destination.representedObject is PseudoFolder || destination.isRoot else {
            return .none
        }

        return .move
    }

    func validateDrop(for draggedFolders: Set<PasteboardFolder>, destination: BookmarkNode) -> NSDragOperation {
        if destination.isRoot {
            return .move
        }

        if let pseudoFolder = destination.representedObject as? PseudoFolder, pseudoFolder == .bookmarks {
            return .move
        }

        guard let destinationFolder = destination.representedObject as? BookmarkFolder else {
            return .none
        }

        // Folders cannot be dragged onto themselves:

        let containsDestination = draggedFolders.contains { draggedFolder in
            return draggedFolder.id == destinationFolder.id
        }

        if containsDestination {
            return .none
        }

        // Folders cannot be dragged onto any of their descendants:

        let containsDescendantOfDestination = draggedFolders.contains { draggedFolder in
            let folder = BookmarkFolder(id: draggedFolder.id, title: draggedFolder.name, parentFolderUUID: draggedFolder.parentFolderUUID, children: draggedFolder.children)

            guard let draggedNode = treeController.findNodeWithId(representing: folder) else {
                return false
            }

            let descendant = draggedNode.descendantNodeRepresenting(object: destination.representedObject)

            return descendant != nil
        }

        if containsDescendantOfDestination {
            return .none
        }

        return .move
    }

    func outlineView(_ outlineView: NSOutlineView, acceptDrop info: NSDraggingInfo, item: Any?, childIndex index: Int) -> Bool {
        guard let draggedObjectIdentifiers = info.draggingPasteboard.pasteboardItems?.compactMap(\.bookmarkEntityUUID),
              !draggedObjectIdentifiers.isEmpty else {
            return false
        }

        let representedObject = (item as? BookmarkNode)?.representedObject ?? (treeController.rootNode.isRoot ? nil : treeController.rootNode.representedObject)

        // Handle the nil destination case:

        switch contentMode {
        case .foldersOnly: break
        case .bookmarksAndFolders, .bookmarksMenu:
            guard let pseudoFolder = representedObject as? PseudoFolder else { break }
            if pseudoFolder == .favorites {
                bookmarkManager.update(objectsWithUUIDs: draggedObjectIdentifiers, update: { entity in
                    let bookmark = entity as? Bookmark
                    bookmark?.isFavorite = true
                }, completion: { error in
                    if let error = error {
                        os_log("Failed to update entities during drop via outline view: %s", error.localizedDescription)
                    }
                })
            } else if pseudoFolder == .bookmarks {
                bookmarkManager.add(objectsWithUUIDs: draggedObjectIdentifiers, to: nil) { error in
                    if let error = error {
                        os_log("Failed to accept nil parent drop via outline view: %s", error.localizedDescription)
                    }
                }
            }

            return true
        }

        // Handle the existing destination case:

        var index = index
        // for folders-only calculate new real index based on the nearest folder index
        if contentMode == .foldersOnly,
           index > -1,
           // get folder before the insertion point (or the first one)
           let nearestObject = (outlineView.child(max(0, index - 1), ofItem: item) as? BookmarkNode)?.representedObject as? BookmarkFolder,
           // get all the children of a new parent folder
           let siblings = (representedObject as? BookmarkFolder)?.children ?? bookmarkManager.list?.topLevelEntities {

            // insert after the nearest item (or in place of the nearest item for index == 0)
            index = (siblings.firstIndex(of: nearestObject) ?? 0) + (index == 0 ? 0 : 1)
        } else if index == -1 {
            // drop onto folder
            index = 0
        }

        let parent: ParentFolderType = (representedObject as? BookmarkFolder).map { $0.id == PseudoFolder.bookmarks.id ? .root : .parent(uuid: $0.id) } ?? .root
        bookmarkManager.move(objectUUIDs: draggedObjectIdentifiers, toIndex: index, withinParentFolder: parent) { error in
            if let error = error {
                os_log("Failed to accept existing parent drop via outline view: %s", error.localizedDescription)
            }
        }

        return true
    }

    func outlineView(_ outlineView: NSOutlineView, rowViewForItem item: Any) -> NSTableRowView? {
        let view = RoundedSelectionRowView()
        view.insets = NSEdgeInsets(top: 0, left: 8, bottom: 0, right: 8)

        return view
    }

    // MARK: - NSTableViewDelegate

    func outlineView(_ outlineView: NSOutlineView, shouldSelectItem item: Any) -> Bool {
        if let node = item as? BookmarkNode, node.representedObject is SpacerNode {
            return false
        }

        return contentMode == .foldersOnly
    }

}

// MARK: - BookmarkOutlineCellViewDelegate

extension BookmarkOutlineViewDataSource: BookmarkOutlineCellViewDelegate {
    func outlineCellViewRequestedMenu(_ cell: BookmarkOutlineCellView) {
        onMenuRequestedAction?(cell)
    }
}<|MERGE_RESOLUTION|>--- conflicted
+++ resolved
@@ -37,12 +37,7 @@
 
     @Published var selectedFolders: [BookmarkFolder] = []
 
-<<<<<<< HEAD
-    private let treeController: BookmarkTreeController
-    private(set) var expandedNodesIDs = Set<String>()
-=======
     let treeController: BookmarkTreeController
->>>>>>> b1f3b210
 
     private let contentMode: ContentMode
     private(set) var expandedNodesIDs = Set<String>()
@@ -74,33 +69,17 @@
         self.presentFaviconsFetcherOnboarding = presentFaviconsFetcherOnboarding
 
         super.init()
-<<<<<<< HEAD
-    }
-
-    func reloadData() {
-        treeController.rebuild()
-=======
-
-        reloadData(with: sortMode)
-    }
-
-    func reloadData(with sortMode: BookmarksSortMode) {
+    }
+
+    func reloadData(with sortMode: BookmarksSortMode, withRootFolder rootFolder: BookmarkFolder? = nil) {
         isSearching = false
         dragDestinationFolderInSearchMode = nil
-        setFolderCount()
-        treeController.rebuild(for: sortMode)
-    }
-
-    func reloadData(for searchQuery: String, and sortMode: BookmarksSortMode) {
+        treeController.rebuild(for: sortMode, withRootFolder: rootFolder)
+    }
+
+    func reloadData(forSearchQuery searchQuery: String, sortMode: BookmarksSortMode) {
         isSearching = true
-        setFolderCount()
-        treeController.rebuild(for: searchQuery, sortMode: sortMode)
-    }
-
-    private func setFolderCount() {
-        favoritesPseudoFolder.count = bookmarkManager.list?.favoriteBookmarks.count ?? 0
-        bookmarksPseudoFolder.count = bookmarkManager.list?.totalBookmarks ?? 0
->>>>>>> b1f3b210
+        treeController.rebuild(forSearchQuery: searchQuery, sortMode: sortMode)
     }
 
     // MARK: - Private
@@ -175,25 +154,10 @@
             ?? BookmarkOutlineCellView(identifier: .init(BookmarkOutlineCellView.className()))
         cell.shouldShowMenuButton = showMenuButtonOnHover
         cell.delegate = self
-        cell.update(from: node, isMenuPopover: contentMode == .bookmarksMenu)
-
-<<<<<<< HEAD
+        cell.update(from: node, isSearch: isSearching, isMenuPopover: contentMode == .bookmarksMenu)
+
         if let bookmark = node.representedObject as? Bookmark, bookmark.favicon(.small) == nil {
             presentFaviconsFetcherOnboarding?()
-=======
-        if let bookmark = node.representedObject as? Bookmark {
-            cell.update(from: bookmark, isSearch: isSearching)
-
-            if bookmark.favicon(.small) == nil {
-                presentFaviconsFetcherOnboarding?()
-            }
-            return cell
-        }
-
-        if let folder = node.representedObject as? BookmarkFolder {
-            cell.update(from: folder, isSearch: isSearching)
-            return cell
->>>>>>> b1f3b210
         }
 
         return cell
@@ -297,9 +261,7 @@
         let containsDescendantOfDestination = draggedFolders.contains { draggedFolder in
             let folder = BookmarkFolder(id: draggedFolder.id, title: draggedFolder.name, parentFolderUUID: draggedFolder.parentFolderUUID, children: draggedFolder.children)
 
-            guard let draggedNode = treeController.findNodeWithId(representing: folder) else {
-                return false
-            }
+            guard let draggedNode = treeController.findNodeWithId(representing: folder) else { return false }
 
             let descendant = draggedNode.descendantNodeRepresenting(object: destination.representedObject)
 
