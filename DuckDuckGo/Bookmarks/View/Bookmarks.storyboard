--- conflicted
+++ resolved
@@ -509,96 +509,6 @@
             </objects>
             <point key="canvasLocation" x="-613" y="-93"/>
         </scene>
-<<<<<<< HEAD
-=======
-        <!--Add Folder Modal View Controller-->
-        <scene sceneID="Ggh-5g-8vh">
-            <objects>
-                <viewController storyboardIdentifier="AddFolderModalViewController" id="6vl-fZ-16D" customClass="AddFolderModalViewController" customModule="DuckDuckGo_Privacy_Browser" customModuleProvider="target" sceneMemberID="viewController">
-                    <view key="view" id="zwT-eh-oPu">
-                        <rect key="frame" x="0.0" y="0.0" width="450" height="131"/>
-                        <autoresizingMask key="autoresizingMask"/>
-                        <subviews>
-                            <textField focusRingType="none" horizontalHuggingPriority="251" verticalHuggingPriority="750" translatesAutoresizingMaskIntoConstraints="NO" id="5aD-5k-Z0e">
-                                <rect key="frame" x="18" y="95" width="76" height="16"/>
-                                <textFieldCell key="cell" lineBreakMode="clipping" title="New Folder" id="0xR-b3-mfS">
-                                    <font key="font" metaFont="systemSemibold" size="13"/>
-                                    <color key="textColor" name="labelColor" catalog="System" colorSpace="catalog"/>
-                                    <color key="backgroundColor" name="textBackgroundColor" catalog="System" colorSpace="catalog"/>
-                                </textFieldCell>
-                            </textField>
-                            <button verticalHuggingPriority="750" translatesAutoresizingMaskIntoConstraints="NO" id="XHD-7s-IQg">
-                                <rect key="frame" x="378" y="13" width="59" height="32"/>
-                                <buttonCell key="cell" type="push" title="Add" bezelStyle="rounded" alignment="center" borderStyle="border" imageScaling="proportionallyDown" inset="2" id="0CD-Rj-MZj">
-                                    <behavior key="behavior" pushIn="YES" lightByBackground="YES" lightByGray="YES"/>
-                                    <font key="font" metaFont="system"/>
-                                    <string key="keyEquivalent" base64-UTF8="YES">
-DQ
-</string>
-                                </buttonCell>
-                                <connections>
-                                    <action selector="addFolder:" target="6vl-fZ-16D" id="TfI-Us-UPV"/>
-                                </connections>
-                            </button>
-                            <button verticalHuggingPriority="750" translatesAutoresizingMaskIntoConstraints="NO" id="NPt-pY-c7a">
-                                <rect key="frame" x="304" y="13" width="76" height="32"/>
-                                <buttonCell key="cell" type="push" title="Cancel" bezelStyle="rounded" alignment="center" borderStyle="border" imageScaling="proportionallyDown" inset="2" id="DRk-3p-Es5">
-                                    <behavior key="behavior" pushIn="YES" lightByBackground="YES" lightByGray="YES"/>
-                                    <font key="font" metaFont="system"/>
-                                    <string key="keyEquivalent" base64-UTF8="YES">
-Gw
-</string>
-                                </buttonCell>
-                                <connections>
-                                    <action selector="cancel:" target="6vl-fZ-16D" id="QjB-a8-G7w"/>
-                                </connections>
-                            </button>
-                            <textField focusRingType="none" verticalHuggingPriority="750" horizontalCompressionResistancePriority="1000" translatesAutoresizingMaskIntoConstraints="NO" id="S5h-FN-E1I" userLabel="Address Text Field">
-                                <rect key="frame" x="76" y="60" width="354" height="22"/>
-                                <textFieldCell key="cell" scrollable="YES" lineBreakMode="clipping" selectable="YES" editable="YES" sendsActionOnEndEditing="YES" borderStyle="bezel" bezelStyle="round" id="LYP-a3-C7P">
-                                    <font key="font" metaFont="system"/>
-                                    <color key="textColor" name="controlTextColor" catalog="System" colorSpace="catalog"/>
-                                    <color key="backgroundColor" name="textBackgroundColor" catalog="System" colorSpace="catalog"/>
-                                </textFieldCell>
-                                <connections>
-                                    <outlet property="delegate" destination="6vl-fZ-16D" id="IAT-Vo-RCQ"/>
-                                </connections>
-                            </textField>
-                            <textField focusRingType="none" horizontalHuggingPriority="251" verticalHuggingPriority="750" translatesAutoresizingMaskIntoConstraints="NO" id="ydi-WQ-mDx">
-                                <rect key="frame" x="18" y="63" width="44" height="16"/>
-                                <textFieldCell key="cell" lineBreakMode="clipping" title="Name:" id="Rp2-5r-NVK">
-                                    <font key="font" metaFont="system"/>
-                                    <color key="textColor" name="labelColor" catalog="System" colorSpace="catalog"/>
-                                    <color key="backgroundColor" name="textBackgroundColor" catalog="System" colorSpace="catalog"/>
-                                </textFieldCell>
-                            </textField>
-                        </subviews>
-                        <constraints>
-                            <constraint firstAttribute="bottom" secondItem="XHD-7s-IQg" secondAttribute="bottom" constant="20" symbolic="YES" id="1Sq-2U-u3s"/>
-                            <constraint firstItem="5aD-5k-Z0e" firstAttribute="leading" secondItem="zwT-eh-oPu" secondAttribute="leading" constant="20" symbolic="YES" id="Ag5-c5-15g"/>
-                            <constraint firstItem="S5h-FN-E1I" firstAttribute="leading" secondItem="ydi-WQ-mDx" secondAttribute="trailing" constant="16" id="Agm-bu-BuY"/>
-                            <constraint firstAttribute="trailing" secondItem="XHD-7s-IQg" secondAttribute="trailing" constant="20" symbolic="YES" id="As7-m2-wfc"/>
-                            <constraint firstItem="XHD-7s-IQg" firstAttribute="top" secondItem="S5h-FN-E1I" secondAttribute="bottom" constant="20" symbolic="YES" id="E9U-j4-KGq"/>
-                            <constraint firstItem="ydi-WQ-mDx" firstAttribute="centerY" secondItem="S5h-FN-E1I" secondAttribute="centerY" id="Ig6-gM-yo2"/>
-                            <constraint firstItem="ydi-WQ-mDx" firstAttribute="top" secondItem="5aD-5k-Z0e" secondAttribute="bottom" constant="16" id="Tc0-bZ-inP"/>
-                            <constraint firstAttribute="trailing" secondItem="S5h-FN-E1I" secondAttribute="trailing" constant="20" symbolic="YES" id="Z4V-dR-Yoy"/>
-                            <constraint firstItem="XHD-7s-IQg" firstAttribute="leading" secondItem="NPt-pY-c7a" secondAttribute="trailing" constant="12" symbolic="YES" id="dAT-Mw-JrL"/>
-                            <constraint firstItem="NPt-pY-c7a" firstAttribute="centerY" secondItem="XHD-7s-IQg" secondAttribute="centerY" id="mV0-in-hOg"/>
-                            <constraint firstItem="5aD-5k-Z0e" firstAttribute="top" secondItem="zwT-eh-oPu" secondAttribute="top" constant="20" symbolic="YES" id="nNe-88-quC"/>
-                            <constraint firstItem="ydi-WQ-mDx" firstAttribute="leading" secondItem="zwT-eh-oPu" secondAttribute="leading" constant="20" symbolic="YES" id="v1v-bL-nBa"/>
-                        </constraints>
-                    </view>
-                    <connections>
-                        <outlet property="addButton" destination="XHD-7s-IQg" id="p91-Pf-6vL"/>
-                        <outlet property="folderNameTextField" destination="S5h-FN-E1I" id="NyW-Q9-Pz8"/>
-                        <outlet property="titleTextField" destination="5aD-5k-Z0e" id="kfQ-Eb-0DY"/>
-                    </connections>
-                </viewController>
-                <customObject id="zAL-EC-rqe" userLabel="First Responder" customClass="NSResponder" sceneMemberID="firstResponder"/>
-            </objects>
-            <point key="canvasLocation" x="-1117" y="633"/>
-        </scene>
->>>>>>> e99cb5c3
         <!--Bookmark List View Controller-->
         <scene sceneID="zFa-lt-gPi">
             <objects>
