--- conflicted
+++ resolved
@@ -210,11 +210,7 @@
                                 </connections>
                             </scrollView>
                             <customView hidden="YES" translatesAutoresizingMaskIntoConstraints="NO" id="I9P-t9-o4Y">
-<<<<<<< HEAD
-                                <rect key="frame" x="256" y="192" width="224" height="218"/>
-=======
                                 <rect key="frame" x="256" y="214" width="224" height="218"/>
->>>>>>> e99cb5c3
                                 <subviews>
                                     <imageView horizontalHuggingPriority="251" verticalHuggingPriority="251" translatesAutoresizingMaskIntoConstraints="NO" id="mrh-3F-46f">
                                         <rect key="frame" x="48" y="122" width="128" height="96"/>
@@ -363,245 +359,6 @@
                 </menu>
             </objects>
             <point key="canvasLocation" x="942" y="430"/>
-<<<<<<< HEAD
-=======
-        </scene>
-        <!--Bookmark Add Popover View Controller-->
-        <scene sceneID="3pH-Ju-wLu">
-            <objects>
-                <viewController storyboardIdentifier="BookmarkPopoverViewController" id="vCQ-b9-yaB" customClass="BookmarkAddPopoverViewController" customModule="DuckDuckGo_Privacy_Browser" customModuleProvider="target" sceneMemberID="viewController">
-                    <view key="view" id="2fn-ed-4g2">
-                        <rect key="frame" x="0.0" y="0.0" width="300" height="224"/>
-                        <autoresizingMask key="autoresizingMask"/>
-                        <subviews>
-                            <box boxType="custom" borderType="none" cornerRadius="4" title="Box" id="c5O-sc-fwL" userLabel="Background View">
-                                <rect key="frame" x="0.0" y="0.0" width="300" height="229"/>
-                                <autoresizingMask key="autoresizingMask" flexibleMaxX="YES" flexibleMinY="YES"/>
-                                <view key="contentView" id="Z2T-oF-iTc">
-                                    <rect key="frame" x="0.0" y="0.0" width="300" height="229"/>
-                                    <autoresizingMask key="autoresizingMask" widthSizable="YES" heightSizable="YES"/>
-                                    <subviews>
-                                        <button verticalHuggingPriority="750" translatesAutoresizingMaskIntoConstraints="NO" id="kcs-Uu-pnC">
-                                            <rect key="frame" x="253" y="112" width="28" height="23"/>
-                                            <buttonCell key="cell" type="roundTextured" bezelStyle="texturedRounded" image="AddFolder" imagePosition="only" alignment="center" lineBreakMode="truncatingTail" state="on" borderStyle="border" imageScaling="proportionallyDown" inset="2" id="Hek-hA-hbk">
-                                                <behavior key="behavior" lightByBackground="YES" lightByGray="YES" changeBackground="YES" changeGray="YES"/>
-                                                <font key="font" metaFont="system"/>
-                                            </buttonCell>
-                                            <accessibility identifier="bookmark.add.new.folder.button"/>
-                                            <connections>
-                                                <action selector="addFolder:" target="vCQ-b9-yaB" id="ORd-09-yPN"/>
-                                            </connections>
-                                        </button>
-                                    </subviews>
-                                    <constraints>
-                                        <constraint firstAttribute="trailing" secondItem="kcs-Uu-pnC" secondAttribute="trailing" constant="20" symbolic="YES" id="tvw-lm-reC"/>
-                                    </constraints>
-                                </view>
-                                <color key="fillColor" name="PopoverBackgroundColor"/>
-                            </box>
-                            <textField focusRingType="none" horizontalHuggingPriority="251" verticalHuggingPriority="750" translatesAutoresizingMaskIntoConstraints="NO" id="b7R-iD-UcK">
-                                <rect key="frame" x="17" y="189" width="266" height="16"/>
-                                <textFieldCell key="cell" lineBreakMode="clipping" title="Bookmark Added" id="zKL-Gb-RmD">
-                                    <font key="font" metaFont="systemBold"/>
-                                    <color key="textColor" name="labelColor" catalog="System" colorSpace="catalog"/>
-                                    <color key="backgroundColor" name="textBackgroundColor" catalog="System" colorSpace="catalog"/>
-                                </textFieldCell>
-                            </textField>
-                            <textField focusRingType="none" verticalHuggingPriority="750" translatesAutoresizingMaskIntoConstraints="NO" id="Ich-82-cIb">
-                                <rect key="frame" x="19" y="144" width="262" height="22"/>
-                                <textFieldCell key="cell" scrollable="YES" lineBreakMode="clipping" selectable="YES" editable="YES" sendsActionOnEndEditing="YES" borderStyle="bezel" bezelStyle="round" id="mXp-oh-9G8">
-                                    <font key="font" metaFont="system"/>
-                                    <color key="textColor" name="controlTextColor" catalog="System" colorSpace="catalog"/>
-                                    <color key="backgroundColor" name="textBackgroundColor" catalog="System" colorSpace="catalog"/>
-                                </textFieldCell>
-                                <accessibility identifier="bookmark.add.name.textfield"/>
-                            </textField>
-                            <popUpButton horizontalHuggingPriority="249" verticalHuggingPriority="750" translatesAutoresizingMaskIntoConstraints="NO" id="3Zd-n4-XJh" userLabel="Folder Picker Pop Up Button">
-                                <rect key="frame" x="16" y="110" width="232" height="25"/>
-                                <popUpButtonCell key="cell" type="push" title="Bookmarks" bezelStyle="rounded" alignment="left" lineBreakMode="truncatingTail" state="on" borderStyle="borderAndBezel" imageScaling="proportionallyDown" inset="2" selectedItem="jZh-eA-Xed" id="n67-W5-fMS">
-                                    <behavior key="behavior" lightByBackground="YES" lightByGray="YES"/>
-                                    <font key="font" metaFont="menu"/>
-                                    <menu key="menu" id="sa7-eL-Lqv">
-                                        <items>
-                                            <menuItem title="Bookmarks" state="on" id="jZh-eA-Xed">
-                                                <modifierMask key="keyEquivalentModifierMask"/>
-                                            </menuItem>
-                                        </items>
-                                    </menu>
-                                </popUpButtonCell>
-                                <accessibility identifier="bookmark.add.folder.dropdown"/>
-                            </popUpButton>
-                            <customView translatesAutoresizingMaskIntoConstraints="NO" id="PHK-0Q-PGv" userLabel="Separator View" customClass="ColorView" customModule="DuckDuckGo_Privacy_Browser" customModuleProvider="target">
-                                <rect key="frame" x="19" y="94" width="262" height="1"/>
-                                <constraints>
-                                    <constraint firstAttribute="height" constant="1" id="pce-i3-i0O"/>
-                                </constraints>
-                                <userDefinedRuntimeAttributes>
-                                    <userDefinedRuntimeAttribute type="color" keyPath="backgroundColor">
-                                        <color key="value" name="SeparatorColor"/>
-                                    </userDefinedRuntimeAttribute>
-                                </userDefinedRuntimeAttributes>
-                            </customView>
-                            <button translatesAutoresizingMaskIntoConstraints="NO" id="fju-6w-rFQ">
-                                <rect key="frame" x="19" y="58" width="262" height="17"/>
-                                <buttonCell key="cell" type="square" title="Add to Favorites" bezelStyle="shadowlessSquare" image="Favorite" imagePosition="left" alignment="left" imageScaling="proportionallyUpOrDown" inset="2" id="Oi3-rg-1fd">
-                                    <behavior key="behavior" pushIn="YES" lightByBackground="YES" lightByGray="YES"/>
-                                    <font key="font" metaFont="system"/>
-                                </buttonCell>
-                                <color key="contentTintColor" name="ButtonColor"/>
-                                <accessibility identifier="bookmark.add.add.to.favorites.button"/>
-                                <connections>
-                                    <action selector="favoritesButtonAction:" target="vCQ-b9-yaB" id="5Ku-TZ-qPS"/>
-                                </connections>
-                            </button>
-                            <button verticalHuggingPriority="750" translatesAutoresizingMaskIntoConstraints="NO" id="3zg-6l-JsQ">
-                                <rect key="frame" x="222" y="12" width="66" height="32"/>
-                                <buttonCell key="cell" type="push" title="Done" bezelStyle="rounded" alignment="center" borderStyle="border" imageScaling="proportionallyDown" inset="2" id="XYa-Xm-B8n">
-                                    <behavior key="behavior" pushIn="YES" lightByBackground="YES" lightByGray="YES"/>
-                                    <font key="font" metaFont="system"/>
-                                    <string key="keyEquivalent" base64-UTF8="YES">
-DQ
-</string>
-                                </buttonCell>
-                                <accessibility description="bookmark.add.done.button" identifier="bookmark.add.done.button"/>
-                                <connections>
-                                    <action selector="doneButtonAction:" target="vCQ-b9-yaB" id="zDN-yP-TrH"/>
-                                </connections>
-                            </button>
-                            <button verticalHuggingPriority="750" translatesAutoresizingMaskIntoConstraints="NO" id="0eB-pX-cZ5">
-                                <rect key="frame" x="143" y="12" width="83" height="32"/>
-                                <buttonCell key="cell" type="push" title="Remove" bezelStyle="rounded" alignment="center" borderStyle="border" imageScaling="proportionallyDown" inset="2" id="IZ6-xl-fw6">
-                                    <behavior key="behavior" pushIn="YES" lightByBackground="YES" lightByGray="YES"/>
-                                    <font key="font" metaFont="system"/>
-                                </buttonCell>
-                                <accessibility identifier="bookmark.add.remove.button"/>
-                                <connections>
-                                    <action selector="removeButtonAction:" target="vCQ-b9-yaB" id="gID-s8-sUP"/>
-                                </connections>
-                            </button>
-                        </subviews>
-                        <constraints>
-                            <constraint firstAttribute="bottom" secondItem="0eB-pX-cZ5" secondAttribute="bottom" constant="19" id="0P5-Ls-6WB"/>
-                            <constraint firstAttribute="trailing" secondItem="3zg-6l-JsQ" secondAttribute="trailing" constant="19" id="4Im-c8-shf"/>
-                            <constraint firstAttribute="bottom" secondItem="3zg-6l-JsQ" secondAttribute="bottom" constant="19" id="4VU-Sj-j46"/>
-                            <constraint firstItem="PHK-0Q-PGv" firstAttribute="leading" secondItem="2fn-ed-4g2" secondAttribute="leading" constant="19" id="CFv-YC-M55"/>
-                            <constraint firstItem="kcs-Uu-pnC" firstAttribute="leading" secondItem="3Zd-n4-XJh" secondAttribute="trailing" constant="10" id="Edm-fk-iQY"/>
-                            <constraint firstItem="3Zd-n4-XJh" firstAttribute="leading" secondItem="2fn-ed-4g2" secondAttribute="leading" constant="19" id="FpS-ER-cY3"/>
-                            <constraint firstAttribute="trailing" secondItem="fju-6w-rFQ" secondAttribute="trailing" constant="19" id="Mnn-Cv-HyE"/>
-                            <constraint firstAttribute="trailing" secondItem="b7R-iD-UcK" secondAttribute="trailing" constant="19" id="S67-Qw-Hrf"/>
-                            <constraint firstItem="3zg-6l-JsQ" firstAttribute="top" secondItem="fju-6w-rFQ" secondAttribute="bottom" constant="19" id="Sh2-xQ-AIH"/>
-                            <constraint firstItem="kcs-Uu-pnC" firstAttribute="top" secondItem="Ich-82-cIb" secondAttribute="bottom" constant="10" id="Vs9-wk-SWT"/>
-                            <constraint firstItem="3Zd-n4-XJh" firstAttribute="top" secondItem="Ich-82-cIb" secondAttribute="bottom" constant="10" id="WPl-UX-KoC"/>
-                            <constraint firstItem="Ich-82-cIb" firstAttribute="top" secondItem="b7R-iD-UcK" secondAttribute="bottom" constant="23" id="Xlg-4G-fmw"/>
-                            <constraint firstItem="fju-6w-rFQ" firstAttribute="top" secondItem="PHK-0Q-PGv" secondAttribute="bottom" constant="19" id="YnI-lp-IvQ"/>
-                            <constraint firstItem="3zg-6l-JsQ" firstAttribute="leading" secondItem="0eB-pX-cZ5" secondAttribute="trailing" constant="10" id="eW9-QH-hDN"/>
-                            <constraint firstItem="b7R-iD-UcK" firstAttribute="top" secondItem="2fn-ed-4g2" secondAttribute="top" constant="19" id="iBs-wS-tC7"/>
-                            <constraint firstAttribute="trailing" secondItem="PHK-0Q-PGv" secondAttribute="trailing" constant="19" id="iZq-Ix-Png"/>
-                            <constraint firstItem="fju-6w-rFQ" firstAttribute="leading" secondItem="2fn-ed-4g2" secondAttribute="leading" constant="19" id="w6B-zZ-zdT"/>
-                            <constraint firstItem="Ich-82-cIb" firstAttribute="trailing" secondItem="b7R-iD-UcK" secondAttribute="trailing" id="wRZ-Zo-CRe"/>
-                            <constraint firstItem="PHK-0Q-PGv" firstAttribute="top" secondItem="3Zd-n4-XJh" secondAttribute="bottom" constant="19" id="wfS-U1-SFY"/>
-                            <constraint firstItem="Ich-82-cIb" firstAttribute="leading" secondItem="b7R-iD-UcK" secondAttribute="leading" id="xPm-3O-k0Q"/>
-                            <constraint firstItem="b7R-iD-UcK" firstAttribute="leading" secondItem="2fn-ed-4g2" secondAttribute="leading" constant="19" id="yLT-8L-lrN"/>
-                        </constraints>
-                    </view>
-                    <connections>
-                        <outlet property="favoriteButton" destination="fju-6w-rFQ" id="4Ya-ca-ym6"/>
-                        <outlet property="folderAddButton" destination="kcs-Uu-pnC" id="SyE-eF-PqD"/>
-                        <outlet property="folderPickerPopUpButton" destination="3Zd-n4-XJh" id="7cN-jA-5l3"/>
-                        <outlet property="textField" destination="Ich-82-cIb" id="VaB-Bb-pHa"/>
-                    </connections>
-                </viewController>
-                <customObject id="AD4-gD-7Lp" userLabel="First Responder" customClass="NSResponder" sceneMemberID="firstResponder"/>
-            </objects>
-            <point key="canvasLocation" x="-613" y="-93"/>
-        </scene>
-        <!--Add Folder Modal View Controller-->
-        <scene sceneID="Ggh-5g-8vh">
-            <objects>
-                <viewController storyboardIdentifier="AddFolderModalViewController" id="6vl-fZ-16D" customClass="AddFolderModalViewController" customModule="DuckDuckGo_Privacy_Browser" customModuleProvider="target" sceneMemberID="viewController">
-                    <view key="view" id="zwT-eh-oPu">
-                        <rect key="frame" x="0.0" y="0.0" width="450" height="131"/>
-                        <autoresizingMask key="autoresizingMask"/>
-                        <subviews>
-                            <textField focusRingType="none" horizontalHuggingPriority="251" verticalHuggingPriority="750" translatesAutoresizingMaskIntoConstraints="NO" id="5aD-5k-Z0e">
-                                <rect key="frame" x="18" y="95" width="76" height="16"/>
-                                <textFieldCell key="cell" lineBreakMode="clipping" title="New Folder" id="0xR-b3-mfS">
-                                    <font key="font" metaFont="systemSemibold" size="13"/>
-                                    <color key="textColor" name="labelColor" catalog="System" colorSpace="catalog"/>
-                                    <color key="backgroundColor" name="textBackgroundColor" catalog="System" colorSpace="catalog"/>
-                                </textFieldCell>
-                            </textField>
-                            <button verticalHuggingPriority="750" translatesAutoresizingMaskIntoConstraints="NO" id="XHD-7s-IQg">
-                                <rect key="frame" x="378" y="13" width="59" height="32"/>
-                                <buttonCell key="cell" type="push" title="Add" bezelStyle="rounded" alignment="center" borderStyle="border" imageScaling="proportionallyDown" inset="2" id="0CD-Rj-MZj">
-                                    <behavior key="behavior" pushIn="YES" lightByBackground="YES" lightByGray="YES"/>
-                                    <font key="font" metaFont="system"/>
-                                    <string key="keyEquivalent" base64-UTF8="YES">
-DQ
-</string>
-                                </buttonCell>
-                                <connections>
-                                    <action selector="addFolder:" target="6vl-fZ-16D" id="TfI-Us-UPV"/>
-                                </connections>
-                            </button>
-                            <button verticalHuggingPriority="750" translatesAutoresizingMaskIntoConstraints="NO" id="NPt-pY-c7a">
-                                <rect key="frame" x="304" y="13" width="76" height="32"/>
-                                <buttonCell key="cell" type="push" title="Cancel" bezelStyle="rounded" alignment="center" borderStyle="border" imageScaling="proportionallyDown" inset="2" id="DRk-3p-Es5">
-                                    <behavior key="behavior" pushIn="YES" lightByBackground="YES" lightByGray="YES"/>
-                                    <font key="font" metaFont="system"/>
-                                    <string key="keyEquivalent" base64-UTF8="YES">
-Gw
-</string>
-                                </buttonCell>
-                                <connections>
-                                    <action selector="cancel:" target="6vl-fZ-16D" id="QjB-a8-G7w"/>
-                                </connections>
-                            </button>
-                            <textField focusRingType="none" verticalHuggingPriority="750" horizontalCompressionResistancePriority="1000" translatesAutoresizingMaskIntoConstraints="NO" id="S5h-FN-E1I" userLabel="Address Text Field">
-                                <rect key="frame" x="76" y="60" width="354" height="22"/>
-                                <textFieldCell key="cell" scrollable="YES" lineBreakMode="clipping" selectable="YES" editable="YES" sendsActionOnEndEditing="YES" borderStyle="bezel" bezelStyle="round" id="LYP-a3-C7P">
-                                    <font key="font" metaFont="system"/>
-                                    <color key="textColor" name="controlTextColor" catalog="System" colorSpace="catalog"/>
-                                    <color key="backgroundColor" name="textBackgroundColor" catalog="System" colorSpace="catalog"/>
-                                </textFieldCell>
-                                <connections>
-                                    <outlet property="delegate" destination="6vl-fZ-16D" id="IAT-Vo-RCQ"/>
-                                </connections>
-                            </textField>
-                            <textField focusRingType="none" horizontalHuggingPriority="251" verticalHuggingPriority="750" translatesAutoresizingMaskIntoConstraints="NO" id="ydi-WQ-mDx">
-                                <rect key="frame" x="18" y="63" width="44" height="16"/>
-                                <textFieldCell key="cell" lineBreakMode="clipping" title="Name:" id="Rp2-5r-NVK">
-                                    <font key="font" metaFont="system"/>
-                                    <color key="textColor" name="labelColor" catalog="System" colorSpace="catalog"/>
-                                    <color key="backgroundColor" name="textBackgroundColor" catalog="System" colorSpace="catalog"/>
-                                </textFieldCell>
-                            </textField>
-                        </subviews>
-                        <constraints>
-                            <constraint firstAttribute="bottom" secondItem="XHD-7s-IQg" secondAttribute="bottom" constant="20" symbolic="YES" id="1Sq-2U-u3s"/>
-                            <constraint firstItem="5aD-5k-Z0e" firstAttribute="leading" secondItem="zwT-eh-oPu" secondAttribute="leading" constant="20" symbolic="YES" id="Ag5-c5-15g"/>
-                            <constraint firstItem="S5h-FN-E1I" firstAttribute="leading" secondItem="ydi-WQ-mDx" secondAttribute="trailing" constant="16" id="Agm-bu-BuY"/>
-                            <constraint firstAttribute="trailing" secondItem="XHD-7s-IQg" secondAttribute="trailing" constant="20" symbolic="YES" id="As7-m2-wfc"/>
-                            <constraint firstItem="XHD-7s-IQg" firstAttribute="top" secondItem="S5h-FN-E1I" secondAttribute="bottom" constant="20" symbolic="YES" id="E9U-j4-KGq"/>
-                            <constraint firstItem="ydi-WQ-mDx" firstAttribute="centerY" secondItem="S5h-FN-E1I" secondAttribute="centerY" id="Ig6-gM-yo2"/>
-                            <constraint firstItem="ydi-WQ-mDx" firstAttribute="top" secondItem="5aD-5k-Z0e" secondAttribute="bottom" constant="16" id="Tc0-bZ-inP"/>
-                            <constraint firstAttribute="trailing" secondItem="S5h-FN-E1I" secondAttribute="trailing" constant="20" symbolic="YES" id="Z4V-dR-Yoy"/>
-                            <constraint firstItem="XHD-7s-IQg" firstAttribute="leading" secondItem="NPt-pY-c7a" secondAttribute="trailing" constant="12" symbolic="YES" id="dAT-Mw-JrL"/>
-                            <constraint firstItem="NPt-pY-c7a" firstAttribute="centerY" secondItem="XHD-7s-IQg" secondAttribute="centerY" id="mV0-in-hOg"/>
-                            <constraint firstItem="5aD-5k-Z0e" firstAttribute="top" secondItem="zwT-eh-oPu" secondAttribute="top" constant="20" symbolic="YES" id="nNe-88-quC"/>
-                            <constraint firstItem="ydi-WQ-mDx" firstAttribute="leading" secondItem="zwT-eh-oPu" secondAttribute="leading" constant="20" symbolic="YES" id="v1v-bL-nBa"/>
-                        </constraints>
-                    </view>
-                    <connections>
-                        <outlet property="addButton" destination="XHD-7s-IQg" id="p91-Pf-6vL"/>
-                        <outlet property="folderNameTextField" destination="S5h-FN-E1I" id="NyW-Q9-Pz8"/>
-                        <outlet property="titleTextField" destination="5aD-5k-Z0e" id="kfQ-Eb-0DY"/>
-                    </connections>
-                </viewController>
-                <customObject id="zAL-EC-rqe" userLabel="First Responder" customClass="NSResponder" sceneMemberID="firstResponder"/>
-            </objects>
-            <point key="canvasLocation" x="-1117" y="633"/>
->>>>>>> e99cb5c3
         </scene>
         <!--Bookmark List View Controller-->
         <scene sceneID="zFa-lt-gPi">
@@ -871,139 +628,7 @@
                     </connections>
                 </menu>
             </objects>
-<<<<<<< HEAD
             <point key="canvasLocation" x="-539" y="21"/>
-=======
-            <point key="canvasLocation" x="-1124" y="22"/>
-        </scene>
-        <!--Bookmark Add Folder Popover View Controller-->
-        <scene sceneID="3YF-3W-2Ph">
-            <objects>
-                <viewController storyboardIdentifier="BookmarkAddFolderPopoverViewController" id="pTx-lh-HJH" customClass="BookmarkAddFolderPopoverViewController" customModule="DuckDuckGo_Privacy_Browser" customModuleProvider="target" sceneMemberID="viewController">
-                    <view key="view" id="rpa-zP-EkD">
-                        <rect key="frame" x="0.0" y="0.0" width="300" height="224"/>
-                        <autoresizingMask key="autoresizingMask"/>
-                        <subviews>
-                            <box boxType="custom" borderType="none" cornerRadius="4" title="Box" id="Qma-qX-emV" userLabel="Background View">
-                                <rect key="frame" x="0.0" y="0.0" width="300" height="224"/>
-                                <autoresizingMask key="autoresizingMask" flexibleMaxX="YES" flexibleMinY="YES"/>
-                                <view key="contentView" id="RDX-H7-yqo">
-                                    <rect key="frame" x="0.0" y="0.0" width="300" height="224"/>
-                                    <autoresizingMask key="autoresizingMask" widthSizable="YES" heightSizable="YES"/>
-                                    <subviews>
-                                        <textField focusRingType="none" horizontalHuggingPriority="251" verticalHuggingPriority="750" translatesAutoresizingMaskIntoConstraints="NO" id="51d-9M-50p">
-                                            <rect key="frame" x="18" y="156" width="60" height="16"/>
-                                            <textFieldCell key="cell" lineBreakMode="clipping" title="Location:" id="rWd-pS-Wzg">
-                                                <font key="font" metaFont="system"/>
-                                                <color key="textColor" name="labelColor" catalog="System" colorSpace="catalog"/>
-                                                <color key="backgroundColor" name="textBackgroundColor" catalog="System" colorSpace="catalog"/>
-                                            </textFieldCell>
-                                        </textField>
-                                        <popUpButton verticalHuggingPriority="750" translatesAutoresizingMaskIntoConstraints="NO" id="iw1-vd-fVj" userLabel="Folder Picker Pop Up Button">
-                                            <rect key="frame" x="15" y="125" width="269" height="25"/>
-                                            <popUpButtonCell key="cell" type="push" title="Bookmarks" bezelStyle="rounded" alignment="left" lineBreakMode="truncatingTail" state="on" borderStyle="borderAndBezel" imageScaling="proportionallyDown" inset="2" selectedItem="FEu-1c-JD0" id="EkS-ZU-IVt">
-                                                <behavior key="behavior" lightByBackground="YES" lightByGray="YES"/>
-                                                <font key="font" metaFont="menu"/>
-                                                <menu key="menu" id="Uak-fG-9As">
-                                                    <items>
-                                                        <menuItem title="Bookmarks" state="on" id="FEu-1c-JD0">
-                                                            <modifierMask key="keyEquivalentModifierMask"/>
-                                                        </menuItem>
-                                                    </items>
-                                                </menu>
-                                            </popUpButtonCell>
-                                            <accessibility identifier="bookmark.folder.folder.dropdown"/>
-                                        </popUpButton>
-                                        <textField focusRingType="none" horizontalHuggingPriority="251" verticalHuggingPriority="750" translatesAutoresizingMaskIntoConstraints="NO" id="Pvl-XC-NDQ">
-                                            <rect key="frame" x="18" y="97" width="44" height="16"/>
-                                            <textFieldCell key="cell" lineBreakMode="clipping" title="Name:" id="BBr-NV-Nre">
-                                                <font key="font" metaFont="system"/>
-                                                <color key="textColor" name="labelColor" catalog="System" colorSpace="catalog"/>
-                                                <color key="backgroundColor" name="textBackgroundColor" catalog="System" colorSpace="catalog"/>
-                                            </textFieldCell>
-                                        </textField>
-                                    </subviews>
-                                    <constraints>
-                                        <constraint firstItem="iw1-vd-fVj" firstAttribute="top" secondItem="51d-9M-50p" secondAttribute="bottom" constant="7" id="2yS-ST-OFs"/>
-                                        <constraint firstItem="51d-9M-50p" firstAttribute="leading" secondItem="Pvl-XC-NDQ" secondAttribute="leading" id="3TU-3J-wwH"/>
-                                        <constraint firstItem="iw1-vd-fVj" firstAttribute="top" secondItem="RDX-H7-yqo" secondAttribute="top" constant="75" id="Hcl-SR-Xnp"/>
-                                        <constraint firstItem="Pvl-XC-NDQ" firstAttribute="top" secondItem="iw1-vd-fVj" secondAttribute="bottom" constant="16" id="b89-wc-zmk"/>
-                                        <constraint firstAttribute="trailing" secondItem="iw1-vd-fVj" secondAttribute="trailing" constant="20" id="gFm-f7-DYT"/>
-                                        <constraint firstItem="51d-9M-50p" firstAttribute="leading" secondItem="RDX-H7-yqo" secondAttribute="leading" constant="20" symbolic="YES" id="kN7-Um-Tok"/>
-                                        <constraint firstItem="iw1-vd-fVj" firstAttribute="leading" secondItem="RDX-H7-yqo" secondAttribute="leading" constant="18" id="yma-af-cAF"/>
-                                    </constraints>
-                                </view>
-                                <color key="fillColor" name="PopoverBackgroundColor"/>
-                            </box>
-                            <textField focusRingType="none" horizontalHuggingPriority="251" verticalHuggingPriority="750" translatesAutoresizingMaskIntoConstraints="NO" id="2xu-NS-EUn">
-                                <rect key="frame" x="17" y="189" width="266" height="16"/>
-                                <textFieldCell key="cell" lineBreakMode="clipping" title="New Folder" id="c0Y-a6-4mT">
-                                    <font key="font" metaFont="systemBold"/>
-                                    <color key="textColor" name="labelColor" catalog="System" colorSpace="catalog"/>
-                                    <color key="backgroundColor" name="textBackgroundColor" catalog="System" colorSpace="catalog"/>
-                                </textFieldCell>
-                            </textField>
-                            <textField focusRingType="none" verticalHuggingPriority="750" translatesAutoresizingMaskIntoConstraints="NO" id="ulo-yp-xTO">
-                                <rect key="frame" x="19" y="71" width="262" height="22"/>
-                                <textFieldCell key="cell" scrollable="YES" lineBreakMode="clipping" selectable="YES" editable="YES" sendsActionOnEndEditing="YES" borderStyle="bezel" bezelStyle="round" id="R1h-R3-XtY">
-                                    <font key="font" metaFont="system"/>
-                                    <color key="textColor" name="controlTextColor" catalog="System" colorSpace="catalog"/>
-                                    <color key="backgroundColor" name="textBackgroundColor" catalog="System" colorSpace="catalog"/>
-                                </textFieldCell>
-                                <accessibility identifier="bookmark.folder.name.textfield"/>
-                            </textField>
-                            <button verticalHuggingPriority="750" translatesAutoresizingMaskIntoConstraints="NO" id="upG-Q3-IUg">
-                                <rect key="frame" x="187" y="12" width="101" height="32"/>
-                                <buttonCell key="cell" type="push" title="Add Folder" bezelStyle="rounded" alignment="center" borderStyle="border" imageScaling="proportionallyDown" inset="2" id="T8I-rp-dq3">
-                                    <behavior key="behavior" pushIn="YES" lightByBackground="YES" lightByGray="YES"/>
-                                    <font key="font" metaFont="system"/>
-                                    <string key="keyEquivalent" base64-UTF8="YES">
-DQ
-</string>
-                                </buttonCell>
-                                <accessibility identifier="bookmark.add.add.folder.button"/>
-                                <connections>
-                                    <action selector="save:" target="pTx-lh-HJH" id="nbV-kT-UAi"/>
-                                </connections>
-                            </button>
-                            <button verticalHuggingPriority="750" translatesAutoresizingMaskIntoConstraints="NO" id="S2g-pz-0cZ">
-                                <rect key="frame" x="115" y="12" width="76" height="32"/>
-                                <buttonCell key="cell" type="push" title="Cancel" bezelStyle="rounded" alignment="center" borderStyle="border" imageScaling="proportionallyDown" inset="2" id="Yyw-2k-2no">
-                                    <behavior key="behavior" pushIn="YES" lightByBackground="YES" lightByGray="YES"/>
-                                    <font key="font" metaFont="system"/>
-                                    <string key="keyEquivalent" base64-UTF8="YES">
-Gw
-</string>
-                                </buttonCell>
-                                <accessibility identifier="bookmark.add.cancel.button"/>
-                                <connections>
-                                    <action selector="cancel:" target="pTx-lh-HJH" id="oOv-wy-LPC"/>
-                                </connections>
-                            </button>
-                        </subviews>
-                        <constraints>
-                            <constraint firstItem="ulo-yp-xTO" firstAttribute="leading" secondItem="2xu-NS-EUn" secondAttribute="leading" id="DEk-6E-4We"/>
-                            <constraint firstItem="2xu-NS-EUn" firstAttribute="top" secondItem="rpa-zP-EkD" secondAttribute="top" constant="19" id="Ihl-mo-0ja"/>
-                            <constraint firstItem="upG-Q3-IUg" firstAttribute="leading" secondItem="S2g-pz-0cZ" secondAttribute="trailing" constant="10" id="QSk-tc-icO"/>
-                            <constraint firstAttribute="trailing" secondItem="2xu-NS-EUn" secondAttribute="trailing" constant="19" id="VSU-gH-qXv"/>
-                            <constraint firstItem="2xu-NS-EUn" firstAttribute="leading" secondItem="rpa-zP-EkD" secondAttribute="leading" constant="19" id="bUq-ez-ZZ4"/>
-                            <constraint firstAttribute="bottom" secondItem="S2g-pz-0cZ" secondAttribute="bottom" constant="19" id="d5h-V0-cSk"/>
-                            <constraint firstItem="ulo-yp-xTO" firstAttribute="top" secondItem="2xu-NS-EUn" secondAttribute="bottom" constant="96" id="h0x-Gd-ck3"/>
-                            <constraint firstItem="ulo-yp-xTO" firstAttribute="trailing" secondItem="2xu-NS-EUn" secondAttribute="trailing" id="yX1-cs-SZa"/>
-                            <constraint firstAttribute="bottom" secondItem="upG-Q3-IUg" secondAttribute="bottom" constant="19" id="z9e-7e-fNv"/>
-                            <constraint firstAttribute="trailing" secondItem="upG-Q3-IUg" secondAttribute="trailing" constant="19" id="za5-nf-hhD"/>
-                        </constraints>
-                    </view>
-                    <connections>
-                        <outlet property="addFolderButton" destination="upG-Q3-IUg" id="8wq-ul-mWF"/>
-                        <outlet property="folderNameTextField" destination="ulo-yp-xTO" id="pu2-Xj-UDa"/>
-                        <outlet property="folderPickerPopUpButton" destination="iw1-vd-fVj" id="uPr-Q8-O6b"/>
-                    </connections>
-                </viewController>
-                <customObject id="h5O-4J-o19" userLabel="First Responder" customClass="NSResponder" sceneMemberID="firstResponder"/>
-            </objects>
-            <point key="canvasLocation" x="-613" y="221"/>
->>>>>>> e99cb5c3
         </scene>
     </scenes>
     <resources>
