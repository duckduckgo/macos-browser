//
//  BookmarkManagementSidebarViewController.swift
//
//  Copyright © 2021 DuckDuckGo. All rights reserved.
//
//  Licensed under the Apache License, Version 2.0 (the "License");
//  you may not use this file except in compliance with the License.
//  You may obtain a copy of the License at
//
//  http://www.apache.org/licenses/LICENSE-2.0
//
//  Unless required by applicable law or agreed to in writing, software
//  distributed under the License is distributed on an "AS IS" BASIS,
//  WITHOUT WARRANTIES OR CONDITIONS OF ANY KIND, either express or implied.
//  See the License for the specific language governing permissions and
//  limitations under the License.
//

import AppKit
import Combine
import PreferencesViews

protocol BookmarkManagementSidebarViewControllerDelegate: AnyObject {

    func sidebarSelectionStateDidChange(_ state: BookmarkManagementSidebarViewController.SelectionState)
    func sidebarSelectedTabContentDidChange(_ content: Tab.TabContent)

}

final class BookmarkManagementSidebarViewController: NSViewController {

    enum SelectionState: Equatable {
        case empty
        case folder(BookmarkFolder)
        case favorites

        var folder: BookmarkFolder? {
            if case .folder(let folder) = self { folder } else { nil }
        }

        var selectedFolderUUID: String? {
            folder?.id
        }
    }

    private let bookmarkManager: BookmarkManager
    private let dragDropManager: BookmarkDragDropManager
    private let treeControllerDataSource: BookmarkSidebarTreeController

    private lazy var tabSwitcherButton = NSPopUpButton()
    private lazy var scrollView = NSScrollView(frame: NSRect(x: 0, y: 0, width: 232, height: 410))
    private lazy var outlineView = BookmarksOutlineView(frame: scrollView.frame)

    private lazy var treeController = BookmarkTreeController(dataSource: treeControllerDataSource, sortMode: .manual)
    private lazy var dataSource = BookmarkOutlineViewDataSource(contentMode: .foldersOnly,
                                                                bookmarkManager: bookmarkManager,
<<<<<<< HEAD
                                                                treeController: treeController, dragDropManager: dragDropManager,
                                                                sortMode: .manual,
=======
                                                                treeController: treeController,
                                                                sortMode: selectedSortMode,
>>>>>>> cb5ae6d5
                                                                showMenuButtonOnHover: false)

    private var cancellables = Set<AnyCancellable>()
    private var selectedSortMode: BookmarksSortMode

    weak var delegate: BookmarkManagementSidebarViewControllerDelegate?

    private var selectedNodes: [BookmarkNode] {
        if let nodes = outlineView.selectedItems as? [BookmarkNode] {
            return nodes
        }
        return [BookmarkNode]()
    }

    init(bookmarkManager: BookmarkManager = LocalBookmarkManager.shared,
         dragDropManager: BookmarkDragDropManager = BookmarkDragDropManager.shared) {
        self.bookmarkManager = bookmarkManager
<<<<<<< HEAD
        self.dragDropManager = dragDropManager
=======
        self.selectedSortMode = bookmarkManager.sortMode
>>>>>>> cb5ae6d5
        treeControllerDataSource = .init(bookmarkManager: bookmarkManager)
        super.init(nibName: nil, bundle: nil)
    }

    required init?(coder: NSCoder) {
        fatalError("\(type(of: self)): Bad initializer")
    }

    override func loadView() {
        view = ColorView(frame: .zero, backgroundColor: .bookmarkPageBackground)

        view.addSubview(tabSwitcherButton)
        view.addSubview(scrollView)

        tabSwitcherButton.translatesAutoresizingMaskIntoConstraints = false
        tabSwitcherButton.font = PreferencesViews.Const.Fonts.popUpButton
        tabSwitcherButton.setButtonType(.momentaryLight)
        tabSwitcherButton.isBordered = false
        tabSwitcherButton.target = self
        tabSwitcherButton.action = #selector(selectedTabContentDidChange)
        tabSwitcherButton.menu = NSMenu {
            for content in Tab.TabContent.displayableTabTypes {
                NSMenuItem(title: content.title!, representedObject: content)
                    .withAccessibilityIdentifier("BookmarkManagementSidebarViewController.\(content.title!)")
            }
        }

        scrollView.borderType = .noBorder
        scrollView.drawsBackground = false
        scrollView.translatesAutoresizingMaskIntoConstraints = false
        scrollView.hasVerticalScroller = true
        scrollView.hasHorizontalScroller = false
        scrollView.usesPredominantAxisScrolling = false

        let column = NSTableColumn()
        column.width = scrollView.frame.width - 32
        outlineView.addTableColumn(column)
        outlineView.translatesAutoresizingMaskIntoConstraints = true
        outlineView.autoresizesOutlineColumn = false
        outlineView.autoresizingMask = [.width, .height]
        outlineView.headerView = nil
        outlineView.allowsEmptySelection = false
        outlineView.allowsExpansionToolTips = true
        outlineView.allowsMultipleSelection = false
        outlineView.backgroundColor = .clear
        outlineView.indentationPerLevel = 13
        outlineView.rowHeight = 28
        outlineView.target = self
        outlineView.doubleAction = #selector(onDoubleClick)
        outlineView.menu = NSMenu()
        outlineView.menu!.delegate = self
        outlineView.dataSource = dataSource
        outlineView.delegate = dataSource

        let clipView = NSClipView(frame: scrollView.frame)
        clipView.translatesAutoresizingMaskIntoConstraints = true
        clipView.autoresizingMask = [.width, .height]
        clipView.documentView = outlineView
        clipView.drawsBackground = false
        scrollView.contentView = clipView

        setupLayout()
    }

    private func setupLayout() {
        tabSwitcherButton.topAnchor.constraint(equalTo: view.topAnchor, constant: 18).isActive = true
        tabSwitcherButton.heightAnchor.constraint(equalToConstant: 60).isActive = true
        tabSwitcherButton.leadingAnchor.constraint(equalTo: view.leadingAnchor, constant: 23).isActive = true
        view.trailingAnchor.constraint(equalTo: tabSwitcherButton.trailingAnchor, constant: 23).isActive = true

        scrollView.topAnchor.constraint(equalTo: tabSwitcherButton.bottomAnchor, constant: 12).isActive = true
        view.trailingAnchor.constraint(equalTo: scrollView.trailingAnchor, constant: 12).isActive = true
        scrollView.leadingAnchor.constraint(equalTo: view.leadingAnchor, constant: 12).isActive = true
        view.bottomAnchor.constraint(equalTo: scrollView.bottomAnchor).isActive = true
    }

    override func viewDidLoad() {
        super.viewDidLoad()
        outlineView.setDraggingSourceOperationMask([.move], forLocal: true)
        outlineView.registerForDraggedTypes(BookmarkDragDropManager.draggedTypes)

        dataSource.$selectedFolders.sink { [weak self] selectedFolders in
            guard let self else { return }
            guard let selectedFolder = selectedFolders.first else {
                if self.outlineView.selectedPseudoFolders == [PseudoFolder.favorites] {
                    self.delegate?.sidebarSelectionStateDidChange(.favorites)
                } else {
                    self.delegate?.sidebarSelectionStateDidChange(.empty)
                }
                return
            }

            self.delegate?.sidebarSelectionStateDidChange(.folder(selectedFolder))

        }.store(in: &cancellables)

        bookmarkManager.listPublisher.receive(on: RunLoop.main).sink { [weak self] _ in
            self?.reloadData()
        }.store(in: &cancellables)
    }

    override func viewWillAppear() {
        super.viewWillAppear()
        tabSwitcherButton.select(tabSwitcherButton.itemArray.first(where: { $0.representedObject as? Tab.TabContent == .bookmarks }))
        reloadData()

        bookmarkManager.requestSync()
    }

    func select(folder: BookmarkFolder) {
        if let node = treeController.node(representing: folder) {
            let path = BookmarkNode.Path(node: node)

            if !outlineView.isItemVisible(node) {
                outlineView.scrollToAdjustedPositionInOutlineView(node)
            }

            outlineView.revealAndSelect(nodePath: path)
        }
    }

    func selectBookmarksFolder() {
        if let node = treeController.node(representing: PseudoFolder.bookmarks) {
            let path = BookmarkNode.Path(node: node)
            outlineView.revealAndSelect(nodePath: path)
        }
    }

    func sortModeChanged(_ mode: BookmarksSortMode) {
        self.selectedSortMode = mode
        reloadData()
    }

    private func reloadData() {
        let selectedNodes = self.selectedNodes
        dataSource.reloadData(with: selectedSortMode)
        outlineView.reloadData()

        expandAndRestore(selectedNodes: selectedNodes)
    }

    // MARK: Actions

    @objc func selectedTabContentDidChange(_ sender: NSPopUpButton) {
        guard let content = sender.selectedItem?.representedObject as? Tab.TabContent else {
            assertionFailure("Expected TabContent representedObject")
            return
        }
        delegate?.sidebarSelectedTabContentDidChange(content)
    }

    @objc func onDoubleClick(_ sender: NSOutlineView) {
        guard let item = sender.item(atRow: sender.clickedRow) else { return }
        if sender.isItemExpanded(item) {
            sender.animator().collapseItem(item)
        } else {
            sender.animator().expandItem(item)
        }
    }

    // MARK: NSOutlineView Configuration

    private func expandAndRestore(selectedNodes: [BookmarkNode]) {
        // OutlineView doesn't allow multiple selections so there should be only one selected node at time.
        let selectedNode = selectedNodes.first
        // As the data source reloaded we need to refresh the previously selected nodes.
        // Lets consider the scenario where we add a folder to a subfolder.
        // When the folder is added we need to "refresh" the node because the previously selected node folder has changed (it has a child folder now).
        var refreshedSelectedNodes: [BookmarkNode] = []

        treeController.visitNodes { node in
            if let objectID = (node.representedObject as? BaseBookmarkEntity)?.id {
                if dataSource.expandedNodesIDs.contains(objectID) {
                    outlineView.expandItem(node)
                } else {
                    outlineView.collapseItem(node)
                }

                // Add the node if it contains previously selected folder
                if let folder = selectedNode?.representedObject as? BookmarkFolder, folder.id == objectID {
                    refreshedSelectedNodes.append(node)
                }
            }

            // Expand the Bookmarks pseudo folder automatically.
            if let pseudoFolder = node.representedObject as? PseudoFolder, pseudoFolder == PseudoFolder.bookmarks {
                outlineView.expandItem(node)
            }
        }

        restoreSelection(to: refreshedSelectedNodes)
    }

    private func restoreSelection(to nodes: [BookmarkNode]) {
        guard selectedNodes != nodes else { return }

        var indexes = IndexSet()
        for node in nodes {
            // The actual instance of the Bookmark may have changed after reloading, so this is a hack to get the right one.
            let foundNode = treeController.node(representing: node.representedObject)
            let row = outlineView.row(forItem: foundNode as Any)
            if row > -1 {
                indexes.insert(row)
            }
        }

        if indexes.isEmpty {
            let node = treeController.node(representing: PseudoFolder.bookmarks)
            let row = outlineView.row(forItem: node as Any)
            indexes.insert(row)
        }

        outlineView.selectRowIndexes(indexes, byExtendingSelection: false)
    }

}

extension BookmarkManagementSidebarViewController: NSMenuDelegate {

    func contextualMenuForClickedRows() -> NSMenu? {
        let row = outlineView.clickedRow

        guard row != -1 else {
            return ContextualMenu.menu(for: nil)
        }

        if outlineView.selectedRowIndexes.contains(row) {
            return ContextualMenu.menu(for: outlineView.selectedItems)
        }

        if let item = outlineView.item(atRow: row) {
            return ContextualMenu.menu(for: [item])
        } else {
            return nil
        }
    }

    func menuNeedsUpdate(_ menu: NSMenu) {
        menu.removeAllItems()

        guard let contextualMenu = contextualMenuForClickedRows() else {
            return
        }

        let items = contextualMenu.items
        contextualMenu.removeAllItems()
        for menuItem in items {
            menu.addItem(menuItem)
        }
    }

}

extension BookmarkManagementSidebarViewController: FolderMenuItemSelectors {

    func newFolder(_ sender: NSMenuItem) {
        let parent = sender.representedObject as? BookmarkFolder
        BookmarksDialogViewFactory.makeAddBookmarkFolderView(parentFolder: parent)
            .show(in: view.window)
    }

    func editFolder(_ sender: NSMenuItem) {
        guard let bookmarkEntityInfo = sender.representedObject as? BookmarkEntityInfo,
              let folder = bookmarkEntityInfo.entity as? BookmarkFolder
        else {
            assertionFailure("Failed to cast menu represented object to BookmarkFolder")
            return
        }

        BookmarksDialogViewFactory.makeEditBookmarkFolderView(folder: folder, parentFolder: bookmarkEntityInfo.parent)
            .show(in: view.window)
    }

    func deleteFolder(_ sender: NSMenuItem) {
        guard let folder = sender.representedObject as? BookmarkFolder else {
            assertionFailure("Failed to retrieve Folder from Delete Folder context menu item")
            return
        }

        bookmarkManager.remove(folder: folder)
    }

    func moveToEnd(_ sender: NSMenuItem) {
        guard let bookmarkEntity = sender.representedObject as? BookmarksEntityIdentifiable else {
            assertionFailure("Failed to cast menu item's represented object to BookmarkEntity")
            return
        }

        let parentFolderType: ParentFolderType = bookmarkEntity.parentId.flatMap { .parent(uuid: $0) } ?? .root
        bookmarkManager.move(objectUUIDs: [bookmarkEntity.entityId], toIndex: nil, withinParentFolder: parentFolderType) { _ in }
    }

    func openInNewTabs(_ sender: Any) {
        guard let tabCollection = WindowControllersManager.shared.lastKeyMainWindowController?.mainViewController.tabCollectionViewModel,
              let folder = (sender as? NSMenuItem)?.representedObject as? BookmarkFolder
        else {
            assertionFailure("Cannot open all in new tabs")
            return
        }

        let tabs = Tab.withContentOfBookmark(folder: folder, burnerMode: tabCollection.burnerMode)
        tabCollection.append(tabs: tabs)
        PixelExperiment.fireOnboardingBookmarkUsed5to7Pixel()
    }

    func openAllInNewWindow(_ sender: NSMenuItem) {
        guard let tabCollection = WindowControllersManager.shared.lastKeyMainWindowController?.mainViewController.tabCollectionViewModel,
              let folder = sender.representedObject as? BookmarkFolder
        else {
            assertionFailure("Cannot open all in new window")
            return
        }

        let newTabCollection = TabCollection.withContentOfBookmark(folder: folder, burnerMode: tabCollection.burnerMode)
        WindowsManager.openNewWindow(with: newTabCollection, isBurner: tabCollection.isBurner)
        PixelExperiment.fireOnboardingBookmarkUsed5to7Pixel()
    }

}

#if DEBUG
private let previewSize = NSSize(width: 400, height: 660)
@available(macOS 14.0, *)
#Preview(traits: previewSize.fixedLayout) { {

    let vc = BookmarkManagementSidebarViewController(bookmarkManager: {
        let bkman = LocalBookmarkManager(bookmarkStore: BookmarkStoreMock(bookmarks: [
            BookmarkFolder(id: "1", title: "Folder with a reasonably long name that would be clipped", children: [
                BookmarkFolder(id: "2", title: "Nested Folder", children: [
                ])
            ]),
            BookmarkFolder(id: "3", title: "Another Folder", children: [
                BookmarkFolder(id: "4", title: "Nested Folder", children: [
                    BookmarkFolder(id: "5", title: "Another Nested Folder", children: [
                        BookmarkFolder(id: "a", title: "Another Nested Folder", children: [
                            BookmarkFolder(id: "b", title: "Another Nested Folder", children: [
                                BookmarkFolder(id: "c", title: "Another Nested Folder", children: [
                                    BookmarkFolder(id: "d", title: "Another Nested Folder", children: [
                                        Bookmark(id: "z1", url: "a:b", title: "a", isFavorite: false),
                                        Bookmark(id: "z2", url: "a:b", title: "a", isFavorite: false),
                                        Bookmark(id: "z3", url: "a:b", title: "a", isFavorite: false),
                                    ])
                                ])
                            ])
                        ])
                    ])
                ])
            ]),
            BookmarkFolder(id: "6", title: "Third Folder", children: []),
            BookmarkFolder(id: "7", title: "Forth Folder", children: []),
            BookmarkFolder(id: "8", title: "Fifth Folder", children: []),
            Bookmark(id: "z", url: "a:b", title: "a", isFavorite: false)
        ]))
        bkman.loadBookmarks()
        customAssertionFailure = { _, _, _ in }

        return bkman
    }())
    vc.preferredContentSize = previewSize
    return vc

}()}
#endif<|MERGE_RESOLUTION|>--- conflicted
+++ resolved
@@ -54,13 +54,9 @@
     private lazy var treeController = BookmarkTreeController(dataSource: treeControllerDataSource, sortMode: .manual)
     private lazy var dataSource = BookmarkOutlineViewDataSource(contentMode: .foldersOnly,
                                                                 bookmarkManager: bookmarkManager,
-<<<<<<< HEAD
-                                                                treeController: treeController, dragDropManager: dragDropManager,
-                                                                sortMode: .manual,
-=======
                                                                 treeController: treeController,
+                                                                dragDropManager: dragDropManager,
                                                                 sortMode: selectedSortMode,
->>>>>>> cb5ae6d5
                                                                 showMenuButtonOnHover: false)
 
     private var cancellables = Set<AnyCancellable>()
@@ -78,11 +74,8 @@
     init(bookmarkManager: BookmarkManager = LocalBookmarkManager.shared,
          dragDropManager: BookmarkDragDropManager = BookmarkDragDropManager.shared) {
         self.bookmarkManager = bookmarkManager
-<<<<<<< HEAD
         self.dragDropManager = dragDropManager
-=======
         self.selectedSortMode = bookmarkManager.sortMode
->>>>>>> cb5ae6d5
         treeControllerDataSource = .init(bookmarkManager: bookmarkManager)
         super.init(nibName: nil, bundle: nil)
     }
