//
//  BookmarkManagementDetailViewController.swift
//
//  Copyright © 2021 DuckDuckGo. All rights reserved.
//
//  Licensed under the Apache License, Version 2.0 (the "License");
//  you may not use this file except in compliance with the License.
//  You may obtain a copy of the License at
//
//  http://www.apache.org/licenses/LICENSE-2.0
//
//  Unless required by applicable law or agreed to in writing, software
//  distributed under the License is distributed on an "AS IS" BASIS,
//  WITHOUT WARRANTIES OR CONDITIONS OF ANY KIND, either express or implied.
//  See the License for the specific language governing permissions and
//  limitations under the License.
//

import AppKit
import Carbon
import Combine

protocol BookmarkManagementDetailViewControllerDelegate: AnyObject {

    func bookmarkManagementDetailViewControllerDidSelectFolder(_ folder: BookmarkFolder)
    func bookmarkManagementDetailViewControllerDidStartSearching()
    func bookmarkManagementDetailViewControllerSortChanged(_ mode: BookmarksSortMode)

}

private struct EditedBookmarkMetadata {
    let uuid: String
    let index: Int
}

final class BookmarkManagementDetailViewController: NSViewController, NSMenuItemValidation {

    private let toolbarButtonsStackView = NSStackView()
    private lazy var newBookmarkButton = MouseOverButton(title: "  " + UserText.newBookmark, target: self, action: #selector(presentAddBookmarkModal))
        .withAccessibilityIdentifier("BookmarkManagementDetailViewController.newBookmarkButton")
    private lazy var newFolderButton = MouseOverButton(title: "  " + UserText.newFolder, target: tableView.menu, action: #selector(FolderMenuItemSelectors.newFolder))
        .withAccessibilityIdentifier("BookmarkManagementDetailViewController.newFolderButton")
    private lazy var deleteItemsButton = MouseOverButton(title: "  " + UserText.bookmarksBarContextMenuDelete, target: self, action: #selector(delete))
        .withAccessibilityIdentifier("BookmarkManagementDetailViewController.deleteItemsButton")
    private lazy var sortItemsButton = MouseOverButton(title: "  " + UserText.bookmarksSort.capitalized, target: self, action: #selector(sortBookmarks))
        .withAccessibilityIdentifier("BookmarkManagementDetailViewController.sortItemsButton")

    lazy var searchBar = NSSearchField()
        .withAccessibilityIdentifier("BookmarkManagementDetailViewController.searchBar")
    private lazy var separator = NSBox()
    private lazy var scrollView = NSScrollView()
    private lazy var tableView = NSTableView()

    private lazy var emptyState = NSView()
    private lazy var emptyStateImageView = NSImageView(image: .bookmarksEmpty)
        .withAccessibilityIdentifier(BookmarksEmptyStateContent.imageAccessibilityIdentifier)
    private lazy var emptyStateTitle = NSTextField()
        .withAccessibilityIdentifier(BookmarksEmptyStateContent.titleAccessibilityIdentifier)
    private lazy var emptyStateMessage = NSTextField()
        .withAccessibilityIdentifier(BookmarksEmptyStateContent.descriptionAccessibilityIdentifier)
    private lazy var importButton = NSButton(title: UserText.importBookmarksButtonTitle, target: self, action: #selector(onImportClicked))

    weak var delegate: BookmarkManagementDetailViewControllerDelegate?

    let managementDetailViewModel: BookmarkManagementDetailViewModel
    private let bookmarkManager: BookmarkManager
    private let dragDropManager: BookmarkDragDropManager
    private let sortBookmarksViewModel: SortBookmarksViewModel
    private var selectionState: BookmarkManagementSidebarViewController.SelectionState = .empty {
        didSet {
            reloadData()
        }
    }
    private var cancellables = Set<AnyCancellable>()

    func update(selectionState: BookmarkManagementSidebarViewController.SelectionState) {
        if case .folder = selectionState {
            clearSearch()
        }

        managementDetailViewModel.update(selection: selectionState,
                                         mode: sortBookmarksViewModel.selectedSortMode,
                                         searchQuery: searchBar.stringValue)
        self.selectionState = selectionState
    }

    init(bookmarkManager: BookmarkManager = LocalBookmarkManager.shared,
         dragDropManager: BookmarkDragDropManager = BookmarkDragDropManager.shared) {
        self.bookmarkManager = bookmarkManager
        self.dragDropManager = dragDropManager
        let metrics = BookmarksSearchAndSortMetrics()
        let sortViewModel = SortBookmarksViewModel(manager: bookmarkManager, metrics: metrics, origin: .manager)
        self.sortBookmarksViewModel = sortViewModel
        self.managementDetailViewModel = BookmarkManagementDetailViewModel(bookmarkManager: bookmarkManager,
                                                                           metrics: metrics,
                                                                           mode: bookmarkManager.sortMode)
        super.init(nibName: nil, bundle: nil)
    }

    required init?(coder: NSCoder) {
        fatalError("\(type(of: self)): Bad initializer")
    }

    override func loadView() {
        view = ColorView(frame: .zero, backgroundColor: .bookmarkPageBackground)
        view.translatesAutoresizingMaskIntoConstraints = false

        // set menu before `newFolderButton` initialization as it uses the menu as its target
        tableView.menu = BookmarksContextMenu(bookmarkManager: bookmarkManager, delegate: self)

        view.addSubview(separator)
        view.addSubview(scrollView)
        view.addSubview(emptyState)
        view.addSubview(toolbarButtonsStackView)
        view.addSubview(searchBar)
        toolbarButtonsStackView.addArrangedSubview(newBookmarkButton)
        toolbarButtonsStackView.addArrangedSubview(newFolderButton)
        toolbarButtonsStackView.addArrangedSubview(deleteItemsButton)
        toolbarButtonsStackView.addArrangedSubview(sortItemsButton)
        toolbarButtonsStackView.translatesAutoresizingMaskIntoConstraints = false
        toolbarButtonsStackView.distribution = .fill

        configureToolbarButton(newBookmarkButton, image: .addBookmark, isHidden: false)
        configureToolbarButton(newFolderButton, image: .addFolder, isHidden: false)
        configureToolbarButton(deleteItemsButton, image: .trash, isHidden: false)
        configureToolbarButton(sortItemsButton, image: .sortAscending, isHidden: false)

        emptyState.addSubview(emptyStateImageView)
        emptyState.addSubview(emptyStateTitle)
        emptyState.addSubview(emptyStateMessage)
        emptyState.addSubview(importButton)

        emptyState.isHidden = true
        emptyState.translatesAutoresizingMaskIntoConstraints = false
        importButton.translatesAutoresizingMaskIntoConstraints = false

        configureEmptyState(
            label: emptyStateTitle,
            font: .systemFont(ofSize: 15, weight: .semibold),
            attributedTitle: .make(
                UserText.bookmarksEmptyStateTitle,
                lineHeight: 1.14,
                kern: -0.23
            )
        )

        configureEmptyState(
            label: emptyStateMessage,
            font: .systemFont(ofSize: 13),
            attributedTitle: .make(
                UserText.bookmarksEmptyStateMessage,
                lineHeight: 1.05,
                kern: -0.08
            )
        )

        emptyStateImageView.setContentHuggingPriority(.init(rawValue: 251), for: .horizontal)
        emptyStateImageView.setContentHuggingPriority(.init(rawValue: 251), for: .vertical)
        emptyStateImageView.translatesAutoresizingMaskIntoConstraints = false
        emptyStateImageView.imageScaling = .scaleProportionallyDown

        scrollView.autohidesScrollers = true
        scrollView.hasVerticalScroller = true
        scrollView.hasHorizontalScroller = false
        scrollView.borderType = .noBorder
        scrollView.translatesAutoresizingMaskIntoConstraints = false
        scrollView.usesPredominantAxisScrolling = false
        scrollView.automaticallyAdjustsContentInsets = false
        scrollView.contentInsets = NSEdgeInsets(top: 22, left: 0, bottom: 22, right: 0)

        let clipView = NSClipView()
        clipView.documentView = tableView

        clipView.autoresizingMask = [.width, .height]
        clipView.backgroundColor = .clear
        clipView.drawsBackground = false
        clipView.frame = CGRect(x: 0, y: 0, width: 640, height: 601)

        tableView.addTableColumn(NSTableColumn())
        tableView.headerView = nil
        tableView.backgroundColor = .clear
        tableView.setContentHuggingPriority(.defaultHigh, for: .vertical)
        tableView.style = .plain
        tableView.selectionHighlightStyle = .none
        tableView.allowsMultipleSelection = true
        tableView.usesAutomaticRowHeights = true
        tableView.doubleAction = #selector(handleDoubleClick)
        tableView.delegate = self
        tableView.dataSource = self

        scrollView.contentView = clipView

        separator.boxType = .separator
        separator.setContentHuggingPriority(.defaultHigh, for: .vertical)
        separator.translatesAutoresizingMaskIntoConstraints = false

        searchBar.translatesAutoresizingMaskIntoConstraints = false
        searchBar.placeholderString = UserText.bookmarksSearch
        searchBar.delegate = self

        view.addSubview(KeyEquivalentView(keyEquivalents: [
            [.command, "f"]: { [weak self] in
                return self?.handleCmdF($0) ?? false
            }
        ]))

        setupLayout()
    }

    private func setupLayout() {
        NSLayoutConstraint.activate([
            toolbarButtonsStackView.leadingAnchor.constraint(equalTo: view.leadingAnchor, constant: 48),
            view.trailingAnchor.constraint(equalTo: scrollView.trailingAnchor, constant: 48),
            separator.topAnchor.constraint(equalTo: toolbarButtonsStackView.bottomAnchor, constant: 24),
            emptyState.centerYAnchor.constraint(equalTo: view.centerYAnchor, constant: 20),
            scrollView.topAnchor.constraint(equalTo: separator.bottomAnchor),

            searchBar.heightAnchor.constraint(equalToConstant: 28),
            searchBar.leadingAnchor.constraint(greaterThanOrEqualTo: toolbarButtonsStackView.trailingAnchor, constant: 8),
            searchBar.widthAnchor.constraint(equalToConstant: 256),
            searchBar.centerYAnchor.constraint(equalTo: toolbarButtonsStackView.centerYAnchor),
            searchBar.trailingAnchor.constraint(equalTo: separator.trailingAnchor),
            view.bottomAnchor.constraint(equalTo: scrollView.bottomAnchor),
            view.trailingAnchor.constraint(greaterThanOrEqualTo: searchBar.trailingAnchor, constant: 20),
            view.trailingAnchor.constraint(equalTo: separator.trailingAnchor, constant: 58),
            emptyState.centerXAnchor.constraint(equalTo: view.centerXAnchor),
            separator.leadingAnchor.constraint(equalTo: view.leadingAnchor, constant: 58),
            toolbarButtonsStackView.topAnchor.constraint(equalTo: view.topAnchor, constant: 32),
            emptyState.topAnchor.constraint(greaterThanOrEqualTo: separator.bottomAnchor, constant: 8),
            scrollView.leadingAnchor.constraint(equalTo: view.leadingAnchor, constant: 48),
            emptyState.centerXAnchor.constraint(equalTo: separator.centerXAnchor),

            newBookmarkButton.heightAnchor.constraint(equalToConstant: 24),
            newFolderButton.heightAnchor.constraint(equalToConstant: 24),
            deleteItemsButton.heightAnchor.constraint(equalToConstant: 24),
            sortItemsButton.heightAnchor.constraint(equalToConstant: 24),

            emptyStateMessage.centerXAnchor.constraint(equalTo: emptyState.centerXAnchor),

            importButton.topAnchor.constraint(equalTo: emptyStateMessage.bottomAnchor, constant: 8),
            emptyState.heightAnchor.constraint(equalToConstant: 218),
            emptyStateMessage.topAnchor.constraint(equalTo: emptyStateTitle.bottomAnchor, constant: 8),
            importButton.centerXAnchor.constraint(equalTo: emptyState.centerXAnchor),
            emptyStateImageView.centerXAnchor.constraint(equalTo: emptyState.centerXAnchor),
            emptyState.widthAnchor.constraint(equalToConstant: 224),
            emptyStateImageView.topAnchor.constraint(equalTo: emptyState.topAnchor),
            emptyStateTitle.centerXAnchor.constraint(equalTo: emptyState.centerXAnchor),
            emptyStateTitle.topAnchor.constraint(equalTo: emptyStateImageView.bottomAnchor, constant: 8),

            emptyStateMessage.widthAnchor.constraint(equalToConstant: 192),

            emptyStateTitle.widthAnchor.constraint(equalToConstant: 192),

            emptyStateImageView.widthAnchor.constraint(equalToConstant: 128),
            emptyStateImageView.heightAnchor.constraint(equalToConstant: 96)
        ])

    }

    override func viewDidLoad() {
        super.viewDidLoad()

        tableView.setDraggingSourceOperationMask([.move], forLocal: true)
        tableView.registerForDraggedTypes(BookmarkDragDropManager.draggedTypes)

        reloadData()

        sortBookmarksViewModel.$selectedSortMode.sink { [weak self] newSortMode in
            guard let self else { return }

            switch newSortMode {
            case .nameDescending:
                self.sortItemsButton.image = .bookmarkSortDesc
            default:
                self.sortItemsButton.image = .bookmarkSortAsc
            }

            delegate?.bookmarkManagementDetailViewControllerSortChanged(newSortMode)
            self.setupSort(mode: newSortMode)
        }.store(in: &cancellables)
    }
    var observer: AXObserver?

    override func viewDidDisappear() {
        super.viewDidDisappear()
        reloadData()
    }

    override func keyDown(with event: NSEvent) {
        switch Int(event.keyCode) {
        case kVK_Delete, kVK_ForwardDelete:
            deleteSelectedItems()
<<<<<<< HEAD
        case kVK_ANSI_F where event.deviceIndependentFlags == .command:
            searchBar.makeMeFirstResponder()
        default:
            super.keyDown(with: event)
=======
>>>>>>> 1acbb619
        }
    }

    private func handleCmdF(_ event: NSEvent) -> Bool {
        guard case .nonEmpty = managementDetailViewModel.contentState else {
            __NSBeep()
            return true
        }
        searchBar.makeMeFirstResponder()
        return true
    }

    fileprivate func reloadData() {
        handleItemsVisibility()

        let scrollPosition = tableView.visibleRect.origin
        tableView.reloadData()
        tableView.scroll(scrollPosition)

        updateToolbarButtons()
    }

    private func handleItemsVisibility() {
        switch managementDetailViewModel.contentState {
        case .empty(let emptyState):
            showEmptyStateView(for: emptyState)
        case .nonEmpty:
            emptyState.isHidden = true
            tableView.isHidden = false
            searchBar.isEnabled = true
            sortItemsButton.isEnabled = true
        }
    }

    private func showEmptyStateView(for mode: BookmarksEmptyStateContent) {
        tableView.isHidden = true
        emptyState.isHidden = false
        emptyStateTitle.stringValue = mode.title
        emptyStateMessage.stringValue = mode.description
        emptyStateImageView.image = mode.image
        importButton.isHidden = mode.shouldHideImportButton
        searchBar.isEnabled = mode != .noBookmarks
        sortItemsButton.isEnabled = mode != .noBookmarks
    }

    @objc func onImportClicked(_ sender: NSButton) {
        DataImportView().show()
    }

    @objc func handleDoubleClick(_ sender: NSTableView) {
        if sender.selectedRowIndexes.count > 1 {
            let entities = sender.selectedRowIndexes.map { fetchEntity(at: $0) }
            let bookmarks = entities.compactMap { $0 as? Bookmark }
            openBookmarksInNewTabs(bookmarks)

            return
        }

        let index = sender.clickedRow

        guard index != -1, let entity = fetchEntity(at: index) else {
            return
        }

        managementDetailViewModel.onBookmarkTapped()

        if let url = (entity as? Bookmark)?.urlObject {
            if NSApplication.shared.isCommandPressed && NSApplication.shared.isShiftPressed {
                WindowsManager.openNewWindow(with: url, source: .bookmark, isBurner: false)
            } else if NSApplication.shared.isCommandPressed {
                WindowControllersManager.shared.show(url: url, source: .bookmark, newTab: true)
            } else {
                WindowControllersManager.shared.show(url: url, source: .bookmark, newTab: true)
            }
        } else if let folder = entity as? BookmarkFolder {
            clearSearch()
            resetSelections()
            delegate?.bookmarkManagementDetailViewControllerDidSelectFolder(folder)
        }
    }

    @objc func presentAddBookmarkModal(_ sender: Any) {
        BookmarksDialogViewFactory.makeAddBookmarkView(parent: selectionState.folder)
            .show(in: view.window)
    }

    @objc func delete(_ sender: AnyObject) {
        deleteSelectedItems()
    }

    @objc func sortBookmarks(_ sender: NSButton) {
        let menu = sortBookmarksViewModel.menu
        managementDetailViewModel.onSortButtonTapped()
        menu.popUpAtMouseLocation(in: sortItemsButton)
    }

    func validateMenuItem(_ menuItem: NSMenuItem) -> Bool {
        if menuItem.action == #selector(BookmarkManagementDetailViewController.delete(_:)) {
            return !tableView.selectedRowIndexes.isEmpty
        }

        return true
    }

    private func setupSort(mode: BookmarksSortMode) {
        clearSearch()
        managementDetailViewModel.update(selection: selectionState, mode: mode)
        tableView.reloadData()
        sortItemsButton.backgroundColor = mode.shouldHighlightButton ? .buttonMouseDown : .clear
        sortItemsButton.mouseOverColor = mode.shouldHighlightButton ? .buttonMouseDown : .buttonMouseOver
    }

    private func clearSearch() {
        searchBar.stringValue = ""
    }

    private func totalRows() -> Int {
        return managementDetailViewModel.totalRows()
    }

    private func deleteSelectedItems() {
        let entities = tableView.selectedRowIndexes.compactMap { fetchEntity(at: $0) }
        let entityUUIDs = entities.map(\.id)

        bookmarkManager.remove(objectsWithUUIDs: entityUUIDs)
    }

    private(set) lazy var faviconsFetcherOnboarding: FaviconsFetcherOnboarding? = {
        guard let syncService = NSApp.delegateTyped.syncService, let syncBookmarksAdapter = NSApp.delegateTyped.syncDataProviders?.bookmarksAdapter else {
            assertionFailure("SyncService and/or SyncBookmarksAdapter is nil")
            return nil
        }
        return .init(syncService: syncService, syncBookmarksAdapter: syncBookmarksAdapter)
    }()
}

// MARK: - NSTableView

extension BookmarkManagementDetailViewController: NSTableViewDelegate, NSTableViewDataSource {

    func numberOfRows(in tableView: NSTableView) -> Int {
        return totalRows()
    }

    func tableView(_ tableView: NSTableView, objectValueFor tableColumn: NSTableColumn?, row: Int) -> Any? {
        return fetchEntity(at: row)
    }

    func tableView(_ tableView: NSTableView, rowViewForRow row: Int) -> NSTableRowView? {
        let rowView = BookmarkTableRowView()
        rowView.onSelectionChanged = onSelectionChanged

        return rowView
    }

    func tableView(_ tableView: NSTableView, viewFor tableColumn: NSTableColumn?, row: Int) -> NSView? {
        guard let entity = fetchEntity(at: row) else { return nil }

        let cell = tableView.makeView(withIdentifier: .init(BookmarkTableCellView.className()), owner: nil) as? BookmarkTableCellView
            ?? BookmarkTableCellView(identifier: .init(BookmarkTableCellView.className()))

        cell.delegate = self

        if let bookmark = entity as? Bookmark {
            cell.update(from: bookmark)

            if bookmark.favicon(.small) == nil {
                faviconsFetcherOnboarding?.presentOnboardingIfNeeded()
            }
        } else if let folder = entity as? BookmarkFolder {
            cell.update(from: folder)
        } else {
            assertionFailure("Failed to cast bookmark")
        }
        cell.isSelected = tableView.selectedRowIndexes.contains(row)

        return cell
    }

    func tableView(_ tableView: NSTableView, pasteboardWriterForRow row: Int) -> NSPasteboardWriting? {
        guard let entity = fetchEntity(at: row) else { return nil }
        return entity.pasteboardWriter
    }

    private func destination(for dropOperation: NSTableView.DropOperation, at row: Int) -> Any {
        switch dropOperation {
        case .on:
            if let entity = fetchEntity(at: row) {
                return entity
            }
        case .above:
            if let folder = selectionState.folder {
                return folder
            }
        @unknown default: preconditionFailure()
        }
        return selectionState == .favorites ? PseudoFolder.favorites : PseudoFolder.bookmarks
    }

    func tableView(_ tableView: NSTableView,
                   validateDrop info: NSDraggingInfo,
                   proposedRow row: Int,
                   proposedDropOperation dropOperation: NSTableView.DropOperation) -> NSDragOperation {
        let destination = destination(for: dropOperation, at: row)

        guard !isSearching || destination is BookmarkFolder else { return .none }

        return dragDropManager.validateDrop(info, to: destination)
    }

    func tableView(_ tableView: NSTableView, acceptDrop info: NSDraggingInfo, row: Int, dropOperation: NSTableView.DropOperation) -> Bool {

        let destination = destination(for: dropOperation, at: row)
        let index = dropOperation == .above ? row : -1

        return dragDropManager.acceptDrop(info, to: destination, at: index)
    }

    private func fetchEntity(at row: Int) -> BaseBookmarkEntity? {
        return managementDetailViewModel.fetchEntity(at: row)
    }

    /// Updates the next/previous selection state of each row, and clears the selection flag.
    fileprivate func resetSelections() {
        guard totalRows() > 0 else { return }

        let indexes = tableView.selectedRowIndexes
        for index in 0 ..< totalRows() {
            let row = self.tableView.rowView(atRow: index, makeIfNecessary: false) as? BookmarkTableRowView
            row?.hasPrevious = indexes.contains(index - 1)
            row?.hasNext = indexes.contains(index + 1)

            let cell = self.tableView.view(atColumn: 0, row: index, makeIfNecessary: false) as? BookmarkTableCellView
            cell?.isSelected = false
        }
    }

    func tableViewSelectionDidChange(_ notification: Notification) {
        onSelectionChanged()
    }

    func onSelectionChanged() {
        func updateCellSelections() {
            resetSelections()
            tableView.selectedRowIndexes.forEach {
                let cell = self.tableView.view(atColumn: 0, row: $0, makeIfNecessary: false) as? BookmarkTableCellView
                cell?.isSelected = true
            }
        }

        updateCellSelections()
        updateToolbarButtons()
    }

    private func updateToolbarButtons() {
        newFolderButton.cell?.representedObject = selectionState.folder

        let selectedRowsCount = tableView.selectedRowIndexes.count
        NSAnimationContext.runAnimationGroup { context in
            context.duration = 0.25
            deleteItemsButton.animator().isEnabled = selectedRowsCount > 0
            newBookmarkButton.animator().isHidden = selectedRowsCount > 1
            newFolderButton.animator().isHidden = selectedRowsCount > 1
        }
    }

    fileprivate func openBookmarksInNewTabs(_ bookmarks: [Bookmark]) {
        guard let tabCollection = WindowControllersManager.shared.lastKeyMainWindowController?.mainViewController.tabCollectionViewModel else {
            assertionFailure("Cannot open in new tabs")
            return
        }

        let tabs = bookmarks.compactMap { $0.urlObject }.map {
            Tab(content: .url($0, source: .bookmark),
                shouldLoadInBackground: true,
                burnerMode: tabCollection.burnerMode)
        }
        tabCollection.append(tabs: tabs)
        PixelExperiment.fireOnboardingBookmarkUsed5to7Pixel()
    }
}

// MARK: - Private

private extension BookmarkManagementDetailViewController {

    func configureToolbarButton(_ button: MouseOverButton, image: NSImage, isHidden: Bool) {
        button.bezelStyle = .shadowlessSquare
        button.cornerRadius = 4
        button.normalTintColor = .button
        button.mouseDownColor = .buttonMouseDown
        button.mouseOverColor = .buttonMouseOver
        button.imageHugsTitle = true
        button.setContentHuggingPriority(.defaultHigh, for: .vertical)
        button.alignment = .center
        button.font = .systemFont(ofSize: 13)
        button.image = image
        button.imagePosition = .imageLeading
        button.isHidden = isHidden
    }

    func configureEmptyState(label: NSTextField, font: NSFont, attributedTitle: NSAttributedString) {
        label.isEditable = false
        label.setContentHuggingPriority(.defaultHigh, for: .vertical)
        label.setContentHuggingPriority(.init(rawValue: 251), for: .horizontal)
        label.translatesAutoresizingMaskIntoConstraints = false
        label.alignment = .center
        label.drawsBackground = false
        label.isBordered = false
        label.font = font
        label.textColor = .labelColor
        label.attributedStringValue = attributedTitle
    }

}

// MARK: - BookmarkTableCellViewDelegate

extension BookmarkManagementDetailViewController: BookmarkTableCellViewDelegate {

    func bookmarkTableCellViewRequestedMenu(_ sender: NSButton, cell: BookmarkTableCellView) {
        // will update the menu using `BookmarksContextMenuDelegate.selectedItems`
        tableView.menu?.popUpAtMouseLocation(in: cell)
    }

}

// MARK: - BookmarksContextMenuDelegate

extension BookmarkManagementDetailViewController: BookmarksContextMenuDelegate {

    var isSearching: Bool { managementDetailViewModel.isSearching }

    var parentFolder: BookmarkFolder? {
        return managementDetailViewModel.fetchParent()
    }

    var shouldIncludeManageBookmarksItem: Bool { false }

    func selectedItems() -> [Any] {
        guard let row = tableView.clickedRowIfValid ?? tableView.withMouseLocationInViewCoordinates(convert: { point in
            tableView.row(at: point)
        }), row != -1 else { return [] }

        // If only one item is selected try to get the item and its parent folder otherwise show the menu for multiple items.
        if tableView.selectedRowIndexes.contains(row), tableView.selectedRowIndexes.count > 1 {
            return tableView.selectedRowIndexes.compactMap { index in
                return fetchEntity(at: index)
            }
        }

        return fetchEntity(at: row).map { [$0] } ?? []
    }

    func showDialog(_ dialog: any ModalView) {
        dialog.show(in: view.window)
    }

    func closePopoverIfNeeded() {}

}

extension BookmarkManagementDetailViewController: BookmarkSearchMenuItemSelectors {
    func showInFolder(_ sender: NSMenuItem) {
        guard let baseBookmark = sender.representedObject as? BaseBookmarkEntity else {
            assertionFailure("Failed to retrieve Bookmark from Show in Folder context menu item")
            return
        }

        if let bookmark = baseBookmark as? Bookmark,
            let folder = managementDetailViewModel.searchForParent(bookmark: bookmark) {
            delegate?.bookmarkManagementDetailViewControllerDidSelectFolder(folder)
        } else if let folder = baseBookmark as? BookmarkFolder {
            delegate?.bookmarkManagementDetailViewControllerDidSelectFolder(folder)
        }
    }
}

// MARK: - Search field delegate

extension BookmarkManagementDetailViewController: NSSearchFieldDelegate {

    func controlTextDidChange(_ obj: Notification) {
        if let searchField = obj.object as? NSSearchField {
            managementDetailViewModel.update(selection: selectionState,
                                             mode: sortBookmarksViewModel.selectedSortMode,
                                             searchQuery: searchField.stringValue)
            delegate?.bookmarkManagementDetailViewControllerDidStartSearching()
            reloadData()
        }
    }

    func control(_ control: NSControl, textView: NSTextView, doCommandBy selector: Selector) -> Bool {
        guard control === searchBar else {
            assertionFailure("Unexpected delegating control")
            return false
        }
        switch selector {
        case #selector(cancelOperation):
            // handle Esc key press while in search mode
            self.tableView.makeMeFirstResponder()
        default:
            return false
        }
        return true
    }

}

#if DEBUG
@available(macOS 14.0, *)
#Preview(traits: .fixedLayout(width: 700, height: 660)) {

    return BookmarkManagementDetailViewController(bookmarkManager: {
        let bkman = LocalBookmarkManager(bookmarkStore: BookmarkStoreMock(bookmarks: [
            BookmarkFolder(id: "1", title: "Folder 1", children: [
                BookmarkFolder(id: "2", title: "Nested Folder", children: [
                    Bookmark(id: "b1", url: URL.duckDuckGo.absoluteString, title: "DuckDuckGo", isFavorite: false, parentFolderUUID: "2")
                ])
            ]),
            BookmarkFolder(id: "3", title: "Another Folder", children: [
                BookmarkFolder(id: "4", title: "Nested Folder", children: [
                    BookmarkFolder(id: "5", title: "Another Nested Folder", children: [
                        Bookmark(id: "b2", url: URL.duckDuckGo.absoluteString, title: "DuckDuckGo", isFavorite: false, parentFolderUUID: "5")
                    ])
                ])
            ]),
            Bookmark(id: "b3", url: URL.duckDuckGo.absoluteString, title: "Bookmark 1", isFavorite: false, parentFolderUUID: ""),
            Bookmark(id: "b4", url: URL.duckDuckGo.absoluteString, title: "Bookmark 2", isFavorite: false, parentFolderUUID: ""),
            Bookmark(id: "b5", url: URL.duckDuckGo.absoluteString, title: "DuckDuckGo", isFavorite: false, parentFolderUUID: "")
        ]))
        bkman.loadBookmarks()
        customAssertionFailure = { _, _, _ in }

        return bkman
    }())

}
#endif<|MERGE_RESOLUTION|>--- conflicted
+++ resolved
@@ -290,13 +290,6 @@
         switch Int(event.keyCode) {
         case kVK_Delete, kVK_ForwardDelete:
             deleteSelectedItems()
-<<<<<<< HEAD
-        case kVK_ANSI_F where event.deviceIndependentFlags == .command:
-            searchBar.makeMeFirstResponder()
-        default:
-            super.keyDown(with: event)
-=======
->>>>>>> 1acbb619
         }
     }
 
