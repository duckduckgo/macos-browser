//
//  BookmarkManagementDetailViewController.swift
//
//  Copyright © 2021 DuckDuckGo. All rights reserved.
//
//  Licensed under the Apache License, Version 2.0 (the "License");
//  you may not use this file except in compliance with the License.
//  You may obtain a copy of the License at
//
//  http://www.apache.org/licenses/LICENSE-2.0
//
//  Unless required by applicable law or agreed to in writing, software
//  distributed under the License is distributed on an "AS IS" BASIS,
//  WITHOUT WARRANTIES OR CONDITIONS OF ANY KIND, either express or implied.
//  See the License for the specific language governing permissions and
//  limitations under the License.
//

import AppKit
import Combine

protocol BookmarkManagementDetailViewControllerDelegate: AnyObject {

    func bookmarkManagementDetailViewControllerDidSelectFolder(_ folder: BookmarkFolder)

}

private struct EditedBookmarkMetadata {
    let uuid: String
    let index: Int
}

final class BookmarkManagementDetailViewController: NSViewController, NSMenuItemValidation {

    fileprivate enum Constants {
        static let animationSpeed: TimeInterval = 0.3
    }

    private lazy var newBookmarkButton = MouseOverButton(title: "  " + UserText.newBookmark, target: self, action: #selector(presentAddBookmarkModal))
    private lazy var newFolderButton = MouseOverButton(title: "  " + UserText.newFolder, target: self, action: #selector(presentAddFolderModal))

    private lazy var separator = NSBox()
    private lazy var scrollView = NSScrollView()
    private lazy var tableView = NSTableView()

    private lazy var emptyState = NSView()
    private lazy var emptyStateImageView = NSImageView(image: .bookmarksEmpty)
    private lazy var emptyStateTitle = NSTextField()
    private lazy var emptyStateMessage = NSTextField()
    private lazy var importButton = NSButton(title: UserText.importBookmarksButtonTitle, target: self, action: #selector(onImportClicked))

    weak var delegate: BookmarkManagementDetailViewControllerDelegate?

    private let bookmarkManager: BookmarkManager
    private var selectionState: BookmarkManagementSidebarViewController.SelectionState = .empty {
        didSet {
            editingBookmarkIndex = nil
            reloadData()
        }
    }

    private var isEditing: Bool {
        return editingBookmarkIndex != nil
    }

    private var editingBookmarkIndex: EditedBookmarkMetadata? {
        didSet {
            NSAnimationContext.runAnimationGroup { context in
                context.allowsImplicitAnimation = true
                context.duration = Constants.animationSpeed

                NSAppearance.withAppAppearance {
                    if editingBookmarkIndex != nil {
                        view.animator().layer?.backgroundColor = NSColor.backgroundSecondary.cgColor
                    } else {
<<<<<<< HEAD
                        view.animator().layer?.backgroundColor = NSColor.interfaceBackground.cgColor
=======
                        view.animator().layer?.backgroundColor = NSColor.bookmarkPageBackground.cgColor
>>>>>>> 8e6fe3dc
                    }
                }
            }
        }
    }

    func update(selectionState: BookmarkManagementSidebarViewController.SelectionState) {
        self.selectionState = selectionState
    }

    init(bookmarkManager: BookmarkManager = LocalBookmarkManager.shared) {
        self.bookmarkManager = bookmarkManager
        super.init(nibName: nil, bundle: nil)
    }

    required init?(coder: NSCoder) {
        fatalError("\(type(of: self)): Bad initializer")
    }

    // swiftlint:disable:next function_body_length
    override func loadView() {
<<<<<<< HEAD
        view = ColorView(frame: .zero, backgroundColor: .interfaceBackground)
=======
        view = ColorView(frame: .zero, backgroundColor: .bookmarkPageBackground)
>>>>>>> 8e6fe3dc
        view.translatesAutoresizingMaskIntoConstraints = false

        view.addSubview(separator)
        view.addSubview(scrollView)
        view.addSubview(emptyState)
        view.addSubview(newBookmarkButton)
        view.addSubview(newFolderButton)

        newBookmarkButton.bezelStyle = .shadowlessSquare
        newBookmarkButton.cornerRadius = 4
        newBookmarkButton.normalTintColor = .button
        newBookmarkButton.mouseDownColor = .buttonMouseDown
        newBookmarkButton.mouseOverColor = .buttonMouseOver
        newBookmarkButton.imageHugsTitle = true
        newBookmarkButton.setContentHuggingPriority(.defaultHigh, for: .vertical)
        newBookmarkButton.translatesAutoresizingMaskIntoConstraints = false
        newBookmarkButton.alignment = .center
        newBookmarkButton.font = .systemFont(ofSize: 13)
        newBookmarkButton.image = .addBookmark
        newBookmarkButton.imagePosition = .imageLeading

        newFolderButton.bezelStyle = .shadowlessSquare
        newFolderButton.cornerRadius = 4
        newFolderButton.normalTintColor = .button
        newFolderButton.mouseDownColor = .buttonMouseDown
        newFolderButton.mouseOverColor = .buttonMouseOver
        newFolderButton.imageHugsTitle = true
        newFolderButton.setContentHuggingPriority(.defaultHigh, for: .vertical)
        newFolderButton.translatesAutoresizingMaskIntoConstraints = false
        newFolderButton.alignment = .center
        newFolderButton.font = .systemFont(ofSize: 13)
        newFolderButton.image = .addFolder
        newFolderButton.imagePosition = .imageLeading

        emptyState.addSubview(emptyStateImageView)
        emptyState.addSubview(emptyStateTitle)
        emptyState.addSubview(emptyStateMessage)
        emptyState.addSubview(importButton)

        emptyState.isHidden = true
        emptyState.translatesAutoresizingMaskIntoConstraints = false

        emptyStateTitle.isEditable = false
        emptyStateTitle.setContentHuggingPriority(.defaultHigh, for: .vertical)
        emptyStateTitle.setContentHuggingPriority(.init(rawValue: 251), for: .horizontal)
        emptyStateTitle.translatesAutoresizingMaskIntoConstraints = false
        emptyStateTitle.alignment = .center
        emptyStateTitle.drawsBackground = false
        emptyStateTitle.isBordered = false
        emptyStateTitle.font = .systemFont(ofSize: 15, weight: .semibold)
        emptyStateTitle.textColor = .labelColor
        emptyStateTitle.attributedStringValue = NSAttributedString.make(UserText.bookmarksEmptyStateTitle,
                                                                        lineHeight: 1.14,
                                                                        kern: -0.23)

        emptyStateMessage.isEditable = false
        emptyStateMessage.setContentHuggingPriority(.defaultHigh, for: .vertical)
        emptyStateMessage.setContentHuggingPriority(.init(rawValue: 251), for: .horizontal)
        emptyStateMessage.translatesAutoresizingMaskIntoConstraints = false
        emptyStateMessage.alignment = .center
        emptyStateMessage.drawsBackground = false
        emptyStateMessage.isBordered = false
        emptyStateMessage.font = .systemFont(ofSize: 13)
        emptyStateMessage.textColor = .labelColor
        emptyStateMessage.attributedStringValue = NSAttributedString.make(UserText.bookmarksEmptyStateMessage,
                                                                          lineHeight: 1.05,
                                                                          kern: -0.08)

        emptyStateImageView.setContentHuggingPriority(.init(rawValue: 251), for: .horizontal)
        emptyStateImageView.setContentHuggingPriority(.init(rawValue: 251), for: .vertical)
        emptyStateImageView.translatesAutoresizingMaskIntoConstraints = false
        emptyStateImageView.imageScaling = .scaleProportionallyDown

        scrollView.autohidesScrollers = true
        scrollView.borderType = .noBorder
        scrollView.translatesAutoresizingMaskIntoConstraints = false
        scrollView.usesPredominantAxisScrolling = false
        scrollView.automaticallyAdjustsContentInsets = false
        scrollView.contentInsets = NSEdgeInsets(top: 22, left: 0, bottom: 22, right: 0)
        scrollView.menu = NSMenu()
        scrollView.menu!.delegate = self

        let clipView = NSClipView()
        clipView.documentView = tableView

        clipView.autoresizingMask = [.width, .height]
        clipView.backgroundColor = .clear
        clipView.drawsBackground = false
        clipView.frame = CGRect(x: 0, y: 0, width: 640, height: 601)

        tableView.addTableColumn(NSTableColumn())

        tableView.headerView = nil
        tableView.backgroundColor = .clear
        tableView.setContentHuggingPriority(.defaultHigh, for: .vertical)
        tableView.style = .plain
        tableView.selectionHighlightStyle = .none
        tableView.allowsMultipleSelection = true
        tableView.usesAutomaticRowHeights = true
        tableView.action = #selector(handleClick)
        tableView.doubleAction = #selector(handleDoubleClick)
        tableView.delegate = self
        tableView.dataSource = self

        scrollView.contentView = clipView

        separator.boxType = .separator
        separator.setContentHuggingPriority(.defaultHigh, for: .vertical)
        separator.translatesAutoresizingMaskIntoConstraints = false
        setupLayout()
    }

    private func setupLayout() {
        newBookmarkButton.leadingAnchor.constraint(equalTo: view.leadingAnchor, constant: 48).isActive = true
        view.trailingAnchor.constraint(equalTo: scrollView.trailingAnchor, constant: 48).isActive = true
        separator.topAnchor.constraint(equalTo: newBookmarkButton.bottomAnchor, constant: 24).isActive = true
        emptyState.centerYAnchor.constraint(equalTo: view.centerYAnchor, constant: 20).isActive = true
        scrollView.topAnchor.constraint(equalTo: separator.bottomAnchor).isActive = true

        view.bottomAnchor.constraint(equalTo: scrollView.bottomAnchor).isActive = true
        view.trailingAnchor.constraint(greaterThanOrEqualTo: newFolderButton.trailingAnchor, constant: 20).isActive = true
        view.trailingAnchor.constraint(equalTo: separator.trailingAnchor, constant: 58).isActive = true
        newFolderButton.leadingAnchor.constraint(equalTo: newBookmarkButton.trailingAnchor, constant: 16).isActive = true
        emptyState.centerXAnchor.constraint(equalTo: view.centerXAnchor).isActive = true
        newFolderButton.centerYAnchor.constraint(equalTo: newBookmarkButton.centerYAnchor).isActive = true
        separator.leadingAnchor.constraint(equalTo: view.leadingAnchor, constant: 58).isActive = true
        newBookmarkButton.topAnchor.constraint(equalTo: view.topAnchor, constant: 32).isActive = true
        emptyState.topAnchor.constraint(greaterThanOrEqualTo: separator.bottomAnchor, constant: 8).isActive = true
        scrollView.leadingAnchor.constraint(equalTo: view.leadingAnchor, constant: 48).isActive = true
        emptyState.centerXAnchor.constraint(equalTo: separator.centerXAnchor).isActive = true

        newBookmarkButton.heightAnchor.constraint(equalToConstant: 24).isActive = true

        newFolderButton.heightAnchor.constraint(equalToConstant: 24).isActive = true

        emptyStateMessage.centerXAnchor.constraint(equalTo: emptyState.centerXAnchor).isActive = true

        importButton.translatesAutoresizingMaskIntoConstraints = false
        importButton.topAnchor.constraint(equalTo: emptyStateMessage.bottomAnchor, constant: 8).isActive = true
        emptyState.heightAnchor.constraint(equalToConstant: 218).isActive = true
        emptyStateMessage.topAnchor.constraint(equalTo: emptyStateTitle.bottomAnchor, constant: 8).isActive = true
        importButton.centerXAnchor.constraint(equalTo: emptyState.centerXAnchor).isActive = true
        emptyStateImageView.centerXAnchor.constraint(equalTo: emptyState.centerXAnchor).isActive = true
        emptyState.widthAnchor.constraint(equalToConstant: 224).isActive = true
        emptyStateImageView.topAnchor.constraint(equalTo: emptyState.topAnchor).isActive = true
        emptyStateTitle.centerXAnchor.constraint(equalTo: emptyState.centerXAnchor).isActive = true
        emptyStateTitle.topAnchor.constraint(equalTo: emptyStateImageView.bottomAnchor, constant: 8).isActive = true

        emptyStateMessage.widthAnchor.constraint(equalToConstant: 192).isActive = true

        emptyStateTitle.widthAnchor.constraint(equalToConstant: 192).isActive = true

        emptyStateImageView.widthAnchor.constraint(equalToConstant: 128).isActive = true
        emptyStateImageView.heightAnchor.constraint(equalToConstant: 96).isActive = true
    }

    override func viewDidLoad() {
        super.viewDidLoad()

        tableView.setDraggingSourceOperationMask([.move], forLocal: true)
        tableView.registerForDraggedTypes([BookmarkPasteboardWriter.bookmarkUTIInternalType,
                                           FolderPasteboardWriter.folderUTIInternalType])

        reloadData()
    }

    override func viewDidDisappear() {
        super.viewDidDisappear()
        editingBookmarkIndex = nil
        reloadData()
    }

    override func mouseUp(with event: NSEvent) {
        // Clicking anywhere outside of the table view should end editing mode for a given cell.
        updateEditingState(forRowAt: -1)
    }

    override func keyDown(with event: NSEvent) {
        if event.charactersIgnoringModifiers == String(UnicodeScalar(NSDeleteCharacter)!) {
            deleteSelectedItems()
        }
    }

    fileprivate func reloadData() {
        guard editingBookmarkIndex == nil else {
            // If the table view is editing, the reload will be deferred until after the cell animation has completed.
            return
        }
        emptyState.isHidden = !(bookmarkManager.list?.topLevelEntities.isEmpty ?? true)

        let scrollPosition = tableView.visibleRect.origin
        tableView.reloadData()
        tableView.scroll(scrollPosition)
    }

    @objc func onImportClicked(_ sender: NSButton) {
        DataImportView().show()
    }

    @objc func handleDoubleClick(_ sender: NSTableView) {
        if sender.selectedRowIndexes.count > 1 {
            let entities = sender.selectedRowIndexes.map { fetchEntity(at: $0) }
            let bookmarks = entities.compactMap { $0 as? Bookmark }
            openBookmarksInNewTabs(bookmarks)

            return
        }

        let index = sender.clickedRow

        guard index != -1, editingBookmarkIndex?.index != index, let entity = fetchEntity(at: index) else {
            return
        }

        if let url = (entity as? Bookmark)?.urlObject {
            if NSApplication.shared.isCommandPressed && NSApplication.shared.isShiftPressed {
                WindowsManager.openNewWindow(with: url, source: .bookmark, isBurner: false)
            } else if NSApplication.shared.isCommandPressed {
                WindowControllersManager.shared.show(url: url, source: .bookmark, newTab: true)
            } else {
                WindowControllersManager.shared.show(url: url, source: .bookmark, newTab: true)
            }
        } else if let folder = entity as? BookmarkFolder {
            resetSelections()
            delegate?.bookmarkManagementDetailViewControllerDidSelectFolder(folder)
        }
    }

    @objc func handleClick(_ sender: NSTableView) {
        let index = sender.clickedRow

        if index != editingBookmarkIndex?.index {
            endEditing()
        }
    }

    @objc func presentAddBookmarkModal(_ sender: Any) {
        AddBookmarkModalView(model: AddBookmarkModalViewModel(parent: selectionState.folder))
            .show(in: view.window)
    }

    @objc func presentAddFolderModal(_ sender: Any) {
        AddBookmarkFolderModalView(model: AddBookmarkFolderModalViewModel(parent: selectionState.folder))
            .show(in: view.window)
    }

    @objc func delete(_ sender: AnyObject) {
        deleteSelectedItems()
    }

    func validateMenuItem(_ menuItem: NSMenuItem) -> Bool {
        if menuItem.action == #selector(BookmarkManagementDetailViewController.delete(_:)) {
            return !tableView.selectedRowIndexes.isEmpty
        }

        return true
    }

    private func endEditing() {
        if let editingIndex = editingBookmarkIndex?.index {
            self.editingBookmarkIndex = nil
            animateEditingState(forRowAt: editingIndex, editing: false)
        }
    }

    private func updateEditingState(forRowAt index: Int) {
        guard index != -1 else {
            endEditing()
            return
        }

        if editingBookmarkIndex?.index == nil || editingBookmarkIndex?.index != index {
            endEditing()
        }

        if let entity = fetchEntity(at: index) {
            editingBookmarkIndex = EditedBookmarkMetadata(uuid: entity.id, index: index)
            animateEditingState(forRowAt: index, editing: true)
        } else {
            assertionFailure("\(#file): Failed to find entity when updating editing state")
        }
    }

    private func animateEditingState(forRowAt index: Int, editing: Bool, completion: (() -> Void)? = nil) {
        if let cell = tableView.view(atColumn: 0, row: index, makeIfNecessary: false) as? BookmarkTableCellView,
           let row = tableView.rowView(atRow: index, makeIfNecessary: false) as? BookmarkTableRowView {

            tableView.beginUpdates()
            NSAnimationContext.runAnimationGroup { context in
                context.allowsImplicitAnimation = true
                context.duration = Constants.animationSpeed
                context.completionHandler = completion

                cell.editing = editing
                row.editing = editing

                row.layoutSubtreeIfNeeded()
                cell.layoutSubtreeIfNeeded()
                tableView.noteHeightOfRows(withIndexesChanged: IndexSet(arrayLiteral: 0, index))
            }

            tableView.endUpdates()
        }
    }

    private func totalRows() -> Int {
        switch selectionState {
        case .empty:
            return bookmarkManager.list?.topLevelEntities.count ?? 0
        case .folder(let folder):
            return folder.children.count
        case .favorites:
            return bookmarkManager.list?.favoriteBookmarks.count ?? 0
        }
    }

    private func deleteSelectedItems() {
        let entities = tableView.selectedRowIndexes.compactMap { fetchEntity(at: $0) }
        let entityUUIDs = entities.map(\.id)

        bookmarkManager.remove(objectsWithUUIDs: entityUUIDs)
    }

    private(set) lazy var faviconsFetcherOnboarding: FaviconsFetcherOnboarding? = {
        guard let syncService = NSApp.delegateTyped.syncService, let syncBookmarksAdapter = NSApp.delegateTyped.syncDataProviders?.bookmarksAdapter else {
            assertionFailure("SyncService and/or SyncBookmarksAdapter is nil")
            return nil
        }
        return .init(syncService: syncService, syncBookmarksAdapter: syncBookmarksAdapter)
    }()
}

// MARK: - NSTableView

extension BookmarkManagementDetailViewController: NSTableViewDelegate, NSTableViewDataSource {

    func numberOfRows(in tableView: NSTableView) -> Int {
        return totalRows()
    }

    func tableView(_ tableView: NSTableView, objectValueFor tableColumn: NSTableColumn?, row: Int) -> Any? {
        return fetchEntity(at: row)
    }

    func tableView(_ tableView: NSTableView, rowViewForRow row: Int) -> NSTableRowView? {
        let rowView = BookmarkTableRowView()
        rowView.onSelectionChanged = onSelectionChanged

        let entity = fetchEntity(at: row)

        if let uuid = editingBookmarkIndex?.uuid, uuid == entity?.id {
            rowView.editing = true
        }

        return rowView
    }

    func tableView(_ tableView: NSTableView, viewFor tableColumn: NSTableColumn?, row: Int) -> NSView? {
        guard let entity = fetchEntity(at: row) else { return nil }

        let cell = tableView.makeView(withIdentifier: .init(BookmarkTableCellView.className()), owner: nil) as? BookmarkTableCellView
            ?? BookmarkTableCellView(identifier: .init(BookmarkTableCellView.className()))

        cell.delegate = self

        if let bookmark = entity as? Bookmark {
            cell.update(from: bookmark)
            cell.editing = bookmark.id == editingBookmarkIndex?.uuid

            if bookmark.favicon(.small) == nil {
                faviconsFetcherOnboarding?.presentOnboardingIfNeeded()
            }
        } else if let folder = entity as? BookmarkFolder {
            cell.update(from: folder)
            cell.editing = folder.id == editingBookmarkIndex?.uuid
        } else {
            assertionFailure("Failed to cast bookmark")
        }
        cell.isSelected = tableView.selectedRowIndexes.contains(row)

        return cell
    }

    func tableView(_ tableView: NSTableView, pasteboardWriterForRow row: Int) -> NSPasteboardWriting? {
        guard let entity = fetchEntity(at: row) else { return nil }
        return entity.pasteboardWriter
    }

    func tableView(_ tableView: NSTableView,
                   validateDrop info: NSDraggingInfo,
                   proposedRow row: Int,
                   proposedDropOperation dropOperation: NSTableView.DropOperation) -> NSDragOperation {

        if let proposedDestination = fetchEntity(at: row), proposedDestination.isFolder {
            if let bookmarks = PasteboardBookmark.pasteboardBookmarks(with: info.draggingPasteboard) {
                return validateDrop(for: bookmarks, destination: proposedDestination)
            }

            if let folders = PasteboardFolder.pasteboardFolders(with: info.draggingPasteboard) {
                return validateDrop(for: folders, destination: proposedDestination)
            }

            return .none
        } else {
            if dropOperation == .above {
                return .move
            } else {
                return .none
            }
        }
    }

    private func validateDrop(for draggedBookmarks: Set<PasteboardBookmark>, destination: BaseBookmarkEntity) -> NSDragOperation {
        guard destination is BookmarkFolder else {
            return .none
        }

        return .move
    }

    private func validateDrop(for draggedFolders: Set<PasteboardFolder>, destination: BaseBookmarkEntity) -> NSDragOperation {
        guard let destinationFolder = destination as? BookmarkFolder else {
            return .none
        }

        for folderID in draggedFolders.map(\.id) where !bookmarkManager.canMoveObjectWithUUID(objectUUID: folderID, to: destinationFolder) {
            return .none
        }

        let tryingToDragOntoSameFolder = draggedFolders.contains { folder in
            return folder.id == destination.id
        }

        if tryingToDragOntoSameFolder {
            return .none
        }

        return .move
    }

    func tableView(_ tableView: NSTableView, acceptDrop info: NSDraggingInfo, row: Int, dropOperation: NSTableView.DropOperation) -> Bool {
        guard let draggedItemIdentifiers = info.draggingPasteboard.pasteboardItems?.compactMap(\.bookmarkEntityUUID),
              !draggedItemIdentifiers.isEmpty else {
            return false
        }

        if let parent = fetchEntity(at: row) as? BookmarkFolder, dropOperation == .on {
            bookmarkManager.add(objectsWithUUIDs: draggedItemIdentifiers, to: parent) { _ in }
            return true
        } else if let currentFolderUUID = selectionState.selectedFolderUUID {
            bookmarkManager.move(objectUUIDs: draggedItemIdentifiers,
                                 toIndex: row,
                                 withinParentFolder: .parent(uuid: currentFolderUUID)) { _ in }
            return true
        } else {
            if selectionState == .favorites {
                bookmarkManager.moveFavorites(with: draggedItemIdentifiers, toIndex: row) { _ in }
            } else {
                bookmarkManager.move(objectUUIDs: draggedItemIdentifiers,
                                     toIndex: row,
                                     withinParentFolder: .root) { _ in }
            }
            return true
        }
    }

    private func fetchEntity(at row: Int) -> BaseBookmarkEntity? {
        switch selectionState {
        case .empty:
            return bookmarkManager.list?.topLevelEntities[safe: row]
        case .folder(let folder):
            return folder.children[safe: row]
        case .favorites:
            return bookmarkManager.list?.favoriteBookmarks[safe: row]
        }
    }

    private func index(for entity: Bookmark) -> Int? {
        switch selectionState {
        case .empty:
            return bookmarkManager.list?.topLevelEntities.firstIndex(of: entity)
        case .folder(let folder):
            return folder.children.firstIndex(of: entity)
        case .favorites:
            return bookmarkManager.list?.favoriteBookmarks.firstIndex(of: entity)
        }
    }

    fileprivate func selectedItems() -> [AnyObject] {
        return tableView.selectedRowIndexes.compactMap { (index) -> AnyObject? in
            return fetchEntity(at: index) as AnyObject
        }
    }

    /// Updates the next/previous selection state of each row, and clears the selection flag.
    fileprivate func resetSelections() {
        guard totalRows() > 0 else { return }

        let indexes = tableView.selectedRowIndexes
        for index in 0 ..< totalRows() {
            let row = self.tableView.rowView(atRow: index, makeIfNecessary: false) as? BookmarkTableRowView
            row?.hasPrevious = indexes.contains(index - 1)
            row?.hasNext = indexes.contains(index + 1)

            let cell = self.tableView.view(atColumn: 0, row: index, makeIfNecessary: false) as? BookmarkTableCellView
            cell?.isSelected = false
        }
    }

    func tableViewSelectionDidChange(_ notification: Notification) {
        onSelectionChanged()
    }

    func onSelectionChanged() {
        resetSelections()
        let indexes = tableView.selectedRowIndexes
        indexes.forEach {
            let cell = self.tableView.view(atColumn: 0, row: $0, makeIfNecessary: false) as? BookmarkTableCellView
            cell?.isSelected = true
        }
    }

    fileprivate func openBookmarksInNewTabs(_ bookmarks: [Bookmark]) {
        guard let tabCollection = WindowControllersManager.shared.lastKeyMainWindowController?.mainViewController.tabCollectionViewModel else {
            assertionFailure("Cannot open in new tabs")
            return
        }

        let tabs = bookmarks.compactMap { $0.urlObject }.map {
            Tab(content: .url($0, source: .bookmark),
                shouldLoadInBackground: true,
                burnerMode: tabCollection.burnerMode)
        }
        tabCollection.append(tabs: tabs)
    }
}

// MARK: - BookmarkTableCellViewDelegate

extension BookmarkManagementDetailViewController: BookmarkTableCellViewDelegate {

    func bookmarkTableCellViewRequestedMenu(_ sender: NSButton, cell: BookmarkTableCellView) {
        guard !isEditing else { return }

        let row = tableView.row(for: cell)

        guard let bookmark = fetchEntity(at: row) as? Bookmark else {
            assertionFailure("BookmarkManagementDetailViewController: Tried to present bookmark menu for nil bookmark or folder")
            return
        }

        if let contextMenu = ContextualMenu.menu(for: [bookmark]), let cursorLocation = self.view.window?.mouseLocationOutsideOfEventStream {
            let convertedLocation = self.view.convert(cursorLocation, from: nil)
            contextMenu.items.forEach { item in
                item.target = self
            }

            contextMenu.popUp(positioning: nil, at: convertedLocation, in: self.view)
        }
    }

    func bookmarkTableCellViewToggledFavorite(cell: BookmarkTableCellView) {
        let row = tableView.row(for: cell)

        guard let bookmark = fetchEntity(at: row) as? Bookmark else {
            assertionFailure("BookmarkManagementDetailViewController: Tried to favorite object which is not bookmark")
            return
        }

        bookmark.isFavorite.toggle()
        bookmarkManager.update(bookmark: bookmark)
    }

    func bookmarkTableCellView(_ cell: BookmarkTableCellView, updatedBookmarkWithUUID uuid: String, newTitle: String, newUrl: String) {
        let row = tableView.row(for: cell)
        defer {
            endEditing()
        }
        guard var bookmark = fetchEntity(at: row) as? Bookmark, bookmark.id == uuid else {
            return
        }

        if let url = newUrl.url, url.absoluteString != bookmark.url {
            bookmark = bookmarkManager.updateUrl(of: bookmark, to: url) ?? bookmark
        }
        let bookmarkTitle = (newTitle.isEmpty ? bookmark.title : newTitle).trimmingWhitespace()
        if bookmark.title != bookmarkTitle {
            bookmark.title = bookmarkTitle
            bookmarkManager.update(bookmark: bookmark)
        }
    }

}

// MARK: - NSMenuDelegate

extension BookmarkManagementDetailViewController: NSMenuDelegate {

    func contextualMenuForClickedRows() -> NSMenu? {
        guard !isEditing else { return nil }

        let row = tableView.clickedRow

        guard row != -1 else {
            return ContextualMenu.menu(for: nil)
        }

        if tableView.selectedRowIndexes.contains(row) {
            return ContextualMenu.menu(for: self.selectedItems())
        }

        if let item = fetchEntity(at: row) {
            return ContextualMenu.menu(for: [item])
        } else {
            return nil
        }
    }

    public func menuNeedsUpdate(_ menu: NSMenu) {
        menu.removeAllItems()

        guard let contextualMenu = contextualMenuForClickedRows() else {
            return
        }

        let items = contextualMenu.items
        contextualMenu.removeAllItems()
        for menuItem in items {
            menu.addItem(menuItem)
        }
    }

}

// MARK: - Menu Item Selectors

extension BookmarkManagementDetailViewController: FolderMenuItemSelectors {

    func newFolder(_ sender: NSMenuItem) {
        presentAddFolderModal(sender)
    }

    func renameFolder(_ sender: NSMenuItem) {
        guard let folder = sender.representedObject as? BookmarkFolder else {
            assertionFailure("Failed to cast menu represented object to BookmarkFolder")
            return
        }

        AddBookmarkFolderModalView(model: AddBookmarkFolderModalViewModel(folder: folder))
            .show(in: view.window)
    }

    func deleteFolder(_ sender: NSMenuItem) {
        guard let folder = sender.representedObject as? BookmarkFolder else {
            assertionFailure("Failed to retrieve Bookmark from Delete Folder context menu item")
            return
        }

        bookmarkManager.remove(folder: folder)
    }

    func openInNewTabs(_ sender: NSMenuItem) {
        if let children = (sender.representedObject as? BookmarkFolder)?.children {
            let bookmarks = children.compactMap { $0 as? Bookmark }
            openBookmarksInNewTabs(bookmarks)
        } else if let bookmarks = sender.representedObject as? [Bookmark] {
            openBookmarksInNewTabs(bookmarks)
        } else {
            assertionFailure("Failed to open entity in new tabs")
        }
    }

}

extension BookmarkManagementDetailViewController: BookmarkMenuItemSelectors {

    func openBookmarkInNewTab(_ sender: NSMenuItem) {
        guard let bookmark = sender.representedObject as? Bookmark,
        let url = bookmark.urlObject else {
            assertionFailure("Failed to cast menu represented object to Bookmark")
            return
        }

        WindowControllersManager.shared.show(url: url, source: .bookmark, newTab: true)
    }

    func openBookmarkInNewWindow(_ sender: NSMenuItem) {
        guard let bookmark = sender.representedObject as? Bookmark,
        let url = bookmark.urlObject else {
            assertionFailure("Failed to cast menu represented object to Bookmark")
            return
        }

        WindowsManager.openNewWindow(with: url, source: .bookmark, isBurner: false)
    }

    func toggleBookmarkAsFavorite(_ sender: NSMenuItem) {
        if let bookmark = sender.representedObject as? Bookmark {
            bookmark.isFavorite.toggle()
            bookmarkManager.update(bookmark: bookmark)
        } else if let bookmarks = sender.representedObject as? [Bookmark] {
            let bookmarkIdentifiers = bookmarks.map(\.id)
            bookmarkManager.update(objectsWithUUIDs: bookmarkIdentifiers, update: { entity in
                (entity as? Bookmark)?.isFavorite.toggle()
            }, completion: { error in
                if error != nil {
                    assertionFailure("Failed to update bookmarks: ")
                }
            })
        } else {
            assertionFailure("Failed to cast menu represented object to Bookmark")
        }
    }

    func editBookmark(_ sender: NSMenuItem) {
        guard let bookmark = sender.representedObject as? Bookmark, let bookmarkIndex = index(for: bookmark) else { return }
        updateEditingState(forRowAt: bookmarkIndex)
    }

    func copyBookmark(_ sender: NSMenuItem) {
        guard let bookmark = sender.representedObject as? Bookmark else {
            assertionFailure("Failed to cast menu represented object to Bookmark")
            return
        }

        bookmark.copyUrlToPasteboard()
    }

    func deleteBookmark(_ sender: NSMenuItem) {
        guard let bookmark = sender.representedObject as? Bookmark else {
            assertionFailure("Failed to cast menu represented object to Bookmark")
            return
        }

        bookmarkManager.remove(bookmark: bookmark)
    }

    func deleteEntities(_ sender: NSMenuItem) {
        let uuids: [String]

        if let array = sender.representedObject as? [String] {
            uuids = array
        } else if let objects = sender.representedObject as? [BaseBookmarkEntity] {
            uuids = objects.map(\.id)
        } else {
            assertionFailure("Failed to cast menu item's represented object to UUID array")
            return
        }

        bookmarkManager.remove(objectsWithUUIDs: uuids)
    }

}

#if DEBUG
@available(macOS 14.0, *)
#Preview(traits: .fixedLayout(width: 700, height: 660)) {

    return BookmarkManagementDetailViewController(bookmarkManager: {
        let bkman = LocalBookmarkManager(bookmarkStore: BookmarkStoreMock(bookmarks: [
            BookmarkFolder(id: "1", title: "Folder 1", children: [
                BookmarkFolder(id: "2", title: "Nested Folder", children: [
                    Bookmark(id: "b1", url: URL.duckDuckGo.absoluteString, title: "DuckDuckGo", isFavorite: false, parentFolderUUID: "2")
                ])
            ]),
            BookmarkFolder(id: "3", title: "Another Folder", children: [
                BookmarkFolder(id: "4", title: "Nested Folder", children: [
                    BookmarkFolder(id: "5", title: "Another Nested Folder", children: [
                        Bookmark(id: "b2", url: URL.duckDuckGo.absoluteString, title: "DuckDuckGo", isFavorite: false, parentFolderUUID: "5")
                    ])
                ])
            ]),
            Bookmark(id: "b3", url: URL.duckDuckGo.absoluteString, title: "Bookmark 1", isFavorite: false, parentFolderUUID: ""),
            Bookmark(id: "b4", url: URL.duckDuckGo.absoluteString, title: "Bookmark 2", isFavorite: false, parentFolderUUID: ""),
            Bookmark(id: "b5", url: URL.duckDuckGo.absoluteString, title: "DuckDuckGo", isFavorite: false, parentFolderUUID: "")
        ]))
        bkman.loadBookmarks()
        customAssertionFailure = { _, _, _ in }

        return bkman
    }())

}
#endif<|MERGE_RESOLUTION|>--- conflicted
+++ resolved
@@ -73,11 +73,7 @@
                     if editingBookmarkIndex != nil {
                         view.animator().layer?.backgroundColor = NSColor.backgroundSecondary.cgColor
                     } else {
-<<<<<<< HEAD
-                        view.animator().layer?.backgroundColor = NSColor.interfaceBackground.cgColor
-=======
                         view.animator().layer?.backgroundColor = NSColor.bookmarkPageBackground.cgColor
->>>>>>> 8e6fe3dc
                     }
                 }
             }
@@ -99,11 +95,7 @@
 
     // swiftlint:disable:next function_body_length
     override func loadView() {
-<<<<<<< HEAD
-        view = ColorView(frame: .zero, backgroundColor: .interfaceBackground)
-=======
         view = ColorView(frame: .zero, backgroundColor: .bookmarkPageBackground)
->>>>>>> 8e6fe3dc
         view.translatesAutoresizingMaskIntoConstraints = false
 
         view.addSubview(separator)
