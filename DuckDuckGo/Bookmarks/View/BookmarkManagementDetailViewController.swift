--- conflicted
+++ resolved
@@ -379,15 +379,6 @@
         guard let destinationFolder = destination as? BookmarkFolder else {
             return .none
         }
-<<<<<<< HEAD
-
-        for folderID in draggedFolders.map(\.id) {
-            guard let folderUUID = UUID(uuidString: folderID) else {
-                assertionFailure("Failed to convert UUID string to UUID")
-                return .none
-            }
-=======
->>>>>>> 0ba4168c
 
         for folderID in draggedFolders.map(\.id) where !bookmarkManager.canMoveObjectWithUUID(objectUUID: folderID, to: destinationFolder) {
             return .none
@@ -492,15 +483,11 @@
             return
         }
 
-<<<<<<< HEAD
-        let tabs = bookmarks.map { Tab(content: .url($0.url), shouldLoadInBackground: true) }
-=======
         let tabs = bookmarks.compactMap { $0.urlObject }.map {
             Tab(content: .url($0),
                 shouldLoadInBackground: true,
                 isBurner: tabCollection.isBurner)
         }
->>>>>>> 0ba4168c
         tabCollection.append(tabs: tabs)
     }
 
@@ -705,15 +692,9 @@
     }
 
     func deleteEntities(_ sender: NSMenuItem) {
-<<<<<<< HEAD
-        let uuids: [UUID]
-
-        if let array = sender.representedObject as? [UUID] {
-=======
         let uuids: [String]
 
         if let array = sender.representedObject as? [String] {
->>>>>>> 0ba4168c
             uuids = array
         } else if let objects = sender.representedObject as? [BaseBookmarkEntity] {
             uuids = objects.map(\.id)
