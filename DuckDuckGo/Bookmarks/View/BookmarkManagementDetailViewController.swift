--- conflicted
+++ resolved
@@ -73,11 +73,7 @@
                     if editingBookmarkIndex != nil {
                         view.animator().layer?.backgroundColor = NSColor.backgroundSecondaryColor.cgColor
                     } else {
-<<<<<<< HEAD
-                        colorView.animator().layer?.backgroundColor = NSColor.bookmarkPageBackground.cgColor
-=======
-                        view.animator().layer?.backgroundColor = NSColor.interfaceBackgroundColor.cgColor
->>>>>>> 5182f532
+                        view.animator().layer?.backgroundColor = NSColor.bookmarkPageBackground.cgColor
                     }
                 }
             }
