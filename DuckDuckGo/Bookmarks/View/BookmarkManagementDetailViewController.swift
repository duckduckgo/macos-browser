--- conflicted
+++ resolved
@@ -604,108 +604,11 @@
     func selectedItems() -> [Any] {
         guard let row = tableView.clickedRowIfValid else { return [] }
 
-<<<<<<< HEAD
-    func moveToEnd(_ sender: NSMenuItem) {
-        guard let bookmarkEntity = sender.representedObject as? BookmarksEntityIdentifiable else {
-            assertionFailure("Failed to cast menu item's represented object to BookmarkEntity")
-            return
-        }
-
-        let parentFolderType: ParentFolderType = bookmarkEntity.parentId.flatMap { .parent(uuid: $0) } ?? .root
-        bookmarkManager.move(objectUUIDs: [bookmarkEntity.entityId], toIndex: nil, withinParentFolder: parentFolderType) { _ in }
-    }
-
-    func openInNewTabs(_ sender: Any) {
-        if let children = ((sender as? NSMenuItem)?.representedObject as? BookmarkFolder)?.children {
-            let bookmarks = children.compactMap { $0 as? Bookmark }
-            openBookmarksInNewTabs(bookmarks)
-        } else if let bookmarks = (sender as? NSMenuItem)?.representedObject as? [Bookmark] {
-            openBookmarksInNewTabs(bookmarks)
-        } else {
-            assertionFailure("Failed to open entity in new tabs")
-        }
-        PixelExperiment.fireOnboardingBookmarkUsed5to7Pixel()
-    }
-
-    func openAllInNewWindow(_ sender: NSMenuItem) {
-        guard let tabCollection = WindowControllersManager.shared.lastKeyMainWindowController?.mainViewController.tabCollectionViewModel,
-              let folder = sender.representedObject as? BookmarkFolder
-        else {
-            assertionFailure("Cannot open all in new window")
-            return
-        }
-
-        let newTabCollection = TabCollection.withContentOfBookmark(folder: folder, burnerMode: tabCollection.burnerMode)
-        WindowsManager.openNewWindow(with: newTabCollection, isBurner: tabCollection.isBurner)
-        PixelExperiment.fireOnboardingBookmarkUsed5to7Pixel()
-    }
-
-}
-
-extension BookmarkManagementDetailViewController: BookmarkMenuItemSelectors {
-
-    func openBookmarkInNewTab(_ sender: NSMenuItem) {
-        guard let bookmark = sender.representedObject as? Bookmark,
-        let url = bookmark.urlObject else {
-            assertionFailure("Failed to cast menu represented object to Bookmark")
-            return
-        }
-
-        managementDetailViewModel.onBookmarkTapped()
-
-        WindowControllersManager.shared.show(url: url, source: .bookmark, newTab: true)
-        PixelExperiment.fireOnboardingBookmarkUsed5to7Pixel()
-    }
-
-    func openBookmarkInNewWindow(_ sender: NSMenuItem) {
-        guard let bookmark = sender.representedObject as? Bookmark,
-        let url = bookmark.urlObject else {
-            assertionFailure("Failed to cast menu represented object to Bookmark")
-            return
-        }
-
-        managementDetailViewModel.onBookmarkTapped()
-
-        WindowsManager.openNewWindow(with: url, source: .bookmark, isBurner: false)
-        PixelExperiment.fireOnboardingBookmarkUsed5to7Pixel()
-    }
-
-    func toggleBookmarkAsFavorite(_ sender: NSMenuItem) {
-        if let bookmark = sender.representedObject as? Bookmark {
-            bookmark.isFavorite.toggle()
-            bookmarkManager.update(bookmark: bookmark)
-        } else if let bookmarks = sender.representedObject as? [Bookmark] {
-            let bookmarkIdentifiers = bookmarks.map(\.id)
-            bookmarkManager.update(objectsWithUUIDs: bookmarkIdentifiers, update: { entity in
-                (entity as? Bookmark)?.isFavorite.toggle()
-            }, completion: { error in
-                if error != nil {
-                    assertionFailure("Failed to update bookmarks: ")
-                }
-            })
-        } else {
-            assertionFailure("Failed to cast menu represented object to Bookmark")
-        }
-    }
-
-    func editBookmark(_ sender: NSMenuItem) {
-        guard let bookmark = sender.representedObject as? Bookmark else { return }
-
-        BookmarksDialogViewFactory.makeEditBookmarkView(bookmark: bookmark)
-            .show(in: view.window)
-    }
-
-    func copyBookmark(_ sender: NSMenuItem) {
-        guard let bookmark = sender.representedObject as? Bookmark else {
-            assertionFailure("Failed to cast menu represented object to Bookmark")
-            return
-=======
         // If only one item is selected try to get the item and its parent folder otherwise show the menu for multiple items.
         if tableView.selectedRowIndexes.contains(row), tableView.selectedRowIndexes.count > 1 {
             return tableView.selectedRowIndexes.compactMap { index in
                 return fetchEntity(at: index)
             }
->>>>>>> d54dd229
         }
 
         return fetchEntity(at: row).map { [$0] } ?? []
