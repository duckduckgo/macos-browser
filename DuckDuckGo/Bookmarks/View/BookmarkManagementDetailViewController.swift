//
//  BookmarkManagementDetailViewController.swift
//
//  Copyright © 2021 DuckDuckGo. All rights reserved.
//
//  Licensed under the Apache License, Version 2.0 (the "License");
//  you may not use this file except in compliance with the License.
//  You may obtain a copy of the License at
//
//  http://www.apache.org/licenses/LICENSE-2.0
//
//  Unless required by applicable law or agreed to in writing, software
//  distributed under the License is distributed on an "AS IS" BASIS,
//  WITHOUT WARRANTIES OR CONDITIONS OF ANY KIND, either express or implied.
//  See the License for the specific language governing permissions and
//  limitations under the License.
//

import AppKit
import Combine

protocol BookmarkManagementDetailViewControllerDelegate: AnyObject {

    func bookmarkManagementDetailViewControllerDidSelectFolder(_ folder: BookmarkFolder)
    func bookmarkManagementDetailViewControllerDidStartSearching()
    func bookmarkManagementDetailViewControllerSortChanged(_ mode: BookmarksSortMode)

}

private struct EditedBookmarkMetadata {
    let uuid: String
    let index: Int
}

final class BookmarkManagementDetailViewController: NSViewController, NSMenuItemValidation {

    private let toolbarButtonsStackView = NSStackView()
    private lazy var newBookmarkButton = MouseOverButton(title: "  " + UserText.newBookmark, target: self, action: #selector(presentAddBookmarkModal))
        .withAccessibilityIdentifier("BookmarkManagementDetailViewController.newBookmarkButton")
    private lazy var newFolderButton = MouseOverButton(title: "  " + UserText.newFolder, target: self, action: #selector(FolderMenuItemSelectors.newFolder))
        .withAccessibilityIdentifier("BookmarkManagementDetailViewController.newFolderButton")
    private lazy var deleteItemsButton = MouseOverButton(title: "  " + UserText.bookmarksBarContextMenuDelete, target: self, action: #selector(delete))
        .withAccessibilityIdentifier("BookmarkManagementDetailViewController.deleteItemsButton")
    private lazy var sortItemsButton = MouseOverButton(title: "  " + UserText.bookmarksSort.capitalized, target: self, action: #selector(sortBookmarks))
        .withAccessibilityIdentifier("BookmarkManagementDetailViewController.sortItemsButton")

    lazy var searchBar = NSSearchField()
    private lazy var separator = NSBox()
    private lazy var scrollView = NSScrollView()
    private lazy var tableView = NSTableView()

    private lazy var emptyState = NSView()
    private lazy var emptyStateImageView = NSImageView(image: .bookmarksEmpty)
    private lazy var emptyStateTitle = NSTextField()
    private lazy var emptyStateMessage = NSTextField()
    private lazy var importButton = NSButton(title: UserText.importBookmarksButtonTitle, target: self, action: #selector(onImportClicked))

    weak var delegate: BookmarkManagementDetailViewControllerDelegate?

    let managementDetailViewModel: BookmarkManagementDetailViewModel
    private let bookmarkManager: BookmarkManager
    private let dragDropManager: BookmarkDragDropManager
    private let sortBookmarksViewModel: SortBookmarksViewModel
    private var selectionState: BookmarkManagementSidebarViewController.SelectionState = .empty {
        didSet {
            reloadData()
        }
    }
    private var cancellables = Set<AnyCancellable>()

    func update(selectionState: BookmarkManagementSidebarViewController.SelectionState) {
        if case .folder = selectionState {
            clearSearch()
        }

        managementDetailViewModel.update(selection: selectionState,
                                         mode: sortBookmarksViewModel.selectedSortMode,
                                         searchQuery: searchBar.stringValue)
        self.selectionState = selectionState
    }

    init(bookmarkManager: BookmarkManager = LocalBookmarkManager.shared,
         dragDropManager: BookmarkDragDropManager = BookmarkDragDropManager.shared) {
        self.bookmarkManager = bookmarkManager
        self.dragDropManager = dragDropManager
        let metrics = BookmarksSearchAndSortMetrics()
        let sortViewModel = SortBookmarksViewModel(manager: bookmarkManager, metrics: metrics, origin: .manager)
        self.sortBookmarksViewModel = sortViewModel
        self.managementDetailViewModel = BookmarkManagementDetailViewModel(bookmarkManager: bookmarkManager,
                                                                           metrics: metrics,
                                                                           mode: bookmarkManager.sortMode)
        super.init(nibName: nil, bundle: nil)
    }

    required init?(coder: NSCoder) {
        fatalError("\(type(of: self)): Bad initializer")
    }

    override func loadView() {
        view = ColorView(frame: .zero, backgroundColor: .bookmarkPageBackground)
        view.translatesAutoresizingMaskIntoConstraints = false

        view.addSubview(separator)
        view.addSubview(scrollView)
        view.addSubview(emptyState)
        view.addSubview(toolbarButtonsStackView)
        view.addSubview(searchBar)
        toolbarButtonsStackView.addArrangedSubview(newBookmarkButton)
        toolbarButtonsStackView.addArrangedSubview(newFolderButton)
        toolbarButtonsStackView.addArrangedSubview(deleteItemsButton)
        toolbarButtonsStackView.addArrangedSubview(sortItemsButton)
        toolbarButtonsStackView.translatesAutoresizingMaskIntoConstraints = false
        toolbarButtonsStackView.distribution = .fill

        configureToolbar(button: newBookmarkButton, image: .addBookmark, isHidden: false)
        configureToolbar(button: newFolderButton, image: .addFolder, isHidden: false)
        configureToolbar(button: deleteItemsButton, image: .trash, isHidden: true)
        configureToolbar(button: sortItemsButton, image: .sortAscending, isHidden: false)

        emptyState.addSubview(emptyStateImageView)
        emptyState.addSubview(emptyStateTitle)
        emptyState.addSubview(emptyStateMessage)
        emptyState.addSubview(importButton)

        emptyState.isHidden = true
        emptyState.translatesAutoresizingMaskIntoConstraints = false
        importButton.translatesAutoresizingMaskIntoConstraints = false

        configureEmptyState(
            label: emptyStateTitle,
            font: .systemFont(ofSize: 15, weight: .semibold),
            attributedTitle: .make(
                UserText.bookmarksEmptyStateTitle,
                lineHeight: 1.14,
                kern: -0.23
            )
        )

        configureEmptyState(
            label: emptyStateMessage,
            font: .systemFont(ofSize: 13),
            attributedTitle: .make(
                UserText.bookmarksEmptyStateMessage,
                lineHeight: 1.05,
                kern: -0.08
            )
        )

        emptyStateImageView.setContentHuggingPriority(.init(rawValue: 251), for: .horizontal)
        emptyStateImageView.setContentHuggingPriority(.init(rawValue: 251), for: .vertical)
        emptyStateImageView.translatesAutoresizingMaskIntoConstraints = false
        emptyStateImageView.imageScaling = .scaleProportionallyDown

        scrollView.autohidesScrollers = true
        scrollView.hasVerticalScroller = true
        scrollView.hasHorizontalScroller = false
        scrollView.borderType = .noBorder
        scrollView.translatesAutoresizingMaskIntoConstraints = false
        scrollView.usesPredominantAxisScrolling = false
        scrollView.automaticallyAdjustsContentInsets = false
        scrollView.contentInsets = NSEdgeInsets(top: 22, left: 0, bottom: 22, right: 0)
        scrollView.menu = BookmarksContextMenu(bookmarkManager: bookmarkManager, delegate: self)

        let clipView = NSClipView()
        clipView.documentView = tableView

        clipView.autoresizingMask = [.width, .height]
        clipView.backgroundColor = .clear
        clipView.drawsBackground = false
        clipView.frame = CGRect(x: 0, y: 0, width: 640, height: 601)

        tableView.addTableColumn(NSTableColumn())

        tableView.headerView = nil
        tableView.backgroundColor = .clear
        tableView.setContentHuggingPriority(.defaultHigh, for: .vertical)
        tableView.style = .plain
        tableView.selectionHighlightStyle = .none
        tableView.allowsMultipleSelection = true
        tableView.usesAutomaticRowHeights = true
        tableView.doubleAction = #selector(handleDoubleClick)
        tableView.delegate = self
        tableView.dataSource = self

        scrollView.contentView = clipView

        separator.boxType = .separator
        separator.setContentHuggingPriority(.defaultHigh, for: .vertical)
        separator.translatesAutoresizingMaskIntoConstraints = false

        searchBar.translatesAutoresizingMaskIntoConstraints = false
        searchBar.placeholderString = UserText.bookmarksSearch
        searchBar.delegate = self

        setupLayout()
    }

    private func setupLayout() {
        NSLayoutConstraint.activate([
            toolbarButtonsStackView.leadingAnchor.constraint(equalTo: view.leadingAnchor, constant: 48),
            view.trailingAnchor.constraint(equalTo: scrollView.trailingAnchor, constant: 48),
            separator.topAnchor.constraint(equalTo: toolbarButtonsStackView.bottomAnchor, constant: 24),
            emptyState.centerYAnchor.constraint(equalTo: view.centerYAnchor, constant: 20),
            scrollView.topAnchor.constraint(equalTo: separator.bottomAnchor),

            searchBar.heightAnchor.constraint(equalToConstant: 28),
            searchBar.leadingAnchor.constraint(greaterThanOrEqualTo: toolbarButtonsStackView.trailingAnchor, constant: 8),
            searchBar.widthAnchor.constraint(equalToConstant: 256),
            searchBar.centerYAnchor.constraint(equalTo: toolbarButtonsStackView.centerYAnchor),
            searchBar.trailingAnchor.constraint(equalTo: separator.trailingAnchor),
            view.bottomAnchor.constraint(equalTo: scrollView.bottomAnchor),
            view.trailingAnchor.constraint(greaterThanOrEqualTo: searchBar.trailingAnchor, constant: 20),
            view.trailingAnchor.constraint(equalTo: separator.trailingAnchor, constant: 58),
            emptyState.centerXAnchor.constraint(equalTo: view.centerXAnchor),
            separator.leadingAnchor.constraint(equalTo: view.leadingAnchor, constant: 58),
            toolbarButtonsStackView.topAnchor.constraint(equalTo: view.topAnchor, constant: 32),
            emptyState.topAnchor.constraint(greaterThanOrEqualTo: separator.bottomAnchor, constant: 8),
            scrollView.leadingAnchor.constraint(equalTo: view.leadingAnchor, constant: 48),
            emptyState.centerXAnchor.constraint(equalTo: separator.centerXAnchor),

            newBookmarkButton.heightAnchor.constraint(equalToConstant: 24),
            newFolderButton.heightAnchor.constraint(equalToConstant: 24),
            deleteItemsButton.heightAnchor.constraint(equalToConstant: 24),
            sortItemsButton.heightAnchor.constraint(equalToConstant: 24),

            emptyStateMessage.centerXAnchor.constraint(equalTo: emptyState.centerXAnchor),

            importButton.topAnchor.constraint(equalTo: emptyStateMessage.bottomAnchor, constant: 8),
            emptyState.heightAnchor.constraint(equalToConstant: 218),
            emptyStateMessage.topAnchor.constraint(equalTo: emptyStateTitle.bottomAnchor, constant: 8),
            importButton.centerXAnchor.constraint(equalTo: emptyState.centerXAnchor),
            emptyStateImageView.centerXAnchor.constraint(equalTo: emptyState.centerXAnchor),
            emptyState.widthAnchor.constraint(equalToConstant: 224),
            emptyStateImageView.topAnchor.constraint(equalTo: emptyState.topAnchor),
            emptyStateTitle.centerXAnchor.constraint(equalTo: emptyState.centerXAnchor),
            emptyStateTitle.topAnchor.constraint(equalTo: emptyStateImageView.bottomAnchor, constant: 8),

            emptyStateMessage.widthAnchor.constraint(equalToConstant: 192),

            emptyStateTitle.widthAnchor.constraint(equalToConstant: 192),

            emptyStateImageView.widthAnchor.constraint(equalToConstant: 128),
            emptyStateImageView.heightAnchor.constraint(equalToConstant: 96)
        ])

    }

    override func viewDidLoad() {
        super.viewDidLoad()

        tableView.setDraggingSourceOperationMask([.move], forLocal: true)
        tableView.registerForDraggedTypes(BookmarkDragDropManager.draggedTypes)

        reloadData()

        sortBookmarksViewModel.$selectedSortMode.sink { [weak self] newSortMode in
            guard let self else { return }

            switch newSortMode {
            case .nameDescending:
                self.sortItemsButton.image = .bookmarkSortDesc
            default:
                self.sortItemsButton.image = .bookmarkSortAsc
            }

            delegate?.bookmarkManagementDetailViewControllerSortChanged(newSortMode)
            self.setupSort(mode: newSortMode)
        }.store(in: &cancellables)
    }

    override func viewDidDisappear() {
        super.viewDidDisappear()
        reloadData()
    }

    override func keyDown(with event: NSEvent) {
        if event.charactersIgnoringModifiers == String(UnicodeScalar(NSDeleteCharacter)!) {
            deleteSelectedItems()
        } else {
            let commandKeyDown = event.modifierFlags.contains(.command)
            if commandKeyDown && event.keyCode == 3 { // CMD + F
                searchBar.makeMeFirstResponder()
            }
        }
    }

    fileprivate func reloadData() {
        handleItemsVisibility()

        let scrollPosition = tableView.visibleRect.origin
        tableView.reloadData()
        tableView.scroll(scrollPosition)

        updateToolbarButtons()
    }

    private func handleItemsVisibility() {
        switch managementDetailViewModel.contentState {
        case .empty(let emptyState):
            showEmptyStateView(for: emptyState)
        case .nonEmpty:
            emptyState.isHidden = true
            tableView.isHidden = false
        }
    }

    private func showEmptyStateView(for mode: BookmarksEmptyStateContent) {
        tableView.isHidden = true
        emptyState.isHidden = false
        emptyStateTitle.stringValue = mode.title
        emptyStateMessage.stringValue = mode.description
        emptyStateImageView.image = mode.image
        importButton.isHidden = mode.shouldHideImportButton
    }

    @objc func onImportClicked(_ sender: NSButton) {
        DataImportView().show()
    }

    @objc func handleDoubleClick(_ sender: NSTableView) {
        if sender.selectedRowIndexes.count > 1 {
            let entities = sender.selectedRowIndexes.map { fetchEntity(at: $0) }
            let bookmarks = entities.compactMap { $0 as? Bookmark }
            openBookmarksInNewTabs(bookmarks)

            return
        }

        let index = sender.clickedRow

        guard index != -1, let entity = fetchEntity(at: index) else {
            return
        }

        managementDetailViewModel.onBookmarkTapped()

        if let url = (entity as? Bookmark)?.urlObject {
            if NSApplication.shared.isCommandPressed && NSApplication.shared.isShiftPressed {
                WindowsManager.openNewWindow(with: url, source: .bookmark, isBurner: false)
            } else if NSApplication.shared.isCommandPressed {
                WindowControllersManager.shared.show(url: url, source: .bookmark, newTab: true)
            } else {
                WindowControllersManager.shared.show(url: url, source: .bookmark, newTab: true)
            }
        } else if let folder = entity as? BookmarkFolder {
            clearSearch()
            resetSelections()
            delegate?.bookmarkManagementDetailViewControllerDidSelectFolder(folder)
        }
    }

    @objc func presentAddBookmarkModal(_ sender: Any) {
        BookmarksDialogViewFactory.makeAddBookmarkView(parent: selectionState.folder)
            .show(in: view.window)
    }

    @objc func delete(_ sender: AnyObject) {
        deleteSelectedItems()
    }

    @objc func sortBookmarks(_ sender: NSButton) {
        let menu = sortBookmarksViewModel.menu
        managementDetailViewModel.onSortButtonTapped()
        menu.popUpAtMouseLocation(in: sortItemsButton)
    }

    func validateMenuItem(_ menuItem: NSMenuItem) -> Bool {
        if menuItem.action == #selector(BookmarkManagementDetailViewController.delete(_:)) {
            return !tableView.selectedRowIndexes.isEmpty
        }

        return true
    }

    private func setupSort(mode: BookmarksSortMode) {
        clearSearch()
        managementDetailViewModel.update(selection: selectionState, mode: mode)
        tableView.reloadData()
        sortItemsButton.backgroundColor = mode.shouldHighlightButton ? .buttonMouseDown : .clear
        sortItemsButton.mouseOverColor = mode.shouldHighlightButton ? .buttonMouseDown : .buttonMouseOver
    }

    private func clearSearch() {
        searchBar.stringValue = ""
    }

    private func totalRows() -> Int {
        return managementDetailViewModel.totalRows()
    }

    private func deleteSelectedItems() {
        let entities = tableView.selectedRowIndexes.compactMap { fetchEntity(at: $0) }
        let entityUUIDs = entities.map(\.id)

        bookmarkManager.remove(objectsWithUUIDs: entityUUIDs)
    }

    private(set) lazy var faviconsFetcherOnboarding: FaviconsFetcherOnboarding? = {
        guard let syncService = NSApp.delegateTyped.syncService, let syncBookmarksAdapter = NSApp.delegateTyped.syncDataProviders?.bookmarksAdapter else {
            assertionFailure("SyncService and/or SyncBookmarksAdapter is nil")
            return nil
        }
        return .init(syncService: syncService, syncBookmarksAdapter: syncBookmarksAdapter)
    }()
}

// MARK: - NSTableView

extension BookmarkManagementDetailViewController: NSTableViewDelegate, NSTableViewDataSource {

    func numberOfRows(in tableView: NSTableView) -> Int {
        return totalRows()
    }

    func tableView(_ tableView: NSTableView, objectValueFor tableColumn: NSTableColumn?, row: Int) -> Any? {
        return fetchEntity(at: row)
    }

    func tableView(_ tableView: NSTableView, rowViewForRow row: Int) -> NSTableRowView? {
        let rowView = BookmarkTableRowView()
        rowView.onSelectionChanged = onSelectionChanged

        return rowView
    }

    func tableView(_ tableView: NSTableView, viewFor tableColumn: NSTableColumn?, row: Int) -> NSView? {
        guard let entity = fetchEntity(at: row) else { return nil }

        let cell = tableView.makeView(withIdentifier: .init(BookmarkTableCellView.className()), owner: nil) as? BookmarkTableCellView
            ?? BookmarkTableCellView(identifier: .init(BookmarkTableCellView.className()))

        cell.delegate = self

        if let bookmark = entity as? Bookmark {
            cell.update(from: bookmark)

            if bookmark.favicon(.small) == nil {
                faviconsFetcherOnboarding?.presentOnboardingIfNeeded()
            }
        } else if let folder = entity as? BookmarkFolder {
            cell.update(from: folder)
        } else {
            assertionFailure("Failed to cast bookmark")
        }
        cell.isSelected = tableView.selectedRowIndexes.contains(row)

        return cell
    }

    func tableView(_ tableView: NSTableView, pasteboardWriterForRow row: Int) -> NSPasteboardWriting? {
        guard let entity = fetchEntity(at: row) else { return nil }
        return entity.pasteboardWriter
    }

    private func destination(for dropOperation: NSTableView.DropOperation, at row: Int) -> Any {
        switch dropOperation {
        case .on:
            if let entity = fetchEntity(at: row) {
                return entity
            }
        case .above:
            if let folder = selectionState.folder {
                return folder
            }
        @unknown default: preconditionFailure()
        }
        return selectionState == .favorites ? PseudoFolder.favorites : PseudoFolder.bookmarks
    }

    func tableView(_ tableView: NSTableView,
                   validateDrop info: NSDraggingInfo,
                   proposedRow row: Int,
                   proposedDropOperation dropOperation: NSTableView.DropOperation) -> NSDragOperation {
        let destination = destination(for: dropOperation, at: row)
        return dragDropManager.validateDrop(info, to: destination)
    }

    func tableView(_ tableView: NSTableView, acceptDrop info: NSDraggingInfo, row: Int, dropOperation: NSTableView.DropOperation) -> Bool {

        let destination = destination(for: dropOperation, at: row)
        let index = dropOperation == .above ? row : -1

        return dragDropManager.acceptDrop(info, to: destination, at: index)
    }

    private func fetchEntity(at row: Int) -> BaseBookmarkEntity? {
        return managementDetailViewModel.fetchEntity(at: row)
    }

    /// Updates the next/previous selection state of each row, and clears the selection flag.
    fileprivate func resetSelections() {
        guard totalRows() > 0 else { return }

        let indexes = tableView.selectedRowIndexes
        for index in 0 ..< totalRows() {
            let row = self.tableView.rowView(atRow: index, makeIfNecessary: false) as? BookmarkTableRowView
            row?.hasPrevious = indexes.contains(index - 1)
            row?.hasNext = indexes.contains(index + 1)

            let cell = self.tableView.view(atColumn: 0, row: index, makeIfNecessary: false) as? BookmarkTableCellView
            cell?.isSelected = false
        }
    }

    func tableViewSelectionDidChange(_ notification: Notification) {
        onSelectionChanged()
    }

    func onSelectionChanged() {
        func updateCellSelections() {
            resetSelections()
            tableView.selectedRowIndexes.forEach {
                let cell = self.tableView.view(atColumn: 0, row: $0, makeIfNecessary: false) as? BookmarkTableCellView
                cell?.isSelected = true
            }
        }

        updateCellSelections()
        updateToolbarButtons()
    }

    private func updateToolbarButtons() {
        let shouldShowDeleteButton = tableView.selectedRowIndexes.count > 1
        NSAnimationContext.runAnimationGroup { context in
            context.duration = 0.25
            deleteItemsButton.animator().isHidden = !shouldShowDeleteButton
            newBookmarkButton.animator().isHidden = shouldShowDeleteButton
            newFolderButton.animator().isHidden = shouldShowDeleteButton
        }
    }

    fileprivate func openBookmarksInNewTabs(_ bookmarks: [Bookmark]) {
        guard let tabCollection = WindowControllersManager.shared.lastKeyMainWindowController?.mainViewController.tabCollectionViewModel else {
            assertionFailure("Cannot open in new tabs")
            return
        }

        let tabs = bookmarks.compactMap { $0.urlObject }.map {
            Tab(content: .url($0, source: .bookmark),
                shouldLoadInBackground: true,
                burnerMode: tabCollection.burnerMode)
        }
        tabCollection.append(tabs: tabs)
        PixelExperiment.fireOnboardingBookmarkUsed5to7Pixel()
    }
}

// MARK: - Private

private extension BookmarkManagementDetailViewController {

    func configureToolbar(button: MouseOverButton, image: NSImage, isHidden: Bool) {
        button.bezelStyle = .shadowlessSquare
        button.cornerRadius = 4
        button.normalTintColor = .button
        button.mouseDownColor = .buttonMouseDown
        button.mouseOverColor = .buttonMouseOver
        button.imageHugsTitle = true
        button.setContentHuggingPriority(.defaultHigh, for: .vertical)
        button.alignment = .center
        button.font = .systemFont(ofSize: 13)
        button.image = image
        button.imagePosition = .imageLeading
        button.isHidden = isHidden
    }

    func configureEmptyState(label: NSTextField, font: NSFont, attributedTitle: NSAttributedString) {
        label.isEditable = false
        label.setContentHuggingPriority(.defaultHigh, for: .vertical)
        label.setContentHuggingPriority(.init(rawValue: 251), for: .horizontal)
        label.translatesAutoresizingMaskIntoConstraints = false
        label.alignment = .center
        label.drawsBackground = false
        label.isBordered = false
        label.font = font
        label.textColor = .labelColor
        label.attributedStringValue = attributedTitle
    }

}

// MARK: - BookmarkTableCellViewDelegate

extension BookmarkManagementDetailViewController: BookmarkTableCellViewDelegate {

    func bookmarkTableCellViewRequestedMenu(_ sender: NSButton, cell: BookmarkTableCellView) {
<<<<<<< HEAD
        let row = tableView.row(for: cell)

        guard let bookmark = fetchEntity(at: row) as? Bookmark else {
            assertionFailure("BookmarkManagementDetailViewController: Tried to present bookmark menu for nil bookmark or folder")
            return
        }

        guard let contextMenu = ContextualMenu.menu(for: [bookmark], target: self, forSearch: managementDetailViewModel.isSearching) else { return }
        contextMenu.popUpAtMouseLocation(in: view)
    }

}

// MARK: - NSMenuDelegate

extension BookmarkManagementDetailViewController: NSMenuDelegate {

    func contextualMenuForClickedRows() -> NSMenu? {
        let row = tableView.clickedRow

        guard row != -1 else {
            return ContextualMenu.menu(for: nil)
        }

        // If only one item is selected try to get the item and its parent folder otherwise show the menu for multiple items.
        if tableView.selectedRowIndexes.contains(row), tableView.selectedRowIndexes.count > 1 {
            return ContextualMenu.menu(for: self.selectedItems())
        }

        let (item, parent) = fetchEntityAndParent(at: row)

        if let item {
            return ContextualMenu.menu(for: item, parentFolder: parent, forSearch: managementDetailViewModel.isSearching)
        } else {
            return nil
        }
    }

    public func menuNeedsUpdate(_ menu: NSMenu) {
        menu.removeAllItems()

        guard let contextualMenu = contextualMenuForClickedRows() else {
            return
        }

        let items = contextualMenu.items
        contextualMenu.removeAllItems()
        for menuItem in items {
            menu.addItem(menuItem)
        }
    }

}

// MARK: - Menu Item Selectors

extension BookmarkManagementDetailViewController: FolderMenuItemSelectors {

    func newFolder(_ sender: NSMenuItem) {
        presentAddFolderModal(sender)
    }

    func editFolder(_ sender: NSMenuItem) {
        guard let bookmarkEntityInfo = sender.representedObject as? BookmarkEntityInfo,
              let folder = bookmarkEntityInfo.entity as? BookmarkFolder
        else {
            assertionFailure("Failed to cast menu represented object to BookmarkFolder")
            return
        }

        BookmarksDialogViewFactory.makeEditBookmarkFolderView(folder: folder, parentFolder: bookmarkEntityInfo.parent)
            .show(in: view.window)
    }

    func deleteFolder(_ sender: NSMenuItem) {
        guard let folder = sender.representedObject as? BookmarkFolder else {
            assertionFailure("Failed to retrieve Bookmark from Delete Folder context menu item")
            return
        }

        bookmarkManager.remove(folder: folder)
    }

    func moveToEnd(_ sender: NSMenuItem) {
        guard let bookmarkEntity = sender.representedObject as? BookmarksEntityIdentifiable else {
            assertionFailure("Failed to cast menu item's represented object to BookmarkEntity")
            return
        }

        let parentFolderType: ParentFolderType = bookmarkEntity.parentId.flatMap { .parent(uuid: $0) } ?? .root
        bookmarkManager.move(objectUUIDs: [bookmarkEntity.entityId], toIndex: nil, withinParentFolder: parentFolderType) { _ in }
    }

    func openInNewTabs(_ sender: Any) {
        if let children = ((sender as? NSMenuItem)?.representedObject as? BookmarkFolder)?.children {
            let bookmarks = children.compactMap { $0 as? Bookmark }
            openBookmarksInNewTabs(bookmarks)
        } else if let bookmarks = (sender as? NSMenuItem)?.representedObject as? [Bookmark] {
            openBookmarksInNewTabs(bookmarks)
        } else {
            assertionFailure("Failed to open entity in new tabs")
        }
        PixelExperiment.fireOnboardingBookmarkUsed5to7Pixel()
    }

    func openAllInNewWindow(_ sender: NSMenuItem) {
        guard let tabCollection = WindowControllersManager.shared.lastKeyMainWindowController?.mainViewController.tabCollectionViewModel,
              let folder = sender.representedObject as? BookmarkFolder
        else {
            assertionFailure("Cannot open all in new window")
            return
        }

        let newTabCollection = TabCollection.withContentOfBookmark(folder: folder, burnerMode: tabCollection.burnerMode)
        WindowsManager.openNewWindow(with: newTabCollection, isBurner: tabCollection.isBurner)
        PixelExperiment.fireOnboardingBookmarkUsed5to7Pixel()
=======
        tableView.menu?.popUpAtMouseLocation(in: cell)
>>>>>>> 686b2df8
    }

}

// MARK: - BookmarksContextMenuDelegate

extension BookmarkManagementDetailViewController: BookmarksContextMenuDelegate {

    var isSearching: Bool { managementDetailViewModel.isSearching }

    var parentFolder: BookmarkFolder? {
        return managementDetailViewModel.fetchParent()
    }

    var shouldIncludeManageBookmarksItem: Bool { false }

    func selectedItems() -> [Any] {
        guard let row = tableView.clickedRowIfValid else { return [] }

        // If only one item is selected try to get the item and its parent folder otherwise show the menu for multiple items.
        if tableView.selectedRowIndexes.contains(row), tableView.selectedRowIndexes.count > 1 {
            return tableView.selectedRowIndexes.compactMap { index in
                return fetchEntity(at: index)
            }
        }

        return fetchEntity(at: row).map { [$0] } ?? []
    }

    func showDialog(_ dialog: any ModalView) {
        dialog.show(in: view.window)
    }

    func closePopoverIfNeeded() {}

}

extension BookmarkManagementDetailViewController: BookmarkSearchMenuItemSelectors {
    func showInFolder(_ sender: NSMenuItem) {
        guard let baseBookmark = sender.representedObject as? BaseBookmarkEntity else {
            assertionFailure("Failed to retrieve Bookmark from Show in Folder context menu item")
            return
        }

        if let bookmark = baseBookmark as? Bookmark,
            let folder = managementDetailViewModel.searchForParent(bookmark: bookmark) {
            delegate?.bookmarkManagementDetailViewControllerDidSelectFolder(folder)
        } else if let folder = baseBookmark as? BookmarkFolder {
            delegate?.bookmarkManagementDetailViewControllerDidSelectFolder(folder)
        }
    }
}

// MARK: - Search field delegate

extension BookmarkManagementDetailViewController: NSSearchFieldDelegate {

    func controlTextDidChange(_ obj: Notification) {
        if let searchField = obj.object as? NSSearchField {
            managementDetailViewModel.update(selection: selectionState,
                                             mode: sortBookmarksViewModel.selectedSortMode,
                                             searchQuery: searchField.stringValue)
            delegate?.bookmarkManagementDetailViewControllerDidStartSearching()
            reloadData()
        }
    }
}

#if DEBUG
@available(macOS 14.0, *)
#Preview(traits: .fixedLayout(width: 700, height: 660)) {

    return BookmarkManagementDetailViewController(bookmarkManager: {
        let bkman = LocalBookmarkManager(bookmarkStore: BookmarkStoreMock(bookmarks: [
            BookmarkFolder(id: "1", title: "Folder 1", children: [
                BookmarkFolder(id: "2", title: "Nested Folder", children: [
                    Bookmark(id: "b1", url: URL.duckDuckGo.absoluteString, title: "DuckDuckGo", isFavorite: false, parentFolderUUID: "2")
                ])
            ]),
            BookmarkFolder(id: "3", title: "Another Folder", children: [
                BookmarkFolder(id: "4", title: "Nested Folder", children: [
                    BookmarkFolder(id: "5", title: "Another Nested Folder", children: [
                        Bookmark(id: "b2", url: URL.duckDuckGo.absoluteString, title: "DuckDuckGo", isFavorite: false, parentFolderUUID: "5")
                    ])
                ])
            ]),
            Bookmark(id: "b3", url: URL.duckDuckGo.absoluteString, title: "Bookmark 1", isFavorite: false, parentFolderUUID: ""),
            Bookmark(id: "b4", url: URL.duckDuckGo.absoluteString, title: "Bookmark 2", isFavorite: false, parentFolderUUID: ""),
            Bookmark(id: "b5", url: URL.duckDuckGo.absoluteString, title: "DuckDuckGo", isFavorite: false, parentFolderUUID: "")
        ]))
        bkman.loadBookmarks()
        customAssertionFailure = { _, _, _ in }

        return bkman
    }())

}
#endif<|MERGE_RESOLUTION|>--- conflicted
+++ resolved
@@ -584,126 +584,7 @@
 extension BookmarkManagementDetailViewController: BookmarkTableCellViewDelegate {
 
     func bookmarkTableCellViewRequestedMenu(_ sender: NSButton, cell: BookmarkTableCellView) {
-<<<<<<< HEAD
-        let row = tableView.row(for: cell)
-
-        guard let bookmark = fetchEntity(at: row) as? Bookmark else {
-            assertionFailure("BookmarkManagementDetailViewController: Tried to present bookmark menu for nil bookmark or folder")
-            return
-        }
-
-        guard let contextMenu = ContextualMenu.menu(for: [bookmark], target: self, forSearch: managementDetailViewModel.isSearching) else { return }
-        contextMenu.popUpAtMouseLocation(in: view)
-    }
-
-}
-
-// MARK: - NSMenuDelegate
-
-extension BookmarkManagementDetailViewController: NSMenuDelegate {
-
-    func contextualMenuForClickedRows() -> NSMenu? {
-        let row = tableView.clickedRow
-
-        guard row != -1 else {
-            return ContextualMenu.menu(for: nil)
-        }
-
-        // If only one item is selected try to get the item and its parent folder otherwise show the menu for multiple items.
-        if tableView.selectedRowIndexes.contains(row), tableView.selectedRowIndexes.count > 1 {
-            return ContextualMenu.menu(for: self.selectedItems())
-        }
-
-        let (item, parent) = fetchEntityAndParent(at: row)
-
-        if let item {
-            return ContextualMenu.menu(for: item, parentFolder: parent, forSearch: managementDetailViewModel.isSearching)
-        } else {
-            return nil
-        }
-    }
-
-    public func menuNeedsUpdate(_ menu: NSMenu) {
-        menu.removeAllItems()
-
-        guard let contextualMenu = contextualMenuForClickedRows() else {
-            return
-        }
-
-        let items = contextualMenu.items
-        contextualMenu.removeAllItems()
-        for menuItem in items {
-            menu.addItem(menuItem)
-        }
-    }
-
-}
-
-// MARK: - Menu Item Selectors
-
-extension BookmarkManagementDetailViewController: FolderMenuItemSelectors {
-
-    func newFolder(_ sender: NSMenuItem) {
-        presentAddFolderModal(sender)
-    }
-
-    func editFolder(_ sender: NSMenuItem) {
-        guard let bookmarkEntityInfo = sender.representedObject as? BookmarkEntityInfo,
-              let folder = bookmarkEntityInfo.entity as? BookmarkFolder
-        else {
-            assertionFailure("Failed to cast menu represented object to BookmarkFolder")
-            return
-        }
-
-        BookmarksDialogViewFactory.makeEditBookmarkFolderView(folder: folder, parentFolder: bookmarkEntityInfo.parent)
-            .show(in: view.window)
-    }
-
-    func deleteFolder(_ sender: NSMenuItem) {
-        guard let folder = sender.representedObject as? BookmarkFolder else {
-            assertionFailure("Failed to retrieve Bookmark from Delete Folder context menu item")
-            return
-        }
-
-        bookmarkManager.remove(folder: folder)
-    }
-
-    func moveToEnd(_ sender: NSMenuItem) {
-        guard let bookmarkEntity = sender.representedObject as? BookmarksEntityIdentifiable else {
-            assertionFailure("Failed to cast menu item's represented object to BookmarkEntity")
-            return
-        }
-
-        let parentFolderType: ParentFolderType = bookmarkEntity.parentId.flatMap { .parent(uuid: $0) } ?? .root
-        bookmarkManager.move(objectUUIDs: [bookmarkEntity.entityId], toIndex: nil, withinParentFolder: parentFolderType) { _ in }
-    }
-
-    func openInNewTabs(_ sender: Any) {
-        if let children = ((sender as? NSMenuItem)?.representedObject as? BookmarkFolder)?.children {
-            let bookmarks = children.compactMap { $0 as? Bookmark }
-            openBookmarksInNewTabs(bookmarks)
-        } else if let bookmarks = (sender as? NSMenuItem)?.representedObject as? [Bookmark] {
-            openBookmarksInNewTabs(bookmarks)
-        } else {
-            assertionFailure("Failed to open entity in new tabs")
-        }
-        PixelExperiment.fireOnboardingBookmarkUsed5to7Pixel()
-    }
-
-    func openAllInNewWindow(_ sender: NSMenuItem) {
-        guard let tabCollection = WindowControllersManager.shared.lastKeyMainWindowController?.mainViewController.tabCollectionViewModel,
-              let folder = sender.representedObject as? BookmarkFolder
-        else {
-            assertionFailure("Cannot open all in new window")
-            return
-        }
-
-        let newTabCollection = TabCollection.withContentOfBookmark(folder: folder, burnerMode: tabCollection.burnerMode)
-        WindowsManager.openNewWindow(with: newTabCollection, isBurner: tabCollection.isBurner)
-        PixelExperiment.fireOnboardingBookmarkUsed5to7Pixel()
-=======
         tableView.menu?.popUpAtMouseLocation(in: cell)
->>>>>>> 686b2df8
     }
 
 }
