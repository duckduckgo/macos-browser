//
//  BookmarksOutlineView.swift
//
//  Copyright © 2021 DuckDuckGo. All rights reserved.
//
//  Licensed under the Apache License, Version 2.0 (the "License");
//  you may not use this file except in compliance with the License.
//  You may obtain a copy of the License at
//
//  http://www.apache.org/licenses/LICENSE-2.0
//
//  Unless required by applicable law or agreed to in writing, software
//  distributed under the License is distributed on an "AS IS" BASIS,
//  WITHOUT WARRANTIES OR CONDITIONS OF ANY KIND, either express or implied.
//  See the License for the specific language governing permissions and
//  limitations under the License.
//

import AppKit
import Carbon
import Combine

final class BookmarksOutlineView: NSOutlineView {

    private var highlightedRowView: RoundedSelectionRowView?
    private var highlightedCellView: BookmarkOutlineCellView?

    @PublishedAfter var highlightedRow: Int? {
        didSet {
            highlightedRowView?.highlight = false
            highlightedCellView?.highlight = false
            guard let row = highlightedRow, row < numberOfRows else { return }
            if case .keyDown = NSApp.currentEvent?.type {
                scrollRowToVisible(row)
            }

            let item = item(atRow: row) as? BookmarkNode

            let isInKeyPopover = self.isInKeyPopover
            let rowView = rowView(atRow: row, makeIfNecessary: false) as? RoundedSelectionRowView
            rowView?.isInKeyWindow = isInKeyPopover
            rowView?.highlight = item?.canBeHighlighted ?? false
            highlightedRowView = rowView

            let cellView = self.view(atColumn: 0, row: row, makeIfNecessary: false) as? BookmarkOutlineCellView
            cellView?.isInKeyWindow = isInKeyPopover
            cellView?.highlight = item?.canBeHighlighted ?? false
            highlightedCellView = cellView

            var window = window
            while let windowParent = window?.parent,
                  type(of: windowParent) == type(of: window!),
                  let scrollView = windowParent.contentView?.subviews.first(where: { $0 is NSScrollView }) as? NSScrollView,
                  let outlineView = scrollView.documentView as? Self {
                window = windowParent

                outlineView.highlightedRowView?.isInKeyWindow = false
                outlineView.highlightedCellView?.isInKeyWindow = false
            }
        }
    }

    private var isInKeyPopover: Bool {
        if window?.childWindows?.first(where: { child in
            if type(of: child) == type(of: window!),
               let scrollView = child.contentView?.subviews.first(where: { $0 is NSScrollView }) as? NSScrollView,
               let outlineView = scrollView.documentView as? Self,
               outlineView.highlightedRow != nil {
                true
            } else {
                false
            }
        }) != nil {
            return false
        }
        return true
    }

    override var clickedRow: Int {
        let clickedRow = super.clickedRow
        // on Enter/Space key down: click event is sent to the OutlineView target with highlightedRow
        if [-1, NSNotFound].contains(clickedRow), let highlightedRow,
           NSApp.currentEvent?.type == .keyDown {

            return highlightedRow
        }
        return clickedRow
    }

    override func frameOfOutlineCell(atRow row: Int) -> NSRect {
        let frame = super.frameOfOutlineCell(atRow: row)

        guard let node = item(atRow: row) as? BookmarkNode else {
            return frame
        }

        if node.representedObject is SpacerNode {
            return .zero
        }

        guard node.representedObject is PseudoFolder else {
            return frame
        }

        if node.childNodes.isEmpty {
            return .zero
        } else {
            return frame
        }
    }

    override func viewDidMoveToWindow() {
        highlightedRow = nil

        super.viewDidMoveToWindow()
        guard let scrollView = enclosingScrollView else { return }

        let trackingArea = NSTrackingArea(rect: .zero, options: [.mouseMoved, .mouseEnteredAndExited, .activeInKeyWindow, .inVisibleRect], owner: self, userInfo: nil)

        scrollView.addTrackingArea(trackingArea)
    }

    override func mouseMoved(with event: NSEvent) {
        updateHighlightedRowUnderCursor()
    }

    override func mouseExited(with event: NSEvent) {
        let windowNumber = NSWindow.windowNumber(at: NSEvent.mouseLocation, belowWindowWithWindowNumber: 0)
        if let window = NSApp.window(withWindowNumber: windowNumber),
           window.contentViewController?.nextResponder is NSPopover {

            highlightedRowView?.isInKeyWindow = false
            highlightedCellView?.isInKeyWindow = false
        } else {
            highlightedRow = nil
        }
    }

    override func keyDown(with event: NSEvent) {
        // TODO: arrow up/down -> skip items that aren‘t `canBeHighlighted`; don‘t highlight in child menu if no such items
        switch Int(event.keyCode) {
        case kVK_DownArrow:
            if let highlightedRow {
                guard highlightedRow < numberOfRows - 1 else { return }
                if event.modifierFlags.contains(.command) || event.modifierFlags.contains(.option) {
                    self.highlightedRow = numberOfRows - 1
                } else {
                    self.highlightedRow = highlightedRow + 1
                }

            } else if numberOfRows > 0 /* && highlightedRow == nil */ {
                if let window, let windowParent = window.parent,
                   type(of: windowParent) == type(of: window) /* _NSPopoverWindow */,
                    let scrollView = windowParent.contentView?.subviews.first(where: { $0 is NSScrollView }) as? NSScrollView,
                    let outlineView = scrollView.documentView as? Self {

                    // when no highlighted row in child menu popover: send event to parent menu
                    outlineView.keyDown(with: event)

                } else if event.modifierFlags.contains(.option) {
                    self.highlightedRow = numberOfRows - 1
                } else {
                    self.highlightedRow = 0
                }
            }
        case kVK_UpArrow: // TODO: pgUp/Down, modifiers
            if let highlightedRow {
                guard highlightedRow > 0 else { return }
                if event.modifierFlags.contains(.command) || event.modifierFlags.contains(.option) {
                    self.highlightedRow = 0
                } else {
                    self.highlightedRow = highlightedRow - 1
                }

            } else if numberOfRows > 0 /* && highlightedRow == nil */ {
                if let window, let windowParent = window.parent,
                   type(of: windowParent) == type(of: window) /* _NSPopoverWindow */,
                   let scrollView = windowParent.contentView?.subviews.first(where: { $0 is NSScrollView }) as? NSScrollView,
                   let outlineView = scrollView.documentView as? Self {

                    // when no highlighted row in child menu popover: send event to parent menu
                    outlineView.keyDown(with: event)

                } else if event.modifierFlags.contains(.option) {
                    self.highlightedRow = 0
                } else {
                    self.highlightedRow = numberOfRows - 1
                }
            }
        case kVK_RightArrow:
            if let window, let windowParent = window.parent,
               type(of: windowParent) == type(of: window) /* _NSPopoverWindow */,
               let scrollView = windowParent.contentView?.subviews.first(where: { $0 is NSScrollView }) as? NSScrollView,
               let outlineView = scrollView.documentView as? Self {
                outlineView.highlightedRowView?.isInKeyWindow = false
                outlineView.highlightedCellView?.isInKeyWindow = false
                if highlightedRow == nil, numberOfRows > 0 {
                    highlightedRow = 0
                    break
                }
            }
            if let highlightedRow, let item = self.item(atRow: highlightedRow),
               isExpandable(item) {
                if !isItemExpanded(item) {
                    animator().expandItem(item)
                }
            } else if numberOfRows > 0 {
                self.highlightedRow = highlightedRow
            }

            // TODO: when in root: open next menu, left arrow: prev menu
        case kVK_LeftArrow:
            if let window, let windowParent = window.parent,
               type(of: windowParent) == type(of: window) /* _NSPopoverWindow */,
               let scrollView = windowParent.contentView?.subviews.first(where: { $0 is NSScrollView }) as? NSScrollView,
               let outlineView = scrollView.documentView as? Self,
               let popover = window.contentViewController?.nextResponder as? NSPopover {

                // close child menu
                popover.close()
                outlineView.highlightedRowView?.isInKeyWindow = true
                outlineView.highlightedCellView?.isInKeyWindow = true

            } else if let highlightedRow,
                      let item = self.item(atRow: highlightedRow),
                      isExpandable(item), isItemExpanded(item) {
                animator().collapseItem(item)
            } else {
//                super.keyDown(with: event)
            }

        case kVK_Return, kVK_ANSI_KeypadEnter, kVK_Space:
            if highlightedRow != nil {
                guard let action else {
                    assertionFailure("BookmarksOutlineView.action not set")
                    return
                }
                // select highlighted item
                NSApp.sendAction(action, to: target, from: self)

            } else if let window, let windowParent = window.parent,
                      type(of: windowParent) == type(of: window) /* _NSPopoverWindow */,
                      let scrollView = windowParent.contentView?.subviews.first(where: { $0 is NSScrollView }) as? NSScrollView,
                      let outlineView = scrollView.documentView as? Self,
                      numberOfRows > 0 {

                // when in child menu popover without selection: highlight first row
                highlightedRow = 0

                outlineView.highlightedRowView?.isInKeyWindow = false
                outlineView.highlightedCellView?.isInKeyWindow = false
            }

        case kVK_Escape: // TODO: hide search when active first
            var window = window
            while let windowParent = window?.parent,
                  type(of: windowParent) == type(of: window!) {
                window = windowParent
            }
            // close root popover on Esc
            if let popover = window?.contentViewController?.nextResponder as? NSPopover {
                popover.close()
            }

        default:
            super.keyDown(with: event)
        }
    }

    func scrollTo(_ item: Any, code: ((Int) -> Void)? = nil) {
        let rowIndex = row(forItem: item)

        if rowIndex != -1 {
            scrollRowToVisible(rowIndex)
            code?(rowIndex)
        }
    }

    /// Scrolls to the passed node and tries to position it in the second row.
    func scrollToAdjustedPositionInOutlineView(_ item: Any) {
        scrollTo(item) { rowIndex in
            if let enclosingScrollView = self.enclosingScrollView {
                let rowRect = self.rect(ofRow: rowIndex)
                let desiredTopPosition = rowRect.origin.y - self.rowHeight // Adjusted position one row height from the top.
                let scrollPoint = NSPoint(x: 0, y: desiredTopPosition - enclosingScrollView.contentInsets.top)
                enclosingScrollView.contentView.scroll(to: scrollPoint)
            }
        }
    }

    func highlight(_ item: Any) {
        let row = row(forItem: item)
        guard let rowView = rowView(atRow: row, makeIfNecessary: false) as? RoundedSelectionRowView else { return }

        rowView.highlight = true

        DispatchQueue.main.asyncAfter(deadline: .now() + 3.0) {
            rowView.highlight = false
        }
    }

<<<<<<< HEAD
    func updateHighlightedRowUnderCursor() {
        let point = mouseLocationInsideBounds()
        let row = point.map { self.row(at: NSPoint(x: self.bounds.midX, y: $0.y)) } ?? -1
        guard row >= 0, row < NSNotFound else {
            highlightedRow = nil
            return
        }
        if highlightedRow != row {
            highlightedRow = row
        } else {
            highlightedRowView?.isInKeyWindow = true
            highlightedCellView?.isInKeyWindow = true
        }
    }

=======
    func isItemVisible(_ item: Any) -> Bool {
        let rowIndex = self.row(forItem: item)

        if rowIndex == -1 {
            return false
        }

        let visibleRowsRange = self.rows(in: self.visibleRect)
        return visibleRowsRange.contains(rowIndex)
    }
>>>>>>> cb5ae6d5
}<|MERGE_RESOLUTION|>--- conflicted
+++ resolved
@@ -151,8 +151,8 @@
             } else if numberOfRows > 0 /* && highlightedRow == nil */ {
                 if let window, let windowParent = window.parent,
                    type(of: windowParent) == type(of: window) /* _NSPopoverWindow */,
-                    let scrollView = windowParent.contentView?.subviews.first(where: { $0 is NSScrollView }) as? NSScrollView,
-                    let outlineView = scrollView.documentView as? Self {
+                   let scrollView = windowParent.contentView?.subviews.first(where: { $0 is NSScrollView }) as? NSScrollView,
+                   let outlineView = scrollView.documentView as? Self {
 
                     // when no highlighted row in child menu popover: send event to parent menu
                     outlineView.keyDown(with: event)
@@ -299,7 +299,6 @@
         }
     }
 
-<<<<<<< HEAD
     func updateHighlightedRowUnderCursor() {
         let point = mouseLocationInsideBounds()
         let row = point.map { self.row(at: NSPoint(x: self.bounds.midX, y: $0.y)) } ?? -1
@@ -315,7 +314,6 @@
         }
     }
 
-=======
     func isItemVisible(_ item: Any) -> Bool {
         let rowIndex = self.row(forItem: item)
 
@@ -326,5 +324,5 @@
         let visibleRowsRange = self.rows(in: self.visibleRect)
         return visibleRowsRange.contains(rowIndex)
     }
->>>>>>> cb5ae6d5
+
 }