--- conflicted
+++ resolved
@@ -125,8 +125,6 @@
         updateIsInKeyPopoverState()
     }
 
-<<<<<<< HEAD
-=======
     override var clickedRow: Int {
         let clickedRow = super.clickedRow
         if clickedRow != -1 {
@@ -137,7 +135,6 @@
         } ?? -1
     }
 
->>>>>>> d54dd229
     override func frameOfOutlineCell(atRow row: Int) -> NSRect {
         let frame = super.frameOfOutlineCell(atRow: row)
 
