--- conflicted
+++ resolved
@@ -123,16 +123,6 @@
 
     @objc private func popoverDidClose(_: Notification) {
         updateIsInKeyPopoverState()
-    }
-
-    override var clickedRow: Int {
-        let clickedRow = super.clickedRow
-        if clickedRow != -1 {
-            return clickedRow
-        }
-        return self.withMouseLocationInViewCoordinates { point in
-            self.row(at: point)
-        } ?? -1
     }
 
     override var clickedRow: Int {
@@ -400,8 +390,5 @@
         }
         return super.validateProposedFirstResponder(responder, for: event)
     }
-<<<<<<< HEAD
-=======
-
->>>>>>> bc2fec3f
+
 }