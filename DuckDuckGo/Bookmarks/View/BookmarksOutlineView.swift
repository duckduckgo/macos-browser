//
//  BookmarksOutlineView.swift
//
//  Copyright © 2021 DuckDuckGo. All rights reserved.
//
//  Licensed under the Apache License, Version 2.0 (the "License");
//  you may not use this file except in compliance with the License.
//  You may obtain a copy of the License at
//
//  http://www.apache.org/licenses/LICENSE-2.0
//
//  Unless required by applicable law or agreed to in writing, software
//  distributed under the License is distributed on an "AS IS" BASIS,
//  WITHOUT WARRANTIES OR CONDITIONS OF ANY KIND, either express or implied.
//  See the License for the specific language governing permissions and
//  limitations under the License.
//

import AppKit
import Carbon

<<<<<<< HEAD
protocol BookmarksOutlineViewDataSource: NSOutlineViewDataSource {
    func firstHighlightableRow(for _: BookmarksOutlineView) -> Int?
    func nextHighlightableRow(inNextSection: Bool, for _: BookmarksOutlineView, after row: Int) -> Int?
    func previousHighlightableRow(inPreviousSection: Bool, for _: BookmarksOutlineView, before row: Int) -> Int?
    func lastHighlightableRow(for _: BookmarksOutlineView) -> Int?
}
extension BookmarksOutlineViewDataSource {
    func nextHighlightableRow(for outlineView: BookmarksOutlineView, after row: Int) -> Int? {
        nextHighlightableRow(inNextSection: false, for: outlineView, after: row)
    }
    func previousHighlightableRow(for outlineView: BookmarksOutlineView, before row: Int) -> Int? {
        previousHighlightableRow(inPreviousSection: false, for: outlineView, before: row)
    }
}

=======
>>>>>>> 376b9691
final class BookmarksOutlineView: NSOutlineView {

    private var highlightedRowView: RoundedSelectionRowView?
    private var highlightedCellView: BookmarkOutlineCellView?

    private var bookmarksDataSource: BookmarksOutlineViewDataSource? {
        dataSource as? BookmarksOutlineViewDataSource
    }

    @PublishedAfter var highlightedRow: Int? {
        didSet {
            defer {
                updateIsInKeyPopoverState()
            }
            highlightedRowView?.highlight = false
            highlightedCellView?.highlight = false
            guard let row = highlightedRow, row < numberOfRows else { return }
            if case .keyDown = NSApp.currentEvent?.type {
                scrollRowToVisible(row)
            }

            let item = item(atRow: row) as? BookmarkNode
            let rowView = rowView(atRow: row, makeIfNecessary: false) as? RoundedSelectionRowView
            rowView?.highlight = item?.canBeHighlighted ?? false
            highlightedRowView = rowView

            let cellView = self.view(atColumn: 0, row: row, makeIfNecessary: false) as? BookmarkOutlineCellView
            cellView?.highlight = item?.canBeHighlighted ?? false
            highlightedCellView = cellView
        }
    }

    /// popover displaying this Bookmarks Menu
    private var popover: NSPopover? {
        window?.contentViewController?.nextResponder as? NSPopover
    }

    /// return parent level Bookmarks Menu Outline View if this Bookmarks Menu is displayed as its submenu
    private var parentMenuOutlineView: Self? {
        if let window, // popover window
           let windowParent = window.parent, // parent popover window
           type(of: windowParent) == type(of: window) /* does window type match _NSPopoverWindow? */,
           let scrollView = windowParent.contentView?.subviews.first(where: { $0 is NSScrollView }) as? NSScrollView,
           let outlineView = scrollView.documentView as? Self {
            return outlineView
        }
        return nil
    }

    private var isInKeyPopover: Bool {
        guard highlightedRow != nil else { return false }
        // is there a child menu popover window owned by our window?
        if window?.childWindows?.first(where: { child in
            if type(of: child) == type(of: window!),
               let scrollView = child.contentView?.subviews.first(where: { $0 is NSScrollView }) as? NSScrollView,
               let outlineView = scrollView.documentView as? Self,
               outlineView.highlightedRow != nil {
                true
            } else {
                false
            }
        }) != nil {
            return false
        }
        return true
    }

<<<<<<< HEAD
    // mark highlight with inactive color for non-key popover menu and with active color for key popover menu
    private func updateIsInKeyPopoverState() {
        // when no highlighted row - our parent is the key popover
        guard highlightedRow != nil else {
            parentMenuOutlineView?.updateIsInKeyPopoverState()
            return
        }

        var isInKeyPopover = self.isInKeyPopover
        var outlineView: BookmarksOutlineView! = self
        while outlineView != nil {
            outlineView.highlightedRowView?.isInKeyWindow = isInKeyPopover
            outlineView.highlightedCellView?.isInKeyWindow = isInKeyPopover

            // if we‘re in the key popover all our parent popovers should not be key
            isInKeyPopover = false
            outlineView = outlineView.parentMenuOutlineView
        }
    }

    @objc private func popoverDidClose(_: Notification) {
        updateIsInKeyPopoverState()
=======
    override var clickedRow: Int {
        let clickedRow = super.clickedRow
        if clickedRow != -1 {
            return clickedRow
        }
        return self.withMouseLocationInViewCoordinates { point in
            self.row(at: point)
        } ?? -1
>>>>>>> 376b9691
    }

    override func frameOfOutlineCell(atRow row: Int) -> NSRect {
        let frame = super.frameOfOutlineCell(atRow: row)

        guard let node = item(atRow: row) as? BookmarkNode else {
            return frame
        }

        if node.representedObject is SpacerNode {
            return .zero
        }

        guard node.representedObject is PseudoFolder else {
            return frame
        }

        if node.childNodes.isEmpty {
            return .zero
        } else {
            return frame
        }
    }

    override func viewDidMoveToWindow() {
        highlightedRow = nil

        super.viewDidMoveToWindow()
        guard let scrollView = enclosingScrollView else { return }

        let trackingArea = NSTrackingArea(rect: .zero, options: [.mouseMoved, .mouseEnteredAndExited, .activeInKeyWindow, .inVisibleRect], owner: self, userInfo: nil)

        scrollView.addTrackingArea(trackingArea)

        NotificationCenter.default.addObserver(self, selector: #selector(popoverDidClose), name: NSPopover.didCloseNotification, object: window?.contentViewController?.nextResponder)
    }

    override func didAdd(_ rowView: NSTableRowView, forRow row: Int) {
        guard let rowView = rowView as? RoundedSelectionRowView,
              let cell = rowView.subviews.first as? BookmarkOutlineCellView else { return }

        let highlight = (row == highlightedRow)

        rowView.highlight = highlight
        cell.highlight = highlight

        if highlight {
            highlightedRowView = rowView
            highlightedCellView = cell

            updateIsInKeyPopoverState()
        }
    }

    override func mouseMoved(with event: NSEvent) {
        updateHighlightedRowUnderCursor()
    }

    override func mouseExited(with event: NSEvent) {
        let windowNumber = NSWindow.windowNumber(at: NSEvent.mouseLocation, belowWindowWithWindowNumber: 0)
        // don‘t reset highlight when mouse is exiting to a child popover
        guard let window, !(window.childWindows?.isEmpty ?? true),
              let mouseWindow = NSApp.window(withWindowNumber: windowNumber),
              type(of: mouseWindow) == type(of: window) /* _NSPopoverWindow */ else {
            highlightedRow = nil
            return
        }
    }

    override func keyDown(with event: NSEvent) {
        switch Int(event.keyCode) {
        case kVK_DownArrow, kVK_PageDown:
            onDownArrowPress(event)
        case kVK_UpArrow, kVK_PageUp:
            onUpArrowPress(event)
        case kVK_RightArrow:
            onRightArrowPress(event)
        case kVK_LeftArrow:
            onLeftArrowPress(event)
        default:
            super.keyDown(with: event)
        }
    }

    private func onDownArrowPress(_ event: NSEvent) {
        if let highlightedRow {
            // modify existing highlight
            if event.modifierFlags.contains(.option) || event.keyCode == kVK_PageDown,
               let lastRow = bookmarksDataSource?.lastHighlightableRow(for: self) {
                self.highlightedRow = lastRow
            } else if let nextRow = bookmarksDataSource?.nextHighlightableRow(inNextSection: event.modifierFlags.contains(.command), for: self, after: highlightedRow) {
                self.highlightedRow = nextRow
            }

        } else if let parentMenuOutlineView /* && highlightedRow == nil */ {
            // when no highlighted row in child menu popover: send event to parent menu to close the submenu and highlight next row
            parentMenuOutlineView.keyDown(with: event)
            return

        } else if event.modifierFlags.contains(.option) || event.keyCode == kVK_PageDown,
                  let lastRow = bookmarksDataSource?.lastHighlightableRow(for: self) {
            // highlight last row on Opt+Down
            self.highlightedRow = lastRow

        } else if let firstRow = bookmarksDataSource?.firstHighlightableRow(for: self) {
            // highlight first row on Down without existing highlight
            self.highlightedRow = firstRow
        }
    }

    private func onUpArrowPress(_ event: NSEvent) {
        if let highlightedRow {
            // modify existing highlight
            if event.modifierFlags.contains(.option) || event.keyCode == kVK_PageUp,
               let firstRow = bookmarksDataSource?.firstHighlightableRow(for: self) {
                self.highlightedRow = firstRow
            } else if let prevRow = bookmarksDataSource?.previousHighlightableRow(inPreviousSection: event.modifierFlags.contains(.command), for: self, before: highlightedRow) {
                self.highlightedRow = prevRow
            }

        } else if let parentMenuOutlineView /* && highlightedRow == nil */ {
            // when no highlighted row in child menu popover: send event to parent menu to close the submenu and highlight prev row
            parentMenuOutlineView.keyDown(with: event)
            return

        } else if event.modifierFlags.contains(.option) || event.keyCode == kVK_PageUp,
                  let firstRow = bookmarksDataSource?.firstHighlightableRow(for: self) {
            // highlight last row on Opt+Dp
            self.highlightedRow = firstRow

        } else if let lastRow = bookmarksDataSource?.lastHighlightableRow(for: self) {
            // highlight last row on Up without existing highlight
            self.highlightedRow = lastRow
        }
    }

    private func onRightArrowPress(_ event: NSEvent) {
        if parentMenuOutlineView != nil, highlightedRow == nil,
           let firstRow = bookmarksDataSource?.firstHighlightableRow(for: self) {
            // when we are in a submenu and no row highlighted: highlight first row on Right
            highlightedRow = firstRow

        } else if let highlightedRow, let item = self.item(atRow: highlightedRow),
                  isExpandable(item) {
            guard !isItemExpanded(item) else { return }
            // regular Outline View item expansion
            animator().expandItem(item)

        } else {
            // pass the key to the BookmarkListViewController to expand highlighted folder
            // or to delegate it to the Bookmarks Bar to open the next Bookmarks Menu
            nextResponder?.keyDown(with: event)
        }
    }

    private func onLeftArrowPress(_ event: NSEvent) {
        if parentMenuOutlineView != nil {
            // when we are in a submenu close the submenu on Left
            popover?.close()

        } else if let highlightedRow,
                  let item = self.item(atRow: highlightedRow),
                  isExpandable(item) {
            // regular Outline View item collapsing
            guard isItemExpanded(item) else { return }
            animator().collapseItem(item)

        } else {
            // pass the key to the BookmarkListViewController to delegate it to the Bookmarks Bar to open previous Bookmarks Menu
            nextResponder?.keyDown(with: event)
        }
    }

    func scrollTo(_ item: Any, code: ((Int) -> Void)? = nil) {
        let rowIndex = row(forItem: item)

        if rowIndex != -1 {
            scrollRowToVisible(rowIndex)
            code?(rowIndex)
        }
    }

    /// Scrolls to the passed node and tries to position it in the second row.
    func scrollToAdjustedPositionInOutlineView(_ item: Any) {
        scrollTo(item) { rowIndex in
            if let enclosingScrollView = self.enclosingScrollView {
                let rowRect = self.rect(ofRow: rowIndex)
                let desiredTopPosition = rowRect.origin.y - self.rowHeight // Adjusted position one row height from the top.
                let scrollPoint = NSPoint(x: 0, y: desiredTopPosition - enclosingScrollView.contentInsets.top)
                enclosingScrollView.contentView.scroll(to: scrollPoint)
            }
        }
    }

    func highlight(_ item: Any) {
        guard let row = rowIfValid(forItem: item) else { return }
        self.highlightedRow = row
    }

    @discardableResult
    func highlightFirstItem() -> Bool {
        guard let prevRow = bookmarksDataSource?.firstHighlightableRow(for: self) else { return false }
        self.highlightedRow = prevRow
        return true
    }

    @discardableResult
    func highlightNextItem() -> Bool {
        guard let highlightedRow else { return highlightFirstItem() }
        guard let rowToHighlight = bookmarksDataSource?.nextHighlightableRow(for: self, after: highlightedRow) else { return false }
        self.highlightedRow = rowToHighlight
        return true
    }

    @discardableResult
    func highlightPreviousItem() -> Bool {
        guard let highlightedRow,
              let prevRow = bookmarksDataSource?.previousHighlightableRow(for: self, before: highlightedRow) else { return false }
        self.highlightedRow = prevRow
        return true
    }

    func updateHighlightedRowUnderCursor() {
        let point = mouseLocationInsideBounds()
        let row = point.map { self.row(at: NSPoint(x: self.bounds.midX, y: $0.y)) } ?? -1
        guard row >= 0, row < NSNotFound else {
            highlightedRow = nil
            return
        }
        if highlightedRow != row {
            highlightedRow = row
        } else {
            highlightedRowView?.isInKeyWindow = true
            highlightedCellView?.isInKeyWindow = true
        }
    }

    func isItemVisible(_ item: Any) -> Bool {
        let rowIndex = self.row(forItem: item)

        if rowIndex == -1 {
            return false
        }

        let visibleRowsRange = self.rows(in: self.visibleRect)
        return visibleRowsRange.contains(rowIndex)
    }

    override func validateProposedFirstResponder(_ responder: NSResponder, for event: NSEvent?) -> Bool {
        if event?.type == .rightMouseDown {
            // always allow context menu on a cell
            return true
        }
        return super.validateProposedFirstResponder(responder, for: event)
    }

}<|MERGE_RESOLUTION|>--- conflicted
+++ resolved
@@ -19,7 +19,6 @@
 import AppKit
 import Carbon
 
-<<<<<<< HEAD
 protocol BookmarksOutlineViewDataSource: NSOutlineViewDataSource {
     func firstHighlightableRow(for _: BookmarksOutlineView) -> Int?
     func nextHighlightableRow(inNextSection: Bool, for _: BookmarksOutlineView, after row: Int) -> Int?
@@ -35,8 +34,6 @@
     }
 }
 
-=======
->>>>>>> 376b9691
 final class BookmarksOutlineView: NSOutlineView {
 
     private var highlightedRowView: RoundedSelectionRowView?
@@ -104,7 +101,6 @@
         return true
     }
 
-<<<<<<< HEAD
     // mark highlight with inactive color for non-key popover menu and with active color for key popover menu
     private func updateIsInKeyPopoverState() {
         // when no highlighted row - our parent is the key popover
@@ -127,7 +123,8 @@
 
     @objc private func popoverDidClose(_: Notification) {
         updateIsInKeyPopoverState()
-=======
+    }
+
     override var clickedRow: Int {
         let clickedRow = super.clickedRow
         if clickedRow != -1 {
@@ -136,7 +133,6 @@
         return self.withMouseLocationInViewCoordinates { point in
             self.row(at: point)
         } ?? -1
->>>>>>> 376b9691
     }
 
     override func frameOfOutlineCell(atRow row: Int) -> NSRect {
