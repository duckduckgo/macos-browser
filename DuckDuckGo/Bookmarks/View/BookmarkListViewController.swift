//
//  BookmarkListViewController.swift
//
//  Copyright © 2021 DuckDuckGo. All rights reserved.
//
//  Licensed under the Apache License, Version 2.0 (the "License");
//  you may not use this file except in compliance with the License.
//  You may obtain a copy of the License at
//
//  http://www.apache.org/licenses/LICENSE-2.0
//
//  Unless required by applicable law or agreed to in writing, software
//  distributed under the License is distributed on an "AS IS" BASIS,
//  WITHOUT WARRANTIES OR CONDITIONS OF ANY KIND, either express or implied.
//  See the License for the specific language governing permissions and
//  limitations under the License.
//

import AppKit
import Combine

protocol BookmarkListViewControllerDelegate: AnyObject {

    func popoverShouldClose(_ bookmarkListViewController: BookmarkListViewController)
    func popover(shouldPreventClosure: Bool)

}

final class BookmarkListViewController: NSViewController {

    fileprivate enum Constants {
        static let preferredContentSize = CGSize(width: 420, height: 500)
    }

    weak var delegate: BookmarkListViewControllerDelegate?
    var currentTabWebsite: WebsiteInfo?

    private lazy var titleTextField = NSTextField(string: UserText.bookmarks)

    private lazy var stackView = NSStackView()
    private lazy var newBookmarkButton = MouseOverButton(image: .addBookmark, target: self, action: #selector(newBookmarkButtonClicked))
<<<<<<< HEAD
    private lazy var newFolderButton = MouseOverButton(image: .addFolder, target: outlineView.menu, action: #selector(BookmarksContextMenu.newFolder))
=======
    private lazy var newFolderButton = MouseOverButton(image: .addFolder, target: outlineView.menu, action: #selector(FolderMenuItemSelectors.newFolder))
>>>>>>> 7e0b9165
    private lazy var searchBookmarksButton = MouseOverButton(image: .searchBookmarks, target: self, action: #selector(searchBookmarkButtonClicked))
    private lazy var sortBookmarksButton = MouseOverButton(image: .bookmarkSortAsc, target: self, action: #selector(sortBookmarksButtonClicked))

    private lazy var buttonsDivider = NSBox()
<<<<<<< HEAD
    private lazy var manageBookmarksButton = MouseOverButton(title: UserText.bookmarksManage, target: outlineView.menu, action: #selector(BookmarksContextMenu.manageBookmarks))
=======
    private lazy var manageBookmarksButton = MouseOverButton(title: UserText.bookmarksManage, target: self, action: #selector(BookmarkMenuItemSelectors.manageBookmarks))
>>>>>>> 7e0b9165
    private lazy var boxDivider = NSBox()

    private lazy var scrollView = NSScrollView(frame: NSRect(x: 0, y: 0, width: 420, height: 408))
    private(set) lazy var outlineView = BookmarksOutlineView(frame: scrollView.frame)

    private lazy var emptyState = NSView()
    private lazy var emptyStateTitle = NSTextField()
    private lazy var emptyStateMessage = NSTextField()
    private lazy var emptyStateImageView = NSImageView(image: .bookmarksEmpty)
    private lazy var importButton = NSButton(title: UserText.importBookmarksButtonTitle, target: self, action: #selector(onImportClicked))
    private lazy var searchBar = NSSearchField()
    private var boxDividerTopConstraint = NSLayoutConstraint()

    private let bookmarkManager: BookmarkManager
    private let treeControllerDataSource: BookmarkListTreeControllerDataSource
    private let treeControllerSearchDataSource: BookmarkListTreeControllerSearchDataSource
    private let sortBookmarksViewModel: SortBookmarksViewModel
    private let bookmarkMetrics: BookmarksSearchAndSortMetrics

    private let treeController: BookmarkTreeController

    private var isSearchVisible = false {
        didSet {
            switch (oldValue, isSearchVisible) {
            case (false, true):
                showSearchBar()
            case (true, false):
                hideSearchBar()
                showTreeView()
            default: break
            }
        }
    }

    private var cancellables = Set<AnyCancellable>()

    private lazy var dataSource: BookmarkOutlineViewDataSource = {
        BookmarkOutlineViewDataSource(
            contentMode: .bookmarksAndFolders,
            bookmarkManager: bookmarkManager,
            treeController: treeController,
            sortMode: sortBookmarksViewModel.selectedSortMode,
            presentFaviconsFetcherOnboarding: { [weak self] in
                guard let self, let window = self.view.window else {
                    return
                }
                self.faviconsFetcherOnboarding?.presentOnboardingIfNeeded(in: window)
            }
        )
    }()

    private var selectedNodes: [BookmarkNode] {
        if let nodes = outlineView.selectedItems as? [BookmarkNode] {
            return nodes
        }
        return [BookmarkNode]()
    }

    private(set) lazy var faviconsFetcherOnboarding: FaviconsFetcherOnboarding? = {
        guard let syncService = NSApp.delegateTyped.syncService, let syncBookmarksAdapter = NSApp.delegateTyped.syncDataProviders?.bookmarksAdapter else {
            assertionFailure("SyncService and/or SyncBookmarksAdapter is nil")
            return nil
        }
        return .init(syncService: syncService, syncBookmarksAdapter: syncBookmarksAdapter)
    }()

    init(bookmarkManager: BookmarkManager = LocalBookmarkManager.shared,
         metrics: BookmarksSearchAndSortMetrics = BookmarksSearchAndSortMetrics()) {
        self.bookmarkManager = bookmarkManager
        self.treeControllerDataSource = BookmarkListTreeControllerDataSource(bookmarkManager: bookmarkManager)
        self.treeControllerSearchDataSource = BookmarkListTreeControllerSearchDataSource(bookmarkManager: bookmarkManager)
        self.bookmarkMetrics = metrics
        self.sortBookmarksViewModel = SortBookmarksViewModel(manager: bookmarkManager, metrics: metrics, origin: .panel)
        self.treeController = BookmarkTreeController(dataSource: treeControllerDataSource,
                                                     sortMode: sortBookmarksViewModel.selectedSortMode,
                                                     searchDataSource: treeControllerSearchDataSource,
                                                     isBookmarksBarMenu: false)
        super.init(nibName: nil, bundle: nil)
    }

    required init?(coder: NSCoder) {
        fatalError("\(type(of: self)): Bad initializer")
    }

    // MARK: View Lifecycle
    override func loadView() {
        view = ColorView(frame: .zero, backgroundColor: .popoverBackground)

        view.addSubview(titleTextField)
        view.addSubview(boxDivider)
        view.addSubview(stackView)
        view.addSubview(scrollView)
        view.addSubview(emptyState)

        view.autoresizesSubviews = false

        titleTextField.isEditable = false
        titleTextField.isBordered = false
        titleTextField.drawsBackground = false
        titleTextField.translatesAutoresizingMaskIntoConstraints = false
        titleTextField.font = .systemFont(ofSize: 17)
        titleTextField.textColor = .labelColor

        boxDivider.boxType = .separator
        boxDivider.setContentHuggingPriority(.defaultHigh, for: .vertical)
        boxDivider.translatesAutoresizingMaskIntoConstraints = false

        stackView.orientation = .horizontal
        stackView.spacing = 4
        stackView.setHuggingPriority(.defaultHigh, for: .horizontal)
        stackView.setHuggingPriority(.defaultHigh, for: .vertical)
        stackView.translatesAutoresizingMaskIntoConstraints = false
        stackView.addArrangedSubview(newBookmarkButton)
        stackView.addArrangedSubview(newFolderButton)
        stackView.addArrangedSubview(sortBookmarksButton)
        stackView.addArrangedSubview(searchBookmarksButton)
        stackView.addArrangedSubview(buttonsDivider)
        stackView.addArrangedSubview(manageBookmarksButton)

        // keep OutlineView menu declaration before the buttons as it‘s their target
        outlineView.menu = BookmarksContextMenu(bookmarkManager: bookmarkManager, delegate: self)

        newBookmarkButton.bezelStyle = .shadowlessSquare
        newBookmarkButton.cornerRadius = 4
        newBookmarkButton.normalTintColor = .button
        newBookmarkButton.mouseDownColor = .buttonMouseDown
        newBookmarkButton.mouseOverColor = .buttonMouseOver
        newBookmarkButton.translatesAutoresizingMaskIntoConstraints = false
        newBookmarkButton.toolTip = UserText.newBookmarkTooltip

        newFolderButton.bezelStyle = .shadowlessSquare
        newFolderButton.cornerRadius = 4
        newFolderButton.normalTintColor = .button
        newFolderButton.mouseDownColor = .buttonMouseDown
        newFolderButton.mouseOverColor = .buttonMouseOver
        newFolderButton.translatesAutoresizingMaskIntoConstraints = false
        newFolderButton.toolTip = UserText.newFolderTooltip

        searchBookmarksButton.bezelStyle = .shadowlessSquare
        searchBookmarksButton.cornerRadius = 4
        searchBookmarksButton.normalTintColor = .button
        searchBookmarksButton.mouseDownColor = .buttonMouseDown
        searchBookmarksButton.mouseOverColor = .buttonMouseOver
        searchBookmarksButton.translatesAutoresizingMaskIntoConstraints = false
        searchBookmarksButton.toolTip = UserText.bookmarksSearch

        sortBookmarksButton.bezelStyle = .shadowlessSquare
        sortBookmarksButton.cornerRadius = 4
        sortBookmarksButton.normalTintColor = .button
        sortBookmarksButton.mouseDownColor = .buttonMouseDown
        sortBookmarksButton.mouseOverColor = .buttonMouseOver
        sortBookmarksButton.translatesAutoresizingMaskIntoConstraints = false
        sortBookmarksButton.toolTip = UserText.bookmarksSort

        searchBar.translatesAutoresizingMaskIntoConstraints = false
        searchBar.delegate = self

        buttonsDivider.boxType = .separator
        buttonsDivider.setContentHuggingPriority(.defaultHigh, for: .horizontal)
        buttonsDivider.translatesAutoresizingMaskIntoConstraints = false

        manageBookmarksButton.bezelStyle = .shadowlessSquare
        manageBookmarksButton.cornerRadius = 4
        manageBookmarksButton.normalTintColor = .button
        manageBookmarksButton.mouseDownColor = .buttonMouseDown
        manageBookmarksButton.mouseOverColor = .buttonMouseOver
        manageBookmarksButton.translatesAutoresizingMaskIntoConstraints = false
        manageBookmarksButton.font = .systemFont(ofSize: 12)
        manageBookmarksButton.toolTip = UserText.manageBookmarksTooltip
        manageBookmarksButton.image = {
            let image = NSImage.externalAppScheme
            image.alignmentRect = NSRect(x: 0, y: 0, width: image.size.width + 6, height: image.size.height)
            return image
        }()
        manageBookmarksButton.imagePosition = .imageLeading
        manageBookmarksButton.imageHugsTitle = true

        scrollView.borderType = .noBorder
        scrollView.drawsBackground = false
        scrollView.translatesAutoresizingMaskIntoConstraints = false
        scrollView.hasHorizontalScroller = false
        scrollView.usesPredominantAxisScrolling = false
        scrollView.autohidesScrollers = true
        scrollView.automaticallyAdjustsContentInsets = false
        scrollView.scrollerInsets = NSEdgeInsets(top: 5, left: 0, bottom: 5, right: 0)
        scrollView.contentInsets = NSEdgeInsets(top: 0, left: 0, bottom: 0, right: 12)

        let column = NSTableColumn()
        column.width = scrollView.frame.width - 32
        outlineView.addTableColumn(column)
        outlineView.translatesAutoresizingMaskIntoConstraints = true
        outlineView.autoresizesOutlineColumn = false
        outlineView.autoresizingMask = [.width, .height]
        outlineView.headerView = nil
        outlineView.allowsEmptySelection = false
        outlineView.allowsExpansionToolTips = true
        outlineView.allowsMultipleSelection = false
        outlineView.backgroundColor = .clear
        outlineView.indentationPerLevel = 13
        outlineView.rowHeight = 24
        outlineView.usesAutomaticRowHeights = true
        outlineView.target = self
        outlineView.action = #selector(handleClick)
<<<<<<< HEAD
        outlineView.menu = BookmarksContextMenu(bookmarkManager: bookmarkManager, delegate: self)
=======
>>>>>>> 7e0b9165
        outlineView.dataSource = dataSource
        outlineView.delegate = dataSource

        let clipView = NSClipView(frame: scrollView.frame)
        clipView.translatesAutoresizingMaskIntoConstraints = true
        clipView.autoresizingMask = [.width, .height]
        clipView.documentView = outlineView
        clipView.drawsBackground = false
        scrollView.contentView = clipView

        emptyStateImageView.translatesAutoresizingMaskIntoConstraints = false
        emptyState.addSubview(emptyStateImageView)
        emptyState.addSubview(emptyStateTitle)
        emptyState.addSubview(emptyStateMessage)
        emptyState.addSubview(importButton)

        emptyState.isHidden = true
        emptyState.translatesAutoresizingMaskIntoConstraints = false

        emptyStateTitle.translatesAutoresizingMaskIntoConstraints = false
        emptyStateTitle.alignment = .center
        emptyStateTitle.drawsBackground = false
        emptyStateTitle.isBordered = false
        emptyStateTitle.isEditable = false
        emptyStateTitle.font = .systemFont(ofSize: 15, weight: .semibold)
        emptyStateTitle.textColor = .labelColor
        emptyStateTitle.attributedStringValue = NSAttributedString.make(UserText.bookmarksEmptyStateTitle,
                                                                        lineHeight: 1.14,
                                                                        kern: -0.23)

        emptyStateMessage.translatesAutoresizingMaskIntoConstraints = false
        emptyStateMessage.alignment = .center
        emptyStateMessage.drawsBackground = false
        emptyStateMessage.isBordered = false
        emptyStateMessage.isEditable = false
        emptyStateMessage.font = .systemFont(ofSize: 13)
        emptyStateMessage.textColor = .labelColor
        emptyStateMessage.attributedStringValue = NSAttributedString.make(UserText.bookmarksEmptyStateMessage,
                                                                          lineHeight: 1.05,
                                                                          kern: -0.08)

        importButton.translatesAutoresizingMaskIntoConstraints = false
        importButton.isHidden = true

        setupLayout()
    }

    private func setupLayout() {
        titleTextField.setContentHuggingPriority(.defaultHigh, for: .vertical)
        titleTextField.setContentHuggingPriority(.init(rawValue: 251), for: .horizontal)

        emptyStateImageView.setContentHuggingPriority(.init(rawValue: 251), for: .horizontal)
        emptyStateImageView.setContentHuggingPriority(.init(rawValue: 251), for: .vertical)

        emptyStateTitle.setContentHuggingPriority(.defaultHigh, for: .vertical)
        emptyStateTitle.setContentHuggingPriority(.init(rawValue: 251), for: .horizontal)

        emptyStateMessage.setContentHuggingPriority(.defaultHigh, for: .vertical)
        emptyStateMessage.setContentHuggingPriority(.init(rawValue: 251), for: .horizontal)

        NSLayoutConstraint.activate([
            titleTextField.topAnchor.constraint(equalTo: view.topAnchor, constant: 12),
            titleTextField.leadingAnchor.constraint(equalTo: view.leadingAnchor, constant: 16),

            newBookmarkButton.heightAnchor.constraint(equalToConstant: 28),
            newBookmarkButton.widthAnchor.constraint(equalToConstant: 28),

            newFolderButton.heightAnchor.constraint(equalToConstant: 28),
            newFolderButton.widthAnchor.constraint(equalToConstant: 28),

            searchBookmarksButton.heightAnchor.constraint(equalToConstant: 28),
            searchBookmarksButton.widthAnchor.constraint(equalToConstant: 28),

            sortBookmarksButton.heightAnchor.constraint(equalToConstant: 28),
            sortBookmarksButton.widthAnchor.constraint(equalToConstant: 28),

            buttonsDivider.widthAnchor.constraint(equalToConstant: 13),
            buttonsDivider.heightAnchor.constraint(equalToConstant: 18),

            manageBookmarksButton.heightAnchor.constraint(equalToConstant: 28),
            manageBookmarksButton.widthAnchor.constraint(equalToConstant: {
                let titleWidth = (manageBookmarksButton.title as NSString)
                    .size(withAttributes: [.font: manageBookmarksButton.font as Any]).width
                let buttonWidth = manageBookmarksButton.image!.size.height + titleWidth + 18
                return buttonWidth
            }()),

            stackView.centerYAnchor.constraint(equalTo: titleTextField.centerYAnchor),
            view.trailingAnchor.constraint(equalTo: stackView.trailingAnchor, constant: 20),

            {
                boxDividerTopConstraint = boxDivider.topAnchor.constraint(equalTo: titleTextField.bottomAnchor, constant: 12)
                return boxDividerTopConstraint
            }(),
            boxDivider.leadingAnchor.constraint(equalTo: view.leadingAnchor),
            view.trailingAnchor.constraint(equalTo: boxDivider.trailingAnchor),

            scrollView.topAnchor.constraint(equalTo: boxDivider.bottomAnchor),
            scrollView.bottomAnchor.constraint(equalTo: view.bottomAnchor),
            scrollView.leadingAnchor.constraint(equalTo: view.leadingAnchor),
            scrollView.trailingAnchor.constraint(equalTo: view.trailingAnchor),

            emptyState.topAnchor.constraint(equalTo: boxDivider.bottomAnchor),
            emptyState.centerXAnchor.constraint(equalTo: boxDivider.centerXAnchor),
            emptyState.widthAnchor.constraint(equalToConstant: 342),
            emptyState.heightAnchor.constraint(equalToConstant: 383),

            emptyStateImageView.topAnchor.constraint(equalTo: emptyState.topAnchor, constant: 94.5),
            emptyStateImageView.widthAnchor.constraint(equalToConstant: 128),
            emptyStateImageView.heightAnchor.constraint(equalToConstant: 96),
            emptyStateImageView.centerXAnchor.constraint(equalTo: emptyState.centerXAnchor),

            emptyStateTitle.topAnchor.constraint(equalTo: emptyStateImageView.bottomAnchor, constant: 8),
            emptyStateTitle.centerXAnchor.constraint(equalTo: emptyState.centerXAnchor),
            emptyStateTitle.widthAnchor.constraint(equalToConstant: 192),

            emptyStateMessage.topAnchor.constraint(equalTo: emptyStateTitle.bottomAnchor, constant: 8),
            emptyStateMessage.centerXAnchor.constraint(equalTo: emptyState.centerXAnchor),

            emptyStateMessage.widthAnchor.constraint(equalToConstant: 192),

            importButton.topAnchor.constraint(equalTo: emptyStateMessage.bottomAnchor, constant: 8),
            importButton.centerXAnchor.constraint(equalTo: emptyState.centerXAnchor),
        ])
    }

    override func viewDidLoad() {
        preferredContentSize = Constants.preferredContentSize

        outlineView.setDraggingSourceOperationMask([.move], forLocal: true)
        outlineView.registerForDraggedTypes([BookmarkPasteboardWriter.bookmarkUTIInternalType,
                                             FolderPasteboardWriter.folderUTIInternalType])
    }

    override func viewWillAppear() {
        subscribeToModelEvents()
        reloadData()
    }

    override func viewWillDisappear() {
        cancellables = []
    }

    private func subscribeToModelEvents() {
        bookmarkManager.listPublisher.receive(on: DispatchQueue.main).sink { [weak self] _ in
            self?.reloadData()
        }.store(in: &cancellables)

        sortBookmarksViewModel.$selectedSortMode.sink { [weak self] newSortMode in
            guard let self else { return }

            switch newSortMode {
            case .nameDescending:
                self.sortBookmarksButton.image = .bookmarkSortDesc
            default:
                self.sortBookmarksButton.image = .bookmarkSortAsc
            }

            self.setupSort(mode: newSortMode)
        }.store(in: &cancellables)
    }

    override func keyDown(with event: NSEvent) {
        let commandKeyDown = event.modifierFlags.contains(.command)
        if commandKeyDown && event.keyCode == 3 { // CMD + F
            if isSearchVisible {
                searchBar.makeMeFirstResponder()
            } else {
                showSearchBar()
            }
        } else {
            super.keyDown(with: event)
        }
    }

    private func reloadData() {
        if dataSource.isSearching {
            if let destinationFolder = dataSource.dragDestinationFolderInSearchMode {
                hideSearchBar()
                updateSearchAndExpand(destinationFolder)
            } else {
                dataSource.reloadData(for: searchBar.stringValue,
                                      sortMode: sortBookmarksViewModel.selectedSortMode)
                outlineView.reloadData()
            }
        } else {
            let selectedNodes = self.selectedNodes

            dataSource.reloadData(with: sortBookmarksViewModel.selectedSortMode)
            outlineView.reloadData()

            expandAndRestore(selectedNodes: selectedNodes)
        }

        let isEmpty = (outlineView.numberOfRows == 0)
        self.emptyState.isHidden = !isEmpty
        self.searchBookmarksButton.isHidden = isEmpty
        self.outlineView.isHidden = isEmpty

        if isEmpty {
            self.showEmptyStateView(for: .noBookmarks)
        }
    }

    // MARK: Layout

    private func updateSearchAndExpand(_ folder: BookmarkFolder) {
        showTreeView()
        expandFoldersAndScrollUntil(folder)
        outlineView.scrollToAdjustedPositionInOutlineView(folder)

        guard let node = treeController.node(representing: folder) else { return }

        outlineView.highlight(node)
    }

    @objc func newBookmarkButtonClicked(_ sender: AnyObject) {
        let view = BookmarksDialogViewFactory.makeAddBookmarkView(currentTab: currentTabWebsite)
        showDialog(view)
    }

    @objc func searchBookmarkButtonClicked(_ sender: NSButton) {
        isSearchVisible.toggle()
    }

    @objc func sortBookmarksButtonClicked(_ sender: NSButton) {
        let menu = sortBookmarksViewModel.menu
        bookmarkMetrics.fireSortButtonClicked(origin: .panel)
        menu.popUpAtMouseLocation(in: sender)
    }

    private func showSearchBar() {
        isSearchVisible = true
        view.addSubview(searchBar)

        boxDividerTopConstraint.isActive = false
        NSLayoutConstraint.activate([
            searchBar.topAnchor.constraint(equalTo: titleTextField.bottomAnchor, constant: 8),
            searchBar.leadingAnchor.constraint(equalTo: view.leadingAnchor, constant: 16),
            view.trailingAnchor.constraint(equalTo: searchBar.trailingAnchor, constant: 16),
            boxDivider.topAnchor.constraint(equalTo: searchBar.bottomAnchor, constant: 10),
        ])
        searchBar.makeMeFirstResponder()
        searchBookmarksButton.backgroundColor = .buttonMouseDown
        searchBookmarksButton.mouseOverColor = .buttonMouseDown
    }

    private func hideSearchBar() {
        isSearchVisible = false
        searchBar.stringValue = ""
        searchBar.removeFromSuperview()
        boxDividerTopConstraint.isActive = true
        searchBookmarksButton.backgroundColor = .clear
        searchBookmarksButton.mouseOverColor = .buttonMouseOver
    }

    private func setupSort(mode: BookmarksSortMode) {
        hideSearchBar()
        dataSource.reloadData(with: mode)
        outlineView.reloadData()
        sortBookmarksButton.image = (mode == .nameDescending) ? .bookmarkSortDesc : .bookmarkSortAsc
        sortBookmarksButton.backgroundColor = mode.shouldHighlightButton ? .buttonMouseDown : .clear
        sortBookmarksButton.mouseOverColor = mode.shouldHighlightButton ? .buttonMouseDown : .buttonMouseOver
    }

    @objc func handleClick(_ sender: NSOutlineView) {
        guard sender.clickedRow != -1 else { return }

        let item = sender.item(atRow: sender.clickedRow)
        guard let node = item as? BookmarkNode else { return }

        switch node.representedObject {
        case let bookmark as Bookmark:
            onBookmarkClick(bookmark)

        case let folder as BookmarkFolder where dataSource.isSearching:
            bookmarkMetrics.fireSearchResultClicked(origin: .panel)
            hideSearchBar()
            updateSearchAndExpand(folder)

        default:
            handleItemClickWhenNotInSearchMode(item: item)
        }
    }

    private func onBookmarkClick(_ bookmark: Bookmark) {
        if dataSource.isSearching {
            bookmarkMetrics.fireSearchResultClicked(origin: .panel)
        }

        WindowControllersManager.shared.open(bookmark: bookmark)
        delegate?.popoverShouldClose(self)
    }

    private func handleItemClickWhenNotInSearchMode(item: Any?) {
        if outlineView.isItemExpanded(item) {
            outlineView.animator().collapseItem(item)
        } else {
            outlineView.animator().expandItem(item)
        }
    }

    private func expandFoldersAndScrollUntil(_ folder: BookmarkFolder) {
        guard let folderNode = treeController.findNodeWithId(representing: folder) else {
            return
        }

        expandFoldersUntil(node: folderNode)
        outlineView.scrollToAdjustedPositionInOutlineView(folderNode)
    }

    private func expandFoldersUntil(node: BookmarkNode?) {
        var nodes: [BookmarkNode?] = []
        var parent = node?.parent
        nodes.append(node)

        while parent != nil {
            nodes.append(parent)
            parent = parent?.parent
        }

        while !nodes.isEmpty {
            if let current = nodes.removeLast() {
                outlineView.animator().expandItem(current)
            }
        }
    }

    private func showTreeView() {
        emptyState.isHidden = true
        outlineView.isHidden = false
        dataSource.reloadData(with: sortBookmarksViewModel.selectedSortMode)
        outlineView.reloadData()
    }

    private func showEmptyStateView(for mode: BookmarksEmptyStateContent) {
        emptyState.isHidden = false
        outlineView.isHidden = true
        emptyStateTitle.stringValue = mode.title
        emptyStateMessage.stringValue = mode.description
        emptyStateImageView.image = mode.image
        importButton.isHidden = mode.shouldHideImportButton
    }

    @objc func onImportClicked(_ sender: NSButton) {
        DataImportView().show()
    }

    // MARK: NSOutlineView Configuration

    private func expandAndRestore(selectedNodes: [BookmarkNode]) {
        treeController.visitNodes { node in
            if let objectID = (node.representedObject as? BaseBookmarkEntity)?.id {
                if dataSource.expandedNodesIDs.contains(objectID) {
                    outlineView.expandItem(node)
                } else {
                    outlineView.collapseItem(node)
                }
            }

            // Expand the Bookmarks pseudo folder automatically, and remember the expansion state of the Favorites pseudofolder.
            if let pseudoFolder = node.representedObject as? PseudoFolder {
                if pseudoFolder == PseudoFolder.bookmarks {
                    outlineView.expandItem(node)
                } else {
                    if dataSource.expandedNodesIDs.contains(pseudoFolder.id) {
                        outlineView.expandItem(node)
                    } else {
                        outlineView.collapseItem(node)
                    }
                }
            }
        }

        restoreSelection(to: selectedNodes)
    }

    private func restoreSelection(to nodes: [BookmarkNode]) {
        guard selectedNodes != nodes else { return }

        var indexes = IndexSet()
        for node in nodes {
            // The actual instance of the Bookmark may have changed after reloading, so this is a hack to get the right one.
            let foundNode = treeController.node(representing: node.representedObject)
            let row = outlineView.row(forItem: foundNode as Any)
            if row > -1 {
                indexes.insert(row)
            }
        }

        if indexes.isEmpty {
            let node = treeController.node(representing: PseudoFolder.bookmarks)
            let row = outlineView.row(forItem: node as Any)
            indexes.insert(row)
        }

        outlineView.selectRowIndexes(indexes, byExtendingSelection: false)
    }

<<<<<<< HEAD
}

private extension BookmarkListViewController {

    func showDialog(view: any ModalView) {
        delegate?.popover(shouldPreventClosure: true)

        view.show(in: parent?.view.window) { [weak delegate] in
            delegate?.popover(shouldPreventClosure: false)
        }
    }

    func showManageBookmarks() {
        WindowControllersManager.shared.showBookmarksTab()
        delegate?.popoverShouldClose(self)
    }

=======
>>>>>>> 7e0b9165
}
// MARK: - BookmarksContextMenuDelegate
extension BookmarkListViewController: BookmarksContextMenuDelegate {

    var isSearching: Bool { dataSource.isSearching }
    var parentFolder: BookmarkFolder? { nil }
    var shouldIncludeManageBookmarksItem: Bool { true }

    func selectedItems() -> [Any] {
        guard let row = outlineView.clickedRowIfValid else { return [] }

        if outlineView.selectedRowIndexes.contains(row) {
            return outlineView.selectedItems
        }

        return outlineView.item(atRow: row).map { [$0] } ?? []
    }

    func showDialog(_ dialog: any ModalView) {
        delegate?.popover(shouldPreventClosure: true)
        dialog.show(in: parent?.view.window) { [weak delegate] in
            delegate?.popover(shouldPreventClosure: false)
        }
    }

    func closePopoverIfNeeded() {
        delegate?.popoverShouldClose(self)
    }

}
// MARK: - BookmarkSearchMenuItemSelectors
extension BookmarkListViewController: BookmarkSearchMenuItemSelectors {
    func showInFolder(_ sender: NSMenuItem) {
        guard let baseBookmark = sender.representedObject as? BaseBookmarkEntity else {
            assertionFailure("Failed to retrieve Bookmark from Show in Folder context menu item")
            return
        }

        hideSearchBar()
        showTreeView()

        guard let node = treeController.node(representing: baseBookmark) else { return }

        expandFoldersUntil(node: node)
        outlineView.scrollToAdjustedPositionInOutlineView(node)
        outlineView.highlight(node)
    }
}
// MARK: - Search field delegate
extension BookmarkListViewController: NSSearchFieldDelegate {

    func controlTextDidChange(_ obj: Notification) {
        if let searchField = obj.object as? NSSearchField {
            let searchQuery = searchField.stringValue

            if searchQuery.isBlank {
                showTreeView()
            } else {
                showSearch(for: searchQuery)
            }

            bookmarkMetrics.fireSearchExecuted(origin: .panel)
        }
    }

    private func showSearch(for searchQuery: String) {
        dataSource.reloadData(for: searchQuery, sortMode: sortBookmarksViewModel.selectedSortMode)

        if treeController.rootNode.childNodes.isEmpty {
            showEmptyStateView(for: .noSearchResults)
        } else {
            emptyState.isHidden = true
            outlineView.isHidden = false
            outlineView.reloadData()

            if let firstNode = treeController.rootNode.childNodes.first {
                outlineView.scrollTo(firstNode)
            }
        }
    }
}

#if DEBUG
// swiftlint:disable:next identifier_name
func _mockPreviewBookmarkManager(previewEmptyState: Bool) -> BookmarkManager {
    let bookmarks: [BaseBookmarkEntity]
    if previewEmptyState {
        bookmarks = []
    } else {
        bookmarks = (1..<100).map { _ in [
            BookmarkFolder(id: "1", title: "Folder 1", children: [
                BookmarkFolder(id: "2", title: "Nested Folder", children: [
                    Bookmark(id: "b1", url: URL.duckDuckGo.absoluteString, title: "DuckDuckGo", isFavorite: false, parentFolderUUID: "2")
                ])
            ]),
            BookmarkFolder(id: "3", title: "Another Folder", children: [
                BookmarkFolder(id: "4", title: "Nested Folder", children: [
                    BookmarkFolder(id: "5", title: "Another Nested Folder", children: [
                        Bookmark(id: "b2", url: URL.duckDuckGo.absoluteString, title: "DuckDuckGo", isFavorite: false, parentFolderUUID: "5")
                    ])
                ])
            ]),
            Bookmark(id: "b3", url: URL.duckDuckGo.absoluteString, title: "Bookmark 1", isFavorite: false, parentFolderUUID: ""),
            Bookmark(id: "b4", url: URL.duckDuckGo.absoluteString, title: "Bookmark 2", isFavorite: false, parentFolderUUID: ""),
            Bookmark(id: "b5", url: URL.duckDuckGo.absoluteString, title: "DuckDuckGo", isFavorite: false, parentFolderUUID: "")
        ] }.flatMap { $0 }
    }
    let bkman = LocalBookmarkManager(bookmarkStore: BookmarkStoreMock(bookmarks: bookmarks))

    bkman.loadBookmarks()
    customAssertionFailure = { _, _, _ in }

    return bkman
}

@available(macOS 14.0, *)
#Preview("Test Bookmark data",
         traits: BookmarkListViewController.Constants.preferredContentSize.fixedLayout) {
    BookmarkListViewController(bookmarkManager: _mockPreviewBookmarkManager(previewEmptyState: false))
        ._preview_hidingWindowControlsOnAppear()
}

@available(macOS 14.0, *)
#Preview("Empty Scope", traits: BookmarkListViewController.Constants.preferredContentSize.fixedLayout) {
    BookmarkListViewController(bookmarkManager: _mockPreviewBookmarkManager(previewEmptyState: true))
        ._preview_hidingWindowControlsOnAppear()
}
#endif<|MERGE_RESOLUTION|>--- conflicted
+++ resolved
@@ -39,20 +39,12 @@
 
     private lazy var stackView = NSStackView()
     private lazy var newBookmarkButton = MouseOverButton(image: .addBookmark, target: self, action: #selector(newBookmarkButtonClicked))
-<<<<<<< HEAD
-    private lazy var newFolderButton = MouseOverButton(image: .addFolder, target: outlineView.menu, action: #selector(BookmarksContextMenu.newFolder))
-=======
     private lazy var newFolderButton = MouseOverButton(image: .addFolder, target: outlineView.menu, action: #selector(FolderMenuItemSelectors.newFolder))
->>>>>>> 7e0b9165
     private lazy var searchBookmarksButton = MouseOverButton(image: .searchBookmarks, target: self, action: #selector(searchBookmarkButtonClicked))
     private lazy var sortBookmarksButton = MouseOverButton(image: .bookmarkSortAsc, target: self, action: #selector(sortBookmarksButtonClicked))
 
     private lazy var buttonsDivider = NSBox()
-<<<<<<< HEAD
-    private lazy var manageBookmarksButton = MouseOverButton(title: UserText.bookmarksManage, target: outlineView.menu, action: #selector(BookmarksContextMenu.manageBookmarks))
-=======
     private lazy var manageBookmarksButton = MouseOverButton(title: UserText.bookmarksManage, target: self, action: #selector(BookmarkMenuItemSelectors.manageBookmarks))
->>>>>>> 7e0b9165
     private lazy var boxDivider = NSBox()
 
     private lazy var scrollView = NSScrollView(frame: NSRect(x: 0, y: 0, width: 420, height: 408))
@@ -256,10 +248,7 @@
         outlineView.usesAutomaticRowHeights = true
         outlineView.target = self
         outlineView.action = #selector(handleClick)
-<<<<<<< HEAD
         outlineView.menu = BookmarksContextMenu(bookmarkManager: bookmarkManager, delegate: self)
-=======
->>>>>>> 7e0b9165
         outlineView.dataSource = dataSource
         outlineView.delegate = dataSource
 
@@ -659,26 +648,6 @@
         outlineView.selectRowIndexes(indexes, byExtendingSelection: false)
     }
 
-<<<<<<< HEAD
-}
-
-private extension BookmarkListViewController {
-
-    func showDialog(view: any ModalView) {
-        delegate?.popover(shouldPreventClosure: true)
-
-        view.show(in: parent?.view.window) { [weak delegate] in
-            delegate?.popover(shouldPreventClosure: false)
-        }
-    }
-
-    func showManageBookmarks() {
-        WindowControllersManager.shared.showBookmarksTab()
-        delegate?.popoverShouldClose(self)
-    }
-
-=======
->>>>>>> 7e0b9165
 }
 // MARK: - BookmarksContextMenuDelegate
 extension BookmarkListViewController: BookmarksContextMenuDelegate {
