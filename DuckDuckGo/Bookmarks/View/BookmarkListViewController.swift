//
//  BookmarkListViewController.swift
//
//  Copyright © 2021 DuckDuckGo. All rights reserved.
//
//  Licensed under the Apache License, Version 2.0 (the "License");
//  you may not use this file except in compliance with the License.
//  You may obtain a copy of the License at
//
//  http://www.apache.org/licenses/LICENSE-2.0
//
//  Unless required by applicable law or agreed to in writing, software
//  distributed under the License is distributed on an "AS IS" BASIS,
//  WITHOUT WARRANTIES OR CONDITIONS OF ANY KIND, either express or implied.
//  See the License for the specific language governing permissions and
//  limitations under the License.
//

import AppKit
import Carbon
import Combine

protocol BookmarkListViewControllerDelegate: AnyObject {

<<<<<<< HEAD
    func closeBookmarksPopovers(_ sender: BookmarkListViewController)
=======
    func closeBookmarksPopover(_ sender: BookmarkListViewController)
>>>>>>> d54dd229
    func popover(shouldPreventClosure: Bool)

    func openNextBookmarksMenu(_ sender: BookmarkListViewController)
    func openPreviousBookmarksMenu(_ sender: BookmarkListViewController)

}

final class BookmarkListViewController: NSViewController {

    fileprivate enum Constants {
        static let preferredContentSize = CGSize(width: 420, height: 500)
    }

    weak var delegate: BookmarkListViewControllerDelegate?
    var currentTabWebsite: WebsiteInfo?

    private lazy var titleTextField = NSTextField(string: UserText.bookmarks)

    private lazy var stackView = NSStackView()
    private lazy var newBookmarkButton = MouseOverButton(image: .addBookmark, target: self, action: #selector(newBookmarkButtonClicked))
    private lazy var newFolderButton = MouseOverButton(image: .addFolder, target: outlineView.menu, action: #selector(FolderMenuItemSelectors.newFolder))
    private lazy var searchBookmarksButton = MouseOverButton(image: .searchBookmarks, target: self, action: #selector(searchBookmarkButtonClicked))
    private lazy var sortBookmarksButton = MouseOverButton(image: .bookmarkSortAsc, target: self, action: #selector(sortBookmarksButtonClicked))

    private lazy var buttonsDivider = NSBox()
    private lazy var manageBookmarksButton = MouseOverButton(title: UserText.bookmarksManage, target: self, action: #selector(BookmarkMenuItemSelectors.manageBookmarks))
    private lazy var boxDivider = NSBox()

    private lazy var scrollView = NSScrollView(frame: NSRect(x: 0, y: 0, width: 420, height: 408))
    private lazy var outlineView = BookmarksOutlineView(frame: scrollView.frame)

    private lazy var emptyState = NSView()
    private lazy var emptyStateTitle = NSTextField()
    private lazy var emptyStateMessage = NSTextField()
    private lazy var emptyStateImageView = NSImageView(image: .bookmarksEmpty)
    private lazy var importButton = NSButton(title: UserText.importBookmarksButtonTitle, target: self, action: #selector(onImportClicked))
    private lazy var searchBar = NSSearchField()
    private var boxDividerTopConstraint = NSLayoutConstraint()

    private let bookmarkManager: BookmarkManager
    private let dragDropManager: BookmarkDragDropManager
    private let treeControllerDataSource: BookmarkListTreeControllerDataSource
    private let treeControllerSearchDataSource: BookmarkListTreeControllerSearchDataSource
    private let sortBookmarksViewModel: SortBookmarksViewModel?
    private let bookmarkMetrics: BookmarksSearchAndSortMetrics

    private let treeController: BookmarkTreeController

    private var isSearchVisible = false {
        didSet {
            switch (oldValue, isSearchVisible) {
            case (false, true):
                showSearchBar()
            case (true, false):
                hideSearchBar()
                showTreeView()
            default: break
            }
        }
    }

    private var cancellables = Set<AnyCancellable>()

    private lazy var dataSource: BookmarkOutlineViewDataSource = {
        BookmarkOutlineViewDataSource(
            contentMode: .bookmarksAndFolders,
            bookmarkManager: bookmarkManager,
            treeController: treeController,
            dragDropManager: dragDropManager,
<<<<<<< HEAD
            sortMode: sortBookmarksViewModel?.selectedSortMode ?? .manual,
            onMenuRequestedAction: { [weak self] cell in
                self?.showContextMenu(for: cell)
            },
=======
            sortMode: sortBookmarksViewModel.selectedSortMode,
>>>>>>> d54dd229
            presentFaviconsFetcherOnboarding: { [weak self] in
                guard let self, let window = self.view.window else {
                    return
                }
                self.faviconsFetcherOnboarding?.presentOnboardingIfNeeded(in: window)
            }
        )
    }()

    private var selectedNodes: [BookmarkNode] {
        if let nodes = outlineView.selectedItems as? [BookmarkNode] {
            return nodes
        }
        return [BookmarkNode]()
    }

    private(set) lazy var faviconsFetcherOnboarding: FaviconsFetcherOnboarding? = {
        guard let syncService = NSApp.delegateTyped.syncService, let syncBookmarksAdapter = NSApp.delegateTyped.syncDataProviders?.bookmarksAdapter else {
            assertionFailure("SyncService and/or SyncBookmarksAdapter is nil")
            return nil
        }
        return .init(syncService: syncService, syncBookmarksAdapter: syncBookmarksAdapter)
    }()

<<<<<<< HEAD
    init(mode: Mode = .popover,
         bookmarkManager: BookmarkManager = LocalBookmarkManager.shared,
         dragDropManager: BookmarkDragDropManager = BookmarkDragDropManager.shared,
         rootFolder: BookmarkFolder? = nil,
=======
    init(bookmarkManager: BookmarkManager = LocalBookmarkManager.shared,
         dragDropManager: BookmarkDragDropManager = BookmarkDragDropManager.shared,
>>>>>>> d54dd229
         metrics: BookmarksSearchAndSortMetrics = BookmarksSearchAndSortMetrics()) {
        self.bookmarkManager = bookmarkManager
        self.dragDropManager = dragDropManager
<<<<<<< HEAD
        self.bookmarkMetrics = metrics
        self.sortBookmarksViewModel = if mode == .popover {
            SortBookmarksViewModel(manager: bookmarkManager, metrics: metrics, origin: .panel)
        } else {
            nil
        }
=======
>>>>>>> d54dd229
        self.treeControllerDataSource = BookmarkListTreeControllerDataSource(bookmarkManager: bookmarkManager)
        self.treeControllerSearchDataSource = BookmarkListTreeControllerSearchDataSource(bookmarkManager: bookmarkManager)
        self.bookmarkMetrics = metrics
        self.sortBookmarksViewModel = SortBookmarksViewModel(manager: bookmarkManager, metrics: metrics, origin: .panel)
        self.treeController = BookmarkTreeController(dataSource: treeControllerDataSource,
                                                     sortMode: sortBookmarksViewModel?.selectedSortMode ?? .manual,
                                                     searchDataSource: treeControllerSearchDataSource,
                                                     isBookmarksBarMenu: false)
        super.init(nibName: nil, bundle: nil)
    }

    required init?(coder: NSCoder) {
        fatalError("\(type(of: self)): Bad initializer")
    }

    // MARK: View Lifecycle
<<<<<<< HEAD

    override func loadView() {
        view = NSView()
        view.autoresizesSubviews = false

        titleTextField = (mode == .bookmarkBarMenu) ? nil : {
            let titleTextField = NSTextField(string: UserText.bookmarks)

            titleTextField.isEditable = false
            titleTextField.isBordered = false
            titleTextField.drawsBackground = false
            titleTextField.translatesAutoresizingMaskIntoConstraints = false
            titleTextField.font = .systemFont(ofSize: 17)
            titleTextField.textColor = .labelColor
            titleTextField.setContentHuggingPriority(.defaultHigh, for: .vertical)
            titleTextField.setContentHuggingPriority(.init(251), for: .horizontal)

            return titleTextField
        }()
=======
>>>>>>> d54dd229

    override func loadView() {
        view = ColorView(frame: .zero, backgroundColor: .popoverBackground)

        view.addSubview(titleTextField)
        view.addSubview(boxDivider)
        view.addSubview(stackView)
        view.addSubview(scrollView)
        view.addSubview(emptyState)

        view.autoresizesSubviews = false

        titleTextField.isEditable = false
        titleTextField.isBordered = false
        titleTextField.drawsBackground = false
        titleTextField.translatesAutoresizingMaskIntoConstraints = false
        titleTextField.font = .systemFont(ofSize: 17)
        titleTextField.textColor = .labelColor

        boxDivider.boxType = .separator
        boxDivider.setContentHuggingPriority(.defaultHigh, for: .vertical)
        boxDivider.translatesAutoresizingMaskIntoConstraints = false

        stackView.orientation = .horizontal
        stackView.spacing = 4
        stackView.setHuggingPriority(.defaultHigh, for: .horizontal)
        stackView.setHuggingPriority(.defaultHigh, for: .vertical)
        stackView.translatesAutoresizingMaskIntoConstraints = false
        stackView.addArrangedSubview(newBookmarkButton)
        stackView.addArrangedSubview(newFolderButton)
        stackView.addArrangedSubview(sortBookmarksButton)
        stackView.addArrangedSubview(searchBookmarksButton)
        stackView.addArrangedSubview(buttonsDivider)
        stackView.addArrangedSubview(manageBookmarksButton)

        // keep OutlineView menu declaration before the buttons as it‘s their target
        outlineView.menu = BookmarksContextMenu(bookmarkManager: bookmarkManager, delegate: self)

        newBookmarkButton.bezelStyle = .shadowlessSquare
        newBookmarkButton.cornerRadius = 4
        newBookmarkButton.normalTintColor = .button
        newBookmarkButton.mouseDownColor = .buttonMouseDown
        newBookmarkButton.mouseOverColor = .buttonMouseOver
        newBookmarkButton.translatesAutoresizingMaskIntoConstraints = false
        newBookmarkButton.toolTip = UserText.newBookmarkTooltip

        newFolderButton.bezelStyle = .shadowlessSquare
        newFolderButton.cornerRadius = 4
        newFolderButton.normalTintColor = .button
        newFolderButton.mouseDownColor = .buttonMouseDown
        newFolderButton.mouseOverColor = .buttonMouseOver
        newFolderButton.translatesAutoresizingMaskIntoConstraints = false
        newFolderButton.toolTip = UserText.newFolderTooltip

        searchBookmarksButton.bezelStyle = .shadowlessSquare
        searchBookmarksButton.cornerRadius = 4
        searchBookmarksButton.normalTintColor = .button
        searchBookmarksButton.mouseDownColor = .buttonMouseDown
        searchBookmarksButton.mouseOverColor = .buttonMouseOver
        searchBookmarksButton.translatesAutoresizingMaskIntoConstraints = false
        searchBookmarksButton.toolTip = UserText.bookmarksSearch

        sortBookmarksButton.bezelStyle = .shadowlessSquare
        sortBookmarksButton.cornerRadius = 4
        sortBookmarksButton.normalTintColor = .button
        sortBookmarksButton.mouseDownColor = .buttonMouseDown
        sortBookmarksButton.mouseOverColor = .buttonMouseOver
        sortBookmarksButton.translatesAutoresizingMaskIntoConstraints = false
        sortBookmarksButton.toolTip = UserText.bookmarksSort

        searchBar.translatesAutoresizingMaskIntoConstraints = false
        searchBar.delegate = self

        buttonsDivider.boxType = .separator
        buttonsDivider.setContentHuggingPriority(.defaultHigh, for: .horizontal)
        buttonsDivider.translatesAutoresizingMaskIntoConstraints = false

        manageBookmarksButton.bezelStyle = .shadowlessSquare
        manageBookmarksButton.cornerRadius = 4
        manageBookmarksButton.normalTintColor = .button
        manageBookmarksButton.mouseDownColor = .buttonMouseDown
        manageBookmarksButton.mouseOverColor = .buttonMouseOver
        manageBookmarksButton.translatesAutoresizingMaskIntoConstraints = false
        manageBookmarksButton.font = .systemFont(ofSize: 12)
        manageBookmarksButton.toolTip = UserText.manageBookmarksTooltip
        manageBookmarksButton.image = {
            let image = NSImage.externalAppScheme
            image.alignmentRect = NSRect(x: 0, y: 0, width: image.size.width + 6, height: image.size.height)
            return image
        }()
        manageBookmarksButton.imagePosition = .imageLeading
        manageBookmarksButton.imageHugsTitle = true

        scrollView.borderType = .noBorder
        scrollView.drawsBackground = false
        scrollView.translatesAutoresizingMaskIntoConstraints = false
        scrollView.hasHorizontalScroller = false
        scrollView.usesPredominantAxisScrolling = false
        scrollView.autohidesScrollers = true
        scrollView.automaticallyAdjustsContentInsets = false
        scrollView.scrollerInsets = NSEdgeInsets(top: 5, left: 0, bottom: 5, right: 0)
        scrollView.contentInsets = NSEdgeInsets(top: 0, left: 0, bottom: 0, right: 12)

        let column = NSTableColumn()
        column.width = scrollView.frame.width - 32
        outlineView.addTableColumn(column)
        outlineView.translatesAutoresizingMaskIntoConstraints = true
        outlineView.autoresizesOutlineColumn = false
        outlineView.autoresizingMask = [.width, .height]
        outlineView.headerView = nil
        outlineView.allowsEmptySelection = false
        outlineView.allowsExpansionToolTips = true
        outlineView.allowsMultipleSelection = false
        outlineView.backgroundColor = .clear
        outlineView.indentationPerLevel = 13
        outlineView.rowHeight = 24
        outlineView.usesAutomaticRowHeights = true
        outlineView.target = self
        outlineView.action = #selector(handleClick)
        outlineView.menu = BookmarksContextMenu(bookmarkManager: bookmarkManager, delegate: self)
        outlineView.dataSource = dataSource
        outlineView.delegate = dataSource

        let clipView = NSClipView(frame: scrollView.frame)
        clipView.translatesAutoresizingMaskIntoConstraints = true
        clipView.autoresizingMask = [.width, .height]
        clipView.documentView = outlineView
        clipView.drawsBackground = false
        scrollView.contentView = clipView

<<<<<<< HEAD
        scrollUpButton = mode == .popover ? nil : {
            let scrollUpButton = MouseOverButton(image: .condenseUp, target: nil, action: nil)
            scrollUpButton.translatesAutoresizingMaskIntoConstraints = false
            scrollUpButton.bezelStyle = .shadowlessSquare
            scrollUpButton.normalTintColor = .labelColor
            scrollUpButton.backgroundColor = .clear
            scrollUpButton.mouseOverColor = .blackWhite10
            scrollUpButton.delegate = self
            return scrollUpButton
        }()

        scrollDownButton = mode == .popover ? nil : {
            let scrollDownButton = MouseOverButton(image: .expandDown, target: nil, action: nil)
            scrollDownButton.translatesAutoresizingMaskIntoConstraints = false
            scrollDownButton.bezelStyle = .shadowlessSquare
            scrollDownButton.normalTintColor = .labelColor
            scrollDownButton.backgroundColor = .clear
            scrollDownButton.mouseOverColor = .blackWhite10
            scrollDownButton.delegate = self
            return scrollDownButton
        }()
=======
        emptyStateImageView.translatesAutoresizingMaskIntoConstraints = false
        emptyState.addSubview(emptyStateImageView)
        emptyState.addSubview(emptyStateTitle)
        emptyState.addSubview(emptyStateMessage)
        emptyState.addSubview(importButton)

        emptyState.isHidden = true
        emptyState.translatesAutoresizingMaskIntoConstraints = false
>>>>>>> d54dd229

        emptyStateTitle.translatesAutoresizingMaskIntoConstraints = false
        emptyStateTitle.alignment = .center
        emptyStateTitle.drawsBackground = false
        emptyStateTitle.isBordered = false
        emptyStateTitle.isEditable = false
        emptyStateTitle.font = .systemFont(ofSize: 15, weight: .semibold)
        emptyStateTitle.textColor = .labelColor
        emptyStateTitle.attributedStringValue = NSAttributedString.make(UserText.bookmarksEmptyStateTitle,
                                                                        lineHeight: 1.14,
                                                                        kern: -0.23)

        emptyStateMessage.translatesAutoresizingMaskIntoConstraints = false
        emptyStateMessage.alignment = .center
        emptyStateMessage.drawsBackground = false
        emptyStateMessage.isBordered = false
        emptyStateMessage.isEditable = false
        emptyStateMessage.font = .systemFont(ofSize: 13)
        emptyStateMessage.textColor = .labelColor
        emptyStateMessage.attributedStringValue = NSAttributedString.make(UserText.bookmarksEmptyStateMessage,
                                                                          lineHeight: 1.05,
                                                                          kern: -0.08)

        importButton.translatesAutoresizingMaskIntoConstraints = false
        importButton.isHidden = true

        setupLayout()
    }

    private func setupLayout() {
        titleTextField.setContentHuggingPriority(.defaultHigh, for: .vertical)
        titleTextField.setContentHuggingPriority(.init(rawValue: 251), for: .horizontal)

        emptyStateImageView.setContentHuggingPriority(.init(rawValue: 251), for: .horizontal)
        emptyStateImageView.setContentHuggingPriority(.init(rawValue: 251), for: .vertical)

        emptyStateTitle.setContentHuggingPriority(.defaultHigh, for: .vertical)
        emptyStateTitle.setContentHuggingPriority(.init(rawValue: 251), for: .horizontal)

        emptyStateMessage.setContentHuggingPriority(.defaultHigh, for: .vertical)
        emptyStateMessage.setContentHuggingPriority(.init(rawValue: 251), for: .horizontal)

        NSLayoutConstraint.activate([
            titleTextField.topAnchor.constraint(equalTo: view.topAnchor, constant: 12),
            titleTextField.leadingAnchor.constraint(equalTo: view.leadingAnchor, constant: 16),

            newBookmarkButton.heightAnchor.constraint(equalToConstant: 28),
            newBookmarkButton.widthAnchor.constraint(equalToConstant: 28),

            newFolderButton.heightAnchor.constraint(equalToConstant: 28),
            newFolderButton.widthAnchor.constraint(equalToConstant: 28),

            searchBookmarksButton.heightAnchor.constraint(equalToConstant: 28),
            searchBookmarksButton.widthAnchor.constraint(equalToConstant: 28),

            sortBookmarksButton.heightAnchor.constraint(equalToConstant: 28),
            sortBookmarksButton.widthAnchor.constraint(equalToConstant: 28),

            buttonsDivider.widthAnchor.constraint(equalToConstant: 13),
            buttonsDivider.heightAnchor.constraint(equalToConstant: 18),

            manageBookmarksButton.heightAnchor.constraint(equalToConstant: 28),
            manageBookmarksButton.widthAnchor.constraint(equalToConstant: {
                let titleWidth = (manageBookmarksButton.title as NSString)
                    .size(withAttributes: [.font: manageBookmarksButton.font as Any]).width
                let buttonWidth = manageBookmarksButton.image!.size.height + titleWidth + 18
                return buttonWidth
            }()),

            stackView.centerYAnchor.constraint(equalTo: titleTextField.centerYAnchor),
            view.trailingAnchor.constraint(equalTo: stackView.trailingAnchor, constant: 20),

            {
                boxDividerTopConstraint = boxDivider.topAnchor.constraint(equalTo: titleTextField.bottomAnchor, constant: 12)
                return boxDividerTopConstraint
            }(),
            boxDivider.leadingAnchor.constraint(equalTo: view.leadingAnchor),
            view.trailingAnchor.constraint(equalTo: boxDivider.trailingAnchor),

            scrollView.topAnchor.constraint(equalTo: boxDivider.bottomAnchor),
            scrollView.bottomAnchor.constraint(equalTo: view.bottomAnchor),
            scrollView.leadingAnchor.constraint(equalTo: view.leadingAnchor),
            scrollView.trailingAnchor.constraint(equalTo: view.trailingAnchor),

            emptyState.topAnchor.constraint(equalTo: boxDivider.bottomAnchor),
            emptyState.centerXAnchor.constraint(equalTo: boxDivider.centerXAnchor),
            emptyState.widthAnchor.constraint(equalToConstant: 342),
            emptyState.heightAnchor.constraint(equalToConstant: 383),

            emptyStateImageView.topAnchor.constraint(equalTo: emptyState.topAnchor, constant: 94.5),
            emptyStateImageView.widthAnchor.constraint(equalToConstant: 128),
            emptyStateImageView.heightAnchor.constraint(equalToConstant: 96),
            emptyStateImageView.centerXAnchor.constraint(equalTo: emptyState.centerXAnchor),

            emptyStateTitle.topAnchor.constraint(equalTo: emptyStateImageView.bottomAnchor, constant: 8),
            emptyStateTitle.centerXAnchor.constraint(equalTo: emptyState.centerXAnchor),
            emptyStateTitle.widthAnchor.constraint(equalToConstant: 192),

            emptyStateMessage.topAnchor.constraint(equalTo: emptyStateTitle.bottomAnchor, constant: 8),
            emptyStateMessage.centerXAnchor.constraint(equalTo: emptyState.centerXAnchor),

            emptyStateMessage.widthAnchor.constraint(equalToConstant: 192),

            importButton.topAnchor.constraint(equalTo: emptyStateMessage.bottomAnchor, constant: 8),
            importButton.centerXAnchor.constraint(equalTo: emptyState.centerXAnchor),
        ])
    }

    override func viewDidLoad() {
        preferredContentSize = Constants.preferredContentSize

        outlineView.setDraggingSourceOperationMask([.move], forLocal: true)
        outlineView.registerForDraggedTypes(BookmarkDragDropManager.draggedTypes)
<<<<<<< HEAD
        // allow scroll buttons to scroll when dragging bookmark over
        scrollDownButton?.registerForDraggedTypes(BookmarkDragDropManager.draggedTypes)
        scrollUpButton?.registerForDraggedTypes(BookmarkDragDropManager.draggedTypes)
=======
>>>>>>> d54dd229
    }

    override func viewWillAppear() {
        subscribeToModelEvents()
        reloadData()
    }

    override func viewWillDisappear() {
        cancellables = []
    }

    private func subscribeToModelEvents() {
        bookmarkManager.listPublisher.receive(on: DispatchQueue.main).sink { [weak self] _ in
            self?.reloadData()
        }.store(in: &cancellables)

        sortBookmarksViewModel?.$selectedSortMode.sink { [weak self] newSortMode in
            self?.setupSort(mode: newSortMode)
        }.store(in: &cancellables)
<<<<<<< HEAD

        if case .bookmarkBarMenu = mode {
            subscribeToScrollingEvents()
            subscribeToMenuPopoverEvents()
            subscribeToDragDropEvents()
            // only subscribe to click outside events in root bookmarks menu
            // to close all the bookmarks menu popovers
            if !(view.window?.parent?.contentViewController is Self) {
                subscribeToClickOutsideEvents()
            }
        }
    }

    private func subscribeToMenuPopoverEvents() {
        // show submenu for folder when dragging or hovering over it
        Publishers.Merge(
            // hover over bookmarks menu row
            outlineView.$highlightedRow.map { ($0, HighlightEvent.hover) },
            // dragging over folder
            dataSource.$dragDestinationFolder.map { [weak self] folder in
                guard let self, let folder,
                      let node = treeController.findNodeWithId(representing: folder),
                      let row = outlineView.rowIfValid(forItem: node) else {
                    return (nil, .dragging)
                }
                return (row, .dragging)
            }
        )
        .compactMap { [weak self] (row, event) in
            self?.delayedHighlightRowEventPublisher(forRow: row, on: event)
        }
        .switchToLatest()
        .filter { [weak dataSource, weak outlineView] (row, folder, event) in
            // following is valid only when dragging
            guard event == .dragging else {
                return outlineView?.highlightedRow == row
            }
            // don‘t hide subfolder menu or switch to another folder if
            // mouse cursor is outside of the view
            guard outlineView?.isMouseLocationInsideBounds() == true else { return false }
            if let folder {
                // only show submenu if cursor is still pointing to the folder
                return folder == dataSource?.dragDestinationFolder
            } else {
                // hide submenu if mouse cursor moved away from the folder
                return true
            }
        }
        .sink { [weak self] (row, folder, _) in
            self?.outlineViewDidHighlight(folder, atRow: row)
        }
        .store(in: &cancellables)
    }

    private enum HighlightEvent { case hover, dragging }
    /// Process Outline View row highlighing event on hover or drag over to expand or close a subfolder.
    /// Cances the highlight or adds a delay for the event delivery as appropriate
    /// - Returns:`BookmarkFolder?` (and row and the event kind) Publisher being currently highlighted
    ///           with delay added if needed.
    private func delayedHighlightRowEventPublisher(forRow row: Int?, on event: HighlightEvent) -> AnyPublisher<(Int?, BookmarkFolder?, HighlightEvent), Never>? {

        if let currentEvent = NSApp.currentEvent,
           currentEvent.type == .keyDown,
           currentEvent.keyCode == kVK_RightArrow {
            // don‘t expand the first highlighted folder in a submenu when it was
            // expanded using the Right arrow key
            return Empty().eraseToAnyPublisher()
        }

        let bookmarkNode = row.flatMap { outlineView.item(atRow: $0) } as? BookmarkNode
        let folder = bookmarkNode?.representedObject as? BookmarkFolder

        // prevent closing or opening another submenu when mouse is moving down+right
        let isMouseMovingDownRight: Bool = {
            if let currentEvent = NSApp.currentEvent,
               currentEvent.type == .mouseMoved,
               currentEvent.deltaY >= 0,
               currentEvent.deltaX >= currentEvent.deltaY {
                true
            } else {
                false
            }
        }()
        var delay: RunLoop.SchedulerTimeType.Stride
        // is moving down+right to a submenu?
        if event == .hover, isMouseMovingDownRight,
           let bookmarkListPopover, bookmarkListPopover.isShown,
           let expandedFolder = bookmarkListPopover.rootFolder,
           let node = treeController.node(representing: expandedFolder),
           let expandedRow = outlineView.rowIfValid(forItem: node) {
            guard expandedRow != row else { return nil }

            // delay submenu hiding when cursor is moving right (to the menu)
            // over other elements that would normally hide the submenu
            delay = 0.3
            // restore the originally highlighted row for the expanded folder
            outlineView.highlightedRow = expandedRow

        } else if event == .dragging {
            // delay folder expanding when dragging over a subfolder
            delay = 0.2
        } else if folder != nil {
            // delay folder expanding when hovering over a subfolder
            delay = 0.1
        } else {
            // hide submenu instantly when mouse is moved away from folder
            // unless it‘s moving down+right as handled above.
            delay = 0
        }

        let valuePublisher = Just((row, folder, event))
        if delay > 0 {
            return valuePublisher
                .delay(for: delay, scheduler: RunLoop.main)
                .eraseToAnyPublisher()
        } else {
            return valuePublisher.eraseToAnyPublisher()
        }
    }

    private func subscribeToDragDropEvents() {
        // restore drag&drop target folder highlight on mouse out
        // when the submenu is shown
        enum DropRowEvent {
            case dropRow(Int?)
            case highlightedRow(Int?)
        }
        Publishers.Merge(
            dataSource.$targetRowForDropOperation.map(DropRowEvent.dropRow),
            outlineView.$highlightedRow.map(DropRowEvent.highlightedRow)
        )
        .sink { [weak self] event in
            guard let self else { return }
            switch event {
            case .dropRow(let row):
                guard row == nil else { break }
                if let bookmarkListPopover, bookmarkListPopover.isShown,
                   let expandedFolder = bookmarkListPopover.rootFolder,
                   let node = treeController.node(representing: expandedFolder),
                   let expandedRow = outlineView.rowIfValid(forItem: node),
                   expandedRow != outlineView.highlightedRow {
                    // restore expanded subfolder drop target row highlight
                    dataSource.targetRowForDropOperation = expandedRow
                }
            case .highlightedRow:
                // hide drop destination row highlight when drag operation ends
                if dataSource.targetRowForDropOperation != nil {
                    dataSource.targetRowForDropOperation = nil
                }
            }
        }
        .store(in: &cancellables)
    }

    private func subscribeToClickOutsideEvents() {
        Publishers.Merge(
            // close bookmarks menu when main menu is clicked
            NotificationCenter.default.publisher(for: NSMenu.didBeginTrackingNotification,
                                                 object: NSApp.mainMenu).asVoid(),
            // close bookmarks menu on click outside of the menu or its submenus
            NSEvent.publisher(forEvents: [.local, .global],
                              matching: [.leftMouseDown, .rightMouseDown])
            .filter { [weak self] event in
                if event.type == .leftMouseDown,
                   event.deviceIndependentFlags == .command,
                   event.window == nil {
                    // don‘t close on Cmd+click in other app
                    return false
                }
                guard let self,
                      // always close on global event
                      let eventWindow = event.window else { return true /* close */}
                // is showing submenu?
                if let popover = nextResponder as? BookmarkListPopover,
                   let positioningView = popover.positioningView,
                   positioningView.isMouseLocationInsideBounds(event.locationInWindow) {
                    // don‘t close when the button used to open the popover is
                    // clicked again, it‘ll be managed by
                    // BookmarksBarViewController.closeBookmarksPopovers
                    return false
                }
                // go up from the clicked window to figure out if the click is in a submenu
                for window in sequence(first: eventWindow, next: \.parent)
                where window === self.view.window {
                    // we found our window: the click was in the menu tree
                    return false // don‘t close
                }
                return true // close
            }.asVoid()
        )
        .sink { [weak self] _ in
            self?.delegate?.closeBookmarksPopovers(self!) // close
        }
        .store(in: &cancellables)
    }

    func reloadData(withRootFolder rootFolder: BookmarkFolder? = nil) {
        let isChangingRootFolder = if let rootFolder, let currentFolder = representedObject as? BookmarkFolder {
            currentFolder.id != rootFolder.id
        } else {
            false
        }
        if let rootFolder {
            self.representedObject = rootFolder
            isSearchVisible = false
        }
        // this weirdness is needed to load a new `BookmarkFolder` object on any modification
        // because `BookmarkManager.move(objectUUIDs:toIndex:withinParentFolder)` doesn‘t
        // actually move a `Bookmark` object into actual `BookmarkFolder` object
        // as well as updating a `Bookmark` doesn‘t modify it, instead
        // `BookmarkManager.loadBookmarks()` is called every time recreating the whole
        // bookmark hierarchy.
        var rootFolder = rootFolder
        if rootFolder == nil, let oldRootFolder = self.representedObject as? BookmarkFolder {
            if oldRootFolder.id == PseudoFolder.bookmarks.id {
                // reloadData for clipped Bookmarks will be triggered with updated rootFolder
                // from BookmarksBarViewController.bookmarksBarViewModelReloadedData
                return
            }
            rootFolder = bookmarkManager.getBookmarkFolder(withId: oldRootFolder.id)
        }

=======
    }

    private func reloadData() {
>>>>>>> d54dd229
        if dataSource.isSearching {
            if let destinationFolder = dataSource.dragDestinationFolder {
                hideSearchBar()
                updateSearchAndExpand(destinationFolder)
            } else {
                dataSource.reloadData(forSearchQuery: searchBar.stringValue,
<<<<<<< HEAD
                                      sortMode: sortBookmarksViewModel?.selectedSortMode ?? .manual)
=======
                                      sortMode: sortBookmarksViewModel.selectedSortMode)
>>>>>>> d54dd229
                outlineView.reloadData()
            }
        } else {
            let selectedNodes = self.selectedNodes

<<<<<<< HEAD
            dataSource.reloadData(with: sortBookmarksViewModel?.selectedSortMode ?? .manual,
                                  withRootFolder: rootFolder ?? self.representedObject as? BookmarkFolder)
            let oldContentSize = outlineView.bounds.size
=======
            dataSource.reloadData(with: sortBookmarksViewModel.selectedSortMode)
>>>>>>> d54dd229
            outlineView.reloadData()

            switch mode {
            case .popover:
                expandAndRestore(selectedNodes: selectedNodes)
            case .bookmarkBarMenu:
                guard !isChangingRootFolder,
                      let popover = nextResponder as? BookmarkListPopover,
                      popover.isShown,
                      let preferredEdge = popover.preferredEdge else { break }

                updatePositionAndContentSize(oldContentSize: oldContentSize,
                                             popoverPositioningEdge: preferredEdge)
            }
        }

        let isEmpty = (outlineView.numberOfRows == 0)
        self.emptyState.isHidden = !isEmpty
        self.searchBookmarksButton.isHidden = isEmpty
        self.outlineView.isHidden = isEmpty

        if isEmpty {
            self.showEmptyStateView(for: .noBookmarks)

        } else {
            updateHighlightedRowAfterReload(isChangingRootFolder: isChangingRootFolder)
        }
    }

    private func updateHighlightedRowAfterReload(isChangingRootFolder: Bool) {
        DispatchQueue.main.async { [outlineView, weak self] in
            if outlineView.isMouseLocationInsideBounds() {
                outlineView.updateHighlightedRowUnderCursor()
            } else if !isChangingRootFolder,
                      let bookmarkListPopover = self?.bookmarkListPopover,
                      bookmarkListPopover.isShown,
                      let expandedFolder = bookmarkListPopover.rootFolder,
                      let node = self?.treeController.findNodeWithId(representing: expandedFolder),
                      let expandedRow = outlineView.rowIfValid(forItem: node) {
                // restore current highlight on a expanded folder row
                outlineView.highlightedRow = expandedRow
            } else if !isChangingRootFolder,
                      let highlightedRow = outlineView.highlightedRow,
                      outlineView.numberOfRows > highlightedRow {
                // restore current highlight on a highlighted row
                outlineView.highlightedRow = highlightedRow
            }
        }
    }

    private func setupSort(mode: BookmarksSortMode) {
        hideSearchBar()
        dataSource.reloadData(with: mode)
        outlineView.reloadData()
        sortBookmarksButton?.image = (mode == .nameDescending) ? .bookmarkSortDesc : .bookmarkSortAsc
        sortBookmarksButton?.backgroundColor = mode.shouldHighlightButton ? .buttonMouseDown : .clear
        sortBookmarksButton?.mouseOverColor = mode.shouldHighlightButton ? .buttonMouseDown : .buttonMouseOver
    }

    private func showDialog(_ view: any ModalView) {
        delegate?.popover(shouldPreventClosure: true)

        view.show(in: parent?.view.window) { [weak delegate] in
            delegate?.popover(shouldPreventClosure: false)
        }
    }

    private func setupSort(mode: BookmarksSortMode) {
        hideSearchBar()
        dataSource.reloadData(with: mode)
        outlineView.reloadData()
        sortBookmarksButton.image = (mode == .nameDescending) ? .bookmarkSortDesc : .bookmarkSortAsc
        sortBookmarksButton.backgroundColor = mode.shouldHighlightButton ? .buttonMouseDown : .clear
        sortBookmarksButton.mouseOverColor = mode.shouldHighlightButton ? .buttonMouseDown : .buttonMouseOver
    }

    // MARK: Layout

    private func updateSearchAndExpand(_ folder: BookmarkFolder) {
        showTreeView()
        expandFoldersAndScrollUntil(folder)
        outlineView.scrollToAdjustedPositionInOutlineView(folder)

        guard let node = treeController.node(representing: folder) else { return }

        outlineView.highlight(node)
    }

    private func showSearchBar() {
        isSearchVisible = true
        view.addSubview(searchBar)

        boxDividerTopConstraint.isActive = false
        NSLayoutConstraint.activate([
            searchBar.topAnchor.constraint(equalTo: titleTextField.bottomAnchor, constant: 8),
            searchBar.leadingAnchor.constraint(equalTo: view.leadingAnchor, constant: 16),
            view.trailingAnchor.constraint(equalTo: searchBar.trailingAnchor, constant: 16),
            boxDivider.topAnchor.constraint(equalTo: searchBar.bottomAnchor, constant: 10),
        ])
        searchBar.makeMeFirstResponder()
        searchBookmarksButton.backgroundColor = .buttonMouseDown
        searchBookmarksButton.mouseOverColor = .buttonMouseDown
    }

    private func hideSearchBar() {
        isSearchVisible = false
        outlineView.highlightedRow = nil
        outlineView.makeMeFirstResponder()
        searchBar.stringValue = ""
        searchBar.removeFromSuperview()
        boxDividerTopConstraint.isActive = true
        searchBookmarksButton.backgroundColor = .clear
        searchBookmarksButton.mouseOverColor = .buttonMouseOver
    }

    private func showTreeView() {
        emptyState.isHidden = true
        outlineView.isHidden = false
        dataSource.reloadData(with: sortBookmarksViewModel.selectedSortMode)
        outlineView.reloadData()
        if !isSearchVisible {
            outlineView.makeMeFirstResponder()
        }
    }

    private func expandFoldersAndScrollUntil(_ folder: BookmarkFolder) {
        guard let folderNode = treeController.findNodeWithId(representing: folder) else { return }

        expandFoldersUntil(node: folderNode)
        outlineView.scrollToAdjustedPositionInOutlineView(folderNode)
    }

    private func expandFoldersUntil(node: BookmarkNode?) {
        guard let folderParent = node?.parent else { return }
        for parent in sequence(first: folderParent, next: \.parent).reversed() {
            outlineView.animator().expandItem(parent)
        }
    }

    private func showEmptyStateView(for mode: BookmarksEmptyStateContent) {
        emptyState.isHidden = false
        outlineView.isHidden = true
        emptyStateTitle.stringValue = mode.title
        emptyStateMessage.stringValue = mode.description
        emptyStateImageView.image = mode.image
        importButton.isHidden = mode.shouldHideImportButton
    }

<<<<<<< HEAD
    private func calculatePreferredContentSize() -> NSSize {
        let contentInsets = BookmarkListPopover.popoverInsets
        var contentSize = NSSize(width: 0, height: 20)
        for row in 0..<outlineView.numberOfRows {
            let node = outlineView.item(atRow: row) as? BookmarkNode

            // desired width (limited to maxMenuPopoverContentWidth)
            if contentSize.width < Constants.maxMenuPopoverContentWidth {
                let cellWidth = BookmarkOutlineCellView.preferredContentWidth(for: node) + contentInsets.left + contentInsets.right
                if cellWidth > contentSize.width {
                    contentSize.width = min(Constants.maxMenuPopoverContentWidth, cellWidth)
                }
            }
            // desired row height
            if node?.representedObject is SpacerNode {
                contentSize.height += OutlineSeparatorViewCell.rowHeight(for: mode)
=======
    // MARK: Actions

    override func keyDown(with event: NSEvent) {
        switch Int(event.keyCode) {
        case kVK_ANSI_F where event.deviceIndependentFlags == .command:
            if isSearchVisible {
                searchBar.makeMeFirstResponder()
>>>>>>> d54dd229
            } else {
                showSearchBar()
            }

<<<<<<< HEAD
    private func updatePositionAndContentSize(oldContentSize: NSSize, popoverPositioningEdge: NSRectEdge) {

        guard let window = view.window,
              let screenFrame = window.screen?.visibleFrame else { return }

        var contentSize = calculatePreferredContentSize()
        guard contentSize != oldContentSize else { return }

        let heightChange = contentSize.height - oldContentSize.height
        let availableHeightBelow = window.frame.minY - screenFrame.minY
        let availableHeightOnTop = screenFrame.maxY - window.frame.maxY

        // growing
        if heightChange > 0 {
            // expand popover down as much as available screen space allows
            contentSize.height = preferredContentSize.height + min(availableHeightBelow, heightChange)
            // shift popover upwards if not enough space at the bottom
            if availableHeightBelow < heightChange {
                preferredContentOffset.y += min(availableHeightOnTop, heightChange - availableHeightBelow)
            }

        // collapsing
        } else if /* heightChange <= 0 && */ contentSize.height < scrollView.frame.height {
            // reduce the offset of the popover upwards relative to the presenting view
            preferredContentOffset.y = max(0, preferredContentOffset.y + heightChange)
            // contentSize.height = contentSize.height
        } else {
            // don‘t reduce the popover size if the content size still needs scrolling
            contentSize.height = preferredContentSize.height
        }

        preferredContentSize = contentSize
        updateScrollButtons()
    }

    override func viewDidLayout() {
        super.viewDidLayout()
=======
        case kVK_Return, kVK_ANSI_KeypadEnter, kVK_Space:
            if outlineView.highlightedRow != nil {
                // submit action when there‘s a highlighted row
                handleClick(outlineView)
>>>>>>> d54dd229

            } else if outlineView.numberOfRows > 0 {
                // when in child menu popover without selection: highlight first row
                outlineView.highlightedRow = 0
            }

        case kVK_Escape:
            delegate?.closeBookmarksPopover(self)

        default:
            // start search when letters are typed
            if let characters = event.characters,
               !characters.isEmpty {

                showSearchBar()
                searchBar.currentEditor()?.keyDown(with: event)
                return
            }

            super.keyDown(with: event)
        }
    }

<<<<<<< HEAD
    private func showSearchBar() {
        isSearchVisible = true
        view.addSubview(searchBar)
        outlineView.highlightedRow = nil

        guard let titleTextField, let boxDivider else { return }
        boxDividerTopConstraint?.isActive = false
        NSLayoutConstraint.activate([
            searchBar.topAnchor.constraint(equalTo: titleTextField.bottomAnchor,
                                           constant: 8),
            searchBar.leadingAnchor.constraint(equalTo: view.leadingAnchor,
                                               constant: 16),
            view.trailingAnchor.constraint(equalTo: searchBar.trailingAnchor,
                                           constant: 16),
            boxDivider.topAnchor.constraint(equalTo: searchBar.bottomAnchor,
                                            constant: 10),
        ])

        searchBar.makeMeFirstResponder()
        searchBookmarksButton?.backgroundColor = .buttonMouseDown
        searchBookmarksButton?.mouseOverColor = .buttonMouseDown
    }

    private func hideSearchBar() {
        isSearchVisible = false
        outlineView.highlightedRow = nil
        outlineView.makeMeFirstResponder()
        searchBar.stringValue = ""
        searchBar.removeFromSuperview()
        boxDividerTopConstraint?.isActive = true
        searchBookmarksButton?.backgroundColor = .clear
        searchBookmarksButton?.mouseOverColor = .buttonMouseOver
    }

    private func showTreeView() {
        emptyState?.isHidden = true
        outlineView.isHidden = false
        dataSource.reloadData(with: sortBookmarksViewModel?.selectedSortMode ?? .manual)
        outlineView.reloadData()
        if !isSearchVisible {
            outlineView.makeMeFirstResponder()
        }
    }

    private func showEmptyStateView(for mode: BookmarksEmptyStateContent) {
        emptyState?.isHidden = false
        outlineView.isHidden = true
        emptyStateTitle?.stringValue = mode.title
        emptyStateMessage?.stringValue = mode.description
        emptyStateImageView?.image = mode.image
        importButton?.isHidden = mode.shouldHideImportButton
    }

    private func showSubmenu(for folder: BookmarkFolder, atRow row: Int) {
        guard let cell = outlineView.view(atColumn: 0, row: row, makeIfNecessary: false) else { return }

        let bookmarkListPopover: BookmarkListPopover
        if let popover = self.bookmarkListPopover {
            bookmarkListPopover = popover
            if bookmarkListPopover.isShown {
                if bookmarkListPopover.rootFolder?.id == folder.id {
                    // submenu for the folder is already shown
                    return
                }
                bookmarkListPopover.close()
            }
            // reuse the popover for another folder
            bookmarkListPopover.reloadData(withRootFolder: folder)
        } else {
            bookmarkListPopover = BookmarkListPopover(mode: .bookmarkBarMenu, rootFolder: folder)
            bookmarkListPopover.delegate = self
            self.bookmarkListPopover = bookmarkListPopover
        }

        bookmarkListPopover.show(positionedAsSubmenuAgainst: cell)
    }

    // MARK: Actions

    override func keyDown(with event: NSEvent) {
        switch Int(event.keyCode) {
        case kVK_ANSI_F where event.deviceIndependentFlags == .command
            && mode != .bookmarkBarMenu:

            if isSearchVisible {
                searchBar.makeMeFirstResponder()
            } else {
                showSearchBar()
            }

        case kVK_Return, kVK_ANSI_KeypadEnter, kVK_Space:
            if outlineView.highlightedRow != nil {
                // submit action when there‘s a highlighted row
                handleClick(outlineView)

            } else if outlineView.numberOfRows > 0 {
                // when in child menu popover without selection: highlight first row
                outlineView.highlightedRow = 0
            }

        case kVK_Escape:
            delegate?.closeBookmarksPopovers(self)

        case kVK_LeftArrow:
            // if in submenu: close this submenu
            if view.window?.parent?.contentViewController is Self,
               let popover = nextResponder as? NSPopover {
                popover.close()
            } else /* we‘re in root menu */ {
                // switch between bookmarks menus on left/right
                delegate?.openPreviousBookmarksMenu(self)
            }
        case kVK_RightArrow:
            // expand currently highlighted folder
            if let highlightedRow = outlineView.highlightedRow,
               let bookmarkNode = outlineView.item(atRow: highlightedRow) as? BookmarkNode,
               let folder = bookmarkNode.representedObject as? BookmarkFolder {
                showSubmenu(for: folder, atRow: highlightedRow)
                // highlight first submenu row when expanding with Right key
                bookmarkListPopover?.viewController.outlineView.highlightFirstItem()
            } else {
                // switch between bookmarks menus on left/right
                delegate?.openNextBookmarksMenu(self)
            }

        default:
            // start search when letters are typed
            if mode != .bookmarkBarMenu,
               let characters = event.characters,
               !characters.isEmpty {

                showSearchBar()
                searchBar.currentEditor()?.keyDown(with: event)
                return
            }

            super.keyDown(with: event)
        }
    }

=======
>>>>>>> d54dd229
    @objc func newBookmarkButtonClicked(_ sender: AnyObject) {
        let view = BookmarksDialogViewFactory.makeAddBookmarkView(currentTab: currentTabWebsite)
        showDialog(view)
    }

<<<<<<< HEAD
    @objc func newFolderButtonClicked(_ sender: AnyObject) {
        let parentFolder = sender.representedObject as? BookmarkFolder
        let view = BookmarksDialogViewFactory.makeAddBookmarkFolderView(parentFolder: parentFolder)
        showDialog(view)
    }

    @objc func searchBookmarksButtonClicked(_ sender: NSButton) {
=======
    @objc func searchBookmarkButtonClicked(_ sender: NSButton) {
>>>>>>> d54dd229
        isSearchVisible.toggle()
    }

    @objc func sortBookmarksButtonClicked(_ sender: NSButton) {
<<<<<<< HEAD
        guard let sortBookmarksViewModel else {
            assertionFailure("sortBookmarksViewModel is nil")
            return
        }
        let menu = sortBookmarksViewModel.menu
        bookmarkMetrics.fireSortButtonClicked(origin: .panel)
        menu.delegate = sortBookmarksViewModel
=======
        let menu = sortBookmarksViewModel.menu
        bookmarkMetrics.fireSortButtonClicked(origin: .panel)
>>>>>>> d54dd229
        menu.popUpAtMouseLocation(in: sender)
    }

    @objc func openManagementInterface(_ sender: NSButton) {
        showManageBookmarks()
    }

    @objc func handleClick(_ sender: NSOutlineView) {
        let row = NSApp.currentEvent?.type == .keyDown ? outlineView.highlightedRow : sender.clickedRow
        guard let row, row != -1 else { return }
        let item = sender.item(atRow: row)
        guard let node = item as? BookmarkNode else { return }

        switch node.representedObject {
        case let bookmark as Bookmark:
            onBookmarkClick(bookmark)

        case let folder as BookmarkFolder:
            switch mode {
            case .popover where dataSource.isSearching:
                bookmarkMetrics.fireSearchResultClicked(origin: .panel)
                hideSearchBar()
                updateSearchAndExpand(folder)
            case .popover:
                handleItemClickWhenNotInSearchMode(item: item)
            case .bookmarkBarMenu:
                showSubmenu(for: folder, atRow: row)
            }

        case let menuItem as MenuItemNode:
            if menuItem.identifier == BookmarkTreeController.openAllInNewTabsIdentifier {
                self.openInNewTabs(sender)
            } else {
                assertionFailure("Unsupported menu item action \(menuItem.identifier)")
            }
            delegate?.closeBookmarksPopovers(self)

        default: break
        }
    }

    private func onBookmarkClick(_ bookmark: Bookmark) {
        if dataSource.isSearching {
            bookmarkMetrics.fireSearchResultClicked(origin: .panel)
        }

        WindowControllersManager.shared.open(bookmark: bookmark)
<<<<<<< HEAD
        delegate?.closeBookmarksPopovers(self)
=======
        delegate?.closeBookmarksPopover(self)
>>>>>>> d54dd229
    }

    private func handleItemClickWhenNotInSearchMode(item: Any?) {
        if outlineView.isItemExpanded(item) {
            outlineView.animator().collapseItem(item)
        } else {
            outlineView.animator().expandItem(item)
        }
    }

    @objc func onImportClicked(_ sender: NSButton) {
        DataImportView().show()
    }

    private func showManageBookmarks() {
        WindowControllersManager.shared.showBookmarksTab()
<<<<<<< HEAD
        delegate?.closeBookmarksPopovers(self)
=======
        delegate?.closeBookmarksPopover(self)
>>>>>>> d54dd229
    }

    // MARK: NSOutlineView Configuration

    private func expandAndRestore(selectedNodes: [BookmarkNode]) {
        treeController.visitNodes { node in
            if let objectID = (node.representedObject as? BaseBookmarkEntity)?.id {
                if dataSource.expandedNodesIDs.contains(objectID) {
                    outlineView.expandItem(node)
                } else {
                    outlineView.collapseItem(node)
                }
            }

            // Expand the Bookmarks pseudo folder automatically, and remember the expansion state of the Favorites pseudofolder.
            if let pseudoFolder = node.representedObject as? PseudoFolder {
                if pseudoFolder == PseudoFolder.bookmarks {
                    outlineView.expandItem(node)
                } else {
                    if dataSource.expandedNodesIDs.contains(pseudoFolder.id) {
                        outlineView.expandItem(node)
                    } else {
                        outlineView.collapseItem(node)
                    }
                }
            }
        }

        restoreSelection(to: selectedNodes)
    }

    private func restoreSelection(to nodes: [BookmarkNode]) {
        guard selectedNodes != nodes else { return }

        var indexes = IndexSet()
        for node in nodes {
            // The actual instance of the Bookmark may have changed after reloading, so this is a hack to get the right one.
            let foundNode = treeController.node(representing: node.representedObject)
            let row = outlineView.row(forItem: foundNode as Any)
            if row > -1 {
                indexes.insert(row)
            }
        }

        if indexes.isEmpty {
            let node = treeController.node(representing: PseudoFolder.bookmarks)
            let row = outlineView.row(forItem: node as Any)
            indexes.insert(row)
        }

        outlineView.selectRowIndexes(indexes, byExtendingSelection: false)
    }

<<<<<<< HEAD
    private func expandFoldersAndScrollUntil(_ folder: BookmarkFolder) {
        guard let folderNode = treeController.findNodeWithId(representing: folder) else { return }

        expandFoldersUntil(node: folderNode)
        outlineView.scrollToAdjustedPositionInOutlineView(folderNode)
    }

    private func expandFoldersUntil(node: BookmarkNode?) {
        guard let folderParent = node?.parent else { return }
        for parent in sequence(first: folderParent, next: \.parent).reversed() {
            outlineView.animator().expandItem(parent)
        }
    }

    private func showContextMenu(for cell: BookmarkOutlineCellView) {
        let row = outlineView.row(for: cell)
        guard
            let item = outlineView.item(atRow: row),
            let contextMenu = ContextualMenu.menu(for: [item], target: self, forSearch: dataSource.isSearching)
        else {
            return
        }

        contextMenu.popUpAtMouseLocation(in: view)
    }

    /// Show or close folder submenu on row hover
    /// the method is called from `outlineView.$highlightedRow` observer after a delay as needed
    func outlineViewDidHighlight(_ folder: BookmarkFolder?, atRow row: Int?) {
        guard let row, let folder else {
            // close submenu if shown
            guard let bookmarkListPopover, bookmarkListPopover.isShown else { return }
            bookmarkListPopover.close()
            // unhighlight drop destination row if highlighted
            dataSource.targetRowForDropOperation = nil
            return
        }

        showSubmenu(for: folder, atRow: row)
    }

    // MARK: Bookmarks Menu scrolling

    private func subscribeToScrollingEvents() {
        // scrollViewDidScroll
        NotificationCenter.default
            .publisher(for: NSView.boundsDidChangeNotification, object: scrollView.contentView).asVoid()
            .compactMap { [weak scrollView=scrollView] in
                scrollView?.documentVisibleRect
            }
            .scan((old: CGRect.zero, new: scrollView.documentVisibleRect)) {
                (old: $0.new, new: $1)
            }
            .sink { [weak self] change in
                self?.scrollViewDidScroll(old: change.old, new: change.new)
            }.store(in: &cancellables)

        // Scroll Up Button hover
        scrollUpButton?.publisher(for: \.isMouseOver)
            .map { [weak scrollDownButton] isMouseOver in
                guard isMouseOver,
                      NSApp.currentEvent?.type != .keyDown else {
                    if let scrollDownButton, scrollDownButton.isMouseOver {
                        // ignore mouse over change when the button appears on
                        // the Down key press
                        scrollDownButton.isMouseOver = false
                    }
                    return Empty<Void, Never>().eraseToAnyPublisher()
                }
                return Timer.publish(every: 0.1, on: .main, in: .default)
                    .autoconnect()
                    .asVoid()
                    .eraseToAnyPublisher()
            }
            .switchToLatest()
            .sink { [weak outlineView] in
                guard let outlineView else { return }
                // scroll up on scrollUpButton hover on Timed events
                let newScrollOrigin = NSPoint(x: outlineView.visibleRect.origin.x, y: outlineView.visibleRect.origin.y - BookmarkOutlineCellView.rowHeight)
                outlineView.scroll(newScrollOrigin)
            }
            .store(in: &cancellables)

        // Scroll Down Button hover
        scrollDownButton?.publisher(for: \.isMouseOver)
            .map { [weak scrollDownButton] isMouseOver in
                guard isMouseOver,
                      NSApp.currentEvent?.type != .keyDown else {
                    if let scrollDownButton, scrollDownButton.isMouseOver {
                        // ignore mouse over change when the button appears on
                        // the Down key press
                        scrollDownButton.isMouseOver = false
                    }
                    return Empty<Void, Never>().eraseToAnyPublisher()
                }
                return Timer.publish(every: 0.1, on: .main, in: .default)
                    .autoconnect()
                    .asVoid()
                    .eraseToAnyPublisher()
            }
            .switchToLatest()
            .sink { [weak outlineView] in
                guard let outlineView else { return }
                // scroll down on scrollDownButton hover on Timed events
                let newScrollOrigin = NSPoint(x: outlineView.visibleRect.origin.x, y: outlineView.visibleRect.origin.y + BookmarkOutlineCellView.rowHeight)
                outlineView.scroll(newScrollOrigin)
            }
            .store(in: &cancellables)
    }

    private func scrollViewDidScroll(old oldVisibleRect: NSRect, new visibleRect: NSRect) {
        guard let window = view.window, let screen = window.screen else { return }

        let availableHeight = screen.visibleFrame.maxY - window.frame.maxY
        let scrollDeltaY = visibleRect.minY - oldVisibleRect.minY
        if scrollDeltaY > 0, availableHeight > 0 {
            let contentHeight = outlineView.bounds.height
            // shift bookmarks menu popover up incrementing height if screen space is available
            var popoverHeightIncrement = min(availableHeight, scrollDeltaY)
            if preferredContentSize.height + popoverHeightIncrement > contentHeight {
                popoverHeightIncrement = contentHeight - preferredContentSize.height
            }
            if popoverHeightIncrement > 0 {
                preferredContentOffset.y = popoverHeightIncrement
                preferredContentSize.height += popoverHeightIncrement
                // decrement scrolling position
                if preferredContentSize.height + popoverHeightIncrement > contentHeight {
                    scrollView.contentView.bounds.origin.y = 0
                } else {
                    scrollView.contentView.bounds.origin.y -= popoverHeightIncrement
                }
            }
            // -> will update scroll buttons on next `viewDidLayout` pass

        } else {
            updateScrollButtons()
        }

        if let event = NSApp.currentEvent, event.type != .keyDown {
            // update current highlighted row to match cursor position
            outlineView.updateHighlightedRowUnderCursor()
        }
    }

    private func updateScrollButtons() {
        guard let scrollUpButton, let scrollDownButton else { return }
        let contentHeight = outlineView.bounds.height

        var visibleRect = scrollView.documentVisibleRect
        if scrollUpButton.isShown {
            visibleRect.size.height += scrollUpButton.frame.height
        }
        if scrollDownButton.isShown {
            visibleRect.size.height += scrollDownButton.frame.height
        }
        scrollUpButton.isShown = visibleRect.minY > 0
        scrollDownButton.isShown = visibleRect.maxY < contentHeight
    }

}
// MARK: - Menu Item Selectors
extension BookmarkListViewController: NSMenuDelegate {

    func contextualMenuForClickedRows() -> NSMenu? {
        let row = outlineView.clickedRow

        guard row != -1 else {
            return ContextualMenu.menu(for: nil)
        }
=======
}
// MARK: - BookmarksContextMenuDelegate
extension BookmarkListViewController: BookmarksContextMenuDelegate {

    var isSearching: Bool { dataSource.isSearching }
    var parentFolder: BookmarkFolder? { nil }
    var shouldIncludeManageBookmarksItem: Bool { true }

    func selectedItems() -> [Any] {
        guard let row = outlineView.clickedRowIfValid else { return [] }
>>>>>>> d54dd229

        if outlineView.selectedRowIndexes.contains(row) {
            return outlineView.selectedItems
        }

        return outlineView.item(atRow: row).map { [$0] } ?? []
    }

<<<<<<< HEAD
    public func menuNeedsUpdate(_ menu: NSMenu) {
        menu.removeAllItems()

        guard let contextualMenu = contextualMenuForClickedRows() else {
            return
        }

        let items = contextualMenu.items
        contextualMenu.removeAllItems()
        for menuItem in items {
            menu.addItem(menuItem)
        }
    }

}
// MARK: - BookmarkMenuItemSelectors
extension BookmarkListViewController: BookmarkMenuItemSelectors {

    func openBookmarkInNewTab(_ sender: NSMenuItem) {
        guard let bookmark = sender.representedObject as? Bookmark else {
            assertionFailure("Failed to cast menu represented object to Bookmark")
            return
        }

        WindowControllersManager.shared.show(url: bookmark.urlObject, source: .bookmark, newTab: true)
    }

    func openBookmarkInNewWindow(_ sender: NSMenuItem) {
        guard let bookmark = sender.representedObject as? Bookmark else {
            assertionFailure("Failed to cast menu represented object to Bookmark")
            return
        }
        guard let urlObject = bookmark.urlObject else {
            return
        }
        WindowsManager.openNewWindow(with: urlObject, source: .bookmark, isBurner: false)
    }

    func toggleBookmarkAsFavorite(_ sender: NSMenuItem) {
        guard let bookmark = sender.representedObject as? Bookmark else {
            assertionFailure("Failed to cast menu represented object to Bookmark")
            return
        }

        bookmark.isFavorite.toggle()
        bookmarkManager.update(bookmark: bookmark)
    }

    func editBookmark(_ sender: NSMenuItem) {
        guard let bookmark = sender.representedObject as? Bookmark else {
            assertionFailure("Failed to retrieve Bookmark from Edit Bookmark context menu item")
            return
        }

        let view = BookmarksDialogViewFactory.makeEditBookmarkView(bookmark: bookmark)
        showDialog(view)
    }

    func copyBookmark(_ sender: NSMenuItem) {
        guard let bookmark = sender.representedObject as? Bookmark else {
            assertionFailure("Failed to cast menu represented object to Bookmark")
            return
        }
        bookmark.copyUrlToPasteboard()
    }

    func deleteBookmark(_ sender: NSMenuItem) {
        guard let bookmark = sender.representedObject as? Bookmark else {
            assertionFailure("Failed to cast menu represented object to Bookmark")
            return
        }

        bookmarkManager.remove(bookmark: bookmark)
    }

    func deleteEntities(_ sender: NSMenuItem) {
        guard let uuids = sender.representedObject as? [String] else {
            assertionFailure("Failed to cast menu item's represented object to UUID array")
            return
        }

        bookmarkManager.remove(objectsWithUUIDs: uuids)
    }

    func manageBookmarks(_ sender: NSMenuItem) {
        showManageBookmarks()
    }

    func moveToEnd(_ sender: NSMenuItem) {
        guard let bookmarkEntity = sender.representedObject as? BookmarksEntityIdentifiable else {
            assertionFailure("Failed to cast menu item's represented object to BookmarkEntity")
            return
        }

        let parentFolderType: ParentFolderType = bookmarkEntity.parentId.flatMap { .parent(uuid: $0) } ?? .root
        bookmarkManager.move(objectUUIDs: [bookmarkEntity.entityId], toIndex: nil, withinParentFolder: parentFolderType) { _ in }
    }

}
// MARK: - FolderMenuItemSelectors
extension BookmarkListViewController: FolderMenuItemSelectors {

    func newFolder(_ sender: NSMenuItem) {
        newFolderButtonClicked(sender)
    }

    func editFolder(_ sender: NSMenuItem) {
        guard let bookmarkEntityInfo = sender.representedObject as? BookmarkEntityInfo,
              let folder = bookmarkEntityInfo.entity as? BookmarkFolder
        else {
            assertionFailure("Failed to retrieve Bookmark from Edit Folder context menu item")
            return
        }

        let view = BookmarksDialogViewFactory.makeEditBookmarkFolderView(folder: folder, parentFolder: bookmarkEntityInfo.parent)
        showDialog(view)
    }

    func deleteFolder(_ sender: NSMenuItem) {
        guard let folder = sender.representedObject as? BookmarkFolder else {
            assertionFailure("Failed to retrieve Bookmark from Delete Folder context menu item")
            return
        }

        bookmarkManager.remove(folder: folder)
    }

    func openInNewTabs(_ sender: Any) {
        guard let tabCollection = WindowControllersManager.shared.lastKeyMainWindowController?.mainViewController.tabCollectionViewModel,
              let folder = ((sender as? NSMenuItem)?.representedObject ?? self.treeController.rootNode.representedObject) as? BookmarkFolder
        else {
            assertionFailure("Cannot open all in new tabs")
            return
        }
        delegate?.closeBookmarksPopovers(self)

        let tabs = Tab.withContentOfBookmark(folder: folder, burnerMode: tabCollection.burnerMode)
        tabCollection.append(tabs: tabs)
        PixelExperiment.fireOnboardingBookmarkUsed5to7Pixel()
=======
    func showDialog(_ dialog: any ModalView) {
        delegate?.popover(shouldPreventClosure: true)
        dialog.show(in: parent?.view.window) { [weak delegate] in
            delegate?.popover(shouldPreventClosure: false)
        }
>>>>>>> d54dd229
    }

    func closePopoverIfNeeded() {
        delegate?.closeBookmarksPopover(self)
    }

}
// MARK: - BookmarkSearchMenuItemSelectors
extension BookmarkListViewController: BookmarkSearchMenuItemSelectors {
    func showInFolder(_ sender: NSMenuItem) {
        guard let baseBookmark = sender.representedObject as? BaseBookmarkEntity else {
            assertionFailure("Failed to retrieve Bookmark from Show in Folder context menu item")
            return
        }

        hideSearchBar()
        showTreeView()

        guard let node = treeController.node(representing: baseBookmark) else { return }

        expandFoldersUntil(node: node)
        outlineView.scrollToAdjustedPositionInOutlineView(node)
        outlineView.highlight(node)
    }
}
// MARK: - Search field delegate
extension BookmarkListViewController: NSSearchFieldDelegate {

    func controlTextDidChange(_ obj: Notification) {
        if let searchField = obj.object as? NSSearchField {
            let searchQuery = searchField.stringValue

            if searchQuery.isBlank {
                showTreeView()
            } else {
                showSearch(forSearchQuery: searchQuery)
            }

            bookmarkMetrics.fireSearchExecuted(origin: .panel)
        }
    }

    private func showSearch(forSearchQuery searchQuery: String) {
        outlineView.highlightedRow = nil
<<<<<<< HEAD
        dataSource.reloadData(forSearchQuery: searchQuery,
                              sortMode: sortBookmarksViewModel?.selectedSortMode ?? .manual)
=======
        dataSource.reloadData(forSearchQuery: searchQuery, sortMode: sortBookmarksViewModel.selectedSortMode)
>>>>>>> d54dd229

        if treeController.rootNode.childNodes.isEmpty {
            showEmptyStateView(for: .noSearchResults)
        } else {
            emptyState.isHidden = true
            outlineView.isHidden = false
            outlineView.reloadData()

            if let firstNode = treeController.rootNode.childNodes.first {
                outlineView.scrollTo(firstNode)
            }
        }
    }

    func control(_ control: NSControl, textView: NSTextView, doCommandBy selector: Selector) -> Bool {
        guard control === searchBar else {
            assertionFailure("Unexpected delegating control")
            return false
        }
        switch selector {
        case #selector(cancelOperation):
            // handle Esc key press while in search mode
            isSearchVisible = false

        case #selector(moveUp):
            // handle Up Arrow in search mode
            if !outlineView.highlightPreviousItem() {
                // unhighlight for the first row
                outlineView.highlightedRow = nil
            }
        case #selector(moveDown):
            // handle Down Arrow in search mode
            outlineView.highlightNextItem()

        case #selector(insertNewline) where outlineView.highlightedRow != nil:
            // handle Enter key in search mode when there‘s a highlighted row
            handleClick(outlineView)

        default:
            return false
        }
        return true
    }

}
<<<<<<< HEAD
// MARK: - MouseOverButtonDelegate
extension BookmarkListViewController: MouseOverButtonDelegate {

    // scroll bookmarks menu up/down on scroll buttons mouse over
    func mouseOverButton(_ sender: MouseOverButton, draggingEntered info: any NSDraggingInfo, isMouseOver: UnsafeMutablePointer<Bool>) -> NSDragOperation {

        assert(sender === scrollUpButton || sender === scrollDownButton)
        isMouseOver.pointee = true
        return .none
    }

    // scroll bookmarks menu up/down on dragging over scroll buttons
    func mouseOverButton(_ sender: MouseOverButton, draggingUpdatedWith info: any NSDraggingInfo, isMouseOver: UnsafeMutablePointer<Bool>) -> NSDragOperation {
        assert(sender === scrollUpButton || sender === scrollDownButton)
        isMouseOver.pointee = true
        return .none
    }

}
// MARK: - BookmarkListPopoverDelegate
extension BookmarkListViewController: BookmarkListPopoverDelegate {
    // pass delegate calls up when called from submenu
    func openNextBookmarksMenu(_ sender: BookmarkListPopover) {
        delegate?.openNextBookmarksMenu(self)
    }
    func openPreviousBookmarksMenu(_ sender: BookmarkListPopover) {
        delegate?.openPreviousBookmarksMenu(self)
    }
}
=======
>>>>>>> d54dd229

// MARK: - Preview
#if DEBUG
// swiftlint:disable:next identifier_name
func _mockPreviewBookmarkManager(previewEmptyState: Bool) -> BookmarkManager {
    let bookmarks: [BaseBookmarkEntity]
    if previewEmptyState {
        bookmarks = []
    } else {
        bookmarks = (1..<100).map { _ in [
            BookmarkFolder(id: "1", title: "Folder 1", children: [
                BookmarkFolder(id: "2", title: "Nested Folder", children: [
                    Bookmark(id: "b1", url: URL.duckDuckGo.absoluteString, title: "DuckDuckGo", isFavorite: false, parentFolderUUID: "2")
                ])
            ]),
            BookmarkFolder(id: "3", title: "Another Folder", children: [
                BookmarkFolder(id: "4", title: "Nested Folder", children: [
                    BookmarkFolder(id: "5", title: "Another Nested Folder", children: [
                        Bookmark(id: "b2", url: URL.duckDuckGo.absoluteString, title: "DuckDuckGo", isFavorite: false, parentFolderUUID: "5")
                    ])
                ])
            ]),
            Bookmark(id: "b3", url: URL.duckDuckGo.absoluteString, title: "Bookmark 1", isFavorite: false, parentFolderUUID: ""),
            Bookmark(id: "b4", url: URL.duckDuckGo.absoluteString, title: "Bookmark 2", isFavorite: false, parentFolderUUID: ""),
            Bookmark(id: "b5", url: URL.duckDuckGo.absoluteString, title: "DuckDuckGo", isFavorite: false, parentFolderUUID: "")
        ] }.flatMap { $0 }
    }
    let bkman = LocalBookmarkManager(bookmarkStore: BookmarkStoreMock(bookmarks: bookmarks))

    bkman.loadBookmarks()
    customAssertionFailure = { _, _, _ in }

    return bkman
}

@available(macOS 14.0, *)
#Preview("Test Bookmark data",
         traits: BookmarkListViewController.Constants.preferredContentSize.fixedLayout) {
    BookmarkListViewController(bookmarkManager: _mockPreviewBookmarkManager(previewEmptyState: false))
        ._preview_hidingWindowControlsOnAppear()
}

@available(macOS 14.0, *)
#Preview("Empty Scope", traits: BookmarkListViewController.Constants.preferredContentSize.fixedLayout) {
    BookmarkListViewController(bookmarkManager: _mockPreviewBookmarkManager(previewEmptyState: true))
        ._preview_hidingWindowControlsOnAppear()
}
#endif<|MERGE_RESOLUTION|>--- conflicted
+++ resolved
@@ -22,15 +22,8 @@
 
 protocol BookmarkListViewControllerDelegate: AnyObject {
 
-<<<<<<< HEAD
-    func closeBookmarksPopovers(_ sender: BookmarkListViewController)
-=======
     func closeBookmarksPopover(_ sender: BookmarkListViewController)
->>>>>>> d54dd229
     func popover(shouldPreventClosure: Bool)
-
-    func openNextBookmarksMenu(_ sender: BookmarkListViewController)
-    func openPreviousBookmarksMenu(_ sender: BookmarkListViewController)
 
 }
 
@@ -70,7 +63,7 @@
     private let dragDropManager: BookmarkDragDropManager
     private let treeControllerDataSource: BookmarkListTreeControllerDataSource
     private let treeControllerSearchDataSource: BookmarkListTreeControllerSearchDataSource
-    private let sortBookmarksViewModel: SortBookmarksViewModel?
+    private let sortBookmarksViewModel: SortBookmarksViewModel
     private let bookmarkMetrics: BookmarksSearchAndSortMetrics
 
     private let treeController: BookmarkTreeController
@@ -96,14 +89,7 @@
             bookmarkManager: bookmarkManager,
             treeController: treeController,
             dragDropManager: dragDropManager,
-<<<<<<< HEAD
-            sortMode: sortBookmarksViewModel?.selectedSortMode ?? .manual,
-            onMenuRequestedAction: { [weak self] cell in
-                self?.showContextMenu(for: cell)
-            },
-=======
             sortMode: sortBookmarksViewModel.selectedSortMode,
->>>>>>> d54dd229
             presentFaviconsFetcherOnboarding: { [weak self] in
                 guard let self, let window = self.view.window else {
                     return
@@ -128,33 +114,17 @@
         return .init(syncService: syncService, syncBookmarksAdapter: syncBookmarksAdapter)
     }()
 
-<<<<<<< HEAD
-    init(mode: Mode = .popover,
-         bookmarkManager: BookmarkManager = LocalBookmarkManager.shared,
-         dragDropManager: BookmarkDragDropManager = BookmarkDragDropManager.shared,
-         rootFolder: BookmarkFolder? = nil,
-=======
     init(bookmarkManager: BookmarkManager = LocalBookmarkManager.shared,
          dragDropManager: BookmarkDragDropManager = BookmarkDragDropManager.shared,
->>>>>>> d54dd229
          metrics: BookmarksSearchAndSortMetrics = BookmarksSearchAndSortMetrics()) {
         self.bookmarkManager = bookmarkManager
         self.dragDropManager = dragDropManager
-<<<<<<< HEAD
-        self.bookmarkMetrics = metrics
-        self.sortBookmarksViewModel = if mode == .popover {
-            SortBookmarksViewModel(manager: bookmarkManager, metrics: metrics, origin: .panel)
-        } else {
-            nil
-        }
-=======
->>>>>>> d54dd229
         self.treeControllerDataSource = BookmarkListTreeControllerDataSource(bookmarkManager: bookmarkManager)
         self.treeControllerSearchDataSource = BookmarkListTreeControllerSearchDataSource(bookmarkManager: bookmarkManager)
         self.bookmarkMetrics = metrics
         self.sortBookmarksViewModel = SortBookmarksViewModel(manager: bookmarkManager, metrics: metrics, origin: .panel)
         self.treeController = BookmarkTreeController(dataSource: treeControllerDataSource,
-                                                     sortMode: sortBookmarksViewModel?.selectedSortMode ?? .manual,
+                                                     sortMode: sortBookmarksViewModel.selectedSortMode,
                                                      searchDataSource: treeControllerSearchDataSource,
                                                      isBookmarksBarMenu: false)
         super.init(nibName: nil, bundle: nil)
@@ -165,28 +135,6 @@
     }
 
     // MARK: View Lifecycle
-<<<<<<< HEAD
-
-    override func loadView() {
-        view = NSView()
-        view.autoresizesSubviews = false
-
-        titleTextField = (mode == .bookmarkBarMenu) ? nil : {
-            let titleTextField = NSTextField(string: UserText.bookmarks)
-
-            titleTextField.isEditable = false
-            titleTextField.isBordered = false
-            titleTextField.drawsBackground = false
-            titleTextField.translatesAutoresizingMaskIntoConstraints = false
-            titleTextField.font = .systemFont(ofSize: 17)
-            titleTextField.textColor = .labelColor
-            titleTextField.setContentHuggingPriority(.defaultHigh, for: .vertical)
-            titleTextField.setContentHuggingPriority(.init(251), for: .horizontal)
-
-            return titleTextField
-        }()
-=======
->>>>>>> d54dd229
 
     override func loadView() {
         view = ColorView(frame: .zero, backgroundColor: .popoverBackground)
@@ -317,29 +265,6 @@
         clipView.drawsBackground = false
         scrollView.contentView = clipView
 
-<<<<<<< HEAD
-        scrollUpButton = mode == .popover ? nil : {
-            let scrollUpButton = MouseOverButton(image: .condenseUp, target: nil, action: nil)
-            scrollUpButton.translatesAutoresizingMaskIntoConstraints = false
-            scrollUpButton.bezelStyle = .shadowlessSquare
-            scrollUpButton.normalTintColor = .labelColor
-            scrollUpButton.backgroundColor = .clear
-            scrollUpButton.mouseOverColor = .blackWhite10
-            scrollUpButton.delegate = self
-            return scrollUpButton
-        }()
-
-        scrollDownButton = mode == .popover ? nil : {
-            let scrollDownButton = MouseOverButton(image: .expandDown, target: nil, action: nil)
-            scrollDownButton.translatesAutoresizingMaskIntoConstraints = false
-            scrollDownButton.bezelStyle = .shadowlessSquare
-            scrollDownButton.normalTintColor = .labelColor
-            scrollDownButton.backgroundColor = .clear
-            scrollDownButton.mouseOverColor = .blackWhite10
-            scrollDownButton.delegate = self
-            return scrollDownButton
-        }()
-=======
         emptyStateImageView.translatesAutoresizingMaskIntoConstraints = false
         emptyState.addSubview(emptyStateImageView)
         emptyState.addSubview(emptyStateTitle)
@@ -348,7 +273,6 @@
 
         emptyState.isHidden = true
         emptyState.translatesAutoresizingMaskIntoConstraints = false
->>>>>>> d54dd229
 
         emptyStateTitle.translatesAutoresizingMaskIntoConstraints = false
         emptyStateTitle.alignment = .center
@@ -462,12 +386,6 @@
 
         outlineView.setDraggingSourceOperationMask([.move], forLocal: true)
         outlineView.registerForDraggedTypes(BookmarkDragDropManager.draggedTypes)
-<<<<<<< HEAD
-        // allow scroll buttons to scroll when dragging bookmark over
-        scrollDownButton?.registerForDraggedTypes(BookmarkDragDropManager.draggedTypes)
-        scrollUpButton?.registerForDraggedTypes(BookmarkDragDropManager.draggedTypes)
-=======
->>>>>>> d54dd229
     }
 
     override func viewWillAppear() {
@@ -484,274 +402,28 @@
             self?.reloadData()
         }.store(in: &cancellables)
 
-        sortBookmarksViewModel?.$selectedSortMode.sink { [weak self] newSortMode in
+        sortBookmarksViewModel.$selectedSortMode.sink { [weak self] newSortMode in
             self?.setupSort(mode: newSortMode)
         }.store(in: &cancellables)
-<<<<<<< HEAD
-
-        if case .bookmarkBarMenu = mode {
-            subscribeToScrollingEvents()
-            subscribeToMenuPopoverEvents()
-            subscribeToDragDropEvents()
-            // only subscribe to click outside events in root bookmarks menu
-            // to close all the bookmarks menu popovers
-            if !(view.window?.parent?.contentViewController is Self) {
-                subscribeToClickOutsideEvents()
-            }
-        }
-    }
-
-    private func subscribeToMenuPopoverEvents() {
-        // show submenu for folder when dragging or hovering over it
-        Publishers.Merge(
-            // hover over bookmarks menu row
-            outlineView.$highlightedRow.map { ($0, HighlightEvent.hover) },
-            // dragging over folder
-            dataSource.$dragDestinationFolder.map { [weak self] folder in
-                guard let self, let folder,
-                      let node = treeController.findNodeWithId(representing: folder),
-                      let row = outlineView.rowIfValid(forItem: node) else {
-                    return (nil, .dragging)
-                }
-                return (row, .dragging)
-            }
-        )
-        .compactMap { [weak self] (row, event) in
-            self?.delayedHighlightRowEventPublisher(forRow: row, on: event)
-        }
-        .switchToLatest()
-        .filter { [weak dataSource, weak outlineView] (row, folder, event) in
-            // following is valid only when dragging
-            guard event == .dragging else {
-                return outlineView?.highlightedRow == row
-            }
-            // don‘t hide subfolder menu or switch to another folder if
-            // mouse cursor is outside of the view
-            guard outlineView?.isMouseLocationInsideBounds() == true else { return false }
-            if let folder {
-                // only show submenu if cursor is still pointing to the folder
-                return folder == dataSource?.dragDestinationFolder
-            } else {
-                // hide submenu if mouse cursor moved away from the folder
-                return true
-            }
-        }
-        .sink { [weak self] (row, folder, _) in
-            self?.outlineViewDidHighlight(folder, atRow: row)
-        }
-        .store(in: &cancellables)
-    }
-
-    private enum HighlightEvent { case hover, dragging }
-    /// Process Outline View row highlighing event on hover or drag over to expand or close a subfolder.
-    /// Cances the highlight or adds a delay for the event delivery as appropriate
-    /// - Returns:`BookmarkFolder?` (and row and the event kind) Publisher being currently highlighted
-    ///           with delay added if needed.
-    private func delayedHighlightRowEventPublisher(forRow row: Int?, on event: HighlightEvent) -> AnyPublisher<(Int?, BookmarkFolder?, HighlightEvent), Never>? {
-
-        if let currentEvent = NSApp.currentEvent,
-           currentEvent.type == .keyDown,
-           currentEvent.keyCode == kVK_RightArrow {
-            // don‘t expand the first highlighted folder in a submenu when it was
-            // expanded using the Right arrow key
-            return Empty().eraseToAnyPublisher()
-        }
-
-        let bookmarkNode = row.flatMap { outlineView.item(atRow: $0) } as? BookmarkNode
-        let folder = bookmarkNode?.representedObject as? BookmarkFolder
-
-        // prevent closing or opening another submenu when mouse is moving down+right
-        let isMouseMovingDownRight: Bool = {
-            if let currentEvent = NSApp.currentEvent,
-               currentEvent.type == .mouseMoved,
-               currentEvent.deltaY >= 0,
-               currentEvent.deltaX >= currentEvent.deltaY {
-                true
-            } else {
-                false
-            }
-        }()
-        var delay: RunLoop.SchedulerTimeType.Stride
-        // is moving down+right to a submenu?
-        if event == .hover, isMouseMovingDownRight,
-           let bookmarkListPopover, bookmarkListPopover.isShown,
-           let expandedFolder = bookmarkListPopover.rootFolder,
-           let node = treeController.node(representing: expandedFolder),
-           let expandedRow = outlineView.rowIfValid(forItem: node) {
-            guard expandedRow != row else { return nil }
-
-            // delay submenu hiding when cursor is moving right (to the menu)
-            // over other elements that would normally hide the submenu
-            delay = 0.3
-            // restore the originally highlighted row for the expanded folder
-            outlineView.highlightedRow = expandedRow
-
-        } else if event == .dragging {
-            // delay folder expanding when dragging over a subfolder
-            delay = 0.2
-        } else if folder != nil {
-            // delay folder expanding when hovering over a subfolder
-            delay = 0.1
-        } else {
-            // hide submenu instantly when mouse is moved away from folder
-            // unless it‘s moving down+right as handled above.
-            delay = 0
-        }
-
-        let valuePublisher = Just((row, folder, event))
-        if delay > 0 {
-            return valuePublisher
-                .delay(for: delay, scheduler: RunLoop.main)
-                .eraseToAnyPublisher()
-        } else {
-            return valuePublisher.eraseToAnyPublisher()
-        }
-    }
-
-    private func subscribeToDragDropEvents() {
-        // restore drag&drop target folder highlight on mouse out
-        // when the submenu is shown
-        enum DropRowEvent {
-            case dropRow(Int?)
-            case highlightedRow(Int?)
-        }
-        Publishers.Merge(
-            dataSource.$targetRowForDropOperation.map(DropRowEvent.dropRow),
-            outlineView.$highlightedRow.map(DropRowEvent.highlightedRow)
-        )
-        .sink { [weak self] event in
-            guard let self else { return }
-            switch event {
-            case .dropRow(let row):
-                guard row == nil else { break }
-                if let bookmarkListPopover, bookmarkListPopover.isShown,
-                   let expandedFolder = bookmarkListPopover.rootFolder,
-                   let node = treeController.node(representing: expandedFolder),
-                   let expandedRow = outlineView.rowIfValid(forItem: node),
-                   expandedRow != outlineView.highlightedRow {
-                    // restore expanded subfolder drop target row highlight
-                    dataSource.targetRowForDropOperation = expandedRow
-                }
-            case .highlightedRow:
-                // hide drop destination row highlight when drag operation ends
-                if dataSource.targetRowForDropOperation != nil {
-                    dataSource.targetRowForDropOperation = nil
-                }
-            }
-        }
-        .store(in: &cancellables)
-    }
-
-    private func subscribeToClickOutsideEvents() {
-        Publishers.Merge(
-            // close bookmarks menu when main menu is clicked
-            NotificationCenter.default.publisher(for: NSMenu.didBeginTrackingNotification,
-                                                 object: NSApp.mainMenu).asVoid(),
-            // close bookmarks menu on click outside of the menu or its submenus
-            NSEvent.publisher(forEvents: [.local, .global],
-                              matching: [.leftMouseDown, .rightMouseDown])
-            .filter { [weak self] event in
-                if event.type == .leftMouseDown,
-                   event.deviceIndependentFlags == .command,
-                   event.window == nil {
-                    // don‘t close on Cmd+click in other app
-                    return false
-                }
-                guard let self,
-                      // always close on global event
-                      let eventWindow = event.window else { return true /* close */}
-                // is showing submenu?
-                if let popover = nextResponder as? BookmarkListPopover,
-                   let positioningView = popover.positioningView,
-                   positioningView.isMouseLocationInsideBounds(event.locationInWindow) {
-                    // don‘t close when the button used to open the popover is
-                    // clicked again, it‘ll be managed by
-                    // BookmarksBarViewController.closeBookmarksPopovers
-                    return false
-                }
-                // go up from the clicked window to figure out if the click is in a submenu
-                for window in sequence(first: eventWindow, next: \.parent)
-                where window === self.view.window {
-                    // we found our window: the click was in the menu tree
-                    return false // don‘t close
-                }
-                return true // close
-            }.asVoid()
-        )
-        .sink { [weak self] _ in
-            self?.delegate?.closeBookmarksPopovers(self!) // close
-        }
-        .store(in: &cancellables)
-    }
-
-    func reloadData(withRootFolder rootFolder: BookmarkFolder? = nil) {
-        let isChangingRootFolder = if let rootFolder, let currentFolder = representedObject as? BookmarkFolder {
-            currentFolder.id != rootFolder.id
-        } else {
-            false
-        }
-        if let rootFolder {
-            self.representedObject = rootFolder
-            isSearchVisible = false
-        }
-        // this weirdness is needed to load a new `BookmarkFolder` object on any modification
-        // because `BookmarkManager.move(objectUUIDs:toIndex:withinParentFolder)` doesn‘t
-        // actually move a `Bookmark` object into actual `BookmarkFolder` object
-        // as well as updating a `Bookmark` doesn‘t modify it, instead
-        // `BookmarkManager.loadBookmarks()` is called every time recreating the whole
-        // bookmark hierarchy.
-        var rootFolder = rootFolder
-        if rootFolder == nil, let oldRootFolder = self.representedObject as? BookmarkFolder {
-            if oldRootFolder.id == PseudoFolder.bookmarks.id {
-                // reloadData for clipped Bookmarks will be triggered with updated rootFolder
-                // from BookmarksBarViewController.bookmarksBarViewModelReloadedData
-                return
-            }
-            rootFolder = bookmarkManager.getBookmarkFolder(withId: oldRootFolder.id)
-        }
-
-=======
     }
 
     private func reloadData() {
->>>>>>> d54dd229
         if dataSource.isSearching {
             if let destinationFolder = dataSource.dragDestinationFolder {
                 hideSearchBar()
                 updateSearchAndExpand(destinationFolder)
             } else {
                 dataSource.reloadData(forSearchQuery: searchBar.stringValue,
-<<<<<<< HEAD
-                                      sortMode: sortBookmarksViewModel?.selectedSortMode ?? .manual)
-=======
                                       sortMode: sortBookmarksViewModel.selectedSortMode)
->>>>>>> d54dd229
                 outlineView.reloadData()
             }
         } else {
             let selectedNodes = self.selectedNodes
 
-<<<<<<< HEAD
-            dataSource.reloadData(with: sortBookmarksViewModel?.selectedSortMode ?? .manual,
-                                  withRootFolder: rootFolder ?? self.representedObject as? BookmarkFolder)
-            let oldContentSize = outlineView.bounds.size
-=======
             dataSource.reloadData(with: sortBookmarksViewModel.selectedSortMode)
->>>>>>> d54dd229
             outlineView.reloadData()
 
-            switch mode {
-            case .popover:
-                expandAndRestore(selectedNodes: selectedNodes)
-            case .bookmarkBarMenu:
-                guard !isChangingRootFolder,
-                      let popover = nextResponder as? BookmarkListPopover,
-                      popover.isShown,
-                      let preferredEdge = popover.preferredEdge else { break }
-
-                updatePositionAndContentSize(oldContentSize: oldContentSize,
-                                             popoverPositioningEdge: preferredEdge)
-            }
+            expandAndRestore(selectedNodes: selectedNodes)
         }
 
         let isEmpty = (outlineView.numberOfRows == 0)
@@ -761,47 +433,6 @@
 
         if isEmpty {
             self.showEmptyStateView(for: .noBookmarks)
-
-        } else {
-            updateHighlightedRowAfterReload(isChangingRootFolder: isChangingRootFolder)
-        }
-    }
-
-    private func updateHighlightedRowAfterReload(isChangingRootFolder: Bool) {
-        DispatchQueue.main.async { [outlineView, weak self] in
-            if outlineView.isMouseLocationInsideBounds() {
-                outlineView.updateHighlightedRowUnderCursor()
-            } else if !isChangingRootFolder,
-                      let bookmarkListPopover = self?.bookmarkListPopover,
-                      bookmarkListPopover.isShown,
-                      let expandedFolder = bookmarkListPopover.rootFolder,
-                      let node = self?.treeController.findNodeWithId(representing: expandedFolder),
-                      let expandedRow = outlineView.rowIfValid(forItem: node) {
-                // restore current highlight on a expanded folder row
-                outlineView.highlightedRow = expandedRow
-            } else if !isChangingRootFolder,
-                      let highlightedRow = outlineView.highlightedRow,
-                      outlineView.numberOfRows > highlightedRow {
-                // restore current highlight on a highlighted row
-                outlineView.highlightedRow = highlightedRow
-            }
-        }
-    }
-
-    private func setupSort(mode: BookmarksSortMode) {
-        hideSearchBar()
-        dataSource.reloadData(with: mode)
-        outlineView.reloadData()
-        sortBookmarksButton?.image = (mode == .nameDescending) ? .bookmarkSortDesc : .bookmarkSortAsc
-        sortBookmarksButton?.backgroundColor = mode.shouldHighlightButton ? .buttonMouseDown : .clear
-        sortBookmarksButton?.mouseOverColor = mode.shouldHighlightButton ? .buttonMouseDown : .buttonMouseOver
-    }
-
-    private func showDialog(_ view: any ModalView) {
-        delegate?.popover(shouldPreventClosure: true)
-
-        view.show(in: parent?.view.window) { [weak delegate] in
-            delegate?.popover(shouldPreventClosure: false)
         }
     }
 
@@ -829,6 +460,7 @@
     private func showSearchBar() {
         isSearchVisible = true
         view.addSubview(searchBar)
+        outlineView.highlightedRow = nil
 
         boxDividerTopConstraint.isActive = false
         NSLayoutConstraint.activate([
@@ -886,24 +518,6 @@
         importButton.isHidden = mode.shouldHideImportButton
     }
 
-<<<<<<< HEAD
-    private func calculatePreferredContentSize() -> NSSize {
-        let contentInsets = BookmarkListPopover.popoverInsets
-        var contentSize = NSSize(width: 0, height: 20)
-        for row in 0..<outlineView.numberOfRows {
-            let node = outlineView.item(atRow: row) as? BookmarkNode
-
-            // desired width (limited to maxMenuPopoverContentWidth)
-            if contentSize.width < Constants.maxMenuPopoverContentWidth {
-                let cellWidth = BookmarkOutlineCellView.preferredContentWidth(for: node) + contentInsets.left + contentInsets.right
-                if cellWidth > contentSize.width {
-                    contentSize.width = min(Constants.maxMenuPopoverContentWidth, cellWidth)
-                }
-            }
-            // desired row height
-            if node?.representedObject is SpacerNode {
-                contentSize.height += OutlineSeparatorViewCell.rowHeight(for: mode)
-=======
     // MARK: Actions
 
     override func keyDown(with event: NSEvent) {
@@ -911,55 +525,14 @@
         case kVK_ANSI_F where event.deviceIndependentFlags == .command:
             if isSearchVisible {
                 searchBar.makeMeFirstResponder()
->>>>>>> d54dd229
             } else {
                 showSearchBar()
             }
 
-<<<<<<< HEAD
-    private func updatePositionAndContentSize(oldContentSize: NSSize, popoverPositioningEdge: NSRectEdge) {
-
-        guard let window = view.window,
-              let screenFrame = window.screen?.visibleFrame else { return }
-
-        var contentSize = calculatePreferredContentSize()
-        guard contentSize != oldContentSize else { return }
-
-        let heightChange = contentSize.height - oldContentSize.height
-        let availableHeightBelow = window.frame.minY - screenFrame.minY
-        let availableHeightOnTop = screenFrame.maxY - window.frame.maxY
-
-        // growing
-        if heightChange > 0 {
-            // expand popover down as much as available screen space allows
-            contentSize.height = preferredContentSize.height + min(availableHeightBelow, heightChange)
-            // shift popover upwards if not enough space at the bottom
-            if availableHeightBelow < heightChange {
-                preferredContentOffset.y += min(availableHeightOnTop, heightChange - availableHeightBelow)
-            }
-
-        // collapsing
-        } else if /* heightChange <= 0 && */ contentSize.height < scrollView.frame.height {
-            // reduce the offset of the popover upwards relative to the presenting view
-            preferredContentOffset.y = max(0, preferredContentOffset.y + heightChange)
-            // contentSize.height = contentSize.height
-        } else {
-            // don‘t reduce the popover size if the content size still needs scrolling
-            contentSize.height = preferredContentSize.height
-        }
-
-        preferredContentSize = contentSize
-        updateScrollButtons()
-    }
-
-    override func viewDidLayout() {
-        super.viewDidLayout()
-=======
         case kVK_Return, kVK_ANSI_KeypadEnter, kVK_Space:
             if outlineView.highlightedRow != nil {
                 // submit action when there‘s a highlighted row
                 handleClick(outlineView)
->>>>>>> d54dd229
 
             } else if outlineView.numberOfRows > 0 {
                 // when in child menu popover without selection: highlight first row
@@ -983,181 +556,18 @@
         }
     }
 
-<<<<<<< HEAD
-    private func showSearchBar() {
-        isSearchVisible = true
-        view.addSubview(searchBar)
-        outlineView.highlightedRow = nil
-
-        guard let titleTextField, let boxDivider else { return }
-        boxDividerTopConstraint?.isActive = false
-        NSLayoutConstraint.activate([
-            searchBar.topAnchor.constraint(equalTo: titleTextField.bottomAnchor,
-                                           constant: 8),
-            searchBar.leadingAnchor.constraint(equalTo: view.leadingAnchor,
-                                               constant: 16),
-            view.trailingAnchor.constraint(equalTo: searchBar.trailingAnchor,
-                                           constant: 16),
-            boxDivider.topAnchor.constraint(equalTo: searchBar.bottomAnchor,
-                                            constant: 10),
-        ])
-
-        searchBar.makeMeFirstResponder()
-        searchBookmarksButton?.backgroundColor = .buttonMouseDown
-        searchBookmarksButton?.mouseOverColor = .buttonMouseDown
-    }
-
-    private func hideSearchBar() {
-        isSearchVisible = false
-        outlineView.highlightedRow = nil
-        outlineView.makeMeFirstResponder()
-        searchBar.stringValue = ""
-        searchBar.removeFromSuperview()
-        boxDividerTopConstraint?.isActive = true
-        searchBookmarksButton?.backgroundColor = .clear
-        searchBookmarksButton?.mouseOverColor = .buttonMouseOver
-    }
-
-    private func showTreeView() {
-        emptyState?.isHidden = true
-        outlineView.isHidden = false
-        dataSource.reloadData(with: sortBookmarksViewModel?.selectedSortMode ?? .manual)
-        outlineView.reloadData()
-        if !isSearchVisible {
-            outlineView.makeMeFirstResponder()
-        }
-    }
-
-    private func showEmptyStateView(for mode: BookmarksEmptyStateContent) {
-        emptyState?.isHidden = false
-        outlineView.isHidden = true
-        emptyStateTitle?.stringValue = mode.title
-        emptyStateMessage?.stringValue = mode.description
-        emptyStateImageView?.image = mode.image
-        importButton?.isHidden = mode.shouldHideImportButton
-    }
-
-    private func showSubmenu(for folder: BookmarkFolder, atRow row: Int) {
-        guard let cell = outlineView.view(atColumn: 0, row: row, makeIfNecessary: false) else { return }
-
-        let bookmarkListPopover: BookmarkListPopover
-        if let popover = self.bookmarkListPopover {
-            bookmarkListPopover = popover
-            if bookmarkListPopover.isShown {
-                if bookmarkListPopover.rootFolder?.id == folder.id {
-                    // submenu for the folder is already shown
-                    return
-                }
-                bookmarkListPopover.close()
-            }
-            // reuse the popover for another folder
-            bookmarkListPopover.reloadData(withRootFolder: folder)
-        } else {
-            bookmarkListPopover = BookmarkListPopover(mode: .bookmarkBarMenu, rootFolder: folder)
-            bookmarkListPopover.delegate = self
-            self.bookmarkListPopover = bookmarkListPopover
-        }
-
-        bookmarkListPopover.show(positionedAsSubmenuAgainst: cell)
-    }
-
-    // MARK: Actions
-
-    override func keyDown(with event: NSEvent) {
-        switch Int(event.keyCode) {
-        case kVK_ANSI_F where event.deviceIndependentFlags == .command
-            && mode != .bookmarkBarMenu:
-
-            if isSearchVisible {
-                searchBar.makeMeFirstResponder()
-            } else {
-                showSearchBar()
-            }
-
-        case kVK_Return, kVK_ANSI_KeypadEnter, kVK_Space:
-            if outlineView.highlightedRow != nil {
-                // submit action when there‘s a highlighted row
-                handleClick(outlineView)
-
-            } else if outlineView.numberOfRows > 0 {
-                // when in child menu popover without selection: highlight first row
-                outlineView.highlightedRow = 0
-            }
-
-        case kVK_Escape:
-            delegate?.closeBookmarksPopovers(self)
-
-        case kVK_LeftArrow:
-            // if in submenu: close this submenu
-            if view.window?.parent?.contentViewController is Self,
-               let popover = nextResponder as? NSPopover {
-                popover.close()
-            } else /* we‘re in root menu */ {
-                // switch between bookmarks menus on left/right
-                delegate?.openPreviousBookmarksMenu(self)
-            }
-        case kVK_RightArrow:
-            // expand currently highlighted folder
-            if let highlightedRow = outlineView.highlightedRow,
-               let bookmarkNode = outlineView.item(atRow: highlightedRow) as? BookmarkNode,
-               let folder = bookmarkNode.representedObject as? BookmarkFolder {
-                showSubmenu(for: folder, atRow: highlightedRow)
-                // highlight first submenu row when expanding with Right key
-                bookmarkListPopover?.viewController.outlineView.highlightFirstItem()
-            } else {
-                // switch between bookmarks menus on left/right
-                delegate?.openNextBookmarksMenu(self)
-            }
-
-        default:
-            // start search when letters are typed
-            if mode != .bookmarkBarMenu,
-               let characters = event.characters,
-               !characters.isEmpty {
-
-                showSearchBar()
-                searchBar.currentEditor()?.keyDown(with: event)
-                return
-            }
-
-            super.keyDown(with: event)
-        }
-    }
-
-=======
->>>>>>> d54dd229
     @objc func newBookmarkButtonClicked(_ sender: AnyObject) {
         let view = BookmarksDialogViewFactory.makeAddBookmarkView(currentTab: currentTabWebsite)
         showDialog(view)
     }
 
-<<<<<<< HEAD
-    @objc func newFolderButtonClicked(_ sender: AnyObject) {
-        let parentFolder = sender.representedObject as? BookmarkFolder
-        let view = BookmarksDialogViewFactory.makeAddBookmarkFolderView(parentFolder: parentFolder)
-        showDialog(view)
-    }
-
-    @objc func searchBookmarksButtonClicked(_ sender: NSButton) {
-=======
     @objc func searchBookmarkButtonClicked(_ sender: NSButton) {
->>>>>>> d54dd229
         isSearchVisible.toggle()
     }
 
     @objc func sortBookmarksButtonClicked(_ sender: NSButton) {
-<<<<<<< HEAD
-        guard let sortBookmarksViewModel else {
-            assertionFailure("sortBookmarksViewModel is nil")
-            return
-        }
         let menu = sortBookmarksViewModel.menu
         bookmarkMetrics.fireSortButtonClicked(origin: .panel)
-        menu.delegate = sortBookmarksViewModel
-=======
-        let menu = sortBookmarksViewModel.menu
-        bookmarkMetrics.fireSortButtonClicked(origin: .panel)
->>>>>>> d54dd229
         menu.popUpAtMouseLocation(in: sender)
     }
 
@@ -1175,27 +585,13 @@
         case let bookmark as Bookmark:
             onBookmarkClick(bookmark)
 
-        case let folder as BookmarkFolder:
-            switch mode {
-            case .popover where dataSource.isSearching:
-                bookmarkMetrics.fireSearchResultClicked(origin: .panel)
-                hideSearchBar()
-                updateSearchAndExpand(folder)
-            case .popover:
-                handleItemClickWhenNotInSearchMode(item: item)
-            case .bookmarkBarMenu:
-                showSubmenu(for: folder, atRow: row)
-            }
-
-        case let menuItem as MenuItemNode:
-            if menuItem.identifier == BookmarkTreeController.openAllInNewTabsIdentifier {
-                self.openInNewTabs(sender)
-            } else {
-                assertionFailure("Unsupported menu item action \(menuItem.identifier)")
-            }
-            delegate?.closeBookmarksPopovers(self)
-
-        default: break
+        case let folder as BookmarkFolder where dataSource.isSearching:
+            bookmarkMetrics.fireSearchResultClicked(origin: .panel)
+            hideSearchBar()
+            updateSearchAndExpand(folder)
+
+        default:
+            handleItemClickWhenNotInSearchMode(item: item)
         }
     }
 
@@ -1205,11 +601,7 @@
         }
 
         WindowControllersManager.shared.open(bookmark: bookmark)
-<<<<<<< HEAD
-        delegate?.closeBookmarksPopovers(self)
-=======
         delegate?.closeBookmarksPopover(self)
->>>>>>> d54dd229
     }
 
     private func handleItemClickWhenNotInSearchMode(item: Any?) {
@@ -1226,11 +618,7 @@
 
     private func showManageBookmarks() {
         WindowControllersManager.shared.showBookmarksTab()
-<<<<<<< HEAD
-        delegate?.closeBookmarksPopovers(self)
-=======
         delegate?.closeBookmarksPopover(self)
->>>>>>> d54dd229
     }
 
     // MARK: NSOutlineView Configuration
@@ -1284,177 +672,6 @@
         outlineView.selectRowIndexes(indexes, byExtendingSelection: false)
     }
 
-<<<<<<< HEAD
-    private func expandFoldersAndScrollUntil(_ folder: BookmarkFolder) {
-        guard let folderNode = treeController.findNodeWithId(representing: folder) else { return }
-
-        expandFoldersUntil(node: folderNode)
-        outlineView.scrollToAdjustedPositionInOutlineView(folderNode)
-    }
-
-    private func expandFoldersUntil(node: BookmarkNode?) {
-        guard let folderParent = node?.parent else { return }
-        for parent in sequence(first: folderParent, next: \.parent).reversed() {
-            outlineView.animator().expandItem(parent)
-        }
-    }
-
-    private func showContextMenu(for cell: BookmarkOutlineCellView) {
-        let row = outlineView.row(for: cell)
-        guard
-            let item = outlineView.item(atRow: row),
-            let contextMenu = ContextualMenu.menu(for: [item], target: self, forSearch: dataSource.isSearching)
-        else {
-            return
-        }
-
-        contextMenu.popUpAtMouseLocation(in: view)
-    }
-
-    /// Show or close folder submenu on row hover
-    /// the method is called from `outlineView.$highlightedRow` observer after a delay as needed
-    func outlineViewDidHighlight(_ folder: BookmarkFolder?, atRow row: Int?) {
-        guard let row, let folder else {
-            // close submenu if shown
-            guard let bookmarkListPopover, bookmarkListPopover.isShown else { return }
-            bookmarkListPopover.close()
-            // unhighlight drop destination row if highlighted
-            dataSource.targetRowForDropOperation = nil
-            return
-        }
-
-        showSubmenu(for: folder, atRow: row)
-    }
-
-    // MARK: Bookmarks Menu scrolling
-
-    private func subscribeToScrollingEvents() {
-        // scrollViewDidScroll
-        NotificationCenter.default
-            .publisher(for: NSView.boundsDidChangeNotification, object: scrollView.contentView).asVoid()
-            .compactMap { [weak scrollView=scrollView] in
-                scrollView?.documentVisibleRect
-            }
-            .scan((old: CGRect.zero, new: scrollView.documentVisibleRect)) {
-                (old: $0.new, new: $1)
-            }
-            .sink { [weak self] change in
-                self?.scrollViewDidScroll(old: change.old, new: change.new)
-            }.store(in: &cancellables)
-
-        // Scroll Up Button hover
-        scrollUpButton?.publisher(for: \.isMouseOver)
-            .map { [weak scrollDownButton] isMouseOver in
-                guard isMouseOver,
-                      NSApp.currentEvent?.type != .keyDown else {
-                    if let scrollDownButton, scrollDownButton.isMouseOver {
-                        // ignore mouse over change when the button appears on
-                        // the Down key press
-                        scrollDownButton.isMouseOver = false
-                    }
-                    return Empty<Void, Never>().eraseToAnyPublisher()
-                }
-                return Timer.publish(every: 0.1, on: .main, in: .default)
-                    .autoconnect()
-                    .asVoid()
-                    .eraseToAnyPublisher()
-            }
-            .switchToLatest()
-            .sink { [weak outlineView] in
-                guard let outlineView else { return }
-                // scroll up on scrollUpButton hover on Timed events
-                let newScrollOrigin = NSPoint(x: outlineView.visibleRect.origin.x, y: outlineView.visibleRect.origin.y - BookmarkOutlineCellView.rowHeight)
-                outlineView.scroll(newScrollOrigin)
-            }
-            .store(in: &cancellables)
-
-        // Scroll Down Button hover
-        scrollDownButton?.publisher(for: \.isMouseOver)
-            .map { [weak scrollDownButton] isMouseOver in
-                guard isMouseOver,
-                      NSApp.currentEvent?.type != .keyDown else {
-                    if let scrollDownButton, scrollDownButton.isMouseOver {
-                        // ignore mouse over change when the button appears on
-                        // the Down key press
-                        scrollDownButton.isMouseOver = false
-                    }
-                    return Empty<Void, Never>().eraseToAnyPublisher()
-                }
-                return Timer.publish(every: 0.1, on: .main, in: .default)
-                    .autoconnect()
-                    .asVoid()
-                    .eraseToAnyPublisher()
-            }
-            .switchToLatest()
-            .sink { [weak outlineView] in
-                guard let outlineView else { return }
-                // scroll down on scrollDownButton hover on Timed events
-                let newScrollOrigin = NSPoint(x: outlineView.visibleRect.origin.x, y: outlineView.visibleRect.origin.y + BookmarkOutlineCellView.rowHeight)
-                outlineView.scroll(newScrollOrigin)
-            }
-            .store(in: &cancellables)
-    }
-
-    private func scrollViewDidScroll(old oldVisibleRect: NSRect, new visibleRect: NSRect) {
-        guard let window = view.window, let screen = window.screen else { return }
-
-        let availableHeight = screen.visibleFrame.maxY - window.frame.maxY
-        let scrollDeltaY = visibleRect.minY - oldVisibleRect.minY
-        if scrollDeltaY > 0, availableHeight > 0 {
-            let contentHeight = outlineView.bounds.height
-            // shift bookmarks menu popover up incrementing height if screen space is available
-            var popoverHeightIncrement = min(availableHeight, scrollDeltaY)
-            if preferredContentSize.height + popoverHeightIncrement > contentHeight {
-                popoverHeightIncrement = contentHeight - preferredContentSize.height
-            }
-            if popoverHeightIncrement > 0 {
-                preferredContentOffset.y = popoverHeightIncrement
-                preferredContentSize.height += popoverHeightIncrement
-                // decrement scrolling position
-                if preferredContentSize.height + popoverHeightIncrement > contentHeight {
-                    scrollView.contentView.bounds.origin.y = 0
-                } else {
-                    scrollView.contentView.bounds.origin.y -= popoverHeightIncrement
-                }
-            }
-            // -> will update scroll buttons on next `viewDidLayout` pass
-
-        } else {
-            updateScrollButtons()
-        }
-
-        if let event = NSApp.currentEvent, event.type != .keyDown {
-            // update current highlighted row to match cursor position
-            outlineView.updateHighlightedRowUnderCursor()
-        }
-    }
-
-    private func updateScrollButtons() {
-        guard let scrollUpButton, let scrollDownButton else { return }
-        let contentHeight = outlineView.bounds.height
-
-        var visibleRect = scrollView.documentVisibleRect
-        if scrollUpButton.isShown {
-            visibleRect.size.height += scrollUpButton.frame.height
-        }
-        if scrollDownButton.isShown {
-            visibleRect.size.height += scrollDownButton.frame.height
-        }
-        scrollUpButton.isShown = visibleRect.minY > 0
-        scrollDownButton.isShown = visibleRect.maxY < contentHeight
-    }
-
-}
-// MARK: - Menu Item Selectors
-extension BookmarkListViewController: NSMenuDelegate {
-
-    func contextualMenuForClickedRows() -> NSMenu? {
-        let row = outlineView.clickedRow
-
-        guard row != -1 else {
-            return ContextualMenu.menu(for: nil)
-        }
-=======
 }
 // MARK: - BookmarksContextMenuDelegate
 extension BookmarkListViewController: BookmarksContextMenuDelegate {
@@ -1465,7 +682,6 @@
 
     func selectedItems() -> [Any] {
         guard let row = outlineView.clickedRowIfValid else { return [] }
->>>>>>> d54dd229
 
         if outlineView.selectedRowIndexes.contains(row) {
             return outlineView.selectedItems
@@ -1474,153 +690,11 @@
         return outlineView.item(atRow: row).map { [$0] } ?? []
     }
 
-<<<<<<< HEAD
-    public func menuNeedsUpdate(_ menu: NSMenu) {
-        menu.removeAllItems()
-
-        guard let contextualMenu = contextualMenuForClickedRows() else {
-            return
-        }
-
-        let items = contextualMenu.items
-        contextualMenu.removeAllItems()
-        for menuItem in items {
-            menu.addItem(menuItem)
-        }
-    }
-
-}
-// MARK: - BookmarkMenuItemSelectors
-extension BookmarkListViewController: BookmarkMenuItemSelectors {
-
-    func openBookmarkInNewTab(_ sender: NSMenuItem) {
-        guard let bookmark = sender.representedObject as? Bookmark else {
-            assertionFailure("Failed to cast menu represented object to Bookmark")
-            return
-        }
-
-        WindowControllersManager.shared.show(url: bookmark.urlObject, source: .bookmark, newTab: true)
-    }
-
-    func openBookmarkInNewWindow(_ sender: NSMenuItem) {
-        guard let bookmark = sender.representedObject as? Bookmark else {
-            assertionFailure("Failed to cast menu represented object to Bookmark")
-            return
-        }
-        guard let urlObject = bookmark.urlObject else {
-            return
-        }
-        WindowsManager.openNewWindow(with: urlObject, source: .bookmark, isBurner: false)
-    }
-
-    func toggleBookmarkAsFavorite(_ sender: NSMenuItem) {
-        guard let bookmark = sender.representedObject as? Bookmark else {
-            assertionFailure("Failed to cast menu represented object to Bookmark")
-            return
-        }
-
-        bookmark.isFavorite.toggle()
-        bookmarkManager.update(bookmark: bookmark)
-    }
-
-    func editBookmark(_ sender: NSMenuItem) {
-        guard let bookmark = sender.representedObject as? Bookmark else {
-            assertionFailure("Failed to retrieve Bookmark from Edit Bookmark context menu item")
-            return
-        }
-
-        let view = BookmarksDialogViewFactory.makeEditBookmarkView(bookmark: bookmark)
-        showDialog(view)
-    }
-
-    func copyBookmark(_ sender: NSMenuItem) {
-        guard let bookmark = sender.representedObject as? Bookmark else {
-            assertionFailure("Failed to cast menu represented object to Bookmark")
-            return
-        }
-        bookmark.copyUrlToPasteboard()
-    }
-
-    func deleteBookmark(_ sender: NSMenuItem) {
-        guard let bookmark = sender.representedObject as? Bookmark else {
-            assertionFailure("Failed to cast menu represented object to Bookmark")
-            return
-        }
-
-        bookmarkManager.remove(bookmark: bookmark)
-    }
-
-    func deleteEntities(_ sender: NSMenuItem) {
-        guard let uuids = sender.representedObject as? [String] else {
-            assertionFailure("Failed to cast menu item's represented object to UUID array")
-            return
-        }
-
-        bookmarkManager.remove(objectsWithUUIDs: uuids)
-    }
-
-    func manageBookmarks(_ sender: NSMenuItem) {
-        showManageBookmarks()
-    }
-
-    func moveToEnd(_ sender: NSMenuItem) {
-        guard let bookmarkEntity = sender.representedObject as? BookmarksEntityIdentifiable else {
-            assertionFailure("Failed to cast menu item's represented object to BookmarkEntity")
-            return
-        }
-
-        let parentFolderType: ParentFolderType = bookmarkEntity.parentId.flatMap { .parent(uuid: $0) } ?? .root
-        bookmarkManager.move(objectUUIDs: [bookmarkEntity.entityId], toIndex: nil, withinParentFolder: parentFolderType) { _ in }
-    }
-
-}
-// MARK: - FolderMenuItemSelectors
-extension BookmarkListViewController: FolderMenuItemSelectors {
-
-    func newFolder(_ sender: NSMenuItem) {
-        newFolderButtonClicked(sender)
-    }
-
-    func editFolder(_ sender: NSMenuItem) {
-        guard let bookmarkEntityInfo = sender.representedObject as? BookmarkEntityInfo,
-              let folder = bookmarkEntityInfo.entity as? BookmarkFolder
-        else {
-            assertionFailure("Failed to retrieve Bookmark from Edit Folder context menu item")
-            return
-        }
-
-        let view = BookmarksDialogViewFactory.makeEditBookmarkFolderView(folder: folder, parentFolder: bookmarkEntityInfo.parent)
-        showDialog(view)
-    }
-
-    func deleteFolder(_ sender: NSMenuItem) {
-        guard let folder = sender.representedObject as? BookmarkFolder else {
-            assertionFailure("Failed to retrieve Bookmark from Delete Folder context menu item")
-            return
-        }
-
-        bookmarkManager.remove(folder: folder)
-    }
-
-    func openInNewTabs(_ sender: Any) {
-        guard let tabCollection = WindowControllersManager.shared.lastKeyMainWindowController?.mainViewController.tabCollectionViewModel,
-              let folder = ((sender as? NSMenuItem)?.representedObject ?? self.treeController.rootNode.representedObject) as? BookmarkFolder
-        else {
-            assertionFailure("Cannot open all in new tabs")
-            return
-        }
-        delegate?.closeBookmarksPopovers(self)
-
-        let tabs = Tab.withContentOfBookmark(folder: folder, burnerMode: tabCollection.burnerMode)
-        tabCollection.append(tabs: tabs)
-        PixelExperiment.fireOnboardingBookmarkUsed5to7Pixel()
-=======
     func showDialog(_ dialog: any ModalView) {
         delegate?.popover(shouldPreventClosure: true)
         dialog.show(in: parent?.view.window) { [weak delegate] in
             delegate?.popover(shouldPreventClosure: false)
         }
->>>>>>> d54dd229
     }
 
     func closePopoverIfNeeded() {
@@ -1665,12 +739,7 @@
 
     private func showSearch(forSearchQuery searchQuery: String) {
         outlineView.highlightedRow = nil
-<<<<<<< HEAD
-        dataSource.reloadData(forSearchQuery: searchQuery,
-                              sortMode: sortBookmarksViewModel?.selectedSortMode ?? .manual)
-=======
         dataSource.reloadData(forSearchQuery: searchQuery, sortMode: sortBookmarksViewModel.selectedSortMode)
->>>>>>> d54dd229
 
         if treeController.rootNode.childNodes.isEmpty {
             showEmptyStateView(for: .noSearchResults)
@@ -1716,38 +785,6 @@
     }
 
 }
-<<<<<<< HEAD
-// MARK: - MouseOverButtonDelegate
-extension BookmarkListViewController: MouseOverButtonDelegate {
-
-    // scroll bookmarks menu up/down on scroll buttons mouse over
-    func mouseOverButton(_ sender: MouseOverButton, draggingEntered info: any NSDraggingInfo, isMouseOver: UnsafeMutablePointer<Bool>) -> NSDragOperation {
-
-        assert(sender === scrollUpButton || sender === scrollDownButton)
-        isMouseOver.pointee = true
-        return .none
-    }
-
-    // scroll bookmarks menu up/down on dragging over scroll buttons
-    func mouseOverButton(_ sender: MouseOverButton, draggingUpdatedWith info: any NSDraggingInfo, isMouseOver: UnsafeMutablePointer<Bool>) -> NSDragOperation {
-        assert(sender === scrollUpButton || sender === scrollDownButton)
-        isMouseOver.pointee = true
-        return .none
-    }
-
-}
-// MARK: - BookmarkListPopoverDelegate
-extension BookmarkListViewController: BookmarkListPopoverDelegate {
-    // pass delegate calls up when called from submenu
-    func openNextBookmarksMenu(_ sender: BookmarkListPopover) {
-        delegate?.openNextBookmarksMenu(self)
-    }
-    func openPreviousBookmarksMenu(_ sender: BookmarkListPopover) {
-        delegate?.openPreviousBookmarksMenu(self)
-    }
-}
-=======
->>>>>>> d54dd229
 
 // MARK: - Preview
 #if DEBUG
