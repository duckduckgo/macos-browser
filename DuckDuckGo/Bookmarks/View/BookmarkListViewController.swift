--- conflicted
+++ resolved
@@ -146,8 +146,7 @@
         self.bookmarkManager = bookmarkManager
         self.dragDropManager = dragDropManager
         self.bookmarkMetrics = metrics
-<<<<<<< HEAD
-        self.sortBookmarksViewModel = SortBookmarksViewModel(metrics: metrics, origin: .panel)
+        self.sortBookmarksViewModel = SortBookmarksViewModel(manager: bookmarkManager, metrics: metrics, origin: .panel)
         self.treeControllerDataSource = BookmarkListTreeControllerDataSource(bookmarkManager: bookmarkManager)
         self.treeControllerSearchDataSource = BookmarkListTreeControllerSearchDataSource(bookmarkManager: bookmarkManager)
         self.treeController = BookmarkTreeController(dataSource: treeControllerDataSource,
@@ -156,9 +155,6 @@
                                                      rootFolder: rootFolder,
                                                      isBookmarksBarMenu: mode == .bookmarkBarMenu)
 
-=======
-        self.sortBookmarksViewModel = SortBookmarksViewModel(manager: bookmarkManager, metrics: metrics, origin: .panel)
->>>>>>> cb5ae6d5
         super.init(nibName: nil, bundle: nil)
         self.representedObject = rootFolder
     }
@@ -1170,12 +1166,8 @@
     @objc func sortBookmarksButtonClicked(_ sender: NSButton) {
         let menu = sortBookmarksViewModel.menu
         bookmarkMetrics.fireSortButtonClicked(origin: .panel)
-<<<<<<< HEAD
         menu.delegate = sortBookmarksViewModel
         menu.popUpAtMouseLocation(in: sender)
-=======
-        menu.popUpAtMouseLocation(in: sortBookmarksButton)
->>>>>>> cb5ae6d5
     }
 
     private func showSearchBar() {
@@ -1287,13 +1279,8 @@
         outlineView.reloadData()
     }
 
-<<<<<<< HEAD
-    private func showEmptyStateView(for mode: EmptyStateContent) {
+    private func showEmptyStateView(for mode: BookmarksEmptyStateContent) {
         emptyState?.isHidden = false
-=======
-    private func showEmptyStateView(for mode: BookmarksEmptyStateContent) {
-        emptyState.isHidden = false
->>>>>>> cb5ae6d5
         outlineView.isHidden = true
         emptyStateTitle?.stringValue = mode.title
         emptyStateMessage?.stringValue = mode.description
@@ -1581,24 +1568,6 @@
         outlineView.highlight(node)
     }
 }
-<<<<<<< HEAD
-// MARK: - BookmarkSortMenuItemSelectors
-extension BookmarkListViewController: BookmarkSortMenuItemSelectors {
-
-    func manualSort(_ sender: NSMenuItem) {
-        sortBookmarksViewModel.setSort(mode: .manual)
-    }
-
-    func sortByNameAscending(_ sender: NSMenuItem) {
-        sortBookmarksViewModel.setSort(mode: .nameAscending)
-    }
-
-    func sortByNameDescending(_ sender: NSMenuItem) {
-        sortBookmarksViewModel.setSort(mode: .nameDescending)
-    }
-}
-=======
->>>>>>> cb5ae6d5
 
 // MARK: - Search field delegate
 extension BookmarkListViewController: NSSearchFieldDelegate {
