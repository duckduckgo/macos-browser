//
//  BookmarkListViewController.swift
//
//  Copyright © 2021 DuckDuckGo. All rights reserved.
//
//  Licensed under the Apache License, Version 2.0 (the "License");
//  you may not use this file except in compliance with the License.
//  You may obtain a copy of the License at
//
//  http://www.apache.org/licenses/LICENSE-2.0
//
//  Unless required by applicable law or agreed to in writing, software
//  distributed under the License is distributed on an "AS IS" BASIS,
//  WITHOUT WARRANTIES OR CONDITIONS OF ANY KIND, either express or implied.
//  See the License for the specific language governing permissions and
//  limitations under the License.
//

import AppKit
import Combine

protocol BookmarkListViewControllerDelegate: AnyObject {

    func closeBookmarksPopovers(_ sender: BookmarkListViewController)
    func popover(shouldPreventClosure: Bool)

}

final class BookmarkListViewController: NSViewController {

    fileprivate enum Constants {
        static let preferredContentSize = CGSize(width: 420, height: 500)
    }

    weak var delegate: BookmarkListViewControllerDelegate?
    var currentTabWebsite: WebsiteInfo?

    private lazy var titleTextField = NSTextField(string: UserText.bookmarks)

    private lazy var stackView = NSStackView()
    private lazy var newBookmarkButton = MouseOverButton(image: .addBookmark, target: self, action: #selector(newBookmarkButtonClicked))
    private lazy var newFolderButton = MouseOverButton(image: .addFolder, target: outlineView.menu, action: #selector(FolderMenuItemSelectors.newFolder))
    private lazy var searchBookmarksButton = MouseOverButton(image: .searchBookmarks, target: self, action: #selector(searchBookmarkButtonClicked))
    private lazy var sortBookmarksButton = MouseOverButton(image: .bookmarkSortAsc, target: self, action: #selector(sortBookmarksButtonClicked))

    private lazy var buttonsDivider = NSBox()
    private lazy var manageBookmarksButton = MouseOverButton(title: UserText.bookmarksManage, target: self, action: #selector(BookmarkMenuItemSelectors.manageBookmarks))
    private lazy var boxDivider = NSBox()

    private lazy var scrollView = NSScrollView(frame: NSRect(x: 0, y: 0, width: 420, height: 408))
    private lazy var outlineView = BookmarksOutlineView(frame: scrollView.frame)

    private lazy var emptyState = NSView()
    private lazy var emptyStateTitle = NSTextField()
    private lazy var emptyStateMessage = NSTextField()
    private lazy var emptyStateImageView = NSImageView(image: .bookmarksEmpty)
    private lazy var importButton = NSButton(title: UserText.importBookmarksButtonTitle, target: self, action: #selector(onImportClicked))
    private lazy var searchBar = NSSearchField()
    private var boxDividerTopConstraint = NSLayoutConstraint()

    private let bookmarkManager: BookmarkManager
    private let treeControllerDataSource: BookmarkListTreeControllerDataSource
    private let treeControllerSearchDataSource: BookmarkListTreeControllerSearchDataSource
    private let sortBookmarksViewModel: SortBookmarksViewModel
    private let bookmarkMetrics: BookmarksSearchAndSortMetrics

    private let treeController: BookmarkTreeController

    private var isSearchVisible = false {
        didSet {
            switch (oldValue, isSearchVisible) {
            case (false, true):
                showSearchBar()
            case (true, false):
                hideSearchBar()
                showTreeView()
            default: break
            }
        }
    }

    private var cancellables = Set<AnyCancellable>()

    private lazy var dataSource: BookmarkOutlineViewDataSource = {
        BookmarkOutlineViewDataSource(
            contentMode: .bookmarksAndFolders,
            bookmarkManager: bookmarkManager,
            treeController: treeController,
            sortMode: sortBookmarksViewModel.selectedSortMode,
            presentFaviconsFetcherOnboarding: { [weak self] in
                guard let self, let window = self.view.window else {
                    return
                }
                self.faviconsFetcherOnboarding?.presentOnboardingIfNeeded(in: window)
            }
        )
    }()

    private var selectedNodes: [BookmarkNode] {
        if let nodes = outlineView.selectedItems as? [BookmarkNode] {
            return nodes
        }
        return [BookmarkNode]()
    }

    private(set) lazy var faviconsFetcherOnboarding: FaviconsFetcherOnboarding? = {
        guard let syncService = NSApp.delegateTyped.syncService, let syncBookmarksAdapter = NSApp.delegateTyped.syncDataProviders?.bookmarksAdapter else {
            assertionFailure("SyncService and/or SyncBookmarksAdapter is nil")
            return nil
        }
        return .init(syncService: syncService, syncBookmarksAdapter: syncBookmarksAdapter)
    }()

    init(bookmarkManager: BookmarkManager = LocalBookmarkManager.shared,
         metrics: BookmarksSearchAndSortMetrics = BookmarksSearchAndSortMetrics()) {
        self.bookmarkManager = bookmarkManager
        self.treeControllerDataSource = BookmarkListTreeControllerDataSource(bookmarkManager: bookmarkManager)
        self.treeControllerSearchDataSource = BookmarkListTreeControllerSearchDataSource(bookmarkManager: bookmarkManager)
        self.bookmarkMetrics = metrics
        self.sortBookmarksViewModel = SortBookmarksViewModel(manager: bookmarkManager, metrics: metrics, origin: .panel)
        self.treeController = BookmarkTreeController(dataSource: treeControllerDataSource,
                                                     sortMode: sortBookmarksViewModel.selectedSortMode,
                                                     searchDataSource: treeControllerSearchDataSource,
                                                     isBookmarksBarMenu: false)
        super.init(nibName: nil, bundle: nil)
    }

    required init?(coder: NSCoder) {
        fatalError("\(type(of: self)): Bad initializer")
    }

    // MARK: View Lifecycle
    override func loadView() {
        view = ColorView(frame: .zero, backgroundColor: .popoverBackground)

        view.addSubview(titleTextField)
        view.addSubview(boxDivider)
        view.addSubview(stackView)
        view.addSubview(scrollView)
        view.addSubview(emptyState)

        view.autoresizesSubviews = false

        titleTextField.isEditable = false
        titleTextField.isBordered = false
        titleTextField.drawsBackground = false
        titleTextField.translatesAutoresizingMaskIntoConstraints = false
        titleTextField.font = .systemFont(ofSize: 17)
        titleTextField.textColor = .labelColor

        boxDivider.boxType = .separator
        boxDivider.setContentHuggingPriority(.defaultHigh, for: .vertical)
        boxDivider.translatesAutoresizingMaskIntoConstraints = false

        stackView.orientation = .horizontal
        stackView.spacing = 4
        stackView.setHuggingPriority(.defaultHigh, for: .horizontal)
        stackView.setHuggingPriority(.defaultHigh, for: .vertical)
        stackView.translatesAutoresizingMaskIntoConstraints = false
        stackView.addArrangedSubview(newBookmarkButton)
        stackView.addArrangedSubview(newFolderButton)
        stackView.addArrangedSubview(sortBookmarksButton)
        stackView.addArrangedSubview(searchBookmarksButton)
        stackView.addArrangedSubview(buttonsDivider)
        stackView.addArrangedSubview(manageBookmarksButton)

        // keep OutlineView menu declaration before the buttons as it‘s their target
        outlineView.menu = BookmarksContextMenu(bookmarkManager: bookmarkManager, delegate: self)

        newBookmarkButton.bezelStyle = .shadowlessSquare
        newBookmarkButton.cornerRadius = 4
        newBookmarkButton.normalTintColor = .button
        newBookmarkButton.mouseDownColor = .buttonMouseDown
        newBookmarkButton.mouseOverColor = .buttonMouseOver
        newBookmarkButton.translatesAutoresizingMaskIntoConstraints = false
        newBookmarkButton.toolTip = UserText.newBookmarkTooltip

        newFolderButton.bezelStyle = .shadowlessSquare
        newFolderButton.cornerRadius = 4
        newFolderButton.normalTintColor = .button
        newFolderButton.mouseDownColor = .buttonMouseDown
        newFolderButton.mouseOverColor = .buttonMouseOver
        newFolderButton.translatesAutoresizingMaskIntoConstraints = false
        newFolderButton.toolTip = UserText.newFolderTooltip

        searchBookmarksButton.bezelStyle = .shadowlessSquare
        searchBookmarksButton.cornerRadius = 4
        searchBookmarksButton.normalTintColor = .button
        searchBookmarksButton.mouseDownColor = .buttonMouseDown
        searchBookmarksButton.mouseOverColor = .buttonMouseOver
        searchBookmarksButton.translatesAutoresizingMaskIntoConstraints = false
        searchBookmarksButton.toolTip = UserText.bookmarksSearch

        sortBookmarksButton.bezelStyle = .shadowlessSquare
        sortBookmarksButton.cornerRadius = 4
        sortBookmarksButton.normalTintColor = .button
        sortBookmarksButton.mouseDownColor = .buttonMouseDown
        sortBookmarksButton.mouseOverColor = .buttonMouseOver
        sortBookmarksButton.translatesAutoresizingMaskIntoConstraints = false
        sortBookmarksButton.toolTip = UserText.bookmarksSort

        searchBar.translatesAutoresizingMaskIntoConstraints = false
        searchBar.delegate = self

        buttonsDivider.boxType = .separator
        buttonsDivider.setContentHuggingPriority(.defaultHigh, for: .horizontal)
        buttonsDivider.translatesAutoresizingMaskIntoConstraints = false

        manageBookmarksButton.bezelStyle = .shadowlessSquare
        manageBookmarksButton.cornerRadius = 4
        manageBookmarksButton.normalTintColor = .button
        manageBookmarksButton.mouseDownColor = .buttonMouseDown
        manageBookmarksButton.mouseOverColor = .buttonMouseOver
        manageBookmarksButton.translatesAutoresizingMaskIntoConstraints = false
        manageBookmarksButton.font = .systemFont(ofSize: 12)
        manageBookmarksButton.toolTip = UserText.manageBookmarksTooltip
        manageBookmarksButton.image = {
            let image = NSImage.externalAppScheme
            image.alignmentRect = NSRect(x: 0, y: 0, width: image.size.width + 6, height: image.size.height)
            return image
        }()
        manageBookmarksButton.imagePosition = .imageLeading
        manageBookmarksButton.imageHugsTitle = true

        scrollView.borderType = .noBorder
        scrollView.drawsBackground = false
        scrollView.translatesAutoresizingMaskIntoConstraints = false
        scrollView.hasHorizontalScroller = false
        scrollView.usesPredominantAxisScrolling = false
        scrollView.autohidesScrollers = true
        scrollView.automaticallyAdjustsContentInsets = false
        scrollView.scrollerInsets = NSEdgeInsets(top: 5, left: 0, bottom: 5, right: 0)
        scrollView.contentInsets = NSEdgeInsets(top: 0, left: 0, bottom: 0, right: 12)

        let column = NSTableColumn()
        column.width = scrollView.frame.width - 32
        outlineView.addTableColumn(column)
        outlineView.translatesAutoresizingMaskIntoConstraints = true
        outlineView.autoresizesOutlineColumn = false
        outlineView.autoresizingMask = [.width, .height]
        outlineView.headerView = nil
        outlineView.allowsEmptySelection = false
        outlineView.allowsExpansionToolTips = true
        outlineView.allowsMultipleSelection = false
        outlineView.backgroundColor = .clear
        outlineView.indentationPerLevel = 13
        outlineView.rowHeight = 24
        outlineView.usesAutomaticRowHeights = true
        outlineView.target = self
        outlineView.action = #selector(handleClick)
        outlineView.menu = BookmarksContextMenu(bookmarkManager: bookmarkManager, delegate: self)
        outlineView.dataSource = dataSource
        outlineView.delegate = dataSource

        let clipView = NSClipView(frame: scrollView.frame)
        clipView.translatesAutoresizingMaskIntoConstraints = true
        clipView.autoresizingMask = [.width, .height]
        clipView.documentView = outlineView
        clipView.drawsBackground = false
        scrollView.contentView = clipView

<<<<<<< HEAD
        scrollUpButton = mode == .popover ? nil : {
            let scrollUpButton = MouseOverButton(image: .condenseUp, target: nil, action: nil)
            scrollUpButton.translatesAutoresizingMaskIntoConstraints = false
            scrollUpButton.bezelStyle = .shadowlessSquare
            scrollUpButton.normalTintColor = .labelColor
            scrollUpButton.backgroundColor = .clear
            scrollUpButton.mouseOverColor = .blackWhite10
            scrollUpButton.delegate = self
            return scrollUpButton
        }()

        scrollDownButton = mode == .popover ? nil : {
            let scrollDownButton = MouseOverButton(image: .expandDown, target: nil, action: nil)
            scrollDownButton.translatesAutoresizingMaskIntoConstraints = false
            scrollDownButton.bezelStyle = .shadowlessSquare
            scrollDownButton.normalTintColor = .labelColor
            scrollDownButton.backgroundColor = .clear
            scrollDownButton.mouseOverColor = .blackWhite10
            scrollDownButton.delegate = self
            return scrollDownButton
        }()
=======
        emptyStateImageView.translatesAutoresizingMaskIntoConstraints = false
        emptyState.addSubview(emptyStateImageView)
        emptyState.addSubview(emptyStateTitle)
        emptyState.addSubview(emptyStateMessage)
        emptyState.addSubview(importButton)

        emptyState.isHidden = true
        emptyState.translatesAutoresizingMaskIntoConstraints = false
>>>>>>> a8c05205

        emptyStateTitle.translatesAutoresizingMaskIntoConstraints = false
        emptyStateTitle.alignment = .center
        emptyStateTitle.drawsBackground = false
        emptyStateTitle.isBordered = false
        emptyStateTitle.isEditable = false
        emptyStateTitle.font = .systemFont(ofSize: 15, weight: .semibold)
        emptyStateTitle.textColor = .labelColor
        emptyStateTitle.attributedStringValue = NSAttributedString.make(UserText.bookmarksEmptyStateTitle,
                                                                        lineHeight: 1.14,
                                                                        kern: -0.23)

        emptyStateMessage.translatesAutoresizingMaskIntoConstraints = false
        emptyStateMessage.alignment = .center
        emptyStateMessage.drawsBackground = false
        emptyStateMessage.isBordered = false
        emptyStateMessage.isEditable = false
        emptyStateMessage.font = .systemFont(ofSize: 13)
        emptyStateMessage.textColor = .labelColor
        emptyStateMessage.attributedStringValue = NSAttributedString.make(UserText.bookmarksEmptyStateMessage,
                                                                          lineHeight: 1.05,
                                                                          kern: -0.08)

        importButton.translatesAutoresizingMaskIntoConstraints = false
        importButton.isHidden = true

        setupLayout()
    }

    private func setupLayout() {
        titleTextField.setContentHuggingPriority(.defaultHigh, for: .vertical)
        titleTextField.setContentHuggingPriority(.init(rawValue: 251), for: .horizontal)

        emptyStateImageView.setContentHuggingPriority(.init(rawValue: 251), for: .horizontal)
        emptyStateImageView.setContentHuggingPriority(.init(rawValue: 251), for: .vertical)

        emptyStateTitle.setContentHuggingPriority(.defaultHigh, for: .vertical)
        emptyStateTitle.setContentHuggingPriority(.init(rawValue: 251), for: .horizontal)

        emptyStateMessage.setContentHuggingPriority(.defaultHigh, for: .vertical)
        emptyStateMessage.setContentHuggingPriority(.init(rawValue: 251), for: .horizontal)

        NSLayoutConstraint.activate([
            titleTextField.topAnchor.constraint(equalTo: view.topAnchor, constant: 12),
            titleTextField.leadingAnchor.constraint(equalTo: view.leadingAnchor, constant: 16),

            newBookmarkButton.heightAnchor.constraint(equalToConstant: 28),
            newBookmarkButton.widthAnchor.constraint(equalToConstant: 28),

            newFolderButton.heightAnchor.constraint(equalToConstant: 28),
            newFolderButton.widthAnchor.constraint(equalToConstant: 28),

            searchBookmarksButton.heightAnchor.constraint(equalToConstant: 28),
            searchBookmarksButton.widthAnchor.constraint(equalToConstant: 28),

            sortBookmarksButton.heightAnchor.constraint(equalToConstant: 28),
            sortBookmarksButton.widthAnchor.constraint(equalToConstant: 28),

            buttonsDivider.widthAnchor.constraint(equalToConstant: 13),
            buttonsDivider.heightAnchor.constraint(equalToConstant: 18),

            manageBookmarksButton.heightAnchor.constraint(equalToConstant: 28),
            manageBookmarksButton.widthAnchor.constraint(equalToConstant: {
                let titleWidth = (manageBookmarksButton.title as NSString)
                    .size(withAttributes: [.font: manageBookmarksButton.font as Any]).width
                let buttonWidth = manageBookmarksButton.image!.size.height + titleWidth + 18
                return buttonWidth
            }()),

            stackView.centerYAnchor.constraint(equalTo: titleTextField.centerYAnchor),
            view.trailingAnchor.constraint(equalTo: stackView.trailingAnchor, constant: 20),

            {
                boxDividerTopConstraint = boxDivider.topAnchor.constraint(equalTo: titleTextField.bottomAnchor, constant: 12)
                return boxDividerTopConstraint
            }(),
            boxDivider.leadingAnchor.constraint(equalTo: view.leadingAnchor),
            view.trailingAnchor.constraint(equalTo: boxDivider.trailingAnchor),

            scrollView.topAnchor.constraint(equalTo: boxDivider.bottomAnchor),
            scrollView.bottomAnchor.constraint(equalTo: view.bottomAnchor),
            scrollView.leadingAnchor.constraint(equalTo: view.leadingAnchor),
            scrollView.trailingAnchor.constraint(equalTo: view.trailingAnchor),

            emptyState.topAnchor.constraint(equalTo: boxDivider.bottomAnchor),
            emptyState.centerXAnchor.constraint(equalTo: boxDivider.centerXAnchor),
            emptyState.widthAnchor.constraint(equalToConstant: 342),
            emptyState.heightAnchor.constraint(equalToConstant: 383),

            emptyStateImageView.topAnchor.constraint(equalTo: emptyState.topAnchor, constant: 94.5),
            emptyStateImageView.widthAnchor.constraint(equalToConstant: 128),
            emptyStateImageView.heightAnchor.constraint(equalToConstant: 96),
            emptyStateImageView.centerXAnchor.constraint(equalTo: emptyState.centerXAnchor),

            emptyStateTitle.topAnchor.constraint(equalTo: emptyStateImageView.bottomAnchor, constant: 8),
            emptyStateTitle.centerXAnchor.constraint(equalTo: emptyState.centerXAnchor),
            emptyStateTitle.widthAnchor.constraint(equalToConstant: 192),

            emptyStateMessage.topAnchor.constraint(equalTo: emptyStateTitle.bottomAnchor, constant: 8),
            emptyStateMessage.centerXAnchor.constraint(equalTo: emptyState.centerXAnchor),

            emptyStateMessage.widthAnchor.constraint(equalToConstant: 192),

            importButton.topAnchor.constraint(equalTo: emptyStateMessage.bottomAnchor, constant: 8),
            importButton.centerXAnchor.constraint(equalTo: emptyState.centerXAnchor),
        ])
    }

    override func viewDidLoad() {
        preferredContentSize = Constants.preferredContentSize

        outlineView.setDraggingSourceOperationMask([.move], forLocal: true)
        outlineView.registerForDraggedTypes([BookmarkPasteboardWriter.bookmarkUTIInternalType,
                                             FolderPasteboardWriter.folderUTIInternalType])
    }

    override func viewWillAppear() {
        subscribeToModelEvents()
        reloadData()
    }

    override func viewWillDisappear() {
        cancellables = []
    }

    private func subscribeToModelEvents() {
        bookmarkManager.listPublisher.receive(on: DispatchQueue.main).sink { [weak self] _ in
            self?.reloadData()
        }.store(in: &cancellables)

        sortBookmarksViewModel.$selectedSortMode.sink { [weak self] newSortMode in
            self?.setupSort(mode: newSortMode)
        }.store(in: &cancellables)
<<<<<<< HEAD

        if case .bookmarkBarMenu = mode {
            subscribeToScrollingEvents()
            subscribeToMenuPopoverEvents()
            // only subscribe to click outside events in root bookmarks menu
            // to close all the bookmarks menu popovers
            if !(view.window?.parent?.contentViewController is Self) {
                subscribeToClickOutsideEvents()
            }
        }
    }

    private func subscribeToMenuPopoverEvents() {
        // show submenu for folder when dragging or hovering over it
        typealias RowEvtPub = AnyPublisher<(Int?, BookmarkFolder?), Never>
        // hover over bookmarks menu row
        outlineView.$highlightedRow
        .compactMap { [weak self] (row) -> RowEvtPub? in
            guard let self else { return nil }
            let bookmarkNode = row.flatMap { self.outlineView.item(atRow: $0) } as? BookmarkNode
            let folder = bookmarkNode?.representedObject as? BookmarkFolder

            // prevent closing or opening another submenu when mouse is moving down+right
            let isMouseMovingDownRight: Bool = {
                if let currentEvent = NSApp.currentEvent,
                   currentEvent.type == .mouseMoved,
                   currentEvent.deltaY >= 0,
                   currentEvent.deltaX >= currentEvent.deltaY {
                    true
                } else {
                    false
                }
            }()
            var delay: RunLoop.SchedulerTimeType.Stride
            // is moving down+right to a submenu?
            if isMouseMovingDownRight,
               let bookmarkListPopover, bookmarkListPopover.isShown,
               let expandedFolder = bookmarkListPopover.rootFolder,
               let node = treeController.node(representing: expandedFolder),
               let expandedRow = outlineView.rowIfValid(forItem: node) {
                guard expandedRow != row else { return nil }

                // delay submenu hiding when cursor is moving right (to the menu)
                // over other elements that would normally hide the submenu
                delay = 0.3
                // restore the originally highlighted row for the expanded folder
                outlineView.highlightedRow = expandedRow

            } else if folder != nil {
                // delay folder expanding when hovering over a subfolder
                delay = 0.1
            } else {
                // hide submenu instantly when mouse is moved away from folder
                // unless it‘s moving down+right as handled above.
                delay = 0
            }

            let valuePublisher = Just((row, folder))
            if delay > 0 {
                return valuePublisher
                    .delay(for: delay, scheduler: RunLoop.main)
                    .eraseToAnyPublisher()
            } else {
                return valuePublisher.eraseToAnyPublisher()
            }
        }
        .switchToLatest()
        .filter { [weak outlineView] (row, _) in
            return outlineView?.highlightedRow == row
        }
        .sink { [weak self] (row, folder) in
            self?.outlineViewDidHighlight(folder, atRow: row)
        }
        .store(in: &cancellables)
    }

    private func subscribeToClickOutsideEvents() {
        Publishers.Merge(
            // close bookmarks menu when main menu is clicked
            NotificationCenter.default.publisher(for: NSMenu.didBeginTrackingNotification,
                                                 object: NSApp.mainMenu).asVoid(),
            // close bookmarks menu on click outside of the menu or its submenus
            NSEvent.publisher(forEvents: [.local, .global],
                              matching: [.leftMouseDown, .rightMouseDown])
            .filter { [weak self] event in
                if event.type == .leftMouseDown,
                   event.deviceIndependentFlags == .command,
                   event.window == nil {
                    // don‘t close on Cmd+click in other app
                    return false
                }
                guard let self,
                      // always close on global event
                      let eventWindow = event.window else { return true /* close */}
                // is showing submenu?
                if let popover = nextResponder as? BookmarkListPopover,
                   let positioningView = popover.positioningView,
                   positioningView.isMouseLocationInsideBounds(event.locationInWindow) {
                    // don‘t close when the button used to open the popover is
                    // clicked again, it‘ll be managed by
                    // BookmarksBarViewController.closeBookmarksPopovers
                    return false
                }
                // go up from the clicked window to figure out if the click is in a submenu
                for window in sequence(first: eventWindow, next: \.parent)
                where window === self.view.window {
                    // we found our window: the click was in the menu tree
                    return false // don‘t close
                }
                return true // close
            }.asVoid()
        )
        .sink { [weak self] _ in
            self?.delegate?.closeBookmarksPopovers(self!) // close
        }
        .store(in: &cancellables)
    }

    func reloadData(withRootFolder rootFolder: BookmarkFolder? = nil) {
        if let rootFolder {
            self.representedObject = rootFolder
            isSearchVisible = false
        }
        // this weirdness is needed to load a new `BookmarkFolder` object on any modification
        // because `BookmarkManager.move(objectUUIDs:toIndex:withinParentFolder)` doesn‘t
        // actually move a `Bookmark` object into actual `BookmarkFolder` object
        // as well as updating a `Bookmark` doesn‘t modify it, instead
        // `BookmarkManager.loadBookmarks()` is called every time recreating the whole
        // bookmark hierarchy.
        var rootFolder = rootFolder
        if rootFolder == nil, let oldRootFolder = self.representedObject as? BookmarkFolder {
            if oldRootFolder.id == PseudoFolder.bookmarks.id {
                // reloadData for clipped Bookmarks will be triggered with updated rootFolder
                // from BookmarksBarViewController.bookmarksBarViewModelReloadedData
                return
            }
            rootFolder = bookmarkManager.getBookmarkFolder(withId: oldRootFolder.id)
        }

=======
    }

    private func reloadData() {
>>>>>>> a8c05205
        if dataSource.isSearching {
            if let destinationFolder = dataSource.dragDestinationFolderInSearchMode {
                hideSearchBar()
                updateSearchAndExpand(destinationFolder)
            } else {
                dataSource.reloadData(forSearchQuery: searchBar.stringValue,
                                      sortMode: sortBookmarksViewModel.selectedSortMode)
                outlineView.reloadData()
            }
        } else {
            let selectedNodes = self.selectedNodes

            dataSource.reloadData(with: sortBookmarksViewModel.selectedSortMode)
            outlineView.reloadData()

            expandAndRestore(selectedNodes: selectedNodes)
        }

        let isEmpty = (outlineView.numberOfRows == 0)
        self.emptyState.isHidden = !isEmpty
        self.searchBookmarksButton.isHidden = isEmpty
        self.outlineView.isHidden = isEmpty

        if isEmpty {
            self.showEmptyStateView(for: .noBookmarks)
        }
    }

    private func setupSort(mode: BookmarksSortMode) {
        hideSearchBar()
        dataSource.reloadData(with: mode)
        outlineView.reloadData()
<<<<<<< HEAD
        sortBookmarksButton?.image = (mode == .nameDescending) ? .bookmarkSortDesc : .bookmarkSortAsc
        sortBookmarksButton?.backgroundColor = mode.shouldHighlightButton ? .buttonMouseDown : .clear
        sortBookmarksButton?.mouseOverColor = mode.shouldHighlightButton ? .buttonMouseDown : .buttonMouseOver
    }

    private func showDialog(_ view: any ModalView) {
        delegate?.popover(shouldPreventClosure: true)

        view.show(in: parent?.view.window) { [weak delegate] in
            delegate?.popover(shouldPreventClosure: false)
        }
=======
        sortBookmarksButton.image = (mode == .nameDescending) ? .bookmarkSortDesc : .bookmarkSortAsc
        sortBookmarksButton.backgroundColor = mode.shouldHighlightButton ? .buttonMouseDown : .clear
        sortBookmarksButton.mouseOverColor = mode.shouldHighlightButton ? .buttonMouseDown : .buttonMouseOver
>>>>>>> a8c05205
    }

    // MARK: Layout

    private func updateSearchAndExpand(_ folder: BookmarkFolder) {
        showTreeView()
        expandFoldersAndScrollUntil(folder)
        outlineView.scrollToAdjustedPositionInOutlineView(folder)

        guard let node = treeController.node(representing: folder) else { return }

        outlineView.highlight(node)
    }

    private func showSearchBar() {
        isSearchVisible = true
        view.addSubview(searchBar)

        boxDividerTopConstraint.isActive = false
        NSLayoutConstraint.activate([
            searchBar.topAnchor.constraint(equalTo: titleTextField.bottomAnchor, constant: 8),
            searchBar.leadingAnchor.constraint(equalTo: view.leadingAnchor, constant: 16),
            view.trailingAnchor.constraint(equalTo: searchBar.trailingAnchor, constant: 16),
            boxDivider.topAnchor.constraint(equalTo: searchBar.bottomAnchor, constant: 10),
        ])
        searchBar.makeMeFirstResponder()
        searchBookmarksButton.backgroundColor = .buttonMouseDown
        searchBookmarksButton.mouseOverColor = .buttonMouseDown
    }

    private func hideSearchBar() {
        isSearchVisible = false
        searchBar.stringValue = ""
        searchBar.removeFromSuperview()
        boxDividerTopConstraint.isActive = true
        searchBookmarksButton.backgroundColor = .clear
        searchBookmarksButton.mouseOverColor = .buttonMouseOver
    }

    private func showTreeView() {
        emptyState.isHidden = true
        outlineView.isHidden = false
        dataSource.reloadData(with: sortBookmarksViewModel.selectedSortMode)
        outlineView.reloadData()
    }

    private func expandFoldersAndScrollUntil(_ folder: BookmarkFolder) {
        guard let folderNode = treeController.findNodeWithId(representing: folder) else { return }

        expandFoldersUntil(node: folderNode)
        outlineView.scrollToAdjustedPositionInOutlineView(folderNode)
    }

<<<<<<< HEAD
    private func calculatePreferredContentSize() -> NSSize {
        let contentInsets = BookmarkListPopover.popoverInsets
        var contentSize = NSSize(width: 0, height: 20)
        for row in 0..<outlineView.numberOfRows {
            let node = outlineView.item(atRow: row) as? BookmarkNode

            // desired width (limited to maxMenuPopoverContentWidth)
            if contentSize.width < Constants.maxMenuPopoverContentWidth {
                let cellWidth = BookmarkOutlineCellView.preferredContentWidth(for: node) + contentInsets.left + contentInsets.right
                if cellWidth > contentSize.width {
                    contentSize.width = min(Constants.maxMenuPopoverContentWidth, cellWidth)
                }
            }
            // desired row height
            if node?.representedObject is SpacerNode {
                contentSize.height += OutlineSeparatorViewCell.rowHeight(for: mode)
            } else {
                contentSize.height += BookmarkOutlineCellView.rowHeight
            }
=======
    private func expandFoldersUntil(node: BookmarkNode?) {
        guard let folderParent = node?.parent else { return }
        for parent in sequence(first: folderParent, next: \.parent).reversed() {
            outlineView.animator().expandItem(parent)
>>>>>>> a8c05205
        }
    }

    private func showEmptyStateView(for mode: BookmarksEmptyStateContent) {
        emptyState.isHidden = false
        outlineView.isHidden = true
        emptyStateTitle.stringValue = mode.title
        emptyStateMessage.stringValue = mode.description
        emptyStateImageView.image = mode.image
        importButton.isHidden = mode.shouldHideImportButton
    }

    // MARK: Actions

    override func keyDown(with event: NSEvent) {
        let commandKeyDown = event.modifierFlags.contains(.command)
        if commandKeyDown && event.keyCode == 3 { // CMD + F
            if isSearchVisible {
                searchBar.makeMeFirstResponder()
            } else {
                showSearchBar()
            }
        } else {
            super.keyDown(with: event)
        }
    }

<<<<<<< HEAD
    private func showSearchBar() {
        isSearchVisible = true
        view.addSubview(searchBar)

        guard let titleTextField, let boxDivider else { return }
        boxDividerTopConstraint?.isActive = false
        NSLayoutConstraint.activate([
            searchBar.topAnchor.constraint(equalTo: titleTextField.bottomAnchor,
                                           constant: 8),
            searchBar.leadingAnchor.constraint(equalTo: view.leadingAnchor,
                                               constant: 16),
            view.trailingAnchor.constraint(equalTo: searchBar.trailingAnchor,
                                           constant: 16),
            boxDivider.topAnchor.constraint(equalTo: searchBar.bottomAnchor,
                                            constant: 10),
        ])

        searchBar.makeMeFirstResponder()
        searchBookmarksButton?.backgroundColor = .buttonMouseDown
        searchBookmarksButton?.mouseOverColor = .buttonMouseDown
    }

    private func hideSearchBar() {
        isSearchVisible = false
        searchBar.stringValue = ""
        searchBar.removeFromSuperview()
        boxDividerTopConstraint?.isActive = true
        searchBookmarksButton?.backgroundColor = .clear
        searchBookmarksButton?.mouseOverColor = .buttonMouseOver
    }

    private func showTreeView() {
        emptyState?.isHidden = true
        outlineView.isHidden = false
        dataSource.reloadData(with: sortBookmarksViewModel.selectedSortMode)
        outlineView.reloadData()
    }

    private func showEmptyStateView(for mode: BookmarksEmptyStateContent) {
        emptyState?.isHidden = false
        outlineView.isHidden = true
        emptyStateTitle?.stringValue = mode.title
        emptyStateMessage?.stringValue = mode.description
        emptyStateImageView?.image = mode.image
        importButton?.isHidden = mode.shouldHideImportButton
    }

    // MARK: Actions

    override func keyDown(with event: NSEvent) {
        let commandKeyDown = event.modifierFlags.contains(.command)
        if commandKeyDown && event.keyCode == 3 { // CMD + F
            if isSearchVisible {
                searchBar.makeMeFirstResponder()
            } else {
                showSearchBar()
            }
        } else {
            super.keyDown(with: event)
        }
    }

=======
>>>>>>> a8c05205
    @objc func newBookmarkButtonClicked(_ sender: AnyObject) {
        let view = BookmarksDialogViewFactory.makeAddBookmarkView(currentTab: currentTabWebsite)
        showDialog(view)
    }

<<<<<<< HEAD
    @objc func newFolderButtonClicked(_ sender: AnyObject) {
        let parentFolder = sender.representedObject as? BookmarkFolder
        let view = BookmarksDialogViewFactory.makeAddBookmarkFolderView(parentFolder: parentFolder)
        showDialog(view)
    }

    @objc func searchBookmarksButtonClicked(_ sender: NSButton) {
=======
    @objc func searchBookmarkButtonClicked(_ sender: NSButton) {
>>>>>>> a8c05205
        isSearchVisible.toggle()
    }

    @objc func sortBookmarksButtonClicked(_ sender: NSButton) {
        let menu = sortBookmarksViewModel.menu
        bookmarkMetrics.fireSortButtonClicked(origin: .panel)
<<<<<<< HEAD
        menu.delegate = sortBookmarksViewModel
=======
>>>>>>> a8c05205
        menu.popUpAtMouseLocation(in: sender)
    }

    @objc func openManagementInterface(_ sender: NSButton) {
        showManageBookmarks()
    }

    @objc func handleClick(_ sender: NSOutlineView) {
        guard sender.clickedRow != -1 else { return }

        let item = sender.item(atRow: sender.clickedRow)
        guard let node = item as? BookmarkNode else { return }

        switch node.representedObject {
        case let bookmark as Bookmark:
            onBookmarkClick(bookmark)

        case let folder as BookmarkFolder where dataSource.isSearching:
            bookmarkMetrics.fireSearchResultClicked(origin: .panel)
            hideSearchBar()
            updateSearchAndExpand(folder)

        case let menuItem as MenuItemNode:
            if menuItem.identifier == BookmarkTreeController.openAllInNewTabsIdentifier {
                self.openInNewTabs(sender)
            } else {
                assertionFailure("Unsupported menu item action \(menuItem.identifier)")
            }
            delegate?.closeBookmarksPopovers(self)

        default:
            handleItemClickWhenNotInSearchMode(item: item)
        }
    }

    private func onBookmarkClick(_ bookmark: Bookmark) {
        if dataSource.isSearching {
            bookmarkMetrics.fireSearchResultClicked(origin: .panel)
        }

        WindowControllersManager.shared.open(bookmark: bookmark)
        delegate?.closeBookmarksPopovers(self)
    }

    private func handleItemClickWhenNotInSearchMode(item: Any?) {
        if outlineView.isItemExpanded(item) {
            outlineView.animator().collapseItem(item)
        } else {
            outlineView.animator().expandItem(item)
        }
    }

    @objc func onImportClicked(_ sender: NSButton) {
        DataImportView().show()
    }

    private func showManageBookmarks() {
        WindowControllersManager.shared.showBookmarksTab()
<<<<<<< HEAD
        delegate?.closeBookmarksPopovers(self)
=======
        delegate?.popoverShouldClose(self)
>>>>>>> a8c05205
    }

    // MARK: NSOutlineView Configuration

    private func expandAndRestore(selectedNodes: [BookmarkNode]) {
        treeController.visitNodes { node in
            if let objectID = (node.representedObject as? BaseBookmarkEntity)?.id {
                if dataSource.expandedNodesIDs.contains(objectID) {
                    outlineView.expandItem(node)
                } else {
                    outlineView.collapseItem(node)
                }
            }

            // Expand the Bookmarks pseudo folder automatically, and remember the expansion state of the Favorites pseudofolder.
            if let pseudoFolder = node.representedObject as? PseudoFolder {
                if pseudoFolder == PseudoFolder.bookmarks {
                    outlineView.expandItem(node)
                } else {
                    if dataSource.expandedNodesIDs.contains(pseudoFolder.id) {
                        outlineView.expandItem(node)
                    } else {
                        outlineView.collapseItem(node)
                    }
                }
            }
        }

        restoreSelection(to: selectedNodes)
    }

    private func restoreSelection(to nodes: [BookmarkNode]) {
        guard selectedNodes != nodes else { return }

        var indexes = IndexSet()
        for node in nodes {
            // The actual instance of the Bookmark may have changed after reloading, so this is a hack to get the right one.
            let foundNode = treeController.node(representing: node.representedObject)
            let row = outlineView.row(forItem: foundNode as Any)
            if row > -1 {
                indexes.insert(row)
            }
        }

        if indexes.isEmpty {
            let node = treeController.node(representing: PseudoFolder.bookmarks)
            let row = outlineView.row(forItem: node as Any)
            indexes.insert(row)
        }

        outlineView.selectRowIndexes(indexes, byExtendingSelection: false)
    }

<<<<<<< HEAD
    private func expandFoldersAndScrollUntil(_ folder: BookmarkFolder) {
        guard let folderNode = treeController.findNodeWithId(representing: folder) else { return }

        expandFoldersUntil(node: folderNode)
        outlineView.scrollToAdjustedPositionInOutlineView(folderNode)
    }

    private func expandFoldersUntil(node: BookmarkNode?) {
        guard let folderParent = node?.parent else { return }
        for parent in sequence(first: folderParent, next: \.parent).reversed() {
            outlineView.animator().expandItem(parent)
        }
    }

    private func showContextMenu(for cell: BookmarkOutlineCellView) {
        let row = outlineView.row(for: cell)
        guard
            let item = outlineView.item(atRow: row),
            let contextMenu = ContextualMenu.menu(for: [item], target: self, forSearch: dataSource.isSearching)
        else {
            return
        }

        contextMenu.popUpAtMouseLocation(in: view)
    }

    /// Show or close folder submenu on row hover
    /// the method is called from `outlineView.$highlightedRow` observer after a delay as needed
    func outlineViewDidHighlight(_ folder: BookmarkFolder?, atRow row: Int?) {
        guard let row, let folder,
              let cell = outlineView.view(atColumn: 0, row: row, makeIfNecessary: false) else {
            // close submenu if shown
            guard let bookmarkListPopover, bookmarkListPopover.isShown else { return }
            bookmarkListPopover.close()
            return
        }

        let bookmarkListPopover: BookmarkListPopover
        if let popover = self.bookmarkListPopover {
            bookmarkListPopover = popover
            if bookmarkListPopover.isShown {
                if bookmarkListPopover.rootFolder?.id == folder.id {
                    // submenu for the folder is already shown
                    return
                }
                bookmarkListPopover.close()
            }
            // reuse the popover for another folder
            bookmarkListPopover.reloadData(withRootFolder: folder)
        } else {
            bookmarkListPopover = BookmarkListPopover(mode: .bookmarkBarMenu, rootFolder: folder)
            self.bookmarkListPopover = bookmarkListPopover
        }

        bookmarkListPopover.show(positionedAsSubmenuAgainst: cell)
    }

    // MARK: Bookmarks Menu scrolling

    private func subscribeToScrollingEvents() {
        // scrollViewDidScroll
        NotificationCenter.default
            .publisher(for: NSView.boundsDidChangeNotification, object: scrollView.contentView).asVoid()
            .compactMap { [weak scrollView=scrollView] in
                scrollView?.documentVisibleRect
            }
            .scan((old: CGRect.zero, new: scrollView.documentVisibleRect)) {
                (old: $0.new, new: $1)
            }
            .sink { [weak self] change in
                self?.scrollViewDidScroll(old: change.old, new: change.new)
            }.store(in: &cancellables)

        // Scroll Up Button hover
        scrollUpButton?.publisher(for: \.isMouseOver)
            .map { [weak scrollDownButton] isMouseOver in
                guard isMouseOver,
                      NSApp.currentEvent?.type != .keyDown else {
                    if let scrollDownButton, scrollDownButton.isMouseOver {
                        // ignore mouse over change when the button appears on
                        // the Down key press
                        scrollDownButton.isMouseOver = false
                    }
                    return Empty<Void, Never>().eraseToAnyPublisher()
                }
                return Timer.publish(every: 0.1, on: .main, in: .default)
                    .autoconnect()
                    .asVoid()
                    .eraseToAnyPublisher()
            }
            .switchToLatest()
            .sink { [weak outlineView] in
                guard let outlineView else { return }
                // scroll up on scrollUpButton hover on Timed events
                let newScrollOrigin = NSPoint(x: outlineView.visibleRect.origin.x, y: outlineView.visibleRect.origin.y - BookmarkOutlineCellView.rowHeight)
                outlineView.scroll(newScrollOrigin)
            }
            .store(in: &cancellables)

        // Scroll Down Button hover
        scrollDownButton?.publisher(for: \.isMouseOver)
            .map { [weak scrollDownButton] isMouseOver in
                guard isMouseOver,
                      NSApp.currentEvent?.type != .keyDown else {
                    if let scrollDownButton, scrollDownButton.isMouseOver {
                        // ignore mouse over change when the button appears on
                        // the Down key press
                        scrollDownButton.isMouseOver = false
                    }
                    return Empty<Void, Never>().eraseToAnyPublisher()
                }
                return Timer.publish(every: 0.1, on: .main, in: .default)
                    .autoconnect()
                    .asVoid()
                    .eraseToAnyPublisher()
            }
            .switchToLatest()
            .sink { [weak outlineView] in
                guard let outlineView else { return }
                // scroll down on scrollDownButton hover on Timed events
                let newScrollOrigin = NSPoint(x: outlineView.visibleRect.origin.x, y: outlineView.visibleRect.origin.y + BookmarkOutlineCellView.rowHeight)
                outlineView.scroll(newScrollOrigin)
            }
            .store(in: &cancellables)
    }
=======
}
// MARK: - BookmarksContextMenuDelegate
extension BookmarkListViewController: BookmarksContextMenuDelegate {
>>>>>>> a8c05205

    var isSearching: Bool { dataSource.isSearching }
    var parentFolder: BookmarkFolder? { nil }
    var shouldIncludeManageBookmarksItem: Bool { true }

    func selectedItems() -> [Any] {
        guard let row = outlineView.clickedRowIfValid else { return [] }

        if outlineView.selectedRowIndexes.contains(row) {
            return outlineView.selectedItems
        }

        return outlineView.item(atRow: row).map { [$0] } ?? []
    }

<<<<<<< HEAD
}
// MARK: - Menu Item Selectors
extension BookmarkListViewController: NSMenuDelegate {

    func contextualMenuForClickedRows() -> NSMenu? {
        let row = outlineView.clickedRow

        guard row != -1 else {
            return ContextualMenu.menu(for: nil)
        }

        if outlineView.selectedRowIndexes.contains(row) {
            return ContextualMenu.menu(for: outlineView.selectedItems)
        }

        if let item = outlineView.item(atRow: row) {
            return ContextualMenu.menu(for: [item], forSearch: dataSource.isSearching)
        } else {
            return nil
        }
    }

    public func menuNeedsUpdate(_ menu: NSMenu) {
        menu.removeAllItems()

        guard let contextualMenu = contextualMenuForClickedRows() else {
            return
        }

        let items = contextualMenu.items
        contextualMenu.removeAllItems()
        for menuItem in items {
            menu.addItem(menuItem)
        }
    }

}
// MARK: - BookmarkMenuItemSelectors
extension BookmarkListViewController: BookmarkMenuItemSelectors {

    func openBookmarkInNewTab(_ sender: NSMenuItem) {
        guard let bookmark = sender.representedObject as? Bookmark else {
            assertionFailure("Failed to cast menu represented object to Bookmark")
            return
        }

        WindowControllersManager.shared.show(url: bookmark.urlObject, source: .bookmark, newTab: true)
    }

    func openBookmarkInNewWindow(_ sender: NSMenuItem) {
        guard let bookmark = sender.representedObject as? Bookmark else {
            assertionFailure("Failed to cast menu represented object to Bookmark")
            return
        }
        guard let urlObject = bookmark.urlObject else {
            return
        }
        WindowsManager.openNewWindow(with: urlObject, source: .bookmark, isBurner: false)
    }

    func toggleBookmarkAsFavorite(_ sender: NSMenuItem) {
        guard let bookmark = sender.representedObject as? Bookmark else {
            assertionFailure("Failed to cast menu represented object to Bookmark")
            return
        }

        bookmark.isFavorite.toggle()
        bookmarkManager.update(bookmark: bookmark)
    }

    func editBookmark(_ sender: NSMenuItem) {
        guard let bookmark = sender.representedObject as? Bookmark else {
            assertionFailure("Failed to retrieve Bookmark from Edit Bookmark context menu item")
            return
        }

        let view = BookmarksDialogViewFactory.makeEditBookmarkView(bookmark: bookmark)
        showDialog(view)
    }

    func copyBookmark(_ sender: NSMenuItem) {
        guard let bookmark = sender.representedObject as? Bookmark else {
            assertionFailure("Failed to cast menu represented object to Bookmark")
            return
        }
        bookmark.copyUrlToPasteboard()
    }

    func deleteBookmark(_ sender: NSMenuItem) {
        guard let bookmark = sender.representedObject as? Bookmark else {
            assertionFailure("Failed to cast menu represented object to Bookmark")
            return
        }

        bookmarkManager.remove(bookmark: bookmark)
    }

    func deleteEntities(_ sender: NSMenuItem) {
        guard let uuids = sender.representedObject as? [String] else {
            assertionFailure("Failed to cast menu item's represented object to UUID array")
            return
        }

        bookmarkManager.remove(objectsWithUUIDs: uuids)
    }

    func manageBookmarks(_ sender: NSMenuItem) {
        showManageBookmarks()
    }

    func moveToEnd(_ sender: NSMenuItem) {
        guard let bookmarkEntity = sender.representedObject as? BookmarksEntityIdentifiable else {
            assertionFailure("Failed to cast menu item's represented object to BookmarkEntity")
            return
        }

        let parentFolderType: ParentFolderType = bookmarkEntity.parentId.flatMap { .parent(uuid: $0) } ?? .root
        bookmarkManager.move(objectUUIDs: [bookmarkEntity.entityId], toIndex: nil, withinParentFolder: parentFolderType) { _ in }
    }

}
// MARK: - FolderMenuItemSelectors
extension BookmarkListViewController: FolderMenuItemSelectors {

    func newFolder(_ sender: NSMenuItem) {
        newFolderButtonClicked(sender)
    }

    func editFolder(_ sender: NSMenuItem) {
        guard let bookmarkEntityInfo = sender.representedObject as? BookmarkEntityInfo,
              let folder = bookmarkEntityInfo.entity as? BookmarkFolder
        else {
            assertionFailure("Failed to retrieve Bookmark from Edit Folder context menu item")
            return
        }

        let view = BookmarksDialogViewFactory.makeEditBookmarkFolderView(folder: folder, parentFolder: bookmarkEntityInfo.parent)
        showDialog(view)
    }

    func deleteFolder(_ sender: NSMenuItem) {
        guard let folder = sender.representedObject as? BookmarkFolder else {
            assertionFailure("Failed to retrieve Bookmark from Delete Folder context menu item")
            return
        }

        bookmarkManager.remove(folder: folder)
    }

    func openInNewTabs(_ sender: Any) {
        guard let tabCollection = WindowControllersManager.shared.lastKeyMainWindowController?.mainViewController.tabCollectionViewModel,
              let folder = ((sender as? NSMenuItem)?.representedObject ?? self.treeController.rootNode.representedObject) as? BookmarkFolder
        else {
            assertionFailure("Cannot open all in new tabs")
            return
        }
        delegate?.closeBookmarksPopovers(self)

        let tabs = Tab.withContentOfBookmark(folder: folder, burnerMode: tabCollection.burnerMode)
        tabCollection.append(tabs: tabs)
        PixelExperiment.fireOnboardingBookmarkUsed5to7Pixel()
    }

    func openAllInNewWindow(_ sender: NSMenuItem) {
        guard let tabCollection = WindowControllersManager.shared.lastKeyMainWindowController?.mainViewController.tabCollectionViewModel,
              let folder = sender.representedObject as? BookmarkFolder
        else {
            assertionFailure("Cannot open all in new window")
            return
        }

        let newTabCollection = TabCollection.withContentOfBookmark(folder: folder, burnerMode: tabCollection.burnerMode)
        WindowsManager.openNewWindow(with: newTabCollection, isBurner: tabCollection.isBurner)
        PixelExperiment.fireOnboardingBookmarkUsed5to7Pixel()
=======
    func showDialog(_ dialog: any ModalView) {
        delegate?.popover(shouldPreventClosure: true)
        dialog.show(in: parent?.view.window) { [weak delegate] in
            delegate?.popover(shouldPreventClosure: false)
        }
    }

    func closePopoverIfNeeded() {
        delegate?.popoverShouldClose(self)
>>>>>>> a8c05205
    }

}
// MARK: - BookmarkSearchMenuItemSelectors
extension BookmarkListViewController: BookmarkSearchMenuItemSelectors {
    func showInFolder(_ sender: NSMenuItem) {
        guard let baseBookmark = sender.representedObject as? BaseBookmarkEntity else {
            assertionFailure("Failed to retrieve Bookmark from Show in Folder context menu item")
            return
        }

        hideSearchBar()
        showTreeView()

        guard let node = treeController.node(representing: baseBookmark) else { return }

        expandFoldersUntil(node: node)
        outlineView.scrollToAdjustedPositionInOutlineView(node)
        outlineView.highlight(node)
    }
}
// MARK: - Search field delegate
extension BookmarkListViewController: NSSearchFieldDelegate {

    func controlTextDidChange(_ obj: Notification) {
        if let searchField = obj.object as? NSSearchField {
            let searchQuery = searchField.stringValue

            if searchQuery.isBlank {
                showTreeView()
            } else {
                showSearch(forSearchQuery: searchQuery)
            }

            bookmarkMetrics.fireSearchExecuted(origin: .panel)
        }
    }

    private func showSearch(forSearchQuery searchQuery: String) {
        dataSource.reloadData(forSearchQuery: searchQuery, sortMode: sortBookmarksViewModel.selectedSortMode)

        if treeController.rootNode.childNodes.isEmpty {
            showEmptyStateView(for: .noSearchResults)
        } else {
            emptyState.isHidden = true
            outlineView.isHidden = false
            outlineView.reloadData()

            if let firstNode = treeController.rootNode.childNodes.first {
                outlineView.scrollTo(firstNode)
            }
        }
    }
}
<<<<<<< HEAD
// MARK: - MouseOverButtonDelegate
extension BookmarkListViewController: MouseOverButtonDelegate {
}
=======
>>>>>>> a8c05205

// MARK: - Preview
#if DEBUG
// swiftlint:disable:next identifier_name
func _mockPreviewBookmarkManager(previewEmptyState: Bool) -> BookmarkManager {
    let bookmarks: [BaseBookmarkEntity]
    if previewEmptyState {
        bookmarks = []
    } else {
        bookmarks = (1..<100).map { _ in [
            BookmarkFolder(id: "1", title: "Folder 1", children: [
                BookmarkFolder(id: "2", title: "Nested Folder", children: [
                    Bookmark(id: "b1", url: URL.duckDuckGo.absoluteString, title: "DuckDuckGo", isFavorite: false, parentFolderUUID: "2")
                ])
            ]),
            BookmarkFolder(id: "3", title: "Another Folder", children: [
                BookmarkFolder(id: "4", title: "Nested Folder", children: [
                    BookmarkFolder(id: "5", title: "Another Nested Folder", children: [
                        Bookmark(id: "b2", url: URL.duckDuckGo.absoluteString, title: "DuckDuckGo", isFavorite: false, parentFolderUUID: "5")
                    ])
                ])
            ]),
            Bookmark(id: "b3", url: URL.duckDuckGo.absoluteString, title: "Bookmark 1", isFavorite: false, parentFolderUUID: ""),
            Bookmark(id: "b4", url: URL.duckDuckGo.absoluteString, title: "Bookmark 2", isFavorite: false, parentFolderUUID: ""),
            Bookmark(id: "b5", url: URL.duckDuckGo.absoluteString, title: "DuckDuckGo", isFavorite: false, parentFolderUUID: "")
        ] }.flatMap { $0 }
    }
    let bkman = LocalBookmarkManager(bookmarkStore: BookmarkStoreMock(bookmarks: bookmarks))

    bkman.loadBookmarks()
    customAssertionFailure = { _, _, _ in }

    return bkman
}

@available(macOS 14.0, *)
#Preview("Test Bookmark data",
         traits: BookmarkListViewController.Constants.preferredContentSize.fixedLayout) {
    BookmarkListViewController(bookmarkManager: _mockPreviewBookmarkManager(previewEmptyState: false))
        ._preview_hidingWindowControlsOnAppear()
}

@available(macOS 14.0, *)
#Preview("Empty Scope", traits: BookmarkListViewController.Constants.preferredContentSize.fixedLayout) {
    BookmarkListViewController(bookmarkManager: _mockPreviewBookmarkManager(previewEmptyState: true))
        ._preview_hidingWindowControlsOnAppear()
}
#endif<|MERGE_RESOLUTION|>--- conflicted
+++ resolved
@@ -21,7 +21,7 @@
 
 protocol BookmarkListViewControllerDelegate: AnyObject {
 
-    func closeBookmarksPopovers(_ sender: BookmarkListViewController)
+    func closeBookmarksPopover(_ sender: BookmarkListViewController)
     func popover(shouldPreventClosure: Bool)
 
 }
@@ -259,29 +259,6 @@
         clipView.drawsBackground = false
         scrollView.contentView = clipView
 
-<<<<<<< HEAD
-        scrollUpButton = mode == .popover ? nil : {
-            let scrollUpButton = MouseOverButton(image: .condenseUp, target: nil, action: nil)
-            scrollUpButton.translatesAutoresizingMaskIntoConstraints = false
-            scrollUpButton.bezelStyle = .shadowlessSquare
-            scrollUpButton.normalTintColor = .labelColor
-            scrollUpButton.backgroundColor = .clear
-            scrollUpButton.mouseOverColor = .blackWhite10
-            scrollUpButton.delegate = self
-            return scrollUpButton
-        }()
-
-        scrollDownButton = mode == .popover ? nil : {
-            let scrollDownButton = MouseOverButton(image: .expandDown, target: nil, action: nil)
-            scrollDownButton.translatesAutoresizingMaskIntoConstraints = false
-            scrollDownButton.bezelStyle = .shadowlessSquare
-            scrollDownButton.normalTintColor = .labelColor
-            scrollDownButton.backgroundColor = .clear
-            scrollDownButton.mouseOverColor = .blackWhite10
-            scrollDownButton.delegate = self
-            return scrollDownButton
-        }()
-=======
         emptyStateImageView.translatesAutoresizingMaskIntoConstraints = false
         emptyState.addSubview(emptyStateImageView)
         emptyState.addSubview(emptyStateTitle)
@@ -290,7 +267,6 @@
 
         emptyState.isHidden = true
         emptyState.translatesAutoresizingMaskIntoConstraints = false
->>>>>>> a8c05205
 
         emptyStateTitle.translatesAutoresizingMaskIntoConstraints = false
         emptyStateTitle.alignment = .center
@@ -424,151 +400,9 @@
         sortBookmarksViewModel.$selectedSortMode.sink { [weak self] newSortMode in
             self?.setupSort(mode: newSortMode)
         }.store(in: &cancellables)
-<<<<<<< HEAD
-
-        if case .bookmarkBarMenu = mode {
-            subscribeToScrollingEvents()
-            subscribeToMenuPopoverEvents()
-            // only subscribe to click outside events in root bookmarks menu
-            // to close all the bookmarks menu popovers
-            if !(view.window?.parent?.contentViewController is Self) {
-                subscribeToClickOutsideEvents()
-            }
-        }
-    }
-
-    private func subscribeToMenuPopoverEvents() {
-        // show submenu for folder when dragging or hovering over it
-        typealias RowEvtPub = AnyPublisher<(Int?, BookmarkFolder?), Never>
-        // hover over bookmarks menu row
-        outlineView.$highlightedRow
-        .compactMap { [weak self] (row) -> RowEvtPub? in
-            guard let self else { return nil }
-            let bookmarkNode = row.flatMap { self.outlineView.item(atRow: $0) } as? BookmarkNode
-            let folder = bookmarkNode?.representedObject as? BookmarkFolder
-
-            // prevent closing or opening another submenu when mouse is moving down+right
-            let isMouseMovingDownRight: Bool = {
-                if let currentEvent = NSApp.currentEvent,
-                   currentEvent.type == .mouseMoved,
-                   currentEvent.deltaY >= 0,
-                   currentEvent.deltaX >= currentEvent.deltaY {
-                    true
-                } else {
-                    false
-                }
-            }()
-            var delay: RunLoop.SchedulerTimeType.Stride
-            // is moving down+right to a submenu?
-            if isMouseMovingDownRight,
-               let bookmarkListPopover, bookmarkListPopover.isShown,
-               let expandedFolder = bookmarkListPopover.rootFolder,
-               let node = treeController.node(representing: expandedFolder),
-               let expandedRow = outlineView.rowIfValid(forItem: node) {
-                guard expandedRow != row else { return nil }
-
-                // delay submenu hiding when cursor is moving right (to the menu)
-                // over other elements that would normally hide the submenu
-                delay = 0.3
-                // restore the originally highlighted row for the expanded folder
-                outlineView.highlightedRow = expandedRow
-
-            } else if folder != nil {
-                // delay folder expanding when hovering over a subfolder
-                delay = 0.1
-            } else {
-                // hide submenu instantly when mouse is moved away from folder
-                // unless it‘s moving down+right as handled above.
-                delay = 0
-            }
-
-            let valuePublisher = Just((row, folder))
-            if delay > 0 {
-                return valuePublisher
-                    .delay(for: delay, scheduler: RunLoop.main)
-                    .eraseToAnyPublisher()
-            } else {
-                return valuePublisher.eraseToAnyPublisher()
-            }
-        }
-        .switchToLatest()
-        .filter { [weak outlineView] (row, _) in
-            return outlineView?.highlightedRow == row
-        }
-        .sink { [weak self] (row, folder) in
-            self?.outlineViewDidHighlight(folder, atRow: row)
-        }
-        .store(in: &cancellables)
-    }
-
-    private func subscribeToClickOutsideEvents() {
-        Publishers.Merge(
-            // close bookmarks menu when main menu is clicked
-            NotificationCenter.default.publisher(for: NSMenu.didBeginTrackingNotification,
-                                                 object: NSApp.mainMenu).asVoid(),
-            // close bookmarks menu on click outside of the menu or its submenus
-            NSEvent.publisher(forEvents: [.local, .global],
-                              matching: [.leftMouseDown, .rightMouseDown])
-            .filter { [weak self] event in
-                if event.type == .leftMouseDown,
-                   event.deviceIndependentFlags == .command,
-                   event.window == nil {
-                    // don‘t close on Cmd+click in other app
-                    return false
-                }
-                guard let self,
-                      // always close on global event
-                      let eventWindow = event.window else { return true /* close */}
-                // is showing submenu?
-                if let popover = nextResponder as? BookmarkListPopover,
-                   let positioningView = popover.positioningView,
-                   positioningView.isMouseLocationInsideBounds(event.locationInWindow) {
-                    // don‘t close when the button used to open the popover is
-                    // clicked again, it‘ll be managed by
-                    // BookmarksBarViewController.closeBookmarksPopovers
-                    return false
-                }
-                // go up from the clicked window to figure out if the click is in a submenu
-                for window in sequence(first: eventWindow, next: \.parent)
-                where window === self.view.window {
-                    // we found our window: the click was in the menu tree
-                    return false // don‘t close
-                }
-                return true // close
-            }.asVoid()
-        )
-        .sink { [weak self] _ in
-            self?.delegate?.closeBookmarksPopovers(self!) // close
-        }
-        .store(in: &cancellables)
-    }
-
-    func reloadData(withRootFolder rootFolder: BookmarkFolder? = nil) {
-        if let rootFolder {
-            self.representedObject = rootFolder
-            isSearchVisible = false
-        }
-        // this weirdness is needed to load a new `BookmarkFolder` object on any modification
-        // because `BookmarkManager.move(objectUUIDs:toIndex:withinParentFolder)` doesn‘t
-        // actually move a `Bookmark` object into actual `BookmarkFolder` object
-        // as well as updating a `Bookmark` doesn‘t modify it, instead
-        // `BookmarkManager.loadBookmarks()` is called every time recreating the whole
-        // bookmark hierarchy.
-        var rootFolder = rootFolder
-        if rootFolder == nil, let oldRootFolder = self.representedObject as? BookmarkFolder {
-            if oldRootFolder.id == PseudoFolder.bookmarks.id {
-                // reloadData for clipped Bookmarks will be triggered with updated rootFolder
-                // from BookmarksBarViewController.bookmarksBarViewModelReloadedData
-                return
-            }
-            rootFolder = bookmarkManager.getBookmarkFolder(withId: oldRootFolder.id)
-        }
-
-=======
     }
 
     private func reloadData() {
->>>>>>> a8c05205
         if dataSource.isSearching {
             if let destinationFolder = dataSource.dragDestinationFolderInSearchMode {
                 hideSearchBar()
@@ -601,23 +435,9 @@
         hideSearchBar()
         dataSource.reloadData(with: mode)
         outlineView.reloadData()
-<<<<<<< HEAD
-        sortBookmarksButton?.image = (mode == .nameDescending) ? .bookmarkSortDesc : .bookmarkSortAsc
-        sortBookmarksButton?.backgroundColor = mode.shouldHighlightButton ? .buttonMouseDown : .clear
-        sortBookmarksButton?.mouseOverColor = mode.shouldHighlightButton ? .buttonMouseDown : .buttonMouseOver
-    }
-
-    private func showDialog(_ view: any ModalView) {
-        delegate?.popover(shouldPreventClosure: true)
-
-        view.show(in: parent?.view.window) { [weak delegate] in
-            delegate?.popover(shouldPreventClosure: false)
-        }
-=======
         sortBookmarksButton.image = (mode == .nameDescending) ? .bookmarkSortDesc : .bookmarkSortAsc
         sortBookmarksButton.backgroundColor = mode.shouldHighlightButton ? .buttonMouseDown : .clear
         sortBookmarksButton.mouseOverColor = mode.shouldHighlightButton ? .buttonMouseDown : .buttonMouseOver
->>>>>>> a8c05205
     }
 
     // MARK: Layout
@@ -671,32 +491,10 @@
         outlineView.scrollToAdjustedPositionInOutlineView(folderNode)
     }
 
-<<<<<<< HEAD
-    private func calculatePreferredContentSize() -> NSSize {
-        let contentInsets = BookmarkListPopover.popoverInsets
-        var contentSize = NSSize(width: 0, height: 20)
-        for row in 0..<outlineView.numberOfRows {
-            let node = outlineView.item(atRow: row) as? BookmarkNode
-
-            // desired width (limited to maxMenuPopoverContentWidth)
-            if contentSize.width < Constants.maxMenuPopoverContentWidth {
-                let cellWidth = BookmarkOutlineCellView.preferredContentWidth(for: node) + contentInsets.left + contentInsets.right
-                if cellWidth > contentSize.width {
-                    contentSize.width = min(Constants.maxMenuPopoverContentWidth, cellWidth)
-                }
-            }
-            // desired row height
-            if node?.representedObject is SpacerNode {
-                contentSize.height += OutlineSeparatorViewCell.rowHeight(for: mode)
-            } else {
-                contentSize.height += BookmarkOutlineCellView.rowHeight
-            }
-=======
     private func expandFoldersUntil(node: BookmarkNode?) {
         guard let folderParent = node?.parent else { return }
         for parent in sequence(first: folderParent, next: \.parent).reversed() {
             outlineView.animator().expandItem(parent)
->>>>>>> a8c05205
         }
     }
 
@@ -724,97 +522,18 @@
         }
     }
 
-<<<<<<< HEAD
-    private func showSearchBar() {
-        isSearchVisible = true
-        view.addSubview(searchBar)
-
-        guard let titleTextField, let boxDivider else { return }
-        boxDividerTopConstraint?.isActive = false
-        NSLayoutConstraint.activate([
-            searchBar.topAnchor.constraint(equalTo: titleTextField.bottomAnchor,
-                                           constant: 8),
-            searchBar.leadingAnchor.constraint(equalTo: view.leadingAnchor,
-                                               constant: 16),
-            view.trailingAnchor.constraint(equalTo: searchBar.trailingAnchor,
-                                           constant: 16),
-            boxDivider.topAnchor.constraint(equalTo: searchBar.bottomAnchor,
-                                            constant: 10),
-        ])
-
-        searchBar.makeMeFirstResponder()
-        searchBookmarksButton?.backgroundColor = .buttonMouseDown
-        searchBookmarksButton?.mouseOverColor = .buttonMouseDown
-    }
-
-    private func hideSearchBar() {
-        isSearchVisible = false
-        searchBar.stringValue = ""
-        searchBar.removeFromSuperview()
-        boxDividerTopConstraint?.isActive = true
-        searchBookmarksButton?.backgroundColor = .clear
-        searchBookmarksButton?.mouseOverColor = .buttonMouseOver
-    }
-
-    private func showTreeView() {
-        emptyState?.isHidden = true
-        outlineView.isHidden = false
-        dataSource.reloadData(with: sortBookmarksViewModel.selectedSortMode)
-        outlineView.reloadData()
-    }
-
-    private func showEmptyStateView(for mode: BookmarksEmptyStateContent) {
-        emptyState?.isHidden = false
-        outlineView.isHidden = true
-        emptyStateTitle?.stringValue = mode.title
-        emptyStateMessage?.stringValue = mode.description
-        emptyStateImageView?.image = mode.image
-        importButton?.isHidden = mode.shouldHideImportButton
-    }
-
-    // MARK: Actions
-
-    override func keyDown(with event: NSEvent) {
-        let commandKeyDown = event.modifierFlags.contains(.command)
-        if commandKeyDown && event.keyCode == 3 { // CMD + F
-            if isSearchVisible {
-                searchBar.makeMeFirstResponder()
-            } else {
-                showSearchBar()
-            }
-        } else {
-            super.keyDown(with: event)
-        }
-    }
-
-=======
->>>>>>> a8c05205
     @objc func newBookmarkButtonClicked(_ sender: AnyObject) {
         let view = BookmarksDialogViewFactory.makeAddBookmarkView(currentTab: currentTabWebsite)
         showDialog(view)
     }
 
-<<<<<<< HEAD
-    @objc func newFolderButtonClicked(_ sender: AnyObject) {
-        let parentFolder = sender.representedObject as? BookmarkFolder
-        let view = BookmarksDialogViewFactory.makeAddBookmarkFolderView(parentFolder: parentFolder)
-        showDialog(view)
-    }
-
-    @objc func searchBookmarksButtonClicked(_ sender: NSButton) {
-=======
     @objc func searchBookmarkButtonClicked(_ sender: NSButton) {
->>>>>>> a8c05205
         isSearchVisible.toggle()
     }
 
     @objc func sortBookmarksButtonClicked(_ sender: NSButton) {
         let menu = sortBookmarksViewModel.menu
         bookmarkMetrics.fireSortButtonClicked(origin: .panel)
-<<<<<<< HEAD
-        menu.delegate = sortBookmarksViewModel
-=======
->>>>>>> a8c05205
         menu.popUpAtMouseLocation(in: sender)
     }
 
@@ -837,14 +556,6 @@
             hideSearchBar()
             updateSearchAndExpand(folder)
 
-        case let menuItem as MenuItemNode:
-            if menuItem.identifier == BookmarkTreeController.openAllInNewTabsIdentifier {
-                self.openInNewTabs(sender)
-            } else {
-                assertionFailure("Unsupported menu item action \(menuItem.identifier)")
-            }
-            delegate?.closeBookmarksPopovers(self)
-
         default:
             handleItemClickWhenNotInSearchMode(item: item)
         }
@@ -856,7 +567,7 @@
         }
 
         WindowControllersManager.shared.open(bookmark: bookmark)
-        delegate?.closeBookmarksPopovers(self)
+        delegate?.closeBookmarksPopover(self)
     }
 
     private func handleItemClickWhenNotInSearchMode(item: Any?) {
@@ -873,11 +584,7 @@
 
     private func showManageBookmarks() {
         WindowControllersManager.shared.showBookmarksTab()
-<<<<<<< HEAD
-        delegate?.closeBookmarksPopovers(self)
-=======
-        delegate?.popoverShouldClose(self)
->>>>>>> a8c05205
+        delegate?.closeBookmarksPopover(self)
     }
 
     // MARK: NSOutlineView Configuration
@@ -931,137 +638,9 @@
         outlineView.selectRowIndexes(indexes, byExtendingSelection: false)
     }
 
-<<<<<<< HEAD
-    private func expandFoldersAndScrollUntil(_ folder: BookmarkFolder) {
-        guard let folderNode = treeController.findNodeWithId(representing: folder) else { return }
-
-        expandFoldersUntil(node: folderNode)
-        outlineView.scrollToAdjustedPositionInOutlineView(folderNode)
-    }
-
-    private func expandFoldersUntil(node: BookmarkNode?) {
-        guard let folderParent = node?.parent else { return }
-        for parent in sequence(first: folderParent, next: \.parent).reversed() {
-            outlineView.animator().expandItem(parent)
-        }
-    }
-
-    private func showContextMenu(for cell: BookmarkOutlineCellView) {
-        let row = outlineView.row(for: cell)
-        guard
-            let item = outlineView.item(atRow: row),
-            let contextMenu = ContextualMenu.menu(for: [item], target: self, forSearch: dataSource.isSearching)
-        else {
-            return
-        }
-
-        contextMenu.popUpAtMouseLocation(in: view)
-    }
-
-    /// Show or close folder submenu on row hover
-    /// the method is called from `outlineView.$highlightedRow` observer after a delay as needed
-    func outlineViewDidHighlight(_ folder: BookmarkFolder?, atRow row: Int?) {
-        guard let row, let folder,
-              let cell = outlineView.view(atColumn: 0, row: row, makeIfNecessary: false) else {
-            // close submenu if shown
-            guard let bookmarkListPopover, bookmarkListPopover.isShown else { return }
-            bookmarkListPopover.close()
-            return
-        }
-
-        let bookmarkListPopover: BookmarkListPopover
-        if let popover = self.bookmarkListPopover {
-            bookmarkListPopover = popover
-            if bookmarkListPopover.isShown {
-                if bookmarkListPopover.rootFolder?.id == folder.id {
-                    // submenu for the folder is already shown
-                    return
-                }
-                bookmarkListPopover.close()
-            }
-            // reuse the popover for another folder
-            bookmarkListPopover.reloadData(withRootFolder: folder)
-        } else {
-            bookmarkListPopover = BookmarkListPopover(mode: .bookmarkBarMenu, rootFolder: folder)
-            self.bookmarkListPopover = bookmarkListPopover
-        }
-
-        bookmarkListPopover.show(positionedAsSubmenuAgainst: cell)
-    }
-
-    // MARK: Bookmarks Menu scrolling
-
-    private func subscribeToScrollingEvents() {
-        // scrollViewDidScroll
-        NotificationCenter.default
-            .publisher(for: NSView.boundsDidChangeNotification, object: scrollView.contentView).asVoid()
-            .compactMap { [weak scrollView=scrollView] in
-                scrollView?.documentVisibleRect
-            }
-            .scan((old: CGRect.zero, new: scrollView.documentVisibleRect)) {
-                (old: $0.new, new: $1)
-            }
-            .sink { [weak self] change in
-                self?.scrollViewDidScroll(old: change.old, new: change.new)
-            }.store(in: &cancellables)
-
-        // Scroll Up Button hover
-        scrollUpButton?.publisher(for: \.isMouseOver)
-            .map { [weak scrollDownButton] isMouseOver in
-                guard isMouseOver,
-                      NSApp.currentEvent?.type != .keyDown else {
-                    if let scrollDownButton, scrollDownButton.isMouseOver {
-                        // ignore mouse over change when the button appears on
-                        // the Down key press
-                        scrollDownButton.isMouseOver = false
-                    }
-                    return Empty<Void, Never>().eraseToAnyPublisher()
-                }
-                return Timer.publish(every: 0.1, on: .main, in: .default)
-                    .autoconnect()
-                    .asVoid()
-                    .eraseToAnyPublisher()
-            }
-            .switchToLatest()
-            .sink { [weak outlineView] in
-                guard let outlineView else { return }
-                // scroll up on scrollUpButton hover on Timed events
-                let newScrollOrigin = NSPoint(x: outlineView.visibleRect.origin.x, y: outlineView.visibleRect.origin.y - BookmarkOutlineCellView.rowHeight)
-                outlineView.scroll(newScrollOrigin)
-            }
-            .store(in: &cancellables)
-
-        // Scroll Down Button hover
-        scrollDownButton?.publisher(for: \.isMouseOver)
-            .map { [weak scrollDownButton] isMouseOver in
-                guard isMouseOver,
-                      NSApp.currentEvent?.type != .keyDown else {
-                    if let scrollDownButton, scrollDownButton.isMouseOver {
-                        // ignore mouse over change when the button appears on
-                        // the Down key press
-                        scrollDownButton.isMouseOver = false
-                    }
-                    return Empty<Void, Never>().eraseToAnyPublisher()
-                }
-                return Timer.publish(every: 0.1, on: .main, in: .default)
-                    .autoconnect()
-                    .asVoid()
-                    .eraseToAnyPublisher()
-            }
-            .switchToLatest()
-            .sink { [weak outlineView] in
-                guard let outlineView else { return }
-                // scroll down on scrollDownButton hover on Timed events
-                let newScrollOrigin = NSPoint(x: outlineView.visibleRect.origin.x, y: outlineView.visibleRect.origin.y + BookmarkOutlineCellView.rowHeight)
-                outlineView.scroll(newScrollOrigin)
-            }
-            .store(in: &cancellables)
-    }
-=======
 }
 // MARK: - BookmarksContextMenuDelegate
 extension BookmarkListViewController: BookmarksContextMenuDelegate {
->>>>>>> a8c05205
 
     var isSearching: Bool { dataSource.isSearching }
     var parentFolder: BookmarkFolder? { nil }
@@ -1077,182 +656,6 @@
         return outlineView.item(atRow: row).map { [$0] } ?? []
     }
 
-<<<<<<< HEAD
-}
-// MARK: - Menu Item Selectors
-extension BookmarkListViewController: NSMenuDelegate {
-
-    func contextualMenuForClickedRows() -> NSMenu? {
-        let row = outlineView.clickedRow
-
-        guard row != -1 else {
-            return ContextualMenu.menu(for: nil)
-        }
-
-        if outlineView.selectedRowIndexes.contains(row) {
-            return ContextualMenu.menu(for: outlineView.selectedItems)
-        }
-
-        if let item = outlineView.item(atRow: row) {
-            return ContextualMenu.menu(for: [item], forSearch: dataSource.isSearching)
-        } else {
-            return nil
-        }
-    }
-
-    public func menuNeedsUpdate(_ menu: NSMenu) {
-        menu.removeAllItems()
-
-        guard let contextualMenu = contextualMenuForClickedRows() else {
-            return
-        }
-
-        let items = contextualMenu.items
-        contextualMenu.removeAllItems()
-        for menuItem in items {
-            menu.addItem(menuItem)
-        }
-    }
-
-}
-// MARK: - BookmarkMenuItemSelectors
-extension BookmarkListViewController: BookmarkMenuItemSelectors {
-
-    func openBookmarkInNewTab(_ sender: NSMenuItem) {
-        guard let bookmark = sender.representedObject as? Bookmark else {
-            assertionFailure("Failed to cast menu represented object to Bookmark")
-            return
-        }
-
-        WindowControllersManager.shared.show(url: bookmark.urlObject, source: .bookmark, newTab: true)
-    }
-
-    func openBookmarkInNewWindow(_ sender: NSMenuItem) {
-        guard let bookmark = sender.representedObject as? Bookmark else {
-            assertionFailure("Failed to cast menu represented object to Bookmark")
-            return
-        }
-        guard let urlObject = bookmark.urlObject else {
-            return
-        }
-        WindowsManager.openNewWindow(with: urlObject, source: .bookmark, isBurner: false)
-    }
-
-    func toggleBookmarkAsFavorite(_ sender: NSMenuItem) {
-        guard let bookmark = sender.representedObject as? Bookmark else {
-            assertionFailure("Failed to cast menu represented object to Bookmark")
-            return
-        }
-
-        bookmark.isFavorite.toggle()
-        bookmarkManager.update(bookmark: bookmark)
-    }
-
-    func editBookmark(_ sender: NSMenuItem) {
-        guard let bookmark = sender.representedObject as? Bookmark else {
-            assertionFailure("Failed to retrieve Bookmark from Edit Bookmark context menu item")
-            return
-        }
-
-        let view = BookmarksDialogViewFactory.makeEditBookmarkView(bookmark: bookmark)
-        showDialog(view)
-    }
-
-    func copyBookmark(_ sender: NSMenuItem) {
-        guard let bookmark = sender.representedObject as? Bookmark else {
-            assertionFailure("Failed to cast menu represented object to Bookmark")
-            return
-        }
-        bookmark.copyUrlToPasteboard()
-    }
-
-    func deleteBookmark(_ sender: NSMenuItem) {
-        guard let bookmark = sender.representedObject as? Bookmark else {
-            assertionFailure("Failed to cast menu represented object to Bookmark")
-            return
-        }
-
-        bookmarkManager.remove(bookmark: bookmark)
-    }
-
-    func deleteEntities(_ sender: NSMenuItem) {
-        guard let uuids = sender.representedObject as? [String] else {
-            assertionFailure("Failed to cast menu item's represented object to UUID array")
-            return
-        }
-
-        bookmarkManager.remove(objectsWithUUIDs: uuids)
-    }
-
-    func manageBookmarks(_ sender: NSMenuItem) {
-        showManageBookmarks()
-    }
-
-    func moveToEnd(_ sender: NSMenuItem) {
-        guard let bookmarkEntity = sender.representedObject as? BookmarksEntityIdentifiable else {
-            assertionFailure("Failed to cast menu item's represented object to BookmarkEntity")
-            return
-        }
-
-        let parentFolderType: ParentFolderType = bookmarkEntity.parentId.flatMap { .parent(uuid: $0) } ?? .root
-        bookmarkManager.move(objectUUIDs: [bookmarkEntity.entityId], toIndex: nil, withinParentFolder: parentFolderType) { _ in }
-    }
-
-}
-// MARK: - FolderMenuItemSelectors
-extension BookmarkListViewController: FolderMenuItemSelectors {
-
-    func newFolder(_ sender: NSMenuItem) {
-        newFolderButtonClicked(sender)
-    }
-
-    func editFolder(_ sender: NSMenuItem) {
-        guard let bookmarkEntityInfo = sender.representedObject as? BookmarkEntityInfo,
-              let folder = bookmarkEntityInfo.entity as? BookmarkFolder
-        else {
-            assertionFailure("Failed to retrieve Bookmark from Edit Folder context menu item")
-            return
-        }
-
-        let view = BookmarksDialogViewFactory.makeEditBookmarkFolderView(folder: folder, parentFolder: bookmarkEntityInfo.parent)
-        showDialog(view)
-    }
-
-    func deleteFolder(_ sender: NSMenuItem) {
-        guard let folder = sender.representedObject as? BookmarkFolder else {
-            assertionFailure("Failed to retrieve Bookmark from Delete Folder context menu item")
-            return
-        }
-
-        bookmarkManager.remove(folder: folder)
-    }
-
-    func openInNewTabs(_ sender: Any) {
-        guard let tabCollection = WindowControllersManager.shared.lastKeyMainWindowController?.mainViewController.tabCollectionViewModel,
-              let folder = ((sender as? NSMenuItem)?.representedObject ?? self.treeController.rootNode.representedObject) as? BookmarkFolder
-        else {
-            assertionFailure("Cannot open all in new tabs")
-            return
-        }
-        delegate?.closeBookmarksPopovers(self)
-
-        let tabs = Tab.withContentOfBookmark(folder: folder, burnerMode: tabCollection.burnerMode)
-        tabCollection.append(tabs: tabs)
-        PixelExperiment.fireOnboardingBookmarkUsed5to7Pixel()
-    }
-
-    func openAllInNewWindow(_ sender: NSMenuItem) {
-        guard let tabCollection = WindowControllersManager.shared.lastKeyMainWindowController?.mainViewController.tabCollectionViewModel,
-              let folder = sender.representedObject as? BookmarkFolder
-        else {
-            assertionFailure("Cannot open all in new window")
-            return
-        }
-
-        let newTabCollection = TabCollection.withContentOfBookmark(folder: folder, burnerMode: tabCollection.burnerMode)
-        WindowsManager.openNewWindow(with: newTabCollection, isBurner: tabCollection.isBurner)
-        PixelExperiment.fireOnboardingBookmarkUsed5to7Pixel()
-=======
     func showDialog(_ dialog: any ModalView) {
         delegate?.popover(shouldPreventClosure: true)
         dialog.show(in: parent?.view.window) { [weak delegate] in
@@ -1261,8 +664,7 @@
     }
 
     func closePopoverIfNeeded() {
-        delegate?.popoverShouldClose(self)
->>>>>>> a8c05205
+        delegate?.closeBookmarksPopover(self)
     }
 
 }
@@ -1317,12 +719,6 @@
         }
     }
 }
-<<<<<<< HEAD
-// MARK: - MouseOverButtonDelegate
-extension BookmarkListViewController: MouseOverButtonDelegate {
-}
-=======
->>>>>>> a8c05205
 
 // MARK: - Preview
 #if DEBUG
