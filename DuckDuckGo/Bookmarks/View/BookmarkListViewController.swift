--- conflicted
+++ resolved
@@ -40,20 +40,12 @@
 
     private lazy var stackView = NSStackView()
     private lazy var newBookmarkButton = MouseOverButton(image: .addBookmark, target: self, action: #selector(newBookmarkButtonClicked))
-<<<<<<< HEAD
-    private lazy var newFolderButton = MouseOverButton(image: .addFolder, target: self, action: #selector(newFolderButtonClicked))
+    private lazy var newFolderButton = MouseOverButton(image: .addFolder, target: outlineView.menu, action: #selector(FolderMenuItemSelectors.newFolder))
         .withAccessibilityIdentifier("BookmarkListViewController.newFolderButton")
-=======
-    private lazy var newFolderButton = MouseOverButton(image: .addFolder, target: outlineView.menu, action: #selector(FolderMenuItemSelectors.newFolder))
->>>>>>> ca753975
     private lazy var searchBookmarksButton = MouseOverButton(image: .searchBookmarks, target: self, action: #selector(searchBookmarkButtonClicked))
         .withAccessibilityIdentifier("BookmarkListViewController.searchBookmarksButton")
     private lazy var sortBookmarksButton = MouseOverButton(image: .bookmarkSortAsc, target: self, action: #selector(sortBookmarksButtonClicked))
-<<<<<<< HEAD
         .withAccessibilityIdentifier("BookmarkListViewController.sortBookmarksButton")
-    private var isSearchVisible = false
-=======
->>>>>>> ca753975
 
     private lazy var buttonsDivider = NSBox()
     private lazy var manageBookmarksButton = MouseOverButton(title: UserText.bookmarksManage, target: self, action: #selector(openManagementInterface))
