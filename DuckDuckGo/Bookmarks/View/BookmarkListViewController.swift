//
//  BookmarkListViewController.swift
//
//  Copyright © 2021 DuckDuckGo. All rights reserved.
//
//  Licensed under the Apache License, Version 2.0 (the "License");
//  you may not use this file except in compliance with the License.
//  You may obtain a copy of the License at
//
//  http://www.apache.org/licenses/LICENSE-2.0
//
//  Unless required by applicable law or agreed to in writing, software
//  distributed under the License is distributed on an "AS IS" BASIS,
//  WITHOUT WARRANTIES OR CONDITIONS OF ANY KIND, either express or implied.
//  See the License for the specific language governing permissions and
//  limitations under the License.
//

import AppKit
import Combine

protocol BookmarkListViewControllerDelegate: AnyObject {

    func popoverShouldClose(_ bookmarkListViewController: BookmarkListViewController)
    func popover(shouldPreventClosure: Bool)

}

final class BookmarkListViewController: NSViewController {

    private enum Constants {
        static let storyboardName = "Bookmarks"
        static let identifier = "BookmarkListViewController"
    }

    static func create() -> BookmarkListViewController {
        let storyboard = NSStoryboard(name: Constants.storyboardName, bundle: nil)
        return storyboard.instantiateController(identifier: Constants.identifier)
    }

    weak var delegate: BookmarkListViewControllerDelegate?
    var currentTabWebsite: AddBookmarkModalViewController.WebsiteInfo?

    @IBOutlet var outlineView: NSOutlineView!
    @IBOutlet var contextMenu: NSMenu!
    @IBOutlet var emptyState: NSView!
    @IBOutlet var emptyStateTitle: NSTextField!
    @IBOutlet var emptyStateMessage: NSTextField!

    @IBOutlet var newBookmarkButton: NSButton!
    @IBOutlet var newFolderButton: NSButton!
    @IBOutlet var manageBookmarksButton: NSButton!

    private var cancellables = Set<AnyCancellable>()
    private var bookmarkManager: BookmarkManager = LocalBookmarkManager.shared
    private let treeControllerDataSource = BookmarkListTreeControllerDataSource()

    private var mouseUpEventsMonitor: Any?
    private var mouseDownEventsMonitor: Any?
    private var appObserver: Any?

    private lazy var treeController: BookmarkTreeController = {
        return BookmarkTreeController(dataSource: treeControllerDataSource)
    }()

    private lazy var dataSource: BookmarkOutlineViewDataSource = {
        BookmarkOutlineViewDataSource(contentMode: .bookmarksAndFolders, treeController: treeController)
    }()

    private var selectedNodes: [BookmarkNode] {
        if let nodes = outlineView.selectedItems as? [BookmarkNode] {
            return nodes
        }
        return [BookmarkNode]()
    }

    override func viewDidLoad() {
        super.viewDidLoad()

        view.subscribeForAppApperanceUpdates()?.store(in: &cancellables)
        preferredContentSize = CGSize(width: 420, height: 500)

        outlineView.register(BookmarkOutlineViewCell.nib, forIdentifier: BookmarkOutlineViewCell.identifier)
        outlineView.dataSource = dataSource
        outlineView.delegate = dataSource
        outlineView.setDraggingSourceOperationMask([.move], forLocal: true)
        outlineView.registerForDraggedTypes([BookmarkPasteboardWriter.bookmarkUTIInternalType,
                                             FolderPasteboardWriter.folderUTIInternalType])

        LocalBookmarkManager.shared.listPublisher.receive(on: DispatchQueue.main).sink { [weak self] list in
            self?.reloadData()
            let isEmpty = list?.topLevelEntities.isEmpty ?? true
            self?.emptyState.isHidden = !isEmpty
            self?.outlineView.isHidden = isEmpty
        }.store(in: &cancellables)

        emptyStateTitle.attributedStringValue = NSAttributedString.make(emptyStateTitle.stringValue, lineHeight: 1.14, kern: -0.23)
        emptyStateMessage.attributedStringValue = NSAttributedString.make(emptyStateMessage.stringValue, lineHeight: 1.05, kern: -0.08)

        newBookmarkButton.toolTip = UserText.newBookmarkTooltip
        newFolderButton.toolTip = UserText.newFolderTooltip
        manageBookmarksButton.toolTip = UserText.manageBookmarksTooltip
    }

    override func viewWillAppear() {
        super.viewWillAppear()

        reloadData()
    }

    private func reloadData() {
        let selectedNodes = self.selectedNodes

        dataSource.reloadData()
        outlineView.reloadData()

        expandAndRestore(selectedNodes: selectedNodes)
    }

    @IBAction func newBookmarkButtonClicked(_ sender: AnyObject) {
        let newBookmarkViewController = AddBookmarkModalViewController.create()
        newBookmarkViewController.currentTabWebsite = currentTabWebsite
        newBookmarkViewController.delegate = self

        delegate?.popover(shouldPreventClosure: true)
        beginSheetFromMainWindow(newBookmarkViewController)
    }

    @IBAction func newFolderButtonClicked(_ sender: AnyObject) {
        let newFolderViewController = AddFolderModalViewController.create()
        newFolderViewController.delegate = self

        delegate?.popover(shouldPreventClosure: true)
        beginSheetFromMainWindow(newFolderViewController)
    }

    @IBAction func openManagementInterface(_ sender: NSButton) {
        WindowControllersManager.shared.showBookmarksTab()
        delegate?.popoverShouldClose(self)
    }

    @IBAction func handleClick(_ sender: NSOutlineView) {
        guard sender.clickedRow != -1 else { return }

        let item = sender.item(atRow: sender.clickedRow)
        if let node = item as? BookmarkNode,
           let bookmark = node.representedObject as? Bookmark {
            WindowControllersManager.shared.open(bookmark: bookmark)
            delegate?.popoverShouldClose(self)
        } else {
            if outlineView.isItemExpanded(item) {
                outlineView.animator().collapseItem(item)
            } else {
                outlineView.animator().expandItem(item)
            }
        }
    }

    @IBAction func onImportClicked(_ sender: NSButton) {
        DataImportViewController.show()
    }

    // MARK: NSOutlineView Configuration

    private func expandAndRestore(selectedNodes: [BookmarkNode]) {
        treeController.visitNodes { node in
            if let objectID = (node.representedObject as? BaseBookmarkEntity)?.id {
                if dataSource.expandedNodesIDs.contains(objectID) {
                    outlineView.expandItem(node)
                } else {
                    outlineView.collapseItem(node)
                }
            }

            // Expand the Bookmarks pseudo folder automatically, and remember the expansion state of the Favorites pseudofolder.
            if let pseudoFolder = node.representedObject as? PseudoFolder {
                if pseudoFolder == PseudoFolder.bookmarks {
                    outlineView.expandItem(node)
                } else {
                    if dataSource.expandedNodesIDs.contains(pseudoFolder.id) {
                        outlineView.expandItem(node)
                    } else {
                        outlineView.collapseItem(node)
                    }
                }
            }
        }

        restoreSelection(to: selectedNodes)
    }

    private func restoreSelection(to nodes: [BookmarkNode]) {
        guard selectedNodes != nodes else { return }

        var indexes = IndexSet()
        for node in nodes {
            // The actual instance of the Bookmark may have changed after reloading, so this is a hack to get the right one.
            let foundNode = treeController.node(representing: node.representedObject)
            let row = outlineView.row(forItem: foundNode as Any)
            if row > -1 {
                indexes.insert(row)
            }
        }

        if indexes.isEmpty {
            let node = treeController.node(representing: PseudoFolder.bookmarks)
            let row = outlineView.row(forItem: node as Any)
            indexes.insert(row)
        }

        outlineView.selectRowIndexes(indexes, byExtendingSelection: false)
    }

}

// MARK: - Modal Delegates

extension BookmarkListViewController: AddBookmarkModalViewControllerDelegate, AddFolderModalViewControllerDelegate {

    func addBookmarkViewController(_ viewController: AddBookmarkModalViewController, addedBookmarkWithTitle title: String, url: URL) {
        if !bookmarkManager.isUrlBookmarked(url: url) {
            bookmarkManager.makeBookmark(for: url, title: title, isFavorite: false)
        }
    }

    func addBookmarkViewController(_ viewController: AddBookmarkModalViewController, saved bookmark: Bookmark, newURL: URL) {
        bookmarkManager.update(bookmark: bookmark)
        _ = bookmarkManager.updateUrl(of: bookmark, to: newURL)
    }

    func addBookmarkViewControllerWillClose() {
        delegate?.popover(shouldPreventClosure: false)
    }

    func addFolderViewController(_ viewController: AddFolderModalViewController, addedFolderWith name: String) {
        bookmarkManager.makeFolder(for: name, parent: nil)
    }

    func addFolderViewController(_ viewController: AddFolderModalViewController, saved folder: BookmarkFolder) {
        bookmarkManager.update(folder: folder)
    }

    func addFolderViewControllerWillClose() {
        delegate?.popover(shouldPreventClosure: false)
    }
}

// MARK: - Menu Item Selectors

extension BookmarkListViewController: NSMenuDelegate {

    func contextualMenuForClickedRows() -> NSMenu? {
        let row = outlineView.clickedRow

        guard row != -1 else {
            return ContextualMenu.menu(for: nil)
        }

        if outlineView.selectedRowIndexes.contains(row) {
            return ContextualMenu.menu(for: outlineView.selectedItems, includeBookmarkEditMenu: false)
        }

        if let item = outlineView.item(atRow: row) {
            return ContextualMenu.menu(for: [item], includeBookmarkEditMenu: false)
        } else {
            return nil
        }
    }

    public func menuNeedsUpdate(_ menu: NSMenu) {
        menu.removeAllItems()

        guard let contextualMenu = contextualMenuForClickedRows() else {
            return
        }

        let items = contextualMenu.items
        contextualMenu.removeAllItems()
        for menuItem in items {
            menu.addItem(menuItem)
        }
    }

}

extension BookmarkListViewController: BookmarkMenuItemSelectors {

    func openBookmarkInNewTab(_ sender: NSMenuItem) {
        guard let bookmark = sender.representedObject as? Bookmark else {
            assertionFailure("Failed to cast menu represented object to Bookmark")
            return
        }

<<<<<<< HEAD
        WindowControllersManager.shared.show(url: bookmark.url, newTab: true)
=======
        WindowControllersManager.shared.show(url: bookmark.urlObject, newTab: true)
>>>>>>> 0ba4168c
    }

    func openBookmarkInNewWindow(_ sender: NSMenuItem) {
        guard let bookmark = sender.representedObject as? Bookmark else {
            assertionFailure("Failed to cast menu represented object to Bookmark")
            return
        }
<<<<<<< HEAD

        WindowsManager.openNewWindow(with: bookmark.url)
=======
        guard let urlObject = bookmark.urlObject else {
            return
        }
        WindowsManager.openNewWindow(with: urlObject, isBurner: false)
>>>>>>> 0ba4168c
    }

    func toggleBookmarkAsFavorite(_ sender: NSMenuItem) {
        guard let bookmark = sender.representedObject as? Bookmark else {
            assertionFailure("Failed to cast menu represented object to Bookmark")
            return
        }

        bookmark.isFavorite.toggle()
        LocalBookmarkManager.shared.update(bookmark: bookmark)
    }

    func editBookmark(_ sender: NSMenuItem) {
        // Unsupported in the list view for the initial release.
    }

    func copyBookmark(_ sender: NSMenuItem) {
        guard let bookmark = sender.representedObject as? Bookmark else {
            assertionFailure("Failed to cast menu represented object to Bookmark")
            return
        }
<<<<<<< HEAD

        let pasteboard = NSPasteboard.general
        pasteboard.declareTypes([.URL], owner: nil)
        bookmarkURL.write(to: pasteboard)
        pasteboard.setString(bookmarkURL.absoluteString ?? "", forType: .string)
=======
        bookmark.copyUrlToPasteboard()
>>>>>>> 0ba4168c
    }

    func deleteBookmark(_ sender: NSMenuItem) {
        guard let bookmark = sender.representedObject as? Bookmark else {
            assertionFailure("Failed to cast menu represented object to Bookmark")
            return
        }

        LocalBookmarkManager.shared.remove(bookmark: bookmark)
    }

    func deleteEntities(_ sender: NSMenuItem) {
        guard let uuids = sender.representedObject as? [String] else {
            assertionFailure("Failed to cast menu item's represented object to UUID array")
            return
        }

        LocalBookmarkManager.shared.remove(objectsWithUUIDs: uuids)
    }

}

extension BookmarkListViewController: FolderMenuItemSelectors {

    func newFolder(_ sender: NSMenuItem) {
        newFolderButtonClicked(sender)
    }

    func renameFolder(_ sender: NSMenuItem) {
        guard let folder = sender.representedObject as? BookmarkFolder else {
            assertionFailure("Failed to retrieve Bookmark from Rename Folder context menu item")
            return
        }
<<<<<<< HEAD
        let addFolderViewController = AddFolderModalViewController.create()
        addFolderViewController.edit(folder: folder)
=======

        delegate?.popover(shouldPreventClosure: true)

        let addFolderViewController = AddFolderModalViewController.create()
        addFolderViewController.edit(folder: folder)
        addFolderViewController.delegate = self
>>>>>>> 0ba4168c
        beginSheetFromMainWindow(addFolderViewController)
    }

    func deleteFolder(_ sender: NSMenuItem) {
        guard let folder = sender.representedObject as? BookmarkFolder else {
            assertionFailure("Failed to retrieve Bookmark from Delete Folder context menu item")
            return
        }

        LocalBookmarkManager.shared.remove(folder: folder)
    }

    func openInNewTabs(_ sender: NSMenuItem) {
        guard let tabCollection = WindowControllersManager.shared.lastKeyMainWindowController?.mainViewController.tabCollectionViewModel,
              let children = (sender.representedObject as? BookmarkFolder)?.children else {
            assertionFailure("Cannot open in new tabs")
            return
        }

<<<<<<< HEAD
        let tabs = children.compactMap { $0 as? Bookmark }.map { Tab(content: .url($0.url), shouldLoadInBackground: true) }
=======
        let tabs = children.compactMap { ($0 as? Bookmark)?.urlObject }.map { Tab(content: .url($0), shouldLoadInBackground: true, isBurner: tabCollection.isBurner) }
>>>>>>> 0ba4168c
        tabCollection.append(tabs: tabs)
    }

}

// MARK: - BookmarkListPopover

final class BookmarkListPopover: NSPopover {

    override init() {
        super.init()

        self.animates = false
        self.behavior = .transient

        setupContentController()
    }

    required init?(coder: NSCoder) {
        fatalError("BookmarkListPopover: Bad initializer")
    }

    // swiftlint:disable:next force_cast
    var viewController: BookmarkListViewController { contentViewController as! BookmarkListViewController }

    private func setupContentController() {
        let controller = BookmarkListViewController.create()
        controller.delegate = self
        contentViewController = controller
    }

}

extension BookmarkListPopover: BookmarkListViewControllerDelegate {

    func popoverShouldClose(_ bookmarkListViewController: BookmarkListViewController) {
        close()
    }

    func popover(shouldPreventClosure: Bool) {
        behavior = shouldPreventClosure ? .applicationDefined : .transient
    }

}<|MERGE_RESOLUTION|>--- conflicted
+++ resolved
@@ -291,11 +291,7 @@
             return
         }
 
-<<<<<<< HEAD
-        WindowControllersManager.shared.show(url: bookmark.url, newTab: true)
-=======
         WindowControllersManager.shared.show(url: bookmark.urlObject, newTab: true)
->>>>>>> 0ba4168c
     }
 
     func openBookmarkInNewWindow(_ sender: NSMenuItem) {
@@ -303,15 +299,10 @@
             assertionFailure("Failed to cast menu represented object to Bookmark")
             return
         }
-<<<<<<< HEAD
-
-        WindowsManager.openNewWindow(with: bookmark.url)
-=======
         guard let urlObject = bookmark.urlObject else {
             return
         }
         WindowsManager.openNewWindow(with: urlObject, isBurner: false)
->>>>>>> 0ba4168c
     }
 
     func toggleBookmarkAsFavorite(_ sender: NSMenuItem) {
@@ -333,15 +324,7 @@
             assertionFailure("Failed to cast menu represented object to Bookmark")
             return
         }
-<<<<<<< HEAD
-
-        let pasteboard = NSPasteboard.general
-        pasteboard.declareTypes([.URL], owner: nil)
-        bookmarkURL.write(to: pasteboard)
-        pasteboard.setString(bookmarkURL.absoluteString ?? "", forType: .string)
-=======
         bookmark.copyUrlToPasteboard()
->>>>>>> 0ba4168c
     }
 
     func deleteBookmark(_ sender: NSMenuItem) {
@@ -375,17 +358,12 @@
             assertionFailure("Failed to retrieve Bookmark from Rename Folder context menu item")
             return
         }
-<<<<<<< HEAD
-        let addFolderViewController = AddFolderModalViewController.create()
-        addFolderViewController.edit(folder: folder)
-=======
 
         delegate?.popover(shouldPreventClosure: true)
 
         let addFolderViewController = AddFolderModalViewController.create()
         addFolderViewController.edit(folder: folder)
         addFolderViewController.delegate = self
->>>>>>> 0ba4168c
         beginSheetFromMainWindow(addFolderViewController)
     }
 
@@ -405,11 +383,7 @@
             return
         }
 
-<<<<<<< HEAD
-        let tabs = children.compactMap { $0 as? Bookmark }.map { Tab(content: .url($0.url), shouldLoadInBackground: true) }
-=======
         let tabs = children.compactMap { ($0 as? Bookmark)?.urlObject }.map { Tab(content: .url($0), shouldLoadInBackground: true, isBurner: tabCollection.isBurner) }
->>>>>>> 0ba4168c
         tabCollection.append(tabs: tabs)
     }
 
