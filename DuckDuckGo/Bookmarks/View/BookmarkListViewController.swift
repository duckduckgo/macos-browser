--- conflicted
+++ resolved
@@ -259,29 +259,6 @@
         clipView.drawsBackground = false
         scrollView.contentView = clipView
 
-<<<<<<< HEAD
-        scrollUpButton = mode == .popover ? nil : {
-            let scrollUpButton = MouseOverButton(image: .condenseUp, target: nil, action: nil)
-            scrollUpButton.translatesAutoresizingMaskIntoConstraints = false
-            scrollUpButton.bezelStyle = .shadowlessSquare
-            scrollUpButton.normalTintColor = .labelColor
-            scrollUpButton.backgroundColor = .clear
-            scrollUpButton.mouseOverColor = .blackWhite10
-            scrollUpButton.delegate = self
-            return scrollUpButton
-        }()
-
-        scrollDownButton = mode == .popover ? nil : {
-            let scrollDownButton = MouseOverButton(image: .expandDown, target: nil, action: nil)
-            scrollDownButton.translatesAutoresizingMaskIntoConstraints = false
-            scrollDownButton.bezelStyle = .shadowlessSquare
-            scrollDownButton.normalTintColor = .labelColor
-            scrollDownButton.backgroundColor = .clear
-            scrollDownButton.mouseOverColor = .blackWhite10
-            scrollDownButton.delegate = self
-            return scrollDownButton
-        }()
-=======
         emptyStateImageView.translatesAutoresizingMaskIntoConstraints = false
         emptyState.addSubview(emptyStateImageView)
         emptyState.addSubview(emptyStateTitle)
@@ -290,7 +267,6 @@
 
         emptyState.isHidden = true
         emptyState.translatesAutoresizingMaskIntoConstraints = false
->>>>>>> 152e514d
 
         emptyStateTitle.translatesAutoresizingMaskIntoConstraints = false
         emptyStateTitle.alignment = .center
@@ -422,57 +398,11 @@
         }.store(in: &cancellables)
 
         sortBookmarksViewModel.$selectedSortMode.sink { [weak self] newSortMode in
-            guard let self else { return }
-
-            switch newSortMode {
-            case .nameDescending:
-                self.sortBookmarksButton.image = .bookmarkSortDesc
-            default:
-                self.sortBookmarksButton.image = .bookmarkSortAsc
-            }
-
-            self.setupSort(mode: newSortMode)
+            self?.setupSort(mode: newSortMode)
         }.store(in: &cancellables)
     }
 
-<<<<<<< HEAD
-    func reloadData(withRootFolder rootFolder: BookmarkFolder? = nil) {
-        if let rootFolder {
-            self.representedObject = rootFolder
-            isSearchVisible = false
-        }
-        // this weirdness is needed to load a new `BookmarkFolder` object on any modification
-        // because `BookmarkManager.move(objectUUIDs:toIndex:withinParentFolder)` doesn‘t
-        // actually move a `Bookmark` object into actual `BookmarkFolder` object
-        // as well as updating a `Bookmark` doesn‘t modify it, instead
-        // `BookmarkManager.loadBookmarks()` is called every time recreating the whole
-        // bookmark hierarchy.
-        var rootFolder = rootFolder
-        if rootFolder == nil, let oldRootFolder = self.representedObject as? BookmarkFolder {
-            if oldRootFolder.id == PseudoFolder.bookmarks.id {
-                // reloadData for clipped Bookmarks will be triggered with updated rootFolder
-                // from BookmarksBarViewController.bookmarksBarViewModelReloadedData
-                return
-            }
-            rootFolder = bookmarkManager.getBookmarkFolder(withId: oldRootFolder.id)
-        }
-
-=======
-    override func keyDown(with event: NSEvent) {
-        let commandKeyDown = event.modifierFlags.contains(.command)
-        if commandKeyDown && event.keyCode == 3 { // CMD + F
-            if isSearchVisible {
-                searchBar.makeMeFirstResponder()
-            } else {
-                showSearchBar()
-            }
-        } else {
-            super.keyDown(with: event)
-        }
-    }
-
     private func reloadData() {
->>>>>>> 152e514d
         if dataSource.isSearching {
             if let destinationFolder = dataSource.dragDestinationFolderInSearchMode {
                 hideSearchBar()
@@ -505,123 +435,13 @@
         hideSearchBar()
         dataSource.reloadData(with: mode)
         outlineView.reloadData()
-        sortBookmarksButton?.image = (mode == .nameDescending) ? .bookmarkSortDesc : .bookmarkSortAsc
-        sortBookmarksButton?.backgroundColor = mode.shouldHighlightButton ? .buttonMouseDown : .clear
-        sortBookmarksButton?.mouseOverColor = mode.shouldHighlightButton ? .buttonMouseDown : .buttonMouseOver
-    }
-
-    private func showDialog(_ view: any ModalView) {
-        delegate?.popover(shouldPreventClosure: true)
-
-        view.show(in: parent?.view.window) { [weak delegate] in
-            delegate?.popover(shouldPreventClosure: false)
-        }
+        sortBookmarksButton.image = (mode == .nameDescending) ? .bookmarkSortDesc : .bookmarkSortAsc
+        sortBookmarksButton.backgroundColor = mode.shouldHighlightButton ? .buttonMouseDown : .clear
+        sortBookmarksButton.mouseOverColor = mode.shouldHighlightButton ? .buttonMouseDown : .buttonMouseOver
     }
 
     // MARK: Layout
 
-<<<<<<< HEAD
-    func adjustPreferredContentSize(positionedRelativeTo positioningRect: NSRect,
-                                    of positioningView: NSView,
-                                    at preferredEdge: NSRectEdge) {
-        _=view // loadViewIfNeeded()
-
-        guard let mainWindow = positioningView.window,
-              let screenFrame = mainWindow.screen?.visibleFrame else { return }
-
-        self.reloadData(withRootFolder: representedObject as? BookmarkFolder)
-        outlineView.highlightedRow = nil
-        scrollView.contentView.bounds.origin = .zero // scroll to top
-
-        guard case .bookmarkBarMenu = mode else {
-            // if not menu popover
-            preferredContentSize = Constants.preferredContentSize
-            return
-        }
-        guard outlineView.numberOfRows > 0 else {
-            preferredContentSize = Constants.noContentMenuSize
-            preferredContentOffset.y = 0
-            return
-        }
-
-        // popover borders
-        let contentInsets = BookmarkListPopover.popoverInsets
-        // positioning rect in Screen coordinates
-        let windowRect = positioningView.convert(positioningRect, to: nil)
-        let screenPosRect = mainWindow.convertToScreen(windowRect)
-        // available screen space at the bottom
-        let availableHeightBelow = screenPosRect.minY - screenFrame.minY - contentInsets.bottom
-
-        // calculate size to fit all the contents
-        var preferredContentSize = calculatePreferredContentSize()
-
-        // menu expanding from the right edge (.maxX positioning)
-        // expand up if available space at the bottom is less than content size
-        if availableHeightBelow < preferredContentSize.height,
-           preferredEdge == .maxX {
-            // how much of the content height doesn‘t fit at the bottom?
-            let contentHeightToExpandUp = preferredContentSize.height - (screenPosRect.minY - screenFrame.minY) - contentInsets.top - contentInsets.bottom
-            // set the popover size to fit all the contents but not more than space available
-            preferredContentSize.height = min(screenFrame.height - contentInsets.top - contentInsets.bottom, preferredContentSize.height)
-            // shift the popover up from the positioining rect as much as needed
-            if contentHeightToExpandUp > 0 {
-                let availableHeightOnTop = screenFrame.maxY - screenPosRect.minY - contentInsets.top
-                preferredContentOffset.y = min(availableHeightOnTop, contentHeightToExpandUp)
-            } else {
-                preferredContentOffset.y = 0
-            }
-
-        // menu expanding up from the bottom edge (.minY positioning)
-        // if available space at the bottom is less than 4 rows
-        } else if Int(availableHeightBelow / BookmarkOutlineCellView.rowHeight) < Constants.minVisibleRows {
-            // expand the menu up from the bottom-most point
-            let availableHeightOnTop = screenFrame.maxY - screenPosRect.minY - contentInsets.top
-            // shift the popover up matching the content size but not more than space available
-            preferredContentOffset.y = min(availableHeightOnTop, preferredContentSize.height) - availableHeightBelow
-            // set the popover size to fit all the contents but not more than space available
-            preferredContentSize.height = min(screenFrame.height - contentInsets.top - contentInsets.bottom, preferredContentSize.height)
-
-        } else {
-            // expand the menu down when space is available to fit the content
-            preferredContentOffset = .zero
-            preferredContentSize.height = min(availableHeightBelow, preferredContentSize.height)
-        }
-
-        self.preferredContentSize = preferredContentSize
-        updateScrollButtons()
-    }
-
-    private func calculatePreferredContentSize() -> NSSize {
-        let contentInsets = BookmarkListPopover.popoverInsets
-        var contentSize = NSSize(width: 0, height: 20)
-        for row in 0..<outlineView.numberOfRows {
-            let node = outlineView.item(atRow: row) as? BookmarkNode
-
-            // desired width (limited to maxMenuPopoverContentWidth)
-            if contentSize.width < Constants.maxMenuPopoverContentWidth {
-                let cellWidth = BookmarkOutlineCellView.preferredContentWidth(for: node) + contentInsets.left + contentInsets.right
-                if cellWidth > contentSize.width {
-                    contentSize.width = min(Constants.maxMenuPopoverContentWidth, cellWidth)
-                }
-            }
-            // desired row height
-            if node?.representedObject is SpacerNode {
-                contentSize.height += OutlineSeparatorViewCell.rowHeight(for: mode)
-            } else {
-                contentSize.height += BookmarkOutlineCellView.rowHeight
-            }
-        }
-        return contentSize
-    }
-
-    override func viewDidLayout() {
-        super.viewDidLayout()
-
-        updateScrollButtons()
-    }
-
-=======
->>>>>>> 152e514d
     private func updateSearchAndExpand(_ folder: BookmarkFolder) {
         showTreeView()
         expandFoldersAndScrollUntil(folder)
@@ -632,43 +452,10 @@
         outlineView.highlight(node)
     }
 
-<<<<<<< HEAD
-=======
-    @objc func newBookmarkButtonClicked(_ sender: AnyObject) {
-        let view = BookmarksDialogViewFactory.makeAddBookmarkView(currentTab: currentTabWebsite)
-        showDialog(view)
-    }
-
-    @objc func searchBookmarkButtonClicked(_ sender: NSButton) {
-        isSearchVisible.toggle()
-    }
-
-    @objc func sortBookmarksButtonClicked(_ sender: NSButton) {
-        let menu = sortBookmarksViewModel.menu
-        bookmarkMetrics.fireSortButtonClicked(origin: .panel)
-        menu.popUpAtMouseLocation(in: sender)
-    }
-
->>>>>>> 152e514d
     private func showSearchBar() {
         isSearchVisible = true
         view.addSubview(searchBar)
 
-<<<<<<< HEAD
-        guard let titleTextField, let boxDivider else { return }
-        boxDividerTopConstraint?.isActive = false
-        NSLayoutConstraint.activate([
-            searchBar.topAnchor.constraint(equalTo: titleTextField.bottomAnchor,
-                                           constant: 8),
-            searchBar.leadingAnchor.constraint(equalTo: view.leadingAnchor,
-                                               constant: 16),
-            view.trailingAnchor.constraint(equalTo: searchBar.trailingAnchor,
-                                           constant: 16),
-            boxDivider.topAnchor.constraint(equalTo: searchBar.bottomAnchor,
-                                            constant: 10),
-        ])
-
-=======
         boxDividerTopConstraint.isActive = false
         NSLayoutConstraint.activate([
             searchBar.topAnchor.constraint(equalTo: titleTextField.bottomAnchor, constant: 8),
@@ -676,7 +463,6 @@
             view.trailingAnchor.constraint(equalTo: searchBar.trailingAnchor, constant: 16),
             boxDivider.topAnchor.constraint(equalTo: searchBar.bottomAnchor, constant: 10),
         ])
->>>>>>> 152e514d
         searchBar.makeMeFirstResponder()
         searchBookmarksButton.backgroundColor = .buttonMouseDown
         searchBookmarksButton.mouseOverColor = .buttonMouseDown
@@ -692,20 +478,33 @@
     }
 
     private func showTreeView() {
-        emptyState?.isHidden = true
+        emptyState.isHidden = true
         outlineView.isHidden = false
         dataSource.reloadData(with: sortBookmarksViewModel.selectedSortMode)
         outlineView.reloadData()
-<<<<<<< HEAD
+    }
+
+    private func expandFoldersAndScrollUntil(_ folder: BookmarkFolder) {
+        guard let folderNode = treeController.findNodeWithId(representing: folder) else { return }
+
+        expandFoldersUntil(node: folderNode)
+        outlineView.scrollToAdjustedPositionInOutlineView(folderNode)
+    }
+
+    private func expandFoldersUntil(node: BookmarkNode?) {
+        guard let folderParent = node?.parent else { return }
+        for parent in sequence(first: folderParent, next: \.parent).reversed() {
+            outlineView.animator().expandItem(parent)
+        }
     }
 
     private func showEmptyStateView(for mode: BookmarksEmptyStateContent) {
-        emptyState?.isHidden = false
+        emptyState.isHidden = false
         outlineView.isHidden = true
-        emptyStateTitle?.stringValue = mode.title
-        emptyStateMessage?.stringValue = mode.description
-        emptyStateImageView?.image = mode.image
-        importButton?.isHidden = mode.shouldHideImportButton
+        emptyStateTitle.stringValue = mode.title
+        emptyStateMessage.stringValue = mode.description
+        emptyStateImageView.image = mode.image
+        importButton.isHidden = mode.shouldHideImportButton
     }
 
     // MARK: Actions
@@ -728,30 +527,18 @@
         showDialog(view)
     }
 
-    @objc func newFolderButtonClicked(_ sender: AnyObject) {
-        let parentFolder = sender.representedObject as? BookmarkFolder
-        let view = BookmarksDialogViewFactory.makeAddBookmarkFolderView(parentFolder: parentFolder)
-        showDialog(view)
-    }
-
-    @objc func searchBookmarksButtonClicked(_ sender: NSButton) {
+    @objc func searchBookmarkButtonClicked(_ sender: NSButton) {
         isSearchVisible.toggle()
     }
 
     @objc func sortBookmarksButtonClicked(_ sender: NSButton) {
         let menu = sortBookmarksViewModel.menu
         bookmarkMetrics.fireSortButtonClicked(origin: .panel)
-        menu.delegate = sortBookmarksViewModel
         menu.popUpAtMouseLocation(in: sender)
     }
 
     @objc func openManagementInterface(_ sender: NSButton) {
         showManageBookmarks()
-=======
-        sortBookmarksButton.image = (mode == .nameDescending) ? .bookmarkSortDesc : .bookmarkSortAsc
-        sortBookmarksButton.backgroundColor = mode.shouldHighlightButton ? .buttonMouseDown : .clear
-        sortBookmarksButton.mouseOverColor = mode.shouldHighlightButton ? .buttonMouseDown : .buttonMouseOver
->>>>>>> 152e514d
     }
 
     @objc func handleClick(_ sender: NSOutlineView) {
@@ -791,51 +578,6 @@
         }
     }
 
-<<<<<<< HEAD
-=======
-    private func expandFoldersAndScrollUntil(_ folder: BookmarkFolder) {
-        guard let folderNode = treeController.findNodeWithId(representing: folder) else {
-            return
-        }
-
-        expandFoldersUntil(node: folderNode)
-        outlineView.scrollToAdjustedPositionInOutlineView(folderNode)
-    }
-
-    private func expandFoldersUntil(node: BookmarkNode?) {
-        var nodes: [BookmarkNode?] = []
-        var parent = node?.parent
-        nodes.append(node)
-
-        while parent != nil {
-            nodes.append(parent)
-            parent = parent?.parent
-        }
-
-        while !nodes.isEmpty {
-            if let current = nodes.removeLast() {
-                outlineView.animator().expandItem(current)
-            }
-        }
-    }
-
-    private func showTreeView() {
-        emptyState.isHidden = true
-        outlineView.isHidden = false
-        dataSource.reloadData(with: sortBookmarksViewModel.selectedSortMode)
-        outlineView.reloadData()
-    }
-
-    private func showEmptyStateView(for mode: BookmarksEmptyStateContent) {
-        emptyState.isHidden = false
-        outlineView.isHidden = true
-        emptyStateTitle.stringValue = mode.title
-        emptyStateMessage.stringValue = mode.description
-        emptyStateImageView.image = mode.image
-        importButton.isHidden = mode.shouldHideImportButton
-    }
-
->>>>>>> 152e514d
     @objc func onImportClicked(_ sender: NSButton) {
         DataImportView().show()
     }
@@ -896,137 +638,9 @@
         outlineView.selectRowIndexes(indexes, byExtendingSelection: false)
     }
 
-<<<<<<< HEAD
-    private func expandFoldersAndScrollUntil(_ folder: BookmarkFolder) {
-        guard let folderNode = treeController.findNodeWithId(representing: folder) else { return }
-
-        expandFoldersUntil(node: folderNode)
-        outlineView.scrollToAdjustedPositionInOutlineView(folderNode)
-    }
-
-    private func expandFoldersUntil(node: BookmarkNode?) {
-        guard let folderParent = node?.parent else { return }
-        for parent in sequence(first: folderParent, next: \.parent).reversed() {
-            outlineView.animator().expandItem(parent)
-        }
-    }
-
-    private func showContextMenu(for cell: BookmarkOutlineCellView) {
-        let row = outlineView.row(for: cell)
-        guard
-            let item = outlineView.item(atRow: row),
-            let contextMenu = ContextualMenu.menu(for: [item], target: self, forSearch: dataSource.isSearching)
-        else {
-            return
-        }
-
-        contextMenu.popUpAtMouseLocation(in: view)
-    }
-
-    /// Show or close folder submenu on row hover
-    /// the method is called from `outlineView.$highlightedRow` observer after a delay as needed
-    func outlineViewDidHighlight(_ folder: BookmarkFolder?, atRow row: Int?) {
-        guard let row, let folder,
-              let cell = outlineView.view(atColumn: 0, row: row, makeIfNecessary: false) else {
-            // close submenu if shown
-            guard let bookmarkListPopover, bookmarkListPopover.isShown else { return }
-            bookmarkListPopover.close()
-            return
-        }
-
-        let bookmarkListPopover: BookmarkListPopover
-        if let popover = self.bookmarkListPopover {
-            bookmarkListPopover = popover
-            if bookmarkListPopover.isShown {
-                if bookmarkListPopover.rootFolder?.id == folder.id {
-                    // submenu for the folder is already shown
-                    return
-                }
-                bookmarkListPopover.close()
-            }
-            // reuse the popover for another folder
-            bookmarkListPopover.reloadData(withRootFolder: folder)
-        } else {
-            bookmarkListPopover = BookmarkListPopover(mode: .bookmarkBarMenu, rootFolder: folder)
-            self.bookmarkListPopover = bookmarkListPopover
-        }
-
-        bookmarkListPopover.show(positionedAsSubmenuAgainst: cell)
-    }
-
-    // MARK: Bookmarks Menu scrolling
-
-    private func subscribeToScrollingEvents() {
-        // scrollViewDidScroll
-        NotificationCenter.default
-            .publisher(for: NSView.boundsDidChangeNotification, object: scrollView.contentView).asVoid()
-            .compactMap { [weak scrollView=scrollView] in
-                scrollView?.documentVisibleRect
-            }
-            .scan((old: CGRect.zero, new: scrollView.documentVisibleRect)) {
-                (old: $0.new, new: $1)
-            }
-            .sink { [weak self] change in
-                self?.scrollViewDidScroll(old: change.old, new: change.new)
-            }.store(in: &cancellables)
-
-        // Scroll Up Button hover
-        scrollUpButton?.publisher(for: \.isMouseOver)
-            .map { [weak scrollDownButton] isMouseOver in
-                guard isMouseOver,
-                      NSApp.currentEvent?.type != .keyDown else {
-                    if let scrollDownButton, scrollDownButton.isMouseOver {
-                        // ignore mouse over change when the button appears on
-                        // the Down key press
-                        scrollDownButton.isMouseOver = false
-                    }
-                    return Empty<Void, Never>().eraseToAnyPublisher()
-                }
-                return Timer.publish(every: 0.1, on: .main, in: .default)
-                    .autoconnect()
-                    .asVoid()
-                    .eraseToAnyPublisher()
-            }
-            .switchToLatest()
-            .sink { [weak outlineView] in
-                guard let outlineView else { return }
-                // scroll up on scrollUpButton hover on Timed events
-                let newScrollOrigin = NSPoint(x: outlineView.visibleRect.origin.x, y: outlineView.visibleRect.origin.y - BookmarkOutlineCellView.rowHeight)
-                outlineView.scroll(newScrollOrigin)
-            }
-            .store(in: &cancellables)
-
-        // Scroll Down Button hover
-        scrollDownButton?.publisher(for: \.isMouseOver)
-            .map { [weak scrollDownButton] isMouseOver in
-                guard isMouseOver,
-                      NSApp.currentEvent?.type != .keyDown else {
-                    if let scrollDownButton, scrollDownButton.isMouseOver {
-                        // ignore mouse over change when the button appears on
-                        // the Down key press
-                        scrollDownButton.isMouseOver = false
-                    }
-                    return Empty<Void, Never>().eraseToAnyPublisher()
-                }
-                return Timer.publish(every: 0.1, on: .main, in: .default)
-                    .autoconnect()
-                    .asVoid()
-                    .eraseToAnyPublisher()
-            }
-            .switchToLatest()
-            .sink { [weak outlineView] in
-                guard let outlineView else { return }
-                // scroll down on scrollDownButton hover on Timed events
-                let newScrollOrigin = NSPoint(x: outlineView.visibleRect.origin.x, y: outlineView.visibleRect.origin.y + BookmarkOutlineCellView.rowHeight)
-                outlineView.scroll(newScrollOrigin)
-            }
-            .store(in: &cancellables)
-    }
-=======
 }
 // MARK: - BookmarksContextMenuDelegate
 extension BookmarkListViewController: BookmarksContextMenuDelegate {
->>>>>>> 152e514d
 
     var isSearching: Bool { dataSource.isSearching }
     var parentFolder: BookmarkFolder? { nil }
@@ -1042,181 +656,6 @@
         return outlineView.item(atRow: row).map { [$0] } ?? []
     }
 
-<<<<<<< HEAD
-}
-// MARK: - Menu Item Selectors
-extension BookmarkListViewController: NSMenuDelegate {
-
-    func contextualMenuForClickedRows() -> NSMenu? {
-        let row = outlineView.clickedRow
-
-        guard row != -1 else {
-            return ContextualMenu.menu(for: nil)
-        }
-
-        if outlineView.selectedRowIndexes.contains(row) {
-            return ContextualMenu.menu(for: outlineView.selectedItems)
-        }
-
-        if let item = outlineView.item(atRow: row) {
-            return ContextualMenu.menu(for: [item], forSearch: dataSource.isSearching)
-        } else {
-            return nil
-        }
-    }
-
-    public func menuNeedsUpdate(_ menu: NSMenu) {
-        menu.removeAllItems()
-
-        guard let contextualMenu = contextualMenuForClickedRows() else {
-            return
-        }
-
-        let items = contextualMenu.items
-        contextualMenu.removeAllItems()
-        for menuItem in items {
-            menu.addItem(menuItem)
-        }
-    }
-
-}
-// MARK: - BookmarkMenuItemSelectors
-extension BookmarkListViewController: BookmarkMenuItemSelectors {
-
-    func openBookmarkInNewTab(_ sender: NSMenuItem) {
-        guard let bookmark = sender.representedObject as? Bookmark else {
-            assertionFailure("Failed to cast menu represented object to Bookmark")
-            return
-        }
-
-        WindowControllersManager.shared.show(url: bookmark.urlObject, source: .bookmark, newTab: true)
-    }
-
-    func openBookmarkInNewWindow(_ sender: NSMenuItem) {
-        guard let bookmark = sender.representedObject as? Bookmark else {
-            assertionFailure("Failed to cast menu represented object to Bookmark")
-            return
-        }
-        guard let urlObject = bookmark.urlObject else {
-            return
-        }
-        WindowsManager.openNewWindow(with: urlObject, source: .bookmark, isBurner: false)
-    }
-
-    func toggleBookmarkAsFavorite(_ sender: NSMenuItem) {
-        guard let bookmark = sender.representedObject as? Bookmark else {
-            assertionFailure("Failed to cast menu represented object to Bookmark")
-            return
-        }
-
-        bookmark.isFavorite.toggle()
-        bookmarkManager.update(bookmark: bookmark)
-    }
-
-    func editBookmark(_ sender: NSMenuItem) {
-        guard let bookmark = sender.representedObject as? Bookmark else {
-            assertionFailure("Failed to retrieve Bookmark from Edit Bookmark context menu item")
-            return
-        }
-
-        let view = BookmarksDialogViewFactory.makeEditBookmarkView(bookmark: bookmark)
-        showDialog(view)
-    }
-
-    func copyBookmark(_ sender: NSMenuItem) {
-        guard let bookmark = sender.representedObject as? Bookmark else {
-            assertionFailure("Failed to cast menu represented object to Bookmark")
-            return
-        }
-        bookmark.copyUrlToPasteboard()
-    }
-
-    func deleteBookmark(_ sender: NSMenuItem) {
-        guard let bookmark = sender.representedObject as? Bookmark else {
-            assertionFailure("Failed to cast menu represented object to Bookmark")
-            return
-        }
-
-        bookmarkManager.remove(bookmark: bookmark)
-    }
-
-    func deleteEntities(_ sender: NSMenuItem) {
-        guard let uuids = sender.representedObject as? [String] else {
-            assertionFailure("Failed to cast menu item's represented object to UUID array")
-            return
-        }
-
-        bookmarkManager.remove(objectsWithUUIDs: uuids)
-    }
-
-    func manageBookmarks(_ sender: NSMenuItem) {
-        showManageBookmarks()
-    }
-
-    func moveToEnd(_ sender: NSMenuItem) {
-        guard let bookmarkEntity = sender.representedObject as? BookmarksEntityIdentifiable else {
-            assertionFailure("Failed to cast menu item's represented object to BookmarkEntity")
-            return
-        }
-
-        let parentFolderType: ParentFolderType = bookmarkEntity.parentId.flatMap { .parent(uuid: $0) } ?? .root
-        bookmarkManager.move(objectUUIDs: [bookmarkEntity.entityId], toIndex: nil, withinParentFolder: parentFolderType) { _ in }
-    }
-
-}
-// MARK: - FolderMenuItemSelectors
-extension BookmarkListViewController: FolderMenuItemSelectors {
-
-    func newFolder(_ sender: NSMenuItem) {
-        newFolderButtonClicked(sender)
-    }
-
-    func editFolder(_ sender: NSMenuItem) {
-        guard let bookmarkEntityInfo = sender.representedObject as? BookmarkEntityInfo,
-              let folder = bookmarkEntityInfo.entity as? BookmarkFolder
-        else {
-            assertionFailure("Failed to retrieve Bookmark from Edit Folder context menu item")
-            return
-        }
-
-        let view = BookmarksDialogViewFactory.makeEditBookmarkFolderView(folder: folder, parentFolder: bookmarkEntityInfo.parent)
-        showDialog(view)
-    }
-
-    func deleteFolder(_ sender: NSMenuItem) {
-        guard let folder = sender.representedObject as? BookmarkFolder else {
-            assertionFailure("Failed to retrieve Bookmark from Delete Folder context menu item")
-            return
-        }
-
-        bookmarkManager.remove(folder: folder)
-    }
-
-    func openInNewTabs(_ sender: NSMenuItem) {
-        guard let tabCollection = WindowControllersManager.shared.lastKeyMainWindowController?.mainViewController.tabCollectionViewModel,
-              let folder = sender.representedObject as? BookmarkFolder
-        else {
-            assertionFailure("Cannot open all in new tabs")
-            return
-        }
-
-        let tabs = Tab.withContentOfBookmark(folder: folder, burnerMode: tabCollection.burnerMode)
-        tabCollection.append(tabs: tabs)
-        PixelExperiment.fireOnboardingBookmarkUsed5to7Pixel()
-    }
-
-    func openAllInNewWindow(_ sender: NSMenuItem) {
-        guard let tabCollection = WindowControllersManager.shared.lastKeyMainWindowController?.mainViewController.tabCollectionViewModel,
-              let folder = sender.representedObject as? BookmarkFolder
-        else {
-            assertionFailure("Cannot open all in new window")
-            return
-        }
-
-        let newTabCollection = TabCollection.withContentOfBookmark(folder: folder, burnerMode: tabCollection.burnerMode)
-        WindowsManager.openNewWindow(with: newTabCollection, isBurner: tabCollection.isBurner)
-        PixelExperiment.fireOnboardingBookmarkUsed5to7Pixel()
-=======
     func showDialog(_ dialog: any ModalView) {
         delegate?.popover(shouldPreventClosure: true)
         dialog.show(in: parent?.view.window) { [weak delegate] in
@@ -1226,7 +665,6 @@
 
     func closePopoverIfNeeded() {
         delegate?.popoverShouldClose(self)
->>>>>>> 152e514d
     }
 
 }
@@ -1281,15 +719,8 @@
         }
     }
 }
-<<<<<<< HEAD
-// MARK: - MouseOverButtonDelegate
-extension BookmarkListViewController: MouseOverButtonDelegate {
-}
 
 // MARK: - Preview
-=======
-
->>>>>>> 152e514d
 #if DEBUG
 // swiftlint:disable:next identifier_name
 func _mockPreviewBookmarkManager(previewEmptyState: Bool) -> BookmarkManager {
