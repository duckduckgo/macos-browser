//
//  BookmarkListPopover.swift
//
//  Copyright © 2024 DuckDuckGo. All rights reserved.
//
//  Licensed under the Apache License, Version 2.0 (the "License");
//  you may not use this file except in compliance with the License.
//  You may obtain a copy of the License at
//
//  http://www.apache.org/licenses/LICENSE-2.0
//
//  Unless required by applicable law or agreed to in writing, software
//  distributed under the License is distributed on an "AS IS" BASIS,
//  WITHOUT WARRANTIES OR CONDITIONS OF ANY KIND, either express or implied.
//  See the License for the specific language governing permissions and
//  limitations under the License.
//

import AppKit
import Foundation

final class BookmarkListPopover: NSPopover {

    override init() {
        super.init()

        self.animates = false
        self.behavior = .transient

        setupContentController()
    }

    required init?(coder: NSCoder) {
        fatalError("BookmarkListPopover: Bad initializer")
    }

    // swiftlint:disable:next force_cast
    var viewController: BookmarkListViewController { contentViewController as! BookmarkListViewController }

    private func setupContentController() {
        let controller = BookmarkListViewController()
        controller.delegate = self
        contentViewController = controller
    }

}

extension BookmarkListPopover: BookmarkListViewControllerDelegate {

<<<<<<< HEAD
    func closeBookmarksPopovers(_ sender: BookmarkListViewController) {
        var window = sender.view.window
        // find root BookmarkListPopover in Bookmarks menu structure
        while let parent = window?.parent, parent.contentViewController?.nextResponder is Self {
            window = parent
        }
        guard let popover = window?.contentViewController?.nextResponder as? Self else {
            assertionFailure("Expected BookmarkListPopover as \(window?.debugDescription ?? "<nil>")‘s contentViewController nextResponder")
            return
        }
        // close root BookmarkListPopover
        popover.close()
=======
    func closeBookmarksPopover(_ sender: BookmarkListViewController) {
        close()
>>>>>>> 686b2df8
    }

    func popover(shouldPreventClosure: Bool) {
        behavior = shouldPreventClosure ? .applicationDefined : .transient
    }

}<|MERGE_RESOLUTION|>--- conflicted
+++ resolved
@@ -47,23 +47,8 @@
 
 extension BookmarkListPopover: BookmarkListViewControllerDelegate {
 
-<<<<<<< HEAD
-    func closeBookmarksPopovers(_ sender: BookmarkListViewController) {
-        var window = sender.view.window
-        // find root BookmarkListPopover in Bookmarks menu structure
-        while let parent = window?.parent, parent.contentViewController?.nextResponder is Self {
-            window = parent
-        }
-        guard let popover = window?.contentViewController?.nextResponder as? Self else {
-            assertionFailure("Expected BookmarkListPopover as \(window?.debugDescription ?? "<nil>")‘s contentViewController nextResponder")
-            return
-        }
-        // close root BookmarkListPopover
-        popover.close()
-=======
     func closeBookmarksPopover(_ sender: BookmarkListViewController) {
         close()
->>>>>>> 686b2df8
     }
 
     func popover(shouldPreventClosure: Bool) {
