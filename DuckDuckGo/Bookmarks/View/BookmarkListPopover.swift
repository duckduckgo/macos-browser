--- conflicted
+++ resolved
@@ -26,28 +26,7 @@
 
 final class BookmarkListPopover: NSPopover {
 
-<<<<<<< HEAD
-    private let mode: BookmarkListViewController.Mode
-    private let bookmarkManager: BookmarkManager
-    private(set) var rootFolder: BookmarkFolder?
-
-    private(set) var preferredEdge: NSRectEdge?
-    private(set) weak var positioningView: NSView?
-
-    static let popoverInsets = NSEdgeInsets(top: 13, left: 13, bottom: 13, right: 13)
-
-    private var bookmarksPopoverDelegate: BookmarkListPopoverDelegate? {
-        delegate as? BookmarkListPopoverDelegate
-    }
-
-    init(mode: BookmarkListViewController.Mode = .popover, bookmarkManager: BookmarkManager = LocalBookmarkManager.shared, rootFolder: BookmarkFolder? = nil) {
-        self.mode = mode
-        self.bookmarkManager = bookmarkManager
-        self.rootFolder = rootFolder
-
-=======
     override init() {
->>>>>>> d54dd229
         super.init()
 
         self.animates = false
@@ -73,35 +52,12 @@
 
 extension BookmarkListPopover: BookmarkListViewControllerDelegate {
 
-<<<<<<< HEAD
-    func closeBookmarksPopovers(_ sender: BookmarkListViewController) {
-        var window = sender.view.window
-        // find root BookmarkListPopover in Bookmarks menu structure
-        while let parent = window?.parent, parent.contentViewController?.nextResponder is Self {
-            window = parent
-        }
-        guard let popover = window?.contentViewController?.nextResponder as? Self else {
-            assertionFailure("Expected BookmarkListPopover as \(window?.debugDescription ?? "<nil>")‘s contentViewController nextResponder")
-            return
-        }
-        // close root BookmarkListPopover
-        popover.close()
-=======
     func closeBookmarksPopover(_ sender: BookmarkListViewController) {
         close()
->>>>>>> d54dd229
     }
 
     func popover(shouldPreventClosure: Bool) {
         behavior = shouldPreventClosure ? .applicationDefined : .transient
     }
 
-    func openNextBookmarksMenu(_ sender: BookmarkListViewController) {
-        bookmarksPopoverDelegate?.openNextBookmarksMenu(self)
-    }
-
-    func openPreviousBookmarksMenu(_ sender: BookmarkListViewController) {
-        bookmarksPopoverDelegate?.openPreviousBookmarksMenu(self)
-    }
-
 }