--- conflicted
+++ resolved
@@ -27,16 +27,6 @@
     static var script: WKUserScript = FindInPageUserScript.makeWKUserScript()
     var messageNames: [String] { ["findInPageHandler"] }
 
-<<<<<<< HEAD
-    var injectionTime: WKUserScriptInjectionTime = .atDocumentEnd
-    var forMainFrameOnly = false
-    let messageNames = ["findInPageHandler"]
-    lazy var source: String = {
-        return FindInPageUserScript.loadJS("findinpage", from: Bundle.main)
-    }()
-    
-=======
->>>>>>> 3efc1203
     weak var model: FindInPageModel?
 
     func userContentController(_ userContentController: WKUserContentController, didReceive message: WKScriptMessage) {
