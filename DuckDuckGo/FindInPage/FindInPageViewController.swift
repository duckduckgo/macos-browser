//
//  FindInPageViewController.swift
//
//  Copyright © 2021 DuckDuckGo. All rights reserved.
//
//  Licensed under the Apache License, Version 2.0 (the "License");
//  you may not use this file except in compliance with the License.
//  You may obtain a copy of the License at
//
//  http://www.apache.org/licenses/LICENSE-2.0
//
//  Unless required by applicable law or agreed to in writing, software
//  distributed under the License is distributed on an "AS IS" BASIS,
//  WITHOUT WARRANTIES OR CONDITIONS OF ANY KIND, either express or implied.
//  See the License for the specific language governing permissions and
//  limitations under the License.
//

import Cocoa
import Carbon.HIToolbox
import Combine

@objc protocol FindInPageDelegate: AnyObject {

    func findInPageNext(_ sender: Any)
    func findInPagePrevious(_ sender: Any)
    func findInPageDone(_ sender: Any)

}

final class FindInPageViewController: NSViewController {

    weak var delegate: FindInPageDelegate?

    @Published var model: FindInPageModel?

    @IBOutlet weak var closeButton: NSButton!
    @IBOutlet weak var textField: NSTextField!
    @IBOutlet weak var focusRingView: FocusRingView!
    @IBOutlet weak var statusField: NSTextField!
    @IBOutlet weak var nextButton: NSButton!
    @IBOutlet weak var previousButton: NSButton!

    private var modelCancellables = Set<AnyCancellable>()

    static func create() -> FindInPageViewController {
        (NSStoryboard(name: "FindInPage", bundle: nil).instantiateInitialController() as? FindInPageViewController)!
    }

    override func viewDidLoad() {
        super.viewDidLoad()
<<<<<<< HEAD
        focusRingView.strokedBackgroundColor = .findInPageFocusedBackground
=======
        focusRingView.strokedBackgroundColor = NSColor.findInPageFocusedBackgroundColor
        textField.placeholderString = UserText.findInPageTextFieldPlaceholder
>>>>>>> 8e6fe3dc
        textField.delegate = self
        listenForTextFieldResponderNotifications()
        subscribeToModelChanges()
        updateFieldStates()

        closeButton.toolTip = UserText.findInPageCloseTooltip
        nextButton.toolTip = UserText.findInPageNextTooltip
        previousButton.toolTip = UserText.findInPagePreviousTooltip
    }

    @IBAction func findInPageNext(_ sender: Any?) {
        delegate?.findInPageNext(self)
    }

    @IBAction func findInPagePrevious(_ sender: Any?) {
        delegate?.findInPagePrevious(self)
    }

    @IBAction func findInPageDone(_ sender: Any?) {
        delegate?.findInPageDone(self)
    }

    func control(_ control: NSControl, textView: NSTextView, doCommandBy commandSelector: Selector) -> Bool {
        // Handle pressing enter here rather than didEndEditing otherwise it moving to the next match doesn't work.
        guard NSApp.isReturnOrEnterPressed,
           var modifiers = NSApp.currentEvent?.modifierFlags.intersection(.deviceIndependentFlagsMask)
        else {
            return false
        }
        modifiers.remove(.capsLock)
        switch modifiers {
        case .shift:
            delegate?.findInPagePrevious(self)
            return true
        case []:
            delegate?.findInPageNext(self)
            return true
        default:
            return false
        }
    }

    func makeMeFirstResponder() {
        textField.makeMeFirstResponder()
    }

    private func subscribeToModelChanges() {
        modelCancellables.forEach { $0.cancel() }
        modelCancellables.removeAll()
        $model.receive(on: DispatchQueue.main).sink { [weak self] _ in

            self?.updateFieldStates()

            guard let self = self,
                  let model = self.model else { return }

            model.$text.receive(on: DispatchQueue.main).sink { [weak self] text in
                self?.textField.stringValue = text
            }.store(in: &self.modelCancellables)

            model.$matchesFound.receive(on: DispatchQueue.main).sink { [weak self] _ in
                self?.rebuildStatus()
                self?.updateFieldStates()
            }.store(in: &self.modelCancellables)

            model.$currentSelection.receive(on: DispatchQueue.main).sink { [weak self] _ in
                self?.rebuildStatus()
            }.store(in: &self.modelCancellables)

        }.store(in: &modelCancellables)
    }

    private func rebuildStatus() {
        guard let model = model else { return }
        statusField.stringValue = {
            guard let matchesFound = model.matchesFound,
                  let currentSelection = model.currentSelection else { return "" }
            return String(format: UserText.findInPage, currentSelection, matchesFound)
        }()
    }

    private func updateView(firstResponder: Bool) {
        focusRingView.updateView(stroke: firstResponder)
    }

    private func updateFieldStates() {
        guard let model else { return }
        statusField.isHidden = model.text.isEmpty
        // enable next/prev buttons by default if current status is unknown (fallback to public find API)
        nextButton.isEnabled = model.matchesFound.map { $0 > 0 } ?? !model.text.isEmpty
        previousButton.isEnabled = model.matchesFound.map { $0 > 0 } ?? !model.text.isEmpty
    }

    private func listenForTextFieldResponderNotifications() {
        NotificationCenter.default.addObserver(self,
                                               selector: #selector(textFieldFirstReponderNotification(_:)),
                                               name: .firstResponder,
                                               object: nil)
    }

}

extension FindInPageViewController {

    @objc func textFieldFirstReponderNotification(_ notification: Notification) {
        if view.window?.firstResponder == textField.currentEditor() {
            updateView(firstResponder: true)
        } else {
            updateView(firstResponder: false)
        }
    }

}

extension FindInPageViewController: NSTextFieldDelegate {

    func controlTextDidChange(_ obj: Notification) {
        model?.find(textField.stringValue)
    }

}<|MERGE_RESOLUTION|>--- conflicted
+++ resolved
@@ -49,12 +49,8 @@
 
     override func viewDidLoad() {
         super.viewDidLoad()
-<<<<<<< HEAD
         focusRingView.strokedBackgroundColor = .findInPageFocusedBackground
-=======
-        focusRingView.strokedBackgroundColor = NSColor.findInPageFocusedBackgroundColor
         textField.placeholderString = UserText.findInPageTextFieldPlaceholder
->>>>>>> 8e6fe3dc
         textField.delegate = self
         listenForTextFieldResponderNotifications()
         subscribeToModelChanges()
