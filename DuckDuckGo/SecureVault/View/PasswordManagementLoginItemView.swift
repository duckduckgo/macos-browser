//
//  PasswordManagementLoginItemView.swift
//
//  Copyright © 2021 DuckDuckGo. All rights reserved.
//
//  Licensed under the Apache License, Version 2.0 (the "License");
//  you may not use this file except in compliance with the License.
//  You may obtain a copy of the License at
//
//  http://www.apache.org/licenses/LICENSE-2.0
//
//  Unless required by applicable law or agreed to in writing, software
//  distributed under the License is distributed on an "AS IS" BASIS,
//  WITHOUT WARRANTIES OR CONDITIONS OF ANY KIND, either express or implied.
//  See the License for the specific language governing permissions and
//  limitations under the License.
//

import Foundation

import SwiftUI
import BrowserServicesKit
import SwiftUIExtensions
import Combine

<<<<<<< HEAD
private let interItemSpacing: CGFloat = 18
private let itemSpacing: CGFloat = 10
=======
private let interItemSpacing: CGFloat = 20
private let itemSpacing: CGFloat = 6
>>>>>>> 6b1b9416

struct PasswordManagementLoginItemView: View {

    @EnvironmentObject var model: PasswordManagementLoginModel

    var body: some View {

        if model.credentials != nil {

            let editMode = model.isEditing || model.isNew

            ZStack(alignment: .top) {
                Spacer()

                if editMode {

                    RoundedRectangle(cornerRadius: 8)
                        .foregroundColor(Color(NSColor.editingPanelColor))
                        .shadow(radius: 6)

                }

                VStack(alignment: .leading, spacing: 0) {

                    ScrollView(.vertical) {
                        VStack(alignment: .leading, spacing: 0) {

                            HeaderView()
                                .padding(.bottom, editMode ? 20 : 30)

                            if model.isEditing || model.isNew {
                                Divider()
                                    .padding(.bottom, 10)
                            }

                            UsernameView()

                            PasswordView()

                            WebsiteView()

                            NotesView()

                            if !model.isEditing && !model.isNew {
                                DatesView()
                            }
                        }
                        .frame(maxWidth: .infinity, maxHeight: .infinity)
                        .padding()
                    }

                    Spacer(minLength: 0)

                    if model.isEditing {
                        Divider()
                    }

                    Buttons()
                        .padding()

                }
            }
            .padding(EdgeInsets(top: 10, leading: 0, bottom: 10, trailing: 10))
            .alert(isPresented: $model.isShowingAddressUpdateConfirmAlert) {
                let btnLabel = Text(model.toggleConfirmationAlert.button)
                let btnAction = model.togglePrivateEmailStatus
                let button = Alert.Button.default(btnLabel, action: btnAction)
                let cancelBtnLabel = Text(UserText.cancel)
                let cancelBtnAction = { model.refreshprivateEmailStatusBool() }
                let cancelButton = Alert.Button.cancel(cancelBtnLabel, action: cancelBtnAction)
                return Alert(
                    title: Text(model.toggleConfirmationAlert.title),
                    message: Text(model.toggleConfirmationAlert.message),
                    primaryButton: button,
                    secondaryButton: cancelButton
                )
            }
        }
    }

}

// MARK: - Generic Views

private struct Buttons: View {

    @EnvironmentObject var model: PasswordManagementLoginModel

    var body: some View {
        HStack {

            if model.isEditing && !model.isNew {
                Button(UserText.pmDelete) {
                    model.requestDelete()
                }
                .buttonStyle(StandardButtonStyle())
            }

            Spacer()

            if model.isEditing || model.isNew {
                Button(UserText.pmCancel) {
                    model.cancel()
                }
                .buttonStyle(StandardButtonStyle())
                Button(UserText.pmSave) {
                    model.save()
                }
                .buttonStyle(DefaultActionButtonStyle(enabled: model.isDirty))
                .disabled(!model.isDirty)

            } else {
                Button(UserText.pmDelete) {
                    model.requestDelete()
                }
                .buttonStyle(StandardButtonStyle())

                Button(UserText.pmEdit) {
                    model.edit()
                }
                .buttonStyle(StandardButtonStyle())

            }

        }
    }

}

// MARK: - Login Views

private struct UsernameView: View {

    @EnvironmentObject var model: PasswordManagementLoginModel

    @State private var isHovering = false
    @State private var isPrivateEmailEnabled: Bool = false

    var body: some View {
        VStack(alignment: .leading, spacing: 0) {

            Text(UserText.pmUsername)
                .bold()
                .padding(.bottom, itemSpacing)

            if model.isEditing || model.isNew {

                TextField("", text: $model.username)
                    .textFieldStyle(RoundedBorderTextFieldStyle())
                    .padding(.bottom, interItemSpacing)

            } else {

                HStack(alignment: .top) {
                    UsernameLabel(isHovering: $isHovering)
                    Spacer()
                    if model.shouldShowPrivateEmailToggle {
                        Toggle("", isOn: $model.privateEmailStatusBool)
                            .frame(width: 40)
                            .toggleStyle(.switch)
                    }
                }
            }
        }
        .padding(.bottom, interItemSpacing)
        .onHover { hovering in
            isHovering = hovering
        }
    }
}

private struct UsernameLabel: View {

    @EnvironmentObject var model: PasswordManagementLoginModel
    @Binding var isHovering: Bool

    var body: some View {

        VStack(alignment: .leading, spacing: 7) {

            HStack(spacing: 8) {

                if model.usernameIsPrivateEmail {
                    PrivateEmailImage()
                }

                Text(model.username)

                if isHovering && model.username != "" {
                    Button {
                        model.copy(model.username)
                    } label: {
                        Image("Copy")
                    }
                    .buttonStyle(PlainButtonStyle())
                    .tooltip(UserText.copyUsernameTooltip)
                }
            }

            PrivateEmailMessage()
        }
    }
}

private struct PrivateEmailActivationButton: View {

    @EnvironmentObject var model: PasswordManagementLoginModel

    var body: some View {
        let status = model.privateEmailStatus
        if model.isSignedIn && (status == .active || status == .inactive) {
            VStack(alignment: .leading) {
                Button(status == .active ? UserText.pmDeactivateAddress : UserText.pmActivateAddress ) {
                    model.isShowingAddressUpdateConfirmAlert = true
                }
                .buttonStyle(StandardButtonStyle())
            }
        }
    }

}

private struct PrivateEmailImage: View {

    @EnvironmentObject var model: PasswordManagementLoginModel

    var image: NSImage? {
        if !model.isSignedIn {
            return nil
        } else {
            switch model.privateEmailStatus {
            case .error:
                return NSImage(imageLiteralResourceName: "Alert-Color-16")
            default:
                return nil
            }

        }
    }

    var body: some View {
        if let image {
            Image(nsImage: image)
                .aspectRatio(contentMode: .fit)
        }
    }
}

private struct PrivateEmailMessage: View {
    @EnvironmentObject var model: PasswordManagementLoginModel

    @State private var hover: Bool = false

    @available(macOS 12, *)
    var attributedString: AttributedString {
        let text = String(format: UserText.pmSignInToManageEmail, UserText.pmEnableEmailProtection)
        var attributedString = AttributedString(text)
        if let range = attributedString.range(of: UserText.pmEnableEmailProtection) {
            attributedString[range].foregroundColor = Color("LinkBlueColor")
        }
        return attributedString
    }

    var body: some View {
        VStack {
            if model.shouldShowPrivateEmailSignedOutMesage {
                if model.isSignedIn {
                    Text(model.privateEmailMessage)
                        .font(.subheadline)
                        .lineLimit(nil)
                        .multilineTextAlignment(.leading)
                        .fixedSize(horizontal: false, vertical: true)
                        .animation(.easeInOut)
                } else {

                    if #available(macOS 12.0, *) {
                        let combinedText = Text(attributedString)
                            .font(.subheadline)
                            .lineLimit(nil)
                            .multilineTextAlignment(.leading)
                            .fixedSize(horizontal: false, vertical: true)
                        combinedText
                            .onTapGesture {
                                model.enableEmailProtection()
                            }
                            .onHover { isHovered in
                                self.hover = isHovered
                                DispatchQueue.main.async {
                                    if hover {
                                        NSCursor.pointingHand.push()
                                    } else {
                                        NSCursor.pop()
                                    }
                                }
                            }
                    } else {
                        Text(String(format: UserText.pmSignInToManageEmail, UserText.pmEnableEmailProtection))
                            .font(.subheadline)
                            .lineLimit(nil)
                            .multilineTextAlignment(.leading)
                            .fixedSize(horizontal: false, vertical: true)
                            .onTapGesture {
                                model.enableEmailProtection()
                            }
                    }
                }
            }
        }
    }
}

private struct PasswordView: View {

    @EnvironmentObject var model: PasswordManagementLoginModel

    @State var isHovering = false
    @State var isPasswordVisible = false

    var body: some View {
        VStack(alignment: .leading, spacing: 0) {

            Text(UserText.pmPassword)
                .bold()
                .padding(.bottom, itemSpacing)

            if model.isEditing || model.isNew {

                HStack {

                    if isPasswordVisible {

                        TextField("", text: $model.password)
                            .textFieldStyle(RoundedBorderTextFieldStyle())

                    } else {

                        SecureField("", text: $model.password)
                            .textFieldStyle(RoundedBorderTextFieldStyle())

                    }

                    Button {
                        isPasswordVisible = !isPasswordVisible
                    } label: {
                        Image("SecureEyeToggle")
                    }
                    .buttonStyle(PlainButtonStyle())
                    .tooltip(isPasswordVisible ? UserText.hidePasswordTooltip : UserText.showPasswordTooltip)
                    .padding(.trailing, 10)

                }
                .padding(.bottom, interItemSpacing)

            } else {

                HStack(alignment: .center, spacing: 6) {

                    if isPasswordVisible {
                        Text(model.password)
                    } else {
                        Text(model.password.isEmpty ? "" : "••••••••••••")
                    }

                    if (isHovering || isPasswordVisible) && model.password != "" {
                        Button {
                            isPasswordVisible = !isPasswordVisible
                        } label: {
                            Image("SecureEyeToggle")
                        }
                        .buttonStyle(PlainButtonStyle())
                        .tooltip(isPasswordVisible ? UserText.hidePasswordTooltip : UserText.showPasswordTooltip)
                    }

                    if isHovering && model.password != "" {
                        Button {
                            model.copy(model.password)
                        } label: {
                            Image("Copy")
                        }
                        .buttonStyle(PlainButtonStyle())
                        .tooltip(UserText.copyPasswordTooltip)
                    }

                    Spacer()
                }
                .padding(.bottom, interItemSpacing)

            }

        }
        .onHover {
            isHovering = $0
        }
    }

}

private struct WebsiteView: View {

    @EnvironmentObject var model: PasswordManagementLoginModel

    var body: some View {

        Text(UserText.pmWebsite)
            .bold()
            .padding(.bottom, itemSpacing)

        if model.isEditing || model.isNew {

            TextField("", text: $model.domain)
                .textFieldStyle(RoundedBorderTextFieldStyle())
                .padding(.bottom, interItemSpacing)

        } else {
            if let domainURL = model.domain.url {
                TextButton(model.domain) {
                    model.openURL(domainURL)
                }
                .padding(.bottom, interItemSpacing)
            } else {
                Text(model.domain)
                    .padding(.bottom, interItemSpacing)
            }
        }

    }

}

private struct NotesView: View {

    @EnvironmentObject var model: PasswordManagementLoginModel
    let cornerRadius: CGFloat = 8.0
    let borderWidth: CGFloat = 0.4
    let characterLimit: Int = 10000

    var body: some View {

        Text(UserText.pmNotes)
            .bold()
            .padding(.bottom, itemSpacing)

        if model.isEditing || model.isNew {
            if #available(macOS 12, *) {
                FocusableTextEditor()
            } else if #available(macOS 11, *) {
                TextEditor(text: $model.notes)
                    .frame(height: 197.0)
                    .font(.body)
                    .foregroundColor(.primary)
                    .onChange(of: model.notes) {
                        model.notes = String($0.prefix(characterLimit))
                    }
                    .padding(EdgeInsets(top: 3.0, leading: 6.0, bottom: 5.0, trailing: 0.0))
                    .clipShape(RoundedRectangle(cornerRadius: cornerRadius,
                                                style: .continuous))
                    .background(
                        ZStack {
                            RoundedRectangle(cornerRadius: cornerRadius)
                                .stroke(Color(NSColor.textEditorBorderColor), lineWidth: borderWidth)
                            RoundedRectangle(cornerRadius: cornerRadius)
                                .fill(Color(NSColor.textEditorBackgroundColor))
                        }
                    )
            } else {
                EditableTextView(text: $model.notes)
                    .frame(height: 197.0)
                    .onReceive(Just(model.notes)) {
                        model.notes = String($0.prefix(characterLimit))
                    }
                    .clipShape(RoundedRectangle(cornerRadius: cornerRadius,
                                                style: .continuous))
                    .overlay(
                        ZStack {
                            RoundedRectangle(cornerRadius: cornerRadius)
                                .stroke(Color(NSColor.textEditorBorderColor), lineWidth: borderWidth)
                            RoundedRectangle(cornerRadius: cornerRadius)
                                .fill(Color(NSColor.textEditorBackgroundColor))
                        }
                        .allowsHitTesting(false)
                    )
            }
        } else {
            Text(model.notes)
                .padding(.bottom, interItemSpacing)
                .fixedSize(horizontal: false, vertical: true)
                .contextMenu(ContextMenu(menuItems: {
                    Button(UserText.copy, action: {
                        NSPasteboard.general.copy(model.notes)
                    })
                }))
        }

    }

}

@available(macOS 12, *)
struct FocusableTextEditor: View {

    @EnvironmentObject var model: PasswordManagementLoginModel
    @FocusState var isFocused: Bool

    let cornerRadius: CGFloat = 8.0
    let borderWidth: CGFloat = 0.4
    let characterLimit: Int = 10000

    var body: some View {
        TextEditor(text: $model.notes)
            .frame(height: 197.0)
            .font(.body)
            .foregroundColor(.primary)
            .focused($isFocused)
            .padding(EdgeInsets(top: 3.0, leading: 6.0, bottom: 5.0, trailing: 0.0))
            .clipShape(RoundedRectangle(cornerRadius: cornerRadius,
                                        style: .continuous))
            .onChange(of: model.notes) {
                model.notes = String($0.prefix(characterLimit))
            }
            .background(
                ZStack {
                    RoundedRectangle(cornerRadius: cornerRadius).stroke(Color.accentColor.opacity(0.5), lineWidth: 4).opacity(isFocused ? 1 : 0).scaleEffect(isFocused ? 1 : 1.04)
                        .animation(isFocused ? .easeIn(duration: 0.2) : .easeOut(duration: 0.0), value: isFocused)
                    RoundedRectangle(cornerRadius: cornerRadius)
                        .stroke(Color(NSColor.textEditorBorderColor), lineWidth: borderWidth)
                    RoundedRectangle(cornerRadius: cornerRadius)
                        .fill(Color(NSColor.textEditorBackgroundColor))
                }
            )
    }
}

private struct DatesView: View {

    @EnvironmentObject var model: PasswordManagementLoginModel

    var body: some View {
        VStack(alignment: .leading, spacing: 4) {
            Spacer()

            HStack {
                Text(UserText.pmLoginAdded)
                    .bold()
                    .opacity(0.6)
                Text(model.createdDate)
                    .opacity(0.6)
            }

            HStack {
                Text(UserText.pmLoginLastUpdated)
                    .bold()
                    .opacity(0.6)
                Text(model.lastUpdatedDate)
                    .opacity(0.6)
            }

            Spacer()
        }
    }

}

private struct HeaderView: View {

    @EnvironmentObject var model: PasswordManagementLoginModel

    var body: some View {

        HStack(alignment: .center, spacing: 0) {

            LoginFaviconView(domain: model.domain)
                .padding(.trailing, 10)

            if model.isNew || model.isEditing {

                TextField(model.domain, text: $model.title)
                    .font(.title)

            } else {

                Text(model.title.isEmpty ? model.domain : model.title)
                    .font(.title)

            }

        }

    }

}

/// Needed to override TextEditor background
extension NSTextView {
  open override var frame: CGRect {
    didSet {
      backgroundColor = .clear
      drawsBackground = true
    }
  }
}<|MERGE_RESOLUTION|>--- conflicted
+++ resolved
@@ -23,13 +23,8 @@
 import SwiftUIExtensions
 import Combine
 
-<<<<<<< HEAD
-private let interItemSpacing: CGFloat = 18
-private let itemSpacing: CGFloat = 10
-=======
 private let interItemSpacing: CGFloat = 20
 private let itemSpacing: CGFloat = 6
->>>>>>> 6b1b9416
 
 struct PasswordManagementLoginItemView: View {
 
