//
//  SaveCredentialsViewController.swift
//
//  Copyright © 2021 DuckDuckGo. All rights reserved.
//
//  Licensed under the Apache License, Version 2.0 (the "License");
//  you may not use this file except in compliance with the License.
//  You may obtain a copy of the License at
//
//  http://www.apache.org/licenses/LICENSE-2.0
//
//  Unless required by applicable law or agreed to in writing, software
//  distributed under the License is distributed on an "AS IS" BASIS,
//  WITHOUT WARRANTIES OR CONDITIONS OF ANY KIND, either express or implied.
//  See the License for the specific language governing permissions and
//  limitations under the License.
//

import AppKit
import BrowserServicesKit
import Combine
import Common

protocol SaveCredentialsDelegate: AnyObject {

    /// May not be called on main thread.
    func shouldCloseSaveCredentialsViewController(_: SaveCredentialsViewController)

}

final class SaveCredentialsViewController: NSViewController {

    static func create() -> SaveCredentialsViewController {
        let storyboard = NSStoryboard(name: "PasswordManager", bundle: nil)
        let controller: SaveCredentialsViewController = storyboard.instantiateController(identifier: "SaveCredentials")
        controller.loadView()

        return controller
    }

    @IBOutlet var titleLabel: NSTextField!
    @IBOutlet var passwordManagerTitle: NSView!
    @IBOutlet var passwordManagerAccountLabel: NSTextField!
    @IBOutlet var unlockPasswordManagerTitle: NSView!
    @IBOutlet var faviconImage: NSImageView!
    @IBOutlet var domainLabel: NSTextField!
    @IBOutlet var usernameField: NSTextField!
    @IBOutlet var hiddenPasswordField: NSSecureTextField!
    @IBOutlet var visiblePasswordField: NSTextField!

    @IBOutlet var notNowButton: NSButton!
    @IBOutlet var saveButton: NSButton!
    @IBOutlet var updateButton: NSButton!
    @IBOutlet var dontUpdateButton: NSButton!
    @IBOutlet var doneButton: NSButton!
    @IBOutlet var editButton: NSButton!
    @IBOutlet var openPasswordManagerButton: NSButton!
    @IBOutlet weak var passwordManagerNotNowButton: NSButton!

    @IBOutlet var fireproofCheck: NSButton!

    weak var delegate: SaveCredentialsDelegate?

    private var credentials: SecureVaultModels.WebsiteCredentials?

    private var faviconManagement: FaviconManagement = FaviconManager.shared

    private var passwordManagerCoordinator = PasswordManagerCoordinator.shared

    private var passwordManagerStateCancellable: AnyCancellable?

    private var saveButtonAction: (() -> Void)?

    private var appearanceCancellable: AnyCancellable?

    var passwordData: Data {
        let string = hiddenPasswordField.isHidden ? visiblePasswordField.stringValue : hiddenPasswordField.stringValue
        return string.data(using: .utf8)!
    }

    override func viewDidLoad() {
        super.viewDidLoad()

        appearanceCancellable = view.subscribeForAppApperanceUpdates()
        visiblePasswordField.isHidden = true
        saveButton.becomeFirstResponder()
    }

    override func viewWillAppear() {
        super.viewWillAppear()
        updatePasswordFieldVisibility(visible: false)

        subscribeToPasswordManagerState()
    }

    override func viewWillDisappear() {
        passwordManagerStateCancellable = nil
    }

    /// Note that if the credentials.account.id is not nil, then we consider this an update rather than a save.
    func update(credentials: SecureVaultModels.WebsiteCredentials, automaticallySaved: Bool) {
        self.credentials = credentials
        self.domainLabel.stringValue = credentials.account.domain ?? ""
        self.usernameField.stringValue = credentials.account.username ?? ""
        self.hiddenPasswordField.stringValue = String(data: credentials.password ?? Data(), encoding: .utf8) ?? ""
        self.visiblePasswordField.stringValue = self.hiddenPasswordField.stringValue
        self.loadFaviconForDomain(credentials.account.domain)

        if let domain = credentials.account.domain, FireproofDomains.shared.isFireproof(fireproofDomain: domain) {
            fireproofCheck.state = .on
        } else {
            fireproofCheck.state = .off
        }

        // Only use the non-editable state if a credential was automatically saved and it didn't already exist.
        let condition = credentials.account.id != nil && !(credentials.account.username?.isEmpty ?? true) && automaticallySaved
        updateViewState(editable: !condition)
    }

    private func updateViewState(editable: Bool) {
        usernameField.setEditable(editable)
        hiddenPasswordField.setEditable(editable)
        visiblePasswordField.setEditable(editable)

        if editable || passwordManagerCoordinator.isEnabled {
            notNowButton.isHidden = passwordManagerCoordinator.isEnabled || credentials?.account.id != nil
            passwordManagerNotNowButton.isHidden = !passwordManagerCoordinator.isEnabled || credentials?.account.id != nil
            saveButton.isHidden = credentials?.account.id != nil || passwordManagerCoordinator.isLocked
            updateButton.isHidden = credentials?.account.id == nil || passwordManagerCoordinator.isLocked
            dontUpdateButton.isHidden = credentials?.account.id == nil
            openPasswordManagerButton.isHidden = !passwordManagerCoordinator.isLocked

            editButton.isHidden = true
            doneButton.isHidden = true

            titleLabel.isHidden = passwordManagerCoordinator.isEnabled
            passwordManagerTitle.isHidden = !passwordManagerCoordinator.isEnabled || passwordManagerCoordinator.isLocked
            passwordManagerAccountLabel.stringValue = "Connected to \(passwordManagerCoordinator.activeVaultEmail ?? "")"
            unlockPasswordManagerTitle.isHidden = !passwordManagerCoordinator.isEnabled || !passwordManagerCoordinator.isLocked
            titleLabel.stringValue = UserText.pmSaveCredentialsEditableTitle
            usernameField.makeMeFirstResponder()
        } else {
            notNowButton.isHidden = true
            saveButton.isHidden = true
            updateButton.isHidden = true
            dontUpdateButton.isHidden = true

            editButton.isHidden = false
            doneButton.isHidden = false

            titleLabel.stringValue = UserText.pmSaveCredentialsNonEditableTitle
            view.window?.makeFirstResponder(nil)
        }
    }

    @IBAction func onSaveClicked(sender: Any?) {
        defer {
            self.delegate?.shouldCloseSaveCredentialsViewController(self)
        }

        var account = SecureVaultModels.WebsiteAccount(username: usernameField.stringValue.trimmingWhitespace(),
                                                       domain: domainLabel.stringValue)
        account.id = credentials?.account.id
        let credentials = SecureVaultModels.WebsiteCredentials(account: account, password: passwordData)

        do {
            if passwordManagerCoordinator.isEnabled {
                guard !passwordManagerCoordinator.isLocked else {
                    os_log("Failed to store credentials: Password manager is locked")
                    return
                }

                passwordManagerCoordinator.storeWebsiteCredentials(credentials) { error in
                    if let error = error {
                        os_log("Failed to store credentials: %s", type: .error, error.localizedDescription)
                    }
                }
            } else {
<<<<<<< HEAD
                try SecureVaultFactory.default.makeVault(errorReporter: SecureVaultErrorReporter.shared).storeWebsiteCredentials(credentials)
                (NSApp.delegate as? AppDelegate)?.syncService?.scheduler.notifyDataChanged()
                os_log(.debug, log: OSLog.sync, "Requesting sync if enabled")
=======
                _ = try AutofillSecureVaultFactory.makeVault(errorReporter: SecureVaultErrorReporter.shared).storeWebsiteCredentials(credentials)
>>>>>>> f055f140
            }
        } catch {
            os_log("%s:%s: failed to store credentials %s", type: .error, className, #function, error.localizedDescription)
            Pixel.fire(.debug(event: .secureVaultError, error: error))
        }

        Pixel.fire(.autofillItemSaved(kind: .password))
        if let domain = account.domain {
            if self.fireproofCheck.state == .on {
                FireproofDomains.shared.add(domain: domain)
            } else {
                // If the Fireproof checkbox has been unchecked, and the domain is Fireproof, then un-Fireproof it.
                guard FireproofDomains.shared.isFireproof(fireproofDomain: domain) else { return }
                FireproofDomains.shared.remove(domain: domain)
            }
        }
    }

    @IBAction func onDontUpdateClicked(_ sender: Any) {
        delegate?.shouldCloseSaveCredentialsViewController(self)
    }

    @IBAction func onNotNowClicked(sender: Any?) {
        func notifyDelegate() {
            delegate?.shouldCloseSaveCredentialsViewController(self)
        }

        guard PrivacySecurityPreferences.shared.loginDetectionEnabled else {
            notifyDelegate()
            return
        }

        guard let window = view.window else {
            os_log("%s: Window is nil", type: .error, className)
            notifyDelegate()
            return
        }

        let host = domainLabel.stringValue
        // Don't ask if already fireproofed.
        guard !FireproofDomains.shared.isFireproof(fireproofDomain: host) else {
            notifyDelegate()
            return
        }

        let alert = NSAlert.fireproofAlert(with: host.droppingWwwPrefix())
        alert.beginSheetModal(for: window) { response in
            if response == NSApplication.ModalResponse.alertFirstButtonReturn {
                FireproofDomains.shared.add(domain: host)
            }
            notifyDelegate()
        }

    }

    @IBAction func onOpenPasswordManagerClicked(sender: Any?) {
        passwordManagerCoordinator.openPasswordManager()
    }

    @IBAction func onEditClicked(sender: Any?) {
        updateViewState(editable: true)
    }

    @IBAction func onDoneClicked(sender: Any?) {
        delegate?.shouldCloseSaveCredentialsViewController(self)
    }

    @IBAction func onTogglePasswordVisibility(sender: Any?) {
        updatePasswordFieldVisibility(visible: !hiddenPasswordField.isHidden)
    }

    func loadFaviconForDomain(_ domain: String?) {
        guard let domain else {
            faviconImage.image = NSImage(named: NSImage.Name("Web"))
            return
        }
        faviconImage.image = faviconManagement.getCachedFavicon(for: domain, sizeCategory: .small)?.image
            ?? NSImage(named: NSImage.Name("Web"))
    }

    private func updatePasswordFieldVisibility(visible: Bool) {
        if visible {
            visiblePasswordField.stringValue = hiddenPasswordField.stringValue
            visiblePasswordField.isHidden = false
            hiddenPasswordField.isHidden = true
        } else {
            hiddenPasswordField.stringValue = visiblePasswordField.stringValue
            hiddenPasswordField.isHidden = false
            visiblePasswordField.isHidden = true
        }
    }

    private func subscribeToPasswordManagerState() {
        passwordManagerStateCancellable = passwordManagerCoordinator.bitwardenManagement.statusPublisher
            .dropFirst()
            .removeDuplicates()
            .receive(on: DispatchQueue.main)
            .sink { [weak self] _ in
                self?.updateViewState(editable: true)
            }
    }

}<|MERGE_RESOLUTION|>--- conflicted
+++ resolved
@@ -176,13 +176,9 @@
                     }
                 }
             } else {
-<<<<<<< HEAD
-                try SecureVaultFactory.default.makeVault(errorReporter: SecureVaultErrorReporter.shared).storeWebsiteCredentials(credentials)
+                _ = try AutofillSecureVaultFactory.makeVault(errorReporter: SecureVaultErrorReporter.shared).storeWebsiteCredentials(credentials)
                 (NSApp.delegate as? AppDelegate)?.syncService?.scheduler.notifyDataChanged()
                 os_log(.debug, log: OSLog.sync, "Requesting sync if enabled")
-=======
-                _ = try AutofillSecureVaultFactory.makeVault(errorReporter: SecureVaultErrorReporter.shared).storeWebsiteCredentials(credentials)
->>>>>>> f055f140
             }
         } catch {
             os_log("%s:%s: failed to store credentials %s", type: .error, className, #function, error.localizedDescription)
