<?xml version="1.0" encoding="UTF-8"?>
<document type="com.apple.InterfaceBuilder3.Cocoa.Storyboard.XIB" version="3.0" toolsVersion="19529" targetRuntime="MacOSX.Cocoa" propertyAccessControl="none" useAutolayout="YES">
    <dependencies>
        <deployment identifier="macosx"/>
        <plugIn identifier="com.apple.InterfaceBuilder.CocoaPlugin" version="19529"/>
        <capability name="Named colors" minToolsVersion="9.0"/>
        <capability name="documents saved in the Xcode 8 format" minToolsVersion="8.0"/>
    </dependencies>
    <scenes>
        <!--Password Management View Controller-->
        <scene sceneID="NDc-NI-9qk">
            <objects>
                <viewController storyboardIdentifier="PasswordManagement" id="6K1-XT-kOf" customClass="PasswordManagementViewController" customModule="DuckDuckGo_Privacy_Browser" customModuleProvider="target" sceneMemberID="viewController">
                    <view key="view" translatesAutoresizingMaskIntoConstraints="NO" id="1D3-i8-ndc">
                        <rect key="frame" x="0.0" y="0.0" width="527" height="510"/>
                        <subviews>
                            <box boxType="custom" borderType="none" cornerRadius="4" title="Box" translatesAutoresizingMaskIntoConstraints="NO" id="0qE-kH-06x">
                                <rect key="frame" x="0.0" y="0.0" width="527" height="510"/>
                                <view key="contentView" id="qzl-PA-QmD">
                                    <rect key="frame" x="0.0" y="0.0" width="527" height="510"/>
                                    <autoresizingMask key="autoresizingMask" widthSizable="YES" heightSizable="YES"/>
                                </view>
                                <color key="fillColor" name="PopoverBackgroundColor"/>
                            </box>
                            <customView translatesAutoresizingMaskIntoConstraints="NO" id="zcF-kd-rwa">
                                <rect key="frame" x="0.0" y="0.0" width="527" height="510"/>
                                <subviews>
                                    <box verticalHuggingPriority="750" boxType="separator" translatesAutoresizingMaskIntoConstraints="NO" id="8Rh-Te-6jZ">
                                        <rect key="frame" x="0.0" y="464" width="527" height="5"/>
                                    </box>
                                    <textField horizontalHuggingPriority="251" verticalHuggingPriority="750" translatesAutoresizingMaskIntoConstraints="NO" id="Rbb-3S-qEY">
                                        <rect key="frame" x="18" y="478" width="65" height="20"/>
                                        <textFieldCell key="cell" lineBreakMode="clipping" title="Logins+" id="S3u-aq-6OE">
                                            <font key="font" size="17" name="SFProDisplay-Semibold"/>
                                            <color key="textColor" name="labelColor" catalog="System" colorSpace="catalog"/>
                                            <color key="backgroundColor" name="textBackgroundColor" catalog="System" colorSpace="catalog"/>
                                        </textFieldCell>
                                    </textField>
                                    <customView fixedFrame="YES" translatesAutoresizingMaskIntoConstraints="NO" id="k41-d9-6cf">
                                        <rect key="frame" x="0.0" y="0.0" width="184" height="467"/>
                                        <autoresizingMask key="autoresizingMask" flexibleMaxX="YES" flexibleMinY="YES"/>
                                    </customView>
                                    <customView fixedFrame="YES" translatesAutoresizingMaskIntoConstraints="NO" id="Sv2-By-wVg">
                                        <rect key="frame" x="185" y="0.0" width="342" height="466"/>
                                        <autoresizingMask key="autoresizingMask" flexibleMaxX="YES" flexibleMinY="YES"/>
                                    </customView>
                                    <customView translatesAutoresizingMaskIntoConstraints="NO" id="hjZ-Ei-q1x">
                                        <rect key="frame" x="185" y="3" width="342" height="464"/>
                                        <subviews>
<<<<<<< HEAD
                                            <stackView distribution="fill" orientation="vertical" alignment="centerX" horizontalStackHuggingPriority="249.99998474121094" verticalStackHuggingPriority="249.99998474121094" detachesHiddenViews="YES" translatesAutoresizingMaskIntoConstraints="NO" id="hIq-WK-XFd">
                                                <rect key="frame" x="75" y="139" width="192" height="226"/>
                                                <subviews>
                                                    <imageView horizontalHuggingPriority="251" verticalHuggingPriority="251" translatesAutoresizingMaskIntoConstraints="NO" id="ZrN-x7-2Xv">
                                                        <rect key="frame" x="32" y="130" width="128" height="96"/>
                                                        <constraints>
                                                            <constraint firstAttribute="width" constant="128" id="BvT-hu-izs"/>
                                                            <constraint firstAttribute="height" constant="96" id="Oav-1F-2pQ"/>
                                                        </constraints>
                                                        <imageCell key="cell" refusesFirstResponder="YES" alignment="left" imageScaling="proportionallyDown" image="LoginsEmpty" id="eLa-LD-Jb1"/>
                                                    </imageView>
                                                    <textField horizontalHuggingPriority="251" verticalHuggingPriority="750" translatesAutoresizingMaskIntoConstraints="NO" id="PPi-GW-baU">
                                                        <rect key="frame" x="-2" y="84" width="196" height="38"/>
                                                        <constraints>
                                                            <constraint firstAttribute="width" constant="192" id="Iw2-mU-SiO"/>
                                                        </constraints>
                                                        <textFieldCell key="cell" alignment="center" title="No logins or credit card info yet" id="FP1-sA-OZR">
                                                            <font key="font" metaFont="systemSemibold" size="15"/>
                                                            <color key="textColor" name="labelColor" catalog="System" colorSpace="catalog"/>
                                                            <color key="backgroundColor" name="textBackgroundColor" catalog="System" colorSpace="catalog"/>
                                                        </textFieldCell>
                                                    </textField>
                                                    <textField horizontalHuggingPriority="251" verticalHuggingPriority="750" translatesAutoresizingMaskIntoConstraints="NO" id="67H-b0-sg4">
                                                        <rect key="frame" x="-2" y="28" width="196" height="48"/>
                                                        <constraints>
                                                            <constraint firstAttribute="width" constant="192" id="Zwf-da-PLH"/>
                                                        </constraints>
                                                        <textFieldCell key="cell" alignment="center" title="If your logins are saved in another browser, you can import them into DuckDuckGo." id="Ovj-Bh-Act">
                                                            <font key="font" metaFont="system"/>
                                                            <color key="textColor" name="labelColor" catalog="System" colorSpace="catalog"/>
                                                            <color key="backgroundColor" name="textBackgroundColor" catalog="System" colorSpace="catalog"/>
                                                        </textFieldCell>
                                                    </textField>
                                                    <button verticalHuggingPriority="750" translatesAutoresizingMaskIntoConstraints="NO" id="k2f-2R-tqE">
                                                        <rect key="frame" x="59" y="-7" width="74" height="32"/>
                                                        <buttonCell key="cell" type="push" title="Import" bezelStyle="rounded" alignment="center" borderStyle="border" imageScaling="proportionallyDown" inset="2" id="HLU-9T-4Gh">
                                                            <behavior key="behavior" pushIn="YES" lightByBackground="YES" lightByGray="YES"/>
                                                            <font key="font" metaFont="system"/>
                                                        </buttonCell>
                                                        <connections>
                                                            <action selector="onImportClicked:" target="6K1-XT-kOf" id="Jkq-st-HYu"/>
                                                        </connections>
                                                    </button>
                                                </subviews>
                                                <visibilityPriorities>
                                                    <integer value="1000"/>
                                                    <integer value="1000"/>
                                                    <integer value="1000"/>
                                                    <integer value="1000"/>
                                                </visibilityPriorities>
                                                <customSpacing>
                                                    <real value="3.4028234663852886e+38"/>
                                                    <real value="3.4028234663852886e+38"/>
                                                    <real value="3.4028234663852886e+38"/>
                                                    <real value="3.4028234663852886e+38"/>
                                                </customSpacing>
                                            </stackView>
=======
                                            <imageView horizontalHuggingPriority="251" verticalHuggingPriority="251" translatesAutoresizingMaskIntoConstraints="NO" id="ZrN-x7-2Xv">
                                                <rect key="frame" x="107" y="251" width="128" height="96"/>
                                                <constraints>
                                                    <constraint firstAttribute="width" constant="128" id="BvT-hu-izs"/>
                                                    <constraint firstAttribute="height" constant="96" id="Oav-1F-2pQ"/>
                                                </constraints>
                                                <imageCell key="cell" refusesFirstResponder="YES" alignment="left" imageScaling="proportionallyDown" image="LoginsEmpty" id="eLa-LD-Jb1"/>
                                            </imageView>
                                            <textField horizontalHuggingPriority="251" verticalHuggingPriority="750" translatesAutoresizingMaskIntoConstraints="NO" id="PPi-GW-baU">
                                                <rect key="frame" x="73" y="205" width="196" height="38"/>
                                                <constraints>
                                                    <constraint firstAttribute="width" constant="192" id="Iw2-mU-SiO"/>
                                                </constraints>
                                                <textFieldCell key="cell" alignment="center" title="No logins or credit card info yet" id="FP1-sA-OZR">
                                                    <font key="font" metaFont="systemSemibold" size="15"/>
                                                    <color key="textColor" name="labelColor" catalog="System" colorSpace="catalog"/>
                                                    <color key="backgroundColor" name="textBackgroundColor" catalog="System" colorSpace="catalog"/>
                                                </textFieldCell>
                                            </textField>
                                            <textField horizontalHuggingPriority="251" verticalHuggingPriority="750" translatesAutoresizingMaskIntoConstraints="NO" id="67H-b0-sg4">
                                                <rect key="frame" x="73" y="149" width="196" height="48"/>
                                                <constraints>
                                                    <constraint firstAttribute="width" constant="192" id="Zwf-da-PLH"/>
                                                </constraints>
                                                <textFieldCell key="cell" alignment="center" title="If your logins are saved in another browser, you can import them into DuckDuckGo." id="Ovj-Bh-Act">
                                                    <font key="font" metaFont="system"/>
                                                    <color key="textColor" name="labelColor" catalog="System" colorSpace="catalog"/>
                                                    <color key="backgroundColor" name="textBackgroundColor" catalog="System" colorSpace="catalog"/>
                                                </textFieldCell>
                                            </textField>
                                            <button verticalHuggingPriority="750" translatesAutoresizingMaskIntoConstraints="NO" id="k2f-2R-tqE">
                                                <rect key="frame" x="134" y="114" width="74" height="32"/>
                                                <buttonCell key="cell" type="push" title="Import" bezelStyle="rounded" alignment="center" borderStyle="border" imageScaling="proportionallyDown" inset="2" id="HLU-9T-4Gh">
                                                    <behavior key="behavior" pushIn="YES" lightByBackground="YES" lightByGray="YES"/>
                                                    <font key="font" metaFont="system"/>
                                                </buttonCell>
                                                <connections>
                                                    <action selector="onImportClicked:" target="6K1-XT-kOf" id="Jkq-st-HYu"/>
                                                </connections>
                                            </button>
>>>>>>> 6252265e
                                        </subviews>
                                        <constraints>
                                            <constraint firstAttribute="height" constant="464" id="8CZ-IH-pgs"/>
                                            <constraint firstItem="hIq-WK-XFd" firstAttribute="centerX" secondItem="hjZ-Ei-q1x" secondAttribute="centerX" id="9UI-k8-t2s"/>
                                            <constraint firstItem="hIq-WK-XFd" firstAttribute="centerY" secondItem="hjZ-Ei-q1x" secondAttribute="centerY" constant="-20" id="CEI-Gb-x1l"/>
                                            <constraint firstAttribute="width" constant="342" id="Qpx-vh-qxP"/>
                                        </constraints>
                                    </customView>
                                    <button translatesAutoresizingMaskIntoConstraints="NO" id="Z1F-D2-M9A" userLabel="Add Button" customClass="MouseOverButton" customModule="DuckDuckGo_Privacy_Browser" customModuleProvider="target">
                                        <rect key="frame" x="323" y="474" width="28" height="28"/>
                                        <constraints>
                                            <constraint firstAttribute="width" constant="28" id="Noa-Ng-cFE"/>
                                            <constraint firstAttribute="height" constant="28" id="s0p-U4-x3C"/>
                                        </constraints>
                                        <buttonCell key="cell" type="square" bezelStyle="shadowlessSquare" image="Add" imagePosition="only" alignment="center" imageScaling="proportionallyDown" inset="2" id="aBc-CG-rrF">
                                            <behavior key="behavior" pushIn="YES" lightByBackground="YES" lightByGray="YES"/>
                                            <font key="font" metaFont="system"/>
                                        </buttonCell>
                                        <color key="contentTintColor" name="ButtonColor"/>
                                        <userDefinedRuntimeAttributes>
                                            <userDefinedRuntimeAttribute type="color" keyPath="mouseOverColor">
                                                <color key="value" name="ButtonMouseOverColor"/>
                                            </userDefinedRuntimeAttribute>
                                            <userDefinedRuntimeAttribute type="color" keyPath="mouseDownColor">
                                                <color key="value" name="ButtonMouseDownColor"/>
                                            </userDefinedRuntimeAttribute>
                                            <userDefinedRuntimeAttribute type="number" keyPath="cornerRadius">
                                                <real key="value" value="4"/>
                                            </userDefinedRuntimeAttribute>
                                        </userDefinedRuntimeAttributes>
                                        <connections>
                                            <action selector="onNewClicked:" target="6K1-XT-kOf" id="Bt9-g1-9ie"/>
                                        </connections>
                                    </button>
                                    <searchField wantsLayer="YES" verticalHuggingPriority="750" textCompletion="NO" translatesAutoresizingMaskIntoConstraints="NO" id="8tS-Kw-TcR">
                                        <rect key="frame" x="361" y="477" width="156" height="22"/>
                                        <constraints>
                                            <constraint firstAttribute="width" constant="156" id="TId-HM-R1Y"/>
                                        </constraints>
                                        <searchFieldCell key="cell" scrollable="YES" lineBreakMode="clipping" selectable="YES" editable="YES" borderStyle="bezel" usesSingleLineMode="YES" bezelStyle="round" id="ISK-pV-zht">
                                            <font key="font" metaFont="system"/>
                                            <color key="textColor" name="controlTextColor" catalog="System" colorSpace="catalog"/>
                                            <color key="backgroundColor" name="textBackgroundColor" catalog="System" colorSpace="catalog"/>
                                        </searchFieldCell>
                                        <connections>
                                            <outlet property="delegate" destination="6K1-XT-kOf" id="hR6-Zi-BZs"/>
                                        </connections>
                                    </searchField>
                                    <box horizontalHuggingPriority="750" fixedFrame="YES" boxType="separator" translatesAutoresizingMaskIntoConstraints="NO" id="xmo-kN-6c4">
                                        <rect key="frame" x="182" y="0.0" width="5" height="466"/>
                                        <autoresizingMask key="autoresizingMask" flexibleMaxX="YES" flexibleMinY="YES"/>
                                    </box>
                                </subviews>
                                <constraints>
                                    <constraint firstItem="hjZ-Ei-q1x" firstAttribute="top" secondItem="8Rh-Te-6jZ" secondAttribute="top" id="0G7-PB-aA3"/>
                                    <constraint firstItem="8tS-Kw-TcR" firstAttribute="leading" secondItem="Z1F-D2-M9A" secondAttribute="trailing" constant="10" id="5kq-zy-FYl"/>
                                    <constraint firstAttribute="trailing" secondItem="8tS-Kw-TcR" secondAttribute="trailing" constant="10" id="7uX-fh-bRz"/>
                                    <constraint firstAttribute="trailing" secondItem="hjZ-Ei-q1x" secondAttribute="trailing" id="DQJ-qY-r3e"/>
                                    <constraint firstItem="Rbb-3S-qEY" firstAttribute="leading" secondItem="zcF-kd-rwa" secondAttribute="leading" constant="20" id="GFT-gX-qbU"/>
                                    <constraint firstItem="8tS-Kw-TcR" firstAttribute="top" secondItem="zcF-kd-rwa" secondAttribute="top" constant="11" id="LTs-tr-0Na"/>
                                    <constraint firstItem="8Rh-Te-6jZ" firstAttribute="top" secondItem="zcF-kd-rwa" secondAttribute="top" constant="43.5" id="QwC-Bo-3Gb"/>
                                    <constraint firstItem="8Rh-Te-6jZ" firstAttribute="width" secondItem="zcF-kd-rwa" secondAttribute="width" id="TJV-6P-a8l"/>
                                    <constraint firstAttribute="width" constant="527" id="eZd-Sh-dfY"/>
                                    <constraint firstItem="8Rh-Te-6jZ" firstAttribute="centerX" secondItem="zcF-kd-rwa" secondAttribute="centerX" id="fSz-Ju-8zk"/>
                                    <constraint firstAttribute="height" constant="510" id="h2V-J5-s7O"/>
                                    <constraint firstItem="Rbb-3S-qEY" firstAttribute="centerY" secondItem="Z1F-D2-M9A" secondAttribute="centerY" id="iEo-TT-Aek"/>
                                    <constraint firstItem="Z1F-D2-M9A" firstAttribute="centerY" secondItem="8tS-Kw-TcR" secondAttribute="centerY" id="wI9-NU-nEU"/>
                                </constraints>
                            </customView>
                        </subviews>
                        <constraints>
                            <constraint firstItem="0qE-kH-06x" firstAttribute="centerX" secondItem="1D3-i8-ndc" secondAttribute="centerX" id="6HP-OC-0NF"/>
                            <constraint firstItem="0qE-kH-06x" firstAttribute="centerY" secondItem="1D3-i8-ndc" secondAttribute="centerY" id="EtE-tg-P4M"/>
                            <constraint firstItem="0qE-kH-06x" firstAttribute="width" secondItem="1D3-i8-ndc" secondAttribute="width" id="Hy1-IY-7MH"/>
                            <constraint firstItem="zcF-kd-rwa" firstAttribute="centerX" secondItem="1D3-i8-ndc" secondAttribute="centerX" id="Jwj-VE-Pon"/>
                            <constraint firstItem="0qE-kH-06x" firstAttribute="height" secondItem="1D3-i8-ndc" secondAttribute="height" id="jNP-uI-hHh"/>
                            <constraint firstItem="zcF-kd-rwa" firstAttribute="centerY" secondItem="1D3-i8-ndc" secondAttribute="centerY" id="pJN-bq-Kjv"/>
                        </constraints>
                    </view>
                    <connections>
                        <outlet property="divider" destination="xmo-kN-6c4" id="gXs-Dj-8ua"/>
                        <outlet property="emptyState" destination="hjZ-Ei-q1x" id="gSI-Jw-BtE"/>
                        <outlet property="emptyStateButton" destination="k2f-2R-tqE" id="Jda-DC-H4H"/>
                        <outlet property="emptyStateImageView" destination="ZrN-x7-2Xv" id="Ofb-1z-Wnl"/>
                        <outlet property="emptyStateMessage" destination="67H-b0-sg4" id="tQ3-lG-jCd"/>
                        <outlet property="emptyStateTitle" destination="PPi-GW-baU" id="PXq-2b-bb0"/>
                        <outlet property="itemContainer" destination="Sv2-By-wVg" id="CXz-3l-cz8"/>
                        <outlet property="listContainer" destination="k41-d9-6cf" id="aMa-3G-U8B"/>
                        <outlet property="searchField" destination="8tS-Kw-TcR" id="ARz-4Y-fll"/>
                    </connections>
                </viewController>
                <customObject id="Kjo-Ly-VNw" userLabel="First Responder" customClass="NSResponder" sceneMemberID="firstResponder"/>
            </objects>
            <point key="canvasLocation" x="-1134.5" y="155"/>
        </scene>
        <!--Save Credentials View Controller-->
        <scene sceneID="wXf-99-dfm">
            <objects>
                <viewController storyboardIdentifier="SaveCredentials" id="fGn-92-O2G" customClass="SaveCredentialsViewController" customModule="DuckDuckGo_Privacy_Browser" customModuleProvider="target" sceneMemberID="viewController">
                    <view key="view" id="B3X-Kr-GS1">
                        <rect key="frame" x="0.0" y="0.0" width="344" height="291"/>
                        <autoresizingMask key="autoresizingMask"/>
                        <subviews>
                            <box boxType="custom" borderType="none" cornerRadius="4" title="Box" id="mIu-8I-uxh">
                                <rect key="frame" x="-92" y="-96" width="527" height="483"/>
                                <autoresizingMask key="autoresizingMask" flexibleMaxX="YES" flexibleMinY="YES"/>
                                <view key="contentView" id="ndk-Tl-GjK">
                                    <rect key="frame" x="0.0" y="0.0" width="527" height="483"/>
                                    <autoresizingMask key="autoresizingMask" widthSizable="YES" heightSizable="YES"/>
                                </view>
                                <color key="fillColor" name="PopoverBackgroundColor"/>
                            </box>
                            <textField horizontalHuggingPriority="251" verticalHuggingPriority="750" translatesAutoresizingMaskIntoConstraints="NO" id="JGJ-to-6ws">
                                <rect key="frame" x="18" y="256" width="87" height="21"/>
                                <textFieldCell key="cell" lineBreakMode="clipping" title="Save Login" id="8Fd-VW-A1G">
                                    <font key="font" textStyle="title2" name=".SFNS-Regular"/>
                                    <color key="textColor" name="labelColor" catalog="System" colorSpace="catalog"/>
                                    <color key="backgroundColor" name="textBackgroundColor" catalog="System" colorSpace="catalog"/>
                                </textFieldCell>
                            </textField>
                            <box verticalHuggingPriority="750" boxType="separator" translatesAutoresizingMaskIntoConstraints="NO" id="Yxz-ka-dem">
                                <rect key="frame" x="0.0" y="239" width="344" height="5"/>
                            </box>
                            <imageView horizontalHuggingPriority="251" verticalHuggingPriority="251" translatesAutoresizingMaskIntoConstraints="NO" id="PJE-OH-k14">
                                <rect key="frame" x="22" y="217" width="16" height="16"/>
                                <constraints>
                                    <constraint firstAttribute="height" constant="16" id="DdL-aN-BSR"/>
                                    <constraint firstAttribute="width" constant="16" id="pIG-m8-jId"/>
                                </constraints>
                                <imageCell key="cell" refusesFirstResponder="YES" alignment="left" imageScaling="proportionallyDown" image="Logo" id="whs-D8-lOQ"/>
                            </imageView>
                            <textField horizontalHuggingPriority="251" verticalHuggingPriority="750" allowsExpansionToolTips="YES" preferredMaxLayoutWidth="278" translatesAutoresizingMaskIntoConstraints="NO" id="HEP-bz-HhW">
                                <rect key="frame" x="44" y="218" width="286" height="15"/>
                                <textFieldCell key="cell" lineBreakMode="truncatingMiddle" title="Label" id="GsI-y3-C4i">
                                    <font key="font" size="13" name="SFProText-Medium"/>
                                    <color key="textColor" name="labelColor" catalog="System" colorSpace="catalog"/>
                                    <color key="backgroundColor" name="textBackgroundColor" catalog="System" colorSpace="catalog"/>
                                </textFieldCell>
                            </textField>
                            <textField horizontalHuggingPriority="251" verticalHuggingPriority="750" translatesAutoresizingMaskIntoConstraints="NO" id="wxi-3R-xRg">
                                <rect key="frame" x="20" y="188" width="71" height="15"/>
                                <textFieldCell key="cell" lineBreakMode="clipping" title="Username" id="f5Z-Pd-bCB">
                                    <font key="font" size="13" name="SFProText-Bold"/>
                                    <color key="textColor" name="labelColor" catalog="System" colorSpace="catalog"/>
                                    <color key="backgroundColor" name="textBackgroundColor" catalog="System" colorSpace="catalog"/>
                                </textFieldCell>
                            </textField>
                            <textField verticalHuggingPriority="750" translatesAutoresizingMaskIntoConstraints="NO" id="ibe-8n-iFx">
                                <rect key="frame" x="20" y="158" width="304" height="22"/>
                                <textFieldCell key="cell" scrollable="YES" lineBreakMode="clipping" selectable="YES" editable="YES" sendsActionOnEndEditing="YES" borderStyle="bezel" bezelStyle="round" id="PpY-FL-ZM0">
                                    <font key="font" metaFont="system"/>
                                    <color key="textColor" name="controlTextColor" catalog="System" colorSpace="catalog"/>
                                    <color key="backgroundColor" name="textBackgroundColor" catalog="System" colorSpace="catalog"/>
                                </textFieldCell>
                            </textField>
                            <textField horizontalHuggingPriority="251" verticalHuggingPriority="750" translatesAutoresizingMaskIntoConstraints="NO" id="Q6k-W1-mHc">
                                <rect key="frame" x="20" y="131" width="68" height="15"/>
                                <textFieldCell key="cell" lineBreakMode="clipping" title="Password" id="bdS-tD-wAb">
                                    <font key="font" size="13" name="SFProText-Bold"/>
                                    <color key="textColor" name="labelColor" catalog="System" colorSpace="catalog"/>
                                    <color key="backgroundColor" name="textBackgroundColor" catalog="System" colorSpace="catalog"/>
                                </textFieldCell>
                            </textField>
                            <textField verticalHuggingPriority="750" translatesAutoresizingMaskIntoConstraints="NO" id="EIo-j5-p5Y">
                                <rect key="frame" x="20" y="101" width="282" height="22"/>
                                <textFieldCell key="cell" scrollable="YES" lineBreakMode="clipping" selectable="YES" editable="YES" sendsActionOnEndEditing="YES" borderStyle="bezel" bezelStyle="round" id="dDD-I5-wve">
                                    <font key="font" metaFont="system"/>
                                    <color key="textColor" name="controlTextColor" catalog="System" colorSpace="catalog"/>
                                    <color key="backgroundColor" name="textBackgroundColor" catalog="System" colorSpace="catalog"/>
                                </textFieldCell>
                            </textField>
                            <secureTextField verticalHuggingPriority="750" textCompletion="NO" translatesAutoresizingMaskIntoConstraints="NO" id="vTO-BL-OkT">
                                <rect key="frame" x="20" y="101" width="282" height="22"/>
                                <secureTextFieldCell key="cell" scrollable="YES" lineBreakMode="clipping" selectable="YES" editable="YES" sendsActionOnEndEditing="YES" borderStyle="bezel" usesSingleLineMode="YES" bezelStyle="round" id="kgY-kh-qxi">
                                    <font key="font" metaFont="system"/>
                                    <color key="textColor" name="controlTextColor" catalog="System" colorSpace="catalog"/>
                                    <color key="backgroundColor" name="textBackgroundColor" catalog="System" colorSpace="catalog"/>
                                    <allowedInputSourceLocales>
                                        <string>NSAllRomanInputSourcesLocaleIdentifier</string>
                                    </allowedInputSourceLocales>
                                </secureTextFieldCell>
                            </secureTextField>
                            <button translatesAutoresizingMaskIntoConstraints="NO" id="Z5y-mU-9wm">
                                <rect key="frame" x="302" y="102" width="30" height="20"/>
                                <constraints>
                                    <constraint firstAttribute="width" constant="30" id="HAU-Wt-gas"/>
                                    <constraint firstAttribute="height" constant="20" id="h6a-D2-FGc"/>
                                </constraints>
                                <buttonCell key="cell" type="square" bezelStyle="shadowlessSquare" image="SecureEyeToggle" imagePosition="only" alignment="center" inset="2" id="rKf-uz-UmT">
                                    <behavior key="behavior" pushIn="YES" lightByBackground="YES" lightByGray="YES"/>
                                    <font key="font" metaFont="system"/>
                                </buttonCell>
                                <connections>
                                    <action selector="onTogglePasswordVisibilityWithSender:" target="fGn-92-O2G" id="WFO-4Y-UtT"/>
                                </connections>
                            </button>
                            <button verticalHuggingPriority="750" translatesAutoresizingMaskIntoConstraints="NO" id="NmT-4X-rSL">
                                <rect key="frame" x="18" y="68" width="81" height="18"/>
                                <buttonCell key="cell" type="check" title="Fireproof" bezelStyle="regularSquare" imagePosition="left" inset="2" id="xGf-rb-i8X">
                                    <behavior key="behavior" changeContents="YES" doesNotDimImage="YES" lightByContents="YES"/>
                                    <font key="font" metaFont="system"/>
                                </buttonCell>
                            </button>
                            <box verticalHuggingPriority="750" boxType="separator" translatesAutoresizingMaskIntoConstraints="NO" id="yiH-18-x9b">
                                <rect key="frame" x="0.0" y="49" width="344" height="5"/>
                            </box>
                            <button hidden="YES" verticalHuggingPriority="750" translatesAutoresizingMaskIntoConstraints="NO" id="eiY-Kq-70Z">
                                <rect key="frame" x="237" y="4" width="94" height="32"/>
                                <constraints>
                                    <constraint firstAttribute="width" constant="80" id="OuV-Ln-eyL"/>
                                </constraints>
                                <buttonCell key="cell" type="push" title="Save" bezelStyle="rounded" alignment="center" borderStyle="border" imageScaling="proportionallyDown" inset="2" id="GrT-0l-ZWK">
                                    <behavior key="behavior" pushIn="YES" lightByBackground="YES" lightByGray="YES"/>
                                    <font key="font" metaFont="system"/>
                                    <string key="keyEquivalent" base64-UTF8="YES">
DQ
</string>
                                </buttonCell>
                                <connections>
                                    <action selector="onSaveClickedWithSender:" target="fGn-92-O2G" id="oyY-wd-Jsd"/>
                                </connections>
                            </button>
                            <button hidden="YES" verticalHuggingPriority="750" translatesAutoresizingMaskIntoConstraints="NO" id="coN-gA-zuO">
                                <rect key="frame" x="145" y="4" width="94" height="32"/>
                                <constraints>
                                    <constraint firstAttribute="width" constant="80" id="GSu-xq-yNh"/>
                                </constraints>
                                <buttonCell key="cell" type="push" title="Not Now" bezelStyle="rounded" alignment="center" borderStyle="border" imageScaling="proportionallyDown" inset="2" id="y1u-EZ-RjT">
                                    <behavior key="behavior" pushIn="YES" lightByBackground="YES" lightByGray="YES"/>
                                    <font key="font" metaFont="system"/>
                                </buttonCell>
                                <connections>
                                    <action selector="onNotNowClickedWithSender:" target="fGn-92-O2G" id="7VD-hz-Avf"/>
                                </connections>
                            </button>
                            <button hidden="YES" verticalHuggingPriority="750" translatesAutoresizingMaskIntoConstraints="NO" id="DIw-JQ-5Ie">
                                <rect key="frame" x="237" y="4" width="94" height="32"/>
                                <constraints>
                                    <constraint firstAttribute="height" constant="20" id="VPj-fC-hxT"/>
                                    <constraint firstAttribute="width" constant="80" id="xFN-oU-dU4"/>
                                </constraints>
                                <buttonCell key="cell" type="push" title="Update" bezelStyle="rounded" alignment="center" borderStyle="border" imageScaling="proportionallyDown" inset="2" id="vpe-dC-QU8">
                                    <behavior key="behavior" pushIn="YES" lightByBackground="YES" lightByGray="YES"/>
                                    <font key="font" metaFont="system"/>
                                    <string key="keyEquivalent" base64-UTF8="YES">
DQ
</string>
                                </buttonCell>
                                <connections>
                                    <action selector="onSaveClickedWithSender:" target="fGn-92-O2G" id="08i-f0-5T8"/>
                                </connections>
                            </button>
                            <button hidden="YES" verticalHuggingPriority="750" translatesAutoresizingMaskIntoConstraints="NO" id="wIW-tZ-7h0">
                                <rect key="frame" x="124" y="4" width="115" height="32"/>
                                <constraints>
                                    <constraint firstAttribute="height" constant="20" id="BK5-XU-MJs"/>
                                </constraints>
                                <buttonCell key="cell" type="push" title="Don't Update" bezelStyle="rounded" alignment="center" borderStyle="border" imageScaling="proportionallyDown" inset="2" id="rnd-a2-F2F">
                                    <behavior key="behavior" pushIn="YES" lightByBackground="YES" lightByGray="YES"/>
                                    <font key="font" metaFont="system"/>
                                </buttonCell>
                                <connections>
                                    <action selector="onDontUpdateClicked:" target="fGn-92-O2G" id="aHm-vV-pdF"/>
                                </connections>
                            </button>
                        </subviews>
                        <constraints>
                            <constraint firstItem="NmT-4X-rSL" firstAttribute="top" secondItem="vTO-BL-OkT" secondAttribute="bottom" constant="16" id="389-dT-GOH"/>
                            <constraint firstItem="Z5y-mU-9wm" firstAttribute="centerY" secondItem="vTO-BL-OkT" secondAttribute="centerY" id="58G-j0-agr"/>
                            <constraint firstItem="yiH-18-x9b" firstAttribute="top" secondItem="NmT-4X-rSL" secondAttribute="bottom" constant="17" id="5ms-tp-bSN"/>
                            <constraint firstItem="ibe-8n-iFx" firstAttribute="top" secondItem="wxi-3R-xRg" secondAttribute="bottom" constant="8" symbolic="YES" id="7O4-dM-2Ac"/>
                            <constraint firstItem="coN-gA-zuO" firstAttribute="top" secondItem="yiH-18-x9b" secondAttribute="bottom" constant="20" symbolic="YES" id="8b4-6d-TJP"/>
                            <constraint firstItem="DIw-JQ-5Ie" firstAttribute="top" secondItem="yiH-18-x9b" secondAttribute="bottom" constant="20" symbolic="YES" id="93p-qA-fQq"/>
                            <constraint firstItem="wxi-3R-xRg" firstAttribute="top" secondItem="HEP-bz-HhW" secondAttribute="bottom" constant="15" id="9p4-EC-q0o"/>
                            <constraint firstAttribute="trailing" secondItem="eiY-Kq-70Z" secondAttribute="trailing" constant="20" symbolic="YES" id="Knw-It-c1N"/>
                            <constraint firstItem="Q6k-W1-mHc" firstAttribute="leading" secondItem="B3X-Kr-GS1" secondAttribute="leading" constant="22" id="Ko3-sM-K74"/>
                            <constraint firstItem="JGJ-to-6ws" firstAttribute="top" secondItem="B3X-Kr-GS1" secondAttribute="top" constant="14" id="Oi3-GD-RNT"/>
                            <constraint firstItem="HEP-bz-HhW" firstAttribute="leading" secondItem="PJE-OH-k14" secondAttribute="trailing" constant="8" symbolic="YES" id="PzX-hX-r8d"/>
                            <constraint firstItem="EIo-j5-p5Y" firstAttribute="centerY" secondItem="Z5y-mU-9wm" secondAttribute="centerY" id="QpH-Qz-sKw"/>
                            <constraint firstItem="PJE-OH-k14" firstAttribute="leading" secondItem="B3X-Kr-GS1" secondAttribute="leading" constant="22" id="SGi-3E-TrQ"/>
                            <constraint firstItem="wxi-3R-xRg" firstAttribute="leading" secondItem="B3X-Kr-GS1" secondAttribute="leading" constant="22" id="Sxs-eK-KMc"/>
                            <constraint firstItem="vTO-BL-OkT" firstAttribute="leading" secondItem="B3X-Kr-GS1" secondAttribute="leading" constant="20" symbolic="YES" id="T2j-Mw-9TT"/>
                            <constraint firstItem="Yxz-ka-dem" firstAttribute="width" secondItem="B3X-Kr-GS1" secondAttribute="width" id="UXJ-KW-z5A"/>
                            <constraint firstItem="EIo-j5-p5Y" firstAttribute="width" secondItem="vTO-BL-OkT" secondAttribute="width" id="UlF-V8-ypv"/>
                            <constraint firstItem="vTO-BL-OkT" firstAttribute="top" secondItem="Q6k-W1-mHc" secondAttribute="bottom" constant="8" symbolic="YES" id="WAg-6r-6ii"/>
                            <constraint firstItem="PJE-OH-k14" firstAttribute="top" secondItem="Yxz-ka-dem" secondAttribute="bottom" constant="8" symbolic="YES" id="XJ1-bT-HUt"/>
                            <constraint firstItem="yiH-18-x9b" firstAttribute="width" secondItem="B3X-Kr-GS1" secondAttribute="width" id="XSm-5b-ImD"/>
                            <constraint firstItem="yiH-18-x9b" firstAttribute="centerX" secondItem="B3X-Kr-GS1" secondAttribute="centerX" id="Xqc-bb-esg"/>
                            <constraint firstItem="Yxz-ka-dem" firstAttribute="centerX" secondItem="B3X-Kr-GS1" secondAttribute="centerX" id="c7D-U7-jPn"/>
                            <constraint firstItem="wIW-tZ-7h0" firstAttribute="centerY" secondItem="DIw-JQ-5Ie" secondAttribute="centerY" id="ekJ-xj-NCF"/>
                            <constraint firstItem="eiY-Kq-70Z" firstAttribute="top" secondItem="yiH-18-x9b" secondAttribute="bottom" constant="20" symbolic="YES" id="f5K-fC-B2H"/>
                            <constraint firstItem="Q6k-W1-mHc" firstAttribute="top" secondItem="ibe-8n-iFx" secondAttribute="bottom" constant="12" id="g7s-bP-Ect"/>
                            <constraint firstItem="HEP-bz-HhW" firstAttribute="top" secondItem="Yxz-ka-dem" secondAttribute="bottom" constant="8" symbolic="YES" id="g9R-NV-HEE"/>
                            <constraint firstItem="ibe-8n-iFx" firstAttribute="leading" secondItem="B3X-Kr-GS1" secondAttribute="leading" constant="20" symbolic="YES" id="h6U-i3-Zbn"/>
                            <constraint firstItem="EIo-j5-p5Y" firstAttribute="leading" secondItem="B3X-Kr-GS1" secondAttribute="leading" constant="20" symbolic="YES" id="iKT-Mj-flT"/>
                            <constraint firstItem="Z5y-mU-9wm" firstAttribute="leading" secondItem="vTO-BL-OkT" secondAttribute="trailing" id="jzp-Gj-hJU"/>
                            <constraint firstItem="NmT-4X-rSL" firstAttribute="leading" secondItem="B3X-Kr-GS1" secondAttribute="leading" constant="20" symbolic="YES" id="lgc-sf-4Uu"/>
                            <constraint firstItem="eiY-Kq-70Z" firstAttribute="leading" secondItem="coN-gA-zuO" secondAttribute="trailing" constant="12" symbolic="YES" id="nE7-ms-SdC"/>
                            <constraint firstItem="DIw-JQ-5Ie" firstAttribute="leading" secondItem="wIW-tZ-7h0" secondAttribute="trailing" constant="12" symbolic="YES" id="ncj-2P-sO9"/>
                            <constraint firstAttribute="trailing" secondItem="Z5y-mU-9wm" secondAttribute="trailing" constant="12" id="pHK-yd-7q6"/>
                            <constraint firstAttribute="trailing" secondItem="ibe-8n-iFx" secondAttribute="trailing" constant="20" symbolic="YES" id="sdA-AX-bLA"/>
                            <constraint firstItem="JGJ-to-6ws" firstAttribute="leading" secondItem="B3X-Kr-GS1" secondAttribute="leading" constant="20" symbolic="YES" id="wYF-xk-Gbe"/>
                            <constraint firstItem="Yxz-ka-dem" firstAttribute="top" secondItem="JGJ-to-6ws" secondAttribute="bottom" constant="14" id="wpN-WW-YYD"/>
                            <constraint firstAttribute="trailing" secondItem="HEP-bz-HhW" secondAttribute="trailing" constant="16" id="xbR-Rg-Pye"/>
                            <constraint firstAttribute="trailing" secondItem="DIw-JQ-5Ie" secondAttribute="trailing" constant="20" symbolic="YES" id="xbh-5f-k7A"/>
                        </constraints>
                    </view>
                    <connections>
                        <outlet property="domainLabel" destination="HEP-bz-HhW" id="LdW-iU-fhi"/>
                        <outlet property="dontUpdateButton" destination="wIW-tZ-7h0" id="aPU-V2-pFU"/>
                        <outlet property="faviconImage" destination="PJE-OH-k14" id="0Ip-Lf-fRc"/>
                        <outlet property="fireproofCheck" destination="NmT-4X-rSL" id="FYv-pc-YT0"/>
                        <outlet property="hiddenPasswordField" destination="vTO-BL-OkT" id="I7h-Hw-PmG"/>
                        <outlet property="notNowButton" destination="coN-gA-zuO" id="eWV-la-FNf"/>
                        <outlet property="saveButton" destination="eiY-Kq-70Z" id="wCy-UR-Z9m"/>
                        <outlet property="updateButton" destination="DIw-JQ-5Ie" id="PWs-IK-HGT"/>
                        <outlet property="usernameField" destination="ibe-8n-iFx" id="dlD-91-dVs"/>
                        <outlet property="visiblePasswordField" destination="EIo-j5-p5Y" id="Ldu-Rs-hL5"/>
                    </connections>
                </viewController>
                <customObject id="slu-m9-Eo1" userLabel="First Responder" customClass="NSResponder" sceneMemberID="firstResponder"/>
            </objects>
            <point key="canvasLocation" x="63" y="166.5"/>
        </scene>
    </scenes>
    <resources>
        <image name="Add" width="16" height="16"/>
        <image name="LoginsEmpty" width="128" height="96"/>
        <image name="Logo" width="128" height="128"/>
        <image name="SecureEyeToggle" width="13" height="13"/>
        <namedColor name="ButtonColor">
            <color red="0.28627450980392155" green="0.28627450980392155" blue="0.28627450980392155" alpha="1" colorSpace="custom" customColorSpace="sRGB"/>
        </namedColor>
        <namedColor name="ButtonMouseDownColor">
            <color red="0.0" green="0.0" blue="0.0" alpha="0.18000000715255737" colorSpace="custom" customColorSpace="sRGB"/>
        </namedColor>
        <namedColor name="ButtonMouseOverColor">
            <color red="0.0" green="0.0" blue="0.0" alpha="0.05000000074505806" colorSpace="custom" customColorSpace="sRGB"/>
        </namedColor>
        <namedColor name="PopoverBackgroundColor">
            <color red="0.94900000095367432" green="0.94099998474121094" blue="0.94099998474121094" alpha="0.89999997615814209" colorSpace="custom" customColorSpace="sRGB"/>
        </namedColor>
    </resources>
</document><|MERGE_RESOLUTION|>--- conflicted
+++ resolved
@@ -47,7 +47,6 @@
                                     <customView translatesAutoresizingMaskIntoConstraints="NO" id="hjZ-Ei-q1x">
                                         <rect key="frame" x="185" y="3" width="342" height="464"/>
                                         <subviews>
-<<<<<<< HEAD
                                             <stackView distribution="fill" orientation="vertical" alignment="centerX" horizontalStackHuggingPriority="249.99998474121094" verticalStackHuggingPriority="249.99998474121094" detachesHiddenViews="YES" translatesAutoresizingMaskIntoConstraints="NO" id="hIq-WK-XFd">
                                                 <rect key="frame" x="75" y="139" width="192" height="226"/>
                                                 <subviews>
@@ -105,48 +104,6 @@
                                                     <real value="3.4028234663852886e+38"/>
                                                 </customSpacing>
                                             </stackView>
-=======
-                                            <imageView horizontalHuggingPriority="251" verticalHuggingPriority="251" translatesAutoresizingMaskIntoConstraints="NO" id="ZrN-x7-2Xv">
-                                                <rect key="frame" x="107" y="251" width="128" height="96"/>
-                                                <constraints>
-                                                    <constraint firstAttribute="width" constant="128" id="BvT-hu-izs"/>
-                                                    <constraint firstAttribute="height" constant="96" id="Oav-1F-2pQ"/>
-                                                </constraints>
-                                                <imageCell key="cell" refusesFirstResponder="YES" alignment="left" imageScaling="proportionallyDown" image="LoginsEmpty" id="eLa-LD-Jb1"/>
-                                            </imageView>
-                                            <textField horizontalHuggingPriority="251" verticalHuggingPriority="750" translatesAutoresizingMaskIntoConstraints="NO" id="PPi-GW-baU">
-                                                <rect key="frame" x="73" y="205" width="196" height="38"/>
-                                                <constraints>
-                                                    <constraint firstAttribute="width" constant="192" id="Iw2-mU-SiO"/>
-                                                </constraints>
-                                                <textFieldCell key="cell" alignment="center" title="No logins or credit card info yet" id="FP1-sA-OZR">
-                                                    <font key="font" metaFont="systemSemibold" size="15"/>
-                                                    <color key="textColor" name="labelColor" catalog="System" colorSpace="catalog"/>
-                                                    <color key="backgroundColor" name="textBackgroundColor" catalog="System" colorSpace="catalog"/>
-                                                </textFieldCell>
-                                            </textField>
-                                            <textField horizontalHuggingPriority="251" verticalHuggingPriority="750" translatesAutoresizingMaskIntoConstraints="NO" id="67H-b0-sg4">
-                                                <rect key="frame" x="73" y="149" width="196" height="48"/>
-                                                <constraints>
-                                                    <constraint firstAttribute="width" constant="192" id="Zwf-da-PLH"/>
-                                                </constraints>
-                                                <textFieldCell key="cell" alignment="center" title="If your logins are saved in another browser, you can import them into DuckDuckGo." id="Ovj-Bh-Act">
-                                                    <font key="font" metaFont="system"/>
-                                                    <color key="textColor" name="labelColor" catalog="System" colorSpace="catalog"/>
-                                                    <color key="backgroundColor" name="textBackgroundColor" catalog="System" colorSpace="catalog"/>
-                                                </textFieldCell>
-                                            </textField>
-                                            <button verticalHuggingPriority="750" translatesAutoresizingMaskIntoConstraints="NO" id="k2f-2R-tqE">
-                                                <rect key="frame" x="134" y="114" width="74" height="32"/>
-                                                <buttonCell key="cell" type="push" title="Import" bezelStyle="rounded" alignment="center" borderStyle="border" imageScaling="proportionallyDown" inset="2" id="HLU-9T-4Gh">
-                                                    <behavior key="behavior" pushIn="YES" lightByBackground="YES" lightByGray="YES"/>
-                                                    <font key="font" metaFont="system"/>
-                                                </buttonCell>
-                                                <connections>
-                                                    <action selector="onImportClicked:" target="6K1-XT-kOf" id="Jkq-st-HYu"/>
-                                                </connections>
-                                            </button>
->>>>>>> 6252265e
                                         </subviews>
                                         <constraints>
                                             <constraint firstAttribute="height" constant="464" id="8CZ-IH-pgs"/>
