--- conflicted
+++ resolved
@@ -807,16 +807,13 @@
         <image name="LoginsLockPassword" width="128" height="96"/>
         <image name="Logo" width="128" height="128"/>
         <image name="SecureEyeToggle" width="13" height="13"/>
-<<<<<<< HEAD
         <image name="Settings-16" width="16" height="16"/>
-=======
         <namedColor name="BlackWhite10">
             <color red="0.0" green="0.0" blue="0.0" alpha="0.10000000149011612" colorSpace="custom" customColorSpace="sRGB"/>
         </namedColor>
         <namedColor name="BlackWhite60">
             <color red="0.0" green="0.0" blue="0.0" alpha="0.60000002384185791" colorSpace="custom" customColorSpace="sRGB"/>
         </namedColor>
->>>>>>> 8a5f550c
         <namedColor name="ButtonColor">
             <color red="0.28627450980392155" green="0.28627450980392155" blue="0.28627450980392155" alpha="1" colorSpace="custom" customColorSpace="sRGB"/>
         </namedColor>
