//
//  PasswordManagementViewController.swift
//
//  Copyright © 2021 DuckDuckGo. All rights reserved.
//
//  Licensed under the Apache License, Version 2.0 (the "License");
//  you may not use this file except in compliance with the License.
//  You may obtain a copy of the License at
//
//  http://www.apache.org/licenses/LICENSE-2.0
//
//  Unless required by applicable law or agreed to in writing, software
//  distributed under the License is distributed on an "AS IS" BASIS,
//  WITHOUT WARRANTIES OR CONDITIONS OF ANY KIND, either express or implied.
//  See the License for the specific language governing permissions and
//  limitations under the License.
//

import Foundation
import Combine
import SwiftUI
import BrowserServicesKit

// swiftlint:disable file_length

protocol PasswordManagementDelegate: AnyObject {

    /// May not be called on main thread.
    func shouldClosePasswordManagementViewController(_: PasswordManagementViewController)

}

// swiftlint:disable type_body_length
final class PasswordManagementViewController: NSViewController {

    static func create() -> Self {
        let storyboard = NSStoryboard(name: "PasswordManager", bundle: nil)
        // swiftlint:disable force_cast
        let controller: Self = storyboard.instantiateController(withIdentifier: "PasswordManagement") as! Self
        controller.loadView()
        // swiftlint:enable force_cast
        return controller
    }

    weak var delegate: PasswordManagementDelegate?

    @IBOutlet var listContainer: NSView!
    @IBOutlet var itemContainer: NSView!
    @IBOutlet var searchField: NSTextField!
    @IBOutlet var divider: NSView!
    @IBOutlet var emptyState: NSView!
    @IBOutlet var emptyStateTitle: NSTextField!
    @IBOutlet var emptyStateMessage: NSTextField!

    var editingCancellable: AnyCancellable?

    var domain: String?
    var isDirty = false

    var listModel: PasswordManagementItemListModel?
    var listView: NSView?

    var itemModel: PasswordManagementItemModel? {
        didSet {
            editingCancellable?.cancel()
            editingCancellable = nil

            editingCancellable = itemModel?.isEditingPublisher.sink(receiveValue: { [weak self] isEditing in
                self?.divider.isHidden = isEditing
            })
        }
    }

    var secureVault: SecureVault? {
        try? SecureVaultFactory.default.makeVault()
    }

    override func viewDidLoad() {
        super.viewDidLoad()
        createListView()
        createLoginItemView()

        emptyStateTitle.attributedStringValue = NSAttributedString.make(emptyStateTitle.stringValue, lineHeight: 1.14, kern: -0.23)
        emptyStateMessage.attributedStringValue = NSAttributedString.make(emptyStateMessage.stringValue, lineHeight: 1.05, kern: -0.08)
    }

    override func viewDidAppear() {
        super.viewDidAppear()

        if !isDirty {
            itemModel?.clearSecureVaultModel()
        }

        // Only select the matching item directly if macOS 11 is available, as 10.15 doesn't support scrolling directly to a given
        // item in SwiftUI. On 10.15, show the matching item by filtering the search bar automatically instead.
        if #available(macOS 11.0, *) {
            refetchWithText("", selectItemMatchingDomain: domain?.dropWWW(), clearWhenNoMatches: true)
        } else {
            refetchWithText(isDirty ? "" : domain ?? "", clearWhenNoMatches: true)
        }
    }

    @IBAction func onNewClicked(_ sender: NSButton) {
        let menu = createNewSecureVaultItemMenu()
        let location = NSPoint(x: sender.frame.origin.x, y: sender.frame.origin.y - (sender.frame.height / 2) + 6)

        menu.popUp(positioning: nil, at: location, in: sender.superview)
    }

    @IBAction func onImportClicked(_ sender: NSButton) {
        DataImportViewController.show()
    }

    private func refetchWithText(_ text: String,
                                 selectItemMatchingDomain: String? = nil,
                                 clearWhenNoMatches: Bool = false,
                                 completion: (() -> Void)? = nil) {
<<<<<<< HEAD
        let category = SecureVaultSorting.Category.allItems
        fetchSecureVaultItems(category: category) { [weak self] items in
=======
        fetchSecureVaultItems { [weak self] items in
>>>>>>> 9277cb66
            self?.listModel?.update(items: items)
            self?.searchField.stringValue = text
            self?.updateFilter()

            if clearWhenNoMatches && self?.listModel?.displayedItems.isEmpty == true {
                self?.searchField.stringValue = ""
                self?.updateFilter()                
            } else if self?.isDirty == false {
                if let selectItemMatchingDomain = selectItemMatchingDomain {
                    self?.listModel?.selectLoginWithDomainOrFirst(domain: selectItemMatchingDomain)
                } else {
                    self?.listModel?.selectFirst()
                }
            }

            completion?()
        }
    }

    func postChange() {
        NotificationCenter.default.post(name: .PasswordManagerChanged, object: isDirty)
    }

    func clear() {
        self.listModel?.update(items: [])
        self.listModel?.filter = ""
        self.listModel?.clearSelection()
        self.itemModel?.clearSecureVaultModel()
    }
    
    func select(category: SecureVaultSorting.Category?) {
        guard let category = category else {
            return
        }

        self.listModel?.sortDescriptor = .init(category: category, parameter: .title, order: .ascending)
    }

    private func syncModelsOnCredentials(_ credentials: SecureVaultModels.WebsiteCredentials, select: Bool = false) {
        self.itemModel?.setSecureVaultModel(credentials)
        self.listModel?.update(item: SecureVaultItem.account(credentials.account))

        if select {
            self.listModel?.selected(item: SecureVaultItem.account(credentials.account))
        }
    }

    private func syncModelsOnIdentity(_ identity: SecureVaultModels.Identity, select: Bool = false) {
        self.itemModel?.setSecureVaultModel(identity)
        self.listModel?.update(item: SecureVaultItem.identity(identity))

        if select {
            self.listModel?.selected(item: SecureVaultItem.identity(identity))
        }
    }

    private func syncModelsOnNote(_ note: SecureVaultModels.Note, select: Bool = false) {
        self.itemModel?.setSecureVaultModel(note)
        self.listModel?.update(item: SecureVaultItem.note(note))

        if select {
            self.listModel?.selected(item: SecureVaultItem.note(note))
        }
    }

    private func syncModelsOnCreditCard(_ card: SecureVaultModels.CreditCard, select: Bool = false) {
        self.itemModel?.setSecureVaultModel(card)
        self.listModel?.update(item: SecureVaultItem.card(card))

        if select {
            self.listModel?.selected(item: SecureVaultItem.card(card))
        }
    }

    private func createLoginItemView() {
        let itemModel = PasswordManagementLoginModel(onDirtyChanged: { [weak self] isDirty in
            self?.isDirty = isDirty
            self?.postChange()
        }, onSaveRequested: { [weak self] credentials in
            self?.doSaveCredentials(credentials)
        }, onDeleteRequested: { [weak self] credentials in
            self?.promptToDelete(credentials: credentials)
        }) { [weak self] in
            self?.refetchWithText(self!.searchField.stringValue)
        }

        self.itemModel = itemModel

        let view = NSHostingView(rootView: PasswordManagementLoginItemView().environmentObject(itemModel))
        replaceItemContainerChildView(with: view)
    }

    private func createIdentityItemView() {
        let itemModel = PasswordManagementIdentityModel(onDirtyChanged: { [weak self] isDirty in
            self?.isDirty = isDirty
            self?.postChange()
        }, onSaveRequested: { [weak self] note in
            self?.doSaveIdentity(note)
        }, onDeleteRequested: { [weak self] identity in
            self?.promptToDelete(identity: identity)
        }) { [weak self] in
            self?.refetchWithText(self!.searchField.stringValue)
        }

        self.itemModel = itemModel

        let view = NSHostingView(rootView: PasswordManagementIdentityItemView().environmentObject(itemModel))
        replaceItemContainerChildView(with: view)
    }

    private func createNoteItemView() {
        let itemModel = PasswordManagementNoteModel(onDirtyChanged: { [weak self] isDirty in
            self?.isDirty = isDirty
            self?.postChange()
        }, onSaveRequested: { [weak self] note in
            self?.doSaveNote(note)
        }, onDeleteRequested: { [weak self] note in
            self?.promptToDelete(note: note)
        }) { [weak self] in
            self?.refetchWithText(self!.searchField.stringValue)
        }

        self.itemModel = itemModel

        let view = NSHostingView(rootView: PasswordManagementNoteItemView().environmentObject(itemModel))
        replaceItemContainerChildView(with: view)
    }

    private func createCreditCardItemView() {
        let itemModel = PasswordManagementCreditCardModel(onDirtyChanged: { [weak self] isDirty in
            self?.isDirty = isDirty
            self?.postChange()
        }, onSaveRequested: { [weak self] card in
            self?.doSaveCreditCard(card)
        }, onDeleteRequested: { [weak self] card in
            self?.promptToDelete(card: card)
        }) { [weak self] in
            self?.refetchWithText(self!.searchField.stringValue)
        }

        self.itemModel = itemModel

        let view = NSHostingView(rootView: PasswordManagementCreditCardItemView().environmentObject(itemModel))
        replaceItemContainerChildView(with: view)
    }

    private func clearSelectedItem() {
        itemContainer.subviews.forEach {
            $0.removeFromSuperview()
        }
    }

    private func replaceItemContainerChildView(with view: NSView) {
        emptyState.isHidden = true
        clearSelectedItem()

        view.frame = itemContainer.bounds
        view.wantsLayer = true
        view.layer?.masksToBounds = false

        itemContainer.addSubview(view)
        itemContainer.wantsLayer = true
        itemContainer.layer?.masksToBounds = false
    }

    private func doSaveCredentials(_ credentials: SecureVaultModels.WebsiteCredentials) {
        let isNew = credentials.account.id == nil

        do {
            guard let id = try secureVault?.storeWebsiteCredentials(credentials),
                  let savedCredentials = try secureVault?.websiteCredentialsFor(accountId: id) else {
                return
            }

            itemModel?.cancel()
            if isNew {
                refetchWithText(searchField.stringValue) { [weak self] in
                    self?.syncModelsOnCredentials(savedCredentials, select: true)
                }
            } else {
                syncModelsOnCredentials(savedCredentials)
            }
            postChange()

        } catch {
            if let window = view.window, case SecureVaultError.duplicateRecord = error {
                NSAlert.passwordManagerDuplicateLogin().beginSheetModal(for: window)
            }
        }
    }

    private func doSaveIdentity(_ identity: SecureVaultModels.Identity) {
        let isNew = identity.id == nil

        do {
            guard let storedIdentityID = try secureVault?.storeIdentity(identity),
                  let storedIdentity = try secureVault?.identityFor(id: storedIdentityID) else { return }

            itemModel?.cancel()
            if isNew {
                refetchWithText(searchField.stringValue) { [weak self] in
                    self?.syncModelsOnIdentity(storedIdentity, select: true)
                }
            } else {
                syncModelsOnIdentity(storedIdentity)
            }
            postChange()

        } catch {
            // Which errors can occur when saving identities?
        }
    }

    private func doSaveNote(_ note: SecureVaultModels.Note) {
        let isNew = note.id == nil

        do {
            guard let storedNoteID = try secureVault?.storeNote(note),
                  let storedNote = try secureVault?.noteFor(id: storedNoteID) else { return }

            itemModel?.cancel()
            if isNew {
                refetchWithText(searchField.stringValue) { [weak self] in
                    self?.syncModelsOnNote(storedNote, select: true)
                }
            } else {
                syncModelsOnNote(storedNote)
            }
            postChange()

        } catch {
            // Which errors can occur when saving notes?
        }
    }

    private func doSaveCreditCard(_ card: SecureVaultModels.CreditCard) {
        let isNew = card.id == nil

        do {
            guard let storedCardID = try secureVault?.storeCreditCard(card),
                  let storedCard = try secureVault?.creditCardFor(id: storedCardID) else { return }

            itemModel?.cancel()
            if isNew {
                refetchWithText(searchField.stringValue) { [weak self] in
                    self?.syncModelsOnCreditCard(storedCard, select: true)
                }
            } else {
                syncModelsOnCreditCard(storedCard)
            }
            postChange()

        } catch {
            // Which errors can occur when saving cards?
        }
    }

    private func promptToDelete(credentials: SecureVaultModels.WebsiteCredentials) {
        guard let window = self.view.window,
              let id = credentials.account.id else { return }

        let alert = NSAlert.passwordManagerConfirmDeleteLogin()
        alert.beginSheetModal(for: window) { response in

            switch response {
            case .alertFirstButtonReturn:
                try? self.secureVault?.deleteWebsiteCredentialsFor(accountId: id)
                self.itemModel?.clearSecureVaultModel()
                self.refetchWithText(self.searchField.stringValue)
                self.postChange()

            default:
                break // cancel, do nothing
            }

        }
    }

    private func promptToDelete(identity: SecureVaultModels.Identity) {
        guard let window = self.view.window,
              let id = identity.id else { return }

        let alert = NSAlert.passwordManagerConfirmDeleteIdentity()
        alert.beginSheetModal(for: window) { response in

            switch response {
            case .alertFirstButtonReturn:
                try? self.secureVault?.deleteIdentityFor(identityId: id)
                self.itemModel?.clearSecureVaultModel()
                self.refetchWithText(self.searchField.stringValue)
                self.postChange()

            default:
                break // cancel, do nothing
            }

        }
    }

    private func promptToDelete(note: SecureVaultModels.Note) {
        guard let window = self.view.window,
              let id = note.id else { return }

        let alert = NSAlert.passwordManagerConfirmDeleteNote()
        alert.beginSheetModal(for: window) { response in

            switch response {
            case .alertFirstButtonReturn:
                try? self.secureVault?.deleteNoteFor(noteId: id)
                self.itemModel?.clearSecureVaultModel()
                self.refetchWithText(self.searchField.stringValue)
                self.postChange()

            default:
                break // cancel, do nothing
            }

        }
    }

    private func promptToDelete(card: SecureVaultModels.CreditCard) {
        guard let window = self.view.window,
              let id = card.id else { return }

        let alert = NSAlert.passwordManagerConfirmDeleteCard()
        alert.beginSheetModal(for: window) { response in

            switch response {
            case .alertFirstButtonReturn:
                try? self.secureVault?.deleteCreditCardFor(cardId: id)
                self.itemModel?.clearSecureVaultModel()
                self.refetchWithText(self.searchField.stringValue)
                self.postChange()

            default:
                break // cancel, do nothing
            }

        }
    }

    // swiftlint:disable function_body_length
    private func createListView() {
        let listModel = PasswordManagementItemListModel { [weak self] previousValue, newValue in
            guard let newValue = newValue,
                  let id = newValue.secureVaultID,
                  let window = self?.view.window else {
                      self?.itemModel = nil
                      self?.clearSelectedItem()

                      return
                  }

            func loadNewItemWithID() {
                switch newValue {
                case .account:
                    guard let credentials = try? self?.secureVault?.websiteCredentialsFor(accountId: id) else { return }
                    self?.createLoginItemView()
                    self?.syncModelsOnCredentials(credentials)
                case .card:
                    guard let card = try? self?.secureVault?.creditCardFor(id: id) else { return }
                    self?.createCreditCardItemView()
                    self?.syncModelsOnCreditCard(card)
                case .identity:
                    guard let identity = try? self?.secureVault?.identityFor(id: id) else { return }
                    self?.createIdentityItemView()
                    self?.syncModelsOnIdentity(identity)
                case .note:
                    guard let note = try? self?.secureVault?.noteFor(id: id) else { return }
                    self?.createNoteItemView()
                    self?.syncModelsOnNote(note)
                }
            }

            if self?.isDirty == true {
                let alert = NSAlert.passwordManagerSaveChangesToLogin()
                alert.beginSheetModal(for: window) { response in

                    switch response {
                    case .alertFirstButtonReturn: // Save
                        self?.itemModel?.save()
                        loadNewItemWithID()

                    case .alertSecondButtonReturn: // Discard
                        self?.itemModel?.cancel()
                        loadNewItemWithID()

                    default: // Cancel
                        if let previousValue = previousValue {
                            self?.listModel?.select(item: previousValue, notify: false)
                        }
                    }

                }
            } else {
                loadNewItemWithID()
            }
        }

        self.listModel = listModel
        self.listView = NSHostingView(rootView: PasswordManagementItemListView().environmentObject(listModel))
    }
    // swiftlint:enable function_body_length
    
    override func viewWillAppear() {
        super.viewWillAppear()
        
        if let listView = self.listView {
            listView.frame = listContainer.bounds
            listContainer.addSubview(listView)
        }
    }
    
    override func viewDidDisappear() {
        super.viewDidDisappear()
        listView?.removeFromSuperview()
    }

    private func createNewSecureVaultItemMenu() -> NSMenu {
        let menu = NSMenu()

        menu.items = [
            NSMenuItem(title: UserText.pmNewCard, action: #selector(createNewCreditCard), keyEquivalent: ""),
            NSMenuItem(title: UserText.pmNewLogin, action: #selector(createNewLogin), keyEquivalent: ""),
            NSMenuItem(title: UserText.pmNewIdentity, action: #selector(createNewIdentity), keyEquivalent: ""),
            NSMenuItem(title: UserText.pmNewNote, action: #selector(createNewNote), keyEquivalent: "")
        ]

        return menu
    }

    private func updateFilter() {
        let text = searchField.stringValue.trimmingWhitespaces()
        listModel?.filter = text
    }

    private func fetchSecureVaultItems(category: SecureVaultSorting.Category = .allItems, completion: @escaping ([SecureVaultItem]) -> Void) {
        DispatchQueue.global(qos: .userInitiated).async {
            var items: [SecureVaultItem]
            
            switch category {
            case .allItems:
                let accounts = (try? self.secureVault?.accounts()) ?? []
                let cards = (try? self.secureVault?.creditCards()) ?? []
                let notes = (try? self.secureVault?.notes()) ?? []
                let identities = (try? self.secureVault?.identities()) ?? []

                items = accounts.map(SecureVaultItem.account) +
                        cards.map(SecureVaultItem.card) +
                        notes.map(SecureVaultItem.note) +
                        identities.map(SecureVaultItem.identity)
            case .logins:
                let accounts = (try? self.secureVault?.accounts()) ?? []
                items = accounts.map(SecureVaultItem.account)
            case .identities:
                let identities = (try? self.secureVault?.identities()) ?? []
                items = identities.map(SecureVaultItem.identity)
            case .cards:
                let cards = (try? self.secureVault?.creditCards()) ?? []
                items = cards.map(SecureVaultItem.card)
            case .notes:
                let notes = (try? self.secureVault?.notes()) ?? []
                items = notes.map(SecureVaultItem.note)
            }

            DispatchQueue.main.async {
                self.emptyState.isHidden = !items.isEmpty
                completion(items)
            }
        }
    }

    @objc
    private func createNewCreditCard() {
        guard let window = view.window else { return }

        func createNew() {
            createCreditCardItemView()

            listModel?.clearSelection()
            itemModel?.createNew()
        }

        if isDirty {
            let alert = NSAlert.passwordManagerSaveChangesToLogin()
            alert.beginSheetModal(for: window) { response in

                switch response {
                case .alertFirstButtonReturn: // Save
                    self.itemModel?.save()
                    createNew()

                case .alertSecondButtonReturn: // Discard
                    self.itemModel?.cancel()
                    createNew()

                default: // Cancel
                    break // just do nothing
                }

            }
        } else {
            createNew()
        }
    }

    @objc
    private func createNewLogin() {
        guard let window = view.window else { return }

        func createNew() {
            createLoginItemView()

            listModel?.clearSelection()
            itemModel?.createNew()
        }

        if isDirty {
            let alert = NSAlert.passwordManagerSaveChangesToLogin()
            alert.beginSheetModal(for: window) { response in

                switch response {
                case .alertFirstButtonReturn: // Save
                    self.itemModel?.save()
                    createNew()

                case .alertSecondButtonReturn: // Discard
                    self.itemModel?.cancel()
                    createNew()

                default: // Cancel
                    break // just do nothing
                }

            }
        } else {
            createNew()
        }
    }

    @objc
    private func createNewIdentity() {
        guard let window = view.window else { return }

        func createNew() {
            createIdentityItemView()

            listModel?.clearSelection()
            itemModel?.createNew()
        }

        if isDirty {
            let alert = NSAlert.passwordManagerSaveChangesToLogin()
            alert.beginSheetModal(for: window) { response in

                switch response {
                case .alertFirstButtonReturn: // Save
                    self.itemModel?.save()
                    createNew()

                case .alertSecondButtonReturn: // Discard
                    self.itemModel?.cancel()
                    createNew()

                default: // Cancel
                    break // just do nothing
                }

            }
        } else {
            createNew()
        }
    }

    @objc
    private func createNewNote() {
        guard let window = view.window else { return }

        func createNew() {
            createNoteItemView()

            listModel?.clearSelection()
            itemModel?.createNew()
        }

        if isDirty {
            let alert = NSAlert.passwordManagerSaveChangesToLogin()
            alert.beginSheetModal(for: window) { response in

                switch response {
                case .alertFirstButtonReturn: // Save
                    self.itemModel?.save()
                    createNew()

                case .alertSecondButtonReturn: // Discard
                    self.itemModel?.cancel()
                    createNew()

                default: // Cancel
                    break // just do nothing
                }

            }
        } else {
            createNew()
        }
    }

}

extension PasswordManagementViewController: NSTextFieldDelegate {

    func controlTextDidChange(_ obj: Notification) {
        updateFilter()
    }

}

// swiftlint:enable file_length<|MERGE_RESOLUTION|>--- conflicted
+++ resolved
@@ -115,12 +115,8 @@
                                  selectItemMatchingDomain: String? = nil,
                                  clearWhenNoMatches: Bool = false,
                                  completion: (() -> Void)? = nil) {
-<<<<<<< HEAD
         let category = SecureVaultSorting.Category.allItems
         fetchSecureVaultItems(category: category) { [weak self] items in
-=======
-        fetchSecureVaultItems { [weak self] items in
->>>>>>> 9277cb66
             self?.listModel?.update(items: items)
             self?.searchField.stringValue = text
             self?.updateFilter()
