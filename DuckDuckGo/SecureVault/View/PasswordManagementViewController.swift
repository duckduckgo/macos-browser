--- conflicted
+++ resolved
@@ -986,17 +986,10 @@
 
     private func showEmptyState(category: SecureVaultSorting.Category) {
         switch category {
-<<<<<<< HEAD
-        case .allItems: showEmptyState(imageName: "LoginsEmpty", title: UserText.pmEmptyStateDefaultTitle, message: UserText.pmEmptyStateDefaultDescription, hideMessage: false, hideButton: false)
-        case .logins: showEmptyState(imageName: "LoginsEmpty", title: UserText.pmEmptyStateLoginsTitle, hideMessage: false, hideButton: false)
-        case .identities: showEmptyState(imageName: "IdentitiesEmpty", title: UserText.pmEmptyStateIdentitiesTitle)
-        case .cards: showEmptyState(imageName: "CreditCardsEmpty", title: UserText.pmEmptyStateCardsTitle)
-=======
-        case .allItems: showDefaultEmptyState()
-        case .logins: showEmptyState(image: .loginsEmpty, title: UserText.pmEmptyStateLoginsTitle)
-        case .identities: showEmptyState(image: .identitiesEmpty, title: UserText.pmEmptyStateIdentitiesTitle)
-        case .cards: showEmptyState(image: .creditCardsEmpty, title: UserText.pmEmptyStateCardsTitle)
->>>>>>> 240006e8
+        case .allItems: showEmptyState(imageName: .loginsEmpty, title: UserText.pmEmptyStateDefaultTitle, message: UserText.pmEmptyStateDefaultDescription, hideMessage: false, hideButton: false)
+        case .logins: showEmptyState(imageName: .loginsEmpty, title: UserText.pmEmptyStateLoginsTitle, hideMessage: false, hideButton: false)
+        case .identities: showEmptyState(imageName: .identitiesEmpty, title: UserText.pmEmptyStateIdentitiesTitle)
+        case .cards: showEmptyState(imageName: .creditCardsEmpty, title: UserText.pmEmptyStateCardsTitle)
         }
     }
 
@@ -1004,27 +997,9 @@
         emptyState.isHidden = true
     }
 
-<<<<<<< HEAD
     private func showEmptyState(imageName: String, title: String, message: String? = nil, hideMessage: Bool = true, hideButton: Bool = true) {
         emptyState.isHidden = false
         emptyStateImageView.image = NSImage(named: imageName)
-=======
-    private func showDefaultEmptyState() {
-        emptyState.isHidden = false
-        emptyStateMessage.isHidden = false
-        emptyStateButton.isHidden = false
-
-        emptyStateImageView.image = .loginsEmpty
-
-        emptyStateTitle.attributedStringValue = NSAttributedString.make(UserText.pmEmptyStateDefaultTitle, lineHeight: 1.14, kern: -0.23)
-        emptyStateMessage.attributedStringValue = NSAttributedString.make(UserText.pmEmptyStateDefaultDescription, lineHeight: 1.05, kern: -0.08)
-    }
-
-    private func showEmptyState(image: NSImage, title: String) {
-        emptyState.isHidden = false
-
-        emptyStateImageView.image = image
->>>>>>> 240006e8
         emptyStateTitle.attributedStringValue = NSAttributedString.make(title, lineHeight: 1.14, kern: -0.23)
         if let message {
             emptyStateMessage.attributedStringValue = NSAttributedString.make(message, lineHeight: 1.05, kern: -0.08)
