//
//  PasswordManagementViewController.swift
//
//  Copyright © 2021 DuckDuckGo. All rights reserved.
//
//  Licensed under the Apache License, Version 2.0 (the "License");
//  you may not use this file except in compliance with the License.
//  You may obtain a copy of the License at
//
//  http://www.apache.org/licenses/LICENSE-2.0
//
//  Unless required by applicable law or agreed to in writing, software
//  distributed under the License is distributed on an "AS IS" BASIS,
//  WITHOUT WARRANTIES OR CONDITIONS OF ANY KIND, either express or implied.
//  See the License for the specific language governing permissions and
//  limitations under the License.
//

import Foundation
import Combine
import Common
import DDGSync
import SwiftUI
import BrowserServicesKit
import SecureStorage

protocol PasswordManagementDelegate: AnyObject {

    /// May not be called on main thread.
    func shouldClosePasswordManagementViewController(_: PasswordManagementViewController)

}

// swiftlint:disable:next type_body_length
final class PasswordManagementViewController: NSViewController {

    static func create() -> Self {
        let storyboard = NSStoryboard(name: "PasswordManager", bundle: nil)
        // swiftlint:disable force_cast
        let controller: Self = storyboard.instantiateController(withIdentifier: "PasswordManagement") as! Self
        controller.loadView()
        // swiftlint:enable force_cast
        return controller
    }

    weak var delegate: PasswordManagementDelegate?

    @IBOutlet var listContainer: NSView!
    @IBOutlet var itemContainer: NSView!
    @IBOutlet var addVaultItemButton: NSButton!
    @IBOutlet var moreButton: NSButton!
    @IBOutlet var searchField: NSTextField!
    @IBOutlet var divider: NSView!
    @IBOutlet var emptyState: NSView!
    @IBOutlet var emptyStateImageView: NSImageView!
    @IBOutlet var emptyStateTitle: NSTextField!
    @IBOutlet var emptyStateMessage: NSTextField!
    @IBOutlet var emptyStateButton: NSButton!
    @IBOutlet weak var exportLoginItem: NSMenuItem!
    @IBOutlet var lockScreen: NSView!
    @IBOutlet var lockScreenIconImageView: NSImageView! {
        didSet {
            if DeviceAuthenticator.deviceSupportsBiometrics {
                lockScreenIconImageView.image = NSImage(named: "LoginsLockTouchID")
            } else {
                lockScreenIconImageView.image = NSImage(named: "LoginsLockPassword")
            }
        }
    }

    @IBOutlet var lockScreenDurationLabel: NSTextField!
    @IBOutlet var lockScreenOpenInPreferencesTextView: NSTextView! {
        didSet {
            lockScreenOpenInPreferencesTextView.delegate = self

            let linkAttributes: [NSAttributedString.Key: Any] = [
                .foregroundColor: NSColor(named: "LinkBlueColor")!,
                .cursor: NSCursor.pointingHand
            ]

            lockScreenOpenInPreferencesTextView.linkTextAttributes = linkAttributes

            let string = NSMutableAttributedString(string: UserText.pmLockScreenPreferencesLabel + " ")
            let linkString = NSMutableAttributedString(string: UserText.pmLockScreenPreferencesLink, attributes: [
                .link: URL.preferencePane(.autofill)
            ])

            let paragraphStyle = NSMutableParagraphStyle()
            paragraphStyle.alignment = .center

            string.append(linkString)
            string.addAttributes([
                .cursor: NSCursor.arrow,
                .paragraphStyle: paragraphStyle,
                .font: NSFont.systemFont(ofSize: 13, weight: .regular),
                .foregroundColor: NSColor(named: "BlackWhite60")!
            ], range: NSRange(location: 0, length: string.length))

            lockScreenOpenInPreferencesTextView.textStorage?.setAttributedString(string)
        }
    }

    var emptyStateCancellable: AnyCancellable?
    var editingCancellable: AnyCancellable?
    var appearanceCancellable: AnyCancellable?
    var reloadDataAfterSyncCancellable: AnyCancellable?

    var domain: String?
    var isEditing = false
    var isDirty = false {
        didSet {
            listModel?.canChangeCategory = !isDirty
        }
    }

    var listModel: PasswordManagementItemListModel? {
        didSet {
            emptyStateCancellable?.cancel()
            emptyStateCancellable = nil

            emptyStateCancellable = listModel?.$emptyState.dropFirst().sink(receiveValue: { [weak self] newEmptyState in
                self?.updateEmptyState(state: newEmptyState)
            })
        }
    }

    var listView: NSView?

    var itemModel: PasswordManagementItemModel? {
        didSet {
            editingCancellable?.cancel()
            editingCancellable = nil

            editingCancellable = itemModel?.isEditingPublisher.sink(receiveValue: { [weak self] isEditing in
                guard let self = self else { return }

                self.isEditing = isEditing
                self.divider.isHidden = isEditing
                self.updateEmptyState(state: self.listModel?.emptyState)

                self.searchField.isEditable = !isEditing
            })
        }
    }

    var secureVault: (any AutofillSecureVault)? {
        try? AutofillSecureVaultFactory.makeVault(errorReporter: SecureVaultErrorReporter.shared)
    }

    private let passwordManagerCoordinator: PasswordManagerCoordinating = PasswordManagerCoordinator.shared

    override func viewDidLoad() {
        super.viewDidLoad()
        createListView()
        createLoginItemView()

        appearanceCancellable = view.subscribeForAppApperanceUpdates()
        reloadDataAfterSyncCancellable = bindSyncDidFinish()

        emptyStateTitle.attributedStringValue = NSAttributedString.make(emptyStateTitle.stringValue, lineHeight: 1.14, kern: -0.23)
        emptyStateMessage.attributedStringValue = NSAttributedString.make(emptyStateMessage.stringValue, lineHeight: 1.05, kern: -0.08)

        addVaultItemButton.toolTip = UserText.addItemTooltip
        moreButton.toolTip = UserText.moreOptionsTooltip

        addVaultItemButton.sendAction(on: .leftMouseDown)
        moreButton.sendAction(on: .leftMouseDown)

        exportLoginItem.title = UserText.exportLogins

        NotificationCenter.default.addObserver(forName: .deviceBecameLocked, object: nil, queue: .main) { [weak self] _ in
            self?.displayLockScreen()
        }

        NotificationCenter.default.addObserver(forName: .dataImportComplete, object: nil, queue: .main) { [weak self] _ in
            self?.refreshData()
        }
    }

    private func bindSyncDidFinish() -> AnyCancellable? {
        (NSApp.delegate as? AppDelegate)?.syncDataProviders?.credentialsAdapter.syncDidCompletePublisher
            .receive(on: DispatchQueue.main)
            .sink { [weak self] in
                self?.refreshData()
            }
    }

    private func toggleLockScreen(hidden: Bool) {
        if hidden {
            hideLockScreen()
            requestSync()
        } else {
            displayLockScreen()
        }
    }

    private func displayLockScreen() {
        lockScreen.isHidden = false
        searchField.isEnabled = false
        addVaultItemButton.isEnabled = false

        view.window?.makeFirstResponder(nil)
    }

    private func hideLockScreen() {
        lockScreen.isHidden = true
        searchField.isEnabled = true
        addVaultItemButton.isEnabled = true
    }

    override func viewWillAppear() {
        super.viewWillAppear()

        lockScreenDurationLabel.stringValue = UserText.pmLockScreenDuration(duration: AutofillPreferences().autoLockThreshold.title)

        if let listView = self.listView {
            listView.frame = listContainer.bounds
            listContainer.addSubview(listView)
        }
    }

    override func viewDidAppear() {
        super.viewDidAppear()

        if !isDirty {
            itemModel?.clearSecureVaultModel()
        }

        // Only select the matching item directly if macOS 11 is available, as 10.15 doesn't support scrolling directly to a given
        // item in SwiftUI. On 10.15, show the matching item by filtering the search bar automatically instead.
        if #available(macOS 11.0, *) {
            refetchWithText("", selectItemMatchingDomain: domain, clearWhenNoMatches: true)
        } else {
            refetchWithText(isDirty ? "" : domain ?? "", clearWhenNoMatches: true)
        }

        promptForAuthenticationIfNecessary()
    }

    override func viewDidDisappear() {
        super.viewDidDisappear()
        listView?.removeFromSuperview()
    }

    private func promptForAuthenticationIfNecessary() {
        let authenticator = DeviceAuthenticator.shared

        toggleLockScreen(hidden: !authenticator.requiresAuthentication)

        authenticator.authenticateUser(reason: .unlockLogins) { authenticationResult in
            self.toggleLockScreen(hidden: authenticationResult.authenticated)
        }
    }

    @IBAction func onNewClicked(_ sender: NSButton) {
        let menu = createNewSecureVaultItemMenu()
        let location = NSPoint(x: sender.frame.origin.x, y: sender.frame.origin.y - (sender.frame.height / 2) + 6)

        menu.popUp(positioning: nil, at: location, in: sender.superview)
    }

    @IBAction func moreButtonAction(_ sender: NSButton) {
        let location = NSPoint(x: sender.frame.origin.x, y: sender.frame.origin.y - (sender.frame.height / 2) + 6)
        sender.menu?.popUp(positioning: nil, at: location, in: sender.superview)
    }

    @IBAction func openAutofillPreferences(_ sender: Any) {
        WindowControllersManager.shared.showPreferencesTab(withSelectedPane: .autofill)
        self.dismiss()
    }

    @IBAction func openImportBrowserDataWindow(_ sender: Any?) {
        self.dismiss()
        NSApp.sendAction(#selector(openImportBrowserDataWindow(_:)), to: nil, from: sender)
    }

    @IBAction func openExportLogins(_ sender: Any) {
        self.dismiss()
        NSApp.sendAction(#selector(AppDelegate.openExportLogins(_:)), to: nil, from: sender)
    }

    @IBAction func onImportClicked(_ sender: NSButton) {
        self.dismiss()
        DataImportViewController.show()
    }

    @IBAction func deviceAuthenticationRequested(_ sender: NSButton) {
        promptForAuthenticationIfNecessary()
    }

    @IBAction func toggleLock(_ sender: Any) {
        if DeviceAuthenticator.shared.requiresAuthentication {
            promptForAuthenticationIfNecessary()
        } else {
            DeviceAuthenticator.shared.lock()
        }
    }

    private func refetchWithText(_ text: String,
                                 selectItemMatchingDomain: String? = nil,
                                 clearWhenNoMatches: Bool = false,
                                 completion: (() -> Void)? = nil) {
        let category = SecureVaultSorting.Category.allItems
        fetchSecureVaultItems(category: category) { [weak self] items in
            self?.listModel?.update(items: items)
            self?.searchField.stringValue = text
            self?.updateFilter()

            if clearWhenNoMatches && self?.listModel?.displayedItems.isEmpty == true {
                self?.searchField.stringValue = ""
                self?.updateFilter()
            } else if self?.isDirty == false {
                if let selectItemMatchingDomain = selectItemMatchingDomain {
                    self?.listModel?.selectLoginWithDomainOrFirst(domain: selectItemMatchingDomain)
                } else if let selectedItem = self?.listModel?.selected {
                    self?.listModel?.select(item: selectedItem)
                } else {
                    self?.listModel?.selectFirst()
                }
            }

            completion?()
        }
    }

    func postChange() {
        NotificationCenter.default.post(name: .PasswordManagerChanged, object: isDirty)
    }

    func clear() {
        self.listModel?.clear()
        self.itemModel?.clearSecureVaultModel()
    }

    func select(category: SecureVaultSorting.Category?) {
        guard let category = category else {
            return
        }

        if let descriptor = self.listModel?.sortDescriptor {
            self.listModel?.sortDescriptor = .init(category: category, parameter: descriptor.parameter, order: descriptor.order)
        } else {
            self.listModel?.sortDescriptor = .init(category: category, parameter: .title, order: .ascending)
        }
    }

    private func syncModelsOnCredentials(_ credentials: SecureVaultModels.WebsiteCredentials, select: Bool = false) {
        self.itemModel?.setSecureVaultModel(credentials)
        self.listModel?.update(item: SecureVaultItem.account(credentials.account))

        if select {
            self.listModel?.selected(item: SecureVaultItem.account(credentials.account))
        }
    }

    private func syncModelsOnIdentity(_ identity: SecureVaultModels.Identity, select: Bool = false) {
        self.itemModel?.setSecureVaultModel(identity)
        self.listModel?.update(item: SecureVaultItem.identity(identity))

        if select {
            self.listModel?.selected(item: SecureVaultItem.identity(identity))
        }
    }

    private func syncModelsOnNote(_ note: SecureVaultModels.Note, select: Bool = false) {
        self.itemModel?.setSecureVaultModel(note)
        self.listModel?.update(item: SecureVaultItem.note(note))

        if select {
            self.listModel?.selected(item: SecureVaultItem.note(note))
        }
    }

    private func syncModelsOnCreditCard(_ card: SecureVaultModels.CreditCard, select: Bool = false) {
        self.itemModel?.setSecureVaultModel(card)
        self.listModel?.update(item: SecureVaultItem.card(card))

        if select {
            self.listModel?.selected(item: SecureVaultItem.card(card))
        }
    }

    private func createLoginItemView() {
        let itemModel = PasswordManagementLoginModel(onSaveRequested: { [weak self] credentials in
            self?.doSaveCredentials(credentials)
        }, onDeleteRequested: { [weak self] credentials in
            self?.promptToDelete(credentials: credentials)
        })

        self.itemModel = itemModel

        let view = NSHostingView(rootView: PasswordManagementLoginItemView().environmentObject(itemModel))
        replaceItemContainerChildView(with: view)
    }

    private func createIdentityItemView() {
        let itemModel = PasswordManagementIdentityModel(onDirtyChanged: { [weak self] isDirty in
            self?.isDirty = isDirty
            self?.postChange()
        }, onSaveRequested: { [weak self] note in
            self?.doSaveIdentity(note)
        }, onDeleteRequested: { [weak self] identity in
            self?.promptToDelete(identity: identity)
        })

        self.itemModel = itemModel

        let view = NSHostingView(rootView: PasswordManagementIdentityItemView().environmentObject(itemModel))
        replaceItemContainerChildView(with: view)
    }

    private func createNoteItemView() {
        let itemModel = PasswordManagementNoteModel(onDirtyChanged: { [weak self] isDirty in
            self?.isDirty = isDirty
            self?.postChange()
        }, onSaveRequested: { [weak self] note in
            self?.doSaveNote(note)
        }, onDeleteRequested: { [weak self] note in
            self?.promptToDelete(note: note)
        })

        self.itemModel = itemModel

        let view = NSHostingView(rootView: PasswordManagementNoteItemView().environmentObject(itemModel))
        replaceItemContainerChildView(with: view)
    }

    private func createCreditCardItemView() {
        let itemModel = PasswordManagementCreditCardModel(onDirtyChanged: { [weak self] isDirty in
            self?.isDirty = isDirty
            self?.postChange()
        }, onSaveRequested: { [weak self] card in
            self?.doSaveCreditCard(card)
        }, onDeleteRequested: { [weak self] card in
            self?.promptToDelete(card: card)
        })

        self.itemModel = itemModel

        let view = NSHostingView(rootView: PasswordManagementCreditCardItemView().environmentObject(itemModel))
        replaceItemContainerChildView(with: view)
    }

    private func clearSelectedItem() {
        itemContainer.subviews.forEach {
            $0.removeFromSuperview()
        }
    }

    private func replaceItemContainerChildView(with view: NSView) {
        emptyState.isHidden = true
        clearSelectedItem()

        view.frame = itemContainer.bounds
        view.wantsLayer = true
        view.layer?.masksToBounds = false

        itemContainer.addSubview(view)
        itemContainer.wantsLayer = true
        itemContainer.layer?.masksToBounds = false
    }

    private func doSaveCredentials(_ credentials: SecureVaultModels.WebsiteCredentials) {
        let isNew = credentials.account.id == nil

        func showDuplicateAlert() {
            if let window = view.window {
                NSAlert.passwordManagerDuplicateLogin().beginSheetModal(for: window)
            }
        }

        do {
            if try secureVault?.hasAccountFor(username: credentials.account.username, domain: credentials.account.domain) == true && isNew {
                showDuplicateAlert()
                return
            }
            guard let id = try secureVault?.storeWebsiteCredentials(credentials),
                  let savedCredentials = try secureVault?.websiteCredentialsFor(accountId: id) else {
                return
            }

            itemModel?.cancel()
            if isNew {
                refetchWithText(searchField.stringValue) { [weak self] in
                    self?.syncModelsOnCredentials(savedCredentials, select: true)
                }
            } else {
                syncModelsOnCredentials(savedCredentials)
            }
            postChange()
            requestSync()

        } catch {
<<<<<<< HEAD
            if case SecureVaultError.duplicateRecord = error {
                showDuplicateAlert()
            } else {
                Pixel.fire(.debug(event: .secureVaultError, error: error))
=======
            if let window = view.window, case SecureStorageError.duplicateRecord = error {
                NSAlert.passwordManagerDuplicateLogin().beginSheetModal(for: window)
>>>>>>> f055f140
            }
        }
    }

    private func doSaveIdentity(_ identity: SecureVaultModels.Identity) {
        let isNew = identity.id == nil

        do {
            guard let storedIdentityID = try secureVault?.storeIdentity(identity),
                  let storedIdentity = try secureVault?.identityFor(id: storedIdentityID) else { return }

            itemModel?.cancel()
            if isNew {
                refetchWithText(searchField.stringValue) { [weak self] in
                    self?.syncModelsOnIdentity(storedIdentity, select: true)
                }
            } else {
                syncModelsOnIdentity(storedIdentity)
            }
            postChange()

        } catch {
            Pixel.fire(.debug(event: .secureVaultError, error: error))
        }
    }

    private func doSaveNote(_ note: SecureVaultModels.Note) {
        let isNew = note.id == nil

        do {
            guard let storedNoteID = try secureVault?.storeNote(note),
                  let storedNote = try secureVault?.noteFor(id: storedNoteID) else { return }

            itemModel?.cancel()
            if isNew {
                refetchWithText(searchField.stringValue) { [weak self] in
                    self?.syncModelsOnNote(storedNote, select: true)
                }
            } else {
                syncModelsOnNote(storedNote)
            }
            postChange()

        } catch {
            // Which errors can occur when saving notes?
        }
    }

    private func doSaveCreditCard(_ card: SecureVaultModels.CreditCard) {
        let isNew = card.id == nil

        do {
            guard let storedCardID = try secureVault?.storeCreditCard(card),
                  let storedCard = try secureVault?.creditCardFor(id: storedCardID) else { return }

            itemModel?.cancel()
            if isNew {
                refetchWithText(searchField.stringValue) { [weak self] in
                    self?.syncModelsOnCreditCard(storedCard, select: true)
                }
            } else {
                syncModelsOnCreditCard(storedCard)
            }
            postChange()

        } catch {
            Pixel.fire(.debug(event: .secureVaultError, error: error))
        }
    }

    private func promptToDelete(credentials: SecureVaultModels.WebsiteCredentials) {
        guard let window = self.view.window,
              let stringId = credentials.account.id,
              let id = Int64(stringId) else { return }

        let alert = NSAlert.passwordManagerConfirmDeleteLogin()
        alert.beginSheetModal(for: window) { response in

            switch response {
            case .alertFirstButtonReturn:
                do {
                    try self.secureVault?.deleteWebsiteCredentialsFor(accountId: id)
                    self.requestSync()
                    self.refreshData()
                } catch {
                    Pixel.fire(.debug(event: .secureVaultError, error: error))
                }

            default:
                break // cancel, do nothing
            }

        }
    }

    private func promptToDelete(identity: SecureVaultModels.Identity) {
        guard let window = self.view.window,
              let id = identity.id else { return }

        let alert = NSAlert.passwordManagerConfirmDeleteIdentity()
        alert.beginSheetModal(for: window) { response in

            switch response {
            case .alertFirstButtonReturn:
                do {
                    try self.secureVault?.deleteIdentityFor(identityId: id)
                    self.refreshData()
                } catch {
                    Pixel.fire(.debug(event: .secureVaultError, error: error))
                }

            default:
                break // cancel, do nothing
            }

        }
    }

    private func promptToDelete(note: SecureVaultModels.Note) {
        guard let window = self.view.window,
              let id = note.id else { return }

        let alert = NSAlert.passwordManagerConfirmDeleteNote()
        alert.beginSheetModal(for: window) { response in

            switch response {
            case .alertFirstButtonReturn:
                try? self.secureVault?.deleteNoteFor(noteId: id)
                self.refreshData()

            default:
                break // cancel, do nothing
            }

        }
    }

    private func promptToDelete(card: SecureVaultModels.CreditCard) {
        guard let window = self.view.window,
              let id = card.id else { return }

        let alert = NSAlert.passwordManagerConfirmDeleteCard()
        alert.beginSheetModal(for: window) { response in

            switch response {
            case .alertFirstButtonReturn:
                do {
                    try self.secureVault?.deleteCreditCardFor(cardId: id)
                    self.refreshData()
                } catch {
                    Pixel.fire(.debug(event: .secureVaultError, error: error))
                }

            default:
                break // cancel, do nothing
            }

        }
    }

    private func refreshData() {
        self.itemModel?.clearSecureVaultModel()
        self.refetchWithText(self.searchField.stringValue)
        self.postChange()
    }

    var passwordManagerSelectionCancellable: AnyCancellable?

    // swiftlint:disable function_body_length
    private func createListView() {
        let listModel = PasswordManagementItemListModel(passwordManagerCoordinator: self.passwordManagerCoordinator) { [weak self] previousValue, newValue in
            guard let newValue = newValue,
                  let id = newValue.secureVaultID,
                  let window = self?.view.window else {
                self?.itemModel = nil
                self?.clearSelectedItem()

                return
            }

            func loadNewItemWithID() {
                do {
                    switch newValue {
                    case .account:
                        guard let credentials = try self?.secureVault?.websiteCredentialsFor(accountId: id) else { return }
                        self?.createLoginItemView()
                        self?.syncModelsOnCredentials(credentials)
                    case .card:
                        guard let card = try self?.secureVault?.creditCardFor(id: id) else { return }
                        self?.createCreditCardItemView()
                        self?.syncModelsOnCreditCard(card)
                    case .identity:
                        guard let identity = try self?.secureVault?.identityFor(id: id) else { return }
                        self?.createIdentityItemView()
                        self?.syncModelsOnIdentity(identity)
                    case .note:
                        guard let note = try self?.secureVault?.noteFor(id: id) else { return }
                        self?.createNoteItemView()
                        self?.syncModelsOnNote(note)
                    }
                } catch {
                    Pixel.fire(.debug(event: .secureVaultError, error: error))
                }
            }

            if self?.isDirty == true {
                let alert = NSAlert.passwordManagerSaveChangesToLogin()
                alert.beginSheetModal(for: window) { response in

                    switch response {
                    case .alertFirstButtonReturn: // Save
                        self?.itemModel?.save()
                        loadNewItemWithID()

                    case .alertSecondButtonReturn: // Discard
                        self?.itemModel?.cancel()
                        loadNewItemWithID()

                    default: // Cancel
                        if let previousValue = previousValue {
                            self?.listModel?.select(item: previousValue, notify: false)
                        }
                    }

                }
            } else {
                loadNewItemWithID()
            }
        }

        self.listModel = listModel
        self.listView = NSHostingView(rootView: PasswordManagementItemListView().environmentObject(listModel))

        passwordManagerSelectionCancellable = listModel.$externalPasswordManagerSelected
            .receive(on: DispatchQueue.main)
            .removeDuplicates()
            .sink { [weak self] value in
                if value {
                    self?.displayExternalPasswordManagerView()
                }
            }
    }

    private func displayExternalPasswordManagerView() {
        let passwordManagerView = PasswordManagementBitwardenItemView(manager: PasswordManagerCoordinator.shared) { [weak self] in
            self?.dismiss()
        }

        let view = NSHostingView(rootView: passwordManagerView)
        replaceItemContainerChildView(with: view)
    }

    // swiftlint:enable function_body_length

    private func createNewSecureVaultItemMenu() -> NSMenu {
        let menu = NSMenu()

        func createMenuItem(title: String, action: Selector, imageName: String) -> NSMenuItem {
            let item = NSMenuItem(title: title, action: action, target: self, keyEquivalent: "")
            item.image = NSImage(named: imageName)

            return item
        }

        menu.items = [
            createMenuItem(title: UserText.pmNewCard, action: #selector(createNewCreditCard), imageName: "CreditCardGlyph"),
            createMenuItem(title: UserText.pmNewLogin, action: #selector(createNewLogin), imageName: "LoginGlyph"),
            createMenuItem(title: UserText.pmNewIdentity, action: #selector(createNewIdentity), imageName: "IdentityGlyph")
        ]

        return menu
    }

    private func updateFilter() {
        let text = searchField.stringValue.trimmingWhitespace()
        listModel?.filter = text
    }

    private func fetchSecureVaultItems(category: SecureVaultSorting.Category = .allItems, completion: @escaping ([SecureVaultItem]) -> Void) {
        DispatchQueue.global(qos: .userInitiated).async {
            var items: [SecureVaultItem] = []

            do {
                switch category {
                case .allItems:
                    let accounts = try self.secureVault?.accounts() ?? []
                    let cards = try self.secureVault?.creditCards() ?? []
                    let notes = try self.secureVault?.notes() ?? []
                    let identities = try self.secureVault?.identities() ?? []

                    items = accounts.map(SecureVaultItem.account) +
                        cards.map(SecureVaultItem.card) +
                        notes.map(SecureVaultItem.note) +
                        identities.map(SecureVaultItem.identity)
                case .logins:
                    let accounts = try self.secureVault?.accounts() ?? []
                    items = accounts.map(SecureVaultItem.account)
                case .identities:
                    let identities = try self.secureVault?.identities() ?? []
                    items = identities.map(SecureVaultItem.identity)
                case .cards:
                    let cards = try self.secureVault?.creditCards() ?? []
                    items = cards.map(SecureVaultItem.card)
                }
            } catch {
                Pixel.fire(.debug(event: .secureVaultError, error: error))
            }


            DispatchQueue.main.async {
                self.emptyState.isHidden = !items.isEmpty
                completion(items)
            }
        }
    }

    @objc
    private func createNewCreditCard() {
        guard let window = view.window else { return }

        func createNew() {
            createCreditCardItemView()

            listModel?.clearSelection()
            itemModel?.createNew()
        }

        if isDirty {
            let alert = NSAlert.passwordManagerSaveChangesToLogin()
            alert.beginSheetModal(for: window) { response in

                switch response {
                case .alertFirstButtonReturn: // Save
                    self.itemModel?.save()
                    createNew()

                case .alertSecondButtonReturn: // Discard
                    self.itemModel?.cancel()
                    createNew()

                default: // Cancel
                    break // just do nothing
                }

            }
        } else {
            createNew()
        }
    }

    @objc
    private func createNewLogin() {
        guard let window = view.window else { return }

        func createNew() {
            createLoginItemView()

            listModel?.clearSelection()
            itemModel?.createNew()
        }

        if isDirty {
            let alert = NSAlert.passwordManagerSaveChangesToLogin()
            alert.beginSheetModal(for: window) { response in

                switch response {
                case .alertFirstButtonReturn: // Save
                    self.itemModel?.save()
                    createNew()

                case .alertSecondButtonReturn: // Discard
                    self.itemModel?.cancel()
                    createNew()

                default: // Cancel
                    break // just do nothing
                }

            }
        } else {
            createNew()
        }
    }

    @objc
    private func createNewIdentity() {
        guard let window = view.window else { return }

        func createNew() {
            createIdentityItemView()

            listModel?.clearSelection()
            itemModel?.createNew()
        }

        if isDirty {
            let alert = NSAlert.passwordManagerSaveChangesToLogin()
            alert.beginSheetModal(for: window) { response in

                switch response {
                case .alertFirstButtonReturn: // Save
                    self.itemModel?.save()
                    createNew()

                case .alertSecondButtonReturn: // Discard
                    self.itemModel?.cancel()
                    createNew()

                default: // Cancel
                    break // just do nothing
                }

            }
        } else {
            createNew()
        }
    }

    // MARK: - Empty State

    private func updateEmptyState(state: PasswordManagementItemListModel.EmptyState?) {
        guard let listModel = listModel else {
            return
        }

        if isEditing || state == nil || state == PasswordManagementItemListModel.EmptyState.none {
            hideEmptyState()
        } else {
            showEmptyState(category: listModel.sortDescriptor.category)
        }
    }

    private func showEmptyState(category: SecureVaultSorting.Category) {
        switch category {
        case .allItems: showDefaultEmptyState()
        case .logins: showEmptyState(imageName: "LoginsEmpty", title: UserText.pmEmptyStateLoginsTitle)
        case .identities: showEmptyState(imageName: "IdentitiesEmpty", title: UserText.pmEmptyStateIdentitiesTitle)
        case .cards: showEmptyState(imageName: "CreditCardsEmpty", title: UserText.pmEmptyStateCardsTitle)
        }
    }

    private func hideEmptyState() {
        emptyState.isHidden = true
    }

    private func showDefaultEmptyState() {
        emptyState.isHidden = false
        emptyStateMessage.isHidden = false
        emptyStateButton.isHidden = false

        emptyStateImageView.image = NSImage(named: "LoginsEmpty")

        emptyStateTitle.attributedStringValue = NSAttributedString.make(UserText.pmEmptyStateDefaultTitle, lineHeight: 1.14, kern: -0.23)
        emptyStateMessage.attributedStringValue = NSAttributedString.make(UserText.pmEmptyStateDefaultDescription, lineHeight: 1.05, kern: -0.08)
    }

    private func showEmptyState(imageName: String, title: String) {
        emptyState.isHidden = false

        emptyStateImageView.image = NSImage(named: imageName)
        emptyStateTitle.attributedStringValue = NSAttributedString.make(title, lineHeight: 1.14, kern: -0.23)
        emptyStateMessage.isHidden = true
        emptyStateButton.isHidden = true
    }

    private func requestSync() {
        guard let syncService = (NSApp.delegate as? AppDelegate)?.syncService else {
            return
        }
        os_log(.debug, log: OSLog.sync, "Requesting sync if enabled")
        syncService.scheduler.requestSyncImmediately()
    }

}

extension PasswordManagementViewController: NSMenuDelegate {

    func menuNeedsUpdate(_ menu: NSMenu) {
        if let lockItem = menu.items.first(where: { $0.action == #selector(toggleLock(_:)) }) {
            let authenticator = DeviceAuthenticator.shared
            if authenticator.shouldAutoLockLogins {
                lockItem.isHidden = false
                lockItem.title = authenticator.requiresAuthentication ? UserText.passwordManagementUnlock : UserText.passwordManagementLock
            } else {
                lockItem.isHidden = true
            }
        }
    }

}

extension PasswordManagementViewController: NSTextFieldDelegate {

    func controlTextDidChange(_ obj: Notification) {
        updateFilter()
    }

}

extension PasswordManagementViewController: NSTextViewDelegate {

    func textView(_ textView: NSTextView, clickedOnLink link: Any, at charIndex: Int) -> Bool {
        if let link = link as? URL, let pane = PreferencePaneIdentifier(url: link) {
            WindowControllersManager.shared.showPreferencesTab(withSelectedPane: pane)
            self.dismiss()
        }

        return true
    }

    func textView(_ textView: NSTextView,
                  willChangeSelectionFromCharacterRange oldSelectedCharRange: NSRange,
                  toCharacterRange newSelectedCharRange: NSRange) -> NSRange {
        return NSRange(location: 0, length: 0)
    }

}<|MERGE_RESOLUTION|>--- conflicted
+++ resolved
@@ -491,15 +491,10 @@
             requestSync()
 
         } catch {
-<<<<<<< HEAD
-            if case SecureVaultError.duplicateRecord = error {
+            if case SecureStorageError.duplicateRecord = error {
                 showDuplicateAlert()
             } else {
                 Pixel.fire(.debug(event: .secureVaultError, error: error))
-=======
-            if let window = view.window, case SecureStorageError.duplicateRecord = error {
-                NSAlert.passwordManagerDuplicateLogin().beginSheetModal(for: window)
->>>>>>> f055f140
             }
         }
     }
