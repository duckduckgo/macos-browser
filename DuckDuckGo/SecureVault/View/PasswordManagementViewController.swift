--- conflicted
+++ resolved
@@ -105,18 +105,14 @@
         menu.popUp(positioning: nil, at: location, in: sender.superview)
     }
 
-<<<<<<< HEAD
+    @IBAction func onImportClicked(_ sender: NSButton) {
+        DataImportViewController.show()
+    }
+
     private func refetchWithText(_ text: String,
                                  selectItemMatchingDomain: String? = nil,
                                  clearWhenNoMatches: Bool = false,
                                  completion: (() -> Void)? = nil) {
-=======
-    @IBAction func onImportClicked(_ sender: NSButton) {
-        DataImportViewController.show()
-    }
-
-    private func refetchWithText(_ text: String, clearWhenNoMatches: Bool = false, completion: (() -> Void)? = nil) {
->>>>>>> 1675e320
         fetchSecureVaultItems { [weak self] items in
             self?.listModel?.update(items: items)
             self?.searchField.stringValue = text
