//
//  DependencyInjection.swift
//
//  Copyright © 2022 DuckDuckGo. All rights reserved.
//
//  Licensed under the Apache License, Version 2.0 (the "License");
//  you may not use this file except in compliance with the License.
//  You may obtain a copy of the License at
//
//  http://www.apache.org/licenses/LICENSE-2.0
//
//  Unless required by applicable law or agreed to in writing, software
//  distributed under the License is distributed on an "AS IS" BASIS,
//  WITHOUT WARRANTIES OR CONDITIONS OF ANY KIND, either express or implied.
//  See the License for the specific language governing permissions and
//  limitations under the License.
//

import os
import Foundation

typealias Injected = DependencyInjection.Injected
struct DependencyInjection {

    enum Testability {
        case appOnly
        case testable
    }

    @propertyWrapper
    struct Injected<Value> {
        private var _wrappedValue: Value?

        /// Used for struct and static variables
        var wrappedValue: Value {
            // swiftlint:disable:next implicit_getter
            get {
                if let value = _wrappedValue {
                    return value
                }
                if let none = (Value.self as? AnyOptionalType)?.none as? Value {
#if DEBUG
                    if !AppDelegate.isRunningTests {
                        os_log("Optional dependency %s not provided, this may indicate a bug",
                               log: .default, type: .debug, "\(Value.self)")
                    }
#endif
                    return none
                }

                fatalError("\(Value.self) dependency not provided by the time of the first use")
            }
            // -> getting here right before the DependencyInjection.register(&Client.key, value: value) is called
            _modify {
#if DEBUG
                if _wrappedValue != nil && !AppDelegate.isRunningTests {
                    assertionFailure("\(Value.self) dependency value is already set")
                }
#endif

                // result type is non-optional but the actual value is nullable
                // the trick is to modify the value in place so the Copy Construcor isn‘t called
                // and hope for caller‘s good intentions not to unwrap the old value
                let nonOptionalPtr = withUnsafeMutableBytes(of: &_wrappedValue) { ptr in
                    return ptr.baseAddress!.assumingMemoryBound(to: Value.self)
                }
                // now passing control to DependencyInjection.register(&Client.key, value: value)
                yield &nonOptionalPtr.pointee

#if DEBUG
                // now we got back from DependencyInjection.register(&Client.key, value: value)
                // and it‘s the only place to check if the call was performed correctly:
                // by using DependencyInjection.register and not directly assigning the value
                assert(DependencyInjection.isRegisteringDependency, "Don‘t set depencencies directly, " +
                       "use `DependencyInjection.register(&Client.key, value: value)` instead")
                DependencyInjection.isRegisteringDependency = false
#endif
            }
        }

        /// Used for class instance variables
        static subscript<Client: AnyObject>(_enclosingInstance object: Client,
                                            wrapped wrappedKeyPath: KeyPath<Client, Value>,
                                            storage storageKeyPath: ReferenceWritableKeyPath<Client, Injected<Value>>) -> Value {
            get {
                // we either get initialised with @Injected(default: value)
                if let value = object[keyPath: storageKeyPath]._wrappedValue {
                    assert(DependencyInjection.store[wrappedKeyPath] == nil,
                           "\(Client.self).\(Value.self) dependecy has been set twice!")
                    return value
                }

                // or by using DependencyInjection.register(\\Client.key, value: value)
                if let value = store[wrappedKeyPath] as? Value {
                    return value
                }

                if let none = (Value.self as? AnyOptionalType)?.none as? Value {
#if DEBUG
                    if !AppDelegate.isRunningTests {
                        os_log("Optional dependency %s not provided, this may indicate a bug",
                               log: .default, type: .debug, "\(Client.self).\(Value.self)")
                    }
#endif
                    return none
                }

                fatalError("\(Client.self).\(Value.self) dependency not provided by the time of the first use. " +
                           "Provide dependency value using `DependencyInjection.register(\\\(Client.self).key, value: value)`")
            }
            set {
                fatalError("Don‘t set depencencies directly, " +
                           "use `DependencyInjection.register(\\\(Client.self).key, value: value)` instead")
            }
        }

        init(wrappedValue getDefault: @autoclosure () -> Value, _ testability: Testability = .appOnly) {
            if AppDelegate.isRunningTests, case .appOnly = testability {
                os_log("Ignoring %s dependency default value", log: .default, type: .debug, "\(Value.self)")
                return
            }

            self._wrappedValue = getDefault()
        }

        init(default getDefault: @autoclosure () -> Value, _ testability: Testability = .appOnly) {
            self.init(wrappedValue: getDefault(), testability)
        }

        init() {}

    }

#if DEBUG
    private static var isRegisteringDependency = false
    private static var resetInjectedValues: (() -> Void)?
#endif

    private static var store = [AnyKeyPath: Any]()
    private init() {}

    static func register<Client, Value>(_ keyPath: KeyPath<Client, Value>, value: @autoclosure () -> Value, _ testability: Testability = .appOnly) {
#if DEBUG
        dispatchPrecondition(condition: .onQueue(.main))
        if AppDelegate.isRunningTests, case .appOnly = testability {
            os_log("Skipping %s dependency registration", log: .default, type: .debug, "\(Client.self).\(Value.self)")
            return
        }
#endif

        assert(store[keyPath] == nil, "\(Client.self).\(Value.self) dependency is already registered")
        store[keyPath] = value()
    }

    static func register<Value>(_ dependency: UnsafeMutablePointer<Value> /* a.k.a. inout Value */,
                                value: @autoclosure () -> Value,
                                _ testability: Testability = .appOnly) {
#if DEBUG
        dispatchPrecondition(condition: .onQueue(.main))

        // setting flag to privent direct `Struct.staticDependency = value` setting
        isRegisteringDependency = true

        if AppDelegate.isRunningTests, case .appOnly = testability {
            os_log("Skipping %s dependency registration", log: .default, type: .debug, "\(Value.self)")
            return
        }
#endif

        // we get here after retreiving the initial value from `yield &ptr` in Injected.wrappedValue._modify
        // the initial value can be nil although the result type is not
        // by this nullable pointer casting we allow the value to be nullable and so rollbackable
<<<<<<< HEAD
        let wrappedPtr = withUnsafeMutableBytes(of: &dependency) { ptr in
            ptr.baseAddress!.assumingMemoryBound(to: Optional<Value>.self)
        }
        let initialValue = wrappedPtr.pointee
=======
        assert(MemoryLayout<Value>.size == MemoryLayout<Value?>.size)
        assert(MemoryLayout<Value>.stride == MemoryLayout<Value?>.stride)
        let optionalPtr = dependency.withMemoryRebound(to: Value?.self, capacity: 1) { $0 }

#if DEBUG
        let initialValue = optionalPtr.pointee
>>>>>>> 40f75335
#endif
        optionalPtr.pointee = value()

#if DEBUG
        if AppDelegate.isRunningTests {
            // rollback to default value in XCTestCase.tearDown
            resetInjectedValues = { [next=resetInjectedValues] in
                optionalPtr.pointee = initialValue
                next?() ?? {
                    self.resetInjectedValues = nil
                }()
            }
        }
#endif
    }

#if DEBUG
    static func reset() {
        store = [:]
        resetInjectedValues?()
    }
#endif

}<|MERGE_RESOLUTION|>--- conflicted
+++ resolved
@@ -170,19 +170,12 @@
         // we get here after retreiving the initial value from `yield &ptr` in Injected.wrappedValue._modify
         // the initial value can be nil although the result type is not
         // by this nullable pointer casting we allow the value to be nullable and so rollbackable
-<<<<<<< HEAD
-        let wrappedPtr = withUnsafeMutableBytes(of: &dependency) { ptr in
-            ptr.baseAddress!.assumingMemoryBound(to: Optional<Value>.self)
-        }
-        let initialValue = wrappedPtr.pointee
-=======
         assert(MemoryLayout<Value>.size == MemoryLayout<Value?>.size)
         assert(MemoryLayout<Value>.stride == MemoryLayout<Value?>.stride)
         let optionalPtr = dependency.withMemoryRebound(to: Value?.self, capacity: 1) { $0 }
 
 #if DEBUG
         let initialValue = optionalPtr.pointee
->>>>>>> 40f75335
 #endif
         optionalPtr.pointee = value()
 
