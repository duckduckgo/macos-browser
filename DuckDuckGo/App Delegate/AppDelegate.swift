//
//  AppDelegate.swift
//
//  Copyright © 2020 DuckDuckGo. All rights reserved.
//
//  Licensed under the Apache License, Version 2.0 (the "License");
//  you may not use this file except in compliance with the License.
//  You may obtain a copy of the License at
//
//  http://www.apache.org/licenses/LICENSE-2.0
//
//  Unless required by applicable law or agreed to in writing, software
//  distributed under the License is distributed on an "AS IS" BASIS,
//  WITHOUT WARRANTIES OR CONDITIONS OF ANY KIND, either express or implied.
//  See the License for the specific language governing permissions and
//  limitations under the License.
//

import Cocoa
import Combine
import os.log
import BrowserServicesKit
import Persistence
<<<<<<< HEAD
import Configuration
import Networking
=======
import Bookmarks
>>>>>>> 4d301597

@NSApplicationMain
final class AppDelegate: NSObject, NSApplicationDelegate {

#if DEBUG
    static var isRunningTests: Bool = ProcessInfo.processInfo.environment["XCTestConfigurationFilePath"] != nil
#else
    static var isRunningTests: Bool { false }
#endif

#if DEBUG
    let disableCVDisplayLinkLogs: Void = {
        // Disable CVDisplayLink logs
        CFPreferencesSetValue("cv_note" as CFString,
                              0 as CFPropertyList,
                              "com.apple.corevideo" as CFString,
                              kCFPreferencesCurrentUser,
                              kCFPreferencesAnyHost)
        CFPreferencesSynchronize("com.apple.corevideo" as CFString, kCFPreferencesCurrentUser, kCFPreferencesAnyHost)
    }()
#endif

    let urlEventHandler = URLEventHandler()

    private let keyStore = EncryptionKeyStore()
    private var fileStore: FileStore!

    private(set) var stateRestorationManager: AppStateRestorationManager!
    private var grammarFeaturesManager = GrammarFeaturesManager()
    private let crashReporter = CrashReporter()
    private(set) var internalUserDecider: InternalUserDeciding!
    private var appIconChanger: AppIconChanger!

#if !APPSTORE
    var updateController: UpdateController!
#endif

    var appUsageActivityMonitor: AppUsageActivityMonitor?

    // swiftlint:disable:next function_body_length
    func applicationWillFinishLaunching(_ notification: Notification) {
        APIRequest.Headers.setUserAgent(UserAgent.duckDuckGoUserAgent())
        Configuration.setURLProvider(AppConfigurationURLProvider())

        if !Self.isRunningTests {
#if DEBUG
            Pixel.setUp(dryRun: true)
#else
            Pixel.setUp()
#endif

            Database.shared.loadStore { _, error in
                guard let error = error else { return }

                switch error {
                case CoreDataDatabase.Error.containerLocationCouldNotBePrepared(let underlyingError):
                    Pixel.fire(.debug(event: .dbContainerInitializationError, error: underlyingError))
                default:
                    Pixel.fire(.debug(event: .dbInitializationError, error: error))
                }

                // Give Pixel a chance to be sent, but not too long
                Thread.sleep(forTimeInterval: 1)
                fatalError("Could not load DB: \(error.localizedDescription)")
            }

            BookmarkDatabase.shared.db.loadStore { context, error in
                guard let context = context else {
                    if let error = error {
                        Pixel.fire(.debug(event: .bookmarksCouldNotLoadDatabase, error: error))
                    } else {
                        Pixel.fire(.debug(event: .bookmarksCouldNotLoadDatabase))
                    }

                    Thread.sleep(forTimeInterval: 1)
                    fatalError("Could not create Bookmarks database stack: \(error?.localizedDescription ?? "err")")
                }

                let legacyDB = Database.shared.makeContext(concurrencyType: .privateQueueConcurrencyType)
                legacyDB.performAndWait {
                    LegacyBookmarksStoreMigration.setupAndMigrate(from: legacyDB,
                                                                  to: context)
                }
            }
        }

#if DEBUG
        func mock<T>(_ className: String) -> T {
            ((NSClassFromString(className) as? NSObject.Type)!.init() as? T)!
        }
        AppPrivacyFeatures.shared = AppDelegate.isRunningTests
            // runtime mock-replacement for Unit Tests, to be redone when we‘ll be doing Dependency Injection
            ? AppPrivacyFeatures(contentBlocking: mock("ContentBlockingMock"), httpsUpgradeStore: mock("HTTPSUpgradeStoreMock"))
            : AppPrivacyFeatures(contentBlocking: AppContentBlocking(), httpsUpgradeStore: AppHTTPSUpgradeStore())
#else
        AppPrivacyFeatures.shared = AppPrivacyFeatures(contentBlocking: AppContentBlocking(),
                                                       httpsUpgradeStore: AppHTTPSUpgradeStore())
#endif

        do {
            let encryptionKey = Self.isRunningTests ? nil : try keyStore.readKey()
            fileStore = EncryptedFileStore(encryptionKey: encryptionKey)
        } catch {
            os_log("App Encryption Key could not be read: %s", "\(error)")
            fileStore = EncryptedFileStore()
        }
        stateRestorationManager = AppStateRestorationManager(fileStore: fileStore)

        let internalUserDeciderStore = InternalUserDeciderStore(fileStore: fileStore)
        internalUserDecider = InternalUserDecider(store: internalUserDeciderStore)

#if !APPSTORE
        updateController = UpdateController(internalUserDecider: internalUserDecider)
        stateRestorationManager.subscribeToAutomaticAppRelaunching(using: updateController.willRelaunchAppPublisher)
#endif

        appIconChanger = AppIconChanger(internalUserDecider: internalUserDecider)
    }

    func applicationDidFinishLaunching(_ notification: Notification) {
        guard !Self.isRunningTests else { return }

        HistoryCoordinator.shared.loadHistory()
        PrivacyFeatures.httpsUpgrade.loadDataAsync()
        LocalBookmarkManager.shared.loadBookmarks()
        FaviconManager.shared.loadFavicons()
        ConfigurationManager.shared.start()
        _ = DownloadListCoordinator.shared
        _ = RecentlyClosedCoordinator.shared

        AtbAndVariantCleanup.cleanup()
        DefaultVariantManager().assignVariantIfNeeded { _ in
            // MARK: perform first time launch logic here
        }

        stateRestorationManager.applicationDidFinishLaunching()

        BWManager.shared.initCommunication()

        if WindowsManager.windows.isEmpty {
            WindowsManager.openNewWindow(lazyLoadTabs: true)
        }

        grammarFeaturesManager.manage()

        applyPreferredTheme()

        appUsageActivityMonitor = AppUsageActivityMonitor(delegate: self)

        crashReporter.checkForNewReports()

        urlEventHandler.applicationDidFinishLaunching()

        subscribeToEmailProtectionStatusNotifications()

        UserDefaultsWrapper<Any>.clearRemovedKeys()
    }

    func applicationShouldTerminate(_ sender: NSApplication) -> NSApplication.TerminateReply {
        if !FileDownloadManager.shared.downloads.isEmpty {
            let alert = NSAlert.activeDownloadsTerminationAlert(for: FileDownloadManager.shared.downloads)
            if alert.runModal() == .cancel {
                return .terminateCancel
            }
            FileDownloadManager.shared.cancelAll(waitUntilDone: true)
            DownloadListCoordinator.shared.sync()
        }
        stateRestorationManager?.applicationWillTerminate()

        return .terminateNow
    }

    func applicationShouldHandleReopen(_ sender: NSApplication, hasVisibleWindows flag: Bool) -> Bool {
        if WindowControllersManager.shared.mainWindowControllers.isEmpty {
            WindowsManager.openNewWindow()
            return true
        }
        return true
    }

    func applicationDockMenu(_ sender: NSApplication) -> NSMenu? {
        return ApplicationDockMenu()
    }

    func application(_ sender: NSApplication, openFiles files: [String]) {
        urlEventHandler.handleFiles(files)
    }

    private func applyPreferredTheme() {
        let appearancePreferences = AppearancePreferences()
        appearancePreferences.updateUserInterfaceStyle()
    }

    private func subscribeToEmailProtectionStatusNotifications() {
        NotificationCenter.default.addObserver(self,
                                               selector: #selector(emailDidSignInNotification(_:)),
                                               name: .emailDidSignIn,
                                               object: nil)
        NotificationCenter.default.addObserver(self,
                                               selector: #selector(emailDidSignOutNotification(_:)),
                                               name: .emailDidSignOut,
                                               object: nil)
    }

    @objc private func emailDidSignInNotification(_ notification: Notification) {
        Pixel.fire(.emailEnabled)
    }

    @objc private func emailDidSignOutNotification(_ notification: Notification) {
        Pixel.fire(.emailDisabled)
    }

}

extension AppDelegate: AppUsageActivityMonitorDelegate {

    func countOpenWindowsAndTabs() -> [Int] {
        return WindowControllersManager.shared.mainWindowControllers
            .map { $0.mainViewController.tabCollectionViewModel.tabCollection.tabs.count }
    }

    func activeUsageTimeHasReachedThreshold(avgTabCount: Double) {
        // This is temporarily unused while we determine whether it required to determine an active user count.
    }

}<|MERGE_RESOLUTION|>--- conflicted
+++ resolved
@@ -21,12 +21,9 @@
 import os.log
 import BrowserServicesKit
 import Persistence
-<<<<<<< HEAD
 import Configuration
 import Networking
-=======
 import Bookmarks
->>>>>>> 4d301597
 
 @NSApplicationMain
 final class AppDelegate: NSObject, NSApplicationDelegate {
