--- conflicted
+++ resolved
@@ -15,51 +15,48 @@
           "stringUnit" : {
             "state" : "new",
             "value" : "DuckDuckGo"
-<<<<<<< HEAD
-=======
-          }
-        },
-        "es" : {
-          "stringUnit" : {
-            "state" : "translated",
-            "value" : "DuckDuckGo"
-          }
-        },
-        "fr" : {
-          "stringUnit" : {
-            "state" : "translated",
-            "value" : "DuckDuckGo"
-          }
-        },
-        "it" : {
-          "stringUnit" : {
-            "state" : "translated",
-            "value" : "DuckDuckGo"
-          }
-        },
-        "nl" : {
-          "stringUnit" : {
-            "state" : "translated",
-            "value" : "DuckDuckGo"
-          }
-        },
-        "pl" : {
-          "stringUnit" : {
-            "state" : "translated",
-            "value" : "DuckDuckGo"
-          }
-        },
-        "pt" : {
-          "stringUnit" : {
-            "state" : "translated",
-            "value" : "DuckDuckGo"
-          }
-        },
-        "ru" : {
-          "stringUnit" : {
-            "state" : "translated",
-            "value" : "DuckDuckGo"
->>>>>>> cd5a4982
+          }
+        },
+        "es" : {
+          "stringUnit" : {
+            "state" : "translated",
+            "value" : "DuckDuckGo"
+          }
+        },
+        "fr" : {
+          "stringUnit" : {
+            "state" : "translated",
+            "value" : "DuckDuckGo"
+          }
+        },
+        "it" : {
+          "stringUnit" : {
+            "state" : "translated",
+            "value" : "DuckDuckGo"
+          }
+        },
+        "nl" : {
+          "stringUnit" : {
+            "state" : "translated",
+            "value" : "DuckDuckGo"
+          }
+        },
+        "pl" : {
+          "stringUnit" : {
+            "state" : "translated",
+            "value" : "DuckDuckGo"
+          }
+        },
+        "pt" : {
+          "stringUnit" : {
+            "state" : "translated",
+            "value" : "DuckDuckGo"
+          }
+        },
+        "ru" : {
+          "stringUnit" : {
+            "state" : "translated",
+            "value" : "DuckDuckGo"
           }
         }
       }
