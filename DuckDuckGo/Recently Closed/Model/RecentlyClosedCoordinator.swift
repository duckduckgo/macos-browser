--- conflicted
+++ resolved
@@ -164,14 +164,9 @@
 
         } else {
             // There is no window available, create a new one
-<<<<<<< HEAD
-            let tab = Tab(content: recentlyClosedTab.tabContent, shouldLoadInBackground: true)
+            let tab = Tab(content: recentlyClosedTab.tabContent, shouldLoadInBackground: true, shouldLoadFromCache: true)
             //TODO!
             WindowsManager.openNewWindow(with: tab, isDisposable: false)
-=======
-            let tab = Tab(content: recentlyClosedTab.tabContent, shouldLoadInBackground: true, shouldLoadFromCache: true)
-            WindowsManager.openNewWindow(with: tab)
->>>>>>> 8849a650
             return
         }
 
@@ -183,12 +178,8 @@
         var lastKeyMainWindowController = WindowControllersManager.shared.lastKeyMainWindowController
         if lastKeyMainWindowController == nil {
             // Create a new window if none exists
-<<<<<<< HEAD
             //TODO!
-            WindowsManager.openNewWindow(with: Tab(content: .homePage, shouldLoadInBackground: true), isDisposable: false)
-=======
-            WindowsManager.openNewWindow(with: Tab(content: .homePage, shouldLoadInBackground: true, shouldLoadFromCache: true))
->>>>>>> 8849a650
+            WindowsManager.openNewWindow(with: Tab(content: .homePage, shouldLoadInBackground: true, shouldLoadFromCache: true), isDisposable: false)
             lastKeyMainWindowController = WindowControllersManager.shared.lastKeyMainWindowController
         }
 
