//
//  RecentlyClosedCoordinator.swift
//
//  Copyright © 2022 DuckDuckGo. All rights reserved.
//
//  Licensed under the Apache License, Version 2.0 (the "License");
//  you may not use this file except in compliance with the License.
//  You may obtain a copy of the License at
//
//  http://www.apache.org/licenses/LICENSE-2.0
//
//  Unless required by applicable law or agreed to in writing, software
//  distributed under the License is distributed on an "AS IS" BASIS,
//  WITHOUT WARRANTIES OR CONDITIONS OF ANY KIND, either express or implied.
//  See the License for the specific language governing permissions and
//  limitations under the License.
//

import Foundation
import Combine
import os.log

protocol RecentlyClosedCoordinating: AnyObject {

    var cache: [RecentlyClosedCacheItem] { get }

    func reopenItem(_ cacheItem: RecentlyClosedCacheItem?)
    func burnCache(domains: Set<String>?)

}

final class RecentlyClosedCoordinator: RecentlyClosedCoordinating {

    static let shared = RecentlyClosedCoordinator(windowControllerManager: WindowControllersManager.shared)

    var windowControllerManager: WindowControllersManagerProtocol

    init(windowControllerManager: WindowControllersManagerProtocol) {
        self.windowControllerManager = windowControllerManager

        guard !AppDelegate.isRunningTests else {
            return
        }
        subscribeToWindowControllersManager()
    }

    var canReopenRecentlyClosedTab: Bool {
        return !cache.isEmpty
    }

    // MARK: - Subscriptions

    private var mainVCDidRegisterCancellable: AnyCancellable?
    private var mainVCDidUnregisterCancellable: AnyCancellable?
    private var cancellables = Set<AnyCancellable>()

    private func subscribeToWindowControllersManager() {
        subscribeToPinnedTabCollection(of: windowControllerManager.pinnedTabsManager)

        mainVCDidRegisterCancellable = windowControllerManager.didRegisterWindowController
            .sink(receiveValue: { [weak self] mainWindowController in
                self?.subscribeToTabCollection(of: mainWindowController)
            })
        mainVCDidUnregisterCancellable = windowControllerManager.didUnregisterWindowController
            .sink(receiveValue: { [weak self] mainWindowController in
                self?.cacheWindowContent(mainWindowController: mainWindowController)
            })
    }

    private func subscribeToPinnedTabCollection(of pinnedTabsManager: PinnedTabsManager) {
        let tabCollection = pinnedTabsManager.tabCollection
        tabCollection.didRemoveTabPublisher
            .sink { [weak self, weak tabCollection] (tab, index) in
                guard let tabCollection = tabCollection else {
                    return
                }
                self?.cacheTabContent(tab, of: tabCollection, at: .pinned(index))
            }
            .store(in: &cancellables)
    }

    private func subscribeToTabCollection(of mainWindowController: MainWindowController) {
        let tabCollection = mainWindowController.mainViewController.tabCollectionViewModel.tabCollection
        tabCollection.didRemoveTabPublisher
            .sink { [weak self, weak tabCollection] (tab, index) in
                guard let tabCollection = tabCollection else {
                    return
                }
                self?.cacheTabContent(tab, of: tabCollection, at: .unpinned(index))
            }
            .store(in: &cancellables)
    }

    // MARK: - Cache

    private(set) var cache = [RecentlyClosedCacheItem]()

    private func cacheTabContent(_ tab: Tab, of tabCollection: TabCollection, at tabIndex: TabIndex) {
        guard !tab.isContentEmpty else {
            // Don't cache empty tabs
            return
        }

        let cacheItem = RecentlyClosedTab(tab: tab, originalTabCollection: tabCollection, tabIndex: tabIndex)
        cache.append(cacheItem)
    }

    private func cacheWindowContent(mainWindowController: MainWindowController) {
        let tabCollection = mainWindowController.mainViewController.tabCollectionViewModel.tabCollection
        guard let first = tabCollection.tabs.first,
              (!first.isContentEmpty || tabCollection.tabs.count > 1) else {
            // Don't cache empty window
            return
        }

        let tabCacheItems = tabCollection.tabs.enumerated().map {
            RecentlyClosedTab(tab: $0.element, originalTabCollection: tabCollection, tabIndex: .unpinned($0.offset))
        }
        let droppingPoint = mainWindowController.window?.frame.origin
        let contentSize = mainWindowController.window?.frame.size
        let cacheItem = RecentlyClosedWindow(tabs: tabCacheItems, droppingPoint: droppingPoint, contentSize: contentSize)
        cache.append(cacheItem)
    }

    func reopenItem(_ cacheItem: RecentlyClosedCacheItem? = nil) {
        guard let cacheItem = cacheItem ?? cache.last else {
            assertionFailure("Can't reopen since the cache is empty")
            return
        }

        switch cacheItem {
        case let recentlyClosedTab as RecentlyClosedTab:
            reopenTab(recentlyClosedTab)
        case let recentlyClosedWindow as RecentlyClosedWindow:
            reopenWindow(recentlyClosedWindow)
        default:
            assertionFailure("Unknown type")
        }
    }

    private func reopenTab(_ recentlyClosedTab: RecentlyClosedTab) {
        defer {
            cache.removeAll(where: { $0 === recentlyClosedTab })
        }

        guard recentlyClosedTab.index.isUnpinnedTab else {
            reopenPinnedTab(recentlyClosedTab)
            return
        }

        let tabCollectionViewModel: TabCollectionViewModel
        let tabIndex: Int
        if let originalTabCollection = recentlyClosedTab.originalTabCollection,
           let lastKeyMainWindowController = WindowControllersManager.shared.lastKeyMainWindowController,
           originalTabCollection == lastKeyMainWindowController.mainViewController.tabCollectionViewModel.tabCollection {
            // Original window still exists and it is key
            tabCollectionViewModel = lastKeyMainWindowController.mainViewController.tabCollectionViewModel
            tabIndex = min(recentlyClosedTab.index.item, tabCollectionViewModel.tabCollection.tabs.count)

        } else if let lastKeyMainWindowController = WindowControllersManager.shared.lastKeyMainWindowController {
            // Original window is closed, reopen the tab in the current window
            tabCollectionViewModel = lastKeyMainWindowController.mainViewController.tabCollectionViewModel
            tabIndex = tabCollectionViewModel.tabCollection.tabs.count

        } else {
            // There is no window available, create a new one
            let tab = Tab(content: recentlyClosedTab.tabContent, shouldLoadInBackground: true)
            WindowsManager.openNewWindow(with: tab)
            return
        }

<<<<<<< HEAD
        let tab = Tab(content: recentlyClosedTab.tabContent)
=======
        let tab = Tab(content: recentlyClosedTab.tabContent, shouldLoadInBackground: true)
>>>>>>> 144bfc3f
        tabCollectionViewModel.insert(tab, at: .unpinned(tabIndex), selected: true)
    }

    private func reopenPinnedTab(_ recentlyClosedTab: RecentlyClosedTab) {
        var lastKeyMainWindowController = WindowControllersManager.shared.lastKeyMainWindowController
        if lastKeyMainWindowController == nil {
            // Create a new window if none exists
            WindowsManager.openNewWindow(with: Tab(content: .homePage, shouldLoadInBackground: true))
            lastKeyMainWindowController = WindowControllersManager.shared.lastKeyMainWindowController
        }

        guard let tabCollectionViewModel = lastKeyMainWindowController?.mainViewController.tabCollectionViewModel else {
            return
        }

        let tab = Tab(content: recentlyClosedTab.tabContent, shouldLoadInBackground: true)
        let tabIndex = min(recentlyClosedTab.index.item, windowControllerManager.pinnedTabsManager.tabCollection.tabs.count)

        tabCollectionViewModel.insert(tab, at: .pinned(tabIndex), selected: true)
    }

    private func reopenWindow(_ recentlyClosedWindow: RecentlyClosedWindow) {
        let tabCollection = TabCollection()
        recentlyClosedWindow.tabs.forEach { recentlyClosedTab in
            let tab = Tab(content: recentlyClosedTab.tabContent, title: recentlyClosedTab.title, favicon: recentlyClosedTab.favicon, shouldLoadInBackground: false)
            tabCollection.append(tab: tab)
        }
        WindowsManager.openNewWindow(with: tabCollection,
                                     droppingPoint: recentlyClosedWindow.droppingPoint,
                                     contentSize: recentlyClosedWindow.contentSize)
        cache.removeAll(where: { $0 === recentlyClosedWindow })
    }

    func burnCache(domains: Set<String>? = nil) {
        if let domains = domains {
            cache.removeAll { (cacheItem) in
                switch cacheItem {
                case let tab as RecentlyClosedTab:
                    return tab.contentContainsDomains(domains)
                case let window as RecentlyClosedWindow:
                    window.tabs.removeAll(where: { tab in
                        tab.contentContainsDomains(domains)
                    })
                    if window.tabs.isEmpty { return true }
                default:
                    assertionFailure("Unknown type")
                }

                return false
            }
        } else {
            cache.removeAll()
        }
    }

}

private extension RecentlyClosedTab {

    convenience init (tab: Tab, originalTabCollection: TabCollection, tabIndex: TabIndex) {
        self.init(tabContent: tab.content,
                  favicon: tab.favicon,
                  title: tab.title,
                  originalTabCollection: originalTabCollection,
                  index: tabIndex)
    }

    func contentContainsDomains(_ domains: Set<String>) -> Bool {
        if let host = tabContent.url?.host, domains.contains(host) {
            return true
        } else {
            return false
        }
    }

}

private extension Tab {

    var isContentEmpty: Bool {
        content == .none || content == .homePage
    }

}<|MERGE_RESOLUTION|>--- conflicted
+++ resolved
@@ -169,11 +169,7 @@
             return
         }
 
-<<<<<<< HEAD
-        let tab = Tab(content: recentlyClosedTab.tabContent)
-=======
         let tab = Tab(content: recentlyClosedTab.tabContent, shouldLoadInBackground: true)
->>>>>>> 144bfc3f
         tabCollectionViewModel.insert(tab, at: .unpinned(tabIndex), selected: true)
     }
 
