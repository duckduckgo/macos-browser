//
//  HomePageRecentlyVisitedModel.swift
//
//  Copyright © 2022 DuckDuckGo. All rights reserved.
//
//  Licensed under the Apache License, Version 2.0 (the "License");
//  you may not use this file except in compliance with the License.
//  You may obtain a copy of the License at
//
//  http://www.apache.org/licenses/LICENSE-2.0
//
//  Unless required by applicable law or agreed to in writing, software
//  distributed under the License is distributed on an "AS IS" BASIS,
//  WITHOUT WARRANTIES OR CONDITIONS OF ANY KIND, either express or implied.
//  See the License for the specific language governing permissions and
//  limitations under the License.
//

import Foundation
import SwiftUI

extension HomePage.Models {

final class RecentlyVisitedModel: ObservableObject {

    private static let relativeDateFormatter: RelativeDateTimeFormatter = {
        let f = RelativeDateTimeFormatter()
        f.unitsStyle = .abbreviated
        return f
    } ()

    private let fire: Fire

    @UserDefaultsWrapper(key: .homePageShowPagesOnHover, defaultValue: false)
    private static var showPagesOnHoverSetting: Bool

    @Published var numberOfTrackersBlocked = 0
    @Published var recentSites = [RecentlyVisitedSiteModel]()
    @Published var showPagesOnHover: Bool {
        didSet {
            Self.showPagesOnHoverSetting = showPagesOnHover
        }
    }

    let open: (URL) -> Void

    init(open: @escaping (URL) -> Void,
         fire: Fire = FireCoordinator.fireViewModel.fire) {
        self.open = open
        self.fire = fire
        showPagesOnHover = Self.showPagesOnHoverSetting
    }

    func refreshWithHistory(_ history: [HistoryEntry]) {
        var numberOfTrackersBlocked = 0

        var recentSites = [RecentlyVisitedSiteModel]()
        var sitesByDomain = [String: RecentlyVisitedSiteModel]()

        let aWeekAgo = Date.weekAgo

        history.filter { !$0.failedToLoad && $0.lastVisit > aWeekAgo }
            .sorted(by: { $0.lastVisit > $1.lastVisit })
            .forEach {

            numberOfTrackersBlocked += $0.numberOfTrackersBlocked
            guard let host = $0.url.host?.droppingWwwPrefix() else { return }

            var site = sitesByDomain[host]
            if site == nil, let newSite = RecentlyVisitedSiteModel(originalURL: $0.url) {
                sitesByDomain[host] = newSite
                recentSites.append(newSite)
                site = newSite
            }

            site?.addBlockedEntities($0.blockedTrackingEntities)
            site?.addPage(fromHistory: $0)
        }

        recentSites.forEach {
            $0.fixDisplayTitles()
            $0.fixEntities()
        }

        self.numberOfTrackersBlocked = numberOfTrackersBlocked
        self.recentSites = recentSites
    }

    func burn(_ site: RecentlyVisitedSiteModel) {
        fire.burnDomains(Set<String>([site.domain]))
        recentSites = recentSites.filter { $0.domain != site.domain }
        numberOfTrackersBlocked -= site.numberOfTrackersBlocked
    }

    func toggleFavoriteSite(_ site: RecentlyVisitedSiteModel, bookmarkManager: BookmarkManager = LocalBookmarkManager.shared) {
        guard let url = site.domain.url else { return }
        if let bookmark = bookmarkManager.getBookmark(for: url) {
            bookmark.isFavorite.toggle()
            bookmarkManager.update(bookmark: bookmark)
            site.isFavorite = bookmark.isFavorite
        } else {
            bookmarkManager.makeBookmark(for: url, title: site.domain.droppingWwwPrefix(), isFavorite: true)
            site.isFavorite = true
        }
    }

    func open(_ site: RecentlyVisitedSiteModel) {
<<<<<<< HEAD
        guard let url = site.url else { return }
=======
        guard site.isRealDomain, let url = site.url else { return }
>>>>>>> 5fd72eea
        self.open(url)
    }

    func relativeTime(_ date: Date) -> String {
        let interval = date.timeIntervalSinceNow
        if interval > -60 {
            return "Just now"
        }
        return Self.relativeDateFormatter.localizedString(fromTimeInterval: date.timeIntervalSinceNow)
    }

}

final class RecentlyVisitedPageModel: ObservableObject {

    let actualTitle: String?
    let url: URL
    let visited: Date

    @Published var displayTitle: String

    init(actualTitle: String?, url: URL, visited: Date) {
        self.actualTitle = actualTitle
        self.url = url
        self.visited = visited

        // This gets fixed in the parent model, when iterating over history items
        self.displayTitle = actualTitle ?? ""
    }

}

final class RecentlyVisitedSiteModel: ObservableObject {

    @UserDefaultsWrapper(key: .homePageShowPageTitles, defaultValue: false)
    private var showTitlesForPagesSetting: Bool

    let maxPageListSize = 10

    let domain: String
    
    var url: URL? {
        return baseURL ?? domain.url
    }
    
    private let baseURL: URL?

    @Published var isRealDomain: Bool = true
    @Published var isFavorite: Bool
    @Published var isFireproof: Bool
    @Published var blockedEntities = [String]()
    @Published var pages = [RecentlyVisitedPageModel]()
    @Published var numberOfTrackersBlocked = 0
    @Published var trackersFound = false

    // These are used by the burning animation
    @Published var isBurning = false
    @Published var isHidden = false

    init?(originalURL: URL,
          bookmarkManager: BookmarkManager = LocalBookmarkManager.shared,
          fireproofDomains: FireproofDomains = FireproofDomains.shared) {
        guard let domain = originalURL.host?.droppingWwwPrefix() else {
            return nil
        }
<<<<<<< HEAD
        
        self.domain = domain
=======

        if let privatePlayer = PrivatePlayer.shared.domainForRecentlyVisitedSite(with: originalURL) {
            self.domain = privatePlayer
            isRealDomain = false
        } else {
            self.domain = domain
        }
>>>>>>> 5fd72eea
        
        var components = URLComponents()
        components.scheme = originalURL.scheme
        components.host = originalURL.host
        self.baseURL = components.url

        if let url = domain.url {
            isFavorite = bookmarkManager.isUrlFavorited(url: url)
        } else {
            isFavorite = false
        }

        isFireproof = fireproofDomains.isFireproof(fireproofDomain: domain)
    }

    func addBlockedEntities(_ entities: Set<String>) {
        blockedEntities = [String](Set<String>(blockedEntities).union(entities))
    }

    func addPage(fromHistory entry: HistoryEntry, bookmarkManager: BookmarkManager = LocalBookmarkManager.shared) {
        numberOfTrackersBlocked += entry.numberOfTrackersBlocked

        if entry.trackersFound {
            trackersFound = true
        }

        // Skip root URLs and non-search DDG urls
        guard !entry.url.isRoot || (entry.url.isDuckDuckGo && !entry.url.isDuckDuckGoSearch) else { return  }

        // Max pages that should be shown is 10
        guard pages.count < maxPageListSize else { return }

        pages.append(RecentlyVisitedPageModel(actualTitle: entry.title, url: entry.url, visited: entry.lastVisit))
    }

    func fixDisplayTitles() {
        var searches = Set<String>()
        var urlsToRemove = [URL]()

        pages.forEach {

            if $0.url.isDuckDuckGoSearch {

                if searches.insert($0.url.searchQuery ?? "?").inserted {
                    $0.displayTitle = $0.url.searchQuery ?? "?"
                } else {
                    urlsToRemove.append($0.url)
                }

            } else if let displayTitle = PrivatePlayer.shared.title(for: $0) {

                $0.displayTitle = displayTitle

            } else if !showTitlesForPagesSetting {

                $0.displayTitle = $0.url.absoluteString
                    .dropping(prefix: "https://")
                    .dropping(prefix: "http://")
                    .dropping(prefix: $0.url.host ?? "")

            } else if $0.actualTitle?.isEmpty ?? true { // Blank titles

                $0.displayTitle = $0.url.path

            } else {

                $0.displayTitle = $0.actualTitle ?? $0.url.path

            }
        }

        pages = pages.filter { !urlsToRemove.contains($0.url) }
    }

    func fixEntities(_ contentBlocking: ContentBlocking = ContentBlocking.shared) {
        blockedEntities = blockedEntities.filter { !$0.isEmpty }.sorted(by: { l, r in
            contentBlocking.prevalenceForEntity(named: l) > contentBlocking.prevalenceForEntity(named: r)
        })
    }

    func entityImageName(_ entityName: String) -> String {
        return entityDisplayName(entityName).slugfiscated()
    }

    func entityDisplayName(_ entityName: String, _ contentBlocking: ContentBlocking = ContentBlocking.shared) -> String {
        return contentBlocking.displayNameForEntity(named: entityName)
    }

}

}

extension ContentBlocking {

    func prevalenceForEntity(named entityName: String) -> Double {
        return trackerDataManager.trackerData.entities[entityName]?.prevalence ?? 0.0
    }

    func displayNameForEntity(named entityName: String) -> String {
        return trackerDataManager.trackerData.entities[entityName]?.displayName ?? entityName
    }

}

extension String {

    static let tldSuffixes = (try? NSRegularExpression(pattern: "\\.[a-z]+$", options: []))!
    static let removeNonAlpha = (try? NSRegularExpression(pattern: "[^a-z0-9]", options: []))!

    func slugfiscated() -> String {
        let lower = NSMutableString(string: self.lowercased())
        Self.tldSuffixes.replaceMatches(in: lower, options: [], range: NSRange(location: 0, length: lower.length), withTemplate: "")
        Self.removeNonAlpha.replaceMatches(in: lower, options: [], range: NSRange(location: 0, length: lower.length), withTemplate: "")
        return lower as String
    }

}<|MERGE_RESOLUTION|>--- conflicted
+++ resolved
@@ -105,11 +105,7 @@
     }
 
     func open(_ site: RecentlyVisitedSiteModel) {
-<<<<<<< HEAD
-        guard let url = site.url else { return }
-=======
         guard site.isRealDomain, let url = site.url else { return }
->>>>>>> 5fd72eea
         self.open(url)
     }
 
@@ -175,10 +171,6 @@
         guard let domain = originalURL.host?.droppingWwwPrefix() else {
             return nil
         }
-<<<<<<< HEAD
-        
-        self.domain = domain
-=======
 
         if let privatePlayer = PrivatePlayer.shared.domainForRecentlyVisitedSite(with: originalURL) {
             self.domain = privatePlayer
@@ -186,7 +178,6 @@
         } else {
             self.domain = domain
         }
->>>>>>> 5fd72eea
         
         var components = URLComponents()
         components.scheme = originalURL.scheme
