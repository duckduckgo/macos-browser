//
//  HomePageFavoritesModel.swift
//
//  Copyright © 2022 DuckDuckGo. All rights reserved.
//
//  Licensed under the Apache License, Version 2.0 (the "License");
//  you may not use this file except in compliance with the License.
//  You may obtain a copy of the License at
//
//  http://www.apache.org/licenses/LICENSE-2.0
//
//  Unless required by applicable law or agreed to in writing, software
//  distributed under the License is distributed on an "AS IS" BASIS,
//  WITHOUT WARRANTIES OR CONDITIONS OF ANY KIND, either express or implied.
//  See the License for the specific language governing permissions and
//  limitations under the License.
//

import Foundation

extension HomePage.Models {

    enum FavoriteType: Equatable {

        case bookmark(Bookmark)
        case addButton
        case ghostButton

    }

    struct FavoriteModel: Identifiable, Equatable {

        let id: UUID
        let favoriteType: FavoriteType

    }

    final class FavoritesModel: ObservableObject {

        enum OpenTarget {

            case current, newTab, newWindow

        }

        @UserDefaultsWrapper(key: .homePageShowAllFavorites, defaultValue: true)
        private static var showAllFavoritesSetting: Bool

        @Published var showAllFavorites: Bool {
            didSet {
                Self.showAllFavoritesSetting = showAllFavorites
                updateVisibleModels()
            }
        }

        @Published var favorites: [Bookmark] = [] {
            didSet {
                var favorites = self.favorites.map { FavoriteModel(id: $0.id, favoriteType: .bookmark($0)) }
                favorites.append(.init(id: UUID(), favoriteType: .addButton))

                let lastRowCount = favorites.count % HomePage.favoritesPerRow
                let missing = lastRowCount > 0 ? HomePage.favoritesPerRow - lastRowCount : 0

                (0 ..< missing).forEach { _ in 
                    favorites.append(FavoriteModel(id: UUID(), favoriteType: .ghostButton))
                }

                models = favorites
            }
        }

        @Published var models: [FavoriteModel] = [] {
            didSet {
                updateVisibleModels()
            }
        }

        @Published private(set) var visibleModels: [FavoriteModel] = []

<<<<<<< HEAD
=======
        @available(macOS, obsoleted: 12.0, message: "Use visibleModels and LazyVGrid instead")
>>>>>>> f6b995c5
        @Published private(set) var rows: [[FavoriteModel]] = []

        let open: (Bookmark, OpenTarget) -> Void
        let removeFavorite: (Bookmark) -> Void
        let deleteBookmark: (Bookmark) -> Void
        let addEdit: (Bookmark?) -> Void
        let moveFavorite: (Bookmark, Int) -> Void

        init(open: @escaping (Bookmark, OpenTarget) -> Void,
             removeFavorite: @escaping (Bookmark) -> Void,
             deleteBookmark: @escaping (Bookmark) -> Void,
             addEdit: @escaping (Bookmark?) -> Void,
             moveFavorite: @escaping (Bookmark, Int) -> Void
        ) {

            self.showAllFavorites = Self.showAllFavoritesSetting
            self.open = open
            self.removeFavorite = removeFavorite
            self.deleteBookmark = deleteBookmark
            self.addEdit = addEdit
            self.moveFavorite = moveFavorite
        }

        func openInNewTab(_ bookmark: Bookmark) {
            open(bookmark, .newTab)
        }

        func openInNewWindow(_ bookmark: Bookmark) {
            open(bookmark, .newWindow)
        }

        func open(_ bookmark: Bookmark) {
            open(bookmark, .current)
        }

        func edit(_ bookmark: Bookmark) {
            addEdit(bookmark)
        }

        func addNew() {
            addEdit(nil)
        }

        private func updateVisibleModels() {
            if #available(macOS 12.0, *) {
                visibleModels = showAllFavorites ? models : Array(models.prefix(HomePage.favoritesRowCountWhenCollapsed * HomePage.favoritesPerRow))
            } else {
                rows = models.chunked(into: HomePage.favoritesPerRow)
            }
        }
    }
    
}<|MERGE_RESOLUTION|>--- conflicted
+++ resolved
@@ -77,10 +77,6 @@
 
         @Published private(set) var visibleModels: [FavoriteModel] = []
 
-<<<<<<< HEAD
-=======
-        @available(macOS, obsoleted: 12.0, message: "Use visibleModels and LazyVGrid instead")
->>>>>>> f6b995c5
         @Published private(set) var rows: [[FavoriteModel]] = []
 
         let open: (Bookmark, OpenTarget) -> Void
