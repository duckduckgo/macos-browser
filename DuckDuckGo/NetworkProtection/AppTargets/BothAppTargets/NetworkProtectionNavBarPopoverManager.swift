//
//  NetworkProtectionNavBarPopoverManager.swift
//
//  Copyright © 2023 DuckDuckGo. All rights reserved.
//
//  Licensed under the Apache License, Version 2.0 (the "License");
//  you may not use this file except in compliance with the License.
//  You may obtain a copy of the License at
//
//  http://www.apache.org/licenses/LICENSE-2.0
//
//  Unless required by applicable law or agreed to in writing, software
//  distributed under the License is distributed on an "AS IS" BASIS,
//  WITHOUT WARRANTIES OR CONDITIONS OF ANY KIND, either express or implied.
//  See the License for the specific language governing permissions and
//  limitations under the License.
//

import AppKit
import Combine
import Foundation
import LoginItems
import NetworkProtection
import NetworkProtectionIPC
import NetworkProtectionUI

#if NETWORK_PROTECTION
final class NetworkProtectionNavBarPopoverManager {
    private var networkProtectionPopover: NetworkProtectionPopover?
    let ipcClient: TunnelControllerIPCClient

    init(ipcClient: TunnelControllerIPCClient) {
        self.ipcClient = ipcClient
    }

    var isShown: Bool {
#if NETWORK_PROTECTION
        networkProtectionPopover?.isShown ?? false
#else
        return false
#endif
    }

    private func show(_ popover: NSPopover, positionedBelow view: NSView) {
        view.isHidden = false

        popover.show(positionedBelow: view.bounds.insetFromLineOfDeath(flipped: view.isFlipped), in: view)
    }

    func show(positionedBelow view: NSView, withDelegate delegate: NSPopoverDelegate) {

        let popover = networkProtectionPopover ?? {

            let controller = NetworkProtectionIPCTunnelController(ipcClient: ipcClient)

            let statusReporter = DefaultNetworkProtectionStatusReporter(
                statusObserver: ipcClient.connectionStatusObserver,
                serverInfoObserver: ipcClient.serverInfoObserver,
                connectionErrorObserver: ipcClient.connectionErrorObserver,
                connectivityIssuesObserver: ConnectivityIssueObserverThroughDistributedNotifications(),
                controllerErrorMessageObserver: ControllerErrorMesssageObserverThroughDistributedNotifications()
            )

            let onboardingStatusPublisher = UserDefaults.netP.networkProtectionOnboardingStatusPublisher
            _ = VPNSettings(defaults: .netP)
            let appLauncher = AppLauncher(appBundleURL: Bundle.main.bundleURL)

            let popover = NetworkProtectionPopover(controller: controller,
                                                   onboardingStatusPublisher: onboardingStatusPublisher,
                                                   statusReporter: statusReporter,
<<<<<<< HEAD
                                                   menuItems: {
=======
                                                   showLocationsAction: {
                await appLauncher.launchApp(withCommand: .showVPNLocations)
            }
) {
>>>>>>> ebcd93c8
                let menuItems = [
                    NetworkProtectionStatusView.Model.MenuItem(
                        name: UserText.networkProtectionNavBarStatusMenuVPNSettings, action: {
                            await appLauncher.launchApp(withCommand: .showSettings)
                        }),
                    NetworkProtectionStatusView.Model.MenuItem(
                        name: UserText.networkProtectionNavBarStatusViewShareFeedback,
                        action: {
                            await appLauncher.launchApp(withCommand: .shareFeedback)
                        })
                ]

                return menuItems
            }, agentLoginItem: LoginItem.vpnMenu)
            popover.delegate = delegate

            networkProtectionPopover = popover
            return popover
        }()

        show(popover, positionedBelow: view)
    }

    func toggle(positionedBelow view: NSView, withDelegate delegate: NSPopoverDelegate) {
        if let networkProtectionPopover, networkProtectionPopover.isShown {
            networkProtectionPopover.close()
        } else {
            let featureVisibility = DefaultNetworkProtectionVisibility()

            if featureVisibility.isNetworkProtectionVisible() {
                show(positionedBelow: view, withDelegate: delegate)
            } else {
                featureVisibility.disableForWaitlistUsers()
            }
        }
    }

    func close() {
        networkProtectionPopover?.close()
    }
}
#endif<|MERGE_RESOLUTION|>--- conflicted
+++ resolved
@@ -68,14 +68,10 @@
             let popover = NetworkProtectionPopover(controller: controller,
                                                    onboardingStatusPublisher: onboardingStatusPublisher,
                                                    statusReporter: statusReporter,
-<<<<<<< HEAD
-                                                   menuItems: {
-=======
                                                    showLocationsAction: {
                 await appLauncher.launchApp(withCommand: .showVPNLocations)
-            }
-) {
->>>>>>> ebcd93c8
+            },
+                                                   menuItems: {
                 let menuItems = [
                     NetworkProtectionStatusView.Model.MenuItem(
                         name: UserText.networkProtectionNavBarStatusMenuVPNSettings, action: {
@@ -89,7 +85,9 @@
                 ]
 
                 return menuItems
-            }, agentLoginItem: LoginItem.vpnMenu)
+            },
+                                                   agentLoginItem: LoginItem.vpnMenu
+            )
             popover.delegate = delegate
 
             networkProtectionPopover = popover
