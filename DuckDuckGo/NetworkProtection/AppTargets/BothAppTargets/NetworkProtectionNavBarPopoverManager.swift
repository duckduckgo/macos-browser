//
//  NetworkProtectionNavBarPopoverManager.swift
//
//  Copyright © 2023 DuckDuckGo. All rights reserved.
//
//  Licensed under the Apache License, Version 2.0 (the "License");
//  you may not use this file except in compliance with the License.
//  You may obtain a copy of the License at
//
//  http://www.apache.org/licenses/LICENSE-2.0
//
//  Unless required by applicable law or agreed to in writing, software
//  distributed under the License is distributed on an "AS IS" BASIS,
//  WITHOUT WARRANTIES OR CONDITIONS OF ANY KIND, either express or implied.
//  See the License for the specific language governing permissions and
//  limitations under the License.
//

import AppLauncher
import AppKit
import Combine
import Common
import Foundation
import LoginItems
import NetworkProtection
import NetworkProtectionIPC
import NetworkProtectionProxy
import NetworkProtectionUI
import os.log
import Subscription
import SwiftUI
import VPNAppLauncher
import BrowserServicesKit
import FeatureFlags

protocol NetworkProtectionIPCClient {
    var ipcStatusObserver: ConnectionStatusObserver { get }
    var ipcServerInfoObserver: ConnectionServerInfoObserver { get }
    var ipcConnectionErrorObserver: ConnectionErrorObserver { get }
    var ipcDataVolumeObserver: DataVolumeObserver { get }

    func start(completion: @escaping (Error?) -> Void)
    func stop(completion: @escaping (Error?) -> Void)
    func command(_ command: VPNCommand) async throws
}

extension VPNControllerXPCClient: NetworkProtectionIPCClient {
    public var ipcStatusObserver: any NetworkProtection.ConnectionStatusObserver { connectionStatusObserver }
    public var ipcServerInfoObserver: any NetworkProtection.ConnectionServerInfoObserver { serverInfoObserver }
    public var ipcConnectionErrorObserver: any NetworkProtection.ConnectionErrorObserver { connectionErrorObserver }
    public var ipcDataVolumeObserver: any NetworkProtection.DataVolumeObserver { dataVolumeObserver }
}

@MainActor
final class NetworkProtectionNavBarPopoverManager: NetPPopoverManager {
    private var networkProtectionPopover: NetworkProtectionPopover?
    let ipcClient: NetworkProtectionIPCClient
    let vpnUninstaller: VPNUninstalling
    private let vpnUIPresenting: VPNUIPresenting
    private let proxySettings: TransparentProxySettings

    @Published
    private var siteInfo: ActiveSiteInfo?
    private let activeSitePublisher: ActiveSiteInfoPublisher
    private let featureFlagger = NSApp.delegateTyped.featureFlagger
    private var cancellables = Set<AnyCancellable>()

    init(ipcClient: VPNControllerXPCClient,
         vpnUninstaller: VPNUninstalling,
         vpnUIPresenting: VPNUIPresenting,
         proxySettings: TransparentProxySettings = .init(defaults: .netP)) {

        self.ipcClient = ipcClient
        self.vpnUninstaller = vpnUninstaller
        self.vpnUIPresenting = vpnUIPresenting
        self.proxySettings = proxySettings

        let activeDomainPublisher = ActiveDomainPublisher(windowControllersManager: .shared)

        activeSitePublisher = ActiveSiteInfoPublisher(
            activeDomainPublisher: activeDomainPublisher.eraseToAnyPublisher(),
            proxySettings: proxySettings)

        subscribeToCurrentSitePublisher()
    }

    private func subscribeToCurrentSitePublisher() {
        activeSitePublisher
            .assign(to: \.siteInfo, onWeaklyHeld: self)
            .store(in: &cancellables)
    }

    var isShown: Bool {
        networkProtectionPopover?.isShown ?? false
    }

    @MainActor
    func manageExcludedApps() {
<<<<<<< HEAD
        WindowControllersManager.shared.showVPNAppExclusions()
=======
        vpnUIPresenting.showVPNAppExclusions()
>>>>>>> 9bb0049a
    }

    @MainActor
    func manageExcludedSites() {
<<<<<<< HEAD
        WindowControllersManager.shared.showVPNDomainExclusions()
=======
        vpnUIPresenting.showVPNDomainExclusions()
>>>>>>> 9bb0049a
    }

    private func statusViewSubmenu() -> [StatusBarMenu.MenuItem] {
        let appLauncher = AppLauncher(appBundleURL: Bundle.main.bundleURL)
<<<<<<< HEAD
        let proxySettings = TransparentProxySettings(defaults: .netP)
=======
>>>>>>> 9bb0049a
        let excludedAppsTitle = UserText.vpnStatusViewExcludedAppsMenuItemTitle(proxySettings.excludedApps.count)
        let excludedWebsitesTitle = UserText.vpnStatusViewExcludedDomainsMenuItemTitle(proxySettings.excludedDomains.count)

        var menuItems = [StatusBarMenu.MenuItem]()

        if UserDefaults.netP.networkProtectionOnboardingStatus == .completed {
            menuItems.append(
                .text(icon: Image(.settings16), title: UserText.vpnStatusViewVPNSettingsMenuItemTitle, action: {
                    try? await appLauncher.launchApp(withCommand: VPNAppLaunchCommand.showSettings)
                }))
        }

        menuItems.append(contentsOf: [
            .text(icon: Image(.window16), title: excludedAppsTitle, action: { [weak self] in
                self?.manageExcludedApps()
            }),
            .text(icon: Image(.globe16), title: excludedWebsitesTitle, action: { [weak self] in
                self?.manageExcludedSites()
            }),
            .divider(),
            .text(icon: Image(.help16), title: UserText.vpnStatusViewFAQMenuItemTitle, action: {
                try? await appLauncher.launchApp(withCommand: VPNAppLaunchCommand.showFAQ)
            }),
            .text(icon: Image(.support16), title: UserText.vpnStatusViewSendFeedbackMenuItemTitle, action: {
                try? await appLauncher.launchApp(withCommand: VPNAppLaunchCommand.shareFeedback)
            })
        ])

        return menuItems
    }

    /// Only used if the .networkProtectionAppExclusions feature flag is disabled
    ///
    private func legacyStatusViewSubmenu() -> [StatusBarMenu.MenuItem] {
        let appLauncher = AppLauncher(appBundleURL: Bundle.main.bundleURL)

        if UserDefaults.netP.networkProtectionOnboardingStatus == .completed {
            return [
                .text(title: UserText.networkProtectionNavBarStatusViewVPNSettings, action: {
                    try? await appLauncher.launchApp(withCommand: VPNAppLaunchCommand.showSettings)
                }),
                .text(title: UserText.networkProtectionNavBarStatusViewFAQ, action: {
                    try? await appLauncher.launchApp(withCommand: VPNAppLaunchCommand.showFAQ)
                }),
                .text(title: UserText.networkProtectionNavBarStatusViewSendFeedback, action: {
                    try? await appLauncher.launchApp(withCommand: VPNAppLaunchCommand.shareFeedback)
                })
            ]
        } else {
            return [
                .text(title: UserText.networkProtectionNavBarStatusViewFAQ, action: {
                    try? await appLauncher.launchApp(withCommand: VPNAppLaunchCommand.showFAQ)
                }),
                .text(title: UserText.networkProtectionNavBarStatusViewSendFeedback, action: {
                    try? await appLauncher.launchApp(withCommand: VPNAppLaunchCommand.shareFeedback)
                })
            ]
        }
    }

    func show(positionedBelow view: NSView, withDelegate delegate: NSPopoverDelegate) -> NSPopover {

        /// Since the favicon doesn't have a publisher we force refreshing here
        activeSitePublisher.refreshActiveSiteInfo()

        let popover: NSPopover = {
            let vpnSettings = VPNSettings(defaults: .netP)
            let controller = NetworkProtectionIPCTunnelController(ipcClient: ipcClient)

            let statusReporter = DefaultNetworkProtectionStatusReporter(
                statusObserver: ipcClient.ipcStatusObserver,
                serverInfoObserver: ipcClient.ipcServerInfoObserver,
                connectionErrorObserver: ipcClient.ipcConnectionErrorObserver,
                connectivityIssuesObserver: ConnectivityIssueObserverThroughDistributedNotifications(),
                controllerErrorMessageObserver: ControllerErrorMesssageObserverThroughDistributedNotifications(),
                dataVolumeObserver: ipcClient.ipcDataVolumeObserver,
                knownFailureObserver: KnownFailureObserverThroughDistributedNotifications()
            )

            let onboardingStatusPublisher = UserDefaults.netP.networkProtectionOnboardingStatusPublisher
            let vpnURLEventHandler = VPNURLEventHandler()
            let uiActionHandler = VPNUIActionHandler(vpnURLEventHandler: vpnURLEventHandler, proxySettings: proxySettings)

            let connectionStatusPublisher = CurrentValuePublisher(
                initialValue: statusReporter.statusObserver.recentValue,
                publisher: statusReporter.statusObserver.publisher)

            let activeSitePublisher = CurrentValuePublisher(
                initialValue: siteInfo,
                publisher: $siteInfo.eraseToAnyPublisher())

            let siteTroubleshootingViewModel = SiteTroubleshootingView.Model(
                connectionStatusPublisher: connectionStatusPublisher,
                activeSitePublisher: activeSitePublisher,
                uiActionHandler: uiActionHandler)

            let statusViewModel = NetworkProtectionStatusView.Model(controller: controller,
                                              onboardingStatusPublisher: onboardingStatusPublisher,
                                              statusReporter: statusReporter,
                                              uiActionHandler: uiActionHandler,
                                              menuItems: { [weak self] in

                guard let self else { return [] }

                guard featureFlagger.isFeatureOn(.networkProtectionAppExclusions) else {
                    return legacyStatusViewSubmenu()
                }

                return statusViewSubmenu()
            },
                                              agentLoginItem: LoginItem.vpnMenu,
                                              isMenuBarStatusView: false,
                                              userDefaults: .netP,
                                              locationFormatter: DefaultVPNLocationFormatter(),
                                              uninstallHandler: { [weak self] in
                _ = try? await self?.vpnUninstaller.uninstall(removeSystemExtension: true)
            })

            let tipsFeatureFlagInitialValue = featureFlagger.isFeatureOn(.networkProtectionUserTips)
            let tipsFeatureFlagPublisher: CurrentValuePublisher<Bool, Never>

            if let overridesHandler = featureFlagger.localOverrides?.actionHandler as? FeatureFlagOverridesPublishingHandler<FeatureFlag> {

                let featureFlagPublisher = overridesHandler.flagDidChangePublisher
                    .filter { $0.0 == .networkProtectionUserTips }

                tipsFeatureFlagPublisher = CurrentValuePublisher(
                    initialValue: tipsFeatureFlagInitialValue,
                    publisher: Just(tipsFeatureFlagInitialValue).eraseToAnyPublisher())
            } else {
                tipsFeatureFlagPublisher = CurrentValuePublisher(
                    initialValue: tipsFeatureFlagInitialValue,
                    publisher: Just(tipsFeatureFlagInitialValue).eraseToAnyPublisher())
            }

            let tipsModel = VPNTipsModel(featureFlagPublisher: tipsFeatureFlagPublisher,
                                         statusObserver: statusReporter.statusObserver,
                                         activeSitePublisher: activeSitePublisher,
                                         forMenuApp: false,
                                         vpnSettings: vpnSettings,
                                         proxySettings: proxySettings,
                                         logger: Logger(subsystem: "DuckDuckGo", category: "TipKit"))

            let popover = NetworkProtectionPopover(
                statusViewModel: statusViewModel,
                statusReporter: statusReporter,
                siteTroubleshootingViewModel: siteTroubleshootingViewModel,
                tipsModel: tipsModel,
                debugInformationViewModel: DebugInformationViewModel(showDebugInformation: false))
            popover.delegate = delegate

            networkProtectionPopover = popover
            return popover
        }()

        show(popover, positionedBelow: view)
        return popover
    }

    private func show(_ popover: NSPopover, positionedBelow view: NSView) {
        view.isHidden = false

        popover.show(positionedBelow: view.bounds.insetFromLineOfDeath(flipped: view.isFlipped), in: view)
    }

    func toggle(positionedBelow view: NSView, withDelegate delegate: NSPopoverDelegate) -> NSPopover? {
        if let networkProtectionPopover, networkProtectionPopover.isShown {
            networkProtectionPopover.close()
            self.networkProtectionPopover = nil

            return nil
        } else {
            return show(positionedBelow: view, withDelegate: delegate)
        }
    }

    func close() {
        networkProtectionPopover?.close()
        networkProtectionPopover = nil
    }
}<|MERGE_RESOLUTION|>--- conflicted
+++ resolved
@@ -96,28 +96,16 @@
 
     @MainActor
     func manageExcludedApps() {
-<<<<<<< HEAD
-        WindowControllersManager.shared.showVPNAppExclusions()
-=======
         vpnUIPresenting.showVPNAppExclusions()
->>>>>>> 9bb0049a
     }
 
     @MainActor
     func manageExcludedSites() {
-<<<<<<< HEAD
-        WindowControllersManager.shared.showVPNDomainExclusions()
-=======
         vpnUIPresenting.showVPNDomainExclusions()
->>>>>>> 9bb0049a
     }
 
     private func statusViewSubmenu() -> [StatusBarMenu.MenuItem] {
         let appLauncher = AppLauncher(appBundleURL: Bundle.main.bundleURL)
-<<<<<<< HEAD
-        let proxySettings = TransparentProxySettings(defaults: .netP)
-=======
->>>>>>> 9bb0049a
         let excludedAppsTitle = UserText.vpnStatusViewExcludedAppsMenuItemTitle(proxySettings.excludedApps.count)
         let excludedWebsitesTitle = UserText.vpnStatusViewExcludedDomainsMenuItemTitle(proxySettings.excludedDomains.count)
 
