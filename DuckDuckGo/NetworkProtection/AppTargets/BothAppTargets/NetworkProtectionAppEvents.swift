//
//  NetworkProtectionAppEvents.swift
//
//  Copyright © 2023 DuckDuckGo. All rights reserved.
//
//  Licensed under the Apache License, Version 2.0 (the "License");
//  you may not use this file except in compliance with the License.
//  You may obtain a copy of the License at
//
//  http://www.apache.org/licenses/LICENSE-2.0
//
//  Unless required by applicable law or agreed to in writing, software
//  distributed under the License is distributed on an "AS IS" BASIS,
//  WITHOUT WARRANTIES OR CONDITIONS OF ANY KIND, either express or implied.
//  See the License for the specific language governing permissions and
//  limitations under the License.
//

#if NETWORK_PROTECTION
import Common
import Foundation
import LoginItems
import NetworkProtection
import NetworkProtectionUI
import NetworkProtectionIPC
import NetworkExtension
import Subscription

/// Implements the sequence of steps that the VPN needs to execute when the App starts up.
///
final class NetworkProtectionAppEvents {

    // MARK: - Legacy VPN Item and Extension

#if NETP_SYSTEM_EXTENSION
#if DEBUG
    private let legacyAgentBundleID = "HKE973VLUW.com.duckduckgo.macos.browser.network-protection.system-extension.agent.debug"
    private let legacySystemExtensionBundleID = "com.duckduckgo.macos.browser.debug.network-protection-extension"
#elseif REVIEW
    private let legacyAgentBundleID = "HKE973VLUW.com.duckduckgo.macos.browser.network-protection.system-extension.agent.review"
    private let legacySystemExtensionBundleID = "com.duckduckgo.macos.browser.review.network-protection-extension"
#else
    private let legacyAgentBundleID = "HKE973VLUW.com.duckduckgo.macos.browser.network-protection.system-extension.agent"
    private let legacySystemExtensionBundleID = "com.duckduckgo.macos.browser.network-protection-extension"
#endif // DEBUG || REVIEW || RELEASE
#endif // NETP_SYSTEM_EXTENSION

    // MARK: - Feature Visibility

    private let featureVisibility: NetworkProtectionFeatureVisibility
    private let featureDisabler: NetworkProtectionFeatureDisabling
    private let defaults: UserDefaults

    init(featureVisibility: NetworkProtectionFeatureVisibility = DefaultNetworkProtectionVisibility(),
         featureDisabler: NetworkProtectionFeatureDisabling = NetworkProtectionFeatureDisabler(),
         defaults: UserDefaults = .netP) {

        self.defaults = defaults
        self.featureDisabler = featureDisabler
        self.featureVisibility = featureVisibility
    }

    /// Call this method when the app finishes launching, to run the startup logic for NetP.
    ///
    func applicationDidFinishLaunching() {
        let loginItemsManager = LoginItemsManager()

        Task { @MainActor in
            let disabled = await featureVisibility.disableIfUserHasNoAccess()

            guard !disabled else {
                return
            }

            restartNetworkProtectionIfVersionChanged(using: loginItemsManager)
            refreshNetworkProtectionServers()
        }
    }

    /// Call this method when the app becomes active to run the associated NetP logic.
    ///
    func applicationDidBecomeActive() {
        Task { @MainActor in
            await featureVisibility.disableIfUserHasNoAccess()

#if SUBSCRIPTION
<<<<<<< HEAD
            _ = await AccountManager(subscriptionAppGroup: Bundle.main.appGroup(bundle: .subs)).hasEntitlement(for: .networkProtection, cachePolicy: .reloadIgnoringLocalCacheData)
=======
            await AccountManager().refreshSubscriptionAndEntitlements()
>>>>>>> e82a088b
#endif
        }
    }

    private func restartNetworkProtectionIfVersionChanged(using loginItemsManager: LoginItemsManager) {
        // We want to restart the VPN menu app to make sure it's always on the latest.
        restartNetworkProtectionMenu(using: loginItemsManager)
    }

    private func restartNetworkProtectionMenu(using loginItemsManager: LoginItemsManager) {
        guard loginItemsManager.isAnyEnabled(LoginItemsManager.networkProtectionLoginItems) else {
            return
        }

        loginItemsManager.restartLoginItems(LoginItemsManager.networkProtectionLoginItems, log: .networkProtection)
    }

    /// Fetches a new list of VPN servers, and updates the existing set.
    ///
    private func refreshNetworkProtectionServers() {
        Task {
            let serverCount: Int
            do {
                serverCount = try await NetworkProtectionDeviceManager.create().refreshServerList().count
            } catch {
                os_log("Failed to update DuckDuckGo VPN servers", log: .networkProtection, type: .error)
                return
            }

            os_log("Successfully updated DuckDuckGo VPN servers; total server count = %{public}d", log: .networkProtection, serverCount)
        }
    }
}

#endif<|MERGE_RESOLUTION|>--- conflicted
+++ resolved
@@ -84,11 +84,7 @@
             await featureVisibility.disableIfUserHasNoAccess()
 
 #if SUBSCRIPTION
-<<<<<<< HEAD
-            _ = await AccountManager(subscriptionAppGroup: Bundle.main.appGroup(bundle: .subs)).hasEntitlement(for: .networkProtection, cachePolicy: .reloadIgnoringLocalCacheData)
-=======
-            await AccountManager().refreshSubscriptionAndEntitlements()
->>>>>>> e82a088b
+            await AccountManager(subscriptionAppGroup: Bundle.main.appGroup(bundle: .subs)).refreshSubscriptionAndEntitlements()
 #endif
         }
     }
