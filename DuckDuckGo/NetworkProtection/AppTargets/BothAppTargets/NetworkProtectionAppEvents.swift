--- conflicted
+++ resolved
@@ -41,14 +41,8 @@
         let loginItemsManager = LoginItemsManager()
         let keychainStore = NetworkProtectionKeychainTokenStore()
 
-<<<<<<< HEAD
-        guard keychainStore.isFeatureActivated else {
-            loginItemsManager.disableLoginItems(LoginItemsManager.networkProtectionLoginItems)
-            LocalPinningManager.shared.unpin(.networkProtection)
-=======
         guard featureVisibility.isNetworkProtectionVisible() else {
             featureVisibility.disableForAllUsers()
->>>>>>> d7e5beda
             return
         }
 
