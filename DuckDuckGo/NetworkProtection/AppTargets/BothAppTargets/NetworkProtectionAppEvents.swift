//
//  NetworkProtectionAppEvents.swift
//
//  Copyright © 2023 DuckDuckGo. All rights reserved.
//
//  Licensed under the Apache License, Version 2.0 (the "License");
//  you may not use this file except in compliance with the License.
//  You may obtain a copy of the License at
//
//  http://www.apache.org/licenses/LICENSE-2.0
//
//  Unless required by applicable law or agreed to in writing, software
//  distributed under the License is distributed on an "AS IS" BASIS,
//  WITHOUT WARRANTIES OR CONDITIONS OF ANY KIND, either express or implied.
//  See the License for the specific language governing permissions and
//  limitations under the License.
//

#if NETWORK_PROTECTION
import Common
import Foundation
import LoginItems
import NetworkProtection
import NetworkProtectionUI
import NetworkProtectionIPC
import NetworkExtension

/// Implements the sequence of steps that Network Protection needs to execute when the App starts up.
///
final class NetworkProtectionAppEvents {

    // MARK: - Legacy VPN Item and Extension

#if NETP_SYSTEM_EXTENSION
#if DEBUG
    private let legacyAgentBundleID = "HKE973VLUW.com.duckduckgo.macos.browser.network-protection.system-extension.agent.debug"
    private let legacySystemExtensionBundleID = "com.duckduckgo.macos.browser.debug.network-protection-extension"
#elseif REVIEW
    private let legacyAgentBundleID = "HKE973VLUW.com.duckduckgo.macos.browser.network-protection.system-extension.agent.review"
    private let legacySystemExtensionBundleID = "com.duckduckgo.macos.browser.review.network-protection-extension"
#else
    private let legacyAgentBundleID = "HKE973VLUW.com.duckduckgo.macos.browser.network-protection.system-extension.agent"
    private let legacySystemExtensionBundleID = "com.duckduckgo.macos.browser.network-protection-extension"
#endif // DEBUG || REVIEW || RELEASE
#endif // NETP_SYSTEM_EXTENSION

    // MARK: - Feature Visibility

    private let featureVisibility: NetworkProtectionFeatureVisibility

    init(featureVisibility: NetworkProtectionFeatureVisibility = DefaultNetworkProtectionVisibility()) {
        self.featureVisibility = featureVisibility
    }

    /// Call this method when the app finishes launching, to run the startup logic for NetP.
    ///
    func applicationDidFinishLaunching() {
        let loginItemsManager = LoginItemsManager()

<<<<<<< HEAD
        Task {
=======
        Task { @MainActor in
            await removeLegacyLoginItemAndVPNConfiguration()
            migrateNetworkProtectionAuthTokenToSharedKeychainIfNecessary()

>>>>>>> e95cd26f
            guard featureVisibility.isNetworkProtectionVisible() else {
                featureVisibility.disableForAllUsers()
                return
            }

            restartNetworkProtectionIfVersionChanged(using: loginItemsManager)
            refreshNetworkProtectionServers()
        }
    }

    /// Call this method when the app becomes active to run the associated NetP logic.
    ///
    func applicationDidBecomeActive() {
        guard featureVisibility.isNetworkProtectionVisible() else {
            featureVisibility.disableForAllUsers()
            return
        }
    }

    private func restartNetworkProtectionIfVersionChanged(using loginItemsManager: LoginItemsManager) {
        let versionStore = NetworkProtectionLastVersionRunStore()

        // should‘ve been run at least once with NetP enabled
        guard versionStore.lastVersionRun != nil else {
            os_log(.info, log: .networkProtection, "No last version found for the NetP login items, skipping update")
            return
        }

        // We want to restart the VPN menu app to make sure it's always on the latest.
        restartNetworkProtectionMenu(using: loginItemsManager)
    }

    private func restartNetworkProtectionMenu(using loginItemsManager: LoginItemsManager) {
        loginItemsManager.restartLoginItems(LoginItemsManager.networkProtectionLoginItems, log: .networkProtection)
    }

    /// Fetches a new list of Network Protection servers, and updates the existing set.
    ///
    private func refreshNetworkProtectionServers() {
        Task {
            let serverCount: Int
            do {
                serverCount = try await NetworkProtectionDeviceManager.create().refreshServerList().count
            } catch {
                os_log("Failed to update Network Protection servers", log: .networkProtection, type: .error)
                return
            }

            os_log("Successfully updated Network Protection servers; total server count = %{public}d", log: .networkProtection, serverCount)
        }
    }
}

#endif<|MERGE_RESOLUTION|>--- conflicted
+++ resolved
@@ -57,14 +57,7 @@
     func applicationDidFinishLaunching() {
         let loginItemsManager = LoginItemsManager()
 
-<<<<<<< HEAD
-        Task {
-=======
         Task { @MainActor in
-            await removeLegacyLoginItemAndVPNConfiguration()
-            migrateNetworkProtectionAuthTokenToSharedKeychainIfNecessary()
-
->>>>>>> e95cd26f
             guard featureVisibility.isNetworkProtectionVisible() else {
                 featureVisibility.disableForAllUsers()
                 return
