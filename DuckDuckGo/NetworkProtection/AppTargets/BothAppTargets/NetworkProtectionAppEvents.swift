//
//  NetworkProtectionAppEvents.swift
//
//  Copyright © 2023 DuckDuckGo. All rights reserved.
//
//  Licensed under the Apache License, Version 2.0 (the "License");
//  you may not use this file except in compliance with the License.
//  You may obtain a copy of the License at
//
//  http://www.apache.org/licenses/LICENSE-2.0
//
//  Unless required by applicable law or agreed to in writing, software
//  distributed under the License is distributed on an "AS IS" BASIS,
//  WITHOUT WARRANTIES OR CONDITIONS OF ANY KIND, either express or implied.
//  See the License for the specific language governing permissions and
//  limitations under the License.
//

import Common
import Foundation
import LoginItems
import NetworkProtection
import NetworkProtectionUI
import NetworkProtectionIPC
import NetworkExtension
import Subscription

/// Implements the sequence of steps that the VPN needs to execute when the App starts up.
///
final class NetworkProtectionAppEvents {

    // MARK: - Legacy VPN Item and Extension

#if NETP_SYSTEM_EXTENSION
#if DEBUG
    private let legacyAgentBundleID = "HKE973VLUW.com.duckduckgo.macos.browser.network-protection.system-extension.agent.debug"
    private let legacySystemExtensionBundleID = "com.duckduckgo.macos.browser.debug.network-protection-extension"
#elseif REVIEW
    private let legacyAgentBundleID = "HKE973VLUW.com.duckduckgo.macos.browser.network-protection.system-extension.agent.review"
    private let legacySystemExtensionBundleID = "com.duckduckgo.macos.browser.review.network-protection-extension"
#else
    private let legacyAgentBundleID = "HKE973VLUW.com.duckduckgo.macos.browser.network-protection.system-extension.agent"
    private let legacySystemExtensionBundleID = "com.duckduckgo.macos.browser.network-protection-extension"
#endif // DEBUG || REVIEW || RELEASE
#endif // NETP_SYSTEM_EXTENSION

    // MARK: - Feature Visibility

    private let featureVisibility: NetworkProtectionFeatureVisibility
    private let uninstaller: VPNUninstalling
    private let defaults: UserDefaults

<<<<<<< HEAD
    init(featureVisibility: NetworkProtectionFeatureVisibility,
         featureDisabler: NetworkProtectionFeatureDisabling = NetworkProtectionFeatureDisabler(),
=======
    init(featureVisibility: NetworkProtectionFeatureVisibility = DefaultNetworkProtectionVisibility(),
         uninstaller: VPNUninstalling = VPNUninstaller(),
>>>>>>> eff4f1fb
         defaults: UserDefaults = .netP) {

        self.defaults = defaults
        self.uninstaller = uninstaller
        self.featureVisibility = featureVisibility
    }

    /// Call this method when the app finishes launching, to run the startup logic for NetP.
    ///
    func applicationDidFinishLaunching() {
        let loginItemsManager = LoginItemsManager()

        Task { @MainActor in
            await featureVisibility.disableIfUserHasNoAccess()
            restartNetworkProtectionIfVersionChanged(using: loginItemsManager)
        }
    }

    /// Call this method when the app becomes active to run the associated NetP logic.
    ///
    func applicationDidBecomeActive() {
        Task { @MainActor in
            await featureVisibility.disableIfUserHasNoAccess()
        }
    }

    private func restartNetworkProtectionIfVersionChanged(using loginItemsManager: LoginItemsManager) {
        // We want to restart the VPN menu app to make sure it's always on the latest.
        restartNetworkProtectionMenu(using: loginItemsManager)
    }

    private func restartNetworkProtectionMenu(using loginItemsManager: LoginItemsManager) {
        guard loginItemsManager.isAnyEnabled(LoginItemsManager.networkProtectionLoginItems) else {
            return
        }

        loginItemsManager.restartLoginItems(LoginItemsManager.networkProtectionLoginItems, log: .networkProtection)
    }

}<|MERGE_RESOLUTION|>--- conflicted
+++ resolved
@@ -50,13 +50,8 @@
     private let uninstaller: VPNUninstalling
     private let defaults: UserDefaults
 
-<<<<<<< HEAD
     init(featureVisibility: NetworkProtectionFeatureVisibility,
-         featureDisabler: NetworkProtectionFeatureDisabling = NetworkProtectionFeatureDisabler(),
-=======
-    init(featureVisibility: NetworkProtectionFeatureVisibility = DefaultNetworkProtectionVisibility(),
          uninstaller: VPNUninstalling = VPNUninstaller(),
->>>>>>> eff4f1fb
          defaults: UserDefaults = .netP) {
 
         self.defaults = defaults
