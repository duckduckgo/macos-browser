--- conflicted
+++ resolved
@@ -64,38 +64,21 @@
 
     /// Simulates a tunnel failure the next time Network Protection is started.
     ///
-<<<<<<< HEAD
-    @IBAction
-    func simulateTunnelFailure(_ menuItem: NSMenuItem) {
+    @objc func simulateTunnelFailure(_ menuItem: NSMenuItem) {
         // Temporarily disabled: https://app.asana.com/0/0/1205766100762904/f
         // simulateFailure(NetworkProtectionTunnelController().toggleShouldSimulateTunnelFailure)
-=======
-    @objc func simulateTunnelFailure(_ menuItem: NSMenuItem) {
-        simulateFailure(NetworkProtectionTunnelController().toggleShouldSimulateTunnelFailure)
->>>>>>> 285aeb8d
     }
 
     /// Simulates a fatal error on the tunnel the next time Network Protection is started.
     ///
-<<<<<<< HEAD
-    @IBAction
-    func simulateTunnelCrash(_ menuItem: NSMenuItem) {
+    @objc func simulateTunnelCrash(_ menuItem: NSMenuItem) {
         // Temporarily disabled: https://app.asana.com/0/0/1205766100762904/f
         // simulateFailure(NetworkProtectionTunnelController().toggleShouldSimulateTunnelFatalError)
     }
 
-    @IBAction
-    func simulateConnectionInterruption(_ menuItem: NSMenuItem) {
+    @objc func simulateConnectionInterruption(_ menuItem: NSMenuItem) {
         // Temporarily disabled: https://app.asana.com/0/0/1205766100762904/f
         // simulateFailure(NetworkProtectionTunnelController().toggleShouldSimulateConnectionInterruption)
-=======
-    @objc func simulateTunnelCrash(_ menuItem: NSMenuItem) {
-        simulateFailure(NetworkProtectionTunnelController().toggleShouldSimulateTunnelFatalError)
-    }
-
-    @objc func simulateConnectionInterruption(_ menuItem: NSMenuItem) {
-        simulateFailure(NetworkProtectionTunnelController().toggleShouldSimulateConnectionInterruption)
->>>>>>> 285aeb8d
     }
 
     private func simulateFailure(_ simulationFunction: @escaping () async throws -> Void) {
