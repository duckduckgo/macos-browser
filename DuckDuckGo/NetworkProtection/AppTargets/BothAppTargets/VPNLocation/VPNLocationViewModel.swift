--- conflicted
+++ resolved
@@ -80,14 +80,9 @@
     }
 
     func onCountryItemSelection(id: String, cityId: String? = nil) async {
-<<<<<<< HEAD
         PixelKit.fire(GeneralPixel.networkProtectionGeoswitchingSetCustom, frequency: .dailyAndCount)
-        let location = NetworkProtectionSelectedLocation(country: id, city: cityId)
-=======
-        DailyPixel.fire(pixel: .networkProtectionGeoswitchingSetCustom, frequency: .dailyAndCount)
         let city = cityId == VPNCityItemModel.nearest.id ? nil : cityId
         let location = NetworkProtectionSelectedLocation(country: id, city: city)
->>>>>>> bf6d92e6
         selectedLocation = .location(location)
         await reloadList()
     }
