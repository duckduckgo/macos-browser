//
//  VPNURLEventHandler.swift
//
//  Copyright © 2024 DuckDuckGo. All rights reserved.
//
//  Licensed under the Apache License, Version 2.0 (the "License");
//  you may not use this file except in compliance with the License.
//  You may obtain a copy of the License at
//
//  http://www.apache.org/licenses/LICENSE-2.0
//
//  Unless required by applicable law or agreed to in writing, software
//  distributed under the License is distributed on an "AS IS" BASIS,
//  WITHOUT WARRANTIES OR CONDITIONS OF ANY KIND, either express or implied.
//  See the License for the specific language governing permissions and
//  limitations under the License.
//

import Foundation
import PixelKit
import VPNAppLauncher

@MainActor
final class VPNURLEventHandler {

    private let windowControllerManager: WindowControllersManager

    init(windowControllerManager: WindowControllersManager? = nil) {
        self.windowControllerManager = windowControllerManager ?? .shared
    }

    /// Handles VPN event URLs
    ///
    func handle(_ url: URL) async {
        switch url {
        case VPNAppLaunchCommand.manageExcludedApps.launchURL:
<<<<<<< HEAD
            showVPNAppExclusions()
        case VPNAppLaunchCommand.manageExcludedDomains.launchURL:
            showVPNDomainExclusions()
=======
            windowControllerManager.showVPNAppExclusions()
        case VPNAppLaunchCommand.manageExcludedDomains.launchURL:
            windowControllerManager.showVPNDomainExclusions()
>>>>>>> 9bb0049a
        case VPNAppLaunchCommand.showStatus.launchURL:
            await showStatus()
        case VPNAppLaunchCommand.showSettings.launchURL:
            showPreferences()
        case VPNAppLaunchCommand.shareFeedback.launchURL:
            showShareFeedback()
        case VPNAppLaunchCommand.justOpen.launchURL:
            showMainWindow()
        case VPNAppLaunchCommand.showVPNLocations.launchURL:
            showLocations()
        case VPNAppLaunchCommand.showPrivacyPro.launchURL:
            showPrivacyPro()
#if !APPSTORE && !DEBUG
        case VPNAppLaunchCommand.moveAppToApplications.launchURL:
            moveAppToApplicationsFolder()
#endif
        default:
            return
        }
    }

    func reloadTab(showingDomain domain: String) {
        windowControllerManager.selectedTab?.reload()
    }

    func showStatus() async {
        await windowControllerManager.showNetworkProtectionStatus()
    }

    func showPreferences() {
        windowControllerManager.showPreferencesTab(withSelectedPane: .vpn)
    }

    func showShareFeedback() {
        windowControllerManager.showShareFeedbackModal(source: .vpn)
    }

    func showMainWindow() {
        windowControllerManager.showMainWindow()
    }

    func showLocations() {
        windowControllerManager.showPreferencesTab(withSelectedPane: .vpn)
        windowControllerManager.showLocationPickerSheet()
    }

    func showPrivacyPro() {
        let url = Application.appDelegate.subscriptionManager.url(for: .purchase)
        windowControllerManager.showTab(with: .subscription(url))

        PixelKit.fire(PrivacyProPixel.privacyProOfferScreenImpression)
    }

    func showVPNAppExclusions() {
        windowControllerManager.showPreferencesTab(withSelectedPane: .vpn)
        windowControllerManager.showVPNAppExclusions()
    }

    func showVPNDomainExclusions() {
        windowControllerManager.showPreferencesTab(withSelectedPane: .vpn)
        windowControllerManager.showVPNDomainExclusions()
    }

#if !APPSTORE && !DEBUG
    func moveAppToApplicationsFolder() {
        // this should be run after NSApplication.shared is set
        PFMoveToApplicationsFolderIfNecessary(false)
    }
#endif
}<|MERGE_RESOLUTION|>--- conflicted
+++ resolved
@@ -34,15 +34,9 @@
     func handle(_ url: URL) async {
         switch url {
         case VPNAppLaunchCommand.manageExcludedApps.launchURL:
-<<<<<<< HEAD
-            showVPNAppExclusions()
-        case VPNAppLaunchCommand.manageExcludedDomains.launchURL:
-            showVPNDomainExclusions()
-=======
             windowControllerManager.showVPNAppExclusions()
         case VPNAppLaunchCommand.manageExcludedDomains.launchURL:
             windowControllerManager.showVPNDomainExclusions()
->>>>>>> 9bb0049a
         case VPNAppLaunchCommand.showStatus.launchURL:
             await showStatus()
         case VPNAppLaunchCommand.showSettings.launchURL:
