--- conflicted
+++ resolved
@@ -220,15 +220,6 @@
          */
     }
 
-<<<<<<< HEAD
-    @IBAction
-    func toggleConnectionTesterEnabled(_ sender: Any) {
-        // TODO: reimplement this through IPC
-        //NetworkProtectionTunnelController().toggleConnectionTesterEnabled()
-    }
-
-=======
->>>>>>> 5782e9b7
     // MARK: Populating Menu Items
 
     private func populateNetworkProtectionServerListMenuItems() {
@@ -407,11 +398,7 @@
         connectOnLogInMenuItem.state = controller.shouldAutoConnectOnLogIn ? .on : .off
 
         excludeLocalNetworksMenuItem.state = controller.shouldExcludeLocalRoutes ? .on : .off
-<<<<<<< HEAD
-        connectionTesterEnabledMenuItem.state = controller.isConnectionTesterEnabled ? .on : .off
          */
-=======
->>>>>>> 5782e9b7
     }
 
 }
