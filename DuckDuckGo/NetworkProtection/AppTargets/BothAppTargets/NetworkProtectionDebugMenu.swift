//
//  NetworkProtectionDebugMenu.swift
//
//  Copyright © 2023 DuckDuckGo. All rights reserved.
//
//  Licensed under the Apache License, Version 2.0 (the "License");
//  you may not use this file except in compliance with the License.
//  You may obtain a copy of the License at
//
//  http://www.apache.org/licenses/LICENSE-2.0
//
//  Unless required by applicable law or agreed to in writing, software
//  distributed under the License is distributed on an "AS IS" BASIS,
//  WITHOUT WARRANTIES OR CONDITIONS OF ANY KIND, either express or implied.
//  See the License for the specific language governing permissions and
//  limitations under the License.
//

import AppKit
import Common
import Foundation
import NetworkProtection
import NetworkProtectionProxy
import SwiftUI

/// Controller for the VPN debug menu.
///
final class NetworkProtectionDebugMenu: NSMenu {

    private let transparentProxySettings = TransparentProxySettings(defaults: .netP)

    // MARK: - Menus

    private let environmentMenu = NSMenu()

    private let preferredServerMenu: NSMenu
    private let preferredServerAutomaticItem = NSMenuItem(title: "Automatic", action: #selector(NetworkProtectionDebugMenu.setSelectedServer))

    private let registrationKeyValidityMenu: NSMenu
    private let registrationKeyValidityAutomaticItem = NSMenuItem(title: "Automatic", action: #selector(NetworkProtectionDebugMenu.setRegistrationKeyValidity))

    private let resetToDefaults = NSMenuItem(title: "Reset Settings to defaults", action: #selector(NetworkProtectionDebugMenu.resetSettings))

    private let excludeDDGBrowserTrafficFromVPN = NSMenuItem(title: "DDG Browser", action: #selector(toggleExcludeDDGBrowser))
    private let excludeDBPTrafficFromVPN = NSMenuItem(title: "DBP Background Agent", action: #selector(toggleExcludeDBPBackgroundAgent))

    private let shouldEnforceRoutesMenuItem = NSMenuItem(title: "enforceRoutes", action: #selector(NetworkProtectionDebugMenu.toggleEnforceRoutesAction))
    private let shouldIncludeAllNetworksMenuItem = NSMenuItem(title: "includeAllNetworks", action: #selector(NetworkProtectionDebugMenu.toggleIncludeAllNetworks))
    private let disableRekeyingMenuItem = NSMenuItem(title: "Disable Rekeying", action: #selector(NetworkProtectionDebugMenu.toggleRekeyingDisabled))

    private let excludeLocalNetworksMenuItem = NSMenuItem(title: "excludeLocalNetworks", action: #selector(NetworkProtectionDebugMenu.toggleShouldExcludeLocalRoutes))

    init() {
        preferredServerMenu = NSMenu { [preferredServerAutomaticItem] in
            preferredServerAutomaticItem
        }
        registrationKeyValidityMenu = NSMenu { [registrationKeyValidityAutomaticItem] in
            registrationKeyValidityAutomaticItem
        }
        super.init(title: "VPN")

        buildItems {
            NSMenuItem(title: "Reset") {

                NSMenuItem(title: "Reset All State Keeping Invite", action: #selector(NetworkProtectionDebugMenu.resetAllKeepingInvite))
                    .targetting(self)

                NSMenuItem(title: "Reset All State", action: #selector(NetworkProtectionDebugMenu.resetAllState))
                    .targetting(self)

                resetToDefaults
                    .targetting(self)

                NSMenuItem.separator()

                NSMenuItem(title: "Remove Network Extension and Login Items", action: #selector(NetworkProtectionDebugMenu.removeSystemExtensionAndAgents))
                    .targetting(self)

                NSMenuItem(title: "Remove VPN configuration", action: #selector(NetworkProtectionDebugMenu.removeVPNConfiguration(_:)))
                    .targetting(self)
            }

            NSMenuItem.separator()

<<<<<<< HEAD
            NSMenuItem(title: "Adapter") {
                NSMenuItem(title: "Restart Adapter", action: #selector(NetworkProtectionDebugMenu.restartAdapter(_:)))
                    .targetting(self)

                NSMenuItem(title: "Re-create Adapter", action: #selector(NetworkProtectionDebugMenu.restartAdapter(_:)))
                    .targetting(self)
            }

=======
>>>>>>> d4345a49
            NSMenuItem(title: "Tunnel Settings") {
                shouldIncludeAllNetworksMenuItem
                    .targetting(self)

                excludeLocalNetworksMenuItem
                    .targetting(self)

                shouldEnforceRoutesMenuItem
                    .targetting(self)
            }

            NSMenuItem.separator()

            NSMenuItem(title: "Send Test Notification", action: #selector(NetworkProtectionDebugMenu.sendTestNotification))
                .targetting(self)

            NSMenuItem(title: "Log Feedback Metadata to Console", action: #selector(NetworkProtectionDebugMenu.logFeedbackMetadataToConsole))
                .targetting(self)

            NSMenuItem(title: "Onboarding")
                .submenu(NetworkProtectionOnboardingMenu())

            NSMenuItem(title: "Environment")
                .submenu(environmentMenu)

            NSMenuItem(title: "Excluded Apps") {
                excludeDDGBrowserTrafficFromVPN.targetting(self)
                excludeDBPTrafficFromVPN.targetting(self)
            }

            NSMenuItem(title: "Preferred Server").submenu(preferredServerMenu)

            NSMenuItem(title: "Registration Key") {
                NSMenuItem(title: "Expire Now", action: #selector(NetworkProtectionDebugMenu.expireRegistrationKeyNow))
                    .targetting(self)
                disableRekeyingMenuItem
                    .targetting(self)

#if DEBUG
                NSMenuItem.separator()
                NSMenuItem(title: "Validity").submenu(registrationKeyValidityMenu)
#endif
            }

            NSMenuItem(title: "Simulate Failure")
                .submenu(NetworkProtectionSimulateFailureMenu())

            NSMenuItem.separator()

            NSMenuItem(title: "Open App Container in Finder", action: #selector(NetworkProtectionDebugMenu.openAppContainerInFinder))
                .targetting(self)
        }

        preferredServerMenu.autoenablesItems = false
        populateNetworkProtectionEnvironmentListMenuItems()
        Task {
            try? await populateNetworkProtectionServerListMenuItems()
        }
        populateNetworkProtectionRegistrationKeyValidityMenuItems()
    }

    required init(coder: NSCoder) {
        fatalError("init(coder:) has not been implemented")
    }

    // MARK: - Tunnel Settings

    private var settings: VPNSettings {
        Application.appDelegate.vpnSettings
    }

    // MARK: - Debug Logic

    private let debugUtilities = NetworkProtectionDebugUtilities()

    // MARK: - Debug Menu Actions

    /// Resets all state for NetworkProtection.
    ///
    @objc func resetAllState(_ sender: Any?) {
        Task { @MainActor in
            guard case .alertFirstButtonReturn = await NSAlert.resetNetworkProtectionAlert().runModal() else { return }

            do {
                try await debugUtilities.resetAllState(keepAuthToken: false)
            } catch {
                os_log("Error in resetAllState: %{public}@", log: .networkProtection, error.localizedDescription)
            }
        }
    }

    /// Resets all state for NetworkProtection.
    ///
    @objc func resetAllKeepingInvite(_ sender: Any?) {
        Task { @MainActor in
            guard case .alertFirstButtonReturn = await NSAlert.resetNetworkProtectionAlert().runModal() else { return }
            do {
                try await debugUtilities.resetAllState(keepAuthToken: true)
            } catch {
                os_log("Error in resetAllState: %{public}@", log: .networkProtection, error.localizedDescription)
            }
        }
    }

    @objc func resetSettings(_ sender: Any?) {
        settings.resetToDefaults()
    }

    /// Removes the system extension and agents for DuckDuckGo VPN.
    ///
    @objc func removeSystemExtensionAndAgents(_ sender: Any?) {
        Task { @MainActor in
            guard case .alertFirstButtonReturn = await NSAlert.removeSystemExtensionAndAgentsAlert().runModal() else { return }

            do {
                try await debugUtilities.removeSystemExtensionAndAgents()
            } catch {
                await NSAlert(error: error).runModal()
            }
        }
    }

    /// Removes the system extension and agents for DuckDuckGo VPN.
    ///
    @objc func removeVPNConfiguration(_ sender: Any?) {
        Task { @MainActor in
            guard case .alertFirstButtonReturn = await NSAlert.removeVPNConfigurationAlert().runModal() else { return }

            do {
                try await debugUtilities.removeVPNConfiguration()
            } catch {
                await NSAlert(error: error).runModal()
            }
        }
    }

    /// Removes the system extension and agents for DuckDuckGo VPN.
    ///
    @objc func restartAdapter(_ sender: Any?) {
        Task { @MainActor in
            do {
                try await debugUtilities.restartAdapter()
            } catch {
                await NSAlert(error: error).runModal()
            }
        }
    }

    /// Sends a test user notification.
    ///
    @objc func sendTestNotification(_ sender: Any?) {
        Task { @MainActor in
            do {
                try await debugUtilities.sendTestNotificationRequest()
            } catch {
                await NSAlert(error: error).runModal()
            }
        }
    }

    /// Prints feedback collector metadata to the console. This is to facilitate easier iteration of the metadata collector, without having to go through the feedback form flow every time.
    ///
    @objc func logFeedbackMetadataToConsole(_ sender: Any?) {
        Task { @MainActor in
            let collector = DefaultVPNMetadataCollector(accountManager: Application.appDelegate.subscriptionManager.accountManager)
            let metadata = await collector.collectMetadata()

            print(metadata.toPrettyPrintedJSON()!)
        }
    }

    /// Sets the selected server.
    ///
    @objc func setSelectedServer(_ menuItem: NSMenuItem) {
        let title = menuItem.title
        let selectedServer: VPNSettings.SelectedServer

        if title == "Automatic" {
            selectedServer = .automatic
        } else {
            let titleComponents = title.components(separatedBy: " ")
            selectedServer = .endpoint(titleComponents.first!)
        }

        settings.selectedServer = selectedServer
    }

    /// Expires the registration key immediately.
    ///
    @objc func expireRegistrationKeyNow(_ sender: Any?) {
        Task {
            try? await debugUtilities.expireRegistrationKeyNow()
        }
    }

    @objc func toggleRekeyingDisabled(_ sender: Any?) {
        settings.disableRekeying.toggle()
    }

    /// Sets the registration key validity.
    ///
    @objc func setRegistrationKeyValidity(_ menuItem: NSMenuItem) {
        guard let timeInterval = menuItem.representedObject as? TimeInterval else {
            settings.registrationKeyValidity = .automatic
            return
        }

        settings.registrationKeyValidity = .custom(timeInterval)
    }

    @objc func toggleEnforceRoutesAction(_ sender: Any?) {
        settings.enforceRoutes.toggle()
    }

    @objc func toggleIncludeAllNetworks(_ sender: Any?) {
        settings.includeAllNetworks.toggle()
    }

    @objc func toggleShouldExcludeLocalRoutes(_ sender: Any?) {
        settings.excludeLocalNetworks.toggle()
    }

    @objc func openAppContainerInFinder(_ sender: Any?) {
        let containerURL = URL.sandboxApplicationSupportURL
        NSWorkspace.shared.selectFile(nil, inFileViewerRootedAtPath: containerURL.path)
    }

    // MARK: Populating Menu Items

    private func populateNetworkProtectionEnvironmentListMenuItems() {
        environmentMenu.items = [
            NSMenuItem(title: "⚠️ The environment can be set in the Subscription > Environment menu", action: nil, target: nil),
            NSMenuItem(title: "Production", action: nil, target: nil, keyEquivalent: ""),
            NSMenuItem(title: "Staging", action: nil, target: nil, keyEquivalent: ""),
        ]
    }

    @MainActor
    private func populateNetworkProtectionServerListMenuItems() async throws {
        let servers = try await NetworkProtectionDeviceManager.create().refreshServerList()

        preferredServerAutomaticItem.target = self
        if servers.isEmpty {
            preferredServerMenu.items = [preferredServerAutomaticItem]
        } else {
            preferredServerMenu.items = [preferredServerAutomaticItem, NSMenuItem.separator()] + servers.map({ server in
                let title: String

                if server.isRegistered {
                    title = "\(server.serverInfo.name) (\(server.serverInfo.serverLocation) – Public Key Registered)"
                } else {
                    title = "\(server.serverInfo.name) (\(server.serverInfo.serverLocation))"
                }

                return NSMenuItem(title: title,
                                  action: #selector(setSelectedServer(_:)),
                                  target: self,
                                  keyEquivalent: "")

            })
        }
    }

    private struct NetworkProtectionKeyValidityOption {
        let title: String
        let validity: TimeInterval
    }

    private static let registrationKeyValidityOptions: [NetworkProtectionKeyValidityOption] = [
        .init(title: "15 seconds", validity: .seconds(15)),
        .init(title: "30 seconds", validity: .seconds(30)),
        .init(title: "1 minute", validity: .minutes(1)),
        .init(title: "5 minutes", validity: .minutes(5)),
        .init(title: "30 minutes", validity: .minutes(30)),
        .init(title: "1 hour", validity: .hours(1))
    ]

    private func populateNetworkProtectionRegistrationKeyValidityMenuItems() {
#if DEBUG
        registrationKeyValidityAutomaticItem.target = self
        if Self.registrationKeyValidityOptions.isEmpty {
            // Not likely to happen as it's hard-coded, but still...
            registrationKeyValidityMenu.items = [registrationKeyValidityAutomaticItem]
        } else {
            registrationKeyValidityMenu.items = [registrationKeyValidityAutomaticItem, NSMenuItem.separator()] + Self.registrationKeyValidityOptions.map { option in
                let menuItem = NSMenuItem(title: option.title,
                                          action: #selector(setRegistrationKeyValidity(_:)),
                                          target: self,
                                          keyEquivalent: "")

                menuItem.representedObject = option.validity
                return menuItem
            }
        }
#endif
    }

    func menuItem(title: String, action: Selector, representedObject: Any?) -> NSMenuItem {
        let menuItem = NSMenuItem(title: title, action: action, keyEquivalent: "")
        menuItem.target = self
        menuItem.representedObject = representedObject
        return menuItem
    }

    // MARK: - Menu State Update

    override func update() {
        updateEnvironmentMenu()
        updateExclusionsMenu()
        updatePreferredServerMenu()
        updateRekeyValidityMenu()
        updateNetworkProtectionMenuItemsState()
    }

    private func updateEnvironmentMenu() {
        let selectedEnvironment = settings.selectedEnvironment
        guard environmentMenu.items.count == 3 else { return }

        environmentMenu.items[1].state = selectedEnvironment == .production ? .on: .off
        environmentMenu.items[2].state = selectedEnvironment == .staging ? .on: .off
    }

    private func updatePreferredServerMenu() {
        let selectedServer = settings.selectedServer

        switch selectedServer {
        case .automatic:
            preferredServerMenu.items.first?.state = .on
        case .endpoint(let selectedServerName):
            preferredServerMenu.items.first?.state = .off

            // We're skipping the first two items because they're the automatic menu item and
            // the separator line.
            let serverItems = preferredServerMenu.items.dropFirst(2)

            for item in serverItems {
                if item.title.hasPrefix(selectedServerName) {
                    item.state = .on
                } else {
                    item.state = .off
                }
            }
        }
    }

    private func updateRekeyValidityMenu() {
        switch settings.registrationKeyValidity {
        case .automatic:
            registrationKeyValidityMenu.items.first?.state = .on
        case .custom(let timeInterval):
            registrationKeyValidityMenu.items.first?.state = .off

            // We're skipping the first two items because they're the automatic menu item and
            // the separator line.
            let serverItems = registrationKeyValidityMenu.items.dropFirst(2)

            for item in serverItems {
                if item.representedObject as? TimeInterval == timeInterval {
                    item.state = .on
                } else {
                    item.state = .off
                }
            }
        }
    }

    private func updateNetworkProtectionMenuItemsState() {
        shouldEnforceRoutesMenuItem.state = settings.enforceRoutes ? .on : .off
        shouldIncludeAllNetworksMenuItem.state = settings.includeAllNetworks ? .on : .off
        excludeLocalNetworksMenuItem.state = settings.excludeLocalNetworks ? .on : .off
        disableRekeyingMenuItem.state = settings.disableRekeying ? .on : .off
    }

    // MARK: - Exclusions

    private let dbpBackgroundAppIdentifier = Bundle.main.dbpBackgroundAgentBundleId
    private let ddgBrowserAppIdentifier = Bundle.main.bundleIdentifier!

    private func updateExclusionsMenu() {
        excludeDBPTrafficFromVPN.state = transparentProxySettings.isExcluding(appIdentifier: dbpBackgroundAppIdentifier) ? .on : .off
        excludeDDGBrowserTrafficFromVPN.state = transparentProxySettings.isExcluding(appIdentifier: ddgBrowserAppIdentifier) ? .on : .off
    }

    @objc private func toggleExcludeDBPBackgroundAgent() {
        transparentProxySettings.toggleExclusion(for: dbpBackgroundAppIdentifier)
    }

    @objc private func toggleExcludeDDGBrowser() {
        transparentProxySettings.toggleExclusion(for: ddgBrowserAppIdentifier)
    }

    @objc private func toggleExcludeDDGCom() {
        transparentProxySettings.toggleExclusion(domain: "duckduckgo.com")
    }

    @objc private func toggleExcludeReddit() {
        transparentProxySettings.toggleExclusion(domain: "reddit.com")
    }
}

#if DEBUG
#Preview {
    return MenuPreview(menu: NetworkProtectionDebugMenu())
}
#endif<|MERGE_RESOLUTION|>--- conflicted
+++ resolved
@@ -82,7 +82,6 @@
 
             NSMenuItem.separator()
 
-<<<<<<< HEAD
             NSMenuItem(title: "Adapter") {
                 NSMenuItem(title: "Restart Adapter", action: #selector(NetworkProtectionDebugMenu.restartAdapter(_:)))
                     .targetting(self)
@@ -91,8 +90,6 @@
                     .targetting(self)
             }
 
-=======
->>>>>>> d4345a49
             NSMenuItem(title: "Tunnel Settings") {
                 shouldIncludeAllNetworksMenuItem
                     .targetting(self)
