//
//  NetworkProtectionDebugMenu.swift
//
//  Copyright © 2023 DuckDuckGo. All rights reserved.
//
//  Licensed under the Apache License, Version 2.0 (the "License");
//  you may not use this file except in compliance with the License.
//  You may obtain a copy of the License at
//
//  http://www.apache.org/licenses/LICENSE-2.0
//
//  Unless required by applicable law or agreed to in writing, software
//  distributed under the License is distributed on an "AS IS" BASIS,
//  WITHOUT WARRANTIES OR CONDITIONS OF ANY KIND, either express or implied.
//  See the License for the specific language governing permissions and
//  limitations under the License.
//

#if NETWORK_PROTECTION

import AppKit
import Common
import Foundation
import NetworkProtection
import SwiftUI

/// Controller for the Network Protection debug menu.
///
@MainActor
final class NetworkProtectionDebugMenu: NSMenu {

    private let environmentMenu = NSMenu()

    private let preferredServerMenu: NSMenu
    private let preferredServerAutomaticItem = NSMenuItem(title: "Automatic", action: #selector(NetworkProtectionDebugMenu.setSelectedServer))

    private let registrationKeyValidityMenu: NSMenu
    private let registrationKeyValidityAutomaticItem = NSMenuItem(title: "Automatic", action: #selector(NetworkProtectionDebugMenu.setRegistrationKeyValidity))

    private let resetToDefaults = NSMenuItem(title: "Reset Settings to defaults", action: #selector(NetworkProtectionDebugMenu.resetSettings))

    private let exclusionsMenu = NSMenu()

    private let shouldEnforceRoutesMenuItem = NSMenuItem(title: "Kill Switch (enforceRoutes)", action: #selector(NetworkProtectionDebugMenu.toggleEnforceRoutesAction))
    private let shouldIncludeAllNetworksMenuItem = NSMenuItem(title: "includeAllNetworks", action: #selector(NetworkProtectionDebugMenu.toggleIncludeAllNetworks))
    private let connectOnLogInMenuItem = NSMenuItem(title: "Connect on Log In", action: #selector(NetworkProtectionDebugMenu.toggleConnectOnLogInAction))

    private let excludeLocalNetworksMenuItem = NSMenuItem(title: "excludeLocalNetworks", action: #selector(NetworkProtectionDebugMenu.toggleShouldExcludeLocalRoutes))

    private let enterWaitlistInviteCodeItem = NSMenuItem(title: "Enter Waitlist Invite Code", action: #selector(NetworkProtectionDebugMenu.showNetworkProtectionInviteCodePrompt))

    private let waitlistTokenItem = NSMenuItem(title: "Waitlist Token:")
    private let waitlistTimestampItem = NSMenuItem(title: "Waitlist Timestamp:")
    private let waitlistInviteCodeItem = NSMenuItem(title: "Waitlist Invite Code:")
    private let waitlistTermsAndConditionsAcceptedItem = NSMenuItem(title: "T&C Accepted:")

    // swiftlint:disable:next function_body_length
    init() {
        preferredServerMenu = NSMenu { [preferredServerAutomaticItem] in
            preferredServerAutomaticItem
        }
        registrationKeyValidityMenu = NSMenu { [registrationKeyValidityAutomaticItem] in
            registrationKeyValidityAutomaticItem
        }
        super.init(title: "Network Protection")

        buildItems {
            NSMenuItem(title: "Reset") {
                NSMenuItem(title: "Reset All State Keeping Invite", action: #selector(NetworkProtectionDebugMenu.resetAllKeepingInvite))
                    .targetting(self)

                NSMenuItem(title: "Reset All State", action: #selector(NetworkProtectionDebugMenu.resetAllState))
                    .targetting(self)

                resetToDefaults
                    .targetting(self)

                NSMenuItem(title: "Remove System Extension and Login Items", action: #selector(NetworkProtectionDebugMenu.removeSystemExtensionAndAgents))
                    .targetting(self)

                NSMenuItem(title: "Reset Remote Messages", action: #selector(NetworkProtectionDebugMenu.resetNetworkProtectionRemoteMessages))
                    .targetting(self)
            }

            NSMenuItem.separator()

            connectOnLogInMenuItem
                .targetting(self)
            shouldEnforceRoutesMenuItem
                .targetting(self)
            NSMenuItem(title: "Excluded Routes").submenu(exclusionsMenu)
            NSMenuItem.separator()

            NSMenuItem(title: "Send Test Notification", action: #selector(NetworkProtectionDebugMenu.sendTestNotification))
                .targetting(self)

            NSMenuItem(title: "Onboarding")
                .submenu(NetworkProtectionOnboardingMenu())

            NSMenuItem(title: "Environment")
                .submenu(environmentMenu)

            NSMenuItem(title: "Preferred Server").submenu(preferredServerMenu)

            NSMenuItem(title: "Registration Key") {
                NSMenuItem(title: "Expire Now", action: #selector(NetworkProtectionDebugMenu.expireRegistrationKeyNow))
                    .targetting(self)

#if DEBUG
                NSMenuItem.separator()
                NSMenuItem(title: "Validity").submenu(registrationKeyValidityMenu)
#endif
            }

            NSMenuItem(title: "Simulate Failure")
                .submenu(NetworkProtectionSimulateFailureMenu())

            NSMenuItem(title: "Override NetP Activation Date") {
                NSMenuItem(title: "Reset Activation Date", action: #selector(NetworkProtectionDebugMenu.resetNetworkProtectionActivationDate))
                    .targetting(self)
                NSMenuItem(title: "Set Activation Date to Now", action: #selector(NetworkProtectionDebugMenu.overrideNetworkProtectionActivationDateToNow))
                    .targetting(self)
                NSMenuItem(title: "Set Activation Date to 5 Days Ago", action: #selector(NetworkProtectionDebugMenu.overrideNetworkProtectionActivationDateTo5DaysAgo))
                    .targetting(self)
                NSMenuItem(title: "Set Activation Date to 10 Days Ago", action: #selector(NetworkProtectionDebugMenu.overrideNetworkProtectionActivationDateTo10DaysAgo))
                    .targetting(self)
            }

            NSMenuItem(title: "NetP Waitlist") {
                NSMenuItem(title: "Reset Waitlist State", action: #selector(NetworkProtectionDebugMenu.resetNetworkProtectionWaitlistState))
                    .targetting(self)
                NSMenuItem(title: "Reset T&C Acceptance", action: #selector(NetworkProtectionDebugMenu.resetNetworkProtectionTermsAndConditionsAcceptance))
                    .targetting(self)

                enterWaitlistInviteCodeItem
                    .targetting(self)

                NSMenuItem(title: "Send Waitlist Notification", action: #selector(NetworkProtectionDebugMenu.sendNetworkProtectionWaitlistAvailableNotification))
                    .targetting(self)
                NSMenuItem.separator()

                waitlistTokenItem
                waitlistTimestampItem
                waitlistInviteCodeItem
                waitlistTermsAndConditionsAcceptedItem
            }

            NSMenuItem(title: "NetP Waitlist Feature Flag Overrides")
                .submenu(NetworkProtectionWaitlistFeatureFlagOverridesMenu())

            NSMenuItem.separator()

            NSMenuItem(title: "Kill Switch (alternative approach)") {
                shouldIncludeAllNetworksMenuItem
                    .targetting(self)
                excludeLocalNetworksMenuItem
                    .targetting(self)
            }

            NSMenuItem(title: "Open App Container in Finder", action: #selector(NetworkProtectionDebugMenu.openAppContainerInFinder))
                .targetting(self)
        }

        preferredServerMenu.autoenablesItems = false
        populateNetworkProtectionEnvironmentListMenuItems()
        populateNetworkProtectionServerListMenuItems()
        populateNetworkProtectionRegistrationKeyValidityMenuItems()

        exclusionsMenu.delegate = self
        exclusionsMenu.autoenablesItems = false
        populateExclusionsMenuItems()
    }

    required init(coder: NSCoder) {
        fatalError("init(coder:) has not been implemented")
    }

    // MARK: - Tunnel Settings

<<<<<<< HEAD
    private let settings = VPNSettings(defaults: .shared)
=======
    private let settings = TunnelSettings(defaults: .netP)
>>>>>>> 27a22c13

    // MARK: - Debug Logic

    private let debugUtilities = NetworkProtectionDebugUtilities()

    // MARK: - Debug Menu Actions

    /// Resets all state for NetworkProtection.
    ///
    @objc func resetAllState(_ sender: Any?) {
        Task { @MainActor in
            guard case .alertFirstButtonReturn = await NSAlert.resetNetworkProtectionAlert().runModal() else { return }

            do {
                try await debugUtilities.resetAllState(keepAuthToken: false)
            } catch {
                await NSAlert(error: error).runModal()
            }
        }
    }

    /// Resets all state for NetworkProtection.
    ///
    @objc func resetAllKeepingInvite(_ sender: Any?) {
        Task { @MainActor in
            guard case .alertFirstButtonReturn = await NSAlert.resetNetworkProtectionAlert().runModal() else { return }

            do {
                try await debugUtilities.resetAllState(keepAuthToken: true)
            } catch {
                await NSAlert(error: error).runModal()
            }
        }
    }

    @objc func resetSettings(_ sender: Any?) {
        settings.resetToDefaults()
    }

    /// Removes the system extension and agents for Network Protection.
    ///
    @objc func removeSystemExtensionAndAgents(_ sender: Any?) {
        Task { @MainActor in
            guard case .alertFirstButtonReturn = await NSAlert.removeSystemExtensionAndAgentsAlert().runModal() else { return }

            do {
                try await debugUtilities.removeSystemExtensionAndAgents()
            } catch {
                await NSAlert(error: error).runModal()
            }
        }
    }

    /// Sends a test user notification.
    ///
    @objc func sendTestNotification(_ sender: Any?) {
        Task { @MainActor in
            do {
                try await debugUtilities.sendTestNotificationRequest()
            } catch {
                await NSAlert(error: error).runModal()
            }
        }
    }

    /// Sets the selected server.
    ///
    @objc func setSelectedServer(_ menuItem: NSMenuItem) {
        let title = menuItem.title
        let selectedServer: VPNSettings.SelectedServer

        if title == "Automatic" {
            selectedServer = .automatic
        } else {
            let titleComponents = title.components(separatedBy: " ")
            selectedServer = .endpoint(titleComponents.first!)
        }

        settings.selectedServer = selectedServer
    }

    /// Expires the registration key immediately.
    ///
    @objc func expireRegistrationKeyNow(_ sender: Any?) {
        Task {
            try? await debugUtilities.expireRegistrationKeyNow()
        }
    }

    /// Sets the registration key validity.
    ///
    @objc func setRegistrationKeyValidity(_ menuItem: NSMenuItem) {
        guard let timeInterval = menuItem.representedObject as? TimeInterval else {
            settings.registrationKeyValidity = .automatic
            return
        }

        settings.registrationKeyValidity = .custom(timeInterval)
    }

    @objc func toggleEnforceRoutesAction(_ sender: Any?) {
        settings.enforceRoutes.toggle()
    }

    @objc func toggleIncludeAllNetworks(_ sender: Any?) {
        settings.includeAllNetworks.toggle()
    }

    @objc func toggleShouldExcludeLocalRoutes(_ sender: Any?) {
        settings.excludeLocalNetworks.toggle()
    }

    @objc func toggleConnectOnLogInAction(_ sender: Any?) {
        // Temporarily disabled: https://app.asana.com/0/0/1205766100762904/f
    }

    @objc func toggleExclusionAction(_ sender: NSMenuItem) {
        // Temporarily disabled: https://app.asana.com/0/0/1205766100762904/f
        /*
        guard let addressRange = sender.representedObject as? String else {
            assertionFailure("Unexpected representedObject")
            return
        }

        NetworkProtectionTunnelController().setExcludedRoute(addressRange, enabled: sender.state == .off)*/
    }

    @objc func openAppContainerInFinder(_ sender: Any?) {
        let containerURL = URL.sandboxApplicationSupportURL
        NSWorkspace.shared.selectFile(nil, inFileViewerRootedAtPath: containerURL.path)
    }

    // MARK: Populating Menu Items

    private func populateNetworkProtectionEnvironmentListMenuItems() {
        environmentMenu.items = [
            NSMenuItem(title: "Production", action: #selector(setSelectedEnvironment(_:)), target: self, keyEquivalent: ""),
            NSMenuItem(title: "Staging", action: #selector(setSelectedEnvironment(_:)), target: self, keyEquivalent: ""),
        ]
    }

    private func populateNetworkProtectionServerListMenuItems() {
        let networkProtectionServerStore = NetworkProtectionServerListFileSystemStore(errorEvents: nil)
        let servers = (try? networkProtectionServerStore.storedNetworkProtectionServerList()) ?? []

        preferredServerAutomaticItem.target = self
        if servers.isEmpty {
            preferredServerMenu.items = [preferredServerAutomaticItem]
        } else {
            preferredServerMenu.items = [preferredServerAutomaticItem, NSMenuItem.separator()] + servers.map({ server in
                let title: String

                if server.isRegistered {
                    title = "\(server.serverInfo.name) (\(server.serverInfo.serverLocation) – Public Key Registered)"
                } else {
                    title = "\(server.serverInfo.name) (\(server.serverInfo.serverLocation))"
                }

                return NSMenuItem(title: title,
                                  action: #selector(setSelectedServer(_:)),
                                  target: self,
                                  keyEquivalent: "")

            })
        }
    }

    private struct NetworkProtectionKeyValidityOption {
        let title: String
        let validity: TimeInterval
    }

    private static let registrationKeyValidityOptions: [NetworkProtectionKeyValidityOption] = [
        .init(title: "15 seconds", validity: .seconds(15)),
        .init(title: "30 seconds", validity: .seconds(30)),
        .init(title: "1 minute", validity: .minutes(1)),
        .init(title: "5 minutes", validity: .minutes(5)),
        .init(title: "30 minutes", validity: .minutes(30)),
        .init(title: "1 hour", validity: .hours(1))
    ]

    private func populateNetworkProtectionRegistrationKeyValidityMenuItems() {
#if DEBUG
        registrationKeyValidityAutomaticItem.target = self
        if Self.registrationKeyValidityOptions.isEmpty {
            // Not likely to happen as it's hard-coded, but still...
            registrationKeyValidityMenu.items = [registrationKeyValidityAutomaticItem]
        } else {
            registrationKeyValidityMenu.items = [registrationKeyValidityAutomaticItem, NSMenuItem.separator()] + Self.registrationKeyValidityOptions.map { option in
                let menuItem = NSMenuItem(title: option.title,
                                          action: #selector(setRegistrationKeyValidity(_:)),
                                          target: self,
                                          keyEquivalent: "")

                menuItem.representedObject = option.validity
                return menuItem
            }
        }
#endif
    }

    private func populateExclusionsMenuItems() {
        exclusionsMenu.removeAllItems()

        for item in settings.excludedRoutes {
            let menuItem: NSMenuItem
            switch item {
            case .section(let title):
                menuItem = NSMenuItem(title: title, action: nil, target: nil)
                menuItem.isEnabled = false

            case .range(let range, let description):
                menuItem = NSMenuItem(title: "\(range)\(description != nil ? " (\(description!))" : "")",
                                      action: #selector(toggleExclusionAction),
                                      target: self,
                                      representedObject: range.stringRepresentation)
            }
            exclusionsMenu.addItem(menuItem)
        }

        // Only allow testers to enter a custom code if they're on the waitlist, to simulate the correct path through the flow
        let waitlist = NetworkProtectionWaitlist()
        enterWaitlistInviteCodeItem.isEnabled = waitlist.waitlistStorage.isOnWaitlist || waitlist.waitlistStorage.isInvited

    }

    // MARK: - Menu State Update

    override func update() {
        updateEnvironmentMenu()
        updatePreferredServerMenu()
        updateRekeyValidityMenu()
        updateNetworkProtectionMenuItemsState()
        updateNetworkProtectionItems()
    }

    private func updateEnvironmentMenu() {
        let selectedEnvironment = settings.selectedEnvironment

        switch selectedEnvironment {
        case .production:
            environmentMenu.items.first?.state = .on
            environmentMenu.items.last?.state = .off
        case .staging:
            environmentMenu.items.first?.state = .off
            environmentMenu.items.last?.state = .on
        }
    }

    private func updatePreferredServerMenu() {
        let selectedServer = settings.selectedServer

        switch selectedServer {
        case .automatic:
            preferredServerMenu.items.first?.state = .on
        case .endpoint(let selectedServerName):
            preferredServerMenu.items.first?.state = .off

            // We're skipping the first two items because they're the automatic menu item and
            // the separator line.
            let serverItems = preferredServerMenu.items.dropFirst(2)

            for item in serverItems {
                if item.title.hasPrefix(selectedServerName) {
                    item.state = .on
                } else {
                    item.state = .off
                }
            }
        }
    }

    private func updateRekeyValidityMenu() {
        switch settings.registrationKeyValidity {
        case .automatic:
            registrationKeyValidityMenu.items.first?.state = .on
        case .custom(let timeInterval):
            registrationKeyValidityMenu.items.first?.state = .off

            // We're skipping the first two items because they're the automatic menu item and
            // the separator line.
            let serverItems = registrationKeyValidityMenu.items.dropFirst(2)

            for item in serverItems {
                if item.representedObject as? TimeInterval == timeInterval {
                    item.state = .on
                } else {
                    item.state = .off
                }
            }
        }
    }

    private func updateNetworkProtectionMenuItemsState() {
        shouldEnforceRoutesMenuItem.state = settings.enforceRoutes ? .on : .off
        shouldIncludeAllNetworksMenuItem.state = settings.includeAllNetworks ? .on : .off
        excludeLocalNetworksMenuItem.state = settings.excludeLocalNetworks ? .on : .off
    }

    private func updateNetworkProtectionItems() {
        let waitlistStorage = WaitlistKeychainStore(waitlistIdentifier: NetworkProtectionWaitlist.identifier, keychainAppGroup: NetworkProtectionWaitlist.keychainAppGroup)
        waitlistTokenItem.title = "Waitlist Token: \(waitlistStorage.getWaitlistToken() ?? "N/A")"
        waitlistInviteCodeItem.title = "Waitlist Invite Code: \(waitlistStorage.getWaitlistInviteCode() ?? "N/A")"

        if let timestamp = waitlistStorage.getWaitlistTimestamp() {
            waitlistTimestampItem.title = "Waitlist Timestamp: \(String(describing: timestamp))"
        } else {
            waitlistTimestampItem.title = "Waitlist Timestamp: N/A"
        }

        let accepted = UserDefaults().bool(forKey: UserDefaultsWrapper<Bool>.Key.networkProtectionTermsAndConditionsAccepted.rawValue)
        waitlistTermsAndConditionsAcceptedItem.title = "T&C Accepted: \(accepted ? "Yes" : "No")"
    }

    // MARK: Waitlist

    @objc func sendNetworkProtectionWaitlistAvailableNotification(_ sender: Any?) {
        NetworkProtectionWaitlist().sendInviteCodeAvailableNotification(completion: nil)
    }

    @objc func resetNetworkProtectionActivationDate(_ sender: Any?) {
        overrideNetworkProtectionActivationDate(to: nil)
    }

    @objc func resetNetworkProtectionRemoteMessages(_ sender: Any?) {
        DefaultNetworkProtectionRemoteMessagingStorage().removeStoredAndDismissedMessages()
        DefaultNetworkProtectionRemoteMessaging(minimumRefreshInterval: 0).resetLastRefreshTimestamp()
    }

    @objc func overrideNetworkProtectionActivationDateToNow(_ sender: Any?) {
        overrideNetworkProtectionActivationDate(to: Date())
    }

    @objc func overrideNetworkProtectionActivationDateTo5DaysAgo(_ sender: Any?) {
        overrideNetworkProtectionActivationDate(to: Date.daysAgo(5))
    }

    @objc func overrideNetworkProtectionActivationDateTo10DaysAgo(_ sender: Any?) {
        overrideNetworkProtectionActivationDate(to: Date.daysAgo(10))
    }

    private func overrideNetworkProtectionActivationDate(to date: Date?) {
        let store = DefaultWaitlistActivationDateStore()

        if let date {
            store.updateActivationDate(date)
        } else {
            store.removeDates()
        }
    }

    @objc func resetNetworkProtectionWaitlistState(_ sender: Any?) {
        NetworkProtectionWaitlist().waitlistStorage.deleteWaitlistState()
        UserDefaults().removeObject(forKey: UserDefaultsWrapper<Bool>.Key.networkProtectionTermsAndConditionsAccepted.rawValue)
        NotificationCenter.default.post(name: .networkProtectionWaitlistAccessChanged, object: nil)
    }

    @objc func resetNetworkProtectionTermsAndConditionsAcceptance(_ sender: Any?) {
        UserDefaults().removeObject(forKey: UserDefaultsWrapper<Bool>.Key.networkProtectionTermsAndConditionsAccepted.rawValue)
        NotificationCenter.default.post(name: .networkProtectionWaitlistAccessChanged, object: nil)
    }

    @objc func showNetworkProtectionInviteCodePrompt(_ sender: Any?) {
        let code = getInviteCode()

        Task {
            do {
                let redeemer = NetworkProtectionCodeRedemptionCoordinator()
                try await redeemer.redeem(code)
                NetworkProtectionWaitlist().waitlistStorage.store(inviteCode: code)
                NotificationCenter.default.post(name: .networkProtectionWaitlistAccessChanged, object: nil)
            } catch {
                // Do nothing here, this is just a debug menu
            }
        }
    }

    private func getInviteCode() -> String {
        let alert = NSAlert()
        alert.addButton(withTitle: "Use Invite Code")
        alert.addButton(withTitle: "Cancel")
        alert.messageText = "Enter Invite Code"
        alert.informativeText = "Please grab a Network Protection invite code from Asana and enter it here."

        let textField = NSTextField(frame: NSRect(x: 0, y: 0, width: 200, height: 24))
        alert.accessoryView = textField

        let response = alert.runModal()

        if response == .alertFirstButtonReturn {
            return textField.stringValue
        } else {
            return ""
        }
    }

    // MARK: Environment
    @objc func setSelectedEnvironment(_ menuItem: NSMenuItem) {
        let title = menuItem.title
        let selectedEnvironment: VPNSettings.SelectedEnvironment

        if title == "Staging" {
            selectedEnvironment = .staging
        } else {
            selectedEnvironment = .production
        }

        settings.selectedEnvironment = selectedEnvironment

        Task {
            _ = try await NetworkProtectionDeviceManager.create().refreshServerList()
            await MainActor.run {
                populateNetworkProtectionServerListMenuItems()
            }
            settings.selectedServer = .automatic
        }
    }
}

extension NetworkProtectionDebugMenu: NSMenuDelegate {

    func menuNeedsUpdate(_ menu: NSMenu) {
        // Temporarily disabled: https://app.asana.com/0/0/1205766100762904/f
        /*
        if menu === exclusionsMenu {
            let controller = NetworkProtectionTunnelController()
            for item in menu.items {
                guard let route = item.representedObject as? String else { continue }
                item.state = controller.isExcludedRouteEnabled(route) ? .on : .off
                // TO BE fixed: see NetworkProtectionTunnelController.excludedRoutes()
                item.isEnabled = !(controller.shouldEnforceRoutes && route == "10.0.0.0/8")
            }
        }
         */
    }
}

#if DEBUG
#Preview {
    return MenuPreview(menu: NetworkProtectionDebugMenu())
}
#endif

#endif<|MERGE_RESOLUTION|>--- conflicted
+++ resolved
@@ -177,11 +177,7 @@
 
     // MARK: - Tunnel Settings
 
-<<<<<<< HEAD
-    private let settings = VPNSettings(defaults: .shared)
-=======
-    private let settings = TunnelSettings(defaults: .netP)
->>>>>>> 27a22c13
+    private let settings = VPNSettings(defaults: .netP)
 
     // MARK: - Debug Logic
 
