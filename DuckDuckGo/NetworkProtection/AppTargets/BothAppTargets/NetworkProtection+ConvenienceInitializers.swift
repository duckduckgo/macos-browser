--- conflicted
+++ resolved
@@ -28,21 +28,11 @@
         let settings = VPNSettings(defaults: .netP)
         let keyStore = NetworkProtectionKeychainKeyStore()
         let tokenStore = NetworkProtectionKeychainTokenStore()
-<<<<<<< HEAD
-        return NetworkProtectionDeviceManager(
-            environment: settings.selectedEnvironment,
-            tokenStore: tokenStore,
-            keyStore: keyStore,
-            errorEvents: .networkProtectionAppDebugEvents,
-            isSubscriptionEnabled: true
-        )
-=======
         return NetworkProtectionDeviceManager(environment: settings.selectedEnvironment,
                                               tokenStore: tokenStore,
                                               keyStore: keyStore,
                                               errorEvents: .networkProtectionAppDebugEvents,
                                               isSubscriptionEnabled: false)
->>>>>>> 17612bfa
     }
 }
 
@@ -52,11 +42,7 @@
         self.init(environment: settings.selectedEnvironment,
                   tokenStore: NetworkProtectionKeychainTokenStore(),
                   errorEvents: .networkProtectionAppDebugEvents,
-<<<<<<< HEAD
-                  isSubscriptionEnabled: true)
-=======
                   isSubscriptionEnabled: false)
->>>>>>> 17612bfa
     }
 }
 
@@ -64,11 +50,7 @@
     convenience init() {
         self.init(keychainType: .default,
                   errorEvents: .networkProtectionAppDebugEvents,
-<<<<<<< HEAD
-                  isSubscriptionEnabled: true)
-=======
                   isSubscriptionEnabled: false)
->>>>>>> 17612bfa
     }
 }
 
