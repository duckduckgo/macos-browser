//
//  NetworkProtection+ConvenienceInitializers.swift
//
//  Copyright © 2023 DuckDuckGo. All rights reserved.
//
//  Licensed under the Apache License, Version 2.0 (the "License");
//  you may not use this file except in compliance with the License.
//  You may obtain a copy of the License at
//
//  http://www.apache.org/licenses/LICENSE-2.0
//
//  Unless required by applicable law or agreed to in writing, software
//  distributed under the License is distributed on an "AS IS" BASIS,
//  WITHOUT WARRANTIES OR CONDITIONS OF ANY KIND, either express or implied.
//  See the License for the specific language governing permissions and
//  limitations under the License.
//

#if NETWORK_PROTECTION

import Foundation
import NetworkProtection
import Common

extension NetworkProtectionDeviceManager {

    static func create() -> NetworkProtectionDeviceManager {
<<<<<<< HEAD
        let settings = VPNSettings(defaults: .shared)
=======
        let settings = TunnelSettings(defaults: .netP)
>>>>>>> 27a22c13
        let keyStore = NetworkProtectionKeychainKeyStore()
        let tokenStore = NetworkProtectionKeychainTokenStore()
        return NetworkProtectionDeviceManager(environment: settings.selectedEnvironment, tokenStore: tokenStore, keyStore: keyStore, errorEvents: .networkProtectionAppDebugEvents)
    }
}

extension NetworkProtectionCodeRedemptionCoordinator {
    convenience init() {
<<<<<<< HEAD
        let settings = VPNSettings(defaults: .shared)
=======
        let settings = TunnelSettings(defaults: .netP)
>>>>>>> 27a22c13
        self.init(environment: settings.selectedEnvironment,
                  tokenStore: NetworkProtectionKeychainTokenStore(),
                  errorEvents: .networkProtectionAppDebugEvents)
    }
}

extension NetworkProtectionKeychainTokenStore {
    convenience init() {
        self.init(keychainType: .default,
                  errorEvents: .networkProtectionAppDebugEvents)
    }
}

extension NetworkProtectionKeychainKeyStore {
    convenience init() {
        self.init(keychainType: .default,
                  errorEvents: .networkProtectionAppDebugEvents)
    }
}

#endif<|MERGE_RESOLUTION|>--- conflicted
+++ resolved
@@ -25,11 +25,7 @@
 extension NetworkProtectionDeviceManager {
 
     static func create() -> NetworkProtectionDeviceManager {
-<<<<<<< HEAD
-        let settings = VPNSettings(defaults: .shared)
-=======
-        let settings = TunnelSettings(defaults: .netP)
->>>>>>> 27a22c13
+        let settings = VPNSettings(defaults: .netP)
         let keyStore = NetworkProtectionKeychainKeyStore()
         let tokenStore = NetworkProtectionKeychainTokenStore()
         return NetworkProtectionDeviceManager(environment: settings.selectedEnvironment, tokenStore: tokenStore, keyStore: keyStore, errorEvents: .networkProtectionAppDebugEvents)
@@ -38,11 +34,7 @@
 
 extension NetworkProtectionCodeRedemptionCoordinator {
     convenience init() {
-<<<<<<< HEAD
-        let settings = VPNSettings(defaults: .shared)
-=======
-        let settings = TunnelSettings(defaults: .netP)
->>>>>>> 27a22c13
+        let settings = VPNSettings(defaults: .netP)
         self.init(environment: settings.selectedEnvironment,
                   tokenStore: NetworkProtectionKeychainTokenStore(),
                   errorEvents: .networkProtectionAppDebugEvents)
