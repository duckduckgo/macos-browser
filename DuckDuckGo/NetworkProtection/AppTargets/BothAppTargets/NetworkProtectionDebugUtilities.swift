//
//  NetworkProtectionDebugUtilities.swift
//
//  Copyright © 2023 DuckDuckGo. All rights reserved.
//
//  Licensed under the Apache License, Version 2.0 (the "License");
//  you may not use this file except in compliance with the License.
//  You may obtain a copy of the License at
//
//  http://www.apache.org/licenses/LICENSE-2.0
//
//  Unless required by applicable law or agreed to in writing, software
//  distributed under the License is distributed on an "AS IS" BASIS,
//  WITHOUT WARRANTIES OR CONDITIONS OF ANY KIND, either express or implied.
//  See the License for the specific language governing permissions and
//  limitations under the License.
//

import Common
import Foundation

#if NETWORK_PROTECTION
import NetworkProtection
import NetworkProtectionUI
import NetworkExtension
import SystemExtensions

/// Utility code to help implement our debug menu options for Network Protection.
///
final class NetworkProtectionDebugUtilities {

    // MARK: - Registration Key Validity

    @UserDefaultsWrapper(key: .networkProtectionRegistrationKeyValidity, defaultValue: nil)
    var registrationKeyValidity: TimeInterval? {
        didSet {
            Task {
                await sendRegistrationKeyValidityToProvider()
            }
        }
    }

    private let networkProtectionFeatureDisabler = NetworkProtectionFeatureDisabler()

    // MARK: - Login Items Management

    private let loginItemsManager: NetworkProtectionLoginItemsManager

    // MARK: - Server Selection

    private let selectedServerStore = NetworkProtectionSelectedServerUserDefaultsStore()

    // MARK: - Initializers

    init(loginItemsManager: NetworkProtectionLoginItemsManager = .init()) {
        self.loginItemsManager = loginItemsManager
    }

    // MARK: - Debug commands for the extension

<<<<<<< HEAD
    func resetAllState() async throws {
        if let activeSession = try? await ConnectionSessionUtilities.activeSession() {
            try? activeSession.sendProviderMessage(.resetAllState) {
                os_log("Status was reset in the extension", log: .networkProtection)
            }
        }

        // ☝️ Take care of resetting all state within the extension first, and wait half a second
        try? await Task.sleep(interval: 0.5)
        // 👇 And only afterwards turn off the tunnel and remove it from preferences

        let tunnels = try? await NETunnelProviderManager.loadAllFromPreferences()

        if let tunnels = tunnels {
            for tunnel in tunnels {
                tunnel.connection.stopVPNTunnel()
                try? await tunnel.removeFromPreferences()
            }
        }

        // We reset the onboarding status incrementally to stay aligned with the actual
        // status of things.
        onboardingStatusRawValue = OnboardingStatus.isOnboarding(step: .userNeedsToAllowVPNConfiguration).rawValue

        NetworkProtectionSelectedServerUserDefaultsStore().reset()

        try await removeSystemExtensionAndAgents()
        onboardingStatusRawValue = OnboardingStatus.default.rawValue

        NetworkProtectionWaitlist().waitlistStorage.deleteWaitlistState()
        UserDefaults().removeObject(forKey: UserDefaultsWrapper<Bool>.Key.networkProtectionTermsAndConditionsAccepted.rawValue)
        NotificationCenter.default.post(name: .networkProtectionWaitlistAccessChanged, object: nil)
=======
    func resetAllState(keepAuthToken: Bool) async throws {
        networkProtectionFeatureDisabler.disable(keepAuthToken: keepAuthToken, uninstallSystemExtension: true)
>>>>>>> bda0a54c
    }

    func removeSystemExtensionAndAgents() async throws {
        networkProtectionFeatureDisabler.disableLoginItems()
        try await networkProtectionFeatureDisabler.disableSystemExtension()
    }

    func sendTestNotificationRequest() async throws {
        guard let activeSession = try? await ConnectionSessionUtilities.activeSession() else {
            return
        }

        try? activeSession.sendProviderMessage(.triggerTestNotification)
    }

    // MARK: - Registation Key

    private func sendRegistrationKeyValidityToProvider() async {
        guard let activeSession = try? await ConnectionSessionUtilities.activeSession() else {
            return
        }

        try? activeSession.sendProviderMessage(.setKeyValidity(registrationKeyValidity))
    }

    func expireRegistrationKeyNow() async {
        guard let activeSession = try? await ConnectionSessionUtilities.activeSession() else {
            return
        }

        try? activeSession.sendProviderMessage(.expireRegistrationKey)
    }

    // MARK: - Server Selection

    func selectedServerName() -> String? {
        selectedServerStore.selectedServer.stringValue
    }

    func setSelectedServer(selectedServer: SelectedNetworkProtectionServer) {
        selectedServerStore.selectedServer = selectedServer

        Task {
            guard let activeSession = try? await ConnectionSessionUtilities.activeSession() else {
                return
            }

            try? activeSession.sendProviderMessage(.setSelectedServer(selectedServer.stringValue))
        }
    }
}

#endif<|MERGE_RESOLUTION|>--- conflicted
+++ resolved
@@ -58,43 +58,8 @@
 
     // MARK: - Debug commands for the extension
 
-<<<<<<< HEAD
-    func resetAllState() async throws {
-        if let activeSession = try? await ConnectionSessionUtilities.activeSession() {
-            try? activeSession.sendProviderMessage(.resetAllState) {
-                os_log("Status was reset in the extension", log: .networkProtection)
-            }
-        }
-
-        // ☝️ Take care of resetting all state within the extension first, and wait half a second
-        try? await Task.sleep(interval: 0.5)
-        // 👇 And only afterwards turn off the tunnel and remove it from preferences
-
-        let tunnels = try? await NETunnelProviderManager.loadAllFromPreferences()
-
-        if let tunnels = tunnels {
-            for tunnel in tunnels {
-                tunnel.connection.stopVPNTunnel()
-                try? await tunnel.removeFromPreferences()
-            }
-        }
-
-        // We reset the onboarding status incrementally to stay aligned with the actual
-        // status of things.
-        onboardingStatusRawValue = OnboardingStatus.isOnboarding(step: .userNeedsToAllowVPNConfiguration).rawValue
-
-        NetworkProtectionSelectedServerUserDefaultsStore().reset()
-
-        try await removeSystemExtensionAndAgents()
-        onboardingStatusRawValue = OnboardingStatus.default.rawValue
-
-        NetworkProtectionWaitlist().waitlistStorage.deleteWaitlistState()
-        UserDefaults().removeObject(forKey: UserDefaultsWrapper<Bool>.Key.networkProtectionTermsAndConditionsAccepted.rawValue)
-        NotificationCenter.default.post(name: .networkProtectionWaitlistAccessChanged, object: nil)
-=======
     func resetAllState(keepAuthToken: Bool) async throws {
         networkProtectionFeatureDisabler.disable(keepAuthToken: keepAuthToken, uninstallSystemExtension: true)
->>>>>>> bda0a54c
     }
 
     func removeSystemExtensionAndAgents() async throws {
