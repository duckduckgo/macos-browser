//
//  NetworkProtectionNavBarButtonModel.swift
//
//  Copyright © 2022 DuckDuckGo. All rights reserved.
//
//  Licensed under the Apache License, Version 2.0 (the "License");
//  you may not use this file except in compliance with the License.
//  You may obtain a copy of the License at
//
//  http://www.apache.org/licenses/LICENSE-2.0
//
//  Unless required by applicable law or agreed to in writing, software
//  distributed under the License is distributed on an "AS IS" BASIS,
//  WITHOUT WARRANTIES OR CONDITIONS OF ANY KIND, either express or implied.
//  See the License for the specific language governing permissions and
//  limitations under the License.
//

#if NETWORK_PROTECTION

import AppKit
import Combine
import Foundation
import NetworkProtection
import NetworkProtectionIPC
import NetworkProtectionUI
import PixelKit

/// Model for managing the NetP button in the Nav Bar.
///
final class NetworkProtectionNavBarButtonModel: NSObject, ObservableObject {

    private let networkProtectionStatusReporter: NetworkProtectionStatusReporter
    private var status: NetworkProtection.ConnectionStatus = .default
    private let popoverManager: NetPPopoverManager
    private let waitlistActivationDateStore: DefaultWaitlistActivationDateStore

    // MARK: - Subscriptions

    private var cancellables = Set<AnyCancellable>()

    // MARK: - NetP Icon publisher

    private let iconPublisher: NetworkProtectionIconPublisher
    private var iconPublisherCancellable: AnyCancellable?

    // MARK: - Button appearance

    private let pinningManager: PinningManager

    @Published
    private(set) var showButton = false {
        didSet {
            shortcutTitle = pinningManager.shortcutTitle(for: .networkProtection)
        }
    }

    @Published
    private(set) var shortcutTitle: String

    @Published
    private(set) var buttonImage: NSImage?

    var isPinned: Bool {
        pinningManager.isPinned(.networkProtection)
    }

    // MARK: - NetP State

    private var isHavingConnectivityIssues = false

    // MARK: - Initialization

    init(popoverManager: NetPPopoverManager,
         pinningManager: PinningManager = LocalPinningManager.shared,
         statusReporter: NetworkProtectionStatusReporter,
         iconProvider: IconProvider = NavigationBarIconProvider()) {

        self.popoverManager = popoverManager
        self.networkProtectionStatusReporter = statusReporter
        self.iconPublisher = NetworkProtectionIconPublisher(statusReporter: networkProtectionStatusReporter, iconProvider: iconProvider)
        self.pinningManager = pinningManager
        self.shortcutTitle = pinningManager.shortcutTitle(for: .networkProtection)

        isHavingConnectivityIssues = networkProtectionStatusReporter.connectivityIssuesObserver.recentValue
        buttonImage = .image(for: iconPublisher.icon)

        self.waitlistActivationDateStore = DefaultWaitlistActivationDateStore(source: .netP)
        super.init()

        setupSubscriptions()
    }

    // MARK: - Subscriptions

    private func setupSubscriptions() {
        setupIconSubscription()
        setupStatusSubscription()
        setupInterruptionSubscription()
        setupWaitlistAvailabilitySubscription()
    }

    private func setupIconSubscription() {
        iconPublisherCancellable = iconPublisher.$icon
            .receive(on: DispatchQueue.main)
            .sink { [weak self] icon in
                self?.buttonImage = self?.buttonImageFromWaitlistState(icon: icon)
            }
    }

    /// Temporary override used for the NetP waitlist beta, as a different asset is used for users who are invited to join the beta but haven't yet accepted.
    /// This will be removed once the waitlist beta has ended.
    private func buttonImageFromWaitlistState(icon: NetworkProtectionAsset?) -> NSImage {
        let icon = icon ?? iconPublisher.icon
#if DEBUG
        guard [.normal, .integrationTests].contains(NSApp.runType) else { return NSImage() }
#endif

        if NetworkProtectionWaitlist().readyToAcceptTermsAndConditions {
            return .networkProtectionAvailableButton
        }

        if NetworkProtectionKeychainTokenStore().isFeatureActivated {
            return .image(for: icon)!
        }

        return .image(for: icon)!
    }

    private func setupStatusSubscription() {
        networkProtectionStatusReporter.statusObserver.publisher.sink { [weak self] status in
            guard let self = self else {
                return
            }

            switch status {
            case .connected:
                waitlistActivationDateStore.setActivationDateIfNecessary()
                waitlistActivationDateStore.updateLastActiveDate()
            default: break
            }

            Task { @MainActor in
                self.status = status
                self.updateVisibility()
            }
        }.store(in: &cancellables)
    }

    private func setupInterruptionSubscription() {
        networkProtectionStatusReporter.connectivityIssuesObserver.publisher.sink { [weak self] isHavingConnectivityIssues in
            guard let self = self else {
                return
            }

            Task { @MainActor in
                self.isHavingConnectivityIssues = isHavingConnectivityIssues
                self.updateVisibility()
            }
        }.store(in: &cancellables)
    }

    private func setupWaitlistAvailabilitySubscription() {
        NotificationCenter.default.publisher(for: .networkProtectionWaitlistAccessChanged)
            .receive(on: DispatchQueue.main)
            .sink { [weak self] _ in
                guard let self else { return }

                self.buttonImage = self.buttonImageFromWaitlistState(icon: nil)

                Task { @MainActor in
                    self.updateVisibility()
                }
            }
            .store(in: &cancellables)
    }

    @MainActor
    func updateVisibility() {
        // The button is visible in the case where NetP has not been activated, but the user has been invited and they haven't accepted T&Cs.
        let networkProtectionVisibility = DefaultNetworkProtectionVisibility()
        if networkProtectionVisibility.isNetworkProtectionBetaVisible() {
            if NetworkProtectionWaitlist().readyToAcceptTermsAndConditions {
<<<<<<< HEAD
                PixelKit.fire(GeneralPixel.networkProtectionWaitlistEntryPointToolbarButtonDisplayed, frequency: .daily, includeAppVersionParameter: true)
=======
>>>>>>> debc8031
                showButton = true
                return
            }
        }

        guard !isPinned,
              !popoverManager.isShown,
              !isHavingConnectivityIssues else {

            pinNetworkProtectionToNavBarIfNeverPinnedBefore()
            showButton = true
            return
        }

        showButton = false
    }

    // MARK: - Pinning

    @objc
    func togglePin() {
        pinningManager.togglePinning(for: .networkProtection)
    }

    /// We want to pin the VPN to the navigation bar the first time it's enabled, and only
    /// if the user hasn't toggled it manually before.
    /// 
    private func pinNetworkProtectionToNavBarIfNeverPinnedBefore() {
        guard !pinningManager.isPinned(.networkProtection),
              !pinningManager.wasManuallyToggled(.networkProtection) else {
            return
        }

        pinningManager.pin(.networkProtection)
    }
}

extension NetworkProtectionNavBarButtonModel: NSPopoverDelegate {
    func popoverDidClose(_ notification: Notification) {
        updateVisibility()
    }
}

#endif<|MERGE_RESOLUTION|>--- conflicted
+++ resolved
@@ -24,7 +24,6 @@
 import NetworkProtection
 import NetworkProtectionIPC
 import NetworkProtectionUI
-import PixelKit
 
 /// Model for managing the NetP button in the Nav Bar.
 ///
@@ -181,10 +180,6 @@
         let networkProtectionVisibility = DefaultNetworkProtectionVisibility()
         if networkProtectionVisibility.isNetworkProtectionBetaVisible() {
             if NetworkProtectionWaitlist().readyToAcceptTermsAndConditions {
-<<<<<<< HEAD
-                PixelKit.fire(GeneralPixel.networkProtectionWaitlistEntryPointToolbarButtonDisplayed, frequency: .daily, includeAppVersionParameter: true)
-=======
->>>>>>> debc8031
                 showButton = true
                 return
             }
