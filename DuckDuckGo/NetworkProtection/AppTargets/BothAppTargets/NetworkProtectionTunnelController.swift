--- conflicted
+++ resolved
@@ -104,12 +104,7 @@
 
     /// Loads the configuration matching our ``extensionID``.
     ///
-<<<<<<< HEAD
-    @MainActor
-    private func loadTunnelManager() async -> NETunnelProviderManager? {
-        try? await NETunnelProviderManager.loadAllFromPreferences().first {
-            ($0.protocolConfiguration as? NETunnelProviderProtocol)?.providerBundleIdentifier == networkExtensionBundleID
-=======
+    @MainActor
     public var manager: NETunnelProviderManager? {
         get async {
             if let internalManager {
@@ -121,7 +116,6 @@
             }
             internalManager = manager
             return manager
->>>>>>> 9dcf5384
         }
     }
 
@@ -345,11 +339,7 @@
     ///
     var isConnected: Bool {
         get async {
-<<<<<<< HEAD
-            switch status {
-=======
             switch await connection?.status {
->>>>>>> 9dcf5384
             case .connected, .connecting, .reasserting:
                 return true
             default:
