//
//  NetworkProtectionTunnelController.swift
//
//  Copyright © 2023 DuckDuckGo. All rights reserved.
//
//  Licensed under the Apache License, Version 2.0 (the "License");
//  you may not use this file except in compliance with the License.
//  You may obtain a copy of the License at
//
//  http://www.apache.org/licenses/LICENSE-2.0
//
//  Unless required by applicable law or agreed to in writing, software
//  distributed under the License is distributed on an "AS IS" BASIS,
//  WITHOUT WARRANTIES OR CONDITIONS OF ANY KIND, either express or implied.
//  See the License for the specific language governing permissions and
//  limitations under the License.
//

#if NETWORK_PROTECTION

import Foundation
import Combine
import SwiftUI
import Common
import NetworkExtension
import NetworkProtection
import NetworkProtectionProxy
import NetworkProtectionUI
import Networking
import PixelKit

#if NETP_SYSTEM_EXTENSION
import SystemExtensionManager
import SystemExtensions
#endif

#if SUBSCRIPTION
import Subscription
#endif

typealias NetworkProtectionStatusChangeHandler = (NetworkProtection.ConnectionStatus) -> Void
typealias NetworkProtectionConfigChangeHandler = () -> Void

final class NetworkProtectionTunnelController: TunnelController, TunnelSessionProvider {

    // MARK: - Settings

    let settings: VPNSettings

    // MARK: - Defaults

    let defaults: UserDefaults

    // MARK: - Combine Cancellables

    private var cancellables = Set<AnyCancellable>()

    // MARK: - Debug Helpers

    /// Debug simulation options to aid with testing NetP.
    ///
    /// This is static because we want these options to be shared across all instances of `NetworkProtectionProvider`.
    ///
    static var simulationOptions = NetworkProtectionSimulationOptions()

    /// The logger that this object will use for errors that are handled by this class.
    ///
    private let logger: NetworkProtectionLogger

    /// Stores the last controller error for the purpose of updating the UI as needed.
    ///
    private let controllerErrorStore = NetworkProtectionControllerErrorStore()

    // MARK: - VPN Tunnel & Configuration

    /// Auth token store
    private let tokenStore: NetworkProtectionTokenStore

#if SUBSCRIPTION
    // MARK: - Subscriptions

    private let accountManager = AccountManager()
#endif

    // MARK: - Debug Options Support

    private let networkExtensionBundleID: String
    private let networkExtensionController: NetworkExtensionController

    // MARK: - Notification Center

    private let notificationCenter: NotificationCenter

    /// The proxy manager
    ///
    /// We're keeping a reference to this because we don't want to be calling `loadAllFromPreferences` more than
    /// once.
    ///
    /// For reference read: https://app.asana.com/0/1203137811378537/1206513608690551/f
    ///
    private var internalManager: NETunnelProviderManager?

    /// The last known VPN status.
    ///
    /// Should not be used for checking the current status.
    ///
    private var previousStatus: NEVPNStatus = .invalid

    // MARK: - User Defaults

    /* Temporarily disabled - https://app.asana.com/0/0/1205766100762904/f
    /// Test setting to exclude duckduckgo route from VPN
    @MainActor
    @UserDefaultsWrapper(key: .networkProtectionExcludedRoutes, defaultValue: [:])
    private(set) var excludedRoutesPreferences: [String: Bool]
     */

    @UserDefaultsWrapper(key: .networkProtectionOnboardingStatusRawValue, defaultValue: OnboardingStatus.default.rawValue, defaults: .netP)
    private(set) var onboardingStatusRawValue: OnboardingStatus.RawValue

    // MARK: - Tunnel Manager

    /// Loads the configuration matching our ``extensionID``.
    ///
    @MainActor
    public var manager: NETunnelProviderManager? {
        get async {
            if let internalManager {
                return internalManager
            }

            let manager = try? await NETunnelProviderManager.loadAllFromPreferences().first { manager in
                (manager.protocolConfiguration as? NETunnelProviderProtocol)?.providerBundleIdentifier == networkExtensionBundleID
            }
            internalManager = manager
            return manager
        }
    }

    @MainActor
    private func loadOrMakeTunnelManager() async throws -> NETunnelProviderManager {
        let tunnelManager = await manager ?? {
            let manager = NETunnelProviderManager()
            internalManager = manager
            return manager
        }()

        try await setupAndSave(tunnelManager)
        return tunnelManager
    }

    @MainActor
    private func setupAndSave(_ tunnelManager: NETunnelProviderManager) async throws {
        setup(tunnelManager)
        try await tunnelManager.saveToPreferences()
        try await tunnelManager.loadFromPreferences()
    }

    // MARK: - Initialization

    /// Default initializer
    ///
    /// - Parameters:
    ///         - notificationCenter: (meant for testing) the notification center that this object will use.
    ///         - logger: (meant for testing) the logger that this object will use.
    ///
    init(networkExtensionBundleID: String,
         networkExtensionController: NetworkExtensionController,
         settings: VPNSettings,
         defaults: UserDefaults,
         tokenStore: NetworkProtectionTokenStore = NetworkProtectionKeychainTokenStore(),
         notificationCenter: NotificationCenter = .default,
         logger: NetworkProtectionLogger = DefaultNetworkProtectionLogger()) {

        self.logger = logger
        self.networkExtensionBundleID = networkExtensionBundleID
        self.networkExtensionController = networkExtensionController
        self.notificationCenter = notificationCenter
        self.settings = settings
        self.defaults = defaults
        self.tokenStore = tokenStore

        subscribeToSettingsChanges()
        subscribeToStatusChanges()
    }

    // MARK: - Observing Status Changes

    private func subscribeToStatusChanges() {
        notificationCenter.publisher(for: .NEVPNStatusDidChange)
            .sink(receiveValue: handleStatusChange(_:))
            .store(in: &cancellables)
    }

    private func handleStatusChange(_ notification: Notification) {
        guard let session = (notification.object as? NETunnelProviderSession),
              session.status != previousStatus,
              let manager = session.manager as? NETunnelProviderManager else {

            return
        }

        Task { @MainActor in
            previousStatus = session.status

            switch session.status {
            case .connected:
                try await enableOnDemand(tunnelManager: manager)
            default:
                break
            }

        }
    }

    // MARK: - Subscriptions

    private func subscribeToSettingsChanges() {
        settings.changePublisher
            .receive(on: DispatchQueue.main)
            .sink { [weak self] change in
                guard let self else { return }

                Task {
                    // Offer the extension a chance to handle the settings change
                    try? await self.relaySettingsChange(change)

                    // Handle the settings change right in the controller
                    try? await self.handleSettingsChange(change)
                }
            }
            .store(in: &cancellables)
    }

    // MARK: - Handling Settings Changes

    /// This is where the tunnel owner has a chance to handle the settings change locally.
    ///
    /// The extension can also handle these changes so not everything needs to be handled here.
    ///
    private func handleSettingsChange(_ change: VPNSettings.Change) async throws {
        switch change {
        case .setIncludeAllNetworks(let includeAllNetworks):
            try await handleSetIncludeAllNetworks(includeAllNetworks)
        case .setEnforceRoutes(let enforceRoutes):
            try await handleSetEnforceRoutes(enforceRoutes)
        case .setExcludeLocalNetworks(let excludeLocalNetworks):
            try await handleSetExcludeLocalNetworks(excludeLocalNetworks)
        case .setConnectOnLogin,
                .setNotifyStatusChanges,
                .setRegistrationKeyValidity,
                .setSelectedServer,
                .setSelectedEnvironment,
                .setSelectedLocation,
                .setShowInMenuBar,
                .setDisableRekeying:
            // Intentional no-op as this is handled by the extension or the agent's app delegate
            break
        }
    }

    private func handleSetIncludeAllNetworks(_ includeAllNetworks: Bool) async throws {
        guard let tunnelManager = await manager,
              tunnelManager.protocolConfiguration?.includeAllNetworks == !includeAllNetworks else {
            return
        }

        try await setupAndSave(tunnelManager)
    }

    private func handleSetEnforceRoutes(_ enforceRoutes: Bool) async throws {
        guard let tunnelManager = await manager,
              tunnelManager.protocolConfiguration?.enforceRoutes == !enforceRoutes else {
            return
        }

        try await setupAndSave(tunnelManager)
    }

    private func handleSetExcludeLocalNetworks(_ excludeLocalNetworks: Bool) async throws {
        guard let tunnelManager = await manager,
              tunnelManager.protocolConfiguration?.excludeLocalNetworks == !excludeLocalNetworks else {
            return
        }

        try await setupAndSave(tunnelManager)
    }

    private func relaySettingsChange(_ change: VPNSettings.Change) async throws {
        guard await isConnected,
              let session = await session else {
            return
        }

        let errorMessage: ExtensionMessageString? = try await session.sendProviderRequest(.changeTunnelSetting(change))
        if let errorMessage {
            throw TunnelFailureError(errorDescription: errorMessage.value)
        }
    }

    // MARK: - Debug Command support

    func relay(_ command: DebugCommand) async throws {
        guard await isConnected,
              let session = await session else {
            return
        }

        let errorMessage: ExtensionMessageString? = try await session.sendProviderRequest(.debugCommand(command))
        if let errorMessage {
            throw TunnelFailureError(errorDescription: errorMessage.value)
        }
    }

    // MARK: - Tunnel Configuration

    /// Setups the tunnel manager if it's not set up already.
    ///
    @MainActor
    private func setup(_ tunnelManager: NETunnelProviderManager) {
        if tunnelManager.localizedDescription == nil {
            tunnelManager.localizedDescription = UserText.networkProtectionTunnelName
        }

        if !tunnelManager.isEnabled {
            tunnelManager.isEnabled = true
        }

        tunnelManager.protocolConfiguration = {
            let protocolConfiguration = tunnelManager.protocolConfiguration as? NETunnelProviderProtocol ?? NETunnelProviderProtocol()
            protocolConfiguration.serverAddress = "127.0.0.1" // Dummy address... the NetP service will take care of grabbing a real server
            protocolConfiguration.providerBundleIdentifier = Bundle.tunnelExtensionBundleID
            protocolConfiguration.providerConfiguration = [
                NetworkProtectionOptionKey.defaultPixelHeaders: APIRequest.Headers().httpHeaders,
                NetworkProtectionOptionKey.includedRoutes: includedRoutes().map(\.stringRepresentation) as NSArray
            ]

            // always-on
            protocolConfiguration.disconnectOnSleep = false

            // kill switch
            protocolConfiguration.enforceRoutes = settings.enforceRoutes

            // this setting breaks Connection Tester
            protocolConfiguration.includeAllNetworks = settings.includeAllNetworks

            // This is intentionally not used but left here for documentation purposes.
            // The reason for this is that we want to have full control of the routes that
            // are excluded, so instead of using this setting we're just configuring the
            // excluded routes through our VPNSettings class, which our extension reads directly.
            // protocolConfiguration.excludeLocalNetworks = settings.excludeLocalNetworks

            return protocolConfiguration
        }()
    }

    // MARK: - Connection & Session

    public var connection: NEVPNConnection? {
        get async {
            await manager?.connection
        }
    }

    public func activeSession() async -> NETunnelProviderSession? {
        await session
    }

    public var session: NETunnelProviderSession? {
        get async {
            guard let manager = await manager,
                  let session = manager.connection as? NETunnelProviderSession else {

                // The active connection is not running, so there's no session, this is acceptable
                return nil
            }

            return session
        }
    }

    // MARK: - Connection

    public var status: NEVPNStatus {
        get async {
            await connection?.status ?? .disconnected
        }
    }

    // MARK: - Connection Status Querying

    /// Queries the VPN to know if it's connected.
    ///
    /// - Returns: `true` if the VPN is connected, connecting or reasserting, and `false` otherwise.
    ///
    var isConnected: Bool {
        get async {
            switch await connection?.status {
            case .connected, .connecting, .reasserting:
                return true
            default:
                return false
            }
        }
    }

    // MARK: - Activate System Extension

#if NETP_SYSTEM_EXTENSION
    /// Ensures that the system extension is activated if necessary.
    ///
    private func activateSystemExtension(waitingForUserApproval: @escaping () -> Void) async throws {
        do {
            try await networkExtensionController.activateSystemExtension(waitingForUserApproval: waitingForUserApproval)
        } catch {
            switch error {
            case OSSystemExtensionError.requestSuperseded:
                // Even if the installation request is superseded we want to show the message that tells the user
                // to go to System Settings to allow the extension
                controllerErrorStore.lastErrorMessage = UserText.networkProtectionSystemSettings
            case SystemExtensionRequestError.unknownRequestResult:
                controllerErrorStore.lastErrorMessage = UserText.networkProtectionUnknownActivationError
            case SystemExtensionRequestError.willActivateAfterReboot:
                controllerErrorStore.lastErrorMessage = UserText.networkProtectionPleaseReboot
            default:
                controllerErrorStore.lastErrorMessage = error.localizedDescription
            }

            PixelKit.fire(
                NetworkProtectionPixelEvent.networkProtectionSystemExtensionActivationFailure,
                frequency: .standard,
                withError: error,
                includeAppVersionParameter: true
            )

            throw error
        }

        self.controllerErrorStore.lastErrorMessage = nil

        // We'll only update to completed if we were showing the onboarding step to
        // allow the system extension.  Otherwise we may override the allow-VPN
        // onboarding step.
        //
        // Additionally if the onboarding step was allowing the system extension, we won't
        // start the tunnel at once, and instead require that the user enables the toggle.
        //
        if onboardingStatusRawValue == OnboardingStatus.isOnboarding(step: .userNeedsToAllowExtension).rawValue {
            onboardingStatusRawValue = OnboardingStatus.isOnboarding(step: .userNeedsToAllowVPNConfiguration).rawValue
            return
        }
    }
#endif

    // MARK: - Starting & Stopping the VPN

    enum StartError: LocalizedError {
        case noAuthToken
        case connectionStatusInvalid
        case connectionAlreadyStarted
        case simulateControllerFailureError

        var errorDescription: String? {
            switch self {
            case .noAuthToken:
                return "You need a subscription to start the VPN"
            case .connectionAlreadyStarted:
#if DEBUG
                return "[Debug] Connection already started"
#else
                return nil
#endif

            case .connectionStatusInvalid:
#if DEBUG
                return "[DEBUG] Connection status invalid"
#else
                return "An unexpected error occurred, please try again"
#endif
            case .simulateControllerFailureError:
                return "Simulated a controller error as requested"
            }
        }
    }

    /// Starts the VPN connection
    ///
    func start() async {
        PixelKit.fire(NetworkProtectionPixelEvent.networkProtectionControllerStartAttempt,
                      frequency: .dailyAndContinuous)
        controllerErrorStore.lastErrorMessage = nil

        do {
#if NETP_SYSTEM_EXTENSION
            try await activateSystemExtension { [weak self] in
                // If we're waiting for user approval we wanna make sure the
                // onboarding step is set correctly.  This can be useful to
                // help prevent the value from being de-synchronized.
                self?.onboardingStatusRawValue = OnboardingStatus.isOnboarding(step: .userNeedsToAllowExtension).rawValue
            }
#endif

            let tunnelManager: NETunnelProviderManager

            do {
                tunnelManager = try await loadOrMakeTunnelManager()
            } catch {
                if case NEVPNError.configurationReadWriteFailed = error {
                    onboardingStatusRawValue = OnboardingStatus.isOnboarding(step: .userNeedsToAllowVPNConfiguration).rawValue
                }

                throw error
            }
            onboardingStatusRawValue = OnboardingStatus.completed.rawValue

            switch tunnelManager.connection.status {
            case .invalid:
                throw StartError.connectionStatusInvalid
            case .connected:
                throw StartError.connectionAlreadyStarted
            default:
                try await start(tunnelManager)

                // It's important to note that we've seen instances where the above call to start()
                // doesn't throw any errors, yet the tunnel fails to start.  In any case this pixel
                // should be interpreted as "the controller successfully requrested the tunnel to be
                // started".  Meaning there's no error caught in this start attempt.  There are pixels
                // in the packet tunnel provider side that can be used to debug additional logic.
                //
                PixelKit.fire(NetworkProtectionPixelEvent.networkProtectionControllerStartSuccess,
                              frequency: .dailyAndContinuous)
            }
        } catch {
            PixelKit.fire(
                NetworkProtectionPixelEvent.networkProtectionControllerStartFailure(error), frequency: .dailyAndContinuous, includeAppVersionParameter: true
            )

            await stop()

            // Always keep the first error message shown, as it's the more actionable one.
            if controllerErrorStore.lastErrorMessage == nil {
                controllerErrorStore.lastErrorMessage = error.localizedDescription
            }
        }
    }

    private func start(_ tunnelManager: NETunnelProviderManager) async throws {
        var options = [String: NSObject]()

        options[NetworkProtectionOptionKey.activationAttemptId] = UUID().uuidString as NSString
<<<<<<< HEAD
        options[NetworkProtectionOptionKey.authToken] = try fetchAuthToken()
=======
        guard let authToken = try tokenStore.fetchToken() as NSString? else {
            throw StartError.noAuthToken
        }
        options[NetworkProtectionOptionKey.authToken] = authToken
>>>>>>> 3dc0733d
        options[NetworkProtectionOptionKey.selectedEnvironment] = settings.selectedEnvironment.rawValue as NSString
        options[NetworkProtectionOptionKey.selectedServer] = settings.selectedServer.stringValue as? NSString

#if NETP_SYSTEM_EXTENSION
        if let data = try? JSONEncoder().encode(settings.selectedLocation) {
            options[NetworkProtectionOptionKey.selectedLocation] = NSData(data: data)
        }
#endif

        if case .custom(let keyValidity) = settings.registrationKeyValidity {
            options[NetworkProtectionOptionKey.keyValidity] = String(describing: keyValidity) as NSString
        }

        if Self.simulationOptions.isEnabled(.tunnelFailure) {
            Self.simulationOptions.setEnabled(false, option: .tunnelFailure)
            options[NetworkProtectionOptionKey.tunnelFailureSimulation] = NSNumber(value: true)
        }

        if Self.simulationOptions.isEnabled(.crashFatalError) {
            Self.simulationOptions.setEnabled(false, option: .crashFatalError)
            options[NetworkProtectionOptionKey.tunnelFatalErrorCrashSimulation] = NSNumber(value: true)
        }

        if Self.simulationOptions.isEnabled(.controllerFailure) {
            Self.simulationOptions.setEnabled(false, option: .controllerFailure)
            throw StartError.simulateControllerFailureError
        }

        try tunnelManager.connection.startVPNTunnel(options: options)

        PixelKit.fire(
            NetworkProtectionPixelEvent.networkProtectionNewUser,
            frequency: .justOnce,
            includeAppVersionParameter: true) { [weak self] fired, error in
                guard let self, error == nil, fired else { return }
                self.defaults.vpnFirstEnabled = PixelKit.pixelLastFireDate(event: NetworkProtectionPixelEvent.networkProtectionNewUser)
            }
    }

    /// Stops the VPN connection
    ///
    @MainActor
    func stop() async {
        guard let manager = await manager else {
            return
        }

        await stop(tunnelManager: manager, disableOnDemand: true)
    }

    @MainActor
    private func stop(tunnelManager: NETunnelProviderManager, disableOnDemand: Bool) async {
        if disableOnDemand {
            // disable reconnect on demand if requested to stop
            try? await self.disableOnDemand(tunnelManager: tunnelManager)
        }

        switch tunnelManager.connection.status {
        case .connected, .connecting, .reasserting:
            tunnelManager.connection.stopVPNTunnel()
        default:
            break
        }
    }

    /// Restarts the tunnel.
    ///
    @MainActor
    func restart() async {
        guard let manager = await manager else {
            return
        }

        await stop(tunnelManager: manager, disableOnDemand: false)
        await start()
    }

    // MARK: - On Demand & Kill Switch

    @MainActor
    func enableOnDemand(tunnelManager: NETunnelProviderManager) async throws {
        try await tunnelManager.loadFromPreferences()

        let rule = NEOnDemandRuleConnect()
        rule.interfaceTypeMatch = .any

        tunnelManager.onDemandRules = [rule]
        tunnelManager.isOnDemandEnabled = true

        try await tunnelManager.saveToPreferences()
    }

    @MainActor
    func disableOnDemand(tunnelManager: NETunnelProviderManager) async throws {
        try await tunnelManager.loadFromPreferences()

        tunnelManager.isOnDemandEnabled = false

        try await tunnelManager.saveToPreferences()
    }

    /* Temporarily disabled until we fix this menu: https://app.asana.com/0/0/1205766100762904/f
    @MainActor
    private func excludedRoutes() -> [NetworkProtection.IPAddressRange] {
        settings.excludedRoutes.compactMap { [excludedRoutesPreferences] item -> NetworkProtection.IPAddressRange? in
            guard case .exclusion(range: let range, description: _, default: let defaultValue) = item,
                  excludedRoutesPreferences[range.stringRepresentation, default: defaultValue] == true
            else { return nil }
            // TO BE fixed:
            // when 10.11.12.1 DNS is used 10.0.0.0/8 should be included (not excluded)
            // but marking 10.11.12.1 as an Included Route breaks tunnel (probably these routes are conflicting)
            if settings.enforceRoutes && range == "10.0.0.0/8" {
                return nil
            }

            return range
        }
    }*/

    /// extra Included Routes appended to 0.0.0.0, ::/0 (peers) and interface.addresses
    @MainActor
    private func includedRoutes() -> [NetworkProtection.IPAddressRange] {
        []
    }

    /* Temporarily disabled - https://app.asana.com/0/0/1205766100762904/f
    @MainActor
    func setExcludedRoute(_ route: String, enabled: Bool) {
        excludedRoutesPreferences[route] = enabled
    }

    @MainActor
    func isExcludedRouteEnabled(_ route: String) -> Bool {
        guard let range = IPAddressRange(from: route),
              let exclusionListItem = settings.exclusionList.first(where: {
                  if case .exclusion(range: range, description: _, default: _) = $0 { return true }
                  return false
              }),
              case .exclusion(range: _, description: _, default: let defaultValue) = exclusionListItem else {

            assertionFailure("Invalid route \(route)")
            return false
        }
        // TO BE fixed: see excludedRoutes()
        if settings.enforceRoutes && route == "10.0.0.0/8" {
            return false
        }
        return excludedRoutesPreferences[route, default: defaultValue]
    }*/

    struct TunnelFailureError: LocalizedError {
        let errorDescription: String?
    }

    @MainActor
    func toggleShouldSimulateTunnelFailure() async throws {
        if Self.simulationOptions.isEnabled(.tunnelFailure) {
            Self.simulationOptions.setEnabled(false, option: .tunnelFailure)
        } else {
            Self.simulationOptions.setEnabled(true, option: .tunnelFailure)
            try await sendProviderMessageToActiveSession(.simulateTunnelFailure)
        }
    }

    @MainActor
    func toggleShouldSimulateTunnelFatalError() async throws {
        if Self.simulationOptions.isEnabled(.crashFatalError) {
            Self.simulationOptions.setEnabled(false, option: .crashFatalError)
        } else {
            Self.simulationOptions.setEnabled(true, option: .crashFatalError)
            try await sendProviderMessageToActiveSession(.simulateTunnelFatalError)
        }
    }

    @MainActor
    func toggleShouldSimulateConnectionInterruption() async throws {
        if Self.simulationOptions.isEnabled(.connectionInterruption) {
            Self.simulationOptions.setEnabled(false, option: .connectionInterruption)
        } else {
            Self.simulationOptions.setEnabled(true, option: .connectionInterruption)
            try await sendProviderMessageToActiveSession(.simulateConnectionInterruption)
        }
    }

    @MainActor
    private func sendProviderMessageToActiveSession(_ message: ExtensionMessage) async throws {
        guard await isConnected,
              let session = await session else {
            return
        }

        let errorMessage: ExtensionMessageString? = try await session.sendProviderMessage(message)
        if let errorMessage {
            throw TunnelFailureError(errorDescription: errorMessage.value)
        }
    }

    private func fetchAuthToken() throws -> NSString? {
#if SUBSCRIPTION
        if let accessToken = accountManager.accessToken  {
            os_log(.error, log: .networkProtection, "🟢 TunnelController found token: %{public}d", accessToken)
            return NetworkProtectionKeychainTokenStore().makeToken(from: accessToken) as NSString?
        }
#endif
        os_log(.error, log: .networkProtection, "🔴 TunnelController found no token :(")
        return try tokenStore.fetchToken() as NSString?
    }
}

#endif<|MERGE_RESOLUTION|>--- conflicted
+++ resolved
@@ -548,14 +548,10 @@
         var options = [String: NSObject]()
 
         options[NetworkProtectionOptionKey.activationAttemptId] = UUID().uuidString as NSString
-<<<<<<< HEAD
-        options[NetworkProtectionOptionKey.authToken] = try fetchAuthToken()
-=======
-        guard let authToken = try tokenStore.fetchToken() as NSString? else {
+        guard let authToken = try fetchAuthToken() else {
             throw StartError.noAuthToken
         }
         options[NetworkProtectionOptionKey.authToken] = authToken
->>>>>>> 3dc0733d
         options[NetworkProtectionOptionKey.selectedEnvironment] = settings.selectedEnvironment.rawValue as NSString
         options[NetworkProtectionOptionKey.selectedServer] = settings.selectedServer.stringValue as? NSString
 
