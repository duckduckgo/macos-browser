--- conflicted
+++ resolved
@@ -165,15 +165,10 @@
         case .setConnectOnLogin,
                 .setRegistrationKeyValidity,
                 .setSelectedServer,
-<<<<<<< HEAD
                 .setSelectedEnvironment,
+                .setSelectedLocation,
                 .setShowInMenuBar:
             // Intentional no-op as this is handled by the extension or the agent's app delegate
-=======
-                .setSelectedLocation,
-                .setSelectedEnvironment:
-            // Intentional no-op as this is handled by the extension
->>>>>>> 70fbd112
             break
         }
     }
