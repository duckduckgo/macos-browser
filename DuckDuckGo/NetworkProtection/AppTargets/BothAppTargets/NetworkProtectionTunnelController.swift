//
//  NetworkProtectionTunnelController.swift
//
//  Copyright © 2023 DuckDuckGo. All rights reserved.
//
//  Licensed under the Apache License, Version 2.0 (the "License");
//  you may not use this file except in compliance with the License.
//  You may obtain a copy of the License at
//
//  http://www.apache.org/licenses/LICENSE-2.0
//
//  Unless required by applicable law or agreed to in writing, software
//  distributed under the License is distributed on an "AS IS" BASIS,
//  WITHOUT WARRANTIES OR CONDITIONS OF ANY KIND, either express or implied.
//  See the License for the specific language governing permissions and
//  limitations under the License.
//

#if NETWORK_PROTECTION

import Foundation
import Combine
import SwiftUI
import Common
import NetworkExtension
import NetworkProtection
import NetworkProtectionProxy
import NetworkProtectionUI
import Networking
import PixelKit

import Subscription

#if NETP_SYSTEM_EXTENSION
import SystemExtensionManager
import SystemExtensions
#endif

typealias NetworkProtectionStatusChangeHandler = (NetworkProtection.ConnectionStatus) -> Void
typealias NetworkProtectionConfigChangeHandler = () -> Void

final class NetworkProtectionTunnelController: TunnelController, TunnelSessionProvider {

    // MARK: - Settings

    let settings: VPNSettings

    let accountManager = AccountManager(appGroup: Bundle.main.appGroup(bundle: .subs))

    // MARK: - Combine Cancellables

    private var cancellables = Set<AnyCancellable>()

    // MARK: - Debug Helpers

    /// Debug simulation options to aid with testing NetP.
    ///
    /// This is static because we want these options to be shared across all instances of `NetworkProtectionProvider`.
    ///
    static var simulationOptions = NetworkProtectionSimulationOptions()

    /// The logger that this object will use for errors that are handled by this class.
    ///
    private let logger: NetworkProtectionLogger

    /// Stores the last controller error for the purpose of updating the UI as needed.
    ///
    private let controllerErrorStore = NetworkProtectionControllerErrorStore()

    // MARK: - VPN Tunnel & Configuration

    /// Auth token store
    private let tokenStore: NetworkProtectionTokenStore

    // MARK: - Debug Options Support

    private let networkExtensionBundleID: String
    private let networkExtensionController: NetworkExtensionController

    // MARK: - Notification Center

    private let notificationCenter: NotificationCenter

    /// The proxy manager
    ///
    /// We're keeping a reference to this because we don't want to be calling `loadAllFromPreferences` more than
    /// once.
    ///
    /// For reference read: https://app.asana.com/0/1203137811378537/1206513608690551/f
    ///
    private var internalManager: NETunnelProviderManager?

    /// The last known VPN status.
    ///
    /// Should not be used for checking the current status.
    ///
    private var previousStatus: NEVPNStatus = .invalid

    // MARK: - User Defaults

    /* Temporarily disabled - https://app.asana.com/0/0/1205766100762904/f
    /// Test setting to exclude duckduckgo route from VPN
    @MainActor
    @UserDefaultsWrapper(key: .networkProtectionExcludedRoutes, defaultValue: [:])
    private(set) var excludedRoutesPreferences: [String: Bool]
     */

    @UserDefaultsWrapper(key: .networkProtectionOnboardingStatusRawValue, defaultValue: OnboardingStatus.default.rawValue, defaults: .netP)
    private(set) var onboardingStatusRawValue: OnboardingStatus.RawValue

    // MARK: - Tunnel Manager

    /// Loads the configuration matching our ``extensionID``.
    ///
    @MainActor
    public var manager: NETunnelProviderManager? {
        get async {
            if let internalManager {
                return internalManager
            }

            let manager = try? await NETunnelProviderManager.loadAllFromPreferences().first { manager in
                (manager.protocolConfiguration as? NETunnelProviderProtocol)?.providerBundleIdentifier == networkExtensionBundleID
            }
            internalManager = manager
            return manager
        }
    }

    @MainActor
    private func loadOrMakeTunnelManager() async throws -> NETunnelProviderManager {
        let tunnelManager = await manager ?? {
            let manager = NETunnelProviderManager()
            internalManager = manager
            return manager
        }()

        try await setupAndSave(tunnelManager)
        return tunnelManager
    }

    @MainActor
    private func setupAndSave(_ tunnelManager: NETunnelProviderManager) async throws {
        setup(tunnelManager)
        try await tunnelManager.saveToPreferences()
        try await tunnelManager.loadFromPreferences()
    }

    // MARK: - Initialization

    /// Default initializer
    ///
    /// - Parameters:
    ///         - notificationCenter: (meant for testing) the notification center that this object will use.
    ///         - logger: (meant for testing) the logger that this object will use.
    ///
    init(networkExtensionBundleID: String,
         networkExtensionController: NetworkExtensionController,
         settings: VPNSettings,
         tokenStore: NetworkProtectionTokenStore = NetworkProtectionKeychainTokenStore(),
         notificationCenter: NotificationCenter = .default,
         logger: NetworkProtectionLogger = DefaultNetworkProtectionLogger()) {

        self.logger = logger
        self.networkExtensionBundleID = networkExtensionBundleID
        self.networkExtensionController = networkExtensionController
        self.notificationCenter = notificationCenter
        self.settings = settings
        self.tokenStore = tokenStore

        subscribeToSettingsChanges()
        subscribeToStatusChanges()
    }

    // MARK: - Observing Status Changes

    private func subscribeToStatusChanges() {
        notificationCenter.publisher(for: .NEVPNStatusDidChange)
            .sink(receiveValue: handleStatusChange(_:))
            .store(in: &cancellables)
    }

    private func handleStatusChange(_ notification: Notification) {
        guard let session = (notification.object as? NETunnelProviderSession),
              session.status != previousStatus,
              let manager = session.manager as? NETunnelProviderManager else {

            return
        }

        Task { @MainActor in
            previousStatus = session.status

            switch session.status {
            case .connected:
                try await enableOnDemand(tunnelManager: manager)
            default:
                break
            }

        }
    }

    // MARK: - Subscriptions

    private func subscribeToSettingsChanges() {
        settings.changePublisher
            .receive(on: DispatchQueue.main)
            .sink { [weak self] change in
                guard let self else { return }

                Task {
                    // Offer the extension a chance to handle the settings change
                    try? await self.relaySettingsChange(change)

                    // Handle the settings change right in the controller
                    try? await self.handleSettingsChange(change)
                }
            }
            .store(in: &cancellables)
    }

    // MARK: - Handling Settings Changes

    /// This is where the tunnel owner has a chance to handle the settings change locally.
    ///
    /// The extension can also handle these changes so not everything needs to be handled here.
    ///
    private func handleSettingsChange(_ change: VPNSettings.Change) async throws {
        switch change {
        case .setIncludeAllNetworks(let includeAllNetworks):
            try await handleSetIncludeAllNetworks(includeAllNetworks)
        case .setEnforceRoutes(let enforceRoutes):
            try await handleSetEnforceRoutes(enforceRoutes)
        case .setExcludeLocalNetworks(let excludeLocalNetworks):
            try await handleSetExcludeLocalNetworks(excludeLocalNetworks)
        case .setConnectOnLogin,
                .setNotifyStatusChanges,
                .setRegistrationKeyValidity,
                .setSelectedServer,
                .setSelectedEnvironment,
                .setSelectedLocation,
                .setShowInMenuBar,
                .setNetworkPathChange,
                .setVPNFirstEnabled,
                .setDisableRekeying:
            // Intentional no-op as this is handled by the extension or the agent's app delegate
            break
        case .setShowEntitlementAlert, .setShowEntitlementNotification:
<<<<<<< HEAD
            // TODO: Handle this
=======
            // todo
>>>>>>> 17612bfa
            break
        }
    }

    private func handleSetIncludeAllNetworks(_ includeAllNetworks: Bool) async throws {
        guard let tunnelManager = await manager,
              tunnelManager.protocolConfiguration?.includeAllNetworks == !includeAllNetworks else {
            return
        }

        try await setupAndSave(tunnelManager)
    }

    private func handleSetEnforceRoutes(_ enforceRoutes: Bool) async throws {
        guard let tunnelManager = await manager,
              tunnelManager.protocolConfiguration?.enforceRoutes == !enforceRoutes else {
            return
        }

        try await setupAndSave(tunnelManager)
    }

    private func handleSetExcludeLocalNetworks(_ excludeLocalNetworks: Bool) async throws {
        guard let tunnelManager = await manager,
              tunnelManager.protocolConfiguration?.excludeLocalNetworks == !excludeLocalNetworks else {
            return
        }

        try await setupAndSave(tunnelManager)
    }

    private func relaySettingsChange(_ change: VPNSettings.Change) async throws {
        guard await isConnected,
              let session = await session else {
            return
        }

        let errorMessage: ExtensionMessageString? = try await session.sendProviderRequest(.changeTunnelSetting(change))
        if let errorMessage {
            throw TunnelFailureError(errorDescription: errorMessage.value)
        }
    }

    // MARK: - Tunnel Configuration

    /// Setups the tunnel manager if it's not set up already.
    ///
    @MainActor
    private func setup(_ tunnelManager: NETunnelProviderManager) {
        if tunnelManager.localizedDescription == nil {
            tunnelManager.localizedDescription = UserText.networkProtectionTunnelName
        }

        if !tunnelManager.isEnabled {
            tunnelManager.isEnabled = true
        }

        tunnelManager.protocolConfiguration = {
            let protocolConfiguration = tunnelManager.protocolConfiguration as? NETunnelProviderProtocol ?? NETunnelProviderProtocol()
            protocolConfiguration.serverAddress = "127.0.0.1" // Dummy address... the NetP service will take care of grabbing a real server
            protocolConfiguration.providerBundleIdentifier = Bundle.tunnelExtensionBundleID
            protocolConfiguration.providerConfiguration = [
                NetworkProtectionOptionKey.defaultPixelHeaders: APIRequest.Headers().httpHeaders,
                NetworkProtectionOptionKey.includedRoutes: includedRoutes().map(\.stringRepresentation) as NSArray
            ]

            // always-on
            protocolConfiguration.disconnectOnSleep = false

            // kill switch
            protocolConfiguration.enforceRoutes = settings.enforceRoutes

            // this setting breaks Connection Tester
            protocolConfiguration.includeAllNetworks = settings.includeAllNetworks

            // This is intentionally not used but left here for documentation purposes.
            // The reason for this is that we want to have full control of the routes that
            // are excluded, so instead of using this setting we're just configuring the
            // excluded routes through our VPNSettings class, which our extension reads directly.
            // protocolConfiguration.excludeLocalNetworks = settings.excludeLocalNetworks

            return protocolConfiguration
        }()
    }

    // MARK: - Connection & Session

    public var connection: NEVPNConnection? {
        get async {
            await manager?.connection
        }
    }

    public func activeSession() async -> NETunnelProviderSession? {
        await session
    }

    public var session: NETunnelProviderSession? {
        get async {
            guard let manager = await manager,
                  let session = manager.connection as? NETunnelProviderSession else {

                // The active connection is not running, so there's no session, this is acceptable
                return nil
            }

            return session
        }
    }

    // MARK: - Connection

    public var status: NEVPNStatus {
        get async {
            await connection?.status ?? .disconnected
        }
    }

    // MARK: - Connection Status Querying

    /// Queries Network Protection to know if its VPN is connected.
    ///
    /// - Returns: `true` if the VPN is connected, connecting or reasserting, and `false` otherwise.
    ///
    var isConnected: Bool {
        get async {
            switch await connection?.status {
            case .connected, .connecting, .reasserting:
                return true
            default:
                return false
            }
        }
    }

    // MARK: - Activate System Extension

#if NETP_SYSTEM_EXTENSION
    /// Ensures that the system extension is activated if necessary.
    ///
    private func activateSystemExtension(waitingForUserApproval: @escaping () -> Void) async throws {
        do {
            try await networkExtensionController.activateSystemExtension(waitingForUserApproval: waitingForUserApproval)
        } catch {
            switch error {
            case OSSystemExtensionError.requestSuperseded:
                // Even if the installation request is superseded we want to show the message that tells the user
                // to go to System Settings to allow the extension
                controllerErrorStore.lastErrorMessage = UserText.networkProtectionSystemSettings
            case SystemExtensionRequestError.unknownRequestResult:
                controllerErrorStore.lastErrorMessage = UserText.networkProtectionUnknownActivationError
            case SystemExtensionRequestError.willActivateAfterReboot:
                controllerErrorStore.lastErrorMessage = UserText.networkProtectionPleaseReboot
            default:
                controllerErrorStore.lastErrorMessage = error.localizedDescription
            }

            PixelKit.fire(
                NetworkProtectionPixelEvent.networkProtectionSystemExtensionActivationFailure,
                frequency: .standard,
                withError: error,
                includeAppVersionParameter: true
            )

            throw error
        }

        self.controllerErrorStore.lastErrorMessage = nil

        // We'll only update to completed if we were showing the onboarding step to
        // allow the system extension.  Otherwise we may override the allow-VPN
        // onboarding step.
        //
        // Additionally if the onboarding step was allowing the system extension, we won't
        // start the tunnel at once, and instead require that the user enables the toggle.
        //
        if onboardingStatusRawValue == OnboardingStatus.isOnboarding(step: .userNeedsToAllowExtension).rawValue {
            onboardingStatusRawValue = OnboardingStatus.isOnboarding(step: .userNeedsToAllowVPNConfiguration).rawValue
            return
        }
    }
#endif

    // MARK: - Starting & Stopping the VPN

    enum StartError: LocalizedError {
        case connectionStatusInvalid
        case simulateControllerFailureError

        var errorDescription: String? {
            switch self {
            case .connectionStatusInvalid:
#if DEBUG
                return "[DEBUG] Connection status invalid"
#else
                return "An unexpected error occurred, please try again"
#endif
            case .simulateControllerFailureError:
                return "Simulated a controller error as requested"
            }
        }
    }

    /// Starts the VPN connection used for Network Protection
    ///
    func start() async {
        controllerErrorStore.lastErrorMessage = nil

#if NETP_SYSTEM_EXTENSION
        do {
            try await activateSystemExtension { [weak self] in
                // If we're waiting for user approval we wanna make sure the
                // onboarding step is set correctly.  This can be useful to
                // help prevent the value from being de-synchronized.
                self?.onboardingStatusRawValue = OnboardingStatus.isOnboarding(step: .userNeedsToAllowExtension).rawValue
            }
        } catch {
            await stop()
            return
        }
#endif

        do {
            let tunnelManager: NETunnelProviderManager

            do {
                tunnelManager = try await loadOrMakeTunnelManager()
            } catch {
                if case NEVPNError.configurationReadWriteFailed = error {
                    onboardingStatusRawValue = OnboardingStatus.isOnboarding(step: .userNeedsToAllowVPNConfiguration).rawValue
                }

                throw error
            }
            onboardingStatusRawValue = OnboardingStatus.completed.rawValue

            switch tunnelManager.connection.status {
            case .invalid:
                throw StartError.connectionStatusInvalid
            case .connected:
                // Intentional no-op
                break
            default:
                try await start(tunnelManager)
            }
        } catch {
            PixelKit.fire(
                NetworkProtectionPixelEvent.networkProtectionStartFailed, frequency: .standard, withError: error, includeAppVersionParameter: true
            )

            await stop()
            controllerErrorStore.lastErrorMessage = error.localizedDescription
        }
    }

    private func start(_ tunnelManager: NETunnelProviderManager) async throws {
        var options = [String: NSObject]()

        options[NetworkProtectionOptionKey.activationAttemptId] = UUID().uuidString as NSString
        if let accessToken = accountManager.accessToken  {
            os_log(.error, log: .networkProtection, "🟢 TunnelController found token: %{public}d", accessToken)
            options[NetworkProtectionOptionKey.authToken] = NetworkProtectionKeychainTokenStore.makeToken(from: accessToken) as NSString?
        } else {
            os_log(.error, log: .networkProtection, "🔴 TunnelController found no token :(")
            options[NetworkProtectionOptionKey.authToken] = try tokenStore.fetchToken() as NSString?
        }
        options[NetworkProtectionOptionKey.selectedEnvironment] = settings.selectedEnvironment.rawValue as NSString
        options[NetworkProtectionOptionKey.selectedServer] = settings.selectedServer.stringValue as? NSString

#if NETP_SYSTEM_EXTENSION
        if let data = try? JSONEncoder().encode(settings.selectedLocation) {
            options[NetworkProtectionOptionKey.selectedLocation] = NSData(data: data)
        }
#endif

        if case .custom(let keyValidity) = settings.registrationKeyValidity {
            options[NetworkProtectionOptionKey.keyValidity] = String(describing: keyValidity) as NSString
        }

        if Self.simulationOptions.isEnabled(.tunnelFailure) {
            Self.simulationOptions.setEnabled(false, option: .tunnelFailure)
            options[NetworkProtectionOptionKey.tunnelFailureSimulation] = NSNumber(value: true)
        }

        if Self.simulationOptions.isEnabled(.crashFatalError) {
            Self.simulationOptions.setEnabled(false, option: .crashFatalError)
            options[NetworkProtectionOptionKey.tunnelFatalErrorCrashSimulation] = NSNumber(value: true)
        }

        if Self.simulationOptions.isEnabled(.controllerFailure) {
            Self.simulationOptions.setEnabled(false, option: .controllerFailure)
            throw StartError.simulateControllerFailureError
        }

        try tunnelManager.connection.startVPNTunnel(options: options)

        PixelKit.fire(
            NetworkProtectionPixelEvent.networkProtectionNewUser,
            frequency: .justOnce,
            includeAppVersionParameter: true) { [weak self] fired, error in
                guard let self, error == nil, fired else { return }
                self.settings.vpnFirstEnabled = PixelKit.pixelLastFireDate(event: NetworkProtectionPixelEvent.networkProtectionNewUser)
            }
    }

    /// Stops the VPN connection used for Network Protection
    ///
    @MainActor
    func stop() async {
        guard let manager = await manager else {
            return
        }

        do {
            try await stop(tunnelManager: manager)
        } catch {
            controllerErrorStore.lastErrorMessage = error.localizedDescription
        }
    }

    @MainActor
    func stop(tunnelManager: NETunnelProviderManager) async throws {
        // disable reconnect on demand if requested to stop
        try? await disableOnDemand(tunnelManager: tunnelManager)

        switch tunnelManager.connection.status {
        case .connected, .connecting, .reasserting:
            tunnelManager.connection.stopVPNTunnel()
        default:
            break
        }
    }

    // MARK: - On Demand & Kill Switch

    @MainActor
    func enableOnDemand(tunnelManager: NETunnelProviderManager) async throws {
        try await tunnelManager.loadFromPreferences()

        let rule = NEOnDemandRuleConnect()
        rule.interfaceTypeMatch = .any

        tunnelManager.onDemandRules = [rule]
        tunnelManager.isOnDemandEnabled = true

        try await tunnelManager.saveToPreferences()
    }

    @MainActor
    func disableOnDemand(tunnelManager: NETunnelProviderManager) async throws {
        try await tunnelManager.loadFromPreferences()

        tunnelManager.isOnDemandEnabled = false

        try await tunnelManager.saveToPreferences()
    }

    /* Temporarily disabled until we fix this menu: https://app.asana.com/0/0/1205766100762904/f
    @MainActor
    private func excludedRoutes() -> [NetworkProtection.IPAddressRange] {
        settings.excludedRoutes.compactMap { [excludedRoutesPreferences] item -> NetworkProtection.IPAddressRange? in
            guard case .exclusion(range: let range, description: _, default: let defaultValue) = item,
                  excludedRoutesPreferences[range.stringRepresentation, default: defaultValue] == true
            else { return nil }
            // TO BE fixed:
            // when 10.11.12.1 DNS is used 10.0.0.0/8 should be included (not excluded)
            // but marking 10.11.12.1 as an Included Route breaks tunnel (probably these routes are conflicting)
            if settings.enforceRoutes && range == "10.0.0.0/8" {
                return nil
            }

            return range
        }
    }*/

    /// extra Included Routes appended to 0.0.0.0, ::/0 (peers) and interface.addresses
    @MainActor
    private func includedRoutes() -> [NetworkProtection.IPAddressRange] {
        []
    }

    /* Temporarily disabled - https://app.asana.com/0/0/1205766100762904/f
    @MainActor
    func setExcludedRoute(_ route: String, enabled: Bool) {
        excludedRoutesPreferences[route] = enabled
    }

    @MainActor
    func isExcludedRouteEnabled(_ route: String) -> Bool {
        guard let range = IPAddressRange(from: route),
              let exclusionListItem = settings.exclusionList.first(where: {
                  if case .exclusion(range: range, description: _, default: _) = $0 { return true }
                  return false
              }),
              case .exclusion(range: _, description: _, default: let defaultValue) = exclusionListItem else {

            assertionFailure("Invalid route \(route)")
            return false
        }
        // TO BE fixed: see excludedRoutes()
        if settings.enforceRoutes && route == "10.0.0.0/8" {
            return false
        }
        return excludedRoutesPreferences[route, default: defaultValue]
    }*/

    struct TunnelFailureError: LocalizedError {
        let errorDescription: String?
    }

    @MainActor
    func toggleShouldSimulateTunnelFailure() async throws {
        if Self.simulationOptions.isEnabled(.tunnelFailure) {
            Self.simulationOptions.setEnabled(false, option: .tunnelFailure)
        } else {
            Self.simulationOptions.setEnabled(true, option: .tunnelFailure)
            try await sendProviderMessageToActiveSession(.simulateTunnelFailure)
        }
    }

    @MainActor
    func toggleShouldSimulateTunnelFatalError() async throws {
        if Self.simulationOptions.isEnabled(.crashFatalError) {
            Self.simulationOptions.setEnabled(false, option: .crashFatalError)
        } else {
            Self.simulationOptions.setEnabled(true, option: .crashFatalError)
            try await sendProviderMessageToActiveSession(.simulateTunnelFatalError)
        }
    }

    @MainActor
    func toggleShouldSimulateConnectionInterruption() async throws {
        if Self.simulationOptions.isEnabled(.connectionInterruption) {
            Self.simulationOptions.setEnabled(false, option: .connectionInterruption)
        } else {
            Self.simulationOptions.setEnabled(true, option: .connectionInterruption)
            try await sendProviderMessageToActiveSession(.simulateConnectionInterruption)
        }
    }

    @MainActor
    private func sendProviderMessageToActiveSession(_ message: ExtensionMessage) async throws {
        guard await isConnected,
              let session = await session else {
            return
        }

        let errorMessage: ExtensionMessageString? = try await session.sendProviderMessage(message)
        if let errorMessage {
            throw TunnelFailureError(errorDescription: errorMessage.value)
        }
    }
}

#endif<|MERGE_RESOLUTION|>--- conflicted
+++ resolved
@@ -247,11 +247,7 @@
             // Intentional no-op as this is handled by the extension or the agent's app delegate
             break
         case .setShowEntitlementAlert, .setShowEntitlementNotification:
-<<<<<<< HEAD
-            // TODO: Handle this
-=======
             // todo
->>>>>>> 17612bfa
             break
         }
     }
