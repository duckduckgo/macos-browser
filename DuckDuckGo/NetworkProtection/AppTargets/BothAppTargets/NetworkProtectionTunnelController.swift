--- conflicted
+++ resolved
@@ -164,11 +164,8 @@
             try await handleSetExcludeLocalNetworks(excludeLocalNetworks)
         case .setRegistrationKeyValidity,
                 .setSelectedServer,
-<<<<<<< HEAD
-                .setSelectedLocation:
-=======
+                .setSelectedLocation,
                 .setSelectedEnvironment:
->>>>>>> a2b3e6cf
             // Intentional no-op as this is handled by the extension
             break
         }
