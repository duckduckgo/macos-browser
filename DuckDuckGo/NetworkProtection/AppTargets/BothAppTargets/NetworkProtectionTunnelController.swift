//
//  NetworkProtectionTunnelController.swift
//
//  Copyright © 2023 DuckDuckGo. All rights reserved.
//
//  Licensed under the Apache License, Version 2.0 (the "License");
//  you may not use this file except in compliance with the License.
//  You may obtain a copy of the License at
//
//  http://www.apache.org/licenses/LICENSE-2.0
//
//  Unless required by applicable law or agreed to in writing, software
//  distributed under the License is distributed on an "AS IS" BASIS,
//  WITHOUT WARRANTIES OR CONDITIONS OF ANY KIND, either express or implied.
//  See the License for the specific language governing permissions and
//  limitations under the License.
//

#if NETWORK_PROTECTION

import Foundation
import Combine
import SwiftUI
import Common
import NetworkExtension
import NetworkProtection
import NetworkProtectionUI
import SystemExtensions
import Networking
// TODO: this should be removed cleanly
//import LoginItems

typealias NetworkProtectionStatusChangeHandler = (NetworkProtection.ConnectionStatus) -> Void
typealias NetworkProtectionConfigChangeHandler = () -> Void

final class NetworkProtectionTunnelController: NetworkProtection.TunnelController {

    // MARK: - Debug Helpers

    /// Debug simulation options to aid with testing NetP.
    ///
    /// This is static because we want these options to be shared across all instances of `NetworkProtectionProvider`.
    ///
    static var simulationOptions = NetworkProtectionSimulationOptions()

    /// The logger that this object will use for errors that are handled by this class.
    ///
    private let logger: NetworkProtectionLogger

    /// Stores the last controller error for the purpose of updating the UI as needed..
    ///
    private let controllerErrorStore = NetworkProtectionControllerErrorStore()

    // MARK: - VPN Tunnel & Configuration

    /// Auth token store
    private let tokenStore: NetworkProtectionTokenStore

    // MARK: - Debug Options Support

    // TODO: replace this with a shared store
    //private let debugUtilities = NetworkProtectionDebugUtilities()

    /// Kill Switch: Enable enforceRoutes flag
    ///
    /// Applies enforceRoutes setting, sets up excludedRoutes in MacPacketTunnelProvider and disables disconnect on failure
    @MainActor
    @UserDefaultsWrapper(key: .networkProtectionShouldEnforceRoutes, defaultValue: NetworkProtectionUserDefaultsConstants.shouldEnforceRoutes)
    private(set) var shouldEnforceRoutes: Bool

    @MainActor
    @UserDefaultsWrapper(key: .networkProtectionShouldIncludeAllNetworks, defaultValue: NetworkProtectionUserDefaultsConstants.shouldIncludeAllNetworks)
    private(set) var shouldIncludeAllNetworks

    /// Test setting to exclude duckduckgo route from VPN
    @MainActor
    @UserDefaultsWrapper(key: .networkProtectionExcludedRoutes, defaultValue: [:])
    private(set) var excludedRoutesPreferences: [String: Bool]

    @MainActor
    @UserDefaultsWrapper(key: .networkProtectionShouldExcludeLocalRoutes, defaultValue: NetworkProtectionUserDefaultsConstants.shouldExcludeLocalRoutes)
    private(set) var shouldExcludeLocalRoutes: Bool

    /// When enabled VPN connection will be automatically initiated by DuckDuckGoAgentAppDelegate on launch even if disconnected manually (Always On rule disabled)
    @MainActor
    @UserDefaultsWrapper(key: .networkProtectionConnectOnLogIn, defaultValue: NetworkProtectionUserDefaultsConstants.shouldConnectOnLogIn, defaults: .shared)
    private(set) var shouldAutoConnectOnLogIn: Bool

    @MainActor
    @UserDefaultsWrapper(key: .networkProtectionConnectionTesterEnabled, defaultValue: NetworkProtectionUserDefaultsConstants.isConnectionTesterEnabled, defaults: .shared)
    private(set) var isConnectionTesterEnabled: Bool

    @UserDefaultsWrapper(key: .networkProtectionOnboardingStatusRawValue, defaultValue: OnboardingStatus.default.rawValue, defaults: .shared)
    private(set) var onboardingStatusRawValue: OnboardingStatus.RawValue

    // MARK: - Connection Status

    private let statusTransitionAwaiter = ConnectionStatusTransitionAwaiter(statusObserver: ConnectionStatusObserverThroughSession(platformNotificationCenter: NSWorkspace.shared.notificationCenter, platformDidWakeNotification: NSWorkspace.didWakeNotification), transitionTimeout: .seconds(4))

    // MARK: - Tunnel Manager

    /// The tunnel manager: will try to load if it its not loaded yet, but if one can't be loaded from preferences,
    /// a new one will NOT be created.  This is useful for querying the connection state and information without triggering
    /// a VPN-access popup to the user.
    ///
    private func loadTunnelManager() async -> NETunnelProviderManager? {
        try? await NETunnelProviderManager.loadAllFromPreferences().first
    }

    private func loadOrMakeTunnelManager() async throws -> NETunnelProviderManager {
        let tunnelManager = await loadTunnelManager() ?? NETunnelProviderManager()

        try await setupAndSave(tunnelManager)
        return tunnelManager
    }

    private func setupAndSave(_ tunnelManager: NETunnelProviderManager) async throws {
        await setup(tunnelManager)
        try await tunnelManager.saveToPreferences()
        try await tunnelManager.loadFromPreferences()
    }

    // MARK: - Initialization

    /// Default initializer
    ///
    /// - Parameters:
    ///         - notificationCenter: (meant for testing) the notification center that this object will use.
    ///         - logger: (meant for testing) the logger that this object will use.
    ///
    init(notificationCenter: NotificationCenter = .default,
         tokenStore: NetworkProtectionTokenStore = NetworkProtectionKeychainTokenStore(),
         logger: NetworkProtectionLogger = DefaultNetworkProtectionLogger()) {

        self.logger = logger
        self.tokenStore = tokenStore
    }

    // MARK: - Tunnel Configuration

    /// Setups the tunnel manager if it's not set up already.
    ///
    @MainActor
    private func setup(_ tunnelManager: NETunnelProviderManager) {
        if tunnelManager.localizedDescription == nil {
            tunnelManager.localizedDescription = UserText.networkProtectionTunnelName
        }

        if !tunnelManager.isEnabled {
            tunnelManager.isEnabled = true
        }

        tunnelManager.protocolConfiguration = {
            let protocolConfiguration = tunnelManager.protocolConfiguration as? NETunnelProviderProtocol ?? NETunnelProviderProtocol()
            protocolConfiguration.serverAddress = "127.0.0.1" // Dummy address... the NetP service will take care of grabbing a real server
            protocolConfiguration.providerBundleIdentifier = NetworkProtectionBundle.extensionBundle().bundleIdentifier
            protocolConfiguration.providerConfiguration = [
                NetworkProtectionOptionKey.defaultPixelHeaders: APIRequest.Headers().httpHeaders,
                NetworkProtectionOptionKey.excludedRoutes: excludedRoutes().map(\.stringRepresentation) as NSArray,
                NetworkProtectionOptionKey.includedRoutes: includedRoutes().map(\.stringRepresentation) as NSArray
            ]

            // always-on
            protocolConfiguration.disconnectOnSleep = false

            // kill switch
            protocolConfiguration.enforceRoutes = shouldEnforceRoutes
            // this setting breaks Connection Tester
            protocolConfiguration.includeAllNetworks = shouldIncludeAllNetworks

            protocolConfiguration.excludeLocalNetworks = shouldExcludeLocalRoutes

            return protocolConfiguration
        }()
    }

    // MARK: - Connection Status Querying

    /// Queries Network Protection to know if its VPN is connected.
    ///
    /// - Returns: `true` if the VPN is connected, connecting or reasserting, and `false` otherwise.
    ///
    var isConnected: Bool {
        get async {
            guard let tunnelManager = await loadTunnelManager() else {
                return false
            }

            switch tunnelManager.connection.status {
            case .connected, .connecting, .reasserting:
                return true
            default:
                return false
            }
        }
    }

    // MARK: - Ensure things are working

#if NETP_SYSTEM_EXTENSION
    /// - Returns: `true` if the system extension and the background agent were activated successfully
    ///
    private func ensureSystemExtensionIsActivated() async throws -> Bool {
        var activated = false

        for try await event in SystemExtensionManager().activate() {
            switch event {
            case .waitingForUserApproval:
                onboardingStatusRawValue = OnboardingStatus.isOnboarding(step: .userNeedsToAllowExtension).rawValue
            case .activated:
                self.controllerErrorStore.lastErrorMessage = nil
                activated = true
            case .willActivateAfterReboot:
                controllerErrorStore.lastErrorMessage = UserText.networkProtectionPleaseReboot
            }
        }

        try? await Task.sleep(nanoseconds: 300 * NSEC_PER_MSEC)
        return activated
    }
#endif

    // MARK: - Starting & Stopping the VPN

    enum StartError: LocalizedError {
        case connectionStatusInvalid
        case simulateControllerFailureError

        var errorDescription: String? {
            switch self {
            case .connectionStatusInvalid:
#if DEBUG
                return "[DEBUG] Connection status invalid"
#else
                return "An unexpected error occurred, please try again"
#endif
            case .simulateControllerFailureError:
                return "Simulated a controller error as requested"
            }
        }
    }

    /// Starts the VPN connection used for Network Protection
    ///
    func start() async {
        await start(enableLoginItems: true)
    }

    func start(enableLoginItems: Bool) async {
        controllerErrorStore.lastErrorMessage = nil

        do {
#if NETP_SYSTEM_EXTENSION
            guard try await ensureSystemExtensionIsActivated() else {
                return
            }

            // We'll only update to completed if we were showing the onboarding step to
            // allow the system extension.  Otherwise we may override the allow-VPN
            // onboarding step.
            //
            // Additionally if the onboarding step was allowing the system extension, we won't
            // start the tunnel at once, and instead require that the user enables the toggle.
            //
            if onboardingStatusRawValue == OnboardingStatus.isOnboarding(step: .userNeedsToAllowExtension).rawValue {
                onboardingStatusRawValue = OnboardingStatus.completed.rawValue
                return
            }
#endif

            let tunnelManager: NETunnelProviderManager

            do {
                tunnelManager = try await loadOrMakeTunnelManager()
            } catch {
                if case NEVPNError.configurationReadWriteFailed = error {
                    onboardingStatusRawValue = OnboardingStatus.isOnboarding(step: .userNeedsToAllowVPNConfiguration).rawValue
                }

                throw error
            }
            onboardingStatusRawValue = OnboardingStatus.completed.rawValue

            switch tunnelManager.connection.status {
            case .invalid:
                throw StartError.connectionStatusInvalid
            case .connected:
                // Intentional no-op
                break
            default:
                try await start(tunnelManager)
            }
        } catch OSSystemExtensionError.requestSuperseded {
            await stop()
            // Even if the installation request is superseded we want to show the message that tells the user
            // to go to System Settings to allow the extension
            controllerErrorStore.lastErrorMessage = UserText.networkProtectionSystemSettings
        } catch {
            await stop()
            controllerErrorStore.lastErrorMessage = error.localizedDescription
        }
    }

    private func start(_ tunnelManager: NETunnelProviderManager) async throws {
        var options = [String: NSObject]()

        options[NetworkProtectionOptionKey.activationAttemptId] = UUID().uuidString as NSString
        options[NetworkProtectionOptionKey.authToken] = try tokenStore.fetchToken() as NSString?
<<<<<<< HEAD
        // TODO: bring back support for this
        //options[NetworkProtectionOptionKey.selectedServer] = debugUtilities.selectedServerName() as NSString?
        //options[NetworkProtectionOptionKey.keyValidity] = debugUtilities.registrationKeyValidity.map(String.init(describing:)) as NSString?
        options[NetworkProtectionOptionKey.connectionTesterEnabled] = await NSNumber(value: isConnectionTesterEnabled)
=======
        options[NetworkProtectionOptionKey.selectedServer] = debugUtilities.selectedServerName() as NSString?
        options[NetworkProtectionOptionKey.keyValidity] = debugUtilities.registrationKeyValidity.map(String.init(describing:)) as NSString?
>>>>>>> 5782e9b7

        if Self.simulationOptions.isEnabled(.tunnelFailure) {
            Self.simulationOptions.setEnabled(false, option: .tunnelFailure)
            options[NetworkProtectionOptionKey.tunnelFailureSimulation] = NSNumber(value: true)
        }

        if Self.simulationOptions.isEnabled(.crashFatalError) {
            Self.simulationOptions.setEnabled(false, option: .crashFatalError)
            options[NetworkProtectionOptionKey.tunnelFatalErrorCrashSimulation] = NSNumber(value: true)
        }

        if Self.simulationOptions.isEnabled(.controllerFailure) {
            Self.simulationOptions.setEnabled(false, option: .controllerFailure)
            throw StartError.simulateControllerFailureError
        }

        try tunnelManager.connection.startVPNTunnel(options: options)
        try await statusTransitionAwaiter.waitUntilConnectionStarted()
        try await enableOnDemand(tunnelManager: tunnelManager)
    }

    /// Stops the VPN connection used for Network Protection
    ///
    func stop() async {
        guard let tunnelManager = await loadTunnelManager() else {
            return
        }

        do {
            try await stop(tunnelManager: tunnelManager)
        } catch {
            controllerErrorStore.lastErrorMessage = error.localizedDescription
        }
    }

    func stop(tunnelManager: NETunnelProviderManager) async throws {
        // disable reconnect on demand if requested to stop
        try? await disableOnDemand(tunnelManager: tunnelManager)

        switch tunnelManager.connection.status {
        case .connected, .connecting, .reasserting:
            tunnelManager.connection.stopVPNTunnel()
            try await statusTransitionAwaiter.waitUntilConnectionStopped()
        default:
            break
        }
    }

    // MARK: - On Demand & Kill Switch

    @MainActor
    func enableOnDemand(tunnelManager: NETunnelProviderManager) async throws {
        let rule = NEOnDemandRuleConnect()
        rule.interfaceTypeMatch = .any

        tunnelManager.onDemandRules = [rule]
        tunnelManager.isOnDemandEnabled = true

        try await tunnelManager.saveToPreferences()
    }

    @MainActor
    func disableOnDemand(tunnelManager: NETunnelProviderManager) async throws {
        tunnelManager.isOnDemandEnabled = false

        try await tunnelManager.saveToPreferences()
    }

    @MainActor
    func enableEnforceRoutes() async throws {
        shouldEnforceRoutes = true

        // calls setupAndSave where configuration is done
        _=try await loadOrMakeTunnelManager()
    }

    @MainActor
    func disableEnforceRoutes() async throws {
        shouldEnforceRoutes = false

        guard let tunnelManager = await loadTunnelManager(),
              tunnelManager.protocolConfiguration?.enforceRoutes == true else { return }

        try await setupAndSave(tunnelManager)
    }

    @MainActor
    func enableIncludeAllNetworks() async throws {
        shouldIncludeAllNetworks = true

        // calls setupAndSave where configuration is done
        _=try await loadOrMakeTunnelManager()
    }

    @MainActor
    func disableIncludeAllNetworks() async throws {
        shouldIncludeAllNetworks = false

        guard let tunnelManager = await loadTunnelManager(),
              tunnelManager.protocolConfiguration?.includeAllNetworks == true else { return }

        try await setupAndSave(tunnelManager)
    }

    @MainActor
    func toggleShouldEnforceRoutes() {
        shouldEnforceRoutes.toggle()

        // update configuration if connected
        Task { [shouldEnforceRoutes] in
            guard await isConnected else { return }

            if shouldEnforceRoutes {
                try await enableEnforceRoutes()
            } else {
                try await disableEnforceRoutes()
            }
        }
    }

    @MainActor
    func toggleShouldIncludeAllNetworks() {
        shouldIncludeAllNetworks.toggle()

        // update configuration if connected
        Task { [shouldIncludeAllNetworks] in
            guard await isConnected else { return }

            if shouldIncludeAllNetworks {
                try await enableIncludeAllNetworks()
            } else {
                try await disableIncludeAllNetworks()
            }
        }
    }

    // TO BE Refactored when the Exclusion List is added
    enum ExclusionListItem {
        case section(String)
        case exclusion(range: NetworkProtection.IPAddressRange, description: String? = nil, `default`: Bool)
    }
    static let exclusionList: [ExclusionListItem] = [
        .section("IPv4 Local Routes"),

        .exclusion(range: "10.0.0.0/8"     /* 255.0.0.0 */, description: "disabled for enforceRoutes", default: true),
        .exclusion(range: "172.16.0.0/12"  /* 255.240.0.0 */, default: true),
        .exclusion(range: "192.168.0.0/16" /* 255.255.0.0 */, default: true),
        .exclusion(range: "169.254.0.0/16" /* 255.255.0.0 */, description: "Link-local", default: true),
        .exclusion(range: "127.0.0.0/8"    /* 255.0.0.0 */, description: "Loopback", default: true),
        .exclusion(range: "224.0.0.0/4"    /* 240.0.0.0 (corrected subnet mask) */, description: "Multicast", default: true),
        .exclusion(range: "100.64.0.0/16"  /* 255.255.0.0 */, description: "Shared Address Space", default: true),

        .section("IPv6 Local Routes"),
        .exclusion(range: "fe80::/10", description: "link local", default: false),
        .exclusion(range: "ff00::/8", description: "multicast", default: false),
        .exclusion(range: "fc00::/7", description: "local unicast", default: false),
        .exclusion(range: "::1/128", description: "loopback", default: false),

        .section("duckduckgo.com"),
        .exclusion(range: "52.142.124.215/32", default: false),
        .exclusion(range: "52.250.42.157/32", default: false),
        .exclusion(range: "40.114.177.156/32", default: false),
    ]

    @MainActor
    private func excludedRoutes() -> [NetworkProtection.IPAddressRange] {
        Self.exclusionList.compactMap { [excludedRoutesPreferences] item -> NetworkProtection.IPAddressRange? in
            guard case .exclusion(range: let range, description: _, default: let defaultValue) = item,
                  excludedRoutesPreferences[range.stringRepresentation, default: defaultValue] == true
            else { return nil }
            // TO BE fixed:
            // when 10.11.12.1 DNS is used 10.0.0.0/8 should be included (not excluded)
            // but marking 10.11.12.1 as an Included Route breaks tunnel (probably these routes are conflicting)
            if shouldEnforceRoutes && range == "10.0.0.0/8" {
                return nil
            }

            return range
        }
    }

    /// extra Included Routes appended to 0.0.0.0, ::/0 (peers) and interface.addresses
    @MainActor
    private func includedRoutes() -> [NetworkProtection.IPAddressRange] {
        []
    }

    @MainActor
    func toggleShouldExcludeLocalRoutes() {
        shouldExcludeLocalRoutes.toggle()
        updateRoutes()
    }

    @MainActor
    func setExcludedRoute(_ route: String, enabled: Bool) {
        excludedRoutesPreferences[route] = enabled
        updateRoutes()
    }

    @MainActor
    func isExcludedRouteEnabled(_ route: String) -> Bool {
        guard let range = IPAddressRange(from: route),
              let exclusionListItem = Self.exclusionList.first(where: {
                  if case .exclusion(range: range, description: _, default: _) = $0 { return true }
                  return false
              }),
              case .exclusion(range: _, description: _, default: let defaultValue) = exclusionListItem else {

            assertionFailure("Invalid route \(route)")
            return false
        }
        // TO BE fixed: see excludedRoutes()
        if shouldEnforceRoutes && route == "10.0.0.0/8" {
            return false
        }
        return excludedRoutesPreferences[route, default: defaultValue]
    }

    func updateRoutes() {
        Task {
            guard let activeSession = try await ConnectionSessionUtilities.activeSession() else { return }

            try await activeSession.sendProviderMessage(.setIncludedRoutes(includedRoutes()))
            try await activeSession.sendProviderMessage(.setExcludedRoutes(excludedRoutes()))
        }
    }

    @MainActor
    func toggleShouldAutoConnectOnLogIn() {
        shouldAutoConnectOnLogIn.toggle()
    }

    @MainActor
    func toggleConnectionTesterEnabled() {
        isConnectionTesterEnabled.toggle()
    }

    struct TunnelFailureError: LocalizedError {
        let errorDescription: String?
    }

    @MainActor
    func toggleShouldSimulateTunnelFailure() async throws {
        if Self.simulationOptions.isEnabled(.tunnelFailure) {
            Self.simulationOptions.setEnabled(false, option: .tunnelFailure)
        } else {
            Self.simulationOptions.setEnabled(true, option: .tunnelFailure)
            try await sendProviderMessageToActiveSession(.simulateTunnelFailure)
        }
    }

    @MainActor
    func toggleShouldSimulateTunnelFatalError() async throws {
        if Self.simulationOptions.isEnabled(.crashFatalError) {
            Self.simulationOptions.setEnabled(false, option: .crashFatalError)
        } else {
            Self.simulationOptions.setEnabled(true, option: .crashFatalError)
            try await sendProviderMessageToActiveSession(.simulateTunnelFatalError)
        }
    }

    @MainActor
    func toggleShouldSimulateConnectionInterruption() async throws {
        if Self.simulationOptions.isEnabled(.connectionInterruption) {
            Self.simulationOptions.setEnabled(false, option: .connectionInterruption)
        } else {
            Self.simulationOptions.setEnabled(true, option: .connectionInterruption)
            try await sendProviderMessageToActiveSession(.simulateConnectionInterruption)
        }
    }

    @MainActor
    private func sendProviderMessageToActiveSession(_ message: ExtensionMessage) async throws {
        guard await isConnected,
              let activeSession = try await ConnectionSessionUtilities.activeSession() else { return }

        let errorMessage: ExtensionMessageString? = try await activeSession.sendProviderMessage(message)
        if let errorMessage {
            throw TunnelFailureError(errorDescription: errorMessage.value)
        }
    }
}

#endif<|MERGE_RESOLUTION|>--- conflicted
+++ resolved
@@ -306,15 +306,10 @@
 
         options[NetworkProtectionOptionKey.activationAttemptId] = UUID().uuidString as NSString
         options[NetworkProtectionOptionKey.authToken] = try tokenStore.fetchToken() as NSString?
-<<<<<<< HEAD
+
         // TODO: bring back support for this
         //options[NetworkProtectionOptionKey.selectedServer] = debugUtilities.selectedServerName() as NSString?
         //options[NetworkProtectionOptionKey.keyValidity] = debugUtilities.registrationKeyValidity.map(String.init(describing:)) as NSString?
-        options[NetworkProtectionOptionKey.connectionTesterEnabled] = await NSNumber(value: isConnectionTesterEnabled)
-=======
-        options[NetworkProtectionOptionKey.selectedServer] = debugUtilities.selectedServerName() as NSString?
-        options[NetworkProtectionOptionKey.keyValidity] = debugUtilities.registrationKeyValidity.map(String.init(describing:)) as NSString?
->>>>>>> 5782e9b7
 
         if Self.simulationOptions.isEnabled(.tunnelFailure) {
             Self.simulationOptions.setEnabled(false, option: .tunnelFailure)
