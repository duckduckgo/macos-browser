--- conflicted
+++ resolved
@@ -191,13 +191,12 @@
             tunnelManager.isEnabled = true
         }
 
-<<<<<<< HEAD
         tunnelManager.protocolConfiguration = {
             let protocolConfiguration = NETunnelProviderProtocol()
             protocolConfiguration.serverAddress = "127.0.0.1" // Dummy address... the NetP service will take care of grabbing a real server
             protocolConfiguration.providerBundleIdentifier = NetworkProtectionBundle.extensionBundle().bundleIdentifier
             protocolConfiguration.providerConfiguration = [
-                NetworkProtectionOptionKey.defaultPixelHeaders.rawValue: APIHeaders().defaultHeaders
+                NetworkProtectionOptionKey.defaultPixelHeaders.rawValue: APIRequest.Headers().default
             ]
 
             // always-on
@@ -209,15 +208,6 @@
         // reconnect on reboot
         tunnelManager.isOnDemandEnabled = true
         tunnelManager.onDemandRules = [NEOnDemandRuleConnect(interfaceType: .any)]
-=======
-        let protocolConfiguration = NETunnelProviderProtocol()
-        protocolConfiguration.serverAddress = "127.0.0.1" // Dummy address... the NetP service will take care of grabbing a real server
-        protocolConfiguration.providerBundleIdentifier = NetworkProtectionBundle.extensionBundle().bundleIdentifier
-        protocolConfiguration.providerConfiguration = [
-            NetworkProtectionOptionKey.defaultPixelHeaders.rawValue: APIRequest.Headers().default
-        ]
-        tunnelManager.protocolConfiguration = protocolConfiguration
->>>>>>> 3170c5bf
     }
 
     // MARK: - Connection Status Querying
