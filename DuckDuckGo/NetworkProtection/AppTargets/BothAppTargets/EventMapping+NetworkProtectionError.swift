//
//  NetworkProtectionDeviceManager+EventMapping.swift
//
//  Copyright © 2023 DuckDuckGo. All rights reserved.
//
//  Licensed under the Apache License, Version 2.0 (the "License");
//  you may not use this file except in compliance with the License.
//  You may obtain a copy of the License at
//
//  http://www.apache.org/licenses/LICENSE-2.0
//
//  Unless required by applicable law or agreed to in writing, software
//  distributed under the License is distributed on an "AS IS" BASIS,
//  WITHOUT WARRANTIES OR CONDITIONS OF ANY KIND, either express or implied.
//  See the License for the specific language governing permissions and
//  limitations under the License.
//

#if NETWORK_PROTECTION

import Common
import Foundation
import NetworkProtection
import PixelKit

extension EventMapping where Event == NetworkProtectionError {
    static var networkProtectionAppDebugEvents: EventMapping<NetworkProtectionError> = .init { event, _, _, _ in
        let domainEvent: NetworkProtectionPixelEvent

        switch event {
        case .failedToEncodeRedeemRequest:
            domainEvent = .networkProtectionClientFailedToEncodeRedeemRequest
        case .invalidInviteCode:
            domainEvent = .networkProtectionClientInvalidInviteCode
        case .failedToRedeemInviteCode(let error):
            domainEvent = .networkProtectionClientFailedToRedeemInviteCode(error: error)
        case .failedToParseRedeemResponse(let error):
            domainEvent = .networkProtectionClientFailedToParseRedeemResponse(error: error)
        case .invalidAuthToken:
            domainEvent = .networkProtectionClientInvalidAuthToken
        case .failedToCastKeychainValueToData(field: let field):
            domainEvent = .networkProtectionKeychainErrorFailedToCastKeychainValueToData(field: field)
        case .keychainReadError(field: let field, status: let status):
            domainEvent = .networkProtectionKeychainReadError(field: field, status: status)
        case .keychainWriteError(field: let field, status: let status):
            domainEvent = .networkProtectionKeychainWriteError(field: field, status: status)
        case .keychainDeleteError(status: let status):
            domainEvent = .networkProtectionKeychainDeleteError(status: status)
        case .noAuthTokenFound:
            domainEvent = .networkProtectionNoAuthTokenFoundError
        case
                .noServerRegistrationInfo,
                .couldNotSelectClosestServer,
                .couldNotGetPeerPublicKey,
                .couldNotGetPeerHostName,
                .couldNotGetInterfaceAddressRange,
                .failedToEncodeRegisterKeyRequest,
                .noServerListFound,
                .serverListInconsistency,
                .failedToFetchRegisteredServers,
                .failedToFetchServerList,
                .failedToParseServerListResponse,
                .failedToParseRegisteredServersResponse,
                .failedToEncodeServerList,
                .failedToDecodeServerList,
                .failedToWriteServerList,
                .couldNotCreateServerListDirectory,
                .failedToReadServerList,
                .wireGuardCannotLocateTunnelFileDescriptor,
                .wireGuardInvalidState,
                .wireGuardDnsResolution,
                .wireGuardSetNetworkSettings,
                .startWireGuardBackend,
<<<<<<< HEAD
                .failedToRetrieveAuthToken:
=======
                // Needs Privacy triage for macOS Geoswitching pixels
                .failedToFetchLocationList,
                .failedToParseLocationListResponse:
>>>>>>> e925e7c8
            domainEvent = .networkProtectionUnhandledError(function: #function, line: #line, error: event)
            return
        case .unhandledError(function: let function, line: let line, error: let error):
            domainEvent = .networkProtectionUnhandledError(function: function, line: line, error: error)

            return
        }

        let debugEvent = DebugEvent(eventType: .custom(domainEvent))
        PixelKit.fire(debugEvent, frequency: .standard, includeAppVersionParameter: true)
    }
}

#endif<|MERGE_RESOLUTION|>--- conflicted
+++ resolved
@@ -71,13 +71,9 @@
                 .wireGuardDnsResolution,
                 .wireGuardSetNetworkSettings,
                 .startWireGuardBackend,
-<<<<<<< HEAD
                 .failedToRetrieveAuthToken:
-=======
-                // Needs Privacy triage for macOS Geoswitching pixels
                 .failedToFetchLocationList,
                 .failedToParseLocationListResponse:
->>>>>>> e925e7c8
             domainEvent = .networkProtectionUnhandledError(function: #function, line: #line, error: event)
             return
         case .unhandledError(function: let function, line: let line, error: let error):
