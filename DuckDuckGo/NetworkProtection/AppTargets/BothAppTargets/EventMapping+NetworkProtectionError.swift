//
//  EventMapping+NetworkProtectionError.swift
//
//  Copyright © 2023 DuckDuckGo. All rights reserved.
//
//  Licensed under the Apache License, Version 2.0 (the "License");
//  you may not use this file except in compliance with the License.
//  You may obtain a copy of the License at
//
//  http://www.apache.org/licenses/LICENSE-2.0
//
//  Unless required by applicable law or agreed to in writing, software
//  distributed under the License is distributed on an "AS IS" BASIS,
//  WITHOUT WARRANTIES OR CONDITIONS OF ANY KIND, either express or implied.
//  See the License for the specific language governing permissions and
//  limitations under the License.
//

#if NETWORK_PROTECTION

import Common
import Foundation
import NetworkProtection
import PixelKit

extension EventMapping where Event == NetworkProtectionError {
    static var networkProtectionAppDebugEvents: EventMapping<NetworkProtectionError> = .init { event, _, _, _ in
        let domainEvent: NetworkProtectionPixelEvent
        let frequency: PixelKit.Frequency

        switch event {
        case .failedToEncodeRedeemRequest:
            domainEvent = .networkProtectionClientFailedToEncodeRedeemRequest
            frequency = .standard
        case .invalidInviteCode:
            domainEvent = .networkProtectionClientInvalidInviteCode
            frequency = .standard
        case .failedToRedeemInviteCode(let error):
            domainEvent = .networkProtectionClientFailedToRedeemInviteCode(error: error)
            frequency = .standard
        case .failedToParseRedeemResponse(let error):
            domainEvent = .networkProtectionClientFailedToParseRedeemResponse(error: error)
            frequency = .standard
        case .invalidAuthToken:
            domainEvent = .networkProtectionClientInvalidAuthToken
            frequency = .standard
        case .failedToCastKeychainValueToData(field: let field):
            domainEvent = .networkProtectionKeychainErrorFailedToCastKeychainValueToData(field: field)
            frequency = .standard
        case .keychainReadError(field: let field, status: let status):
            domainEvent = .networkProtectionKeychainReadError(field: field, status: status)
            frequency = .standard
        case .keychainWriteError(field: let field, status: let status):
            domainEvent = .networkProtectionKeychainWriteError(field: field, status: status)
            frequency = .standard
        case .keychainUpdateError(field: let field, status: let status):
            domainEvent = .networkProtectionKeychainUpdateError(field: field, status: status)
            frequency = .standard
        case .keychainDeleteError(status: let status):
            domainEvent = .networkProtectionKeychainDeleteError(status: status)
            frequency = .standard
        case .noAuthTokenFound:
            domainEvent = .networkProtectionNoAuthTokenFoundError
            frequency = .standard
        case .failedToFetchLocationList(let error):
            domainEvent = .networkProtectionClientFailedToFetchLocations(error: error)
            frequency = .dailyAndContinuous
        case .failedToParseLocationListResponse(let error):
            domainEvent = .networkProtectionClientFailedToParseLocationsResponse(error: error)
            frequency = .dailyAndContinuous
        case .noServerRegistrationInfo,
                .couldNotSelectClosestServer,
                .couldNotGetPeerPublicKey,
                .couldNotGetPeerHostName,
                .couldNotGetInterfaceAddressRange,
                .failedToEncodeRegisterKeyRequest,
                .noServerListFound,
                .serverListInconsistency,
                .failedToFetchRegisteredServers,
                .failedToFetchServerList,
                .failedToParseServerListResponse,
                .failedToParseRegisteredServersResponse,
                .failedToEncodeServerList,
                .failedToDecodeServerList,
                .failedToWriteServerList,
                .couldNotCreateServerListDirectory,
                .failedToReadServerList,
                .wireGuardCannotLocateTunnelFileDescriptor,
                .wireGuardInvalidState,
                .wireGuardDnsResolution,
                .wireGuardSetNetworkSettings,
                .startWireGuardBackend,
                .failedToRetrieveAuthToken:
            domainEvent = .networkProtectionUnhandledError(function: #function, line: #line, error: event)
            frequency = .standard
            return
        case .unhandledError(function: let function, line: let line, error: let error):
            domainEvent = .networkProtectionUnhandledError(function: function, line: line, error: error)
            frequency = .standard
            return
        case .vpnAccessRevoked:
<<<<<<< HEAD
            // TODO: Handle this
=======
            // todo
>>>>>>> 17612bfa
            return
        }

        let debugEvent = DebugEvent(eventType: .custom(domainEvent))
        PixelKit.fire(debugEvent, frequency: .standard, includeAppVersionParameter: true)
    }
}

#endif<|MERGE_RESOLUTION|>--- conflicted
+++ resolved
@@ -99,11 +99,7 @@
             frequency = .standard
             return
         case .vpnAccessRevoked:
-<<<<<<< HEAD
-            // TODO: Handle this
-=======
             // todo
->>>>>>> 17612bfa
             return
         }
 
