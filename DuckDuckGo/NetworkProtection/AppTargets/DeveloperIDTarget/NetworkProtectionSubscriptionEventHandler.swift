//
//  NetworkProtectionSubscriptionEventHandler.swift
//
//  Copyright © 2023 DuckDuckGo. All rights reserved.
//
//  Licensed under the Apache License, Version 2.0 (the "License");
//  you may not use this file except in compliance with the License.
//  You may obtain a copy of the License at
//
//  http://www.apache.org/licenses/LICENSE-2.0
//
//  Unless required by applicable law or agreed to in writing, software
//  distributed under the License is distributed on an "AS IS" BASIS,
//  WITHOUT WARRANTIES OR CONDITIONS OF ANY KIND, either express or implied.
//  See the License for the specific language governing permissions and
//  limitations under the License.
//

import Combine
import Common
import Foundation
import Subscription
import NetworkProtection
import NetworkProtectionUI

final class NetworkProtectionSubscriptionEventHandler {

<<<<<<< HEAD
    private let subscriptionManager: SubscriptionManaging
=======
    private let accountManager: AccountManager
    private let tunnelController: TunnelController
>>>>>>> eff4f1fb
    private let networkProtectionTokenStorage: NetworkProtectionTokenStore
    private let vpnUninstaller: VPNUninstalling
    private let userDefaults: UserDefaults
    private var cancellables = Set<AnyCancellable>()

<<<<<<< HEAD
    init(subscriptionManager: SubscriptionManaging,
=======
    init(accountManager: AccountManager = AccountManager(subscriptionAppGroup: Bundle.main.appGroup(bundle: .subs)),
         tunnelController: TunnelController,
>>>>>>> eff4f1fb
         networkProtectionTokenStorage: NetworkProtectionTokenStore = NetworkProtectionKeychainTokenStore(),
         vpnUninstaller: VPNUninstalling,
         userDefaults: UserDefaults = .netP) {
<<<<<<< HEAD
        self.subscriptionManager = subscriptionManager
=======

        self.accountManager = accountManager
        self.tunnelController = tunnelController
>>>>>>> eff4f1fb
        self.networkProtectionTokenStorage = networkProtectionTokenStorage
        self.vpnUninstaller = vpnUninstaller
        self.userDefaults = userDefaults

        subscribeToEntitlementChanges()
    }

    private func subscribeToEntitlementChanges() {
        Task {
            switch await subscriptionManager.accountManager.hasEntitlement(for: .networkProtection) {
            case .success(let hasEntitlements):
                Task {
                    await handleEntitlementsChange(hasEntitlements: hasEntitlements)
                }
            case .failure:
                break
            }

            NotificationCenter.default
                .publisher(for: .entitlementsDidChange)
                .receive(on: DispatchQueue.main)
                .sink { [weak self] notification in
                    guard let self else {
                        return
                    }

                    guard let entitlements = notification.userInfo?[UserDefaultsCacheKey.subscriptionEntitlements] as? [Entitlement] else {

                        assertionFailure("Missing entitlements are truly unexpected")
                        return
                    }

                    let hasEntitlements = entitlements.contains { entitlement in
                        entitlement.product == .networkProtection
                    }

                    Task {
                        await self.handleEntitlementsChange(hasEntitlements: hasEntitlements)
                    }
                }
                .store(in: &cancellables)
        }
    }

    private func handleEntitlementsChange(hasEntitlements: Bool) async {
        if hasEntitlements {
            UserDefaults.netP.networkProtectionEntitlementsExpired = false
        } else {
            await tunnelController.stop()
            UserDefaults.netP.networkProtectionEntitlementsExpired = true
        }
    }

    func registerForSubscriptionAccountManagerEvents() {
        NotificationCenter.default.addObserver(self, selector: #selector(handleAccountDidSignIn), name: .accountDidSignIn, object: nil)
        NotificationCenter.default.addObserver(self, selector: #selector(handleAccountDidSignOut), name: .accountDidSignOut, object: nil)
    }

    @objc private func handleAccountDidSignIn() {
        guard subscriptionManager.accountManager.accessToken != nil else {
            assertionFailure("[NetP Subscription] AccountManager signed in but token could not be retrieved")
            return
        }
        userDefaults.networkProtectionEntitlementsExpired = false
    }

    @objc private func handleAccountDidSignOut() {
        print("[NetP Subscription] Deleted NetP auth token after signing out from Privacy Pro")

        Task {
            try? await vpnUninstaller.uninstall(removeSystemExtension: false)
        }
    }

}<|MERGE_RESOLUTION|>--- conflicted
+++ resolved
@@ -25,33 +25,20 @@
 
 final class NetworkProtectionSubscriptionEventHandler {
 
-<<<<<<< HEAD
     private let subscriptionManager: SubscriptionManaging
-=======
-    private let accountManager: AccountManager
     private let tunnelController: TunnelController
->>>>>>> eff4f1fb
     private let networkProtectionTokenStorage: NetworkProtectionTokenStore
     private let vpnUninstaller: VPNUninstalling
     private let userDefaults: UserDefaults
     private var cancellables = Set<AnyCancellable>()
 
-<<<<<<< HEAD
     init(subscriptionManager: SubscriptionManaging,
-=======
-    init(accountManager: AccountManager = AccountManager(subscriptionAppGroup: Bundle.main.appGroup(bundle: .subs)),
          tunnelController: TunnelController,
->>>>>>> eff4f1fb
          networkProtectionTokenStorage: NetworkProtectionTokenStore = NetworkProtectionKeychainTokenStore(),
          vpnUninstaller: VPNUninstalling,
          userDefaults: UserDefaults = .netP) {
-<<<<<<< HEAD
         self.subscriptionManager = subscriptionManager
-=======
-
-        self.accountManager = accountManager
         self.tunnelController = tunnelController
->>>>>>> eff4f1fb
         self.networkProtectionTokenStorage = networkProtectionTokenStorage
         self.vpnUninstaller = vpnUninstaller
         self.userDefaults = userDefaults
