--- conflicted
+++ resolved
@@ -20,48 +20,7 @@
 import WireGuardKit
 import NetworkExtension
 
-<<<<<<< HEAD
 final class NetworkProtection: ObservableObject {
-    enum NetworkProtectionError: Error {
-        case unexpectedNilSession
-=======
-extension NETunnelProviderProtocol {
-    convenience init?(tunnelConfiguration: TunnelConfiguration, previouslyFrom old: NEVPNProtocol? = nil) {
-        self.init()
-
-        guard let name = tunnelConfiguration.name else {
-            return nil
-        }
-
-        providerBundleIdentifier = "com.duckduckgo.network.protection.network-extension" //"com.duckduckgo.macos.browser.network-protection.debug.network-extension" //"com.duckduckgo.macos.browser.network-protection.debug.network-extension" //"com.duckduckgo.network.protection.network-extension"
-        passwordReference = Keychain.makeReference(containing: tunnelConfiguration.asWgQuickConfig(), called: name, previouslyReferencedBy: old?.passwordReference)
-        if passwordReference == nil {
-            return nil
-        }
-        #if os(macOS)
-        providerConfiguration = ["UID": getuid()]
-        #endif
-
-        let endpoints = tunnelConfiguration.peers.compactMap { $0.endpoint }
-        if endpoints.count == 1 {
-            serverAddress = endpoints[0].stringRepresentation
-        } else if endpoints.isEmpty {
-            serverAddress = "Unspecified"
-        } else {
-            serverAddress = "Multiple endpoints"
-        }
-    }
-
-    func destroyConfigurationReference() {
-        guard let ref = passwordReference else { return }
-        Keychain.deleteReference(called: ref)
-    }
-
-    func verifyConfigurationReference() -> Bool {
-        guard let ref = passwordReference else { return false }
-        return Keychain.verifyReference(called: ref)
->>>>>>> d73a1bb9
-    }
 
     private lazy var interfaceConfiguration: InterfaceConfiguration = {
         let privateKey = PrivateKey(base64Key: "3+K8uIBcVwqqAmC5QFJg6pOCBzFFwJ3CDyqMzaPhom0=")!
@@ -135,11 +94,7 @@
     func stop() throws {
         switch tunnelManager.connection.status {
         case .connected, .connecting, .reasserting:
-            guard let session = tunnelManager.connection as? NETunnelProviderSession else {
-                throw NetworkProtectionError.unexpectedNilSession
-            }
-
-            session.stopTunnel()
+            tunnelManager.connection.stopVPNTunnel()
         default:
             break
         }
