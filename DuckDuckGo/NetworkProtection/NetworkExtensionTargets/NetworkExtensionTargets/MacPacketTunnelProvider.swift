//
//  MacPacketTunnelProvider.swift
//
//  Copyright © 2023 DuckDuckGo. All rights reserved.
//
//  Licensed under the Apache License, Version 2.0 (the "License");
//  you may not use this file except in compliance with the License.
//  You may obtain a copy of the License at
//
//  http://www.apache.org/licenses/LICENSE-2.0
//
//  Unless required by applicable law or agreed to in writing, software
//  distributed under the License is distributed on an "AS IS" BASIS,
//  WITHOUT WARRANTIES OR CONDITIONS OF ANY KIND, either express or implied.
//  See the License for the specific language governing permissions and
//  limitations under the License.
//

import Foundation
import Combine
import Common
import NetworkProtection
import NetworkExtension
import Networking
import PixelKit

final class MacPacketTunnelProvider: PacketTunnelProvider {

    // MARK: - Additional Status Info

    /// Holds the date when the status was last changed so we can send it out as additional information
    /// in our status-change notifications.
    ///
    private var lastStatusChangeDate = Date()

    // MARK: - Notifications: Observation Tokens

    private var cancellables = Set<AnyCancellable>()

    private let appLauncher: AppLaunching?

    // MARK: - Error Reporting

    // swiftlint:disable:next cyclomatic_complexity function_body_length
    private static func networkProtectionDebugEvents(controllerErrorStore: NetworkProtectionTunnelErrorStore) -> EventMapping<NetworkProtectionError>? {
        return EventMapping { event, _, _, _ in
            let domainEvent: NetworkProtectionPixelEvent
#if DEBUG
            // Makes sure we see the error in the yellow NetP alert.
            controllerErrorStore.lastErrorMessage = "[Debug] Error event: \(event.localizedDescription)"
#endif
            switch event {
            case .noServerRegistrationInfo:
                domainEvent = .networkProtectionTunnelConfigurationNoServerRegistrationInfo
            case .couldNotSelectClosestServer:
                domainEvent = .networkProtectionTunnelConfigurationCouldNotSelectClosestServer
            case .couldNotGetPeerPublicKey:
                domainEvent = .networkProtectionTunnelConfigurationCouldNotGetPeerPublicKey
            case .couldNotGetPeerHostName:
                domainEvent = .networkProtectionTunnelConfigurationCouldNotGetPeerHostName
            case .couldNotGetInterfaceAddressRange:
                domainEvent = .networkProtectionTunnelConfigurationCouldNotGetInterfaceAddressRange
            case .failedToFetchServerList(let eventError):
                domainEvent = .networkProtectionClientFailedToFetchServerList(error: eventError)
            case .failedToParseServerListResponse:
                domainEvent = .networkProtectionClientFailedToParseServerListResponse
            case .failedToEncodeRegisterKeyRequest:
                domainEvent = .networkProtectionClientFailedToEncodeRegisterKeyRequest
            case .failedToFetchRegisteredServers(let eventError):
                domainEvent = .networkProtectionClientFailedToFetchRegisteredServers(error: eventError)
            case .failedToParseRegisteredServersResponse:
                domainEvent = .networkProtectionClientFailedToParseRegisteredServersResponse
            case .failedToEncodeRedeemRequest:
                domainEvent = .networkProtectionClientFailedToEncodeRedeemRequest
            case .invalidInviteCode:
                domainEvent = .networkProtectionClientInvalidInviteCode
            case .failedToRedeemInviteCode(let error):
                domainEvent = .networkProtectionClientFailedToRedeemInviteCode(error: error)
            case .failedToParseRedeemResponse(let error):
                domainEvent = .networkProtectionClientFailedToParseRedeemResponse(error: error)
            case .invalidAuthToken:
                domainEvent = .networkProtectionClientInvalidAuthToken
            case .serverListInconsistency:
                return
            case .failedToEncodeServerList:
                domainEvent = .networkProtectionServerListStoreFailedToEncodeServerList
            case .failedToDecodeServerList:
                domainEvent = .networkProtectionServerListStoreFailedToDecodeServerList
            case .failedToWriteServerList(let eventError):
                domainEvent = .networkProtectionServerListStoreFailedToWriteServerList(error: eventError)
            case .noServerListFound:
                return
            case .couldNotCreateServerListDirectory:
                return
            case .failedToReadServerList(let eventError):
                domainEvent = .networkProtectionServerListStoreFailedToReadServerList(error: eventError)
            case .failedToCastKeychainValueToData(let field):
                domainEvent = .networkProtectionKeychainErrorFailedToCastKeychainValueToData(field: field)
            case .keychainReadError(let field, let status):
                domainEvent = .networkProtectionKeychainReadError(field: field, status: status)
            case .keychainWriteError(let field, let status):
                domainEvent = .networkProtectionKeychainWriteError(field: field, status: status)
            case .keychainDeleteError(let status):
                domainEvent = .networkProtectionKeychainDeleteError(status: status)
            case .wireGuardCannotLocateTunnelFileDescriptor:
                domainEvent = .networkProtectionWireguardErrorCannotLocateTunnelFileDescriptor
            case .wireGuardInvalidState:
                domainEvent = .networkProtectionWireguardErrorInvalidState
            case .wireGuardDnsResolution:
                domainEvent = .networkProtectionWireguardErrorFailedDNSResolution
            case .wireGuardSetNetworkSettings(let error):
                domainEvent = .networkProtectionWireguardErrorCannotSetNetworkSettings(error: error)
            case .startWireGuardBackend(let code):
                domainEvent = .networkProtectionWireguardErrorCannotStartWireguardBackend(code: code)
            case .noAuthTokenFound:
                domainEvent = .networkProtectionNoAuthTokenFoundError
            case .unhandledError(function: let function, line: let line, error: let error):
                domainEvent = .networkProtectionUnhandledError(function: function, line: line, error: error)
            case .failedToFetchLocationList,
                    .failedToParseLocationListResponse:
                // Needs Privacy triage for macOS Geoswitching pixels
                return
            }

            PixelKit.fire(domainEvent, frequency: .dailyAndContinuous, includeAppVersionParameter: true)
        }
    }

    private let notificationCenter: NetworkProtectionNotificationCenter = DistributedNotificationCenter.default()

    // MARK: - PacketTunnelProvider.Event reporting

    private static var packetTunnelProviderEvents: EventMapping<PacketTunnelProvider.Event> = .init { event, _, _, _ in

#if NETP_SYSTEM_EXTENSION
        let settings = VPNSettings(defaults: .standard)
#else
        let settings = VPNSettings(defaults: .netP)
#endif

        switch event {
        case .userBecameActive:
            PixelKit.fire(
                NetworkProtectionPixelEvent.networkProtectionActiveUser,
                frequency: .dailyOnly,
                withAdditionalParameters: ["cohort": PixelKit.dateString(for: settings.vpnFirstEnabled)],
                includeAppVersionParameter: true)
<<<<<<< HEAD
=======
        case .reportConnectionAttempt(attempt: let attempt):
            switch attempt {
            case .connecting:
                PixelKit.fire(
                    NetworkProtectionPixelEvent.networkProtectionEnableAttemptConnecting,
                    frequency: .dailyAndContinuous,
                    includeAppVersionParameter: true)
            case .success:
                PixelKit.fire(
                    NetworkProtectionPixelEvent.networkProtectionEnableAttemptSuccess,
                    frequency: .dailyAndContinuous,
                    includeAppVersionParameter: true)
            case .failure:
                PixelKit.fire(
                    NetworkProtectionPixelEvent.networkProtectionEnableAttemptFailure,
                    frequency: .dailyAndContinuous,
                    includeAppVersionParameter: true)
            }
        case .reportTunnelFailure(result: let result):
            switch result {
            case .failureDetected:
                PixelKit.fire(
                    NetworkProtectionPixelEvent.networkProtectionTunnelFailureDetected,
                    frequency: .dailyAndContinuous,
                    includeAppVersionParameter: true)
            case .failureRecovered:
                PixelKit.fire(
                    NetworkProtectionPixelEvent.networkProtectionTunnelFailureRecovered,
                    frequency: .dailyAndContinuous,
                    includeAppVersionParameter: true)
            }
        case .reportLatency(ms: let ms, server: let server, networkType: let networkType):
            PixelKit.fire(
                NetworkProtectionPixelEvent.networkProtectionLatency(ms: ms, server: server, networkType: networkType),
                frequency: .standard,
                includeAppVersionParameter: true)
>>>>>>> 38e2c24c
        case .rekeyCompleted:
            PixelKit.fire(
                NetworkProtectionPixelEvent.networkProtectionRekeyCompleted,
                frequency: .dailyAndContinuous,
                includeAppVersionParameter: true)
        }
    }

    static var tokenServiceName: String {
#if NETP_SYSTEM_EXTENSION
        "\(Bundle.main.bundleIdentifier!).authToken"
#else
        NetworkProtectionKeychainTokenStore.Defaults.tokenStoreService
#endif
    }

    // MARK: - Initialization

    @objc public init() {
        self.appLauncher = AppLauncher(appBundleURL: .mainAppBundleURL)

#if NETP_SYSTEM_EXTENSION
        let settings = VPNSettings(defaults: .standard)
#else
        let settings = VPNSettings(defaults: .netP)
#endif
        let tunnelHealthStore = NetworkProtectionTunnelHealthStore(notificationCenter: notificationCenter)
        let controllerErrorStore = NetworkProtectionTunnelErrorStore(notificationCenter: notificationCenter)
        let debugEvents = Self.networkProtectionDebugEvents(controllerErrorStore: controllerErrorStore)
        let tokenStore = NetworkProtectionKeychainTokenStore(keychainType: NetworkProtectionBundle.keychainType,
                                                             serviceName: Self.tokenServiceName,
                                                             errorEvents: debugEvents)
        let notificationsPresenter = NetworkProtectionNotificationsPresenterFactory().make(settings: settings)

        super.init(notificationsPresenter: notificationsPresenter,
                   tunnelHealthStore: tunnelHealthStore,
                   controllerErrorStore: controllerErrorStore,
                   keychainType: NetworkProtectionBundle.keychainType,
                   tokenStore: tokenStore,
                   debugEvents: debugEvents,
                   providerEvents: Self.packetTunnelProviderEvents,
                   settings: settings)

        observeConnectionStatusChanges()
        observeServerChanges()
        observeStatusUpdateRequests()
<<<<<<< HEAD
        observeTunnelFailures()
        observeConnectionQuality()
=======
>>>>>>> 38e2c24c
    }

    // MARK: - Observing Changes & Requests

    /// Observe connection status changes to broadcast those changes through distributed notifications.
    ///
    private func observeConnectionStatusChanges() {
        connectionStatusPublisher.sink { [weak self] status in
            self?.lastStatusChangeDate = Date()
            self?.broadcast(status)
        }
        .store(in: &cancellables)
    }

    /// Observe server changes to broadcast those changes through distributed notifications.
    ///
    private func observeServerChanges() {
        lastSelectedServerInfoPublisher.sink { [weak self] server in
            self?.lastStatusChangeDate = Date()
            self?.broadcast(server)
        }
        .store(in: &cancellables)

        broadcastLastSelectedServerInfo()
    }

    /// Observe status update requests to broadcast connection status
    ///
    private func observeStatusUpdateRequests() {
        notificationCenter.publisher(for: .requestStatusUpdate).sink { [weak self] _ in
            self?.broadcastConnectionStatus()
            self?.broadcastLastSelectedServerInfo()
        }
        .store(in: &cancellables)
    }

<<<<<<< HEAD
    /// Observe tunnel failure
    ///
    private func observeTunnelFailures() {
        tunnelFailureMonitor.publisher
            .sink { result in
                switch result {
                case .failureDetected:
                    PixelKit.fire(NetworkProtectionPixelEvent.networkProtectionTunnelFailureDetected,
                                  frequency: .dailyAndContinuous)
                case .failureRecovered:
                    PixelKit.fire(NetworkProtectionPixelEvent.networkProtectionTunnelFailureRecovered,
                                  frequency: .dailyAndContinuous)
                }
            }
            .store(in: &cancellables)
    }

    /// Observe latency to connected egress server
    ///
    private func observeConnectionQuality() {
        latencyMonitor.publisher
            .flatMap { result in
                switch result {
                case .unknown:
                    PixelKit.fire(NetworkProtectionPixelEvent.networkProtectionLatencyError,
                                  frequency: .dailyOnly)
                    return Empty<NetworkProtectionLatencyMonitor.ConnectionQuality, Never>().eraseToAnyPublisher()
                case .quality(let quality):
                    return Just(quality).eraseToAnyPublisher()
                }
            }
            .sink { quality in
                guard quality != .unknown else { return }
                PixelKit.fire(NetworkProtectionPixelEvent.networkProtectionLatency(quality: quality),
                              frequency: .dailyAndContinuous)
            }
            .store(in: &cancellables)
    }

=======
>>>>>>> 38e2c24c
    // MARK: - Broadcasting Status and Information

    /// Broadcasts the current connection status.
    ///
    private func broadcastConnectionStatus() {
        broadcast(connectionStatus)
    }

    /// Broadcasts the specified connection status.
    ///
    private func broadcast(_ connectionStatus: ConnectionStatus) {
        let lastStatusChange = ConnectionStatusChange(status: connectionStatus, on: lastStatusChangeDate)
        let payload = ConnectionStatusChangeEncoder().encode(lastStatusChange)

        notificationCenter.post(.statusDidChange, object: payload)
    }

    /// Broadcasts the current server information.
    ///
    private func broadcastLastSelectedServerInfo() {
        broadcast(lastSelectedServerInfo)
    }

    /// Broadcasts the specified server information.
    ///
    private func broadcast(_ serverInfo: NetworkProtectionServerInfo?) {
        guard let serverInfo else {
            return
        }

        let serverStatusInfo = NetworkProtectionStatusServerInfo(serverLocation: serverInfo.serverLocation, serverAddress: serverInfo.endpoint?.host.description)
        let payload = ServerSelectedNotificationObjectEncoder().encode(serverStatusInfo)

        notificationCenter.post(.serverSelected, object: payload)
    }

    // MARK: - NEPacketTunnelProvider

    enum ConfigurationError: Error {
        case missingProviderConfiguration
        case missingPixelHeaders
    }

    override func prepareToConnect(using provider: NETunnelProviderProtocol?) {
        super.prepareToConnect(using: provider)
        
        guard PixelKit.shared == nil, let options = provider?.providerConfiguration else { return }
        try? loadDefaultPixelHeaders(from: options)
    }

    public override func loadVendorOptions(from provider: NETunnelProviderProtocol?) throws {
        try super.loadVendorOptions(from: provider)

        guard let vendorOptions = provider?.providerConfiguration else {
            os_log("🔵 Provider is nil, or providerConfiguration is not set", log: .networkProtection)
            throw ConfigurationError.missingProviderConfiguration
        }

        try loadDefaultPixelHeaders(from: vendorOptions)
    }

    private func loadDefaultPixelHeaders(from options: [String: Any]) throws {
        guard let defaultPixelHeaders = options[NetworkProtectionOptionKey.defaultPixelHeaders] as? [String: String] else {
            os_log("🔵 Pixel options are not set", log: .networkProtection)
            throw ConfigurationError.missingPixelHeaders
        }

        setupPixels(defaultHeaders: defaultPixelHeaders)
    }

    // MARK: - Start/Stop Tunnel

    override func stopTunnel(with reason: NEProviderStopReason, completionHandler: @escaping () -> Void) {
        super.stopTunnel(with: reason) {
            Task {
                completionHandler()

                // From what I'm seeing in my tests the next call to start the tunnel is MUCH
                // less likely to fail if we force this extension to exit when the tunnel is killed.
                //
                // Ref: https://app.asana.com/0/72649045549333/1204668639086684/f
                //
                exit(EXIT_SUCCESS)
            }
        }
    }

    override func cancelTunnelWithError(_ error: Error?) {
        Task {
            super.cancelTunnelWithError(error)
            exit(EXIT_SUCCESS)
        }
    }

    // MARK: - Pixels

    private func setupPixels(defaultHeaders: [String: String]) {
        let dryRun: Bool
#if DEBUG
        dryRun = true
#else
        dryRun = false
#endif

        PixelKit.setUp(dryRun: dryRun,
                       appVersion: AppVersion.shared.versionNumber,
                       defaultHeaders: defaultHeaders,
                       log: .networkProtectionPixel,
                       defaults: .netP) { (pixelName: String, headers: [String: String], parameters: [String: String], _, _, onComplete: @escaping PixelKit.CompletionBlock) in

            let url = URL.pixelUrl(forPixelNamed: pixelName)
            let apiHeaders = APIRequest.Headers(additionalHeaders: headers)
            let configuration = APIRequest.Configuration(url: url, method: .get, queryParameters: parameters, headers: apiHeaders)
            let request = APIRequest(configuration: configuration)

            request.fetch { _, error in
                onComplete(error == nil, error)
            }
        }
    }

}<|MERGE_RESOLUTION|>--- conflicted
+++ resolved
@@ -145,8 +145,6 @@
                 frequency: .dailyOnly,
                 withAdditionalParameters: ["cohort": PixelKit.dateString(for: settings.vpnFirstEnabled)],
                 includeAppVersionParameter: true)
-<<<<<<< HEAD
-=======
         case .reportConnectionAttempt(attempt: let attempt):
             switch attempt {
             case .connecting:
@@ -183,7 +181,6 @@
                 NetworkProtectionPixelEvent.networkProtectionLatency(ms: ms, server: server, networkType: networkType),
                 frequency: .standard,
                 includeAppVersionParameter: true)
->>>>>>> 38e2c24c
         case .rekeyCompleted:
             PixelKit.fire(
                 NetworkProtectionPixelEvent.networkProtectionRekeyCompleted,
@@ -230,11 +227,7 @@
         observeConnectionStatusChanges()
         observeServerChanges()
         observeStatusUpdateRequests()
-<<<<<<< HEAD
-        observeTunnelFailures()
         observeConnectionQuality()
-=======
->>>>>>> 38e2c24c
     }
 
     // MARK: - Observing Changes & Requests
@@ -269,24 +262,6 @@
             self?.broadcastLastSelectedServerInfo()
         }
         .store(in: &cancellables)
-    }
-
-<<<<<<< HEAD
-    /// Observe tunnel failure
-    ///
-    private func observeTunnelFailures() {
-        tunnelFailureMonitor.publisher
-            .sink { result in
-                switch result {
-                case .failureDetected:
-                    PixelKit.fire(NetworkProtectionPixelEvent.networkProtectionTunnelFailureDetected,
-                                  frequency: .dailyAndContinuous)
-                case .failureRecovered:
-                    PixelKit.fire(NetworkProtectionPixelEvent.networkProtectionTunnelFailureRecovered,
-                                  frequency: .dailyAndContinuous)
-                }
-            }
-            .store(in: &cancellables)
     }
 
     /// Observe latency to connected egress server
@@ -311,8 +286,6 @@
             .store(in: &cancellables)
     }
 
-=======
->>>>>>> 38e2c24c
     // MARK: - Broadcasting Status and Information
 
     /// Broadcasts the current connection status.
