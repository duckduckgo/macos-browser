//
//  MacPacketTunnelProvider.swift
//
//  Copyright © 2023 DuckDuckGo. All rights reserved.
//
//  Licensed under the Apache License, Version 2.0 (the "License");
//  you may not use this file except in compliance with the License.
//  You may obtain a copy of the License at
//
//  http://www.apache.org/licenses/LICENSE-2.0
//
//  Unless required by applicable law or agreed to in writing, software
//  distributed under the License is distributed on an "AS IS" BASIS,
//  WITHOUT WARRANTIES OR CONDITIONS OF ANY KIND, either express or implied.
//  See the License for the specific language governing permissions and
//  limitations under the License.
//

import Foundation
import Combine
import Common
import NetworkProtection
import NetworkExtension
import Networking
import PixelKit
import Subscription

final class MacPacketTunnelProvider: PacketTunnelProvider {

    static var isAppex: Bool {
#if NETP_SYSTEM_EXTENSION
        false
#else
        true
#endif
    }

    static var subscriptionsAppGroup: String? {
        isAppex ? Bundle.main.appGroup(bundle: .subs) : nil
    }

    // MARK: - Additional Status Info

    /// Holds the date when the status was last changed so we can send it out as additional information
    /// in our status-change notifications.
    ///
    private var lastStatusChangeDate = Date()

    // MARK: - Notifications: Observation Tokens

    private var cancellables = Set<AnyCancellable>()

    // MARK: - Error Reporting

    // swiftlint:disable:next cyclomatic_complexity function_body_length
    private static func networkProtectionDebugEvents(controllerErrorStore: NetworkProtectionTunnelErrorStore) -> EventMapping<NetworkProtectionError>? {
        return EventMapping { event, _, _, _ in
            let domainEvent: NetworkProtectionPixelEvent
#if DEBUG
            // Makes sure we see the error in the yellow NetP alert.
            controllerErrorStore.lastErrorMessage = "[Debug] Error event: \(event.localizedDescription)"
#endif
            switch event {
            case .noServerRegistrationInfo:
                domainEvent = .networkProtectionTunnelConfigurationNoServerRegistrationInfo
            case .couldNotSelectClosestServer:
                domainEvent = .networkProtectionTunnelConfigurationCouldNotSelectClosestServer
            case .couldNotGetPeerPublicKey:
                domainEvent = .networkProtectionTunnelConfigurationCouldNotGetPeerPublicKey
            case .couldNotGetPeerHostName:
                domainEvent = .networkProtectionTunnelConfigurationCouldNotGetPeerHostName
            case .couldNotGetInterfaceAddressRange:
                domainEvent = .networkProtectionTunnelConfigurationCouldNotGetInterfaceAddressRange
            case .failedToFetchServerList(let eventError):
                domainEvent = .networkProtectionClientFailedToFetchServerList(eventError)
            case .failedToParseServerListResponse:
                domainEvent = .networkProtectionClientFailedToParseServerListResponse
            case .failedToEncodeRegisterKeyRequest:
                domainEvent = .networkProtectionClientFailedToEncodeRegisterKeyRequest
            case .failedToFetchRegisteredServers(let eventError):
                domainEvent = .networkProtectionClientFailedToFetchRegisteredServers(eventError)
            case .failedToParseRegisteredServersResponse:
                domainEvent = .networkProtectionClientFailedToParseRegisteredServersResponse
            case .failedToEncodeRedeemRequest:
                domainEvent = .networkProtectionClientFailedToEncodeRedeemRequest
            case .invalidInviteCode:
                domainEvent = .networkProtectionClientInvalidInviteCode
            case .failedToRedeemInviteCode(let error):
                domainEvent = .networkProtectionClientFailedToRedeemInviteCode(error)
            case .failedToParseRedeemResponse(let error):
                domainEvent = .networkProtectionClientFailedToParseRedeemResponse(error)
            case .invalidAuthToken:
                domainEvent = .networkProtectionClientInvalidAuthToken
            case .serverListInconsistency:
                return
            case .failedToCastKeychainValueToData(let field):
                domainEvent = .networkProtectionKeychainErrorFailedToCastKeychainValueToData(field: field)
            case .keychainReadError(let field, let status):
                domainEvent = .networkProtectionKeychainReadError(field: field, status: status)
            case .keychainWriteError(let field, let status):
                domainEvent = .networkProtectionKeychainWriteError(field: field, status: status)
            case .keychainUpdateError(let field, let status):
                domainEvent = .networkProtectionKeychainUpdateError(field: field, status: status)
            case .keychainDeleteError(let status):
                domainEvent = .networkProtectionKeychainDeleteError(status: status)
            case .wireGuardCannotLocateTunnelFileDescriptor:
                domainEvent = .networkProtectionWireguardErrorCannotLocateTunnelFileDescriptor
            case .wireGuardInvalidState(let reason):
                domainEvent = .networkProtectionWireguardErrorInvalidState(reason: reason)
            case .wireGuardDnsResolution:
                domainEvent = .networkProtectionWireguardErrorFailedDNSResolution
            case .wireGuardSetNetworkSettings(let error):
                domainEvent = .networkProtectionWireguardErrorCannotSetNetworkSettings(error)
            case .startWireGuardBackend(let code):
                domainEvent = .networkProtectionWireguardErrorCannotStartWireguardBackend(code: code)
            case .noAuthTokenFound:
                domainEvent = .networkProtectionNoAuthTokenFoundError
            case .unhandledError(function: let function, line: let line, error: let error):
                domainEvent = .networkProtectionUnhandledError(function: function, line: line, error: error)
            case .failedToRetrieveAuthToken,
                    .failedToFetchLocationList,
                    .failedToParseLocationListResponse:
                // Needs Privacy triage for macOS Geoswitching pixels
                return
            case .vpnAccessRevoked:
                return
            }

            PixelKit.fire(domainEvent, frequency: .dailyAndCount, includeAppVersionParameter: true)
        }
    }

    private let notificationCenter: NetworkProtectionNotificationCenter = DistributedNotificationCenter.default()

    // MARK: - PacketTunnelProvider.Event reporting

    private static var packetTunnelProviderEvents: EventMapping<PacketTunnelProvider.Event> = .init { event, _, _, _ in

#if NETP_SYSTEM_EXTENSION
        let defaults = UserDefaults.standard
#else
        let defaults = UserDefaults.netP
#endif
        let settings = VPNSettings(defaults: defaults)

        switch event {
        case .userBecameActive:
            PixelKit.fire(
                NetworkProtectionPixelEvent.networkProtectionActiveUser,
                frequency: .legacyDaily,
                withAdditionalParameters: [PixelKit.Parameters.vpnCohort: PixelKit.cohort(from: defaults.vpnFirstEnabled)],
                includeAppVersionParameter: true)
        case .reportConnectionAttempt(attempt: let attempt):
            switch attempt {
            case .connecting:
                PixelKit.fire(
                    NetworkProtectionPixelEvent.networkProtectionEnableAttemptConnecting,
                    frequency: .dailyAndCount,
                    includeAppVersionParameter: true)
            case .success:
                PixelKit.fire(
                    NetworkProtectionPixelEvent.networkProtectionEnableAttemptSuccess,
                    frequency: .dailyAndCount,
                    includeAppVersionParameter: true)
            case .failure:
                PixelKit.fire(
                    NetworkProtectionPixelEvent.networkProtectionEnableAttemptFailure,
                    frequency: .dailyAndCount,
                    includeAppVersionParameter: true)
            }
        case .reportTunnelFailure(result: let result):
            switch result {
            case .failureDetected:
                PixelKit.fire(
                    NetworkProtectionPixelEvent.networkProtectionTunnelFailureDetected,
                    frequency: .dailyAndCount,
                    includeAppVersionParameter: true)
            case .failureRecovered:
                PixelKit.fire(
                    NetworkProtectionPixelEvent.networkProtectionTunnelFailureRecovered,
                    frequency: .dailyAndCount,
                    includeAppVersionParameter: true)
            case .networkPathChanged:
                break
            }
        case .reportLatency(let result):
            switch result {
            case .error:
                PixelKit.fire(
                    NetworkProtectionPixelEvent.networkProtectionLatencyError,
                    frequency: .legacyDaily,
                    includeAppVersionParameter: true)
            case .quality(let quality):
                guard quality != .unknown else { return }
                PixelKit.fire(
                    NetworkProtectionPixelEvent.networkProtectionLatency(quality: quality),
                    frequency: .dailyAndCount,
                    includeAppVersionParameter: true)
            }
        case .rekeyAttempt(let step):
            switch step {
            case .begin:
                PixelKit.fire(
                    NetworkProtectionPixelEvent.networkProtectionRekeyAttempt,
                    frequency: .dailyAndCount,
                    includeAppVersionParameter: true)
            case .failure(let error):
                PixelKit.fire(
                    NetworkProtectionPixelEvent.networkProtectionRekeyFailure(error),
                    frequency: .dailyAndCount,
                    includeAppVersionParameter: true)
            case .success:
                PixelKit.fire(
                    NetworkProtectionPixelEvent.networkProtectionRekeyCompleted,
                    frequency: .dailyAndCount,
                    includeAppVersionParameter: true)
            }
        case .tunnelStartAttempt(let step):
            switch step {
            case .begin:
                PixelKit.fire(
                    NetworkProtectionPixelEvent.networkProtectionTunnelStartAttempt,
                    frequency: .dailyAndCount,
                    includeAppVersionParameter: true)
            case .failure(let error):
                PixelKit.fire(
                    NetworkProtectionPixelEvent.networkProtectionTunnelStartFailure(error),
                    frequency: .dailyAndCount,
                    includeAppVersionParameter: true)
            case .success:
                PixelKit.fire(
                    NetworkProtectionPixelEvent.networkProtectionTunnelStartSuccess,
                    frequency: .dailyAndCount,
                    includeAppVersionParameter: true)
            }
        case .tunnelStopAttempt(let step):
            switch step {
            case .begin:
                PixelKit.fire(
                    NetworkProtectionPixelEvent.networkProtectionTunnelStopAttempt,
                    frequency: .standard,
                    includeAppVersionParameter: true)
            case .failure(let error):
                PixelKit.fire(
                    NetworkProtectionPixelEvent.networkProtectionTunnelStopFailure(error),
                    frequency: .dailyAndCount,
                    includeAppVersionParameter: true)
            case .success:
                PixelKit.fire(
                    NetworkProtectionPixelEvent.networkProtectionTunnelStopSuccess,
                    frequency: .dailyAndCount,
                    includeAppVersionParameter: true)
            }
        case .tunnelUpdateAttempt(let step):
            switch step {
            case .begin:
                PixelKit.fire(
                    NetworkProtectionPixelEvent.networkProtectionTunnelUpdateAttempt,
                    frequency: .dailyAndCount,
                    includeAppVersionParameter: true)
            case .failure(let error):
                PixelKit.fire(
                    NetworkProtectionPixelEvent.networkProtectionTunnelUpdateFailure(error),
                    frequency: .dailyAndCount,
                    includeAppVersionParameter: true)
            case .success:
                PixelKit.fire(
                    NetworkProtectionPixelEvent.networkProtectionTunnelUpdateSuccess,
                    frequency: .dailyAndCount,
                    includeAppVersionParameter: true)
            }
<<<<<<< HEAD
        case .failureRecoveryAttempt(let step):
            switch step {
            case .started:
                PixelKit.fire(
                    VPNFailureRecoveryPixel.vpnFailureRecoveryStarted,
                    frequency: .dailyAndCount,
                    includeAppVersionParameter: true
                )
            case .completed(.healthy):
                PixelKit.fire(
                    VPNFailureRecoveryPixel.vpnFailureRecoveryCompletedHealthy,
                    frequency: .dailyAndCount,
                    includeAppVersionParameter: true
                )
            case .completed(.unhealthy):
                PixelKit.fire(
                    VPNFailureRecoveryPixel.vpnFailureRecoveryCompletedUnhealthy,
                    frequency: .dailyAndCount,
                    includeAppVersionParameter: true
                )
            case .failed(let error):
                PixelKit.fire(
                    VPNFailureRecoveryPixel.vpnFailureRecoveryFailed(error),
                    frequency: .dailyAndCount,
                    includeAppVersionParameter: true
                )
=======
        case .tunnelWakeAttempt(let step):
            switch step {
            case .begin:
                PixelKit.fire(
                    NetworkProtectionPixelEvent.networkProtectionTunnelWakeAttempt,
                    frequency: .dailyAndCount,
                    includeAppVersionParameter: true)
            case .failure(let error):
                PixelKit.fire(
                    NetworkProtectionPixelEvent.networkProtectionTunnelWakeFailure(error),
                    frequency: .dailyAndCount,
                    includeAppVersionParameter: true)
            case .success:
                PixelKit.fire(
                    NetworkProtectionPixelEvent.networkProtectionTunnelWakeSuccess,
                    frequency: .dailyAndCount,
                    includeAppVersionParameter: true)
>>>>>>> 8762c139
            }
        }
    }

    static var tokenServiceName: String {
#if NETP_SYSTEM_EXTENSION
        "\(Bundle.main.bundleIdentifier!).authToken"
#else
        NetworkProtectionKeychainTokenStore.Defaults.tokenStoreService
#endif
    }

    // MARK: - Initialization

    @MainActor
    @objc public init() {
        let isSubscriptionEnabled = false

#if NETP_SYSTEM_EXTENSION
        let defaults = UserDefaults.standard
#else
        let defaults = UserDefaults.netP
#endif

        NetworkProtectionLastVersionRunStore(userDefaults: defaults).lastExtensionVersionRun = AppVersion.shared.versionAndBuildNumber

        let settings = VPNSettings(defaults: defaults)
        let tunnelHealthStore = NetworkProtectionTunnelHealthStore(notificationCenter: notificationCenter)
        let controllerErrorStore = NetworkProtectionTunnelErrorStore(notificationCenter: notificationCenter)
        let debugEvents = Self.networkProtectionDebugEvents(controllerErrorStore: controllerErrorStore)
        let notificationsPresenter = NetworkProtectionNotificationsPresenterFactory().make(settings: settings, defaults: defaults)
        let tokenStore = NetworkProtectionKeychainTokenStore(keychainType: Bundle.keychainType,
                                                                           serviceName: Self.tokenServiceName,
                                                                           errorEvents: debugEvents,
                                                                           isSubscriptionEnabled: isSubscriptionEnabled,
                                                                           accessTokenProvider: { nil }
        )

        let accountManager = AccountManager(subscriptionAppGroup: Self.subscriptionsAppGroup, accessTokenStorage: tokenStore)

        SubscriptionPurchaseEnvironment.currentServiceEnvironment = settings.selectedEnvironment == .production ? .production : .staging
        let entitlementsCheck = {
            await accountManager.hasEntitlement(for: .networkProtection, cachePolicy: .reloadIgnoringLocalCacheData)
        }

        super.init(notificationsPresenter: notificationsPresenter,
                   tunnelHealthStore: tunnelHealthStore,
                   controllerErrorStore: controllerErrorStore,
                   keychainType: Bundle.keychainType,
                   tokenStore: tokenStore,
                   debugEvents: debugEvents,
                   providerEvents: Self.packetTunnelProviderEvents,
                   settings: settings,
                   defaults: defaults,
                   isSubscriptionEnabled: isSubscriptionEnabled,
                   entitlementCheck: entitlementsCheck)

        setupPixels()
        observeServerChanges()
        observeStatusUpdateRequests()
    }

    // MARK: - Observing Changes & Requests

    /// Observe connection status changes to broadcast those changes through distributed notifications.
    ///
    public override func handleConnectionStatusChange(old: ConnectionStatus, new: ConnectionStatus) {
        super.handleConnectionStatusChange(old: old, new: new)

        lastStatusChangeDate = Date()
        broadcast(new)
    }

    /// Observe server changes to broadcast those changes through distributed notifications.
    ///
    @MainActor
    private func observeServerChanges() {
        lastSelectedServerInfoPublisher.sink { [weak self] server in
            self?.lastStatusChangeDate = Date()
            self?.broadcast(server)
        }
        .store(in: &cancellables)

        broadcastLastSelectedServerInfo()
    }

    /// Observe status update requests to broadcast connection status
    ///
    private func observeStatusUpdateRequests() {
        notificationCenter.publisher(for: .requestStatusUpdate).sink { [weak self] _ in
            guard let self else { return }

            Task { @MainActor in
                self.broadcastConnectionStatus()
                self.broadcastLastSelectedServerInfo()
            }
        }
        .store(in: &cancellables)
    }

    // MARK: - Broadcasting Status and Information

    /// Broadcasts the current connection status.
    ///
    @MainActor
    private func broadcastConnectionStatus() {
        broadcast(connectionStatus)
    }

    /// Broadcasts the specified connection status.
    ///
    private func broadcast(_ connectionStatus: ConnectionStatus) {
        let lastStatusChange = ConnectionStatusChange(status: connectionStatus, on: lastStatusChangeDate)
        let payload = ConnectionStatusChangeEncoder().encode(lastStatusChange)

        notificationCenter.post(.statusDidChange, object: payload)
    }

    /// Broadcasts the current server information.
    ///
    @MainActor
    private func broadcastLastSelectedServerInfo() {
        broadcast(lastSelectedServerInfo)
    }

    /// Broadcasts the specified server information.
    ///
    private func broadcast(_ serverInfo: NetworkProtectionServerInfo?) {
        guard let serverInfo else {
            return
        }

        let serverStatusInfo = NetworkProtectionStatusServerInfo(
            serverLocation: serverInfo.attributes,
            serverAddress: serverInfo.endpoint?.host.hostWithoutPort
        )
        let payload = ServerSelectedNotificationObjectEncoder().encode(serverStatusInfo)

        notificationCenter.post(.serverSelected, object: payload)
    }

    // MARK: - NEPacketTunnelProvider

    enum ConfigurationError: Error {
        case missingProviderConfiguration
        case missingPixelHeaders
    }

    public override func loadVendorOptions(from provider: NETunnelProviderProtocol?) throws {
        try super.loadVendorOptions(from: provider)

        guard let vendorOptions = provider?.providerConfiguration else {
            os_log("🔵 Provider is nil, or providerConfiguration is not set", log: .networkProtection)
            throw ConfigurationError.missingProviderConfiguration
        }

        try loadDefaultPixelHeaders(from: vendorOptions)
    }

    private func loadDefaultPixelHeaders(from options: [String: Any]) throws {
        guard let defaultPixelHeaders = options[NetworkProtectionOptionKey.defaultPixelHeaders] as? [String: String] else {
            os_log("🔵 Pixel options are not set", log: .networkProtection)
            throw ConfigurationError.missingPixelHeaders
        }

        setupPixels(defaultHeaders: defaultPixelHeaders)
    }

    // MARK: - Overrideable Connection Events

    override func prepareToConnect(using provider: NETunnelProviderProtocol?) {
        super.prepareToConnect(using: provider)

        guard PixelKit.shared == nil, let options = provider?.providerConfiguration else { return }
        try? loadDefaultPixelHeaders(from: options)
    }

    // MARK: - Pixels

    private func setupPixels(defaultHeaders: [String: String] = [:]) {
        let dryRun: Bool
#if DEBUG
        dryRun = true
#else
        dryRun = false
#endif

        let source: String

#if NETP_SYSTEM_EXTENSION
        source = "vpnSystemExtension"
#else
        source = "vpnAppExtension"
#endif

        PixelKit.setUp(dryRun: dryRun,
                       appVersion: AppVersion.shared.versionNumber,
                       source: source,
                       defaultHeaders: defaultHeaders,
                       defaults: .netP) { (pixelName: String, headers: [String: String], parameters: [String: String], _, _, onComplete: @escaping PixelKit.CompletionBlock) in

            let url = URL.pixelUrl(forPixelNamed: pixelName)
            let apiHeaders = APIRequest.Headers(additionalHeaders: headers)
            let configuration = APIRequest.Configuration(url: url, method: .get, queryParameters: parameters, headers: apiHeaders)
            let request = APIRequest(configuration: configuration)

            request.fetch { _, error in
                onComplete(error == nil, error)
            }
        }
    }

}<|MERGE_RESOLUTION|>--- conflicted
+++ resolved
@@ -269,7 +269,24 @@
                     frequency: .dailyAndCount,
                     includeAppVersionParameter: true)
             }
-<<<<<<< HEAD
+        case .tunnelWakeAttempt(let step):
+            switch step {
+            case .begin:
+                PixelKit.fire(
+                    NetworkProtectionPixelEvent.networkProtectionTunnelWakeAttempt,
+                    frequency: .dailyAndCount,
+                    includeAppVersionParameter: true)
+            case .failure(let error):
+                PixelKit.fire(
+                    NetworkProtectionPixelEvent.networkProtectionTunnelWakeFailure(error),
+                    frequency: .dailyAndCount,
+                    includeAppVersionParameter: true)
+            case .success:
+                PixelKit.fire(
+                    NetworkProtectionPixelEvent.networkProtectionTunnelWakeSuccess,
+                    frequency: .dailyAndCount,
+                    includeAppVersionParameter: true)
+            }
         case .failureRecoveryAttempt(let step):
             switch step {
             case .started:
@@ -296,25 +313,6 @@
                     frequency: .dailyAndCount,
                     includeAppVersionParameter: true
                 )
-=======
-        case .tunnelWakeAttempt(let step):
-            switch step {
-            case .begin:
-                PixelKit.fire(
-                    NetworkProtectionPixelEvent.networkProtectionTunnelWakeAttempt,
-                    frequency: .dailyAndCount,
-                    includeAppVersionParameter: true)
-            case .failure(let error):
-                PixelKit.fire(
-                    NetworkProtectionPixelEvent.networkProtectionTunnelWakeFailure(error),
-                    frequency: .dailyAndCount,
-                    includeAppVersionParameter: true)
-            case .success:
-                PixelKit.fire(
-                    NetworkProtectionPixelEvent.networkProtectionTunnelWakeSuccess,
-                    frequency: .dailyAndCount,
-                    includeAppVersionParameter: true)
->>>>>>> 8762c139
             }
         }
     }
