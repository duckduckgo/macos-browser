--- conflicted
+++ resolved
@@ -150,13 +150,8 @@
         case .userBecameActive:
             PixelKit.fire(
                 NetworkProtectionPixelEvent.networkProtectionActiveUser,
-<<<<<<< HEAD
                 frequency: .legacyDaily,
-                withAdditionalParameters: ["cohort": PixelKit.dateString(for: defaults.vpnFirstEnabled)],
-=======
-                frequency: .dailyOnly,
                 withAdditionalParameters: [PixelKit.Parameters.vpnCohort: PixelKit.cohort(from: defaults.vpnFirstEnabled)],
->>>>>>> ebb09c34
                 includeAppVersionParameter: true)
         case .reportConnectionAttempt(attempt: let attempt):
             switch attempt {
