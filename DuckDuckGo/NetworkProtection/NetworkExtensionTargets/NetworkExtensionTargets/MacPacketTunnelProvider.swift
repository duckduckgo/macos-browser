--- conflicted
+++ resolved
@@ -134,10 +134,7 @@
             case .unhandledError(function: let function, line: let line, error: let error):
                 domainEvent = .networkProtectionUnhandledError(function: function, line: line, error: error)
             }
-<<<<<<< HEAD
-
-=======
->>>>>>> 334a3bef
+
             PixelKit.fire(domainEvent, frequency: .dailyAndContinuous, includeAppVersionParameter: true)
         }
     }
@@ -153,32 +150,17 @@
             PixelKit.fire(
                 NetworkProtectionPixelEvent.networkProtectionActiveUser,
                 frequency: .dailyOnly,
-<<<<<<< HEAD
-                includeAppVersionParameter: true
-            )
-=======
                 includeAppVersionParameter: true)
->>>>>>> 334a3bef
         case .reportLatency(ms: let ms, server: let server, networkType: let networkType):
             PixelKit.fire(
                 NetworkProtectionPixelEvent.networkProtectionLatency(ms: ms, server: server, networkType: networkType),
                 frequency: .standard,
-<<<<<<< HEAD
-                includeAppVersionParameter: true
-            )
-=======
                 includeAppVersionParameter: true)
->>>>>>> 334a3bef
         case .rekeyCompleted:
             PixelKit.fire(
                 NetworkProtectionPixelEvent.networkProtectionRekeyCompleted,
                 frequency: .dailyAndContinuous,
-<<<<<<< HEAD
-                includeAppVersionParameter: true
-            )
-=======
                 includeAppVersionParameter: true)
->>>>>>> 334a3bef
         }
     }
 
