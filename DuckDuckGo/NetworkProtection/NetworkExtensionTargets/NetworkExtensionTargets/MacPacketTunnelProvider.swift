--- conflicted
+++ resolved
@@ -125,11 +125,7 @@
                 // Needs Privacy triage for macOS Geoswitching pixels
                 return
             case .vpnAccessRevoked:
-<<<<<<< HEAD
-                // TODO: Handle this
-=======
                 // todo
->>>>>>> 17612bfa
                 return
             }
 
@@ -246,19 +242,8 @@
                    debugEvents: debugEvents,
                    providerEvents: Self.packetTunnelProviderEvents,
                    settings: settings,
-<<<<<<< HEAD
-                   isSubscriptionEnabled: true,
-                   entitlementCheck: {
-#if SUBSCRIPTION && NETP_SYSTEM_EXTENSION
-            await AccountManager().hasEntitlement(for: .networkProtection)
-#else
-            return .success(true)
-#endif
-        })
-=======
                    isSubscriptionEnabled: false,
                    entitlementCheck: nil)
->>>>>>> 17612bfa
 
         observeServerChanges()
         observeStatusUpdateRequests()
