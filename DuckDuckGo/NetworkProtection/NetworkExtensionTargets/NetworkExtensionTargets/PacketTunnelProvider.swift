--- conflicted
+++ resolved
@@ -346,16 +346,7 @@
 
         super.init()
 
-<<<<<<< HEAD
-        #if NETP_SYSTEM_EXTENSION
-        ipcConnection.startListener()
-        #endif
-
         requestStatusUpdateCancellable = distributedNotificationCenter.publisher(for: .requestStatusUpdate).sink { [weak self] _ in
-=======
-        observationTokens.append(distributedNotificationCenter.addObserver(for: .requestStatusUpdate, object: nil, queue: nil) { [weak self] _ in
-
->>>>>>> 8a438aa6
             self?.broadcastConnectionStatus()
             self?.broadcastLastSelectedServerInfo()
         }
