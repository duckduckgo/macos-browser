//
//  PacketTunnelProvider.swift
//
//  Copyright © 2022 DuckDuckGo. All rights reserved.
//
//  Licensed under the Apache License, Version 2.0 (the "License");
//  you may not use this file except in compliance with the License.
//  You may obtain a copy of the License at
//
//  http://www.apache.org/licenses/LICENSE-2.0
//
//  Unless required by applicable law or agreed to in writing, software
//  distributed under the License is distributed on an "AS IS" BASIS,
//  WITHOUT WARRANTIES OR CONDITIONS OF ANY KIND, either express or implied.
//  See the License for the specific language governing permissions and
//  limitations under the License.
//

// SPDX-License-Identifier: MIT
// Copyright © 2018-2021 WireGuard LLC. All Rights Reserved.

import Common
import Networking
import Foundation
import NetworkExtension
import NetworkProtection
import PixelKit
import UserNotifications

// swiftlint:disable:next type_body_length
final class PacketTunnelProvider: NEPacketTunnelProvider {

    // MARK: - Error Handling

    enum TunnelError: LocalizedError {
        case couldNotGenerateTunnelConfiguration(internalError: Error)
        case couldNotFixConnection
        case simulateTunnelFailureError

        var errorDescription: String? {
            switch self {
            case .couldNotGenerateTunnelConfiguration(let internalError):
                return "Failed to generate a tunnel configuration: \(internalError.localizedDescription)"
            case .simulateTunnelFailureError:
                return "Simulated a tunnel error as requested"
            default:
                // This is probably not the most elegant error to show to a user but
                // it's a great way to get detailed reports for those cases we haven't
                // provided good descriptions for yet.
                return "Tunnel error: \(String(describing: self))"
            }
        }
    }

    // MARK: - WireGuard

    private lazy var adapter: WireGuardAdapter = {
        WireGuardAdapter(with: self) { logLevel, message in
            if logLevel == .error {
                os_log("🔵 Received error from adapter: %{public}@", log: .networkProtection, type: .error, message)
            } else {
                os_log("🔵 Received message from adapter: %{public}@", log: .networkProtection, type: .info, message)
            }
        }
    }()

    // MARK: - Timers Support

    private let timerQueue = DispatchQueue(label: "com.duckduckgo.network-protection.PacketTunnelProvider.timerQueue")

    // MARK: - Distributed Notifications

    private var distributedNotificationCenter = DistributedNotificationCenter.forType(.networkProtection)

    // MARK: - Status

    override var reasserting: Bool {
        get {
            super.reasserting
        }

        set {
            if newValue {
                connectionStatus = .reasserting
            } else {
                connectionStatus = .connected(connectedDate: Date())
            }

            super.reasserting = newValue
        }
    }

    private var connectionStatus: ConnectionStatus = .disconnected {
        didSet {
            if oldValue != connectionStatus {
                broadcastConnectionStatus()
            }
        }
    }

    private func broadcastConnectionStatus() {
        let data = ConnectionStatusEncoder().encode(connectionStatus)
        distributedNotificationCenter.post(.statusDidChange, object: data)
    }

    // MARK: - Server Selection

    let selectedServerStore = NetworkProtectionSelectedServerUserDefaultsStore()

    var lastSelectedServerInfo: NetworkProtectionServerInfo? {
        didSet {
            broadcastLastSelectedServerInfo()
        }
    }

    private func broadcastLastSelectedServerInfo() {
        guard let serverInfo = lastSelectedServerInfo else {
            return
        }

        let serverStatusInfo = NetworkProtectionStatusServerInfo(serverLocation: serverInfo.serverLocation, serverAddress: serverInfo.endpoint?.description)
        let payload: String?

        do {
            let encoder = JSONEncoder()
            let jsonData = try encoder.encode(serverStatusInfo)

            payload = String(data: jsonData, encoding: .utf8)

            if payload == nil {
                os_log("Error encoding serverInfo Data to String: %{public}@", log: .networkProtection, type: .error, String(describing: jsonData))
                // Continue anyway, we'll just update the UI to show "Unknown" server info, which is better
                // than showing the info from the previous server.
            }
        } catch {
            os_log("Error encoding serverInfo to Data: %{public}@", log: .networkProtection, type: .error, error.localizedDescription)
            // Continue anyway, we'll just update the UI to show "Unknown" server info, which is better
            // than showing the info from the previous server.
            payload = nil
        }

        distributedNotificationCenter.post(.serverSelected, object: payload)
        // Update shared userdefaults
    }

    // MARK: - User Notifications

    private let notificationsPresenter: NetworkProtectionNotificationsPresenter = {
#if NETP_SYSTEM_EXTENSION
        NetworkProtectionIPCNotificationsPresenter(ipcConnection: PacketTunnelProvider.ipcConnection)
#else
        let parentBundlePath = "../../../"
        let mainAppURL: URL

        if #available(macOS 13, *) {
            mainAppURL = URL(filePath: parentBundlePath, relativeTo: Bundle.main.bundleURL)
        } else {
            mainAppURL = URL(fileURLWithPath: parentBundlePath, relativeTo: Bundle.main.bundleURL)
        }

        return NetworkProtectionUNNotificationsPresenter(mainAppURL: mainAppURL)
#endif
    }()

    // MARK: - Registration Key

    private lazy var keyStore = NetworkProtectionKeychainKeyStore(useSystemKeychain: NetworkProtectionBundle.usesSystemKeychain(),
                                                                  errorEvents: networkProtectionDebugEvents)

    private lazy var tokenStore = NetworkProtectionKeychainTokenStore(useSystemKeychain: NetworkProtectionBundle.usesSystemKeychain(),
                                                                      errorEvents: networkProtectionDebugEvents)

    /// This is for overriding the defaults.  A `nil` value means NetP will just use the defaults.
    ///
    private var keyValidity: TimeInterval?

    private static let defaultRetryInterval: TimeInterval = .minutes(1)

    /// Normally we'll retry using the default interval, but since we can override the key validity interval for testing purposes
    /// we'll retry sooner if it's been overridden with values lower than the default retry interval.
    ///
    /// In practical terms this means that if the validity interval is 15 secs, the retry will also be 15 secs instead of 1 minute.
    ///
    private var retryInterval: TimeInterval {
        guard let keyValidity = keyValidity else {
            return Self.defaultRetryInterval
        }

        return keyValidity > Self.defaultRetryInterval ? Self.defaultRetryInterval : keyValidity
    }

    private func resetRegistrationKey() {
        os_log("Resetting the current registration key", log: .networkProtectionKeyManagement, type: .info)
        keyStore.resetCurrentKeyPair()
    }

    private var isKeyExpired: Bool {
        keyStore.currentKeyPair().expirationDate <= Date()
    }

    private func rekeyIfExpired() async {
        guard isKeyExpired else {
            return
        }

        await rekey()
    }

    private func rekey() async {
        os_log("Rekeying...", log: .networkProtectionKeyManagement, type: .info)

        Pixel.fire(.networkProtectionActiveUser, frequency: .dailyOnly, includeAppVersionParameter: true)
        Pixel.fire(.networkProtectionRekeyCompleted, frequency: .dailyAndContinuous, includeAppVersionParameter: true)

        self.resetRegistrationKey()

        do {
            try await updateTunnelConfiguration(selectedServer: selectedServerStore.selectedServer, reassert: false)
        } catch {
            os_log("Rekey attempt failed.  This is not an error if you're using debug Key Management options: %{public}@", log: .networkProtectionKeyManagement, type: .error, String(describing: error))
        }
    }

    private func setKeyValidity(_ interval: TimeInterval?) {
        guard keyValidity != interval,
            let interval = interval else {

            return
        }

        let firstExpirationDate = Date().addingTimeInterval(interval)

        os_log("Setting key validity to %{public}@ seconds (next expiration date %{public}@)",
               log: .networkProtectionKeyManagement,
               type: .info,
               String(describing: interval),
               String(describing: firstExpirationDate))
        keyStore.setValidityInterval(interval)
    }

    // MARK: - Bandwidth Analyzer

    private func updateBandwidthAnalyzerAndRekeyIfExpired() {
        Task {
            await updateBandwidthAnalyzer()

            guard self.bandwidthAnalyzer.isConnectionIdle() else {
                return
            }

            await rekeyIfExpired()
        }
    }

    /// Updates the bandwidth analyzer with the latest data from the WireGuard Adapter
    ///
    private func updateBandwidthAnalyzer() async {
        guard let (rx, tx) = try? await adapter.getBytesTransmitted() else {
            self.bandwidthAnalyzer.preventIdle()
            return
        }

        bandwidthAnalyzer.record(rxBytes: rx, txBytes: tx)
    }

    // MARK: - IPC

#if NETP_SYSTEM_EXTENSION
    static let ipcConnection = {
        let connection = IPCConnection(log: .networkProtectionIPCLog, memoryManagementLog: .networkProtectionMemoryLog)
        connection.startListener()
        return connection
    }()
#endif

    // MARK: - Connection tester

    private lazy var connectionTester: NetworkProtectionConnectionTester = {
        NetworkProtectionConnectionTester(timerQueue: timerQueue, log: .networkProtectionConnectionTesterLog) { @MainActor [weak self] result in
            guard let self else { return }

            switch result {
            case .connected:
                self.tunnelHealth.isHavingConnectivityIssues = false
                self.updateBandwidthAnalyzerAndRekeyIfExpired()
                self.startLatencyReporter()

            case .reconnected:
                self.tunnelHealth.isHavingConnectivityIssues = false
                self.notificationsPresenter.showReconnectedNotification()
                self.reasserting = false
                self.updateBandwidthAnalyzerAndRekeyIfExpired()
                self.startLatencyReporter()

            case .disconnected(let failureCount):
                self.tunnelHealth.isHavingConnectivityIssues = true
                self.bandwidthAnalyzer.reset()
                self.latencyReporter.stop()

                if failureCount == 1 {
                    self.notificationsPresenter.showReconnectingNotification()
                    self.reasserting = true
                    self.fixTunnel()
                } else if failureCount == 2 {
                    self.notificationsPresenter.showConnectionFailureNotification()
                    self.stopTunnel(with: TunnelError.couldNotFixConnection)
                }
            }
        }
    }()

    @MainActor
    private func startLatencyReporter() {
        guard let lastSelectedServerInfo,
              let ip = lastSelectedServerInfo.ipv4 else {
            assertionFailure("could not get server IPv4 address")
            self.latencyReporter.stop()
            return
        }
        if self.latencyReporter.isStarted {
            if self.latencyReporter.currentIP == ip {
                return
            }
            self.latencyReporter.stop()
        }

        self.latencyReporter.start(ip: ip) { [serverName=lastSelectedServerInfo.name] latency, networkType in
            Pixel.fire(.networkProtectionLatency(ms: Int(latency * 1000), server: serverName, networkType: networkType), frequency: .standard)
        }
    }

    private var lastTestFailed = false
    private let bandwidthAnalyzer = NetworkProtectionConnectionBandwidthAnalyzer()
    private let tunnelHealth = NetworkProtectionTunnelHealthStore()
    private let controllerErrorStore = NetworkProtectionTunnelErrorStore()
    private let latencyReporter = NetworkProtectionLatencyReporter(log: .networkProtection)

    // MARK: - Notifications: Observation Tokens

    private var observationTokens = [NotificationToken]()

    // MARK: - Initializers

    override init() {
        os_log("[+] PacketTunnelProvider", log: .networkProtectionMemoryLog, type: .debug)

        super.init()

        observationTokens.append(distributedNotificationCenter.addObserver(for: .requestStatusUpdate, object: nil, queue: nil) { [weak self] _ in

            self?.broadcastConnectionStatus()
            self?.broadcastLastSelectedServerInfo()
        })

        connectionStatus = .disconnected
    }

    deinit {
        os_log("[-] PacketTunnelProvider", log: .networkProtectionMemoryLog, type: .debug)
    }

    private func setupPixels(defaultHeaders: [String: String]) {
        let dryRun: Bool
#if DEBUG
        dryRun = true
#else
        dryRun = false
#endif

        Pixel.setUp(dryRun: dryRun,
                    appVersion: AppVersion.shared.versionNumber,
                    defaultHeaders: defaultHeaders,
                    log: .networkProtectionPixel) { (pixelName: String, headers: [String: String], parameters: [String: String], _, _, onComplete: @escaping (Error?) -> Void) in

            let url = URL.pixelUrl(forPixelNamed: pixelName)
            let configuration = APIRequest.Configuration(url: url, method: .get, queryParameters: parameters, headers: headers)
            let request = APIRequest(configuration: configuration)

            request.fetch { _, error in
                onComplete(error)
            }
        }
    }

    private var tunnelProviderProtocol: NETunnelProviderProtocol? {
        protocolConfiguration as? NETunnelProviderProtocol
    }

    private func load(options: [String: NSObject]?) throws {
        guard let options = options else {
            os_log("🔵 Tunnel options are not set", log: .networkProtection)
            return
        }

        loadKeyValidity(from: options)
        loadSelectedServer(from: options)
        try loadAuthToken(from: options)
    }

    private func loadVendorOptions(from provider: NETunnelProviderProtocol?) {
        guard let vendorOptions = provider?.providerConfiguration else {
            os_log("🔵 Provider is nil, or providerConfiguration is not set", log: .networkProtection)
            assertionFailure("Provider is nil, or providerConfiguration is not set")
            return
        }

        loadDefaultPixelHeaders(from: vendorOptions)
    }

    private func loadDefaultPixelHeaders(from options: [String: Any]) {
        guard let defaultPixelHeaders = options[NetworkProtectionOptionKey.defaultPixelHeaders.rawValue] as? [String: String] else {

            os_log("🔵 Pixel options are not set", log: .networkProtection)
            assertionFailure("Default pixel headers are not set")
            return
        }

        setupPixels(defaultHeaders: defaultPixelHeaders)
    }

    private func loadKeyValidity(from options: [String: AnyObject]) {
        guard let keyValidityString = options["keyValidity"] as? String,
              let keyValidity = TimeInterval(keyValidityString) else {
            return
        }

        setKeyValidity(keyValidity)
    }

    private func loadSelectedServer(from options: [String: AnyObject]) {
        guard let serverName = options["selectedServer"] as? String else {
            return
        }

        selectedServerStore.selectedServer = .endpoint(serverName)
    }

    private func loadAuthToken(from options: [String: AnyObject]) throws {
        guard let authToken = options["authToken"] as? String else {
            return
        }

        try tokenStore.store(authToken)
    }

    override func startTunnel(options: [String: NSObject]?, completionHandler: @escaping (Error?) -> Void) {
        connectionStatus = .connecting

        // when activated by system "on-demand" the option is set
        let isOnDemand = options?["is-on-demand"] as? Bool == true
        let isActivatedFromSystemSettings = options?["activationAttemptId"] == nil && !isOnDemand

        let internalCompletionHandler = { (error: Error?) in
            if error != nil {
                self.connectionStatus = .disconnected

                // if connection is failing when activated by system on-demand
                // ask the Main App to disable the on-demand rule to prevent activation loop
                // To be reconsidered for the Kill Switch
                if isOnDemand {
                    Task {
                        await AppLauncher(appBundleURL: .mainAppBundleURL).launchApp(withCommand: .stopVPN)
                        completionHandler(error)
                    }
                    return
                }
            }

            completionHandler(error)
        }

        if isActivatedFromSystemSettings {
            // ask the Main App to reconfigure & restart with on-demand rule “on” - when connection triggered from System Settings
            Task {
                await AppLauncher(appBundleURL: .mainAppBundleURL).launchApp(withCommand: .startVPN)
                internalCompletionHandler(NEVPNError(.configurationStale))
            }
            return
        }

        tunnelHealth.isHavingConnectivityIssues = false
        controllerErrorStore.lastErrorMessage = nil

        os_log("🔵 Will load options\n%{public}@", log: .networkProtection, type: .info, String(describing: options))

        if options?["tunnelFailureSimulation"] as? String == "true" {
            internalCompletionHandler(TunnelError.simulateTunnelFailureError)
            controllerErrorStore.lastErrorMessage = TunnelError.simulateTunnelFailureError.localizedDescription
            return
        }

        do {
            try load(options: options)
            loadVendorOptions(from: tunnelProviderProtocol)
        } catch {
            internalCompletionHandler(NEVPNError(.configurationInvalid))
            return
        }

        os_log("🔵 Done! Starting tunnel from the %{public}@", log: .networkProtection, type: .info, (isActivatedFromSystemSettings ? "settings" : (isOnDemand ? "on-demand" : "app")))

        startTunnel(selectedServer: selectedServerStore.selectedServer, completionHandler: internalCompletionHandler)
    }

    private func startTunnel(selectedServer: SelectedNetworkProtectionServer, completionHandler: @escaping (Error?) -> Void) {

        Task {
            let serverSelectionMethod: NetworkProtectionServerSelectionMethod

            switch selectedServerStore.selectedServer {
            case .automatic:
                serverSelectionMethod = .automatic
            case .endpoint(let serverName):
                serverSelectionMethod = .preferredServer(serverName: serverName)
            }

            do {
                os_log("🔵 Generating tunnel config", log: .networkProtection, type: .info)
                let tunnelConfiguration = try await generateTunnelConfiguration(serverSelectionMethod: serverSelectionMethod)
                startTunnel(with: tunnelConfiguration, completionHandler: completionHandler)
                os_log("🔵 Done generating tunnel config", log: .networkProtection, type: .info)
            } catch {
                os_log("🔵 Error starting tunnel: %{public}@", log: .networkProtection, type: .info, error.localizedDescription)

                controllerErrorStore.lastErrorMessage = error.localizedDescription

                completionHandler(error)
            }
        }
    }

    private func startTunnel(with tunnelConfiguration: TunnelConfiguration, completionHandler: @escaping (Error?) -> Void) {
        adapter.start(tunnelConfiguration: tunnelConfiguration) { error in
            if let error {
                os_log("🔵 Starting tunnel failed with %{public}@", log: .networkProtection, type: .error, error.localizedDescription)
                completionHandler(error)
                return
            }

            Task {
                await self.handleAdapterStarted()
                completionHandler(nil)
            }
        }
    }

    override func stopTunnel(with reason: NEProviderStopReason, completionHandler: @escaping () -> Void) {
        connectionStatus = .disconnecting
        os_log("Stopping tunnel with reason %{public}@", log: .networkProtection, type: .info, String(describing: reason))

        adapter.stop { error in
            if let error {
                os_log("🔵 Failed to stop WireGuard adapter: %{public}@", log: .networkProtection, type: .info, error.localizedDescription)
            }

            Task {
                await self.handleAdapterStopped()

<<<<<<< HEAD
                // we can‘t prevent a respawn with on-demand rule ON
                // request the main app to reconfigure when stop requested by user from System Settings
                if case .userInitiated = reason {
                    await AppLauncher(appBundleURL: .mainAppBundleURL).launchApp(withCommand: .stopVPN)
=======
                switch reason {
                case .userInitiated:
                    // stop requested by user from System Settings
                    break

                case .superceded:
                    self.notificationsPresenter.showSupercededNotification()

                default:
                    break
>>>>>>> bddf8779
                }

                completionHandler()
            }
        }
    }

    /// Do not cancel, directly... call this method so that the adapter and tester are stopped too.
    private func stopTunnel(with stopError: Error) {
        connectionStatus = .disconnecting

        os_log("Stopping tunnel with error %{public}@", log: .networkProtection, type: .info, stopError.localizedDescription)

        Task {
            await handleAdapterStopped()
        }

        self.adapter.stop { error in
            if let error = error {
                os_log("Error while stopping adapter: %{public}@", log: .networkProtection, type: .info, error.localizedDescription)
            }

            self.cancelTunnelWithError(stopError)
        }
    }

    /// Intentionally not async, so that we won't lock whoever called this method.  This method will race against the tester
    /// to see if it can fix the connection before the next failure.
    ///
    private func fixTunnel() {
        Task {
            let serverSelectionMethod: NetworkProtectionServerSelectionMethod

            if let lastServerName = lastSelectedServerInfo?.name {
                serverSelectionMethod = .avoidServer(serverName: lastServerName)
            } else {
                assertionFailure("We should not have a situation where the VPN is trying to fix the tunnel and there's no previous server info")
                serverSelectionMethod = .automatic
            }

            do {
                try await updateTunnelConfiguration(serverSelectionMethod: serverSelectionMethod)
            } catch {
                return
            }
        }
    }

    private func updateTunnelConfiguration(selectedServer: SelectedNetworkProtectionServer, reassert: Bool = true) async throws {
        let serverSelectionMethod: NetworkProtectionServerSelectionMethod

        switch selectedServerStore.selectedServer {
        case .automatic:
            serverSelectionMethod = .automatic
        case .endpoint(let serverName):
            serverSelectionMethod = .preferredServer(serverName: serverName)
        }

        try await updateTunnelConfiguration(serverSelectionMethod: serverSelectionMethod, reassert: reassert)
    }

    private func updateTunnelConfiguration(serverSelectionMethod: NetworkProtectionServerSelectionMethod, reassert: Bool = true) async throws {

        let tunnelConfiguration = try await generateTunnelConfiguration(serverSelectionMethod: serverSelectionMethod)

        try await withCheckedThrowingContinuation { [weak self] (continuation: CheckedContinuation<Void, Error>) in
            guard let self = self else {
                continuation.resume()
                return
            }

            self.adapter.update(tunnelConfiguration: tunnelConfiguration, reassert: reassert) { error in
                if let error = error {
                    os_log("🔵 Failed to update the configuration: %{public}@", type: .error, error.localizedDescription)
                    continuation.resume(throwing: error)
                    return
                }

                Task {
                    await self.handleAdapterStarted(resumed: false)
                    continuation.resume()
                }
            }
        }
    }

    private func generateTunnelConfiguration(serverSelectionMethod: NetworkProtectionServerSelectionMethod) async throws -> TunnelConfiguration {

        let configurationResult: (TunnelConfiguration, NetworkProtectionServerInfo)

        do {
            let deviceManager = NetworkProtectionDeviceManager(tokenStore: tokenStore,
                                                               keyStore: keyStore,
                                                               errorEvents: networkProtectionDebugEvents)

            configurationResult = try await deviceManager.generateTunnelConfiguration(selectionMethod: serverSelectionMethod)
        } catch {
            throw TunnelError.couldNotGenerateTunnelConfiguration(internalError: error)
        }

        let selectedServerInfo = configurationResult.1
        self.lastSelectedServerInfo = selectedServerInfo

        os_log("🔵 Generated tunnel configuration for server at location: %{public}s (preferred server is %{public}s)",
               log: .networkProtection,
               selectedServerInfo.serverLocation,
               selectedServerInfo.name)

        let tunnelConfiguration = configurationResult.0

        return tunnelConfiguration
    }

    // MARK: - App Messages

    override func handleAppMessage(_ messageData: Data, completionHandler: ((Data?) -> Void)? = nil) {
        guard let message = ExtensionMessage(rawValue: messageData[0]) else {
            completionHandler?(nil)
            return
        }

        switch message {
        case .expireRegistrationKey:
            handleExpireRegistrationKey(completionHandler: completionHandler)
        case .getLastErrorMessage:
            handleGetLastErrorMessage(messageData, completionHandler: completionHandler)
        case .getRuntimeConfiguration:
            handleGetRuntimeConfiguration(messageData, completionHandler: completionHandler)
        case .isHavingConnectivityIssues:
            handleIsHavingConnectivityIssues(messageData, completionHandler: completionHandler)
        case .setSelectedServer:
            handleSetSelectedServer(messageData, completionHandler: completionHandler)
        case .getServerLocation:
            handleGetServerLocation(messageData, completionHandler: completionHandler)
        case .getServerAddress:
            handleGetServerAddress(messageData, completionHandler: completionHandler)
        case .setKeyValidity:
            handleSetKeyValidity(messageData, completionHandler: completionHandler)
        case .resetAllState:
            handleResetAllState(messageData, completionHandler: completionHandler)
        }
    }

    // MARK: - App Messages: Handling

    private func handleExpireRegistrationKey(completionHandler: ((Data?) -> Void)? = nil) {
        Task {
            await rekey()
            completionHandler?(nil)
        }
    }

    private func handleResetAllState(_ messageData: Data, completionHandler: ((Data?) -> Void)? = nil) {
        resetRegistrationKey()

        let serverCache = NetworkProtectionServerListFileSystemStore(errorEvents: nil)
        try? serverCache.removeServerList()
        // This is not really an error, we received a command to reset the connection
        cancelTunnelWithError(nil)
        completionHandler?(nil)
    }

    private func handleGetLastErrorMessage(_ messageData: Data, completionHandler: ((Data?) -> Void)? = nil) {
        let data = controllerErrorStore.lastErrorMessage?.data(using: ExtensionMessage.preferredStringEncoding)
        completionHandler?(data)
    }

    private func handleGetRuntimeConfiguration(_ messageData: Data, completionHandler: ((Data?) -> Void)? = nil) {
        adapter.getRuntimeConfiguration { settings in
            let data = settings?.data(using: .utf8)
            completionHandler?(data)
        }
    }

    private func handleIsHavingConnectivityIssues(_ messageData: Data, completionHandler: ((Data?) -> Void)? = nil) {
        let data = Data([tunnelHealth.isHavingConnectivityIssues ? 1 : 0])
        completionHandler?(data)
    }

    private func handleSetSelectedServer(_ messageData: Data, completionHandler: ((Data?) -> Void)? = nil) {
        Task {
            let remainingData = messageData.suffix(messageData.count - 1)

            guard remainingData.count > 0 else {
                if case .endpoint = selectedServerStore.selectedServer {
                    selectedServerStore.selectedServer = .automatic
                    try? await updateTunnelConfiguration(serverSelectionMethod: .automatic)
                }
                completionHandler?(nil)
                return
            }

            guard let serverName = String(data: remainingData, encoding: ExtensionMessage.preferredStringEncoding) else {

                if case .endpoint = selectedServerStore.selectedServer {
                    selectedServerStore.selectedServer = .automatic
                    try? await updateTunnelConfiguration(serverSelectionMethod: .automatic)
                }
                completionHandler?(nil)
                return
            }

            guard selectedServerStore.selectedServer.stringValue != serverName else {
                completionHandler?(nil)
                return
            }

            selectedServerStore.selectedServer = .endpoint(serverName)
            try? await updateTunnelConfiguration(serverSelectionMethod: .preferredServer(serverName: serverName))
            completionHandler?(nil)
        }
    }

    private func handleGetServerLocation(_ messageData: Data, completionHandler: ((Data?) -> Void)? = nil) {
        guard let serverLocation = lastSelectedServerInfo?.serverLocation else {
            completionHandler?(nil)
            return
        }

        completionHandler?(serverLocation.data(using: ExtensionMessage.preferredStringEncoding))
    }

    private func handleGetServerAddress(_ messageData: Data, completionHandler: ((Data?) -> Void)? = nil) {
        guard let endpoint = lastSelectedServerInfo?.endpoint else {
            completionHandler?(nil)
            return
        }

        completionHandler?(endpoint.description.data(using: ExtensionMessage.preferredStringEncoding))
    }

    private func handleSetKeyValidity(_ messageData: Data, completionHandler: ((Data?) -> Void)? = nil) {
        Task {
            let remainingData = messageData.suffix(messageData.count - 1)

            guard remainingData.count > 0 else {
                setKeyValidity(nil)
                completionHandler?(nil)
                return
            }

            let keyValidity = TimeInterval(remainingData.withUnsafeBytes {
                $0.loadUnaligned(as: UInt.self).littleEndian
            })

            setKeyValidity(keyValidity)
            completionHandler?(nil)
        }
    }

    // MARK: - Adapter start completion handling

    /// Called when the adapter reports that the tunnel was successfully started.
    ///
    private func handleAdapterStarted(resumed: Bool = false) async {
        if !resumed {
            connectionStatus = .connected(connectedDate: Date())
        }

        guard !isKeyExpired else {
            await rekey()
            return
        }

        os_log("🔵 Tunnel interface is %{public}@", log: .networkProtection, type: .info, adapter.interfaceName ?? "unknown")
        Pixel.fire(.networkProtectionActiveUser, frequency: .dailyOnly, includeAppVersionParameter: true)

        if let interfaceName = adapter.interfaceName {
            do {
                try await connectionTester.start(tunnelIfName: interfaceName)
            } catch {
                os_log("🔵 Error: the VPN connection tester could not be started: %{public}@", log: .networkProtection, type: .error, error.localizedDescription)
            }
        } else {
            os_log("🔵 Error: the VPN connection tester could not be started since we could not retrieve the tunnel interface name", log: .networkProtection, type: .error)
        }
    }

    private func handleAdapterStopped() async {
        connectionStatus = .disconnected
        await self.connectionTester.stop()
    }

    // MARK: - Computer sleeping

    override func sleep() async {
        os_log("Sleep", log: .networkProtectionSleepLog, type: .info)

        await connectionTester.stop()
    }

    override func wake() {
        os_log("Wake up", log: .networkProtectionSleepLog, type: .info)

        Task {
            await handleAdapterStarted(resumed: true)
        }
    }

    // MARK: - Error Reporting

    private lazy var networkProtectionDebugEvents: EventMapping<NetworkProtectionError>? = .init { [weak self] event, _, _, _ in

        guard let self = self else {
            return
        }

        let domainEvent: NetworkProtectionPixelEvent

#if DEBUG
        // Makes sure we see the assertion failure in the yellow NetP alert.
        self.controllerErrorStore.lastErrorMessage = "[Debug] Error event: \(event.localizedDescription)"
#endif

        switch event {
        case .noServerRegistrationInfo:
            domainEvent = .networkProtectionTunnelConfigurationNoServerRegistrationInfo
        case .couldNotSelectClosestServer:
            domainEvent = .networkProtectionTunnelConfigurationCouldNotSelectClosestServer
        case .couldNotGetPeerPublicKey:
            domainEvent = .networkProtectionTunnelConfigurationCouldNotGetPeerPublicKey
        case .couldNotGetPeerHostName:
            domainEvent = .networkProtectionTunnelConfigurationCouldNotGetPeerHostName
        case .couldNotGetInterfaceAddressRange:
            domainEvent = .networkProtectionTunnelConfigurationCouldNotGetInterfaceAddressRange

        case .failedToFetchServerList(let eventError):
            domainEvent = .networkProtectionClientFailedToFetchServerList(error: eventError)
        case .failedToParseServerListResponse:
            domainEvent = .networkProtectionClientFailedToParseServerListResponse
        case .failedToEncodeRegisterKeyRequest:
            domainEvent = .networkProtectionClientFailedToEncodeRegisterKeyRequest
        case .failedToFetchRegisteredServers(let eventError):
            domainEvent = .networkProtectionClientFailedToFetchRegisteredServers(error: eventError)
        case .failedToParseRegisteredServersResponse:
            domainEvent = .networkProtectionClientFailedToParseRegisteredServersResponse
        case .failedToEncodeRedeemRequest:
            domainEvent = .networkProtectionClientFailedToEncodeRedeemRequest
        case .invalidInviteCode:
            domainEvent = .networkProtectionClientInvalidInviteCode
        case .failedToRedeemInviteCode(let error):
            domainEvent = .networkProtectionClientFailedToRedeemInviteCode(error: error)
        case .failedToParseRedeemResponse(let error):
            domainEvent = .networkProtectionClientFailedToParseRedeemResponse(error: error)
        case .invalidAuthToken:
            domainEvent = .networkProtectionClientInvalidAuthToken
        case .serverListInconsistency:
            return

        case .failedToEncodeServerList:
            domainEvent = .networkProtectionServerListStoreFailedToEncodeServerList
        case .failedToDecodeServerList:
            domainEvent = .networkProtectionServerListStoreFailedToDecodeServerList
        case .failedToWriteServerList(let eventError):
            domainEvent = .networkProtectionServerListStoreFailedToWriteServerList(error: eventError)
        case .noServerListFound:
            return
        case .couldNotCreateServerListDirectory:
            return

        case .failedToReadServerList(let eventError):
            domainEvent = .networkProtectionServerListStoreFailedToReadServerList(error: eventError)

        case .failedToCastKeychainValueToData(let field):
            domainEvent = .networkProtectionKeychainErrorFailedToCastKeychainValueToData(field: field)
        case .keychainReadError(let field, let status):
            domainEvent = .networkProtectionKeychainReadError(field: field, status: status)
        case .keychainWriteError(let field, let status):
            domainEvent = .networkProtectionKeychainWriteError(field: field, status: status)
        case .keychainDeleteError(let status):
            domainEvent = .networkProtectionKeychainDeleteError(status: status)

        case .noAuthTokenFound:
            domainEvent = .networkProtectionNoAuthTokenFoundError

        case .unhandledError(function: let function, line: let line, error: let error):
            domainEvent = .networkProtectionUnhandledError(function: function, line: line, error: error)
        }

        Pixel.fire(domainEvent, frequency: .dailyAndContinuous, includeAppVersionParameter: true)

    }
}

extension WireGuardAdapterError: LocalizedError, CustomDebugStringConvertible {

    public var errorDescription: String? {
        switch self {
        case .cannotLocateTunnelFileDescriptor:
            return "Starting tunnel failed: could not determine file descriptor"

        case .dnsResolution(let dnsErrors):
            let hostnamesWithDnsResolutionFailure = dnsErrors.map { $0.address }
                .joined(separator: ", ")
            return "DNS resolution failed for the following hostnames: \(hostnamesWithDnsResolutionFailure)"

        case .setNetworkSettings(let error):
            return "Starting tunnel failed with setTunnelNetworkSettings returning: \(error.localizedDescription)"

        case .startWireGuardBackend(let errorCode):
            return "Starting tunnel failed with wgTurnOn returning: \(errorCode)"

        case .invalidState:
            return "Starting tunnel failed with invalid error"
        }
    }

    public var debugDescription: String {
        errorDescription!
    }

}<|MERGE_RESOLUTION|>--- conflicted
+++ resolved
@@ -556,23 +556,18 @@
             Task {
                 await self.handleAdapterStopped()
 
-<<<<<<< HEAD
-                // we can‘t prevent a respawn with on-demand rule ON
-                // request the main app to reconfigure when stop requested by user from System Settings
-                if case .userInitiated = reason {
-                    await AppLauncher(appBundleURL: .mainAppBundleURL).launchApp(withCommand: .stopVPN)
-=======
                 switch reason {
                 case .userInitiated:
                     // stop requested by user from System Settings
-                    break
+                    // we can‘t prevent a respawn with on-demand rule ON
+                    // request the main app to reconfigure with on-demand OFF
+                    await AppLauncher(appBundleURL: .mainAppBundleURL).launchApp(withCommand: .stopVPN)
 
                 case .superceded:
                     self.notificationsPresenter.showSupercededNotification()
 
                 default:
                     break
->>>>>>> bddf8779
                 }
 
                 completionHandler()
