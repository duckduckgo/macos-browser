--- conflicted
+++ resolved
@@ -134,7 +134,7 @@
         showNotification(.superseded, content)
     }
 
-    func showEntitlementNotification(completion: @escaping (Error?) -> Void) {
+    func showEntitlementNotification() {
         let content = notificationContent(title: UserText.networkProtectionEntitlementExpiredNotificationTitle,
                                           subtitle: UserText.networkProtectionEntitlementExpiredNotificationBody)
         showNotification(.expiredEntitlement, content)
@@ -147,13 +147,6 @@
         showNotification(.test, content)
     }
 
-<<<<<<< HEAD
-=======
-    func showEntitlementNotification() {
-        // todo
-    }
-
->>>>>>> 240006e8
     private func showNotification(_ identifier: NetworkProtectionNotificationIdentifier, _ content: UNNotificationContent) {
         let request = UNNotificationRequest(identifier: identifier.rawValue, content: content, trigger: .none)
 
