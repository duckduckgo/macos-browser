--- conflicted
+++ resolved
@@ -184,17 +184,10 @@
     func userNotificationCenter(_ center: UNUserNotificationCenter, didReceive response: UNNotificationResponse) async {
         switch UNNotificationAction.Identifier(rawValue: response.actionIdentifier) {
         case .reconnect:
-<<<<<<< HEAD
-            _ = try? await appLauncher.launchApp(withCommand: VPNAppLaunchCommand.showStatus)
-
-        case .none:
-            _ = try? await appLauncher.launchApp(withCommand: VPNAppLaunchCommand.showStatus)
-=======
             try? await appLauncher.launchApp(withCommand: VPNAppLaunchCommand.showStatus)
 
         case .none:
             try? await appLauncher.launchApp(withCommand: VPNAppLaunchCommand.showStatus)
->>>>>>> 98fddd52
         }
     }
 
