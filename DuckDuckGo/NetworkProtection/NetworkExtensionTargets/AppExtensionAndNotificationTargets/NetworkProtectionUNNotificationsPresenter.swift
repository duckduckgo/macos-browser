//
//  NetworkProtectionUNNotificationsPresenter.swift
//
//  Copyright © 2023 DuckDuckGo. All rights reserved.
//
//  Licensed under the Apache License, Version 2.0 (the "License");
//  you may not use this file except in compliance with the License.
//  You may obtain a copy of the License at
//
//  http://www.apache.org/licenses/LICENSE-2.0
//
//  Unless required by applicable law or agreed to in writing, software
//  distributed under the License is distributed on an "AS IS" BASIS,
//  WITHOUT WARRANTIES OR CONDITIONS OF ANY KIND, either express or implied.
//  See the License for the specific language governing permissions and
//  limitations under the License.
//

import AppLauncher
import Foundation
import UserNotifications
import NetworkProtection
import NetworkProtectionUI
<<<<<<< HEAD
import PixelKit
import VPNAppLauncher
=======
>>>>>>> 69fb5607

extension UNNotificationAction {

    enum Identifier: String {
        case reconnect = "action.reconnect"
    }

    /// "Reconnect" notification action button
    static let reconnectAction = UNNotificationAction(identifier: Identifier.reconnect.rawValue,
                                                      title: UserText.networkProtectionSupersededReconnectActionTitle,
                                                      options: [.authenticationRequired])

}

extension UNNotificationCategory {

    /// Actions for `superseded` (by another app) notification category
    static let superseded = UNNotificationCategory(identifier: "supersededActionCategory",
                                                   actions: [.reconnectAction],
                                                   intentIdentifiers: [],
                                                   options: [])

}

/// This class takes care of requesting the presentation of notifications using UNNotificationCenter
///
final class NetworkProtectionUNNotificationsPresenter: NSObject, NetworkProtectionNotificationsPresenter {

    private static let threadIdentifier = "com.duckduckgo.NetworkProtectionNotificationsManager.threadIdentifier"

    private let appLauncher: AppLauncher
    private let userNotificationCenter: UNUserNotificationCenter

    init(appLauncher: AppLauncher, userNotificationCenter: UNUserNotificationCenter = .current()) {
        self.appLauncher = appLauncher
        self.userNotificationCenter = userNotificationCenter

        super.init()
    }

    // MARK: - Setup

    func requestAuthorization() {
        userNotificationCenter.delegate = self
        requestAlertAuthorization()
    }

    private lazy var registerNotificationCategoriesOnce: Void = {
        userNotificationCenter.setNotificationCategories([.superseded])
    }()

    // MARK: - Notification Utility methods

    private func requestAlertAuthorization(completionHandler: ((Bool) -> Void)? = nil) {
        let options: UNAuthorizationOptions = .alert

        userNotificationCenter.requestAuthorization(options: options) { authorized, _ in
            completionHandler?(authorized)
        }
    }

    private func notificationContent(title: String, subtitle: String, category: UNNotificationCategory? = nil) -> UNNotificationContent {
        let content = UNMutableNotificationContent()
        content.threadIdentifier = Self.threadIdentifier
        content.title = title
        content.subtitle = subtitle
        if let category {
            content.categoryIdentifier = category.identifier
            // take maximum possible number of lines so the button doesn‘t overlap the text
            content.subtitle += "\n\n\n"
        }

        if #available(macOS 12, *) {
            content.interruptionLevel = .timeSensitive
            content.relevanceScore = 0
        }

        return content
    }

    // MARK: - Presenting user notifications

    func showConnectedNotification(serverLocation: String?) {
        // Should include the serverLocation in the subtitle, but due to a bug with the current server in the PacketTunnelProvider
        // this is not currently working on macOS. Add the necessary copy as on iOS when this is fixed.
        let subtitle: String
        if let serverLocation {
            subtitle = UserText.networkProtectionConnectionSuccessNotificationSubtitle(serverLocation: serverLocation)
        } else {
            subtitle = UserText.networkProtectionConnectionSuccessNotificationSubtitle
        }
        let content = notificationContent(title: UserText.networkProtectionConnectionSuccessNotificationTitle,
                                          subtitle: subtitle)
        showNotification(.connected, content)
    }

    func showReconnectingNotification() {
        let content = notificationContent(title: UserText.networkProtectionConnectionInterruptedNotificationTitle,
                                          subtitle: UserText.networkProtectionConnectionInterruptedNotificationSubtitle)
        showNotification(.reconnecting, content)
    }

    func showConnectionFailureNotification() {
        let content = notificationContent(title: UserText.networkProtectionConnectionFailureNotificationTitle,
                                          subtitle: UserText.networkProtectionConnectionFailureNotificationSubtitle)
        showNotification(.disconnected, content)
    }

    func showSupersededNotification() {
        let content = notificationContent(title: UserText.networkProtectionSupersededNotificationTitle,
                                          subtitle: UserText.networkProtectionSupersededNotificationSubtitle,
                                          category: .superseded)
        showNotification(.superseded, content)
    }

    func showEntitlementNotification() {
        let content = notificationContent(title: UserText.networkProtectionEntitlementExpiredNotificationTitle,
                                          subtitle: UserText.networkProtectionEntitlementExpiredNotificationBody)
        showNotification(.expiredEntitlement, content)
    }

    func showTestNotification() {
        // These strings are deliberately hardcoded as we don't want them localized, they're only for debugging:
        let content = notificationContent(title: "Test notification",
                                          subtitle: "Test notification")
        showNotification(.test, content)
    }

    private func showNotification(_ identifier: NetworkProtectionNotificationIdentifier, _ content: UNNotificationContent) {
        let request = UNNotificationRequest(identifier: identifier.rawValue, content: content, trigger: .none)

        requestAlertAuthorization { authorized in
            guard authorized else {
                return
            }

            _=self.registerNotificationCategoriesOnce
            self.userNotificationCenter.removeDeliveredNotifications(withIdentifiers: [identifier.rawValue])
            self.userNotificationCenter.add(request)
        }
    }

}

public enum NetworkProtectionNotificationIdentifier: String {
    case disconnected = "network-protection.notification.disconnected"
    case reconnecting = "network-protection.notification.reconnecting"
    case connected = "network-protection.notification.connected"
    case superseded = "network-protection.notification.superseded"
    case expiredEntitlement = "network-protection.notification.expired-entitlement"
    case test = "network-protection.notification.test"
}

extension NetworkProtectionUNNotificationsPresenter: UNUserNotificationCenterDelegate {

    func userNotificationCenter(_ center: UNUserNotificationCenter, willPresent notification: UNNotification) async -> UNNotificationPresentationOptions {
        return .banner
    }

    func userNotificationCenter(_ center: UNUserNotificationCenter, didReceive response: UNNotificationResponse) async {
        switch UNNotificationAction.Identifier(rawValue: response.actionIdentifier) {
        case .reconnect:
            try? await appLauncher.launchApp(withCommand: VPNAppLaunchCommand.showStatus)

        case .none:
            try? await appLauncher.launchApp(withCommand: VPNAppLaunchCommand.showStatus)
        }
    }

}<|MERGE_RESOLUTION|>--- conflicted
+++ resolved
@@ -21,11 +21,7 @@
 import UserNotifications
 import NetworkProtection
 import NetworkProtectionUI
-<<<<<<< HEAD
-import PixelKit
 import VPNAppLauncher
-=======
->>>>>>> 69fb5607
 
 extension UNNotificationAction {
 
