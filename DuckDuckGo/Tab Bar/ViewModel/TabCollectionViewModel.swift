//
//  TabCollectionViewModel.swift
//
//  Copyright © 2020 DuckDuckGo. All rights reserved.
//
//  Licensed under the Apache License, Version 2.0 (the "License");
//  you may not use this file except in compliance with the License.
//  You may obtain a copy of the License at
//
//  http://www.apache.org/licenses/LICENSE-2.0
//
//  Unless required by applicable law or agreed to in writing, software
//  distributed under the License is distributed on an "AS IS" BASIS,
//  WITHOUT WARRANTIES OR CONDITIONS OF ANY KIND, either express or implied.
//  See the License for the specific language governing permissions and
//  limitations under the License.
//

import Foundation
import os.log
import Combine

/**
 * The delegate callbacks are triggered for events related to unpinned tabs only.
 */
protocol TabCollectionViewModelDelegate: AnyObject {

    func tabCollectionViewModelDidAppend(_ tabCollectionViewModel: TabCollectionViewModel, selected: Bool)
    func tabCollectionViewModelDidInsert(_ tabCollectionViewModel: TabCollectionViewModel, at index: Int, selected: Bool)
    func tabCollectionViewModel(_ tabCollectionViewModel: TabCollectionViewModel,
                                didRemoveTabAt removalIndex: Int,
                                andSelectTabAt selectionIndex: Int?)
    func tabCollectionViewModel(_ tabCollectionViewModel: TabCollectionViewModel, didMoveTabAt index: Int, to newIndex: Int)
    func tabCollectionViewModel(_ tabCollectionViewModel: TabCollectionViewModel, didSelectAt selectionIndex: Int?)
    func tabCollectionViewModelDidMultipleChanges(_ tabCollectionViewModel: TabCollectionViewModel)

}

final class TabCollectionViewModel: NSObject {

    weak var delegate: TabCollectionViewModelDelegate?

    /// Local tabs collection
    private(set) var tabCollection: TabCollection

    /// Pinned tabs collection (provided via `PinnedTabsManager` instance).
    var pinnedTabsCollection: TabCollection? {
        pinnedTabsManager?.tabCollection
    }

    var allTabsCount: Int {
        (pinnedTabsCollection?.tabs.count ?? 0) + tabCollection.tabs.count
    }

    var changesEnabled = true

    private(set) var pinnedTabsManager: PinnedTabsManager?

    /**
     * Contains view models for local tabs
     *
     * Pinned tabs' view models are shared between windows
     * and are available through `pinnedTabsManager`.
     */
    private(set) var tabViewModels = [Tab: TabViewModel]()

    @Published private(set) var selectionIndex: TabIndex? {
        didSet {
            updateSelectedTabViewModel()
        }
    }

    /// Can point to a local or pinned tab view model.
    @Published private(set) var selectedTabViewModel: TabViewModel? {
        didSet {
            previouslySelectedTabViewModel = oldValue
        }
    }
    private weak var previouslySelectedTabViewModel: TabViewModel?

    // In a special occasion, we want to select the "parent" tab after closing the currently selected tab
    private var selectParentOnRemoval = false
    private var tabLazyLoader: TabLazyLoader<TabCollectionViewModel>?
    private var isTabLazyLoadingRequested: Bool = false

    private var shouldBlockPinnedTabsManagerUpdates: Bool = false

    private var cancellables = Set<AnyCancellable>()

    init(
        tabCollection: TabCollection,
        selectionIndex: Int = 0,
        pinnedTabsManager: PinnedTabsManager? = WindowControllersManager.shared.pinnedTabsManager
    ) {
        self.tabCollection = tabCollection
        self.pinnedTabsManager = pinnedTabsManager
        super.init()

        subscribeToTabs()
        subscribeToPinnedTabsManager()

        if tabCollection.tabs.isEmpty {
            appendNewTab(with: .homePage)
        }
        self.selectionIndex = .unpinned(selectionIndex)
    }

    convenience override init() {
        let tabCollection = TabCollection()
        self.init(tabCollection: tabCollection)
    }

    func setUpLazyLoadingIfNeeded() {
        guard !isTabLazyLoadingRequested else {
            os_log("Lazy loading already requested in this session, skipping.", log: .tabLazyLoading, type: .debug)
            return
        }

        tabLazyLoader = TabLazyLoader(dataSource: self)
        isTabLazyLoadingRequested = true

        tabLazyLoader?.lazyLoadingDidFinishPublisher
            .sink { [weak self] _ in
                self?.tabLazyLoader = nil
                os_log("Disposed of Tab Lazy Loader", log: .tabLazyLoading, type: .debug)
            }
            .store(in: &cancellables)

        tabLazyLoader?.scheduleLazyLoading()
    }

    func tabViewModel(at index: Int) -> TabViewModel? {
        guard index >= 0, tabCollection.tabs.count > index else {
            os_log("TabCollectionViewModel: Index out of bounds", type: .error)
            return nil
        }

        let tab = tabCollection.tabs[index]
        return tabViewModels[tab]
    }

    // MARK: - Selection

    @discardableResult func select(at index: TabIndex, forceChange: Bool = false) -> Bool {
        switch index {
        case .unpinned(let i):
            return selectUnpinnedTab(at: i, forceChange: forceChange)
        case .pinned(let i):
            return selectPinnedTab(at: i, forceChange: forceChange)
        }
    }

    @discardableResult func selectDisplayableTabIfPresent(_ content: Tab.TabContent) -> Bool {
        guard changesEnabled else { return false }
        guard content.isDisplayable else { return false }

        let isTabCurrentlySelected = selectedTabViewModel?.tab.content.matchesDisplayableTab(content) ?? false
        if isTabCurrentlySelected {
            return true
        }

        guard let index = tabCollection.tabs.firstIndex(where: { $0.content.matchesDisplayableTab(content) })
        else {
            return false
        }

        if selectUnpinnedTab(at: index) {
            tabCollection.tabs[index].setContent(content)
            delegate?.tabCollectionViewModel(self, didSelectAt: index)
            return true
        }
        return false
    }

    func selectNext() {
        guard changesEnabled else { return }
        guard allTabsCount > 0 else {
            os_log("TabCollectionViewModel: No tabs for selection", type: .error)
            return
        }

        let newSelectionIndex = selectionIndex?.next(in: self) ?? .first(in: self)
        select(at: newSelectionIndex)
        if newSelectionIndex.isUnpinnedTab {
            delegate?.tabCollectionViewModel(self, didSelectAt: newSelectionIndex.item)
        }
    }

    func selectPrevious() {
        guard changesEnabled else { return }
        guard allTabsCount > 0 else {
            os_log("TabCollectionViewModel: No tabs for selection", type: .error)
            return
        }

        let newSelectionIndex = selectionIndex?.previous(in: self) ?? .last(in: self)
        select(at: newSelectionIndex)
        if newSelectionIndex.isUnpinnedTab {
            delegate?.tabCollectionViewModel(self, didSelectAt: newSelectionIndex.item)
        }
    }

    @discardableResult private func selectUnpinnedTab(at index: Int, forceChange: Bool = false) -> Bool {
        guard changesEnabled || forceChange else { return false }
        guard index >= 0, index < tabCollection.tabs.count else {
            os_log("TabCollectionViewModel: Index out of bounds", type: .error)
            selectionIndex = nil
            return false
        }

        selectionIndex = .unpinned(index)
        selectParentOnRemoval = selectedTabViewModel === previouslySelectedTabViewModel && selectParentOnRemoval
        return true
    }

    @discardableResult private func selectPinnedTab(at index: Int, forceChange: Bool = false) -> Bool {
        guard changesEnabled || forceChange else { return false }
        guard let pinnedTabsCollection = pinnedTabsCollection else { return false }

        guard index >= 0, index < pinnedTabsCollection.tabs.count else {
            os_log("TabCollectionViewModel: Index out of bounds", type: .error)
            selectionIndex = nil
            return false
        }

        selectionIndex = .pinned(index)
        selectParentOnRemoval = selectedTabViewModel === previouslySelectedTabViewModel && selectParentOnRemoval
        return true
    }

    // MARK: - Addition

    func appendNewTab(with content: Tab.TabContent = .homePage, selected: Bool = true, forceChange: Bool = false) {
        if selectDisplayableTabIfPresent(content) {
            return
        }
        append(tab: Tab(content: content), selected: selected, forceChange: forceChange)
    }

    func append(tab: Tab, selected: Bool = true, forceChange: Bool = false) {
        guard changesEnabled || forceChange else { return }

        tabCollection.append(tab: tab)

        if selected {
            selectUnpinnedTab(at: tabCollection.tabs.count - 1, forceChange: forceChange)
            delegate?.tabCollectionViewModelDidAppend(self, selected: true)
        } else {
            delegate?.tabCollectionViewModelDidAppend(self, selected: false)
        }

        if selected {
            self.selectParentOnRemoval = true
        }
    }

    func append(tabs: [Tab]) {
        guard changesEnabled else { return }

        tabs.forEach {
            tabCollection.append(tab: $0)
        }
        let newSelectionIndex = tabCollection.tabs.count - 1
        selectUnpinnedTab(at: newSelectionIndex)

        delegate?.tabCollectionViewModelDidMultipleChanges(self)
    }

    func insert(tab: Tab, at index: TabIndex = .unpinned(0), selected: Bool = true) {
        guard changesEnabled else { return }
        guard let tabCollection = tabCollection(for: index) else {
            os_log("TabCollectionViewModel: Tab collection for index %s not found", type: .error, String(describing: index))
            return
        }

        tabCollection.insert(tab: tab, at: index.item)
        if selected {
            select(at: index)
        }
        if index.isUnpinnedTab {
            delegate?.tabCollectionViewModelDidInsert(self, at: index.item, selected: selected)
        }

        if selected {
            self.selectParentOnRemoval = true
        }
    }

    func insertChild(tab: Tab, selected: Bool) {
        guard changesEnabled else { return }
        guard let parentTab = tab.parentTab,
              let parentTabIndex = indexInAllTabs(of: parentTab) else {
            os_log("TabCollection: No parent tab", type: .error)
            return
        }

        // Insert at the end of the child tabs
        var newIndex = parentTabIndex.isPinnedTab ? 0 : parentTabIndex.item + 1
        while tabCollection.tabs[safe: newIndex]?.parentTab === parentTab { newIndex += 1 }
        insert(tab: tab, at: .unpinned(newIndex), selected: selected)
    }

    // MARK: - Removal

    func remove(at index: TabIndex, published: Bool = true) {
        switch index {
        case .unpinned(let i):
            return removeUnpinnedTab(at: i, published: published)
        case .pinned(let i):
            return removePinnedTab(at: i, published: published)
        }
    }

    private func removeUnpinnedTab(at index: Int, published: Bool = true) {
        guard changesEnabled else { return }

        let parentTab = tabCollection.tabs[safe: index]?.parentTab
        guard tabCollection.remove(at: index, published: published) else { return }

        didRemoveTab(at: .unpinned(index), withParent: parentTab)
    }

    private func removePinnedTab(at index: Int, published: Bool = true) {
        guard changesEnabled else { return }
        shouldBlockPinnedTabsManagerUpdates = true
        defer {
            shouldBlockPinnedTabsManagerUpdates = false
        }
        guard pinnedTabsManager?.unpinTab(at: index, published: published) != nil else { return }

        didRemoveTab(at: .pinned(index), withParent: nil)
    }

    private func didRemoveTab(at index: TabIndex, withParent parentTab: Tab?) {

        func notifyDelegate() {
            if index.isUnpinnedTab {
                let newSelectionIndex = self.selectionIndex?.isUnpinnedTab == true ? self.selectionIndex?.item : nil
                delegate?.tabCollectionViewModel(self, didRemoveTabAt: index.item, andSelectTabAt: newSelectionIndex)
            }
        }

        guard allTabsCount > 0 else {
            selectionIndex = nil
            notifyDelegate()
            return
        }

        guard let selectionIndex = selectionIndex else {
            os_log("TabCollection: No tab selected", type: .error)
            notifyDelegate()
            return
        }

        let newSelectionIndex: TabIndex
        if selectionIndex == index,
           selectParentOnRemoval,
           let parentTab = parentTab,
           let parentTabIndex = indexInAllTabs(of: parentTab) {
            // Select parent tab
            newSelectionIndex = parentTabIndex
        } else if selectionIndex == index,
                  let parentTab = parentTab,
                  let leftTab = tab(at: index.previous(in: self)),
                  let rightTab = tab(at: index),
                  rightTab.parentTab !== parentTab && (leftTab.parentTab === parentTab || leftTab === parentTab) {
            // Select parent tab on left or another child tab on left instead of the tab on right
            newSelectionIndex = .unpinned(max(0, selectionIndex.item - 1))
        } else if selectionIndex > index, selectionIndex.isInSameSection(as: index) {
            newSelectionIndex = selectionIndex.previous(in: self)
        } else {
            newSelectionIndex = selectionIndex.sanitized(for: self)
        }

        notifyDelegate()
        select(at: newSelectionIndex)
    }

    func moveTab(at fromIndex: Int, to otherViewModel: TabCollectionViewModel, at toIndex: Int) {
        guard changesEnabled else { return }

        let parentTab = tabCollection.tabs[safe: fromIndex]?.parentTab

        guard tabCollection.moveTab(at: fromIndex, to: otherViewModel.tabCollection, at: toIndex) else { return }

        didRemoveTab(at: .unpinned(fromIndex), withParent: parentTab)

        otherViewModel.selectUnpinnedTab(at: toIndex)
        otherViewModel.delegate?.tabCollectionViewModelDidInsert(otherViewModel, at: toIndex, selected: true)
        otherViewModel.selectParentOnRemoval = true
    }

    func removeAllTabs(except exceptionIndex: Int? = nil) {
        guard changesEnabled else { return }

        tabCollection.removeAll(andAppend: exceptionIndex.map { tabCollection.tabs[$0] })

        if exceptionIndex != nil {
            selectUnpinnedTab(at: 0)
        } else {
            selectionIndex = nil
        }
        delegate?.tabCollectionViewModelDidMultipleChanges(self)
    }

    func removeTabs(after index: Int) {
        guard changesEnabled else { return }

        tabCollection.removeTabs(after: index)

        if let currentSelection = selectionIndex, currentSelection.isUnpinnedTab, !tabCollection.tabs.indices.contains(currentSelection.item) {
            selectionIndex = .unpinned(tabCollection.tabs.count - 1)
        }

        delegate?.tabCollectionViewModelDidMultipleChanges(self)
    }

    func removeAllTabsAndAppendNew(forceChange: Bool = false) {
        guard changesEnabled || forceChange else { return }

        tabCollection.removeAll(andAppend: Tab(content: .homePage))
        selectUnpinnedTab(at: 0, forceChange: forceChange)

        delegate?.tabCollectionViewModelDidMultipleChanges(self)
    }

    func removeTabsAndAppendNew(at indexSet: IndexSet, forceChange: Bool = false) {
        guard !indexSet.isEmpty, changesEnabled || forceChange else { return }
        guard let selectionIndex = selectionIndex?.item else {
            os_log("TabCollection: No tab selected", type: .error)
            return
        }

        tabCollection.removeTabs(at: indexSet)
        if tabCollection.tabs.isEmpty {
            tabCollection.append(tab: Tab(content: .homePage))
            selectUnpinnedTab(at: 0, forceChange: forceChange)
        } else {
            let selectionDiff = indexSet.reduce(0) { result, index in
                if index < selectionIndex {
                    return result + 1
                } else {
                    return result
                }
            }

            selectUnpinnedTab(at: max(min(selectionIndex - selectionDiff, tabCollection.tabs.count - 1), 0), forceChange: forceChange)
        }
        delegate?.tabCollectionViewModelDidMultipleChanges(self)
    }

    func remove(ownerOf webView: WebView) {
        guard changesEnabled else { return }

        if let index = tabCollection.tabs.firstIndex(where: { $0.webView === webView }) {
            remove(at: .unpinned(index))
        } else if let index = pinnedTabsCollection?.tabs.firstIndex(where: { $0.webView === webView }) {
            remove(at: .pinned(index))
        } else {
            os_log("TabCollection: Failed to get index of the tab", type: .error)
        }
    }

    func removeSelected() {
        guard changesEnabled else { return }

        guard let selectionIndex = selectionIndex else {
            os_log("TabCollectionViewModel: No tab selected", type: .error)
            return
        }

        remove(at: selectionIndex)
    }

    // MARK: - Others

    func duplicateTab(at tabIndex: TabIndex) {
        guard changesEnabled else { return }

        guard let tab = tab(at: tabIndex) else {
            os_log("TabCollectionViewModel: Index out of bounds", type: .error)
            return
        }

        let tabCopy = Tab(content: tab.content, sessionStateData: tab.sessionStateData)
        let newIndex = tabIndex.makeNext()

        tabCollection(for: tabIndex)?.insert(tab: tabCopy, at: newIndex.item)
        select(at: newIndex)

        if newIndex.isUnpinnedTab {
            delegate?.tabCollectionViewModelDidInsert(self, at: newIndex.item, selected: true)
        }
    }

    func pinTab(at index: Int) {
        guard changesEnabled else { return }
        guard let pinnedTabsCollection = pinnedTabsCollection else { return }

        guard index >= 0, index < tabCollection.tabs.count else {
            os_log("TabCollectionViewModel: Index out of bounds", type: .error)
            return
        }

        let tab = tabCollection.tabs[index]

        pinnedTabsManager?.pin(tab)
        removeUnpinnedTab(at: index, published: false)
        selectPinnedTab(at: pinnedTabsCollection.tabs.count - 1)
    }

    func unpinTab(at index: Int) {
        guard changesEnabled else { return }
        shouldBlockPinnedTabsManagerUpdates = true
        defer {
            shouldBlockPinnedTabsManagerUpdates = false
        }

        guard let tab = pinnedTabsManager?.unpinTab(at: index, published: false) else {
            os_log("Unable to unpin a tab", type: .error)
            return
        }

        insert(tab: tab)
    }

    private func handleTabUnpinnedInAnotherTabCollectionViewModel(at index: Int) {
        if selectionIndex == .pinned(index) {
            didRemoveTab(at: .pinned(index), withParent: nil)
        }
    }

    func moveTab(at index: Int, to newIndex: Int) {
        guard changesEnabled else { return }

        tabCollection.moveTab(at: index, to: newIndex)
        selectUnpinnedTab(at: newIndex)

        delegate?.tabCollectionViewModel(self, didMoveTabAt: index, to: newIndex)
    }

    func replaceTab(at index: TabIndex, with tab: Tab, forceChange: Bool = false) {
        guard changesEnabled || forceChange else { return }
        guard let tabCollection = tabCollection(for: index) else {
            os_log("TabCollectionViewModel: Tab collection for index %s not found", type: .error, String(describing: index))
            return
        }

        tabCollection.replaceTab(at: index.item, with: tab)

        guard let selectionIndex = selectionIndex else {
            os_log("TabCollectionViewModel: No tab selected", type: .error)
            return
        }
        select(at: selectionIndex, forceChange: forceChange)
    }

    private func subscribeToPinnedTabsManager() {
        pinnedTabsManager?.didUnpinTabPublisher
            .filter { [weak self] _ in self?.shouldBlockPinnedTabsManagerUpdates == false }
            .sink { [weak self] index in
                self?.handleTabUnpinnedInAnotherTabCollectionViewModel(at: index)
            }
            .store(in: &cancellables)
    }

    private func subscribeToTabs() {
        tabCollection.$tabs.sink { [weak self] newTabs in
            guard let self = self else { return }

            let new = Set(newTabs)
            let old = Set(self.tabViewModels.keys)

            self.removeTabViewModels(old.subtracting(new))
            self.addTabViewModels(new.subtracting(old))
        } .store(in: &cancellables)
    }

    private func removeTabViewModels(_ removed: Set<Tab>) {
        for tab in removed {
            tabViewModels[tab] = nil
        }
    }

    private func addTabViewModels(_ added: Set<Tab>) {
        for tab in added {
            tabViewModels[tab] = TabViewModel(tab: tab)
        }
    }

    private func updateSelectedTabViewModel() {
        guard let selectionIndex = selectionIndex else {
            selectedTabViewModel = nil
            return
        }

        let tabCollection = self.tabCollection(for: selectionIndex)
        var selectedTabViewModel: TabViewModel?

        switch tabCollection {
        case self.tabCollection:
            selectedTabViewModel = tabViewModel(at: selectionIndex.item)
        case pinnedTabsCollection:
            selectedTabViewModel = pinnedTabsManager?.tabViewModel(at: selectionIndex.item)
        default:
            break
        }

        selectedTabViewModel?.tab.lastSelectedAt = Date()
        self.selectedTabViewModel = selectedTabViewModel
    }
}

extension TabCollectionViewModel {

    private func tabCollection(for selection: TabIndex) -> TabCollection? {
        switch selection {
        case .unpinned:
            return tabCollection
        case .pinned:
            return pinnedTabsCollection
        }
    }

    private func indexInAllTabs(of tab: Tab) -> TabIndex? {
        if let index = pinnedTabsCollection?.tabs.firstIndex(of: tab) {
            return .pinned(index)
        }
        if let index = tabCollection.tabs.firstIndex(of: tab) {
            return .unpinned(index)
        }
        return nil
    }

    private func tab(at tabIndex: TabIndex) -> Tab? {
        switch tabIndex {
        case .pinned(let index):
            return pinnedTabsCollection?.tabs[safe: index]
        case .unpinned(let index):
            return tabCollection.tabs[safe: index]
        }
    }
}

<<<<<<< HEAD
}
=======
extension TabCollectionViewModel {
    var localHistory: Set<String> {
        var history = tabCollection.localHistory
        if let pinnedTabsHistory = pinnedTabsCollection?.localHistory {
            history.formUnion(pinnedTabsHistory)
        }
        return history
    }
}
// swiftlint:enable type_body_length
>>>>>>> 27b077c0
<|MERGE_RESOLUTION|>--- conflicted
+++ resolved
@@ -642,9 +642,6 @@
     }
 }
 
-<<<<<<< HEAD
-}
-=======
 extension TabCollectionViewModel {
     var localHistory: Set<String> {
         var history = tabCollection.localHistory
@@ -653,6 +650,4 @@
         }
         return history
     }
-}
-// swiftlint:enable type_body_length
->>>>>>> 27b077c0
+}