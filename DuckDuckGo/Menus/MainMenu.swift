--- conflicted
+++ resolved
@@ -162,15 +162,6 @@
         updateBookmarksBarMenuItem()
         updateShortcutMenuItems()
         updateLoggingMenuItems()
-<<<<<<< HEAD
-        updateBurnerWindowMenuItem()
-=======
-
-#if NETWORK_PROTECTION
-        updateNetworkProtectionServerListMenuItems()
-        updateNetworkProtectionRegistrationKeyValidityMenuItems()
-#endif
->>>>>>> 5b5e4d58
     }
 
     @MainActor
@@ -316,90 +307,6 @@
 #endif
     }
 
-<<<<<<< HEAD
-    @MainActor
-    private func updateBurnerWindowMenuItem() {
-        if let appDelegate = NSApplication.shared.delegate as? AppDelegate,
-           let internalUserDecider = appDelegate.internalUserDecider,
-           !internalUserDecider.isInternalUser {
-            newBurnerWindowMenuItem.isHidden = true
-        }
-    }
-=======
-#if NETWORK_PROTECTION
-    private func updateNetworkProtectionServerListMenuItems() {
-        guard let submenu = networkProtectionPreferredServerLocationItem?.submenu, let automaticItem = submenu.items.first else {
-            assertionFailure("\(#function): Failed to get submenu")
-            return
-        }
-
-        let networkProtectionServerStore = NetworkProtectionServerListFileSystemStore(errorEvents: nil)
-        let servers = (try? networkProtectionServerStore.storedNetworkProtectionServerList()) ?? []
-
-        if servers.isEmpty {
-            submenu.items = [automaticItem]
-        } else {
-            submenu.items = [automaticItem, NSMenuItem.separator()] + servers.map({ server in
-                let title: String
-
-                if server.isRegistered {
-                    title = "\(server.serverInfo.name) (\(server.serverInfo.serverLocation) – Public Key Registered)"
-                } else {
-                    title = "\(server.serverInfo.name) (\(server.serverInfo.serverLocation))"
-                }
-
-                return NSMenuItem(title: title, action: automaticItem.action, keyEquivalent: "")
-            })
-        }
-    }
-
-    private struct NetworkProtectionKeyValidityOption {
-        let title: String
-        let validity: TimeInterval
-    }
-
-    private static let networkProtectionRegistrationKeyValidityOptions: [NetworkProtectionKeyValidityOption] = [
-        .init(title: "15 seconds", validity: .seconds(15)),
-        .init(title: "30 seconds", validity: .seconds(30)),
-        .init(title: "1 minute", validity: .minutes(1)),
-        .init(title: "5 minutes", validity: .minutes(5)),
-        .init(title: "30 minutes", validity: .minutes(30)),
-        .init(title: "1 hour", validity: .hours(1))
-    ]
-
-    private func updateNetworkProtectionRegistrationKeyValidityMenuItems() {
-        #if DEBUG
-        guard let submenu = networkProtectionRegistrationKeyValidityMenuItem?.submenu,
-              let automaticItem = submenu.items.first else {
-
-            assertionFailure("\(#function): Failed to get submenu")
-            return
-        }
-
-        if Self.networkProtectionRegistrationKeyValidityOptions.isEmpty {
-            // Not likely to happen as it's hard-coded, but still...
-            submenu.items = [automaticItem]
-        } else {
-            submenu.items = [automaticItem, NSMenuItem.separator()] + Self.networkProtectionRegistrationKeyValidityOptions.map { option in
-                let menuItem = NSMenuItem(title: option.title, action: automaticItem.action, keyEquivalent: "")
-                menuItem.representedObject = option.validity
-                return menuItem
-            }
-        }
-        #else
-        guard let separator = networkProtectionRegistrationKeyValidityMenuSeparatorItem,
-              let validityMenu = networkProtectionRegistrationKeyValidityMenuItem else {
-            assertionFailure("\(#function): Failed to get submenu")
-            return
-        }
-
-        separator.isHidden = true
-        validityMenu.isHidden = true
-        #endif
-    }
-#endif
->>>>>>> 5b5e4d58
-
     // MARK: - Logging
 
     private lazy var loggingMenuItem: NSMenuItem = {
