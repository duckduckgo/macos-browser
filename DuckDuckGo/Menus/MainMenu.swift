--- conflicted
+++ resolved
@@ -92,7 +92,6 @@
     let windowsMenu = NSMenu(title: UserText.mainMenuWindow)
 
     // MARK: Debug
-    private var experimentalFeaturesMenu: NSMenu?
 
     private var loggingMenu: NSMenu?
     let customConfigurationUrlMenuItem = NSMenuItem(title: "Last Update Time", action: nil)
@@ -448,11 +447,6 @@
         updateInternalUserItem()
         updateRemoteConfigurationInfo()
         updateAutofillDebugScriptMenuItem()
-        updateExperimentalFeatures()
-    }
-
-    private func updateExperimentalFeatures() {
-        experimentalFeaturesMenu?.items[0].state = NSApp.delegateTyped.experimentalFeatures.isHTMLNewTabPageEnabled ? .on : .off
     }
 
     // MARK: - Bookmarks
@@ -624,18 +618,9 @@
 
     @MainActor
     private func setupDebugMenu() -> NSMenu {
-        let experimentalFeaturesMenu = NSMenu() {
-            NSMenuItem(title: "HTML New Tab Page", action: #selector(AppDelegate.toggleHTMLNTP(_:)), representedObject: 10)
-        }
-        self.experimentalFeaturesMenu = experimentalFeaturesMenu
         let debugMenu = NSMenu(title: "Debug") {
-<<<<<<< HEAD
-            NSMenuItem(title: "Experimental features")
-                .submenu(experimentalFeaturesMenu)
-=======
             NSMenuItem(title: "Feature Flag Overrides")
                 .submenu(FeatureFlagOverridesMenu(featureFlagOverrides: NSApp.delegateTyped.featureFlagger))
->>>>>>> 1396f7b4
             NSMenuItem.separator()
             NSMenuItem(title: "Open Vanilla Browser", action: #selector(MainViewController.openVanillaBrowser)).withAccessibilityIdentifier("MainMenu.openVanillaBrowser")
             NSMenuItem.separator()
