--- conflicted
+++ resolved
@@ -154,13 +154,7 @@
 
     @MainActor
     func setup(with featureFlagger: FeatureFlagger) {
-<<<<<<< HEAD
-#if APPSTORE || DBP
-=======
-        self.delegate = self
-
 #if !SPARKLE
->>>>>>> d2e3bb2e
         checkForUpdatesMenuItem?.removeFromParent()
         checkForUpdatesSeparatorItem?.removeFromParent()
 #endif
