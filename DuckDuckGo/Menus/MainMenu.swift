//
//  MainMenu.swift
//
//  Copyright © 2021 DuckDuckGo. All rights reserved.
//
//  Licensed under the Apache License, Version 2.0 (the "License");
//  you may not use this file except in compliance with the License.
//  You may obtain a copy of the License at
//
//  http://www.apache.org/licenses/LICENSE-2.0
//
//  Unless required by applicable law or agreed to in writing, software
//  distributed under the License is distributed on an "AS IS" BASIS,
//  WITHOUT WARRANTIES OR CONDITIONS OF ANY KIND, either express or implied.
//  See the License for the specific language governing permissions and
//  limitations under the License.
//

import Cocoa
import os.log
import Combine

final class MainMenu: NSMenu {

    @IBOutlet weak var checkForUpdatesMenuItem: NSMenuItem?
    @IBOutlet weak var checkForUpdatesSeparatorItem: NSMenuItem?

    @IBOutlet weak var newWindowMenuItem: NSMenuItem!
    @IBOutlet weak var newTabMenuItem: NSMenuItem!
    @IBOutlet weak var openLocationMenuItem: NSMenuItem!
    @IBOutlet weak var closeWindowMenuItem: NSMenuItem!
    @IBOutlet weak var closeAllWindowsMenuItem: NSMenuItem!
    @IBOutlet weak var closeTabMenuItem: NSMenuItem!
    @IBOutlet weak var burnWebsiteDataMenuItem: NSMenuItem!
    @IBOutlet weak var printSeparatorItem: NSMenuItem?
    @IBOutlet weak var printMenuItem: NSMenuItem?
    @IBOutlet weak var shareMenuItem: NSMenuItem!
    @IBOutlet weak var importBrowserDataMenuItem: NSMenuItem!
    @IBOutlet weak var preferencesMenuItem: NSMenuItem!

    @IBOutlet weak var checkSpellingWhileTypingMenuItem: NSMenuItem?
    @IBOutlet weak var checkGrammarWithSpellingMenuItem: NSMenuItem?

    @IBOutlet weak var backMenuItem: NSMenuItem?
    @IBOutlet weak var forwardMenuItem: NSMenuItem?
    @IBOutlet weak var reloadMenuItem: NSMenuItem?
    @IBOutlet weak var stopMenuItem: NSMenuItem?
    @IBOutlet weak var homeMenuItem: NSMenuItem?
    @IBOutlet weak var reopenLastClosedTabMenuItem: NSMenuItem? {
        didSet {
            reopenMenuItemKeyEquivalentManager.lastTabMenuItem = reopenLastClosedTabMenuItem
        }
    }
    @IBOutlet weak var reopenAllWindowsFromLastSessionMenuItem: NSMenuItem? {
        didSet {
            reopenMenuItemKeyEquivalentManager.lastSessionMenuItem = reopenAllWindowsFromLastSessionMenuItem
        }
    }

    @IBOutlet weak var manageBookmarksMenuItem: NSMenuItem!
    @IBOutlet weak var importBookmarksMenuItem: NSMenuItem!
    @IBOutlet weak var bookmarksMenuItem: NSMenuItem?
    @IBOutlet weak var bookmarkThisPageMenuItem: NSMenuItem?
    @IBOutlet weak var favoritesMenuItem: NSMenuItem?
    @IBOutlet weak var favoriteThisPageMenuItem: NSMenuItem?
    
    @IBOutlet weak var toggleBookmarksBarMenuItem: NSMenuItem?

    @IBOutlet weak var debugMenuItem: NSMenuItem? {
        didSet {
            #if !DEBUG && !REVIEW
            if let item = debugMenuItem {
                removeItem(item)
            }
            #endif
        }
    }

    @IBOutlet weak var helpMenuItem: NSMenuItem?
    @IBOutlet weak var helpSeparatorMenuItem: NSMenuItem?
    @IBOutlet weak var sendFeedbackMenuItem: NSMenuItem?

    @IBOutlet weak var toggleFullscreenMenuItem: NSMenuItem?
    @IBOutlet weak var zoomInMenuItem: NSMenuItem?
    @IBOutlet weak var zoomOutMenuItem: NSMenuItem?
    @IBOutlet weak var actualSizeMenuItem: NSMenuItem?

    let sharingMenu = SharingMenu()

    required init(coder: NSCoder) {
        super.init(coder: coder)

        setup()
    }

    override func update() {
        super.update()

        if !WKWebView.canPrint {
            printMenuItem?.removeFromParent()
            printSeparatorItem?.removeFromParent()
        }
        sharingMenu.title = shareMenuItem.title
        shareMenuItem.submenu = sharingMenu
    }

    private func setup() {
        self.delegate = self
        #if !FEEDBACK

        guard let helpMenuItemSubmenu = helpMenuItem?.submenu,
              let helpSeparatorMenuItem = helpSeparatorMenuItem,
              let sendFeedbackMenuItem = sendFeedbackMenuItem else {
            os_log("MainMenuManager: Failed to setup main menu", type: .error)
            return
        }

        sendFeedbackMenuItem.isHidden = true

        #endif

        subscribeToBookmarkList()
    }

    // MARK: - Bookmarks

    var bookmarkListCancellable: AnyCancellable?
    private func subscribeToBookmarkList() {
        bookmarkListCancellable = LocalBookmarkManager.shared.$list
            .compactMap({
                let favorites = $0?.favoriteBookmarks.compactMap(BookmarkViewModel.init(entity:)) ?? []
                let topLevelEntities = $0?.topLevelEntities.compactMap(BookmarkViewModel.init(entity:)) ?? []

                return (favorites, topLevelEntities)
            })
            .receive(on: DispatchQueue.main).sink { [weak self] favorites, topLevel in
                self?.updateBookmarksMenu(favoriteViewModels: favorites, topLevelBookmarkViewModels: topLevel)
            }
    }

    // Nested recursing functions cause body length
    // swiftlint:disable function_body_length
    func updateBookmarksMenu(favoriteViewModels: [BookmarkViewModel], topLevelBookmarkViewModels: [BookmarkViewModel]) {

        func bookmarkMenuItems(from bookmarkViewModels: [BookmarkViewModel], topLevel: Bool = true) -> [NSMenuItem] {
            var menuItems = [NSMenuItem]()

            if !topLevel {
                let showOpenInTabsItem = bookmarkViewModels.compactMap { $0.entity as? Bookmark }.count > 1
                if showOpenInTabsItem {
                    menuItems.append(NSMenuItem(bookmarkViewModels: bookmarkViewModels))
                    menuItems.append(.separator())
                }
            }

            for viewModel in bookmarkViewModels {
                let menuItem = NSMenuItem(bookmarkViewModel: viewModel)

                if let folder = viewModel.entity as? BookmarkFolder {
                    let subMenu = NSMenu(title: folder.title)
                    let childViewModels = folder.children.map(BookmarkViewModel.init)
                    let childMenuItems = bookmarkMenuItems(from: childViewModels, topLevel: false)
                    subMenu.items = childMenuItems

                    if !subMenu.items.isEmpty {
                        menuItem.submenu = subMenu
                    }
                }

                menuItems.append(menuItem)
            }

            return menuItems
        }

        func favoriteMenuItems(from bookmarkViewModels: [BookmarkViewModel]) -> [NSMenuItem] {
            bookmarkViewModels
                .filter { ($0.entity as? Bookmark)?.isFavorite ?? false }
                .enumerated()
                .map { index, bookmarkViewModel in
                    let item = NSMenuItem(bookmarkViewModel: bookmarkViewModel)
                    if index < 9 {
                        item.keyEquivalentModifierMask = [.option, .command]
                        item.keyEquivalent = String(index + 1)
                    }
                    return item
                }
        }

        guard let bookmarksMenu = bookmarksMenuItem?.submenu,
              let favoritesSeparatorIndex = bookmarksMenu.items.lastIndex(where: { $0.isSeparatorItem }),
              let favoritesMenuItem = favoritesMenuItem,
              let favoritesMenu = favoritesMenuItem.submenu,
              let favoriteThisPageSeparatorIndex = favoritesMenu.items.lastIndex(where: { $0.isSeparatorItem }) else {
            os_log("MainMenuManager: Failed to reference bookmarks menu items", type: .error)
            return
        }

        let cleanedBookmarkItems = bookmarksMenu.items.dropLast(bookmarksMenu.items.count - (favoritesSeparatorIndex + 1))
        let bookmarkItems = bookmarkMenuItems(from: topLevelBookmarkViewModels)
        bookmarksMenu.items = Array(cleanedBookmarkItems) + bookmarkItems

        let cleanedFavoriteItems = favoritesMenu.items.dropLast(favoritesMenu.items.count - (favoriteThisPageSeparatorIndex + 1))
        let favoriteItems = favoriteMenuItems(from: favoriteViewModels)
        favoritesMenu.items = Array(cleanedFavoriteItems) + favoriteItems
    }
    // swiftlint:enable function_body_length

    private let reopenMenuItemKeyEquivalentManager = ReopenMenuItemKeyEquivalentManager()
}

extension MainMenu: NSMenuDelegate {

    func menuHasKeyEquivalent(_ menu: NSMenu,
                              for event: NSEvent,
                              target: AutoreleasingUnsafeMutablePointer<AnyObject?>,
                              action: UnsafeMutablePointer<Selector?>) -> Bool {
        sharingMenu.update()
        shareMenuItem.submenu = sharingMenu
        return false
    }

<<<<<<< HEAD
=======
}

fileprivate extension NSMenuItem {

    convenience init(bookmarkViewModel: BookmarkViewModel) {
        self.init()

        title = bookmarkViewModel.menuTitle
        image = bookmarkViewModel.menuFavicon
        representedObject = bookmarkViewModel.entity
        action = #selector(MainViewController.openBookmark(_:))
    }

    convenience init(bookmarkViewModels: [BookmarkViewModel]) {
        self.init()

        title = UserText.bookmarksOpenInNewTabs
        representedObject = bookmarkViewModels
        action = #selector(MainViewController.openAllInTabs(_:))
    }

    func removeFromParent() {
        parent?.submenu?.removeItem(self)
    }

}

extension MainMenu {
    /**
     * This class manages the shortcut assignment to either of the
     * "Reopen Last Closed Tab" or "Reopen All Windows from Last Session"
     * menu items.
     */
    final class ReopenMenuItemKeyEquivalentManager {
        weak var lastTabMenuItem: NSMenuItem?
        weak var lastSessionMenuItem: NSMenuItem?

        enum Const {
            static let keyEquivalent = "T"
            static let modifierMask = NSEvent.ModifierFlags.command
        }

        init(
            isInInitialStatePublisher: Published<Bool>.Publisher = WindowControllersManager.shared.$isInInitialState,
            canRestoreLastSessionState: @escaping @autoclosure () -> Bool = NSApp.canRestoreLastSessionState
        ) {
            self.canRestoreLastSessionState = canRestoreLastSessionState
            self.isInInitialStateCancellable = isInInitialStatePublisher
                .dropFirst()
                .removeDuplicates()
                .sink { [weak self] isInInitialState in
                    self?.updateKeyEquivalent(isInInitialState)
                }
        }

        private weak var currentlyAssignedMenuItem: NSMenuItem?
        private var isInInitialStateCancellable: AnyCancellable?
        private var canRestoreLastSessionState: () -> Bool

        private func updateKeyEquivalent(_ isInInitialState: Bool) {
            if isInInitialState && canRestoreLastSessionState() {
                assignKeyEquivalent(to: lastSessionMenuItem)
            } else {
                assignKeyEquivalent(to: lastTabMenuItem)
            }
        }

        private func assignKeyEquivalent(to menuItem: NSMenuItem?) {
            currentlyAssignedMenuItem?.keyEquivalent = ""
            currentlyAssignedMenuItem?.keyEquivalentModifierMask = []
            menuItem?.keyEquivalent = Const.keyEquivalent
            menuItem?.keyEquivalentModifierMask = Const.modifierMask
            currentlyAssignedMenuItem = menuItem
        }
    }
}

private extension NSApplication {
    var canRestoreLastSessionState: Bool {
        (delegate as? AppDelegate)?.stateRestorationManager?.canRestoreLastSessionState ?? false
    }
>>>>>>> 07e1c117
}<|MERGE_RESOLUTION|>--- conflicted
+++ resolved
@@ -220,33 +220,6 @@
         return false
     }
 
-<<<<<<< HEAD
-=======
-}
-
-fileprivate extension NSMenuItem {
-
-    convenience init(bookmarkViewModel: BookmarkViewModel) {
-        self.init()
-
-        title = bookmarkViewModel.menuTitle
-        image = bookmarkViewModel.menuFavicon
-        representedObject = bookmarkViewModel.entity
-        action = #selector(MainViewController.openBookmark(_:))
-    }
-
-    convenience init(bookmarkViewModels: [BookmarkViewModel]) {
-        self.init()
-
-        title = UserText.bookmarksOpenInNewTabs
-        representedObject = bookmarkViewModels
-        action = #selector(MainViewController.openAllInTabs(_:))
-    }
-
-    func removeFromParent() {
-        parent?.submenu?.removeItem(self)
-    }
-
 }
 
 extension MainMenu {
@@ -303,5 +276,4 @@
     var canRestoreLastSessionState: Bool {
         (delegate as? AppDelegate)?.stateRestorationManager?.canRestoreLastSessionState ?? false
     }
->>>>>>> 07e1c117
 }