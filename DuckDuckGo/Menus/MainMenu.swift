--- conflicted
+++ resolved
@@ -550,11 +550,7 @@
             toggleDownloadsShortcutMenuItem.title = LocalPinningManager.shared.shortcutTitle(for: .downloads)
 
 #if NETWORK_PROTECTION
-<<<<<<< HEAD
-            if await DefaultNetworkProtectionVisibility().isVPNVisible() {
-=======
             if DefaultNetworkProtectionVisibility().isVPNVisible() {
->>>>>>> bf7cad8f
                 toggleNetworkProtectionShortcutMenuItem.isHidden = false
                 toggleNetworkProtectionShortcutMenuItem.title = LocalPinningManager.shared.shortcutTitle(for: .networkProtection)
             } else {
