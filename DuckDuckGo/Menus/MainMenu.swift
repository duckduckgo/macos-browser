--- conflicted
+++ resolved
@@ -540,22 +540,12 @@
             toggleBookmarksShortcutMenuItem.title = LocalPinningManager.shared.shortcutTitle(for: .bookmarks)
             toggleDownloadsShortcutMenuItem.title = LocalPinningManager.shared.shortcutTitle(for: .downloads)
 
-<<<<<<< HEAD
-        if NetworkProtectionKeychainTokenStore().isFeatureActivated {
-            toggleNetworkProtectionShortcutMenuItem.isHidden = false
-            toggleNetworkProtectionShortcutMenuItem.title = LocalPinningManager.shared.shortcutTitle(for: .networkProtection)
-        } else {
-            toggleNetworkProtectionShortcutMenuItem.isHidden = true
-=======
-#if NETWORK_PROTECTION
             if DefaultNetworkProtectionVisibility().isVPNVisible() {
                 toggleNetworkProtectionShortcutMenuItem.isHidden = false
                 toggleNetworkProtectionShortcutMenuItem.title = LocalPinningManager.shared.shortcutTitle(for: .networkProtection)
             } else {
                 toggleNetworkProtectionShortcutMenuItem.isHidden = true
             }
-#endif
->>>>>>> debc8031
         }
     }
 
