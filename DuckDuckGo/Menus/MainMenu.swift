--- conflicted
+++ resolved
@@ -103,13 +103,8 @@
         }
         sharingMenu.title = shareMenuItem.title
         shareMenuItem.submenu = sharingMenu
-<<<<<<< HEAD
-
-        updateRecentlyClosedMenu()
-        updateReopenLastClosedMenuItem()
+
         updateBookmarksBarMenuItem()
-=======
->>>>>>> 09af7ff2
     }
 
     private func setup() {
@@ -214,35 +209,12 @@
     }
     // swiftlint:enable function_body_length
 
-<<<<<<< HEAD
     private func updateBookmarksBarMenuItem() {
         let title = PersistentAppInterfaceSettings.shared.showBookmarksBar ? UserText.hideBookmarksBar : UserText.showBookmarksBar
         toggleBookmarksBarMenuItem?.title = title
         bookmarksMenuToggleBookmarksBarMenuItem?.title = title
     }
 
-    // MARK: - Reopen Last Closed & Recently Closed
-    
-    private let reopenMenuItemKeyEquivalentManager = ReopenMenuItemKeyEquivalentManager()
-
-    private func updateReopenLastClosedMenuItem() {
-        switch RecentlyClosedCoordinator.shared.cache.last {
-        case is RecentlyClosedWindow:
-            reopenLastClosedMenuItem?.title = UserText.reopenLastClosedWindow
-        default:
-            reopenLastClosedMenuItem?.title = UserText.reopenLastClosedTab
-        }
-
-    }
-
-    private func updateRecentlyClosedMenu() {
-        recentlyClosedMenu = RecentlyClosedMenu(recentlyClosedCoordinator: RecentlyClosedCoordinator.shared)
-        recentlyClosedMenuItem.submenu = recentlyClosedMenu
-        recentlyClosedMenuItem.isEnabled = !(recentlyClosedMenu?.items ?? [] ).isEmpty
-    }
-
-=======
->>>>>>> 09af7ff2
 }
 
 extension MainMenu: NSMenuDelegate {
@@ -256,87 +228,4 @@
         return false
     }
 
-}
-
-<<<<<<< HEAD
-extension MainMenu {
-    /**
-     * This class manages the shortcut assignment to either of the
-     * "Reopen Last Closed Tab" or "Reopen All Windows from Last Session"
-     * menu items.
-     */
-    final class ReopenMenuItemKeyEquivalentManager {
-        weak var reopenLastClosedMenuItem: NSMenuItem?
-        weak var lastWindowMenuItem: NSMenuItem?
-        weak var lastSessionMenuItem: NSMenuItem?
-
-        enum Const {
-            static let keyEquivalent = "T"
-            static let modifierMask = NSEvent.ModifierFlags.command
-        }
-
-        init(
-            isInInitialStatePublisher: Published<Bool>.Publisher = WindowControllersManager.shared.$isInInitialState,
-            canRestoreLastSessionState: @escaping @autoclosure () -> Bool = NSApp.canRestoreLastSessionState
-        ) {
-            self.canRestoreLastSessionState = canRestoreLastSessionState
-            self.isInInitialStateCancellable = isInInitialStatePublisher
-                .dropFirst()
-                .removeDuplicates()
-                .sink { [weak self] isInInitialState in
-                    self?.updateKeyEquivalent(isInInitialState)
-                }
-        }
-
-        private weak var currentlyAssignedMenuItem: NSMenuItem?
-        private var isInInitialStateCancellable: AnyCancellable?
-        private var canRestoreLastSessionState: () -> Bool
-
-        private func updateKeyEquivalent(_ isInInitialState: Bool) {
-            if isInInitialState && canRestoreLastSessionState() {
-                assignKeyEquivalent(to: lastSessionMenuItem)
-            } else {
-                assignKeyEquivalent(to: reopenLastClosedMenuItem)
-            }
-        }
-
-        func assignKeyEquivalent(to menuItem: NSMenuItem?) {
-            currentlyAssignedMenuItem?.keyEquivalent = ""
-            currentlyAssignedMenuItem?.keyEquivalentModifierMask = []
-            menuItem?.keyEquivalent = Const.keyEquivalent
-            menuItem?.keyEquivalentModifierMask = Const.modifierMask
-            currentlyAssignedMenuItem = menuItem
-        }
-    }
-}
-
-private extension NSApplication {
-    var canRestoreLastSessionState: Bool {
-        (delegate as? AppDelegate)?.stateRestorationManager?.canRestoreLastSessionState ?? false
-    }
-=======
-fileprivate extension NSMenuItem {
-
-    convenience init(bookmarkViewModel: BookmarkViewModel) {
-        self.init()
-
-        title = bookmarkViewModel.menuTitle
-        image = bookmarkViewModel.menuFavicon
-        representedObject = bookmarkViewModel.entity
-        action = #selector(MainViewController.openBookmark(_:))
-    }
-
-    convenience init(bookmarkViewModels: [BookmarkViewModel]) {
-        self.init()
-
-        title = UserText.bookmarksOpenInNewTabs
-        representedObject = bookmarkViewModels
-        action = #selector(MainViewController.openAllInTabs(_:))
-    }
-
-    func removeFromParent() {
-        parent?.submenu?.removeItem(self)
-    }
-
->>>>>>> 09af7ff2
 }