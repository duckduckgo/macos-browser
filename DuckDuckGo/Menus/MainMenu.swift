--- conflicted
+++ resolved
@@ -89,6 +89,17 @@
     var sendFeedbackMenuItem: NSMenuItem? {
         helpMenuItem?.submenu?.item(withTag: Tag.sendFeedback.rawValue)
     }
+  
+    override func update() {
+        super.update()
+
+        if #available(macOS 11, *) {
+            // no-op
+        } else {
+            printMenuItem?.removeFromParent()
+            printSeparatorItem?.removeFromParent()
+        }
+    }
 
     func setWindowRelatedMenuItems(enabled: Bool) {
         backMenuItem?.isEnabled = enabled
@@ -118,7 +129,6 @@
         subscribeToBookmarkList()
     }
 
-<<<<<<< HEAD
     // MARK: - Bookmarks
 
     var bookmarkListCancellable: AnyCancellable?
@@ -182,27 +192,9 @@
         representedObject = bookmarkViewModel.bookmark.url
         action = #selector(MainViewController.navigateToBookmark(_:))
     }
-    
-=======
-    override func update() {
-        super.update()
-
-        if #available(macOS 11, *) {
-            // no-op
-        } else {
-            printMenuItem?.removeFromParent()
-            printSeparatorItem?.removeFromParent()
-        }
-
-    }
-
-}
-
-extension NSMenuItem {
 
     func removeFromParent() {
         parent?.submenu?.removeItem(self)
     }
 
->>>>>>> 9d55d524
 }