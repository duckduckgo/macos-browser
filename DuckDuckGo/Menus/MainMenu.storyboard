<?xml version="1.0" encoding="UTF-8"?>
<document type="com.apple.InterfaceBuilder3.Cocoa.Storyboard.XIB" version="3.0" toolsVersion="20037" targetRuntime="MacOSX.Cocoa" propertyAccessControl="none" useAutolayout="YES">
    <dependencies>
        <deployment identifier="macosx"/>
        <plugIn identifier="com.apple.InterfaceBuilder.CocoaPlugin" version="20037"/>
    </dependencies>
    <scenes>
        <!--Application-->
        <scene sceneID="JPo-4y-FX3">
            <objects>
                <customObject id="Voe-Tx-rLC" customClass="AppDelegate" customModule="DuckDuckGo_Privacy_Browser" customModuleProvider="target"/>
                <customObject id="Ady-hI-5gd" userLabel="First Responder" customClass="NSResponder" sceneMemberID="firstResponder"/>
                <customObject id="WIK-gq-Ncg" customClass="CopyHandler" customModule="DuckDuckGo_Privacy_Browser" customModuleProvider="target"/>
                <customObject id="YLy-65-1bz" customClass="NSFontManager"/>
                <application id="hnw-xV-0zn" sceneMemberID="viewController">
                    <menu key="mainMenu" title="Main Menu" systemMenu="main" id="AYu-sK-qS6" customClass="MainMenu" customModule="DuckDuckGo_Privacy_Browser" customModuleProvider="target">
                        <items>
                            <menuItem title="DuckDuckGo" id="1Xt-HY-uBw">
                                <modifierMask key="keyEquivalentModifierMask"/>
                                <menu key="submenu" title="DuckDuckGo" systemMenu="apple" id="uQy-DD-JDr">
                                    <items>
                                        <menuItem title="About DuckDuckGo" id="5kV-Vb-QxS">
                                            <modifierMask key="keyEquivalentModifierMask"/>
                                            <connections>
                                                <action selector="orderFrontStandardAboutPanel:" target="Ady-hI-5gd" id="Exp-CZ-Vem"/>
                                            </connections>
                                        </menuItem>
                                        <menuItem isSeparatorItem="YES" id="VOq-y0-SEH"/>
                                        <menuItem title="Preferences…" keyEquivalent="," id="yD7-Ol-cRF">
                                            <connections>
                                                <action selector="openPreferences:" target="Ady-hI-5gd" id="iF9-8m-hce"/>
                                            </connections>
                                        </menuItem>
                                        <menuItem isSeparatorItem="YES" id="t1R-yn-9NQ"/>
                                        <menuItem title="Services" id="NMo-om-nkz">
                                            <modifierMask key="keyEquivalentModifierMask"/>
                                            <menu key="submenu" title="Services" systemMenu="services" id="hz9-B4-Xy5"/>
                                        </menuItem>
                                        <menuItem isSeparatorItem="YES" id="4je-JR-u6R"/>
                                        <menuItem title="Check for Updates..." id="RbH-ua-rrN">
                                            <modifierMask key="keyEquivalentModifierMask"/>
                                            <connections>
                                                <action selector="checkForUpdates:" target="Ady-hI-5gd" id="Xyf-1S-VhK"/>
                                            </connections>
                                        </menuItem>
                                        <menuItem isSeparatorItem="YES" id="gNj-hj-EIc"/>
                                        <menuItem title="Hide DuckDuckGo" keyEquivalent="h" id="Olw-nP-bQN">
                                            <connections>
                                                <action selector="hide:" target="Ady-hI-5gd" id="PnN-Uc-m68"/>
                                            </connections>
                                        </menuItem>
                                        <menuItem title="Hide Others" keyEquivalent="h" id="Vdr-fp-XzO">
                                            <modifierMask key="keyEquivalentModifierMask" option="YES" command="YES"/>
                                            <connections>
                                                <action selector="hideOtherApplications:" target="Ady-hI-5gd" id="VT4-aY-XCT"/>
                                            </connections>
                                        </menuItem>
                                        <menuItem title="Show All" id="Kd2-mp-pUS">
                                            <modifierMask key="keyEquivalentModifierMask"/>
                                            <connections>
                                                <action selector="unhideAllApplications:" target="Ady-hI-5gd" id="Dhg-Le-xox"/>
                                            </connections>
                                        </menuItem>
                                        <menuItem isSeparatorItem="YES" id="kCx-OE-vgT"/>
                                        <menuItem title="Quit DuckDuckGo" keyEquivalent="q" id="4sb-4s-VLi">
                                            <connections>
                                                <action selector="terminate:" target="Ady-hI-5gd" id="Te7-pn-YzF"/>
                                            </connections>
                                        </menuItem>
                                    </items>
                                </menu>
                            </menuItem>
                            <menuItem title="File" id="dMs-cI-mzQ">
                                <modifierMask key="keyEquivalentModifierMask"/>
                                <menu key="submenu" title="File" autoenablesItems="NO" id="bib-Uj-vzu">
                                    <items>
                                        <menuItem title="New Window" keyEquivalent="n" id="Was-JA-tGl">
                                            <connections>
                                                <action selector="newWindow:" target="Ady-hI-5gd" id="nK2-0w-B4c"/>
                                            </connections>
                                        </menuItem>
                                        <menuItem title="New Tab" keyEquivalent="t" id="9qI-62-tsd" userLabel="New Tab">
                                            <connections>
                                                <action selector="newTab:" target="Ady-hI-5gd" id="Gnb-ML-joG"/>
                                            </connections>
                                        </menuItem>
                                        <menuItem title="Open Location..." keyEquivalent="l" id="xnU-dQ-JR1">
                                            <connections>
                                                <action selector="openLocation:" target="Ady-hI-5gd" id="ggi-sX-Mec"/>
                                            </connections>
                                        </menuItem>
                                        <menuItem isSeparatorItem="YES" id="m54-Is-iLE"/>
                                        <menuItem title="Close Window" keyEquivalent="W" id="CzI-4o-2re">
                                            <connections>
                                                <action selector="performClose:" target="Ady-hI-5gd" id="7UD-1F-xow"/>
                                            </connections>
                                        </menuItem>
                                        <menuItem title="Close All Windows" keyEquivalent="W" id="VeX-H4-NpP">
                                            <modifierMask key="keyEquivalentModifierMask" option="YES" command="YES"/>
                                            <connections>
                                                <action selector="closeAllWindows:" target="Ady-hI-5gd" id="Mpf-Li-edD"/>
                                            </connections>
                                        </menuItem>
                                        <menuItem title="Close Tab" keyEquivalent="w" id="DVo-aG-piG">
                                            <connections>
                                                <action selector="closeTab:" target="Ady-hI-5gd" id="zjx-YQ-d6C"/>
                                            </connections>
                                        </menuItem>
                                        <menuItem title="Save As..." keyEquivalent="s" id="Gla-S3-yci">
                                            <connections>
                                                <action selector="saveAs:" target="Ady-hI-5gd" id="VSN-fV-7wi"/>
                                            </connections>
                                        </menuItem>
                                        <menuItem isSeparatorItem="YES" id="lUm-8h-5el"/>
                                        <menuItem title="Import Bookmarks and Passwords..." id="gTV-od-6G5">
                                            <modifierMask key="keyEquivalentModifierMask"/>
                                            <connections>
                                                <action selector="openImportBrowserDataWindow:" target="Ady-hI-5gd" id="UU7-vO-0ol"/>
                                            </connections>
                                        </menuItem>
                                        <menuItem title="Export" id="sSo-Jf-Tfd">
                                            <modifierMask key="keyEquivalentModifierMask"/>
                                            <menu key="submenu" title="Export" id="SGe-jt-1so">
                                                <items>
                                                    <menuItem title="Logins..." id="raM-fX-nRg">
                                                        <modifierMask key="keyEquivalentModifierMask"/>
                                                        <connections>
                                                            <action selector="openExportLogins:" target="Ady-hI-5gd" id="MLl-kw-Su4"/>
                                                        </connections>
                                                    </menuItem>
                                                    <menuItem title="Bookmarks...." id="S6f-01-1ln">
                                                        <modifierMask key="keyEquivalentModifierMask"/>
                                                        <connections>
                                                            <action selector="openExportBookmarks:" target="Ady-hI-5gd" id="mZd-DH-xgA"/>
                                                        </connections>
                                                    </menuItem>
                                                </items>
                                            </menu>
                                        </menuItem>
                                        <menuItem isSeparatorItem="YES" id="wqo-x3-9Zn"/>
                                        <menuItem title="Share" id="kUE-Qf-cwa">
                                            <modifierMask key="keyEquivalentModifierMask"/>
                                        </menuItem>
                                        <menuItem isSeparatorItem="YES" id="anH-0y-7dE"/>
                                        <menuItem title="Print..." keyEquivalent="p" id="uFk-FD-FTB">
                                            <connections>
                                                <action selector="printWebView:" target="Ady-hI-5gd" id="l7P-cI-Mco"/>
                                            </connections>
                                        </menuItem>
                                    </items>
                                </menu>
                            </menuItem>
                            <menuItem title="Edit" id="5QF-Oa-p0T">
                                <modifierMask key="keyEquivalentModifierMask"/>
                                <menu key="submenu" title="Edit" id="W48-6f-4Dl">
                                    <items>
                                        <menuItem title="Undo" keyEquivalent="z" id="dRJ-4n-Yzg">
                                            <connections>
                                                <action selector="undo:" target="Ady-hI-5gd" id="M6e-cu-g7V"/>
                                            </connections>
                                        </menuItem>
                                        <menuItem title="Redo" keyEquivalent="Z" id="6dh-zS-Vam">
                                            <connections>
                                                <action selector="redo:" target="Ady-hI-5gd" id="oIA-Rs-6OD"/>
                                            </connections>
                                        </menuItem>
                                        <menuItem isSeparatorItem="YES" id="WRV-NI-Exz"/>
                                        <menuItem title="Cut" keyEquivalent="x" id="uRl-iY-unG">
                                            <connections>
                                                <action selector="cut:" target="Ady-hI-5gd" id="YJe-68-I9s"/>
                                            </connections>
                                        </menuItem>
                                        <menuItem title="Copy" keyEquivalent="c" id="x3v-GG-iWU">
                                            <connections>
                                                <action selector="copy:" target="WIK-gq-Ncg" id="Lhc-7L-v7f"/>
                                            </connections>
                                        </menuItem>
                                        <menuItem title="Paste" keyEquivalent="v" id="gVA-U4-sdL">
                                            <connections>
                                                <action selector="paste:" target="Ady-hI-5gd" id="UvS-8e-Qdg"/>
                                            </connections>
                                        </menuItem>
                                        <menuItem title="Paste and Match Style" keyEquivalent="V" id="WeT-3V-zwk">
                                            <modifierMask key="keyEquivalentModifierMask" option="YES" command="YES"/>
                                            <connections>
                                                <action selector="pasteAsPlainText:" target="Ady-hI-5gd" id="cEh-KX-wJQ"/>
                                            </connections>
                                        </menuItem>
                                        <menuItem title="Paste and Match Style" alternate="YES" keyEquivalent="V" id="aSK-Ud-Crj">
                                            <connections>
                                                <action selector="pasteAsPlainText:" target="Ady-hI-5gd" id="79p-cJ-JKN"/>
                                            </connections>
                                        </menuItem>
                                        <menuItem title="Delete" id="pa3-QI-u2k">
                                            <modifierMask key="keyEquivalentModifierMask"/>
                                            <connections>
                                                <action selector="delete:" target="Ady-hI-5gd" id="0Mk-Ml-PaM"/>
                                            </connections>
                                        </menuItem>
                                        <menuItem title="Select All" keyEquivalent="a" id="Ruw-6m-B2m">
                                            <connections>
                                                <action selector="selectAll:" target="Ady-hI-5gd" id="VNm-Mi-diN"/>
                                            </connections>
                                        </menuItem>
                                        <menuItem isSeparatorItem="YES" id="uyl-h8-XO2"/>
                                        <menuItem title="Find" id="4EN-yA-p0u">
                                            <modifierMask key="keyEquivalentModifierMask"/>
                                            <menu key="submenu" title="Find" id="1b7-l0-nxx">
                                                <items>
                                                    <menuItem title="Find in Page…" tag="1" keyEquivalent="f" id="Xz5-n4-O0W">
                                                        <connections>
                                                            <action selector="findInPage:" target="Ady-hI-5gd" id="XOi-sW-sOR"/>
                                                        </connections>
                                                    </menuItem>
                                                    <menuItem title="Find Next" tag="2" keyEquivalent="g" id="q09-fT-Sye">
                                                        <connections>
                                                            <action selector="findInPageNext:" target="Ady-hI-5gd" id="fYZ-yR-xkS"/>
                                                        </connections>
                                                    </menuItem>
                                                    <menuItem title="Find Previous" tag="3" keyEquivalent="G" id="OwM-mh-QMV">
                                                        <connections>
                                                            <action selector="findInPagePrevious:" target="Ady-hI-5gd" id="Seu-2E-Cds"/>
                                                        </connections>
                                                    </menuItem>
                                                    <menuItem isSeparatorItem="YES" id="L2T-zv-9Po"/>
                                                    <menuItem title="Hide Find" keyEquivalent="F" id="NVw-yL-2Hn">
                                                        <connections>
                                                            <action selector="findInPageDone:" target="Ady-hI-5gd" id="kZJ-vx-uyS"/>
                                                        </connections>
                                                    </menuItem>
                                                </items>
                                            </menu>
                                        </menuItem>
                                        <menuItem title="Spelling and Grammar" id="Dv1-io-Yv7">
                                            <modifierMask key="keyEquivalentModifierMask"/>
                                            <menu key="submenu" title="Spelling" id="3IN-sU-3Bg">
                                                <items>
                                                    <menuItem title="Show Spelling and Grammar" keyEquivalent=":" id="HFo-cy-zxI">
                                                        <connections>
                                                            <action selector="showGuessPanel:" target="Ady-hI-5gd" id="vFj-Ks-hy3"/>
                                                        </connections>
                                                    </menuItem>
                                                    <menuItem title="Check Document Now" keyEquivalent=";" id="hz2-CU-CR7">
                                                        <connections>
                                                            <action selector="checkSpelling:" target="Ady-hI-5gd" id="fz7-VC-reM"/>
                                                        </connections>
                                                    </menuItem>
                                                    <menuItem isSeparatorItem="YES" id="bNw-od-mp5"/>
                                                    <menuItem title="Check Spelling While Typing" id="rbD-Rh-wIN">
                                                        <modifierMask key="keyEquivalentModifierMask"/>
                                                        <connections>
                                                            <action selector="toggleContinuousSpellChecking:" target="Ady-hI-5gd" id="7w6-Qz-0kB"/>
                                                        </connections>
                                                    </menuItem>
                                                    <menuItem title="Check Grammar With Spelling" id="mK6-2p-4JG">
                                                        <modifierMask key="keyEquivalentModifierMask"/>
                                                        <connections>
                                                            <action selector="toggleGrammarChecking:" target="Ady-hI-5gd" id="muD-Qn-j4w"/>
                                                        </connections>
                                                    </menuItem>
                                                    <menuItem title="Correct Spelling Automatically" hidden="YES" id="78Y-hA-62v">
                                                        <modifierMask key="keyEquivalentModifierMask"/>
                                                        <connections>
                                                            <action selector="toggleAutomaticSpellingCorrection:" target="Ady-hI-5gd" id="2lM-Qi-WAP"/>
                                                        </connections>
                                                    </menuItem>
                                                </items>
                                            </menu>
                                        </menuItem>
                                        <menuItem title="Substitutions" id="9ic-FL-obx">
                                            <modifierMask key="keyEquivalentModifierMask"/>
                                            <menu key="submenu" title="Substitutions" id="FeM-D8-WVr">
                                                <items>
                                                    <menuItem title="Show Substitutions" id="z6F-FW-3nz">
                                                        <modifierMask key="keyEquivalentModifierMask"/>
                                                        <connections>
                                                            <action selector="orderFrontSubstitutionsPanel:" target="Ady-hI-5gd" id="oku-mr-iSq"/>
                                                        </connections>
                                                    </menuItem>
                                                    <menuItem isSeparatorItem="YES" id="gPx-C9-uUO"/>
                                                    <menuItem title="Smart Copy/Paste" id="9yt-4B-nSM">
                                                        <modifierMask key="keyEquivalentModifierMask"/>
                                                        <connections>
                                                            <action selector="toggleSmartInsertDelete:" target="Ady-hI-5gd" id="3IJ-Se-DZD"/>
                                                        </connections>
                                                    </menuItem>
                                                    <menuItem title="Smart Quotes" id="hQb-2v-fYv">
                                                        <modifierMask key="keyEquivalentModifierMask"/>
                                                        <connections>
                                                            <action selector="toggleAutomaticQuoteSubstitution:" target="Ady-hI-5gd" id="ptq-xd-QOA"/>
                                                        </connections>
                                                    </menuItem>
                                                    <menuItem title="Smart Dashes" id="rgM-f4-ycn">
                                                        <modifierMask key="keyEquivalentModifierMask"/>
                                                        <connections>
                                                            <action selector="toggleAutomaticDashSubstitution:" target="Ady-hI-5gd" id="oCt-pO-9gS"/>
                                                        </connections>
                                                    </menuItem>
                                                    <menuItem title="Smart Links" id="cwL-P1-jid">
                                                        <modifierMask key="keyEquivalentModifierMask"/>
                                                        <connections>
                                                            <action selector="toggleAutomaticLinkDetection:" target="Ady-hI-5gd" id="Gip-E3-Fov"/>
                                                        </connections>
                                                    </menuItem>
                                                    <menuItem title="Data Detectors" id="tRr-pd-1PS">
                                                        <modifierMask key="keyEquivalentModifierMask"/>
                                                        <connections>
                                                            <action selector="toggleAutomaticDataDetection:" target="Ady-hI-5gd" id="R1I-Nq-Kbl"/>
                                                        </connections>
                                                    </menuItem>
                                                    <menuItem title="Text Replacement" id="HFQ-gK-NFA">
                                                        <modifierMask key="keyEquivalentModifierMask"/>
                                                        <connections>
                                                            <action selector="toggleAutomaticTextReplacement:" target="Ady-hI-5gd" id="DvP-Fe-Py6"/>
                                                        </connections>
                                                    </menuItem>
                                                </items>
                                            </menu>
                                        </menuItem>
                                        <menuItem title="Transformations" id="2oI-Rn-ZJC">
                                            <modifierMask key="keyEquivalentModifierMask"/>
                                            <menu key="submenu" title="Transformations" id="c8a-y6-VQd">
                                                <items>
                                                    <menuItem title="Make Upper Case" id="vmV-6d-7jI">
                                                        <modifierMask key="keyEquivalentModifierMask"/>
                                                        <connections>
                                                            <action selector="uppercaseWord:" target="Ady-hI-5gd" id="sPh-Tk-edu"/>
                                                        </connections>
                                                    </menuItem>
                                                    <menuItem title="Make Lower Case" id="d9M-CD-aMd">
                                                        <modifierMask key="keyEquivalentModifierMask"/>
                                                        <connections>
                                                            <action selector="lowercaseWord:" target="Ady-hI-5gd" id="iUZ-b5-hil"/>
                                                        </connections>
                                                    </menuItem>
                                                    <menuItem title="Capitalize" id="UEZ-Bs-lqG">
                                                        <modifierMask key="keyEquivalentModifierMask"/>
                                                        <connections>
                                                            <action selector="capitalizeWord:" target="Ady-hI-5gd" id="26H-TL-nsh"/>
                                                        </connections>
                                                    </menuItem>
                                                </items>
                                            </menu>
                                        </menuItem>
                                        <menuItem title="Speech" id="xrE-MZ-jX0">
                                            <modifierMask key="keyEquivalentModifierMask"/>
                                            <menu key="submenu" title="Speech" id="3rS-ZA-NoH">
                                                <items>
                                                    <menuItem title="Start Speaking" id="Ynk-f8-cLZ">
                                                        <modifierMask key="keyEquivalentModifierMask"/>
                                                        <connections>
                                                            <action selector="startSpeaking:" target="Ady-hI-5gd" id="654-Ng-kyl"/>
                                                        </connections>
                                                    </menuItem>
                                                    <menuItem title="Stop Speaking" id="Oyz-dy-DGm">
                                                        <modifierMask key="keyEquivalentModifierMask"/>
                                                        <connections>
                                                            <action selector="stopSpeaking:" target="Ady-hI-5gd" id="dX8-6p-jy9"/>
                                                        </connections>
                                                    </menuItem>
                                                </items>
                                            </menu>
                                        </menuItem>
                                    </items>
                                </menu>
                            </menuItem>
                            <menuItem title="View" id="H8h-7b-M4v">
                                <modifierMask key="keyEquivalentModifierMask"/>
                                <menu key="submenu" title="View" id="HyV-fh-RgO">
                                    <items>
                                        <menuItem title="Stop" keyEquivalent="." id="FyY-q1-f0k">
                                            <connections>
                                                <action selector="stopLoadingPage:" target="Ady-hI-5gd" id="hhx-Ut-x0X"/>
                                            </connections>
                                        </menuItem>
                                        <menuItem title="Reload Page" keyEquivalent="r" id="aKZ-VG-MOp">
                                            <connections>
                                                <action selector="reloadPage:" target="Ady-hI-5gd" id="czn-DY-LzM"/>
                                            </connections>
                                        </menuItem>
                                        <menuItem isSeparatorItem="YES" id="IJK-jz-3WO"/>
                                        <menuItem title="Home" keyEquivalent="H" id="FPm-eZ-BQ8">
                                            <connections>
                                                <action selector="home:" target="Ady-hI-5gd" id="z3t-iv-FBh"/>
                                            </connections>
                                        </menuItem>
                                        <menuItem isSeparatorItem="YES" id="hB3-LF-h0Y"/>
                                        <menuItem title="Open Downloads" keyEquivalent="j" id="qWL-J6-S8r">
                                            <connections>
                                                <action selector="toggleDownloads:" target="Ady-hI-5gd" id="UAV-kU-Drp"/>
                                            </connections>
                                        </menuItem>
                                        <menuItem title="Toggle Bookmarks Bar" keyEquivalent="B" id="z3f-ie-l71">
                                            <connections>
                                                <action selector="toggleBookmarksBar:" target="Ady-hI-5gd" id="nVa-wD-QtY"/>
                                            </connections>
                                        </menuItem>
                                        <menuItem isSeparatorItem="YES" id="Ucx-oU-4kc"/>
                                        <menuItem title="Enter Full Screen" keyEquivalent="f" id="4J7-dP-txa">
                                            <modifierMask key="keyEquivalentModifierMask" control="YES" command="YES"/>
                                            <connections>
                                                <action selector="toggleFullScreen:" target="Ady-hI-5gd" id="dU3-MA-1Rq"/>
                                            </connections>
                                        </menuItem>
                                        <menuItem isSeparatorItem="YES" id="ZRv-VX-Njo"/>
                                        <menuItem title="Actual Size" keyEquivalent="0" id="X4G-sF-YZC">
                                            <connections>
                                                <action selector="actualSize:" target="Ady-hI-5gd" id="fDo-Ir-xVA"/>
                                            </connections>
                                        </menuItem>
                                        <menuItem title="Zoom In" keyEquivalent="+" id="lMK-tC-RJd">
                                            <connections>
                                                <action selector="zoomIn:" target="Ady-hI-5gd" id="Zdk-lO-aZk"/>
                                            </connections>
                                        </menuItem>
                                        <menuItem title="Zoom Out" keyEquivalent="-" id="flw-Fc-cm6">
                                            <connections>
                                                <action selector="zoomOut:" target="Ady-hI-5gd" id="prL-67-8bi"/>
                                            </connections>
                                        </menuItem>
                                        <menuItem isSeparatorItem="YES" id="4ph-XJ-dbR"/>
                                        <menuItem title="Developer" id="lFB-BU-3vC">
                                            <modifierMask key="keyEquivalentModifierMask"/>
                                            <menu key="submenu" title="Developer" id="29C-HE-7N2">
                                                <items>
                                                    <menuItem title="Developer Tools" keyEquivalent="i" id="a5C-fO-7Ma">
                                                        <modifierMask key="keyEquivalentModifierMask" option="YES" command="YES"/>
                                                        <connections>
                                                            <action selector="toggleDeveloperTools:" target="Ady-hI-5gd" id="eDk-E5-aph"/>
                                                        </connections>
                                                    </menuItem>
                                                    <menuItem title="JavaScript Console" keyEquivalent="c" id="7Mg-dc-AHl" userLabel="JavaScript Console">
                                                        <modifierMask key="keyEquivalentModifierMask" option="YES" command="YES"/>
                                                        <connections>
                                                            <action selector="openJavaScriptConsole:" target="Ady-hI-5gd" id="5dz-5p-cgV"/>
                                                        </connections>
                                                    </menuItem>
                                                    <menuItem title="Show Page Source" keyEquivalent="u" id="fHM-BE-1Kw">
                                                        <modifierMask key="keyEquivalentModifierMask" option="YES" command="YES"/>
                                                        <connections>
                                                            <action selector="showPageSource:" target="Ady-hI-5gd" id="YgB-ci-5ei"/>
                                                        </connections>
                                                    </menuItem>
                                                    <menuItem title="Show Resources" keyEquivalent="a" id="fXn-Lp-oZ0">
                                                        <modifierMask key="keyEquivalentModifierMask" option="YES" command="YES"/>
                                                        <connections>
                                                            <action selector="showPageResources:" target="Ady-hI-5gd" id="lAz-VD-kj7"/>
                                                        </connections>
                                                    </menuItem>
                                                </items>
                                            </menu>
                                        </menuItem>
                                    </items>
                                </menu>
                            </menuItem>
                            <menuItem title="History" id="aVY-po-b3d">
                                <modifierMask key="keyEquivalentModifierMask"/>
                                <menu key="submenu" title="History" id="SLT-Z6-mh7" customClass="HistoryMenu" customModule="DuckDuckGo_Privacy_Browser" customModuleProvider="target">
                                    <items>
                                        <menuItem title="Back" enabled="NO" keyEquivalent="[" id="VWV-vB-Mtc">
                                            <connections>
                                                <action selector="back:" target="Ady-hI-5gd" id="h04-cY-Ixk"/>
                                            </connections>
                                        </menuItem>
                                        <menuItem title="Forward" enabled="NO" keyEquivalent="]" id="Gbj-sV-aI3">
                                            <connections>
                                                <action selector="forward:" target="Ady-hI-5gd" id="eVr-CZ-DBf"/>
                                            </connections>
                                        </menuItem>
                                        <menuItem isSeparatorItem="YES" id="BiH-Kk-Mam"/>
                                        <menuItem title="Reopen Last Closed Tab" enabled="NO" id="c3l-v1-kxk">
                                            <modifierMask key="keyEquivalentModifierMask"/>
                                            <connections>
                                                <action selector="reopenLastClosedTab:" target="Ady-hI-5gd" id="jzQ-2q-HGB"/>
                                            </connections>
                                        </menuItem>
                                        <menuItem title="Recently Closed" id="pWT-lm-yTC">
                                            <modifierMask key="keyEquivalentModifierMask"/>
                                            <menu key="submenu" id="f0J-Yk-EaI"/>
                                        </menuItem>
                                        <menuItem title="Reopen All Windows from Last Session" enabled="NO" id="C6V-uF-uX8">
                                            <modifierMask key="keyEquivalentModifierMask"/>
                                        </menuItem>
                                        <menuItem isSeparatorItem="YES" id="eoz-XM-HpQ"/>
                                    </items>
                                    <connections>
                                        <outlet property="recentlyClosedMenuItem" destination="pWT-lm-yTC" id="bhY-MN-oMZ"/>
                                        <outlet property="reopenAllWindowsFromLastSessionMenuItem" destination="C6V-uF-uX8" id="YoX-kD-0PA"/>
                                        <outlet property="reopenLastClosedMenuItem" destination="c3l-v1-kxk" id="1OS-ma-fzm"/>
                                    </connections>
                                </menu>
                            </menuItem>
                            <menuItem title="Bookmarks" id="xf8-PW-TOA">
                                <modifierMask key="keyEquivalentModifierMask"/>
                                <menu key="submenu" title="Bookmarks" id="AGQ-XC-31O">
                                    <items>
                                        <menuItem title="Bookmark This Page..." enabled="NO" keyEquivalent="d" id="Nkm-zy-JXD">
                                            <connections>
                                                <action selector="bookmarkThisPage:" target="Ady-hI-5gd" id="Mah-44-bE1"/>
                                            </connections>
                                        </menuItem>
                                        <menuItem title="Manage Bookmarks" id="BaO-sP-wbQ">
                                            <modifierMask key="keyEquivalentModifierMask"/>
                                            <connections>
                                                <action selector="showManageBookmarks:" target="Ady-hI-5gd" id="meV-V2-zJ2"/>
                                            </connections>
                                        </menuItem>
                                        <menuItem title="Toggle Bookmarks Bar" keyEquivalent="B" id="SwH-Sh-zIJ">
                                            <connections>
                                                <action selector="toggleBookmarksBar:" target="Ady-hI-5gd" id="EkG-vj-emY"/>
                                            </connections>
                                        </menuItem>
                                        <menuItem isSeparatorItem="YES" id="aPG-H0-BrG"/>
                                        <menuItem title="Import Bookmarks and Passwords..." id="tNX-Bv-yM3" userLabel="Import Bookmarks...">
                                            <modifierMask key="keyEquivalentModifierMask"/>
                                            <connections>
                                                <action selector="openImportBrowserDataWindow:" target="Ady-hI-5gd" id="NdE-Lt-CL5"/>
                                            </connections>
                                        </menuItem>
                                        <menuItem isSeparatorItem="YES" id="xsn-Ak-LSd"/>
                                        <menuItem title="Favorites" image="Favorite" id="Y9I-ZC-gGg">
                                            <modifierMask key="keyEquivalentModifierMask"/>
                                            <menu key="submenu" id="Nxf-cs-uVD">
                                                <items>
                                                    <menuItem title="Favorite This Page..." image="Favorite" enabled="NO" id="cHZ-Fb-aKU">
                                                        <modifierMask key="keyEquivalentModifierMask"/>
                                                        <connections>
                                                            <action selector="favoriteThisPage:" target="Ady-hI-5gd" id="wPO-TZ-mVB"/>
                                                        </connections>
                                                    </menuItem>
                                                    <menuItem isSeparatorItem="YES" tag="521" id="eL9-aR-XDR"/>
                                                </items>
                                            </menu>
                                        </menuItem>
                                        <menuItem isSeparatorItem="YES" tag="53" id="s02-vH-KA3"/>
                                    </items>
                                </menu>
                            </menuItem>
                            <menuItem title="Window" id="aUF-d1-5bR">
                                <modifierMask key="keyEquivalentModifierMask"/>
                                <menu key="submenu" title="Window" systemMenu="window" id="Td7-aD-5lo">
                                    <items>
                                        <menuItem title="Minimize" keyEquivalent="m" id="OY7-WF-poV">
                                            <connections>
                                                <action selector="performMiniaturize:" target="Ady-hI-5gd" id="VwT-WD-YPe"/>
                                            </connections>
                                        </menuItem>
                                        <menuItem title="Zoom" id="R4o-n2-Eq4">
                                            <modifierMask key="keyEquivalentModifierMask"/>
                                            <connections>
                                                <action selector="performZoom:" target="Ady-hI-5gd" id="DIl-cC-cCs"/>
                                            </connections>
                                        </menuItem>
                                        <menuItem isSeparatorItem="YES" id="pC4-EZ-Df8"/>
                                        <menuItem title="Pin Tab" id="8LN-7f-htp">
                                            <modifierMask key="keyEquivalentModifierMask"/>
                                            <connections>
                                                <action selector="pinOrUnpinTab:" target="Ady-hI-5gd" id="hfz-H3-RTg"/>
                                            </connections>
                                        </menuItem>
                                        <menuItem title="Move Tab to New Window" id="c3E-76-Now">
                                            <modifierMask key="keyEquivalentModifierMask"/>
                                            <connections>
                                                <action selector="moveTabToNewWindow:" target="Ady-hI-5gd" id="gYI-WT-dJX"/>
                                            </connections>
                                        </menuItem>
                                        <menuItem title="Merge All Windows" enabled="NO" id="mSV-y2-3DW">
                                            <modifierMask key="keyEquivalentModifierMask"/>
                                            <connections>
                                                <action selector="mergeAllWindows:" target="Ady-hI-5gd" id="Jz6-se-61Z"/>
                                            </connections>
                                        </menuItem>
                                        <menuItem isSeparatorItem="YES" id="xBA-Iw-nYf"/>
                                        <menuItem title="Show Previous Tab" id="xkB-bY-Afr">
                                            <string key="keyEquivalent" base64-UTF8="YES">
GQ
</string>
                                            <modifierMask key="keyEquivalentModifierMask" shift="YES" control="YES"/>
                                            <connections>
                                                <action selector="showPreviousTab:" target="Ady-hI-5gd" id="NeM-V9-0DD"/>
                                            </connections>
                                        </menuItem>
                                        <menuItem title="Show Previous Tab (Hidden)" hidden="YES" keyEquivalent="[" allowsKeyEquivalentWhenHidden="YES" id="Xai-UH-5jc">
                                            <modifierMask key="keyEquivalentModifierMask" shift="YES" command="YES"/>
                                            <connections>
                                                <action selector="showPreviousTab:" target="Ady-hI-5gd" id="sdG-QM-RLb"/>
                                            </connections>
                                        </menuItem>
                                        <menuItem title="Show Previous Tab (Hidden)" hidden="YES" keyEquivalent="" allowsKeyEquivalentWhenHidden="YES" id="GuX-M1-3LQ">
                                            <modifierMask key="keyEquivalentModifierMask" option="YES" command="YES"/>
                                            <connections>
                                                <action selector="showPreviousTab:" target="Ady-hI-5gd" id="NKT-sZ-qox"/>
                                            </connections>
                                        </menuItem>
                                        <menuItem title="Show Next Tab" id="ell-8c-IYS">
                                            <string key="keyEquivalent" base64-UTF8="YES">
CQ
</string>
                                            <modifierMask key="keyEquivalentModifierMask" control="YES"/>
                                            <connections>
                                                <action selector="showNextTab:" target="Ady-hI-5gd" id="7A4-j4-is4"/>
                                            </connections>
                                        </menuItem>
                                        <menuItem title="Show Next Tab (Hidden)" hidden="YES" keyEquivalent="]" allowsKeyEquivalentWhenHidden="YES" id="nJL-wF-hje">
                                            <modifierMask key="keyEquivalentModifierMask" shift="YES" command="YES"/>
                                            <connections>
                                                <action selector="showNextTab:" target="Ady-hI-5gd" id="wOR-ar-KT6"/>
                                            </connections>
                                        </menuItem>
                                        <menuItem title="Show Next Tab (Hidden)" hidden="YES" keyEquivalent="" allowsKeyEquivalentWhenHidden="YES" id="bCk-E5-pHd">
                                            <modifierMask key="keyEquivalentModifierMask" option="YES" command="YES"/>
                                            <connections>
                                                <action selector="showNextTab:" target="Ady-hI-5gd" id="DB1-dn-3YS"/>
                                            </connections>
                                        </menuItem>
                                        <menuItem title="Show First Tab (Hidden)" hidden="YES" keyEquivalent="1" allowsKeyEquivalentWhenHidden="YES" id="jjn-9W-TQZ">
                                            <connections>
                                                <action selector="showTab:" target="Ady-hI-5gd" id="0OJ-vu-U3E"/>
                                            </connections>
                                        </menuItem>
                                        <menuItem title="Show Second Tab (Hidden)" hidden="YES" keyEquivalent="2" allowsKeyEquivalentWhenHidden="YES" id="R8W-JK-YGI">
                                            <connections>
                                                <action selector="showTab:" target="Ady-hI-5gd" id="fS3-s0-B79"/>
                                            </connections>
                                        </menuItem>
                                        <menuItem title="Show Third Tab (Hidden)" hidden="YES" keyEquivalent="3" allowsKeyEquivalentWhenHidden="YES" id="vka-5z-cmK">
                                            <connections>
                                                <action selector="showTab:" target="Ady-hI-5gd" id="luV-Cr-e6S"/>
                                            </connections>
                                        </menuItem>
                                        <menuItem title="Show Fourth Tab (Hidden)" hidden="YES" keyEquivalent="4" allowsKeyEquivalentWhenHidden="YES" id="vBg-BX-Ndx">
                                            <connections>
                                                <action selector="showTab:" target="Ady-hI-5gd" id="ik0-9K-CxQ"/>
                                            </connections>
                                        </menuItem>
                                        <menuItem title="Show Fifth Tab (Hidden)" hidden="YES" keyEquivalent="5" allowsKeyEquivalentWhenHidden="YES" id="E0Y-Ob-M6P">
                                            <connections>
                                                <action selector="showTab:" target="Ady-hI-5gd" id="Lb8-eA-Kmv"/>
                                            </connections>
                                        </menuItem>
                                        <menuItem title="Show Sixth Tab (Hidden)" hidden="YES" keyEquivalent="6" allowsKeyEquivalentWhenHidden="YES" id="mrr-fE-5cw">
                                            <connections>
                                                <action selector="showTab:" target="Ady-hI-5gd" id="s4U-jb-a7h"/>
                                            </connections>
                                        </menuItem>
                                        <menuItem title="Show Seventh Tab (Hidden)" hidden="YES" keyEquivalent="7" allowsKeyEquivalentWhenHidden="YES" id="nqZ-gT-MTl">
                                            <connections>
                                                <action selector="showTab:" target="Ady-hI-5gd" id="ENK-46-hZW"/>
                                            </connections>
                                        </menuItem>
                                        <menuItem title="Show Eighth Tab (Hidden)" hidden="YES" keyEquivalent="8" allowsKeyEquivalentWhenHidden="YES" id="tfY-rc-h3N">
                                            <connections>
                                                <action selector="showTab:" target="Ady-hI-5gd" id="inZ-7I-1yc"/>
                                            </connections>
                                        </menuItem>
                                        <menuItem title="Show Ninth Tab (Hidden)" hidden="YES" keyEquivalent="9" allowsKeyEquivalentWhenHidden="YES" id="Tht-D3-312">
                                            <connections>
                                                <action selector="showTab:" target="Ady-hI-5gd" id="JqA-RD-GZA"/>
                                            </connections>
                                        </menuItem>
                                        <menuItem isSeparatorItem="YES" id="o9h-YK-439"/>
                                        <menuItem title="Bring All to Front" id="LE2-aR-0XJ">
                                            <modifierMask key="keyEquivalentModifierMask"/>
                                            <connections>
                                                <action selector="arrangeInFront:" target="Ady-hI-5gd" id="DRN-fu-gQh"/>
                                            </connections>
                                        </menuItem>
                                    </items>
                                </menu>
                            </menuItem>
                            <menuItem title="Debug" id="ilv-5f-YpZ" userLabel="Debug">
                                <modifierMask key="keyEquivalentModifierMask"/>
                                <menu key="submenu" title="Debug" systemMenu="help" autoenablesItems="NO" id="y0w-AM-Bho">
                                    <items>
                                        <menuItem title="Reset Data" id="Yxs-rU-Pbe">
                                            <modifierMask key="keyEquivalentModifierMask"/>
                                            <menu key="submenu" title="Reset Data" id="DVQ-kv-udm">
                                                <items>
                                                    <menuItem title="Reset Default Browser Prompt" id="3Ve-bg-l5b" userLabel="Reset Default Browser Prompt">
                                                        <modifierMask key="keyEquivalentModifierMask"/>
                                                        <connections>
                                                            <action selector="resetDefaultBrowserPrompt:" target="Ady-hI-5gd" id="Esm-iy-0kW"/>
                                                        </connections>
                                                    </menuItem>
                                                    <menuItem title="Reset Default Grammar Checks" id="xUM-bO-mMw" userLabel="Reset Default Browser Prompt">
                                                        <modifierMask key="keyEquivalentModifierMask"/>
                                                        <connections>
                                                            <action selector="resetDefaultGrammarChecks:" target="Ady-hI-5gd" id="Ces-GX-TM5"/>
                                                        </connections>
                                                    </menuItem>
                                                    <menuItem title="Reset Secure Vault Data" id="opO-fm-tW5">
                                                        <modifierMask key="keyEquivalentModifierMask"/>
                                                        <connections>
                                                            <action selector="resetSecureVaultData:" target="Ady-hI-5gd" id="5uS-MI-2BN"/>
                                                        </connections>
                                                    </menuItem>
                                                    <menuItem title="Reset Bookmarks" id="xqA-t4-jNd">
                                                        <modifierMask key="keyEquivalentModifierMask"/>
                                                        <connections>
                                                            <action selector="resetBookmarks:" target="Ady-hI-5gd" id="3Q0-wb-PaD"/>
                                                        </connections>
                                                    </menuItem>
                                                    <menuItem title="Reset Mac Waitlist Lock Screen" id="jXH-IC-kHl">
                                                        <modifierMask key="keyEquivalentModifierMask"/>
                                                        <connections>
                                                            <action selector="resetMacWaitlistUnlockState:" target="Ady-hI-5gd" id="1Bd-q4-0F9"/>
                                                        </connections>
                                                    </menuItem>
                                                    <menuItem title="Reset Pinned Tabs" id="4sC-SF-6u1">
                                                        <modifierMask key="keyEquivalentModifierMask"/>
                                                        <connections>
                                                            <action selector="resetPinnedTabs:" target="Ady-hI-5gd" id="4iv-wI-8wp"/>
                                                        </connections>
                                                    </menuItem>
                                                </items>
                                            </menu>
                                        </menuItem>
                                        <menuItem title="UI Triggers" id="1Ui-X0-1ov">
                                            <modifierMask key="keyEquivalentModifierMask"/>
                                            <menu key="submenu" title="UI Triggers" id="nRp-WO-6Fb">
                                                <items>
                                                    <menuItem title="Show Save Credentials Popover" id="yvr-ao-7Bb">
                                                        <modifierMask key="keyEquivalentModifierMask"/>
                                                        <connections>
                                                            <action selector="showSaveCredentialsPopover:" target="Ady-hI-5gd" id="zgU-tH-zHa"/>
                                                        </connections>
                                                    </menuItem>
                                                    <menuItem title="Show Credentials Saved Popover" id="Odn-Rg-Mjy">
                                                        <modifierMask key="keyEquivalentModifierMask"/>
                                                        <connections>
                                                            <action selector="showCredentialsSavedPopover:" target="Ady-hI-5gd" id="f2c-5P-iB5"/>
                                                        </connections>
                                                    </menuItem>
                                                </items>
                                            </menu>
                                        </menuItem>
                                        <menuItem title="Trigger Fatal Error" id="FeS-hb-rvM" userLabel="Reset Default Browser Prompt">
                                            <modifierMask key="keyEquivalentModifierMask"/>
                                            <connections>
                                                <action selector="triggerFatalError:" target="Ady-hI-5gd" id="pS0-iQ-TPe"/>
                                            </connections>
                                        </menuItem>
                                    </items>
                                </menu>
                            </menuItem>
                            <menuItem title="Help" tag="7" id="wpr-3q-Mcd">
                                <modifierMask key="keyEquivalentModifierMask"/>
                                <menu key="submenu" title="Help" systemMenu="help" id="F2S-fz-NVQ">
                                    <items>
                                        <menuItem title="DuckDuckGo Help" hidden="YES" enabled="NO" keyEquivalent="?" id="FKE-Sm-Kum">
                                            <connections>
                                                <action selector="showHelp:" target="Ady-hI-5gd" id="y7X-2Q-9no"/>
                                            </connections>
                                        </menuItem>
                                        <menuItem isSeparatorItem="YES" id="ESk-wA-tC4"/>
                                        <menuItem title="Send Feedback" id="V8t-Ts-q0L">
                                            <modifierMask key="keyEquivalentModifierMask"/>
                                            <connections>
                                                <action selector="openFeedback:" target="Ady-hI-5gd" id="FWM-NE-Ftt"/>
                                            </connections>
                                        </menuItem>
                                    </items>
                                </menu>
                            </menuItem>
                        </items>
                        <connections>
                            <outlet property="actualSizeMenuItem" destination="X4G-sF-YZC" id="7Yi-ui-Gp4"/>
                            <outlet property="backMenuItem" destination="VWV-vB-Mtc" id="Keo-4E-dRW"/>
                            <outlet property="bookmarkThisPageMenuItem" destination="Nkm-zy-JXD" id="HVV-JT-gvV"/>
                            <outlet property="bookmarksMenuItem" destination="xf8-PW-TOA" id="Pfa-kN-nIj"/>
<<<<<<< HEAD
                            <outlet property="bookmarksMenuToggleBookmarksBarMenuItem" destination="SwH-Sh-zIJ" id="cAN-ig-8nC"/>
                            <outlet property="burnWebsiteDataMenuItem" destination="b1E-Hc-xhP" id="8br-vM-1Pj"/>
=======
>>>>>>> 09af7ff2
                            <outlet property="checkForUpdatesMenuItem" destination="RbH-ua-rrN" id="pdB-jS-fc3"/>
                            <outlet property="checkForUpdatesSeparatorItem" destination="gNj-hj-EIc" id="EH1-yf-r5I"/>
                            <outlet property="checkGrammarWithSpellingMenuItem" destination="mK6-2p-4JG" id="hA4-qY-11q"/>
                            <outlet property="checkSpellingWhileTypingMenuItem" destination="rbD-Rh-wIN" id="I0y-qO-6tE"/>
                            <outlet property="closeAllWindowsMenuItem" destination="VeX-H4-NpP" id="NbQ-qo-OZe"/>
                            <outlet property="closeTabMenuItem" destination="DVo-aG-piG" id="Hr0-hn-2p1"/>
                            <outlet property="closeWindowMenuItem" destination="CzI-4o-2re" id="32H-X4-8Ub"/>
                            <outlet property="debugMenuItem" destination="ilv-5f-YpZ" id="4F7-9b-Mve"/>
                            <outlet property="favoriteThisPageMenuItem" destination="cHZ-Fb-aKU" id="uPM-LY-AmL"/>
                            <outlet property="favoritesMenuItem" destination="Y9I-ZC-gGg" id="zk1-XL-x3e"/>
                            <outlet property="forwardMenuItem" destination="Gbj-sV-aI3" id="54P-Ym-Ic2"/>
                            <outlet property="helpMenuItem" destination="wpr-3q-Mcd" id="PSe-Hj-hck"/>
                            <outlet property="helpSeparatorMenuItem" destination="ESk-wA-tC4" id="XV6-OM-YLi"/>
                            <outlet property="homeMenuItem" destination="FPm-eZ-BQ8" id="Taj-EN-6R8"/>
                            <outlet property="importBookmarksMenuItem" destination="tNX-Bv-yM3" id="NI1-on-lCU"/>
                            <outlet property="importBrowserDataMenuItem" destination="gTV-od-6G5" id="2R0-Pa-qG4"/>
                            <outlet property="manageBookmarksMenuItem" destination="BaO-sP-wbQ" id="rn7-HX-04s"/>
                            <outlet property="newTabMenuItem" destination="9qI-62-tsd" id="6SI-rG-P34"/>
                            <outlet property="newWindowMenuItem" destination="Was-JA-tGl" id="uyQ-qR-DFk"/>
                            <outlet property="openLocationMenuItem" destination="xnU-dQ-JR1" id="DYS-Dt-ydU"/>
                            <outlet property="preferencesMenuItem" destination="yD7-Ol-cRF" id="f58-zA-Auu"/>
                            <outlet property="printMenuItem" destination="uFk-FD-FTB" id="mOP-Xp-myS"/>
                            <outlet property="printSeparatorItem" destination="anH-0y-7dE" id="E6b-rl-clQ"/>
                            <outlet property="reloadMenuItem" destination="aKZ-VG-MOp" id="J3D-X3-Xg3"/>
                            <outlet property="sendFeedbackMenuItem" destination="V8t-Ts-q0L" id="qwz-Oh-HGm"/>
                            <outlet property="shareMenuItem" destination="kUE-Qf-cwa" id="kEZ-Kc-Wf4"/>
                            <outlet property="stopMenuItem" destination="FyY-q1-f0k" id="BFN-Kd-aAb"/>
                            <outlet property="toggleBookmarksBarMenuItem" destination="z3f-ie-l71" id="AbM-1C-ubd"/>
                            <outlet property="toggleFullscreenMenuItem" destination="4J7-dP-txa" id="lyl-pp-TR0"/>
                            <outlet property="zoomInMenuItem" destination="lMK-tC-RJd" id="Ddo-RX-A6Z"/>
                            <outlet property="zoomOutMenuItem" destination="flw-Fc-cm6" id="1AB-0r-vvx"/>
                        </connections>
                    </menu>
                    <connections>
                        <outlet property="delegate" destination="Voe-Tx-rLC" id="PrD-fu-P6m"/>
                    </connections>
                </application>
                <menu id="013-wG-YGZ">
                    <items>
                        <menuItem title="Item 1" id="m8E-kO-TwB">
                            <modifierMask key="keyEquivalentModifierMask"/>
                        </menuItem>
                        <menuItem title="Item 2" id="gKX-rb-enP">
                            <modifierMask key="keyEquivalentModifierMask"/>
                        </menuItem>
                        <menuItem title="Item 3" id="MNz-ve-jnh">
                            <modifierMask key="keyEquivalentModifierMask"/>
                        </menuItem>
                    </items>
                </menu>
            </objects>
            <point key="canvasLocation" x="-215" y="-265"/>
        </scene>
    </scenes>
    <resources>
        <image name="Favorite" width="16" height="16"/>
    </resources>
</document><|MERGE_RESOLUTION|>--- conflicted
+++ resolved
@@ -768,11 +768,8 @@
                             <outlet property="backMenuItem" destination="VWV-vB-Mtc" id="Keo-4E-dRW"/>
                             <outlet property="bookmarkThisPageMenuItem" destination="Nkm-zy-JXD" id="HVV-JT-gvV"/>
                             <outlet property="bookmarksMenuItem" destination="xf8-PW-TOA" id="Pfa-kN-nIj"/>
-<<<<<<< HEAD
                             <outlet property="bookmarksMenuToggleBookmarksBarMenuItem" destination="SwH-Sh-zIJ" id="cAN-ig-8nC"/>
                             <outlet property="burnWebsiteDataMenuItem" destination="b1E-Hc-xhP" id="8br-vM-1Pj"/>
-=======
->>>>>>> 09af7ff2
                             <outlet property="checkForUpdatesMenuItem" destination="RbH-ua-rrN" id="pdB-jS-fc3"/>
                             <outlet property="checkForUpdatesSeparatorItem" destination="gNj-hj-EIc" id="EH1-yf-r5I"/>
                             <outlet property="checkGrammarWithSpellingMenuItem" destination="mK6-2p-4JG" id="hA4-qY-11q"/>
