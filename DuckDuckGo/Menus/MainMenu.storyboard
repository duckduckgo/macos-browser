<?xml version="1.0" encoding="UTF-8"?>
<document type="com.apple.InterfaceBuilder3.Cocoa.Storyboard.XIB" version="3.0" toolsVersion="21701" targetRuntime="MacOSX.Cocoa" propertyAccessControl="none" useAutolayout="YES">
    <dependencies>
        <plugIn identifier="com.apple.InterfaceBuilder.CocoaPlugin" version="21701"/>
    </dependencies>
    <scenes>
        <!--Application-->
        <scene sceneID="JPo-4y-FX3">
            <objects>
                <customObject id="Voe-Tx-rLC" customClass="AppDelegate" customModule="DuckDuckGo_Privacy_Browser" customModuleProvider="target"/>
                <customObject id="Ady-hI-5gd" userLabel="First Responder" customClass="NSResponder" sceneMemberID="firstResponder"/>
                <customObject id="WIK-gq-Ncg" customClass="CopyHandler" customModule="DuckDuckGo_Privacy_Browser" customModuleProvider="target"/>
                <customObject id="YLy-65-1bz" customClass="NSFontManager"/>
                <application id="hnw-xV-0zn" sceneMemberID="viewController">
                    <menu key="mainMenu" title="Main Menu" systemMenu="main" id="AYu-sK-qS6" customClass="MainMenu" customModule="DuckDuckGo_Privacy_Browser" customModuleProvider="target">
                        <items>
                            <menuItem title="DuckDuckGo" id="1Xt-HY-uBw">
                                <modifierMask key="keyEquivalentModifierMask"/>
                                <menu key="submenu" title="DuckDuckGo" systemMenu="apple" id="uQy-DD-JDr">
                                    <items>
                                        <menuItem title="About DuckDuckGo" id="5kV-Vb-QxS">
                                            <modifierMask key="keyEquivalentModifierMask"/>
                                            <connections>
                                                <action selector="openAbout:" target="Ady-hI-5gd" id="oxr-zd-kHt"/>
                                            </connections>
                                        </menuItem>
                                        <menuItem isSeparatorItem="YES" id="VOq-y0-SEH"/>
                                        <menuItem title="Preferences…" keyEquivalent="," id="yD7-Ol-cRF">
                                            <connections>
                                                <action selector="openPreferences:" target="Ady-hI-5gd" id="iF9-8m-hce"/>
                                            </connections>
                                        </menuItem>
                                        <menuItem isSeparatorItem="YES" id="t1R-yn-9NQ"/>
                                        <menuItem title="Services" id="NMo-om-nkz">
                                            <modifierMask key="keyEquivalentModifierMask"/>
                                            <menu key="submenu" title="Services" systemMenu="services" id="hz9-B4-Xy5"/>
                                        </menuItem>
                                        <menuItem isSeparatorItem="YES" id="4je-JR-u6R"/>
                                        <menuItem title="Check for Updates..." id="RbH-ua-rrN">
                                            <modifierMask key="keyEquivalentModifierMask"/>
                                            <connections>
                                                <action selector="checkForUpdates:" target="Ady-hI-5gd" id="Xyf-1S-VhK"/>
                                            </connections>
                                        </menuItem>
                                        <menuItem isSeparatorItem="YES" id="gNj-hj-EIc"/>
                                        <menuItem title="Hide DuckDuckGo" keyEquivalent="h" id="Olw-nP-bQN">
                                            <connections>
                                                <action selector="hide:" target="Ady-hI-5gd" id="PnN-Uc-m68"/>
                                            </connections>
                                        </menuItem>
                                        <menuItem title="Hide Others" keyEquivalent="h" id="Vdr-fp-XzO">
                                            <modifierMask key="keyEquivalentModifierMask" option="YES" command="YES"/>
                                            <connections>
                                                <action selector="hideOtherApplications:" target="Ady-hI-5gd" id="VT4-aY-XCT"/>
                                            </connections>
                                        </menuItem>
                                        <menuItem title="Show All" id="Kd2-mp-pUS">
                                            <modifierMask key="keyEquivalentModifierMask"/>
                                            <connections>
                                                <action selector="unhideAllApplications:" target="Ady-hI-5gd" id="Dhg-Le-xox"/>
                                            </connections>
                                        </menuItem>
                                        <menuItem isSeparatorItem="YES" id="kCx-OE-vgT"/>
                                        <menuItem title="Quit DuckDuckGo" keyEquivalent="q" id="4sb-4s-VLi">
                                            <connections>
                                                <action selector="terminate:" target="Ady-hI-5gd" id="Te7-pn-YzF"/>
                                            </connections>
                                        </menuItem>
                                    </items>
                                </menu>
                            </menuItem>
                            <menuItem title="File" id="dMs-cI-mzQ">
                                <modifierMask key="keyEquivalentModifierMask"/>
                                <menu key="submenu" title="File" autoenablesItems="NO" id="bib-Uj-vzu">
                                    <items>
                                        <menuItem title="New Window" keyEquivalent="n" id="Was-JA-tGl">
                                            <connections>
                                                <action selector="newWindow:" target="Ady-hI-5gd" id="nK2-0w-B4c"/>
                                            </connections>
                                        </menuItem>
                                        <menuItem title="New Burner Window" keyEquivalent="N" id="fx4-EK-KRg">
                                            <connections>
                                                <action selector="newBurnerWindow:" target="Ady-hI-5gd" id="vLy-E3-sFd"/>
                                            </connections>
                                        </menuItem>
                                        <menuItem title="New Tab" keyEquivalent="t" id="9qI-62-tsd" userLabel="New Tab">
                                            <connections>
                                                <action selector="newTab:" target="Ady-hI-5gd" id="Gnb-ML-joG"/>
                                            </connections>
                                        </menuItem>
                                        <menuItem title="Open Location..." keyEquivalent="l" id="xnU-dQ-JR1">
                                            <connections>
                                                <action selector="openLocation:" target="Ady-hI-5gd" id="ggi-sX-Mec"/>
                                            </connections>
                                        </menuItem>
                                        <menuItem isSeparatorItem="YES" id="m54-Is-iLE"/>
                                        <menuItem title="Close Window" keyEquivalent="W" id="CzI-4o-2re">
                                            <connections>
                                                <action selector="performClose:" target="Ady-hI-5gd" id="7UD-1F-xow"/>
                                            </connections>
                                        </menuItem>
                                        <menuItem title="Close All Windows" keyEquivalent="W" id="VeX-H4-NpP">
                                            <modifierMask key="keyEquivalentModifierMask" option="YES" command="YES"/>
                                            <connections>
                                                <action selector="closeAllWindows:" target="Ady-hI-5gd" id="Mpf-Li-edD"/>
                                            </connections>
                                        </menuItem>
                                        <menuItem title="Close Tab" keyEquivalent="w" id="DVo-aG-piG">
                                            <connections>
                                                <action selector="closeTab:" target="Ady-hI-5gd" id="zjx-YQ-d6C"/>
                                            </connections>
                                        </menuItem>
                                        <menuItem title="Save As..." keyEquivalent="s" id="Gla-S3-yci">
                                            <connections>
                                                <action selector="saveAs:" target="Ady-hI-5gd" id="VSN-fV-7wi"/>
                                            </connections>
                                        </menuItem>
                                        <menuItem isSeparatorItem="YES" id="lUm-8h-5el"/>
                                        <menuItem title="Import Bookmarks and Passwords..." id="gTV-od-6G5">
                                            <modifierMask key="keyEquivalentModifierMask"/>
                                            <connections>
                                                <action selector="openImportBrowserDataWindow:" target="Ady-hI-5gd" id="UU7-vO-0ol"/>
                                            </connections>
                                        </menuItem>
                                        <menuItem title="Export" id="sSo-Jf-Tfd">
                                            <modifierMask key="keyEquivalentModifierMask"/>
                                            <menu key="submenu" title="Export" id="SGe-jt-1so">
                                                <items>
                                                    <menuItem title="Passwords..." id="raM-fX-nRg">
                                                        <modifierMask key="keyEquivalentModifierMask"/>
                                                        <connections>
                                                            <action selector="openExportLogins:" target="Ady-hI-5gd" id="MLl-kw-Su4"/>
                                                        </connections>
                                                    </menuItem>
                                                    <menuItem title="Bookmarks...." id="S6f-01-1ln">
                                                        <modifierMask key="keyEquivalentModifierMask"/>
                                                        <connections>
                                                            <action selector="openExportBookmarks:" target="Ady-hI-5gd" id="mZd-DH-xgA"/>
                                                        </connections>
                                                    </menuItem>
                                                </items>
                                            </menu>
                                        </menuItem>
                                        <menuItem isSeparatorItem="YES" id="wqo-x3-9Zn"/>
                                        <menuItem title="Share" id="kUE-Qf-cwa">
                                            <modifierMask key="keyEquivalentModifierMask"/>
                                        </menuItem>
                                        <menuItem isSeparatorItem="YES" id="anH-0y-7dE"/>
                                        <menuItem title="Print..." keyEquivalent="p" id="uFk-FD-FTB">
                                            <connections>
                                                <action selector="printWebView:" target="Ady-hI-5gd" id="l7P-cI-Mco"/>
                                            </connections>
                                        </menuItem>
                                    </items>
                                </menu>
                            </menuItem>
                            <menuItem title="Edit" id="5QF-Oa-p0T">
                                <modifierMask key="keyEquivalentModifierMask"/>
                                <menu key="submenu" title="Edit" id="W48-6f-4Dl">
                                    <items>
                                        <menuItem title="Undo" keyEquivalent="z" id="dRJ-4n-Yzg">
                                            <connections>
                                                <action selector="undo:" target="Ady-hI-5gd" id="M6e-cu-g7V"/>
                                            </connections>
                                        </menuItem>
                                        <menuItem title="Redo" keyEquivalent="Z" id="6dh-zS-Vam">
                                            <connections>
                                                <action selector="redo:" target="Ady-hI-5gd" id="oIA-Rs-6OD"/>
                                            </connections>
                                        </menuItem>
                                        <menuItem isSeparatorItem="YES" id="WRV-NI-Exz"/>
                                        <menuItem title="Cut" keyEquivalent="x" id="uRl-iY-unG">
                                            <connections>
                                                <action selector="cut:" target="Ady-hI-5gd" id="YJe-68-I9s"/>
                                            </connections>
                                        </menuItem>
                                        <menuItem title="Copy" keyEquivalent="c" id="x3v-GG-iWU">
                                            <connections>
                                                <action selector="copy:" target="WIK-gq-Ncg" id="Lhc-7L-v7f"/>
                                            </connections>
                                        </menuItem>
                                        <menuItem title="Paste" keyEquivalent="v" id="gVA-U4-sdL">
                                            <connections>
                                                <action selector="paste:" target="Ady-hI-5gd" id="UvS-8e-Qdg"/>
                                            </connections>
                                        </menuItem>
                                        <menuItem title="Paste and Match Style" keyEquivalent="V" id="WeT-3V-zwk">
                                            <modifierMask key="keyEquivalentModifierMask" option="YES" command="YES"/>
                                            <connections>
                                                <action selector="pasteAsPlainText:" target="Ady-hI-5gd" id="cEh-KX-wJQ"/>
                                            </connections>
                                        </menuItem>
                                        <menuItem title="Paste and Match Style" alternate="YES" keyEquivalent="V" id="aSK-Ud-Crj">
                                            <connections>
                                                <action selector="pasteAsPlainText:" target="Ady-hI-5gd" id="79p-cJ-JKN"/>
                                            </connections>
                                        </menuItem>
                                        <menuItem title="Delete" id="pa3-QI-u2k">
                                            <modifierMask key="keyEquivalentModifierMask"/>
                                            <connections>
                                                <action selector="delete:" target="Ady-hI-5gd" id="0Mk-Ml-PaM"/>
                                            </connections>
                                        </menuItem>
                                        <menuItem title="Select All" keyEquivalent="a" id="Ruw-6m-B2m">
                                            <connections>
                                                <action selector="selectAll:" target="Ady-hI-5gd" id="VNm-Mi-diN"/>
                                            </connections>
                                        </menuItem>
                                        <menuItem isSeparatorItem="YES" id="uyl-h8-XO2"/>
                                        <menuItem title="Find" id="4EN-yA-p0u">
                                            <modifierMask key="keyEquivalentModifierMask"/>
                                            <menu key="submenu" title="Find" id="1b7-l0-nxx">
                                                <items>
                                                    <menuItem title="Find in Page…" tag="1" keyEquivalent="f" id="Xz5-n4-O0W">
                                                        <connections>
                                                            <action selector="findInPage:" target="Ady-hI-5gd" id="XOi-sW-sOR"/>
                                                        </connections>
                                                    </menuItem>
                                                    <menuItem title="Find Next" tag="2" keyEquivalent="g" id="q09-fT-Sye">
                                                        <connections>
                                                            <action selector="findInPageNext:" target="Ady-hI-5gd" id="fYZ-yR-xkS"/>
                                                        </connections>
                                                    </menuItem>
                                                    <menuItem title="Find Previous" tag="3" keyEquivalent="G" id="OwM-mh-QMV">
                                                        <connections>
                                                            <action selector="findInPagePrevious:" target="Ady-hI-5gd" id="Seu-2E-Cds"/>
                                                        </connections>
                                                    </menuItem>
                                                    <menuItem isSeparatorItem="YES" id="L2T-zv-9Po"/>
                                                    <menuItem title="Hide Find" keyEquivalent="F" id="NVw-yL-2Hn">
                                                        <connections>
                                                            <action selector="findInPageDone:" target="Ady-hI-5gd" id="kZJ-vx-uyS"/>
                                                        </connections>
                                                    </menuItem>
                                                </items>
                                            </menu>
                                        </menuItem>
                                        <menuItem title="Spelling and Grammar" id="Dv1-io-Yv7">
                                            <modifierMask key="keyEquivalentModifierMask"/>
                                            <menu key="submenu" title="Spelling" id="3IN-sU-3Bg">
                                                <items>
                                                    <menuItem title="Show Spelling and Grammar" keyEquivalent=":" id="HFo-cy-zxI">
                                                        <connections>
                                                            <action selector="showGuessPanel:" target="Ady-hI-5gd" id="vFj-Ks-hy3"/>
                                                        </connections>
                                                    </menuItem>
                                                    <menuItem title="Check Document Now" keyEquivalent=";" id="hz2-CU-CR7">
                                                        <connections>
                                                            <action selector="checkSpelling:" target="Ady-hI-5gd" id="fz7-VC-reM"/>
                                                        </connections>
                                                    </menuItem>
                                                    <menuItem isSeparatorItem="YES" id="bNw-od-mp5"/>
                                                    <menuItem title="Check Spelling While Typing" id="rbD-Rh-wIN">
                                                        <modifierMask key="keyEquivalentModifierMask"/>
                                                        <connections>
                                                            <action selector="toggleContinuousSpellChecking:" target="Ady-hI-5gd" id="7w6-Qz-0kB"/>
                                                        </connections>
                                                    </menuItem>
                                                    <menuItem title="Check Grammar With Spelling" id="mK6-2p-4JG">
                                                        <modifierMask key="keyEquivalentModifierMask"/>
                                                        <connections>
                                                            <action selector="toggleGrammarChecking:" target="Ady-hI-5gd" id="muD-Qn-j4w"/>
                                                        </connections>
                                                    </menuItem>
                                                    <menuItem title="Correct Spelling Automatically" hidden="YES" id="78Y-hA-62v">
                                                        <modifierMask key="keyEquivalentModifierMask"/>
                                                        <connections>
                                                            <action selector="toggleAutomaticSpellingCorrection:" target="Ady-hI-5gd" id="2lM-Qi-WAP"/>
                                                        </connections>
                                                    </menuItem>
                                                </items>
                                            </menu>
                                        </menuItem>
                                        <menuItem title="Substitutions" id="9ic-FL-obx">
                                            <modifierMask key="keyEquivalentModifierMask"/>
                                            <menu key="submenu" title="Substitutions" id="FeM-D8-WVr">
                                                <items>
                                                    <menuItem title="Show Substitutions" id="z6F-FW-3nz">
                                                        <modifierMask key="keyEquivalentModifierMask"/>
                                                        <connections>
                                                            <action selector="orderFrontSubstitutionsPanel:" target="Ady-hI-5gd" id="oku-mr-iSq"/>
                                                        </connections>
                                                    </menuItem>
                                                    <menuItem isSeparatorItem="YES" id="gPx-C9-uUO"/>
                                                    <menuItem title="Smart Copy/Paste" id="9yt-4B-nSM">
                                                        <modifierMask key="keyEquivalentModifierMask"/>
                                                        <connections>
                                                            <action selector="toggleSmartInsertDelete:" target="Ady-hI-5gd" id="3IJ-Se-DZD"/>
                                                        </connections>
                                                    </menuItem>
                                                    <menuItem title="Smart Quotes" id="hQb-2v-fYv">
                                                        <modifierMask key="keyEquivalentModifierMask"/>
                                                        <connections>
                                                            <action selector="toggleAutomaticQuoteSubstitution:" target="Ady-hI-5gd" id="ptq-xd-QOA"/>
                                                        </connections>
                                                    </menuItem>
                                                    <menuItem title="Smart Dashes" id="rgM-f4-ycn">
                                                        <modifierMask key="keyEquivalentModifierMask"/>
                                                        <connections>
                                                            <action selector="toggleAutomaticDashSubstitution:" target="Ady-hI-5gd" id="oCt-pO-9gS"/>
                                                        </connections>
                                                    </menuItem>
                                                    <menuItem title="Smart Links" id="cwL-P1-jid">
                                                        <modifierMask key="keyEquivalentModifierMask"/>
                                                        <connections>
                                                            <action selector="toggleAutomaticLinkDetection:" target="Ady-hI-5gd" id="Gip-E3-Fov"/>
                                                        </connections>
                                                    </menuItem>
                                                    <menuItem title="Data Detectors" id="tRr-pd-1PS">
                                                        <modifierMask key="keyEquivalentModifierMask"/>
                                                        <connections>
                                                            <action selector="toggleAutomaticDataDetection:" target="Ady-hI-5gd" id="R1I-Nq-Kbl"/>
                                                        </connections>
                                                    </menuItem>
                                                    <menuItem title="Text Replacement" id="HFQ-gK-NFA">
                                                        <modifierMask key="keyEquivalentModifierMask"/>
                                                        <connections>
                                                            <action selector="toggleAutomaticTextReplacement:" target="Ady-hI-5gd" id="DvP-Fe-Py6"/>
                                                        </connections>
                                                    </menuItem>
                                                </items>
                                            </menu>
                                        </menuItem>
                                        <menuItem title="Transformations" id="2oI-Rn-ZJC">
                                            <modifierMask key="keyEquivalentModifierMask"/>
                                            <menu key="submenu" title="Transformations" id="c8a-y6-VQd">
                                                <items>
                                                    <menuItem title="Make Upper Case" id="vmV-6d-7jI">
                                                        <modifierMask key="keyEquivalentModifierMask"/>
                                                        <connections>
                                                            <action selector="uppercaseWord:" target="Ady-hI-5gd" id="sPh-Tk-edu"/>
                                                        </connections>
                                                    </menuItem>
                                                    <menuItem title="Make Lower Case" id="d9M-CD-aMd">
                                                        <modifierMask key="keyEquivalentModifierMask"/>
                                                        <connections>
                                                            <action selector="lowercaseWord:" target="Ady-hI-5gd" id="iUZ-b5-hil"/>
                                                        </connections>
                                                    </menuItem>
                                                    <menuItem title="Capitalize" id="UEZ-Bs-lqG">
                                                        <modifierMask key="keyEquivalentModifierMask"/>
                                                        <connections>
                                                            <action selector="capitalizeWord:" target="Ady-hI-5gd" id="26H-TL-nsh"/>
                                                        </connections>
                                                    </menuItem>
                                                </items>
                                            </menu>
                                        </menuItem>
                                        <menuItem title="Speech" id="xrE-MZ-jX0">
                                            <modifierMask key="keyEquivalentModifierMask"/>
                                            <menu key="submenu" title="Speech" id="3rS-ZA-NoH">
                                                <items>
                                                    <menuItem title="Start Speaking" id="Ynk-f8-cLZ">
                                                        <modifierMask key="keyEquivalentModifierMask"/>
                                                        <connections>
                                                            <action selector="startSpeaking:" target="Ady-hI-5gd" id="654-Ng-kyl"/>
                                                        </connections>
                                                    </menuItem>
                                                    <menuItem title="Stop Speaking" id="Oyz-dy-DGm">
                                                        <modifierMask key="keyEquivalentModifierMask"/>
                                                        <connections>
                                                            <action selector="stopSpeaking:" target="Ady-hI-5gd" id="dX8-6p-jy9"/>
                                                        </connections>
                                                    </menuItem>
                                                </items>
                                            </menu>
                                        </menuItem>
                                    </items>
                                </menu>
                            </menuItem>
                            <menuItem title="View" id="H8h-7b-M4v">
                                <modifierMask key="keyEquivalentModifierMask"/>
                                <menu key="submenu" title="View" id="HyV-fh-RgO">
                                    <items>
                                        <menuItem title="Stop" keyEquivalent="." id="FyY-q1-f0k">
                                            <connections>
                                                <action selector="stopLoadingPage:" target="Ady-hI-5gd" id="hhx-Ut-x0X"/>
                                            </connections>
                                        </menuItem>
                                        <menuItem title="Reload Page" keyEquivalent="r" id="aKZ-VG-MOp">
                                            <connections>
                                                <action selector="reloadPage:" target="Ady-hI-5gd" id="czn-DY-LzM"/>
                                            </connections>
                                        </menuItem>
                                        <menuItem isSeparatorItem="YES" id="IJK-jz-3WO"/>
                                        <menuItem title="Home" keyEquivalent="H" id="FPm-eZ-BQ8">
                                            <connections>
                                                <action selector="home:" target="Ady-hI-5gd" id="z3t-iv-FBh"/>
                                            </connections>
                                        </menuItem>
                                        <menuItem isSeparatorItem="YES" id="hB3-LF-h0Y"/>
                                        <menuItem title="Show Bookmarks Bar" keyEquivalent="B" id="z3f-ie-l71">
                                            <connections>
                                                <action selector="toggleBookmarksBarFromMenu:" target="Ady-hI-5gd" id="dCK-ha-Oqf"/>
                                            </connections>
                                        </menuItem>
                                        <menuItem title="Show Downloads" keyEquivalent="j" id="qWL-J6-S8r">
                                            <connections>
                                                <action selector="toggleDownloads:" target="Ady-hI-5gd" id="UAV-kU-Drp"/>
                                            </connections>
                                        </menuItem>
                                        <menuItem isSeparatorItem="YES" id="Ucx-oU-4kc"/>
                                        <menuItem title="Show Autofill Shortcut" keyEquivalent="A" id="ha5-uX-jTn">
                                            <connections>
                                                <action selector="toggleAutofillShortcut:" target="Ady-hI-5gd" id="JGc-Ym-QWK"/>
                                            </connections>
                                        </menuItem>
                                        <menuItem title="Show Bookmarks Shortcut" keyEquivalent="K" id="bXm-yY-7AL">
                                            <connections>
                                                <action selector="toggleBookmarksShortcut:" target="Ady-hI-5gd" id="Alc-0B-9mr"/>
                                            </connections>
                                        </menuItem>
                                        <menuItem title="Show Downloads Shortcut" keyEquivalent="J" id="3II-oR-MBb">
                                            <connections>
                                                <action selector="toggleDownloadsShortcut:" target="Ady-hI-5gd" id="ReL-VD-CSo"/>
                                            </connections>
                                        </menuItem>
                                        <menuItem title="Show Network Protection" keyEquivalent="N" id="UYq-tJ-SrY" userLabel="Toggle Network Protection Menu Item">
                                            <connections>
                                                <action selector="toggleNetworkProtectionShortcut:" target="Ady-hI-5gd" id="bgl-XJ-Gcy"/>
                                            </connections>
                                        </menuItem>
                                        <menuItem isSeparatorItem="YES" id="LIc-c6-SKt"/>
                                        <menuItem title="Enter Full Screen" keyEquivalent="f" id="4J7-dP-txa">
                                            <modifierMask key="keyEquivalentModifierMask" control="YES" command="YES"/>
                                            <connections>
                                                <action selector="toggleFullScreen:" target="Ady-hI-5gd" id="dU3-MA-1Rq"/>
                                            </connections>
                                        </menuItem>
                                        <menuItem isSeparatorItem="YES" id="ZRv-VX-Njo"/>
                                        <menuItem title="Actual Size" keyEquivalent="0" id="X4G-sF-YZC">
                                            <connections>
                                                <action selector="actualSize:" target="Ady-hI-5gd" id="fDo-Ir-xVA"/>
                                            </connections>
                                        </menuItem>
                                        <menuItem title="Zoom In" keyEquivalent="+" id="lMK-tC-RJd">
                                            <connections>
                                                <action selector="zoomIn:" target="Ady-hI-5gd" id="Zdk-lO-aZk"/>
                                            </connections>
                                        </menuItem>
                                        <menuItem title="Zoom Out" keyEquivalent="-" id="flw-Fc-cm6">
                                            <connections>
                                                <action selector="zoomOut:" target="Ady-hI-5gd" id="prL-67-8bi"/>
                                            </connections>
                                        </menuItem>
                                        <menuItem isSeparatorItem="YES" id="4ph-XJ-dbR"/>
                                        <menuItem title="Developer" id="lFB-BU-3vC">
                                            <modifierMask key="keyEquivalentModifierMask"/>
                                            <menu key="submenu" title="Developer" id="29C-HE-7N2">
                                                <items>
                                                    <menuItem title="Developer Tools" keyEquivalent="i" id="a5C-fO-7Ma">
                                                        <modifierMask key="keyEquivalentModifierMask" option="YES" command="YES"/>
                                                        <connections>
                                                            <action selector="toggleDeveloperTools:" target="Ady-hI-5gd" id="eDk-E5-aph"/>
                                                        </connections>
                                                    </menuItem>
                                                    <menuItem title="JavaScript Console" keyEquivalent="c" id="7Mg-dc-AHl" userLabel="JavaScript Console">
                                                        <modifierMask key="keyEquivalentModifierMask" option="YES" command="YES"/>
                                                        <connections>
                                                            <action selector="openJavaScriptConsole:" target="Ady-hI-5gd" id="5dz-5p-cgV"/>
                                                        </connections>
                                                    </menuItem>
                                                    <menuItem title="Show Page Source" keyEquivalent="u" id="fHM-BE-1Kw">
                                                        <modifierMask key="keyEquivalentModifierMask" option="YES" command="YES"/>
                                                        <connections>
                                                            <action selector="showPageSource:" target="Ady-hI-5gd" id="YgB-ci-5ei"/>
                                                        </connections>
                                                    </menuItem>
                                                    <menuItem title="Show Resources" keyEquivalent="a" id="fXn-Lp-oZ0">
                                                        <modifierMask key="keyEquivalentModifierMask" option="YES" command="YES"/>
                                                        <connections>
                                                            <action selector="showPageResources:" target="Ady-hI-5gd" id="lAz-VD-kj7"/>
                                                        </connections>
                                                    </menuItem>
                                                </items>
                                            </menu>
                                        </menuItem>
                                    </items>
                                </menu>
                            </menuItem>
                            <menuItem title="History" id="aVY-po-b3d">
                                <modifierMask key="keyEquivalentModifierMask"/>
                                <menu key="submenu" title="History" id="SLT-Z6-mh7" customClass="HistoryMenu" customModule="DuckDuckGo_Privacy_Browser" customModuleProvider="target">
                                    <items>
                                        <menuItem title="Back" enabled="NO" keyEquivalent="[" id="VWV-vB-Mtc">
                                            <connections>
                                                <action selector="back:" target="Ady-hI-5gd" id="h04-cY-Ixk"/>
                                            </connections>
                                        </menuItem>
                                        <menuItem title="Forward" enabled="NO" keyEquivalent="]" id="Gbj-sV-aI3">
                                            <connections>
                                                <action selector="forward:" target="Ady-hI-5gd" id="eVr-CZ-DBf"/>
                                            </connections>
                                        </menuItem>
                                        <menuItem isSeparatorItem="YES" id="BiH-Kk-Mam"/>
                                        <menuItem title="Reopen Last Closed Tab" enabled="NO" id="c3l-v1-kxk">
                                            <modifierMask key="keyEquivalentModifierMask"/>
                                            <connections>
                                                <action selector="reopenLastClosedTab:" target="Ady-hI-5gd" id="jzQ-2q-HGB"/>
                                            </connections>
                                        </menuItem>
                                        <menuItem title="Recently Closed" id="pWT-lm-yTC">
                                            <modifierMask key="keyEquivalentModifierMask"/>
                                            <menu key="submenu" id="f0J-Yk-EaI"/>
                                        </menuItem>
                                        <menuItem title="Reopen All Windows from Last Session" enabled="NO" id="C6V-uF-uX8">
                                            <modifierMask key="keyEquivalentModifierMask"/>
                                            <connections>
                                                <action selector="reopenAllWindowsFromLastSession:" target="Ady-hI-5gd" id="oMb-VL-XMO"/>
                                            </connections>
                                        </menuItem>
                                        <menuItem isSeparatorItem="YES" id="eoz-XM-HpQ"/>
                                        <menuItem title="Clear All History…" enabled="NO" id="n9a-Bc-r7Z">
                                            <string key="keyEquivalent" base64-UTF8="YES">
CA
</string>
                                            <modifierMask key="keyEquivalentModifierMask" shift="YES" command="YES"/>
                                            <connections>
                                                <action selector="clearAllHistory:" target="Ady-hI-5gd" id="5Q8-pp-l2m"/>
                                            </connections>
                                        </menuItem>
                                    </items>
                                    <connections>
                                        <outlet property="clearAllHistoryMenuItem" destination="n9a-Bc-r7Z" id="L22-xU-BaT"/>
                                        <outlet property="recentlyClosedMenuItem" destination="pWT-lm-yTC" id="bhY-MN-oMZ"/>
                                        <outlet property="reopenAllWindowsFromLastSessionMenuItem" destination="C6V-uF-uX8" id="YoX-kD-0PA"/>
                                        <outlet property="reopenLastClosedMenuItem" destination="c3l-v1-kxk" id="1OS-ma-fzm"/>
                                    </connections>
                                </menu>
                            </menuItem>
                            <menuItem title="Bookmarks" id="xf8-PW-TOA">
                                <modifierMask key="keyEquivalentModifierMask"/>
                                <menu key="submenu" title="Bookmarks" id="AGQ-XC-31O">
                                    <items>
                                        <menuItem title="Bookmark This Page" enabled="NO" keyEquivalent="d" id="Nkm-zy-JXD">
                                            <connections>
                                                <action selector="bookmarkThisPage:" target="Ady-hI-5gd" id="Mah-44-bE1"/>
                                            </connections>
                                        </menuItem>
                                        <menuItem title="Manage Bookmarks" id="BaO-sP-wbQ">
                                            <modifierMask key="keyEquivalentModifierMask"/>
                                            <connections>
                                                <action selector="showManageBookmarks:" target="Ady-hI-5gd" id="meV-V2-zJ2"/>
                                            </connections>
                                        </menuItem>
                                        <menuItem title="Toggle Bookmarks Bar" keyEquivalent="B" id="SwH-Sh-zIJ">
                                            <connections>
                                                <action selector="toggleBookmarksBarFromMenu:" target="Ady-hI-5gd" id="K35-ch-3LK"/>
                                            </connections>
                                        </menuItem>
                                        <menuItem isSeparatorItem="YES" id="aPG-H0-BrG"/>
                                        <menuItem title="Import Bookmarks…" id="tNX-Bv-yM3" userLabel="Import Bookmarks...">
                                            <modifierMask key="keyEquivalentModifierMask"/>
                                            <connections>
                                                <action selector="openImportBrowserDataWindow:" target="Ady-hI-5gd" id="NdE-Lt-CL5"/>
                                            </connections>
                                        </menuItem>
                                        <menuItem title="Export Bookmarks…" enabled="NO" id="3K6-pB-Kea">
                                            <modifierMask key="keyEquivalentModifierMask"/>
                                            <connections>
                                                <action selector="openExportBookmarks:" target="Ady-hI-5gd" id="h3L-FO-yq9"/>
                                            </connections>
                                        </menuItem>
                                        <menuItem isSeparatorItem="YES" id="xsn-Ak-LSd"/>
                                        <menuItem title="Favorites" image="Favorite" id="Y9I-ZC-gGg">
                                            <modifierMask key="keyEquivalentModifierMask"/>
                                            <menu key="submenu" id="Nxf-cs-uVD">
                                                <items>
                                                    <menuItem title="Favorite This Page..." image="Favorite" enabled="NO" id="cHZ-Fb-aKU">
                                                        <modifierMask key="keyEquivalentModifierMask"/>
                                                        <connections>
                                                            <action selector="favoriteThisPage:" target="Ady-hI-5gd" id="wPO-TZ-mVB"/>
                                                        </connections>
                                                    </menuItem>
                                                    <menuItem isSeparatorItem="YES" tag="521" id="eL9-aR-XDR"/>
                                                </items>
                                            </menu>
                                        </menuItem>
                                        <menuItem isSeparatorItem="YES" tag="53" id="s02-vH-KA3"/>
                                    </items>
                                </menu>
                            </menuItem>
                            <menuItem title="Window" id="aUF-d1-5bR">
                                <modifierMask key="keyEquivalentModifierMask"/>
                                <menu key="submenu" title="Window" systemMenu="window" id="Td7-aD-5lo">
                                    <items>
                                        <menuItem title="Minimize" keyEquivalent="m" id="OY7-WF-poV">
                                            <connections>
                                                <action selector="performMiniaturize:" target="Ady-hI-5gd" id="VwT-WD-YPe"/>
                                            </connections>
                                        </menuItem>
                                        <menuItem title="Zoom" id="R4o-n2-Eq4">
                                            <modifierMask key="keyEquivalentModifierMask"/>
                                            <connections>
                                                <action selector="performZoom:" target="Ady-hI-5gd" id="DIl-cC-cCs"/>
                                            </connections>
                                        </menuItem>
                                        <menuItem isSeparatorItem="YES" id="pC4-EZ-Df8"/>
                                        <menuItem title="Pin Tab" id="8LN-7f-htp">
                                            <modifierMask key="keyEquivalentModifierMask"/>
                                            <connections>
                                                <action selector="pinOrUnpinTab:" target="Ady-hI-5gd" id="hfz-H3-RTg"/>
                                            </connections>
                                        </menuItem>
                                        <menuItem title="Move Tab to New Window" id="c3E-76-Now">
                                            <modifierMask key="keyEquivalentModifierMask"/>
                                            <connections>
                                                <action selector="moveTabToNewWindow:" target="Ady-hI-5gd" id="gYI-WT-dJX"/>
                                            </connections>
                                        </menuItem>
                                        <menuItem title="Merge All Windows" enabled="NO" id="mSV-y2-3DW">
                                            <modifierMask key="keyEquivalentModifierMask"/>
                                            <connections>
                                                <action selector="mergeAllWindows:" target="Ady-hI-5gd" id="Jz6-se-61Z"/>
                                            </connections>
                                        </menuItem>
                                        <menuItem isSeparatorItem="YES" id="xBA-Iw-nYf"/>
                                        <menuItem title="Show Previous Tab" id="xkB-bY-Afr">
                                            <string key="keyEquivalent" base64-UTF8="YES">
GQ
</string>
                                            <modifierMask key="keyEquivalentModifierMask" shift="YES" control="YES"/>
                                            <connections>
                                                <action selector="showPreviousTab:" target="Ady-hI-5gd" id="NeM-V9-0DD"/>
                                            </connections>
                                        </menuItem>
                                        <menuItem title="Show Previous Tab (Hidden)" hidden="YES" keyEquivalent="[" allowsKeyEquivalentWhenHidden="YES" id="Xai-UH-5jc">
                                            <modifierMask key="keyEquivalentModifierMask" shift="YES" command="YES"/>
                                            <connections>
                                                <action selector="showPreviousTab:" target="Ady-hI-5gd" id="sdG-QM-RLb"/>
                                            </connections>
                                        </menuItem>
                                        <menuItem title="Show Previous Tab (Hidden)" hidden="YES" keyEquivalent="" allowsKeyEquivalentWhenHidden="YES" id="GuX-M1-3LQ">
                                            <modifierMask key="keyEquivalentModifierMask" option="YES" command="YES"/>
                                            <connections>
                                                <action selector="showPreviousTab:" target="Ady-hI-5gd" id="NKT-sZ-qox"/>
                                            </connections>
                                        </menuItem>
                                        <menuItem title="Show Next Tab" id="ell-8c-IYS">
                                            <string key="keyEquivalent" base64-UTF8="YES">
CQ
</string>
                                            <modifierMask key="keyEquivalentModifierMask" control="YES"/>
                                            <connections>
                                                <action selector="showNextTab:" target="Ady-hI-5gd" id="7A4-j4-is4"/>
                                            </connections>
                                        </menuItem>
                                        <menuItem title="Show Next Tab (Hidden)" hidden="YES" keyEquivalent="]" allowsKeyEquivalentWhenHidden="YES" id="nJL-wF-hje">
                                            <modifierMask key="keyEquivalentModifierMask" shift="YES" command="YES"/>
                                            <connections>
                                                <action selector="showNextTab:" target="Ady-hI-5gd" id="wOR-ar-KT6"/>
                                            </connections>
                                        </menuItem>
                                        <menuItem title="Show Next Tab (Hidden)" hidden="YES" keyEquivalent="" allowsKeyEquivalentWhenHidden="YES" id="bCk-E5-pHd">
                                            <modifierMask key="keyEquivalentModifierMask" option="YES" command="YES"/>
                                            <connections>
                                                <action selector="showNextTab:" target="Ady-hI-5gd" id="DB1-dn-3YS"/>
                                            </connections>
                                        </menuItem>
                                        <menuItem title="Show First Tab (Hidden)" hidden="YES" keyEquivalent="1" allowsKeyEquivalentWhenHidden="YES" id="jjn-9W-TQZ">
                                            <connections>
                                                <action selector="showTab:" target="Ady-hI-5gd" id="0OJ-vu-U3E"/>
                                            </connections>
                                        </menuItem>
                                        <menuItem title="Show Second Tab (Hidden)" hidden="YES" keyEquivalent="2" allowsKeyEquivalentWhenHidden="YES" id="R8W-JK-YGI">
                                            <connections>
                                                <action selector="showTab:" target="Ady-hI-5gd" id="fS3-s0-B79"/>
                                            </connections>
                                        </menuItem>
                                        <menuItem title="Show Third Tab (Hidden)" hidden="YES" keyEquivalent="3" allowsKeyEquivalentWhenHidden="YES" id="vka-5z-cmK">
                                            <connections>
                                                <action selector="showTab:" target="Ady-hI-5gd" id="luV-Cr-e6S"/>
                                            </connections>
                                        </menuItem>
                                        <menuItem title="Show Fourth Tab (Hidden)" hidden="YES" keyEquivalent="4" allowsKeyEquivalentWhenHidden="YES" id="vBg-BX-Ndx">
                                            <connections>
                                                <action selector="showTab:" target="Ady-hI-5gd" id="ik0-9K-CxQ"/>
                                            </connections>
                                        </menuItem>
                                        <menuItem title="Show Fifth Tab (Hidden)" hidden="YES" keyEquivalent="5" allowsKeyEquivalentWhenHidden="YES" id="E0Y-Ob-M6P">
                                            <connections>
                                                <action selector="showTab:" target="Ady-hI-5gd" id="Lb8-eA-Kmv"/>
                                            </connections>
                                        </menuItem>
                                        <menuItem title="Show Sixth Tab (Hidden)" hidden="YES" keyEquivalent="6" allowsKeyEquivalentWhenHidden="YES" id="mrr-fE-5cw">
                                            <connections>
                                                <action selector="showTab:" target="Ady-hI-5gd" id="s4U-jb-a7h"/>
                                            </connections>
                                        </menuItem>
                                        <menuItem title="Show Seventh Tab (Hidden)" hidden="YES" keyEquivalent="7" allowsKeyEquivalentWhenHidden="YES" id="nqZ-gT-MTl">
                                            <connections>
                                                <action selector="showTab:" target="Ady-hI-5gd" id="ENK-46-hZW"/>
                                            </connections>
                                        </menuItem>
                                        <menuItem title="Show Eighth Tab (Hidden)" hidden="YES" keyEquivalent="8" allowsKeyEquivalentWhenHidden="YES" id="tfY-rc-h3N">
                                            <connections>
                                                <action selector="showTab:" target="Ady-hI-5gd" id="inZ-7I-1yc"/>
                                            </connections>
                                        </menuItem>
                                        <menuItem title="Show Ninth Tab (Hidden)" hidden="YES" keyEquivalent="9" allowsKeyEquivalentWhenHidden="YES" id="Tht-D3-312">
                                            <connections>
                                                <action selector="showTab:" target="Ady-hI-5gd" id="JqA-RD-GZA"/>
                                            </connections>
                                        </menuItem>
                                        <menuItem isSeparatorItem="YES" id="o9h-YK-439"/>
                                        <menuItem title="Bring All to Front" id="LE2-aR-0XJ">
                                            <modifierMask key="keyEquivalentModifierMask"/>
                                            <connections>
                                                <action selector="arrangeInFront:" target="Ady-hI-5gd" id="DRN-fu-gQh"/>
                                            </connections>
                                        </menuItem>
                                    </items>
                                </menu>
                            </menuItem>
                            <menuItem title="Debug" id="ilv-5f-YpZ" userLabel="Debug">
                                <modifierMask key="keyEquivalentModifierMask"/>
                                <menu key="submenu" title="Debug" systemMenu="help" autoenablesItems="NO" id="y0w-AM-Bho">
                                    <items>
                                        <menuItem title="Reset Data" id="Yxs-rU-Pbe">
                                            <modifierMask key="keyEquivalentModifierMask"/>
                                            <menu key="submenu" title="Reset Data" id="DVQ-kv-udm">
                                                <items>
                                                    <menuItem title="Reset Default Browser Prompt" id="3Ve-bg-l5b" userLabel="Reset Default Browser Prompt">
                                                        <modifierMask key="keyEquivalentModifierMask"/>
                                                        <connections>
                                                            <action selector="resetDefaultBrowserPrompt:" target="Ady-hI-5gd" id="Esm-iy-0kW"/>
                                                        </connections>
                                                    </menuItem>
                                                    <menuItem title="Reset Default Grammar Checks" id="xUM-bO-mMw" userLabel="Reset Default Browser Prompt">
                                                        <modifierMask key="keyEquivalentModifierMask"/>
                                                        <connections>
                                                            <action selector="resetDefaultGrammarChecks:" target="Ady-hI-5gd" id="Ces-GX-TM5"/>
                                                        </connections>
                                                    </menuItem>
                                                    <menuItem title="Reset Autofill Data" id="opO-fm-tW5">
                                                        <modifierMask key="keyEquivalentModifierMask"/>
                                                        <connections>
                                                            <action selector="resetSecureVaultData:" target="Ady-hI-5gd" id="5uS-MI-2BN"/>
                                                        </connections>
                                                    </menuItem>
                                                    <menuItem title="Reset Bookmarks" id="xqA-t4-jNd">
                                                        <modifierMask key="keyEquivalentModifierMask"/>
                                                        <connections>
                                                            <action selector="resetBookmarks:" target="Ady-hI-5gd" id="3Q0-wb-PaD"/>
                                                        </connections>
                                                    </menuItem>
                                                    <menuItem title="Reset Pinned Tabs" id="4sC-SF-6u1">
                                                        <modifierMask key="keyEquivalentModifierMask"/>
                                                        <connections>
                                                            <action selector="resetPinnedTabs:" target="Ady-hI-5gd" id="4iv-wI-8wp"/>
                                                        </connections>
                                                    </menuItem>
                                                    <menuItem title="Reset YouTube Overlay Interactions" id="tTd-ZO-0Zx">
                                                        <modifierMask key="keyEquivalentModifierMask"/>
                                                        <connections>
                                                            <action selector="resetDuckPlayerOverlayInteractions:" target="Ady-hI-5gd" id="Tr1-yK-ayF"/>
                                                        </connections>
                                                    </menuItem>
<<<<<<< HEAD
                                                    <menuItem title="Reset MakeDuckDuckYours user settings" id="mrM-bs-hSC">
                                                        <modifierMask key="keyEquivalentModifierMask"/>
                                                        <connections>
                                                            <action selector="resetMakeDuckDuckGoYoursUserSettings:" target="Ady-hI-5gd" id="maa-qG-0Bx"/>
=======
                                                    <menuItem title="Reset Email Protection InContext Prompt" id="jSt-Yy-xOA">
                                                        <modifierMask key="keyEquivalentModifierMask"/>
                                                        <connections>
                                                            <action selector="resetEmailProtectionInContextPrompt:" target="Ady-hI-5gd" id="aB4-ox-qKt"/>
>>>>>>> 7605ae59
                                                        </connections>
                                                    </menuItem>
                                                </items>
                                            </menu>
                                        </menuItem>
                                        <menuItem title="UI Triggers" id="1Ui-X0-1ov">
                                            <modifierMask key="keyEquivalentModifierMask"/>
                                            <menu key="submenu" title="UI Triggers" id="nRp-WO-6Fb">
                                                <items>
                                                    <menuItem title="Show Save Credentials Popover" id="yvr-ao-7Bb">
                                                        <modifierMask key="keyEquivalentModifierMask"/>
                                                        <connections>
                                                            <action selector="showSaveCredentialsPopover:" target="Ady-hI-5gd" id="zgU-tH-zHa"/>
                                                        </connections>
                                                    </menuItem>
                                                    <menuItem title="Show Credentials Saved Popover" id="Odn-Rg-Mjy">
                                                        <modifierMask key="keyEquivalentModifierMask"/>
                                                        <connections>
                                                            <action selector="showCredentialsSavedPopover:" target="Ady-hI-5gd" id="f2c-5P-iB5"/>
                                                        </connections>
                                                    </menuItem>
                                                </items>
                                            </menu>
                                        </menuItem>
                                        <menuItem title="Remote Configuration" id="Vu8-iE-7RS">
                                            <modifierMask key="keyEquivalentModifierMask"/>
                                            <menu key="submenu" title="Remote Configuration" id="z0p-D5-iYh">
                                                <items>
                                                    <menuItem title="Fetch Configuration Now" id="ZB2-SK-OqK" userLabel="Fetch configuration now">
                                                        <modifierMask key="keyEquivalentModifierMask"/>
                                                        <connections>
                                                            <action selector="fetchConfigurationNow:" target="Ady-hI-5gd" id="31i-Lv-4r5"/>
                                                        </connections>
                                                    </menuItem>
                                                </items>
                                            </menu>
                                        </menuItem>
                                        <menuItem title="Network Protection" id="Dt6-sj-4hn">
                                            <modifierMask key="keyEquivalentModifierMask"/>
                                            <menu key="submenu" title="Network Protection" id="Rah-lS-gno">
                                                <items>
                                                    <menuItem title="Reset Network Protection State" id="p4h-oC-tpw">
                                                        <modifierMask key="keyEquivalentModifierMask"/>
                                                        <connections>
                                                            <action selector="resetNetworkProtectionState:" target="Ady-hI-5gd" id="mIO-RZ-oSp"/>
                                                        </connections>
                                                    </menuItem>
                                                    <menuItem title="Remove System Extension and Login Items" id="bKT-dU-DaE" userLabel="Remove System Extension">
                                                        <modifierMask key="keyEquivalentModifierMask"/>
                                                        <connections>
                                                            <action selector="removeNetworkProtectionSystemExtensionAndAgents:" target="Ady-hI-5gd" id="S7i-iV-WN0"/>
                                                        </connections>
                                                    </menuItem>
                                                    <menuItem isSeparatorItem="YES" id="FSc-gX-vGh"/>
                                                    <menuItem title="Preferred Server Location" id="Zh6-DO-H1c">
                                                        <modifierMask key="keyEquivalentModifierMask"/>
                                                        <menu key="submenu" title="Preferred Server Location" id="jbT-17-qgW">
                                                            <items>
                                                                <menuItem title="Automatic" id="0j8-SE-pRP">
                                                                    <modifierMask key="keyEquivalentModifierMask"/>
                                                                    <connections>
                                                                        <action selector="networkProtectionPreferredServerChanged:" target="Ady-hI-5gd" id="3eT-N4-yyJ"/>
                                                                    </connections>
                                                                </menuItem>
                                                            </items>
                                                        </menu>
                                                    </menuItem>
                                                    <menuItem title="Registration Key" id="ckA-tq-fXI">
                                                        <modifierMask key="keyEquivalentModifierMask"/>
                                                        <menu key="submenu" title="Registration Key" id="ywX-2q-1Dq">
                                                            <items>
                                                                <menuItem title="Expire Now" id="104-Zf-0KB">
                                                                    <modifierMask key="keyEquivalentModifierMask"/>
                                                                    <connections>
                                                                        <action selector="networkProtectionExpireRegistrationKeyNow:" target="Ady-hI-5gd" id="PZ4-J7-0am"/>
                                                                    </connections>
                                                                </menuItem>
                                                                <menuItem isSeparatorItem="YES" id="MEg-4g-gji"/>
                                                                <menuItem title="Validity" id="iPz-EO-Nv6">
                                                                    <modifierMask key="keyEquivalentModifierMask"/>
                                                                    <menu key="submenu" id="HwX-wm-4zf">
                                                                        <items>
                                                                            <menuItem title="Automatic" id="Hsh-im-6Cc">
                                                                                <modifierMask key="keyEquivalentModifierMask"/>
                                                                                <connections>
                                                                                    <action selector="networkProtectionSetRegistrationKeyValidity:" target="Ady-hI-5gd" id="oVF-DB-lPW"/>
                                                                                </connections>
                                                                            </menuItem>
                                                                        </items>
                                                                    </menu>
                                                                </menuItem>
                                                            </items>
                                                        </menu>
                                                    </menuItem>
                                                    <menuItem title="Simulate Failure" id="K5h-D4-For">
                                                        <modifierMask key="keyEquivalentModifierMask"/>
                                                        <menu key="submenu" title="Simulate Failure" id="iLs-sj-2Gd">
                                                            <items>
                                                                <menuItem title="Enable NetP &gt; Controller Failure" id="xyA-ob-gEy">
                                                                    <modifierMask key="keyEquivalentModifierMask"/>
                                                                    <connections>
                                                                        <action selector="networkProtectionSimulateControllerFailure:" target="Ady-hI-5gd" id="7Ez-Oa-zkP"/>
                                                                    </connections>
                                                                </menuItem>
                                                                <menuItem title="Enable NetP &gt; Tunnel Failure" id="kVa-n8-UNx">
                                                                    <modifierMask key="keyEquivalentModifierMask"/>
                                                                    <connections>
                                                                        <action selector="networkProtectionSimulateTunnelFailure:" target="Ady-hI-5gd" id="4Pb-oF-nwr"/>
                                                                    </connections>
                                                                </menuItem>
                                                            </items>
                                                        </menu>
                                                    </menuItem>
                                                </items>
                                            </menu>
                                        </menuItem>
                                        <menuItem title="Trigger Fatal Error" id="FeS-hb-rvM" userLabel="Reset Default Browser Prompt">
                                            <modifierMask key="keyEquivalentModifierMask"/>
                                            <connections>
                                                <action selector="triggerFatalError:" target="Ady-hI-5gd" id="pS0-iQ-TPe"/>
                                            </connections>
                                        </menuItem>
                                    </items>
                                </menu>
                            </menuItem>
                            <menuItem title="Help" tag="7" id="wpr-3q-Mcd">
                                <modifierMask key="keyEquivalentModifierMask"/>
                                <menu key="submenu" title="Help" systemMenu="help" id="F2S-fz-NVQ">
                                    <items>
                                        <menuItem title="DuckDuckGo Help" hidden="YES" enabled="NO" keyEquivalent="?" id="FKE-Sm-Kum">
                                            <connections>
                                                <action selector="showHelp:" target="Ady-hI-5gd" id="y7X-2Q-9no"/>
                                            </connections>
                                        </menuItem>
                                        <menuItem isSeparatorItem="YES" id="ESk-wA-tC4"/>
                                        <menuItem title="Send Feedback" id="V8t-Ts-q0L">
                                            <modifierMask key="keyEquivalentModifierMask"/>
                                            <connections>
                                                <action selector="openFeedback:" target="Ady-hI-5gd" id="FWM-NE-Ftt"/>
                                            </connections>
                                        </menuItem>
                                    </items>
                                </menu>
                            </menuItem>
                        </items>
                        <connections>
                            <outlet property="actualSizeMenuItem" destination="X4G-sF-YZC" id="7Yi-ui-Gp4"/>
                            <outlet property="backMenuItem" destination="VWV-vB-Mtc" id="Keo-4E-dRW"/>
                            <outlet property="bookmarkThisPageMenuItem" destination="Nkm-zy-JXD" id="HVV-JT-gvV"/>
                            <outlet property="bookmarksMenuItem" destination="xf8-PW-TOA" id="Pfa-kN-nIj"/>
                            <outlet property="bookmarksMenuToggleBookmarksBarMenuItem" destination="SwH-Sh-zIJ" id="cAN-ig-8nC"/>
                            <outlet property="checkForUpdatesMenuItem" destination="RbH-ua-rrN" id="pdB-jS-fc3"/>
                            <outlet property="checkForUpdatesSeparatorItem" destination="gNj-hj-EIc" id="EH1-yf-r5I"/>
                            <outlet property="checkGrammarWithSpellingMenuItem" destination="mK6-2p-4JG" id="hA4-qY-11q"/>
                            <outlet property="checkSpellingWhileTypingMenuItem" destination="rbD-Rh-wIN" id="I0y-qO-6tE"/>
                            <outlet property="closeAllWindowsMenuItem" destination="VeX-H4-NpP" id="NbQ-qo-OZe"/>
                            <outlet property="closeTabMenuItem" destination="DVo-aG-piG" id="Hr0-hn-2p1"/>
                            <outlet property="closeWindowMenuItem" destination="CzI-4o-2re" id="32H-X4-8Ub"/>
                            <outlet property="debugMenuItem" destination="ilv-5f-YpZ" id="4F7-9b-Mve"/>
                            <outlet property="exportBookmarksMenuItem" destination="3K6-pB-Kea" id="LbP-Ft-aAT"/>
                            <outlet property="favoriteThisPageMenuItem" destination="cHZ-Fb-aKU" id="uPM-LY-AmL"/>
                            <outlet property="favoritesMenuItem" destination="Y9I-ZC-gGg" id="zk1-XL-x3e"/>
                            <outlet property="forwardMenuItem" destination="Gbj-sV-aI3" id="54P-Ym-Ic2"/>
                            <outlet property="helpMenuItem" destination="wpr-3q-Mcd" id="PSe-Hj-hck"/>
                            <outlet property="helpSeparatorMenuItem" destination="ESk-wA-tC4" id="XV6-OM-YLi"/>
                            <outlet property="homeMenuItem" destination="FPm-eZ-BQ8" id="Taj-EN-6R8"/>
                            <outlet property="importBookmarksMenuItem" destination="tNX-Bv-yM3" id="NI1-on-lCU"/>
                            <outlet property="importBrowserDataMenuItem" destination="gTV-od-6G5" id="2R0-Pa-qG4"/>
                            <outlet property="manageBookmarksMenuItem" destination="BaO-sP-wbQ" id="rn7-HX-04s"/>
                            <outlet property="networkProtectionMenuItem" destination="Dt6-sj-4hn" id="rwK-fl-TRh"/>
                            <outlet property="networkProtectionPreferredServerLocationItem" destination="Zh6-DO-H1c" id="3wy-2a-ACt"/>
                            <outlet property="networkProtectionRegistrationKeyValidityMenuItem" destination="iPz-EO-Nv6" id="Sw3-Bt-aZt"/>
                            <outlet property="networkProtectionRegistrationKeyValidityMenuSeparatorItem" destination="MEg-4g-gji" id="yWq-Rz-B9B"/>
                            <outlet property="newBurnerWindowMenuItem" destination="fx4-EK-KRg" id="52V-eM-hzi"/>
                            <outlet property="newTabMenuItem" destination="9qI-62-tsd" id="6SI-rG-P34"/>
                            <outlet property="newWindowMenuItem" destination="Was-JA-tGl" id="uyQ-qR-DFk"/>
                            <outlet property="openLocationMenuItem" destination="xnU-dQ-JR1" id="DYS-Dt-ydU"/>
                            <outlet property="preferencesMenuItem" destination="yD7-Ol-cRF" id="f58-zA-Auu"/>
                            <outlet property="printMenuItem" destination="uFk-FD-FTB" id="mOP-Xp-myS"/>
                            <outlet property="printSeparatorItem" destination="anH-0y-7dE" id="E6b-rl-clQ"/>
                            <outlet property="reloadMenuItem" destination="aKZ-VG-MOp" id="J3D-X3-Xg3"/>
                            <outlet property="sendFeedbackMenuItem" destination="V8t-Ts-q0L" id="qwz-Oh-HGm"/>
                            <outlet property="shareMenuItem" destination="kUE-Qf-cwa" id="kEZ-Kc-Wf4"/>
                            <outlet property="stopMenuItem" destination="FyY-q1-f0k" id="BFN-Kd-aAb"/>
                            <outlet property="toggleAutofillShortcutMenuItem" destination="ha5-uX-jTn" id="Rax-0E-qI3"/>
                            <outlet property="toggleBookmarksBarMenuItem" destination="z3f-ie-l71" id="AbM-1C-ubd"/>
                            <outlet property="toggleBookmarksShortcutMenuItem" destination="bXm-yY-7AL" id="KjP-Tc-Hwo"/>
                            <outlet property="toggleDownloadsShortcutMenuItem" destination="3II-oR-MBb" id="lBF-XY-b4Z"/>
                            <outlet property="toggleFullscreenMenuItem" destination="4J7-dP-txa" id="lyl-pp-TR0"/>
                            <outlet property="toggleNetworkProtectionShortcutMenuItem" destination="UYq-tJ-SrY" id="9HV-Xs-n4f"/>
                            <outlet property="zoomInMenuItem" destination="lMK-tC-RJd" id="Ddo-RX-A6Z"/>
                            <outlet property="zoomOutMenuItem" destination="flw-Fc-cm6" id="1AB-0r-vvx"/>
                        </connections>
                    </menu>
                    <connections>
                        <outlet property="delegate" destination="Voe-Tx-rLC" id="PrD-fu-P6m"/>
                    </connections>
                </application>
                <menu id="013-wG-YGZ">
                    <items>
                        <menuItem title="Item 1" id="m8E-kO-TwB">
                            <modifierMask key="keyEquivalentModifierMask"/>
                        </menuItem>
                        <menuItem title="Item 2" id="gKX-rb-enP">
                            <modifierMask key="keyEquivalentModifierMask"/>
                        </menuItem>
                        <menuItem title="Item 3" id="MNz-ve-jnh">
                            <modifierMask key="keyEquivalentModifierMask"/>
                        </menuItem>
                    </items>
                </menu>
            </objects>
            <point key="canvasLocation" x="-222" y="-258"/>
        </scene>
    </scenes>
    <resources>
        <image name="Favorite" width="16" height="16"/>
    </resources>
</document><|MERGE_RESOLUTION|>--- conflicted
+++ resolved
@@ -756,17 +756,10 @@
                                                             <action selector="resetDuckPlayerOverlayInteractions:" target="Ady-hI-5gd" id="Tr1-yK-ayF"/>
                                                         </connections>
                                                     </menuItem>
-<<<<<<< HEAD
                                                     <menuItem title="Reset MakeDuckDuckYours user settings" id="mrM-bs-hSC">
                                                         <modifierMask key="keyEquivalentModifierMask"/>
                                                         <connections>
                                                             <action selector="resetMakeDuckDuckGoYoursUserSettings:" target="Ady-hI-5gd" id="maa-qG-0Bx"/>
-=======
-                                                    <menuItem title="Reset Email Protection InContext Prompt" id="jSt-Yy-xOA">
-                                                        <modifierMask key="keyEquivalentModifierMask"/>
-                                                        <connections>
-                                                            <action selector="resetEmailProtectionInContextPrompt:" target="Ady-hI-5gd" id="aB4-ox-qKt"/>
->>>>>>> 7605ae59
                                                         </connections>
                                                     </menuItem>
                                                 </items>
