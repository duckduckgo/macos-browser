--- conflicted
+++ resolved
@@ -910,13 +910,9 @@
                             <outlet property="importBookmarksMenuItem" destination="tNX-Bv-yM3" id="NI1-on-lCU"/>
                             <outlet property="importBrowserDataMenuItem" destination="gTV-od-6G5" id="2R0-Pa-qG4"/>
                             <outlet property="manageBookmarksMenuItem" destination="BaO-sP-wbQ" id="rn7-HX-04s"/>
-<<<<<<< HEAD
-                            <outlet property="networkProtectionPreferredServerLocationItem" destination="Zh6-DO-H1c" id="Vkl-vJ-LJY"/>
+                            <outlet property="newBurnerWindowMenuItem" destination="fx4-EK-KRg" id="52V-eM-hzi"/>
                             <outlet property="networkProtectionRegistrationKeyValidityMenuItem" destination="iPz-EO-Nv6" id="Sw3-Bt-aZt"/>
                             <outlet property="networkProtectionRegistrationKeyValidityMenuSeparatorItem" destination="MEg-4g-gji" id="yWq-Rz-B9B"/>
-=======
-                            <outlet property="newBurnerWindowMenuItem" destination="fx4-EK-KRg" id="52V-eM-hzi"/>
->>>>>>> 0ba4168c
                             <outlet property="newTabMenuItem" destination="9qI-62-tsd" id="6SI-rG-P34"/>
                             <outlet property="newWindowMenuItem" destination="Was-JA-tGl" id="uyQ-qR-DFk"/>
                             <outlet property="openLocationMenuItem" destination="xnU-dQ-JR1" id="DYS-Dt-ydU"/>
