<?xml version="1.0" encoding="UTF-8"?>
<document type="com.apple.InterfaceBuilder3.Cocoa.Storyboard.XIB" version="3.0" toolsVersion="21701" targetRuntime="MacOSX.Cocoa" propertyAccessControl="none" useAutolayout="YES">
    <dependencies>
        <plugIn identifier="com.apple.InterfaceBuilder.CocoaPlugin" version="21701"/>
    </dependencies>
    <scenes>
        <!--Application-->
        <scene sceneID="JPo-4y-FX3">
            <objects>
                <customObject id="Voe-Tx-rLC" customClass="AppDelegate" customModule="DuckDuckGo_Privacy_Browser" customModuleProvider="target"/>
                <customObject id="Ady-hI-5gd" userLabel="First Responder" customClass="NSResponder" sceneMemberID="firstResponder"/>
                <customObject id="WIK-gq-Ncg" customClass="CopyHandler" customModule="DuckDuckGo_Privacy_Browser" customModuleProvider="target"/>
                <customObject id="YLy-65-1bz" customClass="NSFontManager"/>
                <customObject id="jWm-XD-4k5" userLabel="NetworkProtectionDebugMenuController" customClass="NetworkProtectionDebugMenuController" customModule="DuckDuckGo_Privacy_Browser" customModuleProvider="target">
                    <connections>
                        <outlet property="networkProtectionRegistrationKeyValidityMenuItem" destination="iPz-EO-Nv6" id="t4e-i6-rYy"/>
                        <outlet property="networkProtectionRegistrationKeyValidityMenuSeparatorItem" destination="MEg-4g-gji" id="12H-fj-mJw"/>
                        <outlet property="preferredServerMenu" destination="jbT-17-qgW" id="dva-NZ-YGG"/>
                        <outlet property="registrationKeyValidityMenu" destination="HwX-wm-4zf" id="CYc-Hg-5yx"/>
                    </connections>
                </customObject>
                <application id="hnw-xV-0zn" sceneMemberID="viewController">
                    <menu key="mainMenu" title="Main Menu" systemMenu="main" id="AYu-sK-qS6" customClass="MainMenu" customModule="DuckDuckGo_Privacy_Browser" customModuleProvider="target">
                        <items>
                            <menuItem title="DuckDuckGo" id="1Xt-HY-uBw">
                                <modifierMask key="keyEquivalentModifierMask"/>
                                <menu key="submenu" title="DuckDuckGo" systemMenu="apple" id="uQy-DD-JDr">
                                    <items>
                                        <menuItem title="About DuckDuckGo" id="5kV-Vb-QxS">
                                            <modifierMask key="keyEquivalentModifierMask"/>
                                            <connections>
                                                <action selector="openAbout:" target="Ady-hI-5gd" id="oxr-zd-kHt"/>
                                            </connections>
                                        </menuItem>
                                        <menuItem isSeparatorItem="YES" id="VOq-y0-SEH"/>
                                        <menuItem title="Preferences…" keyEquivalent="," id="yD7-Ol-cRF">
                                            <connections>
                                                <action selector="openPreferences:" target="Ady-hI-5gd" id="iF9-8m-hce"/>
                                            </connections>
                                        </menuItem>
                                        <menuItem isSeparatorItem="YES" id="t1R-yn-9NQ"/>
                                        <menuItem title="Services" id="NMo-om-nkz">
                                            <modifierMask key="keyEquivalentModifierMask"/>
                                            <menu key="submenu" title="Services" systemMenu="services" id="hz9-B4-Xy5"/>
                                        </menuItem>
                                        <menuItem isSeparatorItem="YES" id="4je-JR-u6R"/>
                                        <menuItem title="Check for Updates..." id="RbH-ua-rrN">
                                            <modifierMask key="keyEquivalentModifierMask"/>
                                            <connections>
                                                <action selector="checkForUpdates:" target="Ady-hI-5gd" id="Xyf-1S-VhK"/>
                                            </connections>
                                        </menuItem>
                                        <menuItem isSeparatorItem="YES" id="gNj-hj-EIc"/>
                                        <menuItem title="Hide DuckDuckGo" keyEquivalent="h" id="Olw-nP-bQN">
                                            <connections>
                                                <action selector="hide:" target="Ady-hI-5gd" id="PnN-Uc-m68"/>
                                            </connections>
                                        </menuItem>
                                        <menuItem title="Hide Others" keyEquivalent="h" id="Vdr-fp-XzO">
                                            <modifierMask key="keyEquivalentModifierMask" option="YES" command="YES"/>
                                            <connections>
                                                <action selector="hideOtherApplications:" target="Ady-hI-5gd" id="VT4-aY-XCT"/>
                                            </connections>
                                        </menuItem>
                                        <menuItem title="Show All" id="Kd2-mp-pUS">
                                            <modifierMask key="keyEquivalentModifierMask"/>
                                            <connections>
                                                <action selector="unhideAllApplications:" target="Ady-hI-5gd" id="Dhg-Le-xox"/>
                                            </connections>
                                        </menuItem>
                                        <menuItem isSeparatorItem="YES" id="kCx-OE-vgT"/>
                                        <menuItem title="Quit DuckDuckGo" keyEquivalent="q" id="4sb-4s-VLi">
                                            <connections>
                                                <action selector="terminate:" target="Ady-hI-5gd" id="Te7-pn-YzF"/>
                                            </connections>
                                        </menuItem>
                                    </items>
                                </menu>
                            </menuItem>
                            <menuItem title="File" id="dMs-cI-mzQ">
                                <modifierMask key="keyEquivalentModifierMask"/>
                                <menu key="submenu" title="File" autoenablesItems="NO" id="bib-Uj-vzu">
                                    <items>
                                        <menuItem title="New Window" keyEquivalent="n" id="Was-JA-tGl">
                                            <connections>
                                                <action selector="newWindow:" target="Ady-hI-5gd" id="nK2-0w-B4c"/>
                                            </connections>
                                        </menuItem>
                                        <menuItem title="New Fire Window" keyEquivalent="N" id="fx4-EK-KRg">
                                            <connections>
                                                <action selector="newBurnerWindow:" target="Ady-hI-5gd" id="vLy-E3-sFd"/>
                                            </connections>
                                        </menuItem>
                                        <menuItem title="New Tab" keyEquivalent="t" id="9qI-62-tsd" userLabel="New Tab">
                                            <connections>
                                                <action selector="newTab:" target="Ady-hI-5gd" id="Gnb-ML-joG"/>
                                            </connections>
                                        </menuItem>
                                        <menuItem title="Open Location..." keyEquivalent="l" id="xnU-dQ-JR1">
                                            <connections>
                                                <action selector="openLocation:" target="Ady-hI-5gd" id="ggi-sX-Mec"/>
                                            </connections>
                                        </menuItem>
                                        <menuItem isSeparatorItem="YES" id="m54-Is-iLE"/>
                                        <menuItem title="Close Window" keyEquivalent="W" id="CzI-4o-2re">
                                            <connections>
                                                <action selector="performClose:" target="Ady-hI-5gd" id="7UD-1F-xow"/>
                                            </connections>
                                        </menuItem>
                                        <menuItem title="Close All Windows" keyEquivalent="W" id="VeX-H4-NpP">
                                            <modifierMask key="keyEquivalentModifierMask" option="YES" command="YES"/>
                                            <connections>
                                                <action selector="closeAllWindows:" target="Ady-hI-5gd" id="Mpf-Li-edD"/>
                                            </connections>
                                        </menuItem>
                                        <menuItem title="Close Tab" keyEquivalent="w" id="DVo-aG-piG">
                                            <connections>
                                                <action selector="closeTab:" target="Ady-hI-5gd" id="zjx-YQ-d6C"/>
                                            </connections>
                                        </menuItem>
                                        <menuItem title="Save As..." keyEquivalent="s" id="Gla-S3-yci">
                                            <connections>
                                                <action selector="saveAs:" target="Ady-hI-5gd" id="VSN-fV-7wi"/>
                                            </connections>
                                        </menuItem>
                                        <menuItem isSeparatorItem="YES" id="lUm-8h-5el"/>
                                        <menuItem title="Import Bookmarks and Passwords..." id="gTV-od-6G5">
                                            <modifierMask key="keyEquivalentModifierMask"/>
                                            <connections>
                                                <action selector="openImportBrowserDataWindow:" target="Ady-hI-5gd" id="UU7-vO-0ol"/>
                                            </connections>
                                        </menuItem>
                                        <menuItem title="Export" id="sSo-Jf-Tfd">
                                            <modifierMask key="keyEquivalentModifierMask"/>
                                            <menu key="submenu" title="Export" id="SGe-jt-1so">
                                                <items>
                                                    <menuItem title="Passwords..." id="raM-fX-nRg">
                                                        <modifierMask key="keyEquivalentModifierMask"/>
                                                        <connections>
                                                            <action selector="openExportLogins:" target="Ady-hI-5gd" id="MLl-kw-Su4"/>
                                                        </connections>
                                                    </menuItem>
                                                    <menuItem title="Bookmarks...." id="S6f-01-1ln">
                                                        <modifierMask key="keyEquivalentModifierMask"/>
                                                        <connections>
                                                            <action selector="openExportBookmarks:" target="Ady-hI-5gd" id="mZd-DH-xgA"/>
                                                        </connections>
                                                    </menuItem>
                                                </items>
                                            </menu>
                                        </menuItem>
                                        <menuItem isSeparatorItem="YES" id="wqo-x3-9Zn"/>
                                        <menuItem title="Share" id="kUE-Qf-cwa">
                                            <modifierMask key="keyEquivalentModifierMask"/>
                                        </menuItem>
                                        <menuItem isSeparatorItem="YES" id="anH-0y-7dE"/>
                                        <menuItem title="Print..." keyEquivalent="p" id="uFk-FD-FTB">
                                            <connections>
                                                <action selector="printWebView:" target="Ady-hI-5gd" id="l7P-cI-Mco"/>
                                            </connections>
                                        </menuItem>
                                    </items>
                                </menu>
                            </menuItem>
                            <menuItem title="Edit" id="5QF-Oa-p0T">
                                <modifierMask key="keyEquivalentModifierMask"/>
                                <menu key="submenu" title="Edit" id="W48-6f-4Dl">
                                    <items>
                                        <menuItem title="Undo" keyEquivalent="z" id="dRJ-4n-Yzg">
                                            <connections>
                                                <action selector="undo:" target="Ady-hI-5gd" id="M6e-cu-g7V"/>
                                            </connections>
                                        </menuItem>
                                        <menuItem title="Redo" keyEquivalent="Z" id="6dh-zS-Vam">
                                            <connections>
                                                <action selector="redo:" target="Ady-hI-5gd" id="oIA-Rs-6OD"/>
                                            </connections>
                                        </menuItem>
                                        <menuItem isSeparatorItem="YES" id="WRV-NI-Exz"/>
                                        <menuItem title="Cut" keyEquivalent="x" id="uRl-iY-unG">
                                            <connections>
                                                <action selector="cut:" target="Ady-hI-5gd" id="YJe-68-I9s"/>
                                            </connections>
                                        </menuItem>
                                        <menuItem title="Copy" keyEquivalent="c" id="x3v-GG-iWU">
                                            <connections>
                                                <action selector="copy:" target="WIK-gq-Ncg" id="Lhc-7L-v7f"/>
                                            </connections>
                                        </menuItem>
                                        <menuItem title="Paste" keyEquivalent="v" id="gVA-U4-sdL">
                                            <connections>
                                                <action selector="paste:" target="Ady-hI-5gd" id="UvS-8e-Qdg"/>
                                            </connections>
                                        </menuItem>
                                        <menuItem title="Paste and Match Style" keyEquivalent="V" id="WeT-3V-zwk">
                                            <modifierMask key="keyEquivalentModifierMask" option="YES" command="YES"/>
                                            <connections>
                                                <action selector="pasteAsPlainText:" target="Ady-hI-5gd" id="cEh-KX-wJQ"/>
                                            </connections>
                                        </menuItem>
                                        <menuItem title="Paste and Match Style" alternate="YES" keyEquivalent="V" id="aSK-Ud-Crj">
                                            <connections>
                                                <action selector="pasteAsPlainText:" target="Ady-hI-5gd" id="79p-cJ-JKN"/>
                                            </connections>
                                        </menuItem>
                                        <menuItem title="Delete" id="pa3-QI-u2k">
                                            <modifierMask key="keyEquivalentModifierMask"/>
                                            <connections>
                                                <action selector="delete:" target="Ady-hI-5gd" id="0Mk-Ml-PaM"/>
                                            </connections>
                                        </menuItem>
                                        <menuItem title="Select All" keyEquivalent="a" id="Ruw-6m-B2m">
                                            <connections>
                                                <action selector="selectAll:" target="Ady-hI-5gd" id="VNm-Mi-diN"/>
                                            </connections>
                                        </menuItem>
                                        <menuItem isSeparatorItem="YES" id="uyl-h8-XO2"/>
                                        <menuItem title="Find" id="4EN-yA-p0u">
                                            <modifierMask key="keyEquivalentModifierMask"/>
                                            <menu key="submenu" title="Find" id="1b7-l0-nxx">
                                                <items>
                                                    <menuItem title="Find in Page…" tag="1" keyEquivalent="f" id="Xz5-n4-O0W">
                                                        <connections>
                                                            <action selector="findInPage:" target="Ady-hI-5gd" id="XOi-sW-sOR"/>
                                                        </connections>
                                                    </menuItem>
                                                    <menuItem title="Find Next" tag="2" keyEquivalent="g" id="q09-fT-Sye">
                                                        <connections>
                                                            <action selector="findInPageNext:" target="Ady-hI-5gd" id="fYZ-yR-xkS"/>
                                                        </connections>
                                                    </menuItem>
                                                    <menuItem title="Find Previous" tag="3" keyEquivalent="G" id="OwM-mh-QMV">
                                                        <connections>
                                                            <action selector="findInPagePrevious:" target="Ady-hI-5gd" id="Seu-2E-Cds"/>
                                                        </connections>
                                                    </menuItem>
                                                    <menuItem isSeparatorItem="YES" id="L2T-zv-9Po"/>
                                                    <menuItem title="Hide Find" keyEquivalent="F" id="NVw-yL-2Hn">
                                                        <connections>
                                                            <action selector="findInPageDone:" target="Ady-hI-5gd" id="kZJ-vx-uyS"/>
                                                        </connections>
                                                    </menuItem>
                                                </items>
                                            </menu>
                                        </menuItem>
                                        <menuItem title="Spelling and Grammar" id="Dv1-io-Yv7">
                                            <modifierMask key="keyEquivalentModifierMask"/>
                                            <menu key="submenu" title="Spelling" id="3IN-sU-3Bg">
                                                <items>
                                                    <menuItem title="Show Spelling and Grammar" keyEquivalent=":" id="HFo-cy-zxI">
                                                        <connections>
                                                            <action selector="showGuessPanel:" target="Ady-hI-5gd" id="vFj-Ks-hy3"/>
                                                        </connections>
                                                    </menuItem>
                                                    <menuItem title="Check Document Now" keyEquivalent=";" id="hz2-CU-CR7">
                                                        <connections>
                                                            <action selector="checkSpelling:" target="Ady-hI-5gd" id="fz7-VC-reM"/>
                                                        </connections>
                                                    </menuItem>
                                                    <menuItem isSeparatorItem="YES" id="bNw-od-mp5"/>
                                                    <menuItem title="Check Spelling While Typing" id="rbD-Rh-wIN">
                                                        <modifierMask key="keyEquivalentModifierMask"/>
                                                        <connections>
                                                            <action selector="toggleContinuousSpellChecking:" target="Ady-hI-5gd" id="7w6-Qz-0kB"/>
                                                        </connections>
                                                    </menuItem>
                                                    <menuItem title="Check Grammar With Spelling" id="mK6-2p-4JG">
                                                        <modifierMask key="keyEquivalentModifierMask"/>
                                                        <connections>
                                                            <action selector="toggleGrammarChecking:" target="Ady-hI-5gd" id="muD-Qn-j4w"/>
                                                        </connections>
                                                    </menuItem>
                                                    <menuItem title="Correct Spelling Automatically" hidden="YES" id="78Y-hA-62v">
                                                        <modifierMask key="keyEquivalentModifierMask"/>
                                                        <connections>
                                                            <action selector="toggleAutomaticSpellingCorrection:" target="Ady-hI-5gd" id="2lM-Qi-WAP"/>
                                                        </connections>
                                                    </menuItem>
                                                </items>
                                            </menu>
                                        </menuItem>
                                        <menuItem title="Substitutions" id="9ic-FL-obx">
                                            <modifierMask key="keyEquivalentModifierMask"/>
                                            <menu key="submenu" title="Substitutions" id="FeM-D8-WVr">
                                                <items>
                                                    <menuItem title="Show Substitutions" id="z6F-FW-3nz">
                                                        <modifierMask key="keyEquivalentModifierMask"/>
                                                        <connections>
                                                            <action selector="orderFrontSubstitutionsPanel:" target="Ady-hI-5gd" id="oku-mr-iSq"/>
                                                        </connections>
                                                    </menuItem>
                                                    <menuItem isSeparatorItem="YES" id="gPx-C9-uUO"/>
                                                    <menuItem title="Smart Copy/Paste" id="9yt-4B-nSM">
                                                        <modifierMask key="keyEquivalentModifierMask"/>
                                                        <connections>
                                                            <action selector="toggleSmartInsertDelete:" target="Ady-hI-5gd" id="3IJ-Se-DZD"/>
                                                        </connections>
                                                    </menuItem>
                                                    <menuItem title="Smart Quotes" id="hQb-2v-fYv">
                                                        <modifierMask key="keyEquivalentModifierMask"/>
                                                        <connections>
                                                            <action selector="toggleAutomaticQuoteSubstitution:" target="Ady-hI-5gd" id="ptq-xd-QOA"/>
                                                        </connections>
                                                    </menuItem>
                                                    <menuItem title="Smart Dashes" id="rgM-f4-ycn">
                                                        <modifierMask key="keyEquivalentModifierMask"/>
                                                        <connections>
                                                            <action selector="toggleAutomaticDashSubstitution:" target="Ady-hI-5gd" id="oCt-pO-9gS"/>
                                                        </connections>
                                                    </menuItem>
                                                    <menuItem title="Smart Links" id="cwL-P1-jid">
                                                        <modifierMask key="keyEquivalentModifierMask"/>
                                                        <connections>
                                                            <action selector="toggleAutomaticLinkDetection:" target="Ady-hI-5gd" id="Gip-E3-Fov"/>
                                                        </connections>
                                                    </menuItem>
                                                    <menuItem title="Data Detectors" id="tRr-pd-1PS">
                                                        <modifierMask key="keyEquivalentModifierMask"/>
                                                        <connections>
                                                            <action selector="toggleAutomaticDataDetection:" target="Ady-hI-5gd" id="R1I-Nq-Kbl"/>
                                                        </connections>
                                                    </menuItem>
                                                    <menuItem title="Text Replacement" id="HFQ-gK-NFA">
                                                        <modifierMask key="keyEquivalentModifierMask"/>
                                                        <connections>
                                                            <action selector="toggleAutomaticTextReplacement:" target="Ady-hI-5gd" id="DvP-Fe-Py6"/>
                                                        </connections>
                                                    </menuItem>
                                                </items>
                                            </menu>
                                        </menuItem>
                                        <menuItem title="Transformations" id="2oI-Rn-ZJC">
                                            <modifierMask key="keyEquivalentModifierMask"/>
                                            <menu key="submenu" title="Transformations" id="c8a-y6-VQd">
                                                <items>
                                                    <menuItem title="Make Upper Case" id="vmV-6d-7jI">
                                                        <modifierMask key="keyEquivalentModifierMask"/>
                                                        <connections>
                                                            <action selector="uppercaseWord:" target="Ady-hI-5gd" id="sPh-Tk-edu"/>
                                                        </connections>
                                                    </menuItem>
                                                    <menuItem title="Make Lower Case" id="d9M-CD-aMd">
                                                        <modifierMask key="keyEquivalentModifierMask"/>
                                                        <connections>
                                                            <action selector="lowercaseWord:" target="Ady-hI-5gd" id="iUZ-b5-hil"/>
                                                        </connections>
                                                    </menuItem>
                                                    <menuItem title="Capitalize" id="UEZ-Bs-lqG">
                                                        <modifierMask key="keyEquivalentModifierMask"/>
                                                        <connections>
                                                            <action selector="capitalizeWord:" target="Ady-hI-5gd" id="26H-TL-nsh"/>
                                                        </connections>
                                                    </menuItem>
                                                </items>
                                            </menu>
                                        </menuItem>
                                        <menuItem title="Speech" id="xrE-MZ-jX0">
                                            <modifierMask key="keyEquivalentModifierMask"/>
                                            <menu key="submenu" title="Speech" id="3rS-ZA-NoH">
                                                <items>
                                                    <menuItem title="Start Speaking" id="Ynk-f8-cLZ">
                                                        <modifierMask key="keyEquivalentModifierMask"/>
                                                        <connections>
                                                            <action selector="startSpeaking:" target="Ady-hI-5gd" id="654-Ng-kyl"/>
                                                        </connections>
                                                    </menuItem>
                                                    <menuItem title="Stop Speaking" id="Oyz-dy-DGm">
                                                        <modifierMask key="keyEquivalentModifierMask"/>
                                                        <connections>
                                                            <action selector="stopSpeaking:" target="Ady-hI-5gd" id="dX8-6p-jy9"/>
                                                        </connections>
                                                    </menuItem>
                                                </items>
                                            </menu>
                                        </menuItem>
                                    </items>
                                </menu>
                            </menuItem>
                            <menuItem title="View" id="H8h-7b-M4v">
                                <modifierMask key="keyEquivalentModifierMask"/>
                                <menu key="submenu" title="View" id="HyV-fh-RgO">
                                    <items>
                                        <menuItem title="Stop" keyEquivalent="." id="FyY-q1-f0k">
                                            <connections>
                                                <action selector="stopLoadingPage:" target="Ady-hI-5gd" id="hhx-Ut-x0X"/>
                                            </connections>
                                        </menuItem>
                                        <menuItem title="Reload Page" keyEquivalent="r" id="aKZ-VG-MOp">
                                            <connections>
                                                <action selector="reloadPage:" target="Ady-hI-5gd" id="czn-DY-LzM"/>
                                            </connections>
                                        </menuItem>
                                        <menuItem isSeparatorItem="YES" id="IJK-jz-3WO"/>
                                        <menuItem title="Home" keyEquivalent="H" id="FPm-eZ-BQ8">
                                            <connections>
                                                <action selector="home:" target="Ady-hI-5gd" id="z3t-iv-FBh"/>
                                            </connections>
                                        </menuItem>
                                        <menuItem isSeparatorItem="YES" id="hB3-LF-h0Y"/>
                                        <menuItem title="Show Bookmarks Bar" keyEquivalent="B" id="z3f-ie-l71">
                                            <connections>
                                                <action selector="toggleBookmarksBarFromMenu:" target="Ady-hI-5gd" id="dCK-ha-Oqf"/>
                                            </connections>
                                        </menuItem>
                                        <menuItem title="Show Downloads" keyEquivalent="j" id="qWL-J6-S8r">
                                            <connections>
                                                <action selector="toggleDownloads:" target="Ady-hI-5gd" id="UAV-kU-Drp"/>
                                            </connections>
                                        </menuItem>
                                        <menuItem isSeparatorItem="YES" id="Ucx-oU-4kc"/>
                                        <menuItem title="Show Autofill Shortcut" keyEquivalent="A" id="ha5-uX-jTn">
                                            <connections>
                                                <action selector="toggleAutofillShortcut:" target="Ady-hI-5gd" id="JGc-Ym-QWK"/>
                                            </connections>
                                        </menuItem>
                                        <menuItem title="Show Bookmarks Shortcut" keyEquivalent="K" id="bXm-yY-7AL">
                                            <connections>
                                                <action selector="toggleBookmarksShortcut:" target="Ady-hI-5gd" id="Alc-0B-9mr"/>
                                            </connections>
                                        </menuItem>
                                        <menuItem title="Show Downloads Shortcut" keyEquivalent="J" id="3II-oR-MBb">
                                            <connections>
                                                <action selector="toggleDownloadsShortcut:" target="Ady-hI-5gd" id="ReL-VD-CSo"/>
                                            </connections>
                                        </menuItem>
                                        <menuItem title="Show Network Protection" keyEquivalent="N" id="UYq-tJ-SrY" userLabel="Toggle Network Protection Menu Item">
                                            <connections>
                                                <action selector="toggleNetworkProtectionShortcut:" target="Ady-hI-5gd" id="bgl-XJ-Gcy"/>
                                            </connections>
                                        </menuItem>
                                        <menuItem isSeparatorItem="YES" id="LIc-c6-SKt"/>
                                        <menuItem title="Enter Full Screen" keyEquivalent="f" id="4J7-dP-txa">
                                            <modifierMask key="keyEquivalentModifierMask" control="YES" command="YES"/>
                                            <connections>
                                                <action selector="toggleFullScreen:" target="Ady-hI-5gd" id="dU3-MA-1Rq"/>
                                            </connections>
                                        </menuItem>
                                        <menuItem isSeparatorItem="YES" id="ZRv-VX-Njo"/>
                                        <menuItem title="Actual Size" keyEquivalent="0" id="X4G-sF-YZC">
                                            <connections>
                                                <action selector="actualSize:" target="Ady-hI-5gd" id="fDo-Ir-xVA"/>
                                            </connections>
                                        </menuItem>
                                        <menuItem title="Zoom In" keyEquivalent="+" id="lMK-tC-RJd">
                                            <connections>
                                                <action selector="zoomIn:" target="Ady-hI-5gd" id="Zdk-lO-aZk"/>
                                            </connections>
                                        </menuItem>
                                        <menuItem title="Zoom Out" keyEquivalent="-" id="flw-Fc-cm6">
                                            <connections>
                                                <action selector="zoomOut:" target="Ady-hI-5gd" id="prL-67-8bi"/>
                                            </connections>
                                        </menuItem>
                                        <menuItem isSeparatorItem="YES" id="4ph-XJ-dbR"/>
                                        <menuItem title="Developer" id="lFB-BU-3vC">
                                            <modifierMask key="keyEquivalentModifierMask"/>
                                            <menu key="submenu" title="Developer" id="29C-HE-7N2">
                                                <items>
                                                    <menuItem title="Developer Tools" keyEquivalent="i" id="a5C-fO-7Ma">
                                                        <modifierMask key="keyEquivalentModifierMask" option="YES" command="YES"/>
                                                        <connections>
                                                            <action selector="toggleDeveloperTools:" target="Ady-hI-5gd" id="eDk-E5-aph"/>
                                                        </connections>
                                                    </menuItem>
                                                    <menuItem title="JavaScript Console" keyEquivalent="c" id="7Mg-dc-AHl" userLabel="JavaScript Console">
                                                        <modifierMask key="keyEquivalentModifierMask" option="YES" command="YES"/>
                                                        <connections>
                                                            <action selector="openJavaScriptConsole:" target="Ady-hI-5gd" id="5dz-5p-cgV"/>
                                                        </connections>
                                                    </menuItem>
                                                    <menuItem title="Show Page Source" keyEquivalent="u" id="fHM-BE-1Kw">
                                                        <modifierMask key="keyEquivalentModifierMask" option="YES" command="YES"/>
                                                        <connections>
                                                            <action selector="showPageSource:" target="Ady-hI-5gd" id="YgB-ci-5ei"/>
                                                        </connections>
                                                    </menuItem>
                                                    <menuItem title="Show Resources" keyEquivalent="a" id="fXn-Lp-oZ0">
                                                        <modifierMask key="keyEquivalentModifierMask" option="YES" command="YES"/>
                                                        <connections>
                                                            <action selector="showPageResources:" target="Ady-hI-5gd" id="lAz-VD-kj7"/>
                                                        </connections>
                                                    </menuItem>
                                                </items>
                                            </menu>
                                        </menuItem>
                                    </items>
                                </menu>
                            </menuItem>
                            <menuItem title="History" id="aVY-po-b3d">
                                <modifierMask key="keyEquivalentModifierMask"/>
                                <menu key="submenu" title="History" id="SLT-Z6-mh7" customClass="HistoryMenu" customModule="DuckDuckGo_Privacy_Browser" customModuleProvider="target">
                                    <items>
                                        <menuItem title="Back" enabled="NO" keyEquivalent="[" id="VWV-vB-Mtc">
                                            <connections>
                                                <action selector="back:" target="Ady-hI-5gd" id="h04-cY-Ixk"/>
                                            </connections>
                                        </menuItem>
                                        <menuItem title="Forward" enabled="NO" keyEquivalent="]" id="Gbj-sV-aI3">
                                            <connections>
                                                <action selector="forward:" target="Ady-hI-5gd" id="eVr-CZ-DBf"/>
                                            </connections>
                                        </menuItem>
                                        <menuItem isSeparatorItem="YES" id="BiH-Kk-Mam"/>
                                        <menuItem title="Reopen Last Closed Tab" enabled="NO" id="c3l-v1-kxk">
                                            <modifierMask key="keyEquivalentModifierMask"/>
                                            <connections>
                                                <action selector="reopenLastClosedTab:" target="Ady-hI-5gd" id="jzQ-2q-HGB"/>
                                            </connections>
                                        </menuItem>
                                        <menuItem title="Recently Closed" id="pWT-lm-yTC">
                                            <modifierMask key="keyEquivalentModifierMask"/>
                                            <menu key="submenu" id="f0J-Yk-EaI"/>
                                        </menuItem>
                                        <menuItem title="Reopen All Windows from Last Session" enabled="NO" id="C6V-uF-uX8">
                                            <modifierMask key="keyEquivalentModifierMask"/>
                                            <connections>
                                                <action selector="reopenAllWindowsFromLastSession:" target="Ady-hI-5gd" id="oMb-VL-XMO"/>
                                            </connections>
                                        </menuItem>
                                        <menuItem isSeparatorItem="YES" id="eoz-XM-HpQ"/>
                                        <menuItem title="Clear All History…" enabled="NO" id="n9a-Bc-r7Z">
                                            <string key="keyEquivalent" base64-UTF8="YES">
CA
</string>
                                            <modifierMask key="keyEquivalentModifierMask" shift="YES" command="YES"/>
                                            <connections>
                                                <action selector="clearAllHistory:" target="Ady-hI-5gd" id="5Q8-pp-l2m"/>
                                            </connections>
                                        </menuItem>
                                    </items>
                                    <connections>
                                        <outlet property="clearAllHistoryMenuItem" destination="n9a-Bc-r7Z" id="L22-xU-BaT"/>
                                        <outlet property="recentlyClosedMenuItem" destination="pWT-lm-yTC" id="bhY-MN-oMZ"/>
                                        <outlet property="reopenAllWindowsFromLastSessionMenuItem" destination="C6V-uF-uX8" id="YoX-kD-0PA"/>
                                        <outlet property="reopenLastClosedMenuItem" destination="c3l-v1-kxk" id="1OS-ma-fzm"/>
                                    </connections>
                                </menu>
                            </menuItem>
                            <menuItem title="Bookmarks" id="xf8-PW-TOA">
                                <modifierMask key="keyEquivalentModifierMask"/>
                                <menu key="submenu" title="Bookmarks" id="AGQ-XC-31O">
                                    <items>
                                        <menuItem title="Bookmark This Page" enabled="NO" keyEquivalent="d" id="Nkm-zy-JXD">
                                            <connections>
                                                <action selector="bookmarkThisPage:" target="Ady-hI-5gd" id="Mah-44-bE1"/>
                                            </connections>
                                        </menuItem>
                                        <menuItem title="Manage Bookmarks" id="BaO-sP-wbQ">
                                            <modifierMask key="keyEquivalentModifierMask"/>
                                            <connections>
                                                <action selector="showManageBookmarks:" target="Ady-hI-5gd" id="meV-V2-zJ2"/>
                                            </connections>
                                        </menuItem>
                                        <menuItem title="Toggle Bookmarks Bar" keyEquivalent="B" id="SwH-Sh-zIJ">
                                            <connections>
                                                <action selector="toggleBookmarksBarFromMenu:" target="Ady-hI-5gd" id="K35-ch-3LK"/>
                                            </connections>
                                        </menuItem>
                                        <menuItem isSeparatorItem="YES" id="aPG-H0-BrG"/>
                                        <menuItem title="Import Bookmarks…" id="tNX-Bv-yM3" userLabel="Import Bookmarks...">
                                            <modifierMask key="keyEquivalentModifierMask"/>
                                            <connections>
                                                <action selector="openImportBrowserDataWindow:" target="Ady-hI-5gd" id="NdE-Lt-CL5"/>
                                            </connections>
                                        </menuItem>
                                        <menuItem title="Export Bookmarks…" enabled="NO" id="3K6-pB-Kea">
                                            <modifierMask key="keyEquivalentModifierMask"/>
                                            <connections>
                                                <action selector="openExportBookmarks:" target="Ady-hI-5gd" id="h3L-FO-yq9"/>
                                            </connections>
                                        </menuItem>
                                        <menuItem isSeparatorItem="YES" id="xsn-Ak-LSd"/>
                                        <menuItem title="Favorites" image="Favorite" id="Y9I-ZC-gGg">
                                            <modifierMask key="keyEquivalentModifierMask"/>
                                            <menu key="submenu" id="Nxf-cs-uVD">
                                                <items>
                                                    <menuItem title="Favorite This Page..." image="Favorite" enabled="NO" id="cHZ-Fb-aKU">
                                                        <modifierMask key="keyEquivalentModifierMask"/>
                                                        <connections>
                                                            <action selector="favoriteThisPage:" target="Ady-hI-5gd" id="wPO-TZ-mVB"/>
                                                        </connections>
                                                    </menuItem>
                                                    <menuItem isSeparatorItem="YES" tag="521" id="eL9-aR-XDR"/>
                                                </items>
                                            </menu>
                                        </menuItem>
                                        <menuItem isSeparatorItem="YES" tag="53" id="s02-vH-KA3"/>
                                    </items>
                                </menu>
                            </menuItem>
                            <menuItem title="Window" id="aUF-d1-5bR">
                                <modifierMask key="keyEquivalentModifierMask"/>
                                <menu key="submenu" title="Window" systemMenu="window" id="Td7-aD-5lo">
                                    <items>
                                        <menuItem title="Minimize" keyEquivalent="m" id="OY7-WF-poV">
                                            <connections>
                                                <action selector="performMiniaturize:" target="Ady-hI-5gd" id="VwT-WD-YPe"/>
                                            </connections>
                                        </menuItem>
                                        <menuItem title="Zoom" id="R4o-n2-Eq4">
                                            <modifierMask key="keyEquivalentModifierMask"/>
                                            <connections>
                                                <action selector="performZoom:" target="Ady-hI-5gd" id="DIl-cC-cCs"/>
                                            </connections>
                                        </menuItem>
                                        <menuItem isSeparatorItem="YES" id="pC4-EZ-Df8"/>
                                        <menuItem title="Pin Tab" id="8LN-7f-htp">
                                            <modifierMask key="keyEquivalentModifierMask"/>
                                            <connections>
                                                <action selector="pinOrUnpinTab:" target="Ady-hI-5gd" id="hfz-H3-RTg"/>
                                            </connections>
                                        </menuItem>
                                        <menuItem title="Move Tab to New Window" id="c3E-76-Now">
                                            <modifierMask key="keyEquivalentModifierMask"/>
                                            <connections>
                                                <action selector="moveTabToNewWindow:" target="Ady-hI-5gd" id="gYI-WT-dJX"/>
                                            </connections>
                                        </menuItem>
                                        <menuItem title="Merge All Windows" enabled="NO" id="mSV-y2-3DW">
                                            <modifierMask key="keyEquivalentModifierMask"/>
                                            <connections>
                                                <action selector="mergeAllWindows:" target="Ady-hI-5gd" id="Jz6-se-61Z"/>
                                            </connections>
                                        </menuItem>
                                        <menuItem isSeparatorItem="YES" id="xBA-Iw-nYf"/>
                                        <menuItem title="Show Previous Tab" id="xkB-bY-Afr">
                                            <string key="keyEquivalent" base64-UTF8="YES">
GQ
</string>
                                            <modifierMask key="keyEquivalentModifierMask" shift="YES" control="YES"/>
                                            <connections>
                                                <action selector="showPreviousTab:" target="Ady-hI-5gd" id="NeM-V9-0DD"/>
                                            </connections>
                                        </menuItem>
                                        <menuItem title="Show Previous Tab (Hidden)" hidden="YES" keyEquivalent="[" allowsKeyEquivalentWhenHidden="YES" id="Xai-UH-5jc">
                                            <modifierMask key="keyEquivalentModifierMask" shift="YES" command="YES"/>
                                            <connections>
                                                <action selector="showPreviousTab:" target="Ady-hI-5gd" id="sdG-QM-RLb"/>
                                            </connections>
                                        </menuItem>
                                        <menuItem title="Show Previous Tab (Hidden)" hidden="YES" keyEquivalent="" allowsKeyEquivalentWhenHidden="YES" id="GuX-M1-3LQ">
                                            <modifierMask key="keyEquivalentModifierMask" option="YES" command="YES"/>
                                            <connections>
                                                <action selector="showPreviousTab:" target="Ady-hI-5gd" id="NKT-sZ-qox"/>
                                            </connections>
                                        </menuItem>
                                        <menuItem title="Show Next Tab" id="ell-8c-IYS">
                                            <string key="keyEquivalent" base64-UTF8="YES">
CQ
</string>
                                            <modifierMask key="keyEquivalentModifierMask" control="YES"/>
                                            <connections>
                                                <action selector="showNextTab:" target="Ady-hI-5gd" id="7A4-j4-is4"/>
                                            </connections>
                                        </menuItem>
                                        <menuItem title="Show Next Tab (Hidden)" hidden="YES" keyEquivalent="]" allowsKeyEquivalentWhenHidden="YES" id="nJL-wF-hje">
                                            <modifierMask key="keyEquivalentModifierMask" shift="YES" command="YES"/>
                                            <connections>
                                                <action selector="showNextTab:" target="Ady-hI-5gd" id="wOR-ar-KT6"/>
                                            </connections>
                                        </menuItem>
                                        <menuItem title="Show Next Tab (Hidden)" hidden="YES" keyEquivalent="" allowsKeyEquivalentWhenHidden="YES" id="bCk-E5-pHd">
                                            <modifierMask key="keyEquivalentModifierMask" option="YES" command="YES"/>
                                            <connections>
                                                <action selector="showNextTab:" target="Ady-hI-5gd" id="DB1-dn-3YS"/>
                                            </connections>
                                        </menuItem>
                                        <menuItem title="Show First Tab (Hidden)" hidden="YES" keyEquivalent="1" allowsKeyEquivalentWhenHidden="YES" id="jjn-9W-TQZ">
                                            <connections>
                                                <action selector="showTab:" target="Ady-hI-5gd" id="0OJ-vu-U3E"/>
                                            </connections>
                                        </menuItem>
                                        <menuItem title="Show Second Tab (Hidden)" hidden="YES" keyEquivalent="2" allowsKeyEquivalentWhenHidden="YES" id="R8W-JK-YGI">
                                            <connections>
                                                <action selector="showTab:" target="Ady-hI-5gd" id="fS3-s0-B79"/>
                                            </connections>
                                        </menuItem>
                                        <menuItem title="Show Third Tab (Hidden)" hidden="YES" keyEquivalent="3" allowsKeyEquivalentWhenHidden="YES" id="vka-5z-cmK">
                                            <connections>
                                                <action selector="showTab:" target="Ady-hI-5gd" id="luV-Cr-e6S"/>
                                            </connections>
                                        </menuItem>
                                        <menuItem title="Show Fourth Tab (Hidden)" hidden="YES" keyEquivalent="4" allowsKeyEquivalentWhenHidden="YES" id="vBg-BX-Ndx">
                                            <connections>
                                                <action selector="showTab:" target="Ady-hI-5gd" id="ik0-9K-CxQ"/>
                                            </connections>
                                        </menuItem>
                                        <menuItem title="Show Fifth Tab (Hidden)" hidden="YES" keyEquivalent="5" allowsKeyEquivalentWhenHidden="YES" id="E0Y-Ob-M6P">
                                            <connections>
                                                <action selector="showTab:" target="Ady-hI-5gd" id="Lb8-eA-Kmv"/>
                                            </connections>
                                        </menuItem>
                                        <menuItem title="Show Sixth Tab (Hidden)" hidden="YES" keyEquivalent="6" allowsKeyEquivalentWhenHidden="YES" id="mrr-fE-5cw">
                                            <connections>
                                                <action selector="showTab:" target="Ady-hI-5gd" id="s4U-jb-a7h"/>
                                            </connections>
                                        </menuItem>
                                        <menuItem title="Show Seventh Tab (Hidden)" hidden="YES" keyEquivalent="7" allowsKeyEquivalentWhenHidden="YES" id="nqZ-gT-MTl">
                                            <connections>
                                                <action selector="showTab:" target="Ady-hI-5gd" id="ENK-46-hZW"/>
                                            </connections>
                                        </menuItem>
                                        <menuItem title="Show Eighth Tab (Hidden)" hidden="YES" keyEquivalent="8" allowsKeyEquivalentWhenHidden="YES" id="tfY-rc-h3N">
                                            <connections>
                                                <action selector="showTab:" target="Ady-hI-5gd" id="inZ-7I-1yc"/>
                                            </connections>
                                        </menuItem>
                                        <menuItem title="Show Ninth Tab (Hidden)" hidden="YES" keyEquivalent="9" allowsKeyEquivalentWhenHidden="YES" id="Tht-D3-312">
                                            <connections>
                                                <action selector="showTab:" target="Ady-hI-5gd" id="JqA-RD-GZA"/>
                                            </connections>
                                        </menuItem>
                                        <menuItem isSeparatorItem="YES" id="o9h-YK-439"/>
                                        <menuItem title="Bring All to Front" id="LE2-aR-0XJ">
                                            <modifierMask key="keyEquivalentModifierMask"/>
                                            <connections>
                                                <action selector="arrangeInFront:" target="Ady-hI-5gd" id="DRN-fu-gQh"/>
                                            </connections>
                                        </menuItem>
                                    </items>
                                </menu>
                            </menuItem>
                            <menuItem title="Debug" id="ilv-5f-YpZ" userLabel="Debug">
                                <modifierMask key="keyEquivalentModifierMask"/>
                                <menu key="submenu" title="Debug" systemMenu="help" autoenablesItems="NO" id="y0w-AM-Bho">
                                    <items>
                                        <menuItem title="Reset Data" id="Yxs-rU-Pbe">
                                            <modifierMask key="keyEquivalentModifierMask"/>
                                            <menu key="submenu" title="Reset Data" id="DVQ-kv-udm">
                                                <items>
                                                    <menuItem title="Reset Default Browser Prompt" id="3Ve-bg-l5b" userLabel="Reset Default Browser Prompt">
                                                        <modifierMask key="keyEquivalentModifierMask"/>
                                                        <connections>
                                                            <action selector="resetDefaultBrowserPrompt:" target="Ady-hI-5gd" id="Esm-iy-0kW"/>
                                                        </connections>
                                                    </menuItem>
                                                    <menuItem title="Reset Default Grammar Checks" id="xUM-bO-mMw" userLabel="Reset Default Browser Prompt">
                                                        <modifierMask key="keyEquivalentModifierMask"/>
                                                        <connections>
                                                            <action selector="resetDefaultGrammarChecks:" target="Ady-hI-5gd" id="Ces-GX-TM5"/>
                                                        </connections>
                                                    </menuItem>
                                                    <menuItem title="Reset Autofill Data" id="opO-fm-tW5">
                                                        <modifierMask key="keyEquivalentModifierMask"/>
                                                        <connections>
                                                            <action selector="resetSecureVaultData:" target="Ady-hI-5gd" id="5uS-MI-2BN"/>
                                                        </connections>
                                                    </menuItem>
                                                    <menuItem title="Reset Bookmarks" id="xqA-t4-jNd">
                                                        <modifierMask key="keyEquivalentModifierMask"/>
                                                        <connections>
                                                            <action selector="resetBookmarks:" target="Ady-hI-5gd" id="3Q0-wb-PaD"/>
                                                        </connections>
                                                    </menuItem>
                                                    <menuItem title="Reset Pinned Tabs" id="4sC-SF-6u1">
                                                        <modifierMask key="keyEquivalentModifierMask"/>
                                                        <connections>
                                                            <action selector="resetPinnedTabs:" target="Ady-hI-5gd" id="4iv-wI-8wp"/>
                                                        </connections>
                                                    </menuItem>
                                                    <menuItem title="Reset YouTube Overlay Interactions" id="tTd-ZO-0Zx">
                                                        <modifierMask key="keyEquivalentModifierMask"/>
                                                        <connections>
                                                            <action selector="resetDuckPlayerOverlayInteractions:" target="Ady-hI-5gd" id="Tr1-yK-ayF"/>
                                                        </connections>
                                                    </menuItem>
                                                    <menuItem title="Reset MakeDuckDuckYours user settings" id="mrM-bs-hSC">
                                                        <modifierMask key="keyEquivalentModifierMask"/>
                                                        <connections>
                                                            <action selector="resetMakeDuckDuckGoYoursUserSettings:" target="Ady-hI-5gd" id="maa-qG-0Bx"/>
                                                        </connections>
                                                    </menuItem>
                                                    <menuItem title="Reset Email Protection InContext Signup Prompt" id="cQF-Np-0vk">
                                                        <modifierMask key="keyEquivalentModifierMask"/>
                                                        <connections>
                                                            <action selector="resetEmailProtectionInContextPrompt:" target="Ady-hI-5gd" id="bRN-Eo-xL1"/>
                                                        </connections>
                                                    </menuItem>
                                                </items>
                                            </menu>
                                        </menuItem>
                                        <menuItem title="UI Triggers" id="1Ui-X0-1ov">
                                            <modifierMask key="keyEquivalentModifierMask"/>
                                            <menu key="submenu" title="UI Triggers" id="nRp-WO-6Fb">
                                                <items>
                                                    <menuItem title="Show Save Credentials Popover" id="yvr-ao-7Bb">
                                                        <modifierMask key="keyEquivalentModifierMask"/>
                                                        <connections>
                                                            <action selector="showSaveCredentialsPopover:" target="Ady-hI-5gd" id="zgU-tH-zHa"/>
                                                        </connections>
                                                    </menuItem>
                                                    <menuItem title="Show Credentials Saved Popover" id="Odn-Rg-Mjy">
                                                        <modifierMask key="keyEquivalentModifierMask"/>
                                                        <connections>
                                                            <action selector="showCredentialsSavedPopover:" target="Ady-hI-5gd" id="f2c-5P-iB5"/>
                                                        </connections>
                                                    </menuItem>
                                                    <menuItem title="Show Pop Up Window" id="jXc-4d-0P3">
                                                        <modifierMask key="keyEquivalentModifierMask"/>
                                                        <connections>
                                                            <action selector="showPopUpWindow:" target="Ady-hI-5gd" id="gub-iq-D4g"/>
                                                        </connections>
                                                    </menuItem>
                                                </items>
                                            </menu>
                                        </menuItem>
                                        <menuItem title="Remote Configuration" id="Vu8-iE-7RS">
                                            <modifierMask key="keyEquivalentModifierMask"/>
                                            <menu key="submenu" title="Remote Configuration" id="z0p-D5-iYh">
                                                <items>
                                                    <menuItem title="Fetch Configuration Now" id="ZB2-SK-OqK" userLabel="Fetch configuration now">
                                                        <modifierMask key="keyEquivalentModifierMask"/>
                                                        <connections>
                                                            <action selector="fetchConfigurationNow:" target="Ady-hI-5gd" id="31i-Lv-4r5"/>
                                                        </connections>
                                                    </menuItem>
                                                </items>
                                            </menu>
                                        </menuItem>
                                        <menuItem title="Network Protection" id="Dt6-sj-4hn">
                                            <modifierMask key="keyEquivalentModifierMask"/>
                                            <menu key="submenu" title="Network Protection" id="Rah-lS-gno" customClass="NetworkProtectionDebugMenu" customModule="DuckDuckGo_Privacy_Browser" customModuleProvider="target">
                                                <items>
                                                    <menuItem title="Reset Network Protection State" id="p4h-oC-tpw">
                                                        <modifierMask key="keyEquivalentModifierMask"/>
                                                        <connections>
<<<<<<< HEAD
                                                            <action selector="resetAllState:" target="Rah-lS-gno" id="PS7-6K-lwJ"/>
=======
                                                            <action selector="resetAllState:" target="jWm-XD-4k5" id="KjP-nC-NdE"/>
>>>>>>> 0ba31bee
                                                        </connections>
                                                    </menuItem>
                                                    <menuItem title="Remove System Extension and Login Items" id="bKT-dU-DaE" userLabel="Remove System Extension">
                                                        <modifierMask key="keyEquivalentModifierMask"/>
                                                        <connections>
<<<<<<< HEAD
                                                            <action selector="removeSystemExtensionAndAgents:" target="Rah-lS-gno" id="OQz-pj-QUN"/>
=======
                                                            <action selector="removeSystemExtensionAndAgents:" target="jWm-XD-4k5" id="GYd-Is-Jpm"/>
>>>>>>> 0ba31bee
                                                        </connections>
                                                    </menuItem>
                                                    <menuItem isSeparatorItem="YES" id="FSc-gX-vGh"/>
                                                    <menuItem title="Send Test Notification" id="3rB-n0-ZjS">
                                                        <modifierMask key="keyEquivalentModifierMask"/>
                                                        <connections>
<<<<<<< HEAD
                                                            <action selector="sendTestNotification:" target="Rah-lS-gno" id="GRE-zt-PgK"/>
=======
                                                            <action selector="sendTestNotification:" target="jWm-XD-4k5" id="R3Z-Xd-DqK"/>
>>>>>>> 0ba31bee
                                                        </connections>
                                                    </menuItem>
                                                    <menuItem title="Preferred Server" id="Zh6-DO-H1c">
                                                        <modifierMask key="keyEquivalentModifierMask"/>
                                                        <menu key="submenu" title="Preferred Server" autoenablesItems="NO" id="jbT-17-qgW">
                                                            <items>
                                                                <menuItem title="Automatic" id="0j8-SE-pRP">
                                                                    <modifierMask key="keyEquivalentModifierMask"/>
                                                                    <connections>
<<<<<<< HEAD
                                                                        <action selector="setSelectedServer:" target="Rah-lS-gno" id="nYd-YH-xwX"/>
=======
                                                                        <action selector="setSelectedServer:" target="jWm-XD-4k5" id="BTe-lq-aw5"/>
>>>>>>> 0ba31bee
                                                                    </connections>
                                                                </menuItem>
                                                            </items>
                                                        </menu>
                                                    </menuItem>
                                                    <menuItem title="Registration Key" id="ckA-tq-fXI">
                                                        <modifierMask key="keyEquivalentModifierMask"/>
                                                        <menu key="submenu" title="Registration Key" id="ywX-2q-1Dq">
                                                            <items>
                                                                <menuItem title="Expire Now" id="104-Zf-0KB">
                                                                    <modifierMask key="keyEquivalentModifierMask"/>
                                                                    <connections>
<<<<<<< HEAD
                                                                        <action selector="expireRegistrationKeyNow:" target="Rah-lS-gno" id="qx8-wS-pHj"/>
=======
                                                                        <action selector="expireRegistrationKeyNow:" target="jWm-XD-4k5" id="o87-U0-4Bt"/>
>>>>>>> 0ba31bee
                                                                    </connections>
                                                                </menuItem>
                                                                <menuItem isSeparatorItem="YES" id="MEg-4g-gji"/>
                                                                <menuItem title="Validity" id="iPz-EO-Nv6">
                                                                    <modifierMask key="keyEquivalentModifierMask"/>
                                                                    <menu key="submenu" id="HwX-wm-4zf">
                                                                        <items>
                                                                            <menuItem title="Automatic" id="Hsh-im-6Cc">
                                                                                <modifierMask key="keyEquivalentModifierMask"/>
                                                                                <connections>
<<<<<<< HEAD
                                                                                    <action selector="setRegistrationKeyValidity:" target="Rah-lS-gno" id="Oiv-3O-M4o"/>
=======
                                                                                    <action selector="setRegistrationKeyValidity:" target="jWm-XD-4k5" id="Sdt-TF-oif"/>
>>>>>>> 0ba31bee
                                                                                </connections>
                                                                            </menuItem>
                                                                        </items>
                                                                    </menu>
                                                                </menuItem>
                                                            </items>
                                                        </menu>
                                                    </menuItem>
                                                    <menuItem title="Simulate Failure" id="K5h-D4-For">
                                                        <modifierMask key="keyEquivalentModifierMask"/>
                                                        <menu key="submenu" title="Simulate Failure" id="iLs-sj-2Gd" customClass="NetworkProtectionSimulateFailureMenu" customModule="DuckDuckGo_Privacy_Browser" customModuleProvider="target">
                                                            <items>
                                                                <menuItem title="Enable NetP &gt; Controller Failure" id="xyA-ob-gEy">
                                                                    <modifierMask key="keyEquivalentModifierMask"/>
                                                                    <connections>
<<<<<<< HEAD
                                                                        <action selector="simulateControllerFailure:" target="iLs-sj-2Gd" id="TAQ-Pa-g6K"/>
=======
                                                                        <action selector="simulateControllerFailure:" target="jWm-XD-4k5" id="02v-bD-cWE"/>
>>>>>>> 0ba31bee
                                                                    </connections>
                                                                </menuItem>
                                                                <menuItem title="Enable NetP &gt; Tunnel Failure" id="kVa-n8-UNx">
                                                                    <modifierMask key="keyEquivalentModifierMask"/>
                                                                    <connections>
<<<<<<< HEAD
                                                                        <action selector="simulateTunnelFailure:" target="iLs-sj-2Gd" id="0cL-54-a2k"/>
=======
                                                                        <action selector="simulateTunnelFailure:" target="jWm-XD-4k5" id="h0z-W6-uza"/>
>>>>>>> 0ba31bee
                                                                    </connections>
                                                                </menuItem>
                                                            </items>
                                                            <connections>
                                                                <outlet property="simulateControllerFailureMenuItem" destination="xyA-ob-gEy" id="tsj-ii-WRa"/>
                                                                <outlet property="simulateTunnelFailureMenuItem" destination="kVa-n8-UNx" id="ngb-Aa-bR0"/>
                                                            </connections>
                                                        </menu>
                                                    </menuItem>
                                                </items>
                                                <connections>
                                                    <outlet property="mainMenuItem" destination="Dt6-sj-4hn" id="Tl7-wW-1d3"/>
                                                    <outlet property="preferredServerAutomaticItem" destination="0j8-SE-pRP" id="gkd-mv-dvx"/>
                                                    <outlet property="preferredServerMenu" destination="jbT-17-qgW" id="s2S-lE-kPD"/>
                                                    <outlet property="registrationKeyValidityAutomaticItem" destination="Hsh-im-6Cc" id="U7k-pm-wMn"/>
                                                    <outlet property="registrationKeyValidityMenu" destination="HwX-wm-4zf" id="ZmB-Kc-jEo"/>
                                                    <outlet property="registrationKeyValidityMenuItem" destination="iPz-EO-Nv6" id="5jp-0O-tNg"/>
                                                    <outlet property="registrationKeyValidityMenuSeparatorItem" destination="MEg-4g-gji" id="g65-Bl-dsN"/>
                                                </connections>
                                            </menu>
                                        </menuItem>
                                        <menuItem title="Trigger Fatal Error" id="FeS-hb-rvM" userLabel="Reset Default Browser Prompt">
                                            <modifierMask key="keyEquivalentModifierMask"/>
                                            <connections>
                                                <action selector="triggerFatalError:" target="Ady-hI-5gd" id="pS0-iQ-TPe"/>
                                            </connections>
                                        </menuItem>
                                    </items>
                                </menu>
                            </menuItem>
                            <menuItem title="Help" tag="7" id="wpr-3q-Mcd">
                                <modifierMask key="keyEquivalentModifierMask"/>
                                <menu key="submenu" title="Help" systemMenu="help" id="F2S-fz-NVQ">
                                    <items>
                                        <menuItem title="DuckDuckGo Help" hidden="YES" enabled="NO" keyEquivalent="?" id="FKE-Sm-Kum">
                                            <connections>
                                                <action selector="showHelp:" target="Ady-hI-5gd" id="y7X-2Q-9no"/>
                                            </connections>
                                        </menuItem>
                                        <menuItem isSeparatorItem="YES" id="ESk-wA-tC4"/>
                                        <menuItem title="Send Feedback" id="V8t-Ts-q0L">
                                            <modifierMask key="keyEquivalentModifierMask"/>
                                            <connections>
                                                <action selector="openFeedback:" target="Ady-hI-5gd" id="FWM-NE-Ftt"/>
                                            </connections>
                                        </menuItem>
                                    </items>
                                </menu>
                            </menuItem>
                        </items>
                        <connections>
                            <outlet property="actualSizeMenuItem" destination="X4G-sF-YZC" id="7Yi-ui-Gp4"/>
                            <outlet property="backMenuItem" destination="VWV-vB-Mtc" id="Keo-4E-dRW"/>
                            <outlet property="bookmarkThisPageMenuItem" destination="Nkm-zy-JXD" id="HVV-JT-gvV"/>
                            <outlet property="bookmarksMenuItem" destination="xf8-PW-TOA" id="Pfa-kN-nIj"/>
                            <outlet property="bookmarksMenuToggleBookmarksBarMenuItem" destination="SwH-Sh-zIJ" id="cAN-ig-8nC"/>
                            <outlet property="checkForUpdatesMenuItem" destination="RbH-ua-rrN" id="pdB-jS-fc3"/>
                            <outlet property="checkForUpdatesSeparatorItem" destination="gNj-hj-EIc" id="EH1-yf-r5I"/>
                            <outlet property="checkGrammarWithSpellingMenuItem" destination="mK6-2p-4JG" id="hA4-qY-11q"/>
                            <outlet property="checkSpellingWhileTypingMenuItem" destination="rbD-Rh-wIN" id="I0y-qO-6tE"/>
                            <outlet property="closeAllWindowsMenuItem" destination="VeX-H4-NpP" id="NbQ-qo-OZe"/>
                            <outlet property="closeTabMenuItem" destination="DVo-aG-piG" id="Hr0-hn-2p1"/>
                            <outlet property="closeWindowMenuItem" destination="CzI-4o-2re" id="32H-X4-8Ub"/>
                            <outlet property="debugMenuItem" destination="ilv-5f-YpZ" id="4F7-9b-Mve"/>
                            <outlet property="exportBookmarksMenuItem" destination="3K6-pB-Kea" id="LbP-Ft-aAT"/>
                            <outlet property="favoriteThisPageMenuItem" destination="cHZ-Fb-aKU" id="uPM-LY-AmL"/>
                            <outlet property="favoritesMenuItem" destination="Y9I-ZC-gGg" id="zk1-XL-x3e"/>
                            <outlet property="forwardMenuItem" destination="Gbj-sV-aI3" id="54P-Ym-Ic2"/>
                            <outlet property="helpMenuItem" destination="wpr-3q-Mcd" id="PSe-Hj-hck"/>
                            <outlet property="helpSeparatorMenuItem" destination="ESk-wA-tC4" id="XV6-OM-YLi"/>
                            <outlet property="homeMenuItem" destination="FPm-eZ-BQ8" id="Taj-EN-6R8"/>
                            <outlet property="importBookmarksMenuItem" destination="tNX-Bv-yM3" id="NI1-on-lCU"/>
                            <outlet property="importBrowserDataMenuItem" destination="gTV-od-6G5" id="2R0-Pa-qG4"/>
                            <outlet property="manageBookmarksMenuItem" destination="BaO-sP-wbQ" id="rn7-HX-04s"/>
                            <outlet property="networkProtectionDebugMenuController" destination="jWm-XD-4k5" id="DtX-jo-O5U"/>
                            <outlet property="networkProtectionMenuItem" destination="Dt6-sj-4hn" id="rwK-fl-TRh"/>
                            <outlet property="newBurnerWindowMenuItem" destination="fx4-EK-KRg" id="52V-eM-hzi"/>
                            <outlet property="newTabMenuItem" destination="9qI-62-tsd" id="6SI-rG-P34"/>
                            <outlet property="newWindowMenuItem" destination="Was-JA-tGl" id="uyQ-qR-DFk"/>
                            <outlet property="openLocationMenuItem" destination="xnU-dQ-JR1" id="DYS-Dt-ydU"/>
                            <outlet property="preferencesMenuItem" destination="yD7-Ol-cRF" id="f58-zA-Auu"/>
                            <outlet property="printMenuItem" destination="uFk-FD-FTB" id="mOP-Xp-myS"/>
                            <outlet property="printSeparatorItem" destination="anH-0y-7dE" id="E6b-rl-clQ"/>
                            <outlet property="reloadMenuItem" destination="aKZ-VG-MOp" id="J3D-X3-Xg3"/>
                            <outlet property="sendFeedbackMenuItem" destination="V8t-Ts-q0L" id="qwz-Oh-HGm"/>
                            <outlet property="shareMenuItem" destination="kUE-Qf-cwa" id="kEZ-Kc-Wf4"/>
                            <outlet property="stopMenuItem" destination="FyY-q1-f0k" id="BFN-Kd-aAb"/>
                            <outlet property="toggleAutofillShortcutMenuItem" destination="ha5-uX-jTn" id="Rax-0E-qI3"/>
                            <outlet property="toggleBookmarksBarMenuItem" destination="z3f-ie-l71" id="AbM-1C-ubd"/>
                            <outlet property="toggleBookmarksShortcutMenuItem" destination="bXm-yY-7AL" id="KjP-Tc-Hwo"/>
                            <outlet property="toggleDownloadsShortcutMenuItem" destination="3II-oR-MBb" id="lBF-XY-b4Z"/>
                            <outlet property="toggleFullscreenMenuItem" destination="4J7-dP-txa" id="lyl-pp-TR0"/>
                            <outlet property="toggleNetworkProtectionShortcutMenuItem" destination="UYq-tJ-SrY" id="9HV-Xs-n4f"/>
                            <outlet property="zoomInMenuItem" destination="lMK-tC-RJd" id="Ddo-RX-A6Z"/>
                            <outlet property="zoomOutMenuItem" destination="flw-Fc-cm6" id="1AB-0r-vvx"/>
                        </connections>
                    </menu>
                    <connections>
                        <outlet property="delegate" destination="Voe-Tx-rLC" id="PrD-fu-P6m"/>
                    </connections>
                </application>
            </objects>
            <point key="canvasLocation" x="-222" y="-258"/>
        </scene>
    </scenes>
    <resources>
        <image name="Favorite" width="16" height="16"/>
    </resources>
</document><|MERGE_RESOLUTION|>--- conflicted
+++ resolved
@@ -11,14 +11,6 @@
                 <customObject id="Ady-hI-5gd" userLabel="First Responder" customClass="NSResponder" sceneMemberID="firstResponder"/>
                 <customObject id="WIK-gq-Ncg" customClass="CopyHandler" customModule="DuckDuckGo_Privacy_Browser" customModuleProvider="target"/>
                 <customObject id="YLy-65-1bz" customClass="NSFontManager"/>
-                <customObject id="jWm-XD-4k5" userLabel="NetworkProtectionDebugMenuController" customClass="NetworkProtectionDebugMenuController" customModule="DuckDuckGo_Privacy_Browser" customModuleProvider="target">
-                    <connections>
-                        <outlet property="networkProtectionRegistrationKeyValidityMenuItem" destination="iPz-EO-Nv6" id="t4e-i6-rYy"/>
-                        <outlet property="networkProtectionRegistrationKeyValidityMenuSeparatorItem" destination="MEg-4g-gji" id="12H-fj-mJw"/>
-                        <outlet property="preferredServerMenu" destination="jbT-17-qgW" id="dva-NZ-YGG"/>
-                        <outlet property="registrationKeyValidityMenu" destination="HwX-wm-4zf" id="CYc-Hg-5yx"/>
-                    </connections>
-                </customObject>
                 <application id="hnw-xV-0zn" sceneMemberID="viewController">
                     <menu key="mainMenu" title="Main Menu" systemMenu="main" id="AYu-sK-qS6" customClass="MainMenu" customModule="DuckDuckGo_Privacy_Browser" customModuleProvider="target">
                         <items>
@@ -824,32 +816,20 @@
                                                     <menuItem title="Reset Network Protection State" id="p4h-oC-tpw">
                                                         <modifierMask key="keyEquivalentModifierMask"/>
                                                         <connections>
-<<<<<<< HEAD
-                                                            <action selector="resetAllState:" target="Rah-lS-gno" id="PS7-6K-lwJ"/>
-=======
-                                                            <action selector="resetAllState:" target="jWm-XD-4k5" id="KjP-nC-NdE"/>
->>>>>>> 0ba31bee
+                                                            <action selector="resetAllState:" target="Rah-lS-gno" id="TDN-VH-bgV"/>
                                                         </connections>
                                                     </menuItem>
                                                     <menuItem title="Remove System Extension and Login Items" id="bKT-dU-DaE" userLabel="Remove System Extension">
                                                         <modifierMask key="keyEquivalentModifierMask"/>
                                                         <connections>
-<<<<<<< HEAD
-                                                            <action selector="removeSystemExtensionAndAgents:" target="Rah-lS-gno" id="OQz-pj-QUN"/>
-=======
-                                                            <action selector="removeSystemExtensionAndAgents:" target="jWm-XD-4k5" id="GYd-Is-Jpm"/>
->>>>>>> 0ba31bee
+                                                            <action selector="removeSystemExtensionAndAgents:" target="Rah-lS-gno" id="1Yo-Qj-wxo"/>
                                                         </connections>
                                                     </menuItem>
                                                     <menuItem isSeparatorItem="YES" id="FSc-gX-vGh"/>
                                                     <menuItem title="Send Test Notification" id="3rB-n0-ZjS">
                                                         <modifierMask key="keyEquivalentModifierMask"/>
                                                         <connections>
-<<<<<<< HEAD
-                                                            <action selector="sendTestNotification:" target="Rah-lS-gno" id="GRE-zt-PgK"/>
-=======
-                                                            <action selector="sendTestNotification:" target="jWm-XD-4k5" id="R3Z-Xd-DqK"/>
->>>>>>> 0ba31bee
+                                                            <action selector="sendTestNotification:" target="Rah-lS-gno" id="Hea-8E-9VU"/>
                                                         </connections>
                                                     </menuItem>
                                                     <menuItem title="Preferred Server" id="Zh6-DO-H1c">
@@ -859,11 +839,7 @@
                                                                 <menuItem title="Automatic" id="0j8-SE-pRP">
                                                                     <modifierMask key="keyEquivalentModifierMask"/>
                                                                     <connections>
-<<<<<<< HEAD
-                                                                        <action selector="setSelectedServer:" target="Rah-lS-gno" id="nYd-YH-xwX"/>
-=======
-                                                                        <action selector="setSelectedServer:" target="jWm-XD-4k5" id="BTe-lq-aw5"/>
->>>>>>> 0ba31bee
+                                                                        <action selector="setSelectedServer:" target="Rah-lS-gno" id="aXQ-qW-U5G"/>
                                                                     </connections>
                                                                 </menuItem>
                                                             </items>
@@ -876,11 +852,7 @@
                                                                 <menuItem title="Expire Now" id="104-Zf-0KB">
                                                                     <modifierMask key="keyEquivalentModifierMask"/>
                                                                     <connections>
-<<<<<<< HEAD
-                                                                        <action selector="expireRegistrationKeyNow:" target="Rah-lS-gno" id="qx8-wS-pHj"/>
-=======
-                                                                        <action selector="expireRegistrationKeyNow:" target="jWm-XD-4k5" id="o87-U0-4Bt"/>
->>>>>>> 0ba31bee
+                                                                        <action selector="expireRegistrationKeyNow:" target="Rah-lS-gno" id="gZT-ua-1Mu"/>
                                                                     </connections>
                                                                 </menuItem>
                                                                 <menuItem isSeparatorItem="YES" id="MEg-4g-gji"/>
@@ -891,11 +863,7 @@
                                                                             <menuItem title="Automatic" id="Hsh-im-6Cc">
                                                                                 <modifierMask key="keyEquivalentModifierMask"/>
                                                                                 <connections>
-<<<<<<< HEAD
-                                                                                    <action selector="setRegistrationKeyValidity:" target="Rah-lS-gno" id="Oiv-3O-M4o"/>
-=======
-                                                                                    <action selector="setRegistrationKeyValidity:" target="jWm-XD-4k5" id="Sdt-TF-oif"/>
->>>>>>> 0ba31bee
+                                                                                    <action selector="setRegistrationKeyValidity:" target="Rah-lS-gno" id="xGL-zk-E3i"/>
                                                                                 </connections>
                                                                             </menuItem>
                                                                         </items>
@@ -911,39 +879,27 @@
                                                                 <menuItem title="Enable NetP &gt; Controller Failure" id="xyA-ob-gEy">
                                                                     <modifierMask key="keyEquivalentModifierMask"/>
                                                                     <connections>
-<<<<<<< HEAD
-                                                                        <action selector="simulateControllerFailure:" target="iLs-sj-2Gd" id="TAQ-Pa-g6K"/>
-=======
-                                                                        <action selector="simulateControllerFailure:" target="jWm-XD-4k5" id="02v-bD-cWE"/>
->>>>>>> 0ba31bee
+                                                                        <action selector="simulateControllerFailure:" target="iLs-sj-2Gd" id="qO6-8J-ER0"/>
                                                                     </connections>
                                                                 </menuItem>
                                                                 <menuItem title="Enable NetP &gt; Tunnel Failure" id="kVa-n8-UNx">
                                                                     <modifierMask key="keyEquivalentModifierMask"/>
                                                                     <connections>
-<<<<<<< HEAD
-                                                                        <action selector="simulateTunnelFailure:" target="iLs-sj-2Gd" id="0cL-54-a2k"/>
-=======
-                                                                        <action selector="simulateTunnelFailure:" target="jWm-XD-4k5" id="h0z-W6-uza"/>
->>>>>>> 0ba31bee
+                                                                        <action selector="simulateTunnelFailure:" target="iLs-sj-2Gd" id="tZL-Vl-6mu"/>
                                                                     </connections>
                                                                 </menuItem>
                                                             </items>
-                                                            <connections>
-                                                                <outlet property="simulateControllerFailureMenuItem" destination="xyA-ob-gEy" id="tsj-ii-WRa"/>
-                                                                <outlet property="simulateTunnelFailureMenuItem" destination="kVa-n8-UNx" id="ngb-Aa-bR0"/>
-                                                            </connections>
                                                         </menu>
                                                     </menuItem>
                                                 </items>
                                                 <connections>
-                                                    <outlet property="mainMenuItem" destination="Dt6-sj-4hn" id="Tl7-wW-1d3"/>
-                                                    <outlet property="preferredServerAutomaticItem" destination="0j8-SE-pRP" id="gkd-mv-dvx"/>
-                                                    <outlet property="preferredServerMenu" destination="jbT-17-qgW" id="s2S-lE-kPD"/>
-                                                    <outlet property="registrationKeyValidityAutomaticItem" destination="Hsh-im-6Cc" id="U7k-pm-wMn"/>
-                                                    <outlet property="registrationKeyValidityMenu" destination="HwX-wm-4zf" id="ZmB-Kc-jEo"/>
-                                                    <outlet property="registrationKeyValidityMenuItem" destination="iPz-EO-Nv6" id="5jp-0O-tNg"/>
-                                                    <outlet property="registrationKeyValidityMenuSeparatorItem" destination="MEg-4g-gji" id="g65-Bl-dsN"/>
+                                                    <outlet property="mainMenuItem" destination="Dt6-sj-4hn" id="vwa-T8-0ak"/>
+                                                    <outlet property="preferredServerAutomaticItem" destination="0j8-SE-pRP" id="APF-zT-6Qd"/>
+                                                    <outlet property="preferredServerMenu" destination="jbT-17-qgW" id="6qH-9G-SrT"/>
+                                                    <outlet property="registrationKeyValidityAutomaticItem" destination="Hsh-im-6Cc" id="k4w-9T-ny9"/>
+                                                    <outlet property="registrationKeyValidityMenu" destination="HwX-wm-4zf" id="Dpg-p8-nQ0"/>
+                                                    <outlet property="registrationKeyValidityMenuItem" destination="iPz-EO-Nv6" id="XbK-zy-EGv"/>
+                                                    <outlet property="registrationKeyValidityMenuSeparatorItem" destination="MEg-4g-gji" id="Pos-zQ-wJJ"/>
                                                 </connections>
                                             </menu>
                                         </menuItem>
@@ -1000,7 +956,6 @@
                             <outlet property="importBookmarksMenuItem" destination="tNX-Bv-yM3" id="NI1-on-lCU"/>
                             <outlet property="importBrowserDataMenuItem" destination="gTV-od-6G5" id="2R0-Pa-qG4"/>
                             <outlet property="manageBookmarksMenuItem" destination="BaO-sP-wbQ" id="rn7-HX-04s"/>
-                            <outlet property="networkProtectionDebugMenuController" destination="jWm-XD-4k5" id="DtX-jo-O5U"/>
                             <outlet property="networkProtectionMenuItem" destination="Dt6-sj-4hn" id="rwK-fl-TRh"/>
                             <outlet property="newBurnerWindowMenuItem" destination="fx4-EK-KRg" id="52V-eM-hzi"/>
                             <outlet property="newTabMenuItem" destination="9qI-62-tsd" id="6SI-rG-P34"/>
@@ -1027,6 +982,19 @@
                         <outlet property="delegate" destination="Voe-Tx-rLC" id="PrD-fu-P6m"/>
                     </connections>
                 </application>
+                <menu id="013-wG-YGZ">
+                    <items>
+                        <menuItem title="Item 1" id="m8E-kO-TwB">
+                            <modifierMask key="keyEquivalentModifierMask"/>
+                        </menuItem>
+                        <menuItem title="Item 2" id="gKX-rb-enP">
+                            <modifierMask key="keyEquivalentModifierMask"/>
+                        </menuItem>
+                        <menuItem title="Item 3" id="MNz-ve-jnh">
+                            <modifierMask key="keyEquivalentModifierMask"/>
+                        </menuItem>
+                    </items>
+                </menu>
             </objects>
             <point key="canvasLocation" x="-222" y="-258"/>
         </scene>
