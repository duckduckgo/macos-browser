--- conflicted
+++ resolved
@@ -82,11 +82,7 @@
             return
         }
 
-<<<<<<< HEAD
-        let sharingData = PrivatePlayer.shared.sharingData(for: tabViewModel.title, url: url) ?? (tabViewModel.title, url)
-=======
         let sharingData = DuckPlayer.shared.sharingData(for: tabViewModel.title, url: url) ?? (tabViewModel.title, url)
->>>>>>> 0ba4168c
         service.subject = sharingData.title
         service.perform(withItems: [sharingData.url])
     }
