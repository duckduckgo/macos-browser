//
//  HistoryMenu.swift
//
//  Copyright © 2022 DuckDuckGo. All rights reserved.
//
//  Licensed under the Apache License, Version 2.0 (the "License");
//  you may not use this file except in compliance with the License.
//  You may obtain a copy of the License at
//
//  http://www.apache.org/licenses/LICENSE-2.0
//
//  Unless required by applicable law or agreed to in writing, software
//  distributed under the License is distributed on an "AS IS" BASIS,
//  WITHOUT WARRANTIES OR CONDITIONS OF ANY KIND, either express or implied.
//  See the License for the specific language governing permissions and
//  limitations under the License.
//

import Cocoa
import Combine
import Common
import History

@MainActor
final class HistoryMenu: NSMenu {

    let backMenuItem = NSMenuItem(title: UserText.navigateBack, action: #selector(MainViewController.back), keyEquivalent: "[")
    let forwardMenuItem = NSMenuItem(title: UserText.navigateForward, action: #selector(MainViewController.forward), keyEquivalent: "]")

    private let recentlyClosedMenuItem = NSMenuItem(title: UserText.mainMenuHistoryRecentlyClosed)
    private let reopenLastClosedMenuItem = NSMenuItem(title: UserText.reopenLastClosedTab, action: #selector(AppDelegate.reopenLastClosedTab))
    private let reopenAllWindowsFromLastSessionMenuItem = NSMenuItem(title: UserText.mainMenuHistoryReopenAllWindowsFromLastSession,
                                                                     action: #selector(AppDelegate.reopenAllWindowsFromLastSession))
<<<<<<< HEAD
    private let clearAllHistoryMenuItem: NSMenuItem = {
        let item = NSMenuItem(title: UserText.mainMenuHistoryClearAllHistory,
                   action: #selector(MainViewController.clearAllHistory),
                   keyEquivalent: [.command, .shift, .backspace])
        item.setAccessibilityIdentifier("HistoryMenu.clearAllHistory")
        return item
    }()
=======
    private let clearAllHistoryMenuItem = NSMenuItem(title: UserText.mainMenuHistoryClearAllHistory,
                                                     action: #selector(MainViewController.clearAllHistory),
                                                     keyEquivalent: [.command, .shift, .backspace])
        .withAccessibilityIdentifier("HistoryMenu.clearAllHistory")
>>>>>>> 56ef7c8b
    private let clearAllHistorySeparator = NSMenuItem.separator()

    private let historyCoordinator: HistoryCoordinating
    private let reopenMenuItemKeyEquivalentManager = ReopenMenuItemKeyEquivalentManager()

    init(historyCoordinator: HistoryCoordinating = HistoryCoordinator.shared) {
        self.historyCoordinator = historyCoordinator

        super.init(title: UserText.mainMenuHistory)

        self.buildItems {
            backMenuItem
            forwardMenuItem
            NSMenuItem.separator()

            reopenLastClosedMenuItem
            recentlyClosedMenuItem
            reopenAllWindowsFromLastSessionMenuItem
            NSMenuItem.separator()
        }

        reopenMenuItemKeyEquivalentManager.reopenLastClosedMenuItem = reopenLastClosedMenuItem
        reopenAllWindowsFromLastSessionMenuItem.setAccessibilityIdentifier("HistoryMenu.reopenAllWindowsFromLastSessionMenuItem")
        reopenMenuItemKeyEquivalentManager.lastSessionMenuItem = reopenAllWindowsFromLastSessionMenuItem
    }

    required init(coder: NSCoder) {
        fatalError("init(coder:) has not been implemented")
    }

    override func update() {
        super.update()

        updateRecentlyClosedMenu()
        updateReopenLastClosedMenuItem()

        clearOldVariableMenuItems()
        addRecentlyVisited()
        addHistoryGroupings()
        addClearAllHistoryOnTheBottom()
    }

    private func clearOldVariableMenuItems() {
        items.removeAll { menuItem in
            recentlyVisitedMenuItems.contains(menuItem) ||
            historyGroupingsMenuItems.contains(menuItem) ||
            menuItem == clearAllHistoryMenuItem
        }
    }

    // MARK: - Last Closed & Recently Closed

    private func updateReopenLastClosedMenuItem() {
        switch RecentlyClosedCoordinator.shared.cache.last {
        case is RecentlyClosedWindow:
            reopenLastClosedMenuItem.title = UserText.reopenLastClosedWindow
            reopenLastClosedMenuItem.setAccessibilityIdentifier("HistoryMenu.reopenLastClosedWindow")
        default:
            reopenLastClosedMenuItem.title = UserText.reopenLastClosedTab
            reopenLastClosedMenuItem.setAccessibilityIdentifier("HistoryMenu.reopenLastClosedTab")
        }

    }

    private func updateRecentlyClosedMenu() {
        let recentlyClosedMenu = RecentlyClosedMenu(recentlyClosedCoordinator: RecentlyClosedCoordinator.shared)
        recentlyClosedMenuItem.submenu = recentlyClosedMenu
        recentlyClosedMenuItem.isEnabled = !recentlyClosedMenu.items.isEmpty
    }

    // MARK: - Recently Visited

    var recentlyVisitedHeaderMenuItem: NSMenuItem {
        let item = NSMenuItem(title: UserText.recentlyVisitedMenuSection)
        item.isEnabled = false
        item.setAccessibilityIdentifier("HistoryMenu.recentlyVisitedHeaderMenuItem")
        return item
    }

    private var recentlyVisitedMenuItems = [NSMenuItem]()

    private func addRecentlyVisited() {
        recentlyVisitedMenuItems = [recentlyVisitedHeaderMenuItem]
        let recentVisits = historyCoordinator.getRecentVisits(maxCount: 14)
<<<<<<< HEAD
        recentlyVisitedMenuItems.append(contentsOf: recentVisits
            .map {
                VisitMenuItem(visitViewModel: VisitViewModel(visit: $0))
                    // An accessibility identifier with a negative index will cause the relevant UI tests to fail, correctly
                    .withAccessibilityIdentifier("HistoryMenu.recentlyVisitedMenuItem.\(recentVisits.firstIndex(of: $0) ?? -1)")
            })
=======
        for (index, visit) in zip(
            recentVisits.indices, recentVisits
        ) {
            let visitMenuItem = VisitMenuItem(visitViewModel: VisitViewModel(visit: visit))
            visitMenuItem.setAccessibilityIdentifier("HistoryMenu.recentlyVisitedMenuItem.\(index)")
            recentlyVisitedMenuItems.append(visitMenuItem)
        }
>>>>>>> 56ef7c8b
        for recentlyVisitedMenuItem in recentlyVisitedMenuItems {
            addItem(recentlyVisitedMenuItem)
        }
    }

    // MARK: - History Groupings

    struct HistoryGrouping {
        let date: Date
        let visits: [Visit]
    }

    private var historyGroupingsMenuItems = [NSMenuItem]()

    private func addHistoryGroupings() {
        let groupings = historyCoordinator.getVisitGroupings()
        var firstWeek = [HistoryGrouping](), older = [HistoryGrouping]()
        groupings.forEach { grouping in
            if grouping.date > Date.weekAgo.startOfDay {
                firstWeek.append(grouping)
            } else {
                older.append(grouping)
            }
        }

        historyGroupingsMenuItems = [NSMenuItem.separator()]

        // First week
        let firstWeekMenuItems = makeGroupingMenuItems(from: firstWeek)
        historyGroupingsMenuItems.append(contentsOf: firstWeekMenuItems)

        // Older
        let olderMenuItems = makeGroupingMenuItems(from: older)
        if let olderRootMenuItem = makeOlderRootMenuItem(from: olderMenuItems) {
            historyGroupingsMenuItems.append(olderRootMenuItem)
        }

        historyGroupingsMenuItems.forEach {
            addItem($0)
        }
    }

    private func makeGroupingMenuItems(from groupings: [HistoryGrouping]) -> [NSMenuItem] {

        func makeGroupingRootMenuItem(from grouping: HistoryGrouping) -> NSMenuItem {
            let title = makeTitle(for: grouping)
            let menuItem = NSMenuItem(title: "\(title.0), \(title.1)")
            let isToday = NSCalendar.current.isDateInToday(grouping.date)
            let dateString = isToday ? nil : title.1
            let subMenuItems = makeClearThisHistoryMenuItems(with: dateString) + makeMenuItems(from: grouping)
            let submenu = NSMenu(items: subMenuItems)
            menuItem.submenu = submenu
            return menuItem
        }

        return groupings.map { grouping in
            makeGroupingRootMenuItem(from: grouping)
        }
    }

    private func makeOlderRootMenuItem(from submenuItems: [NSMenuItem]) -> NSMenuItem? {
        guard submenuItems.count > 0 else {
            return nil
        }

        let rootMenuItem = NSMenuItem(title: UserText.olderMenuItem)
        rootMenuItem.submenu = NSMenu(items: submenuItems)
        return rootMenuItem
    }

    private func makeMenuItems(from grouping: HistoryGrouping) -> [NSMenuItem] {
        let date = grouping.date
        let isToday = NSCalendar.current.isDateInToday(date)
        let visits = grouping.visits
<<<<<<< HEAD
        return visits.map { visit in
            VisitMenuItem(visitViewModel: VisitViewModel(visit: visit))
                .withAccessibilityIdentifier( // An identifier with a negative index will cause the relevant UI tests to fail, correctly
                    "HistoryMenu.historyMenuItem.\(isToday ? "Today" : "\(date)").\(visits.firstIndex(of: visit) ?? -1)"
                )
=======
        var menuItems = [NSMenuItem]()
        for (index, visit) in zip(
            visits.indices, visits
        ) {
            let menuItem = VisitMenuItem(visitViewModel: VisitViewModel(visit: visit))
            menuItem.setAccessibilityIdentifier("HistoryMenu.historyMenuItem.\(isToday ? "Today" : "\(date)").\(index)")
            menuItems.append(menuItem)
>>>>>>> 56ef7c8b
        }
        return menuItems
    }

    private func makeTitle(for grouping: HistoryGrouping) -> (String, String) {
        let prefix: String
        if grouping.date > Date.daysAgo(2).startOfDay {
            prefix = relativePrefixFormatter.string(from: grouping.date)
        } else {
            prefix = prefixFormatter.string(from: grouping.date)
        }
        let suffix = suffixFormatter.string(from: grouping.date)
        return (prefix, suffix)
    }

    let relativePrefixFormatter: DateFormatter = {
        let dateFormatter = DateFormatter()
        dateFormatter.timeStyle = .none
        dateFormatter.dateStyle = .medium
        dateFormatter.doesRelativeDateFormatting = true
        return dateFormatter
    }()

    let suffixFormatter: DateFormatter = {
        let dateFormatter = DateFormatter()
        dateFormatter.dateFormat = "MMMM dd, YYYY"
        return dateFormatter
    }()

    let prefixFormatter: DateFormatter = {
        let dateFormatter = DateFormatter()
        dateFormatter.dateFormat = "EEEE"
        return dateFormatter
    }()

    private func makeClearThisHistoryMenuItems(with dateString: String?) -> [NSMenuItem] {
        let headerItem = ClearThisHistoryMenuItem(title: UserText.clearThisHistoryMenuItem,
                                                  action: #selector(AppDelegate.clearThisHistory(_:)),
                                                  keyEquivalent: "")
        headerItem.setDateString(dateString)
        return [
            headerItem,
            .separator()
        ]
    }

    // MARK: - Clear All History

    private func addClearAllHistoryOnTheBottom() {
        if clearAllHistorySeparator.menu != nil {
            removeItem(clearAllHistorySeparator)
        }
        addItem(clearAllHistorySeparator)
        addItem(clearAllHistoryMenuItem)
    }
}

extension HistoryMenu {

    /**
     * This class manages the shortcut assignment to either of the
     * "Reopen Last Closed Tab" or "Reopen All Windows from Last Session"
     * menu items.
     */
    final class ReopenMenuItemKeyEquivalentManager {
        weak var reopenLastClosedMenuItem: NSMenuItem?
        weak var lastWindowMenuItem: NSMenuItem?
        weak var lastSessionMenuItem: NSMenuItem?

        enum Const {
            static let keyEquivalent = "T"
            static let modifierMask = NSEvent.ModifierFlags.command
        }

        init(isInInitialStatePublisher: Published<Bool>.Publisher, canRestoreLastSessionState: @escaping @autoclosure () -> Bool) {
            self.canRestoreLastSessionState = canRestoreLastSessionState
            self.isInInitialStateCancellable = isInInitialStatePublisher
                .dropFirst()
                .removeDuplicates()
                .sink { [weak self] isInInitialState in
                    self?.updateKeyEquivalent(isInInitialState)
                }
        }

        @MainActor
        convenience init() {
            self.init(isInInitialStatePublisher: WindowControllersManager.shared.$isInInitialState, canRestoreLastSessionState: NSApp.canRestoreLastSessionState)
        }

        private weak var currentlyAssignedMenuItem: NSMenuItem?
        private var isInInitialStateCancellable: AnyCancellable?
        private var canRestoreLastSessionState: () -> Bool

        private func updateKeyEquivalent(_ isInInitialState: Bool) {
            if isInInitialState && canRestoreLastSessionState() {
                assignKeyEquivalent(to: lastSessionMenuItem)
            } else {
                assignKeyEquivalent(to: reopenLastClosedMenuItem)
            }
        }

        func assignKeyEquivalent(to menuItem: NSMenuItem?) {
            currentlyAssignedMenuItem?.keyEquivalent = ""
            currentlyAssignedMenuItem?.keyEquivalentModifierMask = []
            menuItem?.keyEquivalent = Const.keyEquivalent
            menuItem?.keyEquivalentModifierMask = Const.modifierMask
            currentlyAssignedMenuItem = menuItem
        }
    }

}

private extension NSApplication {

    var canRestoreLastSessionState: Bool {
        delegateTyped.stateRestorationManager?.canRestoreLastSessionState ?? false
    }

}

private extension HistoryCoordinating {

    func getSortedArrayOfVisits() -> [Visit] {
        guard let history = history else {
            os_log("HistoryCoordinator: No history available", type: .error)
            return []
        }

        return Array(history
            .flatMap { entry in
                Array(entry.visits)
            }
            .sorted(by: { (visit1, visit2) in
                visit1.date > visit2.date
            }))
    }

    func getRecentVisits(maxCount: Int) -> [Visit] {
        return Array(getSortedArrayOfVisits()
            .prefix(maxCount)
            .filter { NSCalendar.current.isDateInToday($0.date) }
        )
    }

    func getVisitGroupings() -> [HistoryMenu.HistoryGrouping] {
        return Dictionary(grouping: getSortedArrayOfVisits()) { visit in
            return visit.date.startOfDay
        } .map {
            return HistoryMenu.HistoryGrouping(date: $0.key, visits: $0.value)
        } .sorted(by: { (grouping1, grouping2) in
            grouping1.date > grouping2.date
        })
    }

}<|MERGE_RESOLUTION|>--- conflicted
+++ resolved
@@ -31,20 +31,10 @@
     private let reopenLastClosedMenuItem = NSMenuItem(title: UserText.reopenLastClosedTab, action: #selector(AppDelegate.reopenLastClosedTab))
     private let reopenAllWindowsFromLastSessionMenuItem = NSMenuItem(title: UserText.mainMenuHistoryReopenAllWindowsFromLastSession,
                                                                      action: #selector(AppDelegate.reopenAllWindowsFromLastSession))
-<<<<<<< HEAD
-    private let clearAllHistoryMenuItem: NSMenuItem = {
-        let item = NSMenuItem(title: UserText.mainMenuHistoryClearAllHistory,
-                   action: #selector(MainViewController.clearAllHistory),
-                   keyEquivalent: [.command, .shift, .backspace])
-        item.setAccessibilityIdentifier("HistoryMenu.clearAllHistory")
-        return item
-    }()
-=======
     private let clearAllHistoryMenuItem = NSMenuItem(title: UserText.mainMenuHistoryClearAllHistory,
                                                      action: #selector(MainViewController.clearAllHistory),
                                                      keyEquivalent: [.command, .shift, .backspace])
         .withAccessibilityIdentifier("HistoryMenu.clearAllHistory")
->>>>>>> 56ef7c8b
     private let clearAllHistorySeparator = NSMenuItem.separator()
 
     private let historyCoordinator: HistoryCoordinating
@@ -129,14 +119,6 @@
     private func addRecentlyVisited() {
         recentlyVisitedMenuItems = [recentlyVisitedHeaderMenuItem]
         let recentVisits = historyCoordinator.getRecentVisits(maxCount: 14)
-<<<<<<< HEAD
-        recentlyVisitedMenuItems.append(contentsOf: recentVisits
-            .map {
-                VisitMenuItem(visitViewModel: VisitViewModel(visit: $0))
-                    // An accessibility identifier with a negative index will cause the relevant UI tests to fail, correctly
-                    .withAccessibilityIdentifier("HistoryMenu.recentlyVisitedMenuItem.\(recentVisits.firstIndex(of: $0) ?? -1)")
-            })
-=======
         for (index, visit) in zip(
             recentVisits.indices, recentVisits
         ) {
@@ -144,7 +126,6 @@
             visitMenuItem.setAccessibilityIdentifier("HistoryMenu.recentlyVisitedMenuItem.\(index)")
             recentlyVisitedMenuItems.append(visitMenuItem)
         }
->>>>>>> 56ef7c8b
         for recentlyVisitedMenuItem in recentlyVisitedMenuItems {
             addItem(recentlyVisitedMenuItem)
         }
@@ -219,13 +200,6 @@
         let date = grouping.date
         let isToday = NSCalendar.current.isDateInToday(date)
         let visits = grouping.visits
-<<<<<<< HEAD
-        return visits.map { visit in
-            VisitMenuItem(visitViewModel: VisitViewModel(visit: visit))
-                .withAccessibilityIdentifier( // An identifier with a negative index will cause the relevant UI tests to fail, correctly
-                    "HistoryMenu.historyMenuItem.\(isToday ? "Today" : "\(date)").\(visits.firstIndex(of: visit) ?? -1)"
-                )
-=======
         var menuItems = [NSMenuItem]()
         for (index, visit) in zip(
             visits.indices, visits
@@ -233,7 +207,6 @@
             let menuItem = VisitMenuItem(visitViewModel: VisitViewModel(visit: visit))
             menuItem.setAccessibilityIdentifier("HistoryMenu.historyMenuItem.\(isToday ? "Today" : "\(date)").\(index)")
             menuItems.append(menuItem)
->>>>>>> 56ef7c8b
         }
         return menuItems
     }
