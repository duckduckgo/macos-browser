--- conflicted
+++ resolved
@@ -232,7 +232,6 @@
     @IBAction func fireButtonAction(_ sender: NSButton) {
         FireCoordinator.fireButtonAction()
     }
-<<<<<<< HEAD
 
     @IBAction func navigateToPrivateEmail(_ sender: Any?) {
         guard let window = NSApplication.shared.keyWindow,
@@ -240,136 +239,9 @@
             assertionFailure("No reference to main window controller")
             return
         }
-        windowController.mainViewController.browserTabViewController.openNewTab(with: .url(URL.duckDuckGoEmailLogin))
-    }
-
-    // MARK: - Network Protection Debug
-
-    @IBAction func resetNetworkProtectionState(_ sender: Any?) {
-#if NETWORK_PROTECTION
-        Task { @MainActor in
-            guard case .alertFirstButtonReturn = await NSAlert.resetNetworkProtectionAlert().runModal() else { return }
-
-            do {
-                try await NetworkProtectionTunnelController.resetAllState()
-            } catch {
-                await NSAlert(error: error).runModal()
-            }
-        }
-#endif
-    }
-
-    @IBAction func removeNetworkProtectionSystemExtensionAndAgents(_ sender: Any?) {
-#if NETWORK_PROTECTION
-        Task { @MainActor in
-            guard case .alertFirstButtonReturn = await NSAlert.removeSystemExtensionAndAgentsAlert().runModal() else { return }
-
-            do {
-                try await NetworkProtectionTunnelController.removeSystemExtensionAndAgents()
-            } catch {
-                await NSAlert(error: error).runModal()
-            }
-        }
-#endif
-    }
-
-    @IBAction func sendTestNetworkProtectionNotification(_ sender: Any?) {
-#if NETWORK_PROTECTION
-        Task { @MainActor in
-            do {
-                try await NetworkProtectionTunnelController.sendTestNotificationRequest()
-            } catch {
-                await NSAlert(error: error).runModal()
-            }
-        }
-#endif
-    }
-
-    @IBAction func networkProtectionPreferredServerChanged(_ sender: Any?) {
-#if NETWORK_PROTECTION
-        guard let title = (sender as? NSMenuItem)?.title else {
-            assertionFailure("\(#function): Failed to cast sender to NSMenuItem")
-            return
-        }
-
-        let selectedServer: SelectedNetworkProtectionServer
-
-        if title == "Automatic" {
-            selectedServer = .automatic
-        } else {
-            let titleComponents = title.components(separatedBy: " ")
-            selectedServer = .endpoint(titleComponents.first!)
-        }
-
-        NetworkProtectionTunnelController.setSelectedServer(selectedServer: selectedServer)
-#endif
-    }
-
-    @IBAction func networkProtectionExpireRegistrationKeyNow(_ sender: Any?) {
-#if NETWORK_PROTECTION
-        Task {
-            try? await NetworkProtectionTunnelController.expireRegistrationKeyNow()
-        }
-#endif
-    }
-
-    @IBAction func networkProtectionSetRegistrationKeyValidity(_ sender: Any?) {
-#if NETWORK_PROTECTION
-        guard let menuItem = sender as? NSMenuItem else {
-            assertionFailure("\(#function): Failed to cast sender to NSMenuItem")
-            return
-        }
-
-        // nil means automatic
-        let validity = menuItem.representedObject as? TimeInterval
-
-        Task {
-            do {
-                try await NetworkProtectionTunnelController.setRegistrationKeyValidity(validity)
-            } catch {
-                assertionFailure("Could not override the key validity due to an error: \(error.localizedDescription)")
-                os_log("Could not override the key validity due to an error: %{public}@", log: .networkProtection, type: .error, error.localizedDescription)
-            }
-        }
-#endif
-    }
-
-    @IBAction func networkProtectionSimulateControllerFailure(_ sender: Any?) {
-#if NETWORK_PROTECTION
-        guard let menuItem = sender as? NSMenuItem else {
-            assertionFailure("\(#function): Failed to cast sender to NSMenuItem")
-            return
-        }
-
-        if menuItem.state == .on {
-            menuItem.state = .off
-        } else {
-            menuItem.state = .on
-        }
-
-        NetworkProtectionTunnelController.simulationOptions.setEnabled(menuItem.state == .on, option: .controllerFailure)
-#endif
-    }
-
-    @IBAction func networkProtectionSimulateTunnelFailure(_ sender: Any?) {
-#if NETWORK_PROTECTION
-        guard let menuItem = sender as? NSMenuItem else {
-            assertionFailure("\(#function): Failed to cast sender to NSMenuItem")
-            return
-        }
-
-        if menuItem.state == .on {
-            menuItem.state = .off
-        } else {
-            menuItem.state = .on
-        }
-
-        NetworkProtectionTunnelController.simulationOptions.setEnabled(menuItem.state == .on, option: .tunnelFailure)
-#endif
-    }
-
-=======
->>>>>>> 12deffed
+    windowController.mainViewController.browserTabViewController.openNewTab(with: .url(URL.duckDuckGoEmailLogin))
+    }
+
 }
 
 extension MainViewController {
