--- conflicted
+++ resolved
@@ -328,11 +328,8 @@
 }
 
 extension MainViewController: NSMenuItemValidation {
-
-<<<<<<< HEAD
+    
     // swiftlint:disable cyclomatic_complexity
-=======
->>>>>>> bc3d46ec
     func validateMenuItem(_ menuItem: NSMenuItem) -> Bool {
         switch menuItem.action {
         // Back/Forward
@@ -364,22 +361,16 @@
         case #selector(MainViewController.reopenLastClosedTab(_:)):
             return tabCollectionViewModel.canInsertLastRemovedTab == true
 
-<<<<<<< HEAD
         // Printing/saving
         case #selector(MainViewController.saveAs(_:)),
              #selector(MainViewController.printWebView(_:)):
             return tabCollectionViewModel.selectedTabViewModel?.canReload == true
 
-=======
->>>>>>> bc3d46ec
         default:
             return menuItem.isEnabled
         }
     }
-<<<<<<< HEAD
     // swiftlint:enable cyclomatic_complexity
-=======
->>>>>>> bc3d46ec
 
 }
 
