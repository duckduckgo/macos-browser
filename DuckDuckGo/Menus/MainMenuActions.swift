//
//  MainMenuActions.swift
//
//  Copyright © 2020 DuckDuckGo. All rights reserved.
//
//  Licensed under the Apache License, Version 2.0 (the "License");
//  you may not use this file except in compliance with the License.
//  You may obtain a copy of the License at
//
//  http://www.apache.org/licenses/LICENSE-2.0
//
//  Unless required by applicable law or agreed to in writing, software
//  distributed under the License is distributed on an "AS IS" BASIS,
//  WITHOUT WARRANTIES OR CONDITIONS OF ANY KIND, either express or implied.
//  See the License for the specific language governing permissions and
//  limitations under the License.
//

import Cocoa
import os.log

// Actions are sent to objects of responder chain

// MARK: - Main Menu Actions

extension AppDelegate {

    // MARK: - File

    @IBAction func newWindow(_ sender: Any?) {
        WindowsManager.openNewWindow()
    }

    @IBAction func openLocation(_ sender: Any?) {
        WindowsManager.openNewWindow()
    }

    @IBAction func closeAllWindows(_ sender: Any?) {
        WindowsManager.closeWindows()
    }

<<<<<<< HEAD
    // MARK: - Help

#if FEEDBACK

    @IBAction func openFeedback(_ sender: Any?) {
        guard let windowController = WindowControllersManager.shared.lastKeyMainWindowController,
              windowController.window?.isKeyWindow == true else {
            WindowsManager.openNewWindow(with: URL.feedback)
            return
        }

        guard let mainViewController = windowController.mainViewController else {
            os_log("AppDelegate: No main view controller", type: .error)
            return
        }

        DefaultConfigurationStorage.shared.log()
        ConfigurationManager.shared.log()

        let tab = Tab()
        tab.url = URL.feedback

        let tabCollectionViewModel = mainViewController.tabCollectionViewModel
        tabCollectionViewModel.append(tab: tab)
    }

#endif

=======
    @IBAction func navigateToBookmark(_ sender: Any?) {
        guard let menuItem = sender as? NSMenuItem else {
            os_log("AppDelegate: Casting to menu item failed", type: .error)
            return
        }

        let tab = Tab()
        tab.url = menuItem.representedObject as? URL
        WindowsManager.openNewWindow(with: tab)
    }

>>>>>>> c26bccee
}

extension MainViewController {

    // MARK: - File

    @IBAction func newTab(_ sender: Any?) {
        tabCollectionViewModel.appendNewTab()
    }

    @IBAction func openLocation(_ sender: Any?) {
        guard let addressBarTextField = navigationBarViewController?.addressBarViewController?.addressBarTextField else {
            os_log("MainViewController: Cannot reference address bar text field", type: .error)
            return
        }
        addressBarTextField.makeMeFirstResponder()
    }

    @IBAction func closeTab(_ sender: Any?) {
        tabCollectionViewModel.removeSelected()
    }

    // MARK: - View

    @IBAction func reloadPage(_ sender: Any?) {
        guard let selectedTabViewModel = tabCollectionViewModel.selectedTabViewModel else {
            os_log("MainViewController: No tab view model selected", type: .error)
            return
        }

        selectedTabViewModel.tab.reload()
    }

    @IBAction func stopLoading(_ sender: Any?) {
        guard let selectedTabViewModel = tabCollectionViewModel.selectedTabViewModel else {
            os_log("MainViewController: No tab view model selected", type: .error)
            return
        }

        selectedTabViewModel.tab.stopLoading()
    }

    // MARK: - History

    @IBAction func back(_ sender: Any?) {
        guard let selectedTabViewModel = tabCollectionViewModel.selectedTabViewModel else {
            os_log("MainViewController: No tab view model selected", type: .error)
            return
        }

        selectedTabViewModel.tab.goBack()
    }

    @IBAction func forward(_ sender: Any?) {
        guard let selectedTabViewModel = tabCollectionViewModel.selectedTabViewModel else {
            os_log("MainViewController: No tab view model selected", type: .error)
            return
        }

        selectedTabViewModel.tab.goForward()
    }

    @IBAction func home(_ sender: Any?) {
        guard let selectedTabViewModel = tabCollectionViewModel.selectedTabViewModel else {
            os_log("MainViewController: No tab view model selected", type: .error)
            return
        }

        selectedTabViewModel.tab.openHomepage()
    }

    @IBAction func reopenLastClosedTab(_ sender: Any?) {
        tabCollectionViewModel.putBackLastRemovedTab()
    }

    // MARK: - Bookmarks
    @IBAction func bookmarkThisPage(_ sender: Any?) {
        navigationBarViewController?
            .addressBarViewController?
            .addressBarButtonsViewController?
            .openBookmarkPopover(setFavorite: false)
    }
    
    @IBAction func favoriteThisPage(_ sender: Any?) {
        navigationBarViewController?
            .addressBarViewController?
            .addressBarButtonsViewController?
            .openBookmarkPopover(setFavorite: true)
    }
    
    @IBAction func navigateToBookmark(_ sender: Any?) {
        guard let menuItem = sender as? NSMenuItem else {
            os_log("MainViewController: Casting to menu item failed", type: .error)
            return
        }
        guard let selectedTabViewModel = tabCollectionViewModel.selectedTabViewModel else {
            os_log("MainViewController: No tab view model selected", type: .error)
            return
        }
        
        selectedTabViewModel.tab.url = menuItem.representedObject as? URL
    }

    // MARK: - Window

    @IBAction func showPreviousTab(_ sender: Any?) {
        tabCollectionViewModel.selectPrevious()
    }

    @IBAction func showNextTab(_ sender: Any?) {
        tabCollectionViewModel.selectNext()
    }

    @IBAction func showTab(_ sender: Any?) {
        guard let sender = sender as? NSMenuItem else {
            os_log("MainViewController: Casting to NSMenuItem failed", type: .error)
            return
        }
        guard let keyEquivalent = Int(sender.keyEquivalent), keyEquivalent >= 0 && keyEquivalent <= 9 else {
            os_log("MainViewController: Key equivalent is not correct for tab selection", type: .error)
            return
        }
        let index = keyEquivalent - 1
        if index >= 0 && index < tabCollectionViewModel.tabCollection.tabs.count {
            tabCollectionViewModel.select(at: index)
        }
    }

    @IBAction func moveTabToNewWindow(_ sender: Any?) {
        guard let selectedTabViewModel = tabCollectionViewModel.selectedTabViewModel else {
            os_log("MainViewController: No tab view model selected", type: .error)
            return
        }

        let tab = selectedTabViewModel.tab
        tabCollectionViewModel.removeSelected()
        WindowsManager.openNewWindow(with: tab)
    }

    @IBAction func mergeAllWindows(_ sender: Any?) {
        let otherWindowControllers = WindowControllersManager.shared.mainWindowControllers.filter { $0.window != view.window }
        let otherMainViewControllers = otherWindowControllers.compactMap { $0.mainViewController }
        let otherTabCollectionViewModels = otherMainViewControllers.map { $0.tabCollectionViewModel }
        let otherTabs = otherTabCollectionViewModels.flatMap { $0.tabCollection.tabs }

        WindowsManager.closeWindows(except: view.window)

        tabCollectionViewModel.append(tabs: otherTabs)
    }

    // MARK: - Edit

    @IBAction func findInPage(_ sender: Any?) {
        tabCollectionViewModel.selectedTabViewModel?.startFindInPage()
    }

    /// Declines handling findInPage action if there's no page loaded currently.
    override func responds(to aSelector: Selector!) -> Bool {
        if aSelector == #selector(findInPage(_:)) && tabCollectionViewModel.selectedTabViewModel?.tab.url == nil {
            return false
        }

        if aSelector == #selector(printWebView(_:)) && tabCollectionViewModel.selectedTabViewModel?.tab.webView.url == nil {
            return false
        }

        return super.responds(to: aSelector)
    }

    // MARK: - Printing

    @IBAction func printWebView(_ sender: Any?) {
        guard let webView = tabCollectionViewModel.selectedTabViewModel?.tab.webView else { return }
        if #available(OSX 11.0, *) {
            // This might crash when running from Xcode, hit resume and it should be fine.
            // Release builds work fine.
            webView.printOperation(with: NSPrintInfo.shared).run()
        }
    }

}

extension MainViewController: FindInPageDelegate {

    func findInPageNext(_ controller: FindInPageViewController) {
        self.tabCollectionViewModel.selectedTabViewModel?.findInPageNext()
    }

    func findInPagePrevious(_ controller: FindInPageViewController) {
        self.tabCollectionViewModel.selectedTabViewModel?.findInPagePrevious()
    }

    func findInPageDone(_ controller: FindInPageViewController) {
        self.tabCollectionViewModel.selectedTabViewModel?.closeFindInPage()
    }

}<|MERGE_RESOLUTION|>--- conflicted
+++ resolved
@@ -39,7 +39,6 @@
         WindowsManager.closeWindows()
     }
 
-<<<<<<< HEAD
     // MARK: - Help
 
 #if FEEDBACK
@@ -68,7 +67,6 @@
 
 #endif
 
-=======
     @IBAction func navigateToBookmark(_ sender: Any?) {
         guard let menuItem = sender as? NSMenuItem else {
             os_log("AppDelegate: Casting to menu item failed", type: .error)
@@ -80,7 +78,6 @@
         WindowsManager.openNewWindow(with: tab)
     }
 
->>>>>>> c26bccee
 }
 
 extension MainViewController {
