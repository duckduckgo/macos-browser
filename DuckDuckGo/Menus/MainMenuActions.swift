//
//  MainMenuActions.swift
//
//  Copyright © 2020 DuckDuckGo. All rights reserved.
//
//  Licensed under the Apache License, Version 2.0 (the "License");
//  you may not use this file except in compliance with the License.
//  You may obtain a copy of the License at
//
//  http://www.apache.org/licenses/LICENSE-2.0
//
//  Unless required by applicable law or agreed to in writing, software
//  distributed under the License is distributed on an "AS IS" BASIS,
//  WITHOUT WARRANTIES OR CONDITIONS OF ANY KIND, either express or implied.
//  See the License for the specific language governing permissions and
//  limitations under the License.
//

import BrowserServicesKit
import Cocoa
import Common
import Configuration
import Crashes
import FeatureFlags
import History
import PixelKit
import Subscription
import WebKit
import os.log
import SwiftUI

// Actions are sent to objects of responder chain

// MARK: - Main Menu Actions

extension AppDelegate {

    // MARK: - DuckDuckGo

    @MainActor
    @objc func checkForUpdates(_ sender: Any?) {
#if SPARKLE
        if !SupportedOSChecker.isCurrentOSReceivingUpdates {
            // Show not supported info
            if NSAlert.osNotSupported().runModal() != .cancel {
                let url = Preferences.UnsupportedDeviceInfoBox.softwareUpdateURL
                NSWorkspace.shared.open(url)
            }
        }

        showAbout(sender)
#endif
    }

    // MARK: - File

    @objc func newWindow(_ sender: Any?) {
        DispatchQueue.main.async {
            WindowsManager.openNewWindow()
        }
    }

    @objc func newBurnerWindow(_ sender: Any?) {
        DispatchQueue.main.async {
            WindowsManager.openNewWindow(burnerMode: BurnerMode(isBurner: true))
        }
    }

    @objc func newAIChat(_ sender: Any?) {
        DispatchQueue.main.async {
            AIChatTabOpener.openAIChatTab()
            PixelKit.fire(GeneralPixel.aichatApplicationMenuFileClicked, includeAppVersionParameter: true)
        }
    }

    @objc func newTab(_ sender: Any?) {
        DispatchQueue.main.async {
            WindowsManager.openNewWindow()
        }
    }

    @objc func openLocation(_ sender: Any?) {
        DispatchQueue.main.async {
            WindowsManager.openNewWindow()
        }
    }

    @objc func closeAllWindows(_ sender: Any?) {
        DispatchQueue.main.async {
            WindowsManager.closeWindows()
        }
    }

    // MARK: - History

    @objc func reopenLastClosedTab(_ sender: Any?) {
        DispatchQueue.main.async {
            RecentlyClosedCoordinator.shared.reopenItem()
        }
    }

    @objc func recentlyClosedAction(_ sender: Any?) {
        guard let menuItem = sender as? NSMenuItem,
              let cacheItem = menuItem.representedObject as? RecentlyClosedCacheItem else {
                  assertionFailure("Wrong represented object for recentlyClosedAction()")
                  return
              }
        DispatchQueue.main.async {
            RecentlyClosedCoordinator.shared.reopenItem(cacheItem)
        }
    }

    @objc func openVisit(_ sender: NSMenuItem) {
        guard let visit = sender.representedObject as? Visit,
              let url = visit.historyEntry?.url else {
            assertionFailure("Wrong represented object")
            return
        }
        DispatchQueue.main.async {
            WindowsManager.openNewWindow(with: Tab(content: .contentFromURL(url, source: .historyEntry), shouldLoadInBackground: true))
        }
    }

    @objc func clearAllHistory(_ sender: NSMenuItem) {
        DispatchQueue.main.async {
            guard let window = WindowsManager.openNewWindow(with: Tab(content: .newtab)),
                  let windowController = window.windowController as? MainWindowController else {
                assertionFailure("No reference to main window controller")
                return
            }

            windowController.mainViewController.clearAllHistory(sender)
        }
    }

    @objc func clearThisHistory(_ sender: ClearThisHistoryMenuItem) {
        DispatchQueue.main.async {
            guard let window = WindowsManager.openNewWindow(with: Tab(content: .newtab)),
                  let windowController = window.windowController as? MainWindowController else {
                assertionFailure("No reference to main window controller")
                return
            }

            windowController.mainViewController.clearThisHistory(sender)
        }
    }

    // MARK: - Window

    @objc func reopenAllWindowsFromLastSession(_ sender: Any?) {
        DispatchQueue.main.async {
            self.stateRestorationManager.restoreLastSessionState(interactive: true)
        }
    }

    // MARK: - Help

    @MainActor
    @objc func showAbout(_ sender: Any?) {
        WindowControllersManager.shared.showTab(with: .settings(pane: .about))
    }

    @MainActor
    @objc func setAsDefault(_ sender: Any?) {
        PixelKit.fire(GeneralPixel.defaultRequestedFromMainMenu)
        DefaultBrowserPreferences.shared.becomeDefault()
    }

    @MainActor
    @objc func showReleaseNotes(_ sender: Any?) {
        WindowControllersManager.shared.showTab(with: .releaseNotes)
    }

    @MainActor
    @objc func showWhatIsNew(_ sender: Any?) {
        WindowControllersManager.shared.showTab(with: .url(.updates, source: .ui))
    }

    #if FEEDBACK

    @objc func openFeedback(_ sender: Any?) {
        DispatchQueue.main.async {
            FeedbackPresenter.presentFeedbackForm()
        }
    }

    @objc func openReportBrokenSite(_ sender: Any?) {
        let privacyDashboardViewController = PrivacyDashboardViewController(privacyInfo: nil, entryPoint: .report)
        privacyDashboardViewController.sizeDelegate = self

        let window = NSWindow(contentViewController: privacyDashboardViewController)
        window.styleMask.remove(.resizable)
        window.setFrame(NSRect(x: 0, y: 0, width: PrivacyDashboardViewController.Constants.initialContentWidth,
                               height: PrivacyDashboardViewController.Constants.reportBrokenSiteInitialContentHeight),
                        display: true)
        privacyDashboardWindow = window

        DispatchQueue.main.async {
            guard let parentWindowController = WindowControllersManager.shared.lastKeyMainWindowController,
                  let tabModel = parentWindowController.mainViewController.tabCollectionViewModel.selectedTabViewModel else {
                assertionFailure("AppDelegate: Failed to present PrivacyDashboard")
                return
            }
            privacyDashboardViewController.updateTabViewModel(tabModel)
            parentWindowController.window?.beginSheet(window) { _ in }
        }
    }

    @MainActor
    @objc func openPProFeedback(_ sender: Any?) {
        WindowControllersManager.shared.showShareFeedbackModal(source: .settings)
    }

    #endif

    @objc func navigateToBookmark(_ sender: Any?) {
        guard let menuItem = sender as? NSMenuItem else {
            Logger.general.error("AppDelegate: Casting to menu item failed")
            return
        }

        guard let bookmark = menuItem.representedObject as? Bookmark,
        let url = bookmark.urlObject else {
            assertionFailure("Unexpected type of menuItem.representedObject: \(type(of: menuItem.representedObject))")
            return
        }
        DispatchQueue.main.async {
            let tab = Tab(content: .url(url, source: .bookmark), shouldLoadInBackground: true)
            WindowsManager.openNewWindow(with: tab)
        }
    }

    @objc func showManageBookmarks(_ sender: Any?) {
        DispatchQueue.main.async {
            let tabCollection = TabCollection(tabs: [Tab(content: .bookmarks)])
            let tabCollectionViewModel = TabCollectionViewModel(tabCollection: tabCollection)

            WindowsManager.openNewWindow(with: tabCollectionViewModel)
        }
    }

    @objc func openPreferences(_ sender: Any?) {
        DispatchQueue.main.async {
            let tabCollection = TabCollection(tabs: [Tab(content: .anySettingsPane)])
            let tabCollectionViewModel = TabCollectionViewModel(tabCollection: tabCollection)
            WindowsManager.openNewWindow(with: tabCollectionViewModel)
        }
    }

    @objc func openAbout(_ sender: Any?) {
#if APPSTORE
        let options = [NSApplication.AboutPanelOptionKey.applicationName: UserText.duckDuckGoForMacAppStore]
#else
        let options: [NSApplication.AboutPanelOptionKey: Any] = [:]
#endif
        NSApp.orderFrontStandardAboutPanel(options: options)
    }

    @objc func openImportBrowserDataWindow(_ sender: Any?) {
        DispatchQueue.main.async {
            DataImportView().show()
        }
    }

    @MainActor
    @objc func openExportLogins(_ sender: Any?) {
        guard let windowController = WindowControllersManager.shared.lastKeyMainWindowController,
              let window = windowController.window else { return }

        DeviceAuthenticator.shared.authenticateUser(reason: .exportLogins) { authenticationResult in
            guard authenticationResult.authenticated else {

                return
            }

            let savePanel = NSSavePanel()
            savePanel.nameFieldStringValue = "DuckDuckGo \(UserText.exportLoginsFileNameSuffix)"

            let accessory = NSTextField.label(titled: UserText.exportLoginsWarning)
            accessory.textColor = .red
            accessory.alignment = .center
            accessory.sizeToFit()

            let accessoryContainer = accessory.wrappedInContainer(padding: 10)
            accessoryContainer.frame.size = accessoryContainer.fittingSize

            savePanel.accessoryView = accessoryContainer
            savePanel.allowedContentTypes = [.commaSeparatedText]

            savePanel.beginSheetModal(for: window) { response in
                guard response == .OK, let selectedURL = savePanel.url else { return }

                let vault = try? AutofillSecureVaultFactory.makeVault(reporter: SecureVaultReporter.shared)
                let exporter = CSVLoginExporter(secureVault: vault!)
                do {
                    try exporter.exportVaultLogins(to: selectedURL)
                } catch {
                    NSAlert.exportLoginsFailed()
                        .beginSheetModal(for: window, completionHandler: nil)
                }
            }
        }
    }

    @MainActor
    @objc func openExportBookmarks(_ sender: Any?) {
        guard let windowController = WindowControllersManager.shared.lastKeyMainWindowController,
              let window = windowController.window,
              let list = LocalBookmarkManager.shared.list else { return }

        let savePanel = NSSavePanel()
        savePanel.nameFieldStringValue = "DuckDuckGo \(UserText.exportBookmarksFileNameSuffix)"
        savePanel.allowedContentTypes = [.html]

        savePanel.beginSheetModal(for: window) { response in
            guard response == .OK, let selectedURL = savePanel.url else { return }

            let exporter = BookmarksExporter(list: list)
            do {
                try exporter.exportBookmarksTo(url: selectedURL)
            } catch {
                NSAlert.exportBookmarksFailed()
                    .beginSheetModal(for: window, completionHandler: nil)
            }
        }
    }

    @objc func fireButtonAction(_ sender: NSButton) {
        DispatchQueue.main.async {
            FireCoordinator.fireButtonAction()
            let pixelReporter = OnboardingPixelReporter()
            pixelReporter.trackFireButtonPressed()
        }
    }

    @objc func navigateToPrivateEmail(_ sender: Any?) {
        DispatchQueue.main.async {
            guard let window = NSApplication.shared.keyWindow,
                  let windowController = window.windowController as? MainWindowController else {
                assertionFailure("No reference to main window controller")
                return
            }
            windowController.mainViewController.browserTabViewController.openNewTab(with: .url(URL.duckDuckGoEmailLogin, source: .ui))
        }
    }

    @objc func resetRemoteMessages(_ sender: Any?) {
        Task {
            await remoteMessagingClient.store?.resetRemoteMessages()
        }
    }

    @objc func resetNewTabPageCustomization(_ sender: Any?) {
        homePageSettingsModel.resetAllCustomizations()
    }
}

extension MainViewController {

    /// Finds currently active Tab even if it‘s playing a Full Screen video
    private func getActiveTabAndIndex() -> (tab: Tab, index: TabIndex)? {
        var tab: Tab? {
            // popup windows don‘t get to lastKeyMainWindowController so try getting their WindowController directly fron a key window
            if let window = self.view.window,
               let mainWindowController = window.nextResponder as? MainWindowController,
               let tab = mainWindowController.activeTab {
                return tab
            }
            return WindowControllersManager.shared.lastKeyMainWindowController?.activeTab
        }
        guard let tab else {
            assertionFailure("Could not get currently active Tab")
            return nil
        }
        guard let index = tabCollectionViewModel.indexInAllTabs(of: tab) else {
            assertionFailure("Could not get Tab index")
            return nil
        }
        return (tab, index)
    }

    var activeTabViewModel: TabViewModel? {
        getActiveTabAndIndex().flatMap { tabCollectionViewModel.tabViewModel(at: $0.index) }
    }

    func makeKeyIfNeeded() {
        if view.window?.isKeyWindow != true {
            view.window?.makeKeyAndOrderFront(nil)
        }
    }

    // MARK: - Main Menu

    @objc func openPreferences(_ sender: Any?) {
        makeKeyIfNeeded()
        browserTabViewController.openNewTab(with: .anySettingsPane)
    }

    // MARK: - File

    @objc func newTab(_ sender: Any?) {
        makeKeyIfNeeded()
        browserTabViewController.openNewTab(with: .newtab)
    }

    @objc func openLocation(_ sender: Any?) {
        makeKeyIfNeeded()
        guard let addressBarTextField = navigationBarViewController.addressBarViewController?.addressBarTextField else {
            Logger.general.error("MainViewController: Cannot reference address bar text field")
            return
        }

        // If the address bar is already the first responder it means that the user is editing the URL and wants to select the whole url.
        if addressBarTextField.isFirstResponder {
            addressBarTextField.selectText(nil)
        } else {
            addressBarTextField.makeMeFirstResponder()
        }
    }

    @objc func closeTab(_ sender: Any?) {
        guard let (tab, index) = getActiveTabAndIndex() else { return }
        makeKeyIfNeeded()

        // when close is triggered by a keyboard shortcut,
        // instead of closing a pinned tab we select the first regular tab
        // (this is in line with Safari behavior)
        // If there are no regular tabs, we close the window.
        var isHandlingKeyDownEvent: Bool {
            guard sender is NSMenuItem,
                  let currentEvent = NSApp.currentEvent,
                  case .keyDown = currentEvent.type,
                  currentEvent.modifierFlags.contains(.command) else { return false }
             return true
        }
        if isHandlingKeyDownEvent, tab.isPinned {
            if tabCollectionViewModel.tabCollection.tabs.isEmpty {
                view.window?.performClose(sender)
            } else {
                tab.stopAllMediaAndLoading()
                tabCollectionViewModel.select(at: .unpinned(0))
            }
            return
        }

        tabCollectionViewModel.remove(at: index)
    }

    // MARK: - View

    @objc func reloadPage(_ sender: Any) {
        makeKeyIfNeeded()
        activeTabViewModel?.reload()
    }

    @objc func stopLoadingPage(_ sender: Any) {
        getActiveTabAndIndex()?.tab.stopLoading()
    }

    @objc func zoomIn(_ sender: Any) {
        getActiveTabAndIndex()?.tab.webView.zoomIn()
    }

    @objc func zoomOut(_ sender: Any) {
        getActiveTabAndIndex()?.tab.webView.zoomOut()
    }

    @objc func actualSize(_ sender: Any) {
        getActiveTabAndIndex()?.tab.webView.resetZoomLevel()
    }

    @objc func toggleDownloads(_ sender: Any) {
        var navigationBarViewController = self.navigationBarViewController
        if view.window?.isPopUpWindow == true {
            if let vc = WindowControllersManager.shared.lastKeyMainWindowController?.mainViewController.navigationBarViewController {
                navigationBarViewController = vc
            } else {
                WindowsManager.openNewWindow(with: Tab(content: .newtab))
                guard let wc = WindowControllersManager.shared.mainWindowControllers.first(where: { $0.window?.isPopUpWindow == false }) else {
                    return
                }
                navigationBarViewController = wc.mainViewController.navigationBarViewController
            }
            navigationBarViewController.view.window?.makeKeyAndOrderFront(nil)
        }
        navigationBarViewController.toggleDownloadsPopover(keepButtonVisible: sender is NSMenuItem /* keep button visible for some time on Cmd+J */)
    }

    @objc func toggleBookmarksBarFromMenu(_ sender: Any) {
        // Leaving this keyboard shortcut in place.  When toggled on it will use the previously set appearence which defaults to "always".
        //  If the user sets it to "new tabs only" somewhere (e.g. preferences), then it'll be that.
        guard let mainVC = WindowControllersManager.shared.lastKeyMainWindowController?.mainViewController else { return }

        let prefs = AppearancePreferences.shared
        if prefs.showBookmarksBar && prefs.bookmarksBarAppearance == .newTabOnly {
            // show bookmarks bar but don't change the setting
            mainVC.toggleBookmarksBarVisibility()
        } else {
            prefs.showBookmarksBar.toggle()
        }
    }

    @objc func toggleAutofillShortcut(_ sender: Any) {
        LocalPinningManager.shared.togglePinning(for: .autofill)
    }

    @objc func toggleBookmarksShortcut(_ sender: Any) {
        LocalPinningManager.shared.togglePinning(for: .bookmarks)
    }

    @objc func toggleDownloadsShortcut(_ sender: Any) {
        LocalPinningManager.shared.togglePinning(for: .downloads)
    }

    @objc func toggleNetworkProtectionShortcut(_ sender: Any) {
        LocalPinningManager.shared.togglePinning(for: .networkProtection)
    }

    @objc func toggleAIChatShortcut(_ sender: Any) {
        LocalPinningManager.shared.togglePinning(for: .aiChat)
    }

    // MARK: - History

    @objc func back(_ sender: Any?) {
        makeKeyIfNeeded()
        getActiveTabAndIndex()?.tab.goBack()
    }

    @objc func forward(_ sender: Any?) {
        makeKeyIfNeeded()
        getActiveTabAndIndex()?.tab.goForward()
    }

    @objc func home(_ sender: Any?) {
        guard view.window?.isPopUpWindow == false,
            let (tab, _) = getActiveTabAndIndex(), tab === tabCollectionViewModel.selectedTab else {

            browserTabViewController.openNewTab(with: .newtab)
            return
        }
        makeKeyIfNeeded()
        tab.openHomePage()
    }

    @objc func openVisit(_ sender: NSMenuItem) {
        guard let visit = sender.representedObject as? Visit,
              let url = visit.historyEntry?.url else {
            assertionFailure("Wrong represented object")
            return
        }

        makeKeyIfNeeded()
        getActiveTabAndIndex()?.tab.setContent(.contentFromURL(url, source: .historyEntry))
        adjustFirstResponder()
    }

    @objc func clearAllHistory(_ sender: NSMenuItem) {
        guard let window = view.window else {
            assertionFailure("No window")
            return
        }

        let alert = NSAlert.clearAllHistoryAndDataAlert()
        alert.beginSheetModal(for: window, completionHandler: { response in
            guard case .alertFirstButtonReturn = response else {
                return
            }
            FireCoordinator.fireViewModel.fire.burnAll()
        })
    }

    @objc func clearThisHistory(_ sender: ClearThisHistoryMenuItem) {
        guard let window = view.window else {
            assertionFailure("No window")
            return
        }

        let dateString = sender.dateString
        let isToday = sender.isToday
        let visits = sender.getVisits()
        let alert = NSAlert.clearHistoryAndDataAlert(dateString: dateString)
        alert.beginSheetModal(for: window, completionHandler: { response in
            guard case .alertFirstButtonReturn = response else {
                return
            }
            FireCoordinator.fireViewModel.fire.burnVisits(of: visits,
                                                          except: FireproofDomains.shared,
                                                          isToday: isToday)
        })
    }

    // MARK: - Bookmarks

    @objc func bookmarkThisPage(_ sender: Any) {
        guard let tabIndex = getActiveTabAndIndex()?.index else { return }
        if tabCollectionViewModel.selectedTabIndex != tabIndex {
            tabCollectionViewModel.select(at: tabIndex)
        }
        makeKeyIfNeeded()

        navigationBarViewController
            .addressBarViewController?
            .addressBarButtonsViewController?
            .openBookmarkPopover(setFavorite: false, accessPoint: .init(sender: sender, default: .moreMenu))
    }

    @objc func bookmarkAllOpenTabs(_ sender: Any) {
        let websitesInfo = tabCollectionViewModel.tabs.compactMap(WebsiteInfo.init)
        BookmarksDialogViewFactory.makeBookmarkAllOpenTabsView(websitesInfo: websitesInfo).show()
    }

    @objc func favoriteThisPage(_ sender: Any) {
        guard let tabIndex = getActiveTabAndIndex()?.index else { return }
        if tabCollectionViewModel.selectedTabIndex != tabIndex {
            tabCollectionViewModel.select(at: tabIndex)
        }
        makeKeyIfNeeded()

        navigationBarViewController
            .addressBarViewController?
            .addressBarButtonsViewController?
            .openBookmarkPopover(setFavorite: true, accessPoint: .init(sender: sender, default: .moreMenu))
    }

    @objc func openBookmark(_ sender: Any?) {
        guard let menuItem = sender as? NSMenuItem else {
            Logger.general.error("MainViewController: Casting to menu item failed")
            return
        }

        guard let bookmark = menuItem.representedObject as? Bookmark else { return }
        makeKeyIfNeeded()

        WindowControllersManager.shared.open(bookmark: bookmark)
    }

    @objc func openAllInTabs(_ sender: Any?) {
        guard let menuItem = sender as? NSMenuItem else {
            Logger.general.error("MainViewController: Casting to menu item failed")
            return
        }

        guard let models = menuItem.representedObject as? [BookmarkViewModel] else {
            return
        }

        let tabs = models.compactMap { ($0.entity as? Bookmark)?.urlObject }.map {
            Tab(content: .url($0, source: .bookmark),
                shouldLoadInBackground: true,
                burnerMode: tabCollectionViewModel.burnerMode)
        }
        tabCollectionViewModel.append(tabs: tabs)
        PixelExperiment.fireOnboardingBookmarkUsed5to7Pixel()
    }

    @objc func showManageBookmarks(_ sender: Any?) {
        makeKeyIfNeeded()
        browserTabViewController.openNewTab(with: .bookmarks)
    }

    // MARK: - Window

    @objc func showPreviousTab(_ sender: Any?) {
        makeKeyIfNeeded()
        guard let (tab, index) = getActiveTabAndIndex() else { return }
        if tabCollectionViewModel.selectedTab !== tab {
            tabCollectionViewModel.select(at: index)
        }
        tabCollectionViewModel.selectPrevious()
    }

    @objc func showNextTab(_ sender: Any?) {
        guard let (tab, index) = getActiveTabAndIndex() else { return }
        makeKeyIfNeeded()

        if tabCollectionViewModel.selectedTab !== tab {
            tabCollectionViewModel.select(at: index)
        }
        tabCollectionViewModel.selectNext()
    }

    @objc func showTab(_ sender: Any?) {
        makeKeyIfNeeded()
        guard let sender = sender as? NSMenuItem else {
            Logger.general.error("MainViewController: Casting to NSMenuItem failed")
            return
        }
        guard let keyEquivalent = Int(sender.keyEquivalent), keyEquivalent >= 0 && keyEquivalent <= 9 else {
            Logger.general.error("MainViewController: Key equivalent is not correct for tab selection")
            return
        }
        let index = keyEquivalent - 1
        if keyEquivalent == 9 {
            tabCollectionViewModel.select(at: .last(in: tabCollectionViewModel))
        } else if index < tabCollectionViewModel.allTabsCount {
            tabCollectionViewModel.select(at: .at(index, in: tabCollectionViewModel))
        }
    }

    @objc func moveTabToNewWindow(_ sender: Any?) {
        guard let (tab, index) = getActiveTabAndIndex() else { return }

        tabCollectionViewModel.remove(at: index)
        WindowsManager.openNewWindow(with: tab)
    }

    @objc func duplicateTab(_ sender: Any?) {
        guard let (_, index) = getActiveTabAndIndex() else { return }

        tabCollectionViewModel.duplicateTab(at: index)
    }

    @objc func pinOrUnpinTab(_ sender: Any?) {
        guard let (_, selectedTabIndex) = getActiveTabAndIndex() else { return }

        switch selectedTabIndex {
        case .pinned(let index):
            tabCollectionViewModel.unpinTab(at: index)
        case .unpinned(let index):
            tabCollectionViewModel.pinTab(at: index)
        }
    }

    @objc func mergeAllWindows(_ sender: Any?) {
        guard let mainWindowController = WindowControllersManager.shared.lastKeyMainWindowController else { return }
        assert(!self.isBurner)

        let otherWindowControllers = WindowControllersManager.shared.mainWindowControllers.filter {
            $0 !== mainWindowController && $0.mainViewController.isBurner == false
        }
        let excludedWindowControllers = WindowControllersManager.shared.mainWindowControllers.filter {
            $0 === mainWindowController || $0.mainViewController.isBurner == true
        }

        let otherMainViewControllers = otherWindowControllers.compactMap { $0.mainViewController }
        let otherTabCollectionViewModels = otherMainViewControllers.map { $0.tabCollectionViewModel }
        let otherTabs = otherTabCollectionViewModels.flatMap { $0.tabCollection.tabs }
        let otherLocalHistoryOfRemovedTabs = Set(otherTabCollectionViewModels.flatMap { $0.tabCollection.localHistoryOfRemovedTabs })

        WindowsManager.closeWindows(except: excludedWindowControllers.compactMap(\.window))

        tabCollectionViewModel.append(tabs: otherTabs)
        tabCollectionViewModel.tabCollection.localHistoryOfRemovedTabs += otherLocalHistoryOfRemovedTabs
    }

    // MARK: - Printing

    @objc func printWebView(_ sender: Any?) {
        let pdfHUD = (sender as? NSMenuItem)?.pdfHudRepresentedObject // if printing a PDF (may be from a frame context menu)
        getActiveTabAndIndex()?.tab.print(pdfHUD: pdfHUD)
    }

    // MARK: - Saving

    @objc func saveAs(_ sender: Any) {
        let pdfHUD = (sender as? NSMenuItem)?.pdfHudRepresentedObject // if saving a PDF (may be from a frame context menu)
        getActiveTabAndIndex()?.tab.saveWebContent(pdfHUD: pdfHUD, location: .prompt)
    }

    // MARK: - Debug

    @objc func addDebugTabs(_ sender: AnyObject) {
        let numberOfTabs = sender.representedObject as? Int ?? 1
        (1...numberOfTabs).forEach { _ in
            let tab = Tab(content: .url(.duckDuckGo, credential: nil, source: .ui))
            tabCollectionViewModel.append(tab: tab)
        }
    }

    @objc func debugResetContinueSetup(_ sender: Any?) {
        AppearancePreferencesUserDefaultsPersistor().continueSetUpCardsLastDemonstrated = nil
        AppearancePreferencesUserDefaultsPersistor().continueSetUpCardsNumberOfDaysDemonstrated = 0
        AppearancePreferences.shared.isContinueSetUpCardsViewOutdated = false
        AppearancePreferences.shared.continueSetUpCardsClosed = false
        AppearancePreferences.shared.isContinueSetUpVisible = true
        HomePage.Models.ContinueSetUpModel.Settings().clear()
        NotificationCenter.default.post(name: NSApplication.didBecomeActiveNotification, object: NSApp)
    }

    @objc func debugShiftNewTabOpeningDate(_ sender: Any?) {
        AppearancePreferencesUserDefaultsPersistor().continueSetUpCardsLastDemonstrated = (AppearancePreferencesUserDefaultsPersistor().continueSetUpCardsLastDemonstrated ?? Date()).addingTimeInterval(-.day)
        AppearancePreferences.shared.continueSetUpCardsViewDidAppear()
    }

    @objc func debugShiftNewTabOpeningDateNtimes(_ sender: Any?) {
        for _ in 0..<AppearancePreferences.Constants.dismissNextStepsCardsAfterDays {
            debugShiftNewTabOpeningDate(sender)
        }
    }

    @objc func resetDefaultBrowserPrompt(_ sender: Any?) {
        UserDefaultsWrapper.clear(.defaultBrowserDismissed)
    }

    @objc func resetDefaultGrammarChecks(_ sender: Any?) {
        UserDefaultsWrapper.clear(.spellingCheckEnabledOnce)
        UserDefaultsWrapper.clear(.grammarCheckEnabledOnce)
    }

    @objc func triggerFatalError(_ sender: Any?) {
        fatalError("Fatal error triggered from the Debug menu")
    }

    @objc func crashOnException(_ sender: Any?) {
        DispatchQueue.main.async {
            self.navigationBarViewController.addressBarViewController?.addressBarTextField.suggestionViewController.tableView.view(atColumn: 1, row: .max, makeIfNecessary: false)
        }
    }

    @objc func crashOnCxxException(_ sender: Any?) {
        throwTestCppExteption()
    }

    @objc func resetSecureVaultData(_ sender: Any?) {
        let vault = try? AutofillSecureVaultFactory.makeVault(reporter: SecureVaultReporter.shared)

        let accounts = (try? vault?.accounts()) ?? []
        for accountID in accounts.compactMap(\.id) {
            if let accountID = Int64(accountID) {
                try? vault?.deleteWebsiteCredentialsFor(accountId: accountID)
            }
        }

        let cards = (try? vault?.creditCards()) ?? []
        for cardID in cards.compactMap(\.id) {
            try? vault?.deleteCreditCardFor(cardId: cardID)
        }

        let identities = (try? vault?.identities()) ?? []
        for identityID in identities.compactMap(\.id) {
            try? vault?.deleteIdentityFor(identityId: identityID)
        }

        let notes = (try? vault?.notes()) ?? []
        for noteID in notes.compactMap(\.id) {
            try? vault?.deleteNoteFor(noteId: noteID)
        }
        UserDefaults.standard.set(false, forKey: UserDefaultsWrapper<Bool>.Key.homePageContinueSetUpImport.rawValue)

        let autofillPixelReporter = AutofillPixelReporter(userDefaults: .standard,
                                                          autofillEnabled: AutofillPreferences().askToSaveUsernamesAndPasswords,
                                                          eventMapping: EventMapping<AutofillPixelEvent> { _, _, _, _ in },
                                                          installDate: nil)
        autofillPixelReporter.resetStoreDefaults()
        let loginImportState = AutofillLoginImportState()
        loginImportState.hasImportedLogins = false
        loginImportState.isCredentialsImportPromptPermanantlyDismissed = false
    }

    @objc func resetBookmarks(_ sender: Any?) {
        LocalBookmarkManager.shared.resetBookmarks()
        UserDefaults.standard.set(false, forKey: UserDefaultsWrapper<Bool>.Key.homePageContinueSetUpImport.rawValue)
        LocalBookmarkManager.shared.sortMode = .manual
    }

    @objc func resetPinnedTabs(_ sender: Any?) {
        if tabCollectionViewModel.selectedTabIndex?.isPinnedTab == true, tabCollectionViewModel.tabCollection.tabs.count > 0 {
            tabCollectionViewModel.select(at: .unpinned(0))
        }
        tabCollectionViewModel.pinnedTabsManager?.tabCollection.removeAll()
    }

    @objc func resetDuckPlayerOverlayInteractions(_ sender: Any?) {
        DuckPlayerPreferences.shared.youtubeOverlayAnyButtonPressed = false
        DuckPlayerPreferences.shared.youtubeOverlayInteracted = false
    }

    @objc func resetMakeDuckDuckGoYoursUserSettings(_ sender: Any?) {
        UserDefaults.standard.set(true, forKey: UserDefaultsWrapper<Bool>.Key.homePageShowAllFeatures.rawValue)
        UserDefaults.standard.set(true, forKey: UserDefaultsWrapper<Bool>.Key.homePageShowMakeDefault.rawValue)
        UserDefaults.standard.set(true, forKey: UserDefaultsWrapper<Bool>.Key.homePageShowImport.rawValue)
        UserDefaults.standard.set(true, forKey: UserDefaultsWrapper<Bool>.Key.homePageShowDuckPlayer.rawValue)
        UserDefaults.standard.set(true, forKey: UserDefaultsWrapper<Bool>.Key.homePageShowEmailProtection.rawValue)
    }

    @objc func skipOnboarding(_ sender: Any?) {
        UserDefaults.standard.set(true, forKey: UserDefaultsWrapper<Bool>.Key.onboardingFinished.rawValue)
        Application.appDelegate.onboardingStateMachine.state = .onboardingCompleted
        WindowControllersManager.shared.updatePreventUserInteraction(prevent: false)
        WindowControllersManager.shared.replaceTabWith(Tab(content: .newtab))
    }

    @objc func resetOnboarding(_ sender: Any?) {
        UserDefaults.standard.set(false, forKey: UserDefaultsWrapper<Bool>.Key.onboardingFinished.rawValue)
    }

    @objc func resetHomePageSettingsOnboarding(_ sender: Any?) {
        UserDefaults.standard.set(false, forKey: UserDefaultsWrapper<Any>.Key.homePageDidShowSettingsOnboarding.rawValue)
    }

    @objc func resetContextualOnboarding(_ sender: Any?) {
        Application.appDelegate.onboardingStateMachine.state = .notStarted
    }

    @objc func resetDuckPlayerPreferences(_ sender: Any?) {
        DuckPlayerPreferences.shared.reset()
    }

    @objc func resetSyncPromoPrompts(_ sender: Any?) {
        SyncPromoManager().resetPromos()
    }

    @objc func resetTipKit(_ sender: Any?) {
        TipKitDebugOptionsUIActionHandler().resetTipKitTapped()
    }

    @objc func internalUserState(_ sender: Any?) {
        guard let internalUserDecider = NSApp.delegateTyped.internalUserDecider as? DefaultInternalUserDecider else { return }
        let state = internalUserDecider.isInternalUser
        internalUserDecider.debugSetInternalUserState(!state)
<<<<<<< HEAD

        if !DefaultSubscriptionFeatureAvailability().isFeatureAvailable {
            // We only clear PPro state when it's not available, as otherwise
            // there should be no state to clear.  Clearing PPro state can
            // trigger notifications which we want to avoid unless
            // necessary.
            clearPrivacyProState()
        }
    }

    /// Clears the PrivacyPro state to make testing easier.
    ///
    private func clearPrivacyProState() {
        Task {
            await Application.appDelegate.subscriptionManager.signOut()
            UserDefaults.netP.networkProtectionEntitlementsExpired = false
        }
=======
>>>>>>> 7e200839
    }

    @objc func resetDailyPixels(_ sender: Any?) {
        PixelKit.shared?.clearFrequencyHistoryForAllPixels()
    }

    @objc func changePixelExperimentInstalledDateToLessMoreThan5DayAgo(_ sender: Any?) {
        let moreThanFiveDaysAgo = Calendar.current.date(byAdding: .day, value: -6, to: Date())
        UserDefaults.standard.set(moreThanFiveDaysAgo, forKey: UserDefaultsWrapper<Date>.Key.pixelExperimentEnrollmentDate.rawValue)
    }

    @objc func changeInstallDateToToday(_ sender: Any?) {
        UserDefaults.standard.set(Date(), forKey: UserDefaultsWrapper<Date>.Key.firstLaunchDate.rawValue)
    }

    @objc func changeInstallDateToLessThan5DayAgo(_ sender: Any?) {
        let lessThanFiveDaysAgo = Calendar.current.date(byAdding: .day, value: -4, to: Date())
        UserDefaults.standard.set(lessThanFiveDaysAgo, forKey: UserDefaultsWrapper<Date>.Key.firstLaunchDate.rawValue)
    }

    @objc func changeInstallDateToMoreThan5DayAgoButLessThan9(_ sender: Any?) {
        let between5And9DaysAgo = Calendar.current.date(byAdding: .day, value: -5, to: Date())
        UserDefaults.standard.set(between5And9DaysAgo, forKey: UserDefaultsWrapper<Date>.Key.firstLaunchDate.rawValue)
    }

    @objc func changeInstallDateToMoreThan9DaysAgo(_ sender: Any?) {
        let nineDaysAgo = Calendar.current.date(byAdding: .day, value: -9, to: Date())
        UserDefaults.standard.set(nineDaysAgo, forKey: UserDefaultsWrapper<Date>.Key.firstLaunchDate.rawValue)
    }

    @objc func showSaveCredentialsPopover(_ sender: Any?) {
        #if DEBUG || REVIEW
        NotificationCenter.default.post(name: .ShowSaveCredentialsPopover, object: nil)
        #endif
    }

    @objc func showCredentialsSavedPopover(_ sender: Any?) {
        #if DEBUG || REVIEW
        NotificationCenter.default.post(name: .ShowCredentialsSavedPopover, object: nil)
        #endif
    }

    /// debug menu popup window test
    @objc func showPopUpWindow(_ sender: Any?) {
        let tab = Tab(content: .url(.duckDuckGo, source: .ui),
                      webViewConfiguration: WKWebViewConfiguration(),
                      parentTab: nil,
                      canBeClosedWithBack: false,
                      webViewSize: .zero)

        WindowsManager.openPopUpWindow(with: tab, origin: nil, contentSize: nil)
    }

    @objc func resetEmailProtectionInContextPrompt(_ sender: Any?) {
        EmailManager().resetEmailProtectionInContextPrompt()
    }

    @objc func removeUserScripts(_ sender: Any?) {
        tabCollectionViewModel.selectedTab?.userContentController?.cleanUpBeforeClosing()
        tabCollectionViewModel.selectedTab?.reload()
        Logger.general.info("User scripts removed from the current tab")
    }

    @objc func reloadConfigurationNow(_ sender: Any?) {
        Application.appDelegate.configurationManager.forceRefresh(isDebug: true)
    }

    private func setConfigurationUrl(_ configurationUrl: URL?) {
        var configurationProvider = AppConfigurationURLProvider(customPrivacyConfiguration: configurationUrl)
        if configurationUrl == nil {
            configurationProvider.resetToDefaultConfigurationUrl()
        }
        Configuration.setURLProvider(configurationProvider)
        Application.appDelegate.configurationManager.forceRefresh(isDebug: true)
        if let configurationUrl {
            Logger.config.debug("New configuration URL set to \(configurationUrl.absoluteString)")
        } else {
            Logger.config.log("New configuration URL reset to default")
        }
    }

    @objc func setCustomConfigurationURL(_ sender: Any?) {
        let currentConfigurationURL = AppConfigurationURLProvider().url(for: .privacyConfiguration).absoluteString
        let alert = NSAlert.customConfigurationAlert(configurationUrl: currentConfigurationURL)
        if alert.runModal() != .cancel {
            guard let textField = alert.accessoryView as? NSTextField,
                  let newConfigurationUrl = URL(string: textField.stringValue) else {
                Logger.config.error("Failed to set custom configuration URL")
                return
            }

            setConfigurationUrl(newConfigurationUrl)
        }
    }

    @objc func resetConfigurationToDefault(_ sender: Any?) {
        setConfigurationUrl(nil)
    }

    @available(macOS 13.5, *)
    @objc func showAllCredentials(_ sender: Any?) {
        let hostingView = NSHostingView(rootView: AutofillCredentialsDebugView())
        hostingView.translatesAutoresizingMaskIntoConstraints = false
        hostingView.frame.size = hostingView.intrinsicContentSize

        let window = NSWindow(
                contentRect: NSRect(x: 0, y: 0, width: 1400, height: 700),
                styleMask: [.titled, .closable, .resizable],
                backing: .buffered, defer: false)

        window.center()
        window.title = "Credentials"
        window.contentView = hostingView
        window.isReleasedWhenClosed = false
        window.makeKeyAndOrderFront(nil)
    }

    // MARK: - Developer Tools

    @objc func toggleDeveloperTools(_ sender: Any?) {
        guard let webView = browserTabViewController.webView else {
            return
        }

        if webView.isInspectorShown == true {
            webView.closeDeveloperTools()
        } else {
            webView.openDeveloperTools()
        }
    }

    @objc func openJavaScriptConsole(_ sender: Any?) {
        browserTabViewController.webView?.openJavaScriptConsole()
    }

    @objc func showPageSource(_ sender: Any?) {
        browserTabViewController.webView?.showPageSource()
    }

    @objc func showPageResources(_ sender: Any?) {
        browserTabViewController.webView?.showPageSource()
    }
}

extension MainViewController: NSMenuItemValidation {

    func validateMenuItem(_ menuItem: NSMenuItem) -> Bool {
        guard fireViewController.fireViewModel.fire.burningData == nil else {
            return true
        }
        switch menuItem.action {
        // Back/Forward
        case #selector(MainViewController.back(_:)):
            return activeTabViewModel?.canGoBack == true
        case #selector(MainViewController.forward(_:)):
            return activeTabViewModel?.canGoForward == true

        case #selector(MainViewController.stopLoadingPage(_:)):
            return activeTabViewModel?.isLoading == true

        case #selector(MainViewController.reloadPage(_:)):
            return activeTabViewModel?.canReload == true

        // Find In Page
        case #selector(findInPage),
             #selector(findInPageNext),
             #selector(findInPagePrevious):
            return activeTabViewModel?.canFindInPage == true // must have content loaded
                && view.window?.isKeyWindow == true // disable in video full screen

        case #selector(findInPageDone):
            return getActiveTabAndIndex()?.tab.findInPage?.isActive == true

        // Zoom
        case #selector(MainViewController.zoomIn(_:)):
            return getActiveTabAndIndex()?.tab.webView.canZoomIn == true
        case #selector(MainViewController.zoomOut(_:)):
            return getActiveTabAndIndex()?.tab.webView.canZoomOut == true
        case #selector(MainViewController.actualSize(_:)):
            return getActiveTabAndIndex()?.tab.webView.canZoomToActualSize == true ||
            getActiveTabAndIndex()?.tab.webView.canResetMagnification == true

        // Bookmarks
        case #selector(MainViewController.bookmarkThisPage(_:)),
             #selector(MainViewController.favoriteThisPage(_:)):
            return activeTabViewModel?.canBeBookmarked == true
        case #selector(MainViewController.bookmarkAllOpenTabs(_:)):
            return tabCollectionViewModel.canBookmarkAllOpenTabs()
        case #selector(MainViewController.openBookmark(_:)),
             #selector(MainViewController.showManageBookmarks(_:)):
            return true

        // Pin Tab
        case #selector(MainViewController.pinOrUnpinTab(_:)):
            guard getActiveTabAndIndex()?.tab.isUrl == true,
                  tabCollectionViewModel.pinnedTabsManager != nil
            else {
                return false
            }
            if tabCollectionViewModel.selectionIndex?.isUnpinnedTab == true {
                menuItem.title = UserText.pinTab
                return true
            }
            if tabCollectionViewModel.selectionIndex?.isPinnedTab == true {
                menuItem.title = UserText.unpinTab
                return true
            }
            return false

        // Save Content
        case #selector(MainViewController.saveAs(_:)):
            return activeTabViewModel?.canSaveContent == true

        // Printing
        case #selector(MainViewController.printWebView(_:)):
            return activeTabViewModel?.canPrint == true

        // Merge all windows
        case #selector(MainViewController.mergeAllWindows(_:)):
            return WindowControllersManager.shared.mainWindowControllers.filter({ !$0.mainViewController.isBurner }).count > 1 && !self.isBurner

        // Move Tab to New Window, Select Next/Prev Tab
        case #selector(MainViewController.moveTabToNewWindow(_:)):
            return tabCollectionViewModel.tabCollection.tabs.count > 1 && tabCollectionViewModel.selectionIndex?.isUnpinnedTab == true

        case #selector(MainViewController.showNextTab(_:)),
             #selector(MainViewController.showPreviousTab(_:)):
            return tabCollectionViewModel.allTabsCount > 1

        // Developer Tools
        case #selector(MainViewController.toggleDeveloperTools(_:)):
            let isInspectorShown = getActiveTabAndIndex()?.tab.webView.isInspectorShown ?? false
            menuItem.title = isInspectorShown ? UserText.closeDeveloperTools : UserText.openDeveloperTools
            fallthrough
        case #selector(MainViewController.openJavaScriptConsole(_:)),
             #selector(MainViewController.showPageSource(_:)),
             #selector(MainViewController.showPageResources(_:)):
            return activeTabViewModel?.canReload == true || (featureFlagger.isFeatureOn(.htmlNewTabPage) && activeTabViewModel?.tab.content == .newtab)

        case #selector(MainViewController.toggleDownloads(_:)):
            let isDownloadsPopoverShown = self.navigationBarViewController.isDownloadsPopoverShown
            menuItem.title = isDownloadsPopoverShown ? UserText.closeDownloads : UserText.openDownloads

            return true

        default:
            return true
        }
    }
}

extension AppDelegate: NSMenuItemValidation {

    func validateMenuItem(_ menuItem: NSMenuItem) -> Bool {
        switch menuItem.action {
        case #selector(AppDelegate.closeAllWindows(_:)):
            return !WindowControllersManager.shared.mainWindowControllers.isEmpty

        // Reopen Last Removed Tab
        case #selector(AppDelegate.reopenLastClosedTab(_:)):
            return RecentlyClosedCoordinator.shared.canReopenRecentlyClosedTab == true

        // Reopen All Windows from Last Session
        case #selector(AppDelegate.reopenAllWindowsFromLastSession(_:)):
            return stateRestorationManager.canRestoreLastSessionState

        // Enables and disables export bookmarks items
        case #selector(AppDelegate.openExportBookmarks(_:)):
            return bookmarksManager.list?.totalBookmarks != 0

        // Enables and disables export passwords items
        case #selector(AppDelegate.openExportLogins(_:)):
            return areTherePasswords

        case #selector(AppDelegate.openReportBrokenSite(_:)):
            return WindowControllersManager.shared.selectedTab?.canReload ?? false

        default:
            return true
        }
    }

    private var areTherePasswords: Bool {
        let vault = try? AutofillSecureVaultFactory.makeVault(reporter: SecureVaultReporter.shared)
        guard let vault else {
            return false
        }
        let accounts = (try? vault.accounts()) ?? []
        if !accounts.isEmpty {
            return true
        }
        let cards = (try? vault.creditCards()) ?? []
        if !cards.isEmpty {
            return true
        }
        let notes = (try? vault.notes()) ?? []
        if !notes.isEmpty {
            return true
        }
        let identities = (try? vault.identities()) ?? []
        if !identities.isEmpty {
            return true
        }
        return false
    }

}

extension MainViewController: FindInPageDelegate {

    @objc func findInPage(_ sender: Any) {
        activeTabViewModel?.showFindInPage()
    }

    @objc func findInPageNext(_ sender: Any) {
        activeTabViewModel?.findInPageNext()
    }

    @objc func findInPagePrevious(_ sender: Any) {
        activeTabViewModel?.findInPagePrevious()
    }

    @objc func findInPageDone(_ sender: Any) {
        activeTabViewModel?.closeFindInPage()
    }

}

extension AppDelegate: PrivacyDashboardViewControllerSizeDelegate {

    func privacyDashboardViewControllerDidChange(size: NSSize) {
        privacyDashboardWindow?.setFrame(NSRect(origin: .zero, size: size), display: true, animate: true)
    }
}

extension NSMenuItem {

    var pdfHudRepresentedObject: WKPDFHUDViewWrapper? {
        guard let representedObject = representedObject else { return nil }

        return representedObject as? WKPDFHUDViewWrapper ?? {
            assertionFailure("Unexpected SaveAs/Print menu item represented object: \(representedObject)")
            return nil
        }()
    }

}<|MERGE_RESOLUTION|>--- conflicted
+++ resolved
@@ -909,26 +909,6 @@
         guard let internalUserDecider = NSApp.delegateTyped.internalUserDecider as? DefaultInternalUserDecider else { return }
         let state = internalUserDecider.isInternalUser
         internalUserDecider.debugSetInternalUserState(!state)
-<<<<<<< HEAD
-
-        if !DefaultSubscriptionFeatureAvailability().isFeatureAvailable {
-            // We only clear PPro state when it's not available, as otherwise
-            // there should be no state to clear.  Clearing PPro state can
-            // trigger notifications which we want to avoid unless
-            // necessary.
-            clearPrivacyProState()
-        }
-    }
-
-    /// Clears the PrivacyPro state to make testing easier.
-    ///
-    private func clearPrivacyProState() {
-        Task {
-            await Application.appDelegate.subscriptionManager.signOut()
-            UserDefaults.netP.networkProtectionEntitlementsExpired = false
-        }
-=======
->>>>>>> 7e200839
     }
 
     @objc func resetDailyPixels(_ sender: Any?) {
