{
    "readme": "https://github.com/duckduckgo/privacy-configuration",
<<<<<<< HEAD
    "version": 1673474640013,
=======
    "version": 1673546710965,
>>>>>>> 90d0b7e1
    "features": {
        "adClickAttribution": {
            "readme": "https://help.duckduckgo.com/duckduckgo-help-pages/privacy/web-tracking-protections/#3rd-party-tracker-loading-protection",
            "state": "enabled",
            "exceptions": [],
            "settings": {
                "linkFormats": [
                    {
                        "url": "duckduckgo.com/y.js",
                        "adDomainParameterName": "ad_domain",
                        "desc": "SERP Ads"
                    },
                    {
                        "url": "www.search-company.site/y.js",
                        "adDomainParameterName": "ad_domain",
                        "desc": "Test Domain"
                    },
                    {
                        "url": "www.search-company.example/y.js",
                        "adDomainParameterName": "ad_domain",
                        "desc": "Test Domain"
                    },
                    {
                        "url": "links.duckduckgo.com/m.js",
                        "adDomainParameterName": "ad_domain",
                        "desc": "Shopping Ads"
                    },
                    {
                        "url": "www.search-company.site/m.js",
                        "adDomainParameterName": "ad_domain",
                        "desc": "Test Domain"
                    },
                    {
                        "url": "www.search-company.example/m.js",
                        "adDomainParameterName": "ad_domain",
                        "desc": "Test Domain"
                    }
                ],
                "allowlist": [
                    {
                        "blocklistEntry": "bing.com",
                        "host": "bat.bing.com"
                    },
                    {
                        "blocklistEntry": "ad-company.site",
                        "host": "convert.ad-company.site"
                    },
                    {
                        "blocklistEntry": "ad-company.example",
                        "host": "convert.ad-company.example"
                    }
                ],
                "navigationExpiration": 1800,
                "totalExpiration": 604800,
                "heuristicDetection": "enabled",
                "domainDetection": "enabled"
            },
            "hash": "b813ade8472a097ffbd43a3331116fe1"
        },
        "ampLinks": {
            "exceptions": [
                {
                    "domain": "freecodecamp.org",
                    "reason": "Clicking 'get started' reloads the page and does not progress to the login page."
                },
                {
                    "domain": "www.audiosciencereview.com",
                    "reason": "Pages on the site end up in redirect loops in Firefox."
                }
            ],
            "settings": {
                "deepExtractionEnabled": true,
                "deepExtractionTimeout": 1500,
                "linkFormats": [
                    "^https?:\\/\\/(?:w{3}\\.)?google\\.\\S{2,}\\/amp\\/s\\/(\\S+)$",
                    "^https?:\\/\\/\\S+ampproject\\.org\\/\\S\\/s\\/(\\S+)$"
                ],
                "keywords": [
                    "=amp",
                    "amp=",
                    "&amp",
                    "amp&",
                    "/amp",
                    "amp/",
                    ".amp",
                    "amp.",
                    "%amp",
                    "amp%",
                    "_amp",
                    "amp_",
                    "?amp"
                ]
            },
            "state": "enabled",
            "hash": "8668c1396cf49ac18e2e057c48dac1a7"
        },
        "autoconsent": {
            "exceptions": [
                {
                    "domain": "zeitraum-moebel.de",
                    "reason": "After the cookie popup is managed and disappears, a semi-transparent overlay remains on the page which prevents further interaction with the site."
                },
                {
                    "domain": "mathebibel.de",
                    "reason": "Page renders but one cannot scroll (and no CMP is shown) for a few seconds."
                },
                {
                    "domain": "focus.de",
                    "reason": "Page renders but one cannot scroll (and no CMP is shown) for a few seconds."
                },
                {
                    "domain": "computerbild.de",
                    "reason": "Page renders but one cannot scroll (and no CMP is shown) for a few seconds."
                },
                {
                    "domain": "techtarget.com",
                    "reason": "Page renders but one cannot scroll (and no CMP is shown) for a few seconds."
                },
                {
                    "domain": "n-tv.de",
                    "reason": "Page renders but one cannot scroll (and no CMP is shown) for a few seconds."
                },
                {
                    "domain": "spiegel.de",
                    "reason": "CMP gets incorrectly handled, gets stuck in preferences dialogue."
                },
                {
                    "domain": "derstandard.at",
                    "reason": "CMP gets incorrectly handled / detected."
                },
                {
                    "domain": "concursolutions.com",
                    "reason": "Page renders blank for several seconds before cookie management can complete."
                },
                {
                    "domain": "asus.com",
                    "reason": "Opt out is broken on the US version of the site"
                },
                {
                    "domain": "swm.de",
                    "reason": "infinite reload"
                },
                {
                    "domain": "heise.de",
                    "reason": "infinite reload"
                },
                {
                    "domain": "voici.fr",
                    "reason": "https://github.com/duckduckgo/autoconsent/issues/66"
                },
                {
                    "domain": "tfl.gov.uk",
                    "reason": "https://github.com/duckduckgo/autoconsent/issues/68"
                }
            ],
            "settings": {
                "disabledCMPs": [
                    "Sourcepoint-top"
                ]
            },
            "state": "enabled",
            "hash": "a4506f0841528a3c49d1fee89152375f"
        },
        "autofill": {
            "exceptions": [
                {
                    "domain": "containerstore.com",
                    "reason": "Generally poor UX - no username saved on signup, prompts for Duck address on 'forgot password'."
                }
            ],
            "state": "enabled",
            "hash": "cdb6aeccec0eb59ae554f3fd75d336cc"
        },
        "clickToPlay": {
            "exceptions": [],
            "settings": {
                "Facebook": {
                    "clicksBeforeSimpleVersion": 3
                }
            },
            "state": "enabled",
            "hash": "180991e8c05ff1722771c58e955e4026"
        },
        "contentBlocking": {
            "state": "enabled",
            "exceptions": [
                {
                    "domain": "welt.de",
                    "reason": "Video pauses at about 13-15 seconds in. Playing the video again results in a single frame rendering without progressing to the next frame."
                }
            ],
            "hash": "ee4fc0c8e6acc9ef2629ae96156a76a5"
        },
        "cookie": {
            "exceptions": [],
            "state": "disabled",
            "hash": "728493ef7a1488e4781656d3f9db84aa"
        },
        "customUserAgent": {
            "settings": {
                "omitApplicationSites": [
                    {
                        "domain": "thingiverse.com",
                        "reason": "Site loads blank and does not proceed."
                    },
                    {
                        "domain": "qubushotel.com",
                        "reason": "Homepage UI elements appear squashed together, preventing interaction with the site."
                    },
                    {
                        "domain": "digid.nl",
                        "reason": "https://github.com/duckduckgo/privacy-configuration/issues/602"
                    }
                ],
                "omitVersionSites": []
            },
            "exceptions": [],
            "state": "disabled",
            "hash": "f303f2b5c222373004029d0dd657fe56"
        },
        "duckPlayer": {
            "exceptions": [],
            "state": "enabled",
            "hash": "52857469413a66e8b0c7b00de5589162"
        },
        "elementHiding": {
            "exceptions": [
                {
                    "domain": "politico.com",
                    "reason": "https://github.com/duckduckgo/privacy-configuration/issues/592"
                },
                {
                    "domain": "bild.de",
                    "reason": "https://github.com/duckduckgo/privacy-configuration/issues/589"
                },
                {
                    "domain": "kbb.com",
                    "reason": "Adblocker wall"
                },
                {
                    "domain": "speedtest.net",
                    "reason": "main content hidden"
                },
                {
                    "domain": "tvlistings.zap2it.com",
                    "reason": "main content hidden"
                },
                {
                    "domain": "manhwascan.net",
                    "reason": "https://github.com/duckduckgo/privacy-configuration/issues/592"
                },
                {
                    "domain": "wiwo.de",
                    "reason": "https://github.com/duckduckgo/privacy-configuration/issues/592"
                },
                {
                    "domain": "metro.co.uk",
                    "reason": "https://github.com/duckduckgo/privacy-configuration/issues/592"
                }
            ],
            "settings": {
                "rules": [
                    {
                        "selector": "[id*='gpt-']",
                        "type": "hide-empty"
                    },
                    {
                        "selector": "[class*='gpt-']",
                        "type": "closest-empty"
                    },
                    {
                        "selector": "[class*='dfp-']",
                        "type": "hide-empty"
                    },
                    {
                        "selector": "[id*='dfp_']",
                        "type": "closest-empty"
                    },
                    {
                        "selector": "[id*='google_ads_iframe']",
                        "type": "hide"
                    },
                    {
                        "selector": "#google_ads",
                        "type": "hide-empty"
                    },
                    {
                        "selector": ".adsbygoogle",
                        "type": "hide-empty"
                    },
                    {
                        "selector": "[id*='taboola-']",
                        "type": "closest-empty"
                    },
                    {
                        "selector": ".adHolder",
                        "type": "closest-empty"
                    },
                    {
                        "selector": "[class*='ad_unit']",
                        "type": "closest-empty"
                    },
                    {
                        "selector": ".ad",
                        "type": "hide-empty"
                    },
                    {
                        "selector": "[class*='ad-content']",
                        "type": "hide-empty"
                    },
                    {
                        "selector": ".ad-leaderboard",
                        "type": "closest-empty"
                    },
                    {
                        "selector": ".leaderboard",
                        "type": "closest-empty"
                    },
                    {
                        "selector": "#leaderboard",
                        "type": "closest-empty"
                    },
                    {
                        "selector": "[class*='bannerAd']",
                        "type": "hide-empty"
                    },
                    {
                        "selector": "#credential_picker_container",
                        "type": "hide"
                    },
                    {
                        "selector": "#credential_picker_iframe",
                        "type": "hide"
                    },
                    {
                        "selector": ".google-one-tap-modal-div",
                        "type": "hide"
                    },
                    {
                        "selector": ".google-one-tap",
                        "type": "hide-empty"
                    },
                    {
                        "selector": ".ad_container",
                        "type": "closest-empty"
                    },
                    {
                        "selector": ".ad-container",
                        "type": "hide-empty"
                    },
                    {
                        "selector": ".adcontainer",
                        "type": "closest-empty"
                    },
                    {
                        "selector": ".advertisement",
                        "type": "closest-empty"
                    },
                    {
                        "selector": ".ad-slot",
                        "type": "closest-empty"
                    },
                    {
                        "selector": ".ad-wrap",
                        "type": "closest-empty"
                    },
                    {
                        "selector": ".ad-wrapper",
                        "type": "closest-empty"
                    },
                    {
                        "selector": ".ads-wrapper",
                        "type": "closest-empty"
                    },
                    {
                        "selector": "[class*='adWrapper']",
                        "type": "closest-empty"
                    },
                    {
                        "selector": "[data-adunitpath]",
                        "type": "closest-empty"
                    },
                    {
                        "selector": "[data-unit]",
                        "type": "closest-empty"
                    },
                    {
                        "selector": "[data-targeting]",
                        "type": "closest-empty"
                    },
                    {
                        "selector": "[data-ad-placeholder]",
                        "type": "closest-empty"
                    },
                    {
                        "selector": "[data-ad]",
                        "type": "hide-empty"
                    },
                    {
                        "selector": ".bordeaux-slot",
                        "type": "closest-empty"
                    }
                ],
                "adLabelStrings": [
                    "advertisement",
                    "advertisment",
                    "advertisementclose",
                    "advertisement\ncontinue reading the main story",
                    "advertisement - scroll to continue",
                    "advertising",
                    "advertising\nskip ad",
                    "advertising\nskip ad\nskip ad\nskip ad",
                    "ad feedback",
                    "anzeige",
                    "sponsored",
                    "sponsorisé",
                    "story continues below advertisement",
                    "publicité",
                    "publicidade",
                    "reklama",
                    "skip ad",
                    "continue reading the main story"
                ],
                "domains": [
                    {
                        "domain": "abc.es",
                        "rules": [
                            {
                                "selector": ".voc-advertising",
                                "type": "hide-empty"
                            }
                        ]
                    },
                    {
                        "domain": "apnews.com",
                        "rules": [
                            {
                                "selector": ".proper-dynamic-insertion",
                                "type": "closest-empty"
                            }
                        ]
                    },
                    {
                        "domain": "bbc.com",
                        "rules": [
                            {
                                "selector": ".dotcom-ad",
                                "type": "closest-empty"
                            },
                            {
                                "selector": ".leaderboard-ad-placeholder",
                                "type": "closest-empty"
                            }
                        ]
                    },
                    {
                        "domain": "bleacherreport.com",
                        "rules": [
                            {
                                "selector": ".br-ad-wrapper",
                                "type": "closest-empty"
                            }
                        ]
                    },
                    {
                        "domain": "bloomberg.com",
                        "rules": [
                            {
                                "selector": ".unsupported-browser-notification-container",
                                "type": "hide"
                            }
                        ]
                    },
                    {
                        "domain": "bostonglobe.com",
                        "rules": [
                            {
                                "selector": ".arc_ad",
                                "type": "closest-empty"
                            }
                        ]
                    },
                    {
                        "domain": "cbc.ca",
                        "rules": [
                            {
                                "selector": ".ad-risingstar-container",
                                "type": "hide-empty"
                            },
                            {
                                "selector": ".bigBoxContainer",
                                "type": "hide-empty"
                            },
                            {
                                "selector": ".stickyRailAd",
                                "type": "hide-empty"
                            }
                        ]
                    },
                    {
                        "domain": "cbssports.com",
                        "rules": [
                            {
                                "selector": ".leaderboard-wrap",
                                "type": "hide-empty"
                            },
                            {
                                "selector": ".skybox-top-wrapper",
                                "type": "hide-empty"
                            }
                        ]
                    },
                    {
                        "domain": "coingecko.com",
                        "rules": [
                            {
                                "selector": "[data-target='ads.banner']",
                                "type": "hide-empty"
                            }
                        ]
                    },
                    {
                        "domain": "cyclingtips.com",
                        "rules": [
                            {
                                "selector": "[data-block-name='ads']",
                                "type": "closest-empty"
                            }
                        ]
                    },
                    {
                        "domain": "ebay.com",
                        "rules": [
                            {
                                "selector": "#g-yolo-overlay-holder",
                                "type": "hide"
                            }
                        ]
                    },
                    {
                        "domain": "ebay-kleinanzeigen.de",
                        "rules": [
                            {
                                "selector": "[data-liberty-position-name]",
                                "type": "hide-empty"
                            }
                        ]
                    },
                    {
                        "domain": "eonline.com",
                        "rules": [
                            {
                                "selector": "[class*='mps-']",
                                "type": "closest-empty"
                            }
                        ]
                    },
                    {
                        "domain": "fandom.com",
                        "rules": [
                            {
                                "selector": ".top-ads-container",
                                "type": "hide-empty"
                            }
                        ]
                    },
                    {
                        "domain": "forbes.com",
                        "rules": [
                            {
                                "selector": "fbs-ad",
                                "type": "closest-empty"
                            }
                        ]
                    },
                    {
                        "domain": "fortune.com",
                        "rules": [
                            {
                                "selector": "[id*='Leaderboard']",
                                "type": "closest-empty"
                            },
                            {
                                "selector": "[id*='RightRailFlex']",
                                "type": "closest-empty"
                            },
                            {
                                "selector": "[id*='InStream']",
                                "type": "closest-empty"
                            }
                        ]
                    },
                    {
                        "domain": "foxnews.com",
                        "rules": [
                            {
                                "selector": ".vendor-unit",
                                "type": "hide-empty"
                            }
                        ]
                    },
                    {
                        "domain": "huffpost.com",
                        "rules": [
                            {
                                "selector": ".connatix-player",
                                "type": "closest-empty"
                            }
                        ]
                    },
                    {
                        "domain": "indiatimes.com",
                        "rules": [
                            {
                                "selector": ".ad-cls",
                                "type": "hide-empty"
                            }
                        ]
                    },
                    {
                        "domain": "indy100.com",
                        "rules": [
                            {
                                "selector": "[id*='thirdparty']",
                                "type": "hide-empty"
                            }
                        ]
                    },
                    {
                        "domain": "leboncoin.fr",
                        "rules": [
                            {
                                "selector": "#lht-space-ad",
                                "type": "hide-empty"
                            },
                            {
                                "selector": "[class*='styles__ad']",
                                "type": "hide-empty"
                            }
                        ]
                    },
                    {
                        "domain": "macrumors.com",
                        "rules": [
                            {
                                "selector": ".tertiary",
                                "type": "hide-empty"
                            },
                            {
                                "selector": "[class*='sidebarblock']",
                                "type": "hide-empty"
                            }
                        ]
                    },
                    {
                        "domain": "marketwatch.com",
                        "rules": [
                            {
                                "selector": ".j-ad",
                                "type": "closest-empty"
                            }
                        ]
                    },
                    {
                        "domain": "nbcsports.com",
                        "rules": [
                            {
                                "selector": ".block-mps",
                                "type": "hide-empty"
                            },
                            {
                                "selector": "#nbcsports-leaderboard",
                                "type": "hide-empty"
                            }
                        ]
                    },
                    {
                        "domain": "orange.fr",
                        "rules": [
                            {
                                "selector": ".tag-rm",
                                "type": "hide-empty"
                            }
                        ]
                    },
                    {
                        "domain": "psypost.com",
                        "rules": [
                            {
                                "selector": ".jeg_midbar",
                                "type": "hide-empty"
                            }
                        ]
                    },
                    {
                        "domain": "qz.com",
                        "rules": [
                            {
                                "selector": "#marquee-ad",
                                "type": "closest-empty"
                            }
                        ]
                    },
                    {
                        "domain": "reuters.com",
                        "rules": [
                            {
                                "selector": "[testid='ResponsiveAdSlot']",
                                "type": "hide-empty"
                            }
                        ]
                    },
                    {
                        "domain": "si.com",
                        "rules": [
                            {
                                "selector": ".m-ad",
                                "type": "closest-empty"
                            },
                            {
                                "selector": ".m-header-ad",
                                "type": "closest-empty"
                            }
                        ]
                    },
                    {
                        "domain": "skysports.com",
                        "rules": [
                            {
                                "selector": "[data-format='leaderboard']",
                                "type": "hide-empty"
                            }
                        ]
                    },
                    {
                        "domain": "snopes.com",
                        "rules": [
                            {
                                "selector": ".proper-dynamic-insertion",
                                "type": "closest-empty"
                            }
                        ]
                    },
                    {
                        "domain": "tripadvisor.com",
                        "rules": [
                            {
                                "selector": "#tripGoogleOnetapContainer",
                                "type": "hide"
                            }
                        ]
                    },
                    {
                        "domain": "uol.com.br",
                        "rules": [
                            {
                                "selector": ".model-base-bnr",
                                "type": "hide"
                            }
                        ]
                    },
                    {
                        "domain": "washingtonpost.com",
                        "rules": [
                            {
                                "selector": "wp-ad",
                                "type": "closest-empty"
                            },
                            {
                                "selector": "#leaderboard-wrapper",
                                "type": "hide-empty"
                            },
                            {
                                "selector": ".outbrain-wrapper",
                                "type": "hide-empty"
                            }
                        ]
                    },
                    {
                        "domain": "wsj.com",
                        "rules": [
                            {
                                "selector": "#cx-what-to-read-next",
                                "type": "closest-empty"
                            }
                        ]
                    },
                    {
                        "domain": "yahoo.com",
                        "rules": [
                            {
                                "selector": ".darla",
                                "type": "closest-empty"
                            }
                        ]
                    },
                    {
                        "domain": "gazeta.pl",
                        "rules": [
                            {
                                "selector": "[class*='DFP-']",
                                "type": "closest-empty"
                            },
                            {
                                "selector": "[id*='banC']",
                                "type": "hide-empty"
                            },
                            {
                                "selector": ".indexPremium__adv",
                                "type": "hide-empty"
                            }
                        ]
                    },
                    {
                        "domain": "nfl.com",
                        "rules": [
                            {
                                "selector": "[class*='adv-block']",
                                "type": "closest-empty"
                            }
                        ]
                    },
                    {
                        "domain": "usatoday.com",
                        "rules": [
                            {
                                "selector": "[aria-label='advertisement']",
                                "type": "closest-empty"
                            },
                            {
                                "selector": ".gnt_tb",
                                "type": "hide-empty"
                            },
                            {
                                "selector": ".gnt_flp",
                                "type": "hide-empty"
                            }
                        ]
                    },
                    {
                        "domain": "washingtontimes.com",
                        "rules": [
                            {
                                "selector": ".connatixcontainer",
                                "type": "hide"
                            },
                            {
                                "selector": "[id*='cxense-']",
                                "type": "closest-empty"
                            }
                        ]
                    },
                    {
                        "domain": "xfinity.com",
                        "rules": [
                            {
                                "selector": ".f-gpc-flyout",
                                "type": "hide"
                            },
                            {
                                "selector": ".f-gpc-banner",
                                "type": "hide"
                            }
                        ]
                    },
                    {
                        "domain": "first-party.site",
                        "rules": [
                            {
                                "selector": ".hide-test",
                                "type": "hide"
                            },
                            {
                                "selector": ".hide-empty-test",
                                "type": "hide-empty"
                            },
                            {
                                "selector": ".closest-empty-test",
                                "type": "closest-empty"
                            },
                            {
                                "selector": ".ad-container",
                                "type": "override"
                            }
                        ]
                    },
                    {
                        "domain": "privacy-test-pages.glitch.me",
                        "rules": [
                            {
                                "selector": ".hide-test",
                                "type": "hide"
                            },
                            {
                                "selector": ".hide-empty-test",
                                "type": "hide-empty"
                            },
                            {
                                "selector": ".closest-empty-test",
                                "type": "closest-empty"
                            },
                            {
                                "selector": ".ad-container",
                                "type": "override"
                            }
                        ]
                    }
                ]
            },
            "state": "enabled",
            "hash": "713823f7d7e219814cb96e879736f4d3"
        },
        "fingerprintingAudio": {
            "state": "disabled",
            "exceptions": [],
            "hash": "c292bb627849854515cebbded288ef5a"
        },
        "fingerprintingBattery": {
            "exceptions": [],
            "state": "disabled",
            "hash": "728493ef7a1488e4781656d3f9db84aa"
        },
        "fingerprintingCanvas": {
            "settings": {
                "webGl": "enabled"
            },
            "exceptions": [
                {
                    "domain": "adidas.com",
                    "reason": "When adding an item to the cart, there is an error 'An unexpected problem occurred' and the item is not added to the cart."
                },
                {
                    "domain": "adidas.co.uk",
                    "reason": "When adding an item to the cart, there is an error 'An unexpected problem occurred' and the item is not added to the cart."
                },
                {
                    "domain": "amtrak.com",
                    "reason": "https://github.com/duckduckgo/privacy-configuration/issues/499"
                },
                {
                    "domain": "emirates.com",
                    "reason": "After filling out flight information and clicking 'Search flights', a blank page is shown for several seconds before the page redirects."
                },
                {
                    "domain": "hm.com",
                    "reason": "When adding an item to cart, there is an error 'something went wrong', and the item does not get added to the cart."
                },
                {
                    "domain": "ikea.com",
                    "reason": "When creating an account, after filling out details and going to e-mail confirmation, there is an error 'Something went wrong', and the e-mail may not be received. Clicking 'Send new code' appears successful, but after entering the code there is often another account creation error."
                },
                {
                    "domain": "northernrailway.co.uk",
                    "reason": "https://github.com/duckduckgo/privacy-configuration/issues/350"
                },
                {
                    "domain": "spirit.com",
                    "reason": "When attempting to sign in, a semi-transparent overlay appears over the page which prevents further interaction with the site."
                },
                {
                    "domain": "thetrainline.com",
                    "reason": "After filling out travel info and clicking 'Get times & tickets', there is an error warning that 'Something went wrong', which prevents further interaction."
                },
                {
                    "domain": "walgreens.com",
                    "reason": "https://github.com/duckduckgo/privacy-configuration/issues/499"
                }
            ],
            "state": "enabled",
            "hash": "6c686d0cfa0451c69db18621438b1b0a"
        },
        "fingerprintingHardware": {
            "settings": {
                "keyboard": {
                    "type": "undefined"
                },
                "hardwareConcurrency": [
                    {
                        "type": "number",
                        "value": 4
                    },
                    {
                        "type": "number",
                        "value": 8,
                        "criteria": {
                            "arch": "AppleSilicon"
                        }
                    }
                ],
                "deviceMemory": {
                    "type": "undefined"
                }
            },
            "exceptions": [
                {
                    "domain": "gamestop.com",
                    "reason": "Clicking 'add to cart' causes a spinner to load briefly, and the item doesn't get added to the cart."
                },
                {
                    "domain": "godaddy.com",
                    "reason": "After entering login details and clicking to log in, the site shows an adwall and prevents login."
                },
                {
                    "domain": "realestate.com.au",
                    "reason": "Site loads blank and does not proceed."
                },
                {
                    "domain": "secureserver.net",
                    "reason": "After entering login details and clicking to log in, the site shows an adwall and prevents login."
                },
                {
                    "domain": "hyatt.com",
                    "reason": "Site loads blank and does not proceed."
                }
            ],
            "state": "enabled",
            "hash": "f0e6ee95d8545c25b32d64a28dee44e2"
        },
        "fingerprintingScreenSize": {
            "settings": {
                "availTop": {
                    "type": "number",
                    "value": 0
                },
                "availLeft": {
                    "type": "number",
                    "value": 0
                },
                "colorDepth": {
                    "type": "number",
                    "value": 24
                },
                "pixelDepth": {
                    "type": "number",
                    "value": 24
                }
            },
            "exceptions": [
                {
                    "domain": "gamestop.com",
                    "reason": "Clicking 'add to cart' causes a spinner to load briefly, and the item doesn't get added to the cart."
                },
                {
                    "domain": "godaddy.com",
                    "reason": "After entering login details and clicking to log in, the site shows an adwall and prevents login."
                },
                {
                    "domain": "hyatt.com",
                    "reason": "Site loads blank and does not proceed."
                },
                {
                    "domain": "secureserver.net",
                    "reason": "After entering login details and clicking to log in, the site shows an adwall and prevents login."
                }
            ],
            "state": "enabled",
            "hash": "7d4ea2f0c3583b807e930b1397e82ba3"
        },
        "fingerprintingTemporaryStorage": {
            "exceptions": [],
            "state": "disabled",
            "hash": "728493ef7a1488e4781656d3f9db84aa"
        },
        "googleRejected": {
            "exceptions": [],
            "state": "disabled",
            "hash": "728493ef7a1488e4781656d3f9db84aa"
        },
        "gpc": {
            "state": "enabled",
            "exceptions": [
                {
                    "domain": "allegiantair.com",
                    "reason": "Example URL: https://www.allegiantair.com/seating-checking-boarding; Clicking the 'show details' button in the FAQ sections does nothing."
                }
            ],
            "settings": {
                "gpcHeaderEnabledSites": [
                    "global-privacy-control.glitch.me",
                    "globalprivacycontrol.org",
                    "washingtonpost.com",
                    "nytimes.com",
                    "privacy-test-pages.glitch.me"
                ]
            },
            "hash": "3609d9c50837933e0b2f4a3f2ebc7e54"
        },
        "https": {
            "state": "enabled",
            "exceptions": [],
            "hash": "697382e31649d84b01166f1dc6f790d6"
        },
        "navigatorInterface": {
            "exceptions": [],
            "state": "enabled",
            "hash": "52857469413a66e8b0c7b00de5589162"
        },
        "nonTracking3pCookies": {
            "settings": {
                "excludedCookieDomains": []
            },
            "exceptions": [],
            "state": "disabled",
            "hash": "d6bd423722e7888ee5372f871395f211"
        },
        "referrer": {
            "exceptions": [],
            "state": "enabled",
            "hash": "52857469413a66e8b0c7b00de5589162"
        },
        "requestFilterer": {
            "state": "disabled",
            "exceptions": [],
            "settings": {
                "windowInMs": 0
            },
            "hash": "9439c856372a09f0cfdc9e2e0fd086fd"
        },
        "trackerAllowlist": {
            "state": "enabled",
            "settings": {
                "allowlistedTrackers": {
                    "3lift.com": {
                        "rules": [
                            {
                                "rule": "tlx.3lift.com/header/auction",
                                "domains": [
                                    "aternos.org"
                                ],
                                "reason": "https://github.com/duckduckgo/privacy-configuration/issues/328"
                            }
                        ]
                    },
                    "4dex.io": {
                        "rules": [
                            {
                                "rule": "mp.4dex.io/prebid",
                                "domains": [
                                    "aternos.org"
                                ],
                                "reason": "https://github.com/duckduckgo/privacy-configuration/issues/328"
                            }
                        ]
                    },
                    "a-mo.net": {
                        "rules": [
                            {
                                "rule": "prebid.a-mo.net/a/c",
                                "domains": [
                                    "aternos.org"
                                ],
                                "reason": "https://github.com/duckduckgo/privacy-configuration/issues/328"
                            }
                        ]
                    },
                    "addthis.com": {
                        "rules": [
                            {
                                "rule": "s7.addthis.com/js/300/addthis_widget.js",
                                "domains": [
                                    "<all>"
                                ],
                                "reason": "https://github.com/duckduckgo/privacy-configuration/issues/427"
                            },
                            {
                                "rule": "s7.addthis.com/l10n/",
                                "domains": [
                                    "<all>"
                                ],
                                "reason": "https://github.com/duckduckgo/privacy-configuration/issues/427"
                            },
                            {
                                "rule": "s7.addthis.com/static/",
                                "domains": [
                                    "<all>"
                                ],
                                "reason": "https://github.com/duckduckgo/privacy-configuration/issues/427"
                            }
                        ]
                    },
                    "adform.net": {
                        "rules": [
                            {
                                "rule": "adx.adform.net/adx/openrtb",
                                "domains": [
                                    "aternos.org"
                                ],
                                "reason": "https://github.com/duckduckgo/privacy-configuration/issues/328"
                            },
                            {
                                "rule": "c1.adform.net/serving/cookie/match",
                                "domains": [
                                    "dhl.de"
                                ],
                                "reason": "https://github.com/duckduckgo/privacy-configuration/issues/340"
                            }
                        ]
                    },
                    "ads-twitter.com": {
                        "rules": [
                            {
                                "rule": "static.ads-twitter.com/uwt.js",
                                "domains": [
                                    "hentaihaven.xxx"
                                ],
                                "reason": "https://github.com/duckduckgo/privacy-configuration/issues/452"
                            }
                        ]
                    },
                    "adsafeprotected.com": {
                        "rules": [
                            {
                                "rule": "static.adsafeprotected.com/favicon.ico",
                                "domains": [
                                    "tf1info.fr"
                                ],
                                "reason": "Adwall displays over video and prevents video from being played."
                            },
                            {
                                "rule": "static.adsafeprotected.com/iasPET.1.js",
                                "domains": [
                                    "corriere.it"
                                ],
                                "reason": "Example URL: https://www.corriere.it/video-articoli/2022/07/13/missione-wwf-liberare-mare-plastica/9abb64de-029d-11ed-a0cc-ad3c68cacbae.shtml;,Clicking on the video to play causes a still frame to show and the video does not continue."
                            },
                            {
                                "rule": "static.adsafeprotected.com/vans-adapter-google-ima.js",
                                "domains": [
                                    "nhl.com"
                                ],
                                "reason": "Videos show a spinner and never load."
                            }
                        ]
                    },
                    "ahacdn.me": {
                        "rules": [
                            {
                                "rule": "ahacdn.me",
                                "domains": [
                                    "<all>"
                                ],
                                "reason": "https://github.com/duckduckgo/privacy-configuration/issues/447"
                            }
                        ]
                    },
                    "aldi-digital.co.uk": {
                        "rules": [
                            {
                                "rule": "assets.aldi-digital.co.uk/assets/050b4966c22c430e5c9308903ebb87e1/dist/scripts/main.js",
                                "domains": [
                                    "aldi.co.uk"
                                ],
                                "reason": "Product lists don't render."
                            }
                        ]
                    },
                    "alicdn.com": {
                        "rules": [
                            {
                                "rule": "aeis.alicdn.com/",
                                "domains": [
                                    "aliexpress.com",
                                    "aliexpress.us"
                                ],
                                "reason": "CNAME ENTRY GENERATED FROM: alicdn.com.edgekey.net"
                            },
                            {
                                "rule": "aeu.alicdn.com/",
                                "domains": [
                                    "aliexpress.com",
                                    "aliexpress.us"
                                ],
                                "reason": "CNAME ENTRY GENERATED FROM: alicdn.com.edgekey.net"
                            },
                            {
                                "rule": "assets.alicdn.com/",
                                "domains": [
                                    "aliexpress.com",
                                    "aliexpress.us"
                                ],
                                "reason": "CNAME ENTRY GENERATED FROM: alicdn.com.edgekey.net"
                            },
                            {
                                "rule": "is.alicdn.com/",
                                "domains": [
                                    "aliexpress.com",
                                    "aliexpress.us"
                                ],
                                "reason": "CNAME ENTRY GENERATED FROM: alicdn.com.edgekey.net"
                            },
                            {
                                "rule": "u.alicdn.com/",
                                "domains": [
                                    "aliexpress.com",
                                    "aliexpress.us"
                                ],
                                "reason": "CNAME ENTRY GENERATED FROM: alicdn.com.edgekey.net"
                            },
                            {
                                "rule": "alicdn.com",
                                "domains": [
                                    "aliexpress.us"
                                ],
                                "reason": "https://github.com/duckduckgo/privacy-configuration/issues/460"
                            }
                        ]
                    },
                    "amazon-adsystem.com": {
                        "rules": [
                            {
                                "rule": "c.amazon-adsystem.com/aax2/apstag.js",
                                "domains": [
                                    "corriere.it",
                                    "eurogamer.net",
                                    "seattletimes.com"
                                ],
                                "reason": "corriere.it - ,Example URL: https://www.corriere.it/video-articoli/2022/07/13/missione-wwf-liberare-mare-plastica/9abb64de-029d-11ed-a0cc-ad3c68cacbae.shtml;,Clicking on the video to play causes a still frame to show and the video does not continue.,eurogamer.net, seattletimes.com - An unskippable adwall appears which prevents interaction with the page."
                            }
                        ]
                    },
                    "azure.net": {
                        "rules": [
                            {
                                "rule": "amp.azure.net/libs/amp/",
                                "domains": [
                                    "<all>"
                                ],
                                "reason": "https://github.com/duckduckgo/privacy-configuration/issues/504"
                            }
                        ]
                    },
                    "azureedge.net": {
                        "rules": [
                            {
                                "rule": "orderweb-cdn-endpoint-centralus.azureedge.net/js/chunk-vendors.js",
                                "domains": [
                                    "chipotle.com"
                                ],
                                "reason": "Site loads blank and cannot be interacted with."
                            }
                        ]
                    },
                    "bc0a.com": {
                        "rules": [
                            {
                                "rule": "marvel-b1-cdn.bc0a.com/f00000000269380/www.beretta.com/assets/",
                                "domains": [
                                    "beretta.com"
                                ],
                                "reason": "Example URL1: https://www.beretta.com/en-us/womens-clothing/caps-and-hats/;,Example URL2: https://www.beretta.com/en-us/mens-clothing/caps-and-hats/lp-trucker-hat/;,Various product and product-related images do not render - e.g., main product images on product pages, product images in product listings, etc."
                            }
                        ]
                    },
                    "bing.com": {
                        "rules": [
                            {
                                "rule": "r.bing.com/rp/",
                                "domains": [
                                    "<all>"
                                ],
                                "reason": "See https://github.com/duckduckgo/privacy-configuration/issues/321.,These requests are associated with map/location functionality on websites."
                            },
                            {
                                "rule": "th.bing.com/th",
                                "domains": [
                                    "drudgereport.com"
                                ],
                                "reason": "On the homepage (drudgereport.com), some images are fetched from bing.com.,When we block these requests, the images do not render, and the page appears to have blank boxes.,Note that requests can be of the form th.bing.com/th?id=... or th.bing.com/th/id/..., hence we unblock the common path here."
                            },
                            {
                                "rule": "www.bing.com/api/maps/mapcontrol",
                                "domains": [
                                    "<all>"
                                ],
                                "reason": "See https://github.com/duckduckgo/privacy-configuration/issues/321.,This request is associated with map/location functionality on websites."
                            },
                            {
                                "rule": "www.bing.com/api/v6/Places/AutoSuggest",
                                "domains": [
                                    "<all>"
                                ],
                                "reason": "See https://github.com/duckduckgo/privacy-configuration/issues/321.,This request is associated with map/location auto-suggest functionality on websites."
                            },
                            {
                                "rule": "www.bing.com/maps/sdk/mapcontrol",
                                "domains": [
                                    "<all>"
                                ],
                                "reason": "https://github.com/duckduckgo/privacy-configuration/issues/321"
                            },
                            {
                                "rule": "www.bing.com/maps/sdkrelease/mapcontrol",
                                "domains": [
                                    "<all>"
                                ],
                                "reason": "See https://github.com/duckduckgo/privacy-configuration/issues/321.,This request is associated with map/location functionality on websites."
                            },
                            {
                                "rule": "www.bing.com/rp/",
                                "domains": [
                                    "<all>"
                                ],
                                "reason": "See https://github.com/duckduckgo/privacy-configuration/issues/321.,These requests are associated with map/location functionality on websites."
                            }
                        ]
                    },
                    "captcha-delivery.com": {
                        "rules": [
                            {
                                "rule": "captcha-delivery.com",
                                "domains": [
                                    "<all>"
                                ],
                                "reason": "https://github.com/duckduckgo/privacy-configuration/issues/501"
                            }
                        ]
                    },
                    "casalemedia.com": {
                        "rules": [
                            {
                                "rule": "htlb.casalemedia.com/cygnus",
                                "domains": [
                                    "aternos.org"
                                ],
                                "reason": "https://github.com/duckduckgo/privacy-configuration/issues/328"
                            }
                        ]
                    },
                    "cloudflare.com": {
                        "rules": [
                            {
                                "rule": "cdnjs.cloudflare.com/ajax/libs/fingerprintjs2/1.8.6/fingerprint2.min.js",
                                "domains": [
                                    "winnipegfreepress.com"
                                ],
                                "reason": "Example URL: https://www.winnipegfreepress.com/local/city-will-try-to-fill-money-losing-ex-canada-post-office-576646662.html,Main text content on article does not load."
                            },
                            {
                                "rule": "cdnjs.cloudflare.com/ajax/libs/three.js/84/three.min.js",
                                "domains": [
                                    "2000mules.com"
                                ],
                                "reason": "Loading percentage hits 100% and the site does not proceed to display usual content."
                            }
                        ]
                    },
                    "cloudfront.net": {
                        "rules": [
                            {
                                "rule": "d3oxtup47gylpj.cloudfront.net/theme/onlyfans/spa/chunk-vendors.js",
                                "domains": [
                                    "onlyfans.com"
                                ],
                                "reason": "https://github.com/duckduckgo/privacy-configuration/issues/440"
                            }
                        ]
                    },
                    "computerworld.com": {
                        "rules": [
                            {
                                "rule": "cmpv2.computerworld.com/",
                                "domains": [
                                    "computerworld.com"
                                ],
                                "reason": "https://github.com/duckduckgo/privacy-configuration/issues/344"
                            }
                        ]
                    },
                    "cookiepro.com": {
                        "rules": [
                            {
                                "rule": "cookie-cdn.cookiepro.com",
                                "domains": [
                                    "<all>"
                                ],
                                "reason": "https://github.com/duckduckgo/privacy-configuration/issues/466"
                            }
                        ]
                    },
                    "cquotient.com": {
                        "rules": [
                            {
                                "rule": "cdn.cquotient.com/js/v2/gretel.min.js",
                                "domains": [
                                    "<all>"
                                ],
                                "reason": "https://github.com/duckduckgo/privacy-configuration/issues/486"
                            },
                            {
                                "rule": "e.cquotient.com/recs/",
                                "domains": [
                                    "<all>"
                                ],
                                "reason": "https://github.com/duckduckgo/privacy-configuration/issues/486"
                            }
                        ]
                    },
                    "criteo.com": {
                        "rules": [
                            {
                                "rule": "bidder.criteo.com/cdb",
                                "domains": [
                                    "aternos.org"
                                ],
                                "reason": "https://github.com/duckduckgo/privacy-configuration/issues/328"
                            }
                        ]
                    },
                    "criteo.net": {
                        "rules": [
                            {
                                "rule": "static.criteo.net/js/ld/publishertag.js",
                                "domains": [
                                    "wp.pl"
                                ],
                                "reason": "Adwall appears which reappears when dismissed. The adwall prevents interaction with the page."
                            },
                            {
                                "rule": "static.criteo.net/js/ld/publishertag.prebid.js",
                                "domains": [
                                    "wp.pl"
                                ],
                                "reason": "Adwall appears which reappears when dismissed. The adwall prevents interaction with the page."
                            }
                        ]
                    },
                    "cxense.com": {
                        "rules": [
                            {
                                "rule": "api.cxense.com/public/widget/data",
                                "domains": [
                                    "wsj.com"
                                ],
                                "reason": "Opinion section article elements do not render. Note that Firefox Enhanced Tracking Protection may prevent mitigation from succeeding on Firefox."
                            }
                        ]
                    },
                    "daumcdn.net": {
                        "rules": [
                            {
                                "rule": "daumcdn.net",
                                "domains": [
                                    "<all>"
                                ],
                                "reason": "https://github.com/duckduckgo/privacy-configuration/issues/444"
                            }
                        ]
                    },
                    "demdex.net": {
                        "rules": [
                            {
                                "rule": "dpm.demdex.net/id",
                                "domains": [
                                    "dhl.de",
                                    "homedepot.com"
                                ],
                                "reason": "https://github.com/duckduckgo/privacy-configuration/issues/393"
                            }
                        ]
                    },
                    "derstandard.de": {
                        "rules": [
                            {
                                "rule": "spcmp.r53.derstandard.de/",
                                "domains": [
                                    "derstandard.de"
                                ],
                                "reason": "https://github.com/duckduckgo/privacy-configuration/issues/344"
                            }
                        ]
                    },
                    "doubleclick.net": {
                        "rules": [
                            {
                                "rule": "securepubads.g.doubleclick.net/gampad/ads",
                                "domains": [
                                    "ah.nl"
                                ],
                                "reason": "'Bonus offer' elements do not render and are not clickable."
                            },
                            {
                                "rule": "pubads.g.doubleclick.net/gampad/ads",
                                "domains": [
                                    "nhl.com",
                                    "viki.com"
                                ],
                                "reason": "nhl.com - Videos show a spinner and never load.,viki.com - after a video has played for a few seconds an adwall pops up. Clicking 'I've turned off my adblocker' resets the video, then after a few seconds the adwall pops up again."
                            },
                            {
                                "rule": "pubads.g.doubleclick.net/ssai/event/",
                                "domains": [
                                    "cbssports.com"
                                ],
                                "reason": "Live videos do not load or render."
                            },
                            {
                                "rule": "securepubads.g.doubleclick.net/tag/js/gpt.js",
                                "domains": [
                                    "ah.nl",
                                    "wunderground.com",
                                    "youmath.it"
                                ],
                                "reason": "ah.nl - 'Bonus offer' elements do not render and are not clickable.,wunderground.com - Video element does not display.,youmath.it - Adwall displays which prevents page interaction and resets the page view when clicked."
                            },
                            {
                                "rule": "securepubads.g.doubleclick.net/gpt/pubads_impl_",
                                "domains": [
                                    "ah.nl",
                                    "wunderground.com"
                                ],
                                "reason": "ah.nl - 'Bonus offer' elements do not render and are not clickable.,wunderground.com - Video element does not display."
                            }
                        ]
                    },
                    "dynamicyield.com": {
                        "rules": [
                            {
                                "rule": "cdn.dynamicyield.com/api/",
                                "domains": [
                                    "seatosummit.com"
                                ],
                                "reason": "https://github.com/duckduckgo/privacy-configuration/issues/535"
                            }
                        ]
                    },
                    "edgekey.net": {
                        "rules": [
                            {
                                "rule": "scene7.com.edgekey.net/s7viewersdk/3.11/MixedMediaViewer/js/s7sdk/utils/Utils.js",
                                "domains": [
                                    "<all>"
                                ],
                                "reason": "https://github.com/duckduckgo/privacy-configuration/issues/356"
                            },
                            {
                                "rule": "alicdn.com.edgekey.net/",
                                "domains": [
                                    "aliexpress.com",
                                    "aliexpress.us"
                                ],
                                "reason": "https://github.com/duckduckgo/privacy-configuration/issues/570"
                            }
                        ]
                    },
                    "ezoic.com": {
                        "rules": [
                            {
                                "rule": "videosvc.ezoic.com/play",
                                "domains": [
                                    "<all>"
                                ],
                                "reason": "https://github.com/duckduckgo/privacy-configuration/issues/468"
                            },
                            {
                                "rule": "video-streaming.ezoic.com",
                                "domains": [
                                    "<all>"
                                ],
                                "reason": "https://github.com/duckduckgo/privacy-configuration/issues/468"
                            }
                        ]
                    },
                    "ezoic.net": {
                        "rules": [
                            {
                                "rule": "g.ezoic.net",
                                "domains": [
                                    "<all>"
                                ],
                                "reason": "https://github.com/duckduckgo/privacy-configuration/issues/468"
                            }
                        ]
                    },
                    "ezoiccdn.com": {
                        "rules": [
                            {
                                "rule": "sf.ezoiccdn.com",
                                "domains": [
                                    "<all>"
                                ],
                                "reason": "https://github.com/duckduckgo/privacy-configuration/issues/468"
                            }
                        ]
                    },
                    "facebook.net": {
                        "rules": [
                            {
                                "rule": "connect.facebook.net/en_US/sdk.js",
                                "domains": [
                                    "bandsintown.com",
                                    "nextdoor.co.uk",
                                    "nextdoor.com"
                                ],
                                "reason": "bandsintown.com - Ticket page renders blank. With this exception the page redirects to ticketspice.com.,nextdoor.co.uk, nextdoor.com - Facebook login option appears greyed out and cannot be clicked."
                            }
                        ]
                    },
                    "fastly.net": {
                        "rules": [
                            {
                                "rule": "mslc-prod-herokuapp-com.global.ssl.fastly.net/main.8736233213226195.js",
                                "domains": [
                                    "masslottery.com"
                                ],
                                "reason": "https://github.com/duckduckgo/privacy-configuration/issues/332"
                            },
                            {
                                "rule": "ticketmaster4.map.fastly.net/eps-d",
                                "domains": [
                                    "ticketmaster.ca",
                                    "ticketmaster.com",
                                    "ticketmaster.com.au",
                                    "ticketmaster.com.mx"
                                ],
                                "reason": "https://github.com/duckduckgo/privacy-configuration/issues/575"
                            }
                        ]
                    },
                    "fox.com": {
                        "rules": [
                            {
                                "rule": "fox.com",
                                "domains": [
                                    "adrise.tv",
                                    "fncstatic.com",
                                    "fox10phoenix.com",
                                    "fox13news.com",
                                    "fox26houston.com",
                                    "fox29.com",
                                    "fox2detroit.com",
                                    "fox32chicago.com",
                                    "fox35orlando.com",
                                    "fox46charlotte.com",
                                    "fox4news.com",
                                    "fox5atlanta.com",
                                    "fox5dc.com",
                                    "fox5ny.com",
                                    "fox7austin.com",
                                    "fox9.com",
                                    "foxbusiness.com",
                                    "foxla.com",
                                    "foxnews.com",
                                    "foxsports.com",
                                    "foxsportsasia.com",
                                    "foxsportsgo.com",
                                    "foxweather.com",
                                    "ktvu.com",
                                    "tubi.io",
                                    "tubi.tv",
                                    "tubi.video",
                                    "tubitv.com"
                                ],
                                "reason": "https://github.com/duckduckgo/privacy-configuration/issues/460"
                            }
                        ]
                    },
                    "fwmrm.net": {
                        "rules": [
                            {
                                "rule": "2a7e9.v.fwmrm.net/ad/g/1",
                                "domains": [
                                    "channel4.com"
                                ],
                                "reason": "Unskippable adblock warning when trying to play a video."
                            }
                        ]
                    },
                    "geetest.com": {
                        "rules": [
                            {
                                "rule": "api.geetest.com",
                                "domains": [
                                    "<all>"
                                ],
                                "reason": "https://github.com/duckduckgo/privacy-configuration/issues/462"
                            },
                            {
                                "rule": "static.geetest.com",
                                "domains": [
                                    "<all>"
                                ],
                                "reason": "https://github.com/duckduckgo/privacy-configuration/issues/462"
                            }
                        ]
                    },
                    "gemius.pl": {
                        "rules": [
                            {
                                "rule": "gapl.hit.gemius.pl/gplayer.js",
                                "domains": [
                                    "tvp.pl"
                                ],
                                "reason": "https://github.com/duckduckgo/privacy-configuration/issues/376"
                            },
                            {
                                "rule": "pro.hit.gemius.pl/gstream.js",
                                "domains": [
                                    "tvp.pl"
                                ],
                                "reason": "https://github.com/duckduckgo/privacy-configuration/issues/376"
                            },
                            {
                                "rule": "wp.hit.gemius.pl/xgemius.js",
                                "domains": [
                                    "wp.pl"
                                ],
                                "reason": "Adwall appears which reappears when dismissed. The adwall prevents interaction with the page."
                            }
                        ]
                    },
                    "getshogun.com": {
                        "rules": [
                            {
                                "rule": "cdn.getshogun.com",
                                "domains": [
                                    "<all>"
                                ],
                                "reason": "https://github.com/duckduckgo/privacy-configuration/issues/450"
                            },
                            {
                                "rule": "lib.getshogun.com",
                                "domains": [
                                    "<all>"
                                ],
                                "reason": "https://github.com/duckduckgo/privacy-configuration/issues/450"
                            }
                        ]
                    },
                    "google-analytics.com": {
                        "rules": [
                            {
                                "rule": "google-analytics.com/analytics.js",
                                "domains": [
                                    "doterra.com",
                                    "easyjet.com"
                                ],
                                "reason": "doterra.com - For doterra.com/login/loading, the page shows a loading indicator and never redirects.,easyjet.com - Clicking 'Show Worldwide flights' after entering parameters for a worldwide flight in the flight viewing form does nothing."
                            },
                            {
                                "rule": "www.google-analytics.com/plugins/ua/ecommerce.js",
                                "domains": [
                                    "doterra.com"
                                ],
                                "reason": "For doterra.com/login/loading, the page shows a loading indicator and never redirects."
                            }
                        ]
                    },
                    "google.co.uk": {
                        "rules": [
                            {
                                "rule": "maps.google.co.uk/maps",
                                "domains": [
                                    "<all>"
                                ],
                                "reason": "https://github.com/duckduckgo/privacy-configuration/issues/472"
                            }
                        ]
                    },
                    "google.com": {
                        "rules": [
                            {
                                "rule": "accounts.google.com/o/oauth2/iframerpc",
                                "domains": [
                                    "<all>"
                                ],
                                "reason": "https://github.com/duckduckgo/privacy-configuration/issues/489"
                            },
                            {
                                "rule": "accounts.google.com/o/oauth2/iframe",
                                "domains": [
                                    "<all>"
                                ],
                                "reason": "https://github.com/duckduckgo/privacy-configuration/issues/489"
                            },
                            {
                                "rule": "apis.google.com/js/platform.js",
                                "domains": [
                                    "<all>"
                                ],
                                "reason": "https://github.com/duckduckgo/privacy-configuration/issues/489"
                            },
                            {
                                "rule": "apis.google.com/_/scs/abc-static/_/js",
                                "domains": [
                                    "<all>"
                                ],
                                "reason": "https://github.com/duckduckgo/privacy-configuration/issues/489"
                            },
                            {
                                "rule": "cse.google.com/cse.js",
                                "domains": [
                                    "<all>"
                                ],
                                "reason": "https://github.com/duckduckgo/privacy-configuration/issues/475"
                            },
                            {
                                "rule": "www.google.com/maps/",
                                "domains": [
                                    "<all>"
                                ],
                                "reason": "https://github.com/duckduckgo/privacy-configuration/issues/472"
                            }
                        ]
                    },
                    "googlesyndication.com": {
                        "rules": [
                            {
                                "rule": "pagead2.googlesyndication.com/pagead/js/adsbygoogle.js",
                                "domains": [
                                    "duden.de",
                                    "magicgameworld.com",
                                    "youmath.it"
                                ],
                                "reason": "https://github.com/duckduckgo/privacy-configuration/issues/388"
                            },
                            {
                                "rule": "tpc.googlesyndication.com/pagead/js/loader21.html",
                                "domains": [
                                    "laprensa.hn",
                                    "rumble.com"
                                ],
                                "reason": "https://github.com/duckduckgo/privacy-configuration/issues/388"
                            }
                        ]
                    },
                    "googletagmanager.com": {
                        "rules": [
                            {
                                "rule": "googletagmanager.com/gtm.js",
                                "domains": [
                                    "ah.nl",
                                    "dailyherald.com",
                                    "emirates.com",
                                    "iltalehti.fi",
                                    "kingarthurbaking.com",
                                    "pickfu.com",
                                    "rbcroyalbank.com"
                                ],
                                "reason": "ah.nl - 'Bonus offer' elements do not render and are not clickable.,dailyherald.com - Article images render as grey boxes.,emirates.com - After filling out login details and clicking to proceed, a loading spinners shows on the proceed button and the login does not progress.,iltalehti.fi - Article video renders as a blank box.,kingarthurbaking.com - https://github.com/duckduckgo/privacy-configuration/issues/348,pickfu.com - https://github.com/duckduckgo/privacy-configuration/issues/346,rbcroyalbank.com - Investments page renders blank."
                            }
                        ]
                    },
                    "googletagservices.com": {
                        "rules": [
                            {
                                "rule": "www.googletagservices.com/tag/js/gpt.js",
                                "domains": [
                                    "wp.pl"
                                ],
                                "reason": "Adwall appears which reappears when dismissed. The adwall prevents interaction with the page."
                            }
                        ]
                    },
                    "gstatic.com": {
                        "rules": [
                            {
                                "rule": "maps.gstatic.com",
                                "domains": [
                                    "<all>"
                                ],
                                "reason": "https://github.com/duckduckgo/privacy-configuration/issues/472"
                            },
                            {
                                "rule": "www.gstatic.com/_/mss/boq-identity/_/js",
                                "domains": [
                                    "<all>"
                                ],
                                "reason": "https://github.com/duckduckgo/privacy-configuration/issues/489"
                            }
                        ]
                    },
                    "iesnare.com": {
                        "rules": [
                            {
                                "rule": "mpsnare.iesnare.com/snare.js",
                                "domains": [
                                    "rei.com",
                                    "ups.com"
                                ],
                                "reason": "rei.com - When going to write a review for a product, there is an adblocker warning, and submission of the review fails.,ups.com - When trying to reset password, there is an error 'We are sorry, the application encountered an error during processing.'"
                            }
                        ]
                    },
                    "inq.com": {
                        "rules": [
                            {
                                "rule": "inq.com/chatrouter",
                                "domains": [
                                    "<all>"
                                ],
                                "reason": "https://github.com/duckduckgo/privacy-configuration/issues/479"
                            },
                            {
                                "rule": "inq.com/chatskins",
                                "domains": [
                                    "<all>"
                                ],
                                "reason": "https://github.com/duckduckgo/privacy-configuration/issues/479"
                            },
                            {
                                "rule": "inq.com/tagserver/init",
                                "domains": [
                                    "<all>"
                                ],
                                "reason": "https://github.com/duckduckgo/privacy-configuration/issues/479"
                            },
                            {
                                "rule": "inq.com/tagserver/launch",
                                "domains": [
                                    "<all>"
                                ],
                                "reason": "https://github.com/duckduckgo/privacy-configuration/issues/479"
                            },
                            {
                                "rule": "inq.com/tagserver/postToServer",
                                "domains": [
                                    "<all>"
                                ],
                                "reason": "https://github.com/duckduckgo/privacy-configuration/issues/479"
                            }
                        ]
                    },
                    "instagram.com": {
                        "rules": [
                            {
                                "rule": "platform.instagram.com/en_US/embeds.js",
                                "domains": [
                                    "livejournal.com"
                                ],
                                "reason": "Instagram embeds as main article content render as grey boxes."
                            },
                            {
                                "rule": "www.instagram.com/embed.js",
                                "domains": [
                                    "buzzfeed.com",
                                    "livejournal.com"
                                ],
                                "reason": "Instagram embeds as main article content render as grey boxes."
                            }
                        ]
                    },
                    "jimstatic.com": {
                        "rules": [
                            {
                                "rule": "assets.jimstatic.com",
                                "domains": [
                                    "<all>"
                                ],
                                "reason": "https://github.com/duckduckgo/privacy-configuration/issues/496"
                            }
                        ]
                    },
                    "klarnaservices.com": {
                        "rules": [
                            {
                                "rule": "na-library.klarnaservices.com/lib.js",
                                "domains": [
                                    "brooksrunning.com",
                                    "joann.com"
                                ],
                                "reason": "brooksrunning.com - When switching between product variants (e.g., different shoe colours) a loading spinner shows and the variant does not load.,joann.com - When switching between product variants (e.g., different shirt colours) the page shows an overlay and further interaction is prevented."
                            }
                        ]
                    },
                    "klaviyo.com": {
                        "rules": [
                            {
                                "rule": "www.klaviyo.com/media/js/public/klaviyo_subscribe.js",
                                "domains": [
                                    "fearofgod.com",
                                    "shopyalehome.com"
                                ],
                                "reason": "https://github.com/duckduckgo/privacy-configuration/issues/362"
                            },
                            {
                                "rule": "klaviyo.com/",
                                "domains": [
                                    "kmail-lists.com"
                                ],
                                "reason": "https://github.com/duckduckgo/privacy-configuration/issues/362"
                            }
                        ]
                    },
                    "listrakbi.com": {
                        "rules": [
                            {
                                "rule": "cdn.listrakbi.com/scripts/script.js",
                                "domains": [
                                    "<all>"
                                ],
                                "reason": "https://github.com/duckduckgo/privacy-configuration/issues/457"
                            }
                        ]
                    },
                    "liveperson.net": {
                        "rules": [
                            {
                                "rule": "liveperson.net",
                                "domains": [
                                    "virginmedia.com"
                                ],
                                "reason": "Chat button appears faded and cannot be interacted with."
                            }
                        ]
                    },
                    "lpsnmedia.net": {
                        "rules": [
                            {
                                "rule": "lpsnmedia.net",
                                "domains": [
                                    "virginmedia.com"
                                ],
                                "reason": "Chat button appears faded and cannot be interacted with."
                            }
                        ]
                    },
                    "ltwebstatic.com": {
                        "rules": [
                            {
                                "rule": "sheinsz.ltwebstatic.com/she_dist/libs/geetest/fullpage.1.1.9.js",
                                "domains": [
                                    "shein.co.uk",
                                    "shein.com"
                                ],
                                "reason": "When attempting to create an account (after filling out registration form and clicking 'Register'), there is an 'access timed out' warning, and account creation does not proceed."
                            }
                        ]
                    },
                    "medicare.gov": {
                        "rules": [
                            {
                                "rule": "frontend.medicare.gov/static/js/2.6c6651b4.chunk.js",
                                "domains": [
                                    "medicare.gov"
                                ],
                                "reason": "Navigation bar at top of site does not display, preventing easy access to e.g., site login.,Note that this CNAMEs to iservprod.medicare.gov.edgekey.net at time of mitiagtion."
                            }
                        ]
                    },
                    "nintendo.com": {
                        "rules": [
                            {
                                "rule": "cdn.accounts.nintendo.com/account/js/common.js",
                                "domains": [
                                    "nintendo.com"
                                ],
                                "reason": "Accounts page renders blank. Download buttons show loading stars and never finish loading. Pricing information doesn't load. Note that cdn.accounts.nintendo.com CNAMEs to star.accounts.nintendo.com.edgekey.net at the time of mitigation."
                            }
                        ]
                    },
                    "nuance.com": {
                        "rules": [
                            {
                                "rule": "nuance.com/media/launch",
                                "domains": [
                                    "<all>"
                                ],
                                "reason": "https://github.com/duckduckgo/privacy-configuration/issues/479"
                            },
                            {
                                "rule": "nuance.com/media/sites",
                                "domains": [
                                    "<all>"
                                ],
                                "reason": "https://github.com/duckduckgo/privacy-configuration/issues/479"
                            }
                        ]
                    },
                    "omnitagjs.com": {
                        "rules": [
                            {
                                "rule": "hb-api.omnitagjs.com/hb-api/prebid/v1",
                                "domains": [
                                    "aternos.org"
                                ],
                                "reason": "https://github.com/duckduckgo/privacy-configuration/issues/328"
                            }
                        ]
                    },
                    "onlyfans.com": {
                        "rules": [
                            {
                                "rule": "static.onlyfans.com/theme/onlyfans/spa/chunk-vendors.js",
                                "domains": [
                                    "onlyfans.com"
                                ],
                                "reason": "CNAME ENTRY GENERATED FROM: d3oxtup47gylpj.cloudfront.net"
                            },
                            {
                                "rule": "static.onlyfans.com",
                                "domains": [
                                    "onlyfans.com"
                                ],
                                "reason": "https://github.com/duckduckgo/privacy-configuration/issues/440"
                            }
                        ]
                    },
                    "openx.net": {
                        "rules": [
                            {
                                "rule": "venatusmedia-d.openx.net/w/1.0/arj",
                                "domains": [
                                    "aternos.org"
                                ],
                                "reason": "https://github.com/duckduckgo/privacy-configuration/issues/328"
                            }
                        ]
                    },
                    "opta.net": {
                        "rules": [
                            {
                                "rule": "secure.widget.cloud.opta.net/v3/v3.opta-widgets.js",
                                "domains": [
                                    "abc.net.au",
                                    "emol.com"
                                ],
                                "reason": "abc.net.au - Error message displays in place of scoreboard (scoreboard does not show).,emol.com - Scoreboard does not render."
                            }
                        ]
                    },
                    "osano.com": {
                        "rules": [
                            {
                                "rule": "dsar.api.osano.com/",
                                "domains": [
                                    "<all>"
                                ],
                                "reason": "https://github.com/duckduckgo/privacy-configuration/issues/529"
                            }
                        ]
                    },
                    "plotrabbit.com": {
                        "rules": [
                            {
                                "rule": "plotrabbit.com",
                                "domains": [
                                    "cbssports.com"
                                ],
                                "reason": "Live videos do not load or render."
                            }
                        ]
                    },
                    "primaryarms.com": {
                        "rules": [
                            {
                                "rule": "images.primaryarms.com/f00000000191638/www.primaryarms.com/SSP%20Applications/NetSuite%20Inc.%20-%20SCA%20Mont%20Blanc/Development/img/",
                                "domains": [
                                    "primaryarms.com"
                                ],
                                "reason": "Product images on the main page don't render.,Note that this CNAMEs to marvel-b4-cdn.bc0a.com at time of mitigation."
                            },
                            {
                                "rule": "images.primaryarms.com/f00000000191638/www.primaryarms.com/core/media/media.nl",
                                "domains": [
                                    "primaryarms.com"
                                ],
                                "reason": "Images in the large scrolling image banner on main page do not render.,Note that this CNAMEs to marvel-b4-cdn.bc0a.com at time of mitigation."
                            }
                        ]
                    },
                    "privacy-center.org": {
                        "rules": [
                            {
                                "rule": "sdk.privacy-center.org",
                                "domains": [
                                    "<all>"
                                ],
                                "reason": "https://github.com/duckduckgo/privacy-configuration/issues/339"
                            }
                        ]
                    },
                    "privacy-mgmt.com": {
                        "rules": [
                            {
                                "rule": "privacy-mgmt.com/",
                                "domains": [
                                    "<all>"
                                ],
                                "reason": "https://github.com/duckduckgo/privacy-configuration/issues/344"
                            }
                        ]
                    },
                    "privacymanager.io": {
                        "rules": [
                            {
                                "rule": "cmp-consent-tool.privacymanager.io/latest/605.js",
                                "domains": [
                                    "<all>"
                                ],
                                "reason": "https://github.com/duckduckgo/privacy-configuration/issues/334"
                            },
                            {
                                "rule": "cmp-consent-tool.privacymanager.io/latest/650.js",
                                "domains": [
                                    "<all>"
                                ],
                                "reason": "https://github.com/duckduckgo/privacy-configuration/issues/334"
                            },
                            {
                                "rule": "cmp-consent-tool.privacymanager.io/latest/847.js",
                                "domains": [
                                    "<all>"
                                ],
                                "reason": "https://github.com/duckduckgo/privacy-configuration/issues/334"
                            },
                            {
                                "rule": "cmp-consent-tool.privacymanager.io/latest/assets/icons/.*.svg",
                                "domains": [
                                    "<all>"
                                ],
                                "reason": "https://github.com/duckduckgo/privacy-configuration/issues/334"
                            },
                            {
                                "rule": "cmp-consent-tool.privacymanager.io/latest/defaultTheme.css",
                                "domains": [
                                    "<all>"
                                ],
                                "reason": "https://github.com/duckduckgo/privacy-configuration/issues/334"
                            },
                            {
                                "rule": "cmp-consent-tool.privacymanager.io/latest/index.html",
                                "domains": [
                                    "<all>"
                                ],
                                "reason": "https://github.com/duckduckgo/privacy-configuration/issues/334"
                            },
                            {
                                "rule": "cmp-consent-tool.privacymanager.io/latest/main.js",
                                "domains": [
                                    "<all>"
                                ],
                                "reason": "https://github.com/duckduckgo/privacy-configuration/issues/334"
                            },
                            {
                                "rule": "cmp-consent-tool.privacymanager.io/latest/polyfills.js",
                                "domains": [
                                    "<all>"
                                ],
                                "reason": "https://github.com/duckduckgo/privacy-configuration/issues/334"
                            },
                            {
                                "rule": "cmp-consent-tool.privacymanager.io/latest/runtime.js",
                                "domains": [
                                    "<all>"
                                ],
                                "reason": "https://github.com/duckduckgo/privacy-configuration/issues/334"
                            },
                            {
                                "rule": "cmp-consent-tool.privacymanager.io/latest/vendor.js",
                                "domains": [
                                    "<all>"
                                ],
                                "reason": "https://github.com/duckduckgo/privacy-configuration/issues/334"
                            },
                            {
                                "rule": "gdpr.privacymanager.io/1/gdpr.bundle.js",
                                "domains": [
                                    "<all>"
                                ],
                                "reason": "https://github.com/duckduckgo/privacy-configuration/issues/334"
                            },
                            {
                                "rule": "gdpr.privacymanager.io/latest/gdpr.bundle.js",
                                "domains": [
                                    "<all>"
                                ],
                                "reason": "https://github.com/duckduckgo/privacy-configuration/issues/334"
                            },
                            {
                                "rule": "gdpr-wrapper.privacymanager.io/gdpr/.*/gdpr-liveramp.js",
                                "domains": [
                                    "<all>"
                                ],
                                "reason": "https://github.com/duckduckgo/privacy-configuration/issues/334"
                            },
                            {
                                "rule": "gdpr-wrapper.privacymanager.io/gdpr/.*/manager-logo.png",
                                "domains": [
                                    "<all>"
                                ],
                                "reason": "https://github.com/duckduckgo/privacy-configuration/issues/334"
                            },
                            {
                                "rule": "vendors.privacymanager.io/vendor-list.json",
                                "domains": [
                                    "<all>"
                                ],
                                "reason": "https://github.com/duckduckgo/privacy-configuration/issues/334"
                            }
                        ]
                    },
                    "pubmatic.com": {
                        "rules": [
                            {
                                "rule": "hbopenbid.pubmatic.com/translator",
                                "domains": [
                                    "aternos.org"
                                ],
                                "reason": "https://github.com/duckduckgo/privacy-configuration/issues/328"
                            }
                        ]
                    },
                    "quantserve.com": {
                        "rules": [
                            {
                                "rule": "secure.quantserve.com/quant.js",
                                "domains": [
                                    "aternos.org"
                                ],
                                "reason": "https://github.com/duckduckgo/privacy-configuration/issues/328"
                            }
                        ]
                    },
                    "rncdn7.com": {
                        "rules": [
                            {
                                "rule": "rncdn7.com",
                                "domains": [
                                    "<all>"
                                ],
                                "reason": "https://github.com/duckduckgo/privacy-configuration/issues/436"
                            }
                        ]
                    },
                    "scene7.com": {
                        "rules": [
                            {
                                "rule": "scene7.com/is/image/",
                                "domains": [
                                    "<all>"
                                ],
                                "reason": "https://github.com/duckduckgo/privacy-configuration/issues/356"
                            },
                            {
                                "rule": "scene7.com/s7viewersdk/3.11/MixedMediaViewer/js/s7sdk/utils/Utils.js",
                                "domains": [
                                    "<all>"
                                ],
                                "reason": "https://github.com/duckduckgo/privacy-configuration/issues/356"
                            }
                        ]
                    },
                    "segment.com": {
                        "rules": [
                            {
                                "rule": "cdn.segment.com",
                                "domains": [
                                    "<all>"
                                ],
                                "reason": "https://github.com/duckduckgo/privacy-configuration/issues/484"
                            }
                        ]
                    },
                    "shopeemobile.com": {
                        "rules": [
                            {
                                "rule": "deo.shopeemobile.com/shopee",
                                "domains": [
                                    "<all>"
                                ],
                                "reason": "https://github.com/duckduckgo/privacy-configuration/issues/442"
                            }
                        ]
                    },
                    "sky.com": {
                        "rules": [
                            {
                                "rule": "accounts.sky.com/assets/sky_common.js",
                                "domains": [
                                    "sky.com"
                                ],
                                "reason": "https://github.com/duckduckgo/privacy-configuration/issues/342"
                            }
                        ]
                    },
                    "spiegel.de": {
                        "rules": [
                            {
                                "rule": "sp-spiegel-de.spiegel.de/",
                                "domains": [
                                    "spiegel.de"
                                ],
                                "reason": "https://github.com/duckduckgo/privacy-configuration/issues/344"
                            }
                        ]
                    },
                    "strpst.com": {
                        "rules": [
                            {
                                "rule": "strpst.com",
                                "domains": [
                                    "<all>"
                                ],
                                "reason": "https://github.com/duckduckgo/privacy-configuration/issues/438"
                            }
                        ]
                    },
                    "theplatform.com": {
                        "rules": [
                            {
                                "rule": "link.theplatform.com/s/",
                                "domains": [
                                    "nbcsports.com"
                                ],
                                "reason": "https://github.com/duckduckgo/privacy-configuration/issues/512"
                            },
                            {
                                "rule": "pdk.theplatform.com/pdk6/current/pdk/player.js",
                                "domains": [
                                    "eonline.com"
                                ],
                                "reason": "Videos don't play (blank box after clicking to play)."
                            },
                            {
                                "rule": "pdk.theplatform.com/pdk6/next/pdk/player.js",
                                "domains": [
                                    "nbcsports.com"
                                ],
                                "reason": "https://github.com/duckduckgo/privacy-configuration/issues/512"
                            }
                        ]
                    },
                    "tiqcdn.com": {
                        "rules": [
                            {
                                "rule": "tags.tiqcdn.com/utag/lgi/vm-uk/prod/utag.77.js",
                                "domains": [
                                    "virginmedia.com"
                                ],
                                "reason": "Chat button appears faded and cannot be interacted with."
                            }
                        ]
                    },
                    "trustpilot.com": {
                        "rules": [
                            {
                                "rule": "widget.trustpilot.com/bootstrap/v5/tp.widget.bootstrap.min.js",
                                "domains": [
                                    "domesticandgeneral.com"
                                ],
                                "reason": "https://github.com/duckduckgo/privacy-configuration/issues/466"
                            }
                        ]
                    },
                    "twitter.com": {
                        "rules": [
                            {
                                "rule": "platform.twitter.com/embed/embed.modules",
                                "domains": [
                                    "notthebee.com",
                                    "upworthy.com"
                                ],
                                "reason": "notthebee.com - Tweets (as main article content) don't render - instead there are loading spinners for a while before errors are displayed.,upworthy.com - Tweets (as main article content) don't render - instead there are loading spinners which overlap some text content."
                            },
                            {
                                "rule": "platform.twitter.com/widgets/tweet_button",
                                "domains": [
                                    "winnipegfreepress.com"
                                ],
                                "reason": "Tweet button does not render."
                            }
                        ]
                    },
                    "usabilla.com": {
                        "rules": [
                            {
                                "rule": "api.usabilla.com",
                                "domains": [
                                    "<all>"
                                ],
                                "reason": "https://github.com/duckduckgo/privacy-configuration/issues/482"
                            },
                            {
                                "rule": "w.usabilla.com",
                                "domains": [
                                    "<all>"
                                ],
                                "reason": "https://github.com/duckduckgo/privacy-configuration/issues/482"
                            }
                        ]
                    },
                    "usercentrics.eu": {
                        "rules": [
                            {
                                "rule": "api.usercentrics.eu/settings",
                                "domains": [
                                    "<all>"
                                ],
                                "reason": "https://github.com/duckduckgo/privacy-configuration/issues/477"
                            },
                            {
                                "rule": "api.usercentrics.eu/tcf",
                                "domains": [
                                    "<all>"
                                ],
                                "reason": "https://github.com/duckduckgo/privacy-configuration/issues/477"
                            },
                            {
                                "rule": "api.usercentrics.eu/translations",
                                "domains": [
                                    "<all>"
                                ],
                                "reason": "https://github.com/duckduckgo/privacy-configuration/issues/477"
                            },
                            {
                                "rule": "app.usercentrics.eu/browser",
                                "domains": [
                                    "<all>"
                                ],
                                "reason": "https://github.com/duckduckgo/privacy-configuration/issues/477"
                            },
                            {
                                "rule": "app.usercentrics.eu/session/",
                                "domains": [
                                    "<all>"
                                ],
                                "reason": "https://github.com/duckduckgo/privacy-configuration/issues/477"
                            },
                            {
                                "rule": "graphql.usercentrics.eu/graphql",
                                "domains": [
                                    "<all>"
                                ],
                                "reason": "https://github.com/duckduckgo/privacy-configuration/issues/477"
                            },
                            {
                                "rule": "privacy-proxy.usercentrics.eu/latest/",
                                "domains": [
                                    "<all>"
                                ],
                                "reason": "https://github.com/duckduckgo/privacy-configuration/issues/477"
                            },
                            {
                                "rule": "aggregator.service.usercentrics.eu/aggregate",
                                "domains": [
                                    "<all>"
                                ],
                                "reason": "https://github.com/duckduckgo/privacy-configuration/issues/477"
                            }
                        ]
                    },
                    "yandex.ru": {
                        "rules": [
                            {
                                "rule": "frontend.vh.yandex.ru/player/",
                                "domains": [
                                    "<all>"
                                ],
                                "reason": "https://github.com/duckduckgo/privacy-configuration/issues/366"
                            },
                            {
                                "rule": "strm.yandex.ru/get/",
                                "domains": [
                                    "<all>"
                                ],
                                "reason": "https://github.com/duckduckgo/privacy-configuration/issues/366"
                            },
                            {
                                "rule": "strm.yandex.ru/vh-special-converted/vod-content/",
                                "domains": [
                                    "<all>"
                                ],
                                "reason": "https://github.com/duckduckgo/privacy-configuration/issues/366"
                            }
                        ]
                    },
                    "yotpo.com": {
                        "rules": [
                            {
                                "rule": "api.yotpo.com/products/.*/.*/bottomline",
                                "domains": [
                                    "<all>"
                                ],
                                "reason": "https://github.com/duckduckgo/privacy-configuration/issues/348"
                            },
                            {
                                "rule": "api.yotpo.com/questions/send_confirmation_mail",
                                "domains": [
                                    "<all>"
                                ],
                                "reason": "https://github.com/duckduckgo/privacy-configuration/issues/348"
                            },
                            {
                                "rule": "api.yotpo.com/v1/widget/reviews",
                                "domains": [
                                    "<all>"
                                ],
                                "reason": "https://github.com/duckduckgo/privacy-configuration/issues/348"
                            },
                            {
                                "rule": "cdn-yotpo-images-production.yotpo.com/Product/.*/.*/square.jpg",
                                "domains": [
                                    "<all>"
                                ],
                                "reason": "https://github.com/duckduckgo/privacy-configuration/issues/348"
                            },
                            {
                                "rule": "staticw2.yotpo.com/.*/widget.js",
                                "domains": [
                                    "<all>"
                                ],
                                "reason": "https://github.com/duckduckgo/privacy-configuration/issues/348"
                            },
                            {
                                "rule": "staticw2.yotpo.com/.*/widget.css",
                                "domains": [
                                    "<all>"
                                ],
                                "reason": "https://github.com/duckduckgo/privacy-configuration/issues/348"
                            },
                            {
                                "rule": "staticw2.yotpo.com/assets/yotpo-widget-font.woff",
                                "domains": [
                                    "<all>"
                                ],
                                "reason": "https://github.com/duckduckgo/privacy-configuration/issues/348"
                            },
                            {
                                "rule": "staticw2.yotpo.com/batch/app_key/.*/domain_key/.*/widget/main_widget",
                                "domains": [
                                    "<all>"
                                ],
                                "reason": "https://github.com/duckduckgo/privacy-configuration/issues/348"
                            },
                            {
                                "rule": "staticw2.yotpo.com/batch/",
                                "domains": [
                                    "<all>"
                                ],
                                "reason": "https://github.com/duckduckgo/privacy-configuration/issues/348"
                            },
                            {
                                "rule": "api.yotpo.com/reviews/.*/vote",
                                "domains": [
                                    "<all>"
                                ],
                                "reason": "https://github.com/duckduckgo/privacy-configuration/issues/348"
                            }
                        ]
                    },
                    "yottaa.com": {
                        "rules": [
                            {
                                "rule": "cdn.yottaa.com/rapid.min.",
                                "domains": [
                                    "<all>"
                                ],
                                "reason": "https://github.com/duckduckgo/privacy-configuration/issues/492"
                            }
                        ]
                    },
                    "zeustechnology.com": {
                        "rules": [
                            {
                                "rule": "seattle-times.zeustechnology.com/main.js",
                                "domains": [
                                    "seattletimes.com"
                                ],
                                "reason": "An unskippable adwall appears which prevents interaction with the page."
                            }
                        ]
                    },
                    "marksandspencer.com": {
                        "rules": [
                            {
                                "rule": "asset1.marksandspencer.com/s7viewersdk/3.11/MixedMediaViewer/js/s7sdk/utils/Utils.js",
                                "domains": [
                                    "<all>"
                                ],
                                "reason": "CNAME ENTRY GENERATED FROM: scene7.com.edgekey.net"
                            }
                        ]
                    },
                    "bareminerals.com": {
                        "rules": [
                            {
                                "rule": "assets.bareminerals.com/s7viewersdk/3.11/MixedMediaViewer/js/s7sdk/utils/Utils.js",
                                "domains": [
                                    "<all>"
                                ],
                                "reason": "CNAME ENTRY GENERATED FROM: scene7.com.edgekey.net"
                            }
                        ]
                    },
                    "biglots.com": {
                        "rules": [
                            {
                                "rule": "assets.biglots.com/s7viewersdk/3.11/MixedMediaViewer/js/s7sdk/utils/Utils.js",
                                "domains": [
                                    "<all>"
                                ],
                                "reason": "CNAME ENTRY GENERATED FROM: scene7.com.edgekey.net"
                            }
                        ]
                    },
                    "hdsupplysolutions.com": {
                        "rules": [
                            {
                                "rule": "assets.hdsupplysolutions.com/s7viewersdk/3.11/MixedMediaViewer/js/s7sdk/utils/Utils.js",
                                "domains": [
                                    "<all>"
                                ],
                                "reason": "CNAME ENTRY GENERATED FROM: scene7.com.edgekey.net"
                            }
                        ]
                    },
                    "langhamhotels.com": {
                        "rules": [
                            {
                                "rule": "assets.langhamhotels.com/s7viewersdk/3.11/MixedMediaViewer/js/s7sdk/utils/Utils.js",
                                "domains": [
                                    "<all>"
                                ],
                                "reason": "CNAME ENTRY GENERATED FROM: scene7.com.edgekey.net"
                            }
                        ]
                    },
                    "leroymerlin.es": {
                        "rules": [
                            {
                                "rule": "assets.leroymerlin.es/s7viewersdk/3.11/MixedMediaViewer/js/s7sdk/utils/Utils.js",
                                "domains": [
                                    "<all>"
                                ],
                                "reason": "CNAME ENTRY GENERATED FROM: scene7.com.edgekey.net"
                            }
                        ]
                    },
                    "lumen.com": {
                        "rules": [
                            {
                                "rule": "assets.lumen.com/s7viewersdk/3.11/MixedMediaViewer/js/s7sdk/utils/Utils.js",
                                "domains": [
                                    "<all>"
                                ],
                                "reason": "CNAME ENTRY GENERATED FROM: scene7.com.edgekey.net"
                            }
                        ]
                    },
                    "orvis.com": {
                        "rules": [
                            {
                                "rule": "assets.orvis.com/s7viewersdk/3.11/MixedMediaViewer/js/s7sdk/utils/Utils.js",
                                "domains": [
                                    "<all>"
                                ],
                                "reason": "CNAME ENTRY GENERATED FROM: scene7.com.edgekey.net"
                            }
                        ]
                    },
                    "spectrumenterprise.com": {
                        "rules": [
                            {
                                "rule": "assets.spectrumenterprise.com/s7viewersdk/3.11/MixedMediaViewer/js/s7sdk/utils/Utils.js",
                                "domains": [
                                    "<all>"
                                ],
                                "reason": "CNAME ENTRY GENERATED FROM: scene7.com.edgekey.net"
                            }
                        ]
                    },
                    "torrid.com": {
                        "rules": [
                            {
                                "rule": "assets.torrid.com/s7viewersdk/3.11/MixedMediaViewer/js/s7sdk/utils/Utils.js",
                                "domains": [
                                    "<all>"
                                ],
                                "reason": "CNAME ENTRY GENERATED FROM: scene7.com.edgekey.net"
                            }
                        ]
                    },
                    "sap.com": {
                        "rules": [
                            {
                                "rule": "content.cdn.sap.com/s7viewersdk/3.11/MixedMediaViewer/js/s7sdk/utils/Utils.js",
                                "domains": [
                                    "<all>"
                                ],
                                "reason": "CNAME ENTRY GENERATED FROM: scene7.com.edgekey.net"
                            }
                        ]
                    },
                    "hunterdouglas.com": {
                        "rules": [
                            {
                                "rule": "content.hunterdouglas.com/s7viewersdk/3.11/MixedMediaViewer/js/s7sdk/utils/Utils.js",
                                "domains": [
                                    "<all>"
                                ],
                                "reason": "CNAME ENTRY GENERATED FROM: scene7.com.edgekey.net"
                            }
                        ]
                    },
                    "ihg.com": {
                        "rules": [
                            {
                                "rule": "digital.ihg.com/s7viewersdk/3.11/MixedMediaViewer/js/s7sdk/utils/Utils.js",
                                "domains": [
                                    "<all>"
                                ],
                                "reason": "CNAME ENTRY GENERATED FROM: scene7.com.edgekey.net"
                            }
                        ]
                    },
                    "altrarunning.com": {
                        "rules": [
                            {
                                "rule": "images.altrarunning.com/s7viewersdk/3.11/MixedMediaViewer/js/s7sdk/utils/Utils.js",
                                "domains": [
                                    "<all>"
                                ],
                                "reason": "CNAME ENTRY GENERATED FROM: scene7.com.edgekey.net"
                            }
                        ]
                    },
                    "ansys.com": {
                        "rules": [
                            {
                                "rule": "images.ansys.com/s7viewersdk/3.11/MixedMediaViewer/js/s7sdk/utils/Utils.js",
                                "domains": [
                                    "<all>"
                                ],
                                "reason": "CNAME ENTRY GENERATED FROM: scene7.com.edgekey.net"
                            }
                        ]
                    },
                    "blackberry.com": {
                        "rules": [
                            {
                                "rule": "images.blackberry.com/s7viewersdk/3.11/MixedMediaViewer/js/s7sdk/utils/Utils.js",
                                "domains": [
                                    "<all>"
                                ],
                                "reason": "CNAME ENTRY GENERATED FROM: scene7.com.edgekey.net"
                            }
                        ]
                    },
                    "blue-tomato.com": {
                        "rules": [
                            {
                                "rule": "images.blue-tomato.com/s7viewersdk/3.11/MixedMediaViewer/js/s7sdk/utils/Utils.js",
                                "domains": [
                                    "<all>"
                                ],
                                "reason": "CNAME ENTRY GENERATED FROM: scene7.com.edgekey.net"
                            }
                        ]
                    },
                    "dxl.com": {
                        "rules": [
                            {
                                "rule": "images.dxl.com/s7viewersdk/3.11/MixedMediaViewer/js/s7sdk/utils/Utils.js",
                                "domains": [
                                    "<all>"
                                ],
                                "reason": "CNAME ENTRY GENERATED FROM: scene7.com.edgekey.net"
                            }
                        ]
                    },
                    "hugoboss.com": {
                        "rules": [
                            {
                                "rule": "images.hugoboss.com/s7viewersdk/3.11/MixedMediaViewer/js/s7sdk/utils/Utils.js",
                                "domains": [
                                    "<all>"
                                ],
                                "reason": "CNAME ENTRY GENERATED FROM: scene7.com.edgekey.net"
                            }
                        ]
                    },
                    "jansport.com": {
                        "rules": [
                            {
                                "rule": "images.jansport.com/s7viewersdk/3.11/MixedMediaViewer/js/s7sdk/utils/Utils.js",
                                "domains": [
                                    "<all>"
                                ],
                                "reason": "CNAME ENTRY GENERATED FROM: scene7.com.edgekey.net"
                            }
                        ]
                    },
                    "keurig.com": {
                        "rules": [
                            {
                                "rule": "images.keurig.com/s7viewersdk/3.11/MixedMediaViewer/js/s7sdk/utils/Utils.js",
                                "domains": [
                                    "<all>"
                                ],
                                "reason": "CNAME ENTRY GENERATED FROM: scene7.com.edgekey.net"
                            }
                        ]
                    },
                    "kirklands.com": {
                        "rules": [
                            {
                                "rule": "images.kirklands.com/s7viewersdk/3.11/MixedMediaViewer/js/s7sdk/utils/Utils.js",
                                "domains": [
                                    "<all>"
                                ],
                                "reason": "CNAME ENTRY GENERATED FROM: scene7.com.edgekey.net"
                            }
                        ]
                    },
                    "kwikset.com": {
                        "rules": [
                            {
                                "rule": "images.kwikset.com/s7viewersdk/3.11/MixedMediaViewer/js/s7sdk/utils/Utils.js",
                                "domains": [
                                    "<all>"
                                ],
                                "reason": "CNAME ENTRY GENERATED FROM: scene7.com.edgekey.net"
                            }
                        ]
                    },
                    "lee.com": {
                        "rules": [
                            {
                                "rule": "images.lee.com/s7viewersdk/3.11/MixedMediaViewer/js/s7sdk/utils/Utils.js",
                                "domains": [
                                    "<all>"
                                ],
                                "reason": "CNAME ENTRY GENERATED FROM: scene7.com.edgekey.net"
                            }
                        ]
                    },
                    "lennoxpros.com": {
                        "rules": [
                            {
                                "rule": "images.lennoxpros.com/s7viewersdk/3.11/MixedMediaViewer/js/s7sdk/utils/Utils.js",
                                "domains": [
                                    "<all>"
                                ],
                                "reason": "CNAME ENTRY GENERATED FROM: scene7.com.edgekey.net"
                            }
                        ]
                    },
                    "lululemon.com": {
                        "rules": [
                            {
                                "rule": "images.lululemon.com/s7viewersdk/3.11/MixedMediaViewer/js/s7sdk/utils/Utils.js",
                                "domains": [
                                    "<all>"
                                ],
                                "reason": "CNAME ENTRY GENERATED FROM: scene7.com.edgekey.net"
                            }
                        ]
                    },
                    "nyandcompany.com": {
                        "rules": [
                            {
                                "rule": "images.nyandcompany.com/s7viewersdk/3.11/MixedMediaViewer/js/s7sdk/utils/Utils.js",
                                "domains": [
                                    "<all>"
                                ],
                                "reason": "CNAME ENTRY GENERATED FROM: scene7.com.edgekey.net"
                            }
                        ]
                    },
                    "pfisterfaucets.com": {
                        "rules": [
                            {
                                "rule": "images.pfisterfaucets.com/s7viewersdk/3.11/MixedMediaViewer/js/s7sdk/utils/Utils.js",
                                "domains": [
                                    "<all>"
                                ],
                                "reason": "CNAME ENTRY GENERATED FROM: scene7.com.edgekey.net"
                            }
                        ]
                    },
                    "philips.com": {
                        "rules": [
                            {
                                "rule": "images.philips.com/s7viewersdk/3.11/MixedMediaViewer/js/s7sdk/utils/Utils.js",
                                "domains": [
                                    "<all>"
                                ],
                                "reason": "CNAME ENTRY GENERATED FROM: scene7.com.edgekey.net"
                            }
                        ]
                    },
                    "rosewoodhotels.com": {
                        "rules": [
                            {
                                "rule": "images.rosewoodhotels.com/s7viewersdk/3.11/MixedMediaViewer/js/s7sdk/utils/Utils.js",
                                "domains": [
                                    "<all>"
                                ],
                                "reason": "CNAME ENTRY GENERATED FROM: scene7.com.edgekey.net"
                            }
                        ]
                    },
                    "selfridges.com": {
                        "rules": [
                            {
                                "rule": "images.selfridges.com/s7viewersdk/3.11/MixedMediaViewer/js/s7sdk/utils/Utils.js",
                                "domains": [
                                    "<all>"
                                ],
                                "reason": "CNAME ENTRY GENERATED FROM: scene7.com.edgekey.net"
                            }
                        ]
                    },
                    "shaneco.com": {
                        "rules": [
                            {
                                "rule": "images.shaneco.com/s7viewersdk/3.11/MixedMediaViewer/js/s7sdk/utils/Utils.js",
                                "domains": [
                                    "<all>"
                                ],
                                "reason": "CNAME ENTRY GENERATED FROM: scene7.com.edgekey.net"
                            }
                        ]
                    },
                    "shophq.com": {
                        "rules": [
                            {
                                "rule": "images.shophq.com/s7viewersdk/3.11/MixedMediaViewer/js/s7sdk/utils/Utils.js",
                                "domains": [
                                    "<all>"
                                ],
                                "reason": "CNAME ENTRY GENERATED FROM: scene7.com.edgekey.net"
                            }
                        ]
                    },
                    "thenorthface.com": {
                        "rules": [
                            {
                                "rule": "images.thenorthface.com/s7viewersdk/3.11/MixedMediaViewer/js/s7sdk/utils/Utils.js",
                                "domains": [
                                    "<all>"
                                ],
                                "reason": "CNAME ENTRY GENERATED FROM: scene7.com.edgekey.net"
                            }
                        ]
                    },
                    "timberland.com": {
                        "rules": [
                            {
                                "rule": "images.timberland.com/s7viewersdk/3.11/MixedMediaViewer/js/s7sdk/utils/Utils.js",
                                "domains": [
                                    "<all>"
                                ],
                                "reason": "CNAME ENTRY GENERATED FROM: scene7.com.edgekey.net"
                            }
                        ]
                    },
                    "trex.com": {
                        "rules": [
                            {
                                "rule": "images.trex.com/s7viewersdk/3.11/MixedMediaViewer/js/s7sdk/utils/Utils.js",
                                "domains": [
                                    "<all>"
                                ],
                                "reason": "CNAME ENTRY GENERATED FROM: scene7.com.edgekey.net"
                            }
                        ]
                    },
                    "vans.com": {
                        "rules": [
                            {
                                "rule": "images.vans.com/s7viewersdk/3.11/MixedMediaViewer/js/s7sdk/utils/Utils.js",
                                "domains": [
                                    "<all>"
                                ],
                                "reason": "CNAME ENTRY GENERATED FROM: scene7.com.edgekey.net"
                            }
                        ]
                    },
                    "wacoal-america.com": {
                        "rules": [
                            {
                                "rule": "images.wacoal-america.com/s7viewersdk/3.11/MixedMediaViewer/js/s7sdk/utils/Utils.js",
                                "domains": [
                                    "<all>"
                                ],
                                "reason": "CNAME ENTRY GENERATED FROM: scene7.com.edgekey.net"
                            }
                        ]
                    },
                    "wegmans.com": {
                        "rules": [
                            {
                                "rule": "images.wegmans.com/s7viewersdk/3.11/MixedMediaViewer/js/s7sdk/utils/Utils.js",
                                "domains": [
                                    "<all>"
                                ],
                                "reason": "CNAME ENTRY GENERATED FROM: scene7.com.edgekey.net"
                            }
                        ]
                    },
                    "wrangler.com": {
                        "rules": [
                            {
                                "rule": "images.wrangler.com/s7viewersdk/3.11/MixedMediaViewer/js/s7sdk/utils/Utils.js",
                                "domains": [
                                    "<all>"
                                ],
                                "reason": "CNAME ENTRY GENERATED FROM: scene7.com.edgekey.net"
                            }
                        ]
                    },
                    "zgallerie.com": {
                        "rules": [
                            {
                                "rule": "images.zgallerie.com/s7viewersdk/3.11/MixedMediaViewer/js/s7sdk/utils/Utils.js",
                                "domains": [
                                    "<all>"
                                ],
                                "reason": "CNAME ENTRY GENERATED FROM: scene7.com.edgekey.net"
                            }
                        ]
                    },
                    "lakeshorelearning.com": {
                        "rules": [
                            {
                                "rule": "img.lakeshorelearning.com/s7viewersdk/3.11/MixedMediaViewer/js/s7sdk/utils/Utils.js",
                                "domains": [
                                    "<all>"
                                ],
                                "reason": "CNAME ENTRY GENERATED FROM: scene7.com.edgekey.net"
                            }
                        ]
                    },
                    "uline.com": {
                        "rules": [
                            {
                                "rule": "img.uline.com/s7viewersdk/3.11/MixedMediaViewer/js/s7sdk/utils/Utils.js",
                                "domains": [
                                    "<all>"
                                ],
                                "reason": "CNAME ENTRY GENERATED FROM: scene7.com.edgekey.net"
                            }
                        ]
                    },
                    "castorama.fr": {
                        "rules": [
                            {
                                "rule": "media.castorama.fr/s7viewersdk/3.11/MixedMediaViewer/js/s7sdk/utils/Utils.js",
                                "domains": [
                                    "<all>"
                                ],
                                "reason": "CNAME ENTRY GENERATED FROM: scene7.com.edgekey.net"
                            }
                        ]
                    },
                    "chainreactioncycles.com": {
                        "rules": [
                            {
                                "rule": "media.chainreactioncycles.com/s7viewersdk/3.11/MixedMediaViewer/js/s7sdk/utils/Utils.js",
                                "domains": [
                                    "<all>"
                                ],
                                "reason": "CNAME ENTRY GENERATED FROM: scene7.com.edgekey.net"
                            }
                        ]
                    },
                    "playstation.com": {
                        "rules": [
                            {
                                "rule": "media.direct.playstation.com/s7viewersdk/3.11/MixedMediaViewer/js/s7sdk/utils/Utils.js",
                                "domains": [
                                    "<all>"
                                ],
                                "reason": "CNAME ENTRY GENERATED FROM: scene7.com.edgekey.net"
                            }
                        ]
                    },
                    "diy.com": {
                        "rules": [
                            {
                                "rule": "media.diy.com/s7viewersdk/3.11/MixedMediaViewer/js/s7sdk/utils/Utils.js",
                                "domains": [
                                    "<all>"
                                ],
                                "reason": "CNAME ENTRY GENERATED FROM: scene7.com.edgekey.net"
                            }
                        ]
                    },
                    "guitarcenter.com": {
                        "rules": [
                            {
                                "rule": "media.guitarcenter.com/s7viewersdk/3.11/MixedMediaViewer/js/s7sdk/utils/Utils.js",
                                "domains": [
                                    "<all>"
                                ],
                                "reason": "CNAME ENTRY GENERATED FROM: scene7.com.edgekey.net"
                            }
                        ]
                    },
                    "kohlsimg.com": {
                        "rules": [
                            {
                                "rule": "media.kohlsimg.com/s7viewersdk/3.11/MixedMediaViewer/js/s7sdk/utils/Utils.js",
                                "domains": [
                                    "<all>"
                                ],
                                "reason": "CNAME ENTRY GENERATED FROM: scene7.com.edgekey.net"
                            }
                        ]
                    },
                    "musicarts.com": {
                        "rules": [
                            {
                                "rule": "media.musicarts.com/s7viewersdk/3.11/MixedMediaViewer/js/s7sdk/utils/Utils.js",
                                "domains": [
                                    "<all>"
                                ],
                                "reason": "CNAME ENTRY GENERATED FROM: scene7.com.edgekey.net"
                            }
                        ]
                    },
                    "musiciansfriend.com": {
                        "rules": [
                            {
                                "rule": "media.musiciansfriend.com/s7viewersdk/3.11/MixedMediaViewer/js/s7sdk/utils/Utils.js",
                                "domains": [
                                    "<all>"
                                ],
                                "reason": "CNAME ENTRY GENERATED FROM: scene7.com.edgekey.net"
                            }
                        ]
                    },
                    "schaefer-shop.de": {
                        "rules": [
                            {
                                "rule": "media.schaefer-shop.de/s7viewersdk/3.11/MixedMediaViewer/js/s7sdk/utils/Utils.js",
                                "domains": [
                                    "<all>"
                                ],
                                "reason": "CNAME ENTRY GENERATED FROM: scene7.com.edgekey.net"
                            }
                        ]
                    },
                    "screwfix.com": {
                        "rules": [
                            {
                                "rule": "media.screwfix.com/s7viewersdk/3.11/MixedMediaViewer/js/s7sdk/utils/Utils.js",
                                "domains": [
                                    "<all>"
                                ],
                                "reason": "CNAME ENTRY GENERATED FROM: scene7.com.edgekey.net"
                            }
                        ]
                    },
                    "screwfix.ie": {
                        "rules": [
                            {
                                "rule": "media.screwfix.ie/s7viewersdk/3.11/MixedMediaViewer/js/s7sdk/utils/Utils.js",
                                "domains": [
                                    "<all>"
                                ],
                                "reason": "CNAME ENTRY GENERATED FROM: scene7.com.edgekey.net"
                            }
                        ]
                    },
                    "sunbeltrentals.com": {
                        "rules": [
                            {
                                "rule": "media.sunbeltrentals.com/s7viewersdk/3.11/MixedMediaViewer/js/s7sdk/utils/Utils.js",
                                "domains": [
                                    "<all>"
                                ],
                                "reason": "CNAME ENTRY GENERATED FROM: scene7.com.edgekey.net"
                            }
                        ]
                    },
                    "tractorsupply.com": {
                        "rules": [
                            {
                                "rule": "media.tractorsupply.com/s7viewersdk/3.11/MixedMediaViewer/js/s7sdk/utils/Utils.js",
                                "domains": [
                                    "<all>"
                                ],
                                "reason": "CNAME ENTRY GENERATED FROM: scene7.com.edgekey.net"
                            }
                        ]
                    },
                    "wwbw.com": {
                        "rules": [
                            {
                                "rule": "media.wwbw.com/s7viewersdk/3.11/MixedMediaViewer/js/s7sdk/utils/Utils.js",
                                "domains": [
                                    "<all>"
                                ],
                                "reason": "CNAME ENTRY GENERATED FROM: scene7.com.edgekey.net"
                            }
                        ]
                    },
                    "bakerdist.com": {
                        "rules": [
                            {
                                "rule": "resource.bakerdist.com/s7viewersdk/3.11/MixedMediaViewer/js/s7sdk/utils/Utils.js",
                                "domains": [
                                    "<all>"
                                ],
                                "reason": "CNAME ENTRY GENERATED FROM: scene7.com.edgekey.net"
                            }
                        ]
                    },
                    "gemaire.com": {
                        "rules": [
                            {
                                "rule": "resource.gemaire.com/s7viewersdk/3.11/MixedMediaViewer/js/s7sdk/utils/Utils.js",
                                "domains": [
                                    "<all>"
                                ],
                                "reason": "CNAME ENTRY GENERATED FROM: scene7.com.edgekey.net"
                            }
                        ]
                    },
                    "shld.net": {
                        "rules": [
                            {
                                "rule": "s.shld.net/s7viewersdk/3.11/MixedMediaViewer/js/s7sdk/utils/Utils.js",
                                "domains": [
                                    "<all>"
                                ],
                                "reason": "CNAME ENTRY GENERATED FROM: scene7.com.edgekey.net"
                            }
                        ]
                    },
                    "bluegreenvacations.com": {
                        "rules": [
                            {
                                "rule": "s7.bluegreenvacations.com/s7viewersdk/3.11/MixedMediaViewer/js/s7sdk/utils/Utils.js",
                                "domains": [
                                    "<all>"
                                ],
                                "reason": "CNAME ENTRY GENERATED FROM: scene7.com.edgekey.net"
                            }
                        ]
                    },
                    "aliexpress.com": {
                        "rules": [
                            {
                                "rule": "login.aliexpress.com/",
                                "domains": [
                                    "aliexpress.com",
                                    "aliexpress.us"
                                ],
                                "reason": "CNAME ENTRY GENERATED FROM: alicdn.com.edgekey.net"
                            }
                        ]
                    },
                    "ticketmaster.ca": {
                        "rules": [
                            {
                                "rule": "epsf.ticketmaster.ca/eps-d",
                                "domains": [
                                    "ticketmaster.ca",
                                    "ticketmaster.com",
                                    "ticketmaster.com.au",
                                    "ticketmaster.com.mx"
                                ],
                                "reason": "CNAME ENTRY GENERATED FROM: ticketmaster4.map.fastly.net"
                            }
                        ]
                    },
                    "ticketmaster.com": {
                        "rules": [
                            {
                                "rule": "epsf.ticketmaster.com/eps-d",
                                "domains": [
                                    "ticketmaster.ca",
                                    "ticketmaster.com",
                                    "ticketmaster.com.au",
                                    "ticketmaster.com.mx"
                                ],
                                "reason": "CNAME ENTRY GENERATED FROM: ticketmaster4.map.fastly.net"
                            }
                        ]
                    },
                    "ticketmaster.com.au": {
                        "rules": [
                            {
                                "rule": "identity.ticketmaster.com.au/eps-d",
                                "domains": [
                                    "ticketmaster.ca",
                                    "ticketmaster.com",
                                    "ticketmaster.com.au",
                                    "ticketmaster.com.mx"
                                ],
                                "reason": "CNAME ENTRY GENERATED FROM: ticketmaster4.map.fastly.net"
                            }
                        ]
                    },
                    "ticketmaster.com.mx": {
                        "rules": [
                            {
                                "rule": "identity.ticketmaster.com.mx/eps-d",
                                "domains": [
                                    "ticketmaster.ca",
                                    "ticketmaster.com",
                                    "ticketmaster.com.au",
                                    "ticketmaster.com.mx"
                                ],
                                "reason": "CNAME ENTRY GENERATED FROM: ticketmaster4.map.fastly.net"
                            }
                        ]
                    },
                    "citi.com": {
                        "rules": [
                            {
                                "rule": "lp-03.chat.online.citi.com",
                                "domains": [
                                    "virginmedia.com"
                                ],
                                "reason": "CNAME ENTRY GENERATED FROM: liveperson.net"
                            },
                            {
                                "rule": "lpcdn.chat.online.citi.com",
                                "domains": [
                                    "virginmedia.com"
                                ],
                                "reason": "CNAME ENTRY GENERATED FROM: lpsnmedia.net"
                            }
                        ]
                    },
                    "optus.com.au": {
                        "rules": [
                            {
                                "rule": "lp-07.messaging.optus.com.au",
                                "domains": [
                                    "virginmedia.com"
                                ],
                                "reason": "CNAME ENTRY GENERATED FROM: liveperson.net"
                            },
                            {
                                "rule": "lptag.messaging.optus.com.au",
                                "domains": [
                                    "virginmedia.com"
                                ],
                                "reason": "CNAME ENTRY GENERATED FROM: liveperson.net"
                            },
                            {
                                "rule": "lp-01.messaging.optus.com.au",
                                "domains": [
                                    "virginmedia.com"
                                ],
                                "reason": "CNAME ENTRY GENERATED FROM: lpsnmedia.net"
                            },
                            {
                                "rule": "lpcdn.messaging.optus.com.au",
                                "domains": [
                                    "virginmedia.com"
                                ],
                                "reason": "CNAME ENTRY GENERATED FROM: lpsnmedia.net"
                            }
                        ]
                    },
                    "mbna.ca": {
                        "rules": [
                            {
                                "rule": "chat.mbna.ca",
                                "domains": [
                                    "virginmedia.com"
                                ],
                                "reason": "CNAME ENTRY GENERATED FROM: lpsnmedia.net"
                            }
                        ]
                    },
                    "singtel.com": {
                        "rules": [
                            {
                                "rule": "chat.singtel.com",
                                "domains": [
                                    "virginmedia.com"
                                ],
                                "reason": "CNAME ENTRY GENERATED FROM: lpsnmedia.net"
                            }
                        ]
                    },
                    "navyfederal.org": {
                        "rules": [
                            {
                                "rule": "liveengage.navyfederal.org",
                                "domains": [
                                    "virginmedia.com"
                                ],
                                "reason": "CNAME ENTRY GENERATED FROM: lpsnmedia.net"
                            }
                        ]
                    },
                    "bupa.com.au": {
                        "rules": [
                            {
                                "rule": "lpcdn.customermessaging.bupa.com.au",
                                "domains": [
                                    "virginmedia.com"
                                ],
                                "reason": "CNAME ENTRY GENERATED FROM: lpsnmedia.net"
                            }
                        ]
                    },
                    "telstra.com.au": {
                        "rules": [
                            {
                                "rule": "lpcdn.messaging.telstra.com.au",
                                "domains": [
                                    "virginmedia.com"
                                ],
                                "reason": "CNAME ENTRY GENERATED FROM: lpsnmedia.net"
                            }
                        ]
                    },
                    "americanexpress.com": {
                        "rules": [
                            {
                                "rule": "lpchat.americanexpress.com",
                                "domains": [
                                    "virginmedia.com"
                                ],
                                "reason": "CNAME ENTRY GENERATED FROM: lpsnmedia.net"
                            }
                        ]
                    }
                }
            },
            "exceptions": [],
            "hash": "8f6edd1b1d94bd98b2f0565b17492c34"
        },
        "trackingCookies1p": {
            "settings": {
                "firstPartyTrackerCookiePolicy": {
                    "threshold": 86400,
                    "maxAge": 86400
                }
            },
            "exceptions": [],
            "state": "disabled",
            "hash": "bcdfe12bebe24acb8e17d3f38813c5ba"
        },
        "trackingCookies3p": {
            "settings": {
                "excludedCookieDomains": []
            },
            "exceptions": [],
            "state": "disabled",
            "hash": "d6bd423722e7888ee5372f871395f211"
        },
        "trackingParameters": {
            "exceptions": [],
            "settings": {
                "parameters": [
                    "utm_source",
                    "utm_medium",
                    "utm_campaign",
                    "utm_term",
                    "utm_content",
                    "gclid",
                    "fbclid",
                    "fb_action_ids",
                    "fb_action_types",
                    "fb_source",
                    "fb_ref",
                    "ga_source",
                    "ga_medium",
                    "ga_term",
                    "ga_content",
                    "ga_campaign",
                    "ga_place",
                    "action_object_map",
                    "action_type_map",
                    "action_ref_map",
                    "gs_l",
                    "mkt_tok",
                    "hmb_campaign",
                    "hmb_source",
                    "hmb_medium"
                ]
            },
            "state": "enabled",
            "minSupportedVersion": "0.22.3",
            "hash": "513afae1b3805fbbc6244bdf4207cc25"
        },
        "userAgentRotation": {
            "settings": {
                "agentExcludePatterns": []
            },
            "exceptions": [],
            "state": "disabled",
            "hash": "5d33a7d6a3f780d2e07076e209a5bccb"
        },
        "webCompat": {
            "exceptions": [
                {
                    "domain": "portal.azure.com",
                    "reason": "https://github.com/duckduckgo/privacy-configuration/issues/526"
                },
                {
                    "domain": "lastpass.com",
                    "reason": "https://github.com/duckduckgo/privacy-configuration/issues/533"
                },
                {
                    "domain": "forums.swift.org",
                    "reason": "https://github.com/duckduckgo/privacy-configuration/issues/519"
                },
                {
                    "domain": "twittercommunity.com",
                    "reason": "https://github.com/duckduckgo/privacy-configuration/issues/519"
                },
                {
                    "domain": "forum.asana.com",
                    "reason": "https://github.com/duckduckgo/privacy-configuration/issues/519"
                },
                {
                    "domain": "community.developer.atlassian.com",
                    "reason": "https://github.com/duckduckgo/privacy-configuration/issues/519"
                },
                {
                    "domain": "meta.discourse.org",
                    "reason": "https://github.com/duckduckgo/privacy-configuration/issues/519"
                },
                {
                    "domain": "community.smartthings.com",
                    "reason": "https://github.com/duckduckgo/privacy-configuration/issues/519"
                },
                {
                    "domain": "forum.figma.com",
                    "reason": "https://github.com/duckduckgo/privacy-configuration/issues/519"
                },
                {
                    "domain": "bbs.boingboing.net",
                    "reason": "https://github.com/duckduckgo/privacy-configuration/issues/519"
                },
                {
                    "domain": "devforum.zoom.us",
                    "reason": "https://github.com/duckduckgo/privacy-configuration/issues/519"
                },
                {
                    "domain": "forum.uipath.com",
                    "reason": "https://github.com/duckduckgo/privacy-configuration/issues/519"
                },
                {
                    "domain": "discuss.elastic.co",
                    "reason": "https://github.com/duckduckgo/privacy-configuration/issues/519"
                },
                {
                    "domain": "forums.envato.com",
                    "reason": "https://github.com/duckduckgo/privacy-configuration/issues/519"
                },
                {
                    "domain": "discuss.newrelic.com",
                    "reason": "https://github.com/duckduckgo/privacy-configuration/issues/519"
                },
                {
                    "domain": "community.wd.com",
                    "reason": "https://github.com/duckduckgo/privacy-configuration/issues/519"
                },
                {
                    "domain": "forums.wyzecam.com",
                    "reason": "https://github.com/duckduckgo/privacy-configuration/issues/519"
                },
                {
                    "domain": "community.anker.com",
                    "reason": "https://github.com/duckduckgo/privacy-configuration/issues/519"
                },
                {
                    "domain": "www.trainerroad.com",
                    "reason": "https://github.com/duckduckgo/privacy-configuration/issues/519"
                },
                {
                    "domain": "www.sitepoint.com",
                    "reason": "https://github.com/duckduckgo/privacy-configuration/issues/519"
                },
                {
                    "domain": "comunidade.nubank.com.br",
                    "reason": "https://github.com/duckduckgo/privacy-configuration/issues/519"
                },
                {
                    "domain": "community.monzo.com",
                    "reason": "https://github.com/duckduckgo/privacy-configuration/issues/519"
                },
                {
                    "domain": "community.wirexapp.com",
                    "reason": "https://github.com/duckduckgo/privacy-configuration/issues/519"
                },
                {
                    "domain": "community.freetrade.io",
                    "reason": "https://github.com/duckduckgo/privacy-configuration/issues/519"
                },
                {
                    "domain": "forums.unrealengine.com",
                    "reason": "https://github.com/duckduckgo/privacy-configuration/issues/519"
                },
                {
                    "domain": "forums.funcom.com",
                    "reason": "https://github.com/duckduckgo/privacy-configuration/issues/519"
                },
                {
                    "domain": "community.infiniteflight.com",
                    "reason": "https://github.com/duckduckgo/privacy-configuration/issues/519"
                },
                {
                    "domain": "forums.eveonline.com",
                    "reason": "https://github.com/duckduckgo/privacy-configuration/issues/519"
                },
                {
                    "domain": "community.metamask.io",
                    "reason": "https://github.com/duckduckgo/privacy-configuration/issues/519"
                },
                {
                    "domain": "forum.algorand.org",
                    "reason": "https://github.com/duckduckgo/privacy-configuration/issues/519"
                },
                {
                    "domain": "forum.cardano.org",
                    "reason": "https://github.com/duckduckgo/privacy-configuration/issues/519"
                },
                {
                    "domain": "forums.solana.com",
                    "reason": "https://github.com/duckduckgo/privacy-configuration/issues/519"
                },
                {
                    "domain": "developers.chia.net",
                    "reason": "https://github.com/duckduckgo/privacy-configuration/issues/519"
                },
                {
                    "domain": "community.cartalk.com",
                    "reason": "https://github.com/duckduckgo/privacy-configuration/issues/519"
                },
                {
                    "domain": "www.thefantasyfootballers.com",
                    "reason": "https://github.com/duckduckgo/privacy-configuration/issues/519"
                },
                {
                    "domain": "www.twit.community",
                    "reason": "https://github.com/duckduckgo/privacy-configuration/issues/519"
                },
                {
                    "domain": "commons.commondreams.org",
                    "reason": "https://github.com/duckduckgo/privacy-configuration/issues/519"
                },
                {
                    "domain": "boards.straightdope.com",
                    "reason": "https://github.com/duckduckgo/privacy-configuration/issues/519"
                },
                {
                    "domain": "forum.gitlab.com",
                    "reason": "https://github.com/duckduckgo/privacy-configuration/issues/519"
                },
                {
                    "domain": "discuss.rubyonrails.org",
                    "reason": "https://github.com/duckduckgo/privacy-configuration/issues/519"
                },
                {
                    "domain": "forums.docker.com",
                    "reason": "https://github.com/duckduckgo/privacy-configuration/issues/519"
                },
                {
                    "domain": "community.brave.com",
                    "reason": "https://github.com/duckduckgo/privacy-configuration/issues/519"
                },
                {
                    "domain": "discuss.emberjs.com",
                    "reason": "https://github.com/duckduckgo/privacy-configuration/issues/519"
                },
                {
                    "domain": "forum.glamour.de",
                    "reason": "https://github.com/duckduckgo/privacy-configuration/issues/519"
                },
                {
                    "domain": "forums.cfl.ca",
                    "reason": "https://github.com/duckduckgo/privacy-configuration/issues/519"
                },
                {
                    "domain": "soaps.sheknows.com",
                    "reason": "https://github.com/duckduckgo/privacy-configuration/issues/519"
                },
                {
                    "domain": "forum.mssociety.org.uk",
                    "reason": "https://github.com/duckduckgo/privacy-configuration/issues/519"
                },
                {
                    "domain": "forum.schizophrenia.com",
                    "reason": "https://github.com/duckduckgo/privacy-configuration/issues/519"
                },
                {
                    "domain": "forum.octopus.energy",
                    "reason": "https://github.com/duckduckgo/privacy-configuration/issues/519"
                },
                {
                    "domain": "forum.level1techs.com",
                    "reason": "https://github.com/duckduckgo/privacy-configuration/issues/519"
                },
                {
                    "domain": "forums.zwift.com",
                    "reason": "https://github.com/duckduckgo/privacy-configuration/issues/519"
                },
                {
                    "domain": "forums.plex.tv",
                    "reason": "https://github.com/duckduckgo/privacy-configuration/issues/519"
                },
                {
                    "domain": "forum.arduino.cc",
                    "reason": "https://github.com/duckduckgo/privacy-configuration/issues/519"
                },
                {
                    "domain": "forum.restic.net",
                    "reason": "https://github.com/duckduckgo/privacy-configuration/issues/519"
                },
                {
                    "domain": "forum.openwrt.org",
                    "reason": "https://github.com/duckduckgo/privacy-configuration/issues/519"
                },
                {
                    "domain": "www.horlogeforum.nl",
                    "reason": "https://github.com/duckduckgo/privacy-configuration/issues/519"
                },
                {
                    "domain": "forum.infinityfree.net",
                    "reason": "https://github.com/duckduckgo/privacy-configuration/issues/519"
                },
                {
                    "domain": "forum.manjaro.org",
                    "reason": "https://github.com/duckduckgo/privacy-configuration/issues/519"
                },
                {
                    "domain": "forum.projectpanoptes.org",
                    "reason": "https://github.com/duckduckgo/privacy-configuration/issues/519"
                },
                {
                    "domain": "forum.obsidian.md",
                    "reason": "https://github.com/duckduckgo/privacy-configuration/issues/519"
                },
                {
                    "domain": "us.forums.blizzard.com",
                    "reason": "https://github.com/duckduckgo/privacy-configuration/issues/519"
                },
                {
                    "domain": "community.home-assistant.io",
                    "reason": "https://github.com/duckduckgo/privacy-configuration/issues/519"
                },
                {
                    "domain": "community.openfl.org",
                    "reason": "https://github.com/duckduckgo/privacy-configuration/issues/519"
                },
                {
                    "domain": "community.sonarsource.com",
                    "reason": "https://github.com/duckduckgo/privacy-configuration/issues/519"
                },
                {
                    "domain": "ubuntu-mate.community",
                    "reason": "https://github.com/duckduckgo/privacy-configuration/issues/519"
                },
                {
                    "domain": "community.letsencrypt.org",
                    "reason": "https://github.com/duckduckgo/privacy-configuration/issues/519"
                },
                {
                    "domain": "community.naimaudio.com",
                    "reason": "https://github.com/duckduckgo/privacy-configuration/issues/519"
                },
                {
                    "domain": "community.ipfire.org",
                    "reason": "https://github.com/duckduckgo/privacy-configuration/issues/519"
                },
                {
                    "domain": "community.squirrelsquadron.com",
                    "reason": "https://github.com/duckduckgo/privacy-configuration/issues/519"
                },
                {
                    "domain": "community.signalusers.org",
                    "reason": "https://github.com/duckduckgo/privacy-configuration/issues/519"
                },
                {
                    "domain": "community.haxe.org",
                    "reason": "https://github.com/duckduckgo/privacy-configuration/issues/519"
                },
                {
                    "domain": "community.grafana.com",
                    "reason": "https://github.com/duckduckgo/privacy-configuration/issues/519"
                },
                {
                    "domain": "community.octoprint.org",
                    "reason": "https://github.com/duckduckgo/privacy-configuration/issues/519"
                },
                {
                    "domain": "community.bitwarden.com",
                    "reason": "https://github.com/duckduckgo/privacy-configuration/issues/519"
                }
            ],
            "state": "enabled",
            "settings": {
                "windowSizing": "enabled",
                "navigatorCredentials": "enabled",
                "safariObject": "enabled"
            },
            "hash": "cda2a2f836b21a1095f3c4b7cd0d1804"
        },
        "windowsPermissionUsage": {
            "exceptions": [],
            "state": "disabled",
            "hash": "728493ef7a1488e4781656d3f9db84aa"
        }
    },
    "unprotectedTemporary": []
}<|MERGE_RESOLUTION|>--- conflicted
+++ resolved
@@ -1,10 +1,6 @@
 {
     "readme": "https://github.com/duckduckgo/privacy-configuration",
-<<<<<<< HEAD
-    "version": 1673474640013,
-=======
     "version": 1673546710965,
->>>>>>> 90d0b7e1
     "features": {
         "adClickAttribution": {
             "readme": "https://help.duckduckgo.com/duckduckgo-help-pages/privacy/web-tracking-protections/#3rd-party-tracker-loading-protection",
