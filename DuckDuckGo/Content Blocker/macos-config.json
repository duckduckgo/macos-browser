--- conflicted
+++ resolved
@@ -1,10 +1,6 @@
 {
     "readme": "https://github.com/duckduckgo/privacy-configuration",
-<<<<<<< HEAD
     "version": 1661874979347,
-=======
-    "version": 1661422548137,
->>>>>>> 5cd14918
     "features": {
         "adClickAttribution": {
             "readme": "https://help.duckduckgo.com/duckduckgo-help-pages/privacy/web-tracking-protections/#3rd-party-tracker-loading-protection",
