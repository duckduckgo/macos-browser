{
    "readme": "https://github.com/duckduckgo/privacy-configuration",
<<<<<<< HEAD
    "version": 1663413419716,
=======
    "version": 1665698380738,
>>>>>>> 5fd72eea
    "features": {
        "adClickAttribution": {
            "readme": "https://help.duckduckgo.com/duckduckgo-help-pages/privacy/web-tracking-protections/#3rd-party-tracker-loading-protection",
            "state": "enabled",
            "exceptions": [],
            "settings": {
                "linkFormats": [
                    {
                        "url": "duckduckgo.com/y.js",
                        "adDomainParameterName": "ad_domain",
                        "desc": "SERP Ads"
                    },
                    {
                        "url": "www.search-company.site/y.js",
                        "adDomainParameterName": "ad_domain",
                        "desc": "Test Domain"
                    },
                    {
                        "url": "www.search-company.example/y.js",
                        "adDomainParameterName": "ad_domain",
                        "desc": "Test Domain"
                    },
                    {
                        "url": "links.duckduckgo.com/m.js",
                        "adDomainParameterName": "ad_domain",
                        "desc": "Shopping Ads"
                    },
                    {
                        "url": "www.search-company.site/m.js",
                        "adDomainParameterName": "ad_domain",
                        "desc": "Test Domain"
                    },
                    {
                        "url": "www.search-company.example/m.js",
                        "adDomainParameterName": "ad_domain",
                        "desc": "Test Domain"
                    }
                ],
                "allowlist": [
                    {
                        "blocklistEntry": "bing.com",
                        "host": "bat.bing.com"
                    },
                    {
                        "blocklistEntry": "ad-company.site",
                        "host": "convert.ad-company.site"
                    },
                    {
                        "blocklistEntry": "ad-company.example",
                        "host": "convert.ad-company.example"
                    }
                ],
                "navigationExpiration": 1800,
                "totalExpiration": 604800,
                "heuristicDetection": "enabled",
                "domainDetection": "enabled"
            }
        },
        "ampLinks": {
            "exceptions": [
                {
                    "domain": "freecodecamp.org",
                    "reason": "Clicking 'get started' reloads the page and does not progress to the login page."
                },
                {
                    "domain": "www.audiosciencereview.com",
                    "reason": "Pages on the site end up in redirect loops in Firefox."
                }
            ],
            "settings": {
                "deepExtractionEnabled": true,
                "deepExtractionTimeout": 1500,
                "linkFormats": [
                    "^https?:\\/\\/(?:w{3}\\.)?google\\.\\S{2,}\\/amp\\/s\\/(\\S+)$",
                    "^https?:\\/\\/\\S+ampproject\\.org\\/\\S\\/s\\/(\\S+)$"
                ],
                "keywords": [
                    "=amp",
                    "amp=",
                    "&amp",
                    "amp&",
                    "/amp",
                    "amp/",
                    ".amp",
                    "amp.",
                    "%amp",
                    "amp%",
                    "_amp",
                    "amp_",
                    "?amp"
                ]
            },
            "state": "enabled"
        },
        "autoconsent": {
            "exceptions": [
                {
                    "domain": "zeitraum-moebel.de",
                    "reason": "After the cookie popup is managed and disappears, a semi-transparent overlay remains on the page which prevents further interaction with the site."
                },
                {
                    "domain": "mathebibel.de",
                    "reason": "Page renders but one cannot scroll (and no CMP is shown) for a few seconds."
                },
                {
                    "domain": "focus.de",
                    "reason": "Page renders but one cannot scroll (and no CMP is shown) for a few seconds."
                },
                {
                    "domain": "computerbild.de",
                    "reason": "Page renders but one cannot scroll (and no CMP is shown) for a few seconds."
                },
                {
                    "domain": "techtarget.com",
                    "reason": "Page renders but one cannot scroll (and no CMP is shown) for a few seconds."
                },
                {
                    "domain": "n-tv.de",
                    "reason": "Page renders but one cannot scroll (and no CMP is shown) for a few seconds."
                },
                {
                    "domain": "concursolutions.com",
                    "reason": "Page renders blank for several seconds before cookie management can complete."
                }
            ],
            "settings": {
                "disabledCMPs": []
            },
            "state": "enabled"
        },
        "autofill": {
            "exceptions": [
                {
                    "domain": "containerstore.com",
                    "reason": "Generally poor UX - no username saved on signup, prompts for Duck address on 'forgot password'."
                }
            ],
            "state": "enabled"
        },
        "clickToPlay": {
            "exceptions": [],
            "settings": {
                "Facebook": {
                    "clicksBeforeSimpleVersion": 3
                }
            },
            "state": "enabled"
        },
        "contentBlocking": {
            "state": "enabled",
            "exceptions": [
                {
                    "domain": "welt.de",
                    "reason": "Video pauses at about 13-15 seconds in. Playing the video again results in a single frame rendering without progressing to the next frame."
                }
            ]
        },
        "cookie": {
            "exceptions": [],
            "state": "disabled"
        },
        "customUserAgent": {
            "settings": {
                "omitApplicationSites": [
                    {
                        "domain": "thingiverse.com",
                        "reason": "Site loads blank and does not proceed."
                    },
                    {
                        "domain": "qubushotel.com",
                        "reason": "Homepage UI elements appear squashed together, preventing interaction with the site."
                    }
                ],
                "omitVersionSites": []
            },
            "exceptions": [],
            "state": "disabled"
        },
        "duckPlayer": {
            "exceptions": [],
            "state": "enabled"
        },
        "elementHiding": {
            "exceptions": [],
            "settings": {
                "rules": [
                    {
                        "selector": "[id*='gpt-']",
                        "type": "closest-empty"
                    },
                    {
                        "selector": "[class*='gpt-']",
                        "type": "closest-empty"
                    },
                    {
                        "selector": "[class*='dfp-']",
                        "type": "closest-empty"
                    },
                    {
                        "selector": "[id*='taboola-']",
                        "type": "closest-empty"
                    },
                    {
                        "selector": ".adHolder",
                        "type": "closest-empty"
                    },
                    {
                        "selector": "[class*='ad_unit']",
                        "type": "closest-empty"
                    },
                    {
                        "selector": ".ad-leaderboard",
                        "type": "closest-empty"
                    },
                    {
                        "selector": "[class*='bannerAd']",
                        "type": "closest-empty"
                    },
                    {
                        "selector": ".ad-container",
                        "type": "closest-empty"
                    },
                    {
                        "selector": ".adcontainer",
                        "type": "closest-empty"
                    },
                    {
                        "selector": ".ad-slot",
                        "type": "closest-empty"
                    },
                    {
                        "selector": ".ad-wrapper",
                        "type": "closest-empty"
                    },
                    {
                        "selector": "[data-adunitpath]",
                        "type": "closest-empty"
                    },
                    {
                        "selector": "[data-unit]",
                        "type": "closest-empty"
                    },
                    {
                        "selector": "[data-targeting]",
                        "type": "closest-empty"
                    },
                    {
                        "selector": "[data-ad-placeholder]",
                        "type": "closest-empty"
                    },
                    {
                        "selector": ".bordeaux-slot",
                        "type": "closest-empty"
                    }
                ],
                "adLabelStrings": [
                    "advertisement",
                    "advertisementclose",
                    "advertising",
                    "ad feedback",
                    "sponsored",
                    "reklama",
                    "continue reading the main story"
                ],
                "domains": [
                    {
                        "domain": "bbc.com",
                        "rules": [
                            {
                                "selector": ".dotcom-ad",
                                "type": "closest-empty"
                            }
                        ]
                    },
                    {
                        "domain": "bleacherreport.com",
                        "rules": [
                            {
                                "selector": ".br-ad-wrapper",
                                "type": "closest-empty"
                            }
                        ]
                    },
                    {
                        "domain": "cyclingtips.com",
                        "rules": [
                            {
                                "selector": "[data-block-name='ads']",
                                "type": "closest-empty"
                            }
                        ]
                    },
                    {
                        "domain": "eonline.com",
                        "rules": [
                            {
                                "selector": "[class*='mps-']",
                                "type": "closest-empty"
                            }
                        ]
                    },
                    {
                        "domain": "fandom.com",
                        "rules": [
                            {
                                "selector": ".top-ads-container",
                                "type": "hide-empty"
                            }
                        ]
                    },
                    {
                        "domain": "forbes.com",
                        "rules": [
                            {
                                "selector": "fbs-ad",
                                "type": "closest-empty"
                            }
                        ]
                    },
                    {
                        "domain": "fortune.com",
                        "rules": [
                            {
                                "selector": "[id*='Leaderboard']",
                                "type": "closest-empty"
                            },
                            {
                                "selector": "[id*='RightRailFlex']",
                                "type": "closest-empty"
                            },
                            {
                                "selector": "[id*='InStream']",
                                "type": "closest-empty"
                            }
                        ]
                    },
                    {
                        "domain": "indy100.com",
                        "rules": [
                            {
                                "selector": "[id*='thirdparty']",
                                "type": "hide-empty"
                            }
                        ]
                    },
                    {
                        "domain": "marketwatch.com",
                        "rules": [
                            {
                                "selector": ".j-ad",
                                "type": "closest-empty"
                            }
                        ]
                    },
                    {
                        "domain": "qz.com",
                        "rules": [
                            {
                                "selector": "#marquee-ad",
                                "type": "closest-empty"
                            }
                        ]
                    },
                    {
                        "domain": "si.com",
                        "rules": [
                            {
                                "selector": ".m-ad",
                                "type": "closest-empty"
                            },
                            {
                                "selector": ".m-header-ad",
                                "type": "closest-empty"
                            }
                        ]
                    },
                    {
                        "domain": "snopes.com",
                        "rules": [
                            {
                                "selector": ".proper-dynamic-insertion",
                                "type": "closest-empty"
                            }
                        ]
                    },
                    {
                        "domain": "washingtonpost.com",
                        "rules": [
                            {
                                "selector": "wp-ad",
                                "type": "closest-empty"
                            },
                            {
                                "selector": "#leaderboard-wrapper",
                                "type": "hide-empty"
                            }
                        ]
                    },
                    {
                        "domain": "wsj.com",
                        "rules": [
                            {
                                "selector": "[class*='adWrapper']",
                                "type": "closest-empty"
                            },
                            {
                                "selector": "[id*='cx-']",
                                "type": "closest-empty"
                            }
                        ]
                    },
                    {
                        "domain": "yahoo.com",
                        "rules": [
                            {
                                "selector": ".darla",
                                "type": "closest-empty"
                            }
                        ]
                    },
                    {
                        "domain": "gazeta.pl",
                        "rules": [
                            {
                                "selector": "[class*='DFP-']",
                                "type": "hide-empty"
                            }
                        ]
                    },
                    {
                        "domain": "nfl.com",
                        "rules": [
                            {
                                "selector": "[class*='adv-block']",
                                "type": "closest-empty"
                            }
                        ]
                    },
                    {
                        "domain": "usatoday.com",
                        "rules": [
                            {
                                "selector": "[aria-label='advertisement']",
                                "type": "closest-empty"
                            },
                            {
                                "selector": ".gnt_tb",
                                "type": "hide-empty"
                            },
                            {
                                "selector": ".gnt_flp",
                                "type": "hide-empty"
                            }
                        ]
                    },
                    {
                        "domain": "washingtontimes.com",
                        "rules": [
                            {
                                "selector": ".connatixcontainer",
                                "type": "hide"
                            },
                            {
                                "selector": "[id*='cxense-']",
                                "type": "closest-empty"
                            }
                        ]
                    }
                ]
            },
            "state": "enabled"
        },
        "fingerprintingAudio": {
            "state": "disabled",
            "exceptions": []
        },
        "fingerprintingBattery": {
            "exceptions": [],
            "state": "disabled"
        },
        "fingerprintingCanvas": {
            "settings": {
                "webGl": "enabled"
            },
            "exceptions": [
                {
                    "domain": "adidas.com",
                    "reason": "When adding an item to the cart, there is an error 'An unexpected problem occurred' and the item is not added to the cart."
                },
                {
                    "domain": "adidas.co.uk",
                    "reason": "When adding an item to the cart, there is an error 'An unexpected problem occurred' and the item is not added to the cart."
                },
                {
                    "domain": "amtrak.com",
                    "reason": "https://github.com/duckduckgo/privacy-configuration/issues/499"
                },
                {
                    "domain": "emirates.com",
                    "reason": "After filling out flight information and clicking 'Search flights', a blank page is shown for several seconds before the page redirects."
                },
                {
                    "domain": "hm.com",
                    "reason": "When adding an item to cart, there is an error 'something went wrong', and the item does not get added to the cart."
                },
                {
                    "domain": "ikea.com",
                    "reason": "When creating an account, after filling out details and going to e-mail confirmation, there is an error 'Something went wrong', and the e-mail may not be received. Clicking 'Send new code' appears successful, but after entering the code there is often another account creation error."
                },
                {
                    "domain": "northernrailway.co.uk",
                    "reason": "https://github.com/duckduckgo/privacy-configuration/issues/350"
                },
                {
                    "domain": "spirit.com",
                    "reason": "When attempting to sign in, a semi-transparent overlay appears over the page which prevents further interaction with the site."
                },
                {
                    "domain": "thetrainline.com",
                    "reason": "After filling out travel info and clicking 'Get times & tickets', there is an error warning that 'Something went wrong', which prevents further interaction."
                },
                {
                    "domain": "walgreens.com",
                    "reason": "https://github.com/duckduckgo/privacy-configuration/issues/499"
                }
            ],
            "state": "enabled"
        },
        "fingerprintingHardware": {
            "settings": {
                "keyboard": {
                    "type": "undefined"
                },
                "hardwareConcurrency": [
                    {
                        "type": "number",
                        "value": 4
                    },
                    {
                        "type": "number",
                        "value": 8,
                        "criteria": {
                            "arch": "AppleSilicon"
                        }
                    }
                ],
                "deviceMemory": {
                    "type": "undefined"
                }
            },
            "exceptions": [
                {
                    "domain": "gamestop.com",
                    "reason": "Clicking 'add to cart' causes a spinner to load briefly, and the item doesn't get added to the cart."
                },
                {
                    "domain": "godaddy.com",
                    "reason": "After entering login details and clicking to log in, the site shows an adwall and prevents login."
                },
                {
                    "domain": "realestate.com.au",
                    "reason": "Site loads blank and does not proceed."
                },
                {
                    "domain": "secureserver.net",
                    "reason": "After entering login details and clicking to log in, the site shows an adwall and prevents login."
                },
                {
                    "domain": "hyatt.com",
                    "reason": "Site loads blank and does not proceed."
                }
            ],
            "state": "enabled"
        },
        "fingerprintingScreenSize": {
            "settings": {
                "availTop": {
                    "type": "number",
                    "value": 0
                },
                "availLeft": {
                    "type": "number",
                    "value": 0
                },
                "colorDepth": {
                    "type": "number",
                    "value": 24
                },
                "pixelDepth": {
                    "type": "number",
                    "value": 24
                }
            },
            "exceptions": [
                {
                    "domain": "gamestop.com",
                    "reason": "Clicking 'add to cart' causes a spinner to load briefly, and the item doesn't get added to the cart."
                },
                {
                    "domain": "godaddy.com",
                    "reason": "After entering login details and clicking to log in, the site shows an adwall and prevents login."
                },
                {
                    "domain": "hyatt.com",
                    "reason": "Site loads blank and does not proceed."
                },
                {
                    "domain": "secureserver.net",
                    "reason": "After entering login details and clicking to log in, the site shows an adwall and prevents login."
                }
            ],
            "state": "enabled"
        },
        "fingerprintingTemporaryStorage": {
            "exceptions": [],
            "state": "disabled"
        },
        "googleRejected": {
            "exceptions": [],
            "state": "disabled"
        },
        "gpc": {
            "state": "enabled",
            "exceptions": [
                {
                    "domain": "allegiantair.com",
                    "reason": "Example URL: https://www.allegiantair.com/seating-checking-boarding; Clicking the 'show details' button in the FAQ sections does nothing."
                }
            ],
            "settings": {
                "gpcHeaderEnabledSites": [
                    "global-privacy-control.glitch.me",
                    "globalprivacycontrol.org",
                    "washingtonpost.com",
                    "nytimes.com",
                    "privacy-test-pages.glitch.me"
                ]
            }
        },
        "https": {
            "state": "enabled",
            "exceptions": []
        },
        "navigatorInterface": {
            "exceptions": [],
            "state": "enabled"
        },
        "nonTracking3pCookies": {
            "settings": {
                "excludedCookieDomains": []
            },
            "exceptions": [],
            "state": "disabled"
        },
        "referrer": {
            "exceptions": [],
            "state": "enabled"
        },
        "trackerAllowlist": {
            "state": "enabled",
            "settings": {
                "allowlistedTrackers": {
                    "3lift.com": {
                        "rules": [
                            {
                                "rule": "tlx.3lift.com/header/auction",
                                "domains": [
                                    "aternos.org"
                                ],
                                "reason": "https://github.com/duckduckgo/privacy-configuration/issues/328"
                            }
                        ]
                    },
                    "4dex.io": {
                        "rules": [
                            {
                                "rule": "mp.4dex.io/prebid",
                                "domains": [
                                    "aternos.org"
                                ],
                                "reason": "https://github.com/duckduckgo/privacy-configuration/issues/328"
                            }
                        ]
                    },
                    "a-mo.net": {
                        "rules": [
                            {
                                "rule": "prebid.a-mo.net/a/c",
                                "domains": [
                                    "aternos.org"
                                ],
                                "reason": "https://github.com/duckduckgo/privacy-configuration/issues/328"
                            }
                        ]
                    },
<<<<<<< HEAD
=======
                    "addthis.com": {
                        "rules": [
                            {
                                "rule": "s7.addthis.com/js/300/addthis_widget.js",
                                "domains": [
                                    "<all>"
                                ],
                                "reason": "https://github.com/duckduckgo/privacy-configuration/issues/427"
                            },
                            {
                                "rule": "s7.addthis.com/l10n/",
                                "domains": [
                                    "<all>"
                                ],
                                "reason": "https://github.com/duckduckgo/privacy-configuration/issues/427"
                            },
                            {
                                "rule": "s7.addthis.com/static/",
                                "domains": [
                                    "<all>"
                                ],
                                "reason": "https://github.com/duckduckgo/privacy-configuration/issues/427"
                            }
                        ]
                    },
>>>>>>> 5fd72eea
                    "adform.net": {
                        "rules": [
                            {
                                "rule": "adx.adform.net/adx/openrtb",
                                "domains": [
                                    "aternos.org"
                                ],
                                "reason": "https://github.com/duckduckgo/privacy-configuration/issues/328"
                            },
                            {
                                "rule": "c1.adform.net/serving/cookie/match",
                                "domains": [
                                    "dhl.de"
                                ],
                                "reason": "https://github.com/duckduckgo/privacy-configuration/issues/340"
                            }
                        ]
                    },
                    "ads-twitter.com": {
                        "rules": [
                            {
                                "rule": "static.ads-twitter.com/uwt.js",
                                "domains": [
                                    "hentaihaven.xxx"
                                ],
                                "reason": "https://github.com/duckduckgo/privacy-configuration/issues/452"
                            }
                        ]
                    },
                    "adsafeprotected.com": {
                        "rules": [
                            {
                                "rule": "static.adsafeprotected.com/favicon.ico",
                                "domains": [
                                    "tf1info.fr"
                                ],
                                "reason": "Adwall displays over video and prevents video from being played."
                            },
                            {
                                "rule": "static.adsafeprotected.com/iasPET.1.js",
                                "domains": [
                                    "corriere.it"
                                ],
                                "reason": "Example URL: https://www.corriere.it/video-articoli/2022/07/13/missione-wwf-liberare-mare-plastica/9abb64de-029d-11ed-a0cc-ad3c68cacbae.shtml;,Clicking on the video to play causes a still frame to show and the video does not continue."
                            },
                            {
                                "rule": "static.adsafeprotected.com/vans-adapter-google-ima.js",
                                "domains": [
                                    "nhl.com"
                                ],
                                "reason": "Videos show a spinner and never load."
                            }
                        ]
                    },
                    "ahacdn.me": {
                        "rules": [
                            {
                                "rule": "ahacdn.me",
                                "domains": [
                                    "<all>"
                                ],
                                "reason": "https://github.com/duckduckgo/privacy-configuration/issues/447"
                            }
                        ]
                    },
                    "aldi-digital.co.uk": {
                        "rules": [
                            {
                                "rule": "assets.aldi-digital.co.uk/assets/050b4966c22c430e5c9308903ebb87e1/dist/scripts/main.js",
                                "domains": [
                                    "aldi.co.uk"
                                ],
                                "reason": "Product lists don't render."
                            }
                        ]
                    },
                    "alicdn.com": {
                        "rules": [
                            {
                                "rule": "alicdn.com",
                                "domains": [
                                    "aliexpress.us"
                                ],
                                "reason": "https://github.com/duckduckgo/privacy-configuration/issues/460"
                            }
                        ]
                    },
                    "amazon-adsystem.com": {
                        "rules": [
                            {
                                "rule": "c.amazon-adsystem.com/aax2/apstag.js",
                                "domains": [
                                    "corriere.it",
                                    "eurogamer.net",
                                    "seattletimes.com"
                                ],
                                "reason": "corriere.it - ,Example URL: https://www.corriere.it/video-articoli/2022/07/13/missione-wwf-liberare-mare-plastica/9abb64de-029d-11ed-a0cc-ad3c68cacbae.shtml;,Clicking on the video to play causes a still frame to show and the video does not continue.,eurogamer.net, seattletimes.com - An unskippable adwall appears which prevents interaction with the page."
                            }
                        ]
                    },
                    "azure.net": {
                        "rules": [
                            {
                                "rule": "amp.azure.net/libs/amp/",
                                "domains": [
                                    "<all>"
                                ],
                                "reason": "https://github.com/duckduckgo/privacy-configuration/issues/504"
                            }
                        ]
                    },
                    "azureedge.net": {
                        "rules": [
                            {
                                "rule": "orderweb-cdn-endpoint-centralus.azureedge.net/js/chunk-vendors.js",
                                "domains": [
                                    "chipotle.com"
                                ],
                                "reason": "Site loads blank and cannot be interacted with."
                            }
                        ]
                    },
                    "bc0a.com": {
                        "rules": [
                            {
                                "rule": "marvel-b1-cdn.bc0a.com/f00000000269380/www.beretta.com/assets/",
                                "domains": [
                                    "beretta.com"
                                ],
                                "reason": "Example URL1: https://www.beretta.com/en-us/womens-clothing/caps-and-hats/;,Example URL2: https://www.beretta.com/en-us/mens-clothing/caps-and-hats/lp-trucker-hat/;,Various product and product-related images do not render - e.g., main product images on product pages, product images in product listings, etc."
                            }
                        ]
                    },
                    "bing.com": {
                        "rules": [
                            {
                                "rule": "r.bing.com/rp/",
                                "domains": [
                                    "<all>"
                                ],
                                "reason": "See https://github.com/duckduckgo/privacy-configuration/issues/321.,These requests are associated with map/location functionality on websites."
                            },
                            {
                                "rule": "th.bing.com/th",
                                "domains": [
                                    "drudgereport.com"
                                ],
                                "reason": "On the homepage (drudgereport.com), some images are fetched from bing.com.,When we block these requests, the images do not render, and the page appears to have blank boxes.,Note that requests can be of the form th.bing.com/th?id=... or th.bing.com/th/id/..., hence we unblock the common path here."
                            },
                            {
                                "rule": "www.bing.com/api/maps/mapcontrol",
                                "domains": [
                                    "<all>"
                                ],
                                "reason": "See https://github.com/duckduckgo/privacy-configuration/issues/321.,This request is associated with map/location functionality on websites."
                            },
                            {
                                "rule": "www.bing.com/api/v6/Places/AutoSuggest",
                                "domains": [
                                    "<all>"
                                ],
                                "reason": "See https://github.com/duckduckgo/privacy-configuration/issues/321.,This request is associated with map/location auto-suggest functionality on websites."
                            },
                            {
                                "rule": "www.bing.com/maps/sdk/mapcontrol",
                                "domains": [
                                    "<all>"
                                ],
                                "reason": "https://github.com/duckduckgo/privacy-configuration/issues/321"
                            },
                            {
                                "rule": "www.bing.com/maps/sdkrelease/mapcontrol",
                                "domains": [
                                    "<all>"
                                ],
                                "reason": "See https://github.com/duckduckgo/privacy-configuration/issues/321.,This request is associated with map/location functionality on websites."
                            },
                            {
                                "rule": "www.bing.com/rp/",
                                "domains": [
                                    "<all>"
                                ],
                                "reason": "See https://github.com/duckduckgo/privacy-configuration/issues/321.,These requests are associated with map/location functionality on websites."
                            }
                        ]
                    },
                    "captcha-delivery.com": {
                        "rules": [
                            {
                                "rule": "captcha-delivery.com",
                                "domains": [
                                    "<all>"
                                ],
                                "reason": "https://github.com/duckduckgo/privacy-configuration/issues/501"
                            }
                        ]
                    },
                    "casalemedia.com": {
                        "rules": [
                            {
                                "rule": "htlb.casalemedia.com/cygnus",
                                "domains": [
                                    "aternos.org"
                                ],
                                "reason": "https://github.com/duckduckgo/privacy-configuration/issues/328"
                            }
                        ]
                    },
                    "cloudflare.com": {
                        "rules": [
                            {
                                "rule": "cdnjs.cloudflare.com/ajax/libs/fingerprintjs2/1.8.6/fingerprint2.min.js",
                                "domains": [
                                    "winnipegfreepress.com"
                                ],
                                "reason": "Example URL: https://www.winnipegfreepress.com/local/city-will-try-to-fill-money-losing-ex-canada-post-office-576646662.html,Main text content on article does not load."
                            },
                            {
                                "rule": "cdnjs.cloudflare.com/ajax/libs/three.js/84/three.min.js",
                                "domains": [
                                    "2000mules.com"
                                ],
                                "reason": "Loading percentage hits 100% and the site does not proceed to display usual content."
                            }
                        ]
                    },
<<<<<<< HEAD
=======
                    "cloudfront.net": {
                        "rules": [
                            {
                                "rule": "d3oxtup47gylpj.cloudfront.net/theme/onlyfans/spa/chunk-vendors.js",
                                "domains": [
                                    "onlyfans.com"
                                ],
                                "reason": "https://github.com/duckduckgo/privacy-configuration/issues/440"
                            }
                        ]
                    },
>>>>>>> 5fd72eea
                    "computerworld.com": {
                        "rules": [
                            {
                                "rule": "cmpv2.computerworld.com/",
                                "domains": [
                                    "computerworld.com"
                                ],
                                "reason": "https://github.com/duckduckgo/privacy-configuration/issues/344"
                            }
                        ]
                    },
<<<<<<< HEAD
=======
                    "cookiepro.com": {
                        "rules": [
                            {
                                "rule": "cookie-cdn.cookiepro.com",
                                "domains": [
                                    "<all>"
                                ],
                                "reason": "https://github.com/duckduckgo/privacy-configuration/issues/466"
                            }
                        ]
                    },
                    "cquotient.com": {
                        "rules": [
                            {
                                "rule": "cdn.cquotient.com/js/v2/gretel.min.js",
                                "domains": [
                                    "<all>"
                                ],
                                "reason": "https://github.com/duckduckgo/privacy-configuration/issues/486"
                            },
                            {
                                "rule": "e.cquotient.com/recs/",
                                "domains": [
                                    "<all>"
                                ],
                                "reason": "https://github.com/duckduckgo/privacy-configuration/issues/486"
                            }
                        ]
                    },
>>>>>>> 5fd72eea
                    "criteo.com": {
                        "rules": [
                            {
                                "rule": "bidder.criteo.com/cdb",
                                "domains": [
                                    "aternos.org"
                                ],
                                "reason": "https://github.com/duckduckgo/privacy-configuration/issues/328"
                            }
                        ]
                    },
                    "criteo.net": {
                        "rules": [
                            {
                                "rule": "static.criteo.net/js/ld/publishertag.js",
                                "domains": [
                                    "wp.pl"
                                ],
                                "reason": "Adwall appears which reappears when dismissed. The adwall prevents interaction with the page."
                            },
                            {
                                "rule": "static.criteo.net/js/ld/publishertag.prebid.js",
                                "domains": [
                                    "wp.pl"
                                ],
                                "reason": "Adwall appears which reappears when dismissed. The adwall prevents interaction with the page."
                            }
                        ]
                    },
                    "cxense.com": {
                        "rules": [
                            {
                                "rule": "api.cxense.com/public/widget/data",
                                "domains": [
                                    "wsj.com"
                                ],
                                "reason": "Opinion section article elements do not render. Note that Firefox Enhanced Tracking Protection may prevent mitigation from succeeding on Firefox."
                            }
                        ]
                    },
<<<<<<< HEAD
=======
                    "daumcdn.net": {
                        "rules": [
                            {
                                "rule": "daumcdn.net",
                                "domains": [
                                    "<all>"
                                ],
                                "reason": "https://github.com/duckduckgo/privacy-configuration/issues/444"
                            }
                        ]
                    },
>>>>>>> 5fd72eea
                    "demdex.net": {
                        "rules": [
                            {
                                "rule": "dpm.demdex.net/id",
                                "domains": [
<<<<<<< HEAD
=======
                                    "dhl.de",
>>>>>>> 5fd72eea
                                    "homedepot.com"
                                ],
                                "reason": "https://github.com/duckduckgo/privacy-configuration/issues/393"
                            }
                        ]
                    },
                    "derstandard.de": {
                        "rules": [
                            {
                                "rule": "spcmp.r53.derstandard.de/",
                                "domains": [
                                    "derstandard.de"
                                ],
                                "reason": "https://github.com/duckduckgo/privacy-configuration/issues/344"
                            }
                        ]
                    },
                    "doubleclick.net": {
                        "rules": [
                            {
                                "rule": "securepubads.g.doubleclick.net/gampad/ads",
                                "domains": [
                                    "ah.nl"
                                ],
                                "reason": "'Bonus offer' elements do not render and are not clickable."
                            },
                            {
                                "rule": "pubads.g.doubleclick.net/gampad/ads",
                                "domains": [
                                    "nhl.com",
                                    "viki.com"
                                ],
                                "reason": "nhl.com - Videos show a spinner and never load.,viki.com - after a video has played for a few seconds an adwall pops up. Clicking 'I've turned off my adblocker' resets the video, then after a few seconds the adwall pops up again."
                            },
                            {
                                "rule": "pubads.g.doubleclick.net/ssai/event/",
                                "domains": [
                                    "cbssports.com"
                                ],
                                "reason": "Live videos do not load or render."
                            },
                            {
                                "rule": "securepubads.g.doubleclick.net/tag/js/gpt.js",
                                "domains": [
                                    "ah.nl",
                                    "wunderground.com",
                                    "youmath.it"
                                ],
                                "reason": "ah.nl - 'Bonus offer' elements do not render and are not clickable.,wunderground.com - Video element does not display.,youmath.it - Adwall displays which prevents page interaction and resets the page view when clicked."
                            },
                            {
                                "rule": "securepubads.g.doubleclick.net/gpt/pubads_impl_",
                                "domains": [
                                    "ah.nl",
                                    "wunderground.com"
                                ],
                                "reason": "ah.nl - 'Bonus offer' elements do not render and are not clickable.,wunderground.com - Video element does not display."
                            }
                        ]
                    },
                    "edgekey.net": {
                        "rules": [
                            {
                                "rule": "scene7.com.edgekey.net/s7viewersdk/3.11/MixedMediaViewer/js/s7sdk/utils/Utils.js",
                                "domains": [
                                    "<all>"
                                ],
                                "reason": "https://github.com/duckduckgo/privacy-configuration/issues/356"
                            }
                        ]
                    },
                    "ezoic.com": {
                        "rules": [
                            {
                                "rule": "videosvc.ezoic.com/play",
                                "domains": [
                                    "<all>"
                                ],
                                "reason": "https://github.com/duckduckgo/privacy-configuration/issues/468"
                            },
                            {
                                "rule": "video-streaming.ezoic.com",
                                "domains": [
                                    "<all>"
                                ],
                                "reason": "https://github.com/duckduckgo/privacy-configuration/issues/468"
                            }
                        ]
                    },
                    "ezoic.net": {
                        "rules": [
                            {
                                "rule": "g.ezoic.net",
                                "domains": [
                                    "<all>"
                                ],
                                "reason": "https://github.com/duckduckgo/privacy-configuration/issues/468"
                            }
                        ]
                    },
                    "ezoiccdn.com": {
                        "rules": [
                            {
                                "rule": "sf.ezoiccdn.com",
                                "domains": [
                                    "<all>"
                                ],
                                "reason": "https://github.com/duckduckgo/privacy-configuration/issues/468"
                            }
                        ]
                    },
                    "facebook.net": {
                        "rules": [
                            {
                                "rule": "connect.facebook.net/en_US/sdk.js",
                                "domains": [
                                    "bandsintown.com",
                                    "nextdoor.co.uk",
                                    "nextdoor.com"
                                ],
                                "reason": "bandsintown.com - Ticket page renders blank. With this exception the page redirects to ticketspice.com.,nextdoor.co.uk, nextdoor.com - Facebook login option appears greyed out and cannot be clicked."
                            }
                        ]
                    },
                    "fastly.net": {
                        "rules": [
                            {
                                "rule": "mslc-prod-herokuapp-com.global.ssl.fastly.net/main.8736233213226195.js",
                                "domains": [
                                    "masslottery.com"
                                ],
                                "reason": "https://github.com/duckduckgo/privacy-configuration/issues/332"
                            }
                        ]
                    },
                    "fox.com": {
                        "rules": [
                            {
                                "rule": "fox.com",
                                "domains": [
                                    "adrise.tv",
                                    "fncstatic.com",
                                    "fox10phoenix.com",
                                    "fox13news.com",
                                    "fox26houston.com",
                                    "fox29.com",
                                    "fox2detroit.com",
                                    "fox32chicago.com",
                                    "fox35orlando.com",
                                    "fox46charlotte.com",
                                    "fox4news.com",
                                    "fox5atlanta.com",
                                    "fox5dc.com",
                                    "fox5ny.com",
                                    "fox7austin.com",
                                    "fox9.com",
                                    "foxbusiness.com",
                                    "foxla.com",
                                    "foxnews.com",
                                    "foxsports.com",
                                    "foxsportsasia.com",
                                    "foxsportsgo.com",
                                    "foxweather.com",
                                    "ktvu.com",
                                    "tubi.io",
                                    "tubi.tv",
                                    "tubi.video",
                                    "tubitv.com"
                                ],
                                "reason": "https://github.com/duckduckgo/privacy-configuration/issues/460"
                            }
                        ]
                    },
                    "fwmrm.net": {
                        "rules": [
                            {
                                "rule": "2a7e9.v.fwmrm.net/ad/g/1",
                                "domains": [
                                    "channel4.com"
                                ],
                                "reason": "Unskippable adblock warning when trying to play a video."
                            }
                        ]
                    },
                    "geetest.com": {
                        "rules": [
                            {
                                "rule": "api.geetest.com",
                                "domains": [
                                    "<all>"
                                ],
                                "reason": "https://github.com/duckduckgo/privacy-configuration/issues/462"
                            },
                            {
                                "rule": "static.geetest.com",
                                "domains": [
                                    "<all>"
                                ],
                                "reason": "https://github.com/duckduckgo/privacy-configuration/issues/462"
                            }
                        ]
                    },
                    "gemius.pl": {
                        "rules": [
                            {
                                "rule": "gapl.hit.gemius.pl/gplayer.js",
                                "domains": [
                                    "tvp.pl"
                                ],
                                "reason": "https://github.com/duckduckgo/privacy-configuration/issues/376"
                            },
                            {
                                "rule": "pro.hit.gemius.pl/gstream.js",
                                "domains": [
                                    "tvp.pl"
                                ],
                                "reason": "https://github.com/duckduckgo/privacy-configuration/issues/376"
                            },
                            {
                                "rule": "wp.hit.gemius.pl/xgemius.js",
                                "domains": [
                                    "wp.pl"
                                ],
                                "reason": "Adwall appears which reappears when dismissed. The adwall prevents interaction with the page."
                            }
                        ]
                    },
                    "getshogun.com": {
                        "rules": [
                            {
                                "rule": "cdn.getshogun.com",
                                "domains": [
                                    "<all>"
                                ],
                                "reason": "https://github.com/duckduckgo/privacy-configuration/issues/450"
                            },
                            {
                                "rule": "lib.getshogun.com",
                                "domains": [
                                    "<all>"
                                ],
                                "reason": "https://github.com/duckduckgo/privacy-configuration/issues/450"
                            }
                        ]
                    },
                    "google-analytics.com": {
                        "rules": [
                            {
                                "rule": "google-analytics.com/analytics.js",
                                "domains": [
                                    "doterra.com",
                                    "easyjet.com"
                                ],
                                "reason": "doterra.com - For doterra.com/login/loading, the page shows a loading indicator and never redirects.,easyjet.com - Clicking 'Show Worldwide flights' after entering parameters for a worldwide flight in the flight viewing form does nothing."
                            },
                            {
                                "rule": "www.google-analytics.com/plugins/ua/ecommerce.js",
                                "domains": [
                                    "doterra.com"
                                ],
                                "reason": "For doterra.com/login/loading, the page shows a loading indicator and never redirects."
                            }
                        ]
                    },
                    "google.co.uk": {
                        "rules": [
                            {
                                "rule": "maps.google.co.uk/maps",
                                "domains": [
                                    "<all>"
                                ],
                                "reason": "https://github.com/duckduckgo/privacy-configuration/issues/472"
                            }
                        ]
                    },
                    "google.com": {
                        "rules": [
                            {
                                "rule": "accounts.google.com/o/oauth2/iframerpc",
                                "domains": [
                                    "<all>"
                                ],
                                "reason": "https://github.com/duckduckgo/privacy-configuration/issues/489"
                            },
                            {
                                "rule": "accounts.google.com/o/oauth2/iframe",
                                "domains": [
                                    "<all>"
                                ],
                                "reason": "https://github.com/duckduckgo/privacy-configuration/issues/489"
                            },
                            {
                                "rule": "apis.google.com/js/platform.js",
                                "domains": [
                                    "<all>"
                                ],
                                "reason": "https://github.com/duckduckgo/privacy-configuration/issues/489"
                            },
                            {
                                "rule": "apis.google.com/_/scs/abc-static/_/js",
                                "domains": [
                                    "<all>"
                                ],
                                "reason": "https://github.com/duckduckgo/privacy-configuration/issues/489"
                            },
                            {
                                "rule": "cse.google.com/cse.js",
                                "domains": [
                                    "<all>"
                                ],
                                "reason": "https://github.com/duckduckgo/privacy-configuration/issues/475"
                            },
                            {
                                "rule": "www.google.com/maps/",
                                "domains": [
                                    "<all>"
                                ],
                                "reason": "https://github.com/duckduckgo/privacy-configuration/issues/472"
                            }
                        ]
                    },
                    "googlesyndication.com": {
                        "rules": [
                            {
                                "rule": "pagead2.googlesyndication.com/pagead/js/adsbygoogle.js",
                                "domains": [
                                    "magicgameworld.com",
                                    "youmath.it"
                                ],
                                "reason": "Adwall displays with an overlay, preventing further interaction with the site."
                            },
                            {
                                "rule": "tpc.googlesyndication.com/pagead/js/loader21.html",
                                "domains": [
                                    "laprensa.hn",
                                    "rumble.com"
                                ],
                                "reason": "https://github.com/duckduckgo/privacy-configuration/issues/388"
                            }
                        ]
                    },
                    "googletagmanager.com": {
                        "rules": [
                            {
                                "rule": "googletagmanager.com/gtm.js",
                                "domains": [
                                    "ah.nl",
                                    "dailyherald.com",
                                    "emirates.com",
                                    "iltalehti.fi",
                                    "kingarthurbaking.com",
                                    "pickfu.com",
                                    "rbcroyalbank.com"
                                ],
                                "reason": "ah.nl - 'Bonus offer' elements do not render and are not clickable.,dailyherald.com - Article images render as grey boxes.,emirates.com - After filling out login details and clicking to proceed, a loading spinners shows on the proceed button and the login does not progress.,iltalehti.fi - Article video renders as a blank box.,kingarthurbaking.com - https://github.com/duckduckgo/privacy-configuration/issues/348,pickfu.com - https://github.com/duckduckgo/privacy-configuration/issues/346,rbcroyalbank.com - Investments page renders blank."
                            }
                        ]
                    },
                    "googletagservices.com": {
                        "rules": [
                            {
                                "rule": "www.googletagservices.com/tag/js/gpt.js",
                                "domains": [
                                    "wp.pl"
                                ],
                                "reason": "Adwall appears which reappears when dismissed. The adwall prevents interaction with the page."
                            }
                        ]
                    },
                    "gstatic.com": {
                        "rules": [
                            {
                                "rule": "maps.gstatic.com",
                                "domains": [
                                    "<all>"
                                ],
                                "reason": "https://github.com/duckduckgo/privacy-configuration/issues/472"
                            },
                            {
                                "rule": "www.gstatic.com/_/mss/boq-identity/_/js",
                                "domains": [
                                    "<all>"
                                ],
                                "reason": "https://github.com/duckduckgo/privacy-configuration/issues/489"
                            }
                        ]
                    },
                    "iesnare.com": {
                        "rules": [
                            {
                                "rule": "mpsnare.iesnare.com/snare.js",
                                "domains": [
                                    "rei.com",
                                    "ups.com"
                                ],
                                "reason": "rei.com - When going to write a review for a product, there is an adblocker warning, and submission of the review fails.,ups.com - When trying to reset password, there is an error 'We are sorry, the application encountered an error during processing.'"
                            }
                        ]
                    },
                    "inq.com": {
                        "rules": [
                            {
                                "rule": "inq.com/chatrouter",
                                "domains": [
                                    "<all>"
                                ],
                                "reason": "https://github.com/duckduckgo/privacy-configuration/issues/479"
                            },
                            {
                                "rule": "inq.com/chatskins",
                                "domains": [
                                    "<all>"
                                ],
                                "reason": "https://github.com/duckduckgo/privacy-configuration/issues/479"
                            },
                            {
                                "rule": "inq.com/tagserver/init",
                                "domains": [
                                    "<all>"
                                ],
                                "reason": "https://github.com/duckduckgo/privacy-configuration/issues/479"
                            },
                            {
                                "rule": "inq.com/tagserver/launch",
                                "domains": [
                                    "<all>"
                                ],
                                "reason": "https://github.com/duckduckgo/privacy-configuration/issues/479"
                            },
                            {
                                "rule": "inq.com/tagserver/postToServer",
                                "domains": [
                                    "<all>"
                                ],
                                "reason": "https://github.com/duckduckgo/privacy-configuration/issues/479"
                            }
                        ]
                    },
                    "instagram.com": {
                        "rules": [
                            {
                                "rule": "platform.instagram.com/en_US/embeds.js",
                                "domains": [
                                    "livejournal.com"
                                ],
                                "reason": "Instagram embeds as main article content render as grey boxes."
                            },
                            {
                                "rule": "www.instagram.com/embed.js",
                                "domains": [
                                    "buzzfeed.com",
                                    "livejournal.com"
                                ],
                                "reason": "Instagram embeds as main article content render as grey boxes."
                            }
                        ]
                    },
                    "jimstatic.com": {
                        "rules": [
                            {
                                "rule": "assets.jimstatic.com",
                                "domains": [
                                    "<all>"
                                ],
                                "reason": "https://github.com/duckduckgo/privacy-configuration/issues/496"
                            }
                        ]
                    },
                    "klarnaservices.com": {
                        "rules": [
                            {
                                "rule": "na-library.klarnaservices.com/lib.js",
                                "domains": [
                                    "brooksrunning.com",
                                    "joann.com"
                                ],
                                "reason": "brooksrunning.com - When switching between product variants (e.g., different shoe colours) a loading spinner shows and the variant does not load.,joann.com - When switching between product variants (e.g., different shirt colours) the page shows an overlay and further interaction is prevented."
                            }
                        ]
                    },
                    "klaviyo.com": {
                        "rules": [
                            {
                                "rule": "www.klaviyo.com/media/js/public/klaviyo_subscribe.js",
                                "domains": [
                                    "fearofgod.com",
                                    "shopyalehome.com"
                                ],
                                "reason": "https://github.com/duckduckgo/privacy-configuration/issues/362"
                            }
                        ]
                    },
<<<<<<< HEAD
=======
                    "listrakbi.com": {
                        "rules": [
                            {
                                "rule": "cdn.listrakbi.com/scripts/script.js",
                                "domains": [
                                    "<all>"
                                ],
                                "reason": "https://github.com/duckduckgo/privacy-configuration/issues/457"
                            }
                        ]
                    },
>>>>>>> 5fd72eea
                    "liveperson.net": {
                        "rules": [
                            {
                                "rule": "liveperson.net",
                                "domains": [
                                    "virginmedia.com"
                                ],
                                "reason": "Chat button appears faded and cannot be interacted with."
                            }
                        ]
                    },
                    "lpsnmedia.net": {
                        "rules": [
                            {
                                "rule": "lpsnmedia.net",
                                "domains": [
                                    "virginmedia.com"
                                ],
                                "reason": "Chat button appears faded and cannot be interacted with."
                            }
                        ]
                    },
                    "ltwebstatic.com": {
                        "rules": [
                            {
                                "rule": "sheinsz.ltwebstatic.com/she_dist/libs/geetest/fullpage.1.1.9.js",
                                "domains": [
                                    "shein.co.uk",
                                    "shein.com"
                                ],
                                "reason": "When attempting to create an account (after filling out registration form and clicking 'Register'), there is an 'access timed out' warning, and account creation does not proceed."
                            }
                        ]
                    },
                    "medicare.gov": {
                        "rules": [
                            {
                                "rule": "frontend.medicare.gov/static/js/2.6c6651b4.chunk.js",
                                "domains": [
                                    "medicare.gov"
                                ],
                                "reason": "Navigation bar at top of site does not display, preventing easy access to e.g., site login.,Note that this CNAMEs to iservprod.medicare.gov.edgekey.net at time of mitiagtion."
                            }
                        ]
                    },
                    "nintendo.com": {
                        "rules": [
                            {
                                "rule": "cdn.accounts.nintendo.com/account/js/common.js",
                                "domains": [
                                    "nintendo.com"
                                ],
                                "reason": "Accounts page renders blank. Download buttons show loading stars and never finish loading. Pricing information doesn't load. Note that cdn.accounts.nintendo.com CNAMEs to star.accounts.nintendo.com.edgekey.net at the time of mitigation."
                            }
                        ]
                    },
<<<<<<< HEAD
                    "omnitagjs.com": {
                        "rules": [
                            {
                                "rule": "hb-api.omnitagjs.com/hb-api/prebid/v1",
                                "domains": [
                                    "aternos.org"
                                ],
                                "reason": "https://github.com/duckduckgo/privacy-configuration/issues/328"
                            }
                        ]
                    },
                    "openx.net": {
=======
                    "nuance.com": {
>>>>>>> 5fd72eea
                        "rules": [
                            {
                                "rule": "nuance.com/media/launch",
                                "domains": [
                                    "<all>"
                                ],
                                "reason": "https://github.com/duckduckgo/privacy-configuration/issues/479"
                            },
                            {
                                "rule": "nuance.com/media/sites",
                                "domains": [
                                    "<all>"
                                ],
                                "reason": "https://github.com/duckduckgo/privacy-configuration/issues/479"
                            }
                        ]
                    },
                    "omnitagjs.com": {
                        "rules": [
                            {
                                "rule": "hb-api.omnitagjs.com/hb-api/prebid/v1",
                                "domains": [
                                    "aternos.org"
                                ],
                                "reason": "https://github.com/duckduckgo/privacy-configuration/issues/328"
                            }
                        ]
                    },
                    "onlyfans.com": {
                        "rules": [
                            {
                                "rule": "static.onlyfans.com/theme/onlyfans/spa/chunk-vendors.js",
                                "domains": [
                                    "onlyfans.com"
                                ],
                                "reason": "CNAME ENTRY GENERATED FROM: d3oxtup47gylpj.cloudfront.net"
                            },
                            {
                                "rule": "static.onlyfans.com",
                                "domains": [
                                    "onlyfans.com"
                                ],
                                "reason": "https://github.com/duckduckgo/privacy-configuration/issues/440"
                            }
                        ]
                    },
                    "openx.net": {
                        "rules": [
                            {
                                "rule": "venatusmedia-d.openx.net/w/1.0/arj",
                                "domains": [
                                    "aternos.org"
                                ],
                                "reason": "https://github.com/duckduckgo/privacy-configuration/issues/328"
                            }
                        ]
                    },
                    "opta.net": {
                        "rules": [
                            {
                                "rule": "secure.widget.cloud.opta.net/v3/v3.opta-widgets.js",
                                "domains": [
                                    "abc.net.au",
                                    "emol.com"
                                ],
                                "reason": "abc.net.au - Error message displays in place of scoreboard (scoreboard does not show).,emol.com - Scoreboard does not render."
                            }
                        ]
                    },
                    "plotrabbit.com": {
                        "rules": [
                            {
                                "rule": "plotrabbit.com",
                                "domains": [
                                    "cbssports.com"
                                ],
                                "reason": "Live videos do not load or render."
                            }
                        ]
                    },
                    "primaryarms.com": {
                        "rules": [
                            {
                                "rule": "images.primaryarms.com/f00000000191638/www.primaryarms.com/SSP%20Applications/NetSuite%20Inc.%20-%20SCA%20Mont%20Blanc/Development/img/",
                                "domains": [
                                    "primaryarms.com"
                                ],
                                "reason": "Product images on the main page don't render.,Note that this CNAMEs to marvel-b4-cdn.bc0a.com at time of mitigation."
                            },
                            {
                                "rule": "images.primaryarms.com/f00000000191638/www.primaryarms.com/core/media/media.nl",
                                "domains": [
                                    "primaryarms.com"
                                ],
                                "reason": "Images in the large scrolling image banner on main page do not render.,Note that this CNAMEs to marvel-b4-cdn.bc0a.com at time of mitigation."
                            }
                        ]
                    },
<<<<<<< HEAD
=======
                    "privacy-center.org": {
                        "rules": [
                            {
                                "rule": "sdk.privacy-center.org",
                                "domains": [
                                    "<all>"
                                ],
                                "reason": "https://github.com/duckduckgo/privacy-configuration/issues/339"
                            }
                        ]
                    },
>>>>>>> 5fd72eea
                    "privacy-mgmt.com": {
                        "rules": [
                            {
                                "rule": "privacy-mgmt.com/",
                                "domains": [
                                    "<all>"
                                ],
                                "reason": "https://github.com/duckduckgo/privacy-configuration/issues/344"
                            }
                        ]
                    },
                    "privacymanager.io": {
                        "rules": [
                            {
                                "rule": "cmp-consent-tool.privacymanager.io/latest/605.js",
                                "domains": [
                                    "<all>"
                                ],
                                "reason": "https://github.com/duckduckgo/privacy-configuration/issues/334"
                            },
                            {
                                "rule": "cmp-consent-tool.privacymanager.io/latest/650.js",
                                "domains": [
                                    "<all>"
                                ],
                                "reason": "https://github.com/duckduckgo/privacy-configuration/issues/334"
                            },
                            {
                                "rule": "cmp-consent-tool.privacymanager.io/latest/847.js",
                                "domains": [
                                    "<all>"
                                ],
                                "reason": "https://github.com/duckduckgo/privacy-configuration/issues/334"
                            },
                            {
                                "rule": "cmp-consent-tool.privacymanager.io/latest/assets/icons/.*.svg",
                                "domains": [
                                    "<all>"
                                ],
                                "reason": "https://github.com/duckduckgo/privacy-configuration/issues/334"
                            },
                            {
                                "rule": "cmp-consent-tool.privacymanager.io/latest/defaultTheme.css",
                                "domains": [
                                    "<all>"
                                ],
                                "reason": "https://github.com/duckduckgo/privacy-configuration/issues/334"
                            },
                            {
                                "rule": "cmp-consent-tool.privacymanager.io/latest/index.html",
                                "domains": [
                                    "<all>"
                                ],
                                "reason": "https://github.com/duckduckgo/privacy-configuration/issues/334"
                            },
                            {
                                "rule": "cmp-consent-tool.privacymanager.io/latest/main.js",
                                "domains": [
                                    "<all>"
                                ],
                                "reason": "https://github.com/duckduckgo/privacy-configuration/issues/334"
                            },
                            {
                                "rule": "cmp-consent-tool.privacymanager.io/latest/polyfills.js",
                                "domains": [
                                    "<all>"
                                ],
                                "reason": "https://github.com/duckduckgo/privacy-configuration/issues/334"
                            },
                            {
                                "rule": "cmp-consent-tool.privacymanager.io/latest/runtime.js",
                                "domains": [
                                    "<all>"
                                ],
                                "reason": "https://github.com/duckduckgo/privacy-configuration/issues/334"
                            },
                            {
                                "rule": "cmp-consent-tool.privacymanager.io/latest/vendor.js",
                                "domains": [
                                    "<all>"
                                ],
                                "reason": "https://github.com/duckduckgo/privacy-configuration/issues/334"
                            },
                            {
                                "rule": "gdpr.privacymanager.io/1/gdpr.bundle.js",
                                "domains": [
                                    "<all>"
                                ],
                                "reason": "https://github.com/duckduckgo/privacy-configuration/issues/334"
                            },
                            {
                                "rule": "gdpr.privacymanager.io/latest/gdpr.bundle.js",
                                "domains": [
                                    "<all>"
                                ],
                                "reason": "https://github.com/duckduckgo/privacy-configuration/issues/334"
                            },
                            {
                                "rule": "gdpr-wrapper.privacymanager.io/gdpr/.*/gdpr-liveramp.js",
                                "domains": [
                                    "<all>"
                                ],
                                "reason": "https://github.com/duckduckgo/privacy-configuration/issues/334"
                            },
                            {
                                "rule": "gdpr-wrapper.privacymanager.io/gdpr/.*/manager-logo.png",
                                "domains": [
                                    "<all>"
                                ],
                                "reason": "https://github.com/duckduckgo/privacy-configuration/issues/334"
                            },
                            {
                                "rule": "vendors.privacymanager.io/vendor-list.json",
                                "domains": [
                                    "<all>"
                                ],
                                "reason": "https://github.com/duckduckgo/privacy-configuration/issues/334"
                            }
                        ]
                    },
                    "pubmatic.com": {
                        "rules": [
                            {
                                "rule": "hbopenbid.pubmatic.com/translator",
                                "domains": [
                                    "aternos.org"
                                ],
                                "reason": "https://github.com/duckduckgo/privacy-configuration/issues/328"
                            }
                        ]
                    },
                    "quantserve.com": {
                        "rules": [
                            {
                                "rule": "secure.quantserve.com/quant.js",
                                "domains": [
                                    "aternos.org"
                                ],
                                "reason": "https://github.com/duckduckgo/privacy-configuration/issues/328"
                            }
                        ]
                    },
                    "rncdn7.com": {
                        "rules": [
                            {
                                "rule": "rncdn7.com",
                                "domains": [
                                    "<all>"
                                ],
                                "reason": "https://github.com/duckduckgo/privacy-configuration/issues/436"
                            }
                        ]
                    },
                    "scene7.com": {
                        "rules": [
                            {
                                "rule": "scene7.com/is/image/",
                                "domains": [
                                    "<all>"
                                ],
                                "reason": "https://github.com/duckduckgo/privacy-configuration/issues/356"
                            },
                            {
                                "rule": "scene7.com/s7viewersdk/3.11/MixedMediaViewer/js/s7sdk/utils/Utils.js",
                                "domains": [
                                    "<all>"
                                ],
                                "reason": "https://github.com/duckduckgo/privacy-configuration/issues/356"
                            }
                        ]
                    },
                    "segment.com": {
                        "rules": [
                            {
                                "rule": "cdn.segment.com",
                                "domains": [
                                    "<all>"
                                ],
                                "reason": "https://github.com/duckduckgo/privacy-configuration/issues/484"
                            }
                        ]
                    },
                    "shopeemobile.com": {
                        "rules": [
                            {
                                "rule": "deo.shopeemobile.com/shopee",
                                "domains": [
                                    "<all>"
                                ],
                                "reason": "https://github.com/duckduckgo/privacy-configuration/issues/442"
                            }
                        ]
                    },
                    "sky.com": {
                        "rules": [
                            {
                                "rule": "accounts.sky.com/assets/sky_common.js",
                                "domains": [
                                    "sky.com"
                                ],
                                "reason": "https://github.com/duckduckgo/privacy-configuration/issues/342"
                            }
                        ]
                    },
                    "spiegel.de": {
                        "rules": [
                            {
                                "rule": "sp-spiegel-de.spiegel.de/",
                                "domains": [
                                    "spiegel.de"
                                ],
                                "reason": "https://github.com/duckduckgo/privacy-configuration/issues/344"
                            }
                        ]
                    },
<<<<<<< HEAD
=======
                    "strpst.com": {
                        "rules": [
                            {
                                "rule": "strpst.com",
                                "domains": [
                                    "<all>"
                                ],
                                "reason": "https://github.com/duckduckgo/privacy-configuration/issues/438"
                            }
                        ]
                    },
>>>>>>> 5fd72eea
                    "theplatform.com": {
                        "rules": [
                            {
                                "rule": "link.theplatform.com/s/",
                                "domains": [
                                    "nbcsports.com"
                                ],
                                "reason": "https://github.com/duckduckgo/privacy-configuration/issues/512"
                            },
                            {
                                "rule": "pdk.theplatform.com/pdk6/current/pdk/player.js",
                                "domains": [
                                    "eonline.com"
                                ],
                                "reason": "Videos don't play (blank box after clicking to play)."
                            },
                            {
                                "rule": "pdk.theplatform.com/pdk6/next/pdk/player.js",
                                "domains": [
                                    "nbcsports.com"
                                ],
                                "reason": "https://github.com/duckduckgo/privacy-configuration/issues/512"
                            }
                        ]
                    },
                    "tiqcdn.com": {
                        "rules": [
                            {
                                "rule": "tags.tiqcdn.com/utag/lgi/vm-uk/prod/utag.77.js",
                                "domains": [
                                    "virginmedia.com"
                                ],
                                "reason": "Chat button appears faded and cannot be interacted with."
                            }
                        ]
                    },
                    "trustpilot.com": {
                        "rules": [
                            {
                                "rule": "widget.trustpilot.com/bootstrap/v5/tp.widget.bootstrap.min.js",
                                "domains": [
                                    "domesticandgeneral.com"
                                ],
                                "reason": "https://github.com/duckduckgo/privacy-configuration/issues/466"
                            }
                        ]
                    },
                    "twitter.com": {
                        "rules": [
                            {
                                "rule": "platform.twitter.com/embed/embed.modules",
                                "domains": [
                                    "notthebee.com",
                                    "upworthy.com"
                                ],
                                "reason": "notthebee.com - Tweets (as main article content) don't render - instead there are loading spinners for a while before errors are displayed.,upworthy.com - Tweets (as main article content) don't render - instead there are loading spinners which overlap some text content."
                            },
                            {
                                "rule": "platform.twitter.com/widgets/tweet_button",
                                "domains": [
                                    "winnipegfreepress.com"
                                ],
                                "reason": "Tweet button does not render."
                            }
                        ]
                    },
                    "usabilla.com": {
                        "rules": [
                            {
                                "rule": "api.usabilla.com",
                                "domains": [
                                    "<all>"
                                ],
                                "reason": "https://github.com/duckduckgo/privacy-configuration/issues/482"
                            },
                            {
                                "rule": "w.usabilla.com",
                                "domains": [
                                    "<all>"
                                ],
                                "reason": "https://github.com/duckduckgo/privacy-configuration/issues/482"
                            }
                        ]
                    },
                    "usercentrics.eu": {
                        "rules": [
                            {
                                "rule": "api.usercentrics.eu/settings",
                                "domains": [
                                    "<all>"
                                ],
                                "reason": "https://github.com/duckduckgo/privacy-configuration/issues/477"
                            },
                            {
                                "rule": "api.usercentrics.eu/tcf",
                                "domains": [
                                    "<all>"
                                ],
                                "reason": "https://github.com/duckduckgo/privacy-configuration/issues/477"
                            },
                            {
                                "rule": "app.usercentrics.eu/browser",
                                "domains": [
                                    "<all>"
                                ],
                                "reason": "https://github.com/duckduckgo/privacy-configuration/issues/477"
                            },
                            {
                                "rule": "graphql.usercentrics.eu/graphql",
                                "domains": [
                                    "<all>"
                                ],
                                "reason": "https://github.com/duckduckgo/privacy-configuration/issues/477"
                            },
                            {
                                "rule": "privacy-proxy.usercentrics.eu/latest/",
                                "domains": [
                                    "<all>"
                                ],
                                "reason": "https://github.com/duckduckgo/privacy-configuration/issues/477"
                            }
                        ]
                    },
                    "yandex.ru": {
                        "rules": [
                            {
                                "rule": "frontend.vh.yandex.ru/player/",
                                "domains": [
                                    "<all>"
                                ],
                                "reason": "https://github.com/duckduckgo/privacy-configuration/issues/366"
                            },
                            {
                                "rule": "strm.yandex.ru/get/",
                                "domains": [
                                    "<all>"
                                ],
                                "reason": "https://github.com/duckduckgo/privacy-configuration/issues/366"
                            },
                            {
                                "rule": "strm.yandex.ru/vh-special-converted/vod-content/",
                                "domains": [
                                    "<all>"
                                ],
                                "reason": "https://github.com/duckduckgo/privacy-configuration/issues/366"
                            }
                        ]
                    },
                    "yotpo.com": {
                        "rules": [
                            {
                                "rule": "api.yotpo.com/products/.*/.*/bottomline",
                                "domains": [
                                    "<all>"
                                ],
                                "reason": "https://github.com/duckduckgo/privacy-configuration/issues/348"
                            },
                            {
                                "rule": "api.yotpo.com/questions/send_confirmation_mail",
                                "domains": [
                                    "<all>"
                                ],
                                "reason": "https://github.com/duckduckgo/privacy-configuration/issues/348"
                            },
                            {
                                "rule": "api.yotpo.com/v1/widget/reviews",
                                "domains": [
                                    "<all>"
                                ],
                                "reason": "https://github.com/duckduckgo/privacy-configuration/issues/348"
                            },
                            {
                                "rule": "cdn-yotpo-images-production.yotpo.com/Product/.*/.*/square.jpg",
                                "domains": [
                                    "<all>"
                                ],
                                "reason": "https://github.com/duckduckgo/privacy-configuration/issues/348"
                            },
                            {
                                "rule": "staticw2.yotpo.com/.*/widget.js",
                                "domains": [
                                    "<all>"
                                ],
                                "reason": "https://github.com/duckduckgo/privacy-configuration/issues/348"
                            },
                            {
                                "rule": "staticw2.yotpo.com/.*/widget.css",
                                "domains": [
                                    "<all>"
                                ],
                                "reason": "https://github.com/duckduckgo/privacy-configuration/issues/348"
                            },
                            {
                                "rule": "staticw2.yotpo.com/assets/yotpo-widget-font.woff",
                                "domains": [
                                    "<all>"
                                ],
                                "reason": "https://github.com/duckduckgo/privacy-configuration/issues/348"
                            },
                            {
                                "rule": "staticw2.yotpo.com/batch/app_key/.*/domain_key/.*/widget/main_widget",
                                "domains": [
                                    "<all>"
                                ],
                                "reason": "https://github.com/duckduckgo/privacy-configuration/issues/348"
                            },
                            {
                                "rule": "staticw2.yotpo.com/batch/",
                                "domains": [
                                    "<all>"
                                ],
                                "reason": "https://github.com/duckduckgo/privacy-configuration/issues/348"
                            },
                            {
                                "rule": "api.yotpo.com/reviews/.*/vote",
                                "domains": [
                                    "<all>"
                                ],
                                "reason": "https://github.com/duckduckgo/privacy-configuration/issues/348"
                            }
                        ]
                    },
                    "yottaa.com": {
                        "rules": [
                            {
                                "rule": "cdn.yottaa.com/rapid.min.",
                                "domains": [
                                    "<all>"
                                ],
                                "reason": "https://github.com/duckduckgo/privacy-configuration/issues/492"
                            }
                        ]
                    },
                    "zeustechnology.com": {
                        "rules": [
                            {
                                "rule": "seattle-times.zeustechnology.com/main.js",
                                "domains": [
                                    "seattletimes.com"
                                ],
                                "reason": "An unskippable adwall appears which prevents interaction with the page."
                            }
                        ]
                    },
                    "marksandspencer.com": {
                        "rules": [
                            {
                                "rule": "asset1.marksandspencer.com/s7viewersdk/3.11/MixedMediaViewer/js/s7sdk/utils/Utils.js",
                                "domains": [
                                    "<all>"
                                ],
                                "reason": "CNAME ENTRY GENERATED FROM: scene7.com.edgekey.net"
                            }
                        ]
                    },
                    "bareminerals.com": {
                        "rules": [
                            {
                                "rule": "assets.bareminerals.com/s7viewersdk/3.11/MixedMediaViewer/js/s7sdk/utils/Utils.js",
                                "domains": [
                                    "<all>"
                                ],
                                "reason": "CNAME ENTRY GENERATED FROM: scene7.com.edgekey.net"
                            }
                        ]
                    },
                    "biglots.com": {
                        "rules": [
                            {
                                "rule": "assets.biglots.com/s7viewersdk/3.11/MixedMediaViewer/js/s7sdk/utils/Utils.js",
                                "domains": [
                                    "<all>"
                                ],
                                "reason": "CNAME ENTRY GENERATED FROM: scene7.com.edgekey.net"
                            }
                        ]
                    },
                    "hdsupplysolutions.com": {
                        "rules": [
                            {
                                "rule": "assets.hdsupplysolutions.com/s7viewersdk/3.11/MixedMediaViewer/js/s7sdk/utils/Utils.js",
                                "domains": [
                                    "<all>"
                                ],
                                "reason": "CNAME ENTRY GENERATED FROM: scene7.com.edgekey.net"
                            }
                        ]
                    },
                    "langhamhotels.com": {
                        "rules": [
                            {
                                "rule": "assets.langhamhotels.com/s7viewersdk/3.11/MixedMediaViewer/js/s7sdk/utils/Utils.js",
                                "domains": [
                                    "<all>"
                                ],
                                "reason": "CNAME ENTRY GENERATED FROM: scene7.com.edgekey.net"
                            }
                        ]
                    },
                    "leroymerlin.es": {
                        "rules": [
                            {
                                "rule": "assets.leroymerlin.es/s7viewersdk/3.11/MixedMediaViewer/js/s7sdk/utils/Utils.js",
                                "domains": [
                                    "<all>"
                                ],
                                "reason": "CNAME ENTRY GENERATED FROM: scene7.com.edgekey.net"
                            }
                        ]
                    },
                    "lumen.com": {
                        "rules": [
                            {
                                "rule": "assets.lumen.com/s7viewersdk/3.11/MixedMediaViewer/js/s7sdk/utils/Utils.js",
                                "domains": [
                                    "<all>"
                                ],
                                "reason": "CNAME ENTRY GENERATED FROM: scene7.com.edgekey.net"
                            }
                        ]
                    },
                    "orvis.com": {
                        "rules": [
                            {
                                "rule": "assets.orvis.com/s7viewersdk/3.11/MixedMediaViewer/js/s7sdk/utils/Utils.js",
                                "domains": [
                                    "<all>"
                                ],
                                "reason": "CNAME ENTRY GENERATED FROM: scene7.com.edgekey.net"
                            }
                        ]
                    },
                    "spectrumenterprise.com": {
                        "rules": [
                            {
                                "rule": "assets.spectrumenterprise.com/s7viewersdk/3.11/MixedMediaViewer/js/s7sdk/utils/Utils.js",
                                "domains": [
                                    "<all>"
                                ],
                                "reason": "CNAME ENTRY GENERATED FROM: scene7.com.edgekey.net"
                            }
                        ]
                    },
                    "torrid.com": {
                        "rules": [
                            {
                                "rule": "assets.torrid.com/s7viewersdk/3.11/MixedMediaViewer/js/s7sdk/utils/Utils.js",
                                "domains": [
                                    "<all>"
                                ],
                                "reason": "CNAME ENTRY GENERATED FROM: scene7.com.edgekey.net"
                            }
                        ]
                    },
                    "sap.com": {
                        "rules": [
                            {
                                "rule": "content.cdn.sap.com/s7viewersdk/3.11/MixedMediaViewer/js/s7sdk/utils/Utils.js",
                                "domains": [
                                    "<all>"
                                ],
                                "reason": "CNAME ENTRY GENERATED FROM: scene7.com.edgekey.net"
                            }
                        ]
                    },
                    "hunterdouglas.com": {
                        "rules": [
                            {
                                "rule": "content.hunterdouglas.com/s7viewersdk/3.11/MixedMediaViewer/js/s7sdk/utils/Utils.js",
                                "domains": [
                                    "<all>"
                                ],
                                "reason": "CNAME ENTRY GENERATED FROM: scene7.com.edgekey.net"
                            }
                        ]
                    },
                    "ihg.com": {
                        "rules": [
                            {
                                "rule": "digital.ihg.com/s7viewersdk/3.11/MixedMediaViewer/js/s7sdk/utils/Utils.js",
                                "domains": [
                                    "<all>"
                                ],
                                "reason": "CNAME ENTRY GENERATED FROM: scene7.com.edgekey.net"
                            }
                        ]
                    },
                    "altrarunning.com": {
                        "rules": [
                            {
                                "rule": "images.altrarunning.com/s7viewersdk/3.11/MixedMediaViewer/js/s7sdk/utils/Utils.js",
                                "domains": [
                                    "<all>"
                                ],
                                "reason": "CNAME ENTRY GENERATED FROM: scene7.com.edgekey.net"
                            }
                        ]
                    },
                    "ansys.com": {
                        "rules": [
                            {
                                "rule": "images.ansys.com/s7viewersdk/3.11/MixedMediaViewer/js/s7sdk/utils/Utils.js",
                                "domains": [
                                    "<all>"
                                ],
                                "reason": "CNAME ENTRY GENERATED FROM: scene7.com.edgekey.net"
                            }
                        ]
                    },
                    "blackberry.com": {
                        "rules": [
                            {
                                "rule": "images.blackberry.com/s7viewersdk/3.11/MixedMediaViewer/js/s7sdk/utils/Utils.js",
                                "domains": [
                                    "<all>"
                                ],
                                "reason": "CNAME ENTRY GENERATED FROM: scene7.com.edgekey.net"
                            }
                        ]
                    },
                    "blue-tomato.com": {
                        "rules": [
                            {
                                "rule": "images.blue-tomato.com/s7viewersdk/3.11/MixedMediaViewer/js/s7sdk/utils/Utils.js",
                                "domains": [
                                    "<all>"
                                ],
                                "reason": "CNAME ENTRY GENERATED FROM: scene7.com.edgekey.net"
                            }
                        ]
                    },
                    "dxl.com": {
                        "rules": [
                            {
                                "rule": "images.dxl.com/s7viewersdk/3.11/MixedMediaViewer/js/s7sdk/utils/Utils.js",
                                "domains": [
                                    "<all>"
                                ],
                                "reason": "CNAME ENTRY GENERATED FROM: scene7.com.edgekey.net"
                            }
                        ]
                    },
                    "hugoboss.com": {
                        "rules": [
                            {
                                "rule": "images.hugoboss.com/s7viewersdk/3.11/MixedMediaViewer/js/s7sdk/utils/Utils.js",
                                "domains": [
                                    "<all>"
                                ],
                                "reason": "CNAME ENTRY GENERATED FROM: scene7.com.edgekey.net"
                            }
                        ]
                    },
                    "jansport.com": {
                        "rules": [
                            {
                                "rule": "images.jansport.com/s7viewersdk/3.11/MixedMediaViewer/js/s7sdk/utils/Utils.js",
                                "domains": [
                                    "<all>"
                                ],
                                "reason": "CNAME ENTRY GENERATED FROM: scene7.com.edgekey.net"
                            }
                        ]
                    },
                    "keurig.com": {
                        "rules": [
                            {
                                "rule": "images.keurig.com/s7viewersdk/3.11/MixedMediaViewer/js/s7sdk/utils/Utils.js",
                                "domains": [
                                    "<all>"
                                ],
                                "reason": "CNAME ENTRY GENERATED FROM: scene7.com.edgekey.net"
                            }
                        ]
                    },
                    "kirklands.com": {
                        "rules": [
                            {
                                "rule": "images.kirklands.com/s7viewersdk/3.11/MixedMediaViewer/js/s7sdk/utils/Utils.js",
                                "domains": [
                                    "<all>"
                                ],
                                "reason": "CNAME ENTRY GENERATED FROM: scene7.com.edgekey.net"
                            }
                        ]
                    },
                    "kwikset.com": {
                        "rules": [
                            {
                                "rule": "images.kwikset.com/s7viewersdk/3.11/MixedMediaViewer/js/s7sdk/utils/Utils.js",
                                "domains": [
                                    "<all>"
                                ],
                                "reason": "CNAME ENTRY GENERATED FROM: scene7.com.edgekey.net"
                            }
                        ]
                    },
                    "lee.com": {
                        "rules": [
                            {
                                "rule": "images.lee.com/s7viewersdk/3.11/MixedMediaViewer/js/s7sdk/utils/Utils.js",
                                "domains": [
                                    "<all>"
                                ],
                                "reason": "CNAME ENTRY GENERATED FROM: scene7.com.edgekey.net"
                            }
                        ]
                    },
                    "lennoxpros.com": {
                        "rules": [
                            {
                                "rule": "images.lennoxpros.com/s7viewersdk/3.11/MixedMediaViewer/js/s7sdk/utils/Utils.js",
                                "domains": [
                                    "<all>"
                                ],
                                "reason": "CNAME ENTRY GENERATED FROM: scene7.com.edgekey.net"
                            }
                        ]
                    },
                    "lululemon.com": {
                        "rules": [
                            {
                                "rule": "images.lululemon.com/s7viewersdk/3.11/MixedMediaViewer/js/s7sdk/utils/Utils.js",
                                "domains": [
                                    "<all>"
                                ],
                                "reason": "CNAME ENTRY GENERATED FROM: scene7.com.edgekey.net"
                            }
                        ]
                    },
                    "nyandcompany.com": {
                        "rules": [
                            {
                                "rule": "images.nyandcompany.com/s7viewersdk/3.11/MixedMediaViewer/js/s7sdk/utils/Utils.js",
                                "domains": [
                                    "<all>"
                                ],
                                "reason": "CNAME ENTRY GENERATED FROM: scene7.com.edgekey.net"
                            }
                        ]
                    },
                    "pfisterfaucets.com": {
                        "rules": [
                            {
                                "rule": "images.pfisterfaucets.com/s7viewersdk/3.11/MixedMediaViewer/js/s7sdk/utils/Utils.js",
                                "domains": [
                                    "<all>"
                                ],
                                "reason": "CNAME ENTRY GENERATED FROM: scene7.com.edgekey.net"
                            }
                        ]
                    },
                    "philips.com": {
                        "rules": [
                            {
                                "rule": "images.philips.com/s7viewersdk/3.11/MixedMediaViewer/js/s7sdk/utils/Utils.js",
                                "domains": [
                                    "<all>"
                                ],
                                "reason": "CNAME ENTRY GENERATED FROM: scene7.com.edgekey.net"
                            }
                        ]
                    },
                    "rosewoodhotels.com": {
                        "rules": [
                            {
                                "rule": "images.rosewoodhotels.com/s7viewersdk/3.11/MixedMediaViewer/js/s7sdk/utils/Utils.js",
                                "domains": [
                                    "<all>"
                                ],
                                "reason": "CNAME ENTRY GENERATED FROM: scene7.com.edgekey.net"
                            }
                        ]
                    },
                    "selfridges.com": {
                        "rules": [
                            {
                                "rule": "images.selfridges.com/s7viewersdk/3.11/MixedMediaViewer/js/s7sdk/utils/Utils.js",
                                "domains": [
                                    "<all>"
                                ],
                                "reason": "CNAME ENTRY GENERATED FROM: scene7.com.edgekey.net"
                            }
                        ]
                    },
                    "shaneco.com": {
                        "rules": [
                            {
                                "rule": "images.shaneco.com/s7viewersdk/3.11/MixedMediaViewer/js/s7sdk/utils/Utils.js",
                                "domains": [
                                    "<all>"
                                ],
                                "reason": "CNAME ENTRY GENERATED FROM: scene7.com.edgekey.net"
                            }
                        ]
                    },
                    "shophq.com": {
                        "rules": [
                            {
                                "rule": "images.shophq.com/s7viewersdk/3.11/MixedMediaViewer/js/s7sdk/utils/Utils.js",
                                "domains": [
                                    "<all>"
                                ],
                                "reason": "CNAME ENTRY GENERATED FROM: scene7.com.edgekey.net"
                            }
                        ]
                    },
                    "thenorthface.com": {
                        "rules": [
                            {
                                "rule": "images.thenorthface.com/s7viewersdk/3.11/MixedMediaViewer/js/s7sdk/utils/Utils.js",
                                "domains": [
                                    "<all>"
                                ],
                                "reason": "CNAME ENTRY GENERATED FROM: scene7.com.edgekey.net"
                            }
                        ]
                    },
                    "timberland.com": {
                        "rules": [
                            {
                                "rule": "images.timberland.com/s7viewersdk/3.11/MixedMediaViewer/js/s7sdk/utils/Utils.js",
                                "domains": [
                                    "<all>"
                                ],
                                "reason": "CNAME ENTRY GENERATED FROM: scene7.com.edgekey.net"
                            }
                        ]
                    },
                    "trex.com": {
                        "rules": [
                            {
                                "rule": "images.trex.com/s7viewersdk/3.11/MixedMediaViewer/js/s7sdk/utils/Utils.js",
                                "domains": [
                                    "<all>"
                                ],
                                "reason": "CNAME ENTRY GENERATED FROM: scene7.com.edgekey.net"
                            }
                        ]
                    },
                    "vans.com": {
                        "rules": [
                            {
                                "rule": "images.vans.com/s7viewersdk/3.11/MixedMediaViewer/js/s7sdk/utils/Utils.js",
                                "domains": [
                                    "<all>"
                                ],
                                "reason": "CNAME ENTRY GENERATED FROM: scene7.com.edgekey.net"
                            }
                        ]
                    },
                    "wacoal-america.com": {
                        "rules": [
                            {
                                "rule": "images.wacoal-america.com/s7viewersdk/3.11/MixedMediaViewer/js/s7sdk/utils/Utils.js",
                                "domains": [
                                    "<all>"
                                ],
                                "reason": "CNAME ENTRY GENERATED FROM: scene7.com.edgekey.net"
                            }
                        ]
                    },
                    "wegmans.com": {
                        "rules": [
                            {
                                "rule": "images.wegmans.com/s7viewersdk/3.11/MixedMediaViewer/js/s7sdk/utils/Utils.js",
                                "domains": [
                                    "<all>"
                                ],
                                "reason": "CNAME ENTRY GENERATED FROM: scene7.com.edgekey.net"
                            }
                        ]
                    },
                    "wrangler.com": {
                        "rules": [
                            {
                                "rule": "images.wrangler.com/s7viewersdk/3.11/MixedMediaViewer/js/s7sdk/utils/Utils.js",
                                "domains": [
                                    "<all>"
                                ],
                                "reason": "CNAME ENTRY GENERATED FROM: scene7.com.edgekey.net"
                            }
                        ]
                    },
                    "zgallerie.com": {
                        "rules": [
                            {
                                "rule": "images.zgallerie.com/s7viewersdk/3.11/MixedMediaViewer/js/s7sdk/utils/Utils.js",
                                "domains": [
                                    "<all>"
                                ],
                                "reason": "CNAME ENTRY GENERATED FROM: scene7.com.edgekey.net"
                            }
                        ]
                    },
                    "lakeshorelearning.com": {
                        "rules": [
                            {
                                "rule": "img.lakeshorelearning.com/s7viewersdk/3.11/MixedMediaViewer/js/s7sdk/utils/Utils.js",
                                "domains": [
                                    "<all>"
                                ],
                                "reason": "CNAME ENTRY GENERATED FROM: scene7.com.edgekey.net"
                            }
                        ]
                    },
                    "uline.com": {
                        "rules": [
                            {
                                "rule": "img.uline.com/s7viewersdk/3.11/MixedMediaViewer/js/s7sdk/utils/Utils.js",
                                "domains": [
                                    "<all>"
                                ],
                                "reason": "CNAME ENTRY GENERATED FROM: scene7.com.edgekey.net"
                            }
                        ]
                    },
                    "castorama.fr": {
                        "rules": [
                            {
                                "rule": "media.castorama.fr/s7viewersdk/3.11/MixedMediaViewer/js/s7sdk/utils/Utils.js",
                                "domains": [
                                    "<all>"
                                ],
                                "reason": "CNAME ENTRY GENERATED FROM: scene7.com.edgekey.net"
                            }
                        ]
                    },
                    "chainreactioncycles.com": {
                        "rules": [
                            {
                                "rule": "media.chainreactioncycles.com/s7viewersdk/3.11/MixedMediaViewer/js/s7sdk/utils/Utils.js",
                                "domains": [
                                    "<all>"
                                ],
                                "reason": "CNAME ENTRY GENERATED FROM: scene7.com.edgekey.net"
                            }
                        ]
                    },
                    "playstation.com": {
                        "rules": [
                            {
                                "rule": "media.direct.playstation.com/s7viewersdk/3.11/MixedMediaViewer/js/s7sdk/utils/Utils.js",
                                "domains": [
                                    "<all>"
                                ],
                                "reason": "CNAME ENTRY GENERATED FROM: scene7.com.edgekey.net"
                            }
                        ]
                    },
                    "diy.com": {
                        "rules": [
                            {
                                "rule": "media.diy.com/s7viewersdk/3.11/MixedMediaViewer/js/s7sdk/utils/Utils.js",
                                "domains": [
                                    "<all>"
                                ],
                                "reason": "CNAME ENTRY GENERATED FROM: scene7.com.edgekey.net"
                            }
                        ]
                    },
                    "guitarcenter.com": {
                        "rules": [
                            {
                                "rule": "media.guitarcenter.com/s7viewersdk/3.11/MixedMediaViewer/js/s7sdk/utils/Utils.js",
                                "domains": [
                                    "<all>"
                                ],
                                "reason": "CNAME ENTRY GENERATED FROM: scene7.com.edgekey.net"
                            }
                        ]
                    },
                    "kohlsimg.com": {
                        "rules": [
                            {
                                "rule": "media.kohlsimg.com/s7viewersdk/3.11/MixedMediaViewer/js/s7sdk/utils/Utils.js",
                                "domains": [
                                    "<all>"
                                ],
                                "reason": "CNAME ENTRY GENERATED FROM: scene7.com.edgekey.net"
                            }
                        ]
                    },
                    "musicarts.com": {
                        "rules": [
                            {
                                "rule": "media.musicarts.com/s7viewersdk/3.11/MixedMediaViewer/js/s7sdk/utils/Utils.js",
                                "domains": [
                                    "<all>"
                                ],
                                "reason": "CNAME ENTRY GENERATED FROM: scene7.com.edgekey.net"
                            }
                        ]
                    },
                    "musiciansfriend.com": {
                        "rules": [
                            {
                                "rule": "media.musiciansfriend.com/s7viewersdk/3.11/MixedMediaViewer/js/s7sdk/utils/Utils.js",
                                "domains": [
                                    "<all>"
                                ],
                                "reason": "CNAME ENTRY GENERATED FROM: scene7.com.edgekey.net"
                            }
                        ]
                    },
                    "schaefer-shop.de": {
                        "rules": [
                            {
                                "rule": "media.schaefer-shop.de/s7viewersdk/3.11/MixedMediaViewer/js/s7sdk/utils/Utils.js",
                                "domains": [
                                    "<all>"
                                ],
                                "reason": "CNAME ENTRY GENERATED FROM: scene7.com.edgekey.net"
                            }
                        ]
                    },
                    "screwfix.com": {
                        "rules": [
                            {
                                "rule": "media.screwfix.com/s7viewersdk/3.11/MixedMediaViewer/js/s7sdk/utils/Utils.js",
                                "domains": [
                                    "<all>"
                                ],
                                "reason": "CNAME ENTRY GENERATED FROM: scene7.com.edgekey.net"
                            }
                        ]
                    },
                    "screwfix.ie": {
                        "rules": [
                            {
                                "rule": "media.screwfix.ie/s7viewersdk/3.11/MixedMediaViewer/js/s7sdk/utils/Utils.js",
                                "domains": [
                                    "<all>"
                                ],
                                "reason": "CNAME ENTRY GENERATED FROM: scene7.com.edgekey.net"
                            }
                        ]
                    },
                    "sunbeltrentals.com": {
                        "rules": [
                            {
                                "rule": "media.sunbeltrentals.com/s7viewersdk/3.11/MixedMediaViewer/js/s7sdk/utils/Utils.js",
                                "domains": [
                                    "<all>"
                                ],
                                "reason": "CNAME ENTRY GENERATED FROM: scene7.com.edgekey.net"
                            }
                        ]
                    },
                    "tractorsupply.com": {
                        "rules": [
                            {
                                "rule": "media.tractorsupply.com/s7viewersdk/3.11/MixedMediaViewer/js/s7sdk/utils/Utils.js",
                                "domains": [
                                    "<all>"
                                ],
                                "reason": "CNAME ENTRY GENERATED FROM: scene7.com.edgekey.net"
                            }
                        ]
                    },
                    "wwbw.com": {
                        "rules": [
                            {
                                "rule": "media.wwbw.com/s7viewersdk/3.11/MixedMediaViewer/js/s7sdk/utils/Utils.js",
                                "domains": [
                                    "<all>"
                                ],
                                "reason": "CNAME ENTRY GENERATED FROM: scene7.com.edgekey.net"
                            }
                        ]
                    },
                    "bakerdist.com": {
                        "rules": [
                            {
                                "rule": "resource.bakerdist.com/s7viewersdk/3.11/MixedMediaViewer/js/s7sdk/utils/Utils.js",
                                "domains": [
                                    "<all>"
                                ],
                                "reason": "CNAME ENTRY GENERATED FROM: scene7.com.edgekey.net"
                            }
                        ]
                    },
                    "gemaire.com": {
                        "rules": [
                            {
                                "rule": "resource.gemaire.com/s7viewersdk/3.11/MixedMediaViewer/js/s7sdk/utils/Utils.js",
                                "domains": [
                                    "<all>"
                                ],
                                "reason": "CNAME ENTRY GENERATED FROM: scene7.com.edgekey.net"
                            }
                        ]
                    },
                    "shld.net": {
                        "rules": [
                            {
                                "rule": "s.shld.net/s7viewersdk/3.11/MixedMediaViewer/js/s7sdk/utils/Utils.js",
                                "domains": [
                                    "<all>"
                                ],
                                "reason": "CNAME ENTRY GENERATED FROM: scene7.com.edgekey.net"
                            }
                        ]
                    },
                    "bluegreenvacations.com": {
                        "rules": [
                            {
                                "rule": "s7.bluegreenvacations.com/s7viewersdk/3.11/MixedMediaViewer/js/s7sdk/utils/Utils.js",
                                "domains": [
                                    "<all>"
                                ],
                                "reason": "CNAME ENTRY GENERATED FROM: scene7.com.edgekey.net"
                            }
                        ]
                    },
                    "citi.com": {
                        "rules": [
                            {
                                "rule": "lp-03.chat.online.citi.com",
                                "domains": [
                                    "virginmedia.com"
                                ],
                                "reason": "CNAME ENTRY GENERATED FROM: liveperson.net"
                            },
                            {
                                "rule": "lpcdn.chat.online.citi.com",
                                "domains": [
                                    "virginmedia.com"
                                ],
                                "reason": "CNAME ENTRY GENERATED FROM: lpsnmedia.net"
                            }
                        ]
                    },
                    "optus.com.au": {
                        "rules": [
                            {
                                "rule": "lp-07.messaging.optus.com.au",
                                "domains": [
                                    "virginmedia.com"
                                ],
                                "reason": "CNAME ENTRY GENERATED FROM: liveperson.net"
                            },
                            {
                                "rule": "lptag.messaging.optus.com.au",
                                "domains": [
                                    "virginmedia.com"
                                ],
                                "reason": "CNAME ENTRY GENERATED FROM: liveperson.net"
                            },
                            {
                                "rule": "lp-01.messaging.optus.com.au",
                                "domains": [
                                    "virginmedia.com"
                                ],
                                "reason": "CNAME ENTRY GENERATED FROM: lpsnmedia.net"
                            },
                            {
                                "rule": "lpcdn.messaging.optus.com.au",
                                "domains": [
                                    "virginmedia.com"
                                ],
                                "reason": "CNAME ENTRY GENERATED FROM: lpsnmedia.net"
                            }
                        ]
                    },
                    "mbna.ca": {
                        "rules": [
                            {
                                "rule": "chat.mbna.ca",
                                "domains": [
                                    "virginmedia.com"
                                ],
                                "reason": "CNAME ENTRY GENERATED FROM: lpsnmedia.net"
                            }
                        ]
                    },
                    "singtel.com": {
                        "rules": [
                            {
                                "rule": "chat.singtel.com",
                                "domains": [
                                    "virginmedia.com"
                                ],
                                "reason": "CNAME ENTRY GENERATED FROM: lpsnmedia.net"
                            }
                        ]
                    },
                    "navyfederal.org": {
                        "rules": [
                            {
                                "rule": "liveengage.navyfederal.org",
                                "domains": [
                                    "virginmedia.com"
                                ],
                                "reason": "CNAME ENTRY GENERATED FROM: lpsnmedia.net"
                            }
                        ]
                    },
                    "bupa.com.au": {
                        "rules": [
                            {
                                "rule": "lpcdn.customermessaging.bupa.com.au",
                                "domains": [
                                    "virginmedia.com"
                                ],
                                "reason": "CNAME ENTRY GENERATED FROM: lpsnmedia.net"
                            }
                        ]
                    },
                    "telstra.com.au": {
                        "rules": [
                            {
                                "rule": "lpcdn.messaging.telstra.com.au",
                                "domains": [
                                    "virginmedia.com"
                                ],
                                "reason": "CNAME ENTRY GENERATED FROM: lpsnmedia.net"
                            }
                        ]
                    },
                    "americanexpress.com": {
                        "rules": [
                            {
                                "rule": "lpchat.americanexpress.com",
                                "domains": [
                                    "virginmedia.com"
                                ],
                                "reason": "CNAME ENTRY GENERATED FROM: lpsnmedia.net"
                            }
                        ]
                    }
                }
            },
            "exceptions": []
        },
        "trackingCookies1p": {
            "settings": {
                "firstPartyTrackerCookiePolicy": {
                    "threshold": 86400,
                    "maxAge": 86400
                }
            },
            "exceptions": [],
            "state": "disabled"
        },
        "trackingCookies3p": {
            "settings": {
                "excludedCookieDomains": []
            },
            "exceptions": [],
            "state": "disabled"
        },
        "trackingParameters": {
            "exceptions": [],
            "settings": {
                "parameters": [
                    "utm_[a-zA-Z]*",
                    "gclid",
                    "fbclid",
                    "fb_action_ids",
                    "fb_action_types",
                    "fb_source",
                    "fb_ref",
                    "ga_source",
                    "ga_medium",
                    "ga_term",
                    "ga_content",
                    "ga_campaign",
                    "ga_place",
                    "action_object_map",
                    "action_type_map",
                    "action_ref_map",
                    "gs_l",
                    "mkt_tok",
                    "hmb_campaign",
                    "hmb_source",
                    "hmb_medium"
                ]
            },
            "state": "enabled",
            "minSupportedVersion": "0.22.3"
        },
        "userAgentRotation": {
            "settings": {
                "agentExcludePatterns": []
            },
            "exceptions": [],
            "state": "disabled"
        },
        "webCompat": {
            "exceptions": [],
            "state": "enabled"
        },
        "windowsPermissionUsage": {
            "exceptions": [],
            "state": "disabled"
        }
    },
    "unprotectedTemporary": []
}<|MERGE_RESOLUTION|>--- conflicted
+++ resolved
@@ -1,10 +1,6 @@
 {
     "readme": "https://github.com/duckduckgo/privacy-configuration",
-<<<<<<< HEAD
-    "version": 1663413419716,
-=======
     "version": 1665698380738,
->>>>>>> 5fd72eea
     "features": {
         "adClickAttribution": {
             "readme": "https://help.duckduckgo.com/duckduckgo-help-pages/privacy/web-tracking-protections/#3rd-party-tracker-loading-protection",
@@ -700,8 +696,6 @@
                             }
                         ]
                     },
-<<<<<<< HEAD
-=======
                     "addthis.com": {
                         "rules": [
                             {
@@ -727,7 +721,6 @@
                             }
                         ]
                     },
->>>>>>> 5fd72eea
                     "adform.net": {
                         "rules": [
                             {
@@ -954,8 +947,6 @@
                             }
                         ]
                     },
-<<<<<<< HEAD
-=======
                     "cloudfront.net": {
                         "rules": [
                             {
@@ -967,7 +958,6 @@
                             }
                         ]
                     },
->>>>>>> 5fd72eea
                     "computerworld.com": {
                         "rules": [
                             {
@@ -979,8 +969,6 @@
                             }
                         ]
                     },
-<<<<<<< HEAD
-=======
                     "cookiepro.com": {
                         "rules": [
                             {
@@ -1010,7 +998,6 @@
                             }
                         ]
                     },
->>>>>>> 5fd72eea
                     "criteo.com": {
                         "rules": [
                             {
@@ -1051,8 +1038,6 @@
                             }
                         ]
                     },
-<<<<<<< HEAD
-=======
                     "daumcdn.net": {
                         "rules": [
                             {
@@ -1064,16 +1049,12 @@
                             }
                         ]
                     },
->>>>>>> 5fd72eea
                     "demdex.net": {
                         "rules": [
                             {
                                 "rule": "dpm.demdex.net/id",
                                 "domains": [
-<<<<<<< HEAD
-=======
                                     "dhl.de",
->>>>>>> 5fd72eea
                                     "homedepot.com"
                                 ],
                                 "reason": "https://github.com/duckduckgo/privacy-configuration/issues/393"
@@ -1566,8 +1547,6 @@
                             }
                         ]
                     },
-<<<<<<< HEAD
-=======
                     "listrakbi.com": {
                         "rules": [
                             {
@@ -1579,7 +1558,6 @@
                             }
                         ]
                     },
->>>>>>> 5fd72eea
                     "liveperson.net": {
                         "rules": [
                             {
@@ -1636,22 +1614,7 @@
                             }
                         ]
                     },
-<<<<<<< HEAD
-                    "omnitagjs.com": {
-                        "rules": [
-                            {
-                                "rule": "hb-api.omnitagjs.com/hb-api/prebid/v1",
-                                "domains": [
-                                    "aternos.org"
-                                ],
-                                "reason": "https://github.com/duckduckgo/privacy-configuration/issues/328"
-                            }
-                        ]
-                    },
-                    "openx.net": {
-=======
                     "nuance.com": {
->>>>>>> 5fd72eea
                         "rules": [
                             {
                                 "rule": "nuance.com/media/launch",
@@ -1750,8 +1713,6 @@
                             }
                         ]
                     },
-<<<<<<< HEAD
-=======
                     "privacy-center.org": {
                         "rules": [
                             {
@@ -1763,7 +1724,6 @@
                             }
                         ]
                     },
->>>>>>> 5fd72eea
                     "privacy-mgmt.com": {
                         "rules": [
                             {
@@ -1979,8 +1939,6 @@
                             }
                         ]
                     },
-<<<<<<< HEAD
-=======
                     "strpst.com": {
                         "rules": [
                             {
@@ -1992,7 +1950,6 @@
                             }
                         ]
                     },
->>>>>>> 5fd72eea
                     "theplatform.com": {
                         "rules": [
                             {
