--- conflicted
+++ resolved
@@ -1,10 +1,6 @@
 {
     "readme": "https://github.com/duckduckgo/privacy-configuration",
-<<<<<<< HEAD
     "version": 1665085312777,
-=======
-    "version": 1664536777105,
->>>>>>> aceffead
     "features": {
         "adClickAttribution": {
             "readme": "https://help.duckduckgo.com/duckduckgo-help-pages/privacy/web-tracking-protections/#3rd-party-tracker-loading-protection",
@@ -1540,7 +1536,6 @@
                         ]
                     },
                     "listrakbi.com": {
-<<<<<<< HEAD
                         "rules": [
                             {
                                 "rule": "cdn.listrakbi.com/scripts/script.js",
@@ -1552,8 +1547,6 @@
                         ]
                     },
                     "liveperson.net": {
-=======
->>>>>>> aceffead
                         "rules": [
                             {
                                 "rule": "cdn.listrakbi.com/scripts/script.js",
@@ -2009,7 +2002,6 @@
                         ]
                     },
                     "usabilla.com": {
-<<<<<<< HEAD
                         "rules": [
                             {
                                 "rule": "api.usabilla.com",
@@ -2087,85 +2079,6 @@
                                 "domains": [
                                     "<all>"
                                 ],
-=======
-                        "rules": [
-                            {
-                                "rule": "api.usabilla.com",
-                                "domains": [
-                                    "<all>"
-                                ],
-                                "reason": "https://github.com/duckduckgo/privacy-configuration/issues/482"
-                            },
-                            {
-                                "rule": "w.usabilla.com",
-                                "domains": [
-                                    "<all>"
-                                ],
-                                "reason": "https://github.com/duckduckgo/privacy-configuration/issues/482"
-                            }
-                        ]
-                    },
-                    "usercentrics.eu": {
-                        "rules": [
-                            {
-                                "rule": "api.usercentrics.eu/settings",
-                                "domains": [
-                                    "<all>"
-                                ],
-                                "reason": "https://github.com/duckduckgo/privacy-configuration/issues/477"
-                            },
-                            {
-                                "rule": "api.usercentrics.eu/tcf",
-                                "domains": [
-                                    "<all>"
-                                ],
-                                "reason": "https://github.com/duckduckgo/privacy-configuration/issues/477"
-                            },
-                            {
-                                "rule": "app.usercentrics.eu/browser",
-                                "domains": [
-                                    "<all>"
-                                ],
-                                "reason": "https://github.com/duckduckgo/privacy-configuration/issues/477"
-                            },
-                            {
-                                "rule": "graphql.usercentrics.eu/graphql",
-                                "domains": [
-                                    "<all>"
-                                ],
-                                "reason": "https://github.com/duckduckgo/privacy-configuration/issues/477"
-                            },
-                            {
-                                "rule": "privacy-proxy.usercentrics.eu/latest/",
-                                "domains": [
-                                    "<all>"
-                                ],
-                                "reason": "https://github.com/duckduckgo/privacy-configuration/issues/477"
-                            }
-                        ]
-                    },
-                    "yandex.ru": {
-                        "rules": [
-                            {
-                                "rule": "frontend.vh.yandex.ru/player/",
-                                "domains": [
-                                    "<all>"
-                                ],
-                                "reason": "https://github.com/duckduckgo/privacy-configuration/issues/366"
-                            },
-                            {
-                                "rule": "strm.yandex.ru/get/",
-                                "domains": [
-                                    "<all>"
-                                ],
-                                "reason": "https://github.com/duckduckgo/privacy-configuration/issues/366"
-                            },
-                            {
-                                "rule": "strm.yandex.ru/vh-special-converted/vod-content/",
-                                "domains": [
-                                    "<all>"
-                                ],
->>>>>>> aceffead
                                 "reason": "https://github.com/duckduckgo/privacy-configuration/issues/366"
                             }
                         ]
