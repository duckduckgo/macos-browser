//
//  AppPrivacyConfigurationDataProvider.swift
//
//  Copyright © 2021 DuckDuckGo. All rights reserved.
//
//  Licensed under the Apache License, Version 2.0 (the "License");
//  you may not use this file except in compliance with the License.
//  You may obtain a copy of the License at
//
//  http://www.apache.org/licenses/LICENSE-2.0
//
//  Unless required by applicable law or agreed to in writing, software
//  distributed under the License is distributed on an "AS IS" BASIS,
//  WITHOUT WARRANTIES OR CONDITIONS OF ANY KIND, either express or implied.
//  See the License for the specific language governing permissions and
//  limitations under the License.
//

import Foundation
import BrowserServicesKit

final class AppPrivacyConfigurationDataProvider: EmbeddedDataProvider {

    public struct Constants {
<<<<<<< HEAD
        public static let embeddedDataETag = "\"51df1b1e7a3e53ae15c31b89e1bfd6d5\""
        public static let embeddedDataSHA = "f8b67e8e360deb420edc373e8281561fa0470b0806e87fc0bc276fc31c83aa02"
=======
        public static let embeddedDataETag = "\"52d237343d238f07876c9ea06842cbea\""
        public static let embeddedDataSHA = "e37e207881b8ec65cd23e6556a7cd03ef6a4339a0505ede053cb370e5cbe9989"
>>>>>>> 923ed971
    }

    var embeddedDataEtag: String {
        return Constants.embeddedDataETag
    }

    var embeddedData: Data {
        return Self.loadEmbeddedAsData()
    }

    static var embeddedUrl: URL {
        return Bundle.main.url(forResource: "macos-config", withExtension: "json")!
    }

    static func loadEmbeddedAsData() -> Data {
        let json = try? Data(contentsOf: embeddedUrl)
        return json!
    }
}<|MERGE_RESOLUTION|>--- conflicted
+++ resolved
@@ -22,13 +22,8 @@
 final class AppPrivacyConfigurationDataProvider: EmbeddedDataProvider {
 
     public struct Constants {
-<<<<<<< HEAD
-        public static let embeddedDataETag = "\"51df1b1e7a3e53ae15c31b89e1bfd6d5\""
-        public static let embeddedDataSHA = "f8b67e8e360deb420edc373e8281561fa0470b0806e87fc0bc276fc31c83aa02"
-=======
         public static let embeddedDataETag = "\"52d237343d238f07876c9ea06842cbea\""
         public static let embeddedDataSHA = "e37e207881b8ec65cd23e6556a7cd03ef6a4339a0505ede053cb370e5cbe9989"
->>>>>>> 923ed971
     }
 
     var embeddedDataEtag: String {
