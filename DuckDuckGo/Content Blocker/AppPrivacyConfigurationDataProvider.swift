//
//  AppPrivacyConfigurationDataProvider.swift
//
//  Copyright © 2021 DuckDuckGo. All rights reserved.
//
//  Licensed under the Apache License, Version 2.0 (the "License");
//  you may not use this file except in compliance with the License.
//  You may obtain a copy of the License at
//
//  http://www.apache.org/licenses/LICENSE-2.0
//
//  Unless required by applicable law or agreed to in writing, software
//  distributed under the License is distributed on an "AS IS" BASIS,
//  WITHOUT WARRANTIES OR CONDITIONS OF ANY KIND, either express or implied.
//  See the License for the specific language governing permissions and
//  limitations under the License.
//

import Foundation
import BrowserServicesKit

final class AppPrivacyConfigurationDataProvider: EmbeddedDataProvider {

    public struct Constants {
<<<<<<< HEAD
        public static let embeddedDataETag = "\"406b575774fa6b2b29030eb4e48ef564\""
        public static let embeddedDataSHA = "85d87dfb13a1cde9c61d5a2983cb80ee40f1dd99b682e2594a3555dbff1cd8f8"
=======
        public static let embeddedDataETag = "\"bda093f7c4e18465baaab31c31841df0\""
        public static let embeddedDataSHA = "36323d56128a05c422b4cb95aa7b951a6df35a05bc7b60b8f9e7be24a1f0b97e"
>>>>>>> 46bf33a7
    }

    var embeddedDataEtag: String {
        return Constants.embeddedDataETag
    }

    var embeddedData: Data {
        return Self.loadEmbeddedAsData()
    }

    static var embeddedUrl: URL {
        return Bundle.main.url(forResource: "macos-config", withExtension: "json")!
    }

    static func loadEmbeddedAsData() -> Data {
        let json = try? Data(contentsOf: embeddedUrl)
        return json!
    }
}<|MERGE_RESOLUTION|>--- conflicted
+++ resolved
@@ -22,13 +22,8 @@
 final class AppPrivacyConfigurationDataProvider: EmbeddedDataProvider {
 
     public struct Constants {
-<<<<<<< HEAD
-        public static let embeddedDataETag = "\"406b575774fa6b2b29030eb4e48ef564\""
-        public static let embeddedDataSHA = "85d87dfb13a1cde9c61d5a2983cb80ee40f1dd99b682e2594a3555dbff1cd8f8"
-=======
         public static let embeddedDataETag = "\"bda093f7c4e18465baaab31c31841df0\""
         public static let embeddedDataSHA = "36323d56128a05c422b4cb95aa7b951a6df35a05bc7b60b8f9e7be24a1f0b97e"
->>>>>>> 46bf33a7
     }
 
     var embeddedDataEtag: String {
