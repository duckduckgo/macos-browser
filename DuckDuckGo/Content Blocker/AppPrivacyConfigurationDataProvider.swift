--- conflicted
+++ resolved
@@ -22,13 +22,8 @@
 final class AppPrivacyConfigurationDataProvider: EmbeddedDataProvider {
 
     public struct Constants {
-<<<<<<< HEAD
-        public static let embeddedDataETag = "\"05b2307e4d4ee1e23458b8417031812e\""
-        public static let embeddedDataSHA = "3e2f55fa1a687b5f1255b243b028b3469b61f7084a685b4c2ef2d205ae31933b"
-=======
         public static let embeddedDataETag = "\"2a92de7c56bc400ceb20deea7460fd17\""
         public static let embeddedDataSHA = "391767441f16b428fe09320e77eaa9f09df7746f14c005af729034b084a8d5f3"
->>>>>>> b1ab9023
     }
 
     var embeddedDataEtag: String {
