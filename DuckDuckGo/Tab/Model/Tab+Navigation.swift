//
//  Tab+Navigation.swift
//
//  Copyright © 2022 DuckDuckGo. All rights reserved.
//
//  Licensed under the Apache License, Version 2.0 (the "License");
//  you may not use this file except in compliance with the License.
//  You may obtain a copy of the License at
//
//  http://www.apache.org/licenses/LICENSE-2.0
//
//  Unless required by applicable law or agreed to in writing, software
//  distributed under the License is distributed on an "AS IS" BASIS,
//  WITHOUT WARRANTIES OR CONDITIONS OF ANY KIND, either express or implied.
//  See the License for the specific language governing permissions and
//  limitations under the License.
//

import Navigation
import Common
import Foundation
import WebKit

extension Tab: NavigationResponder {

    // "protected" navigationDelegate
    private var navigationDelegate: DistributedNavigationDelegate! {
        self.value(forKey: Tab.objcNavigationDelegateKeyPath) as? DistributedNavigationDelegate
    }

    // "protected" newWindowPolicyDecisionMakers
    private var newWindowPolicyDecisionMakers: [NewWindowPolicyDecisionMaker]? {
        get {
            self.value(forKey: Tab.objcNewWindowPolicyDecisionMakersKeyPath) as? [NewWindowPolicyDecisionMaker]
        }
        set {
            self.setValue(newValue, forKey: Tab.objcNewWindowPolicyDecisionMakersKeyPath)
        }
    }

    func setupNavigationDelegate() {
        navigationDelegate.setResponders(
            .weak(nullable: self.navigationHotkeyHandler),

            .weak(self),

            // Duck Player overlay navigations handling
            .weak(nullable: self.duckPlayer),

            // open external scheme link in another app
            .weak(nullable: self.externalAppSchemeHandler),

            // tracking link rewrite, referrer trimming, global privacy control
            .weak(nullable: self.navigationProtection),

            .weak(nullable: self.downloads),

            .weak(nullable: self.adClickAttribution),

            // update blocked trackers info
            .weak(nullable: self.privacyDashboard),
            // upgrade to HTTPS
            .weak(nullable: self.httpsUpgrade),

            // add extra headers to SERP requests
            .struct(SerpHeadersNavigationResponder()),

<<<<<<< HEAD
            // redirect to SERP for non-valid domains entered by user
            .weak(nullable: self.searchForNonexistentDomains),
=======
            // ensure Content Blocking Rules are applied before navigation
            .weak(nullable: self.contentBlockingAndSurrogates),
            // update click-to-load state
            .weak(nullable: self.fbProtection),
            // browsing history
            .weak(nullable: self.history),
>>>>>>> b3db06db

            // should be the last, for Unit Tests navigation events tracking
            .struct(nullable: testsClosureNavigationResponder)
        )

        newWindowPolicyDecisionMakers = [NewWindowPolicyDecisionMaker?](arrayLiteral:
            self.contextMenuManager,
            self.navigationHotkeyHandler,
            self.duckPlayer
        ).compactMap { $0 }

        if let downloadsExtension = self.downloads {
            navigationDelegate
                .registerCustomDelegateMethodHandler(.weak(downloadsExtension), forSelectorNamed: "_webView:contextMenuDidCreateDownload:")
        }
    }

}<|MERGE_RESOLUTION|>--- conflicted
+++ resolved
@@ -65,17 +65,15 @@
             // add extra headers to SERP requests
             .struct(SerpHeadersNavigationResponder()),
 
-<<<<<<< HEAD
             // redirect to SERP for non-valid domains entered by user
             .weak(nullable: self.searchForNonexistentDomains),
-=======
+
             // ensure Content Blocking Rules are applied before navigation
             .weak(nullable: self.contentBlockingAndSurrogates),
             // update click-to-load state
             .weak(nullable: self.fbProtection),
             // browsing history
             .weak(nullable: self.history),
->>>>>>> b3db06db
 
             // should be the last, for Unit Tests navigation events tracking
             .struct(nullable: testsClosureNavigationResponder)
