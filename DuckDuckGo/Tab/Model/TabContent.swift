//
//  TabContent.swift
//
//  Copyright © 2024 DuckDuckGo. All rights reserved.
//
//  Licensed under the Apache License, Version 2.0 (the "License");
//  you may not use this file except in compliance with the License.
//  You may obtain a copy of the License at
//
//  http://www.apache.org/licenses/LICENSE-2.0
//
//  Unless required by applicable law or agreed to in writing, software
//  distributed under the License is distributed on an "AS IS" BASIS,
//  WITHOUT WARRANTIES OR CONDITIONS OF ANY KIND, either express or implied.
//  See the License for the specific language governing permissions and
//  limitations under the License.
//

import Foundation
import Navigation
import Subscription

extension Tab {

    enum Content: Equatable {
        case newtab
        case url(URL, credential: URLCredential? = nil, source: URLSource)
        case settings(pane: PreferencePaneIdentifier?)
        case bookmarks
        case onboardingDeprecated
        case onboarding
        case none
        case dataBrokerProtection
        case subscription(URL)
        case identityTheftRestoration(URL)
        case releaseNotes
        case webExtensionUrl(URL)
    }
    typealias TabContent = Tab.Content

}
typealias TabContent = Tab.Content

extension TabContent {

    enum URLSource: Equatable {
        case pendingStateRestoration
        case loadedByStateRestoration
        case userEntered(String, downloadRequested: Bool = false)
        case historyEntry
        case bookmark
        case ui
        case link
        case appOpenUrl
        case reload
        case switchToOpenTab

        case webViewUpdated

        var userEnteredValue: String? {
            if case .userEntered(let userEnteredValue, _) = self {
                userEnteredValue
            } else {
                nil
            }
        }

        var isUserEnteredUrl: Bool {
            userEnteredValue != nil
        }

        var navigationType: NavigationType {
            switch self {
            case .userEntered(_, downloadRequested: true):
                .custom(.userRequestedPageDownload)
            case .userEntered, .switchToOpenTab /* fallback */:
                .custom(.userEnteredUrl)
            case .pendingStateRestoration:
                .sessionRestoration
            case .loadedByStateRestoration:
                .custom(.loadedByStateRestoration)
            case .appOpenUrl:
                .custom(.appOpenUrl)
            case .historyEntry:
                .custom(.historyEntry)
            case .bookmark:
                .custom(.bookmark)
            case .ui:
                .custom(.ui)
            case .link:
                .custom(.link)
            case .webViewUpdated:
                .custom(.webViewUpdated)
            case .reload:
                .reload
            }
        }

        var cachePolicy: URLRequest.CachePolicy {
            switch self {
            case .pendingStateRestoration, .historyEntry:
                .returnCacheDataElseLoad
            case .reload, .loadedByStateRestoration:
                .reloadIgnoringCacheData
            case .userEntered, .bookmark, .ui, .link, .appOpenUrl, .webViewUpdated, .switchToOpenTab:
                .useProtocolCachePolicy
            }
        }

    }
}
extension TabContent {

    static func contentFromURL(_ url: URL?, source: URLSource) -> TabContent {
        switch url {
        case URL.newtab, URL.Invalid.aboutNewtab, URL.Invalid.duckHome:
            return .newtab
        case URL.welcome, URL.Invalid.aboutWelcome:
            return .onboardingDeprecated
        case URL.onboarding:
            return .onboarding
        case URL.settings, URL.Invalid.aboutPreferences, URL.Invalid.aboutConfig, URL.Invalid.aboutSettings, URL.Invalid.duckConfig, URL.Invalid.duckPreferences:
            return .anySettingsPane
        case URL.bookmarks, URL.Invalid.aboutBookmarks:
            return .bookmarks
        case URL.dataBrokerProtection:
            return .dataBrokerProtection
        case URL.releaseNotes:
            return .releaseNotes
        case URL.Invalid.aboutHome:
            guard let customURL = URL(string: StartupPreferences.shared.formattedCustomHomePageURL) else {
                return .newtab
            }
            return .url(customURL, source: source)
        default: break
        }

        if let url {
            if url.isWebExtensionUrl {
                return .webExtensionUrl(url)
            }

            let subscriptionManager = Application.appDelegate.subscriptionManager
            let environment = subscriptionManager.currentEnvironment.serviceEnvironment
            let subscriptionBaseURL = subscriptionManager.url(for: .baseURL)
            let identityTheftRestorationURL = subscriptionManager.url(for: .identityTheftRestoration)
            if url.isChild(of: subscriptionBaseURL) {
                if environment == .staging, url.getParameter(named: "environment") == nil {
                    return .subscription(url.appendingParameter(name: "environment", value: "staging"))
                }
                return .subscription(url)
            } else if url.isChild(of: identityTheftRestorationURL) {
                return .identityTheftRestoration(url)
            }
        }

        if let settingsPane = url.flatMap(PreferencePaneIdentifier.init(url:)) {
            return .settings(pane: settingsPane)
        } else if url?.isDuckPlayer == true, let (videoId, timestamp) = url?.youtubeVideoParams {
            return .url(.duckPlayer(videoId, timestamp: timestamp), credential: nil, source: source)
        } else if let url, let credential = url.basicAuthCredential {
            // when navigating to a URL with basic auth username/password, cache it and redirect to a trimmed URL
            return .url(url.removingBasicAuthCredential(), credential: credential, source: source)
        } else {
            return .url(url ?? .blankPage, source: source)
        }
    }

    static var displayableTabTypes: [TabContent] {
        // Add new displayable types here
        let displayableTypes = [TabContent.anySettingsPane, .bookmarks]

        return displayableTypes.sorted { first, second in
            guard let firstTitle = first.title, let secondTitle = second.title else {
                return true // Arbitrary sort order, only non-standard tabs are displayable.
            }
            return firstTitle.localizedStandardCompare(secondTitle) == .orderedAscending
        }
    }

    /// Convenience accessor for `.preferences` Tab Content with no particular pane selected,
    /// i.e. the currently selected pane is decided internally by `PreferencesViewController`.
    static let anySettingsPane: Self = .settings(pane: nil)

    var isDisplayable: Bool {
        switch self {
        case .settings, .bookmarks, .dataBrokerProtection, .subscription, .identityTheftRestoration, .releaseNotes:
            return true
        default:
            return false
        }
    }

    func matchesDisplayableTab(_ other: TabContent) -> Bool {
        switch (self, other) {
        case (.settings, .settings):
            return true
        case (.bookmarks, .bookmarks):
            return true
        case (.dataBrokerProtection, .dataBrokerProtection):
            return true
        case (.subscription, .subscription):
            return true
        case (.identityTheftRestoration, .identityTheftRestoration):
            return true
        case (.releaseNotes, .releaseNotes):
            return true
        default:
            return false
        }
    }

    var title: String? {
        switch self {
        case .url, .newtab, .onboarding, .none, .webExtensionUrl: return nil
        case .settings: return UserText.tabPreferencesTitle
        case .bookmarks: return UserText.tabBookmarksTitle
        case .onboardingDeprecated: return UserText.tabOnboardingTitle
        case .dataBrokerProtection: return UserText.tabDataBrokerProtectionTitle
        case .releaseNotes: return UserText.releaseNotesTitle
        case .subscription, .identityTheftRestoration: return nil
        }
    }

    // !!! don‘t add `url` property to avoid ambiguity with the `.url` enum case
    // use `userEditableUrl` or `urlForWebView` instead.

    /// user-editable URL displayed in the address bar
    var userEditableUrl: URL? {
        let url = urlForWebView
        if let url, url.isDuckPlayer,
           let (videoID, timestamp) = url.youtubeVideoParams {
            return .duckPlayer(videoID, timestamp: timestamp)
        }
        return url
    }

    /// `real` URL loaded in the web view
    var urlForWebView: URL? {
        switch self {
        case .url(let url, credential: _, source: _):
            return url
        case .newtab:
            return .newtab
        case .settings(pane: .some(let pane)):
            return .settingsPane(pane)
        case .settings(pane: .none):
            return .settings
        case .bookmarks:
            return .bookmarks
        case .onboardingDeprecated:
            return .welcome
        case .onboarding:
            return URL.onboarding
        case .dataBrokerProtection:
            return .dataBrokerProtection
        case .releaseNotes:
            return .releaseNotes
        case .subscription(let url), .identityTheftRestoration(let url), .webExtensionUrl(let url):
            return url
        case .none:
            return nil
        }
    }

    var source: URLSource {
        switch self {
        case .url(_, _, source: let source):
            return source
        case .newtab, .settings, .bookmarks, .onboardingDeprecated, .onboarding, .releaseNotes, .dataBrokerProtection,
<<<<<<< HEAD
                .subscription, .identityTheftRestoration, .webExtensionUrl, .none:
=======
             .subscription, .identityTheftRestoration, .none:
>>>>>>> 130be2e3
            return .ui
        }
    }

    var isUrl: Bool {
        switch self {
        case .url, .subscription, .identityTheftRestoration, .releaseNotes:
            return true
        default:
            return false
        }
    }

    var userEnteredValue: String? {
        switch self {
        case .url(_, credential: _, source: let source):
            return source.userEnteredValue
        default:
            return nil
        }
    }

    var isUserEnteredUrl: Bool {
        userEnteredValue != nil
    }

    var isUserRequestedPageDownload: Bool {
        if case .url(_, credential: _, source: .userEntered(_, downloadRequested: true)) = self {
            return true
        } else {
            return false
        }
    }

    var displaysContentInWebView: Bool {
        isUrl
    }

    var canBeDuplicated: Bool {
        switch self {
        case .settings, .subscription, .identityTheftRestoration, .dataBrokerProtection, .releaseNotes:
            return false
        default:
            return true
        }
    }

    var canBePinned: Bool {
        switch self {
        case .subscription, .identityTheftRestoration, .dataBrokerProtection, .releaseNotes:
            return false
        default:
            return isUrl
        }
    }

    var canBeBookmarked: Bool {
        switch self {
        case .newtab, .onboardingDeprecated, .onboarding, .none:
            return false
        case .url, .settings, .bookmarks, .subscription, .identityTheftRestoration, .dataBrokerProtection, .releaseNotes, .webExtensionUrl:
            return true
        }
    }

}<|MERGE_RESOLUTION|>--- conflicted
+++ resolved
@@ -267,12 +267,7 @@
         switch self {
         case .url(_, _, source: let source):
             return source
-        case .newtab, .settings, .bookmarks, .onboardingDeprecated, .onboarding, .releaseNotes, .dataBrokerProtection,
-<<<<<<< HEAD
-                .subscription, .identityTheftRestoration, .webExtensionUrl, .none:
-=======
-             .subscription, .identityTheftRestoration, .none:
->>>>>>> 130be2e3
+        case .newtab, .settings, .bookmarks, .onboardingDeprecated, .onboarding, .releaseNotes, .dataBrokerProtection, .subscription, .identityTheftRestoration, .webExtensionUrl, .none:
             return .ui
         }
     }
