--- conflicted
+++ resolved
@@ -273,12 +273,8 @@
         switch self {
         case .url(_, _, source: let source):
             return source
-<<<<<<< HEAD
-        case .newtab, .settings, .bookmarks, .onboardingDeprecated, .onboarding, .releaseNotes, .dataBrokerProtection, .subscription, .identityTheftRestoration, .webExtensionUrl, .none:
-=======
         case .newtab, .settings, .bookmarks, .history, .onboardingDeprecated, .onboarding, .releaseNotes, .dataBrokerProtection,
-                .subscription, .identityTheftRestoration, .none:
->>>>>>> 58769838
+                .subscription, .identityTheftRestoration, .webExtensionUrl, .none:
             return .ui
         }
     }
@@ -339,11 +335,7 @@
         switch self {
         case .newtab, .onboardingDeprecated, .onboarding, .none:
             return false
-<<<<<<< HEAD
-        case .url, .settings, .bookmarks, .subscription, .identityTheftRestoration, .dataBrokerProtection, .releaseNotes, .webExtensionUrl:
-=======
-        case .url, .settings, .bookmarks, .history, .subscription, .identityTheftRestoration, .dataBrokerProtection, .releaseNotes:
->>>>>>> 58769838
+        case .url, .settings, .bookmarks, .history, .subscription, .identityTheftRestoration, .dataBrokerProtection, .releaseNotes, .webExtensionUrl:
             return true
         }
     }
