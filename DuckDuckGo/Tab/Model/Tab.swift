--- conflicted
+++ resolved
@@ -936,18 +936,6 @@
             .assign(to: \.loadingProgress, onWeaklyHeld: self)
             .store(in: &webViewCancellables)
 
-<<<<<<< HEAD
-=======
-        webView.publisher(for: \.serverTrust)
-            .sink { [weak self] serverTrust in
-                Task { [weak self] in
-                    guard let self = self else { return }
-                    await self.updatePrivacyInfo(with: serverTrust)
-                }
-            }
-            .store(in: &webViewCancellables)
-
->>>>>>> 4582e150
         navigationDelegate.$currentNavigation.sink { [weak self] navigation in
             self?.updateCanGoBackForward(withCurrentNavigation: navigation)
         }.store(in: &webViewCancellables)
@@ -955,18 +943,6 @@
         // background tab loading should start immediately
         DispatchQueue.main.async {
             self.reloadIfNeeded(source: .loadInBackgroundIfNeeded(shouldLoadInBackground: shouldLoadInBackground))
-        }
-    }
-
-    private func updatePrivacyInfo(with trust: SecTrust?) async {
-        let isValid = await self.certificateTrustEvaluator.evaluateCertificateTrust(trust: trust)
-        await MainActor.run {
-            self.isCertificateValid = isValid
-            if isValid ?? false {
-                self.privacyInfo?.serverTrust = trust
-            } else {
-                self.privacyInfo?.serverTrust = nil
-            }
         }
     }
 
