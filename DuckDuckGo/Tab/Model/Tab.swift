--- conflicted
+++ resolved
@@ -36,14 +36,10 @@
 
 }
 
-<<<<<<< HEAD
 protocol NewWindowPolicyDecisionMaker {
     func decideNewWindowPolicy(for navigationAction: WKNavigationAction) -> NavigationDecision?
 }
 
-=======
-// swiftlint:disable file_length
->>>>>>> 7176b047
 // swiftlint:disable type_body_length
 @dynamicMemberLookup
 final class Tab: NSObject, Identifiable, ObservableObject {
@@ -667,15 +663,8 @@
     @discardableResult
     private func reloadIfNeeded(shouldLoadInBackground: Bool = false) async -> ExpectedNavigation? {
         let content = self.content
-<<<<<<< HEAD
         guard let url = content.urlForWebView,
               url.scheme.map(URL.NavigationalScheme.init) != .about else { return nil }
-=======
-        guard content.url != nil else { return nil }
-
-        let url = contentURL
-        guard content == self.content else { return nil }
->>>>>>> 7176b047
 
         if shouldReload(url, shouldLoadInBackground: shouldLoadInBackground) {
             let didRestore = restoreInteractionStateDataIfNeeded()
@@ -972,30 +961,6 @@
             }
         }
 
-<<<<<<< HEAD
-=======
-        if let policy = privatePlayer.decidePolicy(for: navigationAction, in: self) {
-            return policy
-        }
-
-        let isLinkActivated = !navigationAction.isTargetingNewWindow
-            && (navigationAction.navigationType.isLinkActivated || (navigationAction.navigationType == .other && navigationAction.isUserInitiated))
-
-        let isNavigatingAwayFromPinnedTab: Bool = {
-            let isNavigatingToAnotherDomain = navigationAction.url.host != url?.host
-            let isPinned = pinnedTabsManager.isTabPinned(self)
-            return isLinkActivated && isPinned && isNavigatingToAnotherDomain && navigationAction.isForMainFrame
-        }()
-
-        // to be modularized later on, see https://app.asana.com/0/0/1203268245242140/f
-        let isRequestingNewTab = (isLinkActivated && NSApp.isCommandPressed) || navigationAction.navigationType.isMiddleButtonClick || isNavigatingAwayFromPinnedTab
-        if isRequestingNewTab {
-            let shouldSelectNewTab = NSApp.isShiftPressed || (isNavigatingAwayFromPinnedTab && !navigationAction.navigationType.isMiddleButtonClick && !NSApp.isCommandPressed)
-            self.openChild(with: .contentFromURL(navigationAction.url), of: .tab(selected: shouldSelectNewTab))
-            return .cancel
-        }
-
->>>>>>> 7176b047
         if navigationAction.isForMainFrame {
             preferences.userAgent = UserAgent.for(navigationAction.url)
         }
@@ -1036,10 +1001,6 @@
     func navigationDidFinish(_ navigation: Navigation) {
         invalidateInteractionStateData()
         webViewDidFinishNavigationPublisher.send()
-<<<<<<< HEAD
-=======
-        setUpYoutubeScriptsIfNeeded()
->>>>>>> 7176b047
         statisticsLoader?.refreshRetentionAtb(isSearch: navigation.url.isDuckDuckGoSearch)
     }
 
