--- conflicted
+++ resolved
@@ -46,12 +46,7 @@
 
     enum TabContent: Equatable {
         case homePage
-<<<<<<< HEAD
         case url(URL, credential: URLCredential? = nil, userEntered: String? = nil)
-        case privatePlayer(videoID: String, timestamp: String?)
-=======
-        case url(URL, credential: URLCredential? = nil, userEntered: Bool = false)
->>>>>>> b3db06db
         case preferences(pane: PreferencePaneIdentifier?)
         case bookmarks
         case onboarding
@@ -167,22 +162,11 @@
                 return nil
             }
         }
-<<<<<<< HEAD
 
         var isUserEnteredUrl: Bool {
             userEnteredValue != nil
         }
 
-        var isPrivatePlayer: Bool {
-            switch self {
-            case .privatePlayer:
-                return true
-            default:
-                return false
-            }
-        }
-=======
->>>>>>> b3db06db
     }
     private struct ExtensionDependencies: TabExtensionDependencies {
         let privacyFeatures: PrivacyFeaturesProtocol
@@ -339,13 +323,9 @@
         var tabGetter: () -> Tab? = { nil }
         self.extensions = extensionsBuilder
             .build(with: (tabIdentifier: instrumentation.currentTabIdentifier,
-<<<<<<< HEAD
-                          contentPublisher: _content.projectedValue.eraseToAnyPublisher(),
-=======
                           isTabPinned: { tabGetter().map { tab in pinnedTabsManager.isTabPinned(tab) } ?? false },
                           contentPublisher: _content.projectedValue.eraseToAnyPublisher(),
                           titlePublisher: _title.projectedValue.eraseToAnyPublisher(),
->>>>>>> b3db06db
                           userScriptsPublisher: userScriptsPublisher,
                           inheritedAttribution: parentTab?.adClickAttribution?.currentAttributionState,
                           userContentControllerFuture: userContentControllerPromise.future,
@@ -991,109 +971,11 @@
         }
         guard navigationAction.url.scheme != nil else { return .allow }
 
-<<<<<<< HEAD
-        if navigationAction.url.isExternalSchemeLink {
-            // request if OS can handle extenrnal url
-            let url = navigationAction.sourceFrame.url
-            let host = url.isFileURL ? .localhost : (url.host ?? "")
-            self.host(host, requestedOpenExternalURL: navigationAction.url, forUserEnteredValue: self.content.userEnteredValue)
-            return .cancel
-        }
-
-        if navigationAction.isForMainFrame,
-           case .success(let upgradedURL) = await privacyFeatures.httpsUpgrade.upgrade(url: navigationAction.url) {
-
-            if lastUpgradedURL != upgradedURL {
-                urlDidUpgrade(to: upgradedURL)
-                return .redirect(navigationAction, invalidatingBackItemIfNeededFor: webView) {
-                    $0.load(URLRequest(url: upgradedURL))
-                }
-            }
-        }
-
-        if !navigationAction.url.isDuckDuckGo {
-            await prepareForContentBlocking()
-        }
-
-        toggleFBProtection(for: navigationAction.url)
-
-=======
->>>>>>> b3db06db
         return .next
     }
     // swiftlint:enable cyclomatic_complexity
     // swiftlint:enable function_body_length
 
-<<<<<<< HEAD
-    private func host(_ host: String, requestedOpenExternalURL url: URL, forUserEnteredValue userEnteredValue: String?) {
-        let searchForEnteredValue = { [weak self] (userEnteredValue: String) in
-            // Redirect after handing WebView.url update after cancelling the request
-            DispatchQueue.main.async {
-                guard let self, let url = URL.makeSearchUrl(from: userEnteredValue) else { return }
-                self.setUrl(url, userEntered: userEnteredValue)
-            }
-        }
-
-        guard self.delegate?.tab(self, requestedOpenExternalURL: url, forUserEnteredURL: userEnteredValue != nil) == true else {
-            // search if external URL can‘t be opened but entered by user
-            if let userEnteredValue {
-                searchForEnteredValue(userEnteredValue)
-            }
-            return
-        }
-
-        let permissionType = PermissionType.externalScheme(scheme: url.scheme ?? "")
-
-        permissions.permissions([permissionType], requestedForDomain: host, url: url) { [weak self] granted in
-            guard granted, let self else {
-                // search if denied but entered by user
-                if let userEnteredValue {
-                    searchForEnteredValue(userEnteredValue)
-                }
-                return
-            }
-            // handle opening extenral URL
-            NSWorkspace.shared.open(url)
-            self.permissions.permissions[permissionType].externalSchemeOpened()
-        }
-    }
-    // swiftlint:enable cyclomatic_complexity
-    // swiftlint:enable function_body_length
-
-    private func urlDidUpgrade(to upgradedUrl: URL) {
-        lastUpgradedURL = upgradedUrl
-        privacyInfo?.connectionUpgradedTo = upgradedUrl
-    }
-
-    @MainActor
-    private func prepareForContentBlocking() async {
-        // Ensure Content Blocking Assets (WKContentRuleList&UserScripts) are installed
-        if userContentController?.contentBlockingAssetsInstalled == false
-           && contentBlocking.privacyConfigurationManager.privacyConfig.isEnabled(featureKey: .contentBlocking) {
-            cbaTimeReporter?.tabWillWaitForRulesCompilation(self.instrumentation.currentTabIdentifier)
-
-            disableLongDecisionMakingChecks()
-            defer {
-                enableLongDecisionMakingChecks()
-            }
-
-            await userContentController?.awaitContentBlockingAssetsInstalled()
-            cbaTimeReporter?.reportWaitTimeForTabFinishedWaitingForRules(self.instrumentation.currentTabIdentifier)
-        } else {
-            cbaTimeReporter?.reportNavigationDidNotWaitForRules()
-        }
-    }
-
-    private func toggleFBProtection(for url: URL) {
-        // Enable/disable FBProtection only after UserScripts are installed (awaitContentBlockingAssetsInstalled)
-        let privacyConfiguration = contentBlocking.privacyConfigurationManager.privacyConfig
-
-        let featureEnabled = privacyConfiguration.isFeature(.clickToPlay, enabledForDomain: url.host)
-        setFBProtection(enabled: featureEnabled)
-    }
-
-=======
->>>>>>> b3db06db
     @MainActor
     func willStart(_ navigation: Navigation) {
         if error != nil { error = nil }
