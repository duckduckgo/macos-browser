//
//  Tab.swift
//
//  Copyright © 2020 DuckDuckGo. All rights reserved.
//
//  Licensed under the Apache License, Version 2.0 (the "License");
//  you may not use this file except in compliance with the License.
//  You may obtain a copy of the License at
//
//  http://www.apache.org/licenses/LICENSE-2.0
//
//  Unless required by applicable law or agreed to in writing, software
//  distributed under the License is distributed on an "AS IS" BASIS,
//  WITHOUT WARRANTIES OR CONDITIONS OF ANY KIND, either express or implied.
//  See the License for the specific language governing permissions and
//  limitations under the License.
//

import BrowserServicesKit
import Combine
import Common
import ContentBlocking
import Foundation
import Navigation
import UserScript
import WebKit
import History
import PrivacyDashboard
import PixelKit
import NetworkProtection
import NetworkProtectionIPC

#if SUBSCRIPTION
import Subscription
#endif

// swiftlint:disable file_length

protocol TabDelegate: ContentOverlayUserScriptDelegate {
    func tabWillStartNavigation(_ tab: Tab, isUserInitiated: Bool)
    func tabDidStartNavigation(_ tab: Tab)
    func tab(_ tab: Tab, createdChild childTab: Tab, of kind: NewWindowPolicy)

    func tabPageDOMLoaded(_ tab: Tab)
    func closeTab(_ tab: Tab)

}

protocol NewWindowPolicyDecisionMaker {
    func decideNewWindowPolicy(for navigationAction: WKNavigationAction) -> NavigationDecision?
}

// swiftlint:disable:next type_body_length
@dynamicMemberLookup final class Tab: NSObject, Identifiable, ObservableObject {

    enum TabContent: Equatable {
        case newtab
        case url(URL, credential: URLCredential? = nil, source: URLSource)
        case settings(pane: PreferencePaneIdentifier?)
        case bookmarks
        case onboarding
        case none
        case dataBrokerProtection
        case subscription(URL)
        case identityTheftRestoration(URL)

        enum URLSource: Equatable {
            case pendingStateRestoration
            case loadedByStateRestoration
            case userEntered(String, downloadRequested: Bool = false)
            case historyEntry
            case bookmark
            case ui
            case link
            case appOpenUrl
            case reload

            case webViewUpdated

            var userEnteredValue: String? {
                if case .userEntered(let userEnteredValue, _) = self {
                    userEnteredValue
                } else {
                    nil
                }
            }

            var isUserEnteredUrl: Bool {
                userEnteredValue != nil
            }

            var navigationType: NavigationType {
                switch self {
                case .userEntered(_, downloadRequested: true):
                    .custom(.userRequestedPageDownload)
                case .userEntered:
                    .custom(.userEnteredUrl)
                case .pendingStateRestoration:
                    .sessionRestoration
                case .loadedByStateRestoration, .appOpenUrl, .historyEntry, .bookmark, .ui, .link, .webViewUpdated:
                    .custom(.tabContentUpdate)
                case .reload:
                    .reload
                }
            }

            var cachePolicy: URLRequest.CachePolicy {
                switch self {
                case .pendingStateRestoration, .historyEntry:
                    .returnCacheDataElseLoad
                case .reload, .loadedByStateRestoration:
                    .reloadIgnoringCacheData
                case .userEntered, .bookmark, .ui, .link, .appOpenUrl, .webViewUpdated:
                    .useProtocolCachePolicy
                }
            }

        }

        // swiftlint:disable:next cyclomatic_complexity
        static func contentFromURL(_ url: URL?, source: URLSource) -> TabContent {
            switch url {
            case URL.newtab, URL.Invalid.aboutNewtab, URL.Invalid.duckHome:
                return .newtab
            case URL.welcome, URL.Invalid.aboutWelcome:
                return .onboarding
            case URL.settings, URL.Invalid.aboutPreferences, URL.Invalid.aboutConfig, URL.Invalid.aboutSettings, URL.Invalid.duckConfig, URL.Invalid.duckPreferences:
                return .anySettingsPane
            case URL.bookmarks, URL.Invalid.aboutBookmarks:
                return .bookmarks
            case URL.dataBrokerProtection:
                return .dataBrokerProtection
            case URL.Invalid.aboutHome:
                guard let customURL = URL(string: StartupPreferences.shared.formattedCustomHomePageURL) else {
                    return .newtab
                }
                return .url(customURL, source: source)
            default: break
            }

#if SUBSCRIPTION
            if let url {
                if url.isChild(of: URL.subscriptionBaseURL) {
                    if SubscriptionPurchaseEnvironment.currentServiceEnvironment == .staging, url.getParameter(named: "environment") == nil {
                        return .subscription(url.appendingParameter(name: "environment", value: "staging"))
                    }
                    return .subscription(url)
                } else if url.isChild(of: URL.identityTheftRestoration) {
                    return .identityTheftRestoration(url)
                }
            }
#endif

            if let settingsPane = url.flatMap(PreferencePaneIdentifier.init(url:)) {
                return .settings(pane: settingsPane)
            } else if let url, let credential = url.basicAuthCredential {
                // when navigating to a URL with basic auth username/password, cache it and redirect to a trimmed URL
                return .url(url.removingBasicAuthCredential(), credential: credential, source: source)
            } else {
                return .url(url ?? .blankPage, source: source)
            }
        }

        static var displayableTabTypes: [TabContent] {
            // Add new displayable types here
            let displayableTypes = [TabContent.anySettingsPane, .bookmarks]

            return displayableTypes.sorted { first, second in
                guard let firstTitle = first.title, let secondTitle = second.title else {
                    return true // Arbitrary sort order, only non-standard tabs are displayable.
                }
                return firstTitle.localizedStandardCompare(secondTitle) == .orderedAscending
            }
        }

        /// Convenience accessor for `.preferences` Tab Content with no particular pane selected,
        /// i.e. the currently selected pane is decided internally by `PreferencesViewController`.
        static let anySettingsPane: Self = .settings(pane: nil)

        var isDisplayable: Bool {
            switch self {
            case .settings, .bookmarks, .dataBrokerProtection, .subscription, .identityTheftRestoration:
                return true
            default:
                return false
            }
        }

        func matchesDisplayableTab(_ other: TabContent) -> Bool {
            switch (self, other) {
            case (.settings, .settings):
                return true
            case (.bookmarks, .bookmarks):
                return true
            case (.dataBrokerProtection, .dataBrokerProtection):
                return true
            case (.subscription, .subscription):
                return true
            case (.identityTheftRestoration, .identityTheftRestoration):
                return true
            default:
                return false
            }
        }

        var title: String? {
            switch self {
            case .url, .newtab, .none: return nil
            case .settings: return UserText.tabPreferencesTitle
            case .bookmarks: return UserText.tabBookmarksTitle
            case .onboarding: return UserText.tabOnboardingTitle
            case .dataBrokerProtection: return UserText.tabDataBrokerProtectionTitle
            case .subscription, .identityTheftRestoration: return nil
            }
        }

        var url: URL? {
            userEditableUrl
        }

        var userEditableUrl: URL? {
            switch self {
            case .url(let url, credential: _, source: _) where !(url.isDuckPlayer || url.isDuckURLScheme):
                return url
            default:
                return nil
            }
        }

        var urlForWebView: URL? {
            switch self {
            case .url(let url, credential: _, source: _):
                return url
            case .newtab:
                return .newtab
            case .settings(pane: .some(let pane)):
                return .settingsPane(pane)
            case .settings(pane: .none):
                return .settings
            case .bookmarks:
                return .bookmarks
            case .onboarding:
                return .welcome
            case .dataBrokerProtection:
                return .dataBrokerProtection
            case .subscription(let url), .identityTheftRestoration(let url):
                return url
            case .none:
                return nil
            }
        }

        var source: URLSource {
            switch self {
            case .url(_, _, source: let source):
                return source
            case .newtab, .settings, .bookmarks, .onboarding, .dataBrokerProtection,
                 .subscription, .identityTheftRestoration, .none:
                return .ui
            }
        }

        var isUrl: Bool {
            switch self {
            case .url, .subscription, .identityTheftRestoration:
                return true
            default:
                return false
            }
        }

        var userEnteredValue: String? {
            switch self {
            case .url(_, credential: _, source: let source):
                return source.userEnteredValue
            default:
                return nil
            }
        }

        var isUserEnteredUrl: Bool {
            userEnteredValue != nil
        }

        var isUserRequestedPageDownload: Bool {
            if case .url(_, credential: _, source: .userEntered(_, downloadRequested: true)) = self {
                return true
            } else {
                return false
            }
        }

        var displaysContentInWebView: Bool {
            isUrl
        }

        var canBeDuplicated: Bool {
            switch self {
            case .settings, .subscription, .identityTheftRestoration, .dataBrokerProtection:
                return false
            default:
                return true
            }
        }

        var canBePinned: Bool {
            switch self {
            case .subscription, .identityTheftRestoration, .dataBrokerProtection:
                return false
            default:
                return isUrl
            }
        }

        var canBeBookmarked: Bool {
            switch self {
            case .subscription, .identityTheftRestoration, .dataBrokerProtection:
                return false
            default:
                return isUrl
            }
        }

    }
    private struct ExtensionDependencies: TabExtensionDependencies {
        let privacyFeatures: PrivacyFeaturesProtocol
        let historyCoordinating: HistoryCoordinating
        var workspace: Workspace
        var cbaTimeReporter: ContentBlockingAssetsCompilationTimeReporter?
        let duckPlayer: DuckPlayer
        var downloadManager: FileDownloadManagerProtocol
    }

    fileprivate weak var delegate: TabDelegate?
    func setDelegate(_ delegate: TabDelegate) { self.delegate = delegate }

    private let navigationDelegate = DistributedNavigationDelegate(log: .navigation)
    private var newWindowPolicyDecisionMakers: [NewWindowPolicyDecisionMaker]?
    private var onNewWindow: ((WKNavigationAction?) -> NavigationDecision)?

    private let statisticsLoader: StatisticsLoader?
    private let internalUserDecider: InternalUserDecider?
    let pinnedTabsManager: PinnedTabsManager

    private(set) var tunnelController: NetworkProtectionIPCTunnelController

    private let webViewConfiguration: WKWebViewConfiguration

    let startupPreferences: StartupPreferences

    private var extensions: TabExtensions
    // accesing TabExtensions‘ Public Protocols projecting tab.extensions.extensionName to tab.extensionName
    // allows extending Tab functionality while maintaining encapsulation
    subscript<Extension>(dynamicMember keyPath: KeyPath<TabExtensions, Extension?>) -> Extension? {
        self.extensions[keyPath: keyPath]
    }

    @Published
    private(set) var userContentController: UserContentController?

    @MainActor
    convenience init(content: TabContent,
                     faviconManagement: FaviconManagement = FaviconManager.shared,
                     webCacheManager: WebCacheManager = WebCacheManager.shared,
                     webViewConfiguration: WKWebViewConfiguration? = nil,
                     historyCoordinating: HistoryCoordinating = HistoryCoordinator.shared,
                     pinnedTabsManager: PinnedTabsManager? = nil,
                     workspace: Workspace = NSWorkspace.shared,
                     privacyFeatures: AnyPrivacyFeatures? = nil,
                     duckPlayer: DuckPlayer? = nil,
                     downloadManager: FileDownloadManagerProtocol = FileDownloadManager.shared,
                     permissionManager: PermissionManagerProtocol = PermissionManager.shared,
                     geolocationService: GeolocationServiceProtocol = GeolocationService.shared,
                     cbaTimeReporter: ContentBlockingAssetsCompilationTimeReporter? = ContentBlockingAssetsCompilationTimeReporter.shared,
                     statisticsLoader: StatisticsLoader? = nil,
                     extensionsBuilder: TabExtensionsBuilderProtocol = TabExtensionsBuilder.default,
                     title: String? = nil,
                     favicon: NSImage? = nil,
                     interactionStateData: Data? = nil,
                     parentTab: Tab? = nil,
                     shouldLoadInBackground: Bool = false,
                     burnerMode: BurnerMode = .regular,
                     canBeClosedWithBack: Bool = false,
                     lastSelectedAt: Date? = nil,
                     webViewSize: CGSize = CGSize(width: 1024, height: 768),
                     startupPreferences: StartupPreferences = StartupPreferences.shared
    ) {

        let duckPlayer = duckPlayer
            ?? (NSApp.runType.requiresEnvironment ? DuckPlayer.shared : DuckPlayer.mock(withMode: .enabled))
        let statisticsLoader = statisticsLoader
            ?? (NSApp.runType.requiresEnvironment ? StatisticsLoader.shared : nil)
        let privacyFeatures = privacyFeatures ?? PrivacyFeatures
        let internalUserDecider = NSApp.delegateTyped.internalUserDecider
        var faviconManager = faviconManagement
        if burnerMode.isBurner {
            faviconManager = FaviconManager(cacheType: .inMemory)
        }

        self.init(content: content,
                  faviconManagement: faviconManager,
                  webCacheManager: webCacheManager,
                  webViewConfiguration: webViewConfiguration,
                  historyCoordinating: historyCoordinating,
                  pinnedTabsManager: pinnedTabsManager ?? WindowControllersManager.shared.pinnedTabsManager,
                  workspace: workspace,
                  privacyFeatures: privacyFeatures,
                  duckPlayer: duckPlayer,
                  downloadManager: downloadManager,
                  permissionManager: permissionManager,
                  geolocationService: geolocationService,
                  extensionsBuilder: extensionsBuilder,
                  cbaTimeReporter: cbaTimeReporter,
                  statisticsLoader: statisticsLoader,
                  internalUserDecider: internalUserDecider,
                  title: title,
                  favicon: favicon,
                  interactionStateData: interactionStateData,
                  parentTab: parentTab,
                  shouldLoadInBackground: shouldLoadInBackground,
                  burnerMode: burnerMode,
                  canBeClosedWithBack: canBeClosedWithBack,
                  lastSelectedAt: lastSelectedAt,
                  webViewSize: webViewSize,
                  startupPreferences: startupPreferences)
    }

    @MainActor
    // swiftlint:disable:next function_body_length
    init(content: TabContent,
         faviconManagement: FaviconManagement,
         webCacheManager: WebCacheManager,
         webViewConfiguration: WKWebViewConfiguration?,
         historyCoordinating: HistoryCoordinating,
         pinnedTabsManager: PinnedTabsManager,
         workspace: Workspace,
         privacyFeatures: AnyPrivacyFeatures,
         duckPlayer: DuckPlayer,
         downloadManager: FileDownloadManagerProtocol,
         permissionManager: PermissionManagerProtocol,
         geolocationService: GeolocationServiceProtocol,
         extensionsBuilder: TabExtensionsBuilderProtocol,
         cbaTimeReporter: ContentBlockingAssetsCompilationTimeReporter?,
         statisticsLoader: StatisticsLoader?,
         internalUserDecider: InternalUserDecider?,
         title: String?,
         favicon: NSImage?,
         interactionStateData: Data?,
         parentTab: Tab?,
         shouldLoadInBackground: Bool,
         burnerMode: BurnerMode,
         canBeClosedWithBack: Bool,
         lastSelectedAt: Date?,
         webViewSize: CGSize,
         startupPreferences: StartupPreferences
    ) {

        self.content = content
        self.faviconManagement = faviconManagement
        self.pinnedTabsManager = pinnedTabsManager
        self.statisticsLoader = statisticsLoader
        self.internalUserDecider = internalUserDecider
        self.title = title
        self.favicon = favicon
        self.parentTab = parentTab
        self.burnerMode = burnerMode
        self._canBeClosedWithBack = canBeClosedWithBack
        self.interactionState = interactionStateData.map(InteractionState.loadCachedFromTabContent) ?? .none
        self.lastSelectedAt = lastSelectedAt
        self.startupPreferences = startupPreferences

        let configuration = webViewConfiguration ?? WKWebViewConfiguration()
        configuration.applyStandardConfiguration(contentBlocking: privacyFeatures.contentBlocking,
                                                 burnerMode: burnerMode)
        self.webViewConfiguration = configuration
        let userContentController = configuration.userContentController as? UserContentController
        assert(userContentController != nil)
        self.userContentController = userContentController

        webView = WebView(frame: CGRect(origin: .zero, size: webViewSize), configuration: configuration)
        webView.allowsLinkPreview = false
        permissions = PermissionModel(permissionManager: permissionManager,
                                      geolocationService: geolocationService)

        let userContentControllerPromise = Future<UserContentController, Never>.promise()
        let userScriptsPublisher = userContentControllerPromise.future
            .compactMap { $0.$contentBlockingAssets }
            .switchToLatest()
            .map { $0?.userScripts as? UserScripts }
            .eraseToAnyPublisher()

        let webViewPromise = Future<WKWebView, Never>.promise()
        var tabGetter: () -> Tab? = { nil }
        self.extensions = extensionsBuilder
            .build(with: (tabIdentifier: instrumentation.currentTabIdentifier,
                          isTabPinned: { tabGetter().map { tab in pinnedTabsManager.isTabPinned(tab) } ?? false },
                          isTabBurner: burnerMode.isBurner,
                          contentPublisher: _content.projectedValue.eraseToAnyPublisher(),
                          setContent: { tabGetter()?.setContent($0) },
                          titlePublisher: _title.projectedValue.eraseToAnyPublisher(),
                          userScriptsPublisher: userScriptsPublisher,
                          inheritedAttribution: parentTab?.adClickAttribution?.currentAttributionState,
                          userContentControllerFuture: userContentControllerPromise.future,
                          permissionModel: permissions,
                          webViewFuture: webViewPromise.future
                         ),
                   dependencies: ExtensionDependencies(privacyFeatures: privacyFeatures,
                                                       historyCoordinating: historyCoordinating,
                                                       workspace: workspace,
                                                       cbaTimeReporter: cbaTimeReporter,
                                                       duckPlayer: duckPlayer,
                                                       downloadManager: downloadManager))

        let ipcClient = TunnelControllerIPCClient()
        ipcClient.register()
        tunnelController = NetworkProtectionIPCTunnelController(ipcClient: ipcClient)

        super.init()
        tabGetter = { [weak self] in self }
        userContentController.map(userContentControllerPromise.fulfill)

        setupNavigationDelegate()
        userContentController?.delegate = self
        setupWebView(shouldLoadInBackground: shouldLoadInBackground)
        webViewPromise.fulfill(webView)

        if favicon == nil {
            handleFavicon()
        }

        emailDidSignOutCancellable = NotificationCenter.default.publisher(for: .emailDidSignOut)
            .receive(on: DispatchQueue.main)
            .sink { [weak self] notification in
                self?.onDuckDuckGoEmailSignOut(notification)
            }

        self.audioState = webView.audioState()
        addDeallocationChecks(for: webView)
    }

#if DEBUG
    func addDeallocationChecks(for webView: WKWebView) {
        let processPool = webView.configuration.processPool
        let webViewValue = NSValue(nonretainedObject: webView)

        webView.onDeinit { [weak self] in
            // Tab should deallocate with the WebView
            self?.ensureObjectDeallocated(after: 1.0, do: .interrupt)

            // unregister WebView from the ProcessPool
            processPool.webViewsUsingProcessPool.remove(webViewValue)

            if processPool.webViewsUsingProcessPool.isEmpty {
                // when the last WebView is deallocated the ProcessPool should be deallocated
                processPool.ensureObjectDeallocated(after: 1, do: .log)
                // by the moment the ProcessPool is dead all the UserContentControllers that were using it should be deallocated
                let knownUserContentControllers = processPool.knownUserContentControllers
                processPool.onDeinit {
                    for controller in knownUserContentControllers {
                        assert(controller.userContentController == nil, "\(controller) has not been deallocated")
                    }
                }
            }
        }
        // ProcessPool will be alive while there are WebViews using it
        processPool.webViewsUsingProcessPool.insert(webViewValue)
        processPool.knownUserContentControllers.insert(.init(userContentController: webView.configuration.userContentController))
    }
#else
    @inlinable func addDeallocationChecks(for webView: WKWebView) {}
#endif

    override func awakeAfter(using decoder: NSCoder) -> Any? {
        for tabExtension in self.extensions {
            (tabExtension as? (any NSCodingExtension))?.awakeAfter(using: decoder)
        }
        return self
    }

    func encodeExtensions(with coder: NSCoder) {
        for tabExtension in self.extensions {
            (tabExtension as? (any NSCodingExtension))?.encode(using: coder)
        }
    }

    func openChild(with url: URL, of kind: NewWindowPolicy) {
        self.onNewWindow = { _ in
            .allow(kind)
        }
        webView.loadInNewWindow(url)
    }

    @objc func onDuckDuckGoEmailSignOut(_ notification: Notification) {
        guard let url = webView.url else { return }
        if EmailUrls().isDuckDuckGoEmailProtection(url: url) {
            webView.evaluateJavaScript("window.postMessage({ emailProtectionSignedOut: true }, window.origin);")
        }
    }

    deinit {
        cleanUpBeforeClosing(onDeinit: true)
    }

    func cleanUpBeforeClosing() {
        cleanUpBeforeClosing(onDeinit: false)
    }

    @MainActor(unsafe)
    private func cleanUpBeforeClosing(onDeinit: Bool) {
        let job = { [webView, userContentController] in
            webView.stopAllMedia(shouldStopLoading: true)

            userContentController?.cleanUpBeforeClosing()
#if DEBUG
            if case .normal = NSApp.runType {
                webView.assertObjectDeallocated(after: 4.0)
            }
#endif
        }
#if DEBUG
        if !onDeinit, case .normal = NSApp.runType {
            // Tab should be deallocated shortly after burning
            self.assertObjectDeallocated(after: 4.0)
        }
#endif
        guard Thread.isMainThread else {
            DispatchQueue.main.async { job() }
            return
        }
        job()
    }

    func stopAllMediaAndLoading() {
        webView.stopAllMedia(shouldStopLoading: true)
    }

#if DEBUG
    /// set this to true when Navigation-related decision making is expected to take significant time to avoid assertions
    /// used by BSK: Navigation.DistributedNavigationDelegate
    var shouldDisableLongDecisionMakingChecks: Bool = false
    func disableLongDecisionMakingChecks() { shouldDisableLongDecisionMakingChecks = true }
    func enableLongDecisionMakingChecks() { shouldDisableLongDecisionMakingChecks = false }
#else
    func disableLongDecisionMakingChecks() {}
    func enableLongDecisionMakingChecks() {}
#endif

    // MARK: - Event Publishers

    let webViewDidStartNavigationPublisher = PassthroughSubject<Void, Never>()
    let webViewDidReceiveUserInteractiveChallengePublisher = PassthroughSubject<Void, Never>()
    let webViewDidReceiveRedirectPublisher = PassthroughSubject<Void, Never>()
    var webViewDidCommitNavigationPublisher: some Publisher<Void, Never> {
        $committedURL.dropFirst().asVoid()
    }
    let webViewDidFinishNavigationPublisher = PassthroughSubject<Void, Never>()

    // MARK: - Properties

    let webView: WebView

    var contentChangeEnabled = true

    var isLazyLoadingInProgress = false

    let burnerMode: BurnerMode

    @PublishedAfter private(set) var content: TabContent {
        didSet {
            if !content.displaysContentInWebView && oldValue.displaysContentInWebView {
                webView.stopAllMedia(shouldStopLoading: false)
            }
            handleFavicon(oldValue: oldValue)
            if navigationDelegate.currentNavigation == nil {
                updateCanGoBackForward(withCurrentNavigation: nil)
            }
            error = nil
        }
    }

    /// Use this property to obtain the accurate URL of the displayed content
    ///
    /// When a navigation request is made, the web view goes through a series of steps to load and display the requested content.
    /// The committedURL property reflects the URL of the web page that has undergone this process and is currently being displayed in the web view.
    /// Navigations that are still in progress or not yet committed won't have their URLs reflected in the committedURL property.
    @PublishedAfter private(set) var committedURL: URL?

    @discardableResult
    func setContent(_ newContent: TabContent) -> ExpectedNavigation? {
        guard contentChangeEnabled else { return nil }

        let oldContent = self.content
        let newContent: TabContent = {
            if case .settings(pane: .some) = oldContent,
               case .settings(pane: nil) = newContent {
                // prevent clearing currently selected pane (for state persistence purposes)
                return oldContent
            }
            return newContent
        }()

        // reload if content differs or user-entered
        guard newContent != self.content || newContent.isUserEnteredUrl else { return nil }
        self.content = newContent

        dismissPresentedAlert()

        if let title = content.title {
            self.title = title
        }

        return reloadIfNeeded(source: .contentUpdated)
    }

    @discardableResult
    func setUrl(_ url: URL?, source: TabContent.URLSource) -> ExpectedNavigation? {
        return self.setContent(.contentFromURL(url, source: source))
    }

    private func handleUrlDidChange() {
        if let url = webView.url {
            let content = TabContent.contentFromURL(url, source: .webViewUpdated)

            if self.content.isUrl, self.content.url == url {
                // ignore content updates when tab.content has userEntered or credential set but equal url as it comes from the WebView url updated event
            } else if content != self.content {
                self.content = content
            }
        } else if self.content.isUrl {
            // when e.g. opening a download in new tab - web view restores `nil` after the navigation is interrupted
            // maybe it worths adding another content type like .interruptedLoad(URL) to display a URL in the address bar
            self.content = .none
        }
        self.updateTitle() // The title might not change if webView doesn't think anything is different so update title here as well
    }

    var lastSelectedAt: Date?

    @Published var title: String?

    private func updateTitle() {
        if let error {
            if error.code != .webContentProcessTerminated {
                self.title = nil
            }
            return
        }

        self.title = webView.title?.trimmingWhitespace()

        if let wkBackForwardListItem = webView.backForwardList.currentItem,
           content.urlForWebView == wkBackForwardListItem.url,
           !webView.isLoading,
           title?.isEmpty == false {
            wkBackForwardListItem.tabTitle = title
        }
    }

    @PublishedAfter var error: WKError? {
        didSet {
            updateTitle()
        }
    }
    let permissions: PermissionModel

    @Published private(set) var lastWebError: Error?
    @Published private(set) var lastHttpStatusCode: Int?

    @Published private(set) var inferredOpenerContext: BrokenSiteReport.OpenerContext?
    @Published private(set) var refreshCountSinceLoad: Int = 0
    private (set) var performanceMetrics: PerformanceMetricsSubfeature?

    @Published private(set) var isLoading: Bool = false
    @Published private(set) var loadingProgress: Double = 0.0

    /// an Interactive Dialog request (alert/open/save/print) made by a page to be published and presented asynchronously
    @Published
    var userInteractionDialog: UserDialog? {
        didSet {
            guard let request = userInteractionDialog?.request else { return }
            request.addCompletionHandler { [weak self, weak request] _ in
                if let self, let request, self.userInteractionDialog?.request === request {
                    self.userInteractionDialog = nil
                }
            }
        }
    }

    weak private(set) var parentTab: Tab?
    private var _canBeClosedWithBack: Bool
    var canBeClosedWithBack: Bool {
        // Reset canBeClosedWithBack on any WebView navigation
        _canBeClosedWithBack = _canBeClosedWithBack && parentTab != nil && !webView.canGoBack && !webView.canGoForward
        return _canBeClosedWithBack
    }

    private enum InteractionState {
        case none
        case loadCachedFromTabContent(Data)
        case webViewProvided(Data)

        var data: Data? {
            switch self {
            case .none:
                return nil
            case .loadCachedFromTabContent(let data):
                return data
            case .webViewProvided(let data):
                return data
            }
        }
    }
    private var interactionState: InteractionState

    func invalidateInteractionStateData() {
        interactionState = .none
    }

    func getActualInteractionStateData() -> Data? {
        if let interactionStateData = interactionState.data {
            return interactionStateData
        }

        guard webView.url != nil else { return nil }

        if #available(macOS 12.0, *) {
            self.interactionState = (webView.interactionState as? Data).map { .webViewProvided($0) } ?? .none
        } else {
            self.interactionState = (try? webView.sessionStateData()).map { .webViewProvided($0) } ?? .none
        }

        return self.interactionState.data
    }

    private let instrumentation = TabInstrumentation()

    @Published private(set) var canGoForward: Bool = false
    @Published private(set) var canGoBack: Bool = false
    @Published private(set) var canReload: Bool = false

    @MainActor
    var backHistoryItems: [BackForwardListItem] {
        [BackForwardListItem](webView.backForwardList.backList)
        + (canBeClosedWithBack ? [BackForwardListItem(kind: .goBackToClose(parentTab?.url), title: parentTab?.title, identity: nil)] : [])
    }
    @MainActor
    var currentHistoryItem: BackForwardListItem? {
        webView.backForwardList.currentItem.map(BackForwardListItem.init)
        ?? (content.url ?? navigationDelegate.currentNavigation?.url).map { url in
            BackForwardListItem(kind: .url(url), title: webView.title ?? title, identity: nil)
        }
    }
    @MainActor
    var forwardHistoryItems: [BackForwardListItem] {
        [BackForwardListItem](webView.backForwardList.forwardList)
    }

    private func updateCanGoBackForward() {
        updateCanGoBackForward(withCurrentNavigation: navigationDelegate.currentNavigation)
    }

    // published $currentNavigation emits nil before actual currentNavigation property is set to nil, that‘s why default `= nil` argument can‘t be used here
    @MainActor(unsafe)
    private func updateCanGoBackForward(withCurrentNavigation currentNavigation: Navigation?) {
        dispatchPrecondition(condition: .onQueue(.main))

        // “freeze” back-forward buttons updates when current backForwardListItem is being popped..
        if webView.canGoForward
            // coming back to the same backForwardList item from where started
            && (webView.backForwardList.currentItem?.identity == currentNavigation?.navigationAction.fromHistoryItemIdentity
                // ..or during the following developer-redirect navigation
                || currentNavigation?.navigationAction.navigationType == .redirect(.developer)) {
            return
        }

        let canGoBack = webView.canGoBack
        let canGoForward = webView.canGoForward
        let canReload = self.content.userEditableUrl != nil

        if canGoBack != self.canGoBack {
            self.canGoBack = canGoBack
        }
        if canGoForward != self.canGoForward {
            self.canGoForward = canGoForward
        }
        if canReload != self.canReload {
            self.canReload = canReload
        }
    }

    @MainActor
    @discardableResult
    func goBack() -> ExpectedNavigation? {
        guard canGoBack else {
            if canBeClosedWithBack {
                delegate?.closeTab(self)
            }
            return nil
        }

        userInteractionDialog = nil
        let navigation = webView.navigator()?.goBack(withExpectedNavigationType: .backForward(distance: -1))
        // update TabContent source to .historyEntry on navigation
        navigation?.appendResponder(willStart: { [weak self] navigation in
            guard let self,
                  case .url(let url, credential: let credential, .webViewUpdated) = self.content,
                  url == navigation.url else { return }
            self.content = .url(url, credential: credential, source: .historyEntry)
        })
        return navigation
    }

    @MainActor
    @discardableResult
    func goForward() -> ExpectedNavigation? {
        guard canGoForward else { return nil }

        userInteractionDialog = nil
        let navigation = webView.navigator()?.goForward(withExpectedNavigationType: .backForward(distance: 1))
        // update TabContent source to .historyEntry on navigation
        navigation?.appendResponder(willStart: { [weak self] navigation in
            guard let self,
                  case .url(let url, credential: let credential, _) = self.content,
                  url == navigation.url else { return }
            self.content = .url(url, credential: credential, source: .historyEntry)
        })
        return navigation
    }

    @MainActor
    @discardableResult
    func go(to item: BackForwardListItem) -> ExpectedNavigation? {
        userInteractionDialog = nil

        switch item.kind {
        case .goBackToClose:
            delegate?.closeTab(self)
            return nil

        case .url: break
        }

        var backForwardNavigation: (distance: Int, item: WKBackForwardListItem)? {
            guard let identity = item.identity else { return nil }

            let backForwardList = webView.backForwardList
            if let backItem = backForwardList.backItem, backItem.identity == identity {
                return (-1, backItem)
            } else if let forwardItem = backForwardList.forwardItem, forwardItem.identity == identity {
                return (1, forwardItem)
            } else if backForwardList.currentItem?.identity == identity {
                return nil
            }

            let forwardList = backForwardList.forwardList
            if let forwardIndex = forwardList.firstIndex(where: { $0.identity == identity }) {
                return (forwardIndex + 1, forwardList[forwardIndex]) // going forward, adding 1 to zero based index
            }

            let backList = backForwardList.backList
            if let backIndex = backList.lastIndex(where: { $0.identity == identity }) {
                return (-(backList.count - backIndex), backList[backIndex]) // item is in _reversed_ backList
            }

            return nil

        }

        guard let backForwardNavigation else {
            os_log(.error, "item `\(item.title ?? "") – \(item.url?.absoluteString ?? "")` is not in the backForwardList")
            return nil
        }

        let navigation = webView.navigator()?.go(to: backForwardNavigation.item,
                                                 withExpectedNavigationType: .backForward(distance: backForwardNavigation.distance))
        // update TabContent source to .historyEntry on navigation
        navigation?.appendResponder(willStart: { [weak self] navigation in
            guard let self,
                  case .url(let url, credential: let credential, _) = self.content,
                  url == navigation.url else { return }
            self.content = .url(url, credential: credential, source: .historyEntry)
        })
        return navigation
    }

    func openHomePage() {
        userInteractionDialog = nil

        if startupPreferences.launchToCustomHomePage,
           let customURL = URL(string: startupPreferences.formattedCustomHomePageURL) {
            setContent(.url(customURL, credential: nil, source: .ui))
        } else {
            setContent(.newtab)
        }
    }

    func startOnboarding() {
        userInteractionDialog = nil

        setContent(.onboarding)
    }

    @MainActor(unsafe)
    @discardableResult
    func reload() -> ExpectedNavigation? {
        userInteractionDialog = nil

        // In the case of an error only reload web URLs to prevent uxss attacks via redirecting to javascript://
        if let error = error,
           let failingUrl = error.failingUrl ?? content.urlForWebView,
           failingUrl.isHttp || failingUrl.isHttps,
           // navigate in-place to preserve back-forward history
           // launch navigation using javascript: URL navigation to prevent WebView from
           // interpreting the action as user-initiated link navigation causing a new tab opening when Cmd is pressed
           let redirectUrl = URL(string: "javascript:location.replace('\(failingUrl.absoluteString.escapedJavaScriptString())')") {

            self.content = .url(failingUrl, credential: nil, source: .reload)
            webView.load(URLRequest(url: redirectUrl))
            return nil
        }

        refreshCountSinceLoad += 1

        self.content = content.forceReload()
        if webView.url == nil, content.isUrl {
            // load from cache or interactionStateData when called by lazy loader
            return reloadIfNeeded(source: .lazyLoad)
        } else {
            return webView.navigator(distributedNavigationDelegate: navigationDelegate).reload(withExpectedNavigationType: .reload)
        }
    }

    @Published private(set) var audioState: WKWebView.AudioState = .notSupported

    func muteUnmuteTab() {
        webView.muteOrUnmute()

        audioState = webView.audioState()
    }

    private enum ReloadIfNeededSource {
        case contentUpdated
        case webViewDisplayed
        case loadInBackgroundIfNeeded(shouldLoadInBackground: Bool)
        case lazyLoad
    }
    @MainActor(unsafe)
    @discardableResult
    private func reloadIfNeeded(source reloadIfNeededSource: ReloadIfNeededSource) -> ExpectedNavigation? {
        guard let url = content.urlForWebView,
              shouldReload(url, source: reloadIfNeededSource) else { return nil }

        if case .settings = content, case .settings = webView.url.flatMap({ TabContent.contentFromURL($0, source: .ui) }) {
            // replace WebView URL without adding a new history item if switching settings panes
            webView.evaluateJavaScript("location.replace('\(url.absoluteString.escapedJavaScriptString())')", in: nil, in: .defaultClient)
            return nil
        }

        if webView.url == url, webView.backForwardList.currentItem?.url == url, !webView.isLoading, !content.isUserRequestedPageDownload {
            return reload()
        }
        if restoreInteractionStateIfNeeded() { return nil /* session restored */ }
        invalidateInteractionStateData()

        let source = content.source
        if url.isFileURL {
            return webView.navigator(distributedNavigationDelegate: navigationDelegate)
                .loadFileURL(url, allowingReadAccessTo: URL(fileURLWithPath: "/"), withExpectedNavigationType: source.navigationType)
        }

        var request = URLRequest(url: url, cachePolicy: source.cachePolicy)
        if #available(macOS 12.0, *), content.isUserEnteredUrl {
            request.attribution = .user
        }

        return webView.navigator(distributedNavigationDelegate: navigationDelegate)
            .load(request, withExpectedNavigationType: source.navigationType)
    }

    @MainActor
    private func shouldReload(_ url: URL, source: ReloadIfNeededSource) -> Bool {
        guard url.isValid else { return false }

        switch source {
        // should load when Web View is displayed?
        case .webViewDisplayed:
            // yes if not loaded yet
            if webView.url == nil {
                return true
            }

            switch error {
            case .some(URLError.notConnectedToInternet),
                 .some(URLError.networkConnectionLost):
                // reload when showing error due to connection failure
                return true
            default:
                // don‘t autoreload on other kinds of errors
                return false
            }

        // should load on Web View instantiation?
        case .loadInBackgroundIfNeeded(shouldLoadInBackground: let shouldLoadInBackground):
            switch content {
            case .newtab, .bookmarks, .settings:
                return webView.url == nil // navigate to empty pages loaded for duck:// urls
            default:
                return shouldLoadInBackground
            }

        // lazy loading triggered
        case .lazyLoad:
            return webView.url == nil

        // `.setContent()` called - always load
        case .contentUpdated:
            return true
        }
    }

    @MainActor
    private func restoreInteractionStateIfNeeded() -> Bool {
        // only restore session from interactionStateData passed to Tab.init
        guard case .loadCachedFromTabContent(let interactionStateData) = self.interactionState else { return false }

        if let url = content.urlForWebView, url.isFileURL {
            // request file system access before restoration
            webView.navigator(distributedNavigationDelegate: navigationDelegate)
                .loadFileURL(url, allowingReadAccessTo: url)?
                .overrideResponders(navigationDidFinish: { [weak self] _ in
                    self?.restoreInteractionState(with: interactionStateData)
                }, navigationDidFail: { [weak self] _, _ in
                    self?.restoreInteractionState(with: interactionStateData)
                })
        } else {
            restoreInteractionState(with: interactionStateData)
        }

        invalidateInteractionStateData()

        return true
    }

    private func restoreInteractionState(with interactionStateData: Data) {
        guard #available(macOS 12.0, *) else {
            try? webView.restoreSessionState(from: interactionStateData)
            return
        }
        webView.interactionState = interactionStateData
    }

    func stopLoading() {
        webView.stopLoading()
    }

    func requestFireproofToggle() {
        guard let url = content.userEditableUrl,
              let host = url.host
        else { return }

        _ = FireproofDomains.shared.toggle(domain: host)
    }

    private var webViewCancellables = Set<AnyCancellable>()
    private var emailDidSignOutCancellable: AnyCancellable?

    private func setupWebView(shouldLoadInBackground: Bool) {
        webView.navigationDelegate = navigationDelegate
        webView.uiDelegate = self
        webView.contextMenuDelegate = self.contextMenuManager
        webView.allowsBackForwardNavigationGestures = true
        webView.allowsMagnification = true

        permissions.webView = webView

        webViewCancellables.removeAll()

        webView.observe(\.superview, options: .old) { [weak self] _, change in
            // if the webView is being added to superview - reload if needed
            if case .some(.none) = change.oldValue {
                self?.reloadIfNeeded(source: .webViewDisplayed)
            }
        }.store(in: &webViewCancellables)

        webView.publisher(for: \.url)
            .dropFirst()
            .receive(on: DispatchQueue.main)
            .sink { [weak self] _ in
                self?.handleUrlDidChange()
            }.store(in: &webViewCancellables)

        webView.observe(\.title) { [weak self] _, _ in
            self?.updateTitle()
        }.store(in: &webViewCancellables)

        webView.observe(\.canGoBack) { [weak self] _, _ in
            self?.updateCanGoBackForward()
        }.store(in: &webViewCancellables)

        webView.observe(\.canGoForward) { [weak self] _, _ in
            self?.updateCanGoBackForward()
        }.store(in: &webViewCancellables)

        webView.publisher(for: \.isLoading)
            .assign(to: \.isLoading, onWeaklyHeld: self)
            .store(in: &webViewCancellables)

        webView.publisher(for: \.estimatedProgress)
            .assign(to: \.loadingProgress, onWeaklyHeld: self)
            .store(in: &webViewCancellables)

        webView.publisher(for: \.serverTrust)
            .sink { [weak self] serverTrust in
                self?.privacyInfo?.serverTrust = serverTrust
            }
            .store(in: &webViewCancellables)

        navigationDelegate.$currentNavigation.sink { [weak self] navigation in
            self?.updateCanGoBackForward(withCurrentNavigation: navigation)
        }.store(in: &webViewCancellables)

        // background tab loading should start immediately
        DispatchQueue.main.async {
            self.reloadIfNeeded(source: .loadInBackgroundIfNeeded(shouldLoadInBackground: shouldLoadInBackground))
        }
    }

    private func dismissPresentedAlert() {
        if let userInteractionDialog {
            switch userInteractionDialog.dialog {
            case .jsDialog: self.userInteractionDialog = nil
            default: break
            }
        }
    }

    // MARK: - Favicon

    @Published var favicon: NSImage?
    let faviconManagement: FaviconManagement

    @MainActor(unsafe)
    private func handleFavicon(oldValue: TabContent? = nil) {
        guard content.isUrl, let url = content.urlForWebView, error == nil else {
            favicon = nil
            return
        }

        if url.isDuckPlayer {
            favicon = .duckPlayer
            return
        }

        guard faviconManagement.areFaviconsLoaded else { return }

        if let cachedFavicon = faviconManagement.getCachedFavicon(for: url, sizeCategory: .small)?.image {
            if cachedFavicon != favicon {
                favicon = cachedFavicon
            }
        } else if oldValue?.url?.host != url.host {
            // If the domain matches the previous value, just keep the same favicon
            favicon = nil
        }
    }

}

extension Tab: UserContentControllerDelegate {

    @MainActor
    func userContentController(_ userContentController: UserContentController, didInstallContentRuleLists contentRuleLists: [String: WKContentRuleList], userScripts: UserScriptsProvider, updateEvent: ContentBlockerRulesManager.UpdateEvent) {
        os_log("didInstallContentRuleLists", log: .contentBlocking, type: .info)
        guard let userScripts = userScripts as? UserScripts else { fatalError("Unexpected UserScripts") }

        userScripts.debugScript.instrumentation = instrumentation
        userScripts.faviconScript.delegate = self
        userScripts.pageObserverScript.delegate = self
        userScripts.printingUserScript.delegate = self

        performanceMetrics = PerformanceMetricsSubfeature(targetWebview: webView)
        userScripts.contentScopeUserScriptIsolated.registerSubfeature(delegate: performanceMetrics!)
    }

}

extension Tab: PageObserverUserScriptDelegate {

    func pageDOMLoaded() {
        self.delegate?.tabPageDOMLoaded(self)
    }

}

extension Tab: FaviconUserScriptDelegate {

    @MainActor(unsafe)
    func faviconUserScript(_ faviconUserScript: FaviconUserScript,
                           didFindFaviconLinks faviconLinks: [FaviconUserScript.FaviconLink],
                           for documentUrl: URL) {
        guard documentUrl != .error else { return }
        faviconManagement.handleFaviconLinks(faviconLinks, documentUrl: documentUrl) { favicon in
            guard documentUrl == self.content.url, let favicon = favicon else {
                return
            }
            self.favicon = favicon.image
        }
    }

}

extension Tab/*: NavigationResponder*/ { // to be moved to Tab+Navigation.swift

    @MainActor
    func didReceive(_ challenge: URLAuthenticationChallenge, for navigation: Navigation?) async -> AuthChallengeDisposition? {
        guard challenge.protectionSpace.authenticationMethod == NSURLAuthenticationMethodHTTPBasic else { return nil }

        // send this event only when we're interrupting loading and showing extra UI to the user
        webViewDidReceiveUserInteractiveChallengePublisher.send()

        // when navigating to a URL with basic auth username/password, cache it and redirect to a trimmed URL
        if case .url(let url, credential: .some(let credential), source: let source) = content,
           url.matches(challenge.protectionSpace),
           challenge.previousFailureCount == 0 {

            self.content = .url(url, source: source)
            return .credential(credential)
        }

        let (request, future) = BasicAuthDialogRequest.future(with: challenge.protectionSpace)
        self.userInteractionDialog = UserDialog(sender: .page(domain: challenge.protectionSpace.host), dialog: .basicAuthenticationChallenge(request))
        do {
            disableLongDecisionMakingChecks()
            defer {
                enableLongDecisionMakingChecks()
            }

            return try await future.get()
        } catch {
            return .cancel
        }
    }

    func didReceiveRedirect(_ navigationAction: NavigationAction, for navigation: Navigation) {
        webViewDidReceiveRedirectPublisher.send()
    }

    @MainActor
    func didCommit(_ navigation: Navigation) {
        committedURL = navigation.url
    }

    func resetRefreshCountIfNeeded(action: NavigationAction) {
        switch action.navigationType {
        case .reload, .other:
            break
        default:
            refreshCountSinceLoad = 0
        }
    }

    func setOpenerContextIfNeeded(action: NavigationAction) {
        switch action.navigationType {
        case .linkActivated, .formSubmitted:
            inferredOpenerContext = .navigation
        default:
            break
        }
    }

    @MainActor
    func decidePolicy(for navigationAction: NavigationAction, preferences: inout NavigationPreferences) async -> NavigationActionPolicy? {
        // allow local file navigations
        if navigationAction.url.isFileURL { return .allow }

        resetRefreshCountIfNeeded(action: navigationAction)
        setOpenerContextIfNeeded(action: navigationAction)

        // when navigating to a URL with basic auth username/password, cache it and redirect to a trimmed URL
        if let mainFrame = navigationAction.mainFrameTarget,
           let credential = navigationAction.url.basicAuthCredential {

            return .redirect(mainFrame) { navigator in
                var request = navigationAction.request
                // credential is removed from the URL and set to TabContent to be used on next Challenge
                self.content = .url(navigationAction.url.removingBasicAuthCredential(), credential: credential, source: .webViewUpdated)
                // reload URL without credentialss
                request.url = self.content.url!
                navigator.load(request)
            }
        }

        if navigationAction.isForMainFrame {
            preferences.userAgent = UserAgent.for(navigationAction.url)
        }
        guard navigationAction.url.scheme != nil else { return .allow }

        return .next
    }

    @MainActor
    func willStart(_ navigation: Navigation) {
        if error != nil { error = nil }
        if lastWebError != nil { lastWebError = nil }

        delegate?.tabWillStartNavigation(self, isUserInitiated: navigation.navigationAction.isUserInitiated)
    }

    @MainActor
    func decidePolicy(for navigationResponse: NavigationResponse) async -> NavigationResponsePolicy? {
        internalUserDecider?.markUserAsInternalIfNeeded(forUrl: webView.url,
                                                        response: navigationResponse.response as? HTTPURLResponse)

        lastHttpStatusCode = navigationResponse.httpStatusCode

        return .next
    }

    @MainActor
    func didStart(_ navigation: Navigation) {
        webViewDidStartNavigationPublisher.send()
        delegate?.tabDidStartNavigation(self)
        permissions.tabDidStartNavigation()
        userInteractionDialog = nil

        // Unnecessary assignment triggers publishing
        if lastWebError != nil { lastWebError = nil }
        if error != nil,
           navigation.navigationAction.navigationType != .alternateHtmlLoad { // error page navigation
            error = nil
        }

        if inferredOpenerContext != .external {
            inferredOpenerContext = nil
        }

        invalidateInteractionStateData()
    }

    @MainActor
    func navigationDidFinish(_ navigation: Navigation) {
        invalidateInteractionStateData()
        webViewDidFinishNavigationPublisher.send()
        statisticsLoader?.refreshRetentionAtb(isSearch: navigation.url.isDuckDuckGoSearch)

        Task { @MainActor in
            if await webView.isCurrentSiteReferredFromDuckDuckGo {
                inferredOpenerContext = .serp
            }
        }

<<<<<<< HEAD
        if navigation.url.isDuckDuckGoSearch, tunnelController?.isConnected == true {
            PixelKit.fire(GeneralPixel.networkProtectionEnabledOnSearch, frequency: .dailyAndCount)
=======
        if navigation.url.isDuckDuckGoSearch, tunnelController.isConnected == true {
            DailyPixel.fire(pixel: .networkProtectionEnabledOnSearch, frequency: .dailyAndCount)
>>>>>>> 5dccdb65
        }
    }

    @MainActor
    func navigation(_ navigation: Navigation, didSameDocumentNavigationOf navigationType: WKSameDocumentNavigationType) {
        guard navigation.isCurrent else { return }

        invalidateInteractionStateData()
        if navigation.url.host == committedURL?.host {
            committedURL = navigation.url
        }
    }

    @MainActor
    func navigation(_ navigation: Navigation, didFailWith error: WKError) {
        let url = error.failingUrl ?? navigation.url
        guard navigation.isCurrent else { return }

        invalidateInteractionStateData()

        if !error.isFrameLoadInterrupted, !error.isNavigationCancelled,
           // don‘t show an error page if the error was already handled
           // (by SearchNonexistentDomainNavigationResponder) or another navigation was triggered by `setContent`
           self.content.urlForWebView == url {

            self.error = error
            // when already displaying the error page and reload navigation fails again: don‘t navigate, just update page HTML
            let shouldPerformAlternateNavigation = navigation.url != webView.url || navigation.navigationAction.targetFrame?.url != .error
            loadErrorHTML(error, header: UserText.errorPageHeader, forUnreachableURL: url, alternate: shouldPerformAlternateNavigation)
        }
    }

    @MainActor
    func didFailProvisionalLoad(with request: URLRequest, in frame: WKFrameInfo, with error: Error) {
        lastWebError = error
    }

    @MainActor
    func webContentProcessDidTerminate(with reason: WKProcessTerminationReason?) {
        let error = WKError(.webContentProcessTerminated, userInfo: [
            WKProcessTerminationReason.userInfoKey: reason?.rawValue ?? -1,
            NSLocalizedDescriptionKey: UserText.webProcessCrashPageMessage
        ])

        if case.url(let url, _, _) = content {
            self.error = error

            loadErrorHTML(error, header: UserText.webProcessCrashPageHeader, forUnreachableURL: url, alternate: true)
        }

        PixelKit.fire(DebugEvent(GeneralPixel.webKitDidTerminate, error: error))
    }

    @MainActor
    private func loadErrorHTML(_ error: WKError, header: String, forUnreachableURL url: URL, alternate: Bool) {
        let html = ErrorPageHTMLTemplate(error: error, header: header).makeHTMLFromTemplate()
        if alternate {
            webView.loadAlternateHTML(html, baseURL: .error, forUnreachableURL: url)
        } else {
            // this should be updated using an error page update script call when (if) we have a dynamic error page content implemented
            webView.setDocumentHtml(html)
        }
    }

}

extension Tab: NewWindowPolicyDecisionMaker {

    func decideNewWindowPolicy(for navigationAction: WKNavigationAction) -> NavigationDecision? {
        defer {
            onNewWindow = nil
        }
        return onNewWindow?(navigationAction)
    }

}

extension Tab: TabDataClearing {
    @MainActor
    func prepareForDataClearing(caller: TabCleanupPreparer) {
        webViewCancellables.removeAll()

        self.stopAllMediaAndLoading()
        (webView.configuration.userContentController as? UserContentController)?.cleanUpBeforeClosing()

        webView.navigationDelegate = caller
        webView.load(URLRequest(url: .blankPage))
    }
}

// "protected" properties meant to access otherwise private properties from Tab extensions
extension Tab {

    static var objcDelegateKeyPath: String { #keyPath(objcDelegate) }
    @objc private var objcDelegate: Any? { delegate }

    static var objcNavigationDelegateKeyPath: String { #keyPath(objcNavigationDelegate) }
    @objc private var objcNavigationDelegate: Any? { navigationDelegate }

    static var objcNewWindowPolicyDecisionMakersKeyPath: String { #keyPath(objcNewWindowPolicyDecisionMakers) }
    @objc private var objcNewWindowPolicyDecisionMakers: Any? {
        get {
            newWindowPolicyDecisionMakers
        }
        set {
            newWindowPolicyDecisionMakers = newValue as? [NewWindowPolicyDecisionMaker] ?? {
                assertionFailure("\(String(describing: newValue)) is not [NewWindowPolicyDecisionMaker]")
                return nil
            }()
        }
    }

}

// swiftlint:enable file_length<|MERGE_RESOLUTION|>--- conflicted
+++ resolved
@@ -1448,13 +1448,8 @@
             }
         }
 
-<<<<<<< HEAD
-        if navigation.url.isDuckDuckGoSearch, tunnelController?.isConnected == true {
+        if navigation.url.isDuckDuckGoSearch, tunnelController.isConnected == true {
             PixelKit.fire(GeneralPixel.networkProtectionEnabledOnSearch, frequency: .dailyAndCount)
-=======
-        if navigation.url.isDuckDuckGoSearch, tunnelController.isConnected == true {
-            DailyPixel.fire(pixel: .networkProtectionEnabledOnSearch, frequency: .dailyAndCount)
->>>>>>> 5dccdb65
         }
     }
 
