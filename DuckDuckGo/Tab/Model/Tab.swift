--- conflicted
+++ resolved
@@ -111,11 +111,8 @@
                      startupPreferences: StartupPreferences = StartupPreferences.shared,
                      certificateTrustEvaluator: CertificateTrustEvaluating = CertificateTrustEvaluator(),
                      tunnelController: NetworkProtectionIPCTunnelController? = TunnelControllerProvider.shared.tunnelController,
-<<<<<<< HEAD
-                     phishingDetectionManager: PhishingDetectionManager = PhishingDetectionManager.shared
-=======
+                     phishingDetectionManager: PhishingDetectionManager = PhishingDetectionManager.shared,
                      tabsPreferences: TabsPreferences = TabsPreferences.shared
->>>>>>> 5f20c6c8
     ) {
 
         let duckPlayer = duckPlayer
@@ -158,11 +155,8 @@
                   startupPreferences: startupPreferences,
                   certificateTrustEvaluator: certificateTrustEvaluator,
                   tunnelController: tunnelController,
-<<<<<<< HEAD
-                  phishingDetectionManager: phishingDetectionManager)
-=======
+                  phishingDetectionManager: phishingDetectionManager,
                   tabsPreferences: tabsPreferences)
->>>>>>> 5f20c6c8
     }
 
     @MainActor
@@ -196,11 +190,8 @@
          startupPreferences: StartupPreferences,
          certificateTrustEvaluator: CertificateTrustEvaluating,
          tunnelController: NetworkProtectionIPCTunnelController?,
-<<<<<<< HEAD
-         phishingDetectionManager: PhishingDetectionManager
-=======
+         phishingDetectionManager: PhishingDetectionManager,
          tabsPreferences: TabsPreferences
->>>>>>> 5f20c6c8
     ) {
 
         self.content = content
