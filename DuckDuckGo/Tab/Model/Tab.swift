--- conflicted
+++ resolved
@@ -25,11 +25,8 @@
 import WebKit
 import History
 import PixelKit
-<<<<<<< HEAD
 import PhishingDetection
-=======
 import os.log
->>>>>>> efb5772e
 
 protocol TabDelegate: ContentOverlayUserScriptDelegate {
     func tabWillStartNavigation(_ tab: Tab, isUserInitiated: Bool)
