//
//  Tab.swift
//
//  Copyright © 2020 DuckDuckGo. All rights reserved.
//
//  Licensed under the Apache License, Version 2.0 (the "License");
//  you may not use this file except in compliance with the License.
//  You may obtain a copy of the License at
//
//  http://www.apache.org/licenses/LICENSE-2.0
//
//  Unless required by applicable law or agreed to in writing, software
//  distributed under the License is distributed on an "AS IS" BASIS,
//  WITHOUT WARRANTIES OR CONDITIONS OF ANY KIND, either express or implied.
//  See the License for the specific language governing permissions and
//  limitations under the License.
//

import BrowserServicesKit
import Combine
import Common
import ContentBlocking
import Foundation
import Navigation
import UserScript
import WebKit

#if SUBSCRIPTION
import Subscription
#endif

#if NETWORK_PROTECTION
import NetworkProtection
import NetworkProtectionIPC
#endif

// swiftlint:disable file_length

protocol TabDelegate: ContentOverlayUserScriptDelegate {
    func tabWillStartNavigation(_ tab: Tab, isUserInitiated: Bool)
    func tabDidStartNavigation(_ tab: Tab)
    func tab(_ tab: Tab, createdChild childTab: Tab, of kind: NewWindowPolicy)

    func tabPageDOMLoaded(_ tab: Tab)
    func closeTab(_ tab: Tab)

}

protocol NewWindowPolicyDecisionMaker {
    func decideNewWindowPolicy(for navigationAction: WKNavigationAction) -> NavigationDecision?
}

// swiftlint:disable:next type_body_length
@dynamicMemberLookup final class Tab: NSObject, Identifiable, ObservableObject {

    enum TabContent: Equatable {
        case newtab
        case url(URL, credential: URLCredential? = nil, source: URLSource)
        case settings(pane: PreferencePaneIdentifier?)
        case bookmarks
        case onboarding
        case none
        case dataBrokerProtection
        case subscription(URL)

        enum URLSource: Equatable {
            case pendingStateRestoration
            case loadedByStateRestoration
            case userEntered(String)
            case historyEntry
            case bookmark
            case ui
            case link
            case appOpenUrl
            case reload

            case webViewUpdated

            var userEnteredValue: String? {
                if case .userEntered(let userEnteredValue) = self {
                    userEnteredValue
                } else {
                    nil
                }
            }

            var isUserEnteredUrl: Bool {
                userEnteredValue != nil
            }

            var navigationType: NavigationType {
                switch self {
                case .userEntered:
                    .custom(.userEnteredUrl)
                case .pendingStateRestoration:
                    .sessionRestoration
                case .loadedByStateRestoration, .appOpenUrl, .historyEntry, .bookmark, .ui, .link, .webViewUpdated:
                    .custom(.tabContentUpdate)
                case .reload:
                    .reload
                }
            }

            var cachePolicy: URLRequest.CachePolicy {
                switch self {
                case .pendingStateRestoration, .historyEntry:
                    .returnCacheDataElseLoad
                case .reload, .loadedByStateRestoration:
                    .reloadIgnoringCacheData
                case .userEntered, .bookmark, .ui, .link, .appOpenUrl, .webViewUpdated:
                    .useProtocolCachePolicy
                }
            }

        }

        // swiftlint:disable:next cyclomatic_complexity
        static func contentFromURL(_ url: URL?, source: URLSource) -> TabContent {
            switch url {
            case URL.newtab, URL.Invalid.aboutNewtab, URL.Invalid.duckHome:
                return .newtab
            case URL.welcome, URL.Invalid.aboutWelcome:
                return .onboarding
            case URL.settings, URL.Invalid.aboutPreferences, URL.Invalid.aboutConfig, URL.Invalid.aboutSettings, URL.Invalid.duckConfig, URL.Invalid.duckPreferences:
                return .anySettingsPane
            case URL.bookmarks, URL.Invalid.aboutBookmarks:
                return .bookmarks
            case URL.dataBrokerProtection:
                return .dataBrokerProtection
            case URL.Invalid.aboutHome:
                guard let customURL = URL(string: StartupPreferences.shared.formattedCustomHomePageURL) else {
                    return .newtab
                }
                return .url(customURL, source: source)
            default: break
            }

#if SUBSCRIPTION
            if let url {
                if url.isChild(of: URL.subscriptionBaseURL) || url.isChild(of: URL.identityTheftRestoration) {
                    return .subscription(url)
                }
            }
#endif

            if let settingsPane = url.flatMap(PreferencePaneIdentifier.init(url:)) {
                return .settings(pane: settingsPane)
            } else if let url, let credential = url.basicAuthCredential {
                // when navigating to a URL with basic auth username/password, cache it and redirect to a trimmed URL
                return .url(url.removingBasicAuthCredential(), credential: credential, source: source)
            } else {
                return .url(url ?? .blankPage, source: source)
            }
        }

        static var displayableTabTypes: [TabContent] {
            // Add new displayable types here
            let displayableTypes = [TabContent.anySettingsPane, .bookmarks]

            return displayableTypes.sorted { first, second in
                guard let firstTitle = first.title, let secondTitle = second.title else {
                    return true // Arbitrary sort order, only non-standard tabs are displayable.
                }
                return firstTitle.localizedStandardCompare(secondTitle) == .orderedAscending
            }
        }

        /// Convenience accessor for `.preferences` Tab Content with no particular pane selected,
        /// i.e. the currently selected pane is decided internally by `PreferencesViewController`.
        static let anySettingsPane: Self = .settings(pane: nil)

        var isDisplayable: Bool {
            switch self {
            case .settings, .bookmarks, .dataBrokerProtection:
                return true
            default:
                return false
            }
        }

        func matchesDisplayableTab(_ other: TabContent) -> Bool {
            switch (self, other) {
            case (.settings, .settings):
                return true
            case (.bookmarks, .bookmarks):
                return true
            case (.dataBrokerProtection, .dataBrokerProtection):
                return true
            default:
                return false
            }
        }

        var title: String? {
            switch self {
            case .url, .newtab, .none: return nil
            case .settings: return UserText.tabPreferencesTitle
            case .bookmarks: return UserText.tabBookmarksTitle
            case .onboarding: return UserText.tabOnboardingTitle
            case .dataBrokerProtection: return UserText.tabDataBrokerProtectionTitle
            case .subscription: return nil
            }
        }

        var url: URL? {
            userEditableUrl
        }
        var userEditableUrl: URL? {
            switch self {
            case .url(let url, credential: _, source: _) where !(url.isDuckPlayer || url.isDuckURLScheme):
                return url
            default:
                return nil
            }
        }

        var urlForWebView: URL? {
            switch self {
            case .url(let url, credential: _, source: _):
                return url
            case .newtab:
                return .newtab
            case .settings(pane: .some(let pane)):
                return .settingsPane(pane)
            case .settings(pane: .none):
                return .settings
            case .bookmarks:
                return .bookmarks
            case .onboarding:
                return .welcome
            case .dataBrokerProtection:
                return .dataBrokerProtection
            case .subscription(let url):
                return url
            case .none:
                return nil
            }
        }

        var isUrl: Bool {
            switch self {
            case .url, .subscription:
                return true
            default:
                return false
            }
        }

        var userEnteredValue: String? {
            switch self {
            case .url(_, credential: _, source: let source):
                return source.userEnteredValue
            default:
                return nil
            }
        }

        var isUserEnteredUrl: Bool {
            userEnteredValue != nil
        }

        var displaysContentInWebView: Bool {
            isUrl
        }

    }
    private struct ExtensionDependencies: TabExtensionDependencies {
        let privacyFeatures: PrivacyFeaturesProtocol
        let historyCoordinating: HistoryCoordinating
        var workspace: Workspace
        var cbaTimeReporter: ContentBlockingAssetsCompilationTimeReporter?
        let duckPlayer: DuckPlayer
        var downloadManager: FileDownloadManagerProtocol
    }

    fileprivate weak var delegate: TabDelegate?
    func setDelegate(_ delegate: TabDelegate) { self.delegate = delegate }

    private let navigationDelegate = DistributedNavigationDelegate(log: .navigation)
    private var newWindowPolicyDecisionMakers: [NewWindowPolicyDecisionMaker]?
    private var onNewWindow: ((WKNavigationAction?) -> NavigationDecision)?

    private let statisticsLoader: StatisticsLoader?
    private let internalUserDecider: InternalUserDecider?
    let pinnedTabsManager: PinnedTabsManager

#if NETWORK_PROTECTION
    private var tunnelController: NetworkProtectionIPCTunnelController?
#endif

    private let webViewConfiguration: WKWebViewConfiguration

    let startupPreferences: StartupPreferences

    private var extensions: TabExtensions
    // accesing TabExtensions‘ Public Protocols projecting tab.extensions.extensionName to tab.extensionName
    // allows extending Tab functionality while maintaining encapsulation
    subscript<Extension>(dynamicMember keyPath: KeyPath<TabExtensions, Extension?>) -> Extension? {
        self.extensions[keyPath: keyPath]
    }

    @Published
    private(set) var userContentController: UserContentController?

    @MainActor
    convenience init(content: TabContent,
                     faviconManagement: FaviconManagement = FaviconManager.shared,
                     webCacheManager: WebCacheManager = WebCacheManager.shared,
                     webViewConfiguration: WKWebViewConfiguration? = nil,
                     historyCoordinating: HistoryCoordinating = HistoryCoordinator.shared,
                     pinnedTabsManager: PinnedTabsManager? = nil,
                     workspace: Workspace = NSWorkspace.shared,
                     privacyFeatures: AnyPrivacyFeatures? = nil,
                     duckPlayer: DuckPlayer? = nil,
                     downloadManager: FileDownloadManagerProtocol = FileDownloadManager.shared,
                     permissionManager: PermissionManagerProtocol = PermissionManager.shared,
                     geolocationService: GeolocationServiceProtocol = GeolocationService.shared,
                     cbaTimeReporter: ContentBlockingAssetsCompilationTimeReporter? = ContentBlockingAssetsCompilationTimeReporter.shared,
                     statisticsLoader: StatisticsLoader? = nil,
                     extensionsBuilder: TabExtensionsBuilderProtocol = TabExtensionsBuilder.default,
                     title: String? = nil,
                     favicon: NSImage? = nil,
                     interactionStateData: Data? = nil,
                     parentTab: Tab? = nil,
                     shouldLoadInBackground: Bool = false,
                     burnerMode: BurnerMode = .regular,
                     canBeClosedWithBack: Bool = false,
                     lastSelectedAt: Date? = nil,
                     webViewSize: CGSize = CGSize(width: 1024, height: 768),
                     startupPreferences: StartupPreferences = StartupPreferences.shared
    ) {

        let duckPlayer = duckPlayer
            ?? (NSApp.runType.requiresEnvironment ? DuckPlayer.shared : DuckPlayer.mock(withMode: .enabled))
        let statisticsLoader = statisticsLoader
            ?? (NSApp.runType.requiresEnvironment ? StatisticsLoader.shared : nil)
        let privacyFeatures = privacyFeatures ?? PrivacyFeatures
        let internalUserDecider = NSApp.delegateTyped.internalUserDecider
        var faviconManager = faviconManagement
        if burnerMode.isBurner {
            faviconManager = FaviconManager(cacheType: .inMemory)
        }

        self.init(content: content,
                  faviconManagement: faviconManager,
                  webCacheManager: webCacheManager,
                  webViewConfiguration: webViewConfiguration,
                  historyCoordinating: historyCoordinating,
                  pinnedTabsManager: pinnedTabsManager ?? WindowControllersManager.shared.pinnedTabsManager,
                  workspace: workspace,
                  privacyFeatures: privacyFeatures,
                  duckPlayer: duckPlayer,
                  downloadManager: downloadManager,
                  permissionManager: permissionManager,
                  geolocationService: geolocationService,
                  extensionsBuilder: extensionsBuilder,
                  cbaTimeReporter: cbaTimeReporter,
                  statisticsLoader: statisticsLoader,
                  internalUserDecider: internalUserDecider,
                  title: title,
                  favicon: favicon,
                  interactionStateData: interactionStateData,
                  parentTab: parentTab,
                  shouldLoadInBackground: shouldLoadInBackground,
                  burnerMode: burnerMode,
                  canBeClosedWithBack: canBeClosedWithBack,
                  lastSelectedAt: lastSelectedAt,
                  webViewSize: webViewSize,
                  startupPreferences: startupPreferences)
    }

    @MainActor
    // swiftlint:disable:next function_body_length
    init(content: TabContent,
         faviconManagement: FaviconManagement,
         webCacheManager: WebCacheManager,
         webViewConfiguration: WKWebViewConfiguration?,
         historyCoordinating: HistoryCoordinating,
         pinnedTabsManager: PinnedTabsManager,
         workspace: Workspace,
         privacyFeatures: AnyPrivacyFeatures,
         duckPlayer: DuckPlayer,
         downloadManager: FileDownloadManagerProtocol,
         permissionManager: PermissionManagerProtocol,
         geolocationService: GeolocationServiceProtocol,
         extensionsBuilder: TabExtensionsBuilderProtocol,
         cbaTimeReporter: ContentBlockingAssetsCompilationTimeReporter?,
         statisticsLoader: StatisticsLoader?,
         internalUserDecider: InternalUserDecider?,
         title: String?,
         favicon: NSImage?,
         interactionStateData: Data?,
         parentTab: Tab?,
         shouldLoadInBackground: Bool,
         burnerMode: BurnerMode,
         canBeClosedWithBack: Bool,
         lastSelectedAt: Date?,
         webViewSize: CGSize,
         startupPreferences: StartupPreferences
    ) {

        self.content = content
        self.faviconManagement = faviconManagement
        self.pinnedTabsManager = pinnedTabsManager
        self.statisticsLoader = statisticsLoader
        self.internalUserDecider = internalUserDecider
        self.title = title
        self.favicon = favicon
        self.parentTab = parentTab
        self.burnerMode = burnerMode
        self._canBeClosedWithBack = canBeClosedWithBack
        self.interactionState = interactionStateData.map(InteractionState.loadCachedFromTabContent) ?? .none
        self.lastSelectedAt = lastSelectedAt
        self.startupPreferences = startupPreferences

        let configuration = webViewConfiguration ?? WKWebViewConfiguration()
        configuration.applyStandardConfiguration(contentBlocking: privacyFeatures.contentBlocking,
                                                 burnerMode: burnerMode)
        self.webViewConfiguration = configuration
        let userContentController = configuration.userContentController as? UserContentController
        assert(userContentController != nil)
        self.userContentController = userContentController

        webView = WebView(frame: CGRect(origin: .zero, size: webViewSize), configuration: configuration)
        webView.allowsLinkPreview = false
        permissions = PermissionModel(permissionManager: permissionManager,
                                      geolocationService: geolocationService)

        let userContentControllerPromise = Future<UserContentController, Never>.promise()
        let userScriptsPublisher = userContentControllerPromise.future
            .compactMap { $0.$contentBlockingAssets }
            .switchToLatest()
            .map { $0?.userScripts as? UserScripts }
            .eraseToAnyPublisher()

        let webViewPromise = Future<WKWebView, Never>.promise()
        var tabGetter: () -> Tab? = { nil }
        self.extensions = extensionsBuilder
            .build(with: (tabIdentifier: instrumentation.currentTabIdentifier,
                          isTabPinned: { tabGetter().map { tab in pinnedTabsManager.isTabPinned(tab) } ?? false },
                          isTabBurner: burnerMode.isBurner,
                          contentPublisher: _content.projectedValue.eraseToAnyPublisher(),
                          setContent: { tabGetter()?.setContent($0) },
                          titlePublisher: _title.projectedValue.eraseToAnyPublisher(),
                          userScriptsPublisher: userScriptsPublisher,
                          inheritedAttribution: parentTab?.adClickAttribution?.currentAttributionState,
                          userContentControllerFuture: userContentControllerPromise.future,
                          permissionModel: permissions,
                          webViewFuture: webViewPromise.future
                         ),
                   dependencies: ExtensionDependencies(privacyFeatures: privacyFeatures,
                                                       historyCoordinating: historyCoordinating,
                                                       workspace: workspace,
                                                       cbaTimeReporter: cbaTimeReporter,
                                                       duckPlayer: duckPlayer,
                                                       downloadManager: downloadManager))

        super.init()
        tabGetter = { [weak self] in self }
        userContentController.map(userContentControllerPromise.fulfill)

        setupNavigationDelegate()
        userContentController?.delegate = self
        setupWebView(shouldLoadInBackground: shouldLoadInBackground)
        webViewPromise.fulfill(webView)

        if favicon == nil {
            handleFavicon()
        }

        emailDidSignOutCancellable = NotificationCenter.default.publisher(for: .emailDidSignOut)
            .receive(on: DispatchQueue.main)
            .sink { [weak self] notification in
                self?.onDuckDuckGoEmailSignOut(notification)
            }

#if NETWORK_PROTECTION
        netPOnboardStatusCancellabel = DefaultNetworkProtectionVisibility().onboardStatusPublisher
            .receive(on: DispatchQueue.main)
            .sink { [weak self] onboardingStatus in
                guard onboardingStatus == .completed else { return }

                let machServiceName = Bundle.main.vpnMenuAgentBundleId
                let ipcClient = TunnelControllerIPCClient(machServiceName: machServiceName)
                ipcClient.register()

                self?.tunnelController = NetworkProtectionIPCTunnelController(ipcClient: ipcClient)
            }
#endif

        self.audioState = webView.audioState()
        addDeallocationChecks(for: webView)
    }

#if DEBUG
    func addDeallocationChecks(for webView: WKWebView) {
        let processPool = webView.configuration.processPool
        let webViewValue = NSValue(nonretainedObject: webView)

        webView.onDeinit { [weak self] in
            // Tab should deallocate with the WebView
            self?.ensureObjectDeallocated(after: 1.0, do: .interrupt)

            // unregister WebView from the ProcessPool
            processPool.webViewsUsingProcessPool.remove(webViewValue)

            if processPool.webViewsUsingProcessPool.isEmpty {
                // when the last WebView is deallocated the ProcessPool should be deallocated
                processPool.ensureObjectDeallocated(after: 1, do: .log)
                // by the moment the ProcessPool is dead all the UserContentControllers that were using it should be deallocated
                let knownUserContentControllers = processPool.knownUserContentControllers
                processPool.onDeinit {
                    for controller in knownUserContentControllers {
                        assert(controller.userContentController == nil, "\(controller) has not been deallocated")
                    }
                }
            }
        }
        // ProcessPool will be alive while there are WebViews using it
        processPool.webViewsUsingProcessPool.insert(webViewValue)
        processPool.knownUserContentControllers.insert(.init(userContentController: webView.configuration.userContentController))
    }
#else
    @inlinable func addDeallocationChecks(for webView: WKWebView) {}
#endif

    override func awakeAfter(using decoder: NSCoder) -> Any? {
        for tabExtension in self.extensions {
            (tabExtension as? (any NSCodingExtension))?.awakeAfter(using: decoder)
        }
        return self
    }

    func encodeExtensions(with coder: NSCoder) {
        for tabExtension in self.extensions {
            (tabExtension as? (any NSCodingExtension))?.encode(using: coder)
        }
    }

    func openChild(with url: URL, of kind: NewWindowPolicy) {
        self.onNewWindow = { _ in
            .allow(kind)
        }
        webView.loadInNewWindow(url)
    }

    @objc func onDuckDuckGoEmailSignOut(_ notification: Notification) {
        guard let url = webView.url else { return }
        if EmailUrls().isDuckDuckGoEmailProtection(url: url) {
            webView.evaluateJavaScript("window.postMessage({ emailProtectionSignedOut: true }, window.origin);")
        }
    }

    deinit {
        cleanUpBeforeClosing(onDeinit: true)
    }

    func cleanUpBeforeClosing() {
        cleanUpBeforeClosing(onDeinit: false)
    }

    @MainActor(unsafe)
    private func cleanUpBeforeClosing(onDeinit: Bool) {
        let job = { [webView, userContentController] in
            webView.stopAllMedia(shouldStopLoading: true)

            userContentController?.cleanUpBeforeClosing()
            webView.assertObjectDeallocated(after: 4.0)
        }
        if !onDeinit {
            // Tab should be deallocated shortly after burning
            self.assertObjectDeallocated(after: 4.0)
        }
        guard Thread.isMainThread else {
            DispatchQueue.main.async { job() }
            return
        }
        job()
    }

    func stopAllMediaAndLoading() {
        webView.stopAllMedia(shouldStopLoading: true)
    }

#if DEBUG
    /// set this to true when Navigation-related decision making is expected to take significant time to avoid assertions
    /// used by BSK: Navigation.DistributedNavigationDelegate
    var shouldDisableLongDecisionMakingChecks: Bool = false
    func disableLongDecisionMakingChecks() { shouldDisableLongDecisionMakingChecks = true }
    func enableLongDecisionMakingChecks() { shouldDisableLongDecisionMakingChecks = false }
#else
    func disableLongDecisionMakingChecks() {}
    func enableLongDecisionMakingChecks() {}
#endif

    // MARK: - Event Publishers

    let webViewDidStartNavigationPublisher = PassthroughSubject<Void, Never>()
    let webViewDidReceiveUserInteractiveChallengePublisher = PassthroughSubject<Void, Never>()
    let webViewDidReceiveRedirectPublisher = PassthroughSubject<Void, Never>()
    let webViewDidCommitNavigationPublisher = PassthroughSubject<Void, Never>()
    let webViewDidFinishNavigationPublisher = PassthroughSubject<Void, Never>()

    // MARK: - Properties

    let webView: WebView

    var contentChangeEnabled = true

    var isLazyLoadingInProgress = false

    let burnerMode: BurnerMode

    @PublishedAfter private(set) var content: TabContent {
        didSet {
            if !content.displaysContentInWebView && oldValue.displaysContentInWebView {
                webView.stopAllMedia(shouldStopLoading: false)
            }
            handleFavicon(oldValue: oldValue)
            if navigationDelegate.currentNavigation == nil {
                updateCanGoBackForward(withCurrentNavigation: nil)
            }
            error = nil
        }
    }

    @discardableResult
    func setContent(_ newContent: TabContent) -> ExpectedNavigation? {
        guard contentChangeEnabled else { return nil }

        let oldContent = self.content
        let newContent: TabContent = {
            if case .settings(pane: .some) = oldContent,
               case .settings(pane: nil) = newContent {
                // prevent clearing currently selected pane (for state persistence purposes)
                return oldContent
            }
            return newContent
        }()

        // reload if content differs or user-entered
        guard newContent != self.content || newContent.isUserEnteredUrl else { return nil }
        self.content = newContent

        dismissPresentedAlert()

        if let title = content.title {
            self.title = title
        }

        return reloadIfNeeded(shouldLoadInBackground: true)
    }

    @discardableResult
    func setUrl(_ url: URL?, source: TabContent.URLSource) -> ExpectedNavigation? {
        return self.setContent(.contentFromURL(url, source: source))
    }

    private func handleUrlDidChange() {
        if let url = webView.url {
            let content = TabContent.contentFromURL(url, source: .webViewUpdated)

            if self.content.isUrl, self.content.url == url {
                // ignore content updates when tab.content has userEntered or credential set but equal url as it comes from the WebView url updated event
            } else if content != self.content {
                self.content = content
            }
        }
        self.updateTitle() // The title might not change if webView doesn't think anything is different so update title here as well
    }

    var lastSelectedAt: Date?

    @Published var title: String?

    private func updateTitle() {
        if let error {
            if error.code != .webContentProcessTerminated {
                self.title = nil
            }
            return
        }

        let title = webView.title?.trimmingWhitespace()
        if title != self.title {
            self.title = title
        }

        if let wkBackForwardListItem = webView.backForwardList.currentItem,
           content.urlForWebView == wkBackForwardListItem.url,
           !webView.isLoading,
           title?.isEmpty == false {
            wkBackForwardListItem.tabTitle = title
        }
    }

    @PublishedAfter var error: WKError? {
        didSet {
            updateTitle()
        }
    }
    let permissions: PermissionModel

    @Published private(set) var lastWebError: Error?
    @Published private(set) var lastHttpStatusCode: Int?

    @Published private(set) var isLoading: Bool = false
    @Published private(set) var loadingProgress: Double = 0.0

    /// an Interactive Dialog request (alert/open/save/print) made by a page to be published and presented asynchronously
    @Published
    var userInteractionDialog: UserDialog? {
        didSet {
            guard let request = userInteractionDialog?.request else { return }
            request.addCompletionHandler { [weak self, weak request] _ in
                if let self, let request, self.userInteractionDialog?.request === request {
                    self.userInteractionDialog = nil
                }
            }
        }
    }

    weak private(set) var parentTab: Tab?
    private var _canBeClosedWithBack: Bool
    var canBeClosedWithBack: Bool {
        // Reset canBeClosedWithBack on any WebView navigation
        _canBeClosedWithBack = _canBeClosedWithBack && parentTab != nil && !webView.canGoBack && !webView.canGoForward
        return _canBeClosedWithBack
    }

    private enum InteractionState {
        case none
        case loadCachedFromTabContent(Data)
        case webViewProvided(Data)

        var data: Data? {
            switch self {
            case .none:
                return nil
            case .loadCachedFromTabContent(let data):
                return data
            case .webViewProvided(let data):
                return data
            }
        }
    }
    private var interactionState: InteractionState

    func invalidateInteractionStateData() {
        interactionState = .none
    }

    func getActualInteractionStateData() -> Data? {
        if let interactionStateData = interactionState.data {
            return interactionStateData
        }

        guard webView.url != nil else { return nil }

        if #available(macOS 12.0, *) {
            self.interactionState = (webView.interactionState as? Data).map { .webViewProvided($0) } ?? .none
        } else {
            self.interactionState = (try? webView.sessionStateData()).map { .webViewProvided($0) } ?? .none
        }

        return self.interactionState.data
    }

    private let instrumentation = TabInstrumentation()

    @Published private(set) var canGoForward: Bool = false
    @Published private(set) var canGoBack: Bool = false
    @Published private(set) var canReload: Bool = false

    @MainActor
    var backHistoryItems: [BackForwardListItem] {
        [BackForwardListItem](webView.backForwardList.backList)
        + (canBeClosedWithBack ? [BackForwardListItem(kind: .goBackToClose(parentTab?.url), title: parentTab?.title, identity: nil)] : [])
    }
    @MainActor
    var currentHistoryItem: BackForwardListItem? {
        webView.backForwardList.currentItem.map(BackForwardListItem.init)
        ?? (content.url ?? navigationDelegate.currentNavigation?.url).map { url in
            BackForwardListItem(kind: .url(url), title: webView.title ?? title, identity: nil)
        }
    }
    @MainActor
    var forwardHistoryItems: [BackForwardListItem] {
        [BackForwardListItem](webView.backForwardList.forwardList)
    }

    private func updateCanGoBackForward() {
        updateCanGoBackForward(withCurrentNavigation: navigationDelegate.currentNavigation)
    }

    // published $currentNavigation emits nil before actual currentNavigation property is set to nil, that‘s why default `= nil` argument can‘t be used here
    @MainActor(unsafe)
    private func updateCanGoBackForward(withCurrentNavigation currentNavigation: Navigation?) {
        dispatchPrecondition(condition: .onQueue(.main))

        // “freeze” back-forward buttons updates when current backForwardListItem is being popped..
        if webView.canGoForward
            // coming back to the same backForwardList item from where started
            && (webView.backForwardList.currentItem?.identity == currentNavigation?.navigationAction.fromHistoryItemIdentity
                // ..or during the following developer-redirect navigation
                || currentNavigation?.navigationAction.navigationType == .redirect(.developer)) {
            return
        }

        let canGoBack = webView.canGoBack
        let canGoForward = webView.canGoForward
        let canReload = self.content.userEditableUrl != nil

        if canGoBack != self.canGoBack {
            self.canGoBack = canGoBack
        }
        if canGoForward != self.canGoForward {
            self.canGoForward = canGoForward
        }
        if canReload != self.canReload {
            self.canReload = canReload
        }
    }

    @MainActor
    @discardableResult
    func goBack() -> ExpectedNavigation? {
        guard canGoBack else {
            if canBeClosedWithBack {
                delegate?.closeTab(self)
            }
            return nil
        }

        userInteractionDialog = nil
        let navigation = webView.navigator()?.goBack(withExpectedNavigationType: .backForward(distance: -1))
        // update TabContent source to .historyEntry on navigation
        navigation?.appendResponder(willStart: { [weak self] navigation in
            guard let self,
                  case .url(let url, credential: let credential, .webViewUpdated) = self.content,
                  url == navigation.url else { return }
            self.content = .url(url, credential: credential, source: .historyEntry)
        })
        return navigation
    }

    @MainActor
    @discardableResult
    func goForward() -> ExpectedNavigation? {
        guard canGoForward else { return nil }

        userInteractionDialog = nil
        let navigation = webView.navigator()?.goForward(withExpectedNavigationType: .backForward(distance: 1))
        // update TabContent source to .historyEntry on navigation
        navigation?.appendResponder(willStart: { [weak self] navigation in
            guard let self,
                  case .url(let url, credential: let credential, _) = self.content,
                  url == navigation.url else { return }
            self.content = .url(url, credential: credential, source: .historyEntry)
        })
        return navigation
    }

    @MainActor
    @discardableResult
    func go(to item: BackForwardListItem) -> ExpectedNavigation? {
        userInteractionDialog = nil

        switch item.kind {
        case .goBackToClose:
            delegate?.closeTab(self)
            return nil

        case .url: break
        }

        var backForwardNavigation: (distance: Int, item: WKBackForwardListItem)? {
            guard let identity = item.identity else { return nil }

            let backForwardList = webView.backForwardList
            if let backItem = backForwardList.backItem, backItem.identity == identity {
                return (-1, backItem)
            } else if let forwardItem = backForwardList.forwardItem, forwardItem.identity == identity {
                return (1, forwardItem)
            } else if backForwardList.currentItem?.identity == identity {
                return nil
            }

            let forwardList = backForwardList.forwardList
            if let forwardIndex = forwardList.firstIndex(where: { $0.identity == identity }) {
                return (forwardIndex + 1, forwardList[forwardIndex]) // going forward, adding 1 to zero based index
            }

            let backList = backForwardList.backList
            if let backIndex = backList.lastIndex(where: { $0.identity == identity }) {
                return (-(backList.count - backIndex), backList[backIndex]) // item is in _reversed_ backList
            }

            return nil

        }

        guard let backForwardNavigation else {
            os_log(.error, "item `\(item.title ?? "") – \(item.url?.absoluteString ?? "")` is not in the backForwardList")
            return nil
        }

        let navigation = webView.navigator()?.go(to: backForwardNavigation.item,
                                                 withExpectedNavigationType: .backForward(distance: backForwardNavigation.distance))
        // update TabContent source to .historyEntry on navigation
        navigation?.appendResponder(willStart: { [weak self] navigation in
            guard let self,
                  case .url(let url, credential: let credential, _) = self.content,
                  url == navigation.url else { return }
            self.content = .url(url, credential: credential, source: .historyEntry)
        })
        return navigation
    }

    func openHomePage() {
        userInteractionDialog = nil

        if startupPreferences.launchToCustomHomePage,
           let customURL = URL(string: startupPreferences.formattedCustomHomePageURL) {
            setContent(.url(customURL, credential: nil, source: .ui))
        } else {
            setContent(.newtab)
        }
    }

    func startOnboarding() {
        userInteractionDialog = nil

        setContent(.onboarding)
    }

    @MainActor(unsafe)
    @discardableResult
    func reload() -> ExpectedNavigation? {
        userInteractionDialog = nil

        // In the case of an error only reload web URLs to prevent uxss attacks via redirecting to javascript://
        if let error = error,
           let failingUrl = error.failingUrl ?? content.urlForWebView,
           failingUrl.isHttp || failingUrl.isHttps,
           // navigate in-place to preserve back-forward history
           // launch navigation using javascript: URL navigation to prevent WebView from
           // interpreting the action as user-initiated link navigation causing a new tab opening when Cmd is pressed
           let redirectUrl = URL(string: "javascript:location.replace('\(failingUrl.absoluteString.escapedJavaScriptString())')") {

            self.content = .url(failingUrl, credential: nil, source: .reload)
            webView.load(URLRequest(url: redirectUrl))
            return nil
        }

        self.content = content.forceReload()
        if webView.url == nil, content.isUrl {
            // load from cache or interactionStateData when called by lazy loader
            return reloadIfNeeded(shouldLoadInBackground: true)
        } else {
            return webView.navigator(distributedNavigationDelegate: navigationDelegate).reload(withExpectedNavigationType: .reload)
        }
    }

    @Published private(set) var audioState: WKWebView.AudioState = .notSupported

    func muteUnmuteTab() {
        webView.muteOrUnmute()

        audioState = webView.audioState()
    }

    private func tabContentReloadInfo(for content: TabContent, shouldLoadInBackground: Bool) -> (url: URL, source: TabContent.URLSource, forceReload: Bool)? {
        switch content {
        case .url(let url, _, source: let source):
            let forceReload = url.absoluteString == source.userEnteredValue ? shouldLoadInBackground : (source == .reload)
            return (url, source, forceReload: forceReload)

        case .subscription(let url):
            return (url, .ui, forceReload: false)

        case .newtab, .bookmarks, .onboarding, .dataBrokerProtection, .settings:
            guard let contentUrl = content.urlForWebView, webView.url != contentUrl else { return nil }

            return (contentUrl, .ui, forceReload: true) // always navigate built-in ui (duck://) urls

        case .none:
            return nil
        }
    }

    @MainActor(unsafe)
    @discardableResult
    private func reloadIfNeeded(shouldLoadInBackground: Bool = false) -> ExpectedNavigation? {
        guard let (url, source, forceReload) = tabContentReloadInfo(for: content, shouldLoadInBackground: shouldLoadInBackground),
              forceReload || shouldReload(url, shouldLoadInBackground: shouldLoadInBackground) else { return nil }

        if case .settings = content, case .settings = webView.url.flatMap({ TabContent.contentFromURL($0, source: .ui) }) {
            // replace WebView URL without adding a new history item if switching settings panes
            webView.evaluateJavaScript("location.replace('\(url.absoluteString.escapedJavaScriptString())')", in: nil, in: .defaultClient)
            return nil
        }

<<<<<<< HEAD
        let forceReload = (url.absoluteString == content.userEnteredValue) ? shouldLoadInBackground : (source == .reload)
        if forceReload || shouldReload(url, shouldLoadInBackground: shouldLoadInBackground) {
            if webView.url == url, webView.backForwardList.currentItem?.url == url, !webView.isLoading {
                return reload()
            }
            if restoreInteractionStateDataIfNeeded() { return nil /* session restored */ }
            invalidateInteractionStateData()

            if url.isFileURL {
                return webView.navigator(distributedNavigationDelegate: navigationDelegate)
                    .loadFileURL(url, allowingReadAccessTo: URL(fileURLWithPath: "/"), withExpectedNavigationType: source.navigationType)
            }

            var request = URLRequest(url: url, cachePolicy: source.cachePolicy)
            if #available(macOS 12.0, *), content.isUserEnteredUrl {
                request.attribution = .user
            }
=======
        if webView.url == url, webView.backForwardList.currentItem?.url == url, !webView.isLoading {
            return reload()
        }
        if restoreInteractionStateDataIfNeeded() { return nil /* session restored */ }
        invalidateInteractionStateData()

        if url.isFileURL {
>>>>>>> a06596db
            return webView.navigator(distributedNavigationDelegate: navigationDelegate)
                .loadFileURL(url, allowingReadAccessTo: URL(fileURLWithPath: "/"), withExpectedNavigationType: source.navigationType)
        }

        var request = URLRequest(url: url, cachePolicy: source.cachePolicy)
        if #available(macOS 12.0, *), content.isUserEnteredUrl {
            request.attribution = .user
        }

        return webView.navigator(distributedNavigationDelegate: navigationDelegate)
            .load(request, withExpectedNavigationType: source.navigationType)
    }

    @MainActor
    private func shouldReload(_ url: URL, shouldLoadInBackground: Bool) -> Bool {
        // don‘t reload in background unless shouldLoadInBackground
        guard url.isValid,
              webView.superview != nil || shouldLoadInBackground,
              // don‘t reload when already loaded
              webView.url != url || error != nil else { return false }

        // if content not loaded inspect error
        switch error {
        case .none, // no error
            // error due to connection failure
             .some(URLError.notConnectedToInternet),
             .some(URLError.networkConnectionLost):
            return true
        case .some:
            // don‘t autoreload on other kinds of errors
            return false
        }
    }

    @MainActor
    private func restoreInteractionStateDataIfNeeded() -> Bool {
        // only restore session from interactionStateData passed to Tab.init
        guard case .loadCachedFromTabContent(let interactionStateData) = self.interactionState else { return false }

        if let url = content.urlForWebView, url.isFileURL {
            // request file system access before restoration
            _ = webView.loadFileURL(url, allowingReadAccessTo: URL(fileURLWithPath: "/"))
        }

        if #available(macOS 12.0, *) {
            webView.interactionState = interactionStateData
        } else {
            do {
                try webView.restoreSessionState(from: interactionStateData)
            } catch {
                os_log("Tab:setupWebView could not restore session state %s", type: .error, "\(error)")
                return false
            }
        }
        invalidateInteractionStateData()

        return true
    }

    private func addHomePageToWebViewIfNeeded() {
        guard NSApp.runType.requiresEnvironment else { return }
        if content == .newtab && webView.url == nil {
            webView.load(URLRequest(url: .newtab))
        }
    }

    func stopLoading() {
        webView.stopLoading()
    }

    func requestFireproofToggle() {
        guard let url = content.userEditableUrl,
              let host = url.host
        else { return }

        _ = FireproofDomains.shared.toggle(domain: host)
    }

    private var webViewCancellables = Set<AnyCancellable>()
    private var emailDidSignOutCancellable: AnyCancellable?

#if NETWORK_PROTECTION
    private var netPOnboardStatusCancellabel: AnyCancellable?
#endif

    private func setupWebView(shouldLoadInBackground: Bool) {
        webView.navigationDelegate = navigationDelegate
        webView.uiDelegate = self
        webView.contextMenuDelegate = self.contextMenuManager
        webView.allowsBackForwardNavigationGestures = true
        webView.allowsMagnification = true

        permissions.webView = webView

        webViewCancellables.removeAll()

        webView.observe(\.superview, options: .old) { [weak self] _, change in
            // if the webView is being added to superview - reload if needed
            if case .some(.none) = change.oldValue {
                self?.reloadIfNeeded()
            }
        }.store(in: &webViewCancellables)

        webView.publisher(for: \.url)
            .dropFirst()
            .receive(on: DispatchQueue.main)
            .sink { [weak self] _ in
                self?.handleUrlDidChange()
            }.store(in: &webViewCancellables)

        webView.observe(\.title) { [weak self] _, _ in
            self?.updateTitle()
        }.store(in: &webViewCancellables)

        webView.observe(\.canGoBack) { [weak self] _, _ in
            self?.updateCanGoBackForward()
        }.store(in: &webViewCancellables)

        webView.observe(\.canGoForward) { [weak self] _, _ in
            self?.updateCanGoBackForward()
        }.store(in: &webViewCancellables)

        webView.publisher(for: \.isLoading)
            .assign(to: \.isLoading, onWeaklyHeld: self)
            .store(in: &webViewCancellables)

        webView.publisher(for: \.estimatedProgress)
            .assign(to: \.loadingProgress, onWeaklyHeld: self)
            .store(in: &webViewCancellables)

        webView.publisher(for: \.serverTrust)
            .sink { [weak self] serverTrust in
                self?.privacyInfo?.serverTrust = serverTrust
            }
            .store(in: &webViewCancellables)

        navigationDelegate.$currentNavigation.sink { [weak self] navigation in
            self?.updateCanGoBackForward(withCurrentNavigation: navigation)
        }.store(in: &webViewCancellables)

        // background tab loading should start immediately
        DispatchQueue.main.async {
            self.reloadIfNeeded(shouldLoadInBackground: shouldLoadInBackground)
            if !shouldLoadInBackground {
                self.addHomePageToWebViewIfNeeded()
            }
        }
    }

    private func dismissPresentedAlert() {
        if let userInteractionDialog {
            switch userInteractionDialog.dialog {
            case .jsDialog: self.userInteractionDialog = nil
            default: break
            }
        }
    }

    // MARK: - Favicon

    @Published var favicon: NSImage?
    let faviconManagement: FaviconManagement

    @MainActor(unsafe)
    private func handleFavicon(oldValue: TabContent? = nil) {
        guard content.isUrl, let url = content.urlForWebView, error == nil else {
            favicon = nil
            return
        }

        if url.isDuckPlayer {
            favicon = .duckPlayer
            return
        }

        guard faviconManagement.areFaviconsLoaded else { return }

        if let cachedFavicon = faviconManagement.getCachedFavicon(for: url, sizeCategory: .small)?.image {
            if cachedFavicon != favicon {
                favicon = cachedFavicon
            }
        } else if oldValue?.url?.host != url.host {
            // If the domain matches the previous value, just keep the same favicon
            favicon = nil
        }
    }

}

extension Tab: UserContentControllerDelegate {

    @MainActor
    func userContentController(_ userContentController: UserContentController, didInstallContentRuleLists contentRuleLists: [String: WKContentRuleList], userScripts: UserScriptsProvider, updateEvent: ContentBlockerRulesManager.UpdateEvent) {
        os_log("didInstallContentRuleLists", log: .contentBlocking, type: .info)
        guard let userScripts = userScripts as? UserScripts else { fatalError("Unexpected UserScripts") }

        userScripts.debugScript.instrumentation = instrumentation
        userScripts.faviconScript.delegate = self
        userScripts.pageObserverScript.delegate = self
        userScripts.printingUserScript.delegate = self
    }

}

extension Tab: PageObserverUserScriptDelegate {

    func pageDOMLoaded() {
        self.delegate?.tabPageDOMLoaded(self)
    }

}

extension Tab: FaviconUserScriptDelegate {

    @MainActor(unsafe)
    func faviconUserScript(_ faviconUserScript: FaviconUserScript,
                           didFindFaviconLinks faviconLinks: [FaviconUserScript.FaviconLink],
                           for documentUrl: URL) {
        guard documentUrl != .error else { return }
        faviconManagement.handleFaviconLinks(faviconLinks, documentUrl: documentUrl) { favicon in
            guard documentUrl == self.content.url, let favicon = favicon else {
                return
            }
            self.favicon = favicon.image
        }
    }

}

extension Tab/*: NavigationResponder*/ { // to be moved to Tab+Navigation.swift

    @MainActor
    func didReceive(_ challenge: URLAuthenticationChallenge, for navigation: Navigation?) async -> AuthChallengeDisposition? {
        guard challenge.protectionSpace.authenticationMethod == NSURLAuthenticationMethodHTTPBasic else { return nil }

        // send this event only when we're interrupting loading and showing extra UI to the user
        webViewDidReceiveUserInteractiveChallengePublisher.send()

        // when navigating to a URL with basic auth username/password, cache it and redirect to a trimmed URL
        if case .url(let url, credential: .some(let credential), source: let source) = content,
           url.matches(challenge.protectionSpace),
           challenge.previousFailureCount == 0 {

            self.content = .url(url, source: source)
            return .credential(credential)
        }

        let (request, future) = BasicAuthDialogRequest.future(with: challenge.protectionSpace)
        self.userInteractionDialog = UserDialog(sender: .page(domain: challenge.protectionSpace.host), dialog: .basicAuthenticationChallenge(request))
        do {
            disableLongDecisionMakingChecks()
            defer {
                enableLongDecisionMakingChecks()
            }

            return try await future.get()
        } catch {
            return .cancel
        }
    }

    func didReceiveRedirect(_ navigationAction: NavigationAction, for navigation: Navigation) {
        webViewDidReceiveRedirectPublisher.send()
    }

    @MainActor
    func didCommit(_ navigation: Navigation) {
        webViewDidCommitNavigationPublisher.send()
    }

    @MainActor
    func decidePolicy(for navigationAction: NavigationAction, preferences: inout NavigationPreferences) async -> NavigationActionPolicy? {
        // allow local file navigations
        if navigationAction.url.isFileURL { return .allow }

        // when navigating to a URL with basic auth username/password, cache it and redirect to a trimmed URL
        if let mainFrame = navigationAction.mainFrameTarget,
           let credential = navigationAction.url.basicAuthCredential {

            return .redirect(mainFrame) { navigator in
                var request = navigationAction.request
                // credential is removed from the URL and set to TabContent to be used on next Challenge
                self.content = .url(navigationAction.url.removingBasicAuthCredential(), credential: credential, source: .webViewUpdated)
                // reload URL without credentialss
                request.url = self.content.url!
                navigator.load(request)
            }
        }

        if navigationAction.isForMainFrame {
            preferences.userAgent = UserAgent.for(navigationAction.url)
        }
        guard navigationAction.url.scheme != nil else { return .allow }

        return .next
    }

    @MainActor
    func willStart(_ navigation: Navigation) {
        if error != nil { error = nil }
        if lastWebError != nil { lastWebError = nil }

        delegate?.tabWillStartNavigation(self, isUserInitiated: navigation.navigationAction.isUserInitiated)
    }

    @MainActor
    func decidePolicy(for navigationResponse: NavigationResponse) async -> NavigationResponsePolicy? {
        internalUserDecider?.markUserAsInternalIfNeeded(forUrl: webView.url,
                                                        response: navigationResponse.response as? HTTPURLResponse)

        lastHttpStatusCode = navigationResponse.httpStatusCode

        return .next
    }

    @MainActor
    func didStart(_ navigation: Navigation) {
        webViewDidStartNavigationPublisher.send()
        delegate?.tabDidStartNavigation(self)
        permissions.tabDidStartNavigation()
        userInteractionDialog = nil

        // Unnecessary assignment triggers publishing
        if lastWebError != nil { lastWebError = nil }
        if error != nil,
           navigation.navigationAction.navigationType != .alternateHtmlLoad { // error page navigation
            error = nil
        }

        invalidateInteractionStateData()
    }

    @MainActor
    func navigationDidFinish(_ navigation: Navigation) {
        invalidateInteractionStateData()
        webViewDidFinishNavigationPublisher.send()
        statisticsLoader?.refreshRetentionAtb(isSearch: navigation.url.isDuckDuckGoSearch)

#if NETWORK_PROTECTION
        if navigation.url.isDuckDuckGoSearch, tunnelController?.isConnected == true {
            DailyPixel.fire(pixel: .networkProtectionEnabledOnSearch, frequency: .dailyAndCount, includeAppVersionParameter: true)
        }
#endif
    }

    @MainActor
    func navigation(_ navigation: Navigation, didFailWith error: WKError) {
        invalidateInteractionStateData()

        let url = error.failingUrl ?? navigation.url
        if navigation.isCurrent,
           !error.isFrameLoadInterrupted, !error.isNavigationCancelled,
           // don‘t show an error page if the error was already handled
           // (by SearchNonexistentDomainNavigationResponder) or another navigation was triggered by `setContent`
           self.content.urlForWebView == url {

            self.error = error
            // when already displaying the error page and reload navigation fails again: don‘t navigate, just update page HTML
            let shouldPerformAlternateNavigation = navigation.url != webView.url || navigation.navigationAction.targetFrame?.url != .error
            loadErrorHTML(error, header: UserText.errorPageHeader, forUnreachableURL: url, alternate: shouldPerformAlternateNavigation)
        }
    }

    @MainActor
    func didFailProvisionalLoad(with request: URLRequest, in frame: WKFrameInfo, with error: Error) {
        lastWebError = error
    }

    @MainActor
    func webContentProcessDidTerminate(with reason: WKProcessTerminationReason?) {
        let error = WKError(.webContentProcessTerminated, userInfo: [
            WKProcessTerminationReason.userInfoKey: reason?.rawValue ?? -1,
            NSLocalizedDescriptionKey: UserText.webProcessCrashPageMessage,
        ])

        if case.url(let url, _, _) = content {
            self.error = error

            loadErrorHTML(error, header: UserText.webProcessCrashPageHeader, forUnreachableURL: url, alternate: true)
        }

        Pixel.fire(.debug(event: .webKitDidTerminate, error: error))
    }

    @MainActor
    private func loadErrorHTML(_ error: WKError, header: String, forUnreachableURL url: URL, alternate: Bool) {
        let html = ErrorPageHTMLTemplate(error: error, header: header).makeHTMLFromTemplate()
        if alternate {
            webView.loadAlternateHTML(html, baseURL: .error, forUnreachableURL: url)
        } else {
            // this should be updated using an error page update script call when (if) we have a dynamic error page content implemented
            webView.setDocumentHtml(html)
        }
    }

}

extension Tab: NewWindowPolicyDecisionMaker {

    func decideNewWindowPolicy(for navigationAction: WKNavigationAction) -> NavigationDecision? {
        defer {
            onNewWindow = nil
        }
        return onNewWindow?(navigationAction)
    }

}

extension Tab: TabDataClearing {
    @MainActor
    func prepareForDataClearing(caller: TabCleanupPreparer) {
        webViewCancellables.removeAll()

        self.stopAllMediaAndLoading()
        (webView.configuration.userContentController as? UserContentController)?.cleanUpBeforeClosing()

        webView.navigationDelegate = caller
        webView.load(URLRequest(url: .blankPage))
    }
}

// "protected" properties meant to access otherwise private properties from Tab extensions
extension Tab {

    static var objcDelegateKeyPath: String { #keyPath(objcDelegate) }
    @objc private var objcDelegate: Any? { delegate }

    static var objcNavigationDelegateKeyPath: String { #keyPath(objcNavigationDelegate) }
    @objc private var objcNavigationDelegate: Any? { navigationDelegate }

    static var objcNewWindowPolicyDecisionMakersKeyPath: String { #keyPath(objcNewWindowPolicyDecisionMakers) }
    @objc private var objcNewWindowPolicyDecisionMakers: Any? {
        get {
            newWindowPolicyDecisionMakers
        }
        set {
            newWindowPolicyDecisionMakers = newValue as? [NewWindowPolicyDecisionMaker] ?? {
                assertionFailure("\(String(describing: newValue)) is not [NewWindowPolicyDecisionMaker]")
                return nil
            }()
        }
    }

}

// swiftlint:enable file_length<|MERGE_RESOLUTION|>--- conflicted
+++ resolved
@@ -1001,25 +1001,6 @@
             return nil
         }
 
-<<<<<<< HEAD
-        let forceReload = (url.absoluteString == content.userEnteredValue) ? shouldLoadInBackground : (source == .reload)
-        if forceReload || shouldReload(url, shouldLoadInBackground: shouldLoadInBackground) {
-            if webView.url == url, webView.backForwardList.currentItem?.url == url, !webView.isLoading {
-                return reload()
-            }
-            if restoreInteractionStateDataIfNeeded() { return nil /* session restored */ }
-            invalidateInteractionStateData()
-
-            if url.isFileURL {
-                return webView.navigator(distributedNavigationDelegate: navigationDelegate)
-                    .loadFileURL(url, allowingReadAccessTo: URL(fileURLWithPath: "/"), withExpectedNavigationType: source.navigationType)
-            }
-
-            var request = URLRequest(url: url, cachePolicy: source.cachePolicy)
-            if #available(macOS 12.0, *), content.isUserEnteredUrl {
-                request.attribution = .user
-            }
-=======
         if webView.url == url, webView.backForwardList.currentItem?.url == url, !webView.isLoading {
             return reload()
         }
@@ -1027,7 +1008,6 @@
         invalidateInteractionStateData()
 
         if url.isFileURL {
->>>>>>> a06596db
             return webView.navigator(distributedNavigationDelegate: navigationDelegate)
                 .loadFileURL(url, allowingReadAccessTo: URL(fileURLWithPath: "/"), withExpectedNavigationType: source.navigationType)
         }
