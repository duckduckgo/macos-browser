--- conflicted
+++ resolved
@@ -376,15 +376,6 @@
     }
 
     func cleanUpBeforeClosing() {
-<<<<<<< HEAD
-        if content.isUrl, let url = webView.url {
-            historyCoordinating.commitChanges(url: url)
-        }
-        webView.stopLoading()
-        webView.stopMediaCapture()
-        webView.stopAllMediaPlayback()
-        webView.fullscreenWindowController?.close()
-=======
         let job = { [content, webView, identifier=instrumentation.currentTabIdentifier, historyCoordinating, cbaTimeReporter] in
             if content.isUrl, let url = webView.url {
                 historyCoordinating.commitChanges(url: url)
@@ -394,7 +385,6 @@
             webView.stopAllMediaPlayback()
             webView.fullscreenWindowController?.close()
 
-            cbaTimeReporter?.tabWillClose(identifier)
             webView.configuration.userContentController.removeAllUserScripts()
         }
         guard Thread.isMainThread else {
@@ -402,7 +392,6 @@
             return
         }
         job()
->>>>>>> d6898f25
     }
 
 #if DEBUG
