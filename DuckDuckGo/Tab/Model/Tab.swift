//
//  Tab.swift
//
//  Copyright © 2020 DuckDuckGo. All rights reserved.
//
//  Licensed under the Apache License, Version 2.0 (the "License");
//  you may not use this file except in compliance with the License.
//  You may obtain a copy of the License at
//
//  http://www.apache.org/licenses/LICENSE-2.0
//
//  Unless required by applicable law or agreed to in writing, software
//  distributed under the License is distributed on an "AS IS" BASIS,
//  WITHOUT WARRANTIES OR CONDITIONS OF ANY KIND, either express or implied.
//  See the License for the specific language governing permissions and
//  limitations under the License.
//

import BrowserServicesKit
import Combine
import Common
import ContentBlocking
import Foundation
import Navigation
import UserScript
import WebKit

#if SUBSCRIPTION
import Subscription
#endif

#if NETWORK_PROTECTION
import NetworkProtection
import NetworkProtectionIPC
#endif

// swiftlint:disable file_length

protocol TabDelegate: ContentOverlayUserScriptDelegate {
    func tabWillStartNavigation(_ tab: Tab, isUserInitiated: Bool)
    func tabDidStartNavigation(_ tab: Tab)
    func tab(_ tab: Tab, createdChild childTab: Tab, of kind: NewWindowPolicy)

    func tabPageDOMLoaded(_ tab: Tab)
    func closeTab(_ tab: Tab)

}

protocol NewWindowPolicyDecisionMaker {
    func decideNewWindowPolicy(for navigationAction: WKNavigationAction) -> NavigationDecision?
}

// swiftlint:disable:next type_body_length
@dynamicMemberLookup final class Tab: NSObject, Identifiable, ObservableObject {

    enum TabContent: Equatable {
        case newtab
        case url(URL, credential: URLCredential? = nil, source: URLSource)
        case settings(pane: PreferencePaneIdentifier?)
        case bookmarks
        case onboarding
        case none
        case dataBrokerProtection
        case subscription(URL)

        enum URLSource: Equatable {
            case pendingStateRestoration
            case loadedByStateRestoration
            case userEntered(String)
            case historyEntry
            case bookmark
            case ui
            case link
            case appOpenUrl
            case reload

            case webViewUpdated

            var userEnteredValue: String? {
                if case .userEntered(let userEnteredValue) = self {
                    userEnteredValue
                } else {
                    nil
                }
            }

            var isUserEnteredUrl: Bool {
                userEnteredValue != nil
            }

            var navigationType: NavigationType {
                switch self {
                case .userEntered:
                    .custom(.userEnteredUrl)
                case .pendingStateRestoration:
                    .sessionRestoration
                case .loadedByStateRestoration, .appOpenUrl, .historyEntry, .bookmark, .ui, .link, .webViewUpdated:
                    .custom(.tabContentUpdate)
                case .reload:
                    .reload
                }
            }

            var cachePolicy: URLRequest.CachePolicy {
                switch self {
                case .pendingStateRestoration, .historyEntry:
                    .returnCacheDataElseLoad
                case .reload, .loadedByStateRestoration:
                    .reloadIgnoringCacheData
                case .userEntered, .bookmark, .ui, .link, .appOpenUrl, .webViewUpdated:
                    .useProtocolCachePolicy
                }
            }

        }

        // swiftlint:disable:next cyclomatic_complexity
        static func contentFromURL(_ url: URL?, source: URLSource) -> TabContent {
            switch url {
            case URL.newtab, URL.Invalid.aboutNewtab, URL.Invalid.duckHome:
                return .newtab
            case URL.welcome, URL.Invalid.aboutWelcome:
                return .onboarding
            case URL.settings, URL.Invalid.aboutPreferences, URL.Invalid.aboutConfig, URL.Invalid.aboutSettings, URL.Invalid.duckConfig, URL.Invalid.duckPreferences:
                return .anySettingsPane
            case URL.bookmarks, URL.Invalid.aboutBookmarks:
                return .bookmarks
            case URL.dataBrokerProtection:
                return .dataBrokerProtection
            case URL.Invalid.aboutHome:
                guard let customURL = URL(string: StartupPreferences.shared.formattedCustomHomePageURL) else {
                    return .newtab
                }
                return .url(customURL, source: source)
            default: break
            }

#if SUBSCRIPTION
            if let url {
                if url.isChild(of: URL.subscriptionBaseURL) || url.isChild(of: URL.identityTheftRestoration) {
                    return .subscription(url)
                }
            }
#endif

            if let settingsPane = url.flatMap(PreferencePaneIdentifier.init(url:)) {
                return .settings(pane: settingsPane)
            } else if let url, let credential = url.basicAuthCredential {
                // when navigating to a URL with basic auth username/password, cache it and redirect to a trimmed URL
                return .url(url.removingBasicAuthCredential(), credential: credential, source: source)
            } else {
                return .url(url ?? .blankPage, source: source)
            }
        }

        static var displayableTabTypes: [TabContent] {
            // Add new displayable types here
            let displayableTypes = [TabContent.anySettingsPane, .bookmarks]

            return displayableTypes.sorted { first, second in
                guard let firstTitle = first.title, let secondTitle = second.title else {
                    return true // Arbitrary sort order, only non-standard tabs are displayable.
                }
                return firstTitle.localizedStandardCompare(secondTitle) == .orderedAscending
            }
        }

        /// Convenience accessor for `.preferences` Tab Content with no particular pane selected,
        /// i.e. the currently selected pane is decided internally by `PreferencesViewController`.
        static let anySettingsPane: Self = .settings(pane: nil)

        var isDisplayable: Bool {
            switch self {
            case .settings, .bookmarks, .dataBrokerProtection:
                return true
            default:
                return false
            }
        }

        func matchesDisplayableTab(_ other: TabContent) -> Bool {
            switch (self, other) {
            case (.settings, .settings):
                return true
            case (.bookmarks, .bookmarks):
                return true
            case (.dataBrokerProtection, .dataBrokerProtection):
                return true
            default:
                return false
            }
        }

        var title: String? {
            switch self {
            case .url, .newtab, .none: return nil
            case .settings: return UserText.tabPreferencesTitle
            case .bookmarks: return UserText.tabBookmarksTitle
            case .onboarding: return UserText.tabOnboardingTitle
            case .dataBrokerProtection: return UserText.tabDataBrokerProtectionTitle
            case .subscription: return nil
            }
        }

        var url: URL? {
            userEditableUrl
        }
        var userEditableUrl: URL? {
            switch self {
            case .url(let url, credential: _, source: _) where !(url.isDuckPlayer || url.isDuckURLScheme):
                return url
            default:
                return nil
            }
        }

        var urlForWebView: URL? {
            switch self {
            case .url(let url, credential: _, source: _):
                return url
            case .newtab:
                return .newtab
            case .settings(pane: .some(let pane)):
                return .settingsPane(pane)
            case .settings(pane: .none):
                return .settings
            case .bookmarks:
                return .bookmarks
            case .onboarding:
                return .welcome
            case .dataBrokerProtection:
                return .dataBrokerProtection
            case .subscription(let url):
                return url
            case .none:
                return nil
            }
        }

        var isUrl: Bool {
            switch self {
            case .url, .subscription:
                return true
            default:
                return false
            }
        }

        var userEnteredValue: String? {
            switch self {
            case .url(_, credential: _, source: let source):
                return source.userEnteredValue
            default:
                return nil
            }
        }

        var isUserEnteredUrl: Bool {
            userEnteredValue != nil
        }

        var displaysContentInWebView: Bool {
            isUrl
        }

    }
    private struct ExtensionDependencies: TabExtensionDependencies {
        let privacyFeatures: PrivacyFeaturesProtocol
        let historyCoordinating: HistoryCoordinating
        var workspace: Workspace
        var cbaTimeReporter: ContentBlockingAssetsCompilationTimeReporter?
        let duckPlayer: DuckPlayer
        var downloadManager: FileDownloadManagerProtocol
    }

    fileprivate weak var delegate: TabDelegate?
    func setDelegate(_ delegate: TabDelegate) { self.delegate = delegate }

    private let navigationDelegate = DistributedNavigationDelegate(log: .navigation)
    private var newWindowPolicyDecisionMakers: [NewWindowPolicyDecisionMaker]?
    private var onNewWindow: ((WKNavigationAction?) -> NavigationDecision)?

    private let statisticsLoader: StatisticsLoader?
    private let internalUserDecider: InternalUserDecider?
    let pinnedTabsManager: PinnedTabsManager

#if NETWORK_PROTECTION
    private var tunnelController: NetworkProtectionIPCTunnelController?
#endif

    private let webViewConfiguration: WKWebViewConfiguration

    let startupPreferences: StartupPreferences

    private var extensions: TabExtensions
    // accesing TabExtensions‘ Public Protocols projecting tab.extensions.extensionName to tab.extensionName
    // allows extending Tab functionality while maintaining encapsulation
    subscript<Extension>(dynamicMember keyPath: KeyPath<TabExtensions, Extension?>) -> Extension? {
        self.extensions[keyPath: keyPath]
    }

    @Published
    private(set) var userContentController: UserContentController?

    @MainActor
    convenience init(content: TabContent,
                     faviconManagement: FaviconManagement = FaviconManager.shared,
                     webCacheManager: WebCacheManager = WebCacheManager.shared,
                     webViewConfiguration: WKWebViewConfiguration? = nil,
                     historyCoordinating: HistoryCoordinating = HistoryCoordinator.shared,
                     pinnedTabsManager: PinnedTabsManager? = nil,
                     workspace: Workspace = NSWorkspace.shared,
                     privacyFeatures: AnyPrivacyFeatures? = nil,
                     duckPlayer: DuckPlayer? = nil,
                     downloadManager: FileDownloadManagerProtocol = FileDownloadManager.shared,
                     permissionManager: PermissionManagerProtocol = PermissionManager.shared,
                     geolocationService: GeolocationServiceProtocol = GeolocationService.shared,
                     cbaTimeReporter: ContentBlockingAssetsCompilationTimeReporter? = ContentBlockingAssetsCompilationTimeReporter.shared,
                     statisticsLoader: StatisticsLoader? = nil,
                     extensionsBuilder: TabExtensionsBuilderProtocol = TabExtensionsBuilder.default,
                     title: String? = nil,
                     favicon: NSImage? = nil,
                     interactionStateData: Data? = nil,
                     parentTab: Tab? = nil,
                     shouldLoadInBackground: Bool = false,
                     burnerMode: BurnerMode = .regular,
                     canBeClosedWithBack: Bool = false,
                     lastSelectedAt: Date? = nil,
                     webViewSize: CGSize = CGSize(width: 1024, height: 768),
                     startupPreferences: StartupPreferences = StartupPreferences.shared
    ) {

        let duckPlayer = duckPlayer
            ?? (NSApp.runType.requiresEnvironment ? DuckPlayer.shared : DuckPlayer.mock(withMode: .enabled))
        let statisticsLoader = statisticsLoader
            ?? (NSApp.runType.requiresEnvironment ? StatisticsLoader.shared : nil)
        let privacyFeatures = privacyFeatures ?? PrivacyFeatures
        let internalUserDecider = NSApp.delegateTyped.internalUserDecider
        var faviconManager = faviconManagement
        if burnerMode.isBurner {
            faviconManager = FaviconManager(cacheType: .inMemory)
        }

        self.init(content: content,
                  faviconManagement: faviconManager,
                  webCacheManager: webCacheManager,
                  webViewConfiguration: webViewConfiguration,
                  historyCoordinating: historyCoordinating,
                  pinnedTabsManager: pinnedTabsManager ?? WindowControllersManager.shared.pinnedTabsManager,
                  workspace: workspace,
                  privacyFeatures: privacyFeatures,
                  duckPlayer: duckPlayer,
                  downloadManager: downloadManager,
                  permissionManager: permissionManager,
                  geolocationService: geolocationService,
                  extensionsBuilder: extensionsBuilder,
                  cbaTimeReporter: cbaTimeReporter,
                  statisticsLoader: statisticsLoader,
                  internalUserDecider: internalUserDecider,
                  title: title,
                  favicon: favicon,
                  interactionStateData: interactionStateData,
                  parentTab: parentTab,
                  shouldLoadInBackground: shouldLoadInBackground,
                  burnerMode: burnerMode,
                  canBeClosedWithBack: canBeClosedWithBack,
                  lastSelectedAt: lastSelectedAt,
                  webViewSize: webViewSize,
                  startupPreferences: startupPreferences)
    }

    @MainActor
    // swiftlint:disable:next function_body_length
    init(content: TabContent,
         faviconManagement: FaviconManagement,
         webCacheManager: WebCacheManager,
         webViewConfiguration: WKWebViewConfiguration?,
         historyCoordinating: HistoryCoordinating,
         pinnedTabsManager: PinnedTabsManager,
         workspace: Workspace,
         privacyFeatures: AnyPrivacyFeatures,
         duckPlayer: DuckPlayer,
         downloadManager: FileDownloadManagerProtocol,
         permissionManager: PermissionManagerProtocol,
         geolocationService: GeolocationServiceProtocol,
         extensionsBuilder: TabExtensionsBuilderProtocol,
         cbaTimeReporter: ContentBlockingAssetsCompilationTimeReporter?,
         statisticsLoader: StatisticsLoader?,
         internalUserDecider: InternalUserDecider?,
         title: String?,
         favicon: NSImage?,
         interactionStateData: Data?,
         parentTab: Tab?,
         shouldLoadInBackground: Bool,
         burnerMode: BurnerMode,
         canBeClosedWithBack: Bool,
         lastSelectedAt: Date?,
         webViewSize: CGSize,
         startupPreferences: StartupPreferences
    ) {

        self.content = content
        self.faviconManagement = faviconManagement
        self.pinnedTabsManager = pinnedTabsManager
        self.statisticsLoader = statisticsLoader
        self.internalUserDecider = internalUserDecider
        self.title = title
        self.favicon = favicon
        self.parentTab = parentTab
        self.burnerMode = burnerMode
        self._canBeClosedWithBack = canBeClosedWithBack
        self.interactionState = interactionStateData.map(InteractionState.loadCachedFromTabContent) ?? .none
        self.lastSelectedAt = lastSelectedAt
        self.startupPreferences = startupPreferences

        let configuration = webViewConfiguration ?? WKWebViewConfiguration()
        configuration.applyStandardConfiguration(contentBlocking: privacyFeatures.contentBlocking,
                                                 burnerMode: burnerMode)
        self.webViewConfiguration = configuration
        let userContentController = configuration.userContentController as? UserContentController
        assert(userContentController != nil)
        self.userContentController = userContentController

        webView = WebView(frame: CGRect(origin: .zero, size: webViewSize), configuration: configuration)
        webView.allowsLinkPreview = false
        permissions = PermissionModel(permissionManager: permissionManager,
                                      geolocationService: geolocationService)

        let userContentControllerPromise = Future<UserContentController, Never>.promise()
        let userScriptsPublisher = userContentControllerPromise.future
            .compactMap { $0.$contentBlockingAssets }
            .switchToLatest()
            .map { $0?.userScripts as? UserScripts }
            .eraseToAnyPublisher()

        let webViewPromise = Future<WKWebView, Never>.promise()
        var tabGetter: () -> Tab? = { nil }
        self.extensions = extensionsBuilder
            .build(with: (tabIdentifier: instrumentation.currentTabIdentifier,
                          isTabPinned: { tabGetter().map { tab in pinnedTabsManager.isTabPinned(tab) } ?? false },
                          isTabBurner: burnerMode.isBurner,
                          contentPublisher: _content.projectedValue.eraseToAnyPublisher(),
                          setContent: { tabGetter()?.setContent($0) },
                          titlePublisher: _title.projectedValue.eraseToAnyPublisher(),
                          userScriptsPublisher: userScriptsPublisher,
                          inheritedAttribution: parentTab?.adClickAttribution?.currentAttributionState,
                          userContentControllerFuture: userContentControllerPromise.future,
                          permissionModel: permissions,
                          webViewFuture: webViewPromise.future
                         ),
                   dependencies: ExtensionDependencies(privacyFeatures: privacyFeatures,
                                                       historyCoordinating: historyCoordinating,
                                                       workspace: workspace,
                                                       cbaTimeReporter: cbaTimeReporter,
                                                       duckPlayer: duckPlayer,
                                                       downloadManager: downloadManager))

        super.init()
        tabGetter = { [weak self] in self }
        userContentController.map(userContentControllerPromise.fulfill)

        setupNavigationDelegate()
        userContentController?.delegate = self
        setupWebView(shouldLoadInBackground: shouldLoadInBackground)
        webViewPromise.fulfill(webView)

        if favicon == nil {
            handleFavicon()
        }

        emailDidSignOutCancellable = NotificationCenter.default.publisher(for: .emailDidSignOut)
            .receive(on: DispatchQueue.main)
            .sink { [weak self] notification in
                self?.onDuckDuckGoEmailSignOut(notification)
            }

#if NETWORK_PROTECTION
        netPOnboardStatusCancellabel = DefaultNetworkProtectionVisibility().onboardStatusPublisher
            .receive(on: DispatchQueue.main)
            .sink { [weak self] onboardingStatus in
                guard onboardingStatus == .completed else { return }

                let machServiceName = Bundle.main.vpnMenuAgentBundleId
                let ipcClient = TunnelControllerIPCClient(machServiceName: machServiceName)
                ipcClient.register()

                self?.tunnelController = NetworkProtectionIPCTunnelController(ipcClient: ipcClient)
            }
#endif

        self.audioState = webView.audioState()
        addDeallocationChecks(for: webView)
    }

#if DEBUG
    func addDeallocationChecks(for webView: WKWebView) {
        let processPool = webView.configuration.processPool
        let webViewValue = NSValue(nonretainedObject: webView)

        webView.onDeinit { [weak self] in
            // Tab should deallocate with the WebView
            self?.ensureObjectDeallocated(after: 1.0, do: .interrupt)

            // unregister WebView from the ProcessPool
            processPool.webViewsUsingProcessPool.remove(webViewValue)

            if processPool.webViewsUsingProcessPool.isEmpty {
                // when the last WebView is deallocated the ProcessPool should be deallocated
                processPool.ensureObjectDeallocated(after: 1, do: .log)
                // by the moment the ProcessPool is dead all the UserContentControllers that were using it should be deallocated
                let knownUserContentControllers = processPool.knownUserContentControllers
                processPool.onDeinit {
                    for controller in knownUserContentControllers {
                        assert(controller.userContentController == nil, "\(controller) has not been deallocated")
                    }
                }
            }
        }
        // ProcessPool will be alive while there are WebViews using it
        processPool.webViewsUsingProcessPool.insert(webViewValue)
        processPool.knownUserContentControllers.insert(.init(userContentController: webView.configuration.userContentController))
    }
#else
    @inlinable func addDeallocationChecks(for webView: WKWebView) {}
#endif

    override func awakeAfter(using decoder: NSCoder) -> Any? {
        for tabExtension in self.extensions {
            (tabExtension as? (any NSCodingExtension))?.awakeAfter(using: decoder)
        }
        return self
    }

    func encodeExtensions(with coder: NSCoder) {
        for tabExtension in self.extensions {
            (tabExtension as? (any NSCodingExtension))?.encode(using: coder)
        }
    }

    func openChild(with url: URL, of kind: NewWindowPolicy) {
        self.onNewWindow = { _ in
            .allow(kind)
        }
        webView.loadInNewWindow(url)
    }

    @objc func onDuckDuckGoEmailSignOut(_ notification: Notification) {
        guard let url = webView.url else { return }
        if EmailUrls().isDuckDuckGoEmailProtection(url: url) {
            webView.evaluateJavaScript("window.postMessage({ emailProtectionSignedOut: true }, window.origin);")
        }
    }

    deinit {
        cleanUpBeforeClosing(onDeinit: true)
    }

    func cleanUpBeforeClosing() {
        cleanUpBeforeClosing(onDeinit: false)
    }

    @MainActor(unsafe)
    private func cleanUpBeforeClosing(onDeinit: Bool) {
        let job = { [webView, userContentController] in
            webView.stopAllMedia(shouldStopLoading: true)

            userContentController?.cleanUpBeforeClosing()
            webView.assertObjectDeallocated(after: 4.0)
        }
        if !onDeinit {
            // Tab should be deallocated shortly after burning
            self.assertObjectDeallocated(after: 4.0)
        }
        guard Thread.isMainThread else {
            DispatchQueue.main.async { job() }
            return
        }
        job()
    }

    func stopAllMediaAndLoading() {
        webView.stopAllMedia(shouldStopLoading: true)
    }

#if DEBUG
    /// set this to true when Navigation-related decision making is expected to take significant time to avoid assertions
    /// used by BSK: Navigation.DistributedNavigationDelegate
    var shouldDisableLongDecisionMakingChecks: Bool = false
    func disableLongDecisionMakingChecks() { shouldDisableLongDecisionMakingChecks = true }
    func enableLongDecisionMakingChecks() { shouldDisableLongDecisionMakingChecks = false }
#else
    func disableLongDecisionMakingChecks() {}
    func enableLongDecisionMakingChecks() {}
#endif

    // MARK: - Event Publishers

    let webViewDidStartNavigationPublisher = PassthroughSubject<Void, Never>()
    let webViewDidReceiveUserInteractiveChallengePublisher = PassthroughSubject<Void, Never>()
    let webViewDidReceiveRedirectPublisher = PassthroughSubject<Void, Never>()
    let webViewDidCommitNavigationPublisher = PassthroughSubject<Void, Never>()
    let webViewDidFinishNavigationPublisher = PassthroughSubject<Void, Never>()

    // MARK: - Properties

    let webView: WebView

    var contentChangeEnabled = true

    var isLazyLoadingInProgress = false

    let burnerMode: BurnerMode

    @Published private(set) var content: TabContent {
        didSet {
            if !content.displaysContentInWebView && oldValue.displaysContentInWebView {
                webView.stopAllMedia(shouldStopLoading: false)
            }
            handleFavicon(oldValue: oldValue)
            if navigationDelegate.currentNavigation == nil {
                updateCanGoBackForward(withCurrentNavigation: nil)
            }
            error = nil
        }
    }

    @discardableResult
    func setContent(_ newContent: TabContent) -> ExpectedNavigation? {
        guard contentChangeEnabled else { return nil }

        let oldContent = self.content
        let newContent: TabContent = {
            if case .settings(pane: .some) = oldContent,
               case .settings(pane: nil) = newContent {
                // prevent clearing currently selected pane (for state persistence purposes)
                return oldContent
            }
            return newContent
        }()

        // reload if content differs or user-entered
        guard newContent != self.content || newContent.isUserEnteredUrl else { return nil }
        self.content = newContent

        dismissPresentedAlert()

        if let title = content.title {
            self.title = title
        }

        return reloadIfNeeded(shouldLoadInBackground: true)
    }

    @discardableResult
    func setUrl(_ url: URL?, source: TabContent.URLSource) -> ExpectedNavigation? {
        return self.setContent(.contentFromURL(url, source: source))
    }

    private func handleUrlDidChange() {
        if let url = webView.url {
            let content = TabContent.contentFromURL(url, source: .webViewUpdated)

            if self.content.isUrl, self.content.url == url {
                // ignore content updates when tab.content has userEntered or credential set but equal url as it comes from the WebView url updated event
            } else if content != self.content {
                self.content = content
            }
        }
        self.updateTitle() // The title might not change if webView doesn't think anything is different so update title here as well
    }

    var lastSelectedAt: Date?

    @Published var title: String?

    private func updateTitle() {
        if let error {
            if error.code != .webContentProcessTerminated {
                self.title = nil
            }
            return
        }
        var title = webView.title?.trimmingWhitespace()
        if title?.isEmpty ?? true {
            title = webView.url?.host?.droppingWwwPrefix()
        }

        if title != self.title {
            self.title = title
        }

        if let wkBackForwardListItem = webView.backForwardList.currentItem,
           content.urlForWebView == wkBackForwardListItem.url {
            wkBackForwardListItem.tabTitle = title
        }
    }

    @PublishedAfter var error: WKError? {
        didSet {
            updateTitle()
        }
    }
    let permissions: PermissionModel

    @Published private(set) var lastWebError: Error?
    @Published private(set) var lastHttpStatusCode: Int?

    @Published private(set) var isLoading: Bool = false
    @Published private(set) var loadingProgress: Double = 0.0

    /// an Interactive Dialog request (alert/open/save/print) made by a page to be published and presented asynchronously
    @Published
    var userInteractionDialog: UserDialog? {
        didSet {
            guard let request = userInteractionDialog?.request else { return }
            request.addCompletionHandler { [weak self, weak request] _ in
                if let self, let request, self.userInteractionDialog?.request === request {
                    self.userInteractionDialog = nil
                }
            }
        }
    }

    weak private(set) var parentTab: Tab?
    private var _canBeClosedWithBack: Bool
    var canBeClosedWithBack: Bool {
        // Reset canBeClosedWithBack on any WebView navigation
        _canBeClosedWithBack = _canBeClosedWithBack && parentTab != nil && !webView.canGoBack && !webView.canGoForward
        return _canBeClosedWithBack
    }

    private enum InteractionState {
        case none
        case loadCachedFromTabContent(Data)
        case webViewProvided(Data)

        var data: Data? {
            switch self {
            case .none:
                return nil
            case .loadCachedFromTabContent(let data):
                return data
            case .webViewProvided(let data):
                return data
            }
        }
    }
    private var interactionState: InteractionState

    func invalidateInteractionStateData() {
        interactionState = .none
    }

    func getActualInteractionStateData() -> Data? {
        if let interactionStateData = interactionState.data {
            return interactionStateData
        }

        guard webView.url != nil else { return nil }

        if #available(macOS 12.0, *) {
            self.interactionState = (webView.interactionState as? Data).map { .webViewProvided($0) } ?? .none
        } else {
            self.interactionState = (try? webView.sessionStateData()).map { .webViewProvided($0) } ?? .none
        }

        return self.interactionState.data
    }

    private let instrumentation = TabInstrumentation()

    @Published private(set) var canGoForward: Bool = false
    @Published private(set) var canGoBack: Bool = false
    @Published private(set) var canReload: Bool = false

    @MainActor
    var backHistoryItems: [BackForwardListItem] {
        [BackForwardListItem](webView.backForwardList.backList)
        + (canBeClosedWithBack ? [BackForwardListItem(kind: .goBackToClose(parentTab?.url), title: parentTab?.title, identity: nil)] : [])
    }
    @MainActor
    var currentHistoryItem: BackForwardListItem? {
        webView.backForwardList.currentItem.map(BackForwardListItem.init)
        ?? (content.url ?? navigationDelegate.currentNavigation?.url).map { url in
            BackForwardListItem(kind: .url(url), title: webView.title ?? title, identity: nil)
        }
    }
    @MainActor
    var forwardHistoryItems: [BackForwardListItem] {
        [BackForwardListItem](webView.backForwardList.forwardList)
    }

    private func updateCanGoBackForward() {
        updateCanGoBackForward(withCurrentNavigation: navigationDelegate.currentNavigation)
    }

    // published $currentNavigation emits nil before actual currentNavigation property is set to nil, that‘s why default `= nil` argument can‘t be used here
    @MainActor(unsafe)
    private func updateCanGoBackForward(withCurrentNavigation currentNavigation: Navigation?) {
        dispatchPrecondition(condition: .onQueue(.main))

        // “freeze” back-forward buttons updates when current backForwardListItem is being popped..
        if webView.canGoForward
            // coming back to the same backForwardList item from where started
            && (webView.backForwardList.currentItem?.identity == currentNavigation?.navigationAction.fromHistoryItemIdentity
                // ..or during the following developer-redirect navigation
                || currentNavigation?.navigationAction.navigationType == .redirect(.developer)) {
            return
        }

        let canGoBack = webView.canGoBack
        let canGoForward = webView.canGoForward
        let canReload = self.content.userEditableUrl != nil

        if canGoBack != self.canGoBack {
            self.canGoBack = canGoBack
        }
        if canGoForward != self.canGoForward {
            self.canGoForward = canGoForward
        }
        if canReload != self.canReload {
            self.canReload = canReload
        }
    }

    @MainActor
    @discardableResult
    func goBack() -> ExpectedNavigation? {
        guard canGoBack else {
            if canBeClosedWithBack {
                delegate?.closeTab(self)
            }
            return nil
        }

        userInteractionDialog = nil
        return webView.navigator()?.goBack(withExpectedNavigationType: .backForward(distance: -1))
    }

    @MainActor
    @discardableResult
    func goForward() -> ExpectedNavigation? {
        guard canGoForward else { return nil }

        userInteractionDialog = nil
        return webView.navigator()?.goForward(withExpectedNavigationType: .backForward(distance: 1))
    }

    @MainActor
    @discardableResult
    func go(to item: BackForwardListItem) -> ExpectedNavigation? {
        userInteractionDialog = nil

        switch item.kind {
        case .goBackToClose:
            delegate?.closeTab(self)
            return nil

        case .url: break
        }

        var backForwardNavigation: (distance: Int, item: WKBackForwardListItem)? {
            guard let identity = item.identity else { return nil }

            let backForwardList = webView.backForwardList
            if let backItem = backForwardList.backItem, backItem.identity == identity {
                return (-1, backItem)
            } else if let forwardItem = backForwardList.forwardItem, forwardItem.identity == identity {
                return (1, forwardItem)
            } else if backForwardList.currentItem?.identity == identity {
                return nil
            }

            let forwardList = backForwardList.forwardList
            if let forwardIndex = forwardList.firstIndex(where: { $0.identity == identity }) {
                return (forwardIndex + 1, forwardList[forwardIndex]) // going forward, adding 1 to zero based index
            }

            let backList = backForwardList.backList
            if let backIndex = backList.lastIndex(where: { $0.identity == identity }) {
                return (-(backList.count - backIndex), backList[backIndex]) // item is in _reversed_ backList
            }

            return nil

        }

        guard let backForwardNavigation else {
            os_log(.error, "item `\(item.title ?? "") – \(item.url?.absoluteString ?? "")` is not in the backForwardList")
            return nil
        }

        return webView.navigator()?.go(to: backForwardNavigation.item,
                                       withExpectedNavigationType: .backForward(distance: backForwardNavigation.distance))
    }

    func openHomePage() {
        userInteractionDialog = nil

        if startupPreferences.launchToCustomHomePage,
           let customURL = URL(string: startupPreferences.formattedCustomHomePageURL) {
            webView.load(URLRequest(url: customURL))
        } else {
            webView.load(URLRequest(url: .newtab))
        }
    }

    func startOnboarding() {
        userInteractionDialog = nil

        setContent(.onboarding)
    }

    @MainActor(unsafe)
    @discardableResult
    func reload() -> ExpectedNavigation? {
        userInteractionDialog = nil

        // In the case of an error only reload web URLs to prevent uxss attacks via redirecting to javascript://
        if let error = error,
           let failingUrl = error.failingUrl ?? content.urlForWebView,
           failingUrl.isHttp || failingUrl.isHttps,
           // navigate in-place to preserve back-forward history
           // launch navigation using javascript: URL navigation to prevent WebView from
           // interpreting the action as user-initiated link navigation causing a new tab opening when Cmd is pressed
           let redirectUrl = URL(string: "javascript:location.replace('\(failingUrl.absoluteString.escapedJavaScriptString())')") {

            webView.load(URLRequest(url: redirectUrl))
            return nil
        }

        if webView.url == nil, content.isUrl {
            self.content = content.forceReload()
            // load from cache or interactionStateData when called by lazy loader
            return reloadIfNeeded(shouldLoadInBackground: true)
        } else {
            return webView.navigator(distributedNavigationDelegate: navigationDelegate).reload(withExpectedNavigationType: .reload)
        }
    }

    @Published private(set) var audioState: WKWebView.AudioState = .notSupported

    func muteUnmuteTab() {
        webView.muteOrUnmute()

        audioState = webView.audioState()
    }

    @MainActor(unsafe)
    @discardableResult
    private func reloadIfNeeded(shouldLoadInBackground: Bool = false) -> ExpectedNavigation? {
        let source: TabContent.URLSource
        let url: URL
        if case .url(let contentUrl, _, source: let urlSource) = content {
            url = contentUrl
            source = urlSource
        } else if let contentUrl = content.urlForWebView {
            url = contentUrl
            source = .ui
        } else {
            return nil
        }

        let forceReload = (url.absoluteString == content.userEnteredValue) ? shouldLoadInBackground : (source == .reload)
        if forceReload || shouldReload(url, shouldLoadInBackground: shouldLoadInBackground) {
            if webView.url == url, webView.backForwardList.currentItem?.url == url, !webView.isLoading {
                return reload()
            }
            if restoreInteractionStateDataIfNeeded() { return nil /* session restored */ }
            invalidateInteractionStateData()

            if url.isFileURL {
                return webView.navigator(distributedNavigationDelegate: navigationDelegate)
                    .loadFileURL(url, allowingReadAccessTo: URL(fileURLWithPath: "/"), withExpectedNavigationType: source.navigationType)
            }

            var request = URLRequest(url: url, cachePolicy: source.cachePolicy)
            if #available(macOS 12.0, *), content.isUserEnteredUrl {
                request.attribution = .user
            }

            return webView.navigator(distributedNavigationDelegate: navigationDelegate)
                .load(request, withExpectedNavigationType: source.navigationType)
        }
        return nil
    }

    @MainActor
    private func shouldReload(_ url: URL, shouldLoadInBackground: Bool) -> Bool {
        // don‘t reload in background unless shouldLoadInBackground
        guard url.isValid,
              webView.superview != nil || shouldLoadInBackground,
              // don‘t reload when already loaded
              webView.url != url || error != nil else { return false }

        // if content not loaded inspect error
        switch error {
        case .none, // no error
            // error due to connection failure
             .some(URLError.notConnectedToInternet),
             .some(URLError.networkConnectionLost):
            return true
        case .some:
            // don‘t autoreload on other kinds of errors
            return false
        }
    }

    @MainActor
    private func restoreInteractionStateDataIfNeeded() -> Bool {
        // only restore session from interactionStateData passed to Tab.init
        guard case .loadCachedFromTabContent(let interactionStateData) = self.interactionState else { return false }

        if let url = content.urlForWebView, url.isFileURL {
            // request file system access before restoration
            _ = webView.loadFileURL(url, allowingReadAccessTo: URL(fileURLWithPath: "/"))
        }

        if #available(macOS 12.0, *) {
            webView.interactionState = interactionStateData
        } else {
            do {
                try webView.restoreSessionState(from: interactionStateData)
            } catch {
                os_log("Tab:setupWebView could not restore session state %s", type: .error, "\(error)")
                return false
            }
        }
        invalidateInteractionStateData()

        return true
    }

    private func addHomePageToWebViewIfNeeded() {
        guard NSApp.runType.requiresEnvironment else { return }
        if content == .newtab && webView.url == nil {
            webView.load(URLRequest(url: .newtab))
        }
    }

    func stopLoading() {
        webView.stopLoading()
    }

    func requestFireproofToggle() {
        guard let url = content.userEditableUrl,
              let host = url.host
        else { return }

        _ = FireproofDomains.shared.toggle(domain: host)
    }

    private var webViewCancellables = Set<AnyCancellable>()
    private var emailDidSignOutCancellable: AnyCancellable?

#if NETWORK_PROTECTION
    private var netPOnboardStatusCancellabel: AnyCancellable?
#endif

    private func setupWebView(shouldLoadInBackground: Bool) {
        webView.navigationDelegate = navigationDelegate
        webView.uiDelegate = self
        webView.contextMenuDelegate = self.contextMenuManager
        webView.allowsBackForwardNavigationGestures = true
        webView.allowsMagnification = true

        permissions.webView = webView

        webViewCancellables.removeAll()

        webView.observe(\.superview, options: .old) { [weak self] _, change in
            // if the webView is being added to superview - reload if needed
            if case .some(.none) = change.oldValue {
                self?.reloadIfNeeded()
            }
        }.store(in: &webViewCancellables)

        webView.publisher(for: \.url)
            .dropFirst()
            .receive(on: DispatchQueue.main)
            .sink { [weak self] _ in
                self?.handleUrlDidChange()
            }.store(in: &webViewCancellables)

        webView.observe(\.title) { [weak self] _, _ in
            self?.updateTitle()
        }.store(in: &webViewCancellables)

        webView.observe(\.canGoBack) { [weak self] _, _ in
            self?.updateCanGoBackForward()
        }.store(in: &webViewCancellables)

        webView.observe(\.canGoForward) { [weak self] _, _ in
            self?.updateCanGoBackForward()
        }.store(in: &webViewCancellables)

        webView.publisher(for: \.isLoading)
            .assign(to: \.isLoading, onWeaklyHeld: self)
            .store(in: &webViewCancellables)

        webView.publisher(for: \.estimatedProgress)
            .assign(to: \.loadingProgress, onWeaklyHeld: self)
            .store(in: &webViewCancellables)

        webView.publisher(for: \.serverTrust)
            .sink { [weak self] serverTrust in
                self?.privacyInfo?.serverTrust = serverTrust
            }
            .store(in: &webViewCancellables)

        navigationDelegate.$currentNavigation.sink { [weak self] navigation in
            self?.updateCanGoBackForward(withCurrentNavigation: navigation)
        }.store(in: &webViewCancellables)

        // background tab loading should start immediately
        DispatchQueue.main.async {
            self.reloadIfNeeded(shouldLoadInBackground: shouldLoadInBackground)
            if !shouldLoadInBackground {
                self.addHomePageToWebViewIfNeeded()
            }
        }
    }

    private func dismissPresentedAlert() {
        if let userInteractionDialog {
            switch userInteractionDialog.dialog {
            case .jsDialog: self.userInteractionDialog = nil
            default: break
            }
        }
    }

    // MARK: - Favicon

    @Published var favicon: NSImage?
    let faviconManagement: FaviconManagement

    @MainActor(unsafe)
    private func handleFavicon(oldValue: TabContent? = nil) {
        guard content.isUrl, let url = content.urlForWebView, error == nil else {
            favicon = nil
            return
        }

        if url.isDuckPlayer {
            favicon = .duckPlayer
            return
        }

        guard faviconManagement.areFaviconsLoaded else { return }

        if let cachedFavicon = faviconManagement.getCachedFavicon(for: url, sizeCategory: .small)?.image {
            if cachedFavicon != favicon {
                favicon = cachedFavicon
            }
        } else if oldValue?.url?.host != url.host {
            // If the domain matches the previous value, just keep the same favicon
            favicon = nil
        }
    }

}

extension Tab: UserContentControllerDelegate {

    @MainActor
    func userContentController(_ userContentController: UserContentController, didInstallContentRuleLists contentRuleLists: [String: WKContentRuleList], userScripts: UserScriptsProvider, updateEvent: ContentBlockerRulesManager.UpdateEvent) {
        os_log("didInstallContentRuleLists", log: .contentBlocking, type: .info)
        guard let userScripts = userScripts as? UserScripts else { fatalError("Unexpected UserScripts") }

        userScripts.debugScript.instrumentation = instrumentation
        userScripts.faviconScript.delegate = self
        userScripts.pageObserverScript.delegate = self
        userScripts.printingUserScript.delegate = self
    }

}

extension Tab: PageObserverUserScriptDelegate {

    func pageDOMLoaded() {
        self.delegate?.tabPageDOMLoaded(self)
    }

}

extension Tab: FaviconUserScriptDelegate {

    @MainActor(unsafe)
    func faviconUserScript(_ faviconUserScript: FaviconUserScript,
                           didFindFaviconLinks faviconLinks: [FaviconUserScript.FaviconLink],
                           for documentUrl: URL) {
        guard documentUrl != .error else { return }
        faviconManagement.handleFaviconLinks(faviconLinks, documentUrl: documentUrl) { favicon in
            guard documentUrl == self.content.url, let favicon = favicon else {
                return
            }
            self.favicon = favicon.image
        }
    }

}

extension Tab/*: NavigationResponder*/ { // to be moved to Tab+Navigation.swift

    @MainActor
    func didReceive(_ challenge: URLAuthenticationChallenge, for navigation: Navigation?) async -> AuthChallengeDisposition? {
        guard challenge.protectionSpace.authenticationMethod == NSURLAuthenticationMethodHTTPBasic else { return nil }

        // send this event only when we're interrupting loading and showing extra UI to the user
        webViewDidReceiveUserInteractiveChallengePublisher.send()

        // when navigating to a URL with basic auth username/password, cache it and redirect to a trimmed URL
        if case .url(let url, credential: .some(let credential), source: let source) = content,
           url.matches(challenge.protectionSpace),
           challenge.previousFailureCount == 0 {

            self.content = .url(url, source: source)
            return .credential(credential)
        }

        let (request, future) = BasicAuthDialogRequest.future(with: challenge.protectionSpace)
        self.userInteractionDialog = UserDialog(sender: .page(domain: challenge.protectionSpace.host), dialog: .basicAuthenticationChallenge(request))
        do {
            disableLongDecisionMakingChecks()
            defer {
                enableLongDecisionMakingChecks()
            }

            return try await future.get()
        } catch {
            return .cancel
        }
    }

    func didReceiveRedirect(_ navigationAction: NavigationAction, for navigation: Navigation) {
        webViewDidReceiveRedirectPublisher.send()
    }

    @MainActor
    func didCommit(_ navigation: Navigation) {
        webViewDidCommitNavigationPublisher.send()
    }

    @MainActor
    func decidePolicy(for navigationAction: NavigationAction, preferences: inout NavigationPreferences) async -> NavigationActionPolicy? {
        // allow local file navigations
        if navigationAction.url.isFileURL { return .allow }

        // when navigating to a URL with basic auth username/password, cache it and redirect to a trimmed URL
        if let mainFrame = navigationAction.mainFrameTarget,
           let credential = navigationAction.url.basicAuthCredential {

            return .redirect(mainFrame) { navigator in
                var request = navigationAction.request
                // credential is removed from the URL and set to TabContent to be used on next Challenge
                self.content = .url(navigationAction.url.removingBasicAuthCredential(), credential: credential, source: .webViewUpdated)
                // reload URL without credentialss
                request.url = self.content.url!
                navigator.load(request)
            }
        }

        if navigationAction.isForMainFrame {
            preferences.userAgent = UserAgent.for(navigationAction.url)
        }
        guard navigationAction.url.scheme != nil else { return .allow }

        return .next
    }

    @MainActor
    func willStart(_ navigation: Navigation) {
        if error != nil { error = nil }
        if lastWebError != nil { lastWebError = nil }

        delegate?.tabWillStartNavigation(self, isUserInitiated: navigation.navigationAction.isUserInitiated)
    }

    @MainActor
    func decidePolicy(for navigationResponse: NavigationResponse) async -> NavigationResponsePolicy? {
        internalUserDecider?.markUserAsInternalIfNeeded(forUrl: webView.url,
                                                        response: navigationResponse.response as? HTTPURLResponse)

        lastHttpStatusCode = navigationResponse.httpStatusCode

        return .next
    }

    @MainActor
    func didStart(_ navigation: Navigation) {
        webViewDidStartNavigationPublisher.send()
        delegate?.tabDidStartNavigation(self)
        userInteractionDialog = nil

        // Unnecessary assignment triggers publishing
<<<<<<< HEAD
        if error != nil { error = nil }
        if lastWebError != nil { lastWebError = nil }
=======
        if error != nil,
           navigation.navigationAction.navigationType != .alternateHtmlLoad { // error page navigation
            error = nil
        }
>>>>>>> 469dd5bc

        invalidateInteractionStateData()
    }

    @MainActor
    func navigationDidFinish(_ navigation: Navigation) {
        invalidateInteractionStateData()
        webViewDidFinishNavigationPublisher.send()
        statisticsLoader?.refreshRetentionAtb(isSearch: navigation.url.isDuckDuckGoSearch)

#if NETWORK_PROTECTION
        if navigation.url.isDuckDuckGoSearch, tunnelController?.isConnected == true {
            DailyPixel.fire(pixel: .networkProtectionEnabledOnSearch, frequency: .dailyAndCount, includeAppVersionParameter: true)
        }
#endif
    }

    @MainActor
    func navigation(_ navigation: Navigation, didFailWith error: WKError) {
        invalidateInteractionStateData()

        let url = error.failingUrl ?? navigation.url
        if navigation.isCurrent,
           !error.isFrameLoadInterrupted, !error.isNavigationCancelled,
           // don‘t show an error page if the error was already handled
           // (by SearchNonexistentDomainNavigationResponder) or another navigation was triggered by `setContent`
           self.content.urlForWebView == url {

            self.error = error
            // when already displaying the error page and reload navigation fails again: don‘t navigate, just update page HTML
            let shouldPerformAlternateNavigation = navigation.url != webView.url || navigation.navigationAction.targetFrame?.url != .error
            loadErrorHTML(error, header: UserText.errorPageHeader, forUnreachableURL: url, alternate: shouldPerformAlternateNavigation)
        }
    }

    @MainActor
<<<<<<< HEAD
    func didFailProvisionalLoad(with request: URLRequest, in frame: WKFrameInfo, with error: Error) {
        lastWebError = error
    }

=======
>>>>>>> 469dd5bc
    func webContentProcessDidTerminate(with reason: WKProcessTerminationReason?) {
        let error = WKError(.webContentProcessTerminated, userInfo: [
            WKProcessTerminationReason.userInfoKey: reason?.rawValue ?? -1,
            NSLocalizedDescriptionKey: UserText.webProcessCrashPageMessage,
        ])

        if case.url(let url, _, _) = content {
            self.error = error

            loadErrorHTML(error, header: UserText.webProcessCrashPageHeader, forUnreachableURL: url, alternate: true)
        }

        Pixel.fire(.debug(event: .webKitDidTerminate, error: error))
    }

    @MainActor
    private func loadErrorHTML(_ error: WKError, header: String, forUnreachableURL url: URL, alternate: Bool) {
        let html = ErrorPageHTMLTemplate(error: error, header: header).makeHTMLFromTemplate()
        if alternate {
            webView.loadAlternateHTML(html, baseURL: .error, forUnreachableURL: url)
        } else {
            // this should be updated using an error page update script call when (if) we have a dynamic error page content implemented
            webView.setDocumentHtml(html)
        }
    }

}

extension Tab: NewWindowPolicyDecisionMaker {

    func decideNewWindowPolicy(for navigationAction: WKNavigationAction) -> NavigationDecision? {
        defer {
            onNewWindow = nil
        }
        return onNewWindow?(navigationAction)
    }

}

extension Tab: TabDataClearing {
    @MainActor
    func prepareForDataClearing(caller: TabCleanupPreparer) {
        webViewCancellables.removeAll()

        self.stopAllMediaAndLoading()
        (webView.configuration.userContentController as? UserContentController)?.cleanUpBeforeClosing()

        webView.navigationDelegate = caller
        webView.load(URLRequest(url: .blankPage))
    }
}

// "protected" properties meant to access otherwise private properties from Tab extensions
extension Tab {

    static var objcDelegateKeyPath: String { #keyPath(objcDelegate) }
    @objc private var objcDelegate: Any? { delegate }

    static var objcNavigationDelegateKeyPath: String { #keyPath(objcNavigationDelegate) }
    @objc private var objcNavigationDelegate: Any? { navigationDelegate }

    static var objcNewWindowPolicyDecisionMakersKeyPath: String { #keyPath(objcNewWindowPolicyDecisionMakers) }
    @objc private var objcNewWindowPolicyDecisionMakers: Any? {
        get {
            newWindowPolicyDecisionMakers
        }
        set {
            newWindowPolicyDecisionMakers = newValue as? [NewWindowPolicyDecisionMaker] ?? {
                assertionFailure("\(String(describing: newValue)) is not [NewWindowPolicyDecisionMaker]")
                return nil
            }()
        }
    }

}

// swiftlint:enable file_length<|MERGE_RESOLUTION|>--- conflicted
+++ resolved
@@ -1294,15 +1294,11 @@
         userInteractionDialog = nil
 
         // Unnecessary assignment triggers publishing
-<<<<<<< HEAD
-        if error != nil { error = nil }
         if lastWebError != nil { lastWebError = nil }
-=======
         if error != nil,
            navigation.navigationAction.navigationType != .alternateHtmlLoad { // error page navigation
             error = nil
         }
->>>>>>> 469dd5bc
 
         invalidateInteractionStateData()
     }
@@ -1339,13 +1335,11 @@
     }
 
     @MainActor
-<<<<<<< HEAD
     func didFailProvisionalLoad(with request: URLRequest, in frame: WKFrameInfo, with error: Error) {
         lastWebError = error
     }
 
-=======
->>>>>>> 469dd5bc
+    @MainActor
     func webContentProcessDidTerminate(with reason: WKProcessTerminationReason?) {
         let error = WKError(.webContentProcessTerminated, userInfo: [
             WKProcessTerminationReason.userInfoKey: reason?.rawValue ?? -1,
