--- conflicted
+++ resolved
@@ -723,11 +723,7 @@
                 request.attribution = .user
             }
             invalidateInteractionStateData()
-<<<<<<< HEAD
-
-=======
-            
->>>>>>> cfa45d49
+
             return webView.navigator(distributedNavigationDelegate: navigationDelegate)
                 .load(request, withExpectedNavigationType: navigationType)
         }
@@ -1154,21 +1150,15 @@
             return .cancel
         }
 
-<<<<<<< HEAD
         if navigationAction.isForMainFrame {
             preferences.userAgent = UserAgent.for(navigationAction.url)
         }
-=======
->>>>>>> cfa45d49
         guard navigationAction.url.scheme != nil else { return .allow }
 
         return .next
     }
-<<<<<<< HEAD
-=======
     // swiftlint:enable cyclomatic_complexity
     // swiftlint:enable function_body_length
->>>>>>> cfa45d49
 
     @MainActor
     func willStart(_ navigation: Navigation) {
