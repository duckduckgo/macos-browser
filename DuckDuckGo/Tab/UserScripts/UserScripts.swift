//
//  UserScripts.swift
//
//  Copyright © 2021 DuckDuckGo. All rights reserved.
//
//  Licensed under the Apache License, Version 2.0 (the "License");
//  you may not use this file except in compliance with the License.
//  You may obtain a copy of the License at
//
//  http://www.apache.org/licenses/LICENSE-2.0
//
//  Unless required by applicable law or agreed to in writing, software
//  distributed under the License is distributed on an "AS IS" BASIS,
//  WITHOUT WARRANTIES OR CONDITIONS OF ANY KIND, either express or implied.
//  See the License for the specific language governing permissions and
//  limitations under the License.
//

import Foundation
import BrowserServicesKit
import UserScript
import WebKit
import Subscription

@MainActor
final class UserScripts: UserScriptsProvider {

    let pageObserverScript = PageObserverUserScript()
    let faviconScript = FaviconUserScript()
    let contextMenuScript = ContextMenuUserScript()
    let printingUserScript = PrintingUserScript()
    let hoverUserScript = HoverUserScript()
    let debugScript = DebugUserScript()
    let subscriptionPagesUserScript = SubscriptionPagesUserScript()
    let identityTheftRestorationPagesUserScript = IdentityTheftRestorationPagesUserScript()
    let clickToLoadScript: ClickToLoadUserScript

    let contentBlockerRulesScript: ContentBlockerRulesUserScript
    let surrogatesScript: SurrogatesUserScript
    let contentScopeUserScript: ContentScopeUserScript
    let contentScopeUserScriptIsolated: ContentScopeUserScript
    let autofillScript: WebsiteAutofillUserScript
    let specialPages: SpecialPagesUserScript?
    let autoconsentUserScript: UserScriptWithAutoconsent
    let youtubeOverlayScript: YoutubeOverlayUserScript?
    let youtubePlayerUserScript: YoutubePlayerUserScript?
    let sslErrorPageUserScript: SSLErrorPageUserScript?
<<<<<<< HEAD
    let releaseNotesUserScript: ReleaseNotesUserScript?
=======
    let onboardingUserScript: OnboardingUserScript?
>>>>>>> 09a455f2

    init(with sourceProvider: ScriptSourceProviding) {
        clickToLoadScript = ClickToLoadUserScript()
        contentBlockerRulesScript = ContentBlockerRulesUserScript(configuration: sourceProvider.contentBlockerRulesConfig!)
        surrogatesScript = SurrogatesUserScript(configuration: sourceProvider.surrogatesConfig!)

        let isGPCEnabled = WebTrackingProtectionPreferences.shared.isGPCEnabled
        let privacyConfig = sourceProvider.privacyConfigurationManager.privacyConfig
        let sessionKey = sourceProvider.sessionKey ?? ""
        let prefs = ContentScopeProperties(gpcEnabled: isGPCEnabled,
                                                sessionKey: sessionKey,
                                                featureToggles: ContentScopeFeatureToggles.supportedFeaturesOnMacOS(privacyConfig))
        contentScopeUserScript = ContentScopeUserScript(sourceProvider.privacyConfigurationManager, properties: prefs)
        contentScopeUserScriptIsolated = ContentScopeUserScript(sourceProvider.privacyConfigurationManager, properties: prefs, isIsolated: true)

        autofillScript = WebsiteAutofillUserScript(scriptSourceProvider: sourceProvider.autofillSourceProvider!)

        autoconsentUserScript = AutoconsentUserScript(scriptSource: sourceProvider, config: sourceProvider.privacyConfigurationManager.privacyConfig)

        sslErrorPageUserScript = SSLErrorPageUserScript()

        onboardingUserScript = OnboardingUserScript(onboardingActionsManager: sourceProvider.onboardingActionsManager!)

        specialPages = SpecialPagesUserScript()

        if DuckPlayer.shared.isAvailable {
            youtubeOverlayScript = YoutubeOverlayUserScript()
            youtubePlayerUserScript = YoutubePlayerUserScript()
        } else {
            youtubeOverlayScript = nil
            youtubePlayerUserScript = nil
        }

        releaseNotesUserScript = ReleaseNotesUserScript()

        userScripts.append(autoconsentUserScript)

        contentScopeUserScriptIsolated.registerSubfeature(delegate: clickToLoadScript)

        if let youtubeOverlayScript {
            contentScopeUserScriptIsolated.registerSubfeature(delegate: youtubeOverlayScript)
        }

        if let specialPages = specialPages {
            if let sslErrorPageUserScript {
                specialPages.registerSubfeature(delegate: sslErrorPageUserScript)
            }
            if let youtubePlayerUserScript {
                specialPages.registerSubfeature(delegate: youtubePlayerUserScript)
            }
<<<<<<< HEAD
            if let releaseNotesUserScript {
                specialPages.registerSubfeature(delegate: releaseNotesUserScript)
=======
            if let onboardingUserScript {
                specialPages.registerSubfeature(delegate: onboardingUserScript)
>>>>>>> 09a455f2
            }
            userScripts.append(specialPages)
        }

        if DefaultSubscriptionFeatureAvailability().isFeatureAvailable {
            let subscriptionManager = Application.appDelegate.subscriptionManager
            let delegate = SubscriptionPagesUseSubscriptionFeature(subscriptionManager: subscriptionManager,
                                                                   stripePurchaseFlow: DefaultStripePurchaseFlow(subscriptionManager: subscriptionManager),
                                                                   uiHandler: Application.appDelegate.subscriptionUIHandler)
            subscriptionPagesUserScript.registerSubfeature(delegate: delegate)
            userScripts.append(subscriptionPagesUserScript)

            identityTheftRestorationPagesUserScript.registerSubfeature(delegate: IdentityTheftRestorationPagesFeature())
            userScripts.append(identityTheftRestorationPagesUserScript)
        }
    }

    lazy var userScripts: [UserScript] = [
        debugScript,
        faviconScript,
        contextMenuScript,
        surrogatesScript,
        contentBlockerRulesScript,
        pageObserverScript,
        printingUserScript,
        hoverUserScript,
        contentScopeUserScript,
        contentScopeUserScriptIsolated,
        autofillScript
    ]

    @MainActor
    func loadWKUserScripts() async -> [WKUserScript] {
        return await withTaskGroup(of: WKUserScriptBox.self) { @MainActor group in
            var wkUserScripts = [WKUserScript]()
            userScripts.forEach { userScript in
                group.addTask { @MainActor in
                    await userScript.makeWKUserScript()
                }
            }
            for await result in group {
                wkUserScripts.append(result.wkUserScript)
            }

            return wkUserScripts
        }
    }

}<|MERGE_RESOLUTION|>--- conflicted
+++ resolved
@@ -45,11 +45,8 @@
     let youtubeOverlayScript: YoutubeOverlayUserScript?
     let youtubePlayerUserScript: YoutubePlayerUserScript?
     let sslErrorPageUserScript: SSLErrorPageUserScript?
-<<<<<<< HEAD
     let releaseNotesUserScript: ReleaseNotesUserScript?
-=======
     let onboardingUserScript: OnboardingUserScript?
->>>>>>> 09a455f2
 
     init(with sourceProvider: ScriptSourceProviding) {
         clickToLoadScript = ClickToLoadUserScript()
@@ -100,13 +97,11 @@
             if let youtubePlayerUserScript {
                 specialPages.registerSubfeature(delegate: youtubePlayerUserScript)
             }
-<<<<<<< HEAD
             if let releaseNotesUserScript {
                 specialPages.registerSubfeature(delegate: releaseNotesUserScript)
-=======
+            }
             if let onboardingUserScript {
                 specialPages.registerSubfeature(delegate: onboardingUserScript)
->>>>>>> 09a455f2
             }
             userScripts.append(specialPages)
         }
