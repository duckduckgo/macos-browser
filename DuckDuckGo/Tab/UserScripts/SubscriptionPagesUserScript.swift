--- conflicted
+++ resolved
@@ -253,11 +253,7 @@
                     if error != .cancelledByUser {
                         await WindowControllersManager.shared.lastKeyMainWindowController?.showSomethingWentWrongAlert()
                     }
-<<<<<<< HEAD
-
-=======
                     await pushPurchaseUpdate(originalMessage: message, purchaseUpdate: PurchaseUpdate(type: "canceled"))
->>>>>>> 376817ef
                     return nil
                 }
 
@@ -272,7 +268,6 @@
                     Pixel.fire(.privacyProSubscriptionActivated, limitTo: .initial)
                     await pushPurchaseUpdate(originalMessage: message, purchaseUpdate: purchaseUpdate)
                 case .failure(let error):
-<<<<<<< HEAD
                     switch error {
                     case .noProductsFound:
                         report(subscriptionActivationError: .subscriptionNotFound)
@@ -291,10 +286,6 @@
                     }
 
                     await pushPurchaseUpdate(originalMessage: message, purchaseUpdate: PurchaseUpdate(type: "completed"))
-=======
-                    os_log(.error, log: .subscription, "[Purchase] Error: %{public}s", String(reflecting: error))
-                    await pushPurchaseUpdate(originalMessage: message, purchaseUpdate: PurchaseUpdate(type: "canceled"))
->>>>>>> 376817ef
                 }
             }
         } else if SubscriptionPurchaseEnvironment.current == .stripe {
