//
//  SubscriptionPagesUserScript.swift
//
//  Copyright © 2023 DuckDuckGo. All rights reserved.
//
//  Licensed under the Apache License, Version 2.0 (the "License");
//  you may not use this file except in compliance with the License.
//  You may obtain a copy of the License at
//
//  http://www.apache.org/licenses/LICENSE-2.0
//
//  Unless required by applicable law or agreed to in writing, software
//  distributed under the License is distributed on an "AS IS" BASIS,
//  WITHOUT WARRANTIES OR CONDITIONS OF ANY KIND, either express or implied.
//  See the License for the specific language governing permissions and
//  limitations under the License.
//

#if SUBSCRIPTION

import BrowserServicesKit
import Common
import Combine
import Foundation
import Navigation
import WebKit
import UserScript
import Subscription
import SubscriptionUI

public extension Notification.Name {
    static let subscriptionPageCloseAndOpenPreferences = Notification.Name("com.duckduckgo.subscriptionPage.CloseAndOpenPreferences")
}

///
/// The user script that will be the broker for all subscription features
///
public final class SubscriptionPagesUserScript: NSObject, UserScript, UserScriptMessaging {
    public var source: String = ""

    public static let context = "subscriptionPages"

    // special pages messaging cannot be isolated as we'll want regular page-scripts to be able to communicate
    public let broker = UserScriptMessageBroker(context: SubscriptionPagesUserScript.context, requiresRunInPageContentWorld: true )

    public let messageNames: [String] = [
        SubscriptionPagesUserScript.context
    ]

    public let injectionTime: WKUserScriptInjectionTime = .atDocumentStart
    public let forMainFrameOnly = true
    public let requiresRunInPageContentWorld = true
}

extension SubscriptionPagesUserScript: WKScriptMessageHandlerWithReply {
    @MainActor
    public func userContentController(_ userContentController: WKUserContentController,
                                      didReceive message: WKScriptMessage) async -> (Any?, String?) {
        let action = broker.messageHandlerFor(message)
        do {
            let json = try await broker.execute(action: action, original: message)
            return (json, nil)
        } catch {
            // forward uncaught errors to the client
            return (nil, error.localizedDescription)
        }
    }
}

// MARK: - Fallback for macOS 10.15
extension SubscriptionPagesUserScript: WKScriptMessageHandler {
    public func userContentController(_ userContentController: WKUserContentController, didReceive message: WKScriptMessage) {
        // unsupported
    }
}

///
/// Use Subscription sub-feature
///
final class SubscriptionPagesUseSubscriptionFeature: Subfeature {

    private var subscriptionManager = NSApp.delegateTyped.subscriptionManager
    private var accountManager = NSApp.delegateTyped.subscriptionManager.accountManager

    var broker: UserScriptMessageBroker?

    var featureName = "useSubscription"

    var messageOriginPolicy: MessageOriginPolicy = .only(rules: [
        .exact(hostname: "duckduckgo.com"),
        .exact(hostname: "abrown.duckduckgo.com")
    ])

    func with(broker: UserScriptMessageBroker) {
        self.broker = broker
    }

    func handler(forMethodNamed methodName: String) -> Subfeature.Handler? {
        switch methodName {
        case "getSubscription": return getSubscription
        case "setSubscription": return setSubscription
        case "backToSettings": return backToSettings
        case "getSubscriptionOptions": return getSubscriptionOptions
        case "subscriptionSelected": return subscriptionSelected
        case "activateSubscription": return activateSubscription
        case "featureSelected": return featureSelected
        case "completeStripePayment": return completeStripePayment
        default:
            return nil
        }
    }

    struct Subscription: Encodable {
        let token: String
    }

    /// Values that the Frontend can use to determine the current state.
    struct SubscriptionValues: Codable {
        enum CodingKeys: String, CodingKey {
            case token
        }
        let token: String
    }

    func getSubscription(params: Any, original: WKScriptMessage) async throws -> Encodable? {
        if let authToken = accountManager.authToken, accountManager.accessToken != nil {
            return Subscription(token: authToken)
        } else {
            return Subscription(token: "")
        }
    }

    func setSubscription(params: Any, original: WKScriptMessage) async throws -> Encodable? {

        DailyPixel.fire(pixel: .privacyProRestorePurchaseEmailSuccess, frequency: .dailyAndCount)

        guard let subscriptionValues: SubscriptionValues = DecodableHelper.decode(from: params) else {
            assertionFailure("SubscriptionPagesUserScript: expected JSON representation of SubscriptionValues")
            return nil
        }

        let authToken = subscriptionValues.token
        if case let .success(accessToken) = await accountManager.exchangeAuthTokenToAccessToken(authToken),
           case let .success(accountDetails) = await accountManager.fetchAccountDetails(with: accessToken) {
            accountManager.storeAuthToken(token: authToken)
            accountManager.storeAccount(token: accessToken, email: accountDetails.email, externalID: accountDetails.externalID)
        }

        return nil
    }

    func backToSettings(params: Any, original: WKScriptMessage) async throws -> Encodable? {
        if let accessToken = accountManager.accessToken,
           case let .success(accountDetails) = await accountManager.fetchAccountDetails(with: accessToken) {
            accountManager.storeAccount(token: accessToken, email: accountDetails.email, externalID: accountDetails.externalID)
        }

        DispatchQueue.main.async {
            NotificationCenter.default.post(name: .subscriptionPageCloseAndOpenPreferences, object: self)
        }

        return nil
    }

    func getSubscriptionOptions(params: Any, original: WKScriptMessage) async throws -> Encodable? {
        if subscriptionManager.configuration.currentPurchasePlatform == .appStore {
            if #available(macOS 12.0, *) {
                switch await AppStorePurchaseFlow.subscriptionOptions() {
                case .success(let subscriptionOptions):
                    return subscriptionOptions
                case .failure:
                    break
                }
            }
        } else if subscriptionManager.configuration.currentPurchasePlatform == .stripe {
            switch await StripePurchaseFlow.subscriptionOptions() {
            case .success(let subscriptionOptions):
                return subscriptionOptions
            case .failure:
                break
            }
        }

        return nil
    }

    // swiftlint:disable:next function_body_length cyclomatic_complexity
    func subscriptionSelected(params: Any, original: WKScriptMessage) async throws -> Encodable? {

        DailyPixel.fire(pixel: .privacyProPurchaseAttempt, frequency: .dailyAndCount)

        struct SubscriptionSelection: Decodable {
            let id: String
        }

        let message = original

        if subscriptionManager.configuration.currentPurchasePlatform == .appStore {
            if #available(macOS 12.0, *) {
                let mainViewController = await WindowControllersManager.shared.lastKeyMainWindowController?.mainViewController
                let progressViewController = await ProgressViewController(title: UserText.purchasingSubscriptionTitle)

                defer {
                    Task {
                        await mainViewController?.dismiss(progressViewController)
                    }
                }

                guard let subscriptionSelection: SubscriptionSelection = DecodableHelper.decode(from: params) else {
                    assertionFailure("SubscriptionPagesUserScript: expected JSON representation of SubscriptionSelection")
                    report(subscriptionActivationError: .generalError)
                    return nil
                }

                os_log(.info, log: .subscription, "[Purchase] Starting purchase for: %{public}s", subscriptionSelection.id)

                await mainViewController?.presentAsSheet(progressViewController)

                // Check for active subscriptions
                if await PurchaseManager.hasActiveSubscription() {

                    Pixel.fire(.privacyProRestoreAfterPurchaseAttempt)

                    os_log(.info, log: .subscription, "[Purchase] Found active subscription during purchase")
                    report(subscriptionActivationError: .hasActiveSubscription)
                    await WindowControllersManager.shared.lastKeyMainWindowController?.showSubscriptionFoundAlert(originalMessage: message)
                    return nil
                }

                let emailAccessToken = try? EmailManager().getToken()
                let purchaseTransactionJWS: String

                os_log(.info, log: .subscription, "[Purchase] Purchasing")
                switch await AppStorePurchaseFlow.purchaseSubscription(with: subscriptionSelection.id, emailAccessToken: emailAccessToken, subscriptionAppGroup: Bundle.main.appGroup(bundle: .subs)) {
                case .success(let transactionJWS):
                    purchaseTransactionJWS = transactionJWS
                case .failure(let error):
                    switch error {
                    case .noProductsFound:
                        report(subscriptionActivationError: .subscriptionNotFound)
                    case .activeSubscriptionAlreadyPresent:
                        report(subscriptionActivationError: .activeSubscriptionAlreadyPresent)
                    case .authenticatingWithTransactionFailed:
                        report(subscriptionActivationError: .generalError)
                    case .accountCreationFailed:
                        report(subscriptionActivationError: .accountCreationFailed)
                    case .purchaseFailed:
                        report(subscriptionActivationError: .purchaseFailed)
                    case .cancelledByUser:
                        report(subscriptionActivationError: .cancelledByUser)
                    case .missingEntitlements:
                        report(subscriptionActivationError: .missingEntitlements)
                    }

                    if error != .cancelledByUser {
                        await WindowControllersManager.shared.lastKeyMainWindowController?.showSomethingWentWrongAlert()
                    }
                    await pushPurchaseUpdate(originalMessage: message, purchaseUpdate: PurchaseUpdate(type: "canceled"))
                    return nil
                }

                await progressViewController.updateTitleText(UserText.completingPurchaseTitle)

                os_log(.info, log: .subscription, "[Purchase] Completing purchase")

                switch await AppStorePurchaseFlow.completeSubscriptionPurchase(with: purchaseTransactionJWS, subscriptionAppGroup: Bundle.main.appGroup(bundle: .subs)) {
                case .success(let purchaseUpdate):
                    os_log(.info, log: .subscription, "[Purchase] Purchase complete")
                    DailyPixel.fire(pixel: .privacyProPurchaseSuccess, frequency: .dailyAndCount)
                    Pixel.fire(.privacyProSubscriptionActivated, limitTo: .initial)
                    await pushPurchaseUpdate(originalMessage: message, purchaseUpdate: purchaseUpdate)
                case .failure(let error):
<<<<<<< HEAD
                    os_log(.error, log: .subscription, "[Purchase] Error: %{public}s", String(reflecting: error))
                    await pushPurchaseUpdate(originalMessage: message, purchaseUpdate: PurchaseUpdate(type: "canceled"))
=======
                    switch error {
                    case .noProductsFound:
                        report(subscriptionActivationError: .subscriptionNotFound)
                    case .activeSubscriptionAlreadyPresent:
                        report(subscriptionActivationError: .activeSubscriptionAlreadyPresent)
                    case .authenticatingWithTransactionFailed:
                        report(subscriptionActivationError: .generalError)
                    case .accountCreationFailed:
                        report(subscriptionActivationError: .accountCreationFailed)
                    case .purchaseFailed:
                        report(subscriptionActivationError: .purchaseFailed)
                    case .cancelledByUser:
                        report(subscriptionActivationError: .cancelledByUser)
                    case .missingEntitlements:
                        report(subscriptionActivationError: .missingEntitlements)
                    }

                    await pushPurchaseUpdate(originalMessage: message, purchaseUpdate: PurchaseUpdate(type: "completed"))
>>>>>>> e9bd56dc
                }
            }
        } else if subscriptionManager.configuration.currentPurchasePlatform == .stripe {
            let emailAccessToken = try? EmailManager().getToken()

            let result = await StripePurchaseFlow.prepareSubscriptionPurchase(emailAccessToken: emailAccessToken, subscriptionAppGroup: Bundle.main.appGroup(bundle: .subs))

            switch result {
            case .success(let success):
                await pushPurchaseUpdate(originalMessage: message, purchaseUpdate: success)
            case .failure(let error):
                await WindowControllersManager.shared.lastKeyMainWindowController?.showSomethingWentWrongAlert()

                switch error {
                case .noProductsFound:
                    report(subscriptionActivationError: .subscriptionNotFound)
                case .accountCreationFailed:
                    report(subscriptionActivationError: .accountCreationFailed)
                }

                return nil
            }
        }

        return nil
    }

    fileprivate enum SubscriptionError: Error {
        case purchaseFailed,
             missingEntitlements,
             failedToGetSubscriptionOptions,
             failedToSetSubscription,
             failedToRestoreFromEmail,
             failedToRestoreFromEmailSubscriptionInactive,
             failedToRestorePastPurchase,
             subscriptionNotFound,
             subscriptionExpired,
             hasActiveSubscription,
             cancelledByUser,
             accountCreationFailed,
             activeSubscriptionAlreadyPresent,
             generalError
    }

    // swiftlint:disable:next cyclomatic_complexity
    fileprivate func report(subscriptionActivationError: SubscriptionError) {

        os_log(.error, log: .subscription, "Subscription purchase error: %{public}s", subscriptionActivationError.localizedDescription)

        var isStoreError = false
        var isBackendError = false

        switch subscriptionActivationError {
        case .purchaseFailed:
            isStoreError = true
        case .missingEntitlements:
            isBackendError = true
        case .failedToGetSubscriptionOptions:
            isStoreError = true
        case .failedToSetSubscription:
            isBackendError = true
        case .failedToRestoreFromEmail, .failedToRestoreFromEmailSubscriptionInactive:
            isBackendError = true
        case .failedToRestorePastPurchase:
            isStoreError = true
        case .subscriptionNotFound:
            DailyPixel.fire(pixel: .privacyProRestorePurchaseStoreFailureNotFound, frequency: .dailyAndCount)
            isStoreError = true
        case .subscriptionExpired:
            isStoreError = true
        case .hasActiveSubscription:
            isStoreError = true
            isBackendError = true
        case .cancelledByUser: break
        case .accountCreationFailed:
            DailyPixel.fire(pixel: .privacyProPurchaseFailureAccountNotCreated, frequency: .dailyAndCount)
        case .activeSubscriptionAlreadyPresent: break
        case .generalError: break
        }

        if isStoreError {
            DailyPixel.fire(pixel: .privacyProPurchaseFailureStoreError, frequency: .dailyAndCount)
        }

        if isBackendError {
            DailyPixel.fire(pixel: .privacyProPurchaseFailureBackendError, frequency: .dailyAndCount)
        }

        if subscriptionActivationError != .hasActiveSubscription && subscriptionActivationError != .cancelledByUser {
            DailyPixel.fire(pixel: .privacyProPurchaseFailure, frequency: .dailyAndCount)
        }
    }

    func activateSubscription(params: Any, original: WKScriptMessage) async throws -> Encodable? {

        Pixel.fire(.privacyProRestorePurchaseOfferPageEntry)

        let message = original

        Task { @MainActor in

            let actionHandlers = SubscriptionAccessActionHandlers(
                restorePurchases: {

                    if #available(macOS 12.0, *) {
                        Self.startAppStoreRestoreFlow { result in

                            switch result {
                            case .success:
                                DailyPixel.fire(pixel: .privacyProRestorePurchaseStoreSuccess, frequency: .dailyAndCount)

                            case .failure(let error):

                                switch error {
                                case .missingAccountOrTransactions: break
                                default:
                                    DailyPixel.fire(pixel: .privacyProRestorePurchaseStoreFailureOther, frequency: .dailyAndCount)
                                }

                                switch error {
                                case .missingAccountOrTransactions:
                                    self.report(subscriptionActivationError: .subscriptionNotFound)
                                    WindowControllersManager.shared.lastKeyMainWindowController?.showSubscriptionNotFoundAlert()
                                case .subscriptionExpired:
                                    self.report(subscriptionActivationError: .subscriptionExpired)
                                    WindowControllersManager.shared.lastKeyMainWindowController?.showSubscriptionInactiveAlert()
                                case .pastTransactionAuthenticationError, .failedToObtainAccessToken, .failedToFetchAccountDetails, .failedToFetchSubscriptionDetails:
                                    self.report(subscriptionActivationError: .generalError)
                                    WindowControllersManager.shared.lastKeyMainWindowController?.showSomethingWentWrongAlert()
                                }
                            }
                            message.webView?.reload()
                        }
                    }
                },
                openURLHandler: { url in
                    WindowControllersManager.shared.showTab(with: .subscription(url))
                }, uiActionHandler: { event in
                    switch event {
                    case .activateAddEmailClick:
                        DailyPixel.fire(pixel: .privacyProRestorePurchaseEmailStart, frequency: .dailyAndCount)
                    default:
                        break
                    }
                })

            let vc = SubscriptionAccessViewController(subscriptionManager: subscriptionManager, accountManager: accountManager, actionHandlers: actionHandlers, subscriptionAppGroup: Bundle.main.appGroup(bundle: .subs))
            WindowControllersManager.shared.lastKeyMainWindowController?.mainViewController.presentAsSheet(vc)
        }

        return nil
    }

    func featureSelected(params: Any, original: WKScriptMessage) async throws -> Encodable? {
        struct FeatureSelection: Codable {
            let feature: String
        }

        guard let featureSelection: FeatureSelection = DecodableHelper.decode(from: params) else {
            assertionFailure("SubscriptionPagesUserScript: expected JSON representation of FeatureSelection")
            return nil
        }

        guard let subscriptionFeatureName = SubscriptionFeatureName(rawValue: featureSelection.feature) else {
            assertionFailure("SubscriptionPagesUserScript: feature name does not matches mapping")
            return nil
        }

        switch subscriptionFeatureName {
        case .privateBrowsing:
            NotificationCenter.default.post(name: .openPrivateBrowsing, object: self, userInfo: nil)
        case .privateSearch:
            NotificationCenter.default.post(name: .openPrivateSearch, object: self, userInfo: nil)
        case .emailProtection:
            NotificationCenter.default.post(name: .openEmailProtection, object: self, userInfo: nil)
        case .appTrackingProtection:
            NotificationCenter.default.post(name: .openAppTrackingProtection, object: self, userInfo: nil)
        case .vpn:
            Pixel.fire(.privacyProWelcomeVPN, limitTo: .initial)
            NotificationCenter.default.post(name: .ToggleNetworkProtectionInMainWindow, object: self, userInfo: nil)
        case .personalInformationRemoval:
            Pixel.fire(.privacyProWelcomePersonalInformationRemoval, limitTo: .initial)
            NotificationCenter.default.post(name: .openPersonalInformationRemoval, object: self, userInfo: nil)
            await WindowControllersManager.shared.showTab(with: .dataBrokerProtection)
        case .identityTheftRestoration:
<<<<<<< HEAD
            let itrURL = subscriptionManager.urlProvider.url(for: .identityTheftRestoration)
            await WindowControllersManager.shared.showTab(with: .identityTheftRestoration(itrURL))
=======
            Pixel.fire(.privacyProWelcomeIdentityRestoration, limitTo: .initial)
            await WindowControllersManager.shared.showTab(with: .identityTheftRestoration(.identityTheftRestoration))
>>>>>>> e9bd56dc
        }

        return nil
    }

    func completeStripePayment(params: Any, original: WKScriptMessage) async throws -> Encodable? {
        let mainViewController = await WindowControllersManager.shared.lastKeyMainWindowController?.mainViewController
        let progressViewController = await ProgressViewController(title: UserText.completingPurchaseTitle)

        await mainViewController?.presentAsSheet(progressViewController)
        await StripePurchaseFlow.completeSubscriptionPurchase(subscriptionAppGroup: Bundle.main.appGroup(bundle: .subs))
        await mainViewController?.dismiss(progressViewController)

        return [String: String]() // cannot be nil
    }

    // MARK: Push actions

    enum SubscribeActionName: String {
        case onPurchaseUpdate
    }

    @MainActor
    func pushPurchaseUpdate(originalMessage: WKScriptMessage, purchaseUpdate: PurchaseUpdate) async {
        pushAction(method: .onPurchaseUpdate, webView: originalMessage.webView!, params: purchaseUpdate)
    }

    func pushAction(method: SubscribeActionName, webView: WKWebView, params: Encodable) {
        let broker = UserScriptMessageBroker(context: SubscriptionPagesUserScript.context, requiresRunInPageContentWorld: true )
        broker.push(method: method.rawValue, params: params, for: self, into: webView)
    }
}

extension SubscriptionPagesUseSubscriptionFeature {

    @available(macOS 12.0, *)
    static func startAppStoreRestoreFlow(onResultHandler: @escaping (Result<Void, AppStoreRestoreFlow.Error>) -> Void = {_ in}) {
        Task { @MainActor in
            let mainViewController = WindowControllersManager.shared.lastKeyMainWindowController?.mainViewController
            let progressViewController = ProgressViewController(title: UserText.restoringSubscriptionTitle)
            defer { mainViewController?.dismiss(progressViewController) }
            mainViewController?.presentAsSheet(progressViewController)
            guard case .success = await PurchaseManager.shared.syncAppleIDAccount() else { return }
            onResultHandler(await AppStoreRestoreFlow.restoreAccountFromPastPurchase(subscriptionAppGroup: Bundle.main.appGroup(bundle: .subs)))
        }
    }
}

extension MainWindowController {

    @MainActor
    func showSomethingWentWrongAlert() {
        guard let window else { return }

        switch NSApp.delegateTyped.subscriptionManager.configuration.currentPurchasePlatform {
        case .appStore:
            window.show(.somethingWentWrongAlert())
        case .stripe:
            window.show(.somethingWentWrongStripeAlert())
        }
    }

    @MainActor
    func showSubscriptionNotFoundAlert() {
        guard let window else { return }

        window.show(.subscriptionNotFoundAlert(), firstButtonAction: {
            let purchaseURL = NSApp.delegateTyped.subscriptionManager.urlProvider.url(for: .purchase)
            WindowControllersManager.shared.showTab(with: .subscription(purchaseURL))
        })
    }

    @MainActor
    func showSubscriptionInactiveAlert() {
        guard let window else { return }

        window.show(.subscriptionInactiveAlert(), firstButtonAction: {
            let purchaseURL = NSApp.delegateTyped.subscriptionManager.urlProvider.url(for: .purchase)
            WindowControllersManager.shared.showTab(with: .subscription(purchaseURL))
        })
    }

    @MainActor
    func showSubscriptionFoundAlert(originalMessage: WKScriptMessage) {
        guard let window else { return }

        window.show(.subscriptionFoundAlert(), firstButtonAction: {
            if #available(macOS 12.0, *) {
                Task {
                    let result = await AppStoreRestoreFlow.restoreAccountFromPastPurchase(subscriptionAppGroup: Bundle.main.appGroup(bundle: .subs))
                    switch result {
                    case .success:
                        DailyPixel.fire(pixel: .privacyProRestorePurchaseStoreSuccess, frequency: .dailyAndCount)
                    case .failure: break
                    }
                    originalMessage.webView?.reload()
                }
            }
        })
    }
}

#endif<|MERGE_RESOLUTION|>--- conflicted
+++ resolved
@@ -270,10 +270,6 @@
                     Pixel.fire(.privacyProSubscriptionActivated, limitTo: .initial)
                     await pushPurchaseUpdate(originalMessage: message, purchaseUpdate: purchaseUpdate)
                 case .failure(let error):
-<<<<<<< HEAD
-                    os_log(.error, log: .subscription, "[Purchase] Error: %{public}s", String(reflecting: error))
-                    await pushPurchaseUpdate(originalMessage: message, purchaseUpdate: PurchaseUpdate(type: "canceled"))
-=======
                     switch error {
                     case .noProductsFound:
                         report(subscriptionActivationError: .subscriptionNotFound)
@@ -291,8 +287,7 @@
                         report(subscriptionActivationError: .missingEntitlements)
                     }
 
-                    await pushPurchaseUpdate(originalMessage: message, purchaseUpdate: PurchaseUpdate(type: "completed"))
->>>>>>> e9bd56dc
+                    await pushPurchaseUpdate(originalMessage: message, purchaseUpdate: PurchaseUpdate(type: "canceled"))
                 }
             }
         } else if subscriptionManager.configuration.currentPurchasePlatform == .stripe {
@@ -478,13 +473,9 @@
             NotificationCenter.default.post(name: .openPersonalInformationRemoval, object: self, userInfo: nil)
             await WindowControllersManager.shared.showTab(with: .dataBrokerProtection)
         case .identityTheftRestoration:
-<<<<<<< HEAD
+            Pixel.fire(.privacyProWelcomeIdentityRestoration, limitTo: .initial)
             let itrURL = subscriptionManager.urlProvider.url(for: .identityTheftRestoration)
             await WindowControllersManager.shared.showTab(with: .identityTheftRestoration(itrURL))
-=======
-            Pixel.fire(.privacyProWelcomeIdentityRestoration, limitTo: .initial)
-            await WindowControllersManager.shared.showTab(with: .identityTheftRestoration(.identityTheftRestoration))
->>>>>>> e9bd56dc
         }
 
         return nil
