//
//  SubscriptionPagesUserScript.swift
//
//  Copyright © 2023 DuckDuckGo. All rights reserved.
//
//  Licensed under the Apache License, Version 2.0 (the "License");
//  you may not use this file except in compliance with the License.
//  You may obtain a copy of the License at
//
//  http://www.apache.org/licenses/LICENSE-2.0
//
//  Unless required by applicable law or agreed to in writing, software
//  distributed under the License is distributed on an "AS IS" BASIS,
//  WITHOUT WARRANTIES OR CONDITIONS OF ANY KIND, either express or implied.
//  See the License for the specific language governing permissions and
//  limitations under the License.
//

#if SUBSCRIPTION

import BrowserServicesKit
import Common
import Combine
import Foundation
import Navigation
import WebKit
import UserScript
import Subscription
import SubscriptionUI

public extension Notification.Name {
    static let subscriptionPageCloseAndOpenPreferences = Notification.Name("com.duckduckgo.subscriptionPage.CloseAndOpenPreferences")
}

///
/// The user script that will be the broker for all subscription features
///
public final class SubscriptionPagesUserScript: NSObject, UserScript, UserScriptMessaging {
    public var source: String = ""

    public static let context = "subscriptionPages"

    // special pages messaging cannot be isolated as we'll want regular page-scripts to be able to communicate
    public let broker = UserScriptMessageBroker(context: SubscriptionPagesUserScript.context, requiresRunInPageContentWorld: true )

    public let messageNames: [String] = [
        SubscriptionPagesUserScript.context
    ]

    public let injectionTime: WKUserScriptInjectionTime = .atDocumentStart
    public let forMainFrameOnly = true
    public let requiresRunInPageContentWorld = true
}

extension SubscriptionPagesUserScript: WKScriptMessageHandlerWithReply {
    @MainActor
    public func userContentController(_ userContentController: WKUserContentController,
                                      didReceive message: WKScriptMessage) async -> (Any?, String?) {
        let action = broker.messageHandlerFor(message)
        do {
            let json = try await broker.execute(action: action, original: message)
            return (json, nil)
        } catch {
            // forward uncaught errors to the client
            return (nil, error.localizedDescription)
        }
    }
}

// MARK: - Fallback for macOS 10.15
extension SubscriptionPagesUserScript: WKScriptMessageHandler {
    public func userContentController(_ userContentController: WKUserContentController, didReceive message: WKScriptMessage) {
        // unsupported
    }
}

///
/// Use Subscription sub-feature
///
final class SubscriptionPagesUseSubscriptionFeature: Subfeature {
    var broker: UserScriptMessageBroker?

    var featureName = "useSubscription"

    var messageOriginPolicy: MessageOriginPolicy = .only(rules: [
        .exact(hostname: "duckduckgo.com"),
        .exact(hostname: "abrown.duckduckgo.com")
    ])

    func with(broker: UserScriptMessageBroker) {
        self.broker = broker
    }

    func handler(forMethodNamed methodName: String) -> Subfeature.Handler? {
        switch methodName {
        case "getSubscription": return getSubscription
        case "setSubscription": return setSubscription
        case "backToSettings": return backToSettings
        case "getSubscriptionOptions": return getSubscriptionOptions
        case "subscriptionSelected": return subscriptionSelected
        case "activateSubscription": return activateSubscription
        case "featureSelected": return featureSelected
        case "completeStripePayment": return completeStripePayment
        default:
            return nil
        }
    }

    struct Subscription: Encodable {
        let token: String
    }

    /// Values that the Frontend can use to determine the current state.
    struct SubscriptionValues: Codable {
        enum CodingKeys: String, CodingKey {
            case token
        }
        let token: String
    }

    func getSubscription(params: Any, original: WKScriptMessage) async throws -> Encodable? {
<<<<<<< HEAD
        if let authToken = AccountManager().authToken, AccountManager().accessToken != nil{
=======
        if let authToken = AccountManager().authToken, AccountManager().accessToken != nil {
>>>>>>> 8e6fe3dc
            return Subscription(token: authToken)
        } else {
            return Subscription(token: "")
        }
    }

    func setSubscription(params: Any, original: WKScriptMessage) async throws -> Encodable? {
        guard let subscriptionValues: SubscriptionValues = DecodableHelper.decode(from: params) else {
            assertionFailure("SubscriptionPagesUserScript: expected JSON representation of SubscriptionValues")
            return nil
        }

        let authToken = subscriptionValues.token
        let accountManager = AccountManager()
        if case let .success(accessToken) = await accountManager.exchangeAuthTokenToAccessToken(authToken),
           case let .success(accountDetails) = await accountManager.fetchAccountDetails(with: accessToken) {
            accountManager.storeAuthToken(token: authToken)
            accountManager.storeAccount(token: accessToken, email: accountDetails.email, externalID: accountDetails.externalID)
        }

        return nil
    }

    func backToSettings(params: Any, original: WKScriptMessage) async throws -> Encodable? {
        let accountManager = AccountManager()
        if let accessToken = accountManager.accessToken,
           case let .success(accountDetails) = await accountManager.fetchAccountDetails(with: accessToken) {
            accountManager.storeAccount(token: accessToken, email: accountDetails.email, externalID: accountDetails.externalID)
        }

        DispatchQueue.main.async {
            NotificationCenter.default.post(name: .subscriptionPageCloseAndOpenPreferences, object: self)
        }

        return nil
    }

    func getSubscriptionOptions(params: Any, original: WKScriptMessage) async throws -> Encodable? {
#if STRIPE
        switch await StripePurchaseFlow.subscriptionOptions() {
        case .success(let subscriptionOptions):
            return subscriptionOptions
        case .failure:
            return nil
        }
#else
        if #available(macOS 12.0, *) {
            switch await AppStorePurchaseFlow.subscriptionOptions() {
            case .success(let subscriptionOptions):
                return subscriptionOptions
            case .failure:
                return nil
            }
        }
        return nil
#endif
    }

    // swiftlint:disable:next function_body_length
    func subscriptionSelected(params: Any, original: WKScriptMessage) async throws -> Encodable? {
        struct SubscriptionSelection: Decodable {
            let id: String
        }

        let message = original

#if STRIPE
        let emailAccessToken = try? EmailManager().getToken()

        switch await StripePurchaseFlow.prepareSubscriptionPurchase(emailAccessToken: emailAccessToken) {
        case .success(let purchaseUpdate):
            await pushPurchaseUpdate(originalMessage: message, purchaseUpdate: purchaseUpdate)
        case .failure:
            await WindowControllersManager.shared.lastKeyMainWindowController?.showSomethingWentWrongAlert()
            return nil
        }
#else
        if #available(macOS 12.0, *) {
            let mainViewController = await WindowControllersManager.shared.lastKeyMainWindowController?.mainViewController
            let progressViewController = await ProgressViewController(title: UserText.purchasingSubscriptionTitle)

            defer {
                Task {
                    await mainViewController?.dismiss(progressViewController)
                }
            }

            guard let subscriptionSelection: SubscriptionSelection = DecodableHelper.decode(from: params) else {
                assertionFailure("SubscriptionPagesUserScript: expected JSON representation of SubscriptionSelection")
                return nil
            }

            os_log(.info, log: .subscription, "[Purchase] Starting purchase for: %{public}s", subscriptionSelection.id)

            await mainViewController?.presentAsSheet(progressViewController)

            // Check for active subscriptions
            if await PurchaseManager.hasActiveSubscription() {
                os_log(.info, log: .subscription, "[Purchase] Found active subscription during purchase")
                await WindowControllersManager.shared.lastKeyMainWindowController?.showSubscriptionFoundAlert(originalMessage: message)
                return nil
            }

            let emailAccessToken = try? EmailManager().getToken()

            os_log(.info, log: .subscription, "[Purchase] Purchasing")
            switch await AppStorePurchaseFlow.purchaseSubscription(with: subscriptionSelection.id, emailAccessToken: emailAccessToken) {
            case .success:
                break
            case .failure(let error):
                os_log(.error, log: .subscription, "[Purchase] Error: %{public}s", String(reflecting: error))
                await WindowControllersManager.shared.lastKeyMainWindowController?.showSomethingWentWrongAlert()
                return nil
            }

            await progressViewController.updateTitleText(UserText.completingPurchaseTitle)

            os_log(.info, log: .subscription, "[Purchase] Completing purchase")

            switch await AppStorePurchaseFlow.completeSubscriptionPurchase() {
            case .success(let purchaseUpdate):
                await pushPurchaseUpdate(originalMessage: message, purchaseUpdate: purchaseUpdate)
            case .failure(let error):
                os_log(.error, log: .subscription, "[Purchase] Error: %{public}s", String(reflecting: error))
                await pushPurchaseUpdate(originalMessage: message, purchaseUpdate: PurchaseUpdate(type: "completed"))
            }

            os_log(.info, log: .subscription, "[Purchase] Purchase complete")
        }
#endif

        return nil
    }

    func activateSubscription(params: Any, original: WKScriptMessage) async throws -> Encodable? {
        let message = original

        Task { @MainActor in
            let actionHandlers = SubscriptionAccessActionHandlers(
                restorePurchases: {
                    SubscriptionPagesUseSubscriptionFeature.startAppStoreRestoreFlow {
                        message.webView?.reload()
                    }
                },
                openURLHandler: { url in
                    WindowControllersManager.shared.show(url: url, source: .ui, newTab: true)
                }, goToSyncPreferences: {
                    WindowControllersManager.shared.show(url: .settingsPane(.sync), source: .ui, newTab: true)
                })

            let vc = SubscriptionAccessViewController(actionHandlers: actionHandlers)
            WindowControllersManager.shared.lastKeyMainWindowController?.mainViewController.presentAsSheet(vc)
        }

        return nil
    }

    func featureSelected(params: Any, original: WKScriptMessage) async throws -> Encodable? {
        struct FeatureSelection: Codable {
            let feature: String
        }

        guard let featureSelection: FeatureSelection = DecodableHelper.decode(from: params) else {
            assertionFailure("SubscriptionPagesUserScript: expected JSON representation of FeatureSelection")
            return nil
        }

        guard let subscriptionFeatureName = SubscriptionFeatureName(rawValue: featureSelection.feature) else {
            assertionFailure("SubscriptionPagesUserScript: feature name does not matches mapping")
            return nil
        }

        switch subscriptionFeatureName {
        case .privateBrowsing:
            NotificationCenter.default.post(name: .openPrivateBrowsing, object: self, userInfo: nil)
        case .privateSearch:
            NotificationCenter.default.post(name: .openPrivateSearch, object: self, userInfo: nil)
        case .emailProtection:
            NotificationCenter.default.post(name: .openEmailProtection, object: self, userInfo: nil)
        case .appTrackingProtection:
            NotificationCenter.default.post(name: .openAppTrackingProtection, object: self, userInfo: nil)
        case .vpn:
            NotificationCenter.default.post(name: .ToggleNetworkProtectionInMainWindow, object: self, userInfo: nil)
        case .personalInformationRemoval:
            NotificationCenter.default.post(name: .openPersonalInformationRemoval, object: self, userInfo: nil)
            await WindowControllersManager.shared.showTab(with: .dataBrokerProtection)
        case .identityTheftRestoration:
            await WindowControllersManager.shared.showTab(with: .subscription(.identityTheftRestoration))
        }

        return nil
    }

    func completeStripePayment(params: Any, original: WKScriptMessage) async throws -> Encodable? {
        let mainViewController = await WindowControllersManager.shared.lastKeyMainWindowController?.mainViewController
        let progressViewController = await ProgressViewController(title: UserText.completingPurchaseTitle)

        await mainViewController?.presentAsSheet(progressViewController)
        await StripePurchaseFlow.completeSubscriptionPurchase()
        await mainViewController?.dismiss(progressViewController)

        return [String: String]() // cannot be nil
    }

    // MARK: Push actions

    enum SubscribeActionName: String {
        case onPurchaseUpdate
    }

    @MainActor
    func pushPurchaseUpdate(originalMessage: WKScriptMessage, purchaseUpdate: PurchaseUpdate) async {
        pushAction(method: .onPurchaseUpdate, webView: originalMessage.webView!, params: purchaseUpdate)
    }

    func pushAction(method: SubscribeActionName, webView: WKWebView, params: Encodable) {
        let broker = UserScriptMessageBroker(context: SubscriptionPagesUserScript.context, requiresRunInPageContentWorld: true )
        broker.push(method: method.rawValue, params: params, for: self, into: webView)
    }
}

extension SubscriptionPagesUseSubscriptionFeature {

    static func startAppStoreRestoreFlow(onSuccessHandler: @escaping () -> Void = {}) {
        if #available(macOS 12.0, *) {
            Task { @MainActor in
                let mainViewController = WindowControllersManager.shared.lastKeyMainWindowController?.mainViewController
                let progressViewController = ProgressViewController(title: UserText.restoringSubscriptionTitle)

                defer { mainViewController?.dismiss(progressViewController) }

                mainViewController?.presentAsSheet(progressViewController)

                guard case .success = await PurchaseManager.shared.syncAppleIDAccount() else { return }

                switch await AppStoreRestoreFlow.restoreAccountFromPastPurchase() {
                case .success:
                    onSuccessHandler()
                case .failure(let error):
                    switch error {
                    case .missingAccountOrTransactions:
                        WindowControllersManager.shared.lastKeyMainWindowController?.showSubscriptionNotFoundAlert()
                    case .subscriptionExpired:
                        WindowControllersManager.shared.lastKeyMainWindowController?.showSubscriptionInactiveAlert()
                    default:
                        WindowControllersManager.shared.lastKeyMainWindowController?.showSomethingWentWrongAlert()
                    }
                }
            }
        }
    }
}

extension MainWindowController {

    @MainActor
    func showSomethingWentWrongAlert(environment: SubscriptionPurchaseEnvironment.Environment = SubscriptionPurchaseEnvironment.current) {
        guard let window else { return }

        switch environment {
        case .appStore:
            window.show(.somethingWentWrongAlert())
        case .stripe:
            window.show(.somethingWentWrongStripeAlert())
        }
    }

    @MainActor
    func showSubscriptionNotFoundAlert() {
        guard let window else { return }

        window.show(.subscriptionNotFoundAlert(), firstButtonAction: {
            WindowControllersManager.shared.show(url: .subscriptionPurchase, source: .ui, newTab: true)
        })
    }

    @MainActor
    func showSubscriptionInactiveAlert() {
        guard let window else { return }

        window.show(.subscriptionInactiveAlert(), firstButtonAction: {
            WindowControllersManager.shared.show(url: .subscriptionPurchase, source: .ui, newTab: true)
        })
    }

    @MainActor
    func showSubscriptionFoundAlert(originalMessage: WKScriptMessage) {
        guard let window else { return }

        window.show(.subscriptionFoundAlert(), firstButtonAction: {
            if #available(macOS 12.0, *) {
                Task {
                    _ = await AppStoreRestoreFlow.restoreAccountFromPastPurchase()
                    originalMessage.webView?.reload()
                }
            }
        })
    }
}

#endif<|MERGE_RESOLUTION|>--- conflicted
+++ resolved
@@ -119,11 +119,7 @@
     }
 
     func getSubscription(params: Any, original: WKScriptMessage) async throws -> Encodable? {
-<<<<<<< HEAD
-        if let authToken = AccountManager().authToken, AccountManager().accessToken != nil{
-=======
         if let authToken = AccountManager().authToken, AccountManager().accessToken != nil {
->>>>>>> 8e6fe3dc
             return Subscription(token: authToken)
         } else {
             return Subscription(token: "")
